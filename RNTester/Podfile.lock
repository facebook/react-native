PODS:
  - boost-for-react-native (1.63.0)
  - CocoaAsyncSocket (7.6.4)
  - CocoaLibEvent (1.0.0)
  - DoubleConversion (1.1.6)
  - FBLazyVector (1000.0.0)
  - FBReactNativeSpec (1000.0.0):
    - RCT-Folly (= 2020.01.13.00)
    - RCTRequired (= 1000.0.0)
    - RCTTypeSafety (= 1000.0.0)
    - React-Core (= 1000.0.0)
    - React-jsi (= 1000.0.0)
    - ReactCommon/turbomodule/core (= 1000.0.0)
<<<<<<< HEAD
  - Flipper (0.54.0):
=======
  - Flipper (0.41.5):
>>>>>>> 163ec924
    - Flipper-Folly (~> 2.2)
    - Flipper-RSocket (~> 1.1)
  - Flipper-DoubleConversion (1.1.7)
  - Flipper-Folly (2.2.0):
    - boost-for-react-native
    - CocoaLibEvent (~> 1.0)
    - Flipper-DoubleConversion
    - Flipper-Glog
    - OpenSSL-Universal (= 1.0.2.19)
  - Flipper-Glog (0.3.6)
  - Flipper-PeerTalk (0.0.4)
  - Flipper-RSocket (1.1.0):
    - Flipper-Folly (~> 2.2)
<<<<<<< HEAD
  - FlipperKit (0.54.0):
    - FlipperKit/Core (= 0.54.0)
  - FlipperKit/Core (0.54.0):
    - Flipper (~> 0.54.0)
=======
  - FlipperKit (0.41.5):
    - FlipperKit/Core (= 0.41.5)
  - FlipperKit/Core (0.41.5):
    - Flipper (~> 0.41.5)
>>>>>>> 163ec924
    - FlipperKit/CppBridge
    - FlipperKit/FBCxxFollyDynamicConvert
    - FlipperKit/FBDefines
    - FlipperKit/FKPortForwarding
<<<<<<< HEAD
  - FlipperKit/CppBridge (0.54.0):
    - Flipper (~> 0.54.0)
  - FlipperKit/FBCxxFollyDynamicConvert (0.54.0):
    - Flipper-Folly (~> 2.2)
  - FlipperKit/FBDefines (0.54.0)
  - FlipperKit/FKPortForwarding (0.54.0):
    - CocoaAsyncSocket (~> 7.6)
    - Flipper-PeerTalk (~> 0.0.4)
  - FlipperKit/FlipperKitHighlightOverlay (0.54.0)
  - FlipperKit/FlipperKitLayoutPlugin (0.54.0):
=======
  - FlipperKit/CppBridge (0.41.5):
    - Flipper (~> 0.41.5)
  - FlipperKit/FBCxxFollyDynamicConvert (0.41.5):
    - Flipper-Folly (~> 2.2)
  - FlipperKit/FBDefines (0.41.5)
  - FlipperKit/FKPortForwarding (0.41.5):
    - CocoaAsyncSocket (~> 7.6)
    - Flipper-PeerTalk (~> 0.0.4)
  - FlipperKit/FlipperKitHighlightOverlay (0.41.5)
  - FlipperKit/FlipperKitLayoutPlugin (0.41.5):
>>>>>>> 163ec924
    - FlipperKit/Core
    - FlipperKit/FlipperKitHighlightOverlay
    - FlipperKit/FlipperKitLayoutTextSearchable
    - YogaKit (~> 1.18)
<<<<<<< HEAD
  - FlipperKit/FlipperKitLayoutTextSearchable (0.54.0)
  - FlipperKit/FlipperKitNetworkPlugin (0.54.0):
    - FlipperKit/Core
  - FlipperKit/FlipperKitReactPlugin (0.54.0):
    - FlipperKit/Core
  - FlipperKit/FlipperKitUserDefaultsPlugin (0.54.0):
    - FlipperKit/Core
  - FlipperKit/SKIOSNetworkPlugin (0.54.0):
=======
  - FlipperKit/FlipperKitLayoutTextSearchable (0.41.5)
  - FlipperKit/FlipperKitNetworkPlugin (0.41.5):
    - FlipperKit/Core
  - FlipperKit/FlipperKitReactPlugin (0.41.5):
    - FlipperKit/Core
  - FlipperKit/FlipperKitUserDefaultsPlugin (0.41.5):
    - FlipperKit/Core
  - FlipperKit/SKIOSNetworkPlugin (0.41.5):
>>>>>>> 163ec924
    - FlipperKit/Core
    - FlipperKit/FlipperKitNetworkPlugin
  - glog (0.3.5)
  - OpenSSL-Universal (1.0.2.19):
    - OpenSSL-Universal/Static (= 1.0.2.19)
  - OpenSSL-Universal/Static (1.0.2.19)
  - RCT-Folly (2020.01.13.00):
    - boost-for-react-native
    - DoubleConversion
    - glog
    - RCT-Folly/Default (= 2020.01.13.00)
  - RCT-Folly/Default (2020.01.13.00):
    - boost-for-react-native
    - DoubleConversion
    - glog
  - RCTRequired (1000.0.0)
  - RCTTypeSafety (1000.0.0):
    - FBLazyVector (= 1000.0.0)
    - RCT-Folly (= 2020.01.13.00)
    - RCTRequired (= 1000.0.0)
    - React-Core (= 1000.0.0)
  - React (1000.0.0):
    - React-Core (= 1000.0.0)
    - React-Core/DevSupport (= 1000.0.0)
    - React-Core/RCTWebSocket (= 1000.0.0)
    - React-RCTActionSheet (= 1000.0.0)
    - React-RCTAnimation (= 1000.0.0)
    - React-RCTBlob (= 1000.0.0)
    - React-RCTImage (= 1000.0.0)
    - React-RCTLinking (= 1000.0.0)
    - React-RCTNetwork (= 1000.0.0)
    - React-RCTSettings (= 1000.0.0)
    - React-RCTText (= 1000.0.0)
    - React-RCTVibration (= 1000.0.0)
  - React-ART (1000.0.0):
    - React-Core/ARTHeaders (= 1000.0.0)
  - React-callinvoker (1000.0.0)
  - React-Core (1000.0.0):
    - glog
    - RCT-Folly (= 2020.01.13.00)
    - React-Core/Default (= 1000.0.0)
    - React-cxxreact (= 1000.0.0)
    - React-jsi (= 1000.0.0)
    - React-jsiexecutor (= 1000.0.0)
    - React-perflogger (= 1000.0.0)
    - Yoga
  - React-Core/ARTHeaders (1000.0.0):
    - glog
    - RCT-Folly (= 2020.01.13.00)
    - React-Core/Default
    - React-cxxreact (= 1000.0.0)
    - React-jsi (= 1000.0.0)
    - React-jsiexecutor (= 1000.0.0)
    - React-perflogger (= 1000.0.0)
    - Yoga
  - React-Core/CoreModulesHeaders (1000.0.0):
    - glog
    - RCT-Folly (= 2020.01.13.00)
    - React-Core/Default
    - React-cxxreact (= 1000.0.0)
    - React-jsi (= 1000.0.0)
    - React-jsiexecutor (= 1000.0.0)
    - React-perflogger (= 1000.0.0)
    - Yoga
  - React-Core/Default (1000.0.0):
    - glog
    - RCT-Folly (= 2020.01.13.00)
    - React-cxxreact (= 1000.0.0)
    - React-jsi (= 1000.0.0)
    - React-jsiexecutor (= 1000.0.0)
    - React-perflogger (= 1000.0.0)
    - Yoga
  - React-Core/DevSupport (1000.0.0):
    - glog
    - RCT-Folly (= 2020.01.13.00)
    - React-Core/Default (= 1000.0.0)
    - React-Core/RCTWebSocket (= 1000.0.0)
    - React-cxxreact (= 1000.0.0)
    - React-jsi (= 1000.0.0)
    - React-jsiexecutor (= 1000.0.0)
    - React-jsinspector (= 1000.0.0)
    - React-perflogger (= 1000.0.0)
    - Yoga
  - React-Core/RCTActionSheetHeaders (1000.0.0):
    - glog
    - RCT-Folly (= 2020.01.13.00)
    - React-Core/Default
    - React-cxxreact (= 1000.0.0)
    - React-jsi (= 1000.0.0)
    - React-jsiexecutor (= 1000.0.0)
    - React-perflogger (= 1000.0.0)
    - Yoga
  - React-Core/RCTAnimationHeaders (1000.0.0):
    - glog
    - RCT-Folly (= 2020.01.13.00)
    - React-Core/Default
    - React-cxxreact (= 1000.0.0)
    - React-jsi (= 1000.0.0)
    - React-jsiexecutor (= 1000.0.0)
    - React-perflogger (= 1000.0.0)
    - Yoga
  - React-Core/RCTBlobHeaders (1000.0.0):
    - glog
    - RCT-Folly (= 2020.01.13.00)
    - React-Core/Default
    - React-cxxreact (= 1000.0.0)
    - React-jsi (= 1000.0.0)
    - React-jsiexecutor (= 1000.0.0)
    - React-perflogger (= 1000.0.0)
    - Yoga
  - React-Core/RCTImageHeaders (1000.0.0):
    - glog
    - RCT-Folly (= 2020.01.13.00)
    - React-Core/Default
    - React-cxxreact (= 1000.0.0)
    - React-jsi (= 1000.0.0)
    - React-jsiexecutor (= 1000.0.0)
    - React-perflogger (= 1000.0.0)
    - Yoga
  - React-Core/RCTLinkingHeaders (1000.0.0):
    - glog
    - RCT-Folly (= 2020.01.13.00)
    - React-Core/Default
    - React-cxxreact (= 1000.0.0)
    - React-jsi (= 1000.0.0)
    - React-jsiexecutor (= 1000.0.0)
    - React-perflogger (= 1000.0.0)
    - Yoga
  - React-Core/RCTNetworkHeaders (1000.0.0):
    - glog
    - RCT-Folly (= 2020.01.13.00)
    - React-Core/Default
    - React-cxxreact (= 1000.0.0)
    - React-jsi (= 1000.0.0)
    - React-jsiexecutor (= 1000.0.0)
    - React-perflogger (= 1000.0.0)
    - Yoga
  - React-Core/RCTPushNotificationHeaders (1000.0.0):
    - glog
    - RCT-Folly (= 2020.01.13.00)
    - React-Core/Default
    - React-cxxreact (= 1000.0.0)
    - React-jsi (= 1000.0.0)
    - React-jsiexecutor (= 1000.0.0)
    - React-perflogger (= 1000.0.0)
    - Yoga
  - React-Core/RCTSettingsHeaders (1000.0.0):
    - glog
    - RCT-Folly (= 2020.01.13.00)
    - React-Core/Default
    - React-cxxreact (= 1000.0.0)
    - React-jsi (= 1000.0.0)
    - React-jsiexecutor (= 1000.0.0)
    - React-perflogger (= 1000.0.0)
    - Yoga
  - React-Core/RCTTextHeaders (1000.0.0):
    - glog
    - RCT-Folly (= 2020.01.13.00)
    - React-Core/Default
    - React-cxxreact (= 1000.0.0)
    - React-jsi (= 1000.0.0)
    - React-jsiexecutor (= 1000.0.0)
    - React-perflogger (= 1000.0.0)
    - Yoga
  - React-Core/RCTVibrationHeaders (1000.0.0):
    - glog
    - RCT-Folly (= 2020.01.13.00)
    - React-Core/Default
    - React-cxxreact (= 1000.0.0)
    - React-jsi (= 1000.0.0)
    - React-jsiexecutor (= 1000.0.0)
    - React-perflogger (= 1000.0.0)
    - Yoga
  - React-Core/RCTWebSocket (1000.0.0):
    - glog
    - RCT-Folly (= 2020.01.13.00)
    - React-Core/Default (= 1000.0.0)
    - React-cxxreact (= 1000.0.0)
    - React-jsi (= 1000.0.0)
    - React-jsiexecutor (= 1000.0.0)
    - React-perflogger (= 1000.0.0)
    - Yoga
  - React-CoreModules (1000.0.0):
    - FBReactNativeSpec (= 1000.0.0)
    - RCT-Folly (= 2020.01.13.00)
    - RCTTypeSafety (= 1000.0.0)
    - React-Core/CoreModulesHeaders (= 1000.0.0)
    - React-jsi (= 1000.0.0)
    - React-RCTImage (= 1000.0.0)
    - ReactCommon/turbomodule/core (= 1000.0.0)
  - React-cxxreact (1000.0.0):
    - boost-for-react-native (= 1.63.0)
    - DoubleConversion
    - glog
    - RCT-Folly (= 2020.01.13.00)
    - React-callinvoker (= 1000.0.0)
    - React-jsinspector (= 1000.0.0)
    - React-perflogger (= 1000.0.0)
    - React-runtimeexecutor (= 1000.0.0)
  - React-jsi (1000.0.0):
    - boost-for-react-native (= 1.63.0)
    - DoubleConversion
    - glog
    - RCT-Folly (= 2020.01.13.00)
    - React-jsi/Default (= 1000.0.0)
  - React-jsi/Default (1000.0.0):
    - boost-for-react-native (= 1.63.0)
    - DoubleConversion
    - glog
    - RCT-Folly (= 2020.01.13.00)
  - React-jsiexecutor (1000.0.0):
    - DoubleConversion
    - glog
    - RCT-Folly (= 2020.01.13.00)
    - React-cxxreact (= 1000.0.0)
    - React-jsi (= 1000.0.0)
    - React-perflogger (= 1000.0.0)
  - React-jsinspector (1000.0.0)
  - React-perflogger (1000.0.0)
  - React-RCTActionSheet (1000.0.0):
    - React-Core/RCTActionSheetHeaders (= 1000.0.0)
  - React-RCTAnimation (1000.0.0):
    - FBReactNativeSpec (= 1000.0.0)
    - RCT-Folly (= 2020.01.13.00)
    - RCTTypeSafety (= 1000.0.0)
    - React-Core/RCTAnimationHeaders (= 1000.0.0)
    - React-jsi (= 1000.0.0)
    - ReactCommon/turbomodule/core (= 1000.0.0)
  - React-RCTBlob (1000.0.0):
    - FBReactNativeSpec (= 1000.0.0)
    - RCT-Folly (= 2020.01.13.00)
    - React-Core/RCTBlobHeaders (= 1000.0.0)
    - React-Core/RCTWebSocket (= 1000.0.0)
    - React-jsi (= 1000.0.0)
    - React-RCTNetwork (= 1000.0.0)
    - ReactCommon/turbomodule/core (= 1000.0.0)
  - React-RCTImage (1000.0.0):
    - FBReactNativeSpec (= 1000.0.0)
    - RCT-Folly (= 2020.01.13.00)
    - RCTTypeSafety (= 1000.0.0)
    - React-Core/RCTImageHeaders (= 1000.0.0)
    - React-jsi (= 1000.0.0)
    - React-RCTNetwork (= 1000.0.0)
    - ReactCommon/turbomodule/core (= 1000.0.0)
  - React-RCTLinking (1000.0.0):
    - FBReactNativeSpec (= 1000.0.0)
    - React-Core/RCTLinkingHeaders (= 1000.0.0)
    - React-jsi (= 1000.0.0)
    - ReactCommon/turbomodule/core (= 1000.0.0)
  - React-RCTNetwork (1000.0.0):
    - FBReactNativeSpec (= 1000.0.0)
    - RCT-Folly (= 2020.01.13.00)
    - RCTTypeSafety (= 1000.0.0)
    - React-Core/RCTNetworkHeaders (= 1000.0.0)
    - React-jsi (= 1000.0.0)
    - ReactCommon/turbomodule/core (= 1000.0.0)
  - React-RCTPushNotification (1000.0.0):
    - FBReactNativeSpec (= 1000.0.0)
    - RCTTypeSafety (= 1000.0.0)
    - React-Core/RCTPushNotificationHeaders (= 1000.0.0)
    - React-jsi (= 1000.0.0)
    - ReactCommon/turbomodule/core (= 1000.0.0)
  - React-RCTSettings (1000.0.0):
    - FBReactNativeSpec (= 1000.0.0)
    - RCT-Folly (= 2020.01.13.00)
    - RCTTypeSafety (= 1000.0.0)
    - React-Core/RCTSettingsHeaders (= 1000.0.0)
    - React-jsi (= 1000.0.0)
    - ReactCommon/turbomodule/core (= 1000.0.0)
  - React-RCTTest (1000.0.0):
    - RCT-Folly (= 2020.01.13.00)
    - React-Core (= 1000.0.0)
    - React-CoreModules (= 1000.0.0)
    - React-jsi (= 1000.0.0)
    - ReactCommon/turbomodule/core (= 1000.0.0)
  - React-RCTText (1000.0.0):
    - React-Core/RCTTextHeaders (= 1000.0.0)
  - React-RCTVibration (1000.0.0):
    - FBReactNativeSpec (= 1000.0.0)
    - RCT-Folly (= 2020.01.13.00)
    - React-Core/RCTVibrationHeaders (= 1000.0.0)
    - React-jsi (= 1000.0.0)
    - ReactCommon/turbomodule/core (= 1000.0.0)
  - React-runtimeexecutor (1000.0.0):
    - React-jsi (= 1000.0.0)
<<<<<<< HEAD
  - React-TurboModuleCxx-RNW (1000.0.0):
    - RCT-Folly (= 2020.01.13.00)
    - React-callinvoker (= 1000.0.0)
    - React-TurboModuleCxx-WinRTPort (= 1000.0.0)
    - ReactCommon/turbomodule/core (= 1000.0.0)
  - React-TurboModuleCxx-WinRTPort (1000.0.0):
    - React-TurboModuleCxx-WinRTPort/Shared (= 1000.0.0)
    - React-TurboModuleCxx-WinRTPort/WinRT (= 1000.0.0)
  - React-TurboModuleCxx-WinRTPort/Shared (1000.0.0)
  - React-TurboModuleCxx-WinRTPort/WinRT (1000.0.0):
    - RCT-Folly (= 2020.01.13.00)
    - React-callinvoker (= 1000.0.0)
    - React-TurboModuleCxx-WinRTPort/Shared (= 1000.0.0)
=======
>>>>>>> 163ec924
  - ReactCommon/turbomodule/core (1000.0.0):
    - DoubleConversion
    - glog
    - RCT-Folly (= 2020.01.13.00)
    - React-callinvoker (= 1000.0.0)
    - React-Core (= 1000.0.0)
    - React-cxxreact (= 1000.0.0)
    - React-jsi (= 1000.0.0)
    - React-perflogger (= 1000.0.0)
  - ReactCommon/turbomodule/samples (1000.0.0):
    - DoubleConversion
    - glog
    - RCT-Folly (= 2020.01.13.00)
    - React-callinvoker (= 1000.0.0)
    - React-Core (= 1000.0.0)
    - React-cxxreact (= 1000.0.0)
    - React-jsi (= 1000.0.0)
    - React-perflogger (= 1000.0.0)
    - ReactCommon/turbomodule/core (= 1000.0.0)
  - Yoga (1.14.0)
  - YogaKit (1.18.1):
    - Yoga (~> 1.14)

DEPENDENCIES:
  - boost-for-react-native (from `../third-party-podspecs/boost-for-react-native.podspec`)
  - DoubleConversion (from `../third-party-podspecs/DoubleConversion.podspec`)
  - FBLazyVector (from `../Libraries/FBLazyVector`)
  - FBReactNativeSpec (from `../Libraries/FBReactNativeSpec`)
<<<<<<< HEAD
  - Flipper (~> 0.54.0)
=======
  - Flipper (~> 0.41.1)
>>>>>>> 163ec924
  - Flipper-DoubleConversion (= 1.1.7)
  - Flipper-Folly (~> 2.2)
  - Flipper-Glog (= 0.3.6)
  - Flipper-PeerTalk (~> 0.0.4)
  - Flipper-RSocket (~> 1.1)
<<<<<<< HEAD
  - FlipperKit (~> 0.54.0)
  - FlipperKit/Core (~> 0.54.0)
  - FlipperKit/CppBridge (~> 0.54.0)
  - FlipperKit/FBCxxFollyDynamicConvert (~> 0.54.0)
  - FlipperKit/FBDefines (~> 0.54.0)
  - FlipperKit/FKPortForwarding (~> 0.54.0)
  - FlipperKit/FlipperKitHighlightOverlay (~> 0.54.0)
  - FlipperKit/FlipperKitLayoutPlugin (~> 0.54.0)
  - FlipperKit/FlipperKitLayoutTextSearchable (~> 0.54.0)
  - FlipperKit/FlipperKitNetworkPlugin (~> 0.54.0)
  - FlipperKit/FlipperKitReactPlugin (~> 0.54.0)
  - FlipperKit/FlipperKitUserDefaultsPlugin (~> 0.54.0)
  - FlipperKit/SKIOSNetworkPlugin (~> 0.54.0)
=======
  - FlipperKit (~> 0.41.1)
  - FlipperKit/Core (~> 0.41.1)
  - FlipperKit/CppBridge (~> 0.41.1)
  - FlipperKit/FBCxxFollyDynamicConvert (~> 0.41.1)
  - FlipperKit/FBDefines (~> 0.41.1)
  - FlipperKit/FKPortForwarding (~> 0.41.1)
  - FlipperKit/FlipperKitHighlightOverlay (~> 0.41.1)
  - FlipperKit/FlipperKitLayoutPlugin (~> 0.41.1)
  - FlipperKit/FlipperKitLayoutTextSearchable (~> 0.41.1)
  - FlipperKit/FlipperKitNetworkPlugin (~> 0.41.1)
  - FlipperKit/FlipperKitReactPlugin (~> 0.41.1)
  - FlipperKit/FlipperKitUserDefaultsPlugin (~> 0.41.1)
  - FlipperKit/SKIOSNetworkPlugin (~> 0.41.1)
  - Folly (from `../third-party-podspecs/Folly.podspec`)
>>>>>>> 163ec924
  - glog (from `../third-party-podspecs/glog.podspec`)
  - RCT-Folly (from `../third-party-podspecs/RCT-Folly.podspec`)
  - RCTRequired (from `../Libraries/RCTRequired`)
  - RCTTypeSafety (from `../Libraries/TypeSafety`)
  - React (from `../`)
  - React-ART (from `../Libraries/ART`)
  - React-callinvoker (from `../ReactCommon/callinvoker`)
  - React-Core (from `../`)
  - React-Core/DevSupport (from `../`)
  - React-Core/RCTWebSocket (from `../`)
  - React-CoreModules (from `../React/CoreModules`)
  - React-cxxreact (from `../ReactCommon/cxxreact`)
  - React-jsi (from `../ReactCommon/jsi`)
  - React-jsiexecutor (from `../ReactCommon/jsiexecutor`)
  - React-jsinspector (from `../ReactCommon/jsinspector`)
  - React-perflogger (from `../ReactCommon/reactperflogger`)
  - React-RCTActionSheet (from `../Libraries/ActionSheetIOS`)
  - React-RCTAnimation (from `../Libraries/NativeAnimation`)
  - React-RCTBlob (from `../Libraries/Blob`)
  - React-RCTImage (from `../Libraries/Image`)
  - React-RCTLinking (from `../Libraries/LinkingIOS`)
  - React-RCTNetwork (from `../Libraries/Network`)
  - React-RCTPushNotification (from `../Libraries/PushNotificationIOS`)
  - React-RCTSettings (from `../Libraries/Settings`)
  - React-RCTTest (from `./RCTTest`)
  - React-RCTText (from `../Libraries/Text`)
  - React-RCTVibration (from `../Libraries/Vibration`)
  - React-runtimeexecutor (from `../ReactCommon/runtimeexecutor`)
<<<<<<< HEAD
  - React-TurboModuleCxx-RNW (from `../ReactTurboModuleCxx/React-TurboModuleCxx-RNW.podspec`)
  - React-TurboModuleCxx-WinRTPort (from `../ReactTurboModuleCxx`)
=======
>>>>>>> 163ec924
  - ReactCommon/turbomodule/core (from `../ReactCommon`)
  - ReactCommon/turbomodule/samples (from `../ReactCommon`)
  - Yoga (from `../ReactCommon/yoga`)

SPEC REPOS:
  trunk:
    - CocoaAsyncSocket
    - CocoaLibEvent
    - Flipper
    - Flipper-DoubleConversion
    - Flipper-Folly
    - Flipper-Glog
    - Flipper-PeerTalk
    - Flipper-RSocket
    - FlipperKit
    - OpenSSL-Universal
    - YogaKit

EXTERNAL SOURCES:
  boost-for-react-native:
    :podspec: "../third-party-podspecs/boost-for-react-native.podspec"
  DoubleConversion:
    :podspec: "../third-party-podspecs/DoubleConversion.podspec"
  FBLazyVector:
    :path: "../Libraries/FBLazyVector"
  FBReactNativeSpec:
    :path: "../Libraries/FBReactNativeSpec"
  glog:
    :podspec: "../third-party-podspecs/glog.podspec"
  RCT-Folly:
    :podspec: "../third-party-podspecs/RCT-Folly.podspec"
  RCTRequired:
    :path: "../Libraries/RCTRequired"
  RCTTypeSafety:
    :path: "../Libraries/TypeSafety"
  React:
    :path: "../"
  React-ART:
    :path: "../Libraries/ART"
  React-callinvoker:
    :path: "../ReactCommon/callinvoker"
  React-Core:
    :path: "../"
  React-CoreModules:
    :path: "../React/CoreModules"
  React-cxxreact:
    :path: "../ReactCommon/cxxreact"
  React-jsi:
    :path: "../ReactCommon/jsi"
  React-jsiexecutor:
    :path: "../ReactCommon/jsiexecutor"
  React-jsinspector:
    :path: "../ReactCommon/jsinspector"
  React-perflogger:
    :path: "../ReactCommon/reactperflogger"
  React-RCTActionSheet:
    :path: "../Libraries/ActionSheetIOS"
  React-RCTAnimation:
    :path: "../Libraries/NativeAnimation"
  React-RCTBlob:
    :path: "../Libraries/Blob"
  React-RCTImage:
    :path: "../Libraries/Image"
  React-RCTLinking:
    :path: "../Libraries/LinkingIOS"
  React-RCTNetwork:
    :path: "../Libraries/Network"
  React-RCTPushNotification:
    :path: "../Libraries/PushNotificationIOS"
  React-RCTSettings:
    :path: "../Libraries/Settings"
  React-RCTTest:
    :path: "./RCTTest"
  React-RCTText:
    :path: "../Libraries/Text"
  React-RCTVibration:
    :path: "../Libraries/Vibration"
  React-runtimeexecutor:
    :path: "../ReactCommon/runtimeexecutor"
<<<<<<< HEAD
  React-TurboModuleCxx-RNW:
    :podspec: "../ReactTurboModuleCxx/React-TurboModuleCxx-RNW.podspec"
  React-TurboModuleCxx-WinRTPort:
    :path: "../ReactTurboModuleCxx"
=======
>>>>>>> 163ec924
  ReactCommon:
    :path: "../ReactCommon"
  Yoga:
    :path: "../ReactCommon/yoga"

SPEC CHECKSUMS:
  boost-for-react-native: a110407d9db2642fd2e1bcd7c5a51c81f2521dc9
  CocoaAsyncSocket: 694058e7c0ed05a9e217d1b3c7ded962f4180845
  CocoaLibEvent: 2fab71b8bd46dd33ddb959f7928ec5909f838e3f
<<<<<<< HEAD
  DoubleConversion: 2b45d0f8e156a5b02354c8a4062de64d41ccb4e0
  FBLazyVector: dac58e415545ed3aaa631054fe0447782a933865
  FBReactNativeSpec: d25a00a4a4d0392ed51a01fcdc33b3445bae2957
  Flipper: be611d4b742d8c87fbae2ca5f44603a02539e365
=======
  DoubleConversion: cde416483dac037923206447da6e1454df403714
  FBLazyVector: 8ea0285646adaf7fa725c20ed737c49ee5ea680a
  FBReactNativeSpec: e8f07c749b9cf184c819f5a8ca44b91ab61fca12
  Flipper: 33585e2d9810fe5528346be33bcf71b37bb7ae13
>>>>>>> 163ec924
  Flipper-DoubleConversion: 38631e41ef4f9b12861c67d17cb5518d06badc41
  Flipper-Folly: c12092ea368353b58e992843a990a3225d4533c3
  Flipper-Glog: 1dfd6abf1e922806c52ceb8701a3599a79a200a6
  Flipper-PeerTalk: 116d8f857dc6ef55c7a5a75ea3ceaafe878aadc9
  Flipper-RSocket: 64e7431a55835eb953b0bf984ef3b90ae9fdddd7
<<<<<<< HEAD
  FlipperKit: ab353d41aea8aae2ea6daaf813e67496642f3d7d
  glog: 789873d01e4b200777d0a09bc23d548446758699
  OpenSSL-Universal: 8b48cc0d10c1b2923617dfe5c178aa9ed2689355
  RCT-Folly: 55d0039b24e192081ec0b2257f7bd9f42e382fb7
  RCTRequired: 212ed857d2e02aa7a950e2e9fd1e0e14bf36dac9
  RCTTypeSafety: cc7500b093bff4f94b61c64033c26f9c9b613ed6
  React: 1fbebfa33be059ef6f440ac79e568d7cc2f881db
  React-ART: fda22d56018ca90ce94d0775f756acc88f700041
  React-callinvoker: 6b4291b2f7baa371074a21bc01c1ae3469159f26
  React-Core: 7587308afd5f755599465e6c8e0d111fe7294370
  React-CoreModules: 2845f7f2e5487b7146b8fcfb28603e7aba8c73dd
  React-cxxreact: b79fc1d424cdedac912585efd2fb8481c963185b
  React-jsi: 4ff577747833dbf79aadf814d0a7103b70566ba7
  React-jsiexecutor: 64210b838560d2aaf1ed69f514894961cf43f684
  React-jsinspector: 3fd9965e147de74ce261fdb58fef297b2973b84e
  React-perflogger: 097bc54ba46a5733759303edb807834888c694de
  React-RCTActionSheet: d0520c2146f744d28915281af40b8421c549a648
  React-RCTAnimation: 87c74e6bdb902190345b90df4878a018dd62d3f3
  React-RCTBlob: 1ed3cccb9eba04212a0779493902b4673605f79f
  React-RCTImage: 1df1bc4d3f172c43c053d881befd4e189b58930e
  React-RCTLinking: 35ce87cc530d4c9945d7c4f457a3d370f0c22361
  React-RCTNetwork: 450019d7b09925c10210be67268870761abc560a
  React-RCTPushNotification: 3638092f4cc05336049fe360d45dfc64e1f662b4
  React-RCTSettings: 90fbb7c75497e6a68a60fd3d155cec3aa9ec3905
  React-RCTTest: 703fefa06f06aeeb412b2b4912c7104517bdf0a7
  React-RCTText: 34cd0c240c00bfe8b942c5a3038169754a902200
  React-RCTVibration: 2d2b494b2d8795b8382545bf31a686cc39056bc7
  React-runtimeexecutor: 56de50ce596344a7d1fbc697149b844183e9ff9b
  React-TurboModuleCxx-RNW: 18bb71af41fe34c8b12a56bef60aae7ee32b0817
  React-TurboModuleCxx-WinRTPort: 892e11a61325fcab19632767b4e4d0fb6979ae33
  ReactCommon: 574163ae6b6797f54c228ad305bc7a52afa1cef9
  Yoga: ba8ee169a50208f5ab580225e339f8d7f6a46e22
=======
  FlipperKit: bc68102cd4952a258a23c9c1b316c7bec1fecf83
  Folly: b73c3869541e86821df3c387eb0af5f65addfab4
  glog: 40a13f7840415b9a77023fbcae0f1e6f43192af3
  OpenSSL-Universal: 8b48cc0d10c1b2923617dfe5c178aa9ed2689355
  RCTRequired: 34582e9b3ebe69f244e091f37218d318406d5c4a
  RCTTypeSafety: 1ade47a69b092cddf1e4ea21e0c5bdc65cc950b4
  React: cafb3c2321f7df55ce90dbf29d513799a79e4418
  React-ART: df0460bdff42ef039e28ee3ffd41f50b75644788
  React-callinvoker: 0dada022d38b73e6e15b33e2a96476153f79bbf6
  React-Core: d85e4563acbfbb6e6be7414a813ad55d05d675df
  React-CoreModules: d13d148c851af5780f864be74bc2165140923dc7
  React-cxxreact: bb64d8c5798d75565870ff1a7a8ac57a09bd9ff8
  React-jsi: fe94132da767bfc4801968c2a12abae43e9a833e
  React-jsiexecutor: 959bb48c75a3bfc1b1d2b991087a6d8df721cbcf
  React-jsinspector: 7fbf9b42b58b02943a0d89b0ba9fff0070f2de98
  React-perflogger: 1f668f3e4d1adef1fafb3b95e7d6cf922113fe31
  React-RCTActionSheet: 51c43beeb74ef41189e87fe9823e53ebf6210359
  React-RCTAnimation: 9d09196c641c1ebfef3a4e9ae670bcda5fadb420
  React-RCTBlob: 715489626cf44d28ee51e5277a4d559167351696
  React-RCTImage: 19151d2d071b05c3832a0b212473cafa4ea8948f
  React-RCTLinking: 7c94c0f2fcc658cb4043dacb4f6621dca2f8f8b5
  React-RCTNetwork: 7596e84acacd5d0674e9743b55c5bf61a626af69
  React-RCTPushNotification: 88c9f47ff0d4391d5136d70745f15713cdc5f6bb
  React-RCTSettings: a29c61f85f535ba2eff54d80bef2ea3cdb6e5fba
  React-RCTTest: cfe25fcf70b04a747dba4326105db398250caa9a
  React-RCTText: 6c01963d3e562109f5548262b09b1b2bc260dd60
  React-RCTVibration: d42d73dafd9f63cf758656ee743aa80c566798ff
  React-runtimeexecutor: 60dd6204a13f68a1aa1118870edcc604a791df2b
  ReactCommon: 511b4a9ea129c129c6dbc982942007d195903a9a
  Yoga: f7fa200d8c49f97b54c9421079e781fb900b5cae
>>>>>>> 163ec924
  YogaKit: f782866e155069a2cca2517aafea43200b01fd5a

PODFILE CHECKSUM: 7d43a928a9b9ad27329da110adbfadd923a39ba8

<<<<<<< HEAD
COCOAPODS: 1.10.1
=======
COCOAPODS: 1.8.4
>>>>>>> 163ec924
<|MERGE_RESOLUTION|>--- conflicted
+++ resolved
@@ -11,11 +11,7 @@
     - React-Core (= 1000.0.0)
     - React-jsi (= 1000.0.0)
     - ReactCommon/turbomodule/core (= 1000.0.0)
-<<<<<<< HEAD
   - Flipper (0.54.0):
-=======
-  - Flipper (0.41.5):
->>>>>>> 163ec924
     - Flipper-Folly (~> 2.2)
     - Flipper-RSocket (~> 1.1)
   - Flipper-DoubleConversion (1.1.7)
@@ -29,22 +25,14 @@
   - Flipper-PeerTalk (0.0.4)
   - Flipper-RSocket (1.1.0):
     - Flipper-Folly (~> 2.2)
-<<<<<<< HEAD
   - FlipperKit (0.54.0):
     - FlipperKit/Core (= 0.54.0)
   - FlipperKit/Core (0.54.0):
     - Flipper (~> 0.54.0)
-=======
-  - FlipperKit (0.41.5):
-    - FlipperKit/Core (= 0.41.5)
-  - FlipperKit/Core (0.41.5):
-    - Flipper (~> 0.41.5)
->>>>>>> 163ec924
     - FlipperKit/CppBridge
     - FlipperKit/FBCxxFollyDynamicConvert
     - FlipperKit/FBDefines
     - FlipperKit/FKPortForwarding
-<<<<<<< HEAD
   - FlipperKit/CppBridge (0.54.0):
     - Flipper (~> 0.54.0)
   - FlipperKit/FBCxxFollyDynamicConvert (0.54.0):
@@ -55,23 +43,10 @@
     - Flipper-PeerTalk (~> 0.0.4)
   - FlipperKit/FlipperKitHighlightOverlay (0.54.0)
   - FlipperKit/FlipperKitLayoutPlugin (0.54.0):
-=======
-  - FlipperKit/CppBridge (0.41.5):
-    - Flipper (~> 0.41.5)
-  - FlipperKit/FBCxxFollyDynamicConvert (0.41.5):
-    - Flipper-Folly (~> 2.2)
-  - FlipperKit/FBDefines (0.41.5)
-  - FlipperKit/FKPortForwarding (0.41.5):
-    - CocoaAsyncSocket (~> 7.6)
-    - Flipper-PeerTalk (~> 0.0.4)
-  - FlipperKit/FlipperKitHighlightOverlay (0.41.5)
-  - FlipperKit/FlipperKitLayoutPlugin (0.41.5):
->>>>>>> 163ec924
     - FlipperKit/Core
     - FlipperKit/FlipperKitHighlightOverlay
     - FlipperKit/FlipperKitLayoutTextSearchable
     - YogaKit (~> 1.18)
-<<<<<<< HEAD
   - FlipperKit/FlipperKitLayoutTextSearchable (0.54.0)
   - FlipperKit/FlipperKitNetworkPlugin (0.54.0):
     - FlipperKit/Core
@@ -80,16 +55,6 @@
   - FlipperKit/FlipperKitUserDefaultsPlugin (0.54.0):
     - FlipperKit/Core
   - FlipperKit/SKIOSNetworkPlugin (0.54.0):
-=======
-  - FlipperKit/FlipperKitLayoutTextSearchable (0.41.5)
-  - FlipperKit/FlipperKitNetworkPlugin (0.41.5):
-    - FlipperKit/Core
-  - FlipperKit/FlipperKitReactPlugin (0.41.5):
-    - FlipperKit/Core
-  - FlipperKit/FlipperKitUserDefaultsPlugin (0.41.5):
-    - FlipperKit/Core
-  - FlipperKit/SKIOSNetworkPlugin (0.41.5):
->>>>>>> 163ec924
     - FlipperKit/Core
     - FlipperKit/FlipperKitNetworkPlugin
   - glog (0.3.5)
@@ -375,7 +340,6 @@
     - ReactCommon/turbomodule/core (= 1000.0.0)
   - React-runtimeexecutor (1000.0.0):
     - React-jsi (= 1000.0.0)
-<<<<<<< HEAD
   - React-TurboModuleCxx-RNW (1000.0.0):
     - RCT-Folly (= 2020.01.13.00)
     - React-callinvoker (= 1000.0.0)
@@ -389,8 +353,6 @@
     - RCT-Folly (= 2020.01.13.00)
     - React-callinvoker (= 1000.0.0)
     - React-TurboModuleCxx-WinRTPort/Shared (= 1000.0.0)
-=======
->>>>>>> 163ec924
   - ReactCommon/turbomodule/core (1000.0.0):
     - DoubleConversion
     - glog
@@ -419,17 +381,12 @@
   - DoubleConversion (from `../third-party-podspecs/DoubleConversion.podspec`)
   - FBLazyVector (from `../Libraries/FBLazyVector`)
   - FBReactNativeSpec (from `../Libraries/FBReactNativeSpec`)
-<<<<<<< HEAD
   - Flipper (~> 0.54.0)
-=======
-  - Flipper (~> 0.41.1)
->>>>>>> 163ec924
   - Flipper-DoubleConversion (= 1.1.7)
   - Flipper-Folly (~> 2.2)
   - Flipper-Glog (= 0.3.6)
   - Flipper-PeerTalk (~> 0.0.4)
   - Flipper-RSocket (~> 1.1)
-<<<<<<< HEAD
   - FlipperKit (~> 0.54.0)
   - FlipperKit/Core (~> 0.54.0)
   - FlipperKit/CppBridge (~> 0.54.0)
@@ -443,22 +400,6 @@
   - FlipperKit/FlipperKitReactPlugin (~> 0.54.0)
   - FlipperKit/FlipperKitUserDefaultsPlugin (~> 0.54.0)
   - FlipperKit/SKIOSNetworkPlugin (~> 0.54.0)
-=======
-  - FlipperKit (~> 0.41.1)
-  - FlipperKit/Core (~> 0.41.1)
-  - FlipperKit/CppBridge (~> 0.41.1)
-  - FlipperKit/FBCxxFollyDynamicConvert (~> 0.41.1)
-  - FlipperKit/FBDefines (~> 0.41.1)
-  - FlipperKit/FKPortForwarding (~> 0.41.1)
-  - FlipperKit/FlipperKitHighlightOverlay (~> 0.41.1)
-  - FlipperKit/FlipperKitLayoutPlugin (~> 0.41.1)
-  - FlipperKit/FlipperKitLayoutTextSearchable (~> 0.41.1)
-  - FlipperKit/FlipperKitNetworkPlugin (~> 0.41.1)
-  - FlipperKit/FlipperKitReactPlugin (~> 0.41.1)
-  - FlipperKit/FlipperKitUserDefaultsPlugin (~> 0.41.1)
-  - FlipperKit/SKIOSNetworkPlugin (~> 0.41.1)
-  - Folly (from `../third-party-podspecs/Folly.podspec`)
->>>>>>> 163ec924
   - glog (from `../third-party-podspecs/glog.podspec`)
   - RCT-Folly (from `../third-party-podspecs/RCT-Folly.podspec`)
   - RCTRequired (from `../Libraries/RCTRequired`)
@@ -487,11 +428,8 @@
   - React-RCTText (from `../Libraries/Text`)
   - React-RCTVibration (from `../Libraries/Vibration`)
   - React-runtimeexecutor (from `../ReactCommon/runtimeexecutor`)
-<<<<<<< HEAD
   - React-TurboModuleCxx-RNW (from `../ReactTurboModuleCxx/React-TurboModuleCxx-RNW.podspec`)
   - React-TurboModuleCxx-WinRTPort (from `../ReactTurboModuleCxx`)
-=======
->>>>>>> 163ec924
   - ReactCommon/turbomodule/core (from `../ReactCommon`)
   - ReactCommon/turbomodule/samples (from `../ReactCommon`)
   - Yoga (from `../ReactCommon/yoga`)
@@ -571,13 +509,10 @@
     :path: "../Libraries/Vibration"
   React-runtimeexecutor:
     :path: "../ReactCommon/runtimeexecutor"
-<<<<<<< HEAD
   React-TurboModuleCxx-RNW:
     :podspec: "../ReactTurboModuleCxx/React-TurboModuleCxx-RNW.podspec"
   React-TurboModuleCxx-WinRTPort:
     :path: "../ReactTurboModuleCxx"
-=======
->>>>>>> 163ec924
   ReactCommon:
     :path: "../ReactCommon"
   Yoga:
@@ -587,93 +522,49 @@
   boost-for-react-native: a110407d9db2642fd2e1bcd7c5a51c81f2521dc9
   CocoaAsyncSocket: 694058e7c0ed05a9e217d1b3c7ded962f4180845
   CocoaLibEvent: 2fab71b8bd46dd33ddb959f7928ec5909f838e3f
-<<<<<<< HEAD
   DoubleConversion: 2b45d0f8e156a5b02354c8a4062de64d41ccb4e0
-  FBLazyVector: dac58e415545ed3aaa631054fe0447782a933865
-  FBReactNativeSpec: d25a00a4a4d0392ed51a01fcdc33b3445bae2957
+  FBLazyVector: 612364849df0026a8fdea446ac929d32f9f0a423
+  FBReactNativeSpec: 30d621de10913f14a0a5905ce088ea18b85c2dbb
   Flipper: be611d4b742d8c87fbae2ca5f44603a02539e365
-=======
-  DoubleConversion: cde416483dac037923206447da6e1454df403714
-  FBLazyVector: 8ea0285646adaf7fa725c20ed737c49ee5ea680a
-  FBReactNativeSpec: e8f07c749b9cf184c819f5a8ca44b91ab61fca12
-  Flipper: 33585e2d9810fe5528346be33bcf71b37bb7ae13
->>>>>>> 163ec924
   Flipper-DoubleConversion: 38631e41ef4f9b12861c67d17cb5518d06badc41
   Flipper-Folly: c12092ea368353b58e992843a990a3225d4533c3
   Flipper-Glog: 1dfd6abf1e922806c52ceb8701a3599a79a200a6
   Flipper-PeerTalk: 116d8f857dc6ef55c7a5a75ea3ceaafe878aadc9
   Flipper-RSocket: 64e7431a55835eb953b0bf984ef3b90ae9fdddd7
-<<<<<<< HEAD
   FlipperKit: ab353d41aea8aae2ea6daaf813e67496642f3d7d
   glog: 789873d01e4b200777d0a09bc23d548446758699
   OpenSSL-Universal: 8b48cc0d10c1b2923617dfe5c178aa9ed2689355
   RCT-Folly: 55d0039b24e192081ec0b2257f7bd9f42e382fb7
-  RCTRequired: 212ed857d2e02aa7a950e2e9fd1e0e14bf36dac9
-  RCTTypeSafety: cc7500b093bff4f94b61c64033c26f9c9b613ed6
-  React: 1fbebfa33be059ef6f440ac79e568d7cc2f881db
-  React-ART: fda22d56018ca90ce94d0775f756acc88f700041
-  React-callinvoker: 6b4291b2f7baa371074a21bc01c1ae3469159f26
-  React-Core: 7587308afd5f755599465e6c8e0d111fe7294370
-  React-CoreModules: 2845f7f2e5487b7146b8fcfb28603e7aba8c73dd
-  React-cxxreact: b79fc1d424cdedac912585efd2fb8481c963185b
-  React-jsi: 4ff577747833dbf79aadf814d0a7103b70566ba7
-  React-jsiexecutor: 64210b838560d2aaf1ed69f514894961cf43f684
-  React-jsinspector: 3fd9965e147de74ce261fdb58fef297b2973b84e
-  React-perflogger: 097bc54ba46a5733759303edb807834888c694de
-  React-RCTActionSheet: d0520c2146f744d28915281af40b8421c549a648
-  React-RCTAnimation: 87c74e6bdb902190345b90df4878a018dd62d3f3
-  React-RCTBlob: 1ed3cccb9eba04212a0779493902b4673605f79f
-  React-RCTImage: 1df1bc4d3f172c43c053d881befd4e189b58930e
-  React-RCTLinking: 35ce87cc530d4c9945d7c4f457a3d370f0c22361
-  React-RCTNetwork: 450019d7b09925c10210be67268870761abc560a
-  React-RCTPushNotification: 3638092f4cc05336049fe360d45dfc64e1f662b4
-  React-RCTSettings: 90fbb7c75497e6a68a60fd3d155cec3aa9ec3905
-  React-RCTTest: 703fefa06f06aeeb412b2b4912c7104517bdf0a7
-  React-RCTText: 34cd0c240c00bfe8b942c5a3038169754a902200
-  React-RCTVibration: 2d2b494b2d8795b8382545bf31a686cc39056bc7
-  React-runtimeexecutor: 56de50ce596344a7d1fbc697149b844183e9ff9b
+  RCTRequired: 6d90ba4846a58d45539e8118ebf7a06d2db379cc
+  RCTTypeSafety: 9e0a77a9f2c4e0688c985ec1243307d6777805ab
+  React: 7070d4f9baf939baedfcd1358acdaf0a259b023d
+  React-ART: 531f0b78884eecc02b0088330e1b820ca7ef186f
+  React-callinvoker: 94940d7aa248934637b2a6020aab6c1de893e5c7
+  React-Core: 84250af569c182909120182e89914ae17be2b6ed
+  React-CoreModules: 2c51a966aa8dfb075c85caee7fdc0f1a02062f8a
+  React-cxxreact: f5a570f0eeea78b7eabf322dc01ed7c54b092320
+  React-jsi: f63877d063edf2a614d67f454ea68825953079ff
+  React-jsiexecutor: ba971320209048169e0d9e7b0d1d25758e266a2f
+  React-jsinspector: 9a3e9449f88a9abe091b13f6b8a214dd26465b26
+  React-perflogger: 0fad4dd40022e77107f74a593204945d78b52876
+  React-RCTActionSheet: 5890411c18dcd860bd792882fb20b81f22f25bc4
+  React-RCTAnimation: ae52c02def54ee24f7522088bffbe33874265ca8
+  React-RCTBlob: 6bfe0eab854c0ea95dea90a9f2d9b555502503e0
+  React-RCTImage: 16232a23bdb07d5a06705f95b3b40ee28ba3054c
+  React-RCTLinking: 3d4dcd2e7f15dd11bb18861bdf7b4781f76d4d64
+  React-RCTNetwork: 0cbd4b96fcf726438f9814631e447cfe4db714c9
+  React-RCTPushNotification: 61f472384037a2d15fa3c76e069ccde9979c8a89
+  React-RCTSettings: a9952a40a7d89e4f3aec025185f197e58a1a22a2
+  React-RCTTest: b86c663b9dc6b0dccd6b37a794b6a7d8c164c4f3
+  React-RCTText: ee61e09fc11975b5669bcddc36549ee848ad3b83
+  React-RCTVibration: 37bb78ecacc0cfeb619b3b46a436b31246b8fcb1
+  React-runtimeexecutor: a0adc3b14832a771a58bdee656a775a096be3d7a
   React-TurboModuleCxx-RNW: 18bb71af41fe34c8b12a56bef60aae7ee32b0817
-  React-TurboModuleCxx-WinRTPort: 892e11a61325fcab19632767b4e4d0fb6979ae33
-  ReactCommon: 574163ae6b6797f54c228ad305bc7a52afa1cef9
-  Yoga: ba8ee169a50208f5ab580225e339f8d7f6a46e22
-=======
-  FlipperKit: bc68102cd4952a258a23c9c1b316c7bec1fecf83
-  Folly: b73c3869541e86821df3c387eb0af5f65addfab4
-  glog: 40a13f7840415b9a77023fbcae0f1e6f43192af3
-  OpenSSL-Universal: 8b48cc0d10c1b2923617dfe5c178aa9ed2689355
-  RCTRequired: 34582e9b3ebe69f244e091f37218d318406d5c4a
-  RCTTypeSafety: 1ade47a69b092cddf1e4ea21e0c5bdc65cc950b4
-  React: cafb3c2321f7df55ce90dbf29d513799a79e4418
-  React-ART: df0460bdff42ef039e28ee3ffd41f50b75644788
-  React-callinvoker: 0dada022d38b73e6e15b33e2a96476153f79bbf6
-  React-Core: d85e4563acbfbb6e6be7414a813ad55d05d675df
-  React-CoreModules: d13d148c851af5780f864be74bc2165140923dc7
-  React-cxxreact: bb64d8c5798d75565870ff1a7a8ac57a09bd9ff8
-  React-jsi: fe94132da767bfc4801968c2a12abae43e9a833e
-  React-jsiexecutor: 959bb48c75a3bfc1b1d2b991087a6d8df721cbcf
-  React-jsinspector: 7fbf9b42b58b02943a0d89b0ba9fff0070f2de98
-  React-perflogger: 1f668f3e4d1adef1fafb3b95e7d6cf922113fe31
-  React-RCTActionSheet: 51c43beeb74ef41189e87fe9823e53ebf6210359
-  React-RCTAnimation: 9d09196c641c1ebfef3a4e9ae670bcda5fadb420
-  React-RCTBlob: 715489626cf44d28ee51e5277a4d559167351696
-  React-RCTImage: 19151d2d071b05c3832a0b212473cafa4ea8948f
-  React-RCTLinking: 7c94c0f2fcc658cb4043dacb4f6621dca2f8f8b5
-  React-RCTNetwork: 7596e84acacd5d0674e9743b55c5bf61a626af69
-  React-RCTPushNotification: 88c9f47ff0d4391d5136d70745f15713cdc5f6bb
-  React-RCTSettings: a29c61f85f535ba2eff54d80bef2ea3cdb6e5fba
-  React-RCTTest: cfe25fcf70b04a747dba4326105db398250caa9a
-  React-RCTText: 6c01963d3e562109f5548262b09b1b2bc260dd60
-  React-RCTVibration: d42d73dafd9f63cf758656ee743aa80c566798ff
-  React-runtimeexecutor: 60dd6204a13f68a1aa1118870edcc604a791df2b
-  ReactCommon: 511b4a9ea129c129c6dbc982942007d195903a9a
-  Yoga: f7fa200d8c49f97b54c9421079e781fb900b5cae
->>>>>>> 163ec924
+  React-TurboModuleCxx-WinRTPort: c5ee8d0f7fd49453996a980a8646afb251339acb
+  ReactCommon: 37c88457c9e4896daaa6a7aa699f9d54ae5e148e
+  Yoga: 8838387cf620983b4e0e6e6c0486c6041b3faee3
   YogaKit: f782866e155069a2cca2517aafea43200b01fd5a
 
 PODFILE CHECKSUM: 7d43a928a9b9ad27329da110adbfadd923a39ba8
 
-<<<<<<< HEAD
-COCOAPODS: 1.10.1
-=======
-COCOAPODS: 1.8.4
->>>>>>> 163ec924
+COCOAPODS: 1.10.1