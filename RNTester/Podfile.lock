PODS:
  - boost-for-react-native (1.63.0)
  - CocoaAsyncSocket (7.6.3)
  - CocoaLibEvent (1.0.0)
  - DoubleConversion (1.1.6)
<<<<<<< HEAD
  - FBLazyVector (1000.0.0)
  - FBReactNativeSpec (1000.0.0):
    - RCT-Folly (= 2020.01.13.00)
    - RCTRequired (= 1000.0.0)
    - RCTTypeSafety (= 1000.0.0)
    - React-Core (= 1000.0.0)
    - React-jsi (= 1000.0.0)
    - ReactCommon/turbomodule/core (= 1000.0.0)
  - Flipper (0.30.2):
    - Flipper-Folly (~> 2.1)
    - Flipper-RSocket (~> 1.0)
=======
  - FBLazyVector (0.63.2)
  - FBReactNativeSpec (0.63.2):
    - Folly (= 2020.01.13.00)
    - RCTRequired (= 0.63.2)
    - RCTTypeSafety (= 0.63.2)
    - React-Core (= 0.63.2)
    - React-jsi (= 0.63.2)
    - ReactCommon/turbomodule/core (= 0.63.2)
  - Flipper (0.54.0):
    - Flipper-Folly (~> 2.2)
    - Flipper-RSocket (~> 1.1)
>>>>>>> 7100756b
  - Flipper-DoubleConversion (1.1.7)
  - Flipper-Folly (2.2.0):
    - boost-for-react-native
    - CocoaLibEvent (~> 1.0)
    - Flipper-DoubleConversion
    - Flipper-Glog
    - OpenSSL-Universal (= 1.0.2.19)
  - Flipper-Glog (0.3.6)
  - Flipper-PeerTalk (0.0.4)
  - Flipper-RSocket (1.1.0):
    - Flipper-Folly (~> 2.2)
<<<<<<< HEAD
  - FlipperKit (0.30.2):
    - FlipperKit/Core (= 0.30.2)
  - FlipperKit/Core (0.30.2):
    - Flipper (~> 0.30.2)
=======
  - FlipperKit (0.54.0):
    - FlipperKit/Core (= 0.54.0)
  - FlipperKit/Core (0.54.0):
    - Flipper (~> 0.54.0)
>>>>>>> 7100756b
    - FlipperKit/CppBridge
    - FlipperKit/FBCxxFollyDynamicConvert
    - FlipperKit/FBDefines
    - FlipperKit/FKPortForwarding
<<<<<<< HEAD
  - FlipperKit/CppBridge (0.30.2):
    - Flipper (~> 0.30.2)
  - FlipperKit/FBCxxFollyDynamicConvert (0.30.2):
    - Flipper-Folly (~> 2.1)
  - FlipperKit/FBDefines (0.30.2)
  - FlipperKit/FKPortForwarding (0.30.2):
    - CocoaAsyncSocket (~> 7.6)
    - Flipper-PeerTalk (~> 0.0.4)
  - FlipperKit/FlipperKitHighlightOverlay (0.30.2)
  - FlipperKit/FlipperKitLayoutPlugin (0.30.2):
=======
  - FlipperKit/CppBridge (0.54.0):
    - Flipper (~> 0.54.0)
  - FlipperKit/FBCxxFollyDynamicConvert (0.54.0):
    - Flipper-Folly (~> 2.2)
  - FlipperKit/FBDefines (0.54.0)
  - FlipperKit/FKPortForwarding (0.54.0):
    - CocoaAsyncSocket (~> 7.6)
    - Flipper-PeerTalk (~> 0.0.4)
  - FlipperKit/FlipperKitHighlightOverlay (0.54.0)
  - FlipperKit/FlipperKitLayoutPlugin (0.54.0):
>>>>>>> 7100756b
    - FlipperKit/Core
    - FlipperKit/FlipperKitHighlightOverlay
    - FlipperKit/FlipperKitLayoutTextSearchable
    - YogaKit (~> 1.18)
<<<<<<< HEAD
  - FlipperKit/FlipperKitLayoutTextSearchable (0.30.2)
  - FlipperKit/FlipperKitNetworkPlugin (0.30.2):
    - FlipperKit/Core
  - FlipperKit/FlipperKitReactPlugin (0.30.2):
    - FlipperKit/Core
  - FlipperKit/FlipperKitUserDefaultsPlugin (0.30.2):
    - FlipperKit/Core
  - FlipperKit/SKIOSNetworkPlugin (0.30.2):
=======
  - FlipperKit/FlipperKitLayoutTextSearchable (0.54.0)
  - FlipperKit/FlipperKitNetworkPlugin (0.54.0):
    - FlipperKit/Core
  - FlipperKit/FlipperKitReactPlugin (0.54.0):
    - FlipperKit/Core
  - FlipperKit/FlipperKitUserDefaultsPlugin (0.54.0):
    - FlipperKit/Core
  - FlipperKit/SKIOSNetworkPlugin (0.54.0):
>>>>>>> 7100756b
    - FlipperKit/Core
    - FlipperKit/FlipperKitNetworkPlugin
  - glog (0.3.5)
  - hermes (0.5.1)
  - libevent (2.1.11):
    - libevent/core (= 2.1.11)
  - libevent/core (2.1.11):
    - libevent/event2-headers
  - libevent/event2-headers (2.1.11)
  - OpenSSL-Universal (1.0.2.19):
    - OpenSSL-Universal/Static (= 1.0.2.19)
  - OpenSSL-Universal/Static (1.0.2.19)
  - RCT-Folly (2020.01.13.00):
    - boost-for-react-native
    - DoubleConversion
    - glog
    - RCT-Folly/Default (= 2020.01.13.00)
  - RCT-Folly/Default (2020.01.13.00):
    - boost-for-react-native
    - DoubleConversion
    - glog
<<<<<<< HEAD
  - RCT-Folly/Futures (2020.01.13.00):
    - boost-for-react-native
    - DoubleConversion
    - glog
    - libevent
  - RCTRequired (1000.0.0)
  - RCTTypeSafety (1000.0.0):
    - FBLazyVector (= 1000.0.0)
    - RCT-Folly (= 2020.01.13.00)
    - RCTRequired (= 1000.0.0)
    - React-Core (= 1000.0.0)
  - React (1000.0.0):
    - React-Core (= 1000.0.0)
    - React-Core/DevSupport (= 1000.0.0)
    - React-Core/RCTWebSocket (= 1000.0.0)
    - React-RCTActionSheet (= 1000.0.0)
    - React-RCTAnimation (= 1000.0.0)
    - React-RCTBlob (= 1000.0.0)
    - React-RCTImage (= 1000.0.0)
    - React-RCTLinking (= 1000.0.0)
    - React-RCTNetwork (= 1000.0.0)
    - React-RCTSettings (= 1000.0.0)
    - React-RCTText (= 1000.0.0)
    - React-RCTVibration (= 1000.0.0)
  - React-ART (1000.0.0):
    - React-Core/ARTHeaders (= 1000.0.0)
  - React-callinvoker (1000.0.0)
  - React-Core (1000.0.0):
    - glog
    - RCT-Folly (= 2020.01.13.00)
    - React-Core/Default (= 1000.0.0)
    - React-cxxreact (= 1000.0.0)
    - React-jsi (= 1000.0.0)
    - React-jsiexecutor (= 1000.0.0)
    - Yoga
  - React-Core/ARTHeaders (1000.0.0):
=======
  - glog (0.3.5)
  - OpenSSL-Universal (1.0.2.19):
    - OpenSSL-Universal/Static (= 1.0.2.19)
  - OpenSSL-Universal/Static (1.0.2.19)
  - RCTRequired (0.63.2)
  - RCTTypeSafety (0.63.2):
    - FBLazyVector (= 0.63.2)
    - Folly (= 2020.01.13.00)
    - RCTRequired (= 0.63.2)
    - React-Core (= 0.63.2)
  - React (0.63.2):
    - React-Core (= 0.63.2)
    - React-Core/DevSupport (= 0.63.2)
    - React-Core/RCTWebSocket (= 0.63.2)
    - React-RCTActionSheet (= 0.63.2)
    - React-RCTAnimation (= 0.63.2)
    - React-RCTBlob (= 0.63.2)
    - React-RCTImage (= 0.63.2)
    - React-RCTLinking (= 0.63.2)
    - React-RCTNetwork (= 0.63.2)
    - React-RCTSettings (= 0.63.2)
    - React-RCTText (= 0.63.2)
    - React-RCTVibration (= 0.63.2)
  - React-ART (0.63.2):
    - React-Core/ARTHeaders (= 0.63.2)
  - React-callinvoker (0.63.2)
  - React-Core (0.63.2):
    - Folly (= 2020.01.13.00)
    - glog
    - React-Core/Default (= 0.63.2)
    - React-cxxreact (= 0.63.2)
    - React-jsi (= 0.63.2)
    - React-jsiexecutor (= 0.63.2)
    - Yoga
  - React-Core/ARTHeaders (0.63.2):
    - Folly (= 2020.01.13.00)
>>>>>>> 7100756b
    - glog
    - RCT-Folly (= 2020.01.13.00)
    - React-Core/Default
<<<<<<< HEAD
    - React-cxxreact (= 1000.0.0)
    - React-jsi (= 1000.0.0)
    - React-jsiexecutor (= 1000.0.0)
    - Yoga
  - React-Core/CoreModulesHeaders (1000.0.0):
=======
    - React-cxxreact (= 0.63.2)
    - React-jsi (= 0.63.2)
    - React-jsiexecutor (= 0.63.2)
    - Yoga
  - React-Core/CoreModulesHeaders (0.63.2):
    - Folly (= 2020.01.13.00)
>>>>>>> 7100756b
    - glog
    - RCT-Folly (= 2020.01.13.00)
    - React-Core/Default
<<<<<<< HEAD
    - React-cxxreact (= 1000.0.0)
    - React-jsi (= 1000.0.0)
    - React-jsiexecutor (= 1000.0.0)
    - Yoga
  - React-Core/Default (1000.0.0):
    - glog
    - RCT-Folly (= 2020.01.13.00)
    - React-cxxreact (= 1000.0.0)
    - React-jsi (= 1000.0.0)
    - React-jsiexecutor (= 1000.0.0)
    - Yoga
  - React-Core/DevSupport (1000.0.0):
    - glog
    - RCT-Folly (= 2020.01.13.00)
    - React-Core/Default (= 1000.0.0)
    - React-Core/RCTWebSocket (= 1000.0.0)
    - React-cxxreact (= 1000.0.0)
    - React-jsi (= 1000.0.0)
    - React-jsiexecutor (= 1000.0.0)
    - React-jsinspector (= 1000.0.0)
    - Yoga
  - React-Core/Hermes (1000.0.0):
    - glog
    - hermes (~> 0.5.0)
    - RCT-Folly (= 2020.01.13.00)
    - RCT-Folly/Futures
    - React-cxxreact (= 1000.0.0)
    - React-jsi (= 1000.0.0)
    - React-jsiexecutor (= 1000.0.0)
    - Yoga
  - React-Core/RCTActionSheetHeaders (1000.0.0):
=======
    - React-cxxreact (= 0.63.2)
    - React-jsi (= 0.63.2)
    - React-jsiexecutor (= 0.63.2)
    - Yoga
  - React-Core/Default (0.63.2):
    - Folly (= 2020.01.13.00)
    - glog
    - React-cxxreact (= 0.63.2)
    - React-jsi (= 0.63.2)
    - React-jsiexecutor (= 0.63.2)
    - Yoga
  - React-Core/DevSupport (0.63.2):
    - Folly (= 2020.01.13.00)
    - glog
    - React-Core/Default (= 0.63.2)
    - React-Core/RCTWebSocket (= 0.63.2)
    - React-cxxreact (= 0.63.2)
    - React-jsi (= 0.63.2)
    - React-jsiexecutor (= 0.63.2)
    - React-jsinspector (= 0.63.2)
    - Yoga
  - React-Core/RCTActionSheetHeaders (0.63.2):
    - Folly (= 2020.01.13.00)
>>>>>>> 7100756b
    - glog
    - RCT-Folly (= 2020.01.13.00)
    - React-Core/Default
<<<<<<< HEAD
    - React-cxxreact (= 1000.0.0)
    - React-jsi (= 1000.0.0)
    - React-jsiexecutor (= 1000.0.0)
    - Yoga
  - React-Core/RCTAnimationHeaders (1000.0.0):
=======
    - React-cxxreact (= 0.63.2)
    - React-jsi (= 0.63.2)
    - React-jsiexecutor (= 0.63.2)
    - Yoga
  - React-Core/RCTAnimationHeaders (0.63.2):
    - Folly (= 2020.01.13.00)
>>>>>>> 7100756b
    - glog
    - RCT-Folly (= 2020.01.13.00)
    - React-Core/Default
<<<<<<< HEAD
    - React-cxxreact (= 1000.0.0)
    - React-jsi (= 1000.0.0)
    - React-jsiexecutor (= 1000.0.0)
    - Yoga
  - React-Core/RCTBlobHeaders (1000.0.0):
=======
    - React-cxxreact (= 0.63.2)
    - React-jsi (= 0.63.2)
    - React-jsiexecutor (= 0.63.2)
    - Yoga
  - React-Core/RCTBlobHeaders (0.63.2):
    - Folly (= 2020.01.13.00)
>>>>>>> 7100756b
    - glog
    - RCT-Folly (= 2020.01.13.00)
    - React-Core/Default
<<<<<<< HEAD
    - React-cxxreact (= 1000.0.0)
    - React-jsi (= 1000.0.0)
    - React-jsiexecutor (= 1000.0.0)
    - Yoga
  - React-Core/RCTImageHeaders (1000.0.0):
=======
    - React-cxxreact (= 0.63.2)
    - React-jsi (= 0.63.2)
    - React-jsiexecutor (= 0.63.2)
    - Yoga
  - React-Core/RCTImageHeaders (0.63.2):
    - Folly (= 2020.01.13.00)
>>>>>>> 7100756b
    - glog
    - RCT-Folly (= 2020.01.13.00)
    - React-Core/Default
<<<<<<< HEAD
    - React-cxxreact (= 1000.0.0)
    - React-jsi (= 1000.0.0)
    - React-jsiexecutor (= 1000.0.0)
    - Yoga
  - React-Core/RCTLinkingHeaders (1000.0.0):
=======
    - React-cxxreact (= 0.63.2)
    - React-jsi (= 0.63.2)
    - React-jsiexecutor (= 0.63.2)
    - Yoga
  - React-Core/RCTLinkingHeaders (0.63.2):
    - Folly (= 2020.01.13.00)
>>>>>>> 7100756b
    - glog
    - RCT-Folly (= 2020.01.13.00)
    - React-Core/Default
<<<<<<< HEAD
    - React-cxxreact (= 1000.0.0)
    - React-jsi (= 1000.0.0)
    - React-jsiexecutor (= 1000.0.0)
    - Yoga
  - React-Core/RCTNetworkHeaders (1000.0.0):
=======
    - React-cxxreact (= 0.63.2)
    - React-jsi (= 0.63.2)
    - React-jsiexecutor (= 0.63.2)
    - Yoga
  - React-Core/RCTNetworkHeaders (0.63.2):
    - Folly (= 2020.01.13.00)
>>>>>>> 7100756b
    - glog
    - RCT-Folly (= 2020.01.13.00)
    - React-Core/Default
<<<<<<< HEAD
    - React-cxxreact (= 1000.0.0)
    - React-jsi (= 1000.0.0)
    - React-jsiexecutor (= 1000.0.0)
    - Yoga
  - React-Core/RCTPushNotificationHeaders (1000.0.0):
=======
    - React-cxxreact (= 0.63.2)
    - React-jsi (= 0.63.2)
    - React-jsiexecutor (= 0.63.2)
    - Yoga
  - React-Core/RCTPushNotificationHeaders (0.63.2):
    - Folly (= 2020.01.13.00)
>>>>>>> 7100756b
    - glog
    - RCT-Folly (= 2020.01.13.00)
    - React-Core/Default
<<<<<<< HEAD
    - React-cxxreact (= 1000.0.0)
    - React-jsi (= 1000.0.0)
    - React-jsiexecutor (= 1000.0.0)
    - Yoga
  - React-Core/RCTSettingsHeaders (1000.0.0):
=======
    - React-cxxreact (= 0.63.2)
    - React-jsi (= 0.63.2)
    - React-jsiexecutor (= 0.63.2)
    - Yoga
  - React-Core/RCTSettingsHeaders (0.63.2):
    - Folly (= 2020.01.13.00)
>>>>>>> 7100756b
    - glog
    - RCT-Folly (= 2020.01.13.00)
    - React-Core/Default
<<<<<<< HEAD
    - React-cxxreact (= 1000.0.0)
    - React-jsi (= 1000.0.0)
    - React-jsiexecutor (= 1000.0.0)
    - Yoga
  - React-Core/RCTTextHeaders (1000.0.0):
=======
    - React-cxxreact (= 0.63.2)
    - React-jsi (= 0.63.2)
    - React-jsiexecutor (= 0.63.2)
    - Yoga
  - React-Core/RCTTextHeaders (0.63.2):
    - Folly (= 2020.01.13.00)
>>>>>>> 7100756b
    - glog
    - RCT-Folly (= 2020.01.13.00)
    - React-Core/Default
<<<<<<< HEAD
    - React-cxxreact (= 1000.0.0)
    - React-jsi (= 1000.0.0)
    - React-jsiexecutor (= 1000.0.0)
    - Yoga
  - React-Core/RCTVibrationHeaders (1000.0.0):
=======
    - React-cxxreact (= 0.63.2)
    - React-jsi (= 0.63.2)
    - React-jsiexecutor (= 0.63.2)
    - Yoga
  - React-Core/RCTVibrationHeaders (0.63.2):
    - Folly (= 2020.01.13.00)
>>>>>>> 7100756b
    - glog
    - RCT-Folly (= 2020.01.13.00)
    - React-Core/Default
<<<<<<< HEAD
    - React-cxxreact (= 1000.0.0)
    - React-jsi (= 1000.0.0)
    - React-jsiexecutor (= 1000.0.0)
    - Yoga
  - React-Core/RCTWebSocket (1000.0.0):
    - glog
    - RCT-Folly (= 2020.01.13.00)
    - React-Core/Default (= 1000.0.0)
    - React-cxxreact (= 1000.0.0)
    - React-jsi (= 1000.0.0)
    - React-jsiexecutor (= 1000.0.0)
    - Yoga
  - React-CoreModules (1000.0.0):
    - FBReactNativeSpec (= 1000.0.0)
    - RCT-Folly (= 2020.01.13.00)
    - RCTTypeSafety (= 1000.0.0)
    - React-Core/CoreModulesHeaders (= 1000.0.0)
    - React-jsi (= 1000.0.0)
    - React-RCTImage (= 1000.0.0)
    - ReactCommon/turbomodule/core (= 1000.0.0)
  - React-cxxreact (1000.0.0):
=======
    - React-cxxreact (= 0.63.2)
    - React-jsi (= 0.63.2)
    - React-jsiexecutor (= 0.63.2)
    - Yoga
  - React-Core/RCTWebSocket (0.63.2):
    - Folly (= 2020.01.13.00)
    - glog
    - React-Core/Default (= 0.63.2)
    - React-cxxreact (= 0.63.2)
    - React-jsi (= 0.63.2)
    - React-jsiexecutor (= 0.63.2)
    - Yoga
  - React-CoreModules (0.63.2):
    - FBReactNativeSpec (= 0.63.2)
    - Folly (= 2020.01.13.00)
    - RCTTypeSafety (= 0.63.2)
    - React-Core/CoreModulesHeaders (= 0.63.2)
    - React-jsi (= 0.63.2)
    - React-RCTImage (= 0.63.2)
    - ReactCommon/turbomodule/core (= 0.63.2)
  - React-cxxreact (0.63.2):
>>>>>>> 7100756b
    - boost-for-react-native (= 1.63.0)
    - DoubleConversion
    - glog
<<<<<<< HEAD
    - RCT-Folly (= 2020.01.13.00)
    - React-callinvoker (= 1000.0.0)
    - React-jsinspector (= 1000.0.0)
  - React-jsi (1000.0.0):
=======
    - React-callinvoker (= 0.63.2)
    - React-jsinspector (= 0.63.2)
  - React-jsi (0.63.2):
>>>>>>> 7100756b
    - boost-for-react-native (= 1.63.0)
    - DoubleConversion
    - glog
<<<<<<< HEAD
    - RCT-Folly (= 2020.01.13.00)
    - React-jsi/Default (= 1000.0.0)
  - React-jsi/Default (1000.0.0):
=======
    - React-jsi/Default (= 0.63.2)
  - React-jsi/Default (0.63.2):
>>>>>>> 7100756b
    - boost-for-react-native (= 1.63.0)
    - DoubleConversion
    - glog
<<<<<<< HEAD
    - RCT-Folly (= 2020.01.13.00)
  - React-jsiexecutor (1000.0.0):
=======
  - React-jsiexecutor (0.63.2):
>>>>>>> 7100756b
    - DoubleConversion
    - glog
<<<<<<< HEAD
    - RCT-Folly (= 2020.01.13.00)
    - React-cxxreact (= 1000.0.0)
    - React-jsi (= 1000.0.0)
  - React-jsinspector (1000.0.0)
  - React-RCTActionSheet (1000.0.0):
    - React-Core/RCTActionSheetHeaders (= 1000.0.0)
  - React-RCTAnimation (1000.0.0):
    - FBReactNativeSpec (= 1000.0.0)
    - RCT-Folly (= 2020.01.13.00)
    - RCTTypeSafety (= 1000.0.0)
    - React-Core/RCTAnimationHeaders (= 1000.0.0)
    - React-jsi (= 1000.0.0)
    - ReactCommon/turbomodule/core (= 1000.0.0)
  - React-RCTBlob (1000.0.0):
    - FBReactNativeSpec (= 1000.0.0)
    - RCT-Folly (= 2020.01.13.00)
    - React-Core/RCTBlobHeaders (= 1000.0.0)
    - React-Core/RCTWebSocket (= 1000.0.0)
    - React-jsi (= 1000.0.0)
    - React-RCTNetwork (= 1000.0.0)
    - ReactCommon/turbomodule/core (= 1000.0.0)
  - React-RCTImage (1000.0.0):
    - FBReactNativeSpec (= 1000.0.0)
    - RCT-Folly (= 2020.01.13.00)
    - RCTTypeSafety (= 1000.0.0)
    - React-Core/RCTImageHeaders (= 1000.0.0)
    - React-jsi (= 1000.0.0)
    - React-RCTNetwork (= 1000.0.0)
    - ReactCommon/turbomodule/core (= 1000.0.0)
  - React-RCTLinking (1000.0.0):
    - FBReactNativeSpec (= 1000.0.0)
    - React-Core/RCTLinkingHeaders (= 1000.0.0)
    - React-jsi (= 1000.0.0)
    - ReactCommon/turbomodule/core (= 1000.0.0)
  - React-RCTNetwork (1000.0.0):
    - FBReactNativeSpec (= 1000.0.0)
    - RCT-Folly (= 2020.01.13.00)
    - RCTTypeSafety (= 1000.0.0)
    - React-Core/RCTNetworkHeaders (= 1000.0.0)
    - React-jsi (= 1000.0.0)
    - ReactCommon/turbomodule/core (= 1000.0.0)
  - React-RCTPushNotification (1000.0.0):
    - FBReactNativeSpec (= 1000.0.0)
    - RCTTypeSafety (= 1000.0.0)
    - React-Core/RCTPushNotificationHeaders (= 1000.0.0)
    - React-jsi (= 1000.0.0)
    - ReactCommon/turbomodule/core (= 1000.0.0)
  - React-RCTSettings (1000.0.0):
    - FBReactNativeSpec (= 1000.0.0)
    - RCT-Folly (= 2020.01.13.00)
    - RCTTypeSafety (= 1000.0.0)
    - React-Core/RCTSettingsHeaders (= 1000.0.0)
    - React-jsi (= 1000.0.0)
    - ReactCommon/turbomodule/core (= 1000.0.0)
  - React-RCTTest (1000.0.0):
    - RCT-Folly (= 2020.01.13.00)
    - React-Core (= 1000.0.0)
    - React-CoreModules (= 1000.0.0)
    - React-jsi (= 1000.0.0)
    - ReactCommon/turbomodule/core (= 1000.0.0)
  - React-RCTText (1000.0.0):
    - React-Core/RCTTextHeaders (= 1000.0.0)
  - React-RCTVibration (1000.0.0):
    - FBReactNativeSpec (= 1000.0.0)
    - RCT-Folly (= 2020.01.13.00)
    - React-Core/RCTVibrationHeaders (= 1000.0.0)
    - React-jsi (= 1000.0.0)
    - ReactCommon/turbomodule/core (= 1000.0.0)
  - ReactCommon/turbomodule/core (1000.0.0):
=======
    - React-cxxreact (= 0.63.2)
    - React-jsi (= 0.63.2)
  - React-jsinspector (0.63.2)
  - React-RCTActionSheet (0.63.2):
    - React-Core/RCTActionSheetHeaders (= 0.63.2)
  - React-RCTAnimation (0.63.2):
    - FBReactNativeSpec (= 0.63.2)
    - Folly (= 2020.01.13.00)
    - RCTTypeSafety (= 0.63.2)
    - React-Core/RCTAnimationHeaders (= 0.63.2)
    - React-jsi (= 0.63.2)
    - ReactCommon/turbomodule/core (= 0.63.2)
  - React-RCTBlob (0.63.2):
    - FBReactNativeSpec (= 0.63.2)
    - Folly (= 2020.01.13.00)
    - React-Core/RCTBlobHeaders (= 0.63.2)
    - React-Core/RCTWebSocket (= 0.63.2)
    - React-jsi (= 0.63.2)
    - React-RCTNetwork (= 0.63.2)
    - ReactCommon/turbomodule/core (= 0.63.2)
  - React-RCTImage (0.63.2):
    - FBReactNativeSpec (= 0.63.2)
    - Folly (= 2020.01.13.00)
    - RCTTypeSafety (= 0.63.2)
    - React-Core/RCTImageHeaders (= 0.63.2)
    - React-jsi (= 0.63.2)
    - React-RCTNetwork (= 0.63.2)
    - ReactCommon/turbomodule/core (= 0.63.2)
  - React-RCTLinking (0.63.2):
    - FBReactNativeSpec (= 0.63.2)
    - React-Core/RCTLinkingHeaders (= 0.63.2)
    - React-jsi (= 0.63.2)
    - ReactCommon/turbomodule/core (= 0.63.2)
  - React-RCTNetwork (0.63.2):
    - FBReactNativeSpec (= 0.63.2)
    - Folly (= 2020.01.13.00)
    - RCTTypeSafety (= 0.63.2)
    - React-Core/RCTNetworkHeaders (= 0.63.2)
    - React-jsi (= 0.63.2)
    - ReactCommon/turbomodule/core (= 0.63.2)
  - React-RCTPushNotification (0.63.2):
    - FBReactNativeSpec (= 0.63.2)
    - RCTTypeSafety (= 0.63.2)
    - React-Core/RCTPushNotificationHeaders (= 0.63.2)
    - React-jsi (= 0.63.2)
    - ReactCommon/turbomodule/core (= 0.63.2)
  - React-RCTSettings (0.63.2):
    - FBReactNativeSpec (= 0.63.2)
    - Folly (= 2020.01.13.00)
    - RCTTypeSafety (= 0.63.2)
    - React-Core/RCTSettingsHeaders (= 0.63.2)
    - React-jsi (= 0.63.2)
    - ReactCommon/turbomodule/core (= 0.63.2)
  - React-RCTTest (0.63.2):
    - Folly (= 2020.01.13.00)
    - React-Core (= 0.63.2)
    - React-CoreModules (= 0.63.2)
    - React-jsi (= 0.63.2)
    - ReactCommon/turbomodule/core (= 0.63.2)
  - React-RCTText (0.63.2):
    - React-Core/RCTTextHeaders (= 0.63.2)
  - React-RCTVibration (0.63.2):
    - FBReactNativeSpec (= 0.63.2)
    - Folly (= 2020.01.13.00)
    - React-Core/RCTVibrationHeaders (= 0.63.2)
    - React-jsi (= 0.63.2)
    - ReactCommon/turbomodule/core (= 0.63.2)
  - ReactCommon/turbomodule/core (0.63.2):
>>>>>>> 7100756b
    - DoubleConversion
    - glog
<<<<<<< HEAD
    - RCT-Folly (= 2020.01.13.00)
    - React-callinvoker (= 1000.0.0)
    - React-Core (= 1000.0.0)
    - React-cxxreact (= 1000.0.0)
    - React-jsi (= 1000.0.0)
  - ReactCommon/turbomodule/samples (1000.0.0):
=======
    - React-callinvoker (= 0.63.2)
    - React-Core (= 0.63.2)
    - React-cxxreact (= 0.63.2)
    - React-jsi (= 0.63.2)
  - ReactCommon/turbomodule/samples (0.63.2):
>>>>>>> 7100756b
    - DoubleConversion
    - glog
<<<<<<< HEAD
    - RCT-Folly (= 2020.01.13.00)
    - React-callinvoker (= 1000.0.0)
    - React-Core (= 1000.0.0)
    - React-cxxreact (= 1000.0.0)
    - React-jsi (= 1000.0.0)
    - ReactCommon/turbomodule/core (= 1000.0.0)
=======
    - React-callinvoker (= 0.63.2)
    - React-Core (= 0.63.2)
    - React-cxxreact (= 0.63.2)
    - React-jsi (= 0.63.2)
    - ReactCommon/turbomodule/core (= 0.63.2)
>>>>>>> 7100756b
  - Yoga (1.14.0)
  - YogaKit (1.18.1):
    - Yoga (~> 1.14)

DEPENDENCIES:
  - boost-for-react-native (from `../third-party-podspecs/boost-for-react-native.podspec`)
  - DoubleConversion (from `../third-party-podspecs/DoubleConversion.podspec`)
  - FBLazyVector (from `../Libraries/FBLazyVector`)
  - FBReactNativeSpec (from `../Libraries/FBReactNativeSpec`)
<<<<<<< HEAD
  - FlipperKit (~> 0.30.1)
  - FlipperKit/FlipperKitLayoutPlugin (~> 0.30.1)
  - FlipperKit/FlipperKitReactPlugin (~> 0.30.1)
  - FlipperKit/FlipperKitUserDefaultsPlugin (~> 0.30.1)
  - FlipperKit/SKIOSNetworkPlugin (~> 0.30.1)
=======
  - Flipper (~> 0.54.0)
  - Flipper-DoubleConversion (= 1.1.7)
  - Flipper-Folly (~> 2.2)
  - Flipper-Glog (= 0.3.6)
  - Flipper-PeerTalk (~> 0.0.4)
  - Flipper-RSocket (~> 1.1)
  - FlipperKit (~> 0.54.0)
  - FlipperKit/Core (~> 0.54.0)
  - FlipperKit/CppBridge (~> 0.54.0)
  - FlipperKit/FBCxxFollyDynamicConvert (~> 0.54.0)
  - FlipperKit/FBDefines (~> 0.54.0)
  - FlipperKit/FKPortForwarding (~> 0.54.0)
  - FlipperKit/FlipperKitHighlightOverlay (~> 0.54.0)
  - FlipperKit/FlipperKitLayoutPlugin (~> 0.54.0)
  - FlipperKit/FlipperKitLayoutTextSearchable (~> 0.54.0)
  - FlipperKit/FlipperKitNetworkPlugin (~> 0.54.0)
  - FlipperKit/FlipperKitReactPlugin (~> 0.54.0)
  - FlipperKit/FlipperKitUserDefaultsPlugin (~> 0.54.0)
  - FlipperKit/SKIOSNetworkPlugin (~> 0.54.0)
  - Folly (from `../third-party-podspecs/Folly.podspec`)
>>>>>>> 7100756b
  - glog (from `../third-party-podspecs/glog.podspec`)
  - hermes (from `../node_modules/hermes-engine-darwin`)
  - libevent (from `../third-party-podspecs/libevent.podspec`)
  - RCT-Folly (from `../third-party-podspecs/RCT-Folly.podspec`)
  - RCTRequired (from `../Libraries/RCTRequired`)
  - RCTTypeSafety (from `../Libraries/TypeSafety`)
  - React (from `../`)
  - React-ART (from `../Libraries/ART`)
  - React-callinvoker (from `../ReactCommon/callinvoker`)
  - React-Core (from `../`)
  - React-Core/DevSupport (from `../`)
  - React-Core/Hermes (from `../`)
  - React-Core/RCTWebSocket (from `../`)
  - React-CoreModules (from `../React/CoreModules`)
  - React-cxxreact (from `../ReactCommon/cxxreact`)
  - React-jsi (from `../ReactCommon/jsi`)
  - React-jsiexecutor (from `../ReactCommon/jsiexecutor`)
  - React-jsinspector (from `../ReactCommon/jsinspector`)
  - React-RCTActionSheet (from `../Libraries/ActionSheetIOS`)
  - React-RCTAnimation (from `../Libraries/NativeAnimation`)
  - React-RCTBlob (from `../Libraries/Blob`)
  - React-RCTImage (from `../Libraries/Image`)
  - React-RCTLinking (from `../Libraries/LinkingIOS`)
  - React-RCTNetwork (from `../Libraries/Network`)
  - React-RCTPushNotification (from `../Libraries/PushNotificationIOS`)
  - React-RCTSettings (from `../Libraries/Settings`)
  - React-RCTTest (from `./RCTTest`)
  - React-RCTText (from `../Libraries/Text`)
  - React-RCTVibration (from `../Libraries/Vibration`)
  - ReactCommon/turbomodule/core (from `../ReactCommon`)
  - ReactCommon/turbomodule/samples (from `../ReactCommon`)
  - Yoga (from `../ReactCommon/yoga`)

SPEC REPOS:
  https://cdn.cocoapods.org/:
    - CocoaAsyncSocket
    - CocoaLibEvent
    - Flipper
    - Flipper-DoubleConversion
    - Flipper-Folly
    - Flipper-Glog
    - Flipper-PeerTalk
    - Flipper-RSocket
    - FlipperKit
    - OpenSSL-Universal
    - YogaKit

EXTERNAL SOURCES:
  boost-for-react-native:
    :podspec: "../third-party-podspecs/boost-for-react-native.podspec"
  DoubleConversion:
    :podspec: "../third-party-podspecs/DoubleConversion.podspec"
  FBLazyVector:
    :path: "../Libraries/FBLazyVector"
  FBReactNativeSpec:
    :path: "../Libraries/FBReactNativeSpec"
  glog:
    :podspec: "../third-party-podspecs/glog.podspec"
  hermes:
    :path: "../node_modules/hermes-engine-darwin"
  libevent:
    :podspec: "../third-party-podspecs/libevent.podspec"
  RCT-Folly:
    :podspec: "../third-party-podspecs/RCT-Folly.podspec"
  RCTRequired:
    :path: "../Libraries/RCTRequired"
  RCTTypeSafety:
    :path: "../Libraries/TypeSafety"
  React:
    :path: "../"
  React-ART:
    :path: "../Libraries/ART"
  React-callinvoker:
    :path: "../ReactCommon/callinvoker"
  React-Core:
    :path: "../"
  React-CoreModules:
    :path: "../React/CoreModules"
  React-cxxreact:
    :path: "../ReactCommon/cxxreact"
  React-jsi:
    :path: "../ReactCommon/jsi"
  React-jsiexecutor:
    :path: "../ReactCommon/jsiexecutor"
  React-jsinspector:
    :path: "../ReactCommon/jsinspector"
  React-RCTActionSheet:
    :path: "../Libraries/ActionSheetIOS"
  React-RCTAnimation:
    :path: "../Libraries/NativeAnimation"
  React-RCTBlob:
    :path: "../Libraries/Blob"
  React-RCTImage:
    :path: "../Libraries/Image"
  React-RCTLinking:
    :path: "../Libraries/LinkingIOS"
  React-RCTNetwork:
    :path: "../Libraries/Network"
  React-RCTPushNotification:
    :path: "../Libraries/PushNotificationIOS"
  React-RCTSettings:
    :path: "../Libraries/Settings"
  React-RCTTest:
    :path: "./RCTTest"
  React-RCTText:
    :path: "../Libraries/Text"
  React-RCTVibration:
    :path: "../Libraries/Vibration"
  ReactCommon:
    :path: "../ReactCommon"
  Yoga:
    :path: "../ReactCommon/yoga"

SPEC CHECKSUMS:
  boost-for-react-native: a110407d9db2642fd2e1bcd7c5a51c81f2521dc9
  CocoaAsyncSocket: eafaa68a7e0ec99ead0a7b35015e0bf25d2c8987
  CocoaLibEvent: 2fab71b8bd46dd33ddb959f7928ec5909f838e3f
<<<<<<< HEAD
  DoubleConversion: a1bc12a74baa397a2609e0f10e19b8062d864053
  FBLazyVector: 013c754530acf200c794982a91221cae2d73186a
  FBReactNativeSpec: 205d67e3c1809fe430adc7be677d28a32e4000ac
  Flipper: 10b225e352595f521be0e5badddd90e241336e89
=======
  DoubleConversion: cde416483dac037923206447da6e1454df403714
  FBLazyVector: 3ef4a7f62e7db01092f9d517d2ebc0d0677c4a37
  FBReactNativeSpec: dc7fa9088f0f2a998503a352b0554d69a4391c5a
  Flipper: be611d4b742d8c87fbae2ca5f44603a02539e365
>>>>>>> 7100756b
  Flipper-DoubleConversion: 38631e41ef4f9b12861c67d17cb5518d06badc41
  Flipper-Folly: c12092ea368353b58e992843a990a3225d4533c3
  Flipper-Glog: 1dfd6abf1e922806c52ceb8701a3599a79a200a6
  Flipper-PeerTalk: 116d8f857dc6ef55c7a5a75ea3ceaafe878aadc9
  Flipper-RSocket: 64e7431a55835eb953b0bf984ef3b90ae9fdddd7
<<<<<<< HEAD
  FlipperKit: 88b7f0d0cf907ddc2137b85eeb7f3d4d8d9395c8
  glog: b3f6d74f3e2d33396addc0ee724d2b2b79fc3e00
  hermes: 12d049af0d8e8379c5b3b54ffb1919d670045bdc
  libevent: c2d56c8554ac18101d9c5f4c66ef762798209682
  OpenSSL-Universal: 8b48cc0d10c1b2923617dfe5c178aa9ed2689355
  RCT-Folly: 1347093ffe75e152d846f7e45a3ef901b60021aa
  RCTRequired: a35e388bfd87cfae16052677bc19332723c3adf1
  RCTTypeSafety: ca911637f851c632e50a5b45cc64eab3d2095060
  React: 21af9a5655a1db8877643ae7d2f5be19fbb47bfd
  React-ART: 3f4d3b94140d58fe5ece4a87bdb5580991e4e1fb
  React-callinvoker: 595e477e1cbbfe3797d9d234119a13b6ee85b398
  React-Core: 15d21e9ae6eb47f7bcbe993bcd0a96cce614f378
  React-CoreModules: feb2df372bf41cf30bd8544a7877ea893a06b7e1
  React-cxxreact: 9542dd531c5e32be8af79730a1872efd97d53684
  React-jsi: 5b0fca1241f693a72a8a8d4c304f40c4974ca091
  React-jsiexecutor: 63cb155b06c33c3fa419bf28cfeb8233ef3b0307
  React-jsinspector: 01ef3dbf108f91ad18fa116a535549a0011df122
  React-RCTActionSheet: 40d0e005ede6d2467c71afeb7ffa2ee6401141ed
  React-RCTAnimation: cd11932218e9b897008e2d318b865c93aa505212
  React-RCTBlob: 6df18a5bce5d5e80416f669e9718b43a5938c242
  React-RCTImage: fdbdaa9388e56484e54c494fca08353a0eb86bda
  React-RCTLinking: ef6a633aae7bfcdd93bbd561c0bc270f3550066e
  React-RCTNetwork: b1f15c879b25c7450948fd02e5865319fe7bc4ae
  React-RCTPushNotification: 39643b44ffc839ab7b08e77d67c87155eeb6be57
  React-RCTSettings: 0b0507c7bca2943d18eba209ded78a24d0a385b5
  React-RCTTest: 6feb342f17fd908c570180f70b68b0fdc0b1956e
  React-RCTText: a41b641c73e5ec0ec550e134b2da92c5cd5ff43d
  React-RCTVibration: 4eadd5837934450223a859e5c7323c6c6102a36f
  ReactCommon: d2c0a0c8eb10562cfbd5b7da17072f956d66b200
  Yoga: 52f1483134f196a52b290ed0982f07efc8c90011
=======
  FlipperKit: ab353d41aea8aae2ea6daaf813e67496642f3d7d
  Folly: b73c3869541e86821df3c387eb0af5f65addfab4
  glog: 40a13f7840415b9a77023fbcae0f1e6f43192af3
  OpenSSL-Universal: 8b48cc0d10c1b2923617dfe5c178aa9ed2689355
  RCTRequired: f13f25e7b12f925f1f6a6a8c69d929a03c0129fe
  RCTTypeSafety: 44982c5c8e43ff4141eb519a8ddc88059acd1f3a
  React: e1c65dd41cb9db13b99f24608e47dd595f28ca9a
  React-ART: 2ec4583a9a32a52e271db84c5ebaf8dfdf1b0c57
  React-callinvoker: 552a6a6bc8b3bb794cf108ad59e5a9e2e3b4fc98
  React-Core: a42b4deaadbde5a2d8e2dab7a2b874303f733cf4
  React-CoreModules: 5335e168165da7f7083ce7147768d36d3e292318
  React-cxxreact: d3261ec5f7d11743fbf21e263a34ea51d1f13ebc
  React-jsi: 54245e1d5f4b690dec614a73a3795964eeef13a8
  React-jsiexecutor: 8ca588cc921e70590820ce72b8789b02c67cce38
  React-jsinspector: b14e62ebe7a66e9231e9581279909f2fc3db6606
  React-RCTActionSheet: 910163b6b09685a35c4ebbc52b66d1bfbbe39fc5
  React-RCTAnimation: 9a883bbe1e9d2e158d4fb53765ed64c8dc2200c6
  React-RCTBlob: 39cf0ece1927996c4466510e25d2105f67010e13
  React-RCTImage: de355d738727b09ad3692f2a979affbd54b5f378
  React-RCTLinking: 8122f221d395a63364b2c0078ce284214bd04575
  React-RCTNetwork: 8f96c7b49ea6a0f28f98258f347b6ad218bc0830
  React-RCTPushNotification: dd814b42fa8b6676ce952c5b5e3225e78966ed22
  React-RCTSettings: 8a49622aff9c1925f5455fa340b6fe4853d64ab6
  React-RCTTest: 22fd7159c922138df3653b34746b54d6b0b91133
  React-RCTText: 1b6773e776e4b33f90468c20fe3b16ca3e224bb8
  React-RCTVibration: 4d2e726957f4087449739b595f107c0d4b6c2d2d
  ReactCommon: a0a1edbebcac5e91338371b72ffc66aa822792ce
  Yoga: 7740b94929bbacbddda59bf115b5317e9a161598
>>>>>>> 7100756b
  YogaKit: f782866e155069a2cca2517aafea43200b01fd5a

PODFILE CHECKSUM: f92cb3c61bb71bceed9b9afe3944fbd8451be8b9

COCOAPODS: 1.9.3<|MERGE_RESOLUTION|>--- conflicted
+++ resolved
@@ -1,9 +1,8 @@
 PODS:
   - boost-for-react-native (1.63.0)
-  - CocoaAsyncSocket (7.6.3)
+  - CocoaAsyncSocket (7.6.4)
   - CocoaLibEvent (1.0.0)
   - DoubleConversion (1.1.6)
-<<<<<<< HEAD
   - FBLazyVector (1000.0.0)
   - FBReactNativeSpec (1000.0.0):
     - RCT-Folly (= 2020.01.13.00)
@@ -15,19 +14,6 @@
   - Flipper (0.30.2):
     - Flipper-Folly (~> 2.1)
     - Flipper-RSocket (~> 1.0)
-=======
-  - FBLazyVector (0.63.2)
-  - FBReactNativeSpec (0.63.2):
-    - Folly (= 2020.01.13.00)
-    - RCTRequired (= 0.63.2)
-    - RCTTypeSafety (= 0.63.2)
-    - React-Core (= 0.63.2)
-    - React-jsi (= 0.63.2)
-    - ReactCommon/turbomodule/core (= 0.63.2)
-  - Flipper (0.54.0):
-    - Flipper-Folly (~> 2.2)
-    - Flipper-RSocket (~> 1.1)
->>>>>>> 7100756b
   - Flipper-DoubleConversion (1.1.7)
   - Flipper-Folly (2.2.0):
     - boost-for-react-native
@@ -39,22 +25,14 @@
   - Flipper-PeerTalk (0.0.4)
   - Flipper-RSocket (1.1.0):
     - Flipper-Folly (~> 2.2)
-<<<<<<< HEAD
   - FlipperKit (0.30.2):
     - FlipperKit/Core (= 0.30.2)
   - FlipperKit/Core (0.30.2):
     - Flipper (~> 0.30.2)
-=======
-  - FlipperKit (0.54.0):
-    - FlipperKit/Core (= 0.54.0)
-  - FlipperKit/Core (0.54.0):
-    - Flipper (~> 0.54.0)
->>>>>>> 7100756b
     - FlipperKit/CppBridge
     - FlipperKit/FBCxxFollyDynamicConvert
     - FlipperKit/FBDefines
     - FlipperKit/FKPortForwarding
-<<<<<<< HEAD
   - FlipperKit/CppBridge (0.30.2):
     - Flipper (~> 0.30.2)
   - FlipperKit/FBCxxFollyDynamicConvert (0.30.2):
@@ -65,23 +43,10 @@
     - Flipper-PeerTalk (~> 0.0.4)
   - FlipperKit/FlipperKitHighlightOverlay (0.30.2)
   - FlipperKit/FlipperKitLayoutPlugin (0.30.2):
-=======
-  - FlipperKit/CppBridge (0.54.0):
-    - Flipper (~> 0.54.0)
-  - FlipperKit/FBCxxFollyDynamicConvert (0.54.0):
-    - Flipper-Folly (~> 2.2)
-  - FlipperKit/FBDefines (0.54.0)
-  - FlipperKit/FKPortForwarding (0.54.0):
-    - CocoaAsyncSocket (~> 7.6)
-    - Flipper-PeerTalk (~> 0.0.4)
-  - FlipperKit/FlipperKitHighlightOverlay (0.54.0)
-  - FlipperKit/FlipperKitLayoutPlugin (0.54.0):
->>>>>>> 7100756b
     - FlipperKit/Core
     - FlipperKit/FlipperKitHighlightOverlay
     - FlipperKit/FlipperKitLayoutTextSearchable
     - YogaKit (~> 1.18)
-<<<<<<< HEAD
   - FlipperKit/FlipperKitLayoutTextSearchable (0.30.2)
   - FlipperKit/FlipperKitNetworkPlugin (0.30.2):
     - FlipperKit/Core
@@ -90,16 +55,6 @@
   - FlipperKit/FlipperKitUserDefaultsPlugin (0.30.2):
     - FlipperKit/Core
   - FlipperKit/SKIOSNetworkPlugin (0.30.2):
-=======
-  - FlipperKit/FlipperKitLayoutTextSearchable (0.54.0)
-  - FlipperKit/FlipperKitNetworkPlugin (0.54.0):
-    - FlipperKit/Core
-  - FlipperKit/FlipperKitReactPlugin (0.54.0):
-    - FlipperKit/Core
-  - FlipperKit/FlipperKitUserDefaultsPlugin (0.54.0):
-    - FlipperKit/Core
-  - FlipperKit/SKIOSNetworkPlugin (0.54.0):
->>>>>>> 7100756b
     - FlipperKit/Core
     - FlipperKit/FlipperKitNetworkPlugin
   - glog (0.3.5)
@@ -121,7 +76,6 @@
     - boost-for-react-native
     - DoubleConversion
     - glog
-<<<<<<< HEAD
   - RCT-Folly/Futures (2020.01.13.00):
     - boost-for-react-native
     - DoubleConversion
@@ -158,65 +112,17 @@
     - React-jsiexecutor (= 1000.0.0)
     - Yoga
   - React-Core/ARTHeaders (1000.0.0):
-=======
-  - glog (0.3.5)
-  - OpenSSL-Universal (1.0.2.19):
-    - OpenSSL-Universal/Static (= 1.0.2.19)
-  - OpenSSL-Universal/Static (1.0.2.19)
-  - RCTRequired (0.63.2)
-  - RCTTypeSafety (0.63.2):
-    - FBLazyVector (= 0.63.2)
-    - Folly (= 2020.01.13.00)
-    - RCTRequired (= 0.63.2)
-    - React-Core (= 0.63.2)
-  - React (0.63.2):
-    - React-Core (= 0.63.2)
-    - React-Core/DevSupport (= 0.63.2)
-    - React-Core/RCTWebSocket (= 0.63.2)
-    - React-RCTActionSheet (= 0.63.2)
-    - React-RCTAnimation (= 0.63.2)
-    - React-RCTBlob (= 0.63.2)
-    - React-RCTImage (= 0.63.2)
-    - React-RCTLinking (= 0.63.2)
-    - React-RCTNetwork (= 0.63.2)
-    - React-RCTSettings (= 0.63.2)
-    - React-RCTText (= 0.63.2)
-    - React-RCTVibration (= 0.63.2)
-  - React-ART (0.63.2):
-    - React-Core/ARTHeaders (= 0.63.2)
-  - React-callinvoker (0.63.2)
-  - React-Core (0.63.2):
-    - Folly (= 2020.01.13.00)
-    - glog
-    - React-Core/Default (= 0.63.2)
-    - React-cxxreact (= 0.63.2)
-    - React-jsi (= 0.63.2)
-    - React-jsiexecutor (= 0.63.2)
-    - Yoga
-  - React-Core/ARTHeaders (0.63.2):
-    - Folly (= 2020.01.13.00)
->>>>>>> 7100756b
-    - glog
-    - RCT-Folly (= 2020.01.13.00)
-    - React-Core/Default
-<<<<<<< HEAD
+    - glog
+    - RCT-Folly (= 2020.01.13.00)
+    - React-Core/Default
     - React-cxxreact (= 1000.0.0)
     - React-jsi (= 1000.0.0)
     - React-jsiexecutor (= 1000.0.0)
     - Yoga
   - React-Core/CoreModulesHeaders (1000.0.0):
-=======
-    - React-cxxreact (= 0.63.2)
-    - React-jsi (= 0.63.2)
-    - React-jsiexecutor (= 0.63.2)
-    - Yoga
-  - React-Core/CoreModulesHeaders (0.63.2):
-    - Folly (= 2020.01.13.00)
->>>>>>> 7100756b
-    - glog
-    - RCT-Folly (= 2020.01.13.00)
-    - React-Core/Default
-<<<<<<< HEAD
+    - glog
+    - RCT-Folly (= 2020.01.13.00)
+    - React-Core/Default
     - React-cxxreact (= 1000.0.0)
     - React-jsi (= 1000.0.0)
     - React-jsiexecutor (= 1000.0.0)
@@ -248,188 +154,81 @@
     - React-jsiexecutor (= 1000.0.0)
     - Yoga
   - React-Core/RCTActionSheetHeaders (1000.0.0):
-=======
-    - React-cxxreact (= 0.63.2)
-    - React-jsi (= 0.63.2)
-    - React-jsiexecutor (= 0.63.2)
-    - Yoga
-  - React-Core/Default (0.63.2):
-    - Folly (= 2020.01.13.00)
-    - glog
-    - React-cxxreact (= 0.63.2)
-    - React-jsi (= 0.63.2)
-    - React-jsiexecutor (= 0.63.2)
-    - Yoga
-  - React-Core/DevSupport (0.63.2):
-    - Folly (= 2020.01.13.00)
-    - glog
-    - React-Core/Default (= 0.63.2)
-    - React-Core/RCTWebSocket (= 0.63.2)
-    - React-cxxreact (= 0.63.2)
-    - React-jsi (= 0.63.2)
-    - React-jsiexecutor (= 0.63.2)
-    - React-jsinspector (= 0.63.2)
-    - Yoga
-  - React-Core/RCTActionSheetHeaders (0.63.2):
-    - Folly (= 2020.01.13.00)
->>>>>>> 7100756b
-    - glog
-    - RCT-Folly (= 2020.01.13.00)
-    - React-Core/Default
-<<<<<<< HEAD
+    - glog
+    - RCT-Folly (= 2020.01.13.00)
+    - React-Core/Default
     - React-cxxreact (= 1000.0.0)
     - React-jsi (= 1000.0.0)
     - React-jsiexecutor (= 1000.0.0)
     - Yoga
   - React-Core/RCTAnimationHeaders (1000.0.0):
-=======
-    - React-cxxreact (= 0.63.2)
-    - React-jsi (= 0.63.2)
-    - React-jsiexecutor (= 0.63.2)
-    - Yoga
-  - React-Core/RCTAnimationHeaders (0.63.2):
-    - Folly (= 2020.01.13.00)
->>>>>>> 7100756b
-    - glog
-    - RCT-Folly (= 2020.01.13.00)
-    - React-Core/Default
-<<<<<<< HEAD
+    - glog
+    - RCT-Folly (= 2020.01.13.00)
+    - React-Core/Default
     - React-cxxreact (= 1000.0.0)
     - React-jsi (= 1000.0.0)
     - React-jsiexecutor (= 1000.0.0)
     - Yoga
   - React-Core/RCTBlobHeaders (1000.0.0):
-=======
-    - React-cxxreact (= 0.63.2)
-    - React-jsi (= 0.63.2)
-    - React-jsiexecutor (= 0.63.2)
-    - Yoga
-  - React-Core/RCTBlobHeaders (0.63.2):
-    - Folly (= 2020.01.13.00)
->>>>>>> 7100756b
-    - glog
-    - RCT-Folly (= 2020.01.13.00)
-    - React-Core/Default
-<<<<<<< HEAD
+    - glog
+    - RCT-Folly (= 2020.01.13.00)
+    - React-Core/Default
     - React-cxxreact (= 1000.0.0)
     - React-jsi (= 1000.0.0)
     - React-jsiexecutor (= 1000.0.0)
     - Yoga
   - React-Core/RCTImageHeaders (1000.0.0):
-=======
-    - React-cxxreact (= 0.63.2)
-    - React-jsi (= 0.63.2)
-    - React-jsiexecutor (= 0.63.2)
-    - Yoga
-  - React-Core/RCTImageHeaders (0.63.2):
-    - Folly (= 2020.01.13.00)
->>>>>>> 7100756b
-    - glog
-    - RCT-Folly (= 2020.01.13.00)
-    - React-Core/Default
-<<<<<<< HEAD
+    - glog
+    - RCT-Folly (= 2020.01.13.00)
+    - React-Core/Default
     - React-cxxreact (= 1000.0.0)
     - React-jsi (= 1000.0.0)
     - React-jsiexecutor (= 1000.0.0)
     - Yoga
   - React-Core/RCTLinkingHeaders (1000.0.0):
-=======
-    - React-cxxreact (= 0.63.2)
-    - React-jsi (= 0.63.2)
-    - React-jsiexecutor (= 0.63.2)
-    - Yoga
-  - React-Core/RCTLinkingHeaders (0.63.2):
-    - Folly (= 2020.01.13.00)
->>>>>>> 7100756b
-    - glog
-    - RCT-Folly (= 2020.01.13.00)
-    - React-Core/Default
-<<<<<<< HEAD
+    - glog
+    - RCT-Folly (= 2020.01.13.00)
+    - React-Core/Default
     - React-cxxreact (= 1000.0.0)
     - React-jsi (= 1000.0.0)
     - React-jsiexecutor (= 1000.0.0)
     - Yoga
   - React-Core/RCTNetworkHeaders (1000.0.0):
-=======
-    - React-cxxreact (= 0.63.2)
-    - React-jsi (= 0.63.2)
-    - React-jsiexecutor (= 0.63.2)
-    - Yoga
-  - React-Core/RCTNetworkHeaders (0.63.2):
-    - Folly (= 2020.01.13.00)
->>>>>>> 7100756b
-    - glog
-    - RCT-Folly (= 2020.01.13.00)
-    - React-Core/Default
-<<<<<<< HEAD
+    - glog
+    - RCT-Folly (= 2020.01.13.00)
+    - React-Core/Default
     - React-cxxreact (= 1000.0.0)
     - React-jsi (= 1000.0.0)
     - React-jsiexecutor (= 1000.0.0)
     - Yoga
   - React-Core/RCTPushNotificationHeaders (1000.0.0):
-=======
-    - React-cxxreact (= 0.63.2)
-    - React-jsi (= 0.63.2)
-    - React-jsiexecutor (= 0.63.2)
-    - Yoga
-  - React-Core/RCTPushNotificationHeaders (0.63.2):
-    - Folly (= 2020.01.13.00)
->>>>>>> 7100756b
-    - glog
-    - RCT-Folly (= 2020.01.13.00)
-    - React-Core/Default
-<<<<<<< HEAD
+    - glog
+    - RCT-Folly (= 2020.01.13.00)
+    - React-Core/Default
     - React-cxxreact (= 1000.0.0)
     - React-jsi (= 1000.0.0)
     - React-jsiexecutor (= 1000.0.0)
     - Yoga
   - React-Core/RCTSettingsHeaders (1000.0.0):
-=======
-    - React-cxxreact (= 0.63.2)
-    - React-jsi (= 0.63.2)
-    - React-jsiexecutor (= 0.63.2)
-    - Yoga
-  - React-Core/RCTSettingsHeaders (0.63.2):
-    - Folly (= 2020.01.13.00)
->>>>>>> 7100756b
-    - glog
-    - RCT-Folly (= 2020.01.13.00)
-    - React-Core/Default
-<<<<<<< HEAD
+    - glog
+    - RCT-Folly (= 2020.01.13.00)
+    - React-Core/Default
     - React-cxxreact (= 1000.0.0)
     - React-jsi (= 1000.0.0)
     - React-jsiexecutor (= 1000.0.0)
     - Yoga
   - React-Core/RCTTextHeaders (1000.0.0):
-=======
-    - React-cxxreact (= 0.63.2)
-    - React-jsi (= 0.63.2)
-    - React-jsiexecutor (= 0.63.2)
-    - Yoga
-  - React-Core/RCTTextHeaders (0.63.2):
-    - Folly (= 2020.01.13.00)
->>>>>>> 7100756b
-    - glog
-    - RCT-Folly (= 2020.01.13.00)
-    - React-Core/Default
-<<<<<<< HEAD
+    - glog
+    - RCT-Folly (= 2020.01.13.00)
+    - React-Core/Default
     - React-cxxreact (= 1000.0.0)
     - React-jsi (= 1000.0.0)
     - React-jsiexecutor (= 1000.0.0)
     - Yoga
   - React-Core/RCTVibrationHeaders (1000.0.0):
-=======
-    - React-cxxreact (= 0.63.2)
-    - React-jsi (= 0.63.2)
-    - React-jsiexecutor (= 0.63.2)
-    - Yoga
-  - React-Core/RCTVibrationHeaders (0.63.2):
-    - Folly (= 2020.01.13.00)
->>>>>>> 7100756b
-    - glog
-    - RCT-Folly (= 2020.01.13.00)
-    - React-Core/Default
-<<<<<<< HEAD
+    - glog
+    - RCT-Folly (= 2020.01.13.00)
+    - React-Core/Default
     - React-cxxreact (= 1000.0.0)
     - React-jsi (= 1000.0.0)
     - React-jsiexecutor (= 1000.0.0)
@@ -451,65 +250,26 @@
     - React-RCTImage (= 1000.0.0)
     - ReactCommon/turbomodule/core (= 1000.0.0)
   - React-cxxreact (1000.0.0):
-=======
-    - React-cxxreact (= 0.63.2)
-    - React-jsi (= 0.63.2)
-    - React-jsiexecutor (= 0.63.2)
-    - Yoga
-  - React-Core/RCTWebSocket (0.63.2):
-    - Folly (= 2020.01.13.00)
-    - glog
-    - React-Core/Default (= 0.63.2)
-    - React-cxxreact (= 0.63.2)
-    - React-jsi (= 0.63.2)
-    - React-jsiexecutor (= 0.63.2)
-    - Yoga
-  - React-CoreModules (0.63.2):
-    - FBReactNativeSpec (= 0.63.2)
-    - Folly (= 2020.01.13.00)
-    - RCTTypeSafety (= 0.63.2)
-    - React-Core/CoreModulesHeaders (= 0.63.2)
-    - React-jsi (= 0.63.2)
-    - React-RCTImage (= 0.63.2)
-    - ReactCommon/turbomodule/core (= 0.63.2)
-  - React-cxxreact (0.63.2):
->>>>>>> 7100756b
     - boost-for-react-native (= 1.63.0)
     - DoubleConversion
     - glog
-<<<<<<< HEAD
     - RCT-Folly (= 2020.01.13.00)
     - React-callinvoker (= 1000.0.0)
     - React-jsinspector (= 1000.0.0)
   - React-jsi (1000.0.0):
-=======
-    - React-callinvoker (= 0.63.2)
-    - React-jsinspector (= 0.63.2)
-  - React-jsi (0.63.2):
->>>>>>> 7100756b
     - boost-for-react-native (= 1.63.0)
     - DoubleConversion
     - glog
-<<<<<<< HEAD
     - RCT-Folly (= 2020.01.13.00)
     - React-jsi/Default (= 1000.0.0)
   - React-jsi/Default (1000.0.0):
-=======
-    - React-jsi/Default (= 0.63.2)
-  - React-jsi/Default (0.63.2):
->>>>>>> 7100756b
     - boost-for-react-native (= 1.63.0)
     - DoubleConversion
     - glog
-<<<<<<< HEAD
     - RCT-Folly (= 2020.01.13.00)
   - React-jsiexecutor (1000.0.0):
-=======
-  - React-jsiexecutor (0.63.2):
->>>>>>> 7100756b
-    - DoubleConversion
-    - glog
-<<<<<<< HEAD
+    - DoubleConversion
+    - glog
     - RCT-Folly (= 2020.01.13.00)
     - React-cxxreact (= 1000.0.0)
     - React-jsi (= 1000.0.0)
@@ -579,108 +339,22 @@
     - React-jsi (= 1000.0.0)
     - ReactCommon/turbomodule/core (= 1000.0.0)
   - ReactCommon/turbomodule/core (1000.0.0):
-=======
-    - React-cxxreact (= 0.63.2)
-    - React-jsi (= 0.63.2)
-  - React-jsinspector (0.63.2)
-  - React-RCTActionSheet (0.63.2):
-    - React-Core/RCTActionSheetHeaders (= 0.63.2)
-  - React-RCTAnimation (0.63.2):
-    - FBReactNativeSpec (= 0.63.2)
-    - Folly (= 2020.01.13.00)
-    - RCTTypeSafety (= 0.63.2)
-    - React-Core/RCTAnimationHeaders (= 0.63.2)
-    - React-jsi (= 0.63.2)
-    - ReactCommon/turbomodule/core (= 0.63.2)
-  - React-RCTBlob (0.63.2):
-    - FBReactNativeSpec (= 0.63.2)
-    - Folly (= 2020.01.13.00)
-    - React-Core/RCTBlobHeaders (= 0.63.2)
-    - React-Core/RCTWebSocket (= 0.63.2)
-    - React-jsi (= 0.63.2)
-    - React-RCTNetwork (= 0.63.2)
-    - ReactCommon/turbomodule/core (= 0.63.2)
-  - React-RCTImage (0.63.2):
-    - FBReactNativeSpec (= 0.63.2)
-    - Folly (= 2020.01.13.00)
-    - RCTTypeSafety (= 0.63.2)
-    - React-Core/RCTImageHeaders (= 0.63.2)
-    - React-jsi (= 0.63.2)
-    - React-RCTNetwork (= 0.63.2)
-    - ReactCommon/turbomodule/core (= 0.63.2)
-  - React-RCTLinking (0.63.2):
-    - FBReactNativeSpec (= 0.63.2)
-    - React-Core/RCTLinkingHeaders (= 0.63.2)
-    - React-jsi (= 0.63.2)
-    - ReactCommon/turbomodule/core (= 0.63.2)
-  - React-RCTNetwork (0.63.2):
-    - FBReactNativeSpec (= 0.63.2)
-    - Folly (= 2020.01.13.00)
-    - RCTTypeSafety (= 0.63.2)
-    - React-Core/RCTNetworkHeaders (= 0.63.2)
-    - React-jsi (= 0.63.2)
-    - ReactCommon/turbomodule/core (= 0.63.2)
-  - React-RCTPushNotification (0.63.2):
-    - FBReactNativeSpec (= 0.63.2)
-    - RCTTypeSafety (= 0.63.2)
-    - React-Core/RCTPushNotificationHeaders (= 0.63.2)
-    - React-jsi (= 0.63.2)
-    - ReactCommon/turbomodule/core (= 0.63.2)
-  - React-RCTSettings (0.63.2):
-    - FBReactNativeSpec (= 0.63.2)
-    - Folly (= 2020.01.13.00)
-    - RCTTypeSafety (= 0.63.2)
-    - React-Core/RCTSettingsHeaders (= 0.63.2)
-    - React-jsi (= 0.63.2)
-    - ReactCommon/turbomodule/core (= 0.63.2)
-  - React-RCTTest (0.63.2):
-    - Folly (= 2020.01.13.00)
-    - React-Core (= 0.63.2)
-    - React-CoreModules (= 0.63.2)
-    - React-jsi (= 0.63.2)
-    - ReactCommon/turbomodule/core (= 0.63.2)
-  - React-RCTText (0.63.2):
-    - React-Core/RCTTextHeaders (= 0.63.2)
-  - React-RCTVibration (0.63.2):
-    - FBReactNativeSpec (= 0.63.2)
-    - Folly (= 2020.01.13.00)
-    - React-Core/RCTVibrationHeaders (= 0.63.2)
-    - React-jsi (= 0.63.2)
-    - ReactCommon/turbomodule/core (= 0.63.2)
-  - ReactCommon/turbomodule/core (0.63.2):
->>>>>>> 7100756b
-    - DoubleConversion
-    - glog
-<<<<<<< HEAD
+    - DoubleConversion
+    - glog
     - RCT-Folly (= 2020.01.13.00)
     - React-callinvoker (= 1000.0.0)
     - React-Core (= 1000.0.0)
     - React-cxxreact (= 1000.0.0)
     - React-jsi (= 1000.0.0)
   - ReactCommon/turbomodule/samples (1000.0.0):
-=======
-    - React-callinvoker (= 0.63.2)
-    - React-Core (= 0.63.2)
-    - React-cxxreact (= 0.63.2)
-    - React-jsi (= 0.63.2)
-  - ReactCommon/turbomodule/samples (0.63.2):
->>>>>>> 7100756b
-    - DoubleConversion
-    - glog
-<<<<<<< HEAD
+    - DoubleConversion
+    - glog
     - RCT-Folly (= 2020.01.13.00)
     - React-callinvoker (= 1000.0.0)
     - React-Core (= 1000.0.0)
     - React-cxxreact (= 1000.0.0)
     - React-jsi (= 1000.0.0)
     - ReactCommon/turbomodule/core (= 1000.0.0)
-=======
-    - React-callinvoker (= 0.63.2)
-    - React-Core (= 0.63.2)
-    - React-cxxreact (= 0.63.2)
-    - React-jsi (= 0.63.2)
-    - ReactCommon/turbomodule/core (= 0.63.2)
->>>>>>> 7100756b
   - Yoga (1.14.0)
   - YogaKit (1.18.1):
     - Yoga (~> 1.14)
@@ -690,34 +364,11 @@
   - DoubleConversion (from `../third-party-podspecs/DoubleConversion.podspec`)
   - FBLazyVector (from `../Libraries/FBLazyVector`)
   - FBReactNativeSpec (from `../Libraries/FBReactNativeSpec`)
-<<<<<<< HEAD
   - FlipperKit (~> 0.30.1)
   - FlipperKit/FlipperKitLayoutPlugin (~> 0.30.1)
   - FlipperKit/FlipperKitReactPlugin (~> 0.30.1)
   - FlipperKit/FlipperKitUserDefaultsPlugin (~> 0.30.1)
   - FlipperKit/SKIOSNetworkPlugin (~> 0.30.1)
-=======
-  - Flipper (~> 0.54.0)
-  - Flipper-DoubleConversion (= 1.1.7)
-  - Flipper-Folly (~> 2.2)
-  - Flipper-Glog (= 0.3.6)
-  - Flipper-PeerTalk (~> 0.0.4)
-  - Flipper-RSocket (~> 1.1)
-  - FlipperKit (~> 0.54.0)
-  - FlipperKit/Core (~> 0.54.0)
-  - FlipperKit/CppBridge (~> 0.54.0)
-  - FlipperKit/FBCxxFollyDynamicConvert (~> 0.54.0)
-  - FlipperKit/FBDefines (~> 0.54.0)
-  - FlipperKit/FKPortForwarding (~> 0.54.0)
-  - FlipperKit/FlipperKitHighlightOverlay (~> 0.54.0)
-  - FlipperKit/FlipperKitLayoutPlugin (~> 0.54.0)
-  - FlipperKit/FlipperKitLayoutTextSearchable (~> 0.54.0)
-  - FlipperKit/FlipperKitNetworkPlugin (~> 0.54.0)
-  - FlipperKit/FlipperKitReactPlugin (~> 0.54.0)
-  - FlipperKit/FlipperKitUserDefaultsPlugin (~> 0.54.0)
-  - FlipperKit/SKIOSNetworkPlugin (~> 0.54.0)
-  - Folly (from `../third-party-podspecs/Folly.podspec`)
->>>>>>> 7100756b
   - glog (from `../third-party-podspecs/glog.podspec`)
   - hermes (from `../node_modules/hermes-engine-darwin`)
   - libevent (from `../third-party-podspecs/libevent.podspec`)
@@ -832,88 +483,50 @@
     :path: "../ReactCommon/yoga"
 
 SPEC CHECKSUMS:
-  boost-for-react-native: a110407d9db2642fd2e1bcd7c5a51c81f2521dc9
-  CocoaAsyncSocket: eafaa68a7e0ec99ead0a7b35015e0bf25d2c8987
+  boost-for-react-native: dabda8622e76020607c2ae1e65cc0cda8b61479d
+  CocoaAsyncSocket: 694058e7c0ed05a9e217d1b3c7ded962f4180845
   CocoaLibEvent: 2fab71b8bd46dd33ddb959f7928ec5909f838e3f
-<<<<<<< HEAD
-  DoubleConversion: a1bc12a74baa397a2609e0f10e19b8062d864053
-  FBLazyVector: 013c754530acf200c794982a91221cae2d73186a
-  FBReactNativeSpec: 205d67e3c1809fe430adc7be677d28a32e4000ac
+  DoubleConversion: 56a44bcfd14ab2ff66f5a146b2e875eb4b69b19b
+  FBLazyVector: 57082d45af64862180fb08bf85b207e4fe1a5117
+  FBReactNativeSpec: c7be324e668425db6c43a29ef9ebb0f76ae079ec
   Flipper: 10b225e352595f521be0e5badddd90e241336e89
-=======
-  DoubleConversion: cde416483dac037923206447da6e1454df403714
-  FBLazyVector: 3ef4a7f62e7db01092f9d517d2ebc0d0677c4a37
-  FBReactNativeSpec: dc7fa9088f0f2a998503a352b0554d69a4391c5a
-  Flipper: be611d4b742d8c87fbae2ca5f44603a02539e365
->>>>>>> 7100756b
   Flipper-DoubleConversion: 38631e41ef4f9b12861c67d17cb5518d06badc41
   Flipper-Folly: c12092ea368353b58e992843a990a3225d4533c3
   Flipper-Glog: 1dfd6abf1e922806c52ceb8701a3599a79a200a6
   Flipper-PeerTalk: 116d8f857dc6ef55c7a5a75ea3ceaafe878aadc9
   Flipper-RSocket: 64e7431a55835eb953b0bf984ef3b90ae9fdddd7
-<<<<<<< HEAD
   FlipperKit: 88b7f0d0cf907ddc2137b85eeb7f3d4d8d9395c8
-  glog: b3f6d74f3e2d33396addc0ee724d2b2b79fc3e00
+  glog: 1cb7c408c781ae8f35bbababe459b45e3dee4ec1
   hermes: 12d049af0d8e8379c5b3b54ffb1919d670045bdc
-  libevent: c2d56c8554ac18101d9c5f4c66ef762798209682
+  libevent: ee9265726a1fc599dea382964fa304378affaa5f
   OpenSSL-Universal: 8b48cc0d10c1b2923617dfe5c178aa9ed2689355
   RCT-Folly: 1347093ffe75e152d846f7e45a3ef901b60021aa
-  RCTRequired: a35e388bfd87cfae16052677bc19332723c3adf1
-  RCTTypeSafety: ca911637f851c632e50a5b45cc64eab3d2095060
-  React: 21af9a5655a1db8877643ae7d2f5be19fbb47bfd
-  React-ART: 3f4d3b94140d58fe5ece4a87bdb5580991e4e1fb
-  React-callinvoker: 595e477e1cbbfe3797d9d234119a13b6ee85b398
-  React-Core: 15d21e9ae6eb47f7bcbe993bcd0a96cce614f378
-  React-CoreModules: feb2df372bf41cf30bd8544a7877ea893a06b7e1
-  React-cxxreact: 9542dd531c5e32be8af79730a1872efd97d53684
-  React-jsi: 5b0fca1241f693a72a8a8d4c304f40c4974ca091
-  React-jsiexecutor: 63cb155b06c33c3fa419bf28cfeb8233ef3b0307
-  React-jsinspector: 01ef3dbf108f91ad18fa116a535549a0011df122
-  React-RCTActionSheet: 40d0e005ede6d2467c71afeb7ffa2ee6401141ed
-  React-RCTAnimation: cd11932218e9b897008e2d318b865c93aa505212
-  React-RCTBlob: 6df18a5bce5d5e80416f669e9718b43a5938c242
-  React-RCTImage: fdbdaa9388e56484e54c494fca08353a0eb86bda
-  React-RCTLinking: ef6a633aae7bfcdd93bbd561c0bc270f3550066e
-  React-RCTNetwork: b1f15c879b25c7450948fd02e5865319fe7bc4ae
-  React-RCTPushNotification: 39643b44ffc839ab7b08e77d67c87155eeb6be57
-  React-RCTSettings: 0b0507c7bca2943d18eba209ded78a24d0a385b5
-  React-RCTTest: 6feb342f17fd908c570180f70b68b0fdc0b1956e
-  React-RCTText: a41b641c73e5ec0ec550e134b2da92c5cd5ff43d
-  React-RCTVibration: 4eadd5837934450223a859e5c7323c6c6102a36f
-  ReactCommon: d2c0a0c8eb10562cfbd5b7da17072f956d66b200
-  Yoga: 52f1483134f196a52b290ed0982f07efc8c90011
-=======
-  FlipperKit: ab353d41aea8aae2ea6daaf813e67496642f3d7d
-  Folly: b73c3869541e86821df3c387eb0af5f65addfab4
-  glog: 40a13f7840415b9a77023fbcae0f1e6f43192af3
-  OpenSSL-Universal: 8b48cc0d10c1b2923617dfe5c178aa9ed2689355
-  RCTRequired: f13f25e7b12f925f1f6a6a8c69d929a03c0129fe
-  RCTTypeSafety: 44982c5c8e43ff4141eb519a8ddc88059acd1f3a
-  React: e1c65dd41cb9db13b99f24608e47dd595f28ca9a
-  React-ART: 2ec4583a9a32a52e271db84c5ebaf8dfdf1b0c57
-  React-callinvoker: 552a6a6bc8b3bb794cf108ad59e5a9e2e3b4fc98
-  React-Core: a42b4deaadbde5a2d8e2dab7a2b874303f733cf4
-  React-CoreModules: 5335e168165da7f7083ce7147768d36d3e292318
-  React-cxxreact: d3261ec5f7d11743fbf21e263a34ea51d1f13ebc
-  React-jsi: 54245e1d5f4b690dec614a73a3795964eeef13a8
-  React-jsiexecutor: 8ca588cc921e70590820ce72b8789b02c67cce38
-  React-jsinspector: b14e62ebe7a66e9231e9581279909f2fc3db6606
-  React-RCTActionSheet: 910163b6b09685a35c4ebbc52b66d1bfbbe39fc5
-  React-RCTAnimation: 9a883bbe1e9d2e158d4fb53765ed64c8dc2200c6
-  React-RCTBlob: 39cf0ece1927996c4466510e25d2105f67010e13
-  React-RCTImage: de355d738727b09ad3692f2a979affbd54b5f378
-  React-RCTLinking: 8122f221d395a63364b2c0078ce284214bd04575
-  React-RCTNetwork: 8f96c7b49ea6a0f28f98258f347b6ad218bc0830
-  React-RCTPushNotification: dd814b42fa8b6676ce952c5b5e3225e78966ed22
-  React-RCTSettings: 8a49622aff9c1925f5455fa340b6fe4853d64ab6
-  React-RCTTest: 22fd7159c922138df3653b34746b54d6b0b91133
-  React-RCTText: 1b6773e776e4b33f90468c20fe3b16ca3e224bb8
-  React-RCTVibration: 4d2e726957f4087449739b595f107c0d4b6c2d2d
-  ReactCommon: a0a1edbebcac5e91338371b72ffc66aa822792ce
-  Yoga: 7740b94929bbacbddda59bf115b5317e9a161598
->>>>>>> 7100756b
+  RCTRequired: 884ebf320f4b40a650e621813900670464496b66
+  RCTTypeSafety: a9cda17938f4f450ad3ec1810e12a6d496ba0bdf
+  React: b741e4abb40a1029be146a2897c90563a643e323
+  React-ART: 0e3e66a7a1187e69c671b7ce5d3e2ad5b6d4a528
+  React-callinvoker: c362409977231b613ed4dd40f251c7c8cf31fe8e
+  React-Core: 3c89e44b3c69edf002e2434b9c4a9a02e9c498c7
+  React-CoreModules: 86a1e291a562989319e44c2f7a9be64dfb7dd165
+  React-cxxreact: fd69a2b7c7af6f2f6918503430f004a6cd1abce7
+  React-jsi: c98bf484499763815354b02d80d861cdc3f4a64f
+  React-jsiexecutor: 0d0a1c3dbbf9b5bd64387aa90dc3b27bab93c0de
+  React-jsinspector: ad2f99f512a8e22e48d037dd04fb686710c85a1f
+  React-RCTActionSheet: 3c2cafdfaff98e7cb40e0cd5b3c58981b6098ef8
+  React-RCTAnimation: 52cbc676c289a54e6d53ff2b307bd1494a762755
+  React-RCTBlob: 563d8cadd1493a1659475bcd67681dfb64555563
+  React-RCTImage: b1f35b220756b2cf8e35e870afb6985b734277c7
+  React-RCTLinking: b43784e99974ecb338ec9c930c39e3d99dbe6c50
+  React-RCTNetwork: c1b88002c4f8534158010be237329d15c7b8c116
+  React-RCTPushNotification: d47f806e0a6e5047e3a7608e967f871461bcf39f
+  React-RCTSettings: e8d8db76845188b9a7ca1fa63a56260a6d245cac
+  React-RCTTest: 01bf6c6ac33584453fafb21ae421bfbc39f53714
+  React-RCTText: b90266a16b6988709a369e10c8b27e1872c79add
+  React-RCTVibration: 75d0ae67165d904a7b34cfec65f9c7ae5fdaf364
+  ReactCommon: 8850a0f5e4fbaef4b6b5c0fea0cf5c439d1ac4b2
+  Yoga: 5c142ea67c974bf340e36c57851d11c128ea23de
   YogaKit: f782866e155069a2cca2517aafea43200b01fd5a
 
 PODFILE CHECKSUM: f92cb3c61bb71bceed9b9afe3944fbd8451be8b9
 
-COCOAPODS: 1.9.3+COCOAPODS: 1.8.4