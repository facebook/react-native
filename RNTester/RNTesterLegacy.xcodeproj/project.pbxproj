// !$*UTF8*$!
{
	archiveVersion = 1;
	classes = {
	};
	objectVersion = 46;
	objects = {

/* Begin PBXBuildFile section */
		001BFCE41D838343008E587E /* RCTMultipartStreamReaderTests.m in Sources */ = {isa = PBXBuildFile; fileRef = 001BFCE31D838343008E587E /* RCTMultipartStreamReaderTests.m */; };
		1300627F1B59179B0043FE5A /* RCTGzipTests.m in Sources */ = {isa = PBXBuildFile; fileRef = 1300627E1B59179B0043FE5A /* RCTGzipTests.m */; };
		13129DD41C85F87C007D611C /* RCTModuleInitNotificationRaceTests.m in Sources */ = {isa = PBXBuildFile; fileRef = 13129DD31C85F87C007D611C /* RCTModuleInitNotificationRaceTests.m */; };
		13417FE91AA91432003F314A /* libRCTImage.a in Frameworks */ = {isa = PBXBuildFile; fileRef = 13417FE81AA91428003F314A /* libRCTImage.a */; };
		134180011AA9153C003F314A /* libRCTText.a in Frameworks */ = {isa = PBXBuildFile; fileRef = 13417FEF1AA914B8003F314A /* libRCTText.a */; };
		1341802C1AA9178B003F314A /* libRCTNetwork.a in Frameworks */ = {isa = PBXBuildFile; fileRef = 1341802B1AA91779003F314A /* libRCTNetwork.a */; };
		134454601AAFCABD003F0779 /* libRCTAdSupport.a in Frameworks */ = {isa = PBXBuildFile; fileRef = 1344545A1AAFCAAE003F0779 /* libRCTAdSupport.a */; };
		134A8A2A1AACED7A00945AAE /* libRCTGeolocation.a in Frameworks */ = {isa = PBXBuildFile; fileRef = 134A8A251AACED6A00945AAE /* libRCTGeolocation.a */; };
		134CB92A1C85A38800265FA6 /* RCTModuleInitTests.m in Sources */ = {isa = PBXBuildFile; fileRef = 134CB9291C85A38800265FA6 /* RCTModuleInitTests.m */; };
		1380DCD41E70C44800E7C47D /* libReact.a in Frameworks */ = {isa = PBXBuildFile; fileRef = 1380DC991E70C0DD00E7C47D /* libReact.a */; };
		138D6A181B53CD440074A87E /* RCTShadowViewTests.m in Sources */ = {isa = PBXBuildFile; fileRef = 138D6A161B53CD440074A87E /* RCTShadowViewTests.m */; };
		138DEE241B9EDFB6007F4EA5 /* libRCTCameraRoll.a in Frameworks */ = {isa = PBXBuildFile; fileRef = 138DEE091B9EDDDB007F4EA5 /* libRCTCameraRoll.a */; };
		1393D0381B68CD1300E1B601 /* RCTModuleMethodTests.mm in Sources */ = {isa = PBXBuildFile; fileRef = 1393D0371B68CD1300E1B601 /* RCTModuleMethodTests.mm */; };
		139FDEDB1B0651FB00C62182 /* libRCTWebSocket.a in Frameworks */ = {isa = PBXBuildFile; fileRef = 139FDED91B0651EA00C62182 /* libRCTWebSocket.a */; };
		13B07FBC1A68108700A75B9A /* AppDelegate.m in Sources */ = {isa = PBXBuildFile; fileRef = 13B07FB01A68108700A75B9A /* AppDelegate.m */; };
		13B07FBD1A68108700A75B9A /* LaunchScreen.xib in Resources */ = {isa = PBXBuildFile; fileRef = 13B07FB11A68108700A75B9A /* LaunchScreen.xib */; };
		13B07FBF1A68108700A75B9A /* Images.xcassets in Resources */ = {isa = PBXBuildFile; fileRef = 13B07FB51A68108700A75B9A /* Images.xcassets */; };
		13B07FC11A68108700A75B9A /* main.m in Sources */ = {isa = PBXBuildFile; fileRef = 13B07FB71A68108700A75B9A /* main.m */; };
		13B6C1A31C34225900D3FAF5 /* RCTURLUtilsTests.m in Sources */ = {isa = PBXBuildFile; fileRef = 13B6C1A21C34225900D3FAF5 /* RCTURLUtilsTests.m */; };
		13BCE84F1C9C209600DD7AAD /* RCTComponentPropsTests.m in Sources */ = {isa = PBXBuildFile; fileRef = 13BCE84E1C9C209600DD7AAD /* RCTComponentPropsTests.m */; };
		13DB03481B5D2ED500C27245 /* RCTJSONTests.m in Sources */ = {isa = PBXBuildFile; fileRef = 13DB03471B5D2ED500C27245 /* RCTJSONTests.m */; };
		13DF61B61B67A45000EDB188 /* RCTMethodArgumentTests.m in Sources */ = {isa = PBXBuildFile; fileRef = 13DF61B51B67A45000EDB188 /* RCTMethodArgumentTests.m */; };
		13E501F11D07A84A005F35D8 /* libRCTAnimation.a in Frameworks */ = {isa = PBXBuildFile; fileRef = 13E501A31D07A502005F35D8 /* libRCTAnimation.a */; };
		143BC5A11B21E45C00462512 /* RNTesterSnapshotTests.m in Sources */ = {isa = PBXBuildFile; fileRef = 143BC5A01B21E45C00462512 /* RNTesterSnapshotTests.m */; };
		144D21241B2204C5006DB32B /* RCTImageUtilTests.m in Sources */ = {isa = PBXBuildFile; fileRef = 144D21231B2204C5006DB32B /* RCTImageUtilTests.m */; };
		147CED4C1AB3532B00DA3E4C /* libRCTActionSheet.a in Frameworks */ = {isa = PBXBuildFile; fileRef = 147CED4B1AB34F8C00DA3E4C /* libRCTActionSheet.a */; };
		1497CFAC1B21F5E400C1F8F2 /* RCTAllocationTests.m in Sources */ = {isa = PBXBuildFile; fileRef = 1497CFA41B21F5E400C1F8F2 /* RCTAllocationTests.m */; };
		1497CFAD1B21F5E400C1F8F2 /* RCTBridgeTests.m in Sources */ = {isa = PBXBuildFile; fileRef = 1497CFA51B21F5E400C1F8F2 /* RCTBridgeTests.m */; };
		1497CFAE1B21F5E400C1F8F2 /* RCTJSCExecutorTests.m in Sources */ = {isa = PBXBuildFile; fileRef = 1497CFA61B21F5E400C1F8F2 /* RCTJSCExecutorTests.m */; settings = {COMPILER_FLAGS = "-fno-objc-arc"; }; };
		1497CFAF1B21F5E400C1F8F2 /* RCTConvert_NSURLTests.m in Sources */ = {isa = PBXBuildFile; fileRef = 1497CFA71B21F5E400C1F8F2 /* RCTConvert_NSURLTests.m */; };
		1497CFB01B21F5E400C1F8F2 /* RCTFontTests.m in Sources */ = {isa = PBXBuildFile; fileRef = 1497CFA81B21F5E400C1F8F2 /* RCTFontTests.m */; };
		1497CFB11B21F5E400C1F8F2 /* RCTEventDispatcherTests.m in Sources */ = {isa = PBXBuildFile; fileRef = 1497CFA91B21F5E400C1F8F2 /* RCTEventDispatcherTests.m */; };
		1497CFB31B21F5E400C1F8F2 /* RCTUIManagerTests.m in Sources */ = {isa = PBXBuildFile; fileRef = 1497CFAB1B21F5E400C1F8F2 /* RCTUIManagerTests.m */; };
		14B6DA821B276C5900BF4DD1 /* libRCTTest.a in Frameworks */ = {isa = PBXBuildFile; fileRef = 58005BEE1ABA80530062E044 /* libRCTTest.a */; };
		14D6D7111B220EB3001FB087 /* libOCMock.a in Frameworks */ = {isa = PBXBuildFile; fileRef = 14D6D7101B220EB3001FB087 /* libOCMock.a */; };
		14D6D71E1B2222EF001FB087 /* libRCTActionSheet.a in Frameworks */ = {isa = PBXBuildFile; fileRef = 147CED4B1AB34F8C00DA3E4C /* libRCTActionSheet.a */; };
		14D6D71F1B2222EF001FB087 /* libRCTAdSupport.a in Frameworks */ = {isa = PBXBuildFile; fileRef = 1344545A1AAFCAAE003F0779 /* libRCTAdSupport.a */; };
		14D6D7201B2222EF001FB087 /* libRCTGeolocation.a in Frameworks */ = {isa = PBXBuildFile; fileRef = 134A8A251AACED6A00945AAE /* libRCTGeolocation.a */; };
		14D6D7211B2222EF001FB087 /* libRCTImage.a in Frameworks */ = {isa = PBXBuildFile; fileRef = 13417FE81AA91428003F314A /* libRCTImage.a */; };
		14D6D7221B2222EF001FB087 /* libRCTNetwork.a in Frameworks */ = {isa = PBXBuildFile; fileRef = 1341802B1AA91779003F314A /* libRCTNetwork.a */; };
		14D6D7231B2222EF001FB087 /* libRCTPushNotification.a in Frameworks */ = {isa = PBXBuildFile; fileRef = 14DC67F11AB71876001358AB /* libRCTPushNotification.a */; };
		14D6D7241B2222EF001FB087 /* libRCTSettings.a in Frameworks */ = {isa = PBXBuildFile; fileRef = 834C36D21AF8DA610019C93C /* libRCTSettings.a */; };
		14D6D7251B2222EF001FB087 /* libRCTTest.a in Frameworks */ = {isa = PBXBuildFile; fileRef = 58005BEE1ABA80530062E044 /* libRCTTest.a */; };
		14D6D7261B2222EF001FB087 /* libRCTText.a in Frameworks */ = {isa = PBXBuildFile; fileRef = 13417FEF1AA914B8003F314A /* libRCTText.a */; };
		14D6D7271B2222EF001FB087 /* libRCTVibration.a in Frameworks */ = {isa = PBXBuildFile; fileRef = D85B829C1AB6D5CE003F4FE2 /* libRCTVibration.a */; };
		14D6D7281B2222EF001FB087 /* libRCTWebSocket.a in Frameworks */ = {isa = PBXBuildFile; fileRef = 139FDED91B0651EA00C62182 /* libRCTWebSocket.a */; };
		14DC67F41AB71881001358AB /* libRCTPushNotification.a in Frameworks */ = {isa = PBXBuildFile; fileRef = 14DC67F11AB71876001358AB /* libRCTPushNotification.a */; };
		272E6B3F1BEA849E001FCF37 /* UpdatePropertiesExampleView.m in Sources */ = {isa = PBXBuildFile; fileRef = 272E6B3C1BEA849E001FCF37 /* UpdatePropertiesExampleView.m */; };
		27B885561BED29AF00008352 /* RCTRootViewIntegrationTests.m in Sources */ = {isa = PBXBuildFile; fileRef = 27B885551BED29AF00008352 /* RCTRootViewIntegrationTests.m */; };
		27F441EC1BEBE5030039B79C /* FlexibleSizeExampleView.m in Sources */ = {isa = PBXBuildFile; fileRef = 27F441E81BEBE5030039B79C /* FlexibleSizeExampleView.m */; };
		2D4624FA1DA2EAC300C74D09 /* RCTLoggingTests.m in Sources */ = {isa = PBXBuildFile; fileRef = 3D299BAE1D33EBFA00FA1057 /* RCTLoggingTests.m */; };
		2D4624FB1DA2EAC300C74D09 /* RCTRootViewIntegrationTests.m in Sources */ = {isa = PBXBuildFile; fileRef = 27B885551BED29AF00008352 /* RCTRootViewIntegrationTests.m */; };
		2D4624FC1DA2EAC300C74D09 /* RNTesterIntegrationTests.m in Sources */ = {isa = PBXBuildFile; fileRef = 3DB99D0B1BA0340600302749 /* RNTesterIntegrationTests.m */; };
		2D4624FD1DA2EAC300C74D09 /* RNTesterSnapshotTests.m in Sources */ = {isa = PBXBuildFile; fileRef = 143BC5A01B21E45C00462512 /* RNTesterSnapshotTests.m */; };
		2D4624FE1DA2EAC300C74D09 /* RCTUIManagerScenarioTests.m in Sources */ = {isa = PBXBuildFile; fileRef = 83636F8E1B53F22C009F943E /* RCTUIManagerScenarioTests.m */; };
		2D4625351DA2EBBE00C74D09 /* libRCTTest-tvOS.a in Frameworks */ = {isa = PBXBuildFile; fileRef = 2DD323CC1DA2DD8B000FE1B8 /* libRCTTest-tvOS.a */; };
		2D4BD8D21DA2E20D005AC8A8 /* RCTURLUtilsTests.m in Sources */ = {isa = PBXBuildFile; fileRef = 13B6C1A21C34225900D3FAF5 /* RCTURLUtilsTests.m */; };
		2D4BD8D31DA2E20D005AC8A8 /* RCTBundleURLProviderTests.m in Sources */ = {isa = PBXBuildFile; fileRef = 68FF44371CF6111500720EFD /* RCTBundleURLProviderTests.m */; };
		2D4BD8D41DA2E20D005AC8A8 /* RCTAllocationTests.m in Sources */ = {isa = PBXBuildFile; fileRef = 1497CFA41B21F5E400C1F8F2 /* RCTAllocationTests.m */; };
		2D4BD8D51DA2E20D005AC8A8 /* RCTBridgeTests.m in Sources */ = {isa = PBXBuildFile; fileRef = 1497CFA51B21F5E400C1F8F2 /* RCTBridgeTests.m */; };
		2D4BD8D61DA2E20D005AC8A8 /* RCTJSCExecutorTests.m in Sources */ = {isa = PBXBuildFile; fileRef = 1497CFA61B21F5E400C1F8F2 /* RCTJSCExecutorTests.m */; };
		2D4BD8D71DA2E20D005AC8A8 /* RCTConvert_NSURLTests.m in Sources */ = {isa = PBXBuildFile; fileRef = 1497CFA71B21F5E400C1F8F2 /* RCTConvert_NSURLTests.m */; };
		2D4BD8D81DA2E20D005AC8A8 /* RCTFontTests.m in Sources */ = {isa = PBXBuildFile; fileRef = 1497CFA81B21F5E400C1F8F2 /* RCTFontTests.m */; };
		2D4BD8D91DA2E20D005AC8A8 /* RCTEventDispatcherTests.m in Sources */ = {isa = PBXBuildFile; fileRef = 1497CFA91B21F5E400C1F8F2 /* RCTEventDispatcherTests.m */; };
		2D4BD8DA1DA2E20D005AC8A8 /* RCTGzipTests.m in Sources */ = {isa = PBXBuildFile; fileRef = 1300627E1B59179B0043FE5A /* RCTGzipTests.m */; };
		2D4BD8DB1DA2E20D005AC8A8 /* RCTImageLoaderHelpers.m in Sources */ = {isa = PBXBuildFile; fileRef = 8385CF031B87479200C6273E /* RCTImageLoaderHelpers.m */; };
		2D4BD8DC1DA2E20D005AC8A8 /* RCTImageLoaderTests.m in Sources */ = {isa = PBXBuildFile; fileRef = 8385CEF41B873B5C00C6273E /* RCTImageLoaderTests.m */; };
		2D4BD8DD1DA2E20D005AC8A8 /* RCTImageUtilTests.m in Sources */ = {isa = PBXBuildFile; fileRef = 144D21231B2204C5006DB32B /* RCTImageUtilTests.m */; };
		2D4BD8DE1DA2E20D005AC8A8 /* RCTJSONTests.m in Sources */ = {isa = PBXBuildFile; fileRef = 13DB03471B5D2ED500C27245 /* RCTJSONTests.m */; };
		2D4BD8DF1DA2E20D005AC8A8 /* RCTMethodArgumentTests.m in Sources */ = {isa = PBXBuildFile; fileRef = 13DF61B51B67A45000EDB188 /* RCTMethodArgumentTests.m */; };
		2D4BD8E01DA2E20D005AC8A8 /* RCTModuleInitTests.m in Sources */ = {isa = PBXBuildFile; fileRef = 134CB9291C85A38800265FA6 /* RCTModuleInitTests.m */; };
		2D4BD8E11DA2E20D005AC8A8 /* RCTModuleInitNotificationRaceTests.m in Sources */ = {isa = PBXBuildFile; fileRef = 13129DD31C85F87C007D611C /* RCTModuleInitNotificationRaceTests.m */; };
		2D4BD8E21DA2E20D005AC8A8 /* RCTModuleMethodTests.mm in Sources */ = {isa = PBXBuildFile; fileRef = 1393D0371B68CD1300E1B601 /* RCTModuleMethodTests.mm */; };
		2D4BD8E31DA2E20D005AC8A8 /* RCTShadowViewTests.m in Sources */ = {isa = PBXBuildFile; fileRef = 138D6A161B53CD440074A87E /* RCTShadowViewTests.m */; };
		2D4BD8E41DA2E20D005AC8A8 /* RCTUIManagerTests.m in Sources */ = {isa = PBXBuildFile; fileRef = 1497CFAB1B21F5E400C1F8F2 /* RCTUIManagerTests.m */; };
		2D4BD8E51DA2E20D005AC8A8 /* RCTComponentPropsTests.m in Sources */ = {isa = PBXBuildFile; fileRef = 13BCE84E1C9C209600DD7AAD /* RCTComponentPropsTests.m */; };
		2D4BD8E61DA2E20D005AC8A8 /* RNTesterUnitTestsBundle.js in Resources */ = {isa = PBXBuildFile; fileRef = 3DD981D51D33C6FB007DC7BE /* RNTesterUnitTestsBundle.js */; };
		2D4BD8E71DA2E20D005AC8A8 /* libOCMock.a in Frameworks */ = {isa = PBXBuildFile; fileRef = 14D6D7101B220EB3001FB087 /* libOCMock.a */; };
		2D8C2E321DA40403000EE098 /* RCTMultipartStreamReaderTests.m in Sources */ = {isa = PBXBuildFile; fileRef = 001BFCE31D838343008E587E /* RCTMultipartStreamReaderTests.m */; };
		2DD323DC1DA2DDBF000FE1B8 /* FlexibleSizeExampleView.m in Sources */ = {isa = PBXBuildFile; fileRef = 27F441E81BEBE5030039B79C /* FlexibleSizeExampleView.m */; };
		2DD323DD1DA2DDBF000FE1B8 /* UpdatePropertiesExampleView.m in Sources */ = {isa = PBXBuildFile; fileRef = 272E6B3C1BEA849E001FCF37 /* UpdatePropertiesExampleView.m */; };
		2DD323DE1DA2DDBF000FE1B8 /* AppDelegate.m in Sources */ = {isa = PBXBuildFile; fileRef = 13B07FB01A68108700A75B9A /* AppDelegate.m */; };
		2DD323DF1DA2DDBF000FE1B8 /* Images.xcassets in Resources */ = {isa = PBXBuildFile; fileRef = 13B07FB51A68108700A75B9A /* Images.xcassets */; };
		2DD323E01DA2DDBF000FE1B8 /* main.m in Sources */ = {isa = PBXBuildFile; fileRef = 13B07FB71A68108700A75B9A /* main.m */; };
		2DD323E11DA2DDBF000FE1B8 /* legacy_image@2x.png in Resources */ = {isa = PBXBuildFile; fileRef = 3D2AFAF41D646CF80089D1A3 /* legacy_image@2x.png */; };
		2DD323E21DA2DDBF000FE1B8 /* Info.plist in Resources */ = {isa = PBXBuildFile; fileRef = 13B07FB61A68108700A75B9A /* Info.plist */; };
		2DD323E31DA2DE3F000FE1B8 /* libRCTAnimation.a in Frameworks */ = {isa = PBXBuildFile; fileRef = 2DD323B51DA2DD8B000FE1B8 /* libRCTAnimation.a */; };
		2DD323E51DA2DE3F000FE1B8 /* libRCTLinking-tvOS.a in Frameworks */ = {isa = PBXBuildFile; fileRef = 2DD323BF1DA2DD8B000FE1B8 /* libRCTLinking-tvOS.a */; };
		2DD323E61DA2DE3F000FE1B8 /* libRCTNetwork-tvOS.a in Frameworks */ = {isa = PBXBuildFile; fileRef = 2DD323C31DA2DD8B000FE1B8 /* libRCTNetwork-tvOS.a */; };
		2DD323E71DA2DE3F000FE1B8 /* libRCTSettings-tvOS.a in Frameworks */ = {isa = PBXBuildFile; fileRef = 2DD323C81DA2DD8B000FE1B8 /* libRCTSettings-tvOS.a */; };
		2DD323E81DA2DE3F000FE1B8 /* libRCTText-tvOS.a in Frameworks */ = {isa = PBXBuildFile; fileRef = 2DD323D01DA2DD8B000FE1B8 /* libRCTText-tvOS.a */; };
		2DD323E91DA2DE3F000FE1B8 /* libRCTWebSocket-tvOS.a in Frameworks */ = {isa = PBXBuildFile; fileRef = 2DD323D51DA2DD8B000FE1B8 /* libRCTWebSocket-tvOS.a */; };
		2DD323EA1DA2DE3F000FE1B8 /* libReact.a in Frameworks */ = {isa = PBXBuildFile; fileRef = 2DD323D91DA2DD8B000FE1B8 /* libReact.a */; };
		3578590A1B28D2CF00341EDB /* libRCTLinking.a in Frameworks */ = {isa = PBXBuildFile; fileRef = 357859011B28D2C500341EDB /* libRCTLinking.a */; };
		39AA31A41DC1DFDC000F7EBB /* RCTUnicodeDecodeTests.m in Sources */ = {isa = PBXBuildFile; fileRef = 39AA31A31DC1DFDC000F7EBB /* RCTUnicodeDecodeTests.m */; };
		3D05746D1DE6008900184BB4 /* libRCTPushNotification-tvOS.a in Frameworks */ = {isa = PBXBuildFile; fileRef = 3D05746C1DE6008900184BB4 /* libRCTPushNotification-tvOS.a */; };
		3D13F8481D6F6AF900E69E0E /* ImageInBundle.png in Resources */ = {isa = PBXBuildFile; fileRef = 3D13F8441D6F6AF200E69E0E /* ImageInBundle.png */; };
		3D13F84A1D6F6AFD00E69E0E /* OtherImages.xcassets in Resources */ = {isa = PBXBuildFile; fileRef = 3D13F8451D6F6AF200E69E0E /* OtherImages.xcassets */; };
		3D299BAF1D33EBFA00FA1057 /* RCTLoggingTests.m in Sources */ = {isa = PBXBuildFile; fileRef = 3D299BAE1D33EBFA00FA1057 /* RCTLoggingTests.m */; };
		3D2AFAF51D646CF80089D1A3 /* legacy_image@2x.png in Resources */ = {isa = PBXBuildFile; fileRef = 3D2AFAF41D646CF80089D1A3 /* legacy_image@2x.png */; };
		3D302F221DF8285100D6DDAE /* libRCTImage-tvOS.a in Frameworks */ = {isa = PBXBuildFile; fileRef = 2DD323BB1DA2DD8B000FE1B8 /* libRCTImage-tvOS.a */; };
		3D4153591F276F4E005B8EFE /* libReact.a in Frameworks */ = {isa = PBXBuildFile; fileRef = 1380DC991E70C0DD00E7C47D /* libReact.a */; };
		3D4153631F27700D005B8EFE /* libART.a in Frameworks */ = {isa = PBXBuildFile; fileRef = 3D4153601F276FF9005B8EFE /* libART.a */; };
		3D4153641F277011005B8EFE /* libART-tvOS.a in Frameworks */ = {isa = PBXBuildFile; fileRef = 3D4153621F276FF9005B8EFE /* libART-tvOS.a */; };
		3D56F9F11D6F6E9B00F53A06 /* RNTesterBundle.bundle in Resources */ = {isa = PBXBuildFile; fileRef = 3D13F83E1D6F6AE000E69E0E /* RNTesterBundle.bundle */; };
		3DB99D0C1BA0340600302749 /* RNTesterIntegrationTests.m in Sources */ = {isa = PBXBuildFile; fileRef = 3DB99D0B1BA0340600302749 /* RNTesterIntegrationTests.m */; };
		3DD981D61D33C6FB007DC7BE /* RNTesterUnitTestsBundle.js in Resources */ = {isa = PBXBuildFile; fileRef = 3DD981D51D33C6FB007DC7BE /* RNTesterUnitTestsBundle.js */; };
		68FF44381CF6111500720EFD /* RCTBundleURLProviderTests.m in Sources */ = {isa = PBXBuildFile; fileRef = 68FF44371CF6111500720EFD /* RCTBundleURLProviderTests.m */; };
		834C36EC1AF8DED70019C93C /* libRCTSettings.a in Frameworks */ = {isa = PBXBuildFile; fileRef = 834C36D21AF8DA610019C93C /* libRCTSettings.a */; };
		83636F8F1B53F22C009F943E /* RCTUIManagerScenarioTests.m in Sources */ = {isa = PBXBuildFile; fileRef = 83636F8E1B53F22C009F943E /* RCTUIManagerScenarioTests.m */; };
		8385CEF51B873B5C00C6273E /* RCTImageLoaderTests.m in Sources */ = {isa = PBXBuildFile; fileRef = 8385CEF41B873B5C00C6273E /* RCTImageLoaderTests.m */; };
		8385CF041B87479200C6273E /* RCTImageLoaderHelpers.m in Sources */ = {isa = PBXBuildFile; fileRef = 8385CF031B87479200C6273E /* RCTImageLoaderHelpers.m */; };
		ADAC7A091E093BB900D77272 /* libRCTBlob.a in Frameworks */ = {isa = PBXBuildFile; fileRef = ADBDB9F11DFEC24500ED6528 /* libRCTBlob.a */; };
		ADBDBA0D1DFEC24D00ED6528 /* libRCTBlob.a in Frameworks */ = {isa = PBXBuildFile; fileRef = ADBDB9F11DFEC24500ED6528 /* libRCTBlob.a */; };
		ADD01A631E093FA900F6D226 /* libRCTBlob-tvOS.a in Frameworks */ = {isa = PBXBuildFile; fileRef = ADD01A471E093FA100F6D226 /* libRCTBlob-tvOS.a */; };
		BC9C03401DC9F1D600B1C635 /* RCTDevMenuTests.m in Sources */ = {isa = PBXBuildFile; fileRef = BC9C033F1DC9F1D600B1C635 /* RCTDevMenuTests.m */; };
		C654F14C1EB34D0C000B7A9A /* RNTesterTestModule.m in Sources */ = {isa = PBXBuildFile; fileRef = C654F14B1EB34D0C000B7A9A /* RNTesterTestModule.m */; };
		C654F16E1EB34D14000B7A9A /* RNTesterTestModule.m in Sources */ = {isa = PBXBuildFile; fileRef = C654F14B1EB34D0C000B7A9A /* RNTesterTestModule.m */; };
		D85B829E1AB6D5D7003F4FE2 /* libRCTVibration.a in Frameworks */ = {isa = PBXBuildFile; fileRef = D85B829C1AB6D5CE003F4FE2 /* libRCTVibration.a */; };
/* End PBXBuildFile section */

/* Begin PBXContainerItemProxy section */
		13417FE71AA91428003F314A /* PBXContainerItemProxy */ = {
			isa = PBXContainerItemProxy;
			containerPortal = 13417FE31AA91428003F314A /* RCTImage.xcodeproj */;
			proxyType = 2;
			remoteGlobalIDString = 58B5115D1A9E6B3D00147676;
			remoteInfo = RCTImage;
		};
		13417FEE1AA914B8003F314A /* PBXContainerItemProxy */ = {
			isa = PBXContainerItemProxy;
			containerPortal = 13417FEA1AA914B8003F314A /* RCTText.xcodeproj */;
			proxyType = 2;
			remoteGlobalIDString = 58B5119B1A9E6C1200147676;
			remoteInfo = RCTText;
		};
		1341802A1AA91779003F314A /* PBXContainerItemProxy */ = {
			isa = PBXContainerItemProxy;
			containerPortal = 134180261AA91779003F314A /* RCTNetwork.xcodeproj */;
			proxyType = 2;
			remoteGlobalIDString = 58B511DB1A9E6C8500147676;
			remoteInfo = RCTNetwork;
		};
		134454591AAFCAAE003F0779 /* PBXContainerItemProxy */ = {
			isa = PBXContainerItemProxy;
			containerPortal = 134454551AAFCAAE003F0779 /* RCTAdSupport.xcodeproj */;
			proxyType = 2;
			remoteGlobalIDString = 832C81801AAF6DEF007FA2F7;
			remoteInfo = RCTAdSupport;
		};
		134A8A241AACED6A00945AAE /* PBXContainerItemProxy */ = {
			isa = PBXContainerItemProxy;
			containerPortal = 134A8A201AACED6A00945AAE /* RCTGeolocation.xcodeproj */;
			proxyType = 2;
			remoteGlobalIDString = 134814201AA4EA6300B7C361;
			remoteInfo = RCTGeolocation;
		};
		1380DC981E70C0DD00E7C47D /* PBXContainerItemProxy */ = {
			isa = PBXContainerItemProxy;
			containerPortal = 1380DC8B1E70C0DC00E7C47D /* ReactLegacy.xcodeproj */;
			proxyType = 2;
			remoteGlobalIDString = 83CBBA2E1A601D0E00E9B192;
			remoteInfo = React;
		};
		1380DC9A1E70C0DD00E7C47D /* PBXContainerItemProxy */ = {
			isa = PBXContainerItemProxy;
			containerPortal = 1380DC8B1E70C0DC00E7C47D /* ReactLegacy.xcodeproj */;
			proxyType = 2;
			remoteGlobalIDString = 2D2A28131D9B038B00D4039D;
			remoteInfo = "React-tvOS";
		};
		1380DC9C1E70C0DD00E7C47D /* PBXContainerItemProxy */ = {
			isa = PBXContainerItemProxy;
			containerPortal = 1380DC8B1E70C0DC00E7C47D /* ReactLegacy.xcodeproj */;
			proxyType = 2;
			remoteGlobalIDString = 3D3C059A1DE3340900C268FA;
			remoteInfo = yoga;
		};
		1380DC9E1E70C0DD00E7C47D /* PBXContainerItemProxy */ = {
			isa = PBXContainerItemProxy;
			containerPortal = 1380DC8B1E70C0DC00E7C47D /* ReactLegacy.xcodeproj */;
			proxyType = 2;
			remoteGlobalIDString = 3D3C06751DE3340C00C268FA;
			remoteInfo = "yoga-tvOS";
		};
		1380DCA01E70C0DD00E7C47D /* PBXContainerItemProxy */ = {
			isa = PBXContainerItemProxy;
			containerPortal = 1380DC8B1E70C0DC00E7C47D /* ReactLegacy.xcodeproj */;
			proxyType = 2;
			remoteGlobalIDString = 3D3CD9251DE5FBEC00167DC4;
			remoteInfo = cxxreact;
		};
		1380DCA21E70C0DD00E7C47D /* PBXContainerItemProxy */ = {
			isa = PBXContainerItemProxy;
			containerPortal = 1380DC8B1E70C0DC00E7C47D /* ReactLegacy.xcodeproj */;
			proxyType = 2;
			remoteGlobalIDString = 3D3CD9321DE5FBEE00167DC4;
			remoteInfo = "cxxreact-tvOS";
		};
		1380DCA41E70C0DD00E7C47D /* PBXContainerItemProxy */ = {
			isa = PBXContainerItemProxy;
			containerPortal = 1380DC8B1E70C0DC00E7C47D /* ReactLegacy.xcodeproj */;
			proxyType = 2;
			remoteGlobalIDString = 3D3CD90B1DE5FBD600167DC4;
			remoteInfo = jschelpers;
		};
		1380DCA61E70C0DD00E7C47D /* PBXContainerItemProxy */ = {
			isa = PBXContainerItemProxy;
			containerPortal = 1380DC8B1E70C0DC00E7C47D /* ReactLegacy.xcodeproj */;
			proxyType = 2;
			remoteGlobalIDString = 3D3CD9181DE5FBD800167DC4;
			remoteInfo = "jschelpers-tvOS";
		};
		138DEE081B9EDDDB007F4EA5 /* PBXContainerItemProxy */ = {
			isa = PBXContainerItemProxy;
			containerPortal = 138DEE021B9EDDDB007F4EA5 /* RCTCameraRoll.xcodeproj */;
			proxyType = 2;
			remoteGlobalIDString = 58B5115D1A9E6B3D00147676;
			remoteInfo = RCTImage;
		};
		139FDED81B0651EA00C62182 /* PBXContainerItemProxy */ = {
			isa = PBXContainerItemProxy;
			containerPortal = 139FDECA1B0651EA00C62182 /* RCTWebSocket.xcodeproj */;
			proxyType = 2;
			remoteGlobalIDString = 3C86DF461ADF2C930047B81A;
			remoteInfo = RCTWebSocket;
		};
		13E501A21D07A502005F35D8 /* PBXContainerItemProxy */ = {
			isa = PBXContainerItemProxy;
			containerPortal = 13E5019C1D07A502005F35D8 /* RCTAnimation.xcodeproj */;
			proxyType = 2;
			remoteGlobalIDString = 134814201AA4EA6300B7C361;
			remoteInfo = RCTAnimation;
		};
		143BC59B1B21E3E100462512 /* PBXContainerItemProxy */ = {
			isa = PBXContainerItemProxy;
			containerPortal = 83CBB9F71A601CBA00E9B192 /* Project object */;
			proxyType = 1;
			remoteGlobalIDString = 13B07F861A680F5B00A75B9A;
			remoteInfo = RNTester;
		};
		147CED4A1AB34F8C00DA3E4C /* PBXContainerItemProxy */ = {
			isa = PBXContainerItemProxy;
			containerPortal = 14E0EEC81AB118F7000DECC3 /* RCTActionSheet.xcodeproj */;
			proxyType = 2;
			remoteGlobalIDString = 134814201AA4EA6300B7C361;
			remoteInfo = RCTActionSheet;
		};
		14DC67F01AB71876001358AB /* PBXContainerItemProxy */ = {
			isa = PBXContainerItemProxy;
			containerPortal = 14DC67E71AB71876001358AB /* RCTPushNotification.xcodeproj */;
			proxyType = 2;
			remoteGlobalIDString = 134814201AA4EA6300B7C361;
			remoteInfo = RCTPushNotification;
		};
		2D4624C31DA2EA6900C74D09 /* PBXContainerItemProxy */ = {
			isa = PBXContainerItemProxy;
			containerPortal = 83CBB9F71A601CBA00E9B192 /* Project object */;
			proxyType = 1;
			remoteGlobalIDString = 2DD3238F1DA2DD8A000FE1B8;
			remoteInfo = "RNTester-tvOS";
		};
		2DD323A61DA2DD8B000FE1B8 /* PBXContainerItemProxy */ = {
			isa = PBXContainerItemProxy;
			containerPortal = 83CBB9F71A601CBA00E9B192 /* Project object */;
			proxyType = 1;
			remoteGlobalIDString = 2DD3238F1DA2DD8A000FE1B8;
			remoteInfo = "RNTester-tvOS";
		};
		2DD323B41DA2DD8B000FE1B8 /* PBXContainerItemProxy */ = {
			isa = PBXContainerItemProxy;
			containerPortal = 13E5019C1D07A502005F35D8 /* RCTAnimation.xcodeproj */;
			proxyType = 2;
			remoteGlobalIDString = 2D2A28201D9B03D100D4039D;
			remoteInfo = "RCTAnimation-tvOS";
		};
		2DD323BA1DA2DD8B000FE1B8 /* PBXContainerItemProxy */ = {
			isa = PBXContainerItemProxy;
			containerPortal = 13417FE31AA91428003F314A /* RCTImage.xcodeproj */;
			proxyType = 2;
			remoteGlobalIDString = 2D2A283A1D9B042B00D4039D;
			remoteInfo = "RCTImage-tvOS";
		};
		2DD323BE1DA2DD8B000FE1B8 /* PBXContainerItemProxy */ = {
			isa = PBXContainerItemProxy;
			containerPortal = 357858F81B28D2C400341EDB /* RCTLinking.xcodeproj */;
			proxyType = 2;
			remoteGlobalIDString = 2D2A28471D9B043800D4039D;
			remoteInfo = "RCTLinking-tvOS";
		};
		2DD323C21DA2DD8B000FE1B8 /* PBXContainerItemProxy */ = {
			isa = PBXContainerItemProxy;
			containerPortal = 134180261AA91779003F314A /* RCTNetwork.xcodeproj */;
			proxyType = 2;
			remoteGlobalIDString = 2D2A28541D9B044C00D4039D;
			remoteInfo = "RCTNetwork-tvOS";
		};
		2DD323C71DA2DD8B000FE1B8 /* PBXContainerItemProxy */ = {
			isa = PBXContainerItemProxy;
			containerPortal = 13CC9D481AEED2B90020D1C2 /* RCTSettings.xcodeproj */;
			proxyType = 2;
			remoteGlobalIDString = 2D2A28611D9B046600D4039D;
			remoteInfo = "RCTSettings-tvOS";
		};
		2DD323CB1DA2DD8B000FE1B8 /* PBXContainerItemProxy */ = {
			isa = PBXContainerItemProxy;
			containerPortal = 58005BE41ABA80530062E044 /* RCTTest.xcodeproj */;
			proxyType = 2;
			remoteGlobalIDString = 2D2A286E1D9B047700D4039D;
			remoteInfo = "RCTTest-tvOS";
		};
		2DD323CF1DA2DD8B000FE1B8 /* PBXContainerItemProxy */ = {
			isa = PBXContainerItemProxy;
			containerPortal = 13417FEA1AA914B8003F314A /* RCTText.xcodeproj */;
			proxyType = 2;
			remoteGlobalIDString = 2D2A287B1D9B048500D4039D;
			remoteInfo = "RCTText-tvOS";
		};
		2DD323D41DA2DD8B000FE1B8 /* PBXContainerItemProxy */ = {
			isa = PBXContainerItemProxy;
			containerPortal = 139FDECA1B0651EA00C62182 /* RCTWebSocket.xcodeproj */;
			proxyType = 2;
			remoteGlobalIDString = 2D2A28881D9B049200D4039D;
			remoteInfo = "RCTWebSocket-tvOS";
		};
		357859001B28D2C500341EDB /* PBXContainerItemProxy */ = {
			isa = PBXContainerItemProxy;
			containerPortal = 357858F81B28D2C400341EDB /* RCTLinking.xcodeproj */;
			proxyType = 2;
			remoteGlobalIDString = 134814201AA4EA6300B7C361;
			remoteInfo = RCTLinking;
		};
		3D05746B1DE6008900184BB4 /* PBXContainerItemProxy */ = {
			isa = PBXContainerItemProxy;
			containerPortal = 14DC67E71AB71876001358AB /* RCTPushNotification.xcodeproj */;
			proxyType = 2;
			remoteGlobalIDString = 3D05745F1DE6004600184BB4;
			remoteInfo = "RCTPushNotification-tvOS";
		};
		3D13F84B1D6F6B5F00E69E0E /* PBXContainerItemProxy */ = {
			isa = PBXContainerItemProxy;
			containerPortal = 83CBB9F71A601CBA00E9B192 /* Project object */;
			proxyType = 1;
			remoteGlobalIDString = 3D13F83D1D6F6AE000E69E0E;
			remoteInfo = RNTesterBundle;
		};
		3D41535F1F276FF9005B8EFE /* PBXContainerItemProxy */ = {
			isa = PBXContainerItemProxy;
			containerPortal = 3D41535A1F276FF9005B8EFE /* ART.xcodeproj */;
			proxyType = 2;
			remoteGlobalIDString = 0CF68AC11AF0540F00FF9E5C;
			remoteInfo = ART;
		};
		3D4153611F276FF9005B8EFE /* PBXContainerItemProxy */ = {
			isa = PBXContainerItemProxy;
			containerPortal = 3D41535A1F276FF9005B8EFE /* ART.xcodeproj */;
			proxyType = 2;
			remoteGlobalIDString = 323A12871E5F266B004975B8;
			remoteInfo = "ART-tvOS";
		};
		58005BED1ABA80530062E044 /* PBXContainerItemProxy */ = {
			isa = PBXContainerItemProxy;
			containerPortal = 58005BE41ABA80530062E044 /* RCTTest.xcodeproj */;
			proxyType = 2;
			remoteGlobalIDString = 580C376F1AB104AF0015E709;
			remoteInfo = RCTTest;
		};
		834C36D11AF8DA610019C93C /* PBXContainerItemProxy */ = {
			isa = PBXContainerItemProxy;
			containerPortal = 13CC9D481AEED2B90020D1C2 /* RCTSettings.xcodeproj */;
			proxyType = 2;
			remoteGlobalIDString = 134814201AA4EA6300B7C361;
			remoteInfo = RCTSettings;
		};
		ADBDB9F01DFEC24500ED6528 /* PBXContainerItemProxy */ = {
			isa = PBXContainerItemProxy;
			containerPortal = ADBDB9E81DFEC24500ED6528 /* RCTBlob.xcodeproj */;
			proxyType = 2;
			remoteGlobalIDString = 358F4ED71D1E81A9004DF814;
			remoteInfo = RCTBlob;
		};
		ADD01A461E093FA100F6D226 /* PBXContainerItemProxy */ = {
			isa = PBXContainerItemProxy;
			containerPortal = ADBDB9E81DFEC24500ED6528 /* RCTBlob.xcodeproj */;
			proxyType = 2;
			remoteGlobalIDString = ADAC7A2E1E093EF800D77272;
			remoteInfo = "RCTBlob-tvOS";
		};
		D85B829B1AB6D5CE003F4FE2 /* PBXContainerItemProxy */ = {
			isa = PBXContainerItemProxy;
			containerPortal = D85B82911AB6D5CE003F4FE2 /* RCTVibration.xcodeproj */;
			proxyType = 2;
			remoteGlobalIDString = 832C81801AAF6DEF007FA2F7;
			remoteInfo = RCTVibration;
		};
/* End PBXContainerItemProxy section */

/* Begin PBXFileReference section */
		001BFCE31D838343008E587E /* RCTMultipartStreamReaderTests.m */ = {isa = PBXFileReference; fileEncoding = 4; lastKnownFileType = sourcecode.c.objc; path = RCTMultipartStreamReaderTests.m; sourceTree = "<group>"; };
		004D289E1AAF61C70097A701 /* RNTesterUnitTests.xctest */ = {isa = PBXFileReference; explicitFileType = wrapper.cfbundle; includeInIndex = 0; path = RNTesterUnitTests.xctest; sourceTree = BUILT_PRODUCTS_DIR; };
		1300627E1B59179B0043FE5A /* RCTGzipTests.m */ = {isa = PBXFileReference; fileEncoding = 4; lastKnownFileType = sourcecode.c.objc; path = RCTGzipTests.m; sourceTree = "<group>"; };
		13129DD31C85F87C007D611C /* RCTModuleInitNotificationRaceTests.m */ = {isa = PBXFileReference; fileEncoding = 4; lastKnownFileType = sourcecode.c.objc; path = RCTModuleInitNotificationRaceTests.m; sourceTree = "<group>"; };
		13417FE31AA91428003F314A /* RCTImage.xcodeproj */ = {isa = PBXFileReference; lastKnownFileType = "wrapper.pb-project"; name = RCTImage.xcodeproj; path = ../Libraries/Image/RCTImage.xcodeproj; sourceTree = "<group>"; };
		13417FEA1AA914B8003F314A /* RCTText.xcodeproj */ = {isa = PBXFileReference; lastKnownFileType = "wrapper.pb-project"; name = RCTText.xcodeproj; path = ../Libraries/Text/RCTText.xcodeproj; sourceTree = "<group>"; };
		134180261AA91779003F314A /* RCTNetwork.xcodeproj */ = {isa = PBXFileReference; lastKnownFileType = "wrapper.pb-project"; name = RCTNetwork.xcodeproj; path = ../Libraries/Network/RCTNetwork.xcodeproj; sourceTree = "<group>"; };
		134454551AAFCAAE003F0779 /* RCTAdSupport.xcodeproj */ = {isa = PBXFileReference; lastKnownFileType = "wrapper.pb-project"; name = RCTAdSupport.xcodeproj; path = ../Libraries/AdSupport/RCTAdSupport.xcodeproj; sourceTree = "<group>"; };
		134A8A201AACED6A00945AAE /* RCTGeolocation.xcodeproj */ = {isa = PBXFileReference; lastKnownFileType = "wrapper.pb-project"; name = RCTGeolocation.xcodeproj; path = ../Libraries/Geolocation/RCTGeolocation.xcodeproj; sourceTree = "<group>"; };
		134CB9291C85A38800265FA6 /* RCTModuleInitTests.m */ = {isa = PBXFileReference; fileEncoding = 4; lastKnownFileType = sourcecode.c.objc; path = RCTModuleInitTests.m; sourceTree = "<group>"; };
		1380DC8B1E70C0DC00E7C47D /* ReactLegacy.xcodeproj */ = {isa = PBXFileReference; lastKnownFileType = "wrapper.pb-project"; name = ReactLegacy.xcodeproj; path = ../React/ReactLegacy.xcodeproj; sourceTree = "<group>"; };
		138D6A161B53CD440074A87E /* RCTShadowViewTests.m */ = {isa = PBXFileReference; fileEncoding = 4; lastKnownFileType = sourcecode.c.objc; path = RCTShadowViewTests.m; sourceTree = "<group>"; };
		138DEE021B9EDDDB007F4EA5 /* RCTCameraRoll.xcodeproj */ = {isa = PBXFileReference; lastKnownFileType = "wrapper.pb-project"; name = RCTCameraRoll.xcodeproj; path = ../Libraries/CameraRoll/RCTCameraRoll.xcodeproj; sourceTree = "<group>"; };
		1393D0371B68CD1300E1B601 /* RCTModuleMethodTests.mm */ = {isa = PBXFileReference; fileEncoding = 4; lastKnownFileType = sourcecode.cpp.objcpp; path = RCTModuleMethodTests.mm; sourceTree = "<group>"; };
		139FDECA1B0651EA00C62182 /* RCTWebSocket.xcodeproj */ = {isa = PBXFileReference; lastKnownFileType = "wrapper.pb-project"; name = RCTWebSocket.xcodeproj; path = ../Libraries/WebSocket/RCTWebSocket.xcodeproj; sourceTree = "<group>"; };
		13B07F961A680F5B00A75B9A /* RNTester.app */ = {isa = PBXFileReference; explicitFileType = wrapper.application; includeInIndex = 0; path = RNTester.app; sourceTree = BUILT_PRODUCTS_DIR; };
		13B07FAF1A68108700A75B9A /* AppDelegate.h */ = {isa = PBXFileReference; fileEncoding = 4; lastKnownFileType = sourcecode.c.h; name = AppDelegate.h; path = RNTester/AppDelegate.h; sourceTree = "<group>"; };
		13B07FB01A68108700A75B9A /* AppDelegate.m */ = {isa = PBXFileReference; fileEncoding = 4; lastKnownFileType = sourcecode.c.objc; name = AppDelegate.m; path = RNTester/AppDelegate.m; sourceTree = "<group>"; };
		13B07FB21A68108700A75B9A /* Base */ = {isa = PBXFileReference; lastKnownFileType = file.xib; name = Base; path = Base.lproj/LaunchScreen.xib; sourceTree = "<group>"; };
		13B07FB51A68108700A75B9A /* Images.xcassets */ = {isa = PBXFileReference; lastKnownFileType = folder.assetcatalog; name = Images.xcassets; path = RNTester/Images.xcassets; sourceTree = "<group>"; };
		13B07FB61A68108700A75B9A /* Info.plist */ = {isa = PBXFileReference; fileEncoding = 4; lastKnownFileType = text.plist.xml; name = Info.plist; path = RNTester/Info.plist; sourceTree = "<group>"; };
		13B07FB71A68108700A75B9A /* main.m */ = {isa = PBXFileReference; fileEncoding = 4; lastKnownFileType = sourcecode.c.objc; name = main.m; path = RNTester/main.m; sourceTree = "<group>"; };
		13B6C1A21C34225900D3FAF5 /* RCTURLUtilsTests.m */ = {isa = PBXFileReference; fileEncoding = 4; lastKnownFileType = sourcecode.c.objc; path = RCTURLUtilsTests.m; sourceTree = "<group>"; };
		13BCE84E1C9C209600DD7AAD /* RCTComponentPropsTests.m */ = {isa = PBXFileReference; fileEncoding = 4; lastKnownFileType = sourcecode.c.objc; path = RCTComponentPropsTests.m; sourceTree = "<group>"; };
		13CC9D481AEED2B90020D1C2 /* RCTSettings.xcodeproj */ = {isa = PBXFileReference; lastKnownFileType = "wrapper.pb-project"; name = RCTSettings.xcodeproj; path = ../Libraries/Settings/RCTSettings.xcodeproj; sourceTree = "<group>"; };
		13DB03471B5D2ED500C27245 /* RCTJSONTests.m */ = {isa = PBXFileReference; fileEncoding = 4; lastKnownFileType = sourcecode.c.objc; path = RCTJSONTests.m; sourceTree = "<group>"; };
		13DF61B51B67A45000EDB188 /* RCTMethodArgumentTests.m */ = {isa = PBXFileReference; fileEncoding = 4; lastKnownFileType = sourcecode.c.objc; path = RCTMethodArgumentTests.m; sourceTree = "<group>"; };
		13E5019C1D07A502005F35D8 /* RCTAnimation.xcodeproj */ = {isa = PBXFileReference; lastKnownFileType = "wrapper.pb-project"; name = RCTAnimation.xcodeproj; path = ../Libraries/NativeAnimation/RCTAnimation.xcodeproj; sourceTree = "<group>"; };
		143BC57E1B21E18100462512 /* Info.plist */ = {isa = PBXFileReference; fileEncoding = 4; lastKnownFileType = text.plist.xml; path = Info.plist; sourceTree = "<group>"; };
		143BC5951B21E3E100462512 /* RNTesterIntegrationTests.xctest */ = {isa = PBXFileReference; explicitFileType = wrapper.cfbundle; includeInIndex = 0; path = RNTesterIntegrationTests.xctest; sourceTree = BUILT_PRODUCTS_DIR; };
		143BC5981B21E3E100462512 /* Info.plist */ = {isa = PBXFileReference; lastKnownFileType = text.plist.xml; path = Info.plist; sourceTree = "<group>"; };
		143BC5A01B21E45C00462512 /* RNTesterSnapshotTests.m */ = {isa = PBXFileReference; fileEncoding = 4; lastKnownFileType = sourcecode.c.objc; path = RNTesterSnapshotTests.m; sourceTree = "<group>"; };
		144D21231B2204C5006DB32B /* RCTImageUtilTests.m */ = {isa = PBXFileReference; fileEncoding = 4; lastKnownFileType = sourcecode.c.objc; path = RCTImageUtilTests.m; sourceTree = "<group>"; };
		1497CFA41B21F5E400C1F8F2 /* RCTAllocationTests.m */ = {isa = PBXFileReference; fileEncoding = 4; lastKnownFileType = sourcecode.c.objc; path = RCTAllocationTests.m; sourceTree = "<group>"; };
		1497CFA51B21F5E400C1F8F2 /* RCTBridgeTests.m */ = {isa = PBXFileReference; fileEncoding = 4; lastKnownFileType = sourcecode.c.objc; path = RCTBridgeTests.m; sourceTree = "<group>"; };
		1497CFA61B21F5E400C1F8F2 /* RCTJSCExecutorTests.m */ = {isa = PBXFileReference; fileEncoding = 4; lastKnownFileType = sourcecode.c.objc; path = RCTJSCExecutorTests.m; sourceTree = "<group>"; };
		1497CFA71B21F5E400C1F8F2 /* RCTConvert_NSURLTests.m */ = {isa = PBXFileReference; fileEncoding = 4; lastKnownFileType = sourcecode.c.objc; path = RCTConvert_NSURLTests.m; sourceTree = "<group>"; };
		1497CFA81B21F5E400C1F8F2 /* RCTFontTests.m */ = {isa = PBXFileReference; fileEncoding = 4; lastKnownFileType = sourcecode.c.objc; path = RCTFontTests.m; sourceTree = "<group>"; };
		1497CFA91B21F5E400C1F8F2 /* RCTEventDispatcherTests.m */ = {isa = PBXFileReference; fileEncoding = 4; lastKnownFileType = sourcecode.c.objc; path = RCTEventDispatcherTests.m; sourceTree = "<group>"; };
		1497CFAB1B21F5E400C1F8F2 /* RCTUIManagerTests.m */ = {isa = PBXFileReference; fileEncoding = 4; lastKnownFileType = sourcecode.c.objc; path = RCTUIManagerTests.m; sourceTree = "<group>"; };
		14D6D7021B220AE3001FB087 /* NSNotificationCenter+OCMAdditions.h */ = {isa = PBXFileReference; fileEncoding = 4; lastKnownFileType = sourcecode.c.h; path = "NSNotificationCenter+OCMAdditions.h"; sourceTree = "<group>"; };
		14D6D7031B220AE3001FB087 /* OCMArg.h */ = {isa = PBXFileReference; fileEncoding = 4; lastKnownFileType = sourcecode.c.h; path = OCMArg.h; sourceTree = "<group>"; };
		14D6D7041B220AE3001FB087 /* OCMConstraint.h */ = {isa = PBXFileReference; fileEncoding = 4; lastKnownFileType = sourcecode.c.h; path = OCMConstraint.h; sourceTree = "<group>"; };
		14D6D7051B220AE3001FB087 /* OCMLocation.h */ = {isa = PBXFileReference; fileEncoding = 4; lastKnownFileType = sourcecode.c.h; path = OCMLocation.h; sourceTree = "<group>"; };
		14D6D7061B220AE3001FB087 /* OCMMacroState.h */ = {isa = PBXFileReference; fileEncoding = 4; lastKnownFileType = sourcecode.c.h; path = OCMMacroState.h; sourceTree = "<group>"; };
		14D6D7071B220AE3001FB087 /* OCMock.h */ = {isa = PBXFileReference; fileEncoding = 4; lastKnownFileType = sourcecode.c.h; path = OCMock.h; sourceTree = "<group>"; };
		14D6D7081B220AE3001FB087 /* OCMockObject.h */ = {isa = PBXFileReference; fileEncoding = 4; lastKnownFileType = sourcecode.c.h; path = OCMockObject.h; sourceTree = "<group>"; };
		14D6D7091B220AE3001FB087 /* OCMRecorder.h */ = {isa = PBXFileReference; fileEncoding = 4; lastKnownFileType = sourcecode.c.h; path = OCMRecorder.h; sourceTree = "<group>"; };
		14D6D70A1B220AE3001FB087 /* OCMStubRecorder.h */ = {isa = PBXFileReference; fileEncoding = 4; lastKnownFileType = sourcecode.c.h; path = OCMStubRecorder.h; sourceTree = "<group>"; };
		14D6D7101B220EB3001FB087 /* libOCMock.a */ = {isa = PBXFileReference; lastKnownFileType = archive.ar; path = libOCMock.a; sourceTree = "<group>"; };
		14DC67E71AB71876001358AB /* RCTPushNotification.xcodeproj */ = {isa = PBXFileReference; lastKnownFileType = "wrapper.pb-project"; name = RCTPushNotification.xcodeproj; path = ../Libraries/PushNotificationIOS/RCTPushNotification.xcodeproj; sourceTree = "<group>"; };
		14E0EEC81AB118F7000DECC3 /* RCTActionSheet.xcodeproj */ = {isa = PBXFileReference; lastKnownFileType = "wrapper.pb-project"; name = RCTActionSheet.xcodeproj; path = ../Libraries/ActionSheetIOS/RCTActionSheet.xcodeproj; sourceTree = "<group>"; };
		272E6B3B1BEA849E001FCF37 /* UpdatePropertiesExampleView.h */ = {isa = PBXFileReference; fileEncoding = 4; lastKnownFileType = sourcecode.c.h; name = UpdatePropertiesExampleView.h; path = RNTester/NativeExampleViews/UpdatePropertiesExampleView.h; sourceTree = "<group>"; };
		272E6B3C1BEA849E001FCF37 /* UpdatePropertiesExampleView.m */ = {isa = PBXFileReference; fileEncoding = 4; lastKnownFileType = sourcecode.c.objc; name = UpdatePropertiesExampleView.m; path = RNTester/NativeExampleViews/UpdatePropertiesExampleView.m; sourceTree = "<group>"; };
		27B885551BED29AF00008352 /* RCTRootViewIntegrationTests.m */ = {isa = PBXFileReference; fileEncoding = 4; lastKnownFileType = sourcecode.c.objc; path = RCTRootViewIntegrationTests.m; sourceTree = "<group>"; };
		27F441E81BEBE5030039B79C /* FlexibleSizeExampleView.m */ = {isa = PBXFileReference; fileEncoding = 4; lastKnownFileType = sourcecode.c.objc; name = FlexibleSizeExampleView.m; path = RNTester/NativeExampleViews/FlexibleSizeExampleView.m; sourceTree = "<group>"; };
		27F441EA1BEBE5030039B79C /* FlexibleSizeExampleView.h */ = {isa = PBXFileReference; fileEncoding = 4; lastKnownFileType = sourcecode.c.h; name = FlexibleSizeExampleView.h; path = RNTester/NativeExampleViews/FlexibleSizeExampleView.h; sourceTree = "<group>"; };
		2D4624E01DA2EA6900C74D09 /* RNTester-tvOSIntegrationTests.xctest */ = {isa = PBXFileReference; explicitFileType = wrapper.cfbundle; includeInIndex = 0; path = "RNTester-tvOSIntegrationTests.xctest"; sourceTree = BUILT_PRODUCTS_DIR; };
		2DD323901DA2DD8A000FE1B8 /* RNTester-tvOS.app */ = {isa = PBXFileReference; explicitFileType = wrapper.application; includeInIndex = 0; path = "RNTester-tvOS.app"; sourceTree = BUILT_PRODUCTS_DIR; };
		2DD323A01DA2DD8B000FE1B8 /* Info.plist */ = {isa = PBXFileReference; lastKnownFileType = text.plist.xml; path = Info.plist; sourceTree = "<group>"; };
		2DD323A51DA2DD8B000FE1B8 /* RNTester-tvOSUnitTests.xctest */ = {isa = PBXFileReference; explicitFileType = wrapper.cfbundle; includeInIndex = 0; path = "RNTester-tvOSUnitTests.xctest"; sourceTree = BUILT_PRODUCTS_DIR; };
		357858F81B28D2C400341EDB /* RCTLinking.xcodeproj */ = {isa = PBXFileReference; lastKnownFileType = "wrapper.pb-project"; name = RCTLinking.xcodeproj; path = ../Libraries/LinkingIOS/RCTLinking.xcodeproj; sourceTree = "<group>"; };
		39AA31A31DC1DFDC000F7EBB /* RCTUnicodeDecodeTests.m */ = {isa = PBXFileReference; fileEncoding = 4; lastKnownFileType = sourcecode.c.objc; path = RCTUnicodeDecodeTests.m; sourceTree = "<group>"; };
		3D13F83E1D6F6AE000E69E0E /* RNTesterBundle.bundle */ = {isa = PBXFileReference; explicitFileType = wrapper.cfbundle; includeInIndex = 0; path = RNTesterBundle.bundle; sourceTree = BUILT_PRODUCTS_DIR; };
		3D13F8401D6F6AE000E69E0E /* Info.plist */ = {isa = PBXFileReference; lastKnownFileType = text.plist.xml; name = Info.plist; path = ../Info.plist; sourceTree = "<group>"; };
		3D13F8441D6F6AF200E69E0E /* ImageInBundle.png */ = {isa = PBXFileReference; lastKnownFileType = image.png; path = ImageInBundle.png; sourceTree = "<group>"; };
		3D13F8451D6F6AF200E69E0E /* OtherImages.xcassets */ = {isa = PBXFileReference; lastKnownFileType = folder.assetcatalog; path = OtherImages.xcassets; sourceTree = "<group>"; };
		3D299BAE1D33EBFA00FA1057 /* RCTLoggingTests.m */ = {isa = PBXFileReference; fileEncoding = 4; lastKnownFileType = sourcecode.c.objc; path = RCTLoggingTests.m; sourceTree = "<group>"; };
		3D2AFAF41D646CF80089D1A3 /* legacy_image@2x.png */ = {isa = PBXFileReference; lastKnownFileType = image.png; name = "legacy_image@2x.png"; path = "RNTester/legacy_image@2x.png"; sourceTree = "<group>"; };
		3D41535A1F276FF9005B8EFE /* ART.xcodeproj */ = {isa = PBXFileReference; lastKnownFileType = "wrapper.pb-project"; name = ART.xcodeproj; path = ../Libraries/ART/ART.xcodeproj; sourceTree = "<group>"; };
		3DB99D0B1BA0340600302749 /* RNTesterIntegrationTests.m */ = {isa = PBXFileReference; fileEncoding = 4; lastKnownFileType = sourcecode.c.objc; path = RNTesterIntegrationTests.m; sourceTree = "<group>"; };
		3DD981D51D33C6FB007DC7BE /* RNTesterUnitTestsBundle.js */ = {isa = PBXFileReference; fileEncoding = 4; lastKnownFileType = sourcecode.javascript; path = RNTesterUnitTestsBundle.js; sourceTree = "<group>"; };
		58005BE41ABA80530062E044 /* RCTTest.xcodeproj */ = {isa = PBXFileReference; lastKnownFileType = "wrapper.pb-project"; name = RCTTest.xcodeproj; path = ../Libraries/RCTTest/RCTTest.xcodeproj; sourceTree = "<group>"; };
		68FF44371CF6111500720EFD /* RCTBundleURLProviderTests.m */ = {isa = PBXFileReference; fileEncoding = 4; lastKnownFileType = sourcecode.c.objc; path = RCTBundleURLProviderTests.m; sourceTree = "<group>"; };
		83636F8E1B53F22C009F943E /* RCTUIManagerScenarioTests.m */ = {isa = PBXFileReference; fileEncoding = 4; lastKnownFileType = sourcecode.c.objc; path = RCTUIManagerScenarioTests.m; sourceTree = "<group>"; };
		8385CEF41B873B5C00C6273E /* RCTImageLoaderTests.m */ = {isa = PBXFileReference; fileEncoding = 4; lastKnownFileType = sourcecode.c.objc; path = RCTImageLoaderTests.m; sourceTree = "<group>"; };
		8385CF031B87479200C6273E /* RCTImageLoaderHelpers.m */ = {isa = PBXFileReference; fileEncoding = 4; lastKnownFileType = sourcecode.c.objc; path = RCTImageLoaderHelpers.m; sourceTree = "<group>"; };
		8385CF051B8747A000C6273E /* RCTImageLoaderHelpers.h */ = {isa = PBXFileReference; lastKnownFileType = sourcecode.c.h; path = RCTImageLoaderHelpers.h; sourceTree = "<group>"; };
		ADBDB9E81DFEC24500ED6528 /* RCTBlob.xcodeproj */ = {isa = PBXFileReference; lastKnownFileType = "wrapper.pb-project"; name = RCTBlob.xcodeproj; path = ../../Libraries/Blob/RCTBlob.xcodeproj; sourceTree = "<group>"; };
		BC9C033F1DC9F1D600B1C635 /* RCTDevMenuTests.m */ = {isa = PBXFileReference; fileEncoding = 4; lastKnownFileType = sourcecode.c.objc; path = RCTDevMenuTests.m; sourceTree = "<group>"; };
		C654F14B1EB34D0C000B7A9A /* RNTesterTestModule.m */ = {isa = PBXFileReference; fileEncoding = 4; lastKnownFileType = sourcecode.c.objc; path = RNTesterTestModule.m; sourceTree = "<group>"; };
		D85B82911AB6D5CE003F4FE2 /* RCTVibration.xcodeproj */ = {isa = PBXFileReference; lastKnownFileType = "wrapper.pb-project"; name = RCTVibration.xcodeproj; path = ../Libraries/Vibration/RCTVibration.xcodeproj; sourceTree = "<group>"; };
/* End PBXFileReference section */

/* Begin PBXFrameworksBuildPhase section */
		004D289B1AAF61C70097A701 /* Frameworks */ = {
			isa = PBXFrameworksBuildPhase;
			buildActionMask = 2147483647;
			files = (
<<<<<<< HEAD
				ADAC7A091E093BB900D77272 /* libRCTBlob.a in Frameworks */,
=======
				3D4153591F276F4E005B8EFE /* libReact.a in Frameworks */,
>>>>>>> c9aeaf67
				14D6D71E1B2222EF001FB087 /* libRCTActionSheet.a in Frameworks */,
				14D6D71F1B2222EF001FB087 /* libRCTAdSupport.a in Frameworks */,
				14D6D7201B2222EF001FB087 /* libRCTGeolocation.a in Frameworks */,
				14D6D7211B2222EF001FB087 /* libRCTImage.a in Frameworks */,
				14D6D7221B2222EF001FB087 /* libRCTNetwork.a in Frameworks */,
				14D6D7231B2222EF001FB087 /* libRCTPushNotification.a in Frameworks */,
				14D6D7241B2222EF001FB087 /* libRCTSettings.a in Frameworks */,
				14D6D7251B2222EF001FB087 /* libRCTTest.a in Frameworks */,
				14D6D7261B2222EF001FB087 /* libRCTText.a in Frameworks */,
				14D6D7271B2222EF001FB087 /* libRCTVibration.a in Frameworks */,
				14D6D7281B2222EF001FB087 /* libRCTWebSocket.a in Frameworks */,
				14D6D7111B220EB3001FB087 /* libOCMock.a in Frameworks */,
			);
			runOnlyForDeploymentPostprocessing = 0;
		};
		13B07F8C1A680F5B00A75B9A /* Frameworks */ = {
			isa = PBXFrameworksBuildPhase;
			buildActionMask = 2147483647;
			files = (
<<<<<<< HEAD
				ADBDBA0D1DFEC24D00ED6528 /* libRCTBlob.a in Frameworks */,
				14AADF051AC3DBB1002390C9 /* libReact.a in Frameworks */,
=======
				3D4153631F27700D005B8EFE /* libART.a in Frameworks */,
				1380DCD41E70C44800E7C47D /* libReact.a in Frameworks */,
>>>>>>> c9aeaf67
				147CED4C1AB3532B00DA3E4C /* libRCTActionSheet.a in Frameworks */,
				134454601AAFCABD003F0779 /* libRCTAdSupport.a in Frameworks */,
				13E501F11D07A84A005F35D8 /* libRCTAnimation.a in Frameworks */,
				138DEE241B9EDFB6007F4EA5 /* libRCTCameraRoll.a in Frameworks */,
				134A8A2A1AACED7A00945AAE /* libRCTGeolocation.a in Frameworks */,
				1341802C1AA9178B003F314A /* libRCTNetwork.a in Frameworks */,
				13417FE91AA91432003F314A /* libRCTImage.a in Frameworks */,
				3578590A1B28D2CF00341EDB /* libRCTLinking.a in Frameworks */,
				14DC67F41AB71881001358AB /* libRCTPushNotification.a in Frameworks */,
				834C36EC1AF8DED70019C93C /* libRCTSettings.a in Frameworks */,
				134180011AA9153C003F314A /* libRCTText.a in Frameworks */,
				D85B829E1AB6D5D7003F4FE2 /* libRCTVibration.a in Frameworks */,
				139FDEDB1B0651FB00C62182 /* libRCTWebSocket.a in Frameworks */,
			);
			runOnlyForDeploymentPostprocessing = 0;
		};
		143BC5921B21E3E100462512 /* Frameworks */ = {
			isa = PBXFrameworksBuildPhase;
			buildActionMask = 2147483647;
			files = (
				14B6DA821B276C5900BF4DD1 /* libRCTTest.a in Frameworks */,
			);
			runOnlyForDeploymentPostprocessing = 0;
		};
		2D4624D91DA2EA6900C74D09 /* Frameworks */ = {
			isa = PBXFrameworksBuildPhase;
			buildActionMask = 2147483647;
			files = (
				2D4625351DA2EBBE00C74D09 /* libRCTTest-tvOS.a in Frameworks */,
			);
			runOnlyForDeploymentPostprocessing = 0;
		};
		2DD3238D1DA2DD8A000FE1B8 /* Frameworks */ = {
			isa = PBXFrameworksBuildPhase;
			buildActionMask = 2147483647;
			files = (
<<<<<<< HEAD
				2DD323EA1DA2DE3F000FE1B8 /* libReact.a in Frameworks */,
				2DD323E31DA2DE3F000FE1B8 /* libRCTAnimation-tvOS.a in Frameworks */,
=======
				3D4153641F277011005B8EFE /* libART-tvOS.a in Frameworks */,
				2DD323E31DA2DE3F000FE1B8 /* libRCTAnimation.a in Frameworks */,
>>>>>>> c9aeaf67
				3D302F221DF8285100D6DDAE /* libRCTImage-tvOS.a in Frameworks */,
				2DD323E51DA2DE3F000FE1B8 /* libRCTLinking-tvOS.a in Frameworks */,
				2DD323E61DA2DE3F000FE1B8 /* libRCTNetwork-tvOS.a in Frameworks */,
				3D05746D1DE6008900184BB4 /* libRCTPushNotification-tvOS.a in Frameworks */,
				2DD323E71DA2DE3F000FE1B8 /* libRCTSettings-tvOS.a in Frameworks */,
				ADD01A631E093FA900F6D226 /* libRCTBlob-tvOS.a in Frameworks */,
				2DD323E81DA2DE3F000FE1B8 /* libRCTText-tvOS.a in Frameworks */,
				2DD323E91DA2DE3F000FE1B8 /* libRCTWebSocket-tvOS.a in Frameworks */,
			);
			runOnlyForDeploymentPostprocessing = 0;
		};
		2DD323A21DA2DD8B000FE1B8 /* Frameworks */ = {
			isa = PBXFrameworksBuildPhase;
			buildActionMask = 2147483647;
			files = (
				2D4BD8E71DA2E20D005AC8A8 /* libOCMock.a in Frameworks */,
			);
			runOnlyForDeploymentPostprocessing = 0;
		};
		3D13F83B1D6F6AE000E69E0E /* Frameworks */ = {
			isa = PBXFrameworksBuildPhase;
			buildActionMask = 2147483647;
			files = (
			);
			runOnlyForDeploymentPostprocessing = 0;
		};
/* End PBXFrameworksBuildPhase section */

/* Begin PBXGroup section */
		1316A21D1AA397F400C0188E /* Libraries */ = {
			isa = PBXGroup;
			children = (
<<<<<<< HEAD
				ADBDB9E81DFEC24500ED6528 /* RCTBlob.xcodeproj */,
				14AADEFF1AC3DB95002390C9 /* React.xcodeproj */,
=======
				1380DC8B1E70C0DC00E7C47D /* ReactLegacy.xcodeproj */,
				3D41535A1F276FF9005B8EFE /* ART.xcodeproj */,
>>>>>>> c9aeaf67
				14E0EEC81AB118F7000DECC3 /* RCTActionSheet.xcodeproj */,
				134454551AAFCAAE003F0779 /* RCTAdSupport.xcodeproj */,
				13E5019C1D07A502005F35D8 /* RCTAnimation.xcodeproj */,
				138DEE021B9EDDDB007F4EA5 /* RCTCameraRoll.xcodeproj */,
				134A8A201AACED6A00945AAE /* RCTGeolocation.xcodeproj */,
				13417FE31AA91428003F314A /* RCTImage.xcodeproj */,
				357858F81B28D2C400341EDB /* RCTLinking.xcodeproj */,
				134180261AA91779003F314A /* RCTNetwork.xcodeproj */,
				14DC67E71AB71876001358AB /* RCTPushNotification.xcodeproj */,
				13CC9D481AEED2B90020D1C2 /* RCTSettings.xcodeproj */,
				58005BE41ABA80530062E044 /* RCTTest.xcodeproj */,
				13417FEA1AA914B8003F314A /* RCTText.xcodeproj */,
				D85B82911AB6D5CE003F4FE2 /* RCTVibration.xcodeproj */,
				139FDECA1B0651EA00C62182 /* RCTWebSocket.xcodeproj */,
			);
			name = Libraries;
			sourceTree = "<group>";
		};
		1323F18D1C04ABAC0091BED0 /* Supporting Files */ = {
			isa = PBXGroup;
			children = (
				3D2AFAF41D646CF80089D1A3 /* legacy_image@2x.png */,
				13B07FB61A68108700A75B9A /* Info.plist */,
			);
			name = "Supporting Files";
			sourceTree = "<group>";
		};
		13417FE41AA91428003F314A /* Products */ = {
			isa = PBXGroup;
			children = (
				13417FE81AA91428003F314A /* libRCTImage.a */,
				2DD323BB1DA2DD8B000FE1B8 /* libRCTImage-tvOS.a */,
			);
			name = Products;
			sourceTree = "<group>";
		};
		13417FEB1AA914B8003F314A /* Products */ = {
			isa = PBXGroup;
			children = (
				13417FEF1AA914B8003F314A /* libRCTText.a */,
				2DD323D01DA2DD8B000FE1B8 /* libRCTText-tvOS.a */,
			);
			name = Products;
			sourceTree = "<group>";
		};
		134180271AA91779003F314A /* Products */ = {
			isa = PBXGroup;
			children = (
				1341802B1AA91779003F314A /* libRCTNetwork.a */,
				2DD323C31DA2DD8B000FE1B8 /* libRCTNetwork-tvOS.a */,
			);
			name = Products;
			sourceTree = "<group>";
		};
		134454561AAFCAAE003F0779 /* Products */ = {
			isa = PBXGroup;
			children = (
				1344545A1AAFCAAE003F0779 /* libRCTAdSupport.a */,
			);
			name = Products;
			sourceTree = "<group>";
		};
		134A8A211AACED6A00945AAE /* Products */ = {
			isa = PBXGroup;
			children = (
				134A8A251AACED6A00945AAE /* libRCTGeolocation.a */,
			);
			name = Products;
			sourceTree = "<group>";
		};
		1380DC8C1E70C0DC00E7C47D /* Products */ = {
			isa = PBXGroup;
			children = (
				1380DC991E70C0DD00E7C47D /* libReact.a */,
				1380DC9B1E70C0DD00E7C47D /* libReact.a */,
				1380DC9D1E70C0DD00E7C47D /* libyoga.a */,
				1380DC9F1E70C0DD00E7C47D /* libyoga.a */,
				1380DCA11E70C0DD00E7C47D /* libcxxreact.a */,
				1380DCA31E70C0DD00E7C47D /* libcxxreact.a */,
				1380DCA51E70C0DD00E7C47D /* libjschelpers.a */,
				1380DCA71E70C0DD00E7C47D /* libjschelpers.a */,
			);
			name = Products;
			sourceTree = "<group>";
		};
		138DEE031B9EDDDB007F4EA5 /* Products */ = {
			isa = PBXGroup;
			children = (
				138DEE091B9EDDDB007F4EA5 /* libRCTCameraRoll.a */,
			);
			name = Products;
			sourceTree = "<group>";
		};
		139FDECB1B0651EA00C62182 /* Products */ = {
			isa = PBXGroup;
			children = (
				139FDED91B0651EA00C62182 /* libRCTWebSocket.a */,
				2DD323D51DA2DD8B000FE1B8 /* libRCTWebSocket-tvOS.a */,
			);
			name = Products;
			sourceTree = "<group>";
		};
		13B07FAE1A68108700A75B9A /* RNTester */ = {
			isa = PBXGroup;
			children = (
				272E6B3A1BEA846C001FCF37 /* NativeExampleViews */,
				13B07FAF1A68108700A75B9A /* AppDelegate.h */,
				13B07FB01A68108700A75B9A /* AppDelegate.m */,
				13B07FB51A68108700A75B9A /* Images.xcassets */,
				13B07FB11A68108700A75B9A /* LaunchScreen.xib */,
				13B07FB71A68108700A75B9A /* main.m */,
				1323F18D1C04ABAC0091BED0 /* Supporting Files */,
			);
			name = RNTester;
			sourceTree = "<group>";
		};
		13E5019D1D07A502005F35D8 /* Products */ = {
			isa = PBXGroup;
			children = (
				13E501A31D07A502005F35D8 /* libRCTAnimation.a */,
				2DD323B51DA2DD8B000FE1B8 /* libRCTAnimation.a */,
			);
			name = Products;
			sourceTree = "<group>";
		};
		143BC57C1B21E18100462512 /* RNTesterUnitTests */ = {
			isa = PBXGroup;
			children = (
				13B6C1A21C34225900D3FAF5 /* RCTURLUtilsTests.m */,
				68FF44371CF6111500720EFD /* RCTBundleURLProviderTests.m */,
				1497CFA41B21F5E400C1F8F2 /* RCTAllocationTests.m */,
				1497CFA51B21F5E400C1F8F2 /* RCTBridgeTests.m */,
				1497CFA61B21F5E400C1F8F2 /* RCTJSCExecutorTests.m */,
				1497CFA71B21F5E400C1F8F2 /* RCTConvert_NSURLTests.m */,
				1497CFA81B21F5E400C1F8F2 /* RCTFontTests.m */,
				1497CFA91B21F5E400C1F8F2 /* RCTEventDispatcherTests.m */,
				1300627E1B59179B0043FE5A /* RCTGzipTests.m */,
				8385CF051B8747A000C6273E /* RCTImageLoaderHelpers.h */,
				8385CF031B87479200C6273E /* RCTImageLoaderHelpers.m */,
				8385CEF41B873B5C00C6273E /* RCTImageLoaderTests.m */,
				144D21231B2204C5006DB32B /* RCTImageUtilTests.m */,
				13DB03471B5D2ED500C27245 /* RCTJSONTests.m */,
				13DF61B51B67A45000EDB188 /* RCTMethodArgumentTests.m */,
				134CB9291C85A38800265FA6 /* RCTModuleInitTests.m */,
				13129DD31C85F87C007D611C /* RCTModuleInitNotificationRaceTests.m */,
				1393D0371B68CD1300E1B601 /* RCTModuleMethodTests.mm */,
				001BFCE31D838343008E587E /* RCTMultipartStreamReaderTests.m */,
				138D6A161B53CD440074A87E /* RCTShadowViewTests.m */,
				1497CFAB1B21F5E400C1F8F2 /* RCTUIManagerTests.m */,
				BC9C033F1DC9F1D600B1C635 /* RCTDevMenuTests.m */,
				13BCE84E1C9C209600DD7AAD /* RCTComponentPropsTests.m */,
				39AA31A31DC1DFDC000F7EBB /* RCTUnicodeDecodeTests.m */,
				143BC57E1B21E18100462512 /* Info.plist */,
				3DD981D51D33C6FB007DC7BE /* RNTesterUnitTestsBundle.js */,
				14D6D7101B220EB3001FB087 /* libOCMock.a */,
				14D6D7011B220AE3001FB087 /* OCMock */,
			);
			path = RNTesterUnitTests;
			sourceTree = "<group>";
		};
		143BC5961B21E3E100462512 /* RNTesterIntegrationTests */ = {
			isa = PBXGroup;
			children = (
				3D299BAE1D33EBFA00FA1057 /* RCTLoggingTests.m */,
				27B885551BED29AF00008352 /* RCTRootViewIntegrationTests.m */,
				3DB99D0B1BA0340600302749 /* RNTesterIntegrationTests.m */,
				143BC5A01B21E45C00462512 /* RNTesterSnapshotTests.m */,
				C654F14B1EB34D0C000B7A9A /* RNTesterTestModule.m */,
				83636F8E1B53F22C009F943E /* RCTUIManagerScenarioTests.m */,
				143BC5971B21E3E100462512 /* Supporting Files */,
			);
			path = RNTesterIntegrationTests;
			sourceTree = "<group>";
		};
		143BC5971B21E3E100462512 /* Supporting Files */ = {
			isa = PBXGroup;
			children = (
				143BC5981B21E3E100462512 /* Info.plist */,
			);
			name = "Supporting Files";
			sourceTree = "<group>";
		};
		147CED471AB34F8C00DA3E4C /* Products */ = {
			isa = PBXGroup;
			children = (
				147CED4B1AB34F8C00DA3E4C /* libRCTActionSheet.a */,
			);
			name = Products;
			sourceTree = "<group>";
		};
		14AADF001AC3DB95002390C9 /* Products */ = {
			isa = PBXGroup;
			children = (
				14AADF041AC3DB95002390C9 /* libReact.a */,
				2DD323D91DA2DD8B000FE1B8 /* libReact.a */,
				3D3C08811DE3424E00C268FA /* libyoga.a */,
				3D3C08831DE3424E00C268FA /* libyoga.a */,
				3D05748C1DE6008900184BB4 /* libcxxreact.a */,
				3D05748E1DE6008900184BB4 /* libcxxreact.a */,
				3D0574901DE6008900184BB4 /* libjschelpers.a */,
				3D0574921DE6008900184BB4 /* libjschelpers.a */,
			);
			name = Products;
			sourceTree = "<group>";
		};
		14D6D6EA1B2205C0001FB087 /* OCMock */ = {
			isa = PBXGroup;
			children = (
			);
			path = OCMock;
			sourceTree = "<group>";
		};
		14D6D7011B220AE3001FB087 /* OCMock */ = {
			isa = PBXGroup;
			children = (
				14D6D7021B220AE3001FB087 /* NSNotificationCenter+OCMAdditions.h */,
				14D6D7031B220AE3001FB087 /* OCMArg.h */,
				14D6D7041B220AE3001FB087 /* OCMConstraint.h */,
				14D6D7051B220AE3001FB087 /* OCMLocation.h */,
				14D6D7061B220AE3001FB087 /* OCMMacroState.h */,
				14D6D7071B220AE3001FB087 /* OCMock.h */,
				14D6D7081B220AE3001FB087 /* OCMockObject.h */,
				14D6D7091B220AE3001FB087 /* OCMRecorder.h */,
				14D6D70A1B220AE3001FB087 /* OCMStubRecorder.h */,
			);
			path = OCMock;
			sourceTree = "<group>";
		};
		14DC67E81AB71876001358AB /* Products */ = {
			isa = PBXGroup;
			children = (
				14DC67F11AB71876001358AB /* libRCTPushNotification.a */,
				3D05746C1DE6008900184BB4 /* libRCTPushNotification-tvOS.a */,
			);
			name = Products;
			sourceTree = "<group>";
		};
		272E6B3A1BEA846C001FCF37 /* NativeExampleViews */ = {
			isa = PBXGroup;
			children = (
				27F441E81BEBE5030039B79C /* FlexibleSizeExampleView.m */,
				27F441EA1BEBE5030039B79C /* FlexibleSizeExampleView.h */,
				272E6B3B1BEA849E001FCF37 /* UpdatePropertiesExampleView.h */,
				272E6B3C1BEA849E001FCF37 /* UpdatePropertiesExampleView.m */,
			);
			name = NativeExampleViews;
			sourceTree = "<group>";
		};
		2DD323911DA2DD8B000FE1B8 /* RNTester-tvOS */ = {
			isa = PBXGroup;
			children = (
				2DD323A01DA2DD8B000FE1B8 /* Info.plist */,
			);
			path = "RNTester-tvOS";
			sourceTree = "<group>";
		};
		357858F91B28D2C400341EDB /* Products */ = {
			isa = PBXGroup;
			children = (
				357859011B28D2C500341EDB /* libRCTLinking.a */,
				2DD323BF1DA2DD8B000FE1B8 /* libRCTLinking-tvOS.a */,
			);
			name = Products;
			sourceTree = "<group>";
		};
		3D13F83F1D6F6AE000E69E0E /* RNTesterBundle */ = {
			isa = PBXGroup;
			children = (
				3D13F8401D6F6AE000E69E0E /* Info.plist */,
				3D13F8441D6F6AF200E69E0E /* ImageInBundle.png */,
				3D13F8451D6F6AF200E69E0E /* OtherImages.xcassets */,
			);
			name = RNTesterBundle;
			path = RNTester/RNTesterBundle;
			sourceTree = "<group>";
		};
		3D41535B1F276FF9005B8EFE /* Products */ = {
			isa = PBXGroup;
			children = (
				3D4153601F276FF9005B8EFE /* libART.a */,
				3D4153621F276FF9005B8EFE /* libART-tvOS.a */,
			);
			name = Products;
			sourceTree = "<group>";
		};
		58005BE51ABA80530062E044 /* Products */ = {
			isa = PBXGroup;
			children = (
				58005BEE1ABA80530062E044 /* libRCTTest.a */,
				2DD323CC1DA2DD8B000FE1B8 /* libRCTTest-tvOS.a */,
			);
			name = Products;
			sourceTree = "<group>";
		};
		834C36CE1AF8DA610019C93C /* Products */ = {
			isa = PBXGroup;
			children = (
				834C36D21AF8DA610019C93C /* libRCTSettings.a */,
				2DD323C81DA2DD8B000FE1B8 /* libRCTSettings-tvOS.a */,
			);
			name = Products;
			sourceTree = "<group>";
		};
		83CBB9F61A601CBA00E9B192 = {
			isa = PBXGroup;
			children = (
				13B07FAE1A68108700A75B9A /* RNTester */,
				1316A21D1AA397F400C0188E /* Libraries */,
				143BC57C1B21E18100462512 /* RNTesterUnitTests */,
				143BC5961B21E3E100462512 /* RNTesterIntegrationTests */,
				3D13F83F1D6F6AE000E69E0E /* RNTesterBundle */,
				14D6D6EA1B2205C0001FB087 /* OCMock */,
				2DD323911DA2DD8B000FE1B8 /* RNTester-tvOS */,
				83CBBA001A601CBA00E9B192 /* Products */,
			);
			indentWidth = 2;
			sourceTree = "<group>";
			tabWidth = 2;
			usesTabs = 0;
		};
		83CBBA001A601CBA00E9B192 /* Products */ = {
			isa = PBXGroup;
			children = (
				13B07F961A680F5B00A75B9A /* RNTester.app */,
				004D289E1AAF61C70097A701 /* RNTesterUnitTests.xctest */,
				143BC5951B21E3E100462512 /* RNTesterIntegrationTests.xctest */,
				3D13F83E1D6F6AE000E69E0E /* RNTesterBundle.bundle */,
				2DD323901DA2DD8A000FE1B8 /* RNTester-tvOS.app */,
				2DD323A51DA2DD8B000FE1B8 /* RNTester-tvOSUnitTests.xctest */,
				2D4624E01DA2EA6900C74D09 /* RNTester-tvOSIntegrationTests.xctest */,
			);
			name = Products;
			sourceTree = "<group>";
		};
		ADBDB9E91DFEC24500ED6528 /* Products */ = {
			isa = PBXGroup;
			children = (
				ADBDB9F11DFEC24500ED6528 /* libRCTBlob.a */,
				ADD01A471E093FA100F6D226 /* libRCTBlob-tvOS.a */,
			);
			name = Products;
			sourceTree = "<group>";
		};
		D85B82921AB6D5CE003F4FE2 /* Products */ = {
			isa = PBXGroup;
			children = (
				D85B829C1AB6D5CE003F4FE2 /* libRCTVibration.a */,
			);
			name = Products;
			sourceTree = "<group>";
		};
/* End PBXGroup section */

/* Begin PBXNativeTarget section */
		004D289D1AAF61C70097A701 /* RNTesterUnitTests */ = {
			isa = PBXNativeTarget;
			buildConfigurationList = 004D28AD1AAF61C70097A701 /* Build configuration list for PBXNativeTarget "RNTesterUnitTests" */;
			buildPhases = (
				004D289A1AAF61C70097A701 /* Sources */,
				004D289B1AAF61C70097A701 /* Frameworks */,
				004D289C1AAF61C70097A701 /* Resources */,
			);
			buildRules = (
			);
			dependencies = (
			);
			name = RNTesterUnitTests;
			productName = RNTesterTests;
			productReference = 004D289E1AAF61C70097A701 /* RNTesterUnitTests.xctest */;
			productType = "com.apple.product-type.bundle.unit-test";
		};
		13B07F861A680F5B00A75B9A /* RNTester */ = {
			isa = PBXNativeTarget;
			buildConfigurationList = 13B07F931A680F5B00A75B9A /* Build configuration list for PBXNativeTarget "RNTester" */;
			buildPhases = (
				13B07F871A680F5B00A75B9A /* Sources */,
				13B07F8C1A680F5B00A75B9A /* Frameworks */,
				13B07F8E1A680F5B00A75B9A /* Resources */,
				68CD48B71D2BCB2C007E06A9 /* Run Script */,
			);
			buildRules = (
			);
			dependencies = (
				3D13F84C1D6F6B5F00E69E0E /* PBXTargetDependency */,
			);
			name = RNTester;
			productName = "Hello World";
			productReference = 13B07F961A680F5B00A75B9A /* RNTester.app */;
			productType = "com.apple.product-type.application";
		};
		143BC5941B21E3E100462512 /* RNTesterIntegrationTests */ = {
			isa = PBXNativeTarget;
			buildConfigurationList = 143BC59D1B21E3E100462512 /* Build configuration list for PBXNativeTarget "RNTesterIntegrationTests" */;
			buildPhases = (
				143BC5911B21E3E100462512 /* Sources */,
				143BC5921B21E3E100462512 /* Frameworks */,
				143BC5931B21E3E100462512 /* Resources */,
			);
			buildRules = (
			);
			dependencies = (
				143BC59C1B21E3E100462512 /* PBXTargetDependency */,
			);
			name = RNTesterIntegrationTests;
			productName = RNTesterIntegrationTests;
			productReference = 143BC5951B21E3E100462512 /* RNTesterIntegrationTests.xctest */;
			productType = "com.apple.product-type.bundle.unit-test";
		};
		2D4624C11DA2EA6900C74D09 /* RNTester-tvOSIntegrationTests */ = {
			isa = PBXNativeTarget;
			buildConfigurationList = 2D4624DD1DA2EA6900C74D09 /* Build configuration list for PBXNativeTarget "RNTester-tvOSIntegrationTests" */;
			buildPhases = (
				2D4624C41DA2EA6900C74D09 /* Sources */,
				2D4624D91DA2EA6900C74D09 /* Frameworks */,
				2D4624DB1DA2EA6900C74D09 /* Resources */,
			);
			buildRules = (
			);
			dependencies = (
				2D4624C21DA2EA6900C74D09 /* PBXTargetDependency */,
			);
			name = "RNTester-tvOSIntegrationTests";
			productName = "RNTester-tvOSUnitTests";
			productReference = 2D4624E01DA2EA6900C74D09 /* RNTester-tvOSIntegrationTests.xctest */;
			productType = "com.apple.product-type.bundle.unit-test";
		};
		2DD3238F1DA2DD8A000FE1B8 /* RNTester-tvOS */ = {
			isa = PBXNativeTarget;
			buildConfigurationList = 2DD323DA1DA2DD8B000FE1B8 /* Build configuration list for PBXNativeTarget "RNTester-tvOS" */;
			buildPhases = (
				2DD3238C1DA2DD8A000FE1B8 /* Sources */,
				2DD3238D1DA2DD8A000FE1B8 /* Frameworks */,
				2DD3238E1DA2DD8A000FE1B8 /* Resources */,
				2DD323EB1DA2DEC1000FE1B8 /* ShellScript */,
			);
			buildRules = (
			);
			dependencies = (
			);
			name = "RNTester-tvOS";
			productName = "RNTester-tvOS";
			productReference = 2DD323901DA2DD8A000FE1B8 /* RNTester-tvOS.app */;
			productType = "com.apple.product-type.application";
		};
		2DD323A41DA2DD8B000FE1B8 /* RNTester-tvOSUnitTests */ = {
			isa = PBXNativeTarget;
			buildConfigurationList = 2DD323DB1DA2DD8B000FE1B8 /* Build configuration list for PBXNativeTarget "RNTester-tvOSUnitTests" */;
			buildPhases = (
				2DD323A11DA2DD8B000FE1B8 /* Sources */,
				2DD323A21DA2DD8B000FE1B8 /* Frameworks */,
				2DD323A31DA2DD8B000FE1B8 /* Resources */,
			);
			buildRules = (
			);
			dependencies = (
				2DD323A71DA2DD8B000FE1B8 /* PBXTargetDependency */,
			);
			name = "RNTester-tvOSUnitTests";
			productName = "RNTester-tvOSUnitTests";
			productReference = 2DD323A51DA2DD8B000FE1B8 /* RNTester-tvOSUnitTests.xctest */;
			productType = "com.apple.product-type.bundle.unit-test";
		};
		3D13F83D1D6F6AE000E69E0E /* RNTesterBundle */ = {
			isa = PBXNativeTarget;
			buildConfigurationList = 3D13F8411D6F6AE000E69E0E /* Build configuration list for PBXNativeTarget "RNTesterBundle" */;
			buildPhases = (
				3D13F83A1D6F6AE000E69E0E /* Sources */,
				3D13F83B1D6F6AE000E69E0E /* Frameworks */,
				3D13F83C1D6F6AE000E69E0E /* Resources */,
			);
			buildRules = (
			);
			dependencies = (
			);
			name = RNTesterBundle;
			productName = RNTesterBundle;
			productReference = 3D13F83E1D6F6AE000E69E0E /* RNTesterBundle.bundle */;
			productType = "com.apple.product-type.bundle";
		};
/* End PBXNativeTarget section */

/* Begin PBXProject section */
		83CBB9F71A601CBA00E9B192 /* Project object */ = {
			isa = PBXProject;
			attributes = {
				LastUpgradeCheck = 0820;
				ORGANIZATIONNAME = Facebook;
				TargetAttributes = {
					004D289D1AAF61C70097A701 = {
						CreatedOnToolsVersion = 6.1.1;
					};
					143BC5941B21E3E100462512 = {
						CreatedOnToolsVersion = 6.3.2;
						TestTargetID = 13B07F861A680F5B00A75B9A;
					};
					2DD3238F1DA2DD8A000FE1B8 = {
						CreatedOnToolsVersion = 8.0;
						ProvisioningStyle = Automatic;
					};
					2DD323A41DA2DD8B000FE1B8 = {
						CreatedOnToolsVersion = 8.0;
						ProvisioningStyle = Automatic;
						TestTargetID = 2DD3238F1DA2DD8A000FE1B8;
					};
					3D13F83D1D6F6AE000E69E0E = {
						CreatedOnToolsVersion = 7.3.1;
					};
				};
			};
			buildConfigurationList = 83CBB9FA1A601CBA00E9B192 /* Build configuration list for PBXProject "RNTesterLegacy" */;
			compatibilityVersion = "Xcode 3.2";
			developmentRegion = English;
			hasScannedForEncodings = 0;
			knownRegions = (
				en,
				Base,
			);
			mainGroup = 83CBB9F61A601CBA00E9B192;
			productRefGroup = 83CBBA001A601CBA00E9B192 /* Products */;
			projectDirPath = "";
			projectReferences = (
				{
					ProductGroup = 3D41535B1F276FF9005B8EFE /* Products */;
					ProjectRef = 3D41535A1F276FF9005B8EFE /* ART.xcodeproj */;
				},
				{
					ProductGroup = 147CED471AB34F8C00DA3E4C /* Products */;
					ProjectRef = 14E0EEC81AB118F7000DECC3 /* RCTActionSheet.xcodeproj */;
				},
				{
					ProductGroup = 134454561AAFCAAE003F0779 /* Products */;
					ProjectRef = 134454551AAFCAAE003F0779 /* RCTAdSupport.xcodeproj */;
				},
				{
					ProductGroup = 13E5019D1D07A502005F35D8 /* Products */;
					ProjectRef = 13E5019C1D07A502005F35D8 /* RCTAnimation.xcodeproj */;
				},
				{
					ProductGroup = ADBDB9E91DFEC24500ED6528 /* Products */;
					ProjectRef = ADBDB9E81DFEC24500ED6528 /* RCTBlob.xcodeproj */;
				},
				{
					ProductGroup = 138DEE031B9EDDDB007F4EA5 /* Products */;
					ProjectRef = 138DEE021B9EDDDB007F4EA5 /* RCTCameraRoll.xcodeproj */;
				},
				{
					ProductGroup = 134A8A211AACED6A00945AAE /* Products */;
					ProjectRef = 134A8A201AACED6A00945AAE /* RCTGeolocation.xcodeproj */;
				},
				{
					ProductGroup = 13417FE41AA91428003F314A /* Products */;
					ProjectRef = 13417FE31AA91428003F314A /* RCTImage.xcodeproj */;
				},
				{
					ProductGroup = 357858F91B28D2C400341EDB /* Products */;
					ProjectRef = 357858F81B28D2C400341EDB /* RCTLinking.xcodeproj */;
				},
				{
					ProductGroup = 134180271AA91779003F314A /* Products */;
					ProjectRef = 134180261AA91779003F314A /* RCTNetwork.xcodeproj */;
				},
				{
					ProductGroup = 14DC67E81AB71876001358AB /* Products */;
					ProjectRef = 14DC67E71AB71876001358AB /* RCTPushNotification.xcodeproj */;
				},
				{
					ProductGroup = 834C36CE1AF8DA610019C93C /* Products */;
					ProjectRef = 13CC9D481AEED2B90020D1C2 /* RCTSettings.xcodeproj */;
				},
				{
					ProductGroup = 58005BE51ABA80530062E044 /* Products */;
					ProjectRef = 58005BE41ABA80530062E044 /* RCTTest.xcodeproj */;
				},
				{
					ProductGroup = 13417FEB1AA914B8003F314A /* Products */;
					ProjectRef = 13417FEA1AA914B8003F314A /* RCTText.xcodeproj */;
				},
				{
					ProductGroup = D85B82921AB6D5CE003F4FE2 /* Products */;
					ProjectRef = D85B82911AB6D5CE003F4FE2 /* RCTVibration.xcodeproj */;
				},
				{
					ProductGroup = 139FDECB1B0651EA00C62182 /* Products */;
					ProjectRef = 139FDECA1B0651EA00C62182 /* RCTWebSocket.xcodeproj */;
				},
				{
					ProductGroup = 1380DC8C1E70C0DC00E7C47D /* Products */;
					ProjectRef = 1380DC8B1E70C0DC00E7C47D /* ReactLegacy.xcodeproj */;
				},
			);
			projectRoot = "";
			targets = (
				13B07F861A680F5B00A75B9A /* RNTester */,
				004D289D1AAF61C70097A701 /* RNTesterUnitTests */,
				143BC5941B21E3E100462512 /* RNTesterIntegrationTests */,
				3D13F83D1D6F6AE000E69E0E /* RNTesterBundle */,
				2DD3238F1DA2DD8A000FE1B8 /* RNTester-tvOS */,
				2DD323A41DA2DD8B000FE1B8 /* RNTester-tvOSUnitTests */,
				2D4624C11DA2EA6900C74D09 /* RNTester-tvOSIntegrationTests */,
			);
		};
/* End PBXProject section */

/* Begin PBXReferenceProxy section */
		13417FE81AA91428003F314A /* libRCTImage.a */ = {
			isa = PBXReferenceProxy;
			fileType = archive.ar;
			path = libRCTImage.a;
			remoteRef = 13417FE71AA91428003F314A /* PBXContainerItemProxy */;
			sourceTree = BUILT_PRODUCTS_DIR;
		};
		13417FEF1AA914B8003F314A /* libRCTText.a */ = {
			isa = PBXReferenceProxy;
			fileType = archive.ar;
			path = libRCTText.a;
			remoteRef = 13417FEE1AA914B8003F314A /* PBXContainerItemProxy */;
			sourceTree = BUILT_PRODUCTS_DIR;
		};
		1341802B1AA91779003F314A /* libRCTNetwork.a */ = {
			isa = PBXReferenceProxy;
			fileType = archive.ar;
			path = libRCTNetwork.a;
			remoteRef = 1341802A1AA91779003F314A /* PBXContainerItemProxy */;
			sourceTree = BUILT_PRODUCTS_DIR;
		};
		1344545A1AAFCAAE003F0779 /* libRCTAdSupport.a */ = {
			isa = PBXReferenceProxy;
			fileType = archive.ar;
			path = libRCTAdSupport.a;
			remoteRef = 134454591AAFCAAE003F0779 /* PBXContainerItemProxy */;
			sourceTree = BUILT_PRODUCTS_DIR;
		};
		134A8A251AACED6A00945AAE /* libRCTGeolocation.a */ = {
			isa = PBXReferenceProxy;
			fileType = archive.ar;
			path = libRCTGeolocation.a;
			remoteRef = 134A8A241AACED6A00945AAE /* PBXContainerItemProxy */;
			sourceTree = BUILT_PRODUCTS_DIR;
		};
		1380DC991E70C0DD00E7C47D /* libReact.a */ = {
			isa = PBXReferenceProxy;
			fileType = archive.ar;
			path = libReact.a;
			remoteRef = 1380DC981E70C0DD00E7C47D /* PBXContainerItemProxy */;
			sourceTree = BUILT_PRODUCTS_DIR;
		};
		1380DC9B1E70C0DD00E7C47D /* libReact.a */ = {
			isa = PBXReferenceProxy;
			fileType = archive.ar;
			path = libReact.a;
			remoteRef = 1380DC9A1E70C0DD00E7C47D /* PBXContainerItemProxy */;
			sourceTree = BUILT_PRODUCTS_DIR;
		};
		1380DC9D1E70C0DD00E7C47D /* libyoga.a */ = {
			isa = PBXReferenceProxy;
			fileType = archive.ar;
			path = libyoga.a;
			remoteRef = 1380DC9C1E70C0DD00E7C47D /* PBXContainerItemProxy */;
			sourceTree = BUILT_PRODUCTS_DIR;
		};
		1380DC9F1E70C0DD00E7C47D /* libyoga.a */ = {
			isa = PBXReferenceProxy;
			fileType = archive.ar;
			path = libyoga.a;
			remoteRef = 1380DC9E1E70C0DD00E7C47D /* PBXContainerItemProxy */;
			sourceTree = BUILT_PRODUCTS_DIR;
		};
		1380DCA11E70C0DD00E7C47D /* libcxxreact.a */ = {
			isa = PBXReferenceProxy;
			fileType = archive.ar;
			path = libcxxreact.a;
			remoteRef = 1380DCA01E70C0DD00E7C47D /* PBXContainerItemProxy */;
			sourceTree = BUILT_PRODUCTS_DIR;
		};
		1380DCA31E70C0DD00E7C47D /* libcxxreact.a */ = {
			isa = PBXReferenceProxy;
			fileType = archive.ar;
			path = libcxxreact.a;
			remoteRef = 1380DCA21E70C0DD00E7C47D /* PBXContainerItemProxy */;
			sourceTree = BUILT_PRODUCTS_DIR;
		};
		1380DCA51E70C0DD00E7C47D /* libjschelpers.a */ = {
			isa = PBXReferenceProxy;
			fileType = archive.ar;
			path = libjschelpers.a;
			remoteRef = 1380DCA41E70C0DD00E7C47D /* PBXContainerItemProxy */;
			sourceTree = BUILT_PRODUCTS_DIR;
		};
		1380DCA71E70C0DD00E7C47D /* libjschelpers.a */ = {
			isa = PBXReferenceProxy;
			fileType = archive.ar;
			path = libjschelpers.a;
			remoteRef = 1380DCA61E70C0DD00E7C47D /* PBXContainerItemProxy */;
			sourceTree = BUILT_PRODUCTS_DIR;
		};
		138DEE091B9EDDDB007F4EA5 /* libRCTCameraRoll.a */ = {
			isa = PBXReferenceProxy;
			fileType = archive.ar;
			path = libRCTCameraRoll.a;
			remoteRef = 138DEE081B9EDDDB007F4EA5 /* PBXContainerItemProxy */;
			sourceTree = BUILT_PRODUCTS_DIR;
		};
		139FDED91B0651EA00C62182 /* libRCTWebSocket.a */ = {
			isa = PBXReferenceProxy;
			fileType = archive.ar;
			path = libRCTWebSocket.a;
			remoteRef = 139FDED81B0651EA00C62182 /* PBXContainerItemProxy */;
			sourceTree = BUILT_PRODUCTS_DIR;
		};
		13E501A31D07A502005F35D8 /* libRCTAnimation.a */ = {
			isa = PBXReferenceProxy;
			fileType = archive.ar;
			path = libRCTAnimation.a;
			remoteRef = 13E501A21D07A502005F35D8 /* PBXContainerItemProxy */;
			sourceTree = BUILT_PRODUCTS_DIR;
		};
		147CED4B1AB34F8C00DA3E4C /* libRCTActionSheet.a */ = {
			isa = PBXReferenceProxy;
			fileType = archive.ar;
			path = libRCTActionSheet.a;
			remoteRef = 147CED4A1AB34F8C00DA3E4C /* PBXContainerItemProxy */;
			sourceTree = BUILT_PRODUCTS_DIR;
		};
		14DC67F11AB71876001358AB /* libRCTPushNotification.a */ = {
			isa = PBXReferenceProxy;
			fileType = archive.ar;
			path = libRCTPushNotification.a;
			remoteRef = 14DC67F01AB71876001358AB /* PBXContainerItemProxy */;
			sourceTree = BUILT_PRODUCTS_DIR;
		};
		2DD323B51DA2DD8B000FE1B8 /* libRCTAnimation.a */ = {
			isa = PBXReferenceProxy;
			fileType = archive.ar;
			path = libRCTAnimation.a;
			remoteRef = 2DD323B41DA2DD8B000FE1B8 /* PBXContainerItemProxy */;
			sourceTree = BUILT_PRODUCTS_DIR;
		};
		2DD323BB1DA2DD8B000FE1B8 /* libRCTImage-tvOS.a */ = {
			isa = PBXReferenceProxy;
			fileType = archive.ar;
			path = "libRCTImage-tvOS.a";
			remoteRef = 2DD323BA1DA2DD8B000FE1B8 /* PBXContainerItemProxy */;
			sourceTree = BUILT_PRODUCTS_DIR;
		};
		2DD323BF1DA2DD8B000FE1B8 /* libRCTLinking-tvOS.a */ = {
			isa = PBXReferenceProxy;
			fileType = archive.ar;
			path = "libRCTLinking-tvOS.a";
			remoteRef = 2DD323BE1DA2DD8B000FE1B8 /* PBXContainerItemProxy */;
			sourceTree = BUILT_PRODUCTS_DIR;
		};
		2DD323C31DA2DD8B000FE1B8 /* libRCTNetwork-tvOS.a */ = {
			isa = PBXReferenceProxy;
			fileType = archive.ar;
			path = "libRCTNetwork-tvOS.a";
			remoteRef = 2DD323C21DA2DD8B000FE1B8 /* PBXContainerItemProxy */;
			sourceTree = BUILT_PRODUCTS_DIR;
		};
		2DD323C81DA2DD8B000FE1B8 /* libRCTSettings-tvOS.a */ = {
			isa = PBXReferenceProxy;
			fileType = archive.ar;
			path = "libRCTSettings-tvOS.a";
			remoteRef = 2DD323C71DA2DD8B000FE1B8 /* PBXContainerItemProxy */;
			sourceTree = BUILT_PRODUCTS_DIR;
		};
		2DD323CC1DA2DD8B000FE1B8 /* libRCTTest-tvOS.a */ = {
			isa = PBXReferenceProxy;
			fileType = archive.ar;
			path = "libRCTTest-tvOS.a";
			remoteRef = 2DD323CB1DA2DD8B000FE1B8 /* PBXContainerItemProxy */;
			sourceTree = BUILT_PRODUCTS_DIR;
		};
		2DD323D01DA2DD8B000FE1B8 /* libRCTText-tvOS.a */ = {
			isa = PBXReferenceProxy;
			fileType = archive.ar;
			path = "libRCTText-tvOS.a";
			remoteRef = 2DD323CF1DA2DD8B000FE1B8 /* PBXContainerItemProxy */;
			sourceTree = BUILT_PRODUCTS_DIR;
		};
		2DD323D51DA2DD8B000FE1B8 /* libRCTWebSocket-tvOS.a */ = {
			isa = PBXReferenceProxy;
			fileType = archive.ar;
			path = "libRCTWebSocket-tvOS.a";
			remoteRef = 2DD323D41DA2DD8B000FE1B8 /* PBXContainerItemProxy */;
			sourceTree = BUILT_PRODUCTS_DIR;
		};
		2DD323D91DA2DD8B000FE1B8 /* libReact.a */ = {
			isa = PBXReferenceProxy;
			fileType = archive.ar;
			path = libReact.a;
			remoteRef = 2DD323D81DA2DD8B000FE1B8 /* PBXContainerItemProxy */;
			sourceTree = BUILT_PRODUCTS_DIR;
		};
		357859011B28D2C500341EDB /* libRCTLinking.a */ = {
			isa = PBXReferenceProxy;
			fileType = archive.ar;
			path = libRCTLinking.a;
			remoteRef = 357859001B28D2C500341EDB /* PBXContainerItemProxy */;
			sourceTree = BUILT_PRODUCTS_DIR;
		};
		3D05746C1DE6008900184BB4 /* libRCTPushNotification-tvOS.a */ = {
			isa = PBXReferenceProxy;
			fileType = archive.ar;
			path = "libRCTPushNotification-tvOS.a";
			remoteRef = 3D05746B1DE6008900184BB4 /* PBXContainerItemProxy */;
			sourceTree = BUILT_PRODUCTS_DIR;
		};
<<<<<<< HEAD
		3D05748C1DE6008900184BB4 /* libcxxreact.a */ = {
			isa = PBXReferenceProxy;
			fileType = archive.ar;
			path = libcxxreact.a;
			remoteRef = 3D05748B1DE6008900184BB4 /* PBXContainerItemProxy */;
			sourceTree = BUILT_PRODUCTS_DIR;
		};
		3D05748E1DE6008900184BB4 /* libcxxreact.a */ = {
			isa = PBXReferenceProxy;
			fileType = archive.ar;
			path = libcxxreact.a;
			remoteRef = 3D05748D1DE6008900184BB4 /* PBXContainerItemProxy */;
			sourceTree = BUILT_PRODUCTS_DIR;
		};
		3D0574901DE6008900184BB4 /* libjschelpers.a */ = {
			isa = PBXReferenceProxy;
			fileType = archive.ar;
			path = libjschelpers.a;
			remoteRef = 3D05748F1DE6008900184BB4 /* PBXContainerItemProxy */;
			sourceTree = BUILT_PRODUCTS_DIR;
		};
		3D0574921DE6008900184BB4 /* libjschelpers.a */ = {
			isa = PBXReferenceProxy;
			fileType = archive.ar;
			path = libjschelpers.a;
			remoteRef = 3D0574911DE6008900184BB4 /* PBXContainerItemProxy */;
			sourceTree = BUILT_PRODUCTS_DIR;
		};
		3D3C08811DE3424E00C268FA /* libyoga.a */ = {
			isa = PBXReferenceProxy;
			fileType = archive.ar;
			path = libyoga.a;
			remoteRef = 3D3C08801DE3424E00C268FA /* PBXContainerItemProxy */;
			sourceTree = BUILT_PRODUCTS_DIR;
		};
		3D3C08831DE3424E00C268FA /* libyoga.a */ = {
			isa = PBXReferenceProxy;
			fileType = archive.ar;
			path = libyoga.a;
			remoteRef = 3D3C08821DE3424E00C268FA /* PBXContainerItemProxy */;
=======
		3D4153601F276FF9005B8EFE /* libART.a */ = {
			isa = PBXReferenceProxy;
			fileType = archive.ar;
			path = libART.a;
			remoteRef = 3D41535F1F276FF9005B8EFE /* PBXContainerItemProxy */;
			sourceTree = BUILT_PRODUCTS_DIR;
		};
		3D4153621F276FF9005B8EFE /* libART-tvOS.a */ = {
			isa = PBXReferenceProxy;
			fileType = archive.ar;
			path = "libART-tvOS.a";
			remoteRef = 3D4153611F276FF9005B8EFE /* PBXContainerItemProxy */;
>>>>>>> c9aeaf67
			sourceTree = BUILT_PRODUCTS_DIR;
		};
		58005BEE1ABA80530062E044 /* libRCTTest.a */ = {
			isa = PBXReferenceProxy;
			fileType = archive.ar;
			path = libRCTTest.a;
			remoteRef = 58005BED1ABA80530062E044 /* PBXContainerItemProxy */;
			sourceTree = BUILT_PRODUCTS_DIR;
		};
		834C36D21AF8DA610019C93C /* libRCTSettings.a */ = {
			isa = PBXReferenceProxy;
			fileType = archive.ar;
			path = libRCTSettings.a;
			remoteRef = 834C36D11AF8DA610019C93C /* PBXContainerItemProxy */;
			sourceTree = BUILT_PRODUCTS_DIR;
		};
		ADBDB9F11DFEC24500ED6528 /* libRCTBlob.a */ = {
			isa = PBXReferenceProxy;
			fileType = archive.ar;
			path = libRCTBlob.a;
			remoteRef = ADBDB9F01DFEC24500ED6528 /* PBXContainerItemProxy */;
			sourceTree = BUILT_PRODUCTS_DIR;
		};
		ADD01A471E093FA100F6D226 /* libRCTBlob-tvOS.a */ = {
			isa = PBXReferenceProxy;
			fileType = archive.ar;
			path = "libRCTBlob-tvOS.a";
			remoteRef = ADD01A461E093FA100F6D226 /* PBXContainerItemProxy */;
			sourceTree = BUILT_PRODUCTS_DIR;
		};
		D85B829C1AB6D5CE003F4FE2 /* libRCTVibration.a */ = {
			isa = PBXReferenceProxy;
			fileType = archive.ar;
			path = libRCTVibration.a;
			remoteRef = D85B829B1AB6D5CE003F4FE2 /* PBXContainerItemProxy */;
			sourceTree = BUILT_PRODUCTS_DIR;
		};
/* End PBXReferenceProxy section */

/* Begin PBXResourcesBuildPhase section */
		004D289C1AAF61C70097A701 /* Resources */ = {
			isa = PBXResourcesBuildPhase;
			buildActionMask = 2147483647;
			files = (
				3DD981D61D33C6FB007DC7BE /* RNTesterUnitTestsBundle.js in Resources */,
			);
			runOnlyForDeploymentPostprocessing = 0;
		};
		13B07F8E1A680F5B00A75B9A /* Resources */ = {
			isa = PBXResourcesBuildPhase;
			buildActionMask = 2147483647;
			files = (
				13B07FBF1A68108700A75B9A /* Images.xcassets in Resources */,
				3D56F9F11D6F6E9B00F53A06 /* RNTesterBundle.bundle in Resources */,
				3D2AFAF51D646CF80089D1A3 /* legacy_image@2x.png in Resources */,
				13B07FBD1A68108700A75B9A /* LaunchScreen.xib in Resources */,
			);
			runOnlyForDeploymentPostprocessing = 0;
		};
		143BC5931B21E3E100462512 /* Resources */ = {
			isa = PBXResourcesBuildPhase;
			buildActionMask = 2147483647;
			files = (
			);
			runOnlyForDeploymentPostprocessing = 0;
		};
		2D4624DB1DA2EA6900C74D09 /* Resources */ = {
			isa = PBXResourcesBuildPhase;
			buildActionMask = 2147483647;
			files = (
			);
			runOnlyForDeploymentPostprocessing = 0;
		};
		2DD3238E1DA2DD8A000FE1B8 /* Resources */ = {
			isa = PBXResourcesBuildPhase;
			buildActionMask = 2147483647;
			files = (
				2DD323DF1DA2DDBF000FE1B8 /* Images.xcassets in Resources */,
				2DD323E11DA2DDBF000FE1B8 /* legacy_image@2x.png in Resources */,
				2DD323E21DA2DDBF000FE1B8 /* Info.plist in Resources */,
			);
			runOnlyForDeploymentPostprocessing = 0;
		};
		2DD323A31DA2DD8B000FE1B8 /* Resources */ = {
			isa = PBXResourcesBuildPhase;
			buildActionMask = 2147483647;
			files = (
				2D4BD8E61DA2E20D005AC8A8 /* RNTesterUnitTestsBundle.js in Resources */,
			);
			runOnlyForDeploymentPostprocessing = 0;
		};
		3D13F83C1D6F6AE000E69E0E /* Resources */ = {
			isa = PBXResourcesBuildPhase;
			buildActionMask = 2147483647;
			files = (
				3D13F8481D6F6AF900E69E0E /* ImageInBundle.png in Resources */,
				3D13F84A1D6F6AFD00E69E0E /* OtherImages.xcassets in Resources */,
			);
			runOnlyForDeploymentPostprocessing = 0;
		};
/* End PBXResourcesBuildPhase section */

/* Begin PBXShellScriptBuildPhase section */
		2DD323EB1DA2DEC1000FE1B8 /* ShellScript */ = {
			isa = PBXShellScriptBuildPhase;
			buildActionMask = 2147483647;
			files = (
			);
			inputPaths = (
			);
			outputPaths = (
			);
			runOnlyForDeploymentPostprocessing = 0;
			shellPath = /bin/sh;
			shellScript = "export NODE_BINARY=node\n$SRCROOT/../scripts/react-native-xcode.sh RNTester/js/RNTesterApp.ios.js";
		};
		68CD48B71D2BCB2C007E06A9 /* Run Script */ = {
			isa = PBXShellScriptBuildPhase;
			buildActionMask = 2147483647;
			files = (
			);
			inputPaths = (
			);
			name = "Run Script";
			outputPaths = (
			);
			runOnlyForDeploymentPostprocessing = 0;
			shellPath = /bin/sh;
			shellScript = "export NODE_BINARY=node\n$SRCROOT/../scripts/react-native-xcode.sh RNTester/js/RNTesterApp.ios.js";
		};
/* End PBXShellScriptBuildPhase section */

/* Begin PBXSourcesBuildPhase section */
		004D289A1AAF61C70097A701 /* Sources */ = {
			isa = PBXSourcesBuildPhase;
			buildActionMask = 2147483647;
			files = (
				1497CFB01B21F5E400C1F8F2 /* RCTFontTests.m in Sources */,
				13BCE84F1C9C209600DD7AAD /* RCTComponentPropsTests.m in Sources */,
				144D21241B2204C5006DB32B /* RCTImageUtilTests.m in Sources */,
				1393D0381B68CD1300E1B601 /* RCTModuleMethodTests.mm in Sources */,
				1300627F1B59179B0043FE5A /* RCTGzipTests.m in Sources */,
				1497CFAF1B21F5E400C1F8F2 /* RCTConvert_NSURLTests.m in Sources */,
				1497CFAE1B21F5E400C1F8F2 /* RCTJSCExecutorTests.m in Sources */,
				13129DD41C85F87C007D611C /* RCTModuleInitNotificationRaceTests.m in Sources */,
				1497CFAD1B21F5E400C1F8F2 /* RCTBridgeTests.m in Sources */,
				134CB92A1C85A38800265FA6 /* RCTModuleInitTests.m in Sources */,
				1497CFB11B21F5E400C1F8F2 /* RCTEventDispatcherTests.m in Sources */,
				1497CFB31B21F5E400C1F8F2 /* RCTUIManagerTests.m in Sources */,
				13DB03481B5D2ED500C27245 /* RCTJSONTests.m in Sources */,
				1497CFAC1B21F5E400C1F8F2 /* RCTAllocationTests.m in Sources */,
				001BFCE41D838343008E587E /* RCTMultipartStreamReaderTests.m in Sources */,
				13DF61B61B67A45000EDB188 /* RCTMethodArgumentTests.m in Sources */,
				138D6A181B53CD440074A87E /* RCTShadowViewTests.m in Sources */,
				39AA31A41DC1DFDC000F7EBB /* RCTUnicodeDecodeTests.m in Sources */,
				13B6C1A31C34225900D3FAF5 /* RCTURLUtilsTests.m in Sources */,
				8385CF041B87479200C6273E /* RCTImageLoaderHelpers.m in Sources */,
				BC9C03401DC9F1D600B1C635 /* RCTDevMenuTests.m in Sources */,
				68FF44381CF6111500720EFD /* RCTBundleURLProviderTests.m in Sources */,
				8385CEF51B873B5C00C6273E /* RCTImageLoaderTests.m in Sources */,
			);
			runOnlyForDeploymentPostprocessing = 0;
		};
		13B07F871A680F5B00A75B9A /* Sources */ = {
			isa = PBXSourcesBuildPhase;
			buildActionMask = 2147483647;
			files = (
				272E6B3F1BEA849E001FCF37 /* UpdatePropertiesExampleView.m in Sources */,
				13B07FBC1A68108700A75B9A /* AppDelegate.m in Sources */,
				27F441EC1BEBE5030039B79C /* FlexibleSizeExampleView.m in Sources */,
				13B07FC11A68108700A75B9A /* main.m in Sources */,
			);
			runOnlyForDeploymentPostprocessing = 0;
		};
		143BC5911B21E3E100462512 /* Sources */ = {
			isa = PBXSourcesBuildPhase;
			buildActionMask = 2147483647;
			files = (
				C654F14C1EB34D0C000B7A9A /* RNTesterTestModule.m in Sources */,
				3DB99D0C1BA0340600302749 /* RNTesterIntegrationTests.m in Sources */,
				83636F8F1B53F22C009F943E /* RCTUIManagerScenarioTests.m in Sources */,
				3D299BAF1D33EBFA00FA1057 /* RCTLoggingTests.m in Sources */,
				143BC5A11B21E45C00462512 /* RNTesterSnapshotTests.m in Sources */,
				27B885561BED29AF00008352 /* RCTRootViewIntegrationTests.m in Sources */,
			);
			runOnlyForDeploymentPostprocessing = 0;
		};
		2D4624C41DA2EA6900C74D09 /* Sources */ = {
			isa = PBXSourcesBuildPhase;
			buildActionMask = 2147483647;
			files = (
				C654F16E1EB34D14000B7A9A /* RNTesterTestModule.m in Sources */,
				2D4624FC1DA2EAC300C74D09 /* RNTesterIntegrationTests.m in Sources */,
				2D4624FA1DA2EAC300C74D09 /* RCTLoggingTests.m in Sources */,
				2D4624FE1DA2EAC300C74D09 /* RCTUIManagerScenarioTests.m in Sources */,
				2D4624FD1DA2EAC300C74D09 /* RNTesterSnapshotTests.m in Sources */,
				2D4624FB1DA2EAC300C74D09 /* RCTRootViewIntegrationTests.m in Sources */,
			);
			runOnlyForDeploymentPostprocessing = 0;
		};
		2DD3238C1DA2DD8A000FE1B8 /* Sources */ = {
			isa = PBXSourcesBuildPhase;
			buildActionMask = 2147483647;
			files = (
				2DD323DC1DA2DDBF000FE1B8 /* FlexibleSizeExampleView.m in Sources */,
				2DD323DD1DA2DDBF000FE1B8 /* UpdatePropertiesExampleView.m in Sources */,
				2DD323E01DA2DDBF000FE1B8 /* main.m in Sources */,
				2DD323DE1DA2DDBF000FE1B8 /* AppDelegate.m in Sources */,
			);
			runOnlyForDeploymentPostprocessing = 0;
		};
		2DD323A11DA2DD8B000FE1B8 /* Sources */ = {
			isa = PBXSourcesBuildPhase;
			buildActionMask = 2147483647;
			files = (
				2D4BD8DC1DA2E20D005AC8A8 /* RCTImageLoaderTests.m in Sources */,
				2D4BD8D51DA2E20D005AC8A8 /* RCTBridgeTests.m in Sources */,
				2D4BD8D91DA2E20D005AC8A8 /* RCTEventDispatcherTests.m in Sources */,
				2D4BD8D41DA2E20D005AC8A8 /* RCTAllocationTests.m in Sources */,
				2D4BD8DA1DA2E20D005AC8A8 /* RCTGzipTests.m in Sources */,
				2D4BD8DB1DA2E20D005AC8A8 /* RCTImageLoaderHelpers.m in Sources */,
				2D4BD8E51DA2E20D005AC8A8 /* RCTComponentPropsTests.m in Sources */,
				2D4BD8D71DA2E20D005AC8A8 /* RCTConvert_NSURLTests.m in Sources */,
				2D4BD8E21DA2E20D005AC8A8 /* RCTModuleMethodTests.mm in Sources */,
				2D4BD8E11DA2E20D005AC8A8 /* RCTModuleInitNotificationRaceTests.m in Sources */,
				2D4BD8DF1DA2E20D005AC8A8 /* RCTMethodArgumentTests.m in Sources */,
				2D4BD8D61DA2E20D005AC8A8 /* RCTJSCExecutorTests.m in Sources */,
				2D4BD8D31DA2E20D005AC8A8 /* RCTBundleURLProviderTests.m in Sources */,
				2D4BD8D21DA2E20D005AC8A8 /* RCTURLUtilsTests.m in Sources */,
				2D8C2E321DA40403000EE098 /* RCTMultipartStreamReaderTests.m in Sources */,
				2D4BD8DE1DA2E20D005AC8A8 /* RCTJSONTests.m in Sources */,
				2D4BD8E31DA2E20D005AC8A8 /* RCTShadowViewTests.m in Sources */,
				2D4BD8D81DA2E20D005AC8A8 /* RCTFontTests.m in Sources */,
				2D4BD8DD1DA2E20D005AC8A8 /* RCTImageUtilTests.m in Sources */,
				2D4BD8E41DA2E20D005AC8A8 /* RCTUIManagerTests.m in Sources */,
				2D4BD8E01DA2E20D005AC8A8 /* RCTModuleInitTests.m in Sources */,
			);
			runOnlyForDeploymentPostprocessing = 0;
		};
		3D13F83A1D6F6AE000E69E0E /* Sources */ = {
			isa = PBXSourcesBuildPhase;
			buildActionMask = 2147483647;
			files = (
			);
			runOnlyForDeploymentPostprocessing = 0;
		};
/* End PBXSourcesBuildPhase section */

/* Begin PBXTargetDependency section */
		143BC59C1B21E3E100462512 /* PBXTargetDependency */ = {
			isa = PBXTargetDependency;
			target = 13B07F861A680F5B00A75B9A /* RNTester */;
			targetProxy = 143BC59B1B21E3E100462512 /* PBXContainerItemProxy */;
		};
		2D4624C21DA2EA6900C74D09 /* PBXTargetDependency */ = {
			isa = PBXTargetDependency;
			target = 2DD3238F1DA2DD8A000FE1B8 /* RNTester-tvOS */;
			targetProxy = 2D4624C31DA2EA6900C74D09 /* PBXContainerItemProxy */;
		};
		2DD323A71DA2DD8B000FE1B8 /* PBXTargetDependency */ = {
			isa = PBXTargetDependency;
			target = 2DD3238F1DA2DD8A000FE1B8 /* RNTester-tvOS */;
			targetProxy = 2DD323A61DA2DD8B000FE1B8 /* PBXContainerItemProxy */;
		};
		3D13F84C1D6F6B5F00E69E0E /* PBXTargetDependency */ = {
			isa = PBXTargetDependency;
			target = 3D13F83D1D6F6AE000E69E0E /* RNTesterBundle */;
			targetProxy = 3D13F84B1D6F6B5F00E69E0E /* PBXContainerItemProxy */;
		};
/* End PBXTargetDependency section */

/* Begin PBXVariantGroup section */
		13B07FB11A68108700A75B9A /* LaunchScreen.xib */ = {
			isa = PBXVariantGroup;
			children = (
				13B07FB21A68108700A75B9A /* Base */,
			);
			name = LaunchScreen.xib;
			path = RNTester;
			sourceTree = "<group>";
		};
/* End PBXVariantGroup section */

/* Begin XCBuildConfiguration section */
		004D28A61AAF61C70097A701 /* Debug */ = {
			isa = XCBuildConfiguration;
			buildSettings = {
				GCC_PREPROCESSOR_DEFINITIONS = "$(inherited)";
				HEADER_SEARCH_PATHS = (
					"$(inherited)",
					"$(SRCROOT)/RNTesterUnitTests",
				);
				INFOPLIST_FILE = RNTesterUnitTests/Info.plist;
				IPHONEOS_DEPLOYMENT_TARGET = 8.0;
				LD_RUNPATH_SEARCH_PATHS = "$(inherited) @executable_path/Frameworks @loader_path/Frameworks";
				LIBRARY_SEARCH_PATHS = (
					"$(inherited)",
					"$(PROJECT_DIR)/RNTesterUnitTests",
				);
				PRODUCT_BUNDLE_IDENTIFIER = "com.facebook.$(PRODUCT_NAME:rfc1034identifier)";
				PRODUCT_NAME = "$(TARGET_NAME)";
			};
			name = Debug;
		};
		004D28A71AAF61C70097A701 /* Release */ = {
			isa = XCBuildConfiguration;
			buildSettings = {
				HEADER_SEARCH_PATHS = (
					"$(inherited)",
					"$(SRCROOT)/RNTesterUnitTests",
				);
				INFOPLIST_FILE = RNTesterUnitTests/Info.plist;
				IPHONEOS_DEPLOYMENT_TARGET = 8.0;
				LD_RUNPATH_SEARCH_PATHS = "$(inherited) @executable_path/Frameworks @loader_path/Frameworks";
				LIBRARY_SEARCH_PATHS = (
					"$(inherited)",
					"$(PROJECT_DIR)/RNTesterUnitTests",
				);
				PRODUCT_BUNDLE_IDENTIFIER = "com.facebook.$(PRODUCT_NAME:rfc1034identifier)";
				PRODUCT_NAME = "$(TARGET_NAME)";
			};
			name = Release;
		};
		13B07F941A680F5B00A75B9A /* Debug */ = {
			isa = XCBuildConfiguration;
			buildSettings = {
				ASSETCATALOG_COMPILER_APPICON_NAME = AppIcon;
				GCC_PREPROCESSOR_DEFINITIONS = "$(inherited)";
				INFOPLIST_FILE = "$(SRCROOT)/RNTester/Info.plist";
				LD_RUNPATH_SEARCH_PATHS = "$(inherited)";
				LIBRARY_SEARCH_PATHS = "$(inherited)";
				PRODUCT_BUNDLE_IDENTIFIER = com.facebook.react.uiapp;
				PRODUCT_NAME = RNTester;
				TARGETED_DEVICE_FAMILY = "1,2";
			};
			name = Debug;
		};
		13B07F951A680F5B00A75B9A /* Release */ = {
			isa = XCBuildConfiguration;
			buildSettings = {
				ASSETCATALOG_COMPILER_APPICON_NAME = AppIcon;
				DEVELOPMENT_TEAM = V9WTTPBFK9;
				INFOPLIST_FILE = "$(SRCROOT)/RNTester/Info.plist";
				LD_RUNPATH_SEARCH_PATHS = "$(inherited)";
				LIBRARY_SEARCH_PATHS = "$(inherited)";
				PRODUCT_BUNDLE_IDENTIFIER = com.facebook.react.uiapp;
				PRODUCT_NAME = RNTester;
				TARGETED_DEVICE_FAMILY = "1,2";
			};
			name = Release;
		};
		143BC59E1B21E3E100462512 /* Debug */ = {
			isa = XCBuildConfiguration;
			buildSettings = {
				BUNDLE_LOADER = "$(TEST_HOST)";
				DEBUG_INFORMATION_FORMAT = "dwarf-with-dsym";
				GCC_NO_COMMON_BLOCKS = YES;
				GCC_PREPROCESSOR_DEFINITIONS = (
					"$(inherited)",
					"FB_REFERENCE_IMAGE_DIR=\"\\\"$(SOURCE_ROOT)/$(PROJECT_NAME)IntegrationTests/ReferenceImages\\\"\"",
				);
				INFOPLIST_FILE = RNTesterIntegrationTests/Info.plist;
				IPHONEOS_DEPLOYMENT_TARGET = 8.0;
				LD_RUNPATH_SEARCH_PATHS = "$(inherited) @executable_path/Frameworks @loader_path/Frameworks";
				PRODUCT_BUNDLE_IDENTIFIER = "com.facebook.React.$(PRODUCT_NAME:rfc1034identifier)";
				PRODUCT_NAME = "$(TARGET_NAME)";
				TEST_HOST = "$(BUILT_PRODUCTS_DIR)/RNTester.app/RNTester";
			};
			name = Debug;
		};
		143BC59F1B21E3E100462512 /* Release */ = {
			isa = XCBuildConfiguration;
			buildSettings = {
				BUNDLE_LOADER = "$(TEST_HOST)";
				COPY_PHASE_STRIP = NO;
				DEBUG_INFORMATION_FORMAT = "dwarf-with-dsym";
				GCC_NO_COMMON_BLOCKS = YES;
				INFOPLIST_FILE = RNTesterIntegrationTests/Info.plist;
				IPHONEOS_DEPLOYMENT_TARGET = 8.0;
				LD_RUNPATH_SEARCH_PATHS = "$(inherited) @executable_path/Frameworks @loader_path/Frameworks";
				PRODUCT_BUNDLE_IDENTIFIER = "com.facebook.React.$(PRODUCT_NAME:rfc1034identifier)";
				PRODUCT_NAME = "$(TARGET_NAME)";
				TEST_HOST = "$(BUILT_PRODUCTS_DIR)/RNTester.app/RNTester";
			};
			name = Release;
		};
		2D4624DE1DA2EA6900C74D09 /* Debug */ = {
			isa = XCBuildConfiguration;
			buildSettings = {
				BUNDLE_LOADER = "$(TEST_HOST)";
				CLANG_ANALYZER_NONNULL = YES;
				CLANG_WARN_INFINITE_RECURSION = YES;
				CLANG_WARN_SUSPICIOUS_MOVES = YES;
				DEBUG_INFORMATION_FORMAT = dwarf;
				GCC_NO_COMMON_BLOCKS = YES;
				GCC_PREPROCESSOR_DEFINITIONS = (
					"$(inherited)",
					"FB_REFERENCE_IMAGE_DIR=\"\\\"$(SOURCE_ROOT)/$(PROJECT_NAME)IntegrationTests/ReferenceImages\\\"\"",
				);
				INFOPLIST_FILE = RNTesterIntegrationTests/Info.plist;
				LD_RUNPATH_SEARCH_PATHS = "$(inherited) @executable_path/Frameworks @loader_path/Frameworks";
				LIBRARY_SEARCH_PATHS = (
					"$(inherited)",
					"$(PROJECT_DIR)/RNTesterUnitTests",
				);
				PRODUCT_BUNDLE_IDENTIFIER = "com.facebook.REACT.RNTester-tvOSIntegrationTests";
				PRODUCT_NAME = "$(TARGET_NAME)";
				SDKROOT = appletvos;
				TEST_HOST = "$(BUILT_PRODUCTS_DIR)/RNTester-tvOS.app/RNTester-tvOS";
				TVOS_DEPLOYMENT_TARGET = 9.2;
			};
			name = Debug;
		};
		2D4624DF1DA2EA6900C74D09 /* Release */ = {
			isa = XCBuildConfiguration;
			buildSettings = {
				BUNDLE_LOADER = "$(TEST_HOST)";
				CLANG_ANALYZER_NONNULL = YES;
				CLANG_WARN_INFINITE_RECURSION = YES;
				CLANG_WARN_SUSPICIOUS_MOVES = YES;
				COPY_PHASE_STRIP = NO;
				DEBUG_INFORMATION_FORMAT = "dwarf-with-dsym";
				GCC_NO_COMMON_BLOCKS = YES;
				INFOPLIST_FILE = RNTesterIntegrationTests/Info.plist;
				LD_RUNPATH_SEARCH_PATHS = "$(inherited) @executable_path/Frameworks @loader_path/Frameworks";
				LIBRARY_SEARCH_PATHS = (
					"$(inherited)",
					"$(PROJECT_DIR)/RNTesterUnitTests",
				);
				PRODUCT_BUNDLE_IDENTIFIER = "com.facebook.REACT.RNTester-tvOSIntegrationTests";
				PRODUCT_NAME = "$(TARGET_NAME)";
				SDKROOT = appletvos;
				TEST_HOST = "$(BUILT_PRODUCTS_DIR)/RNTester-tvOS.app/RNTester-tvOS";
				TVOS_DEPLOYMENT_TARGET = 9.2;
			};
			name = Release;
		};
		2DD323AC1DA2DD8B000FE1B8 /* Debug */ = {
			isa = XCBuildConfiguration;
			buildSettings = {
				ASSETCATALOG_COMPILER_APPICON_NAME = "App Icon & Top Shelf Image";
				CLANG_ANALYZER_NONNULL = YES;
				CLANG_WARN_INFINITE_RECURSION = YES;
				CLANG_WARN_SUSPICIOUS_MOVES = YES;
				DEBUG_INFORMATION_FORMAT = dwarf;
				GCC_NO_COMMON_BLOCKS = YES;
				INFOPLIST_FILE = "RNTester-tvOS/Info.plist";
				LD_RUNPATH_SEARCH_PATHS = "$(inherited) @executable_path/Frameworks";
				PRODUCT_BUNDLE_IDENTIFIER = "com.facebook.REACT.RNTester-tvOS";
				PRODUCT_NAME = "$(TARGET_NAME)";
				SDKROOT = appletvos;
				TARGETED_DEVICE_FAMILY = 3;
				TVOS_DEPLOYMENT_TARGET = 9.2;
			};
			name = Debug;
		};
		2DD323AD1DA2DD8B000FE1B8 /* Release */ = {
			isa = XCBuildConfiguration;
			buildSettings = {
				ASSETCATALOG_COMPILER_APPICON_NAME = "App Icon & Top Shelf Image";
				CLANG_ANALYZER_NONNULL = YES;
				CLANG_WARN_INFINITE_RECURSION = YES;
				CLANG_WARN_SUSPICIOUS_MOVES = YES;
				COPY_PHASE_STRIP = NO;
				DEBUG_INFORMATION_FORMAT = "dwarf-with-dsym";
				GCC_NO_COMMON_BLOCKS = YES;
				INFOPLIST_FILE = "RNTester-tvOS/Info.plist";
				LD_RUNPATH_SEARCH_PATHS = "$(inherited) @executable_path/Frameworks";
				PRODUCT_BUNDLE_IDENTIFIER = "com.facebook.REACT.RNTester-tvOS";
				PRODUCT_NAME = "$(TARGET_NAME)";
				SDKROOT = appletvos;
				TARGETED_DEVICE_FAMILY = 3;
				TVOS_DEPLOYMENT_TARGET = 9.2;
			};
			name = Release;
		};
		2DD323AE1DA2DD8B000FE1B8 /* Debug */ = {
			isa = XCBuildConfiguration;
			buildSettings = {
				BUNDLE_LOADER = "$(TEST_HOST)";
				CLANG_ANALYZER_NONNULL = YES;
				CLANG_WARN_INFINITE_RECURSION = YES;
				CLANG_WARN_SUSPICIOUS_MOVES = YES;
				DEBUG_INFORMATION_FORMAT = dwarf;
				GCC_NO_COMMON_BLOCKS = YES;
				HEADER_SEARCH_PATHS = (
					"$(inherited)",
					"$(SRCROOT)/RNTesterUnitTests/**",
				);
				INFOPLIST_FILE = RNTesterUnitTests/Info.plist;
				LD_RUNPATH_SEARCH_PATHS = "$(inherited) @executable_path/Frameworks @loader_path/Frameworks";
				LIBRARY_SEARCH_PATHS = (
					"$(inherited)",
					"$(PROJECT_DIR)/RNTesterUnitTests",
				);
				PRODUCT_BUNDLE_IDENTIFIER = "com.facebook.REACT.RNTester-tvOSUnitTests";
				PRODUCT_NAME = "$(TARGET_NAME)";
				SDKROOT = appletvos;
				TEST_HOST = "$(BUILT_PRODUCTS_DIR)/RNTester-tvOS.app/RNTester-tvOS";
				TVOS_DEPLOYMENT_TARGET = 9.2;
			};
			name = Debug;
		};
		2DD323AF1DA2DD8B000FE1B8 /* Release */ = {
			isa = XCBuildConfiguration;
			buildSettings = {
				BUNDLE_LOADER = "$(TEST_HOST)";
				CLANG_ANALYZER_NONNULL = YES;
				CLANG_WARN_INFINITE_RECURSION = YES;
				CLANG_WARN_SUSPICIOUS_MOVES = YES;
				COPY_PHASE_STRIP = NO;
				DEBUG_INFORMATION_FORMAT = "dwarf-with-dsym";
				GCC_NO_COMMON_BLOCKS = YES;
				HEADER_SEARCH_PATHS = (
					"$(inherited)",
					"$(SRCROOT)/RNTesterUnitTests/**",
				);
				INFOPLIST_FILE = RNTesterUnitTests/Info.plist;
				LD_RUNPATH_SEARCH_PATHS = "$(inherited) @executable_path/Frameworks @loader_path/Frameworks";
				LIBRARY_SEARCH_PATHS = (
					"$(inherited)",
					"$(PROJECT_DIR)/RNTesterUnitTests",
				);
				PRODUCT_BUNDLE_IDENTIFIER = "com.facebook.REACT.RNTester-tvOSUnitTests";
				PRODUCT_NAME = "$(TARGET_NAME)";
				SDKROOT = appletvos;
				TEST_HOST = "$(BUILT_PRODUCTS_DIR)/RNTester-tvOS.app/RNTester-tvOS";
				TVOS_DEPLOYMENT_TARGET = 9.2;
			};
			name = Release;
		};
		3D13F8421D6F6AE000E69E0E /* Debug */ = {
			isa = XCBuildConfiguration;
			buildSettings = {
				CLANG_ANALYZER_NONNULL = YES;
				COMBINE_HIDPI_IMAGES = YES;
				GCC_NO_COMMON_BLOCKS = YES;
				INFOPLIST_FILE = RNTester/RNTesterBundle/Info.plist;
				PRODUCT_BUNDLE_IDENTIFIER = com.facebook.RNTesterBundle;
				PRODUCT_NAME = "$(TARGET_NAME)";
				SDKROOT = iphoneos;
				WRAPPER_EXTENSION = bundle;
			};
			name = Debug;
		};
		3D13F8431D6F6AE000E69E0E /* Release */ = {
			isa = XCBuildConfiguration;
			buildSettings = {
				CLANG_ANALYZER_NONNULL = YES;
				COMBINE_HIDPI_IMAGES = YES;
				GCC_NO_COMMON_BLOCKS = YES;
				INFOPLIST_FILE = RNTester/RNTesterBundle/Info.plist;
				PRODUCT_BUNDLE_IDENTIFIER = com.facebook.RNTesterBundle;
				PRODUCT_NAME = "$(TARGET_NAME)";
				SDKROOT = iphoneos;
				WRAPPER_EXTENSION = bundle;
			};
			name = Release;
		};
		83CBBA201A601CBA00E9B192 /* Debug */ = {
			isa = XCBuildConfiguration;
			buildSettings = {
				ALWAYS_SEARCH_USER_PATHS = NO;
				CLANG_CXX_LANGUAGE_STANDARD = "gnu++0x";
				CLANG_CXX_LIBRARY = "libc++";
				CLANG_ENABLE_MODULES = YES;
				CLANG_ENABLE_OBJC_ARC = YES;
				CLANG_WARN_ASSIGN_ENUM = YES;
				CLANG_WARN_BOOL_CONVERSION = YES;
				CLANG_WARN_CONSTANT_CONVERSION = YES;
				CLANG_WARN_DEPRECATED_OBJC_IMPLEMENTATIONS = YES;
				CLANG_WARN_DIRECT_OBJC_ISA_USAGE = YES_ERROR;
				CLANG_WARN_DOCUMENTATION_COMMENTS = YES;
				CLANG_WARN_EMPTY_BODY = YES;
				CLANG_WARN_ENUM_CONVERSION = YES;
				CLANG_WARN_INFINITE_RECURSION = YES;
				CLANG_WARN_INT_CONVERSION = YES;
				CLANG_WARN_OBJC_IMPLICIT_ATOMIC_PROPERTIES = YES;
				CLANG_WARN_OBJC_ROOT_CLASS = YES_ERROR;
				CLANG_WARN_SUSPICIOUS_MOVE = YES;
				CLANG_WARN_UNREACHABLE_CODE = YES;
				CLANG_WARN__DUPLICATE_METHOD_MATCH = YES;
				"CODE_SIGN_IDENTITY[sdk=iphoneos*]" = "iPhone Developer";
				COPY_PHASE_STRIP = NO;
				ENABLE_STRICT_OBJC_MSGSEND = YES;
				ENABLE_TESTABILITY = YES;
				GCC_C_LANGUAGE_STANDARD = gnu99;
				GCC_DYNAMIC_NO_PIC = NO;
				GCC_NO_COMMON_BLOCKS = YES;
				GCC_OPTIMIZATION_LEVEL = 0;
				GCC_PREPROCESSOR_DEFINITIONS = (
					"DEBUG=1",
					"$(inherited)",
				);
				GCC_SYMBOLS_PRIVATE_EXTERN = NO;
				GCC_TREAT_INCOMPATIBLE_POINTER_TYPE_WARNINGS_AS_ERRORS = YES;
				GCC_WARN_64_TO_32_BIT_CONVERSION = YES;
				GCC_WARN_ABOUT_MISSING_NEWLINE = YES;
				GCC_WARN_ABOUT_MISSING_PROTOTYPES = YES;
				GCC_WARN_ABOUT_RETURN_TYPE = YES_ERROR;
				GCC_WARN_INITIALIZER_NOT_FULLY_BRACKETED = YES;
				GCC_WARN_MULTIPLE_DEFINITION_TYPES_FOR_SELECTOR = YES;
				GCC_WARN_SHADOW = YES;
				GCC_WARN_STRICT_SELECTOR_MATCH = YES;
				GCC_WARN_UNDECLARED_SELECTOR = YES;
				GCC_WARN_UNINITIALIZED_AUTOS = YES_AGGRESSIVE;
				GCC_WARN_UNKNOWN_PRAGMAS = YES;
				GCC_WARN_UNUSED_FUNCTION = YES;
				GCC_WARN_UNUSED_LABEL = YES;
				GCC_WARN_UNUSED_VARIABLE = YES;
				IPHONEOS_DEPLOYMENT_TARGET = 8.0;
				MTL_ENABLE_DEBUG_INFO = YES;
				ONLY_ACTIVE_ARCH = YES;
				OTHER_LDFLAGS = (
					"-ObjC",
					"-lc++",
				);
				SDKROOT = iphoneos;
				WARNING_CFLAGS = (
					"-Wextra",
					"-Wall",
					"-Wincompatible-pointer-types",
					"-Wincompatible-pointer-types-discards-qualifiers",
					"-Wshadow",
				);
			};
			name = Debug;
		};
		83CBBA211A601CBA00E9B192 /* Release */ = {
			isa = XCBuildConfiguration;
			buildSettings = {
				ALWAYS_SEARCH_USER_PATHS = NO;
				CLANG_CXX_LANGUAGE_STANDARD = "gnu++0x";
				CLANG_CXX_LIBRARY = "libc++";
				CLANG_ENABLE_MODULES = YES;
				CLANG_ENABLE_OBJC_ARC = YES;
				CLANG_WARN_ASSIGN_ENUM = YES;
				CLANG_WARN_BOOL_CONVERSION = YES;
				CLANG_WARN_CONSTANT_CONVERSION = YES;
				CLANG_WARN_DEPRECATED_OBJC_IMPLEMENTATIONS = YES;
				CLANG_WARN_DIRECT_OBJC_ISA_USAGE = YES_ERROR;
				CLANG_WARN_DOCUMENTATION_COMMENTS = YES;
				CLANG_WARN_EMPTY_BODY = YES;
				CLANG_WARN_ENUM_CONVERSION = YES;
				CLANG_WARN_INFINITE_RECURSION = YES;
				CLANG_WARN_INT_CONVERSION = YES;
				CLANG_WARN_OBJC_IMPLICIT_ATOMIC_PROPERTIES = YES;
				CLANG_WARN_OBJC_ROOT_CLASS = YES_ERROR;
				CLANG_WARN_SUSPICIOUS_MOVE = YES;
				CLANG_WARN_UNREACHABLE_CODE = YES;
				CLANG_WARN__DUPLICATE_METHOD_MATCH = YES;
				"CODE_SIGN_IDENTITY[sdk=iphoneos*]" = "iPhone Developer";
				COPY_PHASE_STRIP = YES;
				ENABLE_NS_ASSERTIONS = NO;
				ENABLE_STRICT_OBJC_MSGSEND = YES;
				GCC_C_LANGUAGE_STANDARD = gnu99;
				GCC_NO_COMMON_BLOCKS = YES;
				GCC_TREAT_INCOMPATIBLE_POINTER_TYPE_WARNINGS_AS_ERRORS = YES;
				GCC_WARN_64_TO_32_BIT_CONVERSION = YES;
				GCC_WARN_ABOUT_MISSING_NEWLINE = YES;
				GCC_WARN_ABOUT_MISSING_PROTOTYPES = YES;
				GCC_WARN_ABOUT_RETURN_TYPE = YES_ERROR;
				GCC_WARN_INITIALIZER_NOT_FULLY_BRACKETED = YES;
				GCC_WARN_MULTIPLE_DEFINITION_TYPES_FOR_SELECTOR = YES;
				GCC_WARN_SHADOW = YES;
				GCC_WARN_STRICT_SELECTOR_MATCH = YES;
				GCC_WARN_UNDECLARED_SELECTOR = YES;
				GCC_WARN_UNINITIALIZED_AUTOS = YES_AGGRESSIVE;
				GCC_WARN_UNKNOWN_PRAGMAS = YES;
				GCC_WARN_UNUSED_FUNCTION = YES;
				GCC_WARN_UNUSED_LABEL = YES;
				GCC_WARN_UNUSED_VARIABLE = YES;
				IPHONEOS_DEPLOYMENT_TARGET = 8.0;
				MTL_ENABLE_DEBUG_INFO = NO;
				OTHER_LDFLAGS = (
					"-ObjC",
					"-lc++",
				);
				SDKROOT = iphoneos;
				VALIDATE_PRODUCT = YES;
				WARNING_CFLAGS = (
					"-Wextra",
					"-Wall",
					"-Wincompatible-pointer-types",
					"-Wincompatible-pointer-types-discards-qualifiers",
					"-Wshadow",
				);
			};
			name = Release;
		};
/* End XCBuildConfiguration section */

/* Begin XCConfigurationList section */
		004D28AD1AAF61C70097A701 /* Build configuration list for PBXNativeTarget "RNTesterUnitTests" */ = {
			isa = XCConfigurationList;
			buildConfigurations = (
				004D28A61AAF61C70097A701 /* Debug */,
				004D28A71AAF61C70097A701 /* Release */,
			);
			defaultConfigurationIsVisible = 0;
			defaultConfigurationName = Release;
		};
		13B07F931A680F5B00A75B9A /* Build configuration list for PBXNativeTarget "RNTester" */ = {
			isa = XCConfigurationList;
			buildConfigurations = (
				13B07F941A680F5B00A75B9A /* Debug */,
				13B07F951A680F5B00A75B9A /* Release */,
			);
			defaultConfigurationIsVisible = 0;
			defaultConfigurationName = Release;
		};
		143BC59D1B21E3E100462512 /* Build configuration list for PBXNativeTarget "RNTesterIntegrationTests" */ = {
			isa = XCConfigurationList;
			buildConfigurations = (
				143BC59E1B21E3E100462512 /* Debug */,
				143BC59F1B21E3E100462512 /* Release */,
			);
			defaultConfigurationIsVisible = 0;
			defaultConfigurationName = Release;
		};
		2D4624DD1DA2EA6900C74D09 /* Build configuration list for PBXNativeTarget "RNTester-tvOSIntegrationTests" */ = {
			isa = XCConfigurationList;
			buildConfigurations = (
				2D4624DE1DA2EA6900C74D09 /* Debug */,
				2D4624DF1DA2EA6900C74D09 /* Release */,
			);
			defaultConfigurationIsVisible = 0;
			defaultConfigurationName = Release;
		};
		2DD323DA1DA2DD8B000FE1B8 /* Build configuration list for PBXNativeTarget "RNTester-tvOS" */ = {
			isa = XCConfigurationList;
			buildConfigurations = (
				2DD323AC1DA2DD8B000FE1B8 /* Debug */,
				2DD323AD1DA2DD8B000FE1B8 /* Release */,
			);
			defaultConfigurationIsVisible = 0;
			defaultConfigurationName = Release;
		};
		2DD323DB1DA2DD8B000FE1B8 /* Build configuration list for PBXNativeTarget "RNTester-tvOSUnitTests" */ = {
			isa = XCConfigurationList;
			buildConfigurations = (
				2DD323AE1DA2DD8B000FE1B8 /* Debug */,
				2DD323AF1DA2DD8B000FE1B8 /* Release */,
			);
			defaultConfigurationIsVisible = 0;
			defaultConfigurationName = Release;
		};
		3D13F8411D6F6AE000E69E0E /* Build configuration list for PBXNativeTarget "RNTesterBundle" */ = {
			isa = XCConfigurationList;
			buildConfigurations = (
				3D13F8421D6F6AE000E69E0E /* Debug */,
				3D13F8431D6F6AE000E69E0E /* Release */,
			);
			defaultConfigurationIsVisible = 0;
			defaultConfigurationName = Release;
		};
		83CBB9FA1A601CBA00E9B192 /* Build configuration list for PBXProject "RNTesterLegacy" */ = {
			isa = XCConfigurationList;
			buildConfigurations = (
				83CBBA201A601CBA00E9B192 /* Debug */,
				83CBBA211A601CBA00E9B192 /* Release */,
			);
			defaultConfigurationIsVisible = 0;
			defaultConfigurationName = Release;
		};
/* End XCConfigurationList section */
	};
	rootObject = 83CBB9F71A601CBA00E9B192 /* Project object */;
}<|MERGE_RESOLUTION|>--- conflicted
+++ resolved
@@ -494,11 +494,7 @@
 			isa = PBXFrameworksBuildPhase;
 			buildActionMask = 2147483647;
 			files = (
-<<<<<<< HEAD
-				ADAC7A091E093BB900D77272 /* libRCTBlob.a in Frameworks */,
-=======
 				3D4153591F276F4E005B8EFE /* libReact.a in Frameworks */,
->>>>>>> c9aeaf67
 				14D6D71E1B2222EF001FB087 /* libRCTActionSheet.a in Frameworks */,
 				14D6D71F1B2222EF001FB087 /* libRCTAdSupport.a in Frameworks */,
 				14D6D7201B2222EF001FB087 /* libRCTGeolocation.a in Frameworks */,
@@ -518,13 +514,8 @@
 			isa = PBXFrameworksBuildPhase;
 			buildActionMask = 2147483647;
 			files = (
-<<<<<<< HEAD
-				ADBDBA0D1DFEC24D00ED6528 /* libRCTBlob.a in Frameworks */,
-				14AADF051AC3DBB1002390C9 /* libReact.a in Frameworks */,
-=======
 				3D4153631F27700D005B8EFE /* libART.a in Frameworks */,
 				1380DCD41E70C44800E7C47D /* libReact.a in Frameworks */,
->>>>>>> c9aeaf67
 				147CED4C1AB3532B00DA3E4C /* libRCTActionSheet.a in Frameworks */,
 				134454601AAFCABD003F0779 /* libRCTAdSupport.a in Frameworks */,
 				13E501F11D07A84A005F35D8 /* libRCTAnimation.a in Frameworks */,
@@ -561,13 +552,8 @@
 			isa = PBXFrameworksBuildPhase;
 			buildActionMask = 2147483647;
 			files = (
-<<<<<<< HEAD
-				2DD323EA1DA2DE3F000FE1B8 /* libReact.a in Frameworks */,
-				2DD323E31DA2DE3F000FE1B8 /* libRCTAnimation-tvOS.a in Frameworks */,
-=======
 				3D4153641F277011005B8EFE /* libART-tvOS.a in Frameworks */,
 				2DD323E31DA2DE3F000FE1B8 /* libRCTAnimation.a in Frameworks */,
->>>>>>> c9aeaf67
 				3D302F221DF8285100D6DDAE /* libRCTImage-tvOS.a in Frameworks */,
 				2DD323E51DA2DE3F000FE1B8 /* libRCTLinking-tvOS.a in Frameworks */,
 				2DD323E61DA2DE3F000FE1B8 /* libRCTNetwork-tvOS.a in Frameworks */,
@@ -600,13 +586,8 @@
 		1316A21D1AA397F400C0188E /* Libraries */ = {
 			isa = PBXGroup;
 			children = (
-<<<<<<< HEAD
-				ADBDB9E81DFEC24500ED6528 /* RCTBlob.xcodeproj */,
-				14AADEFF1AC3DB95002390C9 /* React.xcodeproj */,
-=======
 				1380DC8B1E70C0DC00E7C47D /* ReactLegacy.xcodeproj */,
 				3D41535A1F276FF9005B8EFE /* ART.xcodeproj */,
->>>>>>> c9aeaf67
 				14E0EEC81AB118F7000DECC3 /* RCTActionSheet.xcodeproj */,
 				134454551AAFCAAE003F0779 /* RCTAdSupport.xcodeproj */,
 				13E5019C1D07A502005F35D8 /* RCTAnimation.xcodeproj */,
@@ -1414,48 +1395,6 @@
 			remoteRef = 3D05746B1DE6008900184BB4 /* PBXContainerItemProxy */;
 			sourceTree = BUILT_PRODUCTS_DIR;
 		};
-<<<<<<< HEAD
-		3D05748C1DE6008900184BB4 /* libcxxreact.a */ = {
-			isa = PBXReferenceProxy;
-			fileType = archive.ar;
-			path = libcxxreact.a;
-			remoteRef = 3D05748B1DE6008900184BB4 /* PBXContainerItemProxy */;
-			sourceTree = BUILT_PRODUCTS_DIR;
-		};
-		3D05748E1DE6008900184BB4 /* libcxxreact.a */ = {
-			isa = PBXReferenceProxy;
-			fileType = archive.ar;
-			path = libcxxreact.a;
-			remoteRef = 3D05748D1DE6008900184BB4 /* PBXContainerItemProxy */;
-			sourceTree = BUILT_PRODUCTS_DIR;
-		};
-		3D0574901DE6008900184BB4 /* libjschelpers.a */ = {
-			isa = PBXReferenceProxy;
-			fileType = archive.ar;
-			path = libjschelpers.a;
-			remoteRef = 3D05748F1DE6008900184BB4 /* PBXContainerItemProxy */;
-			sourceTree = BUILT_PRODUCTS_DIR;
-		};
-		3D0574921DE6008900184BB4 /* libjschelpers.a */ = {
-			isa = PBXReferenceProxy;
-			fileType = archive.ar;
-			path = libjschelpers.a;
-			remoteRef = 3D0574911DE6008900184BB4 /* PBXContainerItemProxy */;
-			sourceTree = BUILT_PRODUCTS_DIR;
-		};
-		3D3C08811DE3424E00C268FA /* libyoga.a */ = {
-			isa = PBXReferenceProxy;
-			fileType = archive.ar;
-			path = libyoga.a;
-			remoteRef = 3D3C08801DE3424E00C268FA /* PBXContainerItemProxy */;
-			sourceTree = BUILT_PRODUCTS_DIR;
-		};
-		3D3C08831DE3424E00C268FA /* libyoga.a */ = {
-			isa = PBXReferenceProxy;
-			fileType = archive.ar;
-			path = libyoga.a;
-			remoteRef = 3D3C08821DE3424E00C268FA /* PBXContainerItemProxy */;
-=======
 		3D4153601F276FF9005B8EFE /* libART.a */ = {
 			isa = PBXReferenceProxy;
 			fileType = archive.ar;
@@ -1468,7 +1407,6 @@
 			fileType = archive.ar;
 			path = "libART-tvOS.a";
 			remoteRef = 3D4153611F276FF9005B8EFE /* PBXContainerItemProxy */;
->>>>>>> c9aeaf67
 			sourceTree = BUILT_PRODUCTS_DIR;
 		};
 		58005BEE1ABA80530062E044 /* libRCTTest.a */ = {
