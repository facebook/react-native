/*
 * Copyright (c) Facebook, Inc. and its affiliates.
 *
 * This source code is licensed under the MIT license found in the
 * LICENSE file in the root directory of this source tree.
 */

#import "AppDelegate.h"

#import <React/JSCExecutorFactory.h>
#import <React/RCTJSIExecutorRuntimeInstaller.h>
#import <React/RCTBridge.h>
#import <React/RCTBundleURLProvider.h>
#import <React/RCTCxxBridgeDelegate.h>
#import <React/RCTJavaScriptLoader.h>
#import <React/RCTLinkingManager.h>
#import <React/RCTImageLoader.h>
#import <React/RCTLocalAssetImageLoader.h>
#import <React/RCTGIFImageDecoder.h>
#import <React/RCTNetworking.h>
#import <React/RCTHTTPRequestHandler.h>
#import <React/RCTDataRequestHandler.h>
#import <React/RCTFileRequestHandler.h>
#import <React/RCTRootView.h>

#import <cxxreact/JSExecutor.h>

#if !TARGET_OS_TV && !TARGET_OS_UIKITFORMAC
#import <React/RCTPushNotificationManager.h>
#endif

#ifdef RN_FABRIC_ENABLED
#import <React/RCTSurfacePresenter.h>
#import <React/RCTSurfacePresenterBridgeAdapter.h>
#import <React/RCTFabricSurfaceHostingProxyRootView.h>

#import <react/config/ReactNativeConfig.h>
#endif

  
#if DEBUG
#ifdef FB_SONARKIT_ENABLED
#import <FlipperKit/FlipperClient.h>
#import <FlipperKitLayoutPlugin/FlipperKitLayoutPlugin.h>
#import <FlipperKitLayoutPlugin/SKDescriptorMapper.h>
#import <FlipperKitNetworkPlugin/FlipperKitNetworkPlugin.h>
#import <FlipperKitReactPlugin/FlipperKitReactPlugin.h>
#import <FlipperKitUserDefaultsPlugin/FKUserDefaultsPlugin.h>
#import <SKIOSNetworkPlugin/SKIOSNetworkAdapter.h>
#endif
#endif

#import <ReactCommon/RCTTurboModuleManager.h>
#import <React/RCTTextAttributes.h> // TODO(OSS Candidate ISS#2710739)

#import "RNTesterTurboModuleProvider.h"

@interface AppDelegate() <RCTCxxBridgeDelegate, RCTTurboModuleManagerDelegate>{

#ifdef RN_FABRIC_ENABLED
  RCTSurfacePresenterBridgeAdapter *_bridgeAdapter;
  std::shared_ptr<const facebook::react::ReactNativeConfig> _reactNativeConfig;
  facebook::react::ContextContainer::Shared _contextContainer;
#endif

  RCTTurboModuleManager *_turboModuleManager;
}
@end

@implementation AppDelegate

- (BOOL)application:(__unused UIApplication *)application didFinishLaunchingWithOptions:(NSDictionary *)launchOptions
{
  RCTEnableTurboModule(YES);

  _bridge = [[RCTBridge alloc] initWithDelegate:self
                                  launchOptions:launchOptions];

  // [TODO(OSS Candidate ISS#2710739)
  // Optionally set the global `fontSmoothing` setting.
  // If not explicitly set, the default is subpixel-antialiased
  [RCTTextAttributes setFontSmoothingDefault:RCTFontSmoothingSubpixelAntialiased];
  // ]TODO(OSS Candidate ISS#2710739)

  // Appetizer.io params check
  NSDictionary *initProps = @{};
  NSString *_routeUri = [[NSUserDefaults standardUserDefaults] stringForKey:@"route"];
  if (_routeUri) {
    initProps = @{@"exampleFromAppetizeParams": [NSString stringWithFormat:@"rntester://example/%@Example", _routeUri]};
  }

#ifdef RN_FABRIC_ENABLED
  _contextContainer = std::make_shared<facebook::react::ContextContainer const>();
  _reactNativeConfig = std::make_shared<facebook::react::EmptyReactNativeConfig const>();

  _contextContainer->insert("ReactNativeConfig", _reactNativeConfig);

  _bridgeAdapter = [[RCTSurfacePresenterBridgeAdapter alloc] initWithBridge:_bridge
                                                           contextContainer:_contextContainer];

  _bridge.surfacePresenter = _bridgeAdapter.surfacePresenter;

  UIView *rootView = [[RCTFabricSurfaceHostingProxyRootView alloc] initWithBridge:_bridge moduleName:@"RNTesterApp" initialProperties:initProps];
#else
  UIView *rootView = [[RCTRootView alloc] initWithBridge:_bridge moduleName:@"RNTesterApp" initialProperties:initProps];
#endif

  self.window = [[UIWindow alloc] initWithFrame:[UIScreen mainScreen].bounds];
  UIViewController *rootViewController = [UIViewController new];
  rootViewController.view = rootView;
  self.window.rootViewController = rootViewController;
  [self.window makeKeyAndVisible];
  [self initializeFlipper:application];
  return YES;
}

- (NSURL *)sourceURLForBridge:(__unused RCTBridge *)bridge
{
  NSString *bundlePrefix = [[[NSBundle mainBundle] infoDictionary] valueForKey:@"RN_BUNDLE_PREFIX"];
  NSString *bundleRoot = [NSString stringWithFormat:@"%@RNTester/js/RNTesterApp.ios", bundlePrefix];
  return [[RCTBundleURLProvider sharedSettings] jsBundleURLForBundleRoot:bundleRoot
                                                        fallbackResource:nil];
}

- (void)initializeFlipper:(UIApplication *)application
{
#if DEBUG
#ifdef FB_SONARKIT_ENABLED
  FlipperClient *client = [FlipperClient sharedClient];
  SKDescriptorMapper *layoutDescriptorMapper = [[SKDescriptorMapper alloc] initWithDefaults];
  [client addPlugin:[[FlipperKitLayoutPlugin alloc] initWithRootNode:application
                                                withDescriptorMapper:layoutDescriptorMapper]];
  [client addPlugin:[[FKUserDefaultsPlugin alloc] initWithSuiteName:nil]];
  [client addPlugin:[FlipperKitReactPlugin new]];
  [client addPlugin:[[FlipperKitNetworkPlugin alloc] initWithNetworkAdapter:[SKIOSNetworkAdapter new]]];
  [client start];
#endif
#endif
}

- (BOOL)application:(UIApplication *)app
            openURL:(NSURL *)url
            options:(NSDictionary<UIApplicationOpenURLOptionsKey,id> *)options
{
  return [RCTLinkingManager application:app openURL:url options:options];
}

- (void)loadSourceForBridge:(RCTBridge *)bridge
                 onProgress:(RCTSourceLoadProgressBlock)onProgress
                 onComplete:(RCTSourceLoadBlock)loadCallback
{
  [RCTJavaScriptLoader loadBundleAtURL:[self sourceURLForBridge:bridge]
                            onProgress:onProgress
                            onComplete:loadCallback];
}

# pragma mark - RCTCxxBridgeDelegate

- (std::unique_ptr<facebook::react::JSExecutorFactory>)jsExecutorFactoryForBridge:(RCTBridge *)bridge
{
  _turboModuleManager = [[RCTTurboModuleManager alloc] initWithBridge:bridge
                                                             delegate:self
                                                            jsInvoker:bridge.jsCallInvoker];

#if RCT_DEV
  /**
   * Eagerly initialize RCTDevMenu so CMD + d, CMD + i, and CMD + r work.
   * This is a stop gap until we have a system to eagerly init Turbo Modules.
   */
  [_turboModuleManager moduleForName:"RCTDevMenu"];
#endif

  __weak __typeof(self) weakSelf = self;
<<<<<<< HEAD
  return std::make_unique<facebook::react::JSCExecutorFactory>(
    facebook::react::RCTJSIExecutorRuntimeInstaller([weakSelf, bridge](facebook::jsi::Runtime &runtime) {
      if (!bridge) {
        return;
      }
      __typeof(self) strongSelf = weakSelf;
      if (strongSelf) {
        [strongSelf->_turboModuleManager installJSBindingWithRuntime:&runtime];
      }
    })
  );
=======
  return std::make_unique<facebook::react::JSCExecutorFactory>([weakSelf, bridge](facebook::jsi::Runtime &runtime) {
    if (!bridge) {
      return;
    }
    __typeof(self) strongSelf = weakSelf;
    if (strongSelf) {
      facebook::react::RuntimeExecutor syncRuntimeExecutor = [&](std::function<void(facebook::jsi::Runtime &runtime_)> &&callback) {
        callback(runtime);
      };
      [strongSelf->_turboModuleManager installJSBindingWithRuntimeExecutor:syncRuntimeExecutor];
    }
  });
>>>>>>> a50fa552
}

#pragma mark RCTTurboModuleManagerDelegate

- (Class)getModuleClassFromName:(const char *)name
{
  return facebook::react::RNTesterTurboModuleClassProvider(name);
}

- (std::shared_ptr<facebook::react::TurboModule>)getTurboModule:(const std::string &)name
                                                      jsInvoker:(std::shared_ptr<facebook::react::CallInvoker>)jsInvoker
{
  return facebook::react::RNTesterTurboModuleProvider(name, jsInvoker);
}

- (std::shared_ptr<facebook::react::TurboModule>)getTurboModule:(const std::string &)name
                                                       initParams:(const facebook::react::ObjCTurboModule::InitParams &)params
{
  return facebook::react::RNTesterTurboModuleProvider(name, params);
}

- (id<RCTTurboModule>)getModuleInstanceFromClass:(Class)moduleClass
{
  if (moduleClass == RCTImageLoader.class) {
    return [[moduleClass alloc] initWithRedirectDelegate:nil loadersProvider:^NSArray<id<RCTImageURLLoader>> *{
      return @[[RCTLocalAssetImageLoader new]];
    } decodersProvider:^NSArray<id<RCTImageDataDecoder>> *{
      return @[[RCTGIFImageDecoder new]];
    }];
  } else if (moduleClass == RCTNetworking.class) {
    return [[moduleClass alloc] initWithHandlersProvider:^NSArray<id<RCTURLRequestHandler>> *{
      return @[
        [RCTHTTPRequestHandler new],
        [RCTDataRequestHandler new],
        [RCTFileRequestHandler new],
      ];
    }];
  }
  // No custom initializer here.
  return [moduleClass new];
}

# pragma mark - Push Notifications

#if !TARGET_OS_TV && !TARGET_OS_UIKITFORMAC

// Required to register for notifications
- (void)application:(__unused UIApplication *)application didRegisterUserNotificationSettings:(UIUserNotificationSettings *)notificationSettings
{
  [RCTPushNotificationManager didRegisterUserNotificationSettings:notificationSettings];
}

// Required for the remoteNotificationsRegistered event.
- (void)application:(__unused UIApplication *)application didRegisterForRemoteNotificationsWithDeviceToken:(NSData *)deviceToken
{
  [RCTPushNotificationManager didRegisterForRemoteNotificationsWithDeviceToken:deviceToken];
}

// Required for the remoteNotificationRegistrationError event.
- (void)application:(__unused UIApplication *)application didFailToRegisterForRemoteNotificationsWithError:(NSError *)error
{
  [RCTPushNotificationManager didFailToRegisterForRemoteNotificationsWithError:error];
}

// Required for the remoteNotificationReceived event.
- (void)application:(__unused UIApplication *)application didReceiveRemoteNotification:(NSDictionary *)notification
{
  [RCTPushNotificationManager didReceiveRemoteNotification:notification];
}

// Required for the localNotificationReceived event.
- (void)application:(__unused UIApplication *)application didReceiveLocalNotification:(UILocalNotification *)notification
{
  [RCTPushNotificationManager didReceiveLocalNotification:notification];
}

#endif

@end<|MERGE_RESOLUTION|>--- conflicted
+++ resolved
@@ -171,7 +171,6 @@
 #endif
 
   __weak __typeof(self) weakSelf = self;
-<<<<<<< HEAD
   return std::make_unique<facebook::react::JSCExecutorFactory>(
     facebook::react::RCTJSIExecutorRuntimeInstaller([weakSelf, bridge](facebook::jsi::Runtime &runtime) {
       if (!bridge) {
@@ -179,24 +178,13 @@
       }
       __typeof(self) strongSelf = weakSelf;
       if (strongSelf) {
-        [strongSelf->_turboModuleManager installJSBindingWithRuntime:&runtime];
+        facebook::react::RuntimeExecutor syncRuntimeExecutor = [&](std::function<void(facebook::jsi::Runtime &runtime_)> &&callback) {
+          callback(runtime);
+        };
+        [strongSelf->_turboModuleManager installJSBindingWithRuntimeExecutor:syncRuntimeExecutor];
       }
     })
   );
-=======
-  return std::make_unique<facebook::react::JSCExecutorFactory>([weakSelf, bridge](facebook::jsi::Runtime &runtime) {
-    if (!bridge) {
-      return;
-    }
-    __typeof(self) strongSelf = weakSelf;
-    if (strongSelf) {
-      facebook::react::RuntimeExecutor syncRuntimeExecutor = [&](std::function<void(facebook::jsi::Runtime &runtime_)> &&callback) {
-        callback(runtime);
-      };
-      [strongSelf->_turboModuleManager installJSBindingWithRuntimeExecutor:syncRuntimeExecutor];
-    }
-  });
->>>>>>> a50fa552
 }
 
 #pragma mark RCTTurboModuleManagerDelegate
