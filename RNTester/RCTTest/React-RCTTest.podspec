--- conflicted
+++ resolved
@@ -26,12 +26,8 @@
   s.homepage               = "https://reactnative.dev/"
   s.license                = package["license"]
   s.author                 = "Facebook, Inc. and its affiliates"
-<<<<<<< HEAD
-  s.platforms              = { :ios => "9.0", :tvos => "9.2", :osx => "10.13" } # TODO(macOS GH#214)
-=======
-  s.platforms              = { :ios => "10.0", :tvos => "10.0" }
+  s.platforms              = { :ios => "10.0", :tvos => "10.0", :osx => "10.13" } # TODO(macOS GH#214)
   s.compiler_flags         = folly_compiler_flags + ' -Wno-nullability-completeness'
->>>>>>> 3c9e5f14
   s.source                 = source
   s.source_files           = "**/*.{h,m,mm}"
   s.preserve_paths         = "package.json", "LICENSE", "LICENSE-docs"
@@ -40,10 +36,10 @@
   s.pod_target_xcconfig    = {
                              "USE_HEADERMAP" => "YES",
                              "CLANG_CXX_LANGUAGE_STANDARD" => "c++14",
-                             "HEADER_SEARCH_PATHS" => "\"$(PODS_ROOT)/Folly\""
+                             "HEADER_SEARCH_PATHS" => "\"$(PODS_ROOT)/RCT-Folly\""
                            }
 
-  s.dependency "Folly", folly_version
+  s.dependency "RCT-Folly", folly_version
   s.dependency "React-Core", version
   s.dependency "React-CoreModules", version
   s.dependency "ReactCommon/turbomodule/core", version
