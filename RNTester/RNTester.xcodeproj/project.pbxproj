--- conflicted
+++ resolved
@@ -385,20 +385,6 @@
 			remoteGlobalIDString = 139D7E881E25C6D100323FB7;
 			remoteInfo = "double-conversion";
 		};
-<<<<<<< HEAD
-		527C9AD71EEABE7C007AF55D /* PBXContainerItemProxy */ = {
-			isa = PBXContainerItemProxy;
-			containerPortal = 527C9ACC1EEABE7B007AF55D /* RCTBlob.xcodeproj */;
-			proxyType = 2;
-			remoteGlobalIDString = 52F260D91EE7167300F0B7B4;
-			remoteInfo = RCTBlob;
-		};
-		527C9AD91EEABE7C007AF55D /* PBXContainerItemProxy */ = {
-			isa = PBXContainerItemProxy;
-			containerPortal = 527C9ACC1EEABE7B007AF55D /* RCTBlob.xcodeproj */;
-			proxyType = 2;
-			remoteGlobalIDString = 5241ACAB1EE769AD00F67468;
-=======
 		5281CA501EEAC9A700AC40CD /* PBXContainerItemProxy */ = {
 			isa = PBXContainerItemProxy;
 			containerPortal = 5281CA4B1EEAC9A700AC40CD /* RCTBlob.xcodeproj */;
@@ -411,7 +397,6 @@
 			containerPortal = 5281CA4B1EEAC9A700AC40CD /* RCTBlob.xcodeproj */;
 			proxyType = 2;
 			remoteGlobalIDString = ADD01A681E09402E00F6D226;
->>>>>>> c9aeaf67
 			remoteInfo = "RCTBlob-tvOS";
 		};
 		58005BED1ABA80530062E044 /* PBXContainerItemProxy */ = {
@@ -510,11 +495,7 @@
 		3D2AFAF41D646CF80089D1A3 /* legacy_image@2x.png */ = {isa = PBXFileReference; lastKnownFileType = image.png; name = "legacy_image@2x.png"; path = "RNTester/legacy_image@2x.png"; sourceTree = "<group>"; };
 		3DB99D0B1BA0340600302749 /* RNTesterIntegrationTests.m */ = {isa = PBXFileReference; fileEncoding = 4; lastKnownFileType = sourcecode.c.objc; path = RNTesterIntegrationTests.m; sourceTree = "<group>"; };
 		3DD981D51D33C6FB007DC7BE /* RNTesterUnitTestsBundle.js */ = {isa = PBXFileReference; fileEncoding = 4; lastKnownFileType = sourcecode.javascript; path = RNTesterUnitTestsBundle.js; sourceTree = "<group>"; };
-<<<<<<< HEAD
-		527C9ACC1EEABE7B007AF55D /* RCTBlob.xcodeproj */ = {isa = PBXFileReference; lastKnownFileType = "wrapper.pb-project"; name = RCTBlob.xcodeproj; path = ../Libraries/Blob/RCTBlob.xcodeproj; sourceTree = "<group>"; };
-=======
 		5281CA4B1EEAC9A700AC40CD /* RCTBlob.xcodeproj */ = {isa = PBXFileReference; lastKnownFileType = "wrapper.pb-project"; name = RCTBlob.xcodeproj; path = ../Libraries/Blob/RCTBlob.xcodeproj; sourceTree = "<group>"; };
->>>>>>> c9aeaf67
 		58005BE41ABA80530062E044 /* RCTTest.xcodeproj */ = {isa = PBXFileReference; lastKnownFileType = "wrapper.pb-project"; name = RCTTest.xcodeproj; path = ../Libraries/RCTTest/RCTTest.xcodeproj; sourceTree = "<group>"; };
 		68FF44371CF6111500720EFD /* RCTBundleURLProviderTests.m */ = {isa = PBXFileReference; fileEncoding = 4; lastKnownFileType = sourcecode.c.objc; path = RCTBundleURLProviderTests.m; sourceTree = "<group>"; };
 		83636F8E1B53F22C009F943E /* RCTUIManagerScenarioTests.m */ = {isa = PBXFileReference; fileEncoding = 4; lastKnownFileType = sourcecode.c.objc; path = RCTUIManagerScenarioTests.m; sourceTree = "<group>"; };
@@ -624,11 +605,7 @@
 		1316A21D1AA397F400C0188E /* Libraries */ = {
 			isa = PBXGroup;
 			children = (
-<<<<<<< HEAD
-				527C9ACC1EEABE7B007AF55D /* RCTBlob.xcodeproj */,
-=======
 				5281CA4B1EEAC9A700AC40CD /* RCTBlob.xcodeproj */,
->>>>>>> c9aeaf67
 				2D66FF5F1ECA405900F0A767 /* ART.xcodeproj */,
 				14AADEFF1AC3DB95002390C9 /* React.xcodeproj */,
 				14E0EEC81AB118F7000DECC3 /* RCTActionSheet.xcodeproj */,
@@ -897,19 +874,11 @@
 			path = RNTester/RNTesterBundle;
 			sourceTree = "<group>";
 		};
-<<<<<<< HEAD
-		527C9ACD1EEABE7B007AF55D /* Products */ = {
-			isa = PBXGroup;
-			children = (
-				527C9AD81EEABE7C007AF55D /* libRCTBlob.a */,
-				527C9ADA1EEABE7C007AF55D /* libRCTBlob-tvOS.a */,
-=======
 		5281CA4C1EEAC9A700AC40CD /* Products */ = {
 			isa = PBXGroup;
 			children = (
 				5281CA511EEAC9A700AC40CD /* libRCTBlob.a */,
 				5281CA531EEAC9A700AC40CD /* libRCTBlob-tvOS.a */,
->>>>>>> c9aeaf67
 			);
 			name = Products;
 			sourceTree = "<group>";
@@ -1154,13 +1123,8 @@
 					ProjectRef = 13E5019C1D07A502005F35D8 /* RCTAnimation.xcodeproj */;
 				},
 				{
-<<<<<<< HEAD
-					ProductGroup = 527C9ACD1EEABE7B007AF55D /* Products */;
-					ProjectRef = 527C9ACC1EEABE7B007AF55D /* RCTBlob.xcodeproj */;
-=======
 					ProductGroup = 5281CA4C1EEAC9A700AC40CD /* Products */;
 					ProjectRef = 5281CA4B1EEAC9A700AC40CD /* RCTBlob.xcodeproj */;
->>>>>>> c9aeaf67
 				},
 				{
 					ProductGroup = 138DEE031B9EDDDB007F4EA5 /* Products */;
@@ -1456,20 +1420,6 @@
 			remoteRef = 3D507F431EBC88B700B56834 /* PBXContainerItemProxy */;
 			sourceTree = BUILT_PRODUCTS_DIR;
 		};
-<<<<<<< HEAD
-		527C9AD81EEABE7C007AF55D /* libRCTBlob.a */ = {
-			isa = PBXReferenceProxy;
-			fileType = archive.ar;
-			path = libRCTBlob.a;
-			remoteRef = 527C9AD71EEABE7C007AF55D /* PBXContainerItemProxy */;
-			sourceTree = BUILT_PRODUCTS_DIR;
-		};
-		527C9ADA1EEABE7C007AF55D /* libRCTBlob-tvOS.a */ = {
-			isa = PBXReferenceProxy;
-			fileType = archive.ar;
-			path = "libRCTBlob-tvOS.a";
-			remoteRef = 527C9AD91EEABE7C007AF55D /* PBXContainerItemProxy */;
-=======
 		5281CA511EEAC9A700AC40CD /* libRCTBlob.a */ = {
 			isa = PBXReferenceProxy;
 			fileType = archive.ar;
@@ -1482,7 +1432,6 @@
 			fileType = archive.ar;
 			path = "libRCTBlob-tvOS.a";
 			remoteRef = 5281CA521EEAC9A700AC40CD /* PBXContainerItemProxy */;
->>>>>>> c9aeaf67
 			sourceTree = BUILT_PRODUCTS_DIR;
 		};
 		58005BEE1ABA80530062E044 /* libRCTTest.a */ = {
