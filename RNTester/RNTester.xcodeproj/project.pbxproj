// !$*UTF8*$!
{
	archiveVersion = 1;
	classes = {
	};
	objectVersion = 46;
	objects = {

/* Begin PBXBuildFile section */
		001BFCE41D838343008E587E /* RCTMultipartStreamReaderTests.m in Sources */ = {isa = PBXBuildFile; fileRef = 001BFCE31D838343008E587E /* RCTMultipartStreamReaderTests.m */; };
		1300627F1B59179B0043FE5A /* RCTGzipTests.m in Sources */ = {isa = PBXBuildFile; fileRef = 1300627E1B59179B0043FE5A /* RCTGzipTests.m */; };
		13129DD41C85F87C007D611C /* RCTModuleInitNotificationRaceTests.m in Sources */ = {isa = PBXBuildFile; fileRef = 13129DD31C85F87C007D611C /* RCTModuleInitNotificationRaceTests.m */; };
		13417FE91AA91432003F314A /* libRCTImage.a in Frameworks */ = {isa = PBXBuildFile; fileRef = 13417FE81AA91428003F314A /* libRCTImage.a */; };
		134180011AA9153C003F314A /* libRCTText.a in Frameworks */ = {isa = PBXBuildFile; fileRef = 13417FEF1AA914B8003F314A /* libRCTText.a */; };
		1341802C1AA9178B003F314A /* libRCTNetwork.a in Frameworks */ = {isa = PBXBuildFile; fileRef = 1341802B1AA91779003F314A /* libRCTNetwork.a */; };
		134A8A2A1AACED7A00945AAE /* libRCTGeolocation.a in Frameworks */ = {isa = PBXBuildFile; fileRef = 134A8A251AACED6A00945AAE /* libRCTGeolocation.a */; };
		134CB92A1C85A38800265FA6 /* RCTModuleInitTests.m in Sources */ = {isa = PBXBuildFile; fileRef = 134CB9291C85A38800265FA6 /* RCTModuleInitTests.m */; };
		138D6A181B53CD440074A87E /* RCTShadowViewTests.m in Sources */ = {isa = PBXBuildFile; fileRef = 138D6A161B53CD440074A87E /* RCTShadowViewTests.m */; };
		138DEE241B9EDFB6007F4EA5 /* libRCTCameraRoll.a in Frameworks */ = {isa = PBXBuildFile; fileRef = 138DEE091B9EDDDB007F4EA5 /* libRCTCameraRoll.a */; };
		1393D0381B68CD1300E1B601 /* RCTModuleMethodTests.mm in Sources */ = {isa = PBXBuildFile; fileRef = 1393D0371B68CD1300E1B601 /* RCTModuleMethodTests.mm */; };
		139FDEDB1B0651FB00C62182 /* libRCTWebSocket.a in Frameworks */ = {isa = PBXBuildFile; fileRef = 139FDED91B0651EA00C62182 /* libRCTWebSocket.a */; };
		13B07FBC1A68108700A75B9A /* AppDelegate.m in Sources */ = {isa = PBXBuildFile; fileRef = 13B07FB01A68108700A75B9A /* AppDelegate.m */; };
		13B07FBD1A68108700A75B9A /* LaunchScreen.xib in Resources */ = {isa = PBXBuildFile; fileRef = 13B07FB11A68108700A75B9A /* LaunchScreen.xib */; };
		13B07FC11A68108700A75B9A /* main.m in Sources */ = {isa = PBXBuildFile; fileRef = 13B07FB71A68108700A75B9A /* main.m */; };
		13B6C1A31C34225900D3FAF5 /* RCTURLUtilsTests.m in Sources */ = {isa = PBXBuildFile; fileRef = 13B6C1A21C34225900D3FAF5 /* RCTURLUtilsTests.m */; };
		13BCE84F1C9C209600DD7AAD /* RCTComponentPropsTests.m in Sources */ = {isa = PBXBuildFile; fileRef = 13BCE84E1C9C209600DD7AAD /* RCTComponentPropsTests.m */; };
		13DB03481B5D2ED500C27245 /* RCTJSONTests.m in Sources */ = {isa = PBXBuildFile; fileRef = 13DB03471B5D2ED500C27245 /* RCTJSONTests.m */; };
		13DF61B61B67A45000EDB188 /* RCTMethodArgumentTests.m in Sources */ = {isa = PBXBuildFile; fileRef = 13DF61B51B67A45000EDB188 /* RCTMethodArgumentTests.m */; };
		13E501F11D07A84A005F35D8 /* libRCTAnimation.a in Frameworks */ = {isa = PBXBuildFile; fileRef = 13E501A31D07A502005F35D8 /* libRCTAnimation.a */; };
		143BC5A11B21E45C00462512 /* RNTesterSnapshotTests.m in Sources */ = {isa = PBXBuildFile; fileRef = 143BC5A01B21E45C00462512 /* RNTesterSnapshotTests.m */; };
		144D21241B2204C5006DB32B /* RCTImageUtilTests.m in Sources */ = {isa = PBXBuildFile; fileRef = 144D21231B2204C5006DB32B /* RCTImageUtilTests.m */; };
		147CED4C1AB3532B00DA3E4C /* libRCTActionSheet.a in Frameworks */ = {isa = PBXBuildFile; fileRef = 147CED4B1AB34F8C00DA3E4C /* libRCTActionSheet.a */; };
		1497CFAC1B21F5E400C1F8F2 /* RCTAllocationTests.m in Sources */ = {isa = PBXBuildFile; fileRef = 1497CFA41B21F5E400C1F8F2 /* RCTAllocationTests.m */; };
		1497CFAF1B21F5E400C1F8F2 /* RCTConvert_NSURLTests.m in Sources */ = {isa = PBXBuildFile; fileRef = 1497CFA71B21F5E400C1F8F2 /* RCTConvert_NSURLTests.m */; };
		1497CFB01B21F5E400C1F8F2 /* RCTFontTests.m in Sources */ = {isa = PBXBuildFile; fileRef = 1497CFA81B21F5E400C1F8F2 /* RCTFontTests.m */; };
		1497CFB11B21F5E400C1F8F2 /* RCTEventDispatcherTests.m in Sources */ = {isa = PBXBuildFile; fileRef = 1497CFA91B21F5E400C1F8F2 /* RCTEventDispatcherTests.m */; };
		1497CFB31B21F5E400C1F8F2 /* RCTUIManagerTests.m in Sources */ = {isa = PBXBuildFile; fileRef = 1497CFAB1B21F5E400C1F8F2 /* RCTUIManagerTests.m */; };
		14B6DA821B276C5900BF4DD1 /* libRCTTest.a in Frameworks */ = {isa = PBXBuildFile; fileRef = 58005BEE1ABA80530062E044 /* libRCTTest.a */; };
		14D6D7111B220EB3001FB087 /* libOCMock.a in Frameworks */ = {isa = PBXBuildFile; fileRef = 14D6D7101B220EB3001FB087 /* libOCMock.a */; };
		14D6D71E1B2222EF001FB087 /* libRCTActionSheet.a in Frameworks */ = {isa = PBXBuildFile; fileRef = 147CED4B1AB34F8C00DA3E4C /* libRCTActionSheet.a */; };
		14D6D7201B2222EF001FB087 /* libRCTGeolocation.a in Frameworks */ = {isa = PBXBuildFile; fileRef = 134A8A251AACED6A00945AAE /* libRCTGeolocation.a */; };
		14D6D7211B2222EF001FB087 /* libRCTImage.a in Frameworks */ = {isa = PBXBuildFile; fileRef = 13417FE81AA91428003F314A /* libRCTImage.a */; };
		14D6D7221B2222EF001FB087 /* libRCTNetwork.a in Frameworks */ = {isa = PBXBuildFile; fileRef = 1341802B1AA91779003F314A /* libRCTNetwork.a */; };
		14D6D7231B2222EF001FB087 /* libRCTPushNotification.a in Frameworks */ = {isa = PBXBuildFile; fileRef = 14DC67F11AB71876001358AB /* libRCTPushNotification.a */; };
		14D6D7241B2222EF001FB087 /* libRCTSettings.a in Frameworks */ = {isa = PBXBuildFile; fileRef = 834C36D21AF8DA610019C93C /* libRCTSettings.a */; };
		14D6D7251B2222EF001FB087 /* libRCTTest.a in Frameworks */ = {isa = PBXBuildFile; fileRef = 58005BEE1ABA80530062E044 /* libRCTTest.a */; };
		14D6D7261B2222EF001FB087 /* libRCTText.a in Frameworks */ = {isa = PBXBuildFile; fileRef = 13417FEF1AA914B8003F314A /* libRCTText.a */; };
		14D6D7271B2222EF001FB087 /* libRCTVibration.a in Frameworks */ = {isa = PBXBuildFile; fileRef = D85B829C1AB6D5CE003F4FE2 /* libRCTVibration.a */; };
		14D6D7281B2222EF001FB087 /* libRCTWebSocket.a in Frameworks */ = {isa = PBXBuildFile; fileRef = 139FDED91B0651EA00C62182 /* libRCTWebSocket.a */; };
		14D6D7291B2222EF001FB087 /* libReact.a in Frameworks */ = {isa = PBXBuildFile; fileRef = 14AADF041AC3DB95002390C9 /* libReact.a */; };
		14DC67F41AB71881001358AB /* libRCTPushNotification.a in Frameworks */ = {isa = PBXBuildFile; fileRef = 14DC67F11AB71876001358AB /* libRCTPushNotification.a */; };
		192F69B81E82409A008692C7 /* RCTAnimationUtilsTests.m in Sources */ = {isa = PBXBuildFile; fileRef = 192F69B51E82409A008692C7 /* RCTAnimationUtilsTests.m */; };
		192F69B91E82409A008692C7 /* RCTConvert_YGValueTests.m in Sources */ = {isa = PBXBuildFile; fileRef = 192F69B61E82409A008692C7 /* RCTConvert_YGValueTests.m */; };
		192F69BA1E82409A008692C7 /* RCTNativeAnimatedNodesManagerTests.m in Sources */ = {isa = PBXBuildFile; fileRef = 192F69B71E82409A008692C7 /* RCTNativeAnimatedNodesManagerTests.m */; };
		192F69DA1E8240E2008692C7 /* libRCTAnimation.a in Frameworks */ = {isa = PBXBuildFile; fileRef = 13E501A31D07A502005F35D8 /* libRCTAnimation.a */; };
		19BA88D51F84344F00741C5A /* RCTBlobManagerTests.m in Sources */ = {isa = PBXBuildFile; fileRef = 19BA88D41F84344F00741C5A /* RCTBlobManagerTests.m */; };
		19BA89031F8439A700741C5A /* libRCTBlob.a in Frameworks */ = {isa = PBXBuildFile; fileRef = 5281CA511EEAC9A700AC40CD /* libRCTBlob.a */; };
		272E6B3F1BEA849E001FCF37 /* UpdatePropertiesExampleView.m in Sources */ = {isa = PBXBuildFile; fileRef = 272E6B3C1BEA849E001FCF37 /* UpdatePropertiesExampleView.m */; };
		27B885561BED29AF00008352 /* RCTRootViewIntegrationTests.m in Sources */ = {isa = PBXBuildFile; fileRef = 27B885551BED29AF00008352 /* RCTRootViewIntegrationTests.m */; };
		27F441EC1BEBE5030039B79C /* FlexibleSizeExampleView.m in Sources */ = {isa = PBXBuildFile; fileRef = 27F441E81BEBE5030039B79C /* FlexibleSizeExampleView.m */; };
		2D4624FA1DA2EAC300C74D09 /* RCTLoggingTests.m in Sources */ = {isa = PBXBuildFile; fileRef = 3D299BAE1D33EBFA00FA1057 /* RCTLoggingTests.m */; };
		2D4624FB1DA2EAC300C74D09 /* RCTRootViewIntegrationTests.m in Sources */ = {isa = PBXBuildFile; fileRef = 27B885551BED29AF00008352 /* RCTRootViewIntegrationTests.m */; };
		2D4624FD1DA2EAC300C74D09 /* RNTesterSnapshotTests.m in Sources */ = {isa = PBXBuildFile; fileRef = 143BC5A01B21E45C00462512 /* RNTesterSnapshotTests.m */; };
		2D4624FE1DA2EAC300C74D09 /* RCTUIManagerScenarioTests.m in Sources */ = {isa = PBXBuildFile; fileRef = 83636F8E1B53F22C009F943E /* RCTUIManagerScenarioTests.m */; };
		2D4625351DA2EBBE00C74D09 /* libRCTTest-tvOS.a in Frameworks */ = {isa = PBXBuildFile; fileRef = 2DD323CC1DA2DD8B000FE1B8 /* libRCTTest-tvOS.a */; };
		2D4BD8D21DA2E20D005AC8A8 /* RCTURLUtilsTests.m in Sources */ = {isa = PBXBuildFile; fileRef = 13B6C1A21C34225900D3FAF5 /* RCTURLUtilsTests.m */; };
		2D4BD8D31DA2E20D005AC8A8 /* RCTBundleURLProviderTests.m in Sources */ = {isa = PBXBuildFile; fileRef = 68FF44371CF6111500720EFD /* RCTBundleURLProviderTests.m */; };
		2D4BD8D41DA2E20D005AC8A8 /* RCTAllocationTests.m in Sources */ = {isa = PBXBuildFile; fileRef = 1497CFA41B21F5E400C1F8F2 /* RCTAllocationTests.m */; };
		2D4BD8D71DA2E20D005AC8A8 /* RCTConvert_NSURLTests.m in Sources */ = {isa = PBXBuildFile; fileRef = 1497CFA71B21F5E400C1F8F2 /* RCTConvert_NSURLTests.m */; };
		2D4BD8D81DA2E20D005AC8A8 /* RCTFontTests.m in Sources */ = {isa = PBXBuildFile; fileRef = 1497CFA81B21F5E400C1F8F2 /* RCTFontTests.m */; };
		2D4BD8D91DA2E20D005AC8A8 /* RCTEventDispatcherTests.m in Sources */ = {isa = PBXBuildFile; fileRef = 1497CFA91B21F5E400C1F8F2 /* RCTEventDispatcherTests.m */; };
		2D4BD8DA1DA2E20D005AC8A8 /* RCTGzipTests.m in Sources */ = {isa = PBXBuildFile; fileRef = 1300627E1B59179B0043FE5A /* RCTGzipTests.m */; };
		2D4BD8DB1DA2E20D005AC8A8 /* RCTImageLoaderHelpers.m in Sources */ = {isa = PBXBuildFile; fileRef = 8385CF031B87479200C6273E /* RCTImageLoaderHelpers.m */; };
		2D4BD8DC1DA2E20D005AC8A8 /* RCTImageLoaderTests.m in Sources */ = {isa = PBXBuildFile; fileRef = 8385CEF41B873B5C00C6273E /* RCTImageLoaderTests.m */; };
		2D4BD8DD1DA2E20D005AC8A8 /* RCTImageUtilTests.m in Sources */ = {isa = PBXBuildFile; fileRef = 144D21231B2204C5006DB32B /* RCTImageUtilTests.m */; };
		2D4BD8DE1DA2E20D005AC8A8 /* RCTJSONTests.m in Sources */ = {isa = PBXBuildFile; fileRef = 13DB03471B5D2ED500C27245 /* RCTJSONTests.m */; };
		2D4BD8DF1DA2E20D005AC8A8 /* RCTMethodArgumentTests.m in Sources */ = {isa = PBXBuildFile; fileRef = 13DF61B51B67A45000EDB188 /* RCTMethodArgumentTests.m */; };
		2D4BD8E21DA2E20D005AC8A8 /* RCTModuleMethodTests.mm in Sources */ = {isa = PBXBuildFile; fileRef = 1393D0371B68CD1300E1B601 /* RCTModuleMethodTests.mm */; };
		2D4BD8E31DA2E20D005AC8A8 /* RCTShadowViewTests.m in Sources */ = {isa = PBXBuildFile; fileRef = 138D6A161B53CD440074A87E /* RCTShadowViewTests.m */; };
		2D4BD8E41DA2E20D005AC8A8 /* RCTUIManagerTests.m in Sources */ = {isa = PBXBuildFile; fileRef = 1497CFAB1B21F5E400C1F8F2 /* RCTUIManagerTests.m */; };
		2D4BD8E61DA2E20D005AC8A8 /* RNTesterUnitTestsBundle.js in Resources */ = {isa = PBXBuildFile; fileRef = 3DD981D51D33C6FB007DC7BE /* RNTesterUnitTestsBundle.js */; };
		2D4BD8E71DA2E20D005AC8A8 /* libOCMock.a in Frameworks */ = {isa = PBXBuildFile; fileRef = 14D6D7101B220EB3001FB087 /* libOCMock.a */; };
		2D66FF8F1ECA406D00F0A767 /* libART.a in Frameworks */ = {isa = PBXBuildFile; fileRef = 2D66FF651ECA405900F0A767 /* libART.a */; };
		2D66FF901ECA407E00F0A767 /* libART-tvOS.a in Frameworks */ = {isa = PBXBuildFile; fileRef = 2D66FF671ECA405900F0A767 /* libART-tvOS.a */; };
		2D8C2E321DA40403000EE098 /* RCTMultipartStreamReaderTests.m in Sources */ = {isa = PBXBuildFile; fileRef = 001BFCE31D838343008E587E /* RCTMultipartStreamReaderTests.m */; };
		2DD323DC1DA2DDBF000FE1B8 /* FlexibleSizeExampleView.m in Sources */ = {isa = PBXBuildFile; fileRef = 27F441E81BEBE5030039B79C /* FlexibleSizeExampleView.m */; };
		2DD323DD1DA2DDBF000FE1B8 /* UpdatePropertiesExampleView.m in Sources */ = {isa = PBXBuildFile; fileRef = 272E6B3C1BEA849E001FCF37 /* UpdatePropertiesExampleView.m */; };
		2DD323DE1DA2DDBF000FE1B8 /* AppDelegate.m in Sources */ = {isa = PBXBuildFile; fileRef = 13B07FB01A68108700A75B9A /* AppDelegate.m */; };
		2DD323E01DA2DDBF000FE1B8 /* main.m in Sources */ = {isa = PBXBuildFile; fileRef = 13B07FB71A68108700A75B9A /* main.m */; };
		2DD323E11DA2DDBF000FE1B8 /* legacy_image@2x.png in Resources */ = {isa = PBXBuildFile; fileRef = 3D2AFAF41D646CF80089D1A3 /* legacy_image@2x.png */; };
		2DD323E21DA2DDBF000FE1B8 /* Info.plist in Resources */ = {isa = PBXBuildFile; fileRef = 13B07FB61A68108700A75B9A /* Info.plist */; };
		2DD323E31DA2DE3F000FE1B8 /* libRCTAnimation.a in Frameworks */ = {isa = PBXBuildFile; fileRef = 2DD323B51DA2DD8B000FE1B8 /* libRCTAnimation.a */; };
		2DD323E51DA2DE3F000FE1B8 /* libRCTLinking-tvOS.a in Frameworks */ = {isa = PBXBuildFile; fileRef = 2DD323BF1DA2DD8B000FE1B8 /* libRCTLinking-tvOS.a */; };
		2DD323E61DA2DE3F000FE1B8 /* libRCTNetwork-tvOS.a in Frameworks */ = {isa = PBXBuildFile; fileRef = 2DD323C31DA2DD8B000FE1B8 /* libRCTNetwork-tvOS.a */; };
		2DD323E71DA2DE3F000FE1B8 /* libRCTSettings-tvOS.a in Frameworks */ = {isa = PBXBuildFile; fileRef = 2DD323C81DA2DD8B000FE1B8 /* libRCTSettings-tvOS.a */; };
		2DD323E81DA2DE3F000FE1B8 /* libRCTText-tvOS.a in Frameworks */ = {isa = PBXBuildFile; fileRef = 2DD323D01DA2DD8B000FE1B8 /* libRCTText-tvOS.a */; };
		2DD323E91DA2DE3F000FE1B8 /* libRCTWebSocket-tvOS.a in Frameworks */ = {isa = PBXBuildFile; fileRef = 2DD323D51DA2DD8B000FE1B8 /* libRCTWebSocket-tvOS.a */; };
		2DD323EA1DA2DE3F000FE1B8 /* libReact.a in Frameworks */ = {isa = PBXBuildFile; fileRef = 2DD323D91DA2DD8B000FE1B8 /* libReact.a */; };
		2DDEF0101F84BF7B00DBDF73 /* Images.xcassets in Resources */ = {isa = PBXBuildFile; fileRef = 2DDEF00F1F84BF7B00DBDF73 /* Images.xcassets */; };
		2DE7E7FD1FB2A4F3009E225D /* libRCTAnimation.a in Frameworks */ = {isa = PBXBuildFile; fileRef = 2DD323B51DA2DD8B000FE1B8 /* libRCTAnimation.a */; };
		2DE7E7FE1FB2A4F3009E225D /* libRCTBlob-tvOS.a in Frameworks */ = {isa = PBXBuildFile; fileRef = 5281CA531EEAC9A700AC40CD /* libRCTBlob-tvOS.a */; };
		2DE7E7FF1FB2A4F3009E225D /* libRCTImage-tvOS.a in Frameworks */ = {isa = PBXBuildFile; fileRef = 2DD323BB1DA2DD8B000FE1B8 /* libRCTImage-tvOS.a */; };
		2DE7E8001FB2A4F3009E225D /* libRCTLinking-tvOS.a in Frameworks */ = {isa = PBXBuildFile; fileRef = 2DD323BF1DA2DD8B000FE1B8 /* libRCTLinking-tvOS.a */; };
		2DE7E8011FB2A4F3009E225D /* libRCTNetwork-tvOS.a in Frameworks */ = {isa = PBXBuildFile; fileRef = 2DD323C31DA2DD8B000FE1B8 /* libRCTNetwork-tvOS.a */; };
		2DE7E8021FB2A4F3009E225D /* libRCTPushNotification-tvOS.a in Frameworks */ = {isa = PBXBuildFile; fileRef = 3D05746C1DE6008900184BB4 /* libRCTPushNotification-tvOS.a */; };
		2DE7E8031FB2A4F3009E225D /* libRCTSettings-tvOS.a in Frameworks */ = {isa = PBXBuildFile; fileRef = 2DD323C81DA2DD8B000FE1B8 /* libRCTSettings-tvOS.a */; };
		2DE7E8041FB2A4F3009E225D /* libRCTTest-tvOS.a in Frameworks */ = {isa = PBXBuildFile; fileRef = 2DD323CC1DA2DD8B000FE1B8 /* libRCTTest-tvOS.a */; };
		2DE7E8051FB2A4F3009E225D /* libRCTText-tvOS.a in Frameworks */ = {isa = PBXBuildFile; fileRef = 2DD323D01DA2DD8B000FE1B8 /* libRCTText-tvOS.a */; };
		2DE7E8061FB2A4F3009E225D /* libRCTWebSocket-tvOS.a in Frameworks */ = {isa = PBXBuildFile; fileRef = 2DD323D51DA2DD8B000FE1B8 /* libRCTWebSocket-tvOS.a */; };
		2DE7E8071FB2A4F3009E225D /* libReact.a in Frameworks */ = {isa = PBXBuildFile; fileRef = 2DD323D91DA2DD8B000FE1B8 /* libReact.a */; };
		3578590A1B28D2CF00341EDB /* libRCTLinking.a in Frameworks */ = {isa = PBXBuildFile; fileRef = 357859011B28D2C500341EDB /* libRCTLinking.a */; };
		39AA31A41DC1DFDC000F7EBB /* RCTUnicodeDecodeTests.m in Sources */ = {isa = PBXBuildFile; fileRef = 39AA31A31DC1DFDC000F7EBB /* RCTUnicodeDecodeTests.m */; };
		3D05746D1DE6008900184BB4 /* libRCTPushNotification-tvOS.a in Frameworks */ = {isa = PBXBuildFile; fileRef = 3D05746C1DE6008900184BB4 /* libRCTPushNotification-tvOS.a */; };
		3D0E379D1F1CC77200DCAC9F /* libReact.a in Frameworks */ = {isa = PBXBuildFile; fileRef = 14AADF041AC3DB95002390C9 /* libReact.a */; };
		3D13F8481D6F6AF900E69E0E /* ImageInBundle.png in Resources */ = {isa = PBXBuildFile; fileRef = 3D13F8441D6F6AF200E69E0E /* ImageInBundle.png */; };
		3D13F84A1D6F6AFD00E69E0E /* OtherImages.xcassets in Resources */ = {isa = PBXBuildFile; fileRef = 3D13F8451D6F6AF200E69E0E /* OtherImages.xcassets */; };
		3D299BAF1D33EBFA00FA1057 /* RCTLoggingTests.m in Sources */ = {isa = PBXBuildFile; fileRef = 3D299BAE1D33EBFA00FA1057 /* RCTLoggingTests.m */; };
		3D2AFAF51D646CF80089D1A3 /* legacy_image@2x.png in Resources */ = {isa = PBXBuildFile; fileRef = 3D2AFAF41D646CF80089D1A3 /* legacy_image@2x.png */; };
		3D302F221DF8285100D6DDAE /* libRCTImage-tvOS.a in Frameworks */ = {isa = PBXBuildFile; fileRef = 2DD323BB1DA2DD8B000FE1B8 /* libRCTImage-tvOS.a */; };
		3D56F9F11D6F6E9B00F53A06 /* RNTesterBundle.bundle in Resources */ = {isa = PBXBuildFile; fileRef = 3D13F83E1D6F6AE000E69E0E /* RNTesterBundle.bundle */; };
		3DB99D0C1BA0340600302749 /* RNTesterIntegrationTests.m in Sources */ = {isa = PBXBuildFile; fileRef = 3DB99D0B1BA0340600302749 /* RNTesterIntegrationTests.m */; };
		3DD981D61D33C6FB007DC7BE /* RNTesterUnitTestsBundle.js in Resources */ = {isa = PBXBuildFile; fileRef = 3DD981D51D33C6FB007DC7BE /* RNTesterUnitTestsBundle.js */; };
		52C11BBB1EEACA7100C1A058 /* libRCTBlob.a in Frameworks */ = {isa = PBXBuildFile; fileRef = 5281CA511EEAC9A700AC40CD /* libRCTBlob.a */; };
		52C11BE11EEACA7800C1A058 /* libRCTBlob-tvOS.a in Frameworks */ = {isa = PBXBuildFile; fileRef = 5281CA531EEAC9A700AC40CD /* libRCTBlob-tvOS.a */; };
		68FF44381CF6111500720EFD /* RCTBundleURLProviderTests.m in Sources */ = {isa = PBXBuildFile; fileRef = 68FF44371CF6111500720EFD /* RCTBundleURLProviderTests.m */; };
		834C36EC1AF8DED70019C93C /* libRCTSettings.a in Frameworks */ = {isa = PBXBuildFile; fileRef = 834C36D21AF8DA610019C93C /* libRCTSettings.a */; };
		83636F8F1B53F22C009F943E /* RCTUIManagerScenarioTests.m in Sources */ = {isa = PBXBuildFile; fileRef = 83636F8E1B53F22C009F943E /* RCTUIManagerScenarioTests.m */; };
		8385CEF51B873B5C00C6273E /* RCTImageLoaderTests.m in Sources */ = {isa = PBXBuildFile; fileRef = 8385CEF41B873B5C00C6273E /* RCTImageLoaderTests.m */; };
		8385CF041B87479200C6273E /* RCTImageLoaderHelpers.m in Sources */ = {isa = PBXBuildFile; fileRef = 8385CF031B87479200C6273E /* RCTImageLoaderHelpers.m */; };
		BC9C03401DC9F1D600B1C635 /* RCTDevMenuTests.m in Sources */ = {isa = PBXBuildFile; fileRef = BC9C033F1DC9F1D600B1C635 /* RCTDevMenuTests.m */; };
		C654F0B31EB34A73000B7A9A /* RNTesterTestModule.m in Sources */ = {isa = PBXBuildFile; fileRef = C654F0B21EB34A73000B7A9A /* RNTesterTestModule.m */; };
		C654F17E1EB34D24000B7A9A /* RNTesterTestModule.m in Sources */ = {isa = PBXBuildFile; fileRef = C654F0B21EB34A73000B7A9A /* RNTesterTestModule.m */; };
		D85B829E1AB6D5D7003F4FE2 /* libRCTVibration.a in Frameworks */ = {isa = PBXBuildFile; fileRef = D85B829C1AB6D5CE003F4FE2 /* libRCTVibration.a */; };
/* End PBXBuildFile section */

/* Begin PBXContainerItemProxy section */
		13417FE71AA91428003F314A /* PBXContainerItemProxy */ = {
			isa = PBXContainerItemProxy;
			containerPortal = 13417FE31AA91428003F314A /* RCTImage.xcodeproj */;
			proxyType = 2;
			remoteGlobalIDString = 58B5115D1A9E6B3D00147676;
			remoteInfo = RCTImage;
		};
		13417FEE1AA914B8003F314A /* PBXContainerItemProxy */ = {
			isa = PBXContainerItemProxy;
			containerPortal = 13417FEA1AA914B8003F314A /* RCTText.xcodeproj */;
			proxyType = 2;
			remoteGlobalIDString = 58B5119B1A9E6C1200147676;
			remoteInfo = RCTText;
		};
		1341802A1AA91779003F314A /* PBXContainerItemProxy */ = {
			isa = PBXContainerItemProxy;
			containerPortal = 134180261AA91779003F314A /* RCTNetwork.xcodeproj */;
			proxyType = 2;
			remoteGlobalIDString = 58B511DB1A9E6C8500147676;
			remoteInfo = RCTNetwork;
		};
		134A8A241AACED6A00945AAE /* PBXContainerItemProxy */ = {
			isa = PBXContainerItemProxy;
			containerPortal = 134A8A201AACED6A00945AAE /* RCTGeolocation.xcodeproj */;
			proxyType = 2;
			remoteGlobalIDString = 134814201AA4EA6300B7C361;
			remoteInfo = RCTGeolocation;
		};
		138DEE081B9EDDDB007F4EA5 /* PBXContainerItemProxy */ = {
			isa = PBXContainerItemProxy;
			containerPortal = 138DEE021B9EDDDB007F4EA5 /* RCTCameraRoll.xcodeproj */;
			proxyType = 2;
			remoteGlobalIDString = 58B5115D1A9E6B3D00147676;
			remoteInfo = RCTImage;
		};
		139FDED81B0651EA00C62182 /* PBXContainerItemProxy */ = {
			isa = PBXContainerItemProxy;
			containerPortal = 139FDECA1B0651EA00C62182 /* RCTWebSocket.xcodeproj */;
			proxyType = 2;
			remoteGlobalIDString = 3C86DF461ADF2C930047B81A;
			remoteInfo = RCTWebSocket;
		};
		13E501A21D07A502005F35D8 /* PBXContainerItemProxy */ = {
			isa = PBXContainerItemProxy;
			containerPortal = 13E5019C1D07A502005F35D8 /* RCTAnimation.xcodeproj */;
			proxyType = 2;
			remoteGlobalIDString = 134814201AA4EA6300B7C361;
			remoteInfo = RCTAnimation;
		};
		143BC59B1B21E3E100462512 /* PBXContainerItemProxy */ = {
			isa = PBXContainerItemProxy;
			containerPortal = 83CBB9F71A601CBA00E9B192 /* Project object */;
			proxyType = 1;
			remoteGlobalIDString = 13B07F861A680F5B00A75B9A;
			remoteInfo = RNTester;
		};
		147CED4A1AB34F8C00DA3E4C /* PBXContainerItemProxy */ = {
			isa = PBXContainerItemProxy;
			containerPortal = 14E0EEC81AB118F7000DECC3 /* RCTActionSheet.xcodeproj */;
			proxyType = 2;
			remoteGlobalIDString = 134814201AA4EA6300B7C361;
			remoteInfo = RCTActionSheet;
		};
		14AADF031AC3DB95002390C9 /* PBXContainerItemProxy */ = {
			isa = PBXContainerItemProxy;
			containerPortal = 14AADEFF1AC3DB95002390C9 /* React.xcodeproj */;
			proxyType = 2;
			remoteGlobalIDString = 83CBBA2E1A601D0E00E9B192;
			remoteInfo = React;
		};
		14DC67F01AB71876001358AB /* PBXContainerItemProxy */ = {
			isa = PBXContainerItemProxy;
			containerPortal = 14DC67E71AB71876001358AB /* RCTPushNotification.xcodeproj */;
			proxyType = 2;
			remoteGlobalIDString = 134814201AA4EA6300B7C361;
			remoteInfo = RCTPushNotification;
		};
		2D4624C31DA2EA6900C74D09 /* PBXContainerItemProxy */ = {
			isa = PBXContainerItemProxy;
			containerPortal = 83CBB9F71A601CBA00E9B192 /* Project object */;
			proxyType = 1;
			remoteGlobalIDString = 2DD3238F1DA2DD8A000FE1B8;
			remoteInfo = "RNTester-tvOS";
		};
		2D609F0C1F84BD7E00D65B08 /* PBXContainerItemProxy */ = {
			isa = PBXContainerItemProxy;
			containerPortal = 14AADEFF1AC3DB95002390C9 /* React.xcodeproj */;
			proxyType = 2;
			remoteGlobalIDString = 9936F3131F5F2E4B0010BF04;
			remoteInfo = privatedata;
		};
		2D609F0E1F84BD7E00D65B08 /* PBXContainerItemProxy */ = {
			isa = PBXContainerItemProxy;
			containerPortal = 14AADEFF1AC3DB95002390C9 /* React.xcodeproj */;
			proxyType = 2;
			remoteGlobalIDString = 9936F32F1F5F2E5B0010BF04;
			remoteInfo = "privatedata-tvOS";
		};
		2D66FF641ECA405900F0A767 /* PBXContainerItemProxy */ = {
			isa = PBXContainerItemProxy;
			containerPortal = 2D66FF5F1ECA405900F0A767 /* ART.xcodeproj */;
			proxyType = 2;
			remoteGlobalIDString = 0CF68AC11AF0540F00FF9E5C;
			remoteInfo = ART;
		};
		2D66FF661ECA405900F0A767 /* PBXContainerItemProxy */ = {
			isa = PBXContainerItemProxy;
			containerPortal = 2D66FF5F1ECA405900F0A767 /* ART.xcodeproj */;
			proxyType = 2;
			remoteGlobalIDString = 323A12871E5F266B004975B8;
			remoteInfo = "ART-tvOS";
		};
		2D66FF8B1ECA405900F0A767 /* PBXContainerItemProxy */ = {
			isa = PBXContainerItemProxy;
			containerPortal = 14AADEFF1AC3DB95002390C9 /* React.xcodeproj */;
			proxyType = 2;
			remoteGlobalIDString = 3D383D3C1EBD27B6005632C8;
			remoteInfo = "third-party-tvOS";
		};
		2D66FF8D1ECA405900F0A767 /* PBXContainerItemProxy */ = {
			isa = PBXContainerItemProxy;
			containerPortal = 14AADEFF1AC3DB95002390C9 /* React.xcodeproj */;
			proxyType = 2;
			remoteGlobalIDString = 3D383D621EBD27B9005632C8;
			remoteInfo = "double-conversion-tvOS";
		};
		2DD323B41DA2DD8B000FE1B8 /* PBXContainerItemProxy */ = {
			isa = PBXContainerItemProxy;
			containerPortal = 13E5019C1D07A502005F35D8 /* RCTAnimation.xcodeproj */;
			proxyType = 2;
			remoteGlobalIDString = 2D2A28201D9B03D100D4039D;
			remoteInfo = "RCTAnimation-tvOS";
		};
		2DD323BA1DA2DD8B000FE1B8 /* PBXContainerItemProxy */ = {
			isa = PBXContainerItemProxy;
			containerPortal = 13417FE31AA91428003F314A /* RCTImage.xcodeproj */;
			proxyType = 2;
			remoteGlobalIDString = 2D2A283A1D9B042B00D4039D;
			remoteInfo = "RCTImage-tvOS";
		};
		2DD323BE1DA2DD8B000FE1B8 /* PBXContainerItemProxy */ = {
			isa = PBXContainerItemProxy;
			containerPortal = 357858F81B28D2C400341EDB /* RCTLinking.xcodeproj */;
			proxyType = 2;
			remoteGlobalIDString = 2D2A28471D9B043800D4039D;
			remoteInfo = "RCTLinking-tvOS";
		};
		2DD323C21DA2DD8B000FE1B8 /* PBXContainerItemProxy */ = {
			isa = PBXContainerItemProxy;
			containerPortal = 134180261AA91779003F314A /* RCTNetwork.xcodeproj */;
			proxyType = 2;
			remoteGlobalIDString = 2D2A28541D9B044C00D4039D;
			remoteInfo = "RCTNetwork-tvOS";
		};
		2DD323C71DA2DD8B000FE1B8 /* PBXContainerItemProxy */ = {
			isa = PBXContainerItemProxy;
			containerPortal = 13CC9D481AEED2B90020D1C2 /* RCTSettings.xcodeproj */;
			proxyType = 2;
			remoteGlobalIDString = 2D2A28611D9B046600D4039D;
			remoteInfo = "RCTSettings-tvOS";
		};
		2DD323CB1DA2DD8B000FE1B8 /* PBXContainerItemProxy */ = {
			isa = PBXContainerItemProxy;
			containerPortal = 58005BE41ABA80530062E044 /* RCTTest.xcodeproj */;
			proxyType = 2;
			remoteGlobalIDString = 2D2A286E1D9B047700D4039D;
			remoteInfo = "RCTTest-tvOS";
		};
		2DD323CF1DA2DD8B000FE1B8 /* PBXContainerItemProxy */ = {
			isa = PBXContainerItemProxy;
			containerPortal = 13417FEA1AA914B8003F314A /* RCTText.xcodeproj */;
			proxyType = 2;
			remoteGlobalIDString = 2D2A287B1D9B048500D4039D;
			remoteInfo = "RCTText-tvOS";
		};
		2DD323D41DA2DD8B000FE1B8 /* PBXContainerItemProxy */ = {
			isa = PBXContainerItemProxy;
			containerPortal = 139FDECA1B0651EA00C62182 /* RCTWebSocket.xcodeproj */;
			proxyType = 2;
			remoteGlobalIDString = 2D2A28881D9B049200D4039D;
			remoteInfo = "RCTWebSocket-tvOS";
		};
		2DD323D81DA2DD8B000FE1B8 /* PBXContainerItemProxy */ = {
			isa = PBXContainerItemProxy;
			containerPortal = 14AADEFF1AC3DB95002390C9 /* React.xcodeproj */;
			proxyType = 2;
			remoteGlobalIDString = 2D2A28131D9B038B00D4039D;
			remoteInfo = "React-tvOS";
		};
		357859001B28D2C500341EDB /* PBXContainerItemProxy */ = {
			isa = PBXContainerItemProxy;
			containerPortal = 357858F81B28D2C400341EDB /* RCTLinking.xcodeproj */;
			proxyType = 2;
			remoteGlobalIDString = 134814201AA4EA6300B7C361;
			remoteInfo = RCTLinking;
		};
		3D05746B1DE6008900184BB4 /* PBXContainerItemProxy */ = {
			isa = PBXContainerItemProxy;
			containerPortal = 14DC67E71AB71876001358AB /* RCTPushNotification.xcodeproj */;
			proxyType = 2;
			remoteGlobalIDString = 3D05745F1DE6004600184BB4;
			remoteInfo = "RCTPushNotification-tvOS";
		};
		3D05748B1DE6008900184BB4 /* PBXContainerItemProxy */ = {
			isa = PBXContainerItemProxy;
			containerPortal = 14AADEFF1AC3DB95002390C9 /* React.xcodeproj */;
			proxyType = 2;
			remoteGlobalIDString = 3D3CD9251DE5FBEC00167DC4;
			remoteInfo = cxxreact;
		};
		3D05748D1DE6008900184BB4 /* PBXContainerItemProxy */ = {
			isa = PBXContainerItemProxy;
			containerPortal = 14AADEFF1AC3DB95002390C9 /* React.xcodeproj */;
			proxyType = 2;
			remoteGlobalIDString = 3D3CD9321DE5FBEE00167DC4;
			remoteInfo = "cxxreact-tvOS";
		};
		3D05748F1DE6008900184BB4 /* PBXContainerItemProxy */ = {
			isa = PBXContainerItemProxy;
			containerPortal = 14AADEFF1AC3DB95002390C9 /* React.xcodeproj */;
			proxyType = 2;
			remoteGlobalIDString = 3D3CD90B1DE5FBD600167DC4;
			remoteInfo = jschelpers;
		};
		3D0574911DE6008900184BB4 /* PBXContainerItemProxy */ = {
			isa = PBXContainerItemProxy;
			containerPortal = 14AADEFF1AC3DB95002390C9 /* React.xcodeproj */;
			proxyType = 2;
			remoteGlobalIDString = 3D3CD9181DE5FBD800167DC4;
			remoteInfo = "jschelpers-tvOS";
		};
		3D13F84B1D6F6B5F00E69E0E /* PBXContainerItemProxy */ = {
			isa = PBXContainerItemProxy;
			containerPortal = 83CBB9F71A601CBA00E9B192 /* Project object */;
			proxyType = 1;
			remoteGlobalIDString = 3D13F83D1D6F6AE000E69E0E;
			remoteInfo = RNTesterBundle;
		};
		3D3C08801DE3424E00C268FA /* PBXContainerItemProxy */ = {
			isa = PBXContainerItemProxy;
			containerPortal = 14AADEFF1AC3DB95002390C9 /* React.xcodeproj */;
			proxyType = 2;
			remoteGlobalIDString = 3D3C059A1DE3340900C268FA;
			remoteInfo = yoga;
		};
		3D3C08821DE3424E00C268FA /* PBXContainerItemProxy */ = {
			isa = PBXContainerItemProxy;
			containerPortal = 14AADEFF1AC3DB95002390C9 /* React.xcodeproj */;
			proxyType = 2;
			remoteGlobalIDString = 3D3C06751DE3340C00C268FA;
			remoteInfo = "yoga-tvOS";
		};
		3D507F411EBC88B700B56834 /* PBXContainerItemProxy */ = {
			isa = PBXContainerItemProxy;
			containerPortal = 14AADEFF1AC3DB95002390C9 /* React.xcodeproj */;
			proxyType = 2;
			remoteGlobalIDString = 139D7ECE1E25DB7D00323FB7;
			remoteInfo = "third-party";
		};
		3D507F431EBC88B700B56834 /* PBXContainerItemProxy */ = {
			isa = PBXContainerItemProxy;
			containerPortal = 14AADEFF1AC3DB95002390C9 /* React.xcodeproj */;
			proxyType = 2;
			remoteGlobalIDString = 139D7E881E25C6D100323FB7;
			remoteInfo = "double-conversion";
		};
		3DBE0D321F3B18670099AA32 /* PBXContainerItemProxy */ = {
			isa = PBXContainerItemProxy;
			containerPortal = 139FDECA1B0651EA00C62182 /* RCTWebSocket.xcodeproj */;
			proxyType = 2;
			remoteGlobalIDString = 3DBE0D001F3B181A0099AA32;
			remoteInfo = fishhook;
		};
		3DBE0D341F3B18670099AA32 /* PBXContainerItemProxy */ = {
			isa = PBXContainerItemProxy;
			containerPortal = 139FDECA1B0651EA00C62182 /* RCTWebSocket.xcodeproj */;
			proxyType = 2;
			remoteGlobalIDString = 3DBE0D0D1F3B181C0099AA32;
			remoteInfo = "fishhook-tvOS";
		};
		5281CA501EEAC9A700AC40CD /* PBXContainerItemProxy */ = {
			isa = PBXContainerItemProxy;
			containerPortal = 5281CA4B1EEAC9A700AC40CD /* RCTBlob.xcodeproj */;
			proxyType = 2;
			remoteGlobalIDString = 358F4ED71D1E81A9004DF814;
			remoteInfo = RCTBlob;
		};
		5281CA521EEAC9A700AC40CD /* PBXContainerItemProxy */ = {
			isa = PBXContainerItemProxy;
			containerPortal = 5281CA4B1EEAC9A700AC40CD /* RCTBlob.xcodeproj */;
			proxyType = 2;
			remoteGlobalIDString = ADD01A681E09402E00F6D226;
			remoteInfo = "RCTBlob-tvOS";
		};
		58005BED1ABA80530062E044 /* PBXContainerItemProxy */ = {
			isa = PBXContainerItemProxy;
			containerPortal = 58005BE41ABA80530062E044 /* RCTTest.xcodeproj */;
			proxyType = 2;
			remoteGlobalIDString = 580C376F1AB104AF0015E709;
			remoteInfo = RCTTest;
		};
		834C36D11AF8DA610019C93C /* PBXContainerItemProxy */ = {
			isa = PBXContainerItemProxy;
			containerPortal = 13CC9D481AEED2B90020D1C2 /* RCTSettings.xcodeproj */;
			proxyType = 2;
			remoteGlobalIDString = 134814201AA4EA6300B7C361;
			remoteInfo = RCTSettings;
		};
		D85B829B1AB6D5CE003F4FE2 /* PBXContainerItemProxy */ = {
			isa = PBXContainerItemProxy;
			containerPortal = D85B82911AB6D5CE003F4FE2 /* RCTVibration.xcodeproj */;
			proxyType = 2;
			remoteGlobalIDString = 832C81801AAF6DEF007FA2F7;
			remoteInfo = RCTVibration;
		};
/* End PBXContainerItemProxy section */

/* Begin PBXFileReference section */
		001BFCE31D838343008E587E /* RCTMultipartStreamReaderTests.m */ = {isa = PBXFileReference; fileEncoding = 4; lastKnownFileType = sourcecode.c.objc; path = RCTMultipartStreamReaderTests.m; sourceTree = "<group>"; };
		004D289E1AAF61C70097A701 /* RNTesterUnitTests.xctest */ = {isa = PBXFileReference; explicitFileType = wrapper.cfbundle; includeInIndex = 0; path = RNTesterUnitTests.xctest; sourceTree = BUILT_PRODUCTS_DIR; };
		1300627E1B59179B0043FE5A /* RCTGzipTests.m */ = {isa = PBXFileReference; fileEncoding = 4; lastKnownFileType = sourcecode.c.objc; path = RCTGzipTests.m; sourceTree = "<group>"; };
		13129DD31C85F87C007D611C /* RCTModuleInitNotificationRaceTests.m */ = {isa = PBXFileReference; fileEncoding = 4; lastKnownFileType = sourcecode.c.objc; path = RCTModuleInitNotificationRaceTests.m; sourceTree = "<group>"; };
		13417FE31AA91428003F314A /* RCTImage.xcodeproj */ = {isa = PBXFileReference; lastKnownFileType = "wrapper.pb-project"; name = RCTImage.xcodeproj; path = ../Libraries/Image/RCTImage.xcodeproj; sourceTree = "<group>"; };
		13417FEA1AA914B8003F314A /* RCTText.xcodeproj */ = {isa = PBXFileReference; lastKnownFileType = "wrapper.pb-project"; name = RCTText.xcodeproj; path = ../Libraries/Text/RCTText.xcodeproj; sourceTree = "<group>"; };
		134180261AA91779003F314A /* RCTNetwork.xcodeproj */ = {isa = PBXFileReference; lastKnownFileType = "wrapper.pb-project"; name = RCTNetwork.xcodeproj; path = ../Libraries/Network/RCTNetwork.xcodeproj; sourceTree = "<group>"; };
		134A8A201AACED6A00945AAE /* RCTGeolocation.xcodeproj */ = {isa = PBXFileReference; lastKnownFileType = "wrapper.pb-project"; name = RCTGeolocation.xcodeproj; path = ../Libraries/Geolocation/RCTGeolocation.xcodeproj; sourceTree = "<group>"; };
		134CB9291C85A38800265FA6 /* RCTModuleInitTests.m */ = {isa = PBXFileReference; fileEncoding = 4; lastKnownFileType = sourcecode.c.objc; path = RCTModuleInitTests.m; sourceTree = "<group>"; };
		138D6A161B53CD440074A87E /* RCTShadowViewTests.m */ = {isa = PBXFileReference; fileEncoding = 4; lastKnownFileType = sourcecode.c.objc; path = RCTShadowViewTests.m; sourceTree = "<group>"; };
		138DEE021B9EDDDB007F4EA5 /* RCTCameraRoll.xcodeproj */ = {isa = PBXFileReference; lastKnownFileType = "wrapper.pb-project"; name = RCTCameraRoll.xcodeproj; path = ../Libraries/CameraRoll/RCTCameraRoll.xcodeproj; sourceTree = "<group>"; };
		1393D0371B68CD1300E1B601 /* RCTModuleMethodTests.mm */ = {isa = PBXFileReference; fileEncoding = 4; lastKnownFileType = sourcecode.cpp.objcpp; path = RCTModuleMethodTests.mm; sourceTree = "<group>"; };
		139FDECA1B0651EA00C62182 /* RCTWebSocket.xcodeproj */ = {isa = PBXFileReference; lastKnownFileType = "wrapper.pb-project"; name = RCTWebSocket.xcodeproj; path = ../Libraries/WebSocket/RCTWebSocket.xcodeproj; sourceTree = "<group>"; };
		13B07F961A680F5B00A75B9A /* RNTester.app */ = {isa = PBXFileReference; explicitFileType = wrapper.application; includeInIndex = 0; path = RNTester.app; sourceTree = BUILT_PRODUCTS_DIR; };
		13B07FAF1A68108700A75B9A /* AppDelegate.h */ = {isa = PBXFileReference; fileEncoding = 4; lastKnownFileType = sourcecode.c.h; name = AppDelegate.h; path = RNTester/AppDelegate.h; sourceTree = "<group>"; };
		13B07FB01A68108700A75B9A /* AppDelegate.m */ = {isa = PBXFileReference; fileEncoding = 4; lastKnownFileType = sourcecode.c.objc; name = AppDelegate.m; path = RNTester/AppDelegate.m; sourceTree = "<group>"; };
		13B07FB21A68108700A75B9A /* Base */ = {isa = PBXFileReference; lastKnownFileType = file.xib; name = Base; path = Base.lproj/LaunchScreen.xib; sourceTree = "<group>"; };
		13B07FB61A68108700A75B9A /* Info.plist */ = {isa = PBXFileReference; fileEncoding = 4; lastKnownFileType = text.plist.xml; name = Info.plist; path = RNTester/Info.plist; sourceTree = "<group>"; };
		13B07FB71A68108700A75B9A /* main.m */ = {isa = PBXFileReference; fileEncoding = 4; lastKnownFileType = sourcecode.c.objc; name = main.m; path = RNTester/main.m; sourceTree = "<group>"; };
		13B6C1A21C34225900D3FAF5 /* RCTURLUtilsTests.m */ = {isa = PBXFileReference; fileEncoding = 4; lastKnownFileType = sourcecode.c.objc; path = RCTURLUtilsTests.m; sourceTree = "<group>"; };
		13BCE84E1C9C209600DD7AAD /* RCTComponentPropsTests.m */ = {isa = PBXFileReference; fileEncoding = 4; lastKnownFileType = sourcecode.c.objc; path = RCTComponentPropsTests.m; sourceTree = "<group>"; };
		13CC9D481AEED2B90020D1C2 /* RCTSettings.xcodeproj */ = {isa = PBXFileReference; lastKnownFileType = "wrapper.pb-project"; name = RCTSettings.xcodeproj; path = ../Libraries/Settings/RCTSettings.xcodeproj; sourceTree = "<group>"; };
		13DB03471B5D2ED500C27245 /* RCTJSONTests.m */ = {isa = PBXFileReference; fileEncoding = 4; lastKnownFileType = sourcecode.c.objc; path = RCTJSONTests.m; sourceTree = "<group>"; };
		13DF61B51B67A45000EDB188 /* RCTMethodArgumentTests.m */ = {isa = PBXFileReference; fileEncoding = 4; lastKnownFileType = sourcecode.c.objc; path = RCTMethodArgumentTests.m; sourceTree = "<group>"; };
		13E5019C1D07A502005F35D8 /* RCTAnimation.xcodeproj */ = {isa = PBXFileReference; lastKnownFileType = "wrapper.pb-project"; name = RCTAnimation.xcodeproj; path = ../Libraries/NativeAnimation/RCTAnimation.xcodeproj; sourceTree = "<group>"; };
		143BC57E1B21E18100462512 /* Info.plist */ = {isa = PBXFileReference; fileEncoding = 4; lastKnownFileType = text.plist.xml; path = Info.plist; sourceTree = "<group>"; };
		143BC5951B21E3E100462512 /* RNTesterIntegrationTests.xctest */ = {isa = PBXFileReference; explicitFileType = wrapper.cfbundle; includeInIndex = 0; path = RNTesterIntegrationTests.xctest; sourceTree = BUILT_PRODUCTS_DIR; };
		143BC5981B21E3E100462512 /* Info.plist */ = {isa = PBXFileReference; lastKnownFileType = text.plist.xml; path = Info.plist; sourceTree = "<group>"; };
		143BC5A01B21E45C00462512 /* RNTesterSnapshotTests.m */ = {isa = PBXFileReference; fileEncoding = 4; lastKnownFileType = sourcecode.c.objc; path = RNTesterSnapshotTests.m; sourceTree = "<group>"; };
		144D21231B2204C5006DB32B /* RCTImageUtilTests.m */ = {isa = PBXFileReference; fileEncoding = 4; lastKnownFileType = sourcecode.c.objc; path = RCTImageUtilTests.m; sourceTree = "<group>"; };
		1497CFA41B21F5E400C1F8F2 /* RCTAllocationTests.m */ = {isa = PBXFileReference; fileEncoding = 4; lastKnownFileType = sourcecode.c.objc; path = RCTAllocationTests.m; sourceTree = "<group>"; };
		1497CFA71B21F5E400C1F8F2 /* RCTConvert_NSURLTests.m */ = {isa = PBXFileReference; fileEncoding = 4; lastKnownFileType = sourcecode.c.objc; path = RCTConvert_NSURLTests.m; sourceTree = "<group>"; };
		1497CFA81B21F5E400C1F8F2 /* RCTFontTests.m */ = {isa = PBXFileReference; fileEncoding = 4; lastKnownFileType = sourcecode.c.objc; path = RCTFontTests.m; sourceTree = "<group>"; };
		1497CFA91B21F5E400C1F8F2 /* RCTEventDispatcherTests.m */ = {isa = PBXFileReference; fileEncoding = 4; lastKnownFileType = sourcecode.c.objc; path = RCTEventDispatcherTests.m; sourceTree = "<group>"; };
		1497CFAB1B21F5E400C1F8F2 /* RCTUIManagerTests.m */ = {isa = PBXFileReference; fileEncoding = 4; lastKnownFileType = sourcecode.c.objc; path = RCTUIManagerTests.m; sourceTree = "<group>"; };
		14AADEFF1AC3DB95002390C9 /* React.xcodeproj */ = {isa = PBXFileReference; lastKnownFileType = "wrapper.pb-project"; name = React.xcodeproj; path = ../React/React.xcodeproj; sourceTree = "<group>"; };
		14D6D7021B220AE3001FB087 /* NSNotificationCenter+OCMAdditions.h */ = {isa = PBXFileReference; fileEncoding = 4; lastKnownFileType = sourcecode.c.h; path = "NSNotificationCenter+OCMAdditions.h"; sourceTree = "<group>"; };
		14D6D7031B220AE3001FB087 /* OCMArg.h */ = {isa = PBXFileReference; fileEncoding = 4; lastKnownFileType = sourcecode.c.h; path = OCMArg.h; sourceTree = "<group>"; };
		14D6D7041B220AE3001FB087 /* OCMConstraint.h */ = {isa = PBXFileReference; fileEncoding = 4; lastKnownFileType = sourcecode.c.h; path = OCMConstraint.h; sourceTree = "<group>"; };
		14D6D7051B220AE3001FB087 /* OCMLocation.h */ = {isa = PBXFileReference; fileEncoding = 4; lastKnownFileType = sourcecode.c.h; path = OCMLocation.h; sourceTree = "<group>"; };
		14D6D7061B220AE3001FB087 /* OCMMacroState.h */ = {isa = PBXFileReference; fileEncoding = 4; lastKnownFileType = sourcecode.c.h; path = OCMMacroState.h; sourceTree = "<group>"; };
		14D6D7071B220AE3001FB087 /* OCMock.h */ = {isa = PBXFileReference; fileEncoding = 4; lastKnownFileType = sourcecode.c.h; path = OCMock.h; sourceTree = "<group>"; };
		14D6D7081B220AE3001FB087 /* OCMockObject.h */ = {isa = PBXFileReference; fileEncoding = 4; lastKnownFileType = sourcecode.c.h; path = OCMockObject.h; sourceTree = "<group>"; };
		14D6D7091B220AE3001FB087 /* OCMRecorder.h */ = {isa = PBXFileReference; fileEncoding = 4; lastKnownFileType = sourcecode.c.h; path = OCMRecorder.h; sourceTree = "<group>"; };
		14D6D70A1B220AE3001FB087 /* OCMStubRecorder.h */ = {isa = PBXFileReference; fileEncoding = 4; lastKnownFileType = sourcecode.c.h; path = OCMStubRecorder.h; sourceTree = "<group>"; };
		14D6D7101B220EB3001FB087 /* libOCMock.a */ = {isa = PBXFileReference; lastKnownFileType = archive.ar; path = libOCMock.a; sourceTree = "<group>"; };
		14DC67E71AB71876001358AB /* RCTPushNotification.xcodeproj */ = {isa = PBXFileReference; lastKnownFileType = "wrapper.pb-project"; name = RCTPushNotification.xcodeproj; path = ../Libraries/PushNotificationIOS/RCTPushNotification.xcodeproj; sourceTree = "<group>"; };
		14E0EEC81AB118F7000DECC3 /* RCTActionSheet.xcodeproj */ = {isa = PBXFileReference; lastKnownFileType = "wrapper.pb-project"; name = RCTActionSheet.xcodeproj; path = ../Libraries/ActionSheetIOS/RCTActionSheet.xcodeproj; sourceTree = "<group>"; };
		192F69B51E82409A008692C7 /* RCTAnimationUtilsTests.m */ = {isa = PBXFileReference; fileEncoding = 4; lastKnownFileType = sourcecode.c.objc; path = RCTAnimationUtilsTests.m; sourceTree = "<group>"; };
		192F69B61E82409A008692C7 /* RCTConvert_YGValueTests.m */ = {isa = PBXFileReference; fileEncoding = 4; lastKnownFileType = sourcecode.c.objc; path = RCTConvert_YGValueTests.m; sourceTree = "<group>"; };
		192F69B71E82409A008692C7 /* RCTNativeAnimatedNodesManagerTests.m */ = {isa = PBXFileReference; fileEncoding = 4; lastKnownFileType = sourcecode.c.objc; path = RCTNativeAnimatedNodesManagerTests.m; sourceTree = "<group>"; };
		19BA88D41F84344F00741C5A /* RCTBlobManagerTests.m */ = {isa = PBXFileReference; lastKnownFileType = sourcecode.c.objc; path = RCTBlobManagerTests.m; sourceTree = "<group>"; };
		272E6B3B1BEA849E001FCF37 /* UpdatePropertiesExampleView.h */ = {isa = PBXFileReference; fileEncoding = 4; lastKnownFileType = sourcecode.c.h; name = UpdatePropertiesExampleView.h; path = RNTester/NativeExampleViews/UpdatePropertiesExampleView.h; sourceTree = "<group>"; };
		272E6B3C1BEA849E001FCF37 /* UpdatePropertiesExampleView.m */ = {isa = PBXFileReference; fileEncoding = 4; lastKnownFileType = sourcecode.c.objc; name = UpdatePropertiesExampleView.m; path = RNTester/NativeExampleViews/UpdatePropertiesExampleView.m; sourceTree = "<group>"; };
		27B885551BED29AF00008352 /* RCTRootViewIntegrationTests.m */ = {isa = PBXFileReference; fileEncoding = 4; lastKnownFileType = sourcecode.c.objc; path = RCTRootViewIntegrationTests.m; sourceTree = "<group>"; };
		27F441E81BEBE5030039B79C /* FlexibleSizeExampleView.m */ = {isa = PBXFileReference; fileEncoding = 4; lastKnownFileType = sourcecode.c.objc; name = FlexibleSizeExampleView.m; path = RNTester/NativeExampleViews/FlexibleSizeExampleView.m; sourceTree = "<group>"; };
		27F441EA1BEBE5030039B79C /* FlexibleSizeExampleView.h */ = {isa = PBXFileReference; fileEncoding = 4; lastKnownFileType = sourcecode.c.h; name = FlexibleSizeExampleView.h; path = RNTester/NativeExampleViews/FlexibleSizeExampleView.h; sourceTree = "<group>"; };
		2D4624E01DA2EA6900C74D09 /* RNTester-tvOSIntegrationTests.xctest */ = {isa = PBXFileReference; explicitFileType = wrapper.cfbundle; includeInIndex = 0; path = "RNTester-tvOSIntegrationTests.xctest"; sourceTree = BUILT_PRODUCTS_DIR; };
		2D66FF5F1ECA405900F0A767 /* ART.xcodeproj */ = {isa = PBXFileReference; lastKnownFileType = "wrapper.pb-project"; name = ART.xcodeproj; path = ../Libraries/ART/ART.xcodeproj; sourceTree = "<group>"; };
		2DD323901DA2DD8A000FE1B8 /* RNTester-tvOS.app */ = {isa = PBXFileReference; explicitFileType = wrapper.application; includeInIndex = 0; path = "RNTester-tvOS.app"; sourceTree = BUILT_PRODUCTS_DIR; };
		2DD323A01DA2DD8B000FE1B8 /* Info.plist */ = {isa = PBXFileReference; lastKnownFileType = text.plist.xml; path = Info.plist; sourceTree = "<group>"; };
		2DD323A51DA2DD8B000FE1B8 /* RNTester-tvOSUnitTests.xctest */ = {isa = PBXFileReference; explicitFileType = wrapper.cfbundle; includeInIndex = 0; path = "RNTester-tvOSUnitTests.xctest"; sourceTree = BUILT_PRODUCTS_DIR; };
		2DDEF00F1F84BF7B00DBDF73 /* Images.xcassets */ = {isa = PBXFileReference; lastKnownFileType = folder.assetcatalog; name = Images.xcassets; path = RNTester/Images.xcassets; sourceTree = "<group>"; };
		357858F81B28D2C400341EDB /* RCTLinking.xcodeproj */ = {isa = PBXFileReference; lastKnownFileType = "wrapper.pb-project"; name = RCTLinking.xcodeproj; path = ../Libraries/LinkingIOS/RCTLinking.xcodeproj; sourceTree = "<group>"; };
		39AA31A31DC1DFDC000F7EBB /* RCTUnicodeDecodeTests.m */ = {isa = PBXFileReference; fileEncoding = 4; lastKnownFileType = sourcecode.c.objc; path = RCTUnicodeDecodeTests.m; sourceTree = "<group>"; };
		3D13F83E1D6F6AE000E69E0E /* RNTesterBundle.bundle */ = {isa = PBXFileReference; explicitFileType = wrapper.cfbundle; includeInIndex = 0; path = RNTesterBundle.bundle; sourceTree = BUILT_PRODUCTS_DIR; };
		3D13F8401D6F6AE000E69E0E /* Info.plist */ = {isa = PBXFileReference; lastKnownFileType = text.plist.xml; name = Info.plist; path = ../Info.plist; sourceTree = "<group>"; };
		3D13F8441D6F6AF200E69E0E /* ImageInBundle.png */ = {isa = PBXFileReference; lastKnownFileType = image.png; path = ImageInBundle.png; sourceTree = "<group>"; };
		3D13F8451D6F6AF200E69E0E /* OtherImages.xcassets */ = {isa = PBXFileReference; lastKnownFileType = folder.assetcatalog; path = OtherImages.xcassets; sourceTree = "<group>"; };
		3D299BAE1D33EBFA00FA1057 /* RCTLoggingTests.m */ = {isa = PBXFileReference; fileEncoding = 4; lastKnownFileType = sourcecode.c.objc; path = RCTLoggingTests.m; sourceTree = "<group>"; };
		3D2AFAF41D646CF80089D1A3 /* legacy_image@2x.png */ = {isa = PBXFileReference; lastKnownFileType = image.png; name = "legacy_image@2x.png"; path = "RNTester/legacy_image@2x.png"; sourceTree = "<group>"; };
		3DB99D0B1BA0340600302749 /* RNTesterIntegrationTests.m */ = {isa = PBXFileReference; fileEncoding = 4; lastKnownFileType = sourcecode.c.objc; path = RNTesterIntegrationTests.m; sourceTree = "<group>"; };
		3DD981D51D33C6FB007DC7BE /* RNTesterUnitTestsBundle.js */ = {isa = PBXFileReference; fileEncoding = 4; lastKnownFileType = sourcecode.javascript; path = RNTesterUnitTestsBundle.js; sourceTree = "<group>"; };
		5281CA4B1EEAC9A700AC40CD /* RCTBlob.xcodeproj */ = {isa = PBXFileReference; lastKnownFileType = "wrapper.pb-project"; name = RCTBlob.xcodeproj; path = ../Libraries/Blob/RCTBlob.xcodeproj; sourceTree = "<group>"; };
		58005BE41ABA80530062E044 /* RCTTest.xcodeproj */ = {isa = PBXFileReference; lastKnownFileType = "wrapper.pb-project"; name = RCTTest.xcodeproj; path = ../Libraries/RCTTest/RCTTest.xcodeproj; sourceTree = "<group>"; };
		68FF44371CF6111500720EFD /* RCTBundleURLProviderTests.m */ = {isa = PBXFileReference; fileEncoding = 4; lastKnownFileType = sourcecode.c.objc; path = RCTBundleURLProviderTests.m; sourceTree = "<group>"; };
		83636F8E1B53F22C009F943E /* RCTUIManagerScenarioTests.m */ = {isa = PBXFileReference; fileEncoding = 4; lastKnownFileType = sourcecode.c.objc; path = RCTUIManagerScenarioTests.m; sourceTree = "<group>"; };
		8385CEF41B873B5C00C6273E /* RCTImageLoaderTests.m */ = {isa = PBXFileReference; fileEncoding = 4; lastKnownFileType = sourcecode.c.objc; path = RCTImageLoaderTests.m; sourceTree = "<group>"; };
		8385CF031B87479200C6273E /* RCTImageLoaderHelpers.m */ = {isa = PBXFileReference; fileEncoding = 4; lastKnownFileType = sourcecode.c.objc; path = RCTImageLoaderHelpers.m; sourceTree = "<group>"; };
		8385CF051B8747A000C6273E /* RCTImageLoaderHelpers.h */ = {isa = PBXFileReference; lastKnownFileType = sourcecode.c.h; path = RCTImageLoaderHelpers.h; sourceTree = "<group>"; };
		BC9C033F1DC9F1D600B1C635 /* RCTDevMenuTests.m */ = {isa = PBXFileReference; fileEncoding = 4; lastKnownFileType = sourcecode.c.objc; path = RCTDevMenuTests.m; sourceTree = "<group>"; };
		C654F0B21EB34A73000B7A9A /* RNTesterTestModule.m */ = {isa = PBXFileReference; fileEncoding = 4; lastKnownFileType = sourcecode.c.objc; path = RNTesterTestModule.m; sourceTree = "<group>"; };
		D85B82911AB6D5CE003F4FE2 /* RCTVibration.xcodeproj */ = {isa = PBXFileReference; lastKnownFileType = "wrapper.pb-project"; name = RCTVibration.xcodeproj; path = ../Libraries/Vibration/RCTVibration.xcodeproj; sourceTree = "<group>"; };
/* End PBXFileReference section */

/* Begin PBXFrameworksBuildPhase section */
		004D289B1AAF61C70097A701 /* Frameworks */ = {
			isa = PBXFrameworksBuildPhase;
			buildActionMask = 2147483647;
			files = (
				19BA89031F8439A700741C5A /* libRCTBlob.a in Frameworks */,
				192F69DA1E8240E2008692C7 /* libRCTAnimation.a in Frameworks */,
				14D6D71E1B2222EF001FB087 /* libRCTActionSheet.a in Frameworks */,
				14D6D7201B2222EF001FB087 /* libRCTGeolocation.a in Frameworks */,
				14D6D7211B2222EF001FB087 /* libRCTImage.a in Frameworks */,
				14D6D7221B2222EF001FB087 /* libRCTNetwork.a in Frameworks */,
				14D6D7231B2222EF001FB087 /* libRCTPushNotification.a in Frameworks */,
				14D6D7241B2222EF001FB087 /* libRCTSettings.a in Frameworks */,
				14D6D7251B2222EF001FB087 /* libRCTTest.a in Frameworks */,
				14D6D7261B2222EF001FB087 /* libRCTText.a in Frameworks */,
				14D6D7271B2222EF001FB087 /* libRCTVibration.a in Frameworks */,
				14D6D7281B2222EF001FB087 /* libRCTWebSocket.a in Frameworks */,
				14D6D7291B2222EF001FB087 /* libReact.a in Frameworks */,
				14D6D7111B220EB3001FB087 /* libOCMock.a in Frameworks */,
			);
			runOnlyForDeploymentPostprocessing = 0;
		};
		13B07F8C1A680F5B00A75B9A /* Frameworks */ = {
			isa = PBXFrameworksBuildPhase;
			buildActionMask = 2147483647;
			files = (
				3D0E379D1F1CC77200DCAC9F /* libReact.a in Frameworks */,
				52C11BBB1EEACA7100C1A058 /* libRCTBlob.a in Frameworks */,
				2D66FF8F1ECA406D00F0A767 /* libART.a in Frameworks */,
				147CED4C1AB3532B00DA3E4C /* libRCTActionSheet.a in Frameworks */,
				13E501F11D07A84A005F35D8 /* libRCTAnimation.a in Frameworks */,
				138DEE241B9EDFB6007F4EA5 /* libRCTCameraRoll.a in Frameworks */,
				134A8A2A1AACED7A00945AAE /* libRCTGeolocation.a in Frameworks */,
				1341802C1AA9178B003F314A /* libRCTNetwork.a in Frameworks */,
				13417FE91AA91432003F314A /* libRCTImage.a in Frameworks */,
				3578590A1B28D2CF00341EDB /* libRCTLinking.a in Frameworks */,
				14DC67F41AB71881001358AB /* libRCTPushNotification.a in Frameworks */,
				834C36EC1AF8DED70019C93C /* libRCTSettings.a in Frameworks */,
				134180011AA9153C003F314A /* libRCTText.a in Frameworks */,
				D85B829E1AB6D5D7003F4FE2 /* libRCTVibration.a in Frameworks */,
				139FDEDB1B0651FB00C62182 /* libRCTWebSocket.a in Frameworks */,
			);
			runOnlyForDeploymentPostprocessing = 0;
		};
		143BC5921B21E3E100462512 /* Frameworks */ = {
			isa = PBXFrameworksBuildPhase;
			buildActionMask = 2147483647;
			files = (
				14B6DA821B276C5900BF4DD1 /* libRCTTest.a in Frameworks */,
			);
			runOnlyForDeploymentPostprocessing = 0;
		};
		2D4624D91DA2EA6900C74D09 /* Frameworks */ = {
			isa = PBXFrameworksBuildPhase;
			buildActionMask = 2147483647;
			files = (
				2D4625351DA2EBBE00C74D09 /* libRCTTest-tvOS.a in Frameworks */,
			);
			runOnlyForDeploymentPostprocessing = 0;
		};
		2DD3238D1DA2DD8A000FE1B8 /* Frameworks */ = {
			isa = PBXFrameworksBuildPhase;
			buildActionMask = 2147483647;
			files = (
				52C11BE11EEACA7800C1A058 /* libRCTBlob-tvOS.a in Frameworks */,
				2D66FF901ECA407E00F0A767 /* libART-tvOS.a in Frameworks */,
				2DD323EA1DA2DE3F000FE1B8 /* libReact.a in Frameworks */,
				2DD323E31DA2DE3F000FE1B8 /* libRCTAnimation.a in Frameworks */,
				3D302F221DF8285100D6DDAE /* libRCTImage-tvOS.a in Frameworks */,
				2DD323E51DA2DE3F000FE1B8 /* libRCTLinking-tvOS.a in Frameworks */,
				2DD323E61DA2DE3F000FE1B8 /* libRCTNetwork-tvOS.a in Frameworks */,
				3D05746D1DE6008900184BB4 /* libRCTPushNotification-tvOS.a in Frameworks */,
				2DD323E71DA2DE3F000FE1B8 /* libRCTSettings-tvOS.a in Frameworks */,
				2DD323E81DA2DE3F000FE1B8 /* libRCTText-tvOS.a in Frameworks */,
				2DD323E91DA2DE3F000FE1B8 /* libRCTWebSocket-tvOS.a in Frameworks */,
			);
			runOnlyForDeploymentPostprocessing = 0;
		};
		2DD323A21DA2DD8B000FE1B8 /* Frameworks */ = {
			isa = PBXFrameworksBuildPhase;
			buildActionMask = 2147483647;
			files = (
				2DE7E7FD1FB2A4F3009E225D /* libRCTAnimation.a in Frameworks */,
				2DE7E7FE1FB2A4F3009E225D /* libRCTBlob-tvOS.a in Frameworks */,
				2DE7E7FF1FB2A4F3009E225D /* libRCTImage-tvOS.a in Frameworks */,
				2DE7E8001FB2A4F3009E225D /* libRCTLinking-tvOS.a in Frameworks */,
				2DE7E8011FB2A4F3009E225D /* libRCTNetwork-tvOS.a in Frameworks */,
				2DE7E8021FB2A4F3009E225D /* libRCTPushNotification-tvOS.a in Frameworks */,
				2DE7E8031FB2A4F3009E225D /* libRCTSettings-tvOS.a in Frameworks */,
				2DE7E8041FB2A4F3009E225D /* libRCTTest-tvOS.a in Frameworks */,
				2DE7E8051FB2A4F3009E225D /* libRCTText-tvOS.a in Frameworks */,
				2DE7E8061FB2A4F3009E225D /* libRCTWebSocket-tvOS.a in Frameworks */,
				2DE7E8071FB2A4F3009E225D /* libReact.a in Frameworks */,
				2D4BD8E71DA2E20D005AC8A8 /* libOCMock.a in Frameworks */,
			);
			runOnlyForDeploymentPostprocessing = 0;
		};
		3D13F83B1D6F6AE000E69E0E /* Frameworks */ = {
			isa = PBXFrameworksBuildPhase;
			buildActionMask = 2147483647;
			files = (
			);
			runOnlyForDeploymentPostprocessing = 0;
		};
/* End PBXFrameworksBuildPhase section */

/* Begin PBXGroup section */
		1316A21D1AA397F400C0188E /* Libraries */ = {
			isa = PBXGroup;
			children = (
				5281CA4B1EEAC9A700AC40CD /* RCTBlob.xcodeproj */,
				2D66FF5F1ECA405900F0A767 /* ART.xcodeproj */,
				14AADEFF1AC3DB95002390C9 /* React.xcodeproj */,
				14E0EEC81AB118F7000DECC3 /* RCTActionSheet.xcodeproj */,
				13E5019C1D07A502005F35D8 /* RCTAnimation.xcodeproj */,
				138DEE021B9EDDDB007F4EA5 /* RCTCameraRoll.xcodeproj */,
				134A8A201AACED6A00945AAE /* RCTGeolocation.xcodeproj */,
				13417FE31AA91428003F314A /* RCTImage.xcodeproj */,
				357858F81B28D2C400341EDB /* RCTLinking.xcodeproj */,
				134180261AA91779003F314A /* RCTNetwork.xcodeproj */,
				14DC67E71AB71876001358AB /* RCTPushNotification.xcodeproj */,
				13CC9D481AEED2B90020D1C2 /* RCTSettings.xcodeproj */,
				58005BE41ABA80530062E044 /* RCTTest.xcodeproj */,
				13417FEA1AA914B8003F314A /* RCTText.xcodeproj */,
				D85B82911AB6D5CE003F4FE2 /* RCTVibration.xcodeproj */,
				139FDECA1B0651EA00C62182 /* RCTWebSocket.xcodeproj */,
			);
			name = Libraries;
			sourceTree = "<group>";
		};
		1323F18D1C04ABAC0091BED0 /* Supporting Files */ = {
			isa = PBXGroup;
			children = (
				3D2AFAF41D646CF80089D1A3 /* legacy_image@2x.png */,
				13B07FB61A68108700A75B9A /* Info.plist */,
			);
			name = "Supporting Files";
			sourceTree = "<group>";
		};
		13417FE41AA91428003F314A /* Products */ = {
			isa = PBXGroup;
			children = (
				13417FE81AA91428003F314A /* libRCTImage.a */,
				2DD323BB1DA2DD8B000FE1B8 /* libRCTImage-tvOS.a */,
			);
			name = Products;
			sourceTree = "<group>";
		};
		13417FEB1AA914B8003F314A /* Products */ = {
			isa = PBXGroup;
			children = (
				13417FEF1AA914B8003F314A /* libRCTText.a */,
				2DD323D01DA2DD8B000FE1B8 /* libRCTText-tvOS.a */,
			);
			name = Products;
			sourceTree = "<group>";
		};
		134180271AA91779003F314A /* Products */ = {
			isa = PBXGroup;
			children = (
				1341802B1AA91779003F314A /* libRCTNetwork.a */,
				2DD323C31DA2DD8B000FE1B8 /* libRCTNetwork-tvOS.a */,
			);
			name = Products;
			sourceTree = "<group>";
		};
		134A8A211AACED6A00945AAE /* Products */ = {
			isa = PBXGroup;
			children = (
				134A8A251AACED6A00945AAE /* libRCTGeolocation.a */,
			);
			name = Products;
			sourceTree = "<group>";
		};
		138DEE031B9EDDDB007F4EA5 /* Products */ = {
			isa = PBXGroup;
			children = (
				138DEE091B9EDDDB007F4EA5 /* libRCTCameraRoll.a */,
			);
			name = Products;
			sourceTree = "<group>";
		};
		139FDECB1B0651EA00C62182 /* Products */ = {
			isa = PBXGroup;
			children = (
				139FDED91B0651EA00C62182 /* libRCTWebSocket.a */,
				2DD323D51DA2DD8B000FE1B8 /* libRCTWebSocket-tvOS.a */,
				3DBE0D331F3B18670099AA32 /* libfishhook.a */,
				3DBE0D351F3B18670099AA32 /* libfishhook-tvOS.a */,
			);
			name = Products;
			sourceTree = "<group>";
		};
		13B07FAE1A68108700A75B9A /* RNTester */ = {
			isa = PBXGroup;
			children = (
				2DDEF00F1F84BF7B00DBDF73 /* Images.xcassets */,
				272E6B3A1BEA846C001FCF37 /* NativeExampleViews */,
				13B07FAF1A68108700A75B9A /* AppDelegate.h */,
				13B07FB01A68108700A75B9A /* AppDelegate.m */,
				13B07FB11A68108700A75B9A /* LaunchScreen.xib */,
				13B07FB71A68108700A75B9A /* main.m */,
				1323F18D1C04ABAC0091BED0 /* Supporting Files */,
			);
			name = RNTester;
			sourceTree = "<group>";
		};
		13E5019D1D07A502005F35D8 /* Products */ = {
			isa = PBXGroup;
			children = (
				13E501A31D07A502005F35D8 /* libRCTAnimation.a */,
				2DD323B51DA2DD8B000FE1B8 /* libRCTAnimation.a */,
			);
			name = Products;
			sourceTree = "<group>";
		};
		143BC57C1B21E18100462512 /* RNTesterUnitTests */ = {
			isa = PBXGroup;
			children = (
				192F69B51E82409A008692C7 /* RCTAnimationUtilsTests.m */,
				19BA88D41F84344F00741C5A /* RCTBlobManagerTests.m */,
				192F69B61E82409A008692C7 /* RCTConvert_YGValueTests.m */,
				192F69B71E82409A008692C7 /* RCTNativeAnimatedNodesManagerTests.m */,
				13B6C1A21C34225900D3FAF5 /* RCTURLUtilsTests.m */,
				68FF44371CF6111500720EFD /* RCTBundleURLProviderTests.m */,
				1497CFA41B21F5E400C1F8F2 /* RCTAllocationTests.m */,
				1497CFA71B21F5E400C1F8F2 /* RCTConvert_NSURLTests.m */,
				1497CFA81B21F5E400C1F8F2 /* RCTFontTests.m */,
				1497CFA91B21F5E400C1F8F2 /* RCTEventDispatcherTests.m */,
				1300627E1B59179B0043FE5A /* RCTGzipTests.m */,
				8385CF051B8747A000C6273E /* RCTImageLoaderHelpers.h */,
				8385CF031B87479200C6273E /* RCTImageLoaderHelpers.m */,
				8385CEF41B873B5C00C6273E /* RCTImageLoaderTests.m */,
				144D21231B2204C5006DB32B /* RCTImageUtilTests.m */,
				13DB03471B5D2ED500C27245 /* RCTJSONTests.m */,
				13DF61B51B67A45000EDB188 /* RCTMethodArgumentTests.m */,
				134CB9291C85A38800265FA6 /* RCTModuleInitTests.m */,
				13129DD31C85F87C007D611C /* RCTModuleInitNotificationRaceTests.m */,
				1393D0371B68CD1300E1B601 /* RCTModuleMethodTests.mm */,
				001BFCE31D838343008E587E /* RCTMultipartStreamReaderTests.m */,
				138D6A161B53CD440074A87E /* RCTShadowViewTests.m */,
				1497CFAB1B21F5E400C1F8F2 /* RCTUIManagerTests.m */,
				BC9C033F1DC9F1D600B1C635 /* RCTDevMenuTests.m */,
				13BCE84E1C9C209600DD7AAD /* RCTComponentPropsTests.m */,
				39AA31A31DC1DFDC000F7EBB /* RCTUnicodeDecodeTests.m */,
				143BC57E1B21E18100462512 /* Info.plist */,
				3DD981D51D33C6FB007DC7BE /* RNTesterUnitTestsBundle.js */,
				14D6D7101B220EB3001FB087 /* libOCMock.a */,
				14D6D7011B220AE3001FB087 /* OCMock */,
			);
			path = RNTesterUnitTests;
			sourceTree = "<group>";
		};
		143BC5961B21E3E100462512 /* RNTesterIntegrationTests */ = {
			isa = PBXGroup;
			children = (
				3D299BAE1D33EBFA00FA1057 /* RCTLoggingTests.m */,
				27B885551BED29AF00008352 /* RCTRootViewIntegrationTests.m */,
				3DB99D0B1BA0340600302749 /* RNTesterIntegrationTests.m */,
				143BC5A01B21E45C00462512 /* RNTesterSnapshotTests.m */,
				C654F0B21EB34A73000B7A9A /* RNTesterTestModule.m */,
				83636F8E1B53F22C009F943E /* RCTUIManagerScenarioTests.m */,
				143BC5971B21E3E100462512 /* Supporting Files */,
			);
			path = RNTesterIntegrationTests;
			sourceTree = "<group>";
		};
		143BC5971B21E3E100462512 /* Supporting Files */ = {
			isa = PBXGroup;
			children = (
				143BC5981B21E3E100462512 /* Info.plist */,
			);
			name = "Supporting Files";
			sourceTree = "<group>";
		};
		147CED471AB34F8C00DA3E4C /* Products */ = {
			isa = PBXGroup;
			children = (
				147CED4B1AB34F8C00DA3E4C /* libRCTActionSheet.a */,
			);
			name = Products;
			sourceTree = "<group>";
		};
		14AADF001AC3DB95002390C9 /* Products */ = {
			isa = PBXGroup;
			children = (
				14AADF041AC3DB95002390C9 /* libReact.a */,
				2DD323D91DA2DD8B000FE1B8 /* libReact.a */,
				3D3C08811DE3424E00C268FA /* libyoga.a */,
				3D3C08831DE3424E00C268FA /* libyoga.a */,
				3D05748C1DE6008900184BB4 /* libcxxreact.a */,
				3D05748E1DE6008900184BB4 /* libcxxreact.a */,
				3D0574901DE6008900184BB4 /* libjschelpers.a */,
				3D0574921DE6008900184BB4 /* libjschelpers.a */,
				3D507F421EBC88B700B56834 /* libthird-party.a */,
				2D66FF8C1ECA405900F0A767 /* libthird-party.a */,
				3D507F441EBC88B700B56834 /* libdouble-conversion.a */,
				2D66FF8E1ECA405900F0A767 /* libdouble-conversion.a */,
				2D609F0D1F84BD7E00D65B08 /* libprivatedata.a */,
				2D609F0F1F84BD7E00D65B08 /* libprivatedata-tvOS.a */,
			);
			name = Products;
			sourceTree = "<group>";
		};
		14D6D6EA1B2205C0001FB087 /* OCMock */ = {
			isa = PBXGroup;
			children = (
			);
			path = OCMock;
			sourceTree = "<group>";
		};
		14D6D7011B220AE3001FB087 /* OCMock */ = {
			isa = PBXGroup;
			children = (
				14D6D7021B220AE3001FB087 /* NSNotificationCenter+OCMAdditions.h */,
				14D6D7031B220AE3001FB087 /* OCMArg.h */,
				14D6D7041B220AE3001FB087 /* OCMConstraint.h */,
				14D6D7051B220AE3001FB087 /* OCMLocation.h */,
				14D6D7061B220AE3001FB087 /* OCMMacroState.h */,
				14D6D7071B220AE3001FB087 /* OCMock.h */,
				14D6D7081B220AE3001FB087 /* OCMockObject.h */,
				14D6D7091B220AE3001FB087 /* OCMRecorder.h */,
				14D6D70A1B220AE3001FB087 /* OCMStubRecorder.h */,
			);
			path = OCMock;
			sourceTree = "<group>";
		};
		14DC67E81AB71876001358AB /* Products */ = {
			isa = PBXGroup;
			children = (
				14DC67F11AB71876001358AB /* libRCTPushNotification.a */,
				3D05746C1DE6008900184BB4 /* libRCTPushNotification-tvOS.a */,
			);
			name = Products;
			sourceTree = "<group>";
		};
		19BA89021F8439A700741C5A /* Frameworks */ = {
			isa = PBXGroup;
			children = (
			);
			name = Frameworks;
			sourceTree = "<group>";
		};
		272E6B3A1BEA846C001FCF37 /* NativeExampleViews */ = {
			isa = PBXGroup;
			children = (
				27F441E81BEBE5030039B79C /* FlexibleSizeExampleView.m */,
				27F441EA1BEBE5030039B79C /* FlexibleSizeExampleView.h */,
				272E6B3B1BEA849E001FCF37 /* UpdatePropertiesExampleView.h */,
				272E6B3C1BEA849E001FCF37 /* UpdatePropertiesExampleView.m */,
			);
			name = NativeExampleViews;
			sourceTree = "<group>";
		};
		2D66FF601ECA405900F0A767 /* Products */ = {
			isa = PBXGroup;
			children = (
				2D66FF651ECA405900F0A767 /* libART.a */,
				2D66FF671ECA405900F0A767 /* libART-tvOS.a */,
			);
			name = Products;
			sourceTree = "<group>";
		};
		2DD323911DA2DD8B000FE1B8 /* RNTester-tvOS */ = {
			isa = PBXGroup;
			children = (
				2DD323A01DA2DD8B000FE1B8 /* Info.plist */,
			);
			path = "RNTester-tvOS";
			sourceTree = "<group>";
		};
		2DE7E7D81FB2A4F3009E225D /* Frameworks */ = {
			isa = PBXGroup;
			children = (
			);
			name = Frameworks;
			sourceTree = "<group>";
		};
		357858F91B28D2C400341EDB /* Products */ = {
			isa = PBXGroup;
			children = (
				357859011B28D2C500341EDB /* libRCTLinking.a */,
				2DD323BF1DA2DD8B000FE1B8 /* libRCTLinking-tvOS.a */,
			);
			name = Products;
			sourceTree = "<group>";
		};
		3D13F83F1D6F6AE000E69E0E /* RNTesterBundle */ = {
			isa = PBXGroup;
			children = (
				3D13F8401D6F6AE000E69E0E /* Info.plist */,
				3D13F8441D6F6AF200E69E0E /* ImageInBundle.png */,
				3D13F8451D6F6AF200E69E0E /* OtherImages.xcassets */,
			);
			name = RNTesterBundle;
			path = RNTester/RNTesterBundle;
			sourceTree = "<group>";
		};
		5281CA4C1EEAC9A700AC40CD /* Products */ = {
			isa = PBXGroup;
			children = (
				5281CA511EEAC9A700AC40CD /* libRCTBlob.a */,
				5281CA531EEAC9A700AC40CD /* libRCTBlob-tvOS.a */,
			);
			name = Products;
			sourceTree = "<group>";
		};
		58005BE51ABA80530062E044 /* Products */ = {
			isa = PBXGroup;
			children = (
				58005BEE1ABA80530062E044 /* libRCTTest.a */,
				2DD323CC1DA2DD8B000FE1B8 /* libRCTTest-tvOS.a */,
			);
			name = Products;
			sourceTree = "<group>";
		};
		834C36CE1AF8DA610019C93C /* Products */ = {
			isa = PBXGroup;
			children = (
				834C36D21AF8DA610019C93C /* libRCTSettings.a */,
				2DD323C81DA2DD8B000FE1B8 /* libRCTSettings-tvOS.a */,
			);
			name = Products;
			sourceTree = "<group>";
		};
		83CBB9F61A601CBA00E9B192 = {
			isa = PBXGroup;
			children = (
				13B07FAE1A68108700A75B9A /* RNTester */,
				1316A21D1AA397F400C0188E /* Libraries */,
				143BC57C1B21E18100462512 /* RNTesterUnitTests */,
				143BC5961B21E3E100462512 /* RNTesterIntegrationTests */,
				3D13F83F1D6F6AE000E69E0E /* RNTesterBundle */,
				14D6D6EA1B2205C0001FB087 /* OCMock */,
				2DD323911DA2DD8B000FE1B8 /* RNTester-tvOS */,
				83CBBA001A601CBA00E9B192 /* Products */,
<<<<<<< HEAD
				19BA89021F8439A700741C5A /* Frameworks */,
=======
				2DE7E7D81FB2A4F3009E225D /* Frameworks */,
>>>>>>> da047966
			);
			indentWidth = 2;
			sourceTree = "<group>";
			tabWidth = 2;
			usesTabs = 0;
		};
		83CBBA001A601CBA00E9B192 /* Products */ = {
			isa = PBXGroup;
			children = (
				13B07F961A680F5B00A75B9A /* RNTester.app */,
				004D289E1AAF61C70097A701 /* RNTesterUnitTests.xctest */,
				143BC5951B21E3E100462512 /* RNTesterIntegrationTests.xctest */,
				3D13F83E1D6F6AE000E69E0E /* RNTesterBundle.bundle */,
				2DD323901DA2DD8A000FE1B8 /* RNTester-tvOS.app */,
				2DD323A51DA2DD8B000FE1B8 /* RNTester-tvOSUnitTests.xctest */,
				2D4624E01DA2EA6900C74D09 /* RNTester-tvOSIntegrationTests.xctest */,
			);
			name = Products;
			sourceTree = "<group>";
		};
		D85B82921AB6D5CE003F4FE2 /* Products */ = {
			isa = PBXGroup;
			children = (
				D85B829C1AB6D5CE003F4FE2 /* libRCTVibration.a */,
			);
			name = Products;
			sourceTree = "<group>";
		};
/* End PBXGroup section */

/* Begin PBXNativeTarget section */
		004D289D1AAF61C70097A701 /* RNTesterUnitTests */ = {
			isa = PBXNativeTarget;
			buildConfigurationList = 004D28AD1AAF61C70097A701 /* Build configuration list for PBXNativeTarget "RNTesterUnitTests" */;
			buildPhases = (
				004D289A1AAF61C70097A701 /* Sources */,
				004D289B1AAF61C70097A701 /* Frameworks */,
				004D289C1AAF61C70097A701 /* Resources */,
			);
			buildRules = (
			);
			dependencies = (
			);
			name = RNTesterUnitTests;
			productName = RNTesterTests;
			productReference = 004D289E1AAF61C70097A701 /* RNTesterUnitTests.xctest */;
			productType = "com.apple.product-type.bundle.unit-test";
		};
		13B07F861A680F5B00A75B9A /* RNTester */ = {
			isa = PBXNativeTarget;
			buildConfigurationList = 13B07F931A680F5B00A75B9A /* Build configuration list for PBXNativeTarget "RNTester" */;
			buildPhases = (
				13B07F871A680F5B00A75B9A /* Sources */,
				13B07F8C1A680F5B00A75B9A /* Frameworks */,
				13B07F8E1A680F5B00A75B9A /* Resources */,
				68CD48B71D2BCB2C007E06A9 /* Run Script */,
			);
			buildRules = (
			);
			dependencies = (
				3D13F84C1D6F6B5F00E69E0E /* PBXTargetDependency */,
			);
			name = RNTester;
			productName = "Hello World";
			productReference = 13B07F961A680F5B00A75B9A /* RNTester.app */;
			productType = "com.apple.product-type.application";
		};
		143BC5941B21E3E100462512 /* RNTesterIntegrationTests */ = {
			isa = PBXNativeTarget;
			buildConfigurationList = 143BC59D1B21E3E100462512 /* Build configuration list for PBXNativeTarget "RNTesterIntegrationTests" */;
			buildPhases = (
				143BC5911B21E3E100462512 /* Sources */,
				143BC5921B21E3E100462512 /* Frameworks */,
				143BC5931B21E3E100462512 /* Resources */,
			);
			buildRules = (
			);
			dependencies = (
				143BC59C1B21E3E100462512 /* PBXTargetDependency */,
			);
			name = RNTesterIntegrationTests;
			productName = RNTesterIntegrationTests;
			productReference = 143BC5951B21E3E100462512 /* RNTesterIntegrationTests.xctest */;
			productType = "com.apple.product-type.bundle.unit-test";
		};
		2D4624C11DA2EA6900C74D09 /* RNTester-tvOSIntegrationTests */ = {
			isa = PBXNativeTarget;
			buildConfigurationList = 2D4624DD1DA2EA6900C74D09 /* Build configuration list for PBXNativeTarget "RNTester-tvOSIntegrationTests" */;
			buildPhases = (
				2D4624C41DA2EA6900C74D09 /* Sources */,
				2D4624D91DA2EA6900C74D09 /* Frameworks */,
				2D4624DB1DA2EA6900C74D09 /* Resources */,
			);
			buildRules = (
			);
			dependencies = (
				2D4624C21DA2EA6900C74D09 /* PBXTargetDependency */,
			);
			name = "RNTester-tvOSIntegrationTests";
			productName = "RNTester-tvOSUnitTests";
			productReference = 2D4624E01DA2EA6900C74D09 /* RNTester-tvOSIntegrationTests.xctest */;
			productType = "com.apple.product-type.bundle.unit-test";
		};
		2DD3238F1DA2DD8A000FE1B8 /* RNTester-tvOS */ = {
			isa = PBXNativeTarget;
			buildConfigurationList = 2DD323DA1DA2DD8B000FE1B8 /* Build configuration list for PBXNativeTarget "RNTester-tvOS" */;
			buildPhases = (
				2DD3238C1DA2DD8A000FE1B8 /* Sources */,
				2DD3238D1DA2DD8A000FE1B8 /* Frameworks */,
				2DD3238E1DA2DD8A000FE1B8 /* Resources */,
				2DD323EB1DA2DEC1000FE1B8 /* ShellScript */,
			);
			buildRules = (
			);
			dependencies = (
			);
			name = "RNTester-tvOS";
			productName = "RNTester-tvOS";
			productReference = 2DD323901DA2DD8A000FE1B8 /* RNTester-tvOS.app */;
			productType = "com.apple.product-type.application";
		};
		2DD323A41DA2DD8B000FE1B8 /* RNTester-tvOSUnitTests */ = {
			isa = PBXNativeTarget;
			buildConfigurationList = 2DD323DB1DA2DD8B000FE1B8 /* Build configuration list for PBXNativeTarget "RNTester-tvOSUnitTests" */;
			buildPhases = (
				2DD323A11DA2DD8B000FE1B8 /* Sources */,
				2DD323A21DA2DD8B000FE1B8 /* Frameworks */,
				2DD323A31DA2DD8B000FE1B8 /* Resources */,
			);
			buildRules = (
			);
			dependencies = (
			);
			name = "RNTester-tvOSUnitTests";
			productName = "RNTester-tvOSUnitTests";
			productReference = 2DD323A51DA2DD8B000FE1B8 /* RNTester-tvOSUnitTests.xctest */;
			productType = "com.apple.product-type.bundle.unit-test";
		};
		3D13F83D1D6F6AE000E69E0E /* RNTesterBundle */ = {
			isa = PBXNativeTarget;
			buildConfigurationList = 3D13F8411D6F6AE000E69E0E /* Build configuration list for PBXNativeTarget "RNTesterBundle" */;
			buildPhases = (
				3D13F83A1D6F6AE000E69E0E /* Sources */,
				3D13F83B1D6F6AE000E69E0E /* Frameworks */,
				3D13F83C1D6F6AE000E69E0E /* Resources */,
			);
			buildRules = (
			);
			dependencies = (
			);
			name = RNTesterBundle;
			productName = RNTesterBundle;
			productReference = 3D13F83E1D6F6AE000E69E0E /* RNTesterBundle.bundle */;
			productType = "com.apple.product-type.bundle";
		};
/* End PBXNativeTarget section */

/* Begin PBXProject section */
		83CBB9F71A601CBA00E9B192 /* Project object */ = {
			isa = PBXProject;
			attributes = {
				LastUpgradeCheck = 0820;
				ORGANIZATIONNAME = Facebook;
				TargetAttributes = {
					004D289D1AAF61C70097A701 = {
						CreatedOnToolsVersion = 6.1.1;
					};
					143BC5941B21E3E100462512 = {
						CreatedOnToolsVersion = 6.3.2;
						TestTargetID = 13B07F861A680F5B00A75B9A;
					};
					2DD3238F1DA2DD8A000FE1B8 = {
						CreatedOnToolsVersion = 8.0;
						ProvisioningStyle = Automatic;
					};
					2DD323A41DA2DD8B000FE1B8 = {
						CreatedOnToolsVersion = 8.0;
						ProvisioningStyle = Automatic;
						TestTargetID = 2DD3238F1DA2DD8A000FE1B8;
					};
					3D13F83D1D6F6AE000E69E0E = {
						CreatedOnToolsVersion = 7.3.1;
					};
				};
			};
			buildConfigurationList = 83CBB9FA1A601CBA00E9B192 /* Build configuration list for PBXProject "RNTester" */;
			compatibilityVersion = "Xcode 3.2";
			developmentRegion = English;
			hasScannedForEncodings = 0;
			knownRegions = (
				en,
				Base,
			);
			mainGroup = 83CBB9F61A601CBA00E9B192;
			productRefGroup = 83CBBA001A601CBA00E9B192 /* Products */;
			projectDirPath = "";
			projectReferences = (
				{
					ProductGroup = 2D66FF601ECA405900F0A767 /* Products */;
					ProjectRef = 2D66FF5F1ECA405900F0A767 /* ART.xcodeproj */;
				},
				{
					ProductGroup = 147CED471AB34F8C00DA3E4C /* Products */;
					ProjectRef = 14E0EEC81AB118F7000DECC3 /* RCTActionSheet.xcodeproj */;
				},
				{
					ProductGroup = 13E5019D1D07A502005F35D8 /* Products */;
					ProjectRef = 13E5019C1D07A502005F35D8 /* RCTAnimation.xcodeproj */;
				},
				{
					ProductGroup = 5281CA4C1EEAC9A700AC40CD /* Products */;
					ProjectRef = 5281CA4B1EEAC9A700AC40CD /* RCTBlob.xcodeproj */;
				},
				{
					ProductGroup = 138DEE031B9EDDDB007F4EA5 /* Products */;
					ProjectRef = 138DEE021B9EDDDB007F4EA5 /* RCTCameraRoll.xcodeproj */;
				},
				{
					ProductGroup = 134A8A211AACED6A00945AAE /* Products */;
					ProjectRef = 134A8A201AACED6A00945AAE /* RCTGeolocation.xcodeproj */;
				},
				{
					ProductGroup = 13417FE41AA91428003F314A /* Products */;
					ProjectRef = 13417FE31AA91428003F314A /* RCTImage.xcodeproj */;
				},
				{
					ProductGroup = 357858F91B28D2C400341EDB /* Products */;
					ProjectRef = 357858F81B28D2C400341EDB /* RCTLinking.xcodeproj */;
				},
				{
					ProductGroup = 134180271AA91779003F314A /* Products */;
					ProjectRef = 134180261AA91779003F314A /* RCTNetwork.xcodeproj */;
				},
				{
					ProductGroup = 14DC67E81AB71876001358AB /* Products */;
					ProjectRef = 14DC67E71AB71876001358AB /* RCTPushNotification.xcodeproj */;
				},
				{
					ProductGroup = 834C36CE1AF8DA610019C93C /* Products */;
					ProjectRef = 13CC9D481AEED2B90020D1C2 /* RCTSettings.xcodeproj */;
				},
				{
					ProductGroup = 58005BE51ABA80530062E044 /* Products */;
					ProjectRef = 58005BE41ABA80530062E044 /* RCTTest.xcodeproj */;
				},
				{
					ProductGroup = 13417FEB1AA914B8003F314A /* Products */;
					ProjectRef = 13417FEA1AA914B8003F314A /* RCTText.xcodeproj */;
				},
				{
					ProductGroup = D85B82921AB6D5CE003F4FE2 /* Products */;
					ProjectRef = D85B82911AB6D5CE003F4FE2 /* RCTVibration.xcodeproj */;
				},
				{
					ProductGroup = 139FDECB1B0651EA00C62182 /* Products */;
					ProjectRef = 139FDECA1B0651EA00C62182 /* RCTWebSocket.xcodeproj */;
				},
				{
					ProductGroup = 14AADF001AC3DB95002390C9 /* Products */;
					ProjectRef = 14AADEFF1AC3DB95002390C9 /* React.xcodeproj */;
				},
			);
			projectRoot = "";
			targets = (
				13B07F861A680F5B00A75B9A /* RNTester */,
				004D289D1AAF61C70097A701 /* RNTesterUnitTests */,
				143BC5941B21E3E100462512 /* RNTesterIntegrationTests */,
				3D13F83D1D6F6AE000E69E0E /* RNTesterBundle */,
				2DD3238F1DA2DD8A000FE1B8 /* RNTester-tvOS */,
				2DD323A41DA2DD8B000FE1B8 /* RNTester-tvOSUnitTests */,
				2D4624C11DA2EA6900C74D09 /* RNTester-tvOSIntegrationTests */,
			);
		};
/* End PBXProject section */

/* Begin PBXReferenceProxy section */
		13417FE81AA91428003F314A /* libRCTImage.a */ = {
			isa = PBXReferenceProxy;
			fileType = archive.ar;
			path = libRCTImage.a;
			remoteRef = 13417FE71AA91428003F314A /* PBXContainerItemProxy */;
			sourceTree = BUILT_PRODUCTS_DIR;
		};
		13417FEF1AA914B8003F314A /* libRCTText.a */ = {
			isa = PBXReferenceProxy;
			fileType = archive.ar;
			path = libRCTText.a;
			remoteRef = 13417FEE1AA914B8003F314A /* PBXContainerItemProxy */;
			sourceTree = BUILT_PRODUCTS_DIR;
		};
		1341802B1AA91779003F314A /* libRCTNetwork.a */ = {
			isa = PBXReferenceProxy;
			fileType = archive.ar;
			path = libRCTNetwork.a;
			remoteRef = 1341802A1AA91779003F314A /* PBXContainerItemProxy */;
			sourceTree = BUILT_PRODUCTS_DIR;
		};
		134A8A251AACED6A00945AAE /* libRCTGeolocation.a */ = {
			isa = PBXReferenceProxy;
			fileType = archive.ar;
			path = libRCTGeolocation.a;
			remoteRef = 134A8A241AACED6A00945AAE /* PBXContainerItemProxy */;
			sourceTree = BUILT_PRODUCTS_DIR;
		};
		138DEE091B9EDDDB007F4EA5 /* libRCTCameraRoll.a */ = {
			isa = PBXReferenceProxy;
			fileType = archive.ar;
			path = libRCTCameraRoll.a;
			remoteRef = 138DEE081B9EDDDB007F4EA5 /* PBXContainerItemProxy */;
			sourceTree = BUILT_PRODUCTS_DIR;
		};
		139FDED91B0651EA00C62182 /* libRCTWebSocket.a */ = {
			isa = PBXReferenceProxy;
			fileType = archive.ar;
			path = libRCTWebSocket.a;
			remoteRef = 139FDED81B0651EA00C62182 /* PBXContainerItemProxy */;
			sourceTree = BUILT_PRODUCTS_DIR;
		};
		13E501A31D07A502005F35D8 /* libRCTAnimation.a */ = {
			isa = PBXReferenceProxy;
			fileType = archive.ar;
			path = libRCTAnimation.a;
			remoteRef = 13E501A21D07A502005F35D8 /* PBXContainerItemProxy */;
			sourceTree = BUILT_PRODUCTS_DIR;
		};
		147CED4B1AB34F8C00DA3E4C /* libRCTActionSheet.a */ = {
			isa = PBXReferenceProxy;
			fileType = archive.ar;
			path = libRCTActionSheet.a;
			remoteRef = 147CED4A1AB34F8C00DA3E4C /* PBXContainerItemProxy */;
			sourceTree = BUILT_PRODUCTS_DIR;
		};
		14AADF041AC3DB95002390C9 /* libReact.a */ = {
			isa = PBXReferenceProxy;
			fileType = archive.ar;
			path = libReact.a;
			remoteRef = 14AADF031AC3DB95002390C9 /* PBXContainerItemProxy */;
			sourceTree = BUILT_PRODUCTS_DIR;
		};
		14DC67F11AB71876001358AB /* libRCTPushNotification.a */ = {
			isa = PBXReferenceProxy;
			fileType = archive.ar;
			path = libRCTPushNotification.a;
			remoteRef = 14DC67F01AB71876001358AB /* PBXContainerItemProxy */;
			sourceTree = BUILT_PRODUCTS_DIR;
		};
		2D609F0D1F84BD7E00D65B08 /* libprivatedata.a */ = {
			isa = PBXReferenceProxy;
			fileType = archive.ar;
			path = libprivatedata.a;
			remoteRef = 2D609F0C1F84BD7E00D65B08 /* PBXContainerItemProxy */;
			sourceTree = BUILT_PRODUCTS_DIR;
		};
		2D609F0F1F84BD7E00D65B08 /* libprivatedata-tvOS.a */ = {
			isa = PBXReferenceProxy;
			fileType = archive.ar;
			path = "libprivatedata-tvOS.a";
			remoteRef = 2D609F0E1F84BD7E00D65B08 /* PBXContainerItemProxy */;
			sourceTree = BUILT_PRODUCTS_DIR;
		};
		2D66FF651ECA405900F0A767 /* libART.a */ = {
			isa = PBXReferenceProxy;
			fileType = archive.ar;
			path = libART.a;
			remoteRef = 2D66FF641ECA405900F0A767 /* PBXContainerItemProxy */;
			sourceTree = BUILT_PRODUCTS_DIR;
		};
		2D66FF671ECA405900F0A767 /* libART-tvOS.a */ = {
			isa = PBXReferenceProxy;
			fileType = archive.ar;
			path = "libART-tvOS.a";
			remoteRef = 2D66FF661ECA405900F0A767 /* PBXContainerItemProxy */;
			sourceTree = BUILT_PRODUCTS_DIR;
		};
		2D66FF8C1ECA405900F0A767 /* libthird-party.a */ = {
			isa = PBXReferenceProxy;
			fileType = archive.ar;
			path = "libthird-party.a";
			remoteRef = 2D66FF8B1ECA405900F0A767 /* PBXContainerItemProxy */;
			sourceTree = BUILT_PRODUCTS_DIR;
		};
		2D66FF8E1ECA405900F0A767 /* libdouble-conversion.a */ = {
			isa = PBXReferenceProxy;
			fileType = archive.ar;
			path = "libdouble-conversion.a";
			remoteRef = 2D66FF8D1ECA405900F0A767 /* PBXContainerItemProxy */;
			sourceTree = BUILT_PRODUCTS_DIR;
		};
		2DD323B51DA2DD8B000FE1B8 /* libRCTAnimation.a */ = {
			isa = PBXReferenceProxy;
			fileType = archive.ar;
			path = libRCTAnimation.a;
			remoteRef = 2DD323B41DA2DD8B000FE1B8 /* PBXContainerItemProxy */;
			sourceTree = BUILT_PRODUCTS_DIR;
		};
		2DD323BB1DA2DD8B000FE1B8 /* libRCTImage-tvOS.a */ = {
			isa = PBXReferenceProxy;
			fileType = archive.ar;
			path = "libRCTImage-tvOS.a";
			remoteRef = 2DD323BA1DA2DD8B000FE1B8 /* PBXContainerItemProxy */;
			sourceTree = BUILT_PRODUCTS_DIR;
		};
		2DD323BF1DA2DD8B000FE1B8 /* libRCTLinking-tvOS.a */ = {
			isa = PBXReferenceProxy;
			fileType = archive.ar;
			path = "libRCTLinking-tvOS.a";
			remoteRef = 2DD323BE1DA2DD8B000FE1B8 /* PBXContainerItemProxy */;
			sourceTree = BUILT_PRODUCTS_DIR;
		};
		2DD323C31DA2DD8B000FE1B8 /* libRCTNetwork-tvOS.a */ = {
			isa = PBXReferenceProxy;
			fileType = archive.ar;
			path = "libRCTNetwork-tvOS.a";
			remoteRef = 2DD323C21DA2DD8B000FE1B8 /* PBXContainerItemProxy */;
			sourceTree = BUILT_PRODUCTS_DIR;
		};
		2DD323C81DA2DD8B000FE1B8 /* libRCTSettings-tvOS.a */ = {
			isa = PBXReferenceProxy;
			fileType = archive.ar;
			path = "libRCTSettings-tvOS.a";
			remoteRef = 2DD323C71DA2DD8B000FE1B8 /* PBXContainerItemProxy */;
			sourceTree = BUILT_PRODUCTS_DIR;
		};
		2DD323CC1DA2DD8B000FE1B8 /* libRCTTest-tvOS.a */ = {
			isa = PBXReferenceProxy;
			fileType = archive.ar;
			path = "libRCTTest-tvOS.a";
			remoteRef = 2DD323CB1DA2DD8B000FE1B8 /* PBXContainerItemProxy */;
			sourceTree = BUILT_PRODUCTS_DIR;
		};
		2DD323D01DA2DD8B000FE1B8 /* libRCTText-tvOS.a */ = {
			isa = PBXReferenceProxy;
			fileType = archive.ar;
			path = "libRCTText-tvOS.a";
			remoteRef = 2DD323CF1DA2DD8B000FE1B8 /* PBXContainerItemProxy */;
			sourceTree = BUILT_PRODUCTS_DIR;
		};
		2DD323D51DA2DD8B000FE1B8 /* libRCTWebSocket-tvOS.a */ = {
			isa = PBXReferenceProxy;
			fileType = archive.ar;
			path = "libRCTWebSocket-tvOS.a";
			remoteRef = 2DD323D41DA2DD8B000FE1B8 /* PBXContainerItemProxy */;
			sourceTree = BUILT_PRODUCTS_DIR;
		};
		2DD323D91DA2DD8B000FE1B8 /* libReact.a */ = {
			isa = PBXReferenceProxy;
			fileType = archive.ar;
			path = libReact.a;
			remoteRef = 2DD323D81DA2DD8B000FE1B8 /* PBXContainerItemProxy */;
			sourceTree = BUILT_PRODUCTS_DIR;
		};
		357859011B28D2C500341EDB /* libRCTLinking.a */ = {
			isa = PBXReferenceProxy;
			fileType = archive.ar;
			path = libRCTLinking.a;
			remoteRef = 357859001B28D2C500341EDB /* PBXContainerItemProxy */;
			sourceTree = BUILT_PRODUCTS_DIR;
		};
		3D05746C1DE6008900184BB4 /* libRCTPushNotification-tvOS.a */ = {
			isa = PBXReferenceProxy;
			fileType = archive.ar;
			path = "libRCTPushNotification-tvOS.a";
			remoteRef = 3D05746B1DE6008900184BB4 /* PBXContainerItemProxy */;
			sourceTree = BUILT_PRODUCTS_DIR;
		};
		3D05748C1DE6008900184BB4 /* libcxxreact.a */ = {
			isa = PBXReferenceProxy;
			fileType = archive.ar;
			path = libcxxreact.a;
			remoteRef = 3D05748B1DE6008900184BB4 /* PBXContainerItemProxy */;
			sourceTree = BUILT_PRODUCTS_DIR;
		};
		3D05748E1DE6008900184BB4 /* libcxxreact.a */ = {
			isa = PBXReferenceProxy;
			fileType = archive.ar;
			path = libcxxreact.a;
			remoteRef = 3D05748D1DE6008900184BB4 /* PBXContainerItemProxy */;
			sourceTree = BUILT_PRODUCTS_DIR;
		};
		3D0574901DE6008900184BB4 /* libjschelpers.a */ = {
			isa = PBXReferenceProxy;
			fileType = archive.ar;
			path = libjschelpers.a;
			remoteRef = 3D05748F1DE6008900184BB4 /* PBXContainerItemProxy */;
			sourceTree = BUILT_PRODUCTS_DIR;
		};
		3D0574921DE6008900184BB4 /* libjschelpers.a */ = {
			isa = PBXReferenceProxy;
			fileType = archive.ar;
			path = libjschelpers.a;
			remoteRef = 3D0574911DE6008900184BB4 /* PBXContainerItemProxy */;
			sourceTree = BUILT_PRODUCTS_DIR;
		};
		3D3C08811DE3424E00C268FA /* libyoga.a */ = {
			isa = PBXReferenceProxy;
			fileType = archive.ar;
			path = libyoga.a;
			remoteRef = 3D3C08801DE3424E00C268FA /* PBXContainerItemProxy */;
			sourceTree = BUILT_PRODUCTS_DIR;
		};
		3D3C08831DE3424E00C268FA /* libyoga.a */ = {
			isa = PBXReferenceProxy;
			fileType = archive.ar;
			path = libyoga.a;
			remoteRef = 3D3C08821DE3424E00C268FA /* PBXContainerItemProxy */;
			sourceTree = BUILT_PRODUCTS_DIR;
		};
		3D507F421EBC88B700B56834 /* libthird-party.a */ = {
			isa = PBXReferenceProxy;
			fileType = archive.ar;
			path = "libthird-party.a";
			remoteRef = 3D507F411EBC88B700B56834 /* PBXContainerItemProxy */;
			sourceTree = BUILT_PRODUCTS_DIR;
		};
		3D507F441EBC88B700B56834 /* libdouble-conversion.a */ = {
			isa = PBXReferenceProxy;
			fileType = archive.ar;
			path = "libdouble-conversion.a";
			remoteRef = 3D507F431EBC88B700B56834 /* PBXContainerItemProxy */;
			sourceTree = BUILT_PRODUCTS_DIR;
		};
		3DBE0D331F3B18670099AA32 /* libfishhook.a */ = {
			isa = PBXReferenceProxy;
			fileType = archive.ar;
			path = libfishhook.a;
			remoteRef = 3DBE0D321F3B18670099AA32 /* PBXContainerItemProxy */;
			sourceTree = BUILT_PRODUCTS_DIR;
		};
		3DBE0D351F3B18670099AA32 /* libfishhook-tvOS.a */ = {
			isa = PBXReferenceProxy;
			fileType = archive.ar;
			path = "libfishhook-tvOS.a";
			remoteRef = 3DBE0D341F3B18670099AA32 /* PBXContainerItemProxy */;
			sourceTree = BUILT_PRODUCTS_DIR;
		};
		5281CA511EEAC9A700AC40CD /* libRCTBlob.a */ = {
			isa = PBXReferenceProxy;
			fileType = archive.ar;
			path = libRCTBlob.a;
			remoteRef = 5281CA501EEAC9A700AC40CD /* PBXContainerItemProxy */;
			sourceTree = BUILT_PRODUCTS_DIR;
		};
		5281CA531EEAC9A700AC40CD /* libRCTBlob-tvOS.a */ = {
			isa = PBXReferenceProxy;
			fileType = archive.ar;
			path = "libRCTBlob-tvOS.a";
			remoteRef = 5281CA521EEAC9A700AC40CD /* PBXContainerItemProxy */;
			sourceTree = BUILT_PRODUCTS_DIR;
		};
		58005BEE1ABA80530062E044 /* libRCTTest.a */ = {
			isa = PBXReferenceProxy;
			fileType = archive.ar;
			path = libRCTTest.a;
			remoteRef = 58005BED1ABA80530062E044 /* PBXContainerItemProxy */;
			sourceTree = BUILT_PRODUCTS_DIR;
		};
		834C36D21AF8DA610019C93C /* libRCTSettings.a */ = {
			isa = PBXReferenceProxy;
			fileType = archive.ar;
			path = libRCTSettings.a;
			remoteRef = 834C36D11AF8DA610019C93C /* PBXContainerItemProxy */;
			sourceTree = BUILT_PRODUCTS_DIR;
		};
		D85B829C1AB6D5CE003F4FE2 /* libRCTVibration.a */ = {
			isa = PBXReferenceProxy;
			fileType = archive.ar;
			path = libRCTVibration.a;
			remoteRef = D85B829B1AB6D5CE003F4FE2 /* PBXContainerItemProxy */;
			sourceTree = BUILT_PRODUCTS_DIR;
		};
/* End PBXReferenceProxy section */

/* Begin PBXResourcesBuildPhase section */
		004D289C1AAF61C70097A701 /* Resources */ = {
			isa = PBXResourcesBuildPhase;
			buildActionMask = 2147483647;
			files = (
				3DD981D61D33C6FB007DC7BE /* RNTesterUnitTestsBundle.js in Resources */,
			);
			runOnlyForDeploymentPostprocessing = 0;
		};
		13B07F8E1A680F5B00A75B9A /* Resources */ = {
			isa = PBXResourcesBuildPhase;
			buildActionMask = 2147483647;
			files = (
				3D56F9F11D6F6E9B00F53A06 /* RNTesterBundle.bundle in Resources */,
				2DDEF0101F84BF7B00DBDF73 /* Images.xcassets in Resources */,
				3D2AFAF51D646CF80089D1A3 /* legacy_image@2x.png in Resources */,
				13B07FBD1A68108700A75B9A /* LaunchScreen.xib in Resources */,
			);
			runOnlyForDeploymentPostprocessing = 0;
		};
		143BC5931B21E3E100462512 /* Resources */ = {
			isa = PBXResourcesBuildPhase;
			buildActionMask = 2147483647;
			files = (
			);
			runOnlyForDeploymentPostprocessing = 0;
		};
		2D4624DB1DA2EA6900C74D09 /* Resources */ = {
			isa = PBXResourcesBuildPhase;
			buildActionMask = 2147483647;
			files = (
			);
			runOnlyForDeploymentPostprocessing = 0;
		};
		2DD3238E1DA2DD8A000FE1B8 /* Resources */ = {
			isa = PBXResourcesBuildPhase;
			buildActionMask = 2147483647;
			files = (
				2DD323E11DA2DDBF000FE1B8 /* legacy_image@2x.png in Resources */,
				2DD323E21DA2DDBF000FE1B8 /* Info.plist in Resources */,
			);
			runOnlyForDeploymentPostprocessing = 0;
		};
		2DD323A31DA2DD8B000FE1B8 /* Resources */ = {
			isa = PBXResourcesBuildPhase;
			buildActionMask = 2147483647;
			files = (
				2D4BD8E61DA2E20D005AC8A8 /* RNTesterUnitTestsBundle.js in Resources */,
			);
			runOnlyForDeploymentPostprocessing = 0;
		};
		3D13F83C1D6F6AE000E69E0E /* Resources */ = {
			isa = PBXResourcesBuildPhase;
			buildActionMask = 2147483647;
			files = (
				3D13F8481D6F6AF900E69E0E /* ImageInBundle.png in Resources */,
				3D13F84A1D6F6AFD00E69E0E /* OtherImages.xcassets in Resources */,
			);
			runOnlyForDeploymentPostprocessing = 0;
		};
/* End PBXResourcesBuildPhase section */

/* Begin PBXShellScriptBuildPhase section */
		2DD323EB1DA2DEC1000FE1B8 /* ShellScript */ = {
			isa = PBXShellScriptBuildPhase;
			buildActionMask = 2147483647;
			files = (
			);
			inputPaths = (
			);
			outputPaths = (
			);
			runOnlyForDeploymentPostprocessing = 0;
			shellPath = /bin/sh;
			shellScript = "export NODE_BINARY=node\n$SRCROOT/../scripts/react-native-xcode.sh RNTester/js/RNTesterApp.ios.js";
		};
		68CD48B71D2BCB2C007E06A9 /* Run Script */ = {
			isa = PBXShellScriptBuildPhase;
			buildActionMask = 2147483647;
			files = (
			);
			inputPaths = (
			);
			name = "Run Script";
			outputPaths = (
			);
			runOnlyForDeploymentPostprocessing = 0;
			shellPath = /bin/sh;
			shellScript = "export NODE_BINARY=node\n$SRCROOT/../scripts/react-native-xcode.sh RNTester/js/RNTesterApp.ios.js";
		};
/* End PBXShellScriptBuildPhase section */

/* Begin PBXSourcesBuildPhase section */
		004D289A1AAF61C70097A701 /* Sources */ = {
			isa = PBXSourcesBuildPhase;
			buildActionMask = 2147483647;
			files = (
				1497CFB01B21F5E400C1F8F2 /* RCTFontTests.m in Sources */,
				13BCE84F1C9C209600DD7AAD /* RCTComponentPropsTests.m in Sources */,
				144D21241B2204C5006DB32B /* RCTImageUtilTests.m in Sources */,
				1393D0381B68CD1300E1B601 /* RCTModuleMethodTests.mm in Sources */,
				1300627F1B59179B0043FE5A /* RCTGzipTests.m in Sources */,
				1497CFAF1B21F5E400C1F8F2 /* RCTConvert_NSURLTests.m in Sources */,
				13129DD41C85F87C007D611C /* RCTModuleInitNotificationRaceTests.m in Sources */,
				192F69B81E82409A008692C7 /* RCTAnimationUtilsTests.m in Sources */,
				134CB92A1C85A38800265FA6 /* RCTModuleInitTests.m in Sources */,
				192F69BA1E82409A008692C7 /* RCTNativeAnimatedNodesManagerTests.m in Sources */,
				1497CFB11B21F5E400C1F8F2 /* RCTEventDispatcherTests.m in Sources */,
				1497CFB31B21F5E400C1F8F2 /* RCTUIManagerTests.m in Sources */,
				13DB03481B5D2ED500C27245 /* RCTJSONTests.m in Sources */,
				1497CFAC1B21F5E400C1F8F2 /* RCTAllocationTests.m in Sources */,
				001BFCE41D838343008E587E /* RCTMultipartStreamReaderTests.m in Sources */,
				13DF61B61B67A45000EDB188 /* RCTMethodArgumentTests.m in Sources */,
				138D6A181B53CD440074A87E /* RCTShadowViewTests.m in Sources */,
				39AA31A41DC1DFDC000F7EBB /* RCTUnicodeDecodeTests.m in Sources */,
				13B6C1A31C34225900D3FAF5 /* RCTURLUtilsTests.m in Sources */,
				8385CF041B87479200C6273E /* RCTImageLoaderHelpers.m in Sources */,
				192F69B91E82409A008692C7 /* RCTConvert_YGValueTests.m in Sources */,
				BC9C03401DC9F1D600B1C635 /* RCTDevMenuTests.m in Sources */,
				19BA88D51F84344F00741C5A /* RCTBlobManagerTests.m in Sources */,
				68FF44381CF6111500720EFD /* RCTBundleURLProviderTests.m in Sources */,
				8385CEF51B873B5C00C6273E /* RCTImageLoaderTests.m in Sources */,
			);
			runOnlyForDeploymentPostprocessing = 0;
		};
		13B07F871A680F5B00A75B9A /* Sources */ = {
			isa = PBXSourcesBuildPhase;
			buildActionMask = 2147483647;
			files = (
				272E6B3F1BEA849E001FCF37 /* UpdatePropertiesExampleView.m in Sources */,
				13B07FBC1A68108700A75B9A /* AppDelegate.m in Sources */,
				27F441EC1BEBE5030039B79C /* FlexibleSizeExampleView.m in Sources */,
				13B07FC11A68108700A75B9A /* main.m in Sources */,
			);
			runOnlyForDeploymentPostprocessing = 0;
		};
		143BC5911B21E3E100462512 /* Sources */ = {
			isa = PBXSourcesBuildPhase;
			buildActionMask = 2147483647;
			files = (
				C654F0B31EB34A73000B7A9A /* RNTesterTestModule.m in Sources */,
				3DB99D0C1BA0340600302749 /* RNTesterIntegrationTests.m in Sources */,
				83636F8F1B53F22C009F943E /* RCTUIManagerScenarioTests.m in Sources */,
				3D299BAF1D33EBFA00FA1057 /* RCTLoggingTests.m in Sources */,
				143BC5A11B21E45C00462512 /* RNTesterSnapshotTests.m in Sources */,
				27B885561BED29AF00008352 /* RCTRootViewIntegrationTests.m in Sources */,
			);
			runOnlyForDeploymentPostprocessing = 0;
		};
		2D4624C41DA2EA6900C74D09 /* Sources */ = {
			isa = PBXSourcesBuildPhase;
			buildActionMask = 2147483647;
			files = (
				C654F17E1EB34D24000B7A9A /* RNTesterTestModule.m in Sources */,
				2D4624FA1DA2EAC300C74D09 /* RCTLoggingTests.m in Sources */,
				2D4624FE1DA2EAC300C74D09 /* RCTUIManagerScenarioTests.m in Sources */,
				2D4624FD1DA2EAC300C74D09 /* RNTesterSnapshotTests.m in Sources */,
				2D4624FB1DA2EAC300C74D09 /* RCTRootViewIntegrationTests.m in Sources */,
			);
			runOnlyForDeploymentPostprocessing = 0;
		};
		2DD3238C1DA2DD8A000FE1B8 /* Sources */ = {
			isa = PBXSourcesBuildPhase;
			buildActionMask = 2147483647;
			files = (
				2DD323DC1DA2DDBF000FE1B8 /* FlexibleSizeExampleView.m in Sources */,
				2DD323DD1DA2DDBF000FE1B8 /* UpdatePropertiesExampleView.m in Sources */,
				2DD323E01DA2DDBF000FE1B8 /* main.m in Sources */,
				2DD323DE1DA2DDBF000FE1B8 /* AppDelegate.m in Sources */,
			);
			runOnlyForDeploymentPostprocessing = 0;
		};
		2DD323A11DA2DD8B000FE1B8 /* Sources */ = {
			isa = PBXSourcesBuildPhase;
			buildActionMask = 2147483647;
			files = (
				2D4BD8DC1DA2E20D005AC8A8 /* RCTImageLoaderTests.m in Sources */,
				2D4BD8D91DA2E20D005AC8A8 /* RCTEventDispatcherTests.m in Sources */,
				2D4BD8D41DA2E20D005AC8A8 /* RCTAllocationTests.m in Sources */,
				2D4BD8DA1DA2E20D005AC8A8 /* RCTGzipTests.m in Sources */,
				2D4BD8DB1DA2E20D005AC8A8 /* RCTImageLoaderHelpers.m in Sources */,
				2D4BD8D71DA2E20D005AC8A8 /* RCTConvert_NSURLTests.m in Sources */,
				2D4BD8E21DA2E20D005AC8A8 /* RCTModuleMethodTests.mm in Sources */,
				2D4BD8DF1DA2E20D005AC8A8 /* RCTMethodArgumentTests.m in Sources */,
				2D4BD8D31DA2E20D005AC8A8 /* RCTBundleURLProviderTests.m in Sources */,
				2D4BD8D21DA2E20D005AC8A8 /* RCTURLUtilsTests.m in Sources */,
				2D8C2E321DA40403000EE098 /* RCTMultipartStreamReaderTests.m in Sources */,
				2D4BD8DE1DA2E20D005AC8A8 /* RCTJSONTests.m in Sources */,
				2D4BD8E31DA2E20D005AC8A8 /* RCTShadowViewTests.m in Sources */,
				2D4BD8D81DA2E20D005AC8A8 /* RCTFontTests.m in Sources */,
				2D4BD8DD1DA2E20D005AC8A8 /* RCTImageUtilTests.m in Sources */,
				2D4BD8E41DA2E20D005AC8A8 /* RCTUIManagerTests.m in Sources */,
			);
			runOnlyForDeploymentPostprocessing = 0;
		};
		3D13F83A1D6F6AE000E69E0E /* Sources */ = {
			isa = PBXSourcesBuildPhase;
			buildActionMask = 2147483647;
			files = (
			);
			runOnlyForDeploymentPostprocessing = 0;
		};
/* End PBXSourcesBuildPhase section */

/* Begin PBXTargetDependency section */
		143BC59C1B21E3E100462512 /* PBXTargetDependency */ = {
			isa = PBXTargetDependency;
			target = 13B07F861A680F5B00A75B9A /* RNTester */;
			targetProxy = 143BC59B1B21E3E100462512 /* PBXContainerItemProxy */;
		};
		2D4624C21DA2EA6900C74D09 /* PBXTargetDependency */ = {
			isa = PBXTargetDependency;
			target = 2DD3238F1DA2DD8A000FE1B8 /* RNTester-tvOS */;
			targetProxy = 2D4624C31DA2EA6900C74D09 /* PBXContainerItemProxy */;
		};
		3D13F84C1D6F6B5F00E69E0E /* PBXTargetDependency */ = {
			isa = PBXTargetDependency;
			target = 3D13F83D1D6F6AE000E69E0E /* RNTesterBundle */;
			targetProxy = 3D13F84B1D6F6B5F00E69E0E /* PBXContainerItemProxy */;
		};
/* End PBXTargetDependency section */

/* Begin PBXVariantGroup section */
		13B07FB11A68108700A75B9A /* LaunchScreen.xib */ = {
			isa = PBXVariantGroup;
			children = (
				13B07FB21A68108700A75B9A /* Base */,
			);
			name = LaunchScreen.xib;
			path = RNTester;
			sourceTree = "<group>";
		};
/* End PBXVariantGroup section */

/* Begin XCBuildConfiguration section */
		004D28A61AAF61C70097A701 /* Debug */ = {
			isa = XCBuildConfiguration;
			buildSettings = {
				GCC_PREPROCESSOR_DEFINITIONS = "$(inherited)";
				HEADER_SEARCH_PATHS = (
					"$(inherited)",
					"$(SRCROOT)/RNTesterUnitTests",
				);
				INFOPLIST_FILE = RNTesterUnitTests/Info.plist;
				IPHONEOS_DEPLOYMENT_TARGET = 8.0;
				LD_RUNPATH_SEARCH_PATHS = "$(inherited) @executable_path/Frameworks @loader_path/Frameworks";
				LIBRARY_SEARCH_PATHS = (
					"$(inherited)",
					"$(PROJECT_DIR)/RNTesterUnitTests",
				);
				PRODUCT_BUNDLE_IDENTIFIER = "com.facebook.$(PRODUCT_NAME:rfc1034identifier)";
				PRODUCT_NAME = "$(TARGET_NAME)";
			};
			name = Debug;
		};
		004D28A71AAF61C70097A701 /* Release */ = {
			isa = XCBuildConfiguration;
			buildSettings = {
				HEADER_SEARCH_PATHS = (
					"$(inherited)",
					"$(SRCROOT)/RNTesterUnitTests",
				);
				INFOPLIST_FILE = RNTesterUnitTests/Info.plist;
				IPHONEOS_DEPLOYMENT_TARGET = 8.0;
				LD_RUNPATH_SEARCH_PATHS = "$(inherited) @executable_path/Frameworks @loader_path/Frameworks";
				LIBRARY_SEARCH_PATHS = (
					"$(inherited)",
					"$(PROJECT_DIR)/RNTesterUnitTests",
				);
				PRODUCT_BUNDLE_IDENTIFIER = "com.facebook.$(PRODUCT_NAME:rfc1034identifier)";
				PRODUCT_NAME = "$(TARGET_NAME)";
			};
			name = Release;
		};
		13B07F941A680F5B00A75B9A /* Debug */ = {
			isa = XCBuildConfiguration;
			buildSettings = {
				ASSETCATALOG_COMPILER_APPICON_NAME = AppIcon;
				INFOPLIST_FILE = "$(SRCROOT)/RNTester/Info.plist";
				IPHONEOS_DEPLOYMENT_TARGET = 9.3;
				LIBRARY_SEARCH_PATHS = "$(inherited)";
				PRODUCT_BUNDLE_IDENTIFIER = com.facebook.react.uiapp;
				PRODUCT_NAME = RNTester;
				TARGETED_DEVICE_FAMILY = "1,2";
			};
			name = Debug;
		};
		13B07F951A680F5B00A75B9A /* Release */ = {
			isa = XCBuildConfiguration;
			buildSettings = {
				ASSETCATALOG_COMPILER_APPICON_NAME = AppIcon;
				DEVELOPMENT_TEAM = V9WTTPBFK9;
				INFOPLIST_FILE = "$(SRCROOT)/RNTester/Info.plist";
				IPHONEOS_DEPLOYMENT_TARGET = 9.3;
				LIBRARY_SEARCH_PATHS = "$(inherited)";
				PRODUCT_BUNDLE_IDENTIFIER = com.facebook.react.uiapp;
				PRODUCT_NAME = RNTester;
				TARGETED_DEVICE_FAMILY = "1,2";
			};
			name = Release;
		};
		143BC59E1B21E3E100462512 /* Debug */ = {
			isa = XCBuildConfiguration;
			buildSettings = {
				BUNDLE_LOADER = "$(TEST_HOST)";
				DEBUG_INFORMATION_FORMAT = "dwarf-with-dsym";
				GCC_NO_COMMON_BLOCKS = YES;
				GCC_PREPROCESSOR_DEFINITIONS = (
					"$(inherited)",
					"FB_REFERENCE_IMAGE_DIR=\"\\\"$(SOURCE_ROOT)/$(PROJECT_NAME)IntegrationTests/ReferenceImages\\\"\"",
				);
				INFOPLIST_FILE = RNTesterIntegrationTests/Info.plist;
				IPHONEOS_DEPLOYMENT_TARGET = 8.0;
				LD_RUNPATH_SEARCH_PATHS = "$(inherited) @executable_path/Frameworks @loader_path/Frameworks";
				PRODUCT_BUNDLE_IDENTIFIER = "com.facebook.React.$(PRODUCT_NAME:rfc1034identifier)";
				PRODUCT_NAME = "$(TARGET_NAME)";
				TEST_HOST = "$(BUILT_PRODUCTS_DIR)/RNTester.app/RNTester";
			};
			name = Debug;
		};
		143BC59F1B21E3E100462512 /* Release */ = {
			isa = XCBuildConfiguration;
			buildSettings = {
				BUNDLE_LOADER = "$(TEST_HOST)";
				COPY_PHASE_STRIP = NO;
				DEBUG_INFORMATION_FORMAT = "dwarf-with-dsym";
				GCC_NO_COMMON_BLOCKS = YES;
				INFOPLIST_FILE = RNTesterIntegrationTests/Info.plist;
				IPHONEOS_DEPLOYMENT_TARGET = 8.0;
				LD_RUNPATH_SEARCH_PATHS = "$(inherited) @executable_path/Frameworks @loader_path/Frameworks";
				PRODUCT_BUNDLE_IDENTIFIER = "com.facebook.React.$(PRODUCT_NAME:rfc1034identifier)";
				PRODUCT_NAME = "$(TARGET_NAME)";
				TEST_HOST = "$(BUILT_PRODUCTS_DIR)/RNTester.app/RNTester";
			};
			name = Release;
		};
		2D4624DE1DA2EA6900C74D09 /* Debug */ = {
			isa = XCBuildConfiguration;
			buildSettings = {
				BUNDLE_LOADER = "$(TEST_HOST)";
				CLANG_ANALYZER_NONNULL = YES;
				CLANG_WARN_INFINITE_RECURSION = YES;
				CLANG_WARN_SUSPICIOUS_MOVES = YES;
				DEBUG_INFORMATION_FORMAT = dwarf;
				GCC_NO_COMMON_BLOCKS = YES;
				GCC_PREPROCESSOR_DEFINITIONS = (
					"$(inherited)",
					"FB_REFERENCE_IMAGE_DIR=\"\\\"$(SOURCE_ROOT)/$(PROJECT_NAME)IntegrationTests/ReferenceImages\\\"\"",
				);
				INFOPLIST_FILE = RNTesterIntegrationTests/Info.plist;
				LD_RUNPATH_SEARCH_PATHS = "$(inherited) @executable_path/Frameworks @loader_path/Frameworks";
				LIBRARY_SEARCH_PATHS = (
					"$(inherited)",
					"$(PROJECT_DIR)/RNTesterUnitTests",
				);
				PRODUCT_BUNDLE_IDENTIFIER = "com.facebook.REACT.RNTester-tvOSIntegrationTests";
				PRODUCT_NAME = "$(TARGET_NAME)";
				SDKROOT = appletvos;
				TEST_HOST = "$(BUILT_PRODUCTS_DIR)/RNTester-tvOS.app/RNTester-tvOS";
				TVOS_DEPLOYMENT_TARGET = 9.2;
			};
			name = Debug;
		};
		2D4624DF1DA2EA6900C74D09 /* Release */ = {
			isa = XCBuildConfiguration;
			buildSettings = {
				BUNDLE_LOADER = "$(TEST_HOST)";
				CLANG_ANALYZER_NONNULL = YES;
				CLANG_WARN_INFINITE_RECURSION = YES;
				CLANG_WARN_SUSPICIOUS_MOVES = YES;
				COPY_PHASE_STRIP = NO;
				DEBUG_INFORMATION_FORMAT = "dwarf-with-dsym";
				GCC_NO_COMMON_BLOCKS = YES;
				INFOPLIST_FILE = RNTesterIntegrationTests/Info.plist;
				LD_RUNPATH_SEARCH_PATHS = "$(inherited) @executable_path/Frameworks @loader_path/Frameworks";
				LIBRARY_SEARCH_PATHS = (
					"$(inherited)",
					"$(PROJECT_DIR)/RNTesterUnitTests",
				);
				PRODUCT_BUNDLE_IDENTIFIER = "com.facebook.REACT.RNTester-tvOSIntegrationTests";
				PRODUCT_NAME = "$(TARGET_NAME)";
				SDKROOT = appletvos;
				TEST_HOST = "$(BUILT_PRODUCTS_DIR)/RNTester-tvOS.app/RNTester-tvOS";
				TVOS_DEPLOYMENT_TARGET = 9.2;
			};
			name = Release;
		};
		2DD323AC1DA2DD8B000FE1B8 /* Debug */ = {
			isa = XCBuildConfiguration;
			buildSettings = {
				ASSETCATALOG_COMPILER_APPICON_NAME = "App Icon & Top Shelf Image";
				CLANG_ANALYZER_NONNULL = YES;
				CLANG_WARN_INFINITE_RECURSION = YES;
				CLANG_WARN_SUSPICIOUS_MOVES = YES;
				DEBUG_INFORMATION_FORMAT = dwarf;
				GCC_NO_COMMON_BLOCKS = YES;
				INFOPLIST_FILE = "RNTester-tvOS/Info.plist";
				LD_RUNPATH_SEARCH_PATHS = "$(inherited) @executable_path/Frameworks";
				PRODUCT_BUNDLE_IDENTIFIER = "com.facebook.REACT.RNTester-tvOS";
				PRODUCT_NAME = "$(TARGET_NAME)";
				SDKROOT = appletvos;
				TARGETED_DEVICE_FAMILY = 3;
				TVOS_DEPLOYMENT_TARGET = 10.2;
			};
			name = Debug;
		};
		2DD323AD1DA2DD8B000FE1B8 /* Release */ = {
			isa = XCBuildConfiguration;
			buildSettings = {
				ASSETCATALOG_COMPILER_APPICON_NAME = "App Icon & Top Shelf Image";
				CLANG_ANALYZER_NONNULL = YES;
				CLANG_WARN_INFINITE_RECURSION = YES;
				CLANG_WARN_SUSPICIOUS_MOVES = YES;
				COPY_PHASE_STRIP = NO;
				DEBUG_INFORMATION_FORMAT = "dwarf-with-dsym";
				GCC_NO_COMMON_BLOCKS = YES;
				INFOPLIST_FILE = "RNTester-tvOS/Info.plist";
				LD_RUNPATH_SEARCH_PATHS = "$(inherited) @executable_path/Frameworks";
				PRODUCT_BUNDLE_IDENTIFIER = "com.facebook.REACT.RNTester-tvOS";
				PRODUCT_NAME = "$(TARGET_NAME)";
				SDKROOT = appletvos;
				TARGETED_DEVICE_FAMILY = 3;
				TVOS_DEPLOYMENT_TARGET = 10.2;
			};
			name = Release;
		};
		2DD323AE1DA2DD8B000FE1B8 /* Debug */ = {
			isa = XCBuildConfiguration;
			buildSettings = {
				BUNDLE_LOADER = "$(TEST_HOST)";
				CLANG_ANALYZER_NONNULL = YES;
				CLANG_WARN_INFINITE_RECURSION = YES;
				CLANG_WARN_SUSPICIOUS_MOVES = YES;
				DEBUG_INFORMATION_FORMAT = dwarf;
				GCC_NO_COMMON_BLOCKS = YES;
				HEADER_SEARCH_PATHS = (
					"$(inherited)",
					"$(SRCROOT)/RNTesterUnitTests/**",
				);
				INFOPLIST_FILE = RNTesterUnitTests/Info.plist;
				LD_RUNPATH_SEARCH_PATHS = "$(inherited) @executable_path/Frameworks @loader_path/Frameworks";
				LIBRARY_SEARCH_PATHS = (
					"$(inherited)",
					"$(PROJECT_DIR)/RNTesterUnitTests",
				);
				PRODUCT_BUNDLE_IDENTIFIER = "com.facebook.REACT.RNTester-tvOSUnitTests";
				PRODUCT_NAME = "$(TARGET_NAME)";
				SDKROOT = appletvos;
				TEST_HOST = "$(BUILT_PRODUCTS_DIR)/RNTester-tvOS.app/RNTester-tvOS";
				TVOS_DEPLOYMENT_TARGET = 9.2;
			};
			name = Debug;
		};
		2DD323AF1DA2DD8B000FE1B8 /* Release */ = {
			isa = XCBuildConfiguration;
			buildSettings = {
				BUNDLE_LOADER = "$(TEST_HOST)";
				CLANG_ANALYZER_NONNULL = YES;
				CLANG_WARN_INFINITE_RECURSION = YES;
				CLANG_WARN_SUSPICIOUS_MOVES = YES;
				COPY_PHASE_STRIP = NO;
				DEBUG_INFORMATION_FORMAT = "dwarf-with-dsym";
				GCC_NO_COMMON_BLOCKS = YES;
				HEADER_SEARCH_PATHS = (
					"$(inherited)",
					"$(SRCROOT)/RNTesterUnitTests/**",
				);
				INFOPLIST_FILE = RNTesterUnitTests/Info.plist;
				LD_RUNPATH_SEARCH_PATHS = "$(inherited) @executable_path/Frameworks @loader_path/Frameworks";
				LIBRARY_SEARCH_PATHS = (
					"$(inherited)",
					"$(PROJECT_DIR)/RNTesterUnitTests",
				);
				PRODUCT_BUNDLE_IDENTIFIER = "com.facebook.REACT.RNTester-tvOSUnitTests";
				PRODUCT_NAME = "$(TARGET_NAME)";
				SDKROOT = appletvos;
				TEST_HOST = "$(BUILT_PRODUCTS_DIR)/RNTester-tvOS.app/RNTester-tvOS";
				TVOS_DEPLOYMENT_TARGET = 9.2;
			};
			name = Release;
		};
		3D13F8421D6F6AE000E69E0E /* Debug */ = {
			isa = XCBuildConfiguration;
			buildSettings = {
				CLANG_ANALYZER_NONNULL = YES;
				COMBINE_HIDPI_IMAGES = YES;
				GCC_NO_COMMON_BLOCKS = YES;
				INFOPLIST_FILE = RNTester/RNTesterBundle/Info.plist;
				PRODUCT_BUNDLE_IDENTIFIER = com.facebook.RNTesterBundle;
				PRODUCT_NAME = "$(TARGET_NAME)";
				SDKROOT = iphoneos;
				WRAPPER_EXTENSION = bundle;
			};
			name = Debug;
		};
		3D13F8431D6F6AE000E69E0E /* Release */ = {
			isa = XCBuildConfiguration;
			buildSettings = {
				CLANG_ANALYZER_NONNULL = YES;
				COMBINE_HIDPI_IMAGES = YES;
				GCC_NO_COMMON_BLOCKS = YES;
				INFOPLIST_FILE = RNTester/RNTesterBundle/Info.plist;
				PRODUCT_BUNDLE_IDENTIFIER = com.facebook.RNTesterBundle;
				PRODUCT_NAME = "$(TARGET_NAME)";
				SDKROOT = iphoneos;
				WRAPPER_EXTENSION = bundle;
			};
			name = Release;
		};
		83CBBA201A601CBA00E9B192 /* Debug */ = {
			isa = XCBuildConfiguration;
			buildSettings = {
				ALWAYS_SEARCH_USER_PATHS = NO;
				CLANG_CXX_LANGUAGE_STANDARD = "gnu++0x";
				CLANG_CXX_LIBRARY = "libc++";
				CLANG_ENABLE_MODULES = YES;
				CLANG_ENABLE_OBJC_ARC = YES;
				CLANG_WARN_ASSIGN_ENUM = YES;
				CLANG_WARN_BOOL_CONVERSION = YES;
				CLANG_WARN_CONSTANT_CONVERSION = YES;
				CLANG_WARN_DEPRECATED_OBJC_IMPLEMENTATIONS = YES;
				CLANG_WARN_DIRECT_OBJC_ISA_USAGE = YES_ERROR;
				CLANG_WARN_DOCUMENTATION_COMMENTS = YES;
				CLANG_WARN_EMPTY_BODY = YES;
				CLANG_WARN_ENUM_CONVERSION = YES;
				CLANG_WARN_INFINITE_RECURSION = YES;
				CLANG_WARN_INT_CONVERSION = YES;
				CLANG_WARN_OBJC_IMPLICIT_ATOMIC_PROPERTIES = YES;
				CLANG_WARN_OBJC_IMPLICIT_RETAIN_SELF = YES;
				CLANG_WARN_OBJC_ROOT_CLASS = YES_ERROR;
				CLANG_WARN_SUSPICIOUS_MOVE = YES;
				CLANG_WARN_UNREACHABLE_CODE = YES;
				CLANG_WARN__DUPLICATE_METHOD_MATCH = YES;
				"CODE_SIGN_IDENTITY[sdk=iphoneos*]" = "iPhone Developer";
				COPY_PHASE_STRIP = NO;
				ENABLE_STRICT_OBJC_MSGSEND = YES;
				ENABLE_TESTABILITY = YES;
				GCC_C_LANGUAGE_STANDARD = gnu99;
				GCC_DYNAMIC_NO_PIC = NO;
				GCC_NO_COMMON_BLOCKS = YES;
				GCC_OPTIMIZATION_LEVEL = 0;
				GCC_PREPROCESSOR_DEFINITIONS = (
					"DEBUG=1",
					"$(inherited)",
				);
				GCC_SYMBOLS_PRIVATE_EXTERN = NO;
				GCC_TREAT_INCOMPATIBLE_POINTER_TYPE_WARNINGS_AS_ERRORS = YES;
				GCC_WARN_64_TO_32_BIT_CONVERSION = YES;
				GCC_WARN_ABOUT_MISSING_NEWLINE = YES;
				GCC_WARN_ABOUT_MISSING_PROTOTYPES = YES;
				GCC_WARN_ABOUT_RETURN_TYPE = YES_ERROR;
				GCC_WARN_INITIALIZER_NOT_FULLY_BRACKETED = YES;
				GCC_WARN_MULTIPLE_DEFINITION_TYPES_FOR_SELECTOR = YES;
				GCC_WARN_SHADOW = YES;
				GCC_WARN_STRICT_SELECTOR_MATCH = YES;
				GCC_WARN_UNDECLARED_SELECTOR = YES;
				GCC_WARN_UNINITIALIZED_AUTOS = YES_AGGRESSIVE;
				GCC_WARN_UNKNOWN_PRAGMAS = YES;
				GCC_WARN_UNUSED_FUNCTION = YES;
				GCC_WARN_UNUSED_LABEL = YES;
				GCC_WARN_UNUSED_VARIABLE = YES;
				IPHONEOS_DEPLOYMENT_TARGET = 8.0;
				MTL_ENABLE_DEBUG_INFO = YES;
				ONLY_ACTIVE_ARCH = YES;
				OTHER_LDFLAGS = (
					"-ObjC",
					"-lc++",
				);
				SDKROOT = iphoneos;
				WARNING_CFLAGS = (
					"-Wextra",
					"-Wall",
					"-Wno-semicolon-before-method-body",
				);
			};
			name = Debug;
		};
		83CBBA211A601CBA00E9B192 /* Release */ = {
			isa = XCBuildConfiguration;
			buildSettings = {
				ALWAYS_SEARCH_USER_PATHS = NO;
				CLANG_CXX_LANGUAGE_STANDARD = "gnu++0x";
				CLANG_CXX_LIBRARY = "libc++";
				CLANG_ENABLE_MODULES = YES;
				CLANG_ENABLE_OBJC_ARC = YES;
				CLANG_WARN_ASSIGN_ENUM = YES;
				CLANG_WARN_BOOL_CONVERSION = YES;
				CLANG_WARN_CONSTANT_CONVERSION = YES;
				CLANG_WARN_DEPRECATED_OBJC_IMPLEMENTATIONS = YES;
				CLANG_WARN_DIRECT_OBJC_ISA_USAGE = YES_ERROR;
				CLANG_WARN_DOCUMENTATION_COMMENTS = YES;
				CLANG_WARN_EMPTY_BODY = YES;
				CLANG_WARN_ENUM_CONVERSION = YES;
				CLANG_WARN_INFINITE_RECURSION = YES;
				CLANG_WARN_INT_CONVERSION = YES;
				CLANG_WARN_OBJC_IMPLICIT_ATOMIC_PROPERTIES = YES;
				CLANG_WARN_OBJC_IMPLICIT_RETAIN_SELF = YES;
				CLANG_WARN_OBJC_ROOT_CLASS = YES_ERROR;
				CLANG_WARN_SUSPICIOUS_MOVE = YES;
				CLANG_WARN_UNREACHABLE_CODE = YES;
				CLANG_WARN__DUPLICATE_METHOD_MATCH = YES;
				"CODE_SIGN_IDENTITY[sdk=iphoneos*]" = "iPhone Developer";
				COPY_PHASE_STRIP = YES;
				ENABLE_NS_ASSERTIONS = NO;
				ENABLE_STRICT_OBJC_MSGSEND = YES;
				GCC_C_LANGUAGE_STANDARD = gnu99;
				GCC_NO_COMMON_BLOCKS = YES;
				GCC_TREAT_INCOMPATIBLE_POINTER_TYPE_WARNINGS_AS_ERRORS = YES;
				GCC_WARN_64_TO_32_BIT_CONVERSION = YES;
				GCC_WARN_ABOUT_MISSING_NEWLINE = YES;
				GCC_WARN_ABOUT_MISSING_PROTOTYPES = YES;
				GCC_WARN_ABOUT_RETURN_TYPE = YES_ERROR;
				GCC_WARN_INITIALIZER_NOT_FULLY_BRACKETED = YES;
				GCC_WARN_MULTIPLE_DEFINITION_TYPES_FOR_SELECTOR = YES;
				GCC_WARN_SHADOW = YES;
				GCC_WARN_STRICT_SELECTOR_MATCH = YES;
				GCC_WARN_UNDECLARED_SELECTOR = YES;
				GCC_WARN_UNINITIALIZED_AUTOS = YES_AGGRESSIVE;
				GCC_WARN_UNKNOWN_PRAGMAS = YES;
				GCC_WARN_UNUSED_FUNCTION = YES;
				GCC_WARN_UNUSED_LABEL = YES;
				GCC_WARN_UNUSED_VARIABLE = YES;
				IPHONEOS_DEPLOYMENT_TARGET = 8.0;
				MTL_ENABLE_DEBUG_INFO = NO;
				OTHER_LDFLAGS = (
					"-ObjC",
					"-lc++",
				);
				SDKROOT = iphoneos;
				VALIDATE_PRODUCT = YES;
				WARNING_CFLAGS = (
					"-Wextra",
					"-Wall",
					"-Wno-semicolon-before-method-body",
				);
			};
			name = Release;
		};
/* End XCBuildConfiguration section */

/* Begin XCConfigurationList section */
		004D28AD1AAF61C70097A701 /* Build configuration list for PBXNativeTarget "RNTesterUnitTests" */ = {
			isa = XCConfigurationList;
			buildConfigurations = (
				004D28A61AAF61C70097A701 /* Debug */,
				004D28A71AAF61C70097A701 /* Release */,
			);
			defaultConfigurationIsVisible = 0;
			defaultConfigurationName = Release;
		};
		13B07F931A680F5B00A75B9A /* Build configuration list for PBXNativeTarget "RNTester" */ = {
			isa = XCConfigurationList;
			buildConfigurations = (
				13B07F941A680F5B00A75B9A /* Debug */,
				13B07F951A680F5B00A75B9A /* Release */,
			);
			defaultConfigurationIsVisible = 0;
			defaultConfigurationName = Release;
		};
		143BC59D1B21E3E100462512 /* Build configuration list for PBXNativeTarget "RNTesterIntegrationTests" */ = {
			isa = XCConfigurationList;
			buildConfigurations = (
				143BC59E1B21E3E100462512 /* Debug */,
				143BC59F1B21E3E100462512 /* Release */,
			);
			defaultConfigurationIsVisible = 0;
			defaultConfigurationName = Release;
		};
		2D4624DD1DA2EA6900C74D09 /* Build configuration list for PBXNativeTarget "RNTester-tvOSIntegrationTests" */ = {
			isa = XCConfigurationList;
			buildConfigurations = (
				2D4624DE1DA2EA6900C74D09 /* Debug */,
				2D4624DF1DA2EA6900C74D09 /* Release */,
			);
			defaultConfigurationIsVisible = 0;
			defaultConfigurationName = Release;
		};
		2DD323DA1DA2DD8B000FE1B8 /* Build configuration list for PBXNativeTarget "RNTester-tvOS" */ = {
			isa = XCConfigurationList;
			buildConfigurations = (
				2DD323AC1DA2DD8B000FE1B8 /* Debug */,
				2DD323AD1DA2DD8B000FE1B8 /* Release */,
			);
			defaultConfigurationIsVisible = 0;
			defaultConfigurationName = Release;
		};
		2DD323DB1DA2DD8B000FE1B8 /* Build configuration list for PBXNativeTarget "RNTester-tvOSUnitTests" */ = {
			isa = XCConfigurationList;
			buildConfigurations = (
				2DD323AE1DA2DD8B000FE1B8 /* Debug */,
				2DD323AF1DA2DD8B000FE1B8 /* Release */,
			);
			defaultConfigurationIsVisible = 0;
			defaultConfigurationName = Release;
		};
		3D13F8411D6F6AE000E69E0E /* Build configuration list for PBXNativeTarget "RNTesterBundle" */ = {
			isa = XCConfigurationList;
			buildConfigurations = (
				3D13F8421D6F6AE000E69E0E /* Debug */,
				3D13F8431D6F6AE000E69E0E /* Release */,
			);
			defaultConfigurationIsVisible = 0;
			defaultConfigurationName = Release;
		};
		83CBB9FA1A601CBA00E9B192 /* Build configuration list for PBXProject "RNTester" */ = {
			isa = XCConfigurationList;
			buildConfigurations = (
				83CBBA201A601CBA00E9B192 /* Debug */,
				83CBBA211A601CBA00E9B192 /* Release */,
			);
			defaultConfigurationIsVisible = 0;
			defaultConfigurationName = Release;
		};
/* End XCConfigurationList section */
	};
	rootObject = 83CBB9F71A601CBA00E9B192 /* Project object */;
}<|MERGE_RESOLUTION|>--- conflicted
+++ resolved
@@ -973,11 +973,7 @@
 				14D6D6EA1B2205C0001FB087 /* OCMock */,
 				2DD323911DA2DD8B000FE1B8 /* RNTester-tvOS */,
 				83CBBA001A601CBA00E9B192 /* Products */,
-<<<<<<< HEAD
-				19BA89021F8439A700741C5A /* Frameworks */,
-=======
 				2DE7E7D81FB2A4F3009E225D /* Frameworks */,
->>>>>>> da047966
 			);
 			indentWidth = 2;
 			sourceTree = "<group>";
