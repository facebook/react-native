<<<<<<< HEAD
# [TODO(macOS GH#217)
#
# This monkey-patching of the CocoaPods Specification class will strip our MS versions from the specifications and
# replace them with `1000.0.0`, which is the version that upstream always has set in `master`.
module StripMSVersion
  require 'cocoapods-core/specification'
  Pod::Specification.prepend(self)

  def source=(source)
    if source.is_a?(Hash) && source.has_key?(:tag)
      super(source.merge(:tag => StripMSVersion.strip(source[:tag])))
    else
      super
    end
  end

  def version=(version)
    super(StripMSVersion.strip(version))
  end

  def dependency(dep, *args)
    version, *other_version_requirements = args
    super(dep, *[StripMSVersion.strip(version), *other_version_requirements].compact)
  end

  private

  CURRENT_VERSION = JSON.parse(File.read('../package.json'))['version']

  def self.strip(version)
    version && (version == CURRENT_VERSION ? '1000.0.0' : version)
  end
end
# ]TODO(macOS GH#214)

require_relative '../scripts/react_native_pods'
=======
>>>>>>> 782f783d
source 'https://cdn.cocoapods.org/'
platform :ios, '10.0'

# TODO(macOS GH#214)
# Otherwise duplicate UUIDs are being generated between the iOS and macOS targets.
# FIXME: https://github.com/microsoft/react-native/issues/210
install! 'cocoapods', :deterministic_uuids => false

if ENV['USE_FRAMEWORKS'] == '1'
  puts "Installing pods with use_frameworks!"
  use_frameworks!
end

def pods(options = {})
  project 'RNTesterPods.xcodeproj'

  use_react_native!(options.merge(path: ".."))
  pod 'ReactCommon/turbomodule/samples', :path => '../ReactCommon'

  # Additional Pods which aren't included in the default Podfile
  pod 'React-ART', :path => '../Libraries/ART'
  pod 'React-RCTPushNotification', :path => '../Libraries/PushNotificationIOS'
  pod 'Yoga',:path => '../ReactCommon/yoga', :modular_headers => true
  # Additional Pods which are classed as unstable
  #
  # To use fabric: add `fabric_enabled` option to the use_react_native method above, like below
  # use_react_native!(path: "..", fabric_enabled: true)
end

def flipper_pods()
  flipperkit_version = '0.30.1'
  pod 'FlipperKit', '~>' + flipperkit_version, :configuration => 'Debug'
  pod 'FlipperKit/FlipperKitLayoutPlugin', '~>' + flipperkit_version, :configuration => 'Debug'
  pod 'FlipperKit/SKIOSNetworkPlugin', '~>' + flipperkit_version, :configuration => 'Debug'
  pod 'FlipperKit/FlipperKitUserDefaultsPlugin', '~>' + flipperkit_version, :configuration => 'Debug'
  pod 'FlipperKit/FlipperKitReactPlugin', '~>' + flipperkit_version, :configuration => 'Debug'

  if ENV['USE_FRAMEWORKS'] == '1'
    static_frameworks = ['FlipperKit', 'Flipper', 'Flipper-Folly',
        'CocoaAsyncSocket', 'ComponentKit', 'Flipper-DoubleConversion',
        'Flipper-Glog', 'Flipper-PeerTalk', 'Flipper-RSocket',
        'CocoaLibEvent', 'OpenSSL-Universal', 'boost-for-react-native']
  
    pre_install do |installer|
      Pod::Installer::Xcode::TargetValidator.send(:define_method, :verify_no_static_framework_transitive_dependencies) {}
      installer.pod_targets.each do |pod|
          if static_frameworks.include?(pod.name)
            def pod.build_type
              Pod::Target::BuildType.static_library
            end
          end
        end
    end
  end
end

# Post Install processing for Flipper
def flipper_post_install(installer)
  file_name = Dir.glob("*.xcodeproj")[0]
  app_project = Xcodeproj::Project.open(file_name)
  app_project.native_targets.each do |target|
    target.build_configurations.each do |config|
      cflags = config.build_settings['OTHER_CFLAGS'] || '$(inherited) '
      unless cflags.include? '-DFB_SONARKIT_ENABLED=1'
        puts 'Adding -DFB_SONARKIT_ENABLED=1 in OTHER_CFLAGS...'
        cflags << ' -DFB_SONARKIT_ENABLED=1 '
      end
      config.build_settings['OTHER_CFLAGS'] = cflags
    end
    app_project.save
  end
  installer.pods_project.save
end

target 'RNTester' do
  platform :ios, '10.0'
  pods()
  flipper_pods()
  # use_flipper!
end

target 'RNTester-macOS' do
  platform :osx, '10.14'
  pods(:hermes_enabled => true)
end

target 'RNTesterUnitTests' do
  platform :ios, '10.0'
  pods()
  pod 'React-RCTTest', :path => "./RCTTest"
end

target 'RNTester-macOSUnitTests' do
  platform :osx, '10.14'
  pods()
  pod 'React-RCTTest', :path => "./RCTTest"
end

target 'RNTesterIntegrationTests' do
  platform :ios, '10.0'
  pods()
  pod 'React-RCTTest', :path => "./RCTTest"
end

target 'RNTester-macOSIntegrationTests' do
  platform :osx, '10.14'
  pods()
  pod 'React-RCTTest', :path => "./RCTTest"
end

# [TODO(macOS ISS#2323203): these are special targets used by the internal Microsoft build pipeline
target 'iosDeviceBuild' do
  platform :ios, '10.0'
  pods()
end

target 'iosSimulatorBuild' do
  platform :ios, '10.0'
  pods()
end

target 'macOSBuild' do
  platform :osx, '10.14'
  pods()
end
# ]TODO(macOS ISS#2323203)

post_install do |installer|
  # TODO(macOS): How do we reconcile flipper on macOS? For now disabling to unblock merge
  flipper_post_install(installer)
  installer.pods_project.targets.each do |target|
    puts target.name
    # [TODO(macOS ISS#2323203): the internal Microsoft build pipeline needs iOS arm64e slices
    if target.platform_name == :ios
      target.build_configurations.each do |config|
        (config.build_settings['ARCHS'] ||= ['$(ARCHS_STANDARD)']) << 'arm64e'
        puts '  adding arm64e to ' + config.name
      end
    end
    # TODO(macOS ISS#2323203): the internal Microsoft build pipeline needs macOS arm64 slices
    if target.platform_name == :osx
      target.build_configurations.each do |config|
        (config.build_settings['ARCHS'] ||= ['$(ARCHS_STANDARD)']) << ' arm64'
        puts '  adding arm64 to ' + config.name
      end
    end
    # ]TODO(macOS ISS#2323203)
  end
end<|MERGE_RESOLUTION|>--- conflicted
+++ resolved
@@ -1,42 +1,4 @@
-<<<<<<< HEAD
-# [TODO(macOS GH#217)
-#
-# This monkey-patching of the CocoaPods Specification class will strip our MS versions from the specifications and
-# replace them with `1000.0.0`, which is the version that upstream always has set in `master`.
-module StripMSVersion
-  require 'cocoapods-core/specification'
-  Pod::Specification.prepend(self)
-
-  def source=(source)
-    if source.is_a?(Hash) && source.has_key?(:tag)
-      super(source.merge(:tag => StripMSVersion.strip(source[:tag])))
-    else
-      super
-    end
-  end
-
-  def version=(version)
-    super(StripMSVersion.strip(version))
-  end
-
-  def dependency(dep, *args)
-    version, *other_version_requirements = args
-    super(dep, *[StripMSVersion.strip(version), *other_version_requirements].compact)
-  end
-
-  private
-
-  CURRENT_VERSION = JSON.parse(File.read('../package.json'))['version']
-
-  def self.strip(version)
-    version && (version == CURRENT_VERSION ? '1000.0.0' : version)
-  end
-end
-# ]TODO(macOS GH#214)
-
 require_relative '../scripts/react_native_pods'
-=======
->>>>>>> 782f783d
 source 'https://cdn.cocoapods.org/'
 platform :ios, '10.0'
 
