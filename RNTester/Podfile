<<<<<<< HEAD
# [TODO(macOS GH#217)
#
# This monkey-patching of the CocoaPods Specification class will strip our MS versions from the specifications and
# replace them with `1000.0.0`, which is the version that upstream always has set in `master`.
module StripMSVersion
  require 'cocoapods-core/specification'
  Pod::Specification.prepend(self)

  def source=(source)
    if source.is_a?(Hash) && source.has_key?(:tag)
      super(source.merge(:tag => StripMSVersion.strip(source[:tag])))
    else
      super
    end
  end

  def version=(version)
    super(StripMSVersion.strip(version))
  end

  def dependency(dep, *args)
    version, *other_version_requirements = args
    super(dep, *[StripMSVersion.strip(version), *other_version_requirements].compact)
  end

  private

  CURRENT_VERSION = JSON.parse(File.read('../package.json'))['version']

  def self.strip(version)
    version && (version == CURRENT_VERSION ? '1000.0.0' : version)
  end
end
# ]TODO(macOS GH#214)

source 'https://cdn.cocoapods.org/'
=======
require_relative '../scripts/react_native_pods'
>>>>>>> 3c9e5f14

source 'https://cdn.cocoapods.org/'
platform :ios, '10.0'

# TODO(macOS GH#214)
# Otherwise duplicate UUIDs are being generated between the iOS and macOS targets.
# FIXME: https://github.com/microsoft/react-native/issues/210
install! 'cocoapods', :deterministic_uuids => false

if ENV['USE_FRAMEWORKS'] == '1'
  puts "Installing pods with use_frameworks!"
  use_frameworks!
end

def pods(options = {})
  project 'RNTesterPods.xcodeproj'

  use_react_native!(options.merge(path: ".."))
  pod 'ReactCommon/turbomodule/samples', :path => '../ReactCommon'

  # Additional Pods which aren't included in the default Podfile
  pod 'React-ART', :path => '../Libraries/ART'
  pod 'React-RCTPushNotification', :path => '../Libraries/PushNotificationIOS'
  pod 'Yoga',:path => '../ReactCommon/yoga', :modular_headers => true
  # Additional Pods which are classed as unstable
  #
  # To use fabric: add `fabric_enabled` option to the use_react_native method above, like below
  # use_react_native!(path: "..", fabric_enabled: true)
end


def flipper_pods()
  flipperkit_version = '0.30.1'
  pod 'FlipperKit', '~>' + flipperkit_version, :configuration => 'Debug'
  pod 'FlipperKit/FlipperKitLayoutPlugin', '~>' + flipperkit_version, :configuration => 'Debug'
  pod 'FlipperKit/SKIOSNetworkPlugin', '~>' + flipperkit_version, :configuration => 'Debug'
  pod 'FlipperKit/FlipperKitUserDefaultsPlugin', '~>' + flipperkit_version, :configuration => 'Debug'
  pod 'FlipperKit/FlipperKitReactPlugin', '~>' + flipperkit_version, :configuration => 'Debug'

  if ENV['USE_FRAMEWORKS'] == '1'
    $static_framework = ['FlipperKit', 'Flipper', 'Flipper-Folly',
        'CocoaAsyncSocket', 'ComponentKit', 'Flipper-DoubleConversion',
        'Flipper-Glog', 'Flipper-PeerTalk', 'Flipper-RSocket',
        'CocoaLibEvent', 'OpenSSL-Universal', 'boost-for-react-native']

    pre_install do |installer|
      Pod::Installer::Xcode::TargetValidator.send(:define_method, :verify_no_static_framework_transitive_dependencies) {}
      installer.pod_targets.each do |pod|
          if $static_framework.include?(pod.name)
            def pod.build_type;
              Pod::Target::BuildType.static_library
            end
          end
        end
    end
  end
end

# Post Install processing for Flipper
def flipper_post_install(installer)
  file_name = Dir.glob("*.xcodeproj")[0]
  app_project = Xcodeproj::Project.open(file_name)
  app_project.native_targets.each do |target|
    target.build_configurations.each do |config|
      cflags = config.build_settings['OTHER_CFLAGS'] || '$(inherited) '
      unless cflags.include? '-DFB_SONARKIT_ENABLED=1'
        puts 'Adding -DFB_SONARKIT_ENABLED=1 in OTHER_CFLAGS...'
        cflags << ' -DFB_SONARKIT_ENABLED=1 '
      end
      config.build_settings['OTHER_CFLAGS'] = cflags
    end
    app_project.save
  end
  installer.pods_project.save
end

target 'RNTester' do
  platform :ios, '9.0'
  pods()
<<<<<<< HEAD
  flipper_pods()
end

target 'RNTester-macOS' do
  platform :osx, '10.13'
  pods(:hermes_enabled => true)
=======
  use_flipper!
>>>>>>> 3c9e5f14
end

target 'RNTesterUnitTests' do
  platform :ios, '9.0'
  pods()
  pod 'React-RCTTest', :path => "RCTTest"
end

target 'RNTester-macOSUnitTests' do
  platform :osx, '10.13'
  pods()
  pod 'React-RCTTest', :path => "./RCTTest"
end

target 'RNTesterIntegrationTests' do
  platform :ios, '9.0'
  pods()
  pod 'React-RCTTest', :path => "./RCTTest"
end

<<<<<<< HEAD
target 'RNTester-macOSIntegrationTests' do
  platform :osx, '10.13'
  pods()
  pod 'React-RCTTest', :path => "RCTTest"
end

# [TODO(macOS ISS#2323203): these are special targets used by the internal Microsoft build pipeline
target 'iosDeviceBuild' do
  platform :ios, '9.0'
  pods()
end

target 'iosSimulatorBuild' do
  platform :ios, '9.0'
  pods()
end

target 'macOSBuild' do
  platform :osx, '10.13'
  pods()
end
# ]TODO(macOS ISS#2323203)

post_install do |installer|
  # TODO(macOS): How do we reconcile flipper on macOS? For now disabling to unblock merge
  flipper_post_install(installer)
  installer.pods_project.targets.each do |target|
    puts target.name
    # [TODO(macOS ISS#2323203): the internal Microsoft build pipeline needs iOS arm64e slices
    if target.platform_name == :ios
      target.build_configurations.each do |config|
        (config.build_settings['ARCHS'] ||= ['$(ARCHS_STANDARD)']) << 'arm64e'
        puts '  adding arm64e to ' + config.name
      end
    end
    # TODO(macOS ISS#2323203): the internal Microsoft build pipeline needs macOS arm64 slices
    if target.platform_name == :osx
      target.build_configurations.each do |config|
        (config.build_settings['ARCHS'] ||= ['$(ARCHS_STANDARD)']) << ' arm64'
        puts '  adding arm64 to ' + config.name
      end
    end
    # ]TODO(macOS ISS#2323203)
=======
if ENV['USE_FRAMEWORKS'] == '1'
  static_frameworks = ['FlipperKit', 'Flipper', 'Flipper-Folly',
      'CocoaAsyncSocket', 'ComponentKit', 'Flipper-DoubleConversion',
      'Flipper-Glog', 'Flipper-PeerTalk', 'Flipper-RSocket',
      'CocoaLibEvent', 'OpenSSL-Universal', 'boost-for-react-native']

  pre_install do |installer|
    Pod::Installer::Xcode::TargetValidator.send(:define_method, :verify_no_static_framework_transitive_dependencies) {}
    installer.pod_targets.each do |pod|
        if static_frameworks.include?(pod.name)
          def pod.build_type
            Pod::Target::BuildType.static_library
          end
        end
      end
>>>>>>> 3c9e5f14
  end
end

post_install do |installer|
  flipper_post_install(installer)
end<|MERGE_RESOLUTION|>--- conflicted
+++ resolved
@@ -1,4 +1,3 @@
-<<<<<<< HEAD
 # [TODO(macOS GH#217)
 #
 # This monkey-patching of the CocoaPods Specification class will strip our MS versions from the specifications and
@@ -34,11 +33,7 @@
 end
 # ]TODO(macOS GH#214)
 
-source 'https://cdn.cocoapods.org/'
-=======
 require_relative '../scripts/react_native_pods'
->>>>>>> 3c9e5f14
-
 source 'https://cdn.cocoapods.org/'
 platform :ios, '10.0'
 
@@ -78,16 +73,16 @@
   pod 'FlipperKit/FlipperKitReactPlugin', '~>' + flipperkit_version, :configuration => 'Debug'
 
   if ENV['USE_FRAMEWORKS'] == '1'
-    $static_framework = ['FlipperKit', 'Flipper', 'Flipper-Folly',
+    static_frameworks = ['FlipperKit', 'Flipper', 'Flipper-Folly',
         'CocoaAsyncSocket', 'ComponentKit', 'Flipper-DoubleConversion',
         'Flipper-Glog', 'Flipper-PeerTalk', 'Flipper-RSocket',
         'CocoaLibEvent', 'OpenSSL-Universal', 'boost-for-react-native']
-
+  
     pre_install do |installer|
       Pod::Installer::Xcode::TargetValidator.send(:define_method, :verify_no_static_framework_transitive_dependencies) {}
       installer.pod_targets.each do |pod|
-          if $static_framework.include?(pod.name)
-            def pod.build_type;
+          if static_frameworks.include?(pod.name)
+            def pod.build_type
               Pod::Target::BuildType.static_library
             end
           end
@@ -115,58 +110,54 @@
 end
 
 target 'RNTester' do
-  platform :ios, '9.0'
+  platform :ios, '10.0'
   pods()
-<<<<<<< HEAD
   flipper_pods()
+  # use_flipper!
 end
 
 target 'RNTester-macOS' do
-  platform :osx, '10.13'
+  platform :osx, '10.14'
   pods(:hermes_enabled => true)
-=======
-  use_flipper!
->>>>>>> 3c9e5f14
 end
 
 target 'RNTesterUnitTests' do
-  platform :ios, '9.0'
+  platform :ios, '10.0'
   pods()
-  pod 'React-RCTTest', :path => "RCTTest"
+  pod 'React-RCTTest', :path => "./RCTTest"
 end
 
 target 'RNTester-macOSUnitTests' do
-  platform :osx, '10.13'
+  platform :osx, '10.14'
   pods()
   pod 'React-RCTTest', :path => "./RCTTest"
 end
 
 target 'RNTesterIntegrationTests' do
-  platform :ios, '9.0'
+  platform :ios, '10.0'
   pods()
   pod 'React-RCTTest', :path => "./RCTTest"
 end
 
-<<<<<<< HEAD
 target 'RNTester-macOSIntegrationTests' do
-  platform :osx, '10.13'
+  platform :osx, '10.14'
   pods()
-  pod 'React-RCTTest', :path => "RCTTest"
+  pod 'React-RCTTest', :path => "./RCTTest"
 end
 
 # [TODO(macOS ISS#2323203): these are special targets used by the internal Microsoft build pipeline
 target 'iosDeviceBuild' do
-  platform :ios, '9.0'
+  platform :ios, '10.0'
   pods()
 end
 
 target 'iosSimulatorBuild' do
-  platform :ios, '9.0'
+  platform :ios, '10.0'
   pods()
 end
 
 target 'macOSBuild' do
-  platform :osx, '10.13'
+  platform :osx, '10.14'
   pods()
 end
 # ]TODO(macOS ISS#2323203)
@@ -191,26 +182,5 @@
       end
     end
     # ]TODO(macOS ISS#2323203)
-=======
-if ENV['USE_FRAMEWORKS'] == '1'
-  static_frameworks = ['FlipperKit', 'Flipper', 'Flipper-Folly',
-      'CocoaAsyncSocket', 'ComponentKit', 'Flipper-DoubleConversion',
-      'Flipper-Glog', 'Flipper-PeerTalk', 'Flipper-RSocket',
-      'CocoaLibEvent', 'OpenSSL-Universal', 'boost-for-react-native']
-
-  pre_install do |installer|
-    Pod::Installer::Xcode::TargetValidator.send(:define_method, :verify_no_static_framework_transitive_dependencies) {}
-    installer.pod_targets.each do |pod|
-        if static_frameworks.include?(pod.name)
-          def pod.build_type
-            Pod::Target::BuildType.static_library
-          end
-        end
-      end
->>>>>>> 3c9e5f14
   end
-end
-
-post_install do |installer|
-  flipper_post_install(installer)
 end