/**
 * Copyright (c) Facebook, Inc. and its affiliates.
 *
 * This source code is licensed under the MIT license found in the
 * LICENSE file in the root directory of this source tree.
 *
 * @format
 * @flow
 */

'use strict';

import type {RNTesterExample} from '../types/RNTesterTypes';

const ComponentExamples: Array<RNTesterExample> = [
  {
    key: 'ActivityIndicatorExample',
    module: require('../examples/ActivityIndicator/ActivityIndicatorExample'),
  },
  {
    key: 'ButtonExample',
    module: require('../examples/Button/ButtonExample'),
  },
  // [TODO(OSS Candidate ISS#2710739)
  {
    key: 'DarkModeExample',
    module: require('../examples/DarkModeExample/DarkModeExample'),
    supportsTVOS: false,
  }, // ]TODO(OSS Candidate ISS#2710739)
  {
    key: 'DatePickerIOSExample',
    module: require('../examples/DatePicker/DatePickerIOSExample'),
  },
  // [TODO(macOS GH#774)
  {
    key: 'DatePickerMacOSExample',
    module: require('../examples/DatePicker/DatePickerMacOSExample'),
    supportsTVOS: false,
  }, // ]TODO(macOS GH#774)
  {
    key: 'FlatListExample',
    module: require('../examples/FlatList/FlatListExample'),
  },
  // [TODO(OSS Candidate ISS#2710739)
  {
    key: 'FocusEvents',
    module: require('../examples/FocusEventsExample/FocusEventsExample'),
    supportsTVOS: true,
  }, // ]TODO(OSS Candidate ISS#2710739)
  {
    key: 'KeyboardEvents',
    module: require('../examples/KeyboardEventsExample/KeyboardEventsExample'),
    supportsTVOS: false,
  }, // ]TODO(OSS Candidate ISS#2710739)
  {
    key: 'Key-View Accessibility Looping',
    module: require('../examples/KeyViewLoopExample/KeyViewLoopExample'),
    supportsTVOS: false,
  }, // ]TODO(OSS Candidate GH#768)
  {
    key: 'AccessibilityShowMenu',
    module: require('../examples/AccessibilityShowMenu/AccessibilityShowMenu'),
    supportsTVOS: false,
  }, // ]TODO(OSS Candidate ISS#2710739)
  {
    key: 'ImageExample',
    module: require('../examples/Image/ImageExample'),
<<<<<<< HEAD
    supportsTVOS: true,
    skipTest: {
      // [TODO(OSS Candidate ISS#2710739)
      ios:
        'Reason: -[NSURLResponse allHeaderFields]: unrecognized selector exception. Occurs upstream also.',
    }, // ]TODO(OSS Candidate ISS#2710739)
=======
>>>>>>> 0967e7b2
  },
  {
    key: 'JSResponderHandlerExample',
    module: require('../examples/JSResponderHandlerExample/JSResponderHandlerExample'),
  },
  {
    key: 'InputAccessoryViewExample',
    module: require('../examples/InputAccessoryView/InputAccessoryViewExample'),
  },
  {
    key: 'KeyboardAvoidingViewExample',
    module: require('../examples/KeyboardAvoidingView/KeyboardAvoidingViewExample'),
  },
  {
    key: 'LayoutEventsExample',
    module: require('../examples/Layout/LayoutEventsExample'),
  },
  {
    key: 'MaskedViewExample',
    module: require('../examples/MaskedView/MaskedViewExample'),
  },
  {
    key: 'ModalExample',
    module: require('../examples/Modal/ModalExample'),
  },
  {
    key: 'MultiColumnExample',
    module: require('../examples/MultiColumn/MultiColumnExample'),
  },
  {
    key: 'NewAppScreenExample',
    module: require('../examples/NewAppScreen/NewAppScreenExample'),
  },
  {
    key: 'PickerExample',
    module: require('../examples/Picker/PickerExample'),
  },
  {
    key: 'PickerIOSExample',
    module: require('../examples/Picker/PickerIOSExample'),
  },
  {
    key: 'PressableExample',
    module: require('../examples/Pressable/PressableExample'),
  },
  {
    key: 'ProgressViewIOSExample',
    module: require('../examples/ProgressViewIOS/ProgressViewIOSExample'),
  },
  {
    key: 'RefreshControlExample',
    module: require('../examples/RefreshControl/RefreshControlExample'),
  },
  {
    key: 'ScrollViewSimpleExample',
    module: require('../examples/ScrollView/ScrollViewSimpleExample'),
  },
  {
    key: 'SafeAreaViewExample',
    module: require('../examples/SafeAreaView/SafeAreaViewExample'),
  },
  {
    key: 'ScrollViewExample',
    module: require('../examples/ScrollView/ScrollViewExample'),
  },
  {
    key: 'ScrollViewAnimatedExample',
    module: require('../examples/ScrollView/ScrollViewAnimatedExample'),
  },
  {
    key: 'SectionListExample',
    module: require('../examples/SectionList/SectionListExample'),
<<<<<<< HEAD
    supportsTVOS: true,
    skipTest: {
      // [TODO(OSS Candidate ISS#2710739)
      ios: 'Reason: RedBox shown on failure to load an image.',
    }, // ]TODO(OSS Candidate ISS#2710739)
=======
>>>>>>> 0967e7b2
  },
  {
    key: 'SegmentedControlIOSExample',
    module: require('../examples/SegmentedControlIOS/SegmentedControlIOSExample'),
  },
  {
    key: 'SliderExample',
    module: require('../examples/Slider/SliderExample'),
  },
  {
    key: 'StatusBarExample',
    module: require('../examples/StatusBar/StatusBarExample'),
  },
  {
    key: 'SwitchExample',
    module: require('../examples/Switch/SwitchExample'),
  },
  {
    key: 'TextExample',
    /* $FlowFixMe TODO(macOS GH#774): allow macOS to share iOS test */
    module: require('../examples/Text/TextExample.ios'),
  },
  {
    key: 'TextInputExample',
    /* $FlowFixMe TODO(macOS GH#774): allow macOS to share iOS test */
    module: require('../examples/TextInput/TextInputExample.ios'),
  },
  {
    key: 'TooltipExample',
    module: require('../examples/Tooltip/TooltipExample'),
    supportsTVOS: true,
  },
  {
    key: 'TouchableExample',
    module: require('../examples/Touchable/TouchableExample'),
  },
  {
    key: 'TransparentHitTestExample',
    module: require('../examples/TransparentHitTest/TransparentHitTestExample'),
  },
  {
    key: 'ViewExample',
    module: require('../examples/View/ViewExample'),
  },
];

const APIExamples: Array<RNTesterExample> = [
  {
    key: 'AccessibilityExample',
    module: require('../examples/Accessibility/AccessibilityExample'),
  },
  {
    key: 'AccessibilityIOSExample',
    module: require('../examples/Accessibility/AccessibilityIOSExample'),
  },
  {
    key: 'ActionSheetIOSExample',
    module: require('../examples/ActionSheetIOS/ActionSheetIOSExample'),
  },
  {
    key: 'AlertIOSExample',
    module: require('../examples/Alert/AlertIOSExample'),
  },
  // [TODO(macOS GH#774)
  {
    key: 'AlertMacOSExample',
    module: require('../examples/Alert/AlertMacOSExample'),
    supportsTVOS: true,
  }, // ]TODO(macOS GH#774)
  {
    key: 'AnimatedExample',
    module: require('../examples/Animated/AnimatedExample'),
  },
  {
    key: 'AnExApp',
    module: require('../examples/Animated/AnimatedGratuitousApp/AnExApp'),
  },
  {
    key: 'AppearanceExample',
    module: require('../examples/Appearance/AppearanceExample'),
  },
  {
    key: 'AppStateExample',
    module: require('../examples/AppState/AppStateExample'),
  },
  {
    key: 'AsyncStorageExample',
    module: require('../examples/AsyncStorage/AsyncStorageExample'),
  },
  {
    key: 'BorderExample',
    module: require('../examples/Border/BorderExample'),
  },
  {
    key: 'BoxShadowExample',
    module: require('../examples/BoxShadow/BoxShadowExample'),
  },
  {
    key: 'ClipboardExample',
    module: require('../examples/Clipboard/ClipboardExample'),
  },
  {
    key: 'CrashExample',
    module: require('../examples/Crash/CrashExample'),
  },
  {
    key: 'DevSettings',
    module: require('../examples/DevSettings/DevSettingsExample'),
  },
  {
    key: 'Dimensions',
    module: require('../examples/Dimensions/DimensionsExample'),
  },
  {
    key: 'LayoutAnimationExample',
    module: require('../examples/Layout/LayoutAnimationExample'),
  },
  {
    key: 'LayoutExample',
    module: require('../examples/Layout/LayoutExample'),
  },
  {
    key: 'LinkingExample',
    module: require('../examples/Linking/LinkingExample'),
  },
  {
    key: 'NativeAnimationsExample',
    module: require('../examples/NativeAnimation/NativeAnimationsExample'),
  },
  {
    key: 'OrientationChangeExample',
    module: require('../examples/OrientationChange/OrientationChangeExample'),
  },
  {
    key: 'PanResponderExample',
    module: require('../examples/PanResponder/PanResponderExample'),
  },
  {
    key: 'PlatformColorExample',
    module: require('../examples/PlatformColor/PlatformColorExample'),
  },
  {
    key: 'PointerEventsExample',
    module: require('../examples/PointerEvents/PointerEventsExample'),
  },
  {
    key: 'PushNotificationIOSExample',
    module: require('../examples/PushNotificationIOS/PushNotificationIOSExample'),
<<<<<<< HEAD
    supportsTVOS: false,
    // [TODO(OSS Candidate ISS#2710739)
    skipTest: {
      ios:
        'Reason: Requires remote notifications which are not supported in iOS Simulator.',
    }, // ]TODO(OSS Candidate ISS#2710739)
=======
>>>>>>> 0967e7b2
  },
  {
    key: 'RCTRootViewIOSExample',
    module: require('../examples/RCTRootView/RCTRootViewIOSExample'),
<<<<<<< HEAD
    supportsTVOS: true,
    // [TODO(OSS Candidate ISS#2710739)
    skipTest: {
      default:
        'Reason: requires native components and is convered by RCTRootViewIntegrationTests',
    }, // ]TODO(OSS Candidate ISS#2710739)
=======
>>>>>>> 0967e7b2
  },
  {
    key: 'RTLExample',
    module: require('../examples/RTL/RTLExample'),
  },
  {
    key: 'ShareExample',
    module: require('../examples/Share/ShareExample'),
  },
  {
    key: 'SnapshotExample',
    module: require('../examples/Snapshot/SnapshotExample'),
  },
  {
    key: 'TimerExample',
    module: require('../examples/Timer/TimerExample'),
  },
  {
    key: 'TransformExample',
    module: require('../examples/Transform/TransformExample'),
<<<<<<< HEAD
    supportsTVOS: true,
    // [TODO(OSS Candidate ISS#2710739)
    skipTest: {
      default: 'Reason: Stack overflow in jsi, upstream issue.',
    }, // ]TODO(OSS Candidate ISS#2710739)
=======
>>>>>>> 0967e7b2
  },
  {
    key: 'TurboModuleExample',
    module: require('../examples/TurboModule/TurboModuleExample'),
<<<<<<< HEAD
    supportsTVOS: false,
    // [TODO(OSS Candidate ISS#2710739)
    skipTest: {
      default: 'Reason: requires TurboModule to be configured in host app.',
    }, // ]TODO(OSS Candidate ISS#2710739)
=======
>>>>>>> 0967e7b2
  },
  {
    key: 'TVEventHandlerExample',
    module: require('../examples/TVEventHandler/TVEventHandlerExample'),
  },
  {
    key: 'VibrationExample',
    module: require('../examples/Vibration/VibrationExample'),
  },
  {
    key: 'WebSocketExample',
    module: require('../examples/WebSocket/WebSocketExample'),
  },
  {
    key: 'XHRExample',
    module: require('../examples/XHR/XHRExample'),
  },
];

const Modules: {...} = {};

APIExamples.concat(ComponentExamples).forEach(Example => {
  Modules[Example.key] = Example.module;
});

const RNTesterList = {
  APIExamples,
  ComponentExamples,
  Modules,
};

module.exports = RNTesterList;<|MERGE_RESOLUTION|>--- conflicted
+++ resolved
@@ -25,7 +25,6 @@
   {
     key: 'DarkModeExample',
     module: require('../examples/DarkModeExample/DarkModeExample'),
-    supportsTVOS: false,
   }, // ]TODO(OSS Candidate ISS#2710739)
   {
     key: 'DatePickerIOSExample',
@@ -35,7 +34,6 @@
   {
     key: 'DatePickerMacOSExample',
     module: require('../examples/DatePicker/DatePickerMacOSExample'),
-    supportsTVOS: false,
   }, // ]TODO(macOS GH#774)
   {
     key: 'FlatListExample',
@@ -45,35 +43,27 @@
   {
     key: 'FocusEvents',
     module: require('../examples/FocusEventsExample/FocusEventsExample'),
-    supportsTVOS: true,
   }, // ]TODO(OSS Candidate ISS#2710739)
   {
     key: 'KeyboardEvents',
     module: require('../examples/KeyboardEventsExample/KeyboardEventsExample'),
-    supportsTVOS: false,
   }, // ]TODO(OSS Candidate ISS#2710739)
   {
     key: 'Key-View Accessibility Looping',
     module: require('../examples/KeyViewLoopExample/KeyViewLoopExample'),
-    supportsTVOS: false,
   }, // ]TODO(OSS Candidate GH#768)
   {
     key: 'AccessibilityShowMenu',
     module: require('../examples/AccessibilityShowMenu/AccessibilityShowMenu'),
-    supportsTVOS: false,
   }, // ]TODO(OSS Candidate ISS#2710739)
   {
     key: 'ImageExample',
     module: require('../examples/Image/ImageExample'),
-<<<<<<< HEAD
-    supportsTVOS: true,
     skipTest: {
       // [TODO(OSS Candidate ISS#2710739)
       ios:
         'Reason: -[NSURLResponse allHeaderFields]: unrecognized selector exception. Occurs upstream also.',
     }, // ]TODO(OSS Candidate ISS#2710739)
-=======
->>>>>>> 0967e7b2
   },
   {
     key: 'JSResponderHandlerExample',
@@ -146,14 +136,10 @@
   {
     key: 'SectionListExample',
     module: require('../examples/SectionList/SectionListExample'),
-<<<<<<< HEAD
-    supportsTVOS: true,
     skipTest: {
       // [TODO(OSS Candidate ISS#2710739)
       ios: 'Reason: RedBox shown on failure to load an image.',
     }, // ]TODO(OSS Candidate ISS#2710739)
-=======
->>>>>>> 0967e7b2
   },
   {
     key: 'SegmentedControlIOSExample',
@@ -184,7 +170,6 @@
   {
     key: 'TooltipExample',
     module: require('../examples/Tooltip/TooltipExample'),
-    supportsTVOS: true,
   },
   {
     key: 'TouchableExample',
@@ -221,7 +206,6 @@
   {
     key: 'AlertMacOSExample',
     module: require('../examples/Alert/AlertMacOSExample'),
-    supportsTVOS: true,
   }, // ]TODO(macOS GH#774)
   {
     key: 'AnimatedExample',
@@ -302,28 +286,20 @@
   {
     key: 'PushNotificationIOSExample',
     module: require('../examples/PushNotificationIOS/PushNotificationIOSExample'),
-<<<<<<< HEAD
-    supportsTVOS: false,
     // [TODO(OSS Candidate ISS#2710739)
     skipTest: {
       ios:
         'Reason: Requires remote notifications which are not supported in iOS Simulator.',
     }, // ]TODO(OSS Candidate ISS#2710739)
-=======
->>>>>>> 0967e7b2
   },
   {
     key: 'RCTRootViewIOSExample',
     module: require('../examples/RCTRootView/RCTRootViewIOSExample'),
-<<<<<<< HEAD
-    supportsTVOS: true,
     // [TODO(OSS Candidate ISS#2710739)
     skipTest: {
       default:
         'Reason: requires native components and is convered by RCTRootViewIntegrationTests',
     }, // ]TODO(OSS Candidate ISS#2710739)
-=======
->>>>>>> 0967e7b2
   },
   {
     key: 'RTLExample',
@@ -344,26 +320,18 @@
   {
     key: 'TransformExample',
     module: require('../examples/Transform/TransformExample'),
-<<<<<<< HEAD
-    supportsTVOS: true,
     // [TODO(OSS Candidate ISS#2710739)
     skipTest: {
       default: 'Reason: Stack overflow in jsi, upstream issue.',
     }, // ]TODO(OSS Candidate ISS#2710739)
-=======
->>>>>>> 0967e7b2
   },
   {
     key: 'TurboModuleExample',
     module: require('../examples/TurboModule/TurboModuleExample'),
-<<<<<<< HEAD
-    supportsTVOS: false,
     // [TODO(OSS Candidate ISS#2710739)
     skipTest: {
       default: 'Reason: requires TurboModule to be configured in host app.',
     }, // ]TODO(OSS Candidate ISS#2710739)
-=======
->>>>>>> 0967e7b2
   },
   {
     key: 'TVEventHandlerExample',
