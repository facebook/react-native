/**
 * Copyright (c) Facebook, Inc. and its affiliates.
 *
 * This source code is licensed under the MIT license found in the
 * LICENSE file in the root directory of this source tree.
 *
 * @format
 * @flow
 */

'use strict';

const React = require('react');
const ReactNative = require('react-native');
const {
  ActionSheetIOS,
  StyleSheet,
  takeSnapshot,
  Text,
  View,
  Alert,
} = ReactNative;

const BUTTONS = ['Option 0', 'Option 1', 'Option 2', 'Delete', 'Cancel'];
const DESTRUCTIVE_INDEX = 3;
const CANCEL_INDEX = 4;

<<<<<<< HEAD
class ActionSheetExample extends React.Component<
  $FlowFixMeProps,
  $FlowFixMeState,
> {
=======
type Props = $ReadOnly<{||}>;
type State = {|clicked: string|};
class ActionSheetExample extends React.Component<Props, State> {
>>>>>>> 7de2f77d
  state = {
    clicked: 'none',
  };

  render() {
    return (
      <View>
        <Text onPress={this.showActionSheet} style={style.button}>
          Click to show the ActionSheet
        </Text>
        <Text>Clicked button: {this.state.clicked}</Text>
      </View>
    );
  }

  showActionSheet = () => {
    ActionSheetIOS.showActionSheetWithOptions(
      {
        options: BUTTONS,
        cancelButtonIndex: CANCEL_INDEX,
        destructiveButtonIndex: DESTRUCTIVE_INDEX,
      },
      buttonIndex => {
        this.setState({clicked: BUTTONS[buttonIndex]});
      },
    );
  };
}

class ActionSheetTintExample extends React.Component<
  $FlowFixMeProps,
  $FlowFixMeState,
> {
  state = {
    clicked: 'none',
  };

  render() {
    return (
      <View>
        <Text onPress={this.showActionSheet} style={style.button}>
          Click to show the ActionSheet
        </Text>
        <Text>Clicked button: {this.state.clicked}</Text>
      </View>
    );
  }

  showActionSheet = () => {
    ActionSheetIOS.showActionSheetWithOptions(
      {
        options: BUTTONS,
        cancelButtonIndex: CANCEL_INDEX,
        destructiveButtonIndex: DESTRUCTIVE_INDEX,
        tintColor: 'green',
      },
      buttonIndex => {
        this.setState({clicked: BUTTONS[buttonIndex]});
      },
    );
  };
}

class ActionSheetAnchorExample extends React.Component<
  $FlowFixMeProps,
  $FlowFixMeState,
> {
  state = {
    clicked: 'none',
  };

  anchorRef = React.createRef();

  render() {
    return (
      <View>
        <View style={style.anchorRow}>
          <Text style={style.button}>
            Click there to show the ActionSheet ->
          </Text>
          <Text
            onPress={this.showActionSheet}
            style={style.button}
            ref={this.anchorRef}>
            HERE
          </Text>
        </View>
        <Text>Clicked button: {this.state.clicked}</Text>
      </View>
    );
  }

  showActionSheet = () => {
    ActionSheetIOS.showActionSheetWithOptions(
      {
        options: BUTTONS,
        cancelButtonIndex: CANCEL_INDEX,
        destructiveButtonIndex: DESTRUCTIVE_INDEX,
        anchor: this.anchorRef.current
          ? ReactNative.findNodeHandle(this.anchorRef.current)
          : undefined,
      },
      buttonIndex => {
        this.setState({clicked: BUTTONS[buttonIndex]});
      },
    );
  };
}

class ShareActionSheetExample extends React.Component<
  $FlowFixMeProps,
  $FlowFixMeState,
> {
  state = {
    text: '',
  };

  render() {
    return (
      <View>
        <Text onPress={this.showShareActionSheet} style={style.button}>
          Click to show the Share ActionSheet
        </Text>
        <Text>{this.state.text}</Text>
      </View>
    );
  }

  showShareActionSheet = () => {
    ActionSheetIOS.showShareActionSheetWithOptions(
      {
        url: this.props.url,
        message: 'message to go with the shared url',
        subject: 'a subject to go in the email heading',
        excludedActivityTypes: ['com.apple.UIKit.activity.PostToTwitter'],
      },
      error => Alert.alert('Error', error),
      (completed, method) => {
        let text;
        if (completed) {
          text = `Shared via ${method}`;
        } else {
          text = "You didn't share";
        }
        this.setState({text});
      },
    );
  };
}

class ShareScreenshotExample extends React.Component<
  $FlowFixMeProps,
  $FlowFixMeState,
> {
  state = {
    text: '',
  };

  render() {
    return (
      <View>
        <Text onPress={this.showShareActionSheet} style={style.button}>
          Click to show the Share ActionSheet
        </Text>
        <Text>{this.state.text}</Text>
      </View>
    );
  }

  showShareActionSheet = () => {
    // Take the snapshot (returns a temp file uri)
    takeSnapshot('window')
      .then(uri => {
        // Share image data
        ActionSheetIOS.showShareActionSheetWithOptions(
          {
            url: uri,
            excludedActivityTypes: ['com.apple.UIKit.activity.PostToTwitter'],
          },
          error => Alert.alert('Error', error),
          (completed, method) => {
            let text;
            if (completed) {
              text = `Shared via ${method}`;
            } else {
              text = "You didn't share";
            }
            this.setState({text});
          },
        );
      })
      .catch(error => Alert.alert('Error', error));
  };
}

class ShareScreenshotAnchorExample extends React.Component<
  $FlowFixMeProps,
  $FlowFixMeState,
> {
  state = {
    text: '',
  };

  anchorRef = React.createRef();

  render() {
    return (
      <View>
        <View style={style.anchorRow}>
          <Text style={style.button}>
            Click to show the Share ActionSheet ->
          </Text>
          <Text
            onPress={this.showShareActionSheet}
            style={style.button}
            ref={this.anchorRef}>
            HERE
          </Text>
        </View>
        <Text>{this.state.text}</Text>
      </View>
    );
  }

  showShareActionSheet = () => {
    // Take the snapshot (returns a temp file uri)
    takeSnapshot('window')
      .then(uri => {
        // Share image data
        ActionSheetIOS.showShareActionSheetWithOptions(
          {
            url: uri,
            excludedActivityTypes: ['com.apple.UIKit.activity.PostToTwitter'],
            anchor: this.anchorRef.current
              ? ReactNative.findNodeHandle(this.anchorRef.current)
              : undefined,
          },
          error => Alert.alert('Error', error),
          (completed, method) => {
            let text;
            if (completed) {
              text = `Shared via ${method}`;
            } else {
              text = "You didn't share";
            }
            this.setState({text});
          },
        );
      })
      .catch(error => Alert.alert('Error', error));
  };
}

const style = StyleSheet.create({
  button: {
    marginBottom: 10,
    fontWeight: '500',
  },
  anchorRow: {
    flex: 1,
    flexDirection: 'row',
    justifyContent: 'space-between',
  },
});

exports.title = 'ActionSheetIOS';
exports.description = "Interface to show iOS' action sheets";
exports.examples = [
  {
    title: 'Show Action Sheet',
    render(): React.Element<any> {
      return <ActionSheetExample />;
    },
  },
  {
    title: 'Show Action Sheet with tinted buttons',
    render(): React.Element<any> {
      return <ActionSheetTintExample />;
    },
  },
  {
    title: 'Show Action Sheet with anchor',
    render(): React.Element<any> {
      return <ActionSheetAnchorExample />;
    },
  },
  {
    title: 'Show Share Action Sheet',
    render(): React.Element<any> {
      return <ShareActionSheetExample url="https://code.facebook.com" />;
    },
  },
  {
    title: 'Share Local Image',
    render(): React.Element<any> {
      return <ShareActionSheetExample url="bunny.png" />;
    },
  },
  {
    title: 'Share Screenshot',
    render(): React.Element<any> {
      return <ShareScreenshotExample />;
    },
  },
  {
    title: 'Share from Anchor',
    render(): React.Element<any> {
      return <ShareScreenshotAnchorExample />;
    },
  },
];<|MERGE_RESOLUTION|>--- conflicted
+++ resolved
@@ -25,16 +25,9 @@
 const DESTRUCTIVE_INDEX = 3;
 const CANCEL_INDEX = 4;
 
-<<<<<<< HEAD
-class ActionSheetExample extends React.Component<
-  $FlowFixMeProps,
-  $FlowFixMeState,
-> {
-=======
 type Props = $ReadOnly<{||}>;
 type State = {|clicked: string|};
 class ActionSheetExample extends React.Component<Props, State> {
->>>>>>> 7de2f77d
   state = {
     clicked: 'none',
   };
