/**
 * Copyright (c) Facebook, Inc. and its affiliates.
 *
 * This source code is licensed under the MIT license found in the
 * LICENSE file in the root directory of this source tree.
 *
 * @format
 */

'use strict';

<<<<<<< HEAD
const React = require('react');
=======
var React = require('react');
var Platform = require('Platform');

>>>>>>> 2696dc63
const {
  Linking,
  StyleSheet,
  Text,
  TouchableOpacity,
  View,
} = require('react-native');

const RNTesterBlock = require('./RNTesterBlock');

type Props = $ReadOnly<{|
  url?: ?string,
|}>;

class OpenURLButton extends React.Component<Props> {
  handleClick = () => {
    Linking.canOpenURL(this.props.url).then(supported => {
      if (supported) {
        Linking.openURL(this.props.url);
      } else {
        console.log("Don't know how to open URI: " + this.props.url);
      }
    });
  };

  render() {
    return (
      <TouchableOpacity onPress={this.handleClick}>
        <View style={styles.button}>
          <Text style={styles.text}>Open {this.props.url}</Text>
        </View>
      </TouchableOpacity>
    );
  }
}

class IntentAndroidExample extends React.Component {
  static title = 'Linking';
  static description = 'Shows how to use Linking to open URLs.';

  render() {
    return (
      <RNTesterBlock title="Open external URLs">
        <OpenURLButton url={'https://www.facebook.com'} />
        <OpenURLButton url={'http://www.facebook.com'} />
        <OpenURLButton url={'http://facebook.com'} />
        <OpenURLButton url={Platform.OS === 'macos' ? 'mailto:mark@facebook.com' : 'fb://notifications'} />
        <OpenURLButton url={Platform.OS === 'macos' ? 'maps:ll=45.5200,-122.681' : 'geo:37.484847,-122.148386'} />
        <OpenURLButton url={'tel:9876543210'} />
      </RNTesterBlock>
    );
  }
}

const styles = StyleSheet.create({
  button: {
    padding: 10,
    backgroundColor: '#3B5998',
    marginBottom: 10,
  },
  text: {
    color: 'white',
  },
});

module.exports = IntentAndroidExample;<|MERGE_RESOLUTION|>--- conflicted
+++ resolved
@@ -9,13 +9,9 @@
 
 'use strict';
 
-<<<<<<< HEAD
 const React = require('react');
-=======
-var React = require('react');
-var Platform = require('Platform');
+const Platform = require('Platform');
 
->>>>>>> 2696dc63
 const {
   Linking,
   StyleSheet,
