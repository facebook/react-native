/**
 * Copyright (c) Facebook, Inc. and its affiliates.
 *
 * This source code is licensed under the MIT license found in the
 * LICENSE file in the root directory of this source tree.
 *
 * @format
 * @flow strict-local
 */

'use strict';

const React = require('react');
const {
  StatusBar,
  StyleSheet,
  Text,
  TouchableHighlight,
  View,
  Modal,
} = require('react-native');

const colors = ['#ff0000', '#00ff00', '#0000ff', 'rgba(0, 0, 0, 0.4)'];

const barStyles = ['default', 'light-content'];

const showHideTransitions = ['fade', 'slide'];

function getValue<T>(values: Array<T>, index: number): T {
  return values[index % values.length];
}

class StatusBarHiddenExample extends React.Component<{}, $FlowFixMeState> {
  state = {
    animated: true,
    hidden: false,
    showHideTransition: getValue(showHideTransitions, 0),
  };

  _showHideTransitionIndex = 0;

  _onChangeAnimated = () => {
    this.setState({animated: !this.state.animated});
  };

  _onChangeHidden = () => {
    this.setState({hidden: !this.state.hidden});
  };

  _onChangeTransition = () => {
    this._showHideTransitionIndex++;
    this.setState({
      showHideTransition: getValue(
        showHideTransitions,
        this._showHideTransitionIndex,
      ),
    });
  };

  render() {
    return (
      <View>
        <StatusBar
          hidden={this.state.hidden}
          showHideTransition={this.state.showHideTransition}
          animated={this.state.animated}
        />
        <TouchableHighlight
          style={styles.wrapper}
          onPress={this._onChangeHidden}>
          <View style={styles.button}>
            <Text>hidden: {this.state.hidden ? 'true' : 'false'}</Text>
          </View>
        </TouchableHighlight>
        <TouchableHighlight
          style={styles.wrapper}
          onPress={this._onChangeAnimated}>
          <View style={styles.button}>
            <Text>
              animated (ios only): {this.state.animated ? 'true' : 'false'}
            </Text>
          </View>
        </TouchableHighlight>
        <TouchableHighlight
          style={styles.wrapper}
          onPress={this._onChangeTransition}>
          <View style={styles.button}>
            <Text>
              showHideTransition (ios only): '
              {getValue(showHideTransitions, this._showHideTransitionIndex)}'
            </Text>
          </View>
        </TouchableHighlight>
        <ModalExample />
      </View>
    );
  }
}

class StatusBarStyleExample extends React.Component<{}, $FlowFixMeState> {
  _barStyleIndex = 0;

  _onChangeBarStyle = () => {
    this._barStyleIndex++;
    this.setState({barStyle: getValue(barStyles, this._barStyleIndex)});
  };

  _onChangeAnimated = () => {
    this.setState({animated: !this.state.animated});
  };

  state = {
    animated: true,
    barStyle: getValue(barStyles, this._barStyleIndex),
  };

  render() {
    return (
      <View>
        <StatusBar
          animated={this.state.animated}
          barStyle={this.state.barStyle}
        />
        <TouchableHighlight
          style={styles.wrapper}
          onPress={this._onChangeBarStyle}>
          <View style={styles.button}>
            <Text>style: '{getValue(barStyles, this._barStyleIndex)}'</Text>
          </View>
        </TouchableHighlight>
        <TouchableHighlight
          style={styles.wrapper}
          onPress={this._onChangeAnimated}>
          <View style={styles.button}>
            <Text>animated: {this.state.animated ? 'true' : 'false'}</Text>
          </View>
        </TouchableHighlight>
      </View>
    );
  }
}

class StatusBarNetworkActivityExample extends React.Component<
  {},
  $FlowFixMeState,
> {
  state = {
    networkActivityIndicatorVisible: false,
  };

  _onChangeNetworkIndicatorVisible = () => {
    this.setState({
      networkActivityIndicatorVisible: !this.state
        .networkActivityIndicatorVisible,
    });
  };

  render() {
    return (
      <View>
        <StatusBar
          networkActivityIndicatorVisible={
            this.state.networkActivityIndicatorVisible
          }
        />
        <TouchableHighlight
          style={styles.wrapper}
          onPress={this._onChangeNetworkIndicatorVisible}>
          <View style={styles.button}>
            <Text>
              networkActivityIndicatorVisible:
              {this.state.networkActivityIndicatorVisible ? 'true' : 'false'}
            </Text>
          </View>
        </TouchableHighlight>
      </View>
    );
  }
}

class StatusBarBackgroundColorExample extends React.Component<
  {},
  $FlowFixMeState,
> {
  state = {
    animated: true,
    backgroundColor: getValue(colors, 0),
  };

  _colorIndex = 0;

  _onChangeBackgroundColor = () => {
    this._colorIndex++;
    this.setState({backgroundColor: getValue(colors, this._colorIndex)});
  };

  _onChangeAnimated = () => {
    this.setState({animated: !this.state.animated});
  };

  render() {
    return (
      <View>
        <StatusBar
          backgroundColor={this.state.backgroundColor}
          animated={this.state.animated}
        />
        <TouchableHighlight
          style={styles.wrapper}
          onPress={this._onChangeBackgroundColor}>
          <View style={styles.button}>
            <Text>backgroundColor: '{getValue(colors, this._colorIndex)}'</Text>
          </View>
        </TouchableHighlight>
        <TouchableHighlight
          style={styles.wrapper}
          onPress={this._onChangeAnimated}>
          <View style={styles.button}>
            <Text>animated: {this.state.animated ? 'true' : 'false'}</Text>
          </View>
        </TouchableHighlight>
      </View>
    );
  }
}

class StatusBarTranslucentExample extends React.Component<{}, $FlowFixMeState> {
  state = {
    translucent: false,
  };

  _onChangeTranslucent = () => {
    this.setState({
      translucent: !this.state.translucent,
    });
  };

  render() {
    return (
      <View>
        <StatusBar translucent={this.state.translucent} />
        <TouchableHighlight
          style={styles.wrapper}
          onPress={this._onChangeTranslucent}>
          <View style={styles.button}>
            <Text>
              translucent: {this.state.translucent ? 'true' : 'false'}
            </Text>
          </View>
        </TouchableHighlight>
      </View>
    );
  }
}

class StatusBarStaticIOSExample extends React.Component<{}> {
<<<<<<< HEAD
  viewRef: React.Ref<React.ElementRef<View> | undefined> = React.createRef();
=======
  // $FlowFixMe
  viewRef: React.MutableRefObject<React.ElementRef<
    typeof View,
  > | void> = React.createRef();
>>>>>>> e6f5e93b

  render() {
    return (
      <View ref={this.viewRef}>
        <TouchableHighlight
          style={styles.wrapper}
          onPress={() => {
            StatusBar.setHidden(true, 'slide');
          }}>
          <View style={styles.button}>
            <Text>setHidden(true, 'slide')</Text>
          </View>
        </TouchableHighlight>
        <TouchableHighlight
          style={styles.wrapper}
          onPress={() => {
            StatusBar.setHidden(false, 'fade');
          }}>
          <View style={styles.button}>
            <Text>setHidden(false, 'fade')</Text>
          </View>
        </TouchableHighlight>
        <TouchableHighlight
          style={styles.wrapper}
          onPress={() => {
            StatusBar.setHidden(true, 'fade', this.viewRef.current);
          }}>
          <View style={styles.button}>
            <Text>setHidden(true, 'fade', componentRef)</Text>
          </View>
        </TouchableHighlight>
        <TouchableHighlight
          style={styles.wrapper}
          onPress={() => {
            StatusBar.setBarStyle('default', true);
          }}>
          <View style={styles.button}>
            <Text>setBarStyle('default', true)</Text>
          </View>
        </TouchableHighlight>
        <TouchableHighlight
          style={styles.wrapper}
          onPress={() => {
            StatusBar.setBarStyle('light-content', true);
          }}>
          <View style={styles.button}>
            <Text>setBarStyle('light-content', true)</Text>
          </View>
        </TouchableHighlight>
        <TouchableHighlight
          style={styles.wrapper}
          onPress={() => {
            StatusBar.setBarStyle('default', false, this.viewRef.current);
          }}>
          <View style={styles.button}>
            <Text>setBarStyle('default', false, componentRef)</Text>
          </View>
        </TouchableHighlight>
        <TouchableHighlight
          style={styles.wrapper}
          onPress={() => {
            StatusBar.setNetworkActivityIndicatorVisible(true);
          }}>
          <View style={styles.button}>
            <Text>setNetworkActivityIndicatorVisible(true)</Text>
          </View>
        </TouchableHighlight>
        <TouchableHighlight
          style={styles.wrapper}
          onPress={() => {
            StatusBar.setNetworkActivityIndicatorVisible(false);
          }}>
          <View style={styles.button}>
            <Text>setNetworkActivityIndicatorVisible(false)</Text>
          </View>
        </TouchableHighlight>
      </View>
    );
  }
}

class StatusBarStaticAndroidExample extends React.Component<{}> {
  render() {
    return (
      <View>
        <TouchableHighlight
          style={styles.wrapper}
          onPress={() => {
            StatusBar.setHidden(true);
          }}>
          <View style={styles.button}>
            <Text>setHidden(true)</Text>
          </View>
        </TouchableHighlight>
        <TouchableHighlight
          style={styles.wrapper}
          onPress={() => {
            StatusBar.setHidden(false);
          }}>
          <View style={styles.button}>
            <Text>setHidden(false)</Text>
          </View>
        </TouchableHighlight>
        <TouchableHighlight
          style={styles.wrapper}
          onPress={() => {
            StatusBar.setBackgroundColor('#ff00ff', true);
          }}>
          <View style={styles.button}>
            <Text>setBackgroundColor('#ff00ff', true)</Text>
          </View>
        </TouchableHighlight>
        <TouchableHighlight
          style={styles.wrapper}
          onPress={() => {
            StatusBar.setBackgroundColor('#00ff00', true);
          }}>
          <View style={styles.button}>
            <Text>setBackgroundColor('#00ff00', true)</Text>
          </View>
        </TouchableHighlight>
        <TouchableHighlight
          style={styles.wrapper}
          onPress={() => {
            StatusBar.setTranslucent(true);
            StatusBar.setBackgroundColor('rgba(0, 0, 0, 0.4)', true);
          }}>
          <View style={styles.button}>
            <Text>
              setTranslucent(true) and setBackgroundColor('rgba(0, 0, 0, 0.4)',
              true)
            </Text>
          </View>
        </TouchableHighlight>
        <TouchableHighlight
          style={styles.wrapper}
          onPress={() => {
            StatusBar.setTranslucent(false);
            StatusBar.setBackgroundColor('black', true);
          }}>
          <View style={styles.button}>
            <Text>
              setTranslucent(false) and setBackgroundColor('black', true)
            </Text>
          </View>
        </TouchableHighlight>
      </View>
    );
  }
}

class ModalExample extends React.Component<{}, $FlowFixMeState> {
  state = {
    modalVisible: false,
  };

  _onChangeModalVisible = () => {
    this.setState({modalVisible: !this.state.modalVisible});
  };

  render() {
    return (
      <View>
        <TouchableHighlight
          style={styles.wrapper}
          onPress={this._onChangeModalVisible}>
          <View style={styles.button}>
            <Text>modal visible: {this.state.hidden ? 'true' : 'false'}</Text>
          </View>
        </TouchableHighlight>
        <Modal
          visible={this.state.modalVisible}
          transparent={true}
          onRequestClose={this._onChangeModalVisible}>
          <View style={[styles.container]}>
            <View style={[styles.innerContainer]}>
              <Text>This modal was presented!</Text>
              <TouchableHighlight
                onPress={this._onChangeModalVisible}
                style={styles.modalButton}>
                <View style={styles.button}>
                  <Text>Close</Text>
                </View>
              </TouchableHighlight>
            </View>
          </View>
        </Modal>
      </View>
    );
  }
}

exports.framework = 'React';
exports.title = '<StatusBar>';
exports.description = 'Component for controlling the status bar';
exports.examples = [
  {
    title: 'StatusBar hidden',
    render(): React.Node {
      return <StatusBarHiddenExample />;
    },
  },
  {
    title: 'StatusBar style',
    render(): React.Node {
      return <StatusBarStyleExample />;
    },
    platform: 'ios',
  },
  {
    title: 'StatusBar network activity indicator',
    render(): React.Node {
      return <StatusBarNetworkActivityExample />;
    },
    platform: 'ios',
  },
  {
    title: 'StatusBar background color',
    render(): React.Node {
      return <StatusBarBackgroundColorExample />;
    },
    platform: 'android',
  },
  {
    title: 'StatusBar translucent',
    render(): React.Node {
      return <StatusBarTranslucentExample />;
    },
    platform: 'android',
  },
  {
    title: 'StatusBar static API',
    render(): React.Node {
      return <StatusBarStaticIOSExample />;
    },
    platform: 'ios',
  },
  {
    title: 'StatusBar static API',
    render(): React.Node {
      return <StatusBarStaticAndroidExample />;
    },
    platform: 'android',
  },
  {
    title: 'StatusBar dimensions',
    render(): React.Node {
      return (
        <View>
          <Text>Height (Android only): {StatusBar.currentHeight} pts</Text>
        </View>
      );
    },
    platform: 'android',
  },
];

const styles = StyleSheet.create({
  container: {
    flex: 1,
    justifyContent: 'center',
    padding: 20,
    backgroundColor: '#f5fcff',
  },
  innerContainer: {
    borderRadius: 10,
    alignItems: 'center',
  },
  wrapper: {
    borderRadius: 5,
    marginBottom: 5,
  },
  button: {
    borderRadius: 5,
    backgroundColor: '#eeeeee',
    padding: 10,
  },
  modalButton: {
    marginTop: 10,
  },
});<|MERGE_RESOLUTION|>--- conflicted
+++ resolved
@@ -254,14 +254,10 @@
 }
 
 class StatusBarStaticIOSExample extends React.Component<{}> {
-<<<<<<< HEAD
-  viewRef: React.Ref<React.ElementRef<View> | undefined> = React.createRef();
-=======
   // $FlowFixMe
   viewRef: React.MutableRefObject<React.ElementRef<
     typeof View,
   > | void> = React.createRef();
->>>>>>> e6f5e93b
 
   render() {
     return (
