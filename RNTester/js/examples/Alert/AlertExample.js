/**
 * Copyright (c) Facebook, Inc. and its affiliates.
 *
 * This source code is licensed under the MIT license found in the
 * LICENSE file in the root directory of this source tree.
 *
 * @format
 */

'use strict';

const React = require('react');
const {
  Alert,
  StyleSheet,
  Text,
  TouchableHighlight,
  View,
} = require('react-native');

const RNTesterBlock = require('../../components/RNTesterBlock');

// corporate ipsum > lorem ipsum
const alertMessage =
  'Credibly reintermediate next-generation potentialities after goal-oriented ' +
  'catalysts for change. Dynamically revolutionize.';

/**
 * Simple alert examples.
 */
type Props = $ReadOnly<{||}>;

class SimpleAlertExampleBlock extends React.Component<Props> {
<<<<<<< HEAD
  viewRef: React.Ref<React.ElementRef<View> | undefined> = React.createRef();
=======
  viewRef: React.MutableRefObject<React.ElementRef<
    typeof View,
  > | void> = React.createRef();
>>>>>>> e6f5e93b

  render() {
    return (
      <View ref={this.viewRef}>
        <TouchableHighlight
          style={styles.wrapper}
          onPress={() => Alert.alert('Alert Title', alertMessage)}>
          <View style={styles.button}>
            <Text>Alert with message and default button</Text>
          </View>
        </TouchableHighlight>
        <TouchableHighlight
          style={styles.wrapper}
          onPress={() =>
            Alert.alert('Alert Title', alertMessage, [
              {text: 'OK', onPress: () => console.log('OK Pressed!')},
            ])
          }>
          <View style={styles.button}>
            <Text>Alert with one button</Text>
          </View>
        </TouchableHighlight>
        <TouchableHighlight
          style={styles.wrapper}
          onPress={() =>
            Alert.alert('Alert Title', alertMessage, [
              {text: 'Cancel', onPress: () => console.log('Cancel Pressed!')},
              {text: 'OK', onPress: () => console.log('OK Pressed!')},
            ])
          }>
          <View style={styles.button}>
            <Text>Alert with two buttons</Text>
          </View>
        </TouchableHighlight>
        <TouchableHighlight
          style={styles.wrapper}
          onPress={() =>
            Alert.alert('Alert Title', null, [
              {text: 'Foo', onPress: () => console.log('Foo Pressed!')},
              {text: 'Bar', onPress: () => console.log('Bar Pressed!')},
              {text: 'Baz', onPress: () => console.log('Baz Pressed!')},
            ])
          }>
          <View style={styles.button}>
            <Text>Alert with three buttons</Text>
          </View>
        </TouchableHighlight>
        <TouchableHighlight
          style={styles.wrapper}
          onPress={() =>
            Alert.alert(
              'Foo Title',
              alertMessage,
              '..............'.split('').map((dot, index) => ({
                text: 'Button ' + index,
                onPress: () => console.log('Pressed ' + index),
              })),
            )
          }>
          <View style={styles.button}>
            <Text>Alert with too many buttons</Text>
          </View>
        </TouchableHighlight>
        <TouchableHighlight
          style={styles.wrapper}
          onPress={() =>
            Alert.alert(
              'Alert Title',
              null,
              [{text: 'OK', onPress: () => console.log('OK Pressed!')}],
              {
                cancelable: false,
              },
            )
          }>
          <View style={styles.button}>
            <Text>Alert that cannot be dismissed</Text>
          </View>
        </TouchableHighlight>
        <TouchableHighlight
          style={styles.wrapper}
          onPress={() =>
            Alert.alert('', alertMessage, [
              {text: 'OK', onPress: () => console.log('OK Pressed!')},
            ])
          }>
          <View style={styles.button}>
            <Text>Alert without title</Text>
          </View>
        </TouchableHighlight>
        <TouchableHighlight
          style={styles.wrapper}
          onPress={() =>
            Alert.alert('Surfaced!', alertMessage, null, {
              surface: this.viewRef.current,
            })
          }>
          <View style={styles.button}>
            <Text>Alert with surface passed</Text>
          </View>
        </TouchableHighlight>
      </View>
    );
  }
}

class AlertExample extends React.Component {
  static title = 'Alert';

  static description =
    'Alerts display a concise and informative message ' +
    'and prompt the user to make a decision.';

  render() {
    return (
      <RNTesterBlock title={'Alert'}>
        <SimpleAlertExampleBlock />
      </RNTesterBlock>
    );
  }
}

const styles = StyleSheet.create({
  wrapper: {
    borderRadius: 5,
    marginBottom: 5,
  },
  button: {
    backgroundColor: '#eeeeee',
    padding: 10,
  },
});

module.exports = {
  AlertExample,
  SimpleAlertExampleBlock,
};<|MERGE_RESOLUTION|>--- conflicted
+++ resolved
@@ -31,13 +31,9 @@
 type Props = $ReadOnly<{||}>;
 
 class SimpleAlertExampleBlock extends React.Component<Props> {
-<<<<<<< HEAD
-  viewRef: React.Ref<React.ElementRef<View> | undefined> = React.createRef();
-=======
   viewRef: React.MutableRefObject<React.ElementRef<
     typeof View,
   > | void> = React.createRef();
->>>>>>> e6f5e93b
 
   render() {
     return (
