/**
 * Copyright (c) Facebook, Inc. and its affiliates.
 *
 * This source code is licensed under the MIT license found in the
 * LICENSE file in the root directory of this source tree.
 *
 * @format
 * @flow
 */

'use strict';

const React = require('react');

const {
  Animated,
  Image,
  StyleSheet,
  Text,
  TouchableHighlight,
  TouchableOpacity,
  Platform,
  TouchableNativeFeedback,
  TouchableWithoutFeedback,
  View,
} = require('react-native');

import {useEffect, useRef, useState} from 'react';

const forceTouchAvailable =
  (Platform.OS === 'ios' && Platform.constants.forceTouchAvailable) || false;

class TouchableHighlightBox extends React.Component<{...}, $FlowFixMeState> {
  state = {
    timesPressed: 0,
  };

  touchableOnPress = () => {
    this.setState({
      timesPressed: this.state.timesPressed + 1,
    });
  };

  render() {
    let textLog = '';
    if (this.state.timesPressed > 1) {
      textLog = this.state.timesPressed + 'x TouchableHighlight onPress';
    } else if (this.state.timesPressed > 0) {
      textLog = 'TouchableHighlight onPress';
    }

    return (
      <View>
        <View style={styles.row}>
          <TouchableHighlight
            style={styles.wrapper}
            testID="touchable_highlight_image_button"
            onPress={this.touchableOnPress}>
            <Image source={heartImage} style={styles.image} />
          </TouchableHighlight>
          <TouchableHighlight
            style={styles.wrapper}
            testID="touchable_highlight_text_button"
            activeOpacity={1}
            underlayColor="rgb(210, 230, 255)"
            onPress={this.touchableOnPress}>
            <View style={styles.wrapperCustom}>
              <Text style={styles.text}>Tap Here For Custom Highlight!</Text>
            </View>
          </TouchableHighlight>
        </View>
        <View style={styles.logBox}>
          <Text testID="touchable_highlight_console">{textLog}</Text>
        </View>
      </View>
    );
  }
}

class TouchableWithoutFeedbackBox extends React.Component<
  {...},
  $FlowFixMeState,
> {
  state = {
    timesPressed: 0,
  };

  textOnPress = () => {
    this.setState({
      timesPressed: this.state.timesPressed + 1,
    });
  };

  render() {
    let textLog = '';
    if (this.state.timesPressed > 1) {
      textLog = this.state.timesPressed + 'x TouchableWithoutFeedback onPress';
    } else if (this.state.timesPressed > 0) {
      textLog = 'TouchableWithoutFeedback onPress';
    }

    return (
      <View>
        <TouchableWithoutFeedback
          onPress={this.textOnPress}
          testID="touchable_without_feedback_button">
          <View style={styles.wrapperCustom}>
            <Text style={styles.text}>Tap Here For No Feedback!</Text>
          </View>
        </TouchableWithoutFeedback>
        <View style={styles.logBox}>
          <Text testID="touchable_without_feedback_console">{textLog}</Text>
        </View>
      </View>
    );
  }
}

class TextOnPressBox extends React.Component<{...}, $FlowFixMeState> {
  state = {
    timesPressed: 0,
  };

  textOnPress = () => {
    this.setState({
      timesPressed: this.state.timesPressed + 1,
    });
  };

  render() {
    let textLog = '';
    if (this.state.timesPressed > 1) {
      textLog = this.state.timesPressed + 'x text onPress';
    } else if (this.state.timesPressed > 0) {
      textLog = 'text onPress';
    }

    return (
      <View>
        <Text
          style={styles.textBlock}
          testID="tappable_text"
          onPress={this.textOnPress}>
          Text has built-in onPress handling
        </Text>
        <View style={styles.logBox}>
          <Text testID="tappable_text_console">{textLog}</Text>
        </View>
      </View>
    );
  }
}

class TouchableFeedbackEvents extends React.Component<{...}, $FlowFixMeState> {
  state = {
    eventLog: [],
  };

  render() {
    return (
      <View testID="touchable_feedback_events">
        <View style={[styles.row, styles.centered]}>
          <TouchableOpacity
            style={styles.wrapper}
            testID="touchable_feedback_events_button"
            accessibilityLabel="touchable feedback events"
            accessibilityRole="button"
            onPress={() => this._appendEvent('press')}
            onPressIn={() => this._appendEvent('pressIn')}
            onPressOut={() => this._appendEvent('pressOut')}
            onLongPress={() => this._appendEvent('longPress')}>
            <Text style={styles.button}>Press Me</Text>
          </TouchableOpacity>
        </View>
        <View
          testID="touchable_feedback_events_console"
          style={styles.eventLogBox}>
          {this.state.eventLog.map((e, ii) => (
            <Text key={ii}>{e}</Text>
          ))}
        </View>
      </View>
    );
  }

  _appendEvent = eventName => {
    const limit = 6;
    const eventLog = this.state.eventLog.slice(0, limit - 1);
    eventLog.unshift(eventName);
    this.setState({eventLog});
  };
}

class TouchableDelayEvents extends React.Component<{...}, $FlowFixMeState> {
  state = {
    eventLog: [],
  };

  render() {
    return (
      <View testID="touchable_delay_events">
        <View style={[styles.row, styles.centered]}>
          <TouchableOpacity
            style={styles.wrapper}
            testID="touchable_delay_events_button"
            onPress={() => this._appendEvent('press')}
            delayPressIn={400}
            onPressIn={() => this._appendEvent('pressIn - 400ms delay')}
            delayPressOut={1000}
            onPressOut={() => this._appendEvent('pressOut - 1000ms delay')}
            delayLongPress={800}
            onLongPress={() => this._appendEvent('longPress - 800ms delay')}>
            <Text style={styles.button}>Press Me</Text>
          </TouchableOpacity>
        </View>
        <View
          style={styles.eventLogBox}
          testID="touchable_delay_events_console">
          {this.state.eventLog.map((e, ii) => (
            <Text key={ii}>{e}</Text>
          ))}
        </View>
      </View>
    );
  }

  _appendEvent = eventName => {
    const limit = 6;
    const eventLog = this.state.eventLog.slice(0, limit - 1);
    eventLog.unshift(eventName);
    this.setState({eventLog});
  };
}

class ForceTouchExample extends React.Component<{...}, $FlowFixMeState> {
  state = {
    force: 0,
  };

  _renderConsoleText = () => {
    return forceTouchAvailable
      ? 'Force: ' + this.state.force.toFixed(3)
      : '3D Touch is not available on this device';
  };

  render() {
    return (
      <View testID="touchable_3dtouch_event">
        <View style={styles.forceTouchBox} testID="touchable_3dtouch_output">
          <Text>{this._renderConsoleText()}</Text>
        </View>
        <View style={[styles.row, styles.centered]}>
          <View
            style={styles.wrapper}
            testID="touchable_3dtouch_button"
            onStartShouldSetResponder={() => true}
            onResponderMove={event =>
              this.setState({force: event.nativeEvent.force})
            }
            onResponderRelease={event => this.setState({force: 0})}>
            <Text style={styles.button}>Press Me</Text>
          </View>
        </View>
      </View>
    );
  }
}

class TouchableHitSlop extends React.Component<{...}, $FlowFixMeState> {
  state = {
    timesPressed: 0,
  };

  onPress = () => {
    this.setState({
      timesPressed: this.state.timesPressed + 1,
    });
  };

  render() {
    let log = '';
    if (this.state.timesPressed > 1) {
      log = this.state.timesPressed + 'x onPress';
    } else if (this.state.timesPressed > 0) {
      log = 'onPress';
    }

    return (
      <View testID="touchable_hit_slop">
        <View style={[styles.row, styles.centered]}>
          <TouchableOpacity
            onPress={this.onPress}
            style={styles.hitSlopWrapper}
            hitSlop={{top: 30, bottom: 30, left: 60, right: 60}}
            testID="touchable_hit_slop_button">
            <Text style={styles.hitSlopButton}>Press Outside This View</Text>
          </TouchableOpacity>
        </View>
        <View style={styles.logBox}>
          <Text>{log}</Text>
        </View>
      </View>
    );
  }
}

function TouchableNativeMethodChecker<
  T: React.AbstractComponent<any, any>,
>(props: {|Component: T, name: string|}): React.Node {
  const [status, setStatus] = useState<?boolean>(null);
  const ref = useRef<?React.ElementRef<T>>(null);

  useEffect(() => {
    setStatus(ref.current != null && typeof ref.current.measure === 'function');
  }, []);

  return (
    <View style={[styles.row, styles.block]}>
      <props.Component ref={ref}>
        <View />
      </props.Component>
      <Text>
        {props.name + ': '}
        {status == null
          ? 'Missing Ref!'
          : status === true
          ? 'Native Methods Exist'
          : 'Native Methods Missing!'}
      </Text>
    </View>
  );
}

function TouchableNativeMethods() {
  return (
    <View>
      <TouchableNativeMethodChecker
        Component={TouchableHighlight}
        name="TouchableHighlight"
      />
      <TouchableNativeMethodChecker
        Component={TouchableOpacity}
        name="TouchableOpacity"
      />
    </View>
  );
}

class TouchableDisabled extends React.Component<{...}> {
  render() {
    return (
      <View>
        <TouchableOpacity disabled={true} style={[styles.row, styles.block]}>
          <Text style={styles.disabledButton}>Disabled TouchableOpacity</Text>
        </TouchableOpacity>

        <TouchableOpacity disabled={false} style={[styles.row, styles.block]}>
          <Text style={styles.button}>Enabled TouchableOpacity</Text>
        </TouchableOpacity>

        <TouchableHighlight
          activeOpacity={1}
          disabled={true}
          underlayColor="rgb(210, 230, 255)"
          style={[styles.row, styles.block]}
          onPress={() => console.log('custom THW text - highlight')}>
          <Text style={styles.disabledButton}>Disabled TouchableHighlight</Text>
        </TouchableHighlight>

        <TouchableHighlight
          activeOpacity={1}
          underlayColor="rgb(210, 230, 255)"
          style={[styles.row, styles.block]}
          onPress={() => console.log('custom THW text - highlight')}>
          <Text style={styles.button}>Enabled TouchableHighlight</Text>
        </TouchableHighlight>

        <TouchableWithoutFeedback
          onPress={() => console.log('TWOF has been clicked')}
          disabled={true}>
          <View style={styles.wrapperCustom}>
            <Text
              style={[
                styles.button,
                styles.nativeFeedbackButton,
                styles.disabledButton,
              ]}>
              Disabled TouchableWithoutFeedback
            </Text>
          </View>
        </TouchableWithoutFeedback>

        <TouchableWithoutFeedback
          onPress={() => console.log('TWOF has been clicked')}
          disabled={false}>
          <View style={styles.wrapperCustom}>
            <Text style={[styles.button, styles.nativeFeedbackButton]}>
              Enabled TouchableWithoutFeedback
            </Text>
          </View>
        </TouchableWithoutFeedback>

        {Platform.OS === 'android' && (
          <TouchableNativeFeedback
            onPress={() => console.log('custom TNF has been clicked')}
            background={TouchableNativeFeedback.SelectableBackground()}>
            <View style={[styles.row, styles.block]}>
              <Text style={[styles.button, styles.nativeFeedbackButton]}>
                Enabled TouchableNativeFeedback
              </Text>
            </View>
          </TouchableNativeFeedback>
        )}

        {Platform.OS === 'android' && (
          <TouchableNativeFeedback
            disabled={true}
            onPress={() => console.log('custom TNF has been clicked')}
            background={TouchableNativeFeedback.SelectableBackground()}>
            <View style={[styles.row, styles.block]}>
              <Text
                style={[styles.disabledButton, styles.nativeFeedbackButton]}>
                Disabled TouchableNativeFeedback
              </Text>
            </View>
          </TouchableNativeFeedback>
        )}
      </View>
    );
  }
}

<<<<<<< HEAD
=======
// [TODO(macOS ISS#2323203)
class TouchableHover extends React.Component<{}, $FlowFixMeState> {
  state = {
    hoverOver: false,
  };
  render() {
    return (
      <View>
        <TouchableOpacity
          onMouseEnter={this._handlePress}
          onMouseLeave={this._handlePress}
          style={[styles.row, styles.block]}>
          <Text style={this.state.hoverOver ? {color: 'red'} : {color: 'blue'}}>
            Touchable Opacity with mouse enter/exit events
          </Text>
        </TouchableOpacity>

        <TouchableHighlight
          onMouseEnter={() => console.log('Mouse Enter')}
          onMouseLeave={() => console.log('Mouse Exit')}
          activeOpacity={1}
          disabled={true}
          underlayColor="rgb(210, 230, 255)"
          style={[styles.row, styles.block]}
          onPress={() => console.log('custom THW text - highlight')}>
          <Text style={styles.disabledButton}>
            Touchable Highlight with mouse event logging
          </Text>
        </TouchableHighlight>
      </View>
    );
  }
  _handlePress = () => {
    this.setState({hoverOver: !this.state.hoverOver});
  };
}

class TouchableMouseEvents extends React.Component<{}, $FlowFixMeState> {
  state = {
    eventLog: [],
  };

  render() {
    return (
      <View testID="touchable_feedback_mouse_events">
        <View style={[styles.row, {justifyContent: 'center'}]}>
          <TouchableOpacity
            style={styles.wrapper}
            testID="touchable_feedback_mouse_events_button"
            accessibilityLabel="touchable feedback mouse events"
            onPressIn={e => this._appendEvent('MouseIn', e.nativeEvent)}
            onPressOut={e => this._appendEvent('MouseOut', e.nativeEvent)}
            draggedTypes={'fileUrl'}
            onDragEnter={e =>
              this._appendEvent('MouseDragEnter', e.nativeEvent)
            }
            onDragLeave={e =>
              this._appendEvent('MouseDragLeave', e.nativeEvent)
            }
            onDrop={e => this._appendEvent('MouseDrop', e.nativeEvent)}>
            <Text style={styles.button}>Click Me</Text>
          </TouchableOpacity>
        </View>
        <View
          testID="touchable_feedback_mouse_events_console"
          style={styles.eventLogBox}>
          {this.state.eventLog.map((e, ii) => (
            <Text key={ii}>{e}</Text>
          ))}
        </View>
      </View>
    );
  }

  _appendEvent = (eventName, nativeEvent) => {
    var limit = 6;
    var eventLog = this.state.eventLog.slice(0, limit - 1);

    var eventType = '';
    if (nativeEvent.button === 0) {
      eventType = 'left';
    } else if (nativeEvent.button === 2) {
      eventType = 'right';
    }
    var modifier = '';
    if (nativeEvent.shiftKey) {
      modifier += 'shift, ';
    }
    if (nativeEvent.ctrlKey) {
      modifier += 'ctrl, ';
    }
    if (nativeEvent.altKey) {
      modifier += 'alt, ';
    }
    if (nativeEvent.metaKey) {
      modifier += 'meta, ';
    }
    if (modifier.length > 0) {
      modifier = ' - ' + modifier.slice(0, -2) + ' pressed';
    }

    eventLog.unshift(eventType + eventName + modifier);
    this.setState({eventLog});
  };
}
// ]TODO(macOS ISS#2323203)

>>>>>>> 3ea5e7d3
const heartImage = {
  uri: 'https://pbs.twimg.com/media/BlXBfT3CQAA6cVZ.png:small',
};

const styles = StyleSheet.create({
  row: {
    justifyContent: 'center',
    flexDirection: 'row',
  },
  centered: {
    justifyContent: 'center',
  },
  image: {
    width: 50,
    height: 50,
  },
  text: {
    fontSize: 16,
  },
  block: {
    padding: 10,
  },
  button: {
    color: '#007AFF',
  },
  disabledButton: {
    color: '#007AFF',
    opacity: 0.5,
  },
  nativeFeedbackButton: {
    textAlign: 'center',
    margin: 10,
  },
  hitSlopButton: {
    color: 'white',
  },
  wrapper: {
    borderRadius: 8,
  },
  wrapperCustom: {
    borderRadius: 8,
    padding: 6,
  },
  hitSlopWrapper: {
    backgroundColor: 'red',
    marginVertical: 30,
  },
  logBox: {
    padding: 20,
    margin: 10,
    borderWidth: StyleSheet.hairlineWidth,
    borderColor: '#f0f0f0',
    backgroundColor: '#f9f9f9',
  },
  eventLogBox: {
    padding: 10,
    margin: 10,
    height: 120,
    borderWidth: StyleSheet.hairlineWidth,
    borderColor: '#f0f0f0',
    backgroundColor: '#f9f9f9',
  },
  forceTouchBox: {
    padding: 10,
    margin: 10,
    borderWidth: StyleSheet.hairlineWidth,
    borderColor: '#f0f0f0',
    backgroundColor: '#f9f9f9',
    alignItems: 'center',
  },
  textBlock: {
    fontWeight: '500',
    color: 'blue',
  },
});

exports.displayName = (undefined: ?string);
exports.description = 'Touchable and onPress examples.';
exports.title = '<Touchable*> and onPress';
exports.examples = [
  {
    title: '<TouchableHighlight>',
    description: ('TouchableHighlight works by adding an extra view with a ' +
      'black background under the single child view.  This works best when the ' +
      'child view is fully opaque, although it can be made to work as a simple ' +
      'background color change as well with the activeOpacity and ' +
      'underlayColor props.': string),
    render: function(): React.Node {
      return <TouchableHighlightBox />;
    },
  },
  {
    title: '<TouchableWithoutFeedback>',
    render: function(): React.Node {
      return <TouchableWithoutFeedbackBox />;
    },
  },
  {
    title: 'TouchableNativeFeedback with Animated child',
    description: ('TouchableNativeFeedback can have an AnimatedComponent as a' +
      'direct child.': string),
    platform: 'android',
    render: function(): React.Node {
      const mScale = new Animated.Value(1);
      Animated.timing(mScale, {
        toValue: 0.3,
        duration: 1000,
        useNativeDriver: false,
      }).start();
      const style = {
        backgroundColor: 'rgb(180, 64, 119)',
        width: 200,
        height: 100,
        transform: [{scale: mScale}],
      };
      return (
        <View>
          <View style={styles.row}>
            <TouchableNativeFeedback>
              <Animated.View style={style} />
            </TouchableNativeFeedback>
          </View>
        </View>
      );
    },
  },
  {
    title: '<Text onPress={fn}> with highlight',
    render: function(): React.Element<any> {
      return <TextOnPressBox />;
    },
  },
  {
    title: 'Touchable feedback events',
    description: ('<Touchable*> components accept onPress, onPressIn, ' +
      'onPressOut, and onLongPress as props.': string),
    render: function(): React.Element<any> {
      return <TouchableFeedbackEvents />;
    },
  },
  {
    title: 'Touchable delay for events',
    description: ('<Touchable*> components also accept delayPressIn, ' +
      'delayPressOut, and delayLongPress as props. These props impact the ' +
      'timing of feedback events.': string),
    render: function(): React.Element<any> {
      return <TouchableDelayEvents />;
    },
  },
  {
    title: '3D Touch / Force Touch',
    description:
      'iPhone 6s and 6s plus support 3D touch, which adds a force property to touches',
    render: function(): React.Element<any> {
      return <ForceTouchExample />;
    },
    platform: 'ios',
  },
  {
    title: 'Touchable Hit Slop',
    description: ('<Touchable*> components accept hitSlop prop which extends the touch area ' +
      'without changing the view bounds.': string),
    render: function(): React.Element<any> {
      return <TouchableHitSlop />;
    },
  },
  {
    title: 'Touchable Native Methods',
    description: ('Some <Touchable*> components expose native methods like `measure`.': string),
    render: function(): React.Element<any> {
      return <TouchableNativeMethods />;
    },
  },
  {
<<<<<<< HEAD
    title: 'Disabled Touchable*',
    description: ('<Touchable*> components accept disabled prop which prevents ' +
      'any interaction with component': string),
=======
    // [TODO(macOS ISS#2323203)
    title: 'Touchable Hover',
    description:
      '<Touchable*> components reacts to mouse events ' +
      'onMouseEnter and onMouseLeave',
>>>>>>> 3ea5e7d3
    render: function(): React.Element<any> {
      return <TouchableDisabled />;
    },
  },
<<<<<<< HEAD
=======
  {
    title: 'Touchable feedback mouse events',
    description:
      '<Touchable*> components reacts to mouse events ' +
      'onPressIn, onPressOut, onDragEnter, onDragLeave, and onDrop',
    render: function(): React.Element<any> {
      return <TouchableMouseEvents />;
    },
    platform: 'macos',
  }, // ]TODO(macOS ISS#2323203)
>>>>>>> 3ea5e7d3
];<|MERGE_RESOLUTION|>--- conflicted
+++ resolved
@@ -430,8 +430,6 @@
   }
 }
 
-<<<<<<< HEAD
-=======
 // [TODO(macOS ISS#2323203)
 class TouchableHover extends React.Component<{}, $FlowFixMeState> {
   state = {
@@ -539,7 +537,6 @@
 }
 // ]TODO(macOS ISS#2323203)
 
->>>>>>> 3ea5e7d3
 const heartImage = {
   uri: 'https://pbs.twimg.com/media/BlXBfT3CQAA6cVZ.png:small',
 };
@@ -714,32 +711,31 @@
     },
   },
   {
-<<<<<<< HEAD
     title: 'Disabled Touchable*',
     description: ('<Touchable*> components accept disabled prop which prevents ' +
       'any interaction with component': string),
-=======
+    render: function(): React.Element<any> {
+      return <TouchableDisabled />;
+    },
+  },
+  {
     // [TODO(macOS ISS#2323203)
     title: 'Touchable Hover',
     description:
-      '<Touchable*> components reacts to mouse events ' +
-      'onMouseEnter and onMouseLeave',
->>>>>>> 3ea5e7d3
-    render: function(): React.Element<any> {
-      return <TouchableDisabled />;
-    },
-  },
-<<<<<<< HEAD
-=======
+      ('<Touchable*> components reacts to mouse events ' +
+      'onMouseEnter and onMouseLeave': string),
+    render: function(): React.Element<any> {
+      return <TouchableHover />;
+    },
+  },
   {
     title: 'Touchable feedback mouse events',
     description:
-      '<Touchable*> components reacts to mouse events ' +
-      'onPressIn, onPressOut, onDragEnter, onDragLeave, and onDrop',
+      ('<Touchable*> components reacts to mouse events ' +
+      'onPressIn, onPressOut, onDragEnter, onDragLeave, and onDrop': string),
     render: function(): React.Element<any> {
       return <TouchableMouseEvents />;
     },
     platform: 'macos',
   }, // ]TODO(macOS ISS#2323203)
->>>>>>> 3ea5e7d3
 ];