--- conflicted
+++ resolved
@@ -310,22 +310,15 @@
     <View style={styles.column}>
       <View style={styles.row}>
         <Text style={styles.labelCell}>
-<<<<<<< HEAD
           {// [TODO(OSS Candidate ISS#2710739)
           Platform.select({
             ios: "DynamicColorIOS({light: 'red', dark: 'blue'})",
             android: "PlatformColor('?attr/colorAccent')",
             macos: "DynamicColorMacOS({light: 'red', dark: 'blue'})",
+            default: 'Unexpected Platform.OS: ' + Platform.OS,
           })
           // ]TODO(OSS Candidate ISS#2710739)
           }
-=======
-          {Platform.select({
-            ios: "DynamicColorIOS({light: 'red', dark: 'blue'})",
-            android: "PlatformColor('?attr/colorAccent')",
-            default: 'Unexpected Platform.OS: ' + Platform.OS,
-          })}
->>>>>>> e261f022
         </Text>
         <View
           style={{
@@ -333,17 +326,13 @@
             backgroundColor:
               Platform.OS === 'ios'
                 ? DynamicColorIOS({light: 'red', dark: 'blue'})
-<<<<<<< HEAD
                 : // [TODO(macOS GH#774)
                 Platform.OS === 'macos'
                 ? DynamicColorMacOS({light: 'red', dark: 'blue'})
                 : // ]TODO(macOS GH#774)
-                  PlatformColor('?attr/colorAccent'),
-=======
-                : Platform.OS === 'android'
+                Platform.OS === 'android'
                 ? PlatformColor('?attr/colorAccent')
                 : 'red',
->>>>>>> e261f022
           }}
         />
       </View>
