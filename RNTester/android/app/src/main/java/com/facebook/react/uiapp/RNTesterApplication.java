--- conflicted
+++ resolved
@@ -64,11 +64,7 @@
    * @param reactInstanceManager
    */
   private static void initializeFlipper(
-<<<<<<< HEAD
     Context context, ReactInstanceManager reactInstanceManager) {
-=======
-      Context context, ReactInstanceManager reactInstanceManager) {
->>>>>>> 3714f364
     if (BuildConfig.DEBUG) {
       try {
         /*
@@ -77,13 +73,8 @@
         */
         Class<?> aClass = Class.forName("com.facebook.react.uiapp.ReactNativeFlipper");
         aClass
-<<<<<<< HEAD
           .getMethod("initializeFlipper", Context.class, ReactInstanceManager.class)
           .invoke(null, context, reactInstanceManager);
-=======
-            .getMethod("initializeFlipper", Context.class, ReactInstanceManager.class)
-            .invoke(null, context, reactInstanceManager);
->>>>>>> 3714f364
       } catch (ClassNotFoundException e) {
         e.printStackTrace();
       } catch (NoSuchMethodException e) {
