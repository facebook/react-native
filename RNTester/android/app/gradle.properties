--- conflicted
+++ resolved
@@ -9,8 +9,4 @@
 android.enableJetifier=true
 
 # Version of flipper SDK to use with React Native
-<<<<<<< HEAD
-FLIPPER_VERSION=0.33.1
-=======
-FLIPPER_VERSION=0.37.0
->>>>>>> 3c9e5f14
+FLIPPER_VERSION=0.37.0