--- conflicted
+++ resolved
@@ -20,30 +20,24 @@
 
 static NSURL *localhostBundleURL()
 {
-<<<<<<< HEAD
-  return [NSURL URLWithString:[NSString stringWithFormat:@"http://localhost:8081/%@.bundle?platform=%@&dev=true&minify=false&app=com.apple.dt.xctest.tool", testFile, kRCTPlatformName]]; // TODO(macOS ISS#3536887)
-=======
   return [NSURL
       URLWithString:
           [NSString
               stringWithFormat:
-                  @"http://localhost:8081/%@.bundle?platform=ios&dev=true&minify=false&modulesOnly=false&runMdoule=true&app=com.apple.dt.xctest.tool",
-                  testFile]];
->>>>>>> a50fa552
+                  @"http://localhost:8081/%@.bundle?platform=%@&dev=true&minify=false&modulesOnly=false&runMdoule=true&app=com.apple.dt.xctest.tool",
+                  testFile,
+                  kRCTPlatformName]]; // TODO(macOS GH#774)
 }
 
 static NSURL *ipBundleURL()
 {
-<<<<<<< HEAD
-  return [NSURL URLWithString:[NSString stringWithFormat:@"http://192.168.1.1:8081/%@.bundle?platform=%@&dev=true&minify=false&app=com.apple.dt.xctest.tool", testFile, kRCTPlatformName]]; // TODO(macOS ISS#3536887)
-=======
   return [NSURL
       URLWithString:
           [NSString
               stringWithFormat:
-                  @"http://192.168.1.1:8081/%@.bundle?platform=ios&dev=true&minify=false&modulesOnly=false&runMdoule=true&app=com.apple.dt.xctest.tool",
-                  testFile]];
->>>>>>> a50fa552
+                  @"http://192.168.1.1:8081/%@.bundle?platform=%@&dev=true&minify=false&modulesOnly=false&runMdoule=true&app=com.apple.dt.xctest.tool",
+                  testFile,
+                  kRCTPlatformName]]; // TODO(macOS GH#774)
 }
 
 @implementation NSBundle (RCTBundleURLProviderTests)
