/*
 * Copyright (c) Facebook, Inc. and its affiliates.
 *
 * This source code is licensed under the MIT license found in the
 * LICENSE file in the root directory of this source tree.
 */

#import <XCTest/XCTest.h>

#import <React/RCTBundleURLProvider.h>
#import <React/RCTUtils.h>

static NSString *const testFile = @"test.jsbundle";
static NSString *const mainBundle = @"main.jsbundle";

static NSURL *mainBundleURL()
{
  return [[[NSBundle mainBundle] bundleURL] URLByAppendingPathComponent:mainBundle];
}

static NSURL *localhostBundleURL()
{
  return [NSURL
      URLWithString:
          [NSString
              stringWithFormat:
<<<<<<< HEAD
                  @"http://localhost:8081/%@.bundle?platform=%@&dev=true&minify=false&modulesOnly=false&runMdoule=true&app=com.apple.dt.xctest.tool",
                  testFile,
                  kRCTPlatformName]]; // TODO(macOS GH#774)
=======
                  @"http://localhost:8081/%@.bundle?platform=ios&dev=true&minify=false&modulesOnly=false&runModule=true&app=com.apple.dt.xctest.tool",
                  testFile]];
>>>>>>> b69041f0
}

static NSURL *ipBundleURL()
{
  return [NSURL
      URLWithString:
          [NSString
              stringWithFormat:
<<<<<<< HEAD
                  @"http://192.168.1.1:8081/%@.bundle?platform=%@&dev=true&minify=false&modulesOnly=false&runMdoule=true&app=com.apple.dt.xctest.tool",
                  testFile,
                  kRCTPlatformName]]; // TODO(macOS GH#774)
=======
                  @"http://192.168.1.1:8081/%@.bundle?platform=ios&dev=true&minify=false&modulesOnly=false&runModule=true&app=com.apple.dt.xctest.tool",
                  testFile]];
>>>>>>> b69041f0
}

@implementation NSBundle (RCTBundleURLProviderTests)

- (NSURL *)RCT_URLForResource:(NSString *)name withExtension:(NSString *)ext
{
  // Ensure that test files is always reported as existing
  if ([[name stringByAppendingFormat:@".%@", ext] isEqualToString:mainBundle]) {
    return [[self bundleURL] URLByAppendingPathComponent:mainBundle];
  }
  return [self RCT_URLForResource:name withExtension:ext];
}

@end

@interface RCTBundleURLProviderTests : XCTestCase
@end

@implementation RCTBundleURLProviderTests

- (void)setUp
{
  [super setUp];

  RCTSwapInstanceMethods(
      [NSBundle class], @selector(URLForResource:withExtension:), @selector(RCT_URLForResource:withExtension:));
}

- (void)tearDown
{
  RCTSwapInstanceMethods(
      [NSBundle class], @selector(URLForResource:withExtension:), @selector(RCT_URLForResource:withExtension:));

  [super tearDown];
}

- (void)testBundleURL
{
  RCTBundleURLProvider *settings = [RCTBundleURLProvider sharedSettings];
  settings.jsLocation = nil;
  NSURL *URL = [settings jsBundleURLForBundleRoot:testFile fallbackResource:nil];
  if (!getenv("CI_USE_PACKAGER")) {
    XCTAssertEqualObjects(URL, mainBundleURL());
  } else {
    XCTAssertEqualObjects(URL, localhostBundleURL());
  }
}

- (void)testLocalhostURL
{
  RCTBundleURLProvider *settings = [RCTBundleURLProvider sharedSettings];
  settings.jsLocation = @"localhost";
  NSURL *URL = [settings jsBundleURLForBundleRoot:testFile fallbackResource:nil];
  XCTAssertEqualObjects(URL, localhostBundleURL());
}

- (void)testIPURL
{
  RCTBundleURLProvider *settings = [RCTBundleURLProvider sharedSettings];
  settings.jsLocation = @"192.168.1.1";
  NSURL *URL = [settings jsBundleURLForBundleRoot:testFile fallbackResource:nil];
  XCTAssertEqualObjects(URL, ipBundleURL());
}

@end<|MERGE_RESOLUTION|>--- conflicted
+++ resolved
@@ -24,14 +24,9 @@
       URLWithString:
           [NSString
               stringWithFormat:
-<<<<<<< HEAD
-                  @"http://localhost:8081/%@.bundle?platform=%@&dev=true&minify=false&modulesOnly=false&runMdoule=true&app=com.apple.dt.xctest.tool",
+                  @"http://localhost:8081/%@.bundle?platform=%@&dev=true&minify=false&modulesOnly=false&runModule=true&app=com.apple.dt.xctest.tool",
                   testFile,
                   kRCTPlatformName]]; // TODO(macOS GH#774)
-=======
-                  @"http://localhost:8081/%@.bundle?platform=ios&dev=true&minify=false&modulesOnly=false&runModule=true&app=com.apple.dt.xctest.tool",
-                  testFile]];
->>>>>>> b69041f0
 }
 
 static NSURL *ipBundleURL()
@@ -40,14 +35,9 @@
       URLWithString:
           [NSString
               stringWithFormat:
-<<<<<<< HEAD
-                  @"http://192.168.1.1:8081/%@.bundle?platform=%@&dev=true&minify=false&modulesOnly=false&runMdoule=true&app=com.apple.dt.xctest.tool",
+                  @"http://192.168.1.1:8081/%@.bundle?platform=%@&dev=true&minify=false&modulesOnly=false&runModule=true&app=com.apple.dt.xctest.tool",
                   testFile,
                   kRCTPlatformName]]; // TODO(macOS GH#774)
-=======
-                  @"http://192.168.1.1:8081/%@.bundle?platform=ios&dev=true&minify=false&modulesOnly=false&runModule=true&app=com.apple.dt.xctest.tool",
-                  testFile]];
->>>>>>> b69041f0
 }
 
 @implementation NSBundle (RCTBundleURLProviderTests)
