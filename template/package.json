{
  "name": "HelloWorld",
  "version": "0.0.1",
  "private": true,
  "scripts": {
    "android": "react-native run-android",
    "ios": "react-native run-ios",
    "start": "react-native start",
    "test": "jest",
    "lint": "eslint ."
  },
  "dependencies": {
<<<<<<< HEAD
    "react": "16.11.0",
    "react-native": "0.62.2"
  },
  "devDependencies": {
    "@babel/core": "^7.6.2",
    "@babel/runtime": "^7.6.2",
    "@react-native-community/eslint-config": "^0.0.5",
    "babel-jest": "^24.9.0",
    "eslint": "^6.5.1",
    "jest": "^24.9.0",
    "metro-react-native-babel-preset": "^0.58.0",
    "react-test-renderer": "16.11.0"
=======
    "react": "16.13.1",
    "react-native": "0.63.2"
  },
  "devDependencies": {
    "@babel/core": "^7.8.4",
    "@babel/runtime": "^7.8.4",
    "@react-native-community/eslint-config": "^1.1.0",
    "babel-jest": "^25.1.0",
    "eslint": "^6.5.1",
    "jest": "^25.1.0",
    "metro-react-native-babel-preset": "^0.59.0",
    "react-test-renderer": "16.13.1"
>>>>>>> 3c9e5f14
  },
  "jest": {
    "preset": "react-native"
  }
}<|MERGE_RESOLUTION|>--- conflicted
+++ resolved
@@ -10,20 +10,6 @@
     "lint": "eslint ."
   },
   "dependencies": {
-<<<<<<< HEAD
-    "react": "16.11.0",
-    "react-native": "0.62.2"
-  },
-  "devDependencies": {
-    "@babel/core": "^7.6.2",
-    "@babel/runtime": "^7.6.2",
-    "@react-native-community/eslint-config": "^0.0.5",
-    "babel-jest": "^24.9.0",
-    "eslint": "^6.5.1",
-    "jest": "^24.9.0",
-    "metro-react-native-babel-preset": "^0.58.0",
-    "react-test-renderer": "16.11.0"
-=======
     "react": "16.13.1",
     "react-native": "0.63.2"
   },
@@ -36,7 +22,6 @@
     "jest": "^25.1.0",
     "metro-react-native-babel-preset": "^0.59.0",
     "react-test-renderer": "16.13.1"
->>>>>>> 3c9e5f14
   },
   "jest": {
     "preset": "react-native"
