{
  "name": "HelloWorld",
  "version": "0.0.1",
  "private": true,
  "scripts": {
    "android": "react-native run-android",
    "ios": "react-native run-ios",
    "lint": "eslint .",
    "macos": "react-native run-macos",
    "start": "react-native start",
    "test": "jest"
  },
  "dependencies": {
    "react": "18.2.0",
<<<<<<< HEAD
    "react-native-macos": "0.71.0"
=======
    "react-native": "0.71.5"
>>>>>>> 5162e0b9
  },
  "devDependencies": {
    "@babel/core": "^7.20.0",
    "@babel/preset-env": "^7.20.0",
    "@babel/runtime": "^7.20.0",
    "@react-native-community/eslint-config": "^3.2.0",
    "@tsconfig/react-native": "^2.0.2",
    "@types/jest": "^29.2.1",
    "@types/react": "^18.0.24",
    "@types/react-test-renderer": "^18.0.0",
    "babel-jest": "^29.2.1",
    "eslint": "^8.19.0",
    "jest": "^29.2.1",
    "metro-react-native-babel-preset": "0.73.9",
    "prettier": "^2.4.1",
    "react-test-renderer": "18.2.0",
    "typescript": "4.8.4"
  },
  "jest": {
    "preset": "react-native"
  }
}<|MERGE_RESOLUTION|>--- conflicted
+++ resolved
@@ -12,11 +12,7 @@
   },
   "dependencies": {
     "react": "18.2.0",
-<<<<<<< HEAD
-    "react-native-macos": "0.71.0"
-=======
-    "react-native": "0.71.5"
->>>>>>> 5162e0b9
+    "react-native-macos": "0.71.5"
   },
   "devDependencies": {
     "@babel/core": "^7.20.0",
