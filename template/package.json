--- conflicted
+++ resolved
@@ -12,11 +12,7 @@
   },
   "dependencies": {
     "react": "18.2.0",
-<<<<<<< HEAD
-    "react-native-macos": "1000.0.0"
-=======
-    "react-native": "0.71.4"
->>>>>>> 1d22e291
+    "react-native-macos": "0.71.0"
   },
   "devDependencies": {
     "@babel/core": "^7.20.0",
