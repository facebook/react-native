--- conflicted
+++ resolved
@@ -6,12 +6,8 @@
         minSdkVersion = 16
         compileSdkVersion = 28
         targetSdkVersion = 28
-<<<<<<< HEAD
-        supportLibVersion = "28.0.0"
         gradlePluginVersion = "3.4.2"
         reactnativeVersion = "+"
-=======
->>>>>>> 958b7aa9
     }
     repositories {
         google()
