package com.helloworld;

import android.app.Application;
import com.facebook.react.PackageList;
import com.facebook.react.ReactApplication;
import com.facebook.react.ReactNativeHost;
import com.facebook.react.ReactPackage;
import com.facebook.react.config.ReactFeatureFlags;
import com.facebook.react.defaults.DefaultReactNativeHost;
import com.facebook.soloader.SoLoader;
<<<<<<< HEAD
import com.helloworld.newarchitecture.MainApplicationReactNativeHost;
=======
>>>>>>> 9e169da3
import java.util.List;

public class MainApplication extends Application implements ReactApplication {

  private final ReactNativeHost mReactNativeHost =
      new DefaultReactNativeHost(this) {
        @Override
        public boolean getUseDeveloperSupport() {
          return BuildConfig.DEBUG;
        }

        @Override
        protected List<ReactPackage> getPackages() {
          @SuppressWarnings("UnnecessaryLocalVariable")
          List<ReactPackage> packages = new PackageList(this).getPackages();
          // Packages that cannot be autolinked yet can be added manually here, for example:
          // packages.add(new MyReactNativePackage());
          return packages;
        }

        @Override
        protected String getJSMainModuleName() {
          return "index";
        }

        @Override
        public String getDynamicLibraryName() {
          // If you enabled the New Architecture, you need to return the name of the
          // dynamic library to load (usually 'appmodule'). This is configured
          // in your build.gradle file.
          if (BuildConfig.IS_NEW_ARCHITECTURE_ENABLED) {
            return BuildConfig.DYNAMIC_LIBRARY_NAME;
          } else {
            return null;
          }
        }
      };

  @Override
  public ReactNativeHost getReactNativeHost() {
    return mReactNativeHost;
  }

  @Override
  public void onCreate() {
    super.onCreate();
    SoLoader.init(this, /* native exopackage */ false);
<<<<<<< HEAD
=======
    if (BuildConfig.IS_NEW_ARCHITECTURE_ENABLED) {
      // If you opted-in for the New Architecture, we enable the TurboModule system
      // and load the native dynamic library for this app.
      ReactFeatureFlags.useTurboModules = true;
      SoLoader.loadLibrary(BuildConfig.DYNAMIC_LIBRARY_NAME);
    }
>>>>>>> 9e169da3
    ReactNativeFlipper.initializeFlipper(this, getReactNativeHost().getReactInstanceManager());
  }
}<|MERGE_RESOLUTION|>--- conflicted
+++ resolved
@@ -8,10 +8,6 @@
 import com.facebook.react.config.ReactFeatureFlags;
 import com.facebook.react.defaults.DefaultReactNativeHost;
 import com.facebook.soloader.SoLoader;
-<<<<<<< HEAD
-import com.helloworld.newarchitecture.MainApplicationReactNativeHost;
-=======
->>>>>>> 9e169da3
 import java.util.List;
 
 public class MainApplication extends Application implements ReactApplication {
@@ -59,15 +55,12 @@
   public void onCreate() {
     super.onCreate();
     SoLoader.init(this, /* native exopackage */ false);
-<<<<<<< HEAD
-=======
     if (BuildConfig.IS_NEW_ARCHITECTURE_ENABLED) {
       // If you opted-in for the New Architecture, we enable the TurboModule system
       // and load the native dynamic library for this app.
       ReactFeatureFlags.useTurboModules = true;
       SoLoader.loadLibrary(BuildConfig.DYNAMIC_LIBRARY_NAME);
     }
->>>>>>> 9e169da3
     ReactNativeFlipper.initializeFlipper(this, getReactNativeHost().getReactInstanceManager());
   }
 }