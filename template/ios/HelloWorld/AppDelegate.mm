#import "AppDelegate.h"

#import <React/RCTBundleURLProvider.h>

@implementation AppDelegate

- (BOOL)application:(UIApplication *)application didFinishLaunchingWithOptions:(NSDictionary *)launchOptions
{
  self.moduleName = @"HelloWorld";
  return [super application:application didFinishLaunchingWithOptions:launchOptions];
}

- (NSURL *)sourceURLForBridge:(RCTBridge *)bridge
{
#if DEBUG
  return [[RCTBundleURLProvider sharedSettings] jsBundleURLForBundleRoot:@"index"];
#else
  return [[NSBundle mainBundle] URLForResource:@"main" withExtension:@"jsbundle"];
#endif
}

/// This method controls whether the `concurrentRoot`feature of React18 is turned on or off.
///
/// @see: https://reactjs.org/blog/2022/03/29/react-v18.html
/// @note: This requires to be rendering on Fabric (i.e. on the New Architecture).
<<<<<<< HEAD
/// @return: `true` if the `concurrentRoot` feture is enabled. Otherwise, it returns `false`.
=======
/// @return: `true` if the `concurrentRoot` feature is enabled. Otherwise, it returns `false`.
>>>>>>> 9e169da3
- (BOOL)concurrentRootEnabled
{
  return true;
}

@end<|MERGE_RESOLUTION|>--- conflicted
+++ resolved
@@ -23,11 +23,7 @@
 ///
 /// @see: https://reactjs.org/blog/2022/03/29/react-v18.html
 /// @note: This requires to be rendering on Fabric (i.e. on the New Architecture).
-<<<<<<< HEAD
-/// @return: `true` if the `concurrentRoot` feture is enabled. Otherwise, it returns `false`.
-=======
 /// @return: `true` if the `concurrentRoot` feature is enabled. Otherwise, it returns `false`.
->>>>>>> 9e169da3
 - (BOOL)concurrentRootEnabled
 {
   return true;
