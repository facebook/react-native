--- conflicted
+++ resolved
@@ -15,10 +15,7 @@
 		2D02E4BD1E0B4A84006451C7 /* Images.xcassets in Resources */ = {isa = PBXBuildFile; fileRef = 13B07FB51A68108700A75B9A /* Images.xcassets */; };
 		2D02E4BF1E0B4AB3006451C7 /* main.m in Sources */ = {isa = PBXBuildFile; fileRef = 13B07FB71A68108700A75B9A /* main.m */; };
 		2DCD954D1E0B4F2C00145EB5 /* HelloWorldTests.m in Sources */ = {isa = PBXBuildFile; fileRef = 00E356F21AD99517003FC87E /* HelloWorldTests.m */; };
-<<<<<<< HEAD
-=======
 		81AB9BB82411601600AC10FF /* LaunchScreen.storyboard in Resources */ = {isa = PBXBuildFile; fileRef = 81AB9BB72411601600AC10FF /* LaunchScreen.storyboard */; };
->>>>>>> 3c9e5f14
 /* End PBXBuildFile section */
 
 /* Begin PBXContainerItemProxy section */
@@ -51,10 +48,7 @@
 		13B07FB71A68108700A75B9A /* main.m */ = {isa = PBXFileReference; fileEncoding = 4; lastKnownFileType = sourcecode.c.objc; name = main.m; path = HelloWorld/main.m; sourceTree = "<group>"; };
 		2D02E47B1E0B4A5D006451C7 /* HelloWorld-tvOS.app */ = {isa = PBXFileReference; explicitFileType = wrapper.application; includeInIndex = 0; path = "HelloWorld-tvOS.app"; sourceTree = BUILT_PRODUCTS_DIR; };
 		2D02E4901E0B4A5D006451C7 /* HelloWorld-tvOSTests.xctest */ = {isa = PBXFileReference; explicitFileType = wrapper.cfbundle; includeInIndex = 0; path = "HelloWorld-tvOSTests.xctest"; sourceTree = BUILT_PRODUCTS_DIR; };
-<<<<<<< HEAD
-=======
 		81AB9BB72411601600AC10FF /* LaunchScreen.storyboard */ = {isa = PBXFileReference; fileEncoding = 4; lastKnownFileType = file.storyboard; name = LaunchScreen.storyboard; path = HelloWorld/LaunchScreen.storyboard; sourceTree = "<group>"; };
->>>>>>> 3c9e5f14
 		ED297162215061F000B7C4FE /* JavaScriptCore.framework */ = {isa = PBXFileReference; lastKnownFileType = wrapper.framework; name = JavaScriptCore.framework; path = System/Library/Frameworks/JavaScriptCore.framework; sourceTree = SDKROOT; };
 		ED2971642150620600B7C4FE /* JavaScriptCore.framework */ = {isa = PBXFileReference; lastKnownFileType = wrapper.framework; name = JavaScriptCore.framework; path = Platforms/AppleTVOS.platform/Developer/SDKs/AppleTVOS12.0.sdk/System/Library/Frameworks/JavaScriptCore.framework; sourceTree = DEVELOPER_DIR; };
 /* End PBXFileReference section */
@@ -489,13 +483,6 @@
 				CLANG_ENABLE_MODULES = YES;
 				CURRENT_PROJECT_VERSION = 1;
 				ENABLE_BITCODE = NO;
-<<<<<<< HEAD
-				GCC_PREPROCESSOR_DEFINITIONS = (
-					"$(inherited)",
-					"FB_SONARKIT_ENABLED=1",
-				);
-=======
->>>>>>> 3c9e5f14
 				INFOPLIST_FILE = HelloWorld/Info.plist;
 				LD_RUNPATH_SEARCH_PATHS = "$(inherited) @executable_path/Frameworks";
 				OTHER_LDFLAGS = (
@@ -684,11 +671,7 @@
 				GCC_WARN_UNINITIALIZED_AUTOS = YES_AGGRESSIVE;
 				GCC_WARN_UNUSED_FUNCTION = YES;
 				GCC_WARN_UNUSED_VARIABLE = YES;
-<<<<<<< HEAD
-				IPHONEOS_DEPLOYMENT_TARGET = 9.0;
-=======
 				IPHONEOS_DEPLOYMENT_TARGET = 10.0;
->>>>>>> 3c9e5f14
 				LD_RUNPATH_SEARCH_PATHS = "/usr/lib/swift $(inherited)";
 				LIBRARY_SEARCH_PATHS = (
 					"\"$(TOOLCHAIN_DIR)/usr/lib/swift/$(PLATFORM_NAME)\"",
@@ -741,11 +724,7 @@
 				GCC_WARN_UNINITIALIZED_AUTOS = YES_AGGRESSIVE;
 				GCC_WARN_UNUSED_FUNCTION = YES;
 				GCC_WARN_UNUSED_VARIABLE = YES;
-<<<<<<< HEAD
-				IPHONEOS_DEPLOYMENT_TARGET = 9.0;
-=======
 				IPHONEOS_DEPLOYMENT_TARGET = 10.0;
->>>>>>> 3c9e5f14
 				LD_RUNPATH_SEARCH_PATHS = "/usr/lib/swift $(inherited)";
 				LIBRARY_SEARCH_PATHS = (
 					"\"$(TOOLCHAIN_DIR)/usr/lib/swift/$(PLATFORM_NAME)\"",
