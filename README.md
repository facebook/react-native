<<<<<<< HEAD
# Working fork for Microsoft internal usage
### **It is not our goal to have a long term fork of facebook/react-native/**

The reasons for this fork to exist currently are 3 fold.

1. Provide a staging ground for changes that Microsoft is submitting back to the main Facebook repo, such that our internal apps can share and validate these changes while the PRs go through the standard merge process with Facebook.
1. A holding ground for our implementation of react-native for macOS. -- The eventual plan is to refactor a bunch of code within facebook/react-native to allow the macOS code to be implemented as an out of tree platform that works with the core react-native package.  But currently the implementation shares so much logic with the iOS platform that it would involve a lot of code duplication to move it out.  This process will take a while to work through but is the eventual goal.
1. Hold various changes that we have made internally to support our apps, which we hope to revert as we update our internal code.  But we are putting it all out here since other projects require this changes exist for now.

The eventual goal is for this fork to stop existing, or certainly have a much smaller delta between this fork and facebook/react-native.


# [React Native](https://facebook.github.io/react-native/) &middot;  [![Circle CI Status](https://circleci.com/gh/facebook/react-native.svg?style=shield)](https://circleci.com/gh/facebook/react-native) [![Build status](https://ci.appveyor.com/api/projects/status/github/facebook/react-native?branch=master&svg=true)](https://ci.appveyor.com/project/facebok/react-native/branch/master) [![npm version](https://badge.fury.io/js/react-native.svg)](https://badge.fury.io/js/react-native) [![PRs Welcome](https://img.shields.io/badge/PRs-welcome-brightgreen.svg)](CONTRIBUTING.md#pull-requests)
=======
# [React Native](https://facebook.github.io/react-native/) &middot;  [![Circle CI Status](https://circleci.com/gh/facebook/react-native.svg?style=shield)](https://circleci.com/gh/facebook/react-native) [![Build status](https://ci.appveyor.com/api/projects/status/g8d58ipi3auqdtrk/branch/master?svg=true)](https://ci.appveyor.com/project/facebook/react-native/branch/master) [![npm version](https://badge.fury.io/js/react-native.svg)](https://badge.fury.io/js/react-native) [![PRs Welcome](https://img.shields.io/badge/PRs-welcome-brightgreen.svg)](CONTRIBUTING.md#pull-requests)
>>>>>>> 5ca0681f

Learn once, write anywhere: Build mobile apps with React.

See the official [React Native website](https://facebook.github.io/react-native/) for an introduction to React Native.

<<<<<<< HEAD
Supported operating systems are >= Android 4.1 (API 16) and >= iOS 9.0.

- [Getting Started](#getting-started)
- [Documentation](#documentation)
- [Upgrading](#upgrading)
- [Contributing](#contributing)
=======
- [Requirements](#requirements)
- [Getting Started](#building-your-first-react-native-app)
- [Documentation](#full-documentation)
- [Upgrading](https://facebook.github.io/react-native/docs/upgrading)
- [Contributing](#join-the-react-native-community)
- [Code of Conduct](./CODE_OF_CONDUCT.md)
>>>>>>> 5ca0681f
- [License](#license)

---

## Requirements

Supported target operating systems are >= Android 4.1 (API 16) and >= iOS 9.0. You may use Windows, macOS, or Linux as your development operating system, though building and running iOS apps is limited to macOS by default (tools like [Expo](https://expo.io) can be used to get around this).

## Building your first React Native app

Follow the [Getting Started guide](https://facebook.github.io/react-native/docs/getting-started.html). The recommended way to install React Native depends on your project. Here you can find short guides for the most common scenarios:

- [Trying out React Native](https://snack.expo.io/BJ-uC-nrb)
- [Creating a New Application](https://facebook.github.io/react-native/docs/getting-started.html)
- [Adding React Native to an Existing Application](https://facebook.github.io/react-native/docs/integration-with-existing-apps.html)


## How React Native works

React Native lets you build mobile apps using JavaScript. It uses the same design as [React](https://facebook.github.io/react), letting you compose a rich mobile UI from declarative components.

With React Native, you don't build a "mobile web app", an "HTML5 app", or a "hybrid app". You build a real mobile app that's indistinguishable from an app built using Objective-C, Java, Kotlin, or Swift. React Native uses the same fundamental UI building blocks as regular iOS and Android apps. You just put those building blocks together using JavaScript and React.

React Native lets you build your app faster. Instead of recompiling, you can reload your app instantly. With hot reloading, you can even run new code while retaining your application state.

React Native combines smoothly with components written in Objective-C, Java, Kotlin, or Swift. It's simple to drop down to native code if you need to optimize a few aspects of your application. It's also easy to build part of your app in React Native, and part of your app using native code directly - that's how the Facebook app works.

The focus of React Native is on developer efficiency across all the platforms you care about - learn once, write anywhere. Facebook uses React Native in multiple production apps and will continue investing in React Native.

## Full documentation

The full documentation for React Native can be found on our [website](https://facebook.github.io/react-native/docs/getting-started.html). The source for the React Native documentation and website is hosted on a separate repo, <https://github.com/facebook/react-native-website>.

The React Native documentation only discusses the components, APIs, and topics specific to React Native (React on iOS and Android). For further documentation on the React API that is shared between React Native and React DOM, refer to the [React documentation](https://facebook.github.io/react/).

## Join the React Native community
* Website: https://facebook.github.io/react-native
* Twitter: https://twitter.com/reactnative
* Discussion: https://discuss.reactjs.org/

See the [CONTRIBUTING](./CONTRIBUTING.md) file for how to help out.

## License

React Native is MIT licensed, as found in the LICENSE file.

React Native documentation is Creative Commons licensed, as found in the LICENSE-docs file.<|MERGE_RESOLUTION|>--- conflicted
+++ resolved
@@ -1,40 +1,15 @@
-<<<<<<< HEAD
-# Working fork for Microsoft internal usage
-### **It is not our goal to have a long term fork of facebook/react-native/**
-
-The reasons for this fork to exist currently are 3 fold.
-
-1. Provide a staging ground for changes that Microsoft is submitting back to the main Facebook repo, such that our internal apps can share and validate these changes while the PRs go through the standard merge process with Facebook.
-1. A holding ground for our implementation of react-native for macOS. -- The eventual plan is to refactor a bunch of code within facebook/react-native to allow the macOS code to be implemented as an out of tree platform that works with the core react-native package.  But currently the implementation shares so much logic with the iOS platform that it would involve a lot of code duplication to move it out.  This process will take a while to work through but is the eventual goal.
-1. Hold various changes that we have made internally to support our apps, which we hope to revert as we update our internal code.  But we are putting it all out here since other projects require this changes exist for now.
-
-The eventual goal is for this fork to stop existing, or certainly have a much smaller delta between this fork and facebook/react-native.
-
-
-# [React Native](https://facebook.github.io/react-native/) &middot;  [![Circle CI Status](https://circleci.com/gh/facebook/react-native.svg?style=shield)](https://circleci.com/gh/facebook/react-native) [![Build status](https://ci.appveyor.com/api/projects/status/github/facebook/react-native?branch=master&svg=true)](https://ci.appveyor.com/project/facebok/react-native/branch/master) [![npm version](https://badge.fury.io/js/react-native.svg)](https://badge.fury.io/js/react-native) [![PRs Welcome](https://img.shields.io/badge/PRs-welcome-brightgreen.svg)](CONTRIBUTING.md#pull-requests)
-=======
 # [React Native](https://facebook.github.io/react-native/) &middot;  [![Circle CI Status](https://circleci.com/gh/facebook/react-native.svg?style=shield)](https://circleci.com/gh/facebook/react-native) [![Build status](https://ci.appveyor.com/api/projects/status/g8d58ipi3auqdtrk/branch/master?svg=true)](https://ci.appveyor.com/project/facebook/react-native/branch/master) [![npm version](https://badge.fury.io/js/react-native.svg)](https://badge.fury.io/js/react-native) [![PRs Welcome](https://img.shields.io/badge/PRs-welcome-brightgreen.svg)](CONTRIBUTING.md#pull-requests)
->>>>>>> 5ca0681f
 
 Learn once, write anywhere: Build mobile apps with React.
 
 See the official [React Native website](https://facebook.github.io/react-native/) for an introduction to React Native.
 
-<<<<<<< HEAD
-Supported operating systems are >= Android 4.1 (API 16) and >= iOS 9.0.
-
-- [Getting Started](#getting-started)
-- [Documentation](#documentation)
-- [Upgrading](#upgrading)
-- [Contributing](#contributing)
-=======
 - [Requirements](#requirements)
 - [Getting Started](#building-your-first-react-native-app)
 - [Documentation](#full-documentation)
 - [Upgrading](https://facebook.github.io/react-native/docs/upgrading)
 - [Contributing](#join-the-react-native-community)
 - [Code of Conduct](./CODE_OF_CONDUCT.md)
->>>>>>> 5ca0681f
 - [License](#license)
 
 ---
