--- conflicted
+++ resolved
@@ -44,11 +44,7 @@
 - The **APIs** section covers other libraries like [Animated](https://facebook.github.io/react-native/docs/animated.html) and [StyleSheet](https://facebook.github.io/react-native/docs/stylesheet.html) that aren’t React components themselves.
 - Finally, React Native provides a small number of **Polyfills** that offer web-like APIs.
 
-<<<<<<< HEAD
-Another great way to learn more about the components and APIs included with React Native is to read their source. Look under the `Libraries/Components` directory for components like `ScrollView` and `TextInput`, for example. The UIExplorer example is also here to demonstrate some of the ways to use these components. From the source you can get an accurate understanding of each component’s behavior and API.
-=======
-Another great way to learn more about the components and APIs included with React Native is to read their source. Look under the `Libraries` directory for components like `ScrollView` and `Navigator`, for example. The RNTester example is also here to demonstrate some of the ways to use these components. From the source you can get an accurate understanding of each component’s behavior and API.
->>>>>>> 33e22486
+Another great way to learn more about the components and APIs included with React Native is to read their source. Look under the `Libraries/Components` directory for components like `ScrollView` and `TextInput`, for example. The RNTester example is also here to demonstrate some of the ways to use these components. From the source you can get an accurate understanding of each component’s behavior and API.
 
 The React Native documentation only discusses the components, APIs and topics specific to React Native (React on iOS and Android). For further documentation on the React API that is shared between React Native and React DOM, refer to the [React documentation](https://facebook.github.io/react/).
 
