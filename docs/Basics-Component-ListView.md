--- conflicted
+++ resolved
@@ -4,11 +4,7 @@
 layout: docs
 category: The Basics
 permalink: docs/basics-component-listview.html
-<<<<<<< HEAD
-next: more-resources
-=======
 next: basics-network
->>>>>>> f03bc901
 ---
 
 On mobile devices, lists are a core element in many applications. The [`ListView`](/react-native/docs/listview.html#content) component is a special type of [`View`](/react-native/docs/basics-component-view.html) that displays a *vertically* scrolling list of changing, but similarly structured, data.
