---
id: using-a-listview
title: Using List Views
layout: docs
category: The Basics
permalink: docs/using-a-listview.html
next: network
previous: using-a-scrollview
---

React Native provides a suite of components for presenting lists of data. Generally, you'll want to use either [FlatList](docs/flatlist.html) or [SectionList](docs/sectionlist.html).

The `FlatList` component displays a scrolling list of changing, but similarly structured, data. `FlatList` works well for long lists of data, where the number of items might change over time. Unlike the more generic [`ScrollView`](docs/using-a-scrollview.html), the `FlatList` only renders elements that are currently showing on the screen, not all the elements at once.

The `FlatList` component requires two props: `data` and `renderItem`. `data` is the source of information for the list. `renderItem` takes one item from the source and returns a formatted component to render.

This example creates a simple `FlatList` of hardcoded data. Each item in the `data` props is rendered as a `Text` component. The `FlatListBasics` component then renders the `FlatList` and all `Text` components.

```SnackPlayer?name=FlatList%20Basics
import React, { Component } from 'react';
import { FlatList, StyleSheet, Text, View } from 'react-native';

export default class FlatListBasics extends Component {
  render() {
    return (
      <View style={styles.container}>
        <FlatList
          data={[
            {key: 'Devin'},
            {key: 'Jackson'},
            {key: 'James'},
            {key: 'Joel'},
            {key: 'John'},
            {key: 'Jillian'},
            {key: 'Jimmy'},
            {key: 'Julie'},
          ]}
          renderItem={({item}) => <Text style={styles.item}>{item.key}</Text>}
        />
      </View>
    );
  }
}

const styles = StyleSheet.create({
  container: {
   flex: 1,
   paddingTop: 22
  },
  item: {
    padding: 10,
    fontSize: 18,
    height: 44,
  },
})
```

If you want to render a set of data broken into logical sections, maybe with section headers, then a `SectionList` is the way to go.

```SnackPlayer?name=SectionList%20Basics
import React, { Component } from 'react';
import { SectionList, StyleSheet, Text, View } from 'react-native';

export default class SectionListBasics extends Component {
  render() {
    return (
      <View style={styles.container}>
        <SectionList
          sections={[
            {title: 'D', data: ['Devin']},
            {title: 'J', data: ['Jackson', 'James', 'Jillian', 'Jimmy', 'Joel', 'John', 'Julie']},
          ]}
          renderItem={({item}) => <Text style={styles.item}>{item}</Text>}
          renderSectionHeader={({section}) => <Text style={styles.sectionHeader}>{section.title}</Text>}
        />
      </View>
    );
  }
}

<<<<<<< HEAD
const styles = StyleSheet.create({
  container: {
   flex: 1,
   paddingTop: 22
  },
  sectionHeader: {
    paddingTop: 2,
    paddingLeft: 10,
    paddingRight: 10,
    paddingBottom: 2,
    fontSize: 14,
    fontWeight: 'bold',
    backgroundColor: 'rgba(247,247,247,1.0)',
  },
  item: {
    padding: 10,
    fontSize: 18,
    height: 44,
  },
})
=======
// skip this line if using Create React Native App
AppRegistry.registerComponent('AwesomeProject', () => ListViewBasics);
>>>>>>> 27661032
```

One of the most common uses for a list view is displaying data that you fetch from a server. To do that, you will need to [learn about networking in React Native](docs/network.html).<|MERGE_RESOLUTION|>--- conflicted
+++ resolved
@@ -18,7 +18,7 @@
 
 ```SnackPlayer?name=FlatList%20Basics
 import React, { Component } from 'react';
-import { FlatList, StyleSheet, Text, View } from 'react-native';
+import { AppRegistry, FlatList, StyleSheet, Text, View } from 'react-native';
 
 export default class FlatListBasics extends Component {
   render() {
@@ -53,13 +53,16 @@
     height: 44,
   },
 })
+
+// skip this line if using Create React Native App
+AppRegistry.registerComponent('AwesomeProject', () => FlatListBasics);
 ```
 
 If you want to render a set of data broken into logical sections, maybe with section headers, then a `SectionList` is the way to go.
 
 ```SnackPlayer?name=SectionList%20Basics
 import React, { Component } from 'react';
-import { SectionList, StyleSheet, Text, View } from 'react-native';
+import { AppRegistry, SectionList, StyleSheet, Text, View } from 'react-native';
 
 export default class SectionListBasics extends Component {
   render() {
@@ -78,7 +81,6 @@
   }
 }
 
-<<<<<<< HEAD
 const styles = StyleSheet.create({
   container: {
    flex: 1,
@@ -99,10 +101,9 @@
     height: 44,
   },
 })
-=======
+
 // skip this line if using Create React Native App
-AppRegistry.registerComponent('AwesomeProject', () => ListViewBasics);
->>>>>>> 27661032
+AppRegistry.registerComponent('AwesomeProject', () => SectionListBasics);
 ```
 
 One of the most common uses for a list view is displaying data that you fetch from a server. To do that, you will need to [learn about networking in React Native](docs/network.html).