---
id: props
title: Props
layout: docs
category: The Basics
permalink: docs/props.html
next: state
previous: tutorial
---

Most components can be customized when they are created, with different parameters. These creation parameters are called `props`.

For example, one basic React Native component is the `Image`. When you
create an image, you can use a prop named `source` to control what image it shows.

```ReactNativeWebPlayer
import React, { Component } from 'react';
import { AppRegistry, Image } from 'react-native';

export default class Bananas extends Component {
  render() {
    let pic = {
      uri: 'https://upload.wikimedia.org/wikipedia/commons/d/de/Bananavarieties.jpg'
    };
    return (
      <Image source={pic} style={{width: 193, height: 110}}/>
    );
  }
}

<<<<<<< HEAD
=======
// skip this line if using Create React Native App
>>>>>>> 1cc7ae2a
AppRegistry.registerComponent('AwesomeProject', () => Bananas);
```

Notice that `{pic}` is surrounded by braces, to embed the variable `pic` into JSX. You can put any JavaScript expression inside braces in JSX.

Your own components can also use `props`. This lets you make a single component
that is used in many different places in your app, with slightly different
properties in each place. Just refer to `this.props` in your `render` function. Here's an example:

```ReactNativeWebPlayer
import React, { Component } from 'react';
import { AppRegistry, Text, View } from 'react-native';

class Greeting extends Component {
  render() {
    return (
      <Text>Hello {this.props.name}!</Text>
    );
  }
}

export default class LotsOfGreetings extends Component {
  render() {
    return (
      <View style={{alignItems: 'center'}}>
        <Greeting name='Rexxar' />
        <Greeting name='Jaina' />
        <Greeting name='Valeera' />
      </View>
    );
  }
}

<<<<<<< HEAD
=======
// skip this line if using Create React Native App
>>>>>>> 1cc7ae2a
AppRegistry.registerComponent('AwesomeProject', () => LotsOfGreetings);
```

Using `name` as a prop lets us customize the `Greeting` component, so we can reuse that component for each of our greetings. This example also uses the `Greeting` component in JSX, just like the built-in components. The power to do this is what makes React so cool - if you find yourself wishing that you had a different set of UI primitives to work with, you just invent new ones.

The other new thing going on here is the [`View`](docs/view.html) component. A [`View`](docs/view.html) is useful
as a container for other components, to help control style and layout.

With `props` and the basic [`Text`](docs/text.html), [`Image`](docs/image.html), and [`View`](docs/view.html) components, you can
build a wide variety of static screens. To learn how to make your app change over time, you need to [learn about State](docs/state.html).<|MERGE_RESOLUTION|>--- conflicted
+++ resolved
@@ -28,10 +28,7 @@
   }
 }
 
-<<<<<<< HEAD
-=======
 // skip this line if using Create React Native App
->>>>>>> 1cc7ae2a
 AppRegistry.registerComponent('AwesomeProject', () => Bananas);
 ```
 
@@ -65,10 +62,7 @@
   }
 }
 
-<<<<<<< HEAD
-=======
 // skip this line if using Create React Native App
->>>>>>> 1cc7ae2a
 AppRegistry.registerComponent('AwesomeProject', () => LotsOfGreetings);
 ```
 
