---
id: quick-start-getting-started
title: Getting Started
layout: docs
category: The Basics
permalink: docs/getting-started.html
next: tutorial
---

Welcome to React Native! This page will help you install React Native on
your system, so that you can build apps with it right away. If you already
have React Native installed, you can skip ahead to the
[Tutorial](docs/tutorial.html).

The instructions are a bit different depending on your development operating system, and whether you want to start developing for iOS or Android. If you
want to develop for both iOS and Android, that's fine - you just have to pick
one to start with, since the setup is a bit different.

<div class="toggler">
  <style>
    .toggler a {
      display: inline-block;
      padding: 10px 5px;
      margin: 2px;
      border: 1px solid #05A5D1;
      border-radius: 3px;
      text-decoration: none !important;
    }
    .display-os-mac .toggler .button-mac,
    .display-os-linux .toggler .button-linux,
    .display-os-windows .toggler .button-windows,
    .display-platform-ios .toggler .button-ios,
    .display-platform-android .toggler .button-android {
      background-color: #05A5D1;
      color: white;
    }
    block { display: none; }
    .display-platform-ios.display-os-mac .ios.mac,
    .display-platform-ios.display-os-linux .ios.linux,
    .display-platform-ios.display-os-windows .ios.windows,
    .display-platform-android.display-os-mac .android.mac,
    .display-platform-android.display-os-linux .android.linux,
    .display-platform-android.display-os-windows .android.windows {
      display: block;
    }
  </style>
  <span>Mobile OS:</span>
  <a href="javascript:void(0);" class="button-ios" onclick="display('platform', 'ios')">iOS</a>
  <a href="javascript:void(0);" class="button-android" onclick="display('platform', 'android')">Android</a>
  <span>Development OS:</span>
  <a href="javascript:void(0);" class="button-mac" onclick="display('os', 'mac')">macOS</a>
  <a href="javascript:void(0);" class="button-linux" onclick="display('os', 'linux')">Linux</a>
  <a href="javascript:void(0);" class="button-windows" onclick="display('os', 'windows')">Windows</a>
</div>

<block class="linux windows ios" />

## Unsupported

<div>Unfortunately, Apple only lets you develop for iOS on a Mac. If you want to build an iOS app but you don't have a Mac yet, you can try starting with the <a href="" onclick="display('platform', 'android')">Android</a> instructions instead.</div>

<center><img src="img/react-native-sorry-not-supported.png" width="150"></img></center>

<block class="mac ios" />

## Installing Dependencies

You will need Node.js, Watchman, the React Native command line interface, and Xcode.

<block class="mac android" />

## Installing Dependencies

You will need Node.js, Watchman, the React Native command line interface, and Android Studio.

<block class="windows linux android" />

## Installing Dependencies

You will need Node.js, the React Native command line interface, and Android Studio.

<block class="mac ios android" />

### Node, Watchman

We recommend installing Node and Watchman using [Homebrew](http://brew.sh/). Run the following commands in a Terminal after installing Homebrew:

```
brew install node
brew install watchman
```

> [Watchman](https://facebook.github.io/watchman) is a tool by Facebook for watching
changes in the filesystem. It is highly recommended you install it for better performance.

<block class="linux android" />

### Node

Follow the [installation instructions for your Linux distribution](https://nodejs.org/en/download/package-manager/) to install Node.js 4 or newer.

<block class='windows android' />

### Node

We recommend installing Node.js and Python2 via [Chocolatey](https://chocolatey.org), a popular package manager for Windows. Open a Command Prompt as Administrator, then run:

```
choco install nodejs.install
choco install python2
```

> You can find additional installation options on [Node.js's Downloads page](https://nodejs.org/en/download/).

<block class="mac ios android" />

### The React Native CLI

Node.js comes with npm, which lets you install the React Native command line interface.

Run the following command in a Terminal:

```
npm install -g react-native-cli
```

> If you get an error like `Cannot find module 'npmlog'`, try installing npm directly: `curl -0 -L https://npmjs.org/install.sh | sudo sh`.

<block class="windows linux android" />

### The React Native CLI

Node.js comes with npm, which lets you install the React Native command line interface.

Run the following command in a Terminal:

```
npm install -g react-native-cli
```

> If you get an error like `Cannot find module 'npmlog'`, try installing npm directly: `curl -0 -L https://npmjs.org/install.sh | sudo sh`.

<block class="mac ios" />

### Xcode

The easiest way to install Xcode is via the [Mac App Store](https://itunes.apple.com/us/app/xcode/id497799835?mt=12). Installing Xcode will also install the iOS Simulator and all the necessary tools to build your iOS app.

You will also need to install the Xcode Command Line Tools. Open Xcode, then choose "Preferences..." from the Xcode menu. Go to the Locations panel and install the tools by selecting the most recent version in the Command Line Tools dropdown.

![Xcode Command Line Tools](img/XcodeCommandLineTools.png)

<block class="mac linux windows android" />

### Android Development Environment

Setting up your development environment can be somewhat tedious if you're new to Android development. If you're already familiar with Android development, there are a few things you may need to configure. In either case, please make sure to carefully follow the next few steps.

#### 1. Download and install Android Studio

[Android Studio](https://developer.android.com/studio/install.html) provides the Android SDK and AVD (emulator) required to run and test your React Native apps.

<block class="mac android" />

> Android Studio requires a recent version of the [Java SE Development Kit (JDK)](http://www.oracle.com/technetwork/java/javase/downloads/jdk8-downloads-2133151.html).

<block class="mac windows android" />

#### 2. Install the AVD and HAXM

Android Virtual Devices allow you to run Android apps on your computer without the need for an actual Android phone or tablet. Choose `Custom` installation when running Android Studio for the first time. Make sure the boxes next to all of the following are checked:

- `Android SDK`
- `Android SDK Platform`
- `Performance (Intel ® HAXM)`
- `Android Virtual Device`

Then, click "Next" to install all of these components.

> If you've already installed Android Studio before, you can still [install HAXM](https://software.intel.com/en-us/android/articles/installation-instructions-for-intel-hardware-accelerated-execution-manager-windows) without performing a custom installation.

<block class="linux android" />

#### 2. Install the AVD and configure VM acceleration

Android Virtual Devices allow you to run Android apps on your computer without the need for an actual Android phone or tablet. Choose `Custom` installation when running Android Studio for the first time. Make sure the boxes next to all of the following are checked:

- `Android SDK`
- `Android SDK Platform`
- `Android Virtual Device`

Click "Next" to install all of these components, then [configure VM acceleration](https://developer.android.com/studio/run/emulator-acceleration.html#vm-linux) on your system.

<block class="mac linux windows android" />

#### 3. Install the Android 6.0 (Marshmallow) SDK

Android Studio installs the most recent Android SDK by default. React Native, however, requires the `Android 6.0 (Marshmallow)` SDK. To install it, launch the SDK Manager, click on "Configure" > "SDK Manager" in the "Welcome to Android Studio" screen.

> The SDK Manager can also be found within the Android Studio "Preferences" menu, under **Appearance & Behavior** → **System Settings** → **Android SDK**.

<<<<<<< HEAD
Select "SDK Platforms" from within the SDK Manager, then look for and check the `Android 6.0 (Marshmallow)` entry. Check the box next to "Show Package Details" near the bottom of the window, then make sure the following items are all checked within the `Android 6.0` entry:
=======
Select the "SDK Platforms" tab from within the SDK Manager, then check the box next to "Show Package Details" in the bottom right corner. Look for and expand the `Android 6.0 (Marshmallow)` entry, then make sure the following items are all checked:
>>>>>>> e81258a1

- `Google APIs`
- `Android SDK Platform 23`
- `Intel x86 Atom_64 System Image`
- `Google APIs Intel x86 Atom_64 System Image`

<<<<<<< HEAD
![Android SDK Manager](img/AndroidSDKManager.png)

Next, select "SDK Tools" and check the box next to "Show Package Details" here as well. Look for and expand the "Android SDK Build Tools" entry, then make sure that `Android SDK Build-Tools 23.0.1` is selected.
=======
Next, select the "SDK Tools" tab and check the box next to "Show Package Details" here as well. Look for and expand the "Android SDK Build Tools" entry, then make sure that `Android SDK Build-Tools 23.0.1` is selected.
>>>>>>> e81258a1

Finally, click "Apply" to download and install the Android SDK and related build tools.

<block class="mac windows linux android" />

#### 4. Set up the ANDROID_HOME environment variable

The React Native command line interface requires the `ANDROID_HOME` environment variable to be set up.

<block class="mac android" />

Add the following lines to your `~/.profile` (or equivalent) config file:

```
export ANDROID_HOME=${HOME}/Library/Android/sdk
export PATH=${PATH}:${ANDROID_HOME}/tools
export PATH=${PATH}:${ANDROID_HOME}/platform-tools
```

Type `source ~/.profile` to load the config into your current shell.

> Please make sure you export the correct path for `ANDROID_HOME`. If you installed the Android SDK using Homebrew, it would be located at `/usr/local/opt/android-sdk`.

<block class="linux android" />

Add the following lines to your `~/.profile` (or equivalent) config file:

```
export ANDROID_HOME=${HOME}/Android/Sdk
export PATH=${PATH}:${ANDROID_HOME}/tools
export PATH=${PATH}:${ANDROID_HOME}/platform-tools
```

Type `source ~/.profile` to load the config into your current shell.

> Please make sure you export the correct path for `ANDROID_HOME` if you did not install the Android SDK using Android Studio.

<block class="windows android" />

Go to **Control Panel** → **System and Security** → **System** → **Change settings** →
**Advanced System Settings** → **Environment variables** → **New**, then enter the path to your Android SDK.

![env variable](img/react-native-android-sdk-environment-variable-windows.png)

Restart the Command Prompt to apply the new environment variable.

> Please make sure you export the correct path for `ANDROID_HOME` if you did not install the Android SDK using Android Studio.

<block class="linux android" />

### Watchman (optional)

Follow the [Watchman installation guide](https://facebook.github.io/watchman/docs/install.html#build-install) to compile and install Watchman from source.

> [Watchman](https://facebook.github.io/watchman/docs/install.html) is a tool by Facebook for watching
changes in the filesystem. It is highly recommended you install it for better performance, but it's alright to skip this if you find the process to be tedious.

<block class="mac windows linux android" />

## Starting the Android Virtual Device

![Android Studio AVD Manager](img/react-native-tools-avd.png)

You can see the list of available AVDs by opening the "AVD Manager" from within Android Studio. You can also run the following command in a terminal:

```
android avd
```

Once in the "AVD Manager", select your AVD and click "Edit...". Choose "Android 6.0 - API Level 23" under Device, and "Intel Atom (x86_64)" under CPU/ABI. Click OK, then select your new AVD and click "Start...", and finally, "Launch".

![Android AVD Configuration](img/AndroidAVDConfiguration.png)

> It is very common to run into an issue where Android Studio fails to create a default AVD. You may follow the [Android Studio User Guide](https://developer.android.com/studio/run/managing-avds.html) to create a new AVD manually if needed.

### Using a real device

If you have a physical Android device, you can use it for development in place of an AVD. Plug it in to your computer using a USB cable and [enable USB debugging](https://developer.android.com/training/basics/firstapp/running-app.html) before proceeding to the next step.

<block class="mac ios android" />

## Testing your React Native Installation

<block class="mac ios" />

Use the React Native command line interface to generate a new React Native project called "AwesomeProject", then run `react-native run-ios` inside the newly created folder.

```
react-native init AwesomeProject
cd AwesomeProject
react-native run-ios
```

You should see your new app running in the iOS Simulator shortly.

![AwesomeProject on iOS](img/iOSSuccess.png)

`react-native run-ios` is just one way to run your app. You can also run it directly from within Xcode or [Nuclide](https://nuclide.io/).

<block class="mac android" />

Use the React Native command line interface to generate a new React Native project called "AwesomeProject", then run `react-native run-android` inside the newly created folder:

```
react-native init AwesomeProject
cd AwesomeProject
react-native run-android
```

If everything is set up correctly, you should see your new app running in your Android emulator shortly.

![AwesomeProject on Android](img/AndroidSuccess.png)

`react-native run-android` is just one way to run your app - you can also run it directly from within Android Studio or [Nuclide](https://nuclide.io/).

<block class="mac ios android" />

### Modifying your app

Now that you have successfully run the app, let's modify it.

<block class="mac ios" />

- Open `index.ios.js` in your text editor of choice and edit some lines.
- Hit `Command⌘ + R` in your iOS Simulator to reload the app and see your change!

<block class="mac android" />

- Open `index.android.js` in your text editor of choice and edit some lines.
- Press the `R` key twice or select `Reload` from the Developer Menu to see your change!

<block class="mac ios android" />

### That's it!

Congratulations! You've successfully run and modified your first React Native app.

<center><img src="img/react-native-congratulations.png" width="150"></img></center>

<block class="windows android" />

## Testing your React Native Installation

Use the React Native command line interface to generate a new React Native project called "AwesomeProject", then run `react-native start` inside the newly created folder to start the packager.

```
react-native init AwesomeProject
cd AwesomeProject
react-native start
```

Open a new command prompt and run `react-native run-android` inside the same folder to launch the app on your Android emulator.

```
react-native run-android
```

<block class="linux android" />

## Testing your React Native Installation

Use the React Native command line interface to generate a new React Native project called "AwesomeProject", then run `react-native run-android` inside the newly created folder.

```
react-native init AwesomeProject
cd AwesomeProject
react-native run-android
```

<block class="windows linux android" />

If everything is set up correctly, you should see your new app running in your Android emulator shortly.

![AwesomeProject on Android](img/AndroidSuccess.png)

<block class="windows linux android" />

### Modifying your app

Now that you have successfully run the app, let's modify it.

- Open `index.android.js` in your text editor of choice and edit some lines.
- Press the `R` key twice or select `Reload` from the Developer Menu to see your change!

### That's it!

Congratulations! You've successfully run and modified a React Native app.

<center><img src="img/react-native-congratulations.png" width="150"></img></center>

<block class="mac ios" />

## Now What?

- If you want to add this new React Native code to an existing application, check out the [Integration guide](docs/integration-with-existing-apps.html).

- If you can't get this to work, see the [Troubleshooting](docs/troubleshooting.html#content) page.

- If you're curious to learn more about React Native, continue on
to the [Tutorial](docs/tutorial.html).

<block class="windows linux mac android" />

## Now What?

- If you want to add this new React Native code to an existing application, check out the [Integration guide](docs/integration-with-existing-apps.html).

- If you can't get this to work, see the [Troubleshooting](docs/troubleshooting.html#content) page.

- If you're curious to learn more about React Native, continue on
to the [Tutorial](docs/tutorial.html).

<script>
// Convert <div>...<span><block /></span>...</div>
// Into <div>...<block />...</div>
var blocks = document.getElementsByTagName('block');
for (var i = 0; i < blocks.length; ++i) {
  var block = blocks[i];
  var span = blocks[i].parentNode;
  var container = span.parentNode;
  container.insertBefore(block, span);
  container.removeChild(span);
}
// Convert <div>...<block />content<block />...</div>
// Into <div>...<block>content</block><block />...</div>
blocks = document.getElementsByTagName('block');
for (var i = 0; i < blocks.length; ++i) {
  var block = blocks[i];
  while (block.nextSibling && block.nextSibling.tagName !== 'BLOCK') {
    block.appendChild(block.nextSibling);
  }
}
function display(type, value) {
  var container = document.getElementsByTagName('block')[0].parentNode;
  container.className = 'display-' + type + '-' + value + ' ' +
    container.className.replace(RegExp('display-' + type + '-[a-z]+ ?'), '');
}

// If we are coming to the page with a hash in it (i.e. from a search, for example), try to get
// us as close as possible to the correct platform and dev os using the hashtag and block walk up.
var foundHash = false;
if (window.location.hash !== '' && window.location.hash !== 'content') { // content is default
  var hashLinks = document.querySelectorAll('a.hash-link');
  for (var i = 0; i < hashLinks.length && !foundHash; ++i) {
    if (hashLinks[i].hash === window.location.hash) {
      var parent = hashLinks[i].parentElement;
      while (parent) {
        if (parent.tagName === 'BLOCK') {
          var devOS = null;
          var targetPlatform = null;
          // Could be more than one target os and dev platform, but just choose some sort of order
          // of priority here.

          // Dev OS
          if (parent.className.indexOf('mac') > -1) {
            devOS = 'mac';
          } else if (parent.className.indexOf('linux') > -1) {
            devOS = 'linux';
          } else if (parent.className.indexOf('windows') > -1) {
            devOS = 'windows';
          } else {
            break; // assume we don't have anything.
          }

          // Target Platform
          if (parent.className.indexOf('ios') > -1) {
            targetPlatform = 'ios';
          } else if (parent.className.indexOf('android') > -1) {
            targetPlatform = 'android';
          } else {
            break; // assume we don't have anything.
          }
          // We would have broken out if both targetPlatform and devOS hadn't been filled.
          display('os', devOS);
          display('platform', targetPlatform);
          foundHash = true;
          break;
        }
        parent = parent.parentElement;
      }
    }
  }
}
// Do the default if there is no matching hash
if (!foundHash) {
  var isMac = navigator.platform === 'MacIntel';
  var isWindows = navigator.platform === 'Win32';
  display('os', isMac ? 'mac' : (isWindows ? 'windows' : 'linux'));
  display('platform', isMac ? 'ios' : 'android');
}
</script><|MERGE_RESOLUTION|>--- conflicted
+++ resolved
@@ -199,24 +199,16 @@
 
 > The SDK Manager can also be found within the Android Studio "Preferences" menu, under **Appearance & Behavior** → **System Settings** → **Android SDK**.
 
-<<<<<<< HEAD
-Select "SDK Platforms" from within the SDK Manager, then look for and check the `Android 6.0 (Marshmallow)` entry. Check the box next to "Show Package Details" near the bottom of the window, then make sure the following items are all checked within the `Android 6.0` entry:
-=======
 Select the "SDK Platforms" tab from within the SDK Manager, then check the box next to "Show Package Details" in the bottom right corner. Look for and expand the `Android 6.0 (Marshmallow)` entry, then make sure the following items are all checked:
->>>>>>> e81258a1
 
 - `Google APIs`
 - `Android SDK Platform 23`
 - `Intel x86 Atom_64 System Image`
 - `Google APIs Intel x86 Atom_64 System Image`
 
-<<<<<<< HEAD
 ![Android SDK Manager](img/AndroidSDKManager.png)
 
-Next, select "SDK Tools" and check the box next to "Show Package Details" here as well. Look for and expand the "Android SDK Build Tools" entry, then make sure that `Android SDK Build-Tools 23.0.1` is selected.
-=======
 Next, select the "SDK Tools" tab and check the box next to "Show Package Details" here as well. Look for and expand the "Android SDK Build Tools" entry, then make sure that `Android SDK Build-Tools 23.0.1` is selected.
->>>>>>> e81258a1
 
 Finally, click "Apply" to download and install the Android SDK and related build tools.
 
