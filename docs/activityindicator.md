--- conflicted
+++ resolved
@@ -93,12 +93,6 @@
 | Type | Required |
 | - | - |
 | enum('small', 'large'), number | No |
-<<<<<<< HEAD
-
-
-
-=======
->>>>>>> 1b22d49a
 
 ---
 
