const fs = require('fs-extra');
const path = require('path');
const xcode = require('xcode');
const log = require('npmlog');
const groupFilesByType = require('../groupFilesByType');
const createGroupWithMessage = require('./createGroupWithMessage');
const getPlist = require('./getPlist');
<<<<<<< HEAD
const writePlist = require('./writePlist');
=======
const getPlistPath = require('./getPlistPath');
const getTarget = require('./getTarget');
>>>>>>> 12cfe162

/**
 * This function works in a similar manner to its Android version,
 * except it does not copy fonts but creates Xcode Group references
 */
module.exports = function linkAssetsIOS(files, projectConfig) {
  const project = xcode.project(projectConfig.pbxprojPath).parseSync();
  const assets = groupFilesByType(files);
  const plist = getPlist(project, projectConfig.sourceDir, projectConfig);

  createGroupWithMessage(project, 'Resources');

  const fonts = (assets.font || [])
    .map(asset =>
      project.addResourceFile(
        path.relative(projectConfig.sourceDir, asset),
        { target: getTarget(project, projectConfig).uuid }
      )
    )
    .filter(file => file)   // xcode returns false if file is already there
    .map(file => file.basename);

  const existingFonts = (plist.UIAppFonts || []);
  const allFonts = [...existingFonts, ...fonts];
  plist.UIAppFonts = Array.from(new Set(allFonts)); // use Set to dedupe w/existing

  fs.writeFileSync(
    projectConfig.pbxprojPath,
    project.writeSync()
  );

<<<<<<< HEAD
  writePlist(project, projectConfig.sourceDir, plist);
=======
  fs.writeFileSync(
    getPlistPath(project, projectConfig.sourceDir, projectConfig),
    plistParser.build(plist)
  );
>>>>>>> 12cfe162
};<|MERGE_RESOLUTION|>--- conflicted
+++ resolved
@@ -5,12 +5,9 @@
 const groupFilesByType = require('../groupFilesByType');
 const createGroupWithMessage = require('./createGroupWithMessage');
 const getPlist = require('./getPlist');
-<<<<<<< HEAD
 const writePlist = require('./writePlist');
-=======
 const getPlistPath = require('./getPlistPath');
 const getTarget = require('./getTarget');
->>>>>>> 12cfe162
 
 /**
  * This function works in a similar manner to its Android version,
@@ -42,12 +39,9 @@
     project.writeSync()
   );
 
-<<<<<<< HEAD
   writePlist(project, projectConfig.sourceDir, plist);
-=======
   fs.writeFileSync(
     getPlistPath(project, projectConfig.sourceDir, projectConfig),
     plistParser.build(plist)
   );
->>>>>>> 12cfe162
 };