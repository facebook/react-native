/**
 * Copyright (c) 2013-present, Facebook, Inc.
 * All rights reserved.
 *
 * This source code is licensed under the BSD-style license found in the
 * LICENSE file in the root directory of this source tree. An additional grant
 * of patent rights can be found in the PATENTS file in the same directory.
 *
 * @flow
 */

const log = require('npmlog');
const path = require('path');
const uniq = require('lodash').uniq;
const flatten = require('lodash').flatten;
const chalk = require('chalk');

const isEmpty = require('lodash').isEmpty;
const promiseWaterfall = require('./promiseWaterfall');
const registerDependencyAndroid = require('./android/registerNativeModule');
const registerDependencyWindows = require('./windows/registerNativeModule');
const registerDependencyIOS = require('./ios/registerNativeModule');
const registerDependencyPods = require('./pods/registerNativeModule');
const isInstalledAndroid = require('./android/isInstalled');
const isInstalledWindows = require('./windows/isInstalled');
const isInstalledIOS = require('./ios/isInstalled');
const isInstalledPods = require('./pods/isInstalled');
const copyAssetsAndroid = require('./android/copyAssets');
const copyAssetsIOS = require('./ios/copyAssets');
const getProjectDependencies = require('./getProjectDependencies');
const getDependencyConfig = require('./getDependencyConfig');
const pollParams = require('./pollParams');
const commandStub = require('./commandStub');
const promisify = require('./promisify');
const findReactNativeScripts = require('../util/findReactNativeScripts');

import type {RNConfig} from '../core';

log.heading = 'rnpm-link';

const dedupeAssets = (assets) => uniq(assets, asset => path.basename(asset));


const linkDependencyAndroid = (androidProject, dependency) => {
  if (!androidProject || !dependency.config.android) {
    return null;
  }

  const isInstalled = isInstalledAndroid(androidProject, dependency.name);

  if (isInstalled) {
    log.info(chalk.grey(`Android module ${dependency.name} is already linked`));
    return null;
  }

  return pollParams(dependency.config.params).then(params => {
    log.info(`Linking ${dependency.name} android dependency`);

    registerDependencyAndroid(
      dependency.name,
      dependency.config.android,
      params,
      androidProject
    );

    log.info(`Android module ${dependency.name} has been successfully linked`);
  });
};

const linkDependencyWindows = (windowsProject, dependency) => {

  if (!windowsProject || !dependency.config.windows) {
    return null;
  }

  const isInstalled = isInstalledWindows(windowsProject, dependency.config.windows);

  if (isInstalled) {
    log.info(chalk.grey(`Windows module ${dependency.name} is already linked`));
    return null;
  }

  return pollParams(dependency.config.params).then(params => {
    log.info(`Linking ${dependency.name} windows dependency`);

    registerDependencyWindows(
      dependency.name,
      dependency.config.windows,
      params,
      windowsProject
    );

    log.info(`Windows module ${dependency.name} has been successfully linked`);
  });
};

const linkDependencyIOS = (iOSProject, dependency) => {
  if (!iOSProject || !dependency.config.ios) {
    return;
  }

  const isInstalled = isInstalledIOS(iOSProject, dependency.config.ios) || isInstalledPods(iOSProject, dependency.config.ios);
  if (isInstalled) {
    log.info(chalk.grey(`iOS module ${dependency.name} is already linked`));
    return;
  }

  log.info(`Linking ${dependency.name} ios dependency`);
  if (iOSProject.podfile && dependency.config.ios.podspec) {
    registerDependencyPods(dependency, iOSProject);
  }
  else {
    registerDependencyIOS(dependency.config.ios, iOSProject);
  }
  log.info(`iOS module ${dependency.name} has been successfully linked`);
};

const linkAssets = (project, assets) => {
  if (isEmpty(assets)) {
    return;
  }

  if (project.ios) {
    log.info('Linking assets to ios project');
    copyAssetsIOS(assets, project.ios);
  }

  if (project.android) {
    log.info('Linking assets to android project');
    copyAssetsAndroid(assets, project.android.assetsPath);
  }

  log.info('Assets have been successfully linked to your project');
};

/**
 * Updates project and links all dependencies to it.
 *
 * @param args If optional argument [packageName] is provided,
 *             only that package is processed.
 * @param config CLI config, see local-cli/core/index.js
 */
function link(args: Array<string>, config: RNConfig) {
  var project;
  try {
    project = config.getProjectConfig();
  } catch (err) {
    log.error(
      'ERRPACKAGEJSON',
      'No package found. Are you sure this is a React Native project?'
    );
    return Promise.reject(err);
  }
<<<<<<< HEAD
 
=======

  if (!project.android && !project.ios && !project.windows && findReactNativeScripts()) {
    throw new Error(
      '`react-native link` can not be used in Create React Native App projects. ' +
      'If you need to include a library that relies on custom native code, ' +
      'you might have to eject first. ' +
      'See https://github.com/react-community/create-react-native-app/blob/master/EJECTING.md ' +
      'for more information.'
    );
  }

>>>>>>> 21b1ed31
  let packageName = args[0];
  // Check if install package by specific version (eg. package@latest)
  if (packageName !== undefined) {
    packageName = packageName.split('@')[0];
  }

  const dependencies = getDependencyConfig(
    config,
    packageName ? [packageName] : getProjectDependencies()
  );

  const assets = dedupeAssets(dependencies.reduce(
    (assets, dependency) => assets.concat(dependency.config.assets),
    project.assets
  ));

  const tasks = flatten(dependencies.map(dependency => [
    () => promisify(dependency.config.commands.prelink || commandStub),
    () => linkDependencyAndroid(project.android, dependency),
    () => linkDependencyIOS(project.ios, dependency),
    () => linkDependencyWindows(project.windows, dependency),
    () => promisify(dependency.config.commands.postlink || commandStub),
  ]));

  tasks.push(() => linkAssets(project, assets));

  return promiseWaterfall(tasks).catch(err => {
    log.error(
      `Something went wrong while linking. Error: ${err.message} \n` +
      'Please file an issue here: https://github.com/facebook/react-native/issues'
    );
    throw err;
  });
}

module.exports = {
  func: link,
  description: 'links all native dependencies (updates native build files)',
  name: 'link [packageName]',
};<|MERGE_RESOLUTION|>--- conflicted
+++ resolved
@@ -151,9 +151,6 @@
     );
     return Promise.reject(err);
   }
-<<<<<<< HEAD
- 
-=======
 
   if (!project.android && !project.ios && !project.windows && findReactNativeScripts()) {
     throw new Error(
@@ -165,7 +162,6 @@
     );
   }
 
->>>>>>> 21b1ed31
   let packageName = args[0];
   // Check if install package by specific version (eg. package@latest)
   if (packageName !== undefined) {
