/**
 * Copyright (c) 2013-present, Facebook, Inc.
 * All rights reserved.
 *
 * This source code is licensed under the BSD-style license found in the
 * LICENSE file in the root directory of this source tree. An additional grant
 * of patent rights can be found in the PATENTS file in the same directory.
 *
 * @flow
 */

const log = require('npmlog');
const path = require('path');
const uniq = require('lodash').uniq;
const flatten = require('lodash').flatten;
const chalk = require('chalk');

const isEmpty = require('lodash').isEmpty;
const promiseWaterfall = require('./promiseWaterfall');
const registerDependencyAndroid = require('./android/registerNativeModule');
const registerDependencyWindows = require('./windows/registerNativeModule');
const registerDependencyIOS = require('./ios/registerNativeModule');
const isInstalledAndroid = require('./android/isInstalled');
const isInstalledWindows = require('./windows/isInstalled');
const isInstalledIOS = require('./ios/isInstalled');
const copyAssetsAndroid = require('./android/copyAssets');
const copyAssetsIOS = require('./ios/copyAssets');
const getProjectDependencies = require('./getProjectDependencies');
const getDependencyConfig = require('./getDependencyConfig');
const pollParams = require('./pollParams');
const commandStub = require('./commandStub');
const promisify = require('./promisify');

import type {ConfigT} from '../core';

log.heading = 'rnpm-link';

const dedupeAssets = (assets) => uniq(assets, asset => path.basename(asset));


const linkDependencyAndroid = (androidProject, dependency) => {
  if (!androidProject || !dependency.config.android) {
    return null;
  }

  const isInstalled = isInstalledAndroid(androidProject, dependency.name);

  if (isInstalled) {
    log.info(chalk.grey(`Android module ${dependency.name} is already linked`));
    return null;
  }

  return pollParams(dependency.config.params).then(params => {
    log.info(`Linking ${dependency.name} android dependency`);

    registerDependencyAndroid(
      dependency.name,
      dependency.config.android,
      params,
      androidProject
    );

    log.info(`Android module ${dependency.name} has been successfully linked`);
  });
};

const linkDependencyWindows = (windowsProject, dependency) => {

  if (!windowsProject || !dependency.config.windows) {
    return null;
  }

  const isInstalled = isInstalledWindows(windowsProject, dependency.config.windows);

  if (isInstalled) {
    log.info(chalk.grey(`Windows module ${dependency.name} is already linked`));
    return null;
  }

  return pollParams(dependency.config.params).then(params => {
    log.info(`Linking ${dependency.name} windows dependency`);

    registerDependencyWindows(
      dependency.name,
      dependency.config.windows,
      params,
      windowsProject
    );

    log.info(`Windows module ${dependency.name} has been successfully linked`);
  });
};

const linkDependencyIOS = (iOSProject, dependency) => {
  if (!iOSProject || !dependency.config.ios) {
    return;
  }

  const isInstalled = isInstalledIOS(iOSProject, dependency.config.ios);

  if (isInstalled) {
    log.info(chalk.grey(`iOS module ${dependency.name} is already linked`));
    return;
  }

  log.info(`Linking ${dependency.name} ios dependency`);

  registerDependencyIOS(dependency.config.ios, iOSProject);

  log.info(`iOS module ${dependency.name} has been successfully linked`);
};

const linkAssets = (project, assets) => {
  if (isEmpty(assets)) {
    return;
  }

  if (project.ios) {
    log.info('Linking assets to ios project');
    copyAssetsIOS(assets, project.ios);
  }

  if (project.android) {
    log.info('Linking assets to android project');
    copyAssetsAndroid(assets, project.android.assetsPath);
  }

  log.info('Assets have been successfully linked to your project');
};

/**
 * Updates project and links all dependencies to it.
 *
 * @param args If optional argument [packageName] is provided,
 *             only that package is processed.
 * @param config CLI config, see local-cli/core/index.js
 */
<<<<<<< HEAD
function link(args: Array<string>, config: ConfigT) {
  var project;
=======
function link(argv, config, args) {
    var project;

>>>>>>> 12cfe162
  try {
    project = config.getProjectConfig();
  } catch (err) {
    log.error(
      'ERRPACKAGEJSON',
      'No package found. Are you sure this is a React Native project?'
    );
    return Promise.reject(err);
  }

<<<<<<< HEAD
  let packageName = args[0];
  // Check if install package by specific version (eg. package@latest)
  if (packageName !== undefined) {
    packageName = packageName.split('@')[0];
  }
=======
  const packageName = argv[0];
  const packageTargetIos = args.targetIos;
  const packageTargetAndroid = args.targetAndroid;
>>>>>>> 12cfe162

  const dependencies = getDependencyConfig(
    config,
    packageName ? [packageName] : getProjectDependencies()
  );

  if (packageTargetIos && project.ios) {
    project.ios.target = packageTargetIos;
  }

  const assets = dedupeAssets(dependencies.reduce(
    (assets, dependency) => assets.concat(dependency.config.assets),
    project.assets
  ));

  const tasks = flatten(dependencies.map(dependency => [
    () => promisify(dependency.config.commands.prelink || commandStub),
    () => linkDependencyAndroid(project.android, dependency),
    () => linkDependencyIOS(project.ios, dependency),
    () => linkDependencyWindows(project.windows, dependency),
    () => promisify(dependency.config.commands.postlink || commandStub),
  ]));

  tasks.push(() => linkAssets(project, assets));

  return promiseWaterfall(tasks).catch(err => {
    log.error(
      `Something went wrong while linking. Error: ${err.message} \n` +
      'Please file an issue here: https://github.com/facebook/react-native/issues'
    );
    throw err;
  });
}

module.exports = {
  func: link,
  description: 'links all native dependencies (updates native build files)',
  name: 'link [packageName]',
  options: [
    {
      command: '--target-ios [string]',
      description: 'Use a specific ios project target',
    },
    {
      command: '--target-android [string]',
      description: 'Use a specific android project target',
    },
  ],
};
<|MERGE_RESOLUTION|>--- conflicted
+++ resolved
@@ -135,14 +135,9 @@
  *             only that package is processed.
  * @param config CLI config, see local-cli/core/index.js
  */
-<<<<<<< HEAD
-function link(args: Array<string>, config: ConfigT) {
-  var project;
-=======
 function link(argv, config, args) {
     var project;
 
->>>>>>> 12cfe162
   try {
     project = config.getProjectConfig();
   } catch (err) {
@@ -153,17 +148,9 @@
     return Promise.reject(err);
   }
 
-<<<<<<< HEAD
-  let packageName = args[0];
-  // Check if install package by specific version (eg. package@latest)
-  if (packageName !== undefined) {
-    packageName = packageName.split('@')[0];
-  }
-=======
   const packageName = argv[0];
   const packageTargetIos = args.targetIos;
   const packageTargetAndroid = args.targetAndroid;
->>>>>>> 12cfe162
 
   const dependencies = getDependencyConfig(
     config,
