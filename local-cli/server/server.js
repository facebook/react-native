--- conflicted
+++ resolved
@@ -13,27 +13,16 @@
 const path = require('path');
 const runServer = require('./runServer');
 const findSymlinksPaths = require('./findSymlinksPaths');
-<<<<<<< HEAD
 const NODE_MODULES = path.resolve(__dirname, '..', '..', '..');
-=======
->>>>>>> ed89d5ba
 
 /**
  * Starts the React Native Packager Server.
  */
 function server(argv, config, args) {
-<<<<<<< HEAD
   args.projectRoots = args.projectRoots.concat(
     args.root,
     findSymlinksPaths(NODE_MODULES)
   );
-=======
-  // Disabled temporarily to fix trunk
-  // args.projectRoots = args.projectRoots.concat(
-  //   args.root,
-  //   findSymlinksPaths(path.resolve(process.cwd(), 'node_modules'))
-  // );
->>>>>>> ed89d5ba
 
   console.log(formatBanner(
     'Running packager on port ' + args.port + '.\n\n' +
