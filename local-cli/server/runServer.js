--- conflicted
+++ resolved
@@ -77,18 +77,7 @@
     transformerPath = path.resolve(process.cwd(), transformerPath);
   }
 
-<<<<<<< HEAD
-  var polyfillModuleNames = [];
-  if (args.platform != 'web') {
-    polyfillModuleNames.push(require.resolve(
-      '../../Libraries/JavaScriptAppEngine/polyfills/document.js'
-    ));
-  }
-
-  return ReactPackager.middleware({
-=======
   return ReactPackager.createServer({
->>>>>>> 1e96bcf4
     nonPersistent: args.nonPersistent,
     projectRoots: args.projectRoots,
     blacklistRE: config.getBlacklistRE(),
@@ -96,16 +85,12 @@
     getTransformOptionsModulePath: config.getTransformOptionsModulePath,
     transformModulePath: transformerPath,
     assetRoots: args.assetRoots,
-<<<<<<< HEAD
-    assetExts: ['png', 'jpg', 'jpeg', 'bmp', 'gif', 'webp'],
-=======
     assetExts: [
       'bmp', 'gif', 'jpg', 'jpeg', 'png', 'psd', 'svg', 'webp', // Image formats
       'm4v', 'mov', 'mp4', 'mpeg', 'mpg', 'webm', // Video formats
       'aac', 'aiff', 'caf', 'm4a', 'mp3', 'wav', // Audio formats
       'html', // Document formats
     ],
->>>>>>> 1e96bcf4
     resetCache: args.resetCache || args['reset-cache'],
     verbose: args.verbose,
   });
