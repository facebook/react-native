--- conflicted
+++ resolved
@@ -93,14 +93,10 @@
  * Same as projectConfigAndroid except it returns
  * different config that applies to packages only
  */
-<<<<<<< HEAD
-exports.dependencyConfig = function dependencyConfigAndroid(folder, userConfig = {}) {
-=======
 exports.dependencyConfig = function dependencyConfigAndroid(
   folder,
-  userConfig,
+  userConfig = {},
 ) {
->>>>>>> 17485e8e
   const src = userConfig.sourceDir || findAndroidAppFolder(folder);
 
   if (!src) {
