--- conflicted
+++ resolved
@@ -2,10 +2,6 @@
 
 import {AppRegistry} from 'react-native';
 import App from './App';
-<<<<<<< HEAD
-import { name as appName } from './app.json';
-=======
 import {name as appName} from './app.json';
->>>>>>> a90d0e36
 
 AppRegistry.registerComponent(appName, () => App);