--- conflicted
+++ resolved
@@ -11,16 +11,11 @@
 const child_process = require('child_process');
 const fs = require('fs');
 const path = require('path');
+const parseCommandLine = require('../util/parseCommandLine');
 const findXcodeProject = require('./findXcodeProject');
 const parseIOSSimulatorsList = require('./parseIOSSimulatorsList');
+const Promise = require('promise');
 
-<<<<<<< HEAD
-function runIOS(argv, config, args) {
-  process.chdir(args.projectPath);
-  const xcodeProject = findXcodeProject(fs.readdirSync('.'));
-  if (!xcodeProject) {
-    throw new Error('Could not find Xcode project files in ios folder');
-=======
 /**
  * Starts the app on iOS simulator
  */
@@ -56,7 +51,6 @@
   const xcodeProject = findXcodeProject(fs.readdirSync('.'));
   if (!xcodeProject) {
     reject(new Error(`Could not find Xcode project files in ios folder`));
->>>>>>> 2f400a66
   }
 
   const inferredSchemeName = path.basename(xcodeProject.name, path.extname(xcodeProject.name));
@@ -75,7 +69,7 @@
   console.log(`Launching ${simulatorFullName}...`);
   try {
     child_process.spawnSync('xcrun', ['instruments', '-w', simulatorFullName]);
-  } catch (e) {
+  } catch(e) {
     // instruments always fail with 255 because it expects more arguments,
     // but we want it to only launch the simulator
   }
