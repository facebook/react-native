--- conflicted
+++ resolved
@@ -25,7 +25,6 @@
   // have other choice than defining it as an env variable here.
   process.env.NODE_ENV = args.dev ? 'development' : 'production';
 
-<<<<<<< HEAD
   const options = {
     projectRoots: config.getProjectRoots(),
     assetRoots: config.getAssetRoots(),
@@ -44,32 +43,6 @@
     minify: !args.dev,
     platform: args.platform,
   };
-=======
-    // This is used by a bazillion of npm modules we don't control so we don't
-    // have other choice than defining it as an env variable here.
-    if (!process.env.NODE_ENV) {
-      // If you're inlining environment variables, you can use babel to remove
-      // this line:
-      // https://www.npmjs.com/package/babel-remove-process-env-assignment
-      process.env.NODE_ENV = args.dev ? 'development' : 'production';
-    }
-
-    const transformModulePath =
-      args.transformer ? path.resolve(args.transformer) :
-      typeof config.getTransformModulePath === 'function' ? config.getTransformModulePath() :
-      undefined;
-
-    const options = {
-      projectRoots: config.getProjectRoots(),
-      assetRoots: config.getAssetRoots(),
-      blacklistRE: config.getBlacklistRE(args.platform),
-      getTransformOptionsModulePath: config.getTransformOptionsModulePath,
-      transformModulePath: transformModulePath,
-      extraNodeModules: config.extraNodeModules,
-      nonPersistent: true,
-      resetCache: args['reset-cache'],
-    };
->>>>>>> 2f400a66
 
   // If a packager instance was not provided, then just create one for this
   // bundle command and close it down afterwards.
