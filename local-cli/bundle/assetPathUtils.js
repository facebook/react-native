/**
 * Copyright (c) 2015-present, Facebook, Inc.
 *
 * This source code is licensed under the MIT license found in the
 * LICENSE file in the root directory of this source tree.
 *
 * @format
 * @flow
 */

'use strict';

import type {PackagerAsset} from '../../Libraries/Image/AssetRegistry';
import md5 from 'md5';

/**
 * FIXME: using number to represent discrete scale numbers is fragile in essence because of
 * floating point numbers imprecision.
 */
function getAndroidAssetSuffix(scale: number): string {
  switch (scale) {
    case 0.75:
      return 'ldpi';
    case 1:
      return 'mdpi';
    case 1.5:
      return 'hdpi';
    case 2:
      return 'xhdpi';
    case 3:
      return 'xxhdpi';
    case 4:
      return 'xxxhdpi';
  }
  throw new Error('no such scale');
}

// See https://developer.android.com/guide/topics/resources/drawable-resource.html
const drawableFileTypes = new Set([
  'gif',
  'jpeg',
  'jpg',
  'png',
  'svg',
  'webp',
  'xml',
]);

function getAndroidResourceFolderName(asset: PackagerAsset, scale: number) {
  if (!drawableFileTypes.has(asset.type)) {
    return 'raw';
  }
  var suffix = getAndroidAssetSuffix(scale);
  if (!suffix) {
    throw new Error(
      "Don't know which android drawable suffix to use for asset: " +
        JSON.stringify(asset),
    );
  }
  const androidFolder = 'drawable-' + suffix;
  return androidFolder;
}

function getAndroidResourceIdentifier(asset: PackagerAsset) {
  var folderPath = getBasePath(asset);
<<<<<<< HEAD
  return 'a' + md5(folderPath + '/' + asset.name).toLowerCase();
=======
  return (folderPath + '/' + asset.name)
    .toLowerCase()
    .replace(/\//g, '_') // Encode folder structure in file name
    .replace(/([^a-z0-9_])/g, '') // Remove illegal chars
    .replace(/^assets_/, ''); // Remove "assets_" prefix
>>>>>>> a1302392
}

function getBasePath(asset: PackagerAsset) {
  var basePath = asset.httpServerLocation;
  if (basePath[0] === '/') {
    basePath = basePath.substr(1);
  }
  return basePath;
}

module.exports = {
  getAndroidAssetSuffix: getAndroidAssetSuffix,
  getAndroidResourceFolderName: getAndroidResourceFolderName,
  getAndroidResourceIdentifier: getAndroidResourceIdentifier,
  getBasePath: getBasePath,
};<|MERGE_RESOLUTION|>--- conflicted
+++ resolved
@@ -63,15 +63,7 @@
 
 function getAndroidResourceIdentifier(asset: PackagerAsset) {
   var folderPath = getBasePath(asset);
-<<<<<<< HEAD
   return 'a' + md5(folderPath + '/' + asset.name).toLowerCase();
-=======
-  return (folderPath + '/' + asset.name)
-    .toLowerCase()
-    .replace(/\//g, '_') // Encode folder structure in file name
-    .replace(/([^a-z0-9_])/g, '') // Remove illegal chars
-    .replace(/^assets_/, ''); // Remove "assets_" prefix
->>>>>>> a1302392
 }
 
 function getBasePath(asset: PackagerAsset) {
