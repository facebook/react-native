/**
 * Copyright (c) 2015-present, Facebook, Inc.
 * All rights reserved.
 *
 * This source code is licensed under the BSD-style license found in the
 * LICENSE file in the root directory of this source tree. An additional grant
 * of patent rights can be found in the PATENTS file in the same directory.
 */
'use strict';

const chalk = require('chalk');
const copyProjectTemplateAndReplace = require('../generator/copyProjectTemplateAndReplace');
const fs = require('fs');
const path = require('path');
const printRunInstructions = require('../generator/printRunInstructions');
const semver = require('semver');
const yarn = require('../util/yarn');

/**
 * Migrate application to a new version of React Native.
 * See http://facebook.github.io/react-native/docs/upgrading.html
 *
 * IMPORTANT: Assumes the cwd() is the project directory.
 * The code here must only be invoked via the CLI:
 * $ cd MyAwesomeApp
 * $ react-native upgrade
 */
function validateAndUpgrade() {
  const projectDir = process.cwd();

  const packageJSON = JSON.parse(
      fs.readFileSync(path.resolve(projectDir, 'package.json'), 'utf8')
  );

  warn(
    'You should consider using the new upgrade tool based on Git. It ' +
    'makes upgrades easier by resolving most conflicts automatically.\n' +
    'To use it:\n' +
    '- Go back to the old version of React Native\n' +
    '- Run "npm install -g react-native-git-upgrade"\n' +
    '- Run "react-native-git-upgrade"\n' +
    'See https://facebook.github.io/react-native/docs/upgrading.html'
  );

<<<<<<< HEAD
  const projectName = packageJSON.name;
  if (!projectName) {
    warn(
      'Your project needs to have a name, declared in package.json, ' +
      'such as "name": "AwesomeApp". Please add a project name. Aborting.'
=======
function upgrade(args, config) {
  args = args || process.argv;
  const env = yeoman.createEnv();
  const pak = JSON.parse(fs.readFileSync('package.json', 'utf8'));
  const version = pak.dependencies['react-native'];

  console.log(version);

  if (version) {
    if (version === 'latest' || version === '*') {
      console.warn(
        chalk.yellow(
          'Major releases are most likely to introduce breaking changes.\n' +
          'Use a proper version number in your \'package.json\' file to avoid breakage.\n' +
          'e.g. - ^0.18.0'
        )
      );
    } else {
      const installed = JSON.parse(fs.readFileSync('node_modules/react-native/package.json', 'utf8'));


      console.log(installed.version);

      if (semver.satisfies(installed.version, version)) {
        const v = version.replace(/^(~|\^|=)/, '').replace(/x/i, '0');

        if (semver.valid(v)) {
          console.log(
            'Upgrading project to react-native v' + installed.version + '\n' +
            'Be sure to read the release notes and breaking changes:\n' +
            chalk.blue(
              'https://github.com/facebook/react-native/releases/tag/v' + semver.major(v) + '.' + semver.minor(v) + '.0'
            )
          );

          // >= v0.21.0, we require react to be a peer dependency
          if (semver.gte(v, '0.21.0') && !pak.dependencies.react) {
            console.log(
              chalk.yellow(
                '\nYour \'package.json\' file doesn\'t seem to have \'react\' as a dependency.\n' +
                '\'react\' was changed from a dependency to a peer dependency in react-native v0.21.0.\n' +
                'Therefore, it\'s necessary to include \'react\' in your project\'s dependencies.\n' +
                'Just run \'npm install --save react\', then re-run \'react-native upgrade\'.\n'
              )
            );
            return;
          }

          if (semver.satisfies(v, '~0.26.0')) {
            console.log(
              chalk.yellow(
                'React Native 0.26 introduced some breaking changes to the native files on iOS. You can\n' +
                'perform them manually by checking the release notes or use \'rnpm\' to do it automatically.\n' +
                'Just run:\n' +
                '\'npm install -g rnpm && npm install rnpm-plugin-upgrade@0.26 --save-dev\', then run \'rnpm upgrade\''
              )
            );
          }
        } else {
          console.log(
            chalk.yellow(
              'A valid version number for \'react-native\' is not specified in your \'package.json\' file.'
            )
          );
        }
      } else {
        


        console.warn(
          chalk.yellow(
            'react-native version in \'package.json\' doesn\'t match the installed version in \'node_modules\'.\n' +
            'Try running \'npm install\' to fix the issue.'
          )
        );
      }
    }
  } else {
    console.warn(
      chalk.yellow(
        'Your \'package.json\' file doesn\'t seem to have \'react-native\' as a dependency.'
      )
>>>>>>> 12cfe162
    );
    return;
  }

  const version = packageJSON.dependencies['react-native'];
  if (!version) {
    warn(
      'Your "package.json" file doesn\'t seem to declare "react-native" as ' +
      'a dependency. Nothing to upgrade. Aborting.'
    );
    return;
  }

  if (version === 'latest' || version === '*') {
    warn(
      'Some major releases introduce breaking changes.\n' +
      'Please use a caret version number in your "package.json" file \n' +
      'to avoid breakage. Use e.g. react-native: ^0.38.0. Aborting.'
    );
    return;
  }

  const installed = JSON.parse(
    fs.readFileSync(
      path.resolve(projectDir, 'node_modules/react-native/package.json'),
      'utf8'
    )
  );

  if (!semver.satisfies(installed.version, version)) {
    warn(
      'react-native version in "package.json" doesn\'t match ' +
      'the installed version in "node_modules".\n' +
      'Try running "npm install" to fix this. Aborting.'
    );
    return;
  }

  const v = version.replace(/^(~|\^|=)/, '').replace(/x/i, '0');

  if (!semver.valid(v)) {
    warn(
      "A valid version number for 'react-native' is not specified in your " +
      "'package.json' file. Aborting."
    );
    return;
  }

  console.log(
    'Upgrading project to react-native v' + installed.version + '\n' +
    'Check out the release notes and breaking changes: ' +
    'https://github.com/facebook/react-native/releases/tag/v' +
    semver.major(v) + '.' + semver.minor(v) + '.0'
  );

  // >= v0.21.0, we require react to be a peer dependency
  if (semver.gte(v, '0.21.0') && !packageJSON.dependencies.react) {
    warn(
      'Your "package.json" file doesn\'t seem to have "react" as a dependency.\n' +
      '"react" was changed from a dependency to a peer dependency in react-native v0.21.0.\n' +
      'Therefore, it\'s necessary to include "react" in your project\'s dependencies.\n' +
      'Please run "npm install --save react", then re-run "react-native upgrade".\n'
    );
    return;
  }

  if (semver.satisfies(v, '~0.26.0')) {
    warn(
      'React Native 0.26 introduced some breaking changes to the native files on iOS. You can\n' +
      'perform them manually by checking the release notes or use "rnpm" ' +
      'to do it automatically.\n' +
      'Just run:\n' +
      '"npm install -g rnpm && npm install rnpm-plugin-upgrade@0.26 --save-dev", ' +
      'then run "rnpm upgrade".'
    );
  }

  return new Promise((resolve) => {
    upgradeProjectFiles(projectDir, projectName);
    console.log(
      'Successfully upgraded this project to react-native v' + installed.version
    );
    resolve();
  });
}

/**
 * Once all checks passed, upgrade the project files.
 */
function upgradeProjectFiles(projectDir, projectName) {
  // Just owerwrite
  copyProjectTemplateAndReplace(
    path.resolve('node_modules', 'react-native', 'local-cli', 'templates', 'HelloWorld'),
    projectDir,
    projectName,
    {upgrade: true}
  );
}

function warn(message) {
  console.warn(chalk.yellow(message));
}

const upgradeCommand = {
  name: 'upgrade',
  description: 'upgrade your app\'s template files to the latest version; run this after ' +
    'updating the react-native version in your package.json and running npm install',
  func: validateAndUpgrade,
};

module.exports = upgradeCommand;<|MERGE_RESOLUTION|>--- conflicted
+++ resolved
@@ -42,13 +42,13 @@
     'See https://facebook.github.io/react-native/docs/upgrading.html'
   );
 
-<<<<<<< HEAD
+
   const projectName = packageJSON.name;
   if (!projectName) {
     warn(
       'Your project needs to have a name, declared in package.json, ' +
-      'such as "name": "AwesomeApp". Please add a project name. Aborting.'
-=======
+      'such as "name": "AwesomeApp". Please add a project name. Aborting.');
+
 function upgrade(args, config) {
   args = args || process.argv;
   const env = yeoman.createEnv();
@@ -131,7 +131,6 @@
       chalk.yellow(
         'Your \'package.json\' file doesn\'t seem to have \'react-native\' as a dependency.'
       )
->>>>>>> 12cfe162
     );
     return;
   }
