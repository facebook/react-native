var http = require('http');
var fs = require('fs');
var path = require('path');
var chalk = require('chalk');
var blacklist = require('../packager/blacklist.js');
var ReactPackager = require('../packager/react-packager');

var OUT_PATH = {
  android: 'android/app/src/main/assets/index.android.bundle',
  ios: 'ios/main.jsbundle'
};
var URL_PATH = {
  android: '/index.android.bundle?platform=android&dev=',
  ios: '/index.ios.bundle?platform=ios&dev='
};

function getBundle(flags) {
  var platform = flags.platform ? flags.platform : 'ios';
  var outPath = flags.out ? flags.out : OUT_PATH[platform];

  var projectRoots = [path.resolve(__dirname, '../..')];
  if (flags.root) {
    projectRoots = projectRoots.concat(flags.root.split(",").map(function(root) {
      return path.resolve(root);
    }));
  }

  var assetRoots = [path.resolve(__dirname, '../../..')];
  if (flags.assetRoots) {
    assetRoots = assetRoots.concat(flags.assetRoots.split(",").map(function(root) {
      return path.resolve(root);
    }));
  }

  var options = {
    projectRoots: projectRoots,
    transformModulePath: require.resolve('../packager/transformer.js'),
    assetRoots: assetRoots,
<<<<<<< HEAD
    cacheVersion: '2',
    blacklistRE: blacklist(flags.platform),
=======
    cacheVersion: '3',
    blacklistRE: blacklist(platform),
>>>>>>> bd36e402
  };

  var url = flags.url ? flags.url.replace(/\.js$/i, '.bundle?dev=') : URL_PATH[platform];
  url = url.match(/^\//) ? url : '/' + url;
  url += flags.dev;

  console.log('Building package...');
  ReactPackager.buildPackageFromUrl(options, url)
    .done(function(bundle) {
      console.log('Build complete');
      fs.writeFile(outPath, bundle.getSource({
        inlineSourceMap: flags.inlineSource,
        minify: flags.minify
      }), function(err) {
        if (err) {
          console.log(chalk.red('Error saving bundle to disk'));
          throw err;
        } else {
          console.log('Successfully saved bundle to ' + outPath);
        }
      });
    });
}

function showHelp() {
  console.log([
    'Usage: react-native bundle [options]',
    '',
    'Options:',
    '  --dev\t\tsets DEV flag to true',
    '  --minify\tminify js bundle',
    '  --inlineSource\t\tspecify whether or not to include inline source maps',
    '  --root\t\tadd another root(s) to be used in bundling in this project',
    '  --assetRoots\t\tspecify the root directories of app assets',
    '  --platform\t\tspecify the platform for which you are building',
    '  --out\t\tspecify the output file',
    '  --url\t\tspecify the bundle file url',
    '  --platform\t\tspecify the platform(android/ios)',
  ].join('\n'));
  process.exit(1);
}

module.exports = {
  init: function(args) {
    var flags = {
      help: args.indexOf('--help') !== -1,
      dev: args.indexOf('--dev') !== -1,
      minify: args.indexOf('--minify') !== -1,
      inlineSource: args.indexOf('--inlineSource') !== -1,
      root: args.indexOf('--root') !== -1 ? args[args.indexOf('--root') + 1] : false,
      platform: args.indexOf('--platform') !== -1 ? args[args.indexOf('--platform') + 1] : false,
      assetRoots: args.indexOf('--assetRoots') !== -1 ? args[args.indexOf('--assetRoots') + 1] : false,
      platform: args.indexOf('--platform') !== -1 ? args[args.indexOf('--platform') + 1] : false,
      out: args.indexOf('--out') !== -1 ? args[args.indexOf('--out') + 1] : false,
      url: args.indexOf('--url') !== -1 ? args[args.indexOf('--url') + 1] : false,
    }

    if (flags.help) {
      showHelp();
    } else {
      getBundle(flags);
    }
  }
}<|MERGE_RESOLUTION|>--- conflicted
+++ resolved
@@ -36,13 +36,8 @@
     projectRoots: projectRoots,
     transformModulePath: require.resolve('../packager/transformer.js'),
     assetRoots: assetRoots,
-<<<<<<< HEAD
-    cacheVersion: '2',
-    blacklistRE: blacklist(flags.platform),
-=======
     cacheVersion: '3',
     blacklistRE: blacklist(platform),
->>>>>>> bd36e402
   };
 
   var url = flags.url ? flags.url.replace(/\.js$/i, '.bundle?dev=') : URL_PATH[platform];
