--- conflicted
+++ resolved
@@ -25,11 +25,7 @@
         {
           transforms: [{
             transform: transform,
-<<<<<<< HEAD
-            imports: ['react-native'],
-=======
             imports: ['react-native/Libraries/react-native/react-native.js'],
->>>>>>> 5387e09d
             locals: ['module'],
           }]
         },
