The list of releases with notes can be found at:
https://github.com/facebook/react-native/releases

Release schedule:

- **0.22 branch cut**, 0.22.0-rc - **week of Mar 7**
- 0.22.0 - Mar 21
- **0.23 branch cut**, 0.23.0-rc - **week of Mar 21**
- 0.23.0 - Apr 4
- **0.24 branch cut**, 0.24.0-rc - **week of Apr 4**
- 0.24.0 - Apr 18
- **0.25 branch cut**, 0.25.0-rc - **week of Apr 18**
- 0.25.0 - May 2
- **0.26 branch cut**, 0.26.0-rc - **week of May 2**
- 0.26.0 - May 16
- **0.27 branch cut**, 0.27.0-rc - **week of May 16**
- 0.27.0 - May 30
- ...

<<<<<<< HEAD
#### Check that everything works
=======
-------------------

## How to cut a new release branch

#### Check everything works
>>>>>>> 5387e09d

Make absolutely sure a basic iOS and Android workflow works on the commit you are going to use for release.
Make sure CI systems [Travis](https://travis-ci.org/facebook/react-native) and [Circle](https://circleci.com/gh/facebook/react-native)
are green and then run

```
./scripts/test-manual-e2e.sh
```

This script runs end to end with a proxy npm repository on local PC and asks to check that Chrome Debugging works.

#### Cut a release branch and push to github

To cut a release branch and check that everything works, you'll need Mac OS with the
[Android dev environment set up](https://github.com/facebook/react-native/blob/master/ReactAndroid/README.md).

Run:

```
git checkout -b <version_you_are_releasing>-stable # e.g. git checkout -b 0.22-stable
node ./scripts/bump-oss-version.js <exact-version_you_are_releasing> # e.g. git node ./scripts/bump-oss-version.js 0.22.0-rc
<<<<<<< HEAD
./scripts/test-manual-e2e.sh # to double check that e2e process works
=======
# IMPORTANT: Test everything (Chrome debugging, Reload JS, Hot Module Reloading)
./scripts/test-manual-e2e.sh
>>>>>>> 5387e09d
git push origin <version_you_are_releasing>-stable --tags # e.g. git push origin 0.22-stable --tags
```

Circle CI will run the tests and publish to npm with version `0.22.0-rc` and tag `next` meaning that
this version will not be installed for users by default.

Go to [Circle CI](https://circleci.com/gh/facebook/react-native), look for your branch on the left side and look the npm publish step.
<<<<<<< HEAD

** Note ** CI won't publish to npm if the `last` commit on the new branch does not have a tag `v<branch-name-without-stable>.0-[rc]`.
=======
>>>>>>> 5387e09d

**Note** In order for the CI to publish to npm the **last** commit on the new branch must have the tag `v<branch-name-without-stable>.0-[rc]`.

#### Make sure we have release notes

Write the release notes, or post in [React Native Core Contributors](https://www.facebook.com/groups/reactnativeoss/) that the RC is ready to find a voluteer.

To go through all the commits that went into a release, one way is to use the GitHub compare view: https://github.com/facebook/react-native/compare/0.21-stable...0.22-stable (Note: This only shows **250** commits, if there are more use git.)

Post the release notes: https://github.com/facebook/react-native/releases

#### Tweet about the rc release

Tweet about it! Link to release notes and say "please report issues" and link to the master issue to track bugs you created.

## IMPORTANT: Track bug reports from the community during the following two weeks, ping owners to get them fixed

A good way to do this is to create a github issue and post about it so people can report bugs. Examples: https://github.com/facebook/react-native/issues/6087, https://github.com/facebook/react-native/issues/5201

**Only cherry-pick small and non-risky bug fixes**. **Don't pick new features into the release** as this greatly increases the risk of something breaking. The main point of the RC is to let people to use it for two weeks and fix the most serious bugs.

-------------------

## How to release an RC update (e.g. 0.22.0-rc1, 0.22.0-rc2)

After cherry-picking 1-2 bug fixes, it is a good idea to do a new RC release so that people can test again. Having a few RC releases can also help people bisect in case we cherry-pick a bad commit by mistake.

```
git checkout 0.version_you_are_releasing-stable   # e.g. git checkout 0.22-stable
git pull origin 0.version_you_are_releasing-stable  # e.g. git pull origin 0.22-stable
# Cherry-pick those commits
git cherry-pick commitHash1

<<<<<<< HEAD
# test everything again
=======
# IMPORTANT: Test everything again (Chrome debugging, Reload JS, Hot Module Reloading)
>>>>>>> 5387e09d
./scripts/test-manual-e2e.sh
```

If everything worked:

```
node ./scripts/bump-oss-version.js <exact_version_you_are_releasing> # e.g. node ./scripts/bump-oss-version.js 0.22.0-rc1
git push origin version_you_are_releasing-stable --tags  # e.g. git push origin 0.22-stable --tags
````

-------------------

## How to do the final release (e.g. 0.22.0, 0.22.1)

Roughly two weeks after the branch cut (see the release schedule above) it's time to promote the last RC to a real release.

Once all bugfixes have been cherry-picked and you're sure the release is solid (example: https://github.com/facebook/react-native/issues/6087), do the release:

```
git checkout 0.version_you_are_releasing-stable   # e.g. git checkout 0.22-stable
git pull origin 0.version_you_are_releasing-stable  # e.g. git pull origin 0.22-stable
# Cherry-pick those commits, if any
git cherry-pick commitHash1

# IMPORTANT: If you cherry-picked any commits, test everything again (Chrome debugging, Reload JS, Hot Module Reloading)
./scripts/test-manual-e2e.sh
```

If everything worked:

```
<<<<<<< HEAD
node ./scripts/bump-oss-version.js <exact_version_you_are_releasing> # e.g. git node ./scripts/bump-oss-version.js 0.22.0
git tag -d latest
git push origin :latest
git tag latest # for docs [website](https://facebook.github.io/react-native) to be generated
=======
node ./scripts/bump-oss-version.js <exact_version_you_are_releasing> # e.g. node ./scripts/bump-oss-version.js 0.22.0
git tag -d latest
git push origin :latest
git tag latest # The latest tag marks when to regenerate the website.
>>>>>>> 5387e09d
git push origin version_you_are_releasing-stable --tags  # e.g. git push origin 0.22-stable --tags
```

#### Update the release notes

Once you see the version in the top left corner of the website has been updated:
Move the release notes to the tag you've just created. We want single release notes per version,
for example if there is v0.22.0-rc and later we release v0.22.0, the release notes should live on v0.22.0:
https://github.com/facebook/react-native/tags

For non-RC releases: Uncheck the box "This is a pre-release" and publish the notes.

#### Tweet about it

Tweet about it! :) ([example tweet](https://twitter.com/grabbou/status/701510554758856704))<|MERGE_RESOLUTION|>--- conflicted
+++ resolved
@@ -17,15 +17,11 @@
 - 0.27.0 - May 30
 - ...
 
-<<<<<<< HEAD
-#### Check that everything works
-=======
 -------------------
 
 ## How to cut a new release branch
 
 #### Check everything works
->>>>>>> 5387e09d
 
 Make absolutely sure a basic iOS and Android workflow works on the commit you are going to use for release.
 Make sure CI systems [Travis](https://travis-ci.org/facebook/react-native) and [Circle](https://circleci.com/gh/facebook/react-native)
@@ -47,12 +43,8 @@
 ```
 git checkout -b <version_you_are_releasing>-stable # e.g. git checkout -b 0.22-stable
 node ./scripts/bump-oss-version.js <exact-version_you_are_releasing> # e.g. git node ./scripts/bump-oss-version.js 0.22.0-rc
-<<<<<<< HEAD
-./scripts/test-manual-e2e.sh # to double check that e2e process works
-=======
 # IMPORTANT: Test everything (Chrome debugging, Reload JS, Hot Module Reloading)
 ./scripts/test-manual-e2e.sh
->>>>>>> 5387e09d
 git push origin <version_you_are_releasing>-stable --tags # e.g. git push origin 0.22-stable --tags
 ```
 
@@ -60,11 +52,6 @@
 this version will not be installed for users by default.
 
 Go to [Circle CI](https://circleci.com/gh/facebook/react-native), look for your branch on the left side and look the npm publish step.
-<<<<<<< HEAD
-
-** Note ** CI won't publish to npm if the `last` commit on the new branch does not have a tag `v<branch-name-without-stable>.0-[rc]`.
-=======
->>>>>>> 5387e09d
 
 **Note** In order for the CI to publish to npm the **last** commit on the new branch must have the tag `v<branch-name-without-stable>.0-[rc]`.
 
@@ -98,11 +85,7 @@
 # Cherry-pick those commits
 git cherry-pick commitHash1
 
-<<<<<<< HEAD
-# test everything again
-=======
 # IMPORTANT: Test everything again (Chrome debugging, Reload JS, Hot Module Reloading)
->>>>>>> 5387e09d
 ./scripts/test-manual-e2e.sh
 ```
 
@@ -134,17 +117,10 @@
 If everything worked:
 
 ```
-<<<<<<< HEAD
-node ./scripts/bump-oss-version.js <exact_version_you_are_releasing> # e.g. git node ./scripts/bump-oss-version.js 0.22.0
-git tag -d latest
-git push origin :latest
-git tag latest # for docs [website](https://facebook.github.io/react-native) to be generated
-=======
 node ./scripts/bump-oss-version.js <exact_version_you_are_releasing> # e.g. node ./scripts/bump-oss-version.js 0.22.0
 git tag -d latest
 git push origin :latest
 git tag latest # The latest tag marks when to regenerate the website.
->>>>>>> 5387e09d
 git push origin version_you_are_releasing-stable --tags  # e.g. git push origin 0.22-stable --tags
 ```
 
