--- conflicted
+++ resolved
@@ -7,16 +7,10 @@
     repositories {
         mavenLocal()
         google()
-<<<<<<< HEAD
-    }
-    dependencies {
-        classpath 'com.android.tools.build:gradle:3.1.4'
-=======
         jcenter()
     }
     dependencies {
         classpath 'com.android.tools.build:gradle:3.2.1'
->>>>>>> 5ca0681f
         classpath 'de.undercouch:gradle-download-task:3.4.3'
 
         // NOTE: Do not place your application dependencies here; they belong
@@ -36,10 +30,7 @@
     repositories {
         mavenLocal()
         google()
-<<<<<<< HEAD
-=======
         jcenter()
->>>>>>> 5ca0681f
 
         def androidSdk = System.getenv("ANDROID_SDK")
         maven {
@@ -49,10 +40,6 @@
 }
 
 task wrapper(type: Wrapper) {
-<<<<<<< HEAD
-    gradleVersion = '4.4'
-=======
     gradleVersion = '4.7'
->>>>>>> 5ca0681f
     distributionUrl = distributionUrl.replace("bin", "all")
 }