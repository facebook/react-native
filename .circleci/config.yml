--- conflicted
+++ resolved
@@ -635,10 +635,6 @@
 
       - publish_npm_package:
           requires:
-<<<<<<< HEAD
-            - approve_publish_npm_package
-=======
-            - checkout_code
             - approve_publish_npm_package
 
   # These tests are flaky or are yet to be fixed. They are placed on their own 
@@ -666,5 +662,4 @@
   #     - test_podspec:
   #         filters: *filter-ignore-gh-pages
   #         requires:
-  #           - checkout_code
->>>>>>> 453e3800
+  #           - checkout_code