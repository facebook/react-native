version: 2.1

# -------------------------
#        ORBS
# -------------------------

orbs:
  win: circleci/windows@2.4.0

# -------------------------
#        DEFAULTS
# -------------------------
defaults: &defaults
  working_directory: ~/react-native
  environment:
    - GIT_COMMIT_DESC: git log --format=oneline -n 1 $CIRCLE_SHA1
    # The public github tokens are publicly visible by design
    - PUBLIC_PULLBOT_GITHUB_TOKEN_A: &github_pullbot_token_a "a6edf8e8d40ce4e8b11a"
    - PUBLIC_PULLBOT_GITHUB_TOKEN_B: &github_pullbot_token_b "150e1341f4dd9c944d2a"
    - PUBLIC_ANALYSISBOT_GITHUB_TOKEN_A: &github_analysisbot_token_a "312d354b5c36f082cfe9"
    - PUBLIC_ANALYSISBOT_GITHUB_TOKEN_B: &github_analysisbot_token_b "07973d757026bdd9f196"

# -------------------------
#        EXECUTORS
# -------------------------
executors:
  nodelts:
    <<: *defaults
    docker:
      # Note: Version set separately for Windows builds, see below.
      - image: circleci/node:16
  nodeprevlts:
    <<: *defaults
    docker:
      - image: circleci/node:14
  reactnativeandroid:
    <<: *defaults
    docker:
      - image: reactnativecommunity/react-native-android:4.0
    resource_class: "large"
    environment:
      - TERM: "dumb"
      - ADB_INSTALL_TIMEOUT: 10
      - _JAVA_OPTIONS: "-XX:+UnlockExperimentalVMOptions -XX:+UseCGroupMemoryLimitForHeap"
      - GRADLE_OPTS: '-Dorg.gradle.daemon=false -Dorg.gradle.jvmargs="-XX:+HeapDumpOnOutOfMemoryError"'
      - BUILD_THREADS: 2
      # Repeated here, as the environment key in this executor will overwrite the one in defaults
      - PUBLIC_ANALYSISBOT_GITHUB_TOKEN_A: *github_analysisbot_token_a
      - PUBLIC_ANALYSISBOT_GITHUB_TOKEN_B: *github_analysisbot_token_b
      - PUBLIC_PULLBOT_GITHUB_TOKEN_A: *github_pullbot_token_a
      - PUBLIC_PULLBOT_GITHUB_TOKEN_B: *github_pullbot_token_b
  reactnativeios:
    <<: *defaults
    macos:
      xcode: &_XCODE_VERSION "12.5.0"

# -------------------------
#        COMMANDS
# -------------------------
commands:

  setup_artifacts:
    steps:
      - run:
          name: Initial Setup
          command: mkdir -p ./reports/{buck,build,junit,outputs}

  run_yarn:
    steps:
      - restore_cache:
          keys:
            - v4-yarn-cache-{{ arch }}-{{ checksum "yarn.lock" }}
      - run:
          name: "Yarn: Install Dependencies"
          command: |
            # Skip yarn install on metro bump commits as the package is not yet
            # available on npm
            if [[ $(echo "$GIT_COMMIT_DESC" | grep -c "Bump metro@") -eq 0 ]]; then
              yarn install --non-interactive --cache-folder ~/.cache/yarn
            fi
      - save_cache:
          paths:
            - ~/.cache/yarn
          key: v4-yarn-cache-{{ arch }}-{{ checksum "yarn.lock" }}

  install_buck_tooling:
    steps:
      - restore_cache:
          keys:
            - v3-buck-v2019.01.10.01-{{ checksum "scripts/circleci/buck_fetch.sh" }}}
      - run:
          name: Install BUCK
          command: |
            buck --version
            # Install related tooling
            if [[ ! -e ~/okbuck ]]; then
              git clone https://github.com/uber/okbuck.git ~/okbuck --depth=1
            fi
      - save_cache:
          paths:
            - ~/buck
            - ~/okbuck
          key: v3-buck-v2019.01.10.01-{{ checksum "scripts/circleci/buck_fetch.sh" }}

  install_github_bot_deps:
    steps:
      - run:
          name: "Yarn: Install dependencies (GitHub bots)"
          command: cd bots && yarn install --non-interactive --cache-folder ~/.cache/yarn

  brew_install:
    parameters:
      package:
        description: Homebrew package to install
        type: string
    steps:
      - run:
          name: "Brew: Install << parameters.package >>"
          command: HOMEBREW_NO_AUTO_UPDATE=1 brew install << parameters.package >> >/dev/null

  with_brew_cache_span:
    parameters:
      steps:
        type: steps
    steps:
      - restore_cache:
          keys:
            - v4-brew
      - steps: << parameters.steps >>
      - save_cache:
          paths:
            - /usr/local/Homebrew
            - ~/Library/Caches/Homebrew
          key: v4-brew

  with_rntester_pods_cache_span:
    parameters:
      steps:
        type: steps
    steps:
      - run:
          name: Setup CocoaPods cache
          # Copy packages/rn-tester/Podfile.lock since it can be changed by pod install
          command: cp packages/rn-tester/Podfile.lock packages/rn-tester/Podfile.lock.bak
      - restore_cache:
          keys:
            # The committed lockfile is generated using USE_FRAMEWORKS=0 and USE_HERMES=0 so it could load an outdated cache if a change
            # only affects the frameworks or hermes config. To help prevent this also cache based on the content of Podfile.
            - v3-pods-{{ .Environment.CIRCLE_JOB }}-{{ checksum "packages/rn-tester/Podfile.lock.bak" }}-{{ checksum "packages/rn-tester/Podfile" }}
      - steps: << parameters.steps >>
      - save_cache:
          paths:
            - packages/rn-tester/Pods
          key: v3-pods-{{ .Environment.CIRCLE_JOB }}-{{ checksum "packages/rn-tester/Podfile.lock.bak" }}-{{ checksum "packages/rn-tester/Podfile" }}

  download_gradle_dependencies:
    steps:
      - restore_cache:
          keys:
            - v1-gradle-{{ checksum "ReactAndroid/build.gradle" }}-{{ checksum "scripts/circleci/gradle_download_deps.sh" }}
      - run:
          name: Download Dependencies Using Gradle
          command: ./scripts/circleci/gradle_download_deps.sh
      - save_cache:
          paths:
            - ~/.gradle
            - ReactAndroid/build/downloads
            - ReactAndroid/build/third-party-ndk
          key: v1-gradle-{{ checksum "ReactAndroid/build.gradle" }}-{{ checksum "scripts/circleci/gradle_download_deps.sh" }}

  download_buck_dependencies:
    steps:
      - run:
          name: Download Dependencies Using Buck
          command: ./scripts/circleci/buck_fetch.sh

  run_e2e:
    parameters:
      platform:
        description: Target platform
        type: enum
        enum: ["android", "ios", "js"]
        default: "js"
      retries:
        description: How many times the job should try to run these tests
        type: integer
        default: 3
    steps:
      - run:
          name: "Run Tests: << parameters.platform >> End-to-End Tests"
          command: node ./scripts/run-ci-e2e-tests.js --<< parameters.platform >> --retries << parameters.retries >>

  report_bundle_size:
    parameters:
      platform:
        description: Target platform
        type: enum
        enum: ["android", "ios"]
    steps:
      - install_github_bot_deps
      - run:
          name: Report size of RNTester.app (analysis-bot)
          command: GITHUB_TOKEN="$PUBLIC_ANALYSISBOT_GITHUB_TOKEN_A""$PUBLIC_ANALYSISBOT_GITHUB_TOKEN_B" scripts/circleci/report-bundle-size.sh << parameters.platform >>

# -------------------------
#          JOBS
# -------------------------
jobs:
  # -------------------------
  #     JOBS: Analyze PR
  # -------------------------
  # Analyze pull request and raise any lint/flow issues.
  # Issues will be posted to the PR itself via GitHub bots.
  # This workflow should only fail if the bots fail to run.
  analyze_pr:
    executor: reactnativeandroid
    steps:
      - checkout
      - run_yarn

      - install_github_bot_deps

      # Note: The yarn gpg key needs to be refreshed to work around https://github.com/yarnpkg/yarn/issues/7866
      - run:
          name: Install additional GitHub bot dependencies
          command: |
            curl -sS https://dl.yarnpkg.com/debian/pubkey.gpg | apt-key add -
            apt update && apt install -y shellcheck jq

      - run:
          name: Run linters against modified files (analysis-bot)
          command: GITHUB_TOKEN="$PUBLIC_ANALYSISBOT_GITHUB_TOKEN_A""$PUBLIC_ANALYSISBOT_GITHUB_TOKEN_B" yarn lint-ci
          when: always

      - run:
          name: Analyze Pull Request (pull-bot)
          command: |
            cd bots
            DANGER_GITHUB_API_TOKEN="$PUBLIC_PULLBOT_GITHUB_TOKEN_A""$PUBLIC_PULLBOT_GITHUB_TOKEN_B" yarn danger ci --use-github-checks
          when: always

  # -------------------------
  #    JOBS: Analyze Code
  # -------------------------
  analyze_code:
    executor: reactnativeandroid
    steps:
      - checkout
      - setup_artifacts
      - run_yarn

      - run:
          name: Lint code
          command: scripts/circleci/exec_swallow_error.sh yarn lint --format junit -o ./reports/junit/eslint/results.xml
          when: always

      - run:
          name: Lint Java
          command: scripts/circleci/exec_swallow_error.sh yarn lint-java --check
          when: always

      - run:
          name: Check for errors in code using Flow (iOS)
          command: yarn flow-check-ios
          when: always

      - run:
          name: Check for errors in code using Flow (Android)
          command: yarn flow-check-android
          when: always

      - run:
          name: Sanity checks
          command: |
            ./scripts/circleci/check_license.sh
            ./scripts/circleci/validate_yarn_lockfile.sh
          when: always

      - run:
          name: Check formatting
          command: yarn run format-check
          when: always

      - store_test_results:
          path: ./reports/junit

  # -------------------------
  #   JOBS: Test JavaScript
  # -------------------------
  test_js:
    parameters:
      executor:
        type: executor
        default: nodelts
      run_disabled_tests:
        type: boolean
        default: false
    executor: << parameters.executor >>
    steps:
      - checkout
      - setup_artifacts
      - run_yarn
      - run:
          name: Install rsync
          command: sudo apt-get install rsync

      # -------------------------
      # Run JavaScript tests
      - run:
          name: "Run Tests: JavaScript Tests"
          command: node ./scripts/run-ci-javascript-tests.js --maxWorkers 2
      # TODO(macOS GH#949): Disable this failing test
      # - run_e2e:
      #     platform: js

      # Optionally, run disabled tests
      - when:
          condition: << parameters.run_disabled_tests >>
          steps:
            - run: echo "Failing tests may be moved here temporarily."
      # -------------------------

      - store_test_results:
          path: ./reports/junit

  # -------------------------
  #     JOBS: Test iOS
  # -------------------------
  test_ios:
    executor: reactnativeios
    parameters:
      use_frameworks:
        type: boolean
        default: false
      use_hermes:
        type: boolean
        default: false
      run_unit_tests:
        description: Specifies whether unit tests should run.
        type: boolean
        default: false
      run_detox_tests:
        description: Specifies whether Detox e2e tests should run.
        type: boolean
        default: false
      run_disabled_tests:
        description: Specifies whether disabled tests should run. Set this to true to debug failing tests.
        type: boolean
        default: false
    environment:
      - REPORTS_DIR: "./reports/junit"
    steps:
      - checkout
      - setup_artifacts
      - run_yarn

      - run: |
          cd packages/rn-tester
          bundle check || bundle install
      - run:
          name: Boot iPhone Simulator
          command: source scripts/.tests.env && xcrun simctl boot "$IOS_DEVICE" || true

      - run:
          name: Configure Environment Variables
          command: |
            echo 'export PATH=/usr/local/opt/node@16/bin:$PATH' >> $BASH_ENV
            source $BASH_ENV

      - with_brew_cache_span:
          steps:
            - brew_install:
                package: watchman
            - brew_install:
                package: node@16
            - run:
                name: "Brew: Tap wix/brew"
                command: HOMEBREW_NO_AUTO_UPDATE=1 brew tap wix/brew >/dev/null
            - brew_install:
                package: applesimutils

      - run:
          name: Configure Node
          # Sourcing find-node.sh will ensure nvm is set up.
          # It also helps future invocation of find-node.sh prevent permission issue with nvm.sh.
          command: source scripts/find-node.sh && nvm install 16 && nvm alias default 16

      - run:
          name: Configure Watchman
          command: touch .watchmanconfig

      - when:
          condition: << parameters.use_frameworks >>
          steps:
            - run:
                name: Set USE_FRAMEWORKS=1
                command: echo "export USE_FRAMEWORKS=1" >> $BASH_ENV

      - when:
          condition: << parameters.use_hermes >>
          steps:
            - run:
                name: Set USE_HERMES=1
                command: echo "export USE_HERMES=1" >> $BASH_ENV

      - run:
          name: Setup the CocoaPods environment
          command: pod setup

      - with_rntester_pods_cache_span:
          steps:
            - run:
                name: Generate RNTesterPods Workspace
                command: cd packages/rn-tester && USE_FABRIC=1 bundle exec pod install --verbose

      # -------------------------
      # Runs iOS unit tests
      - when:
          condition: << parameters.run_unit_tests >>
          steps:
            - run:
                name: "Run Tests: iOS Unit and Integration Tests"
                command: yarn test-ios
      # Runs iOS Detox e2e tests
      - when:
          condition: << parameters.run_detox_tests >>
          steps:
            - run:
                name: "Run Tests: Detox iOS End-to-End Tests"
                command: yarn run build-ios-e2e && yarn run test-ios-e2e

      # Optionally, run disabled tests
      - when:
          condition: << parameters.run_disabled_tests >>
          steps:
            - run: echo "Failing tests may be moved here temporarily."
            - run:
                name: "Run Tests: CocoaPods"
                command: ./scripts/process-podspecs.sh
            - run:
                name: Free up port 8081 for iOS End-to-End Tests
                command: |
                  # free up port 8081 for the packager before running tests
                  set +eo pipefail
                  lsof -i tcp:8081 | awk 'NR!=1 {print $2}' | xargs kill
                  set -eo pipefail
            - run_e2e:
                platform: ios
      # -------------------------

      # Collect Results
      - report_bundle_size:
          platform: ios
      - store_test_results:
          path: ./reports/junit

  # -------------------------
  #    JOBS: Test Android
  # -------------------------
  test_android:
    executor: reactnativeandroid
    parameters:
      run_disabled_tests:
        type: boolean
        default: false
    steps:
      - checkout
      - setup_artifacts
      - run_yarn

      # Validate Android SDK installation and packages
      - run:
          name: Validate Android SDK Install
          command: ./scripts/validate-android-sdk.sh

      # Starting emulator in advance as it takes some time to boot.
      - run:
          name: Create Android Virtual Device
          command: source scripts/android-setup.sh && createAVD
      - run:
          name: Launch Android Virtual Device in Background
          command: source scripts/android-setup.sh && launchAVD
          background: true

      # Install Buck
      - install_buck_tooling

      # Validate Android test environment (including Buck)
      - run:
          name: Validate Android Test Environment
          command: ./scripts/validate-android-test-env.sh

      - download_buck_dependencies
      - download_gradle_dependencies

      # Build and compile
      - run:
          name: Build Android App
          command: |
            buck build ReactAndroid/src/main/java/com/facebook/react
            buck build ReactAndroid/src/main/java/com/facebook/react/shell
      - run:
          name: Compile Native Libs for Unit and Integration Tests
          command: ./gradlew :ReactAndroid:packageReactNdkLibsForBuck -Pjobs=$BUILD_THREADS
          no_output_timeout: 6m

      # Build JavaScript Bundle for instrumentation tests
      - run:
          name: Build JavaScript Bundle
          command: node cli.js bundle --max-workers 2 --platform android --dev true --entry-file ReactAndroid/src/androidTest/js/TestBundle.js --bundle-output ReactAndroid/src/androidTest/assets/AndroidTestBundle.js

      # Wait for AVD to finish booting before running tests
      - run:
          name: Wait for Android Virtual Device
          command: source scripts/android-setup.sh && waitForAVD

      - run:
          name: Assemble RNTester App
          command: ./gradlew packages:rn-tester:android:app:assembleRelease

      # -------------------------
      # Run Android tests
      - run:
          name: "Run Tests: Android Unit Tests"
          command: buck test ReactAndroid/src/test/... --config build.threads=$BUILD_THREADS --xml ./reports/buck/all-results-raw.xml
      - run:
          name: "Build Tests: Android Instrumentation Tests"
          # Here, just build the instrumentation tests. There is a known issue with installing the APK to android-21+ emulator.
          command: |
            if [[ ! -e ReactAndroid/src/androidTest/assets/AndroidTestBundle.js ]]; then
              echo "JavaScript bundle missing, cannot run instrumentation tests. Verify Build JavaScript Bundle step completed successfully."; exit 1;
            fi
            source scripts/android-setup.sh && NO_BUCKD=1 retry3 timeout 300 buck build ReactAndroid/src/androidTest/buck-runner:instrumentation-tests --config build.threads=$BUILD_THREADS

      # Optionally, run disabled tests
      - when:
          condition: << parameters.run_disabled_tests >>
          steps:
            - run: echo "Failing tests may be moved here temporarily."
            - run_e2e:
                platform: android
      # -------------------------

      # Collect Results
      - report_bundle_size:
          platform: android
      - run:
          name: Collect Test Results
          command: |
            find . -type f -regex ".*/build/test-results/debug/.*xml" -exec cp {} ./reports/build/ \;
            find . -type f -regex ".*/outputs/androidTest-results/connected/.*xml" -exec cp {} ./reports/outputs/ \;
            find . -type f -regex ".*/buck-out/gen/ReactAndroid/src/test/.*/.*xml" -exec cp {} ./reports/buck/ \;
            if [ -f ~/react-native/reports/buck/all-results-raw.xml ]; then
              cd ~/okbuck
              ./tooling/junit/buck_to_junit.sh ~/react-native/reports/buck/all-results-raw.xml ~/react-native/reports/junit/results.xml
            fi
          when: always
      - store_test_results:
          path: ./reports/junit

  # -------------------------
  #    JOBS: Test Android Template
  # -------------------------
  test_android_template:
    executor: reactnativeandroid
    steps:
      - checkout
      - run_yarn

      - run:
          name: Setup the Android Template
          command: |
            cd template
            sed -i 's/1000\.0\.0/file\:\.\./g' package.json
            npm install
            # react-native-community/cli is needed as the Android template is referencing a .gradle file inside it.
            npm i @react-native-community/cli

      - run:
          name: Bundle the latest version of ReactAndroid
          command: ./gradlew :ReactAndroid:publishReleasePublicationToNpmRepository

      - run:
          name: Build the template application
          command: cd template/android/ && ./gradlew assembleDebug

  # -------------------------
  #    JOBS: Test Docker
  # -------------------------
  test_docker_android:
    machine: true
    steps:
      - checkout
      - run:
          name: Configure Node
          command: |
            source ~/.bashrc
            nvm i node
            echo y | npx envinfo@latest
      - run:
          name: Pulls down the React Native Community Android Docker image
          command: npm run docker-setup-android
      - run:
          name: Builds the Docker image with a compiled instance of the test app
          command: npm run docker-build-android

  # -------------------------
  #    JOBS: Windows
  # -------------------------
  test_windows:
    executor:
      name: win/default
    parameters:
      run_disabled_tests:
        type: boolean
        default: false
    environment:
      - ANDROID_HOME: "C:\\Android\\android-sdk"
      - ANDROID_NDK: "C:\\Android\\android-sdk\\ndk\\20.1.5948944"
      - ANDROID_BUILD_VERSION: 30
      - ANDROID_TOOLS_VERSION: 30.0.2
      - GRADLE_OPTS: -Dorg.gradle.daemon=false
      - NDK_VERSION: 21.4.7075529
    steps:
      - checkout

      - run:
          name: Install Node
          # Note: Version set separately for non-Windows builds, see above.
          command: |
            nvm install 16
            nvm use 16

      # Setup Dependencies
      - run:
          name: Install Yarn
          command: choco install yarn

      - run:
          name: Display Environment info
          command: npx envinfo@latest

      - restore_cache:
          keys:
            - v1-win-yarn-cache-{{ arch }}-{{ checksum "yarn.lock" }}
      - run:
          name: "Yarn: Install Dependencies"
          command: yarn install --frozen-lockfile --non-interactive
      - save_cache:
          key: v1-win-yarn-cache-{{ arch }}-{{ checksum "yarn.lock" }}
          paths:
            - C:\Users\circleci\AppData\Local\Yarn

      # Try to install the SDK up to 3 times, since network flakiness can cause install failures
      # Using a timeout of 9 mins, as circle ci will timeout if there is no output for 10 mins
      - run:
          name: Install Android SDK Tools
          command: choco install android-sdk --timeout 540; if (!$?) { choco install android-sdk --timeout 540 --force --forcedependencies}; if (!$?) { choco install android-sdk  --force --forcedependencies}

      - run:
          name: Setup Android SDKs
          command: |
            sdkmanager --licenses
            sdkmanager "system-images;android-21;google_apis;armeabi-v7a"
            sdkmanager "platforms;android-%ANDROID_BUILD_VERSION%"
            sdkmanager "build-tools;%ANDROID_TOOLS_VERSION%"
            sdkmanager "add-ons;addon-google_apis-google-23"
            sdkmanager "extras;android;m2repository"
            sdkmanager "ndk;%NDK_VERSION%"

      # -------------------------
      # Run Tests
      - run:
          name: "Flow: Check Android"
          command: yarn flow-check-android
      - run:
          name: "Flow: Check iOS"
          command: yarn flow-check-ios
      - run:
          name: "Run Tests: JavaScript Tests"
          command: yarn test

      # Optionally, run disabled tests
      - when:
          condition: << parameters.run_disabled_tests >>
          steps:
            - run: echo "Failing tests may be moved here temporarily."
            - run:
                name: Android Build
                command: ./gradlew.bat packages:rn-tester:android:app:assembleRelease

  # -------------------------
  #      JOBS: Coverage
  # -------------------------
  # Collect JavaScript test coverage
  js_coverage:
    executor: nodelts
    environment:
      - CI_BRANCH: $CIRCLE_BRANCH
      - CI_PULL_REQUEST: $CIRCLE_PULL_REQUEST
      - CI_BUILD_NUMBER: $CIRCLE_BUILD_NUM
      - CI_BUILD_URL: $CIRCLE_BUILD_URL
    steps:
      - checkout
      - setup_artifacts
      - run_yarn
      - run:
          name: Collect test coverage information
          command: |
            scripts/circleci/exec_swallow_error.sh yarn test --coverage --maxWorkers=2
            if [[ -e ./coverage/lcov.info ]]; then
              cat ./coverage/lcov.info | scripts/circleci/exec_swallow_error.sh ./node_modules/.bin/coveralls
            fi
      - store_artifacts:
          path: ~/react-native/coverage/

  # -------------------------
  #      JOBS: Releases
  # -------------------------
  # Publishes a new version onto npm
  publish_npm_package:
    parameters:
      publish_npm_args:
        type: string
        default: --nonightly
    executor: reactnativeandroid
    steps:
      - run:
          name: Add github.com to SSH known hosts
          command: |
            mkdir -p ~/.ssh
            echo '|1|If6MU203eXTaaWL678YEfWkVMrw=|kqLeIAyTy8pzpj8x8Ae4Fr8Mtlc= ssh-rsa AAAAB3NzaC1yc2EAAAABIwAAAQEAq2A7hRGmdnm9tUDbO9IDSwBK6TbQa+PXYPCPy6rbTrTtw7PHkccKrpp0yVhp5HdEIcKr6pLlVDBfOLX9QUsyCOV0wzfjIJNlGEYsdlLJizHhbn2mUjvSAHQqZETYP81eFzLQNnPHt4EVVUh7VfDESU84KezmD5QlWpXLmvU31/yMf+Se8xhHTvKSCZIFImWwoG6mbUoWf9nzpIoaSjB+weqqUUmpaaasXVal72J+UX2B+2RPW3RcT0eOzQgqlJL3RKrTJvdsjE3JEAvGq3lGHSZXy28G3skua2SmVi/w4yCE6gbODqnTWlg7+wC604ydGXA8VJiS5ap43JXiUFFAaQ==' >> ~/.ssh/known_hosts
      - checkout
      - run_yarn
      - install_buck_tooling
      - download_buck_dependencies
      - download_gradle_dependencies
      - run: echo "//registry.npmjs.org/:_authToken=${CIRCLE_NPM_TOKEN}" > ~/.npmrc
      - run: |
          git config --global user.email "react-native-bot@users.noreply.github.com"
          git config --global user.name "npm Deployment Script"
          echo "machine github.com login react-native-bot password $GITHUB_TOKEN" > ~/.netrc
      - run: node ./scripts/publish-npm.js << parameters.publish_npm_args >>
      - when:
          condition:
            equal: [ --dry-run, << parameters.publish_npm_args >> ]
          steps:
            - run:
                name: Build release package as a job artifact
                command: |
                  mkdir -p build
                  FILENAME=$(npm pack)
                  mv $FILENAME build/
            - store_artifacts:
                path: ~/react-native/build/
                destination: build

  # -------------------------
  #    JOBS: Nightly
  # -------------------------
  nightly_job:
    machine: true
    steps:
      - run:
          name: Nightly
          command: |
            echo "Nightly build run"

# -------------------------
#        WORK FLOWS
# -------------------------
workflows:
  version: 2

  tests:
    jobs:
      - test_js:
          run_disabled_tests: false
          filters:
            branches:
              ignore: gh-pages
      - test_android:
          run_disabled_tests: false
          filters:
            branches:
<<<<<<< HEAD
              # TODO(macOS GH#774): disable this test which is redundant to Azure Devops test and it requires a CCI plan with resource-class:large.
              ignore: /.*/
=======
              ignore: gh-pages
      - test_android_template:
          filters:
            branches:
              ignore: gh-pages
>>>>>>> 8595f3f2
      - test_ios:
          name: test_ios_unit_jsc
          run_unit_tests: true
          filters:
            branches:
              ignore: gh-pages
      # DISABLED: USE_FRAMEWORKS=1 not supported by Flipper
      # - test_ios:
      #     name: test_ios_unit_frameworks_jsc
      #     use_frameworks: true
      #     run_unit_tests: true
      - test_ios:
          name: test_ios_unit_hermes
          use_hermes: true
          run_unit_tests: true
          filters:
            branches:
              ignore: gh-pages
      # DISABLED: USE_FRAMEWORKS=1 not supported by Flipper
      # - test_ios:
      #     name: test_ios_unit_frameworks_hermes
      #     use_hermes: true
      #     use_frameworks: true
      #     run_unit_tests: true
      # DISABLED: Detox tests need to be fixed
      # - test_ios:
      #     name: test_ios_detox
      #     run_detox_tests: true
      # DISABLED: USE_FRAMEWORKS=1 not supported by Flipper
      # - test_ios:
      #     name: test_ios_detox_frameworks
      #     use_frameworks: true
      #     run_detox_tests: true
      # TODO(macOS GH#949): Disable this failing test
      # - test_js:
      #     name: test_js_prev_lts
      #     executor: nodeprevlts
      #     filters:
      #     branches:
      #       ignore: gh-pages
      - test_docker:
          filters:
            branches:
              # TODO(macOS GH#774): disable this test which is redundant to Azure Devops test and in the fork it fails because of Microsoft's V8 upgrade to Android
              ignore: /.*/
      - test_windows:
          filters:
            branches:
              # [TODO(macOS GH#774): disable this test which requires a CCI plan.
              # ignore: gh-pages
              ignore: /.*/
              # ]TODO(macOS GH#774)
          run_disabled_tests: false

  releases:
    jobs:
      - publish_npm_package:
          filters:
            # Both of the following conditions must be included!
            # Ignore any commit on any branch by default.
            branches:
              ignore: /.*/
            # Only act on version tags.
            tags:
              only: /v[0-9]+(\.[0-9]+)*(\-rc(\.[0-9]+)?)?/
      - publish_npm_package:
          # Build a release package on every untagged commit, but do not publish to npm.
          name: build_commit_package
          publish_npm_args: --dry-run
          filters:
            branches:
              only:
                - main
            tags:
              ignore: /v[0-9]+(\.[0-9]+)*(\-rc(\.[0-9]+)?)?/

  analysis:
    jobs:
      # Run lints on every commit other than those to the gh-pages branch
      - analyze_code:
          filters:
            branches:
              ignore: gh-pages

      # Run code checks on PRs from forks
      - analyze_pr:
          filters:
            branches:
              only: /^pull\/.*$/

      # Gather coverage
      - js_coverage:
          # [TODO(macOS GH#774): disable this test, it fails in the fork due to not being set up for coveralls
          filters:
            branches:
              ignore: /.*/
          # ]TODO(macOS GH#774)
  nightly:
    triggers:
      - schedule:
          cron: "0 20 * * *"
          filters:
            branches:
              # [TODO(macOS GH#774): disable this release.  We never want to release anything from this fork via CCI.
              ignore: /.*/
              # only:
              #   - main
              # ]TODO(macOS GH#774)
    jobs:
      - nightly_job

      - publish_npm_package:
          publish_npm_args: --nightly<|MERGE_RESOLUTION|>--- conflicted
+++ resolved
@@ -783,16 +783,13 @@
           run_disabled_tests: false
           filters:
             branches:
-<<<<<<< HEAD
               # TODO(macOS GH#774): disable this test which is redundant to Azure Devops test and it requires a CCI plan with resource-class:large.
               ignore: /.*/
-=======
-              ignore: gh-pages
       - test_android_template:
           filters:
             branches:
-              ignore: gh-pages
->>>>>>> 8595f3f2
+              # TODO(macOS GH#774): disable this test which is redundant to Azure Devops test and it requires a CCI plan with resource-class:large.
+              ignore: /.*/
       - test_ios:
           name: test_ios_unit_jsc
           run_unit_tests: true
