version: 2.1

# -------------------------
#        ORBS
# -------------------------

orbs:
  win: circleci/windows@2.4.0

# -------------------------
#        DEFAULTS
# -------------------------
defaults: &defaults
  working_directory: ~/react-native
  environment:
    - GIT_COMMIT_DESC: git log --format=oneline -n 1 $CIRCLE_SHA1
    # The public github tokens are publicly visible by design
    - PUBLIC_PULLBOT_GITHUB_TOKEN_A: "a6edf8e8d40ce4e8b11a"
    - PUBLIC_PULLBOT_GITHUB_TOKEN_B: "150e1341f4dd9c944d2a"
    - PUBLIC_ANALYSISBOT_GITHUB_TOKEN_A: &github_token_a "78a72af35445ca3f8180"
    - PUBLIC_ANALYSISBOT_GITHUB_TOKEN_B: &github_token_b "b1a98e0bbd56ff1ccba1"

# -------------------------
#        EXECUTORS
# -------------------------
executors:
  nodelts:
    <<: *defaults
    docker:
      - image: circleci/node:14
  nodeprevlts:
    <<: *defaults
    docker:
      - image: circleci/node:12
  reactnativeandroid:
    <<: *defaults
    docker:
      - image: reactnativecommunity/react-native-android:1.0.6
    resource_class: "large"
    environment:
      - TERM: "dumb"
      - ADB_INSTALL_TIMEOUT: 10
      - _JAVA_OPTIONS: "-XX:+UnlockExperimentalVMOptions -XX:+UseCGroupMemoryLimitForHeap"
      - GRADLE_OPTS: '-Dorg.gradle.daemon=false -Dorg.gradle.jvmargs="-XX:+HeapDumpOnOutOfMemoryError"'
      - BUILD_THREADS: 2
      # Repeated here, as the environment key in this executor will overwrite the one in defaults
      - PUBLIC_ANALYSISBOT_GITHUB_TOKEN_A: *github_token_a
      - PUBLIC_ANALYSISBOT_GITHUB_TOKEN_B: *github_token_b
  reactnativeios:
    <<: *defaults
    macos:
      xcode: &_XCODE_VERSION "12.1.0"

# -------------------------
#        COMMANDS
# -------------------------
commands:
  restore_cache_checkout:
    parameters:
      checkout_type:
        type: string
        default: node
    steps:
      - restore_cache:
          key: v1-repo-{{ .Environment.CIRCLE_SHA1 }}-<< parameters.checkout_type >>

  setup_artifacts:
    steps:
      - run:
          name: Initial Setup
          command: mkdir -p ./reports/{buck,build,junit,outputs}

  run_yarn:
    steps:
      - restore_cache:
          keys:
            - v4-yarn-cache-{{ arch }}-{{ checksum "yarn.lock" }}
            - v4-yarn-cache-{{ arch }}
      - run:
          name: "Yarn: Install Dependencies"
          command: |
            # Skip yarn install on metro bump commits as the package is not yet
            # available on npm
            if [[ $(echo "$GIT_COMMIT_DESC" | grep -c "Bump metro@") -eq 0 ]]; then
              yarn install --non-interactive --cache-folder ~/.cache/yarn
            fi
      - save_cache:
          paths:
            - ~/.cache/yarn
          key: v4-yarn-cache-{{ arch }}-{{ checksum "yarn.lock" }}

  install_buck_tooling:
    steps:
      - restore_cache:
          keys:
            - v3-buck-v2019.01.10.01-{{ checksum "scripts/circleci/buck_fetch.sh" }}}
            - v3-buck-v2019.01.10.01-
      - run:
          name: Install BUCK
          command: |
            buck --version
            # Install related tooling
            if [[ ! -e ~/okbuck ]]; then
              git clone https://github.com/uber/okbuck.git ~/okbuck --depth=1
            fi
      - save_cache:
          paths:
            - ~/buck
            - ~/okbuck
          key: v3-buck-v2019.01.10.01-{{ checksum "scripts/circleci/buck_fetch.sh" }}

  install_github_bot_deps:
    steps:
      - run:
          name: "Yarn: Install dependencies (GitHub bots)"
          command: cd bots && yarn install --non-interactive --cache-folder ~/.cache/yarn

  brew_install:
    parameters:
      package:
        description: Homebrew package to install
        type: string
    steps:
      - run:
          name: "Brew: Install << parameters.package >>"
          command: HOMEBREW_NO_AUTO_UPDATE=1 brew install << parameters.package >> >/dev/null

  with_brew_cache_span:
    parameters:
      steps:
        type: steps
    steps:
      - restore_cache:
          keys:
            - v4-brew
      - steps: << parameters.steps >>
      - save_cache:
          paths:
            - /usr/local/Homebrew
            - ~/Library/Caches/Homebrew
          key: v4-brew

  with_rntester_pods_cache_span:
    parameters:
      steps:
        type: steps
    steps:
      - run:
          name: Setup CocoaPods cache
          # Copy packages/rn-tester/Podfile.lock since it can be changed by pod install
          command: cp packages/rn-tester/Podfile.lock packages/rn-tester/Podfile.lock.bak
      - restore_cache:
          keys:
            - v3-pods-{{ .Environment.CIRCLE_JOB }}-{{ checksum "packages/rn-tester/Podfile.lock.bak" }}
            - v3-pods-{{ .Environment.CIRCLE_JOB }}-
      - steps: << parameters.steps >>
      - save_cache:
          paths:
            - packages/rn-tester/Pods
          key: v3-pods-{{ .Environment.CIRCLE_JOB }}-{{ checksum "packages/rn-tester/Podfile.lock.bak" }}

  download_gradle_dependencies:
    steps:
      - restore_cache:
          keys:
            - v1-gradle-{{ checksum "ReactAndroid/build.gradle" }}-{{ checksum "scripts/circleci/gradle_download_deps.sh" }}
            - v1-gradle-
      - run:
          name: Download Dependencies Using Gradle
          command: ./scripts/circleci/gradle_download_deps.sh
      - save_cache:
          paths:
            - ~/.gradle
            - ReactAndroid/build/downloads
            - ReactAndroid/build/third-party-ndk
          key: v1-gradle-{{ checksum "ReactAndroid/build.gradle" }}-{{ checksum "scripts/circleci/gradle_download_deps.sh" }}

  download_buck_dependencies:
    steps:
      - run:
          name: Download Dependencies Using Buck
          command: ./scripts/circleci/buck_fetch.sh

  run_e2e:
    parameters:
      platform:
        description: Target platform
        type: enum
        enum: ["android", "ios", "js"]
        default: "js"
      retries:
        description: How many times the job should try to run these tests
        type: integer
        default: 3
    steps:
      - run:
          name: "Run Tests: << parameters.platform >> End-to-End Tests"
          command: node ./scripts/run-ci-e2e-tests.js --<< parameters.platform >> --retries << parameters.retries >>

  report_bundle_size:
    parameters:
      platform:
        description: Target platform
        type: enum
        enum: ["android", "ios"]
    steps:
      - install_github_bot_deps
      - run:
          name: Report size of RNTester.app (analysis-bot)
          command: GITHUB_TOKEN="$PUBLIC_ANALYSISBOT_GITHUB_TOKEN_A""$PUBLIC_ANALYSISBOT_GITHUB_TOKEN_B" scripts/circleci/report-bundle-size.sh << parameters.platform >>

# -------------------------
#          JOBS
# -------------------------
jobs:
  setup:
    parameters:
      executor:
        type: executor
        default: nodelts
      checkout_type:
        type: string
        default: node
    executor: << parameters.executor >>
    steps:
      - checkout
      - save_cache:
          key: v1-repo-{{ .Environment.CIRCLE_SHA1 }}-<< parameters.checkout_type >>
          paths:
            - ~/react-native

  # -------------------------
  #     JOBS: Analyze PR
  # -------------------------
  # Analyze pull request and raise any lint/flow issues.
  # Issues will be posted to the PR itself via GitHub bots.
  # This workflow should only fail if the bots fail to run.
  analyze_pr:
    executor: nodelts
    steps:
      - restore_cache_checkout:
          checkout_type: node
      - run_yarn

      - install_github_bot_deps

      - run:
          name: Install additional GitHub bot dependencies
          command: sudo apt update && sudo apt install -y shellcheck jq

      - run:
          name: Run linters against modified files (analysis-bot)
          command: GITHUB_TOKEN="$PUBLIC_ANALYSISBOT_GITHUB_TOKEN_A""$PUBLIC_ANALYSISBOT_GITHUB_TOKEN_B" yarn lint-ci
          when: always

      - run:
          name: Analyze Pull Request (pull-bot)
          command: |
            cd bots
            DANGER_GITHUB_API_TOKEN="$PUBLIC_PULLBOT_GITHUB_TOKEN_A""$PUBLIC_PULLBOT_GITHUB_TOKEN_B" yarn danger ci --use-github-checks
          when: always

  # -------------------------
  #    JOBS: Analyze Code
  # -------------------------
  analyze_code:
    executor: nodelts
    steps:
      - restore_cache_checkout:
          checkout_type: node
      - setup_artifacts
      - run_yarn

      - run:
          name: Lint code
          command: scripts/circleci/exec_swallow_error.sh yarn lint --format junit -o ./reports/junit/eslint/results.xml
          when: always

      - run:
          name: Check for errors in code using Flow (iOS)
          command: yarn flow-check-ios
          when: always

      - run:
          name: Check for errors in code using Flow (Android)
          command: yarn flow-check-android
          when: always

      - run:
          name: Sanity checks
          command: |
            ./scripts/circleci/check_license.sh
            ./scripts/circleci/validate_yarn_lockfile.sh
          when: always

      - run:
          name: Check formatting
          command: yarn run format-check
          when: always

      - store_test_results:
          path: ./reports/junit

  # -------------------------
  #   JOBS: Test JavaScript
  # -------------------------
  test_js:
    parameters:
      executor:
        type: executor
        default: nodelts
      run_disabled_tests:
        type: boolean
        default: false
    executor: << parameters.executor >>
    steps:
      - restore_cache_checkout:
          checkout_type: node
      - setup_artifacts
      - run_yarn
      - run:
          name: Install rsync
          command: sudo apt-get install rsync

      # -------------------------
      # Run JavaScript tests
      - run:
          name: "Run Tests: JavaScript Tests"
          command: node ./scripts/run-ci-javascript-tests.js --maxWorkers 2
      - run_e2e:
          platform: js

      # Optionally, run disabled tests
      - when:
          condition: << parameters.run_disabled_tests >>
          steps:
            - run: echo "Failing tests may be moved here temporarily."
      # -------------------------

      - store_test_results:
          path: ./reports/junit

  # -------------------------
  #     JOBS: Test iOS
  # -------------------------
  test_ios:
    executor: reactnativeios
    parameters:
      use_frameworks:
        type: boolean
        default: false
      use_hermes:
        type: boolean
        default: false
      run_unit_tests:
        description: Specifies whether unit tests should run.
        type: boolean
        default: false
      run_detox_tests:
        description: Specifies whether Detox e2e tests should run.
        type: boolean
        default: false
      run_disabled_tests:
        description: Specifies whether disabled tests should run. Set this to true to debug failing tests.
        type: boolean
        default: false
    environment:
      - REPORTS_DIR: "./reports/junit"
    steps:
      - restore_cache_checkout:
          checkout_type: ios
      - setup_artifacts
      - run_yarn

      - run: |
          cd packages/rn-tester
          bundle check || bundle install
      - run:
          name: Boot iPhone Simulator
          command: source scripts/.tests.env && xcrun simctl boot "$IOS_DEVICE" || true

      - run:
          name: Configure Environment Variables
          command: |
            echo 'export PATH=/usr/local/opt/node@12/bin:$PATH' >> $BASH_ENV
            source $BASH_ENV

      - with_brew_cache_span:
          steps:
            - brew_install:
                package: watchman
            - brew_install:
                package: node@12
            - run:
                name: "Brew: Tap wix/brew"
                command: HOMEBREW_NO_AUTO_UPDATE=1 brew tap wix/brew >/dev/null
            - brew_install:
                package: applesimutils

      - run:
          name: Configure Watchman
          command: touch .watchmanconfig

      - when:
          condition: << parameters.use_frameworks >>
          steps:
            - run:
                name: Set USE_FRAMEWORKS=1
                command: echo "export USE_FRAMEWORKS=1" >> $BASH_ENV

<<<<<<< HEAD
      - when:
          condition: << parameters.use_hermes >>
          steps:
            - run:
                name: Set USE_HERMES=1
                command: echo "export USE_HERMES=1" >> $BASH_ENV

=======
>>>>>>> 97d6f2e6
      - run:
          name: Setup the CocoaPods environment
          command: pod setup

      - with_rntester_pods_cache_span:
          steps:
            - run:
                name: Generate RNTesterPods Workspace
                command: cd packages/rn-tester && bundle exec pod install --verbose

      # -------------------------
      # Runs iOS unit tests
      - when:
          condition: << parameters.run_unit_tests >>
          steps:
            - run:
                name: "Run Tests: iOS Unit and Integration Tests"
                command: yarn test-ios
      # Runs iOS Detox e2e tests
      - when:
          condition: << parameters.run_detox_tests >>
          steps:
            - run:
                name: "Run Tests: Detox iOS End-to-End Tests"
                command: yarn run build-ios-e2e && yarn run test-ios-e2e

      # Optionally, run disabled tests
      - when:
          condition: << parameters.run_disabled_tests >>
          steps:
            - run: echo "Failing tests may be moved here temporarily."
            - run:
                name: "Run Tests: CocoaPods"
                command: ./scripts/process-podspecs.sh
            - run:
                name: Free up port 8081 for iOS End-to-End Tests
                command: |
                  # free up port 8081 for the packager before running tests
                  set +eo pipefail
                  lsof -i tcp:8081 | awk 'NR!=1 {print $2}' | xargs kill
                  set -eo pipefail
            - run_e2e:
                platform: ios
      # -------------------------

      # Collect Results
      - report_bundle_size:
          platform: ios
      - store_test_results:
          path: ./reports/junit

  # -------------------------
  #    JOBS: Test Android
  # -------------------------
  test_android:
    executor: reactnativeandroid
    parameters:
      run_disabled_tests:
        type: boolean
        default: false
    steps:
      - restore_cache_checkout:
          checkout_type: android
      - setup_artifacts
      - run_yarn

      # Validate Android SDK installation and packages
      - run:
          name: Validate Android SDK Install
          command: ./scripts/validate-android-sdk.sh

      # Starting emulator in advance as it takes some time to boot.
      - run:
          name: Create Android Virtual Device
          command: source scripts/android-setup.sh && createAVD
      - run:
          name: Launch Android Virtual Device in Background
          command: source scripts/android-setup.sh && launchAVD
          background: true

      # Keep configuring Android dependencies while AVD boots up

      - run:
          name: Install rsync, zip
          command: apt-get update -y && apt-get install rsync zip -y

      # Install Buck
      - install_buck_tooling

      # Validate Android test environment (including Buck)
      - run:
          name: Validate Android Test Environment
          command: ./scripts/validate-android-test-env.sh

      - download_buck_dependencies
      - download_gradle_dependencies

      # Build and compile
      - run:
          name: Build Android App
          command: |
            buck build ReactAndroid/src/main/java/com/facebook/react
            buck build ReactAndroid/src/main/java/com/facebook/react/shell
      - run:
          name: Compile Native Libs for Unit and Integration Tests
          command: ./gradlew :ReactAndroid:packageReactNdkLibsForBuck -Pjobs=$BUILD_THREADS
          no_output_timeout: 6m

      # Build JavaScript Bundle for instrumentation tests
      - run:
          name: Build JavaScript Bundle
          command: node cli.js bundle --max-workers 2 --platform android --dev true --entry-file ReactAndroid/src/androidTest/js/TestBundle.js --bundle-output ReactAndroid/src/androidTest/assets/AndroidTestBundle.js

      # Wait for AVD to finish booting before running tests
      - run:
          name: Wait for Android Virtual Device
          command: source scripts/android-setup.sh && waitForAVD

      - run:
          name: Assemble RNTester App
          command: ./gradlew packages:rn-tester:android:app:assembleRelease

      # -------------------------
      # Run Android tests
      - run:
          name: "Run Tests: Android Unit Tests"
          command: buck test ReactAndroid/src/test/... --config build.threads=$BUILD_THREADS --xml ./reports/buck/all-results-raw.xml
      - run:
          name: "Build Tests: Android Instrumentation Tests"
          # Here, just build the instrumentation tests. There is a known issue with installing the APK to android-21+ emulator.
          command: |
            if [[ ! -e ReactAndroid/src/androidTest/assets/AndroidTestBundle.js ]]; then
              echo "JavaScript bundle missing, cannot run instrumentation tests. Verify Build JavaScript Bundle step completed successfully."; exit 1;
            fi
            source scripts/android-setup.sh && NO_BUCKD=1 retry3 timeout 300 buck build ReactAndroid/src/androidTest/buck-runner:instrumentation-tests --config build.threads=$BUILD_THREADS

      # Optionally, run disabled tests
      - when:
          condition: << parameters.run_disabled_tests >>
          steps:
            - run: echo "Failing tests may be moved here temporarily."
            - run_e2e:
                platform: android
      # -------------------------

      # Collect Results
      - report_bundle_size:
          platform: android
      - run:
          name: Collect Test Results
          command: |
            find . -type f -regex ".*/build/test-results/debug/.*xml" -exec cp {} ./reports/build/ \;
            find . -type f -regex ".*/outputs/androidTest-results/connected/.*xml" -exec cp {} ./reports/outputs/ \;
            find . -type f -regex ".*/buck-out/gen/ReactAndroid/src/test/.*/.*xml" -exec cp {} ./reports/buck/ \;
            if [ -f ~/react-native/reports/buck/all-results-raw.xml ]; then
              cd ~/okbuck
              ./tooling/junit/buck_to_junit.sh ~/react-native/reports/buck/all-results-raw.xml ~/react-native/reports/junit/results.xml
            fi
          when: always
      - store_test_results:
          path: ./reports/junit

  # -------------------------
  #    JOBS: Test Docker
  # -------------------------
  test_docker:
    machine: true
    steps:
      - checkout
      - run:
          name: Build Docker container for Android RNTester App
          command: |
            source ~/.bashrc
            nvm i node
            npm i -g yarn
            echo y | npx envinfo@latest
            yarn run docker-setup-android
            yarn run docker-build-android

  # -------------------------
  #    JOBS: Windows
  # -------------------------
  test_windows:
    executor:
      name: win/default
    parameters:
      run_disabled_tests:
        type: boolean
        default: false
    environment:
      - ANDROID_HOME: "C:\\Android\\android-sdk"
      - ANDROID_NDK: "C:\\Android\\android-sdk\\ndk\\19.2.5345600"
      - ANDROID_BUILD_VERSION: 28
      - ANDROID_TOOLS_VERSION: 29.0.3
      - GRADLE_OPTS: -Dorg.gradle.daemon=false
      - NDK_VERSION: 19.2.5345600
    steps:
      - checkout

      # Setup Dependencies
      - run:
          name: Install Yarn
          command: choco install yarn

      - run:
          name: Display Environment info
          command: npx envinfo@latest

      - restore_cache:
          keys:
            - v1-win-yarn-cache-{{ arch }}-{{ checksum "yarn.lock" }}
            - v1-win-yarn-cache-{{ arch }}-
      - run:
          name: "Yarn: Install Dependencies"
          command: yarn install --frozen-lockfile --non-interactive
      - save_cache:
          key: v1-win-yarn-cache-{{ arch }}-{{ checksum "yarn.lock" }}
          paths:
            - C:\Users\circleci\AppData\Local\Yarn

      - run:
          name: Install Android SDK Tools
          command: choco install android-sdk

      - run:
          name: Setup Android SDKs
          command: |
            sdkmanager --licenses
            sdkmanager "system-images;android-21;google_apis;armeabi-v7a"
            sdkmanager "platforms;android-%ANDROID_BUILD_VERSION%"
            sdkmanager "build-tools;%ANDROID_TOOLS_VERSION%"
            sdkmanager "add-ons;addon-google_apis-google-23"
            sdkmanager "extras;android;m2repository"
            sdkmanager "ndk;%NDK_VERSION%"

      # -------------------------
      # Run Tests
      - run:
          name: "Flow: Check Android"
          command: yarn flow-check-android
      - run:
          name: "Flow: Check iOS"
          command: yarn flow-check-ios
      - run:
          name: "Run Tests: JavaScript Tests"
          command: yarn test

      # Optionally, run disabled tests
      - when:
          condition: << parameters.run_disabled_tests >>
          steps:
            - run: echo "Failing tests may be moved here temporarily."
            - run:
                name: Android Build
                command: ./gradlew.bat packages:rn-tester:android:app:assembleRelease

  # -------------------------
  #      JOBS: Coverage
  # -------------------------
  # Collect JavaScript test coverage
  js_coverage:
    executor: nodelts
    environment:
      - CI_BRANCH: $CIRCLE_BRANCH
      - CI_PULL_REQUEST: $CIRCLE_PULL_REQUEST
      - CI_BUILD_NUMBER: $CIRCLE_BUILD_NUM
      - CI_BUILD_URL: $CIRCLE_BUILD_URL
    steps:
      - restore_cache_checkout:
          checkout_type: node
      - setup_artifacts
      - run_yarn
      - run:
          name: Collect test coverage information
          command: |
            scripts/circleci/exec_swallow_error.sh yarn test --coverage --maxWorkers=2
            if [[ -e ./coverage/lcov.info ]]; then
              cat ./coverage/lcov.info | scripts/circleci/exec_swallow_error.sh ./node_modules/.bin/coveralls
            fi
      - store_artifacts:
          path: ~/react-native/coverage/

  # -------------------------
  #      JOBS: Releases
  # -------------------------
  # Publishes a new version onto npm
  publish_npm_package:
    parameters:
      publish_npm_args:
        type: string
        default: --nonightly
    executor: reactnativeandroid
    steps:
      - run:
          name: Add github.com to SSH known hosts
          command: |
            mkdir -p ~/.ssh
            echo '|1|If6MU203eXTaaWL678YEfWkVMrw=|kqLeIAyTy8pzpj8x8Ae4Fr8Mtlc= ssh-rsa AAAAB3NzaC1yc2EAAAABIwAAAQEAq2A7hRGmdnm9tUDbO9IDSwBK6TbQa+PXYPCPy6rbTrTtw7PHkccKrpp0yVhp5HdEIcKr6pLlVDBfOLX9QUsyCOV0wzfjIJNlGEYsdlLJizHhbn2mUjvSAHQqZETYP81eFzLQNnPHt4EVVUh7VfDESU84KezmD5QlWpXLmvU31/yMf+Se8xhHTvKSCZIFImWwoG6mbUoWf9nzpIoaSjB+weqqUUmpaaasXVal72J+UX2B+2RPW3RcT0eOzQgqlJL3RKrTJvdsjE3JEAvGq3lGHSZXy28G3skua2SmVi/w4yCE6gbODqnTWlg7+wC604ydGXA8VJiS5ap43JXiUFFAaQ==' >> ~/.ssh/known_hosts
      - restore_cache_checkout:
          checkout_type: android
      - run_yarn
      - install_buck_tooling
      - download_buck_dependencies
      - download_gradle_dependencies
      - run: echo "//registry.npmjs.org/:_authToken=${CIRCLE_NPM_TOKEN}" > ~/.npmrc
      - run: |
          git config --global user.email "react-native-bot@users.noreply.github.com"
          git config --global user.name "npm Deployment Script"
          echo "machine github.com login react-native-bot password $GITHUB_TOKEN" > ~/.netrc
      - run: node ./scripts/publish-npm.js << parameters.publish_npm_args >>

  # -------------------------
  #    JOBS: Nightly
  # -------------------------
  nightly_job:
    machine: true
    steps:
      - run:
          name: Nightly
          command: |
            echo "Nightly build run"

# -------------------------
#        WORK FLOWS
# -------------------------
workflows:
  version: 2

  tests:
    jobs:
      - setup:
          name: setup_js
          filters:
            branches:
              ignore: gh-pages
      - setup:
          name: setup_ios
          checkout_type: ios
          executor: reactnativeios
          filters:
            branches:
              ignore: gh-pages
      - setup:
          name: setup_android
          checkout_type: android
          executor: reactnativeandroid
          filters:
            branches:
              ignore: gh-pages
      - test_js:
          run_disabled_tests: false
          requires:
            - setup_js
      - test_android:
          run_disabled_tests: false
          requires:
            - setup_android
      - test_ios:
          name: test_ios_unit_jsc
          run_disabled_tests: false
          run_unit_tests: true
          requires:
            - setup_ios
      - test_ios:
          name: test_ios_unit_frameworks_jsc
          use_frameworks: true
          run_unit_tests: true
          requires:
            - setup_ios
      - test_ios:
          name: test_ios_unit_hermes
          use_hermes: true
          run_disabled_tests: false
          run_unit_tests: true
          requires:
            - setup_ios
      - test_ios:
          name: test_ios_unit_frameworks_hermes
          use_hermes: true
          use_frameworks: true
          run_unit_tests: true
          requires:
            - setup_ios
      
      # - test_ios:
      #     name: test_ios_detox
      #     run_disabled_tests: false
      #     run_detox_tests: true
      #     requires:
      #       - setup_ios
      # - test_ios:
      #     name: test_ios_detox_frameworks
      #     use_frameworks: true
      #     run_detox_tests: true
      #     requires:
      #       - setup_ios
      - test_js:
          name: test_js_prev_lts
          executor: nodeprevlts
          requires:
            - setup_js
      - test_docker:
          filters:
            branches:
              ignore: gh-pages
      - test_windows:
          filters:
            branches:
              ignore: gh-pages
          run_disabled_tests: false

  releases:
    jobs:
      - setup:
          name: setup_android
          checkout_type: android
          executor: reactnativeandroid
          filters:
            # Both of the following conditions must be included!
            # Ignore any commit on any branch by default.
            branches:
              ignore: /.*/
            # Only act on version tags.
            tags:
              only: /v[0-9]+(\.[0-9]+)*(\-rc(\.[0-9]+)?)?/
      - publish_npm_package:
          requires:
            - setup_android
          filters:
            # Both of the following conditions must be included!
            # Ignore any commit on any branch by default.
            branches:
              ignore: /.*/
            # Only act on version tags.
            tags:
              only: /v[0-9]+(\.[0-9]+)*(\-rc(\.[0-9]+)?)?/

  analysis:
    jobs:
      - setup
      # Run lints on every commit other than those to the gh-pages branch
      - analyze_code:
          requires:
            - setup
          filters:
            branches:
              ignore: gh-pages

      # Run code checks on PRs from forks
      - analyze_pr:
          requires:
            - setup
          filters:
            branches:
              only: /^pull\/.*$/

      # Gather coverage
      - js_coverage:
          requires:
            - setup
  nightly:
    triggers:
      - schedule:
          cron: "0 0 * * *"
          filters:
            branches:
              only:
                - master
    jobs:
      - nightly_job

      - setup:
          name: setup_android
          checkout_type: android
          executor: reactnativeandroid

      - publish_npm_package:
          publish_npm_args: --nightly
          requires:
            - setup_android<|MERGE_RESOLUTION|>--- conflicted
+++ resolved
@@ -408,7 +408,6 @@
                 name: Set USE_FRAMEWORKS=1
                 command: echo "export USE_FRAMEWORKS=1" >> $BASH_ENV
 
-<<<<<<< HEAD
       - when:
           condition: << parameters.use_hermes >>
           steps:
@@ -416,8 +415,6 @@
                 name: Set USE_HERMES=1
                 command: echo "export USE_HERMES=1" >> $BASH_ENV
 
-=======
->>>>>>> 97d6f2e6
       - run:
           name: Setup the CocoaPods environment
           command: pod setup
