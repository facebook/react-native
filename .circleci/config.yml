--- conflicted
+++ resolved
@@ -380,22 +380,15 @@
       - run:
           name: Configure Environment Variables
           command: |
-<<<<<<< HEAD
             echo 'export PATH=/usr/local/opt/node@16/bin:$PATH' >> $BASH_ENV
-=======
-            echo 'export PATH=/usr/local/opt/node@14/bin:$PATH' >> $BASH_ENV
->>>>>>> ed8e5e51
             source $BASH_ENV
 
       - with_brew_cache_span:
           steps:
             - brew_install:
                 package: watchman
-<<<<<<< HEAD
             - brew_install:
                 package: node@16
-=======
->>>>>>> ed8e5e51
             - run:
                 name: "Brew: Tap wix/brew"
                 command: HOMEBREW_NO_AUTO_UPDATE=1 brew tap wix/brew >/dev/null
@@ -406,11 +399,7 @@
           name: Configure Node
           # Sourcing find-node.sh will ensure nvm is set up.
           # It also helps future invocation of find-node.sh prevent permission issue with nvm.sh.
-<<<<<<< HEAD
           command: source scripts/find-node.sh && nvm install 16 && nvm alias default 16
-=======
-          command: source scripts/find-node.sh && nvm install 14 && nvm alias default 14
->>>>>>> ed8e5e51
 
       - run:
           name: Configure Watchman
@@ -855,12 +844,8 @@
       - test_docker:
           filters:
             branches:
-<<<<<<< HEAD
               # TODO(macOS GH#774): disable this test which is redundant to Azure Devops test and in the fork it fails because of Microsoft's V8 upgrade to Android
               ignore: /.*/
-=======
-              ignore: gh-pages
->>>>>>> ed8e5e51
       - test_windows:
           filters:
             branches:
