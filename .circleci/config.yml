--- conflicted
+++ resolved
@@ -389,11 +389,7 @@
       - attach_workspace:
           at: ~/react-native
 
-<<<<<<< HEAD
-      - run: xcrun instruments -w "Apple TV 1080p (11.4)" || true
-=======
       - run: xcrun instruments -w "Apple TV (11.4)" || true
->>>>>>> c55bcd6e
       # See https://github.com/Homebrew/homebrew-core/issues/26358.
       - run: brew install watchman
       - run: *run-objc-tvos-tests
