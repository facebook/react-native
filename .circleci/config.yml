# -------------------------
#        ALIASES
# -------------------------
aliases:
  # -------------------------
  #      ALIASES: Caches
  # -------------------------
  - &restore-yarn-cache
    keys:
      - v1-yarn-cache-{{ arch }}-{{ checksum "package.json" }}{{ checksum "bots/package.json" }}
      - v1-yarn-cache-{{ arch }}

  - &save-yarn-cache
    paths:
      - ~/.cache/yarn
    key: v1-yarn-cache-{{ arch }}-{{ checksum "package.json" }}{{ checksum "bots/package.json" }}

  - &restore-brew-cache
    keys:
      - v1-brew

  - &save-brew-cache
    paths:
      - /usr/local/Homebrew
      - ~/Library/Caches/Homebrew
    key: v1-brew

  # Android
  - &restore-buck-downloads-cache
    keys:
      - v3-buck-v2019.01.10.01-{{ checksum "scripts/circleci/buck_fetch.sh" }}}
      - v3-buck-v2019.01.10.01-
  - &save-buck-downloads-cache
    paths:
      - ~/buck
      - ~/okbuck
    key: v3-buck-v2019.01.10.01-{{ checksum "scripts/circleci/buck_fetch.sh" }}

  - &restore-gradle-downloads-cache
    keys:
      - v1-gradle-{{ checksum "ReactAndroid/build.gradle" }}-{{ checksum "scripts/circleci/gradle_download_deps.sh" }}
      - v1-gradle-

  - &save-gradle-downloads-cache
    paths:
      - ~/.gradle
      - ReactAndroid/build/downloads
      - ReactAndroid/build/third-party-ndk
    key: v1-gradle-{{ checksum "ReactAndroid/build.gradle" }}-{{ checksum "scripts/circleci/gradle_download_deps.sh" }}

  # -------------------------
  #  ALIASES: Shared Commands
  # -------------------------
  - &yarn
    name: Run Yarn
    command: |
      # Skip yarn install on metro bump commits as the package is not yet
      # available on npm
      if [[ $(echo "$GIT_COMMIT_DESC" | grep -c "Bump metro@") -eq 0 ]]; then
        yarn install --non-interactive --cache-folder ~/.cache/yarn
      fi

  - &setup-artifacts
    name: Initial Setup
    command: |
      mkdir -p ~/react-native/reports/buck/
      mkdir -p ~/react-native/reports/build/
      mkdir -p ~/react-native/reports/junit/
      mkdir -p ~/react-native/reports/outputs/

  # Android
  - &download-dependencies-buck
    name: Download Dependencies Using Buck
    command: ./scripts/circleci/buck_fetch.sh

  - &download-dependencies-gradle
    name: Download Dependencies Using Gradle
    command: ./scripts/circleci/gradle_download_deps.sh

  # JavaScript
  - &run-js-tests
    name: JavaScript Test Suite
    command: yarn test-ci

  # -------------------------
  #  ALIASES: Disabled Tests
  # -------------------------
  - &run-podspec-tests
    name: Test CocoaPods
    command: ./scripts/process-podspecs.sh
  - &run-e2e-tests
    name: End-to-End Test Suite
    command: ./scripts/run-ci-e2e-tests.js --android --ios --js --retries 3;
  - &run-android-e2e-tests
    name: Android End-to-End Test Suite
    command: node ./scripts/run-ci-e2e-tests.js --android --retries 3;


  # -------------------------
  #  ALIASES: Branch Filters
  # -------------------------
  - &filter-only-master
    branches:
      only: master

  - &filter-only-master-stable
    branches:
      only:
        - /.*-stable/
        - master

  - &filter-only-stable
    branches:
      only:
        - /.*-stable/

  - &filter-ignore-gh-pages
    branches:
      ignore: gh-pages

  - &filter-only-version-tags
    # Both of the following conditions must be included!
    # Ignore any commit on any branch by default.
    branches:
      ignore: /.*/
    # Only act on version tags.
    tags:
      only: /v[0-9]+(\.[0-9]+)*(\-rc(\.[0-9]+)?)?/

  - &filter-only-forked-pull-requests
    branches:
      only: /^pull\/.*$/

  # -------------------------
  #     ALIASES: Workflows
  # -------------------------
  - &run-after-checkout
    filters: *filter-ignore-gh-pages
    requires:
      - checkout_code

# -------------------------
#        DEFAULTS
# -------------------------
defaults: &defaults
  working_directory: ~/react-native
  environment:
    - GIT_COMMIT_DESC: git log --format=oneline -n 1 $CIRCLE_SHA1

# JavaScript
js_defaults: &js_defaults
  <<: *defaults
  docker:
    - image: node:8

# Android
android_defaults: &android_defaults
  <<: *defaults
  docker:
    - image: reactnativecommunity/react-native-android:2019-1-19
  resource_class: "large"
  environment:
    - TERM: "dumb"
    - ADB_INSTALL_TIMEOUT: 10
    - _JAVA_OPTIONS: "-XX:+UnlockExperimentalVMOptions -XX:+UseCGroupMemoryLimitForHeap"
    - GRADLE_OPTS: '-Dorg.gradle.daemon=false -Dorg.gradle.jvmargs="-XX:+HeapDumpOnOutOfMemoryError"'
    - BUILD_THREADS: 2

# iOS
macos_defaults: &macos_defaults
  <<: *defaults
  macos:
    xcode: "10.1.0"

# -------------------------
#          JOBS
# -------------------------
version: 2
jobs:
  # Set up a Node environment for downstream jobs
  checkout_code:
    <<: *js_defaults
    steps:
      - checkout
      - run: *setup-artifacts

      - restore-cache: *restore-yarn-cache
      - run: *yarn
      - save-cache: *save-yarn-cache

      - persist_to_workspace:
          root: .
          paths: .

  # -------------------------
  #     JOBS: Analyze PR
  # -------------------------
  # Analyze pull request and raise any lint/flow issues.
  # Issues will be posted to the PR itself via GitHub bots.
  # This workflow should only fail if the bots fail to run.
  analyze_pr:
    <<: *defaults
    docker:
      - image: node:lts
    # The public github tokens are publicly visible by design
    environment:
      - PUBLIC_PULLBOT_GITHUB_TOKEN_A: "a6edf8e8d40ce4e8b11a"
      - PUBLIC_PULLBOT_GITHUB_TOKEN_B: "150e1341f4dd9c944d2a"
      - PUBLIC_ANALYSISBOT_GITHUB_TOKEN_A: "78a72af35445ca3f8180"
      - PUBLIC_ANALYSISBOT_GITHUB_TOKEN_B: "b1a98e0bbd56ff1ccba1"

    steps:
      - checkout
      - run: *setup-artifacts

      - restore-cache: *restore-yarn-cache
      - run: *yarn

      - run:
          name: Analyze Shell Scripts
          command: |
            echo -e "\\x1B[36mInstalling additional dependencies\\x1B[0m"
            apt update && apt install -y shellcheck jq
            yarn add @octokit/rest@15.18.0
            echo -e "\\x1B[36mAnalyzing shell scripts\\x1B[0m"; \
            GITHUB_TOKEN="$PUBLIC_ANALYSISBOT_GITHUB_TOKEN_A""$PUBLIC_ANALYSISBOT_GITHUB_TOKEN_B" \
            GITHUB_OWNER="$CIRCLE_PROJECT_USERNAME" \
            GITHUB_REPO="$CIRCLE_PROJECT_REPONAME" \
            GITHUB_PR_NUMBER="$CIRCLE_PR_NUMBER" \
            ./scripts/circleci/analyze_scripts.sh
          when: always

      - run:
          name: Analyze Code
          command: |
            echo -e "\\x1B[36mInstalling additional dependencies\\x1B[0m"; yarn add @octokit/rest@15.18.0
            echo -e "\\x1B[36mAnalyzing code\\x1B[0m"; \
            GITHUB_TOKEN="$PUBLIC_ANALYSISBOT_GITHUB_TOKEN_A""$PUBLIC_ANALYSISBOT_GITHUB_TOKEN_B" \
            GITHUB_OWNER="$CIRCLE_PROJECT_USERNAME" \
            GITHUB_REPO="$CIRCLE_PROJECT_REPONAME" \
            GITHUB_PR_NUMBER="$CIRCLE_PR_NUMBER" \
            ./scripts/circleci/analyze_code.sh
          when: always

      - run:
          name: Analyze Pull Request
          command: |
            echo -e "\\x1B[36mInstalling additional dependencies\\x1B[0m"
            cd bots
            yarn install --non-interactive --cache-folder ~/.cache/yarn
            echo -e "\\x1B[36mAnalyzing pull request\\x1B[0m"; \
            DANGER_GITHUB_API_TOKEN="$PUBLIC_PULLBOT_GITHUB_TOKEN_A""$PUBLIC_PULLBOT_GITHUB_TOKEN_B" \
            yarn danger ci --use-github-checks
          when: always
      - save-cache: *save-yarn-cache

  # -------------------------
  #    JOBS: Analyze Code
  # -------------------------
  analyze:
    <<: *js_defaults
    steps:
      - attach_workspace:
          at: ~/react-native

      - run:
          name: Lint code
          command: scripts/circleci/exec_swallow_error.sh yarn lint --format junit -o ~/react-native/reports/junit/eslint/results.xml

      - run:
          name: Check for errors in code using Flow (iOS)
          command: yarn flow-check-ios
          when: always

      - run:
          name: Check for errors in code using Flow (Android)
          command: yarn flow-check-android
          when: always

      - run:
          name: Sanity checks
          command: |
            ./scripts/circleci/check_license.sh
            ./scripts/circleci/validate_yarn_lockfile.sh
          when: always

      - store_test_results:
          path: ~/react-native/reports/junit
      - store_artifacts:
          path: ~/react-native/yarn.lock

  # -------------------------
  #   JOBS: Test JavaScript
  # -------------------------
  # Runs JavaScript tests on Node 8
  test_javascript:
    <<: *js_defaults
    steps:
      - attach_workspace:
          at: ~/react-native

      - run: *run-js-tests

      - run:
          name: JavaScript End-to-End Test Suite
          command: node ./scripts/run-ci-e2e-tests.js --js --retries 3;

      - store_test_results:
          path: ~/react-native/reports/junit

  # Run JavaScript tests on Node LTS
  test_node_lts:
    <<: *defaults
    docker:
      - image: node:lts
    steps:
      - checkout
      - run: *setup-artifacts

      - run: *yarn

      - run: *run-js-tests

      - run: yarn run format-check

      - store_test_results:
          path: ~/react-native/reports/junit

  # -------------------------
  #     JOBS: Test iOS
  # -------------------------
  # Runs unit tests on iOS devices
  test_ios:
    <<: *macos_defaults
    steps:
      - attach_workspace:
          at: ~/react-native

      - run:
          name: Boot iPhone Simulator
          command: source scripts/.tests.env && xcrun simctl boot "$IOS_DEVICE" || true

      - restore-cache: *restore-brew-cache
      - run:
          name: Install Watchman
          command: |
            HOMEBREW_NO_AUTO_UPDATE=1 brew install watchman >/dev/null
            touch .watchmanconfig
      - save-cache: *save-brew-cache

      - run:
          name: iOS Test Suite
          command: ./scripts/objc-test-ios.sh test

      - run:
          name: iOS End-to-End Test Suite
          command: node ./scripts/run-ci-e2e-tests.js --ios --retries 3;

      - store_test_results:
          path: ~/react-native/reports/junit

  # Runs end to end tests (Detox)
  test_detox_end_to_end:
    <<: *macos_defaults
    steps:
      - attach_workspace:
          at: ~/react-native

      - run:
          name: Boot iPhone Simulator
          command: source scripts/.tests.env && xcrun simctl boot "$IOS_DEVICE" || true

      - run:
          name: Configure Environment Variables
          command: |
            echo 'export PATH=/usr/local/opt/node@8/bin:$PATH' >> $BASH_ENV
            source $BASH_ENV

      # Brew
      - restore-cache: *restore-brew-cache
      - run:
          name: Configure Detox Environment
          command: |
            HOMEBREW_NO_AUTO_UPDATE=1 brew install node@8 >/dev/null
            HOMEBREW_NO_AUTO_UPDATE=1 brew tap wix/brew >/dev/null
            HOMEBREW_NO_AUTO_UPDATE=1 brew install applesimutils >/dev/null
            touch .watchmanconfig
            node -v
      - save-cache: *save-brew-cache

      # Yarn install
      - restore-cache: *restore-yarn-cache
      - run: *yarn
      - save-cache: *save-yarn-cache

      # Xcode build
      - run:
          name: Build iOS app for simulator
          command: yarn run build-ios-e2e

      # Test
      - run:
          name: Run Detox Tests
          command: yarn run test-ios-e2e

  # -------------------------
  #    JOBS: Test Android
  # -------------------------
  # Run Android tests
  test_android:
    <<: *android_defaults
    steps:
      - attach_workspace:
          at: ~/react-native

      # Validate Android SDK installation and packages
      - run:
          name: Validate Android SDK Install
          command: ./scripts/validate-android-sdk.sh

      # Starting emulator in advance as it takes some time to boot.
      - run:
          name: Create Android Virtual Device
          command: source scripts/android-setup.sh && createAVD
      - run:
          name: Launch Android Virtual Device in Background
          command: source scripts/android-setup.sh && launchAVD
          background: true

      # Keep configuring Android dependencies while AVD boots up

      # Install Buck
      - restore-cache: *restore-buck-downloads-cache
      - run:
          name: Install BUCK
          command: |
            buck --version
            # Install related tooling
            if [[ ! -e ~/okbuck ]]; then
              git clone https://github.com/uber/okbuck.git ~/okbuck --depth=1
            fi
            mkdir -p ~/react-native/tooling/junit
            cp -R ~/okbuck/tooling/junit/* ~/react-native/tooling/junit/.
      - save-cache: *save-buck-downloads-cache

      # Validate Android test environment (including Buck)
      - run:
          name: Validate Android Test Environment
          command: ./scripts/validate-android-test-env.sh

      # Download dependencies using Buck
      - run: *download-dependencies-buck

      # Download dependencies using Gradle
      - restore-cache: *restore-gradle-downloads-cache
      - run: *download-dependencies-gradle
      - save-cache: *save-gradle-downloads-cache

      # Build and compile
      - run:
          name: Build Android App
          command: |
            buck build ReactAndroid/src/main/java/com/facebook/react
            buck build ReactAndroid/src/main/java/com/facebook/react/shell
      - run:
          name: Compile Native Libs for Unit and Integration Tests
          command: ./gradlew :ReactAndroid:packageReactNdkLibsForBuck -Pjobs=$BUILD_THREADS
          no_output_timeout: 6m

      # Build JavaScript Bundle for instrumentation tests
      - run:
          name: Build JavaScript Bundle
          command: node cli.js bundle --max-workers 2 --platform android --dev true --entry-file ReactAndroid/src/androidTest/js/TestBundle.js --bundle-output ReactAndroid/src/androidTest/assets/AndroidTestBundle.js --reactNativePath .


      # Wait for AVD to finish booting before running tests
      - run:
          name: Wait for Android Virtual Device
          command: source scripts/android-setup.sh && waitForAVD

      # Test Suite
      - run:
          name: Run Unit Tests
          command: buck test ReactAndroid/src/test/... --config build.threads=$BUILD_THREADS --xml ~/react-native/reports/buck/all-results-raw.xml

      - run:
          name: Run Instrumentation Tests
          command: |
            if [[ ! -e ReactAndroid/src/androidTest/assets/AndroidTestBundle.js ]]; then
              echo "JavaScript bundle missing, cannot run instrumentation tests. Verify Build JavaScript Bundle step completed successfully."; exit 1;
            fi
            source scripts/android-setup.sh && NO_BUCKD=1 retry3 timeout 300 buck install ReactAndroid/src/androidTest/buck-runner:instrumentation-tests --config build.threads=$BUILD_THREADS

      - run:
          name: Build Android RNTester App
          command: ./gradlew RNTester:android:app:assembleRelease

      # Collect Results
      - run:
          name: Collect Test Results
          command: |
            find . -type f -regex ".*/build/test-results/debug/.*xml" -exec cp {} ~/react-native/reports/build/ \;
            find . -type f -regex ".*/outputs/androidTest-results/connected/.*xml" -exec cp {} ~/react-native/reports/outputs/ \;
            find . -type f -regex ".*/buck-out/gen/ReactAndroid/src/test/.*/.*xml" -exec cp {} ~/react-native/reports/buck/ \;
            ./tooling/junit/buck_to_junit.sh ~/react-native/reports/buck/all-results-raw.xml ~/react-native/reports/junit/all-results-junit.xml
          when: always

      - store_test_results:
          path: ~/react-native/reports/junit

<<<<<<< HEAD
  # -------------------------
  #    JOBS: Test Docker Build
  # -------------------------
  test_docker_build:
    machine: true
    steps:
      - checkout
      - run:
          name: Build Docker container for Android RNTester App
          command: |
            source ~/.bashrc
            nvm i node
            npm i -g yarn
            npx envinfo@latest
            yarn run docker-setup-android
            yarn run docker-build-android

=======
>>>>>>> 65d6c3f3
  # -------------------------
  #      JOBS: Coverage
  # -------------------------
  # Collect JavaScript test coverage
  js_coverage:
    <<: *js_defaults
    environment:
      - CI_BRANCH: $CIRCLE_BRANCH
      - CI_PULL_REQUEST: $CIRCLE_PULL_REQUEST
      - CI_BUILD_NUMBER: $CIRCLE_BUILD_NUM
      - CI_BUILD_URL: $CIRCLE_BUILD_URL
    steps:
      - checkout
      - restore-cache: *restore-yarn-cache
      - run: *yarn
      - run:
          name: Test coverage
          command: |
            yarn test --coverage --maxWorkers=2
            cat ./coverage/lcov.info | ./node_modules/.bin/coveralls
          when: always
      - store_artifacts:
          path: ~/react-native/coverage/

  # -------------------------
  #      JOBS: Releases
  # -------------------------
  # Publishes new version onto npm
  # Only works on stable branches when a properly tagged commit is pushed
  publish_npm_package:
    <<: *android_defaults
    steps:
      - checkout

      - restore-cache: *restore-yarn-cache
      - run: *yarn

      # Fetch dependencies using Buck
      - restore-cache: *restore-buck-downloads-cache
      - run: *download-dependencies-buck

      # Fetch dependencies using Gradle
      - restore-cache: *restore-gradle-downloads-cache
      - run: *download-dependencies-gradle

      - restore-cache: *restore-yarn-cache
      - run: *yarn

      - run:
          name: Authenticate with npm
          command: echo "//registry.npmjs.org/:_authToken=${CIRCLE_NPM_TOKEN}" > ~/.npmrc

      - run:
          name: Authenticate git user
          command: |
            git config --global user.email "react-native-bot@users.noreply.github.com"
            git config --global user.name "npm Deployment Script"
            echo "machine github.com login react-native-bot password $GITHUB_TOKEN" > ~/.netrc

      # Build and publish release. Requires an Android environment.
      - run:
          name: Publish React Native Package
          command: node ./scripts/publish-npm.js

# -------------------------
#        WORK FLOWS
# -------------------------
workflows:
  version: 2

  tests:
    jobs:
      - test_node_lts:
          filters: *filter-ignore-gh-pages

      - checkout_code:
          filters: *filter-ignore-gh-pages

      - analyze: *run-after-checkout
      - test_javascript: *run-after-checkout
      - test_android: *run-after-checkout
      - test_ios: *run-after-checkout
      - test_detox_end_to_end: *run-after-checkout
      - test_docker_build

  releases:
    jobs:
      - publish_npm_package:
          filters: *filter-only-version-tags

  analysis:
    jobs:
      # Run code checks on PRs from forks
      - analyze_pr:
          filters: *filter-only-forked-pull-requests

      # Gather coverage on master
      - js_coverage:
          filters: *filter-only-master<|MERGE_RESOLUTION|>--- conflicted
+++ resolved
@@ -508,7 +508,6 @@
       - store_test_results:
           path: ~/react-native/reports/junit
 
-<<<<<<< HEAD
   # -------------------------
   #    JOBS: Test Docker Build
   # -------------------------
@@ -526,8 +525,6 @@
             yarn run docker-setup-android
             yarn run docker-build-android
 
-=======
->>>>>>> 65d6c3f3
   # -------------------------
   #      JOBS: Coverage
   # -------------------------
