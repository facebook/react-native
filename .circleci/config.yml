version: 2.1

# -------------------------
#        ORBS
# -------------------------

orbs:
  win: circleci/windows@2.4.0

# -------------------------
#        DEFAULTS
# -------------------------
defaults: &defaults
  working_directory: ~/react-native
  environment:
    - GIT_COMMIT_DESC: git log --format=oneline -n 1 $CIRCLE_SHA1
    # The public github tokens are publicly visible by design
    - PUBLIC_PULLBOT_GITHUB_TOKEN_A: &github_pullbot_token_a "a6edf8e8d40ce4e8b11a"
    - PUBLIC_PULLBOT_GITHUB_TOKEN_B: &github_pullbot_token_b "150e1341f4dd9c944d2a"
    - PUBLIC_ANALYSISBOT_GITHUB_TOKEN_A: &github_analysisbot_token_a "312d354b5c36f082cfe9"
    - PUBLIC_ANALYSISBOT_GITHUB_TOKEN_B: &github_analysisbot_token_b "07973d757026bdd9f196"

# -------------------------
#        EXECUTORS
# -------------------------
executors:
  nodelts:
    <<: *defaults
    docker:
      # Note: Version set separately for Windows builds, see below.
      - image: circleci/node:16
  nodeprevlts:
    <<: *defaults
    docker:
      - image: circleci/node:14
  reactnativeandroid:
    <<: *defaults
    docker:
      - image: reactnativecommunity/react-native-android:5.2
    resource_class: "large"
    environment:
      - TERM: "dumb"
      - ADB_INSTALL_TIMEOUT: 10
      - GRADLE_OPTS: '-Dorg.gradle.daemon=false -Dorg.gradle.jvmargs="-XX:+HeapDumpOnOutOfMemoryError"'
      - BUILD_THREADS: 2
      # Repeated here, as the environment key in this executor will overwrite the one in defaults
      - PUBLIC_ANALYSISBOT_GITHUB_TOKEN_A: *github_analysisbot_token_a
      - PUBLIC_ANALYSISBOT_GITHUB_TOKEN_B: *github_analysisbot_token_b
      - PUBLIC_PULLBOT_GITHUB_TOKEN_A: *github_pullbot_token_a
      - PUBLIC_PULLBOT_GITHUB_TOKEN_B: *github_pullbot_token_b
  reactnativeios:
    <<: *defaults
    macos:
      xcode: &_XCODE_VERSION "13.3.1"

# -------------------------
#        COMMANDS
# -------------------------
commands:

  setup_artifacts:
    steps:
      - run:
          name: Initial Setup
          command: mkdir -p ./reports/{buck,build,junit,outputs}

  setup_ruby:
    steps:
      - restore_cache:
          key: 1-gems-{{ checksum "Gemfile.lock" }}
      - run:
          name: Bundle Install
          command: |
            source /usr/local/share/chruby/auto.sh
            bundle check || bundle install --path vendor/bundle --clean
      - save_cache:
          key: 1-gems-{{ checksum "Gemfile.lock" }}
          paths:
            - vendor/bundle

  run_yarn:
    steps:
      - restore_cache:
          keys:
            - v5-yarn-cache-{{ .Environment.CIRCLE_JOB }}-{{ arch }}-{{ checksum "yarn.lock" }}
            - v5-yarn-cache-{{ .Environment.CIRCLE_JOB }}-{{ arch }}
            - v5-yarn-cache-{{ .Environment.CIRCLE_JOB }}
      - run:
          name: "Yarn: Install Dependencies"
          command: |
            # Skip yarn install on metro bump commits as the package is not yet
            # available on npm
            if [[ $(echo "$GIT_COMMIT_DESC" | grep -c "Bump metro@") -eq 0 ]]; then
              yarn install --non-interactive --cache-folder ~/.cache/yarn
            fi
      - save_cache:
          paths:
            - ~/.cache/yarn
          key: v5-yarn-cache-{{ .Environment.CIRCLE_JOB }}-{{ arch }}-{{ checksum "yarn.lock" }}

  install_buck_tooling:
    steps:
      - restore_cache:
          keys:
            - v3-buck-v2019.01.10.01-{{ checksum "scripts/circleci/buck_fetch.sh" }}}
      - run:
          name: Install BUCK
          command: |
            buck --version
            # Install related tooling
            if [[ ! -e ~/okbuck ]]; then
              git clone https://github.com/uber/okbuck.git ~/okbuck --depth=1
            fi
      - save_cache:
          paths:
            - ~/buck
            - ~/okbuck
          key: v3-buck-v2019.01.10.01-{{ checksum "scripts/circleci/buck_fetch.sh" }}

  install_github_bot_deps:
    steps:
      - run:
          name: "Yarn: Install dependencies (GitHub bots)"
          command: cd bots && yarn install --non-interactive --cache-folder ~/.cache/yarn

  brew_install:
    parameters:
      package:
        description: Homebrew package to install
        type: string
    steps:
      - run:
          name: "Brew: Install << parameters.package >>"
          command: HOMEBREW_NO_AUTO_UPDATE=1 brew install << parameters.package >> >/dev/null

  with_brew_cache_span:
    parameters:
      steps:
        type: steps
    steps:
      - restore_cache:
          keys:
            - v4-brew
      - steps: << parameters.steps >>
      - save_cache:
          paths:
            - /usr/local/Homebrew
            - ~/Library/Caches/Homebrew
          key: v4-brew

  with_rntester_pods_cache_span:
    parameters:
      steps:
        type: steps
    steps:
      - run:
          name: Setup CocoaPods cache
          # Copy packages/rn-tester/Podfile.lock since it can be changed by pod install
          command: cp packages/rn-tester/Podfile.lock packages/rn-tester/Podfile.lock.bak
      - restore_cache:
          keys:
            # The committed lockfile is generated using USE_FRAMEWORKS=0 and USE_HERMES=0 so it could load an outdated cache if a change
            # only affects the frameworks or hermes config. To help prevent this also cache based on the content of Podfile.
            - v3-pods-{{ .Environment.CIRCLE_JOB }}-{{ checksum "packages/rn-tester/Podfile.lock.bak" }}-{{ checksum "packages/rn-tester/Podfile" }}
      - steps: << parameters.steps >>
      - save_cache:
          paths:
            - packages/rn-tester/Pods
          key: v3-pods-{{ .Environment.CIRCLE_JOB }}-{{ checksum "packages/rn-tester/Podfile.lock.bak" }}-{{ checksum "packages/rn-tester/Podfile" }}

  download_gradle_dependencies:
    steps:
      - restore_cache:
          keys:
            - v1-gradle-{{ checksum "gradle/wrapper/gradle-wrapper.properties" }}-{{ checksum "ReactAndroid/gradle.properties" }}
      - run:
          name: Download Dependencies Using Gradle
          command: ./scripts/circleci/gradle_download_deps.sh
      - save_cache:
          paths:
            - ~/.gradle
            - ReactAndroid/build/downloads
            - ReactAndroid/build/third-party-ndk
          key: v1-gradle-{{ checksum "gradle/wrapper/gradle-wrapper.properties" }}-{{ checksum "ReactAndroid/gradle.properties" }}

  download_buck_dependencies:
    steps:
      - run:
          name: Download Dependencies Using Buck
          command: ./scripts/circleci/buck_fetch.sh

  run_e2e:
    parameters:
      platform:
        description: Target platform
        type: enum
        enum: ["android", "ios", "js"]
        default: "js"
      retries:
        description: How many times the job should try to run these tests
        type: integer
        default: 3
    steps:
      - run:
          name: "Run Tests: << parameters.platform >> End-to-End Tests"
          command: node ./scripts/run-ci-e2e-tests.js --<< parameters.platform >> --retries << parameters.retries >>

  report_bundle_size:
    parameters:
      platform:
        description: Target platform
        type: enum
        enum: ["android", "ios"]
    steps:
      - install_github_bot_deps
      - run:
          name: Report size of RNTester.app (analysis-bot)
          command: GITHUB_TOKEN="$PUBLIC_ANALYSISBOT_GITHUB_TOKEN_A""$PUBLIC_ANALYSISBOT_GITHUB_TOKEN_B" scripts/circleci/report-bundle-size.sh << parameters.platform >> || true

# -------------------------
#          JOBS
# -------------------------
jobs:
  # -------------------------
  #     JOBS: Analyze PR
  # -------------------------
  # Analyze pull request and raise any lint/flow issues.
  # Issues will be posted to the PR itself via GitHub bots.
  # This workflow should only fail if the bots fail to run.
  analyze_pr:
    executor: reactnativeandroid
    steps:
      - checkout
      - run_yarn

      - install_github_bot_deps

      # Note: The yarn gpg key needs to be refreshed to work around https://github.com/yarnpkg/yarn/issues/7866
      - run:
          name: Install additional GitHub bot dependencies
          # TEMP: Added workaround from https://github.com/nodesource/distributions/issues/1266#issuecomment-932583579
          command: |
            curl -sS https://dl.yarnpkg.com/debian/pubkey.gpg | apt-key add -
            apt update && apt install -y shellcheck jq
            apt-get -y install openssl ca-certificates
            update-ca-certificates
            curl -sS https://dl.yarnpkg.com/debian/pubkey.gpg | apt-key add -
            apt update && apt install -y shellcheck jq

      - run:
          name: Run linters against modified files (analysis-bot)
          command: GITHUB_TOKEN="$PUBLIC_ANALYSISBOT_GITHUB_TOKEN_A""$PUBLIC_ANALYSISBOT_GITHUB_TOKEN_B" yarn lint-ci
          when: always

      - run:
          name: Analyze Pull Request (pull-bot)
          command: |
            cd bots
            DANGER_GITHUB_API_TOKEN="$PUBLIC_PULLBOT_GITHUB_TOKEN_A""$PUBLIC_PULLBOT_GITHUB_TOKEN_B" yarn danger ci --use-github-checks
          when: always

  # -------------------------
  #    JOBS: Analyze Code
  # -------------------------
  analyze_code:
    executor: reactnativeandroid
    steps:
      - checkout
      - setup_artifacts
      - run_yarn

      - run:
          name: Lint code
          command: scripts/circleci/exec_swallow_error.sh yarn lint --format junit -o ./reports/junit/eslint/results.xml
          when: always

      - run:
          name: Lint Java
          command: scripts/circleci/exec_swallow_error.sh yarn lint-java --check
          when: always

      - run:
          name: Check for errors in code using Flow (iOS)
          command: yarn flow-check-ios
          when: always

      - run:
          name: Check for errors in code using Flow (Android)
          command: yarn flow-check-android
          when: always

      - run:
          name: Sanity checks
          command: |
            ./scripts/circleci/check_license.sh
            ./scripts/circleci/validate_yarn_lockfile.sh
          when: always

      - run:
          name: Check formatting
          command: yarn run format-check
          when: always

      - store_test_results:
          path: ./reports/junit

  # -------------------------
  #   JOBS: Test JavaScript
  # -------------------------
  test_js:
    parameters:
      executor:
        type: executor
        default: nodelts
      run_disabled_tests:
        type: boolean
        default: false
    executor: << parameters.executor >>
    steps:
      - checkout
      - setup_artifacts
      - run_yarn
      - run:
          name: Install rsync
          command: sudo apt-get install rsync

      # -------------------------
      # Run JavaScript tests
      - run:
          name: "Run Tests: JavaScript Tests"
          command: node ./scripts/run-ci-javascript-tests.js --maxWorkers 2
      # TODO(macOS GH#949): Disable this failing test
      # - run_e2e:
      #     platform: js

      # Optionally, run disabled tests
      - when:
          condition: << parameters.run_disabled_tests >>
          steps:
            - run: echo "Failing tests may be moved here temporarily."
      # -------------------------

      - store_test_results:
          path: ./reports/junit

  # -------------------------
  #     JOBS: Test iOS
  # -------------------------
  test_ios:
    executor: reactnativeios
    parameters:
      use_frameworks:
        type: boolean
        default: false
      use_hermes:
        type: boolean
        default: false
      run_unit_tests:
        description: Specifies whether unit tests should run.
        type: boolean
        default: false
      run_disabled_tests:
        description: Specifies whether disabled tests should run. Set this to true to debug failing tests.
        type: boolean
        default: false
    environment:
      - REPORTS_DIR: "./reports/junit"
    steps:
      - checkout
      - setup_artifacts
      - setup_ruby
      - run_yarn

      - run: |
          cd packages/rn-tester
          bundle check || bundle install
      - run:
          name: Boot iPhone Simulator
          command: source scripts/.tests.env && xcrun simctl boot "$IOS_DEVICE" || true

      - run:
          name: Configure Environment Variables
          command: |
            echo 'export PATH=/usr/local/opt/node@16/bin:$PATH' >> $BASH_ENV
            source $BASH_ENV

      - with_brew_cache_span:
          steps:
            - brew_install:
                package: watchman
            - brew_install:
                package: node@16
            - run:
                name: "Brew: Tap wix/brew"
                command: HOMEBREW_NO_AUTO_UPDATE=1 brew tap wix/brew >/dev/null
            - brew_install:
                package: applesimutils

      - run:
          name: Configure Node
          # Sourcing find-node.sh will ensure nvm is set up.
          # It also helps future invocation of find-node.sh prevent permission issue with nvm.sh.
          command: source scripts/find-node.sh && nvm install 16 && nvm alias default 16

      - run:
          name: Configure Watchman
          command: echo "{}" > .watchmanconfig

      - when:
          condition: << parameters.use_frameworks >>
          steps:
            - run:
                name: Set USE_FRAMEWORKS=1
                command: echo "export USE_FRAMEWORKS=1" >> $BASH_ENV

      - when:
          condition: << parameters.use_hermes >>
          steps:
            - run:
                name: Set USE_HERMES=1
                command: echo "export USE_HERMES=1" >> $BASH_ENV

      - run:
          name: Setup the CocoaPods environment
          command: bundle exec pod setup

      - with_rntester_pods_cache_span:
          steps:
            - run:
                name: Generate RNTesterPods Workspace
                command: cd packages/rn-tester && bundle exec pod install --verbose

      # -------------------------
      # Runs iOS unit tests
      - when:
          condition: << parameters.run_unit_tests >>
          steps:
            - run:
                name: "Run Tests: iOS Unit and Integration Tests"
                command: yarn test-ios

      # Optionally, run disabled tests
      - when:
          condition: << parameters.run_disabled_tests >>
          steps:
            - run: echo "Failing tests may be moved here temporarily."
            - run:
                name: "Run Tests: CocoaPods"
                command: ./scripts/process-podspecs.sh
            - run:
                name: Free up port 8081 for iOS End-to-End Tests
                command: |
                  # free up port 8081 for the packager before running tests
                  set +eo pipefail
                  lsof -i tcp:8081 | awk 'NR!=1 {print $2}' | xargs kill
                  set -eo pipefail
            - run_e2e:
                platform: ios
      # -------------------------

      # Collect Results
      - report_bundle_size:
          platform: ios
      - store_test_results:
          path: ./reports/junit

  # -------------------------
  #    JOBS: Test Android
  # -------------------------
  test_android:
    executor: reactnativeandroid
    parameters:
      run_disabled_tests:
        type: boolean
        default: false
    steps:
      - checkout
      - setup_artifacts
      - run_yarn

      # Validate Android SDK installation and packages
      - run:
          name: Validate Android SDK Install
          command: ./scripts/validate-android-sdk.sh

      # Starting emulator in advance as it takes some time to boot.
      - run:
          name: Create Android Virtual Device
          command: source scripts/android-setup.sh && createAVD
      - run:
          name: Launch Android Virtual Device in Background
          command: source scripts/android-setup.sh && launchAVD
          background: true

      # Install Buck
      - install_buck_tooling

      # Validate Android test environment (including Buck)
      - run:
          name: Validate Android Test Environment
          command: ./scripts/validate-android-test-env.sh

      - download_buck_dependencies
      - download_gradle_dependencies

      # Build and compile
      - run:
          name: Build Android App
          command: |
            buck build ReactAndroid/src/main/java/com/facebook/react
            buck build ReactAndroid/src/main/java/com/facebook/react/shell
      - run:
          name: Compile Native Libs for Unit and Integration Tests
          command: ./gradlew :ReactAndroid:packageReactNdkLibsForBuck -Pjobs=$BUILD_THREADS
          no_output_timeout: 30m

      # Build JavaScript Bundle for instrumentation tests
      - run:
          name: Build JavaScript Bundle
          command: node cli.js bundle --max-workers 2 --platform android --dev true --entry-file ReactAndroid/src/androidTest/js/TestBundle.js --bundle-output ReactAndroid/src/androidTest/assets/AndroidTestBundle.js

      # Wait for AVD to finish booting before running tests
      - run:
          name: Wait for Android Virtual Device
          command: source scripts/android-setup.sh && waitForAVD

      - run:
          name: Assemble RNTester App
          command: ./gradlew packages:rn-tester:android:app:assembleRelease

      # -------------------------
      # Run Android tests
      - run:
          name: "Run Tests: Android Unit Tests"
          command: buck test ReactAndroid/src/test/... --config build.threads=$BUILD_THREADS --xml ./reports/buck/all-results-raw.xml
      - run:
          name: "Build Tests: Android Instrumentation Tests"
          # Here, just build the instrumentation tests. There is a known issue with installing the APK to android-21+ emulator.
          command: |
            if [[ ! -e ReactAndroid/src/androidTest/assets/AndroidTestBundle.js ]]; then
              echo "JavaScript bundle missing, cannot run instrumentation tests. Verify Build JavaScript Bundle step completed successfully."; exit 1;
            fi
            source scripts/android-setup.sh && NO_BUCKD=1 retry3 timeout 300 buck build ReactAndroid/src/androidTest/buck-runner:instrumentation-tests --config build.threads=$BUILD_THREADS

      # Optionally, run disabled tests
      - when:
          condition: << parameters.run_disabled_tests >>
          steps:
            - run: echo "Failing tests may be moved here temporarily."
            - run_e2e:
                platform: android
      # -------------------------

      # Collect Results
      - report_bundle_size:
          platform: android
      - run:
          name: Collect Test Results
          command: |
            find . -type f -regex ".*/build/test-results/debug/.*xml" -exec cp {} ./reports/build/ \;
            find . -type f -regex ".*/outputs/androidTest-results/connected/.*xml" -exec cp {} ./reports/outputs/ \;
            find . -type f -regex ".*/buck-out/gen/ReactAndroid/src/test/.*/.*xml" -exec cp {} ./reports/buck/ \;
            if [ -f ~/react-native/reports/buck/all-results-raw.xml ]; then
              cd ~/okbuck
              ./tooling/junit/buck_to_junit.sh ~/react-native/reports/buck/all-results-raw.xml ~/react-native/reports/junit/results.xml
            fi
          when: always
      - store_test_results:
          path: ./reports/junit

  # -------------------------
  #    JOBS: Test Android Template
  # -------------------------
  test_android_template:
    executor: reactnativeandroid
    steps:
      - checkout
      - run_yarn

      - run:
          name: Setup the Android Template
          command: |
            cd template
            # We replace the "react-native" dependency version with file:.. so we use it from source.
            sed -i 's/\"react-native\"\:.*/\"react-native\"\: \"file\:\.\.\"/g' package.json
            npm install
            # react-native-community/cli is needed as the Android template is referencing a .gradle file inside it.
            npm i @react-native-community/cli

      - run:
          name: Bundle the latest version of ReactAndroid
          command: ./gradlew :ReactAndroid:publishReleasePublicationToNpmRepository

      - run:
          name: Build the template application
          command: cd template/android/ && ./gradlew assembleDebug

  # -------------------------
  #    JOBS: Test Docker
  # -------------------------
  test_docker:
    machine: true
    steps:
      - checkout
      - run:
          name: Build Docker container for Android RNTester App
          command: |
            source ~/.bashrc
            nvm i node
            npm i -g yarn
            echo y | npx envinfo@latest
            yarn run docker-setup-android
            yarn run docker-build-android

  # -------------------------
  #    JOBS: Test iOS Template
  # -------------------------
  test_ios_template:
    executor: reactnativeios
    environment:
      - PROJECT_NAME: "iOSTemplateProject"

    steps:
      - checkout
      - run_yarn
      - attach_workspace:
          at: .

      - run:
          name: Create iOS template project
          command: |
            REPO_ROOT=$(pwd)
            PACKAGE=$(cat build/react-native-package-version)
            PATH_TO_PACKAGE="$REPO_ROOT/build/$PACKAGE"
            node ./scripts/set-rn-template-version.js "file:$PATH_TO_PACKAGE"
            mkdir -p ~/tmp
            cd ~/tmp
            node "$REPO_ROOT/cli.js" init "$PROJECT_NAME" --template "$REPO_ROOT"

      - run:
          name: Build template project
          command: |
            xcodebuild build \
              -workspace ~/tmp/$PROJECT_NAME/ios/$PROJECT_NAME.xcworkspace \
              -scheme $PROJECT_NAME \
              -sdk iphonesimulator

  # -------------------------
  #    JOBS: Windows
  # -------------------------
  test_windows:
    executor:
      name: win/default
    parameters:
      run_disabled_tests:
        type: boolean
        default: false
    environment:
      - ANDROID_HOME: "C:\\Android\\android-sdk"
      - ANDROID_NDK: "C:\\Android\\android-sdk\\ndk\\20.1.5948944"
      - ANDROID_BUILD_VERSION: 31
      - ANDROID_TOOLS_VERSION: 31.0.0
      - GRADLE_OPTS: -Dorg.gradle.daemon=false
    steps:
      - checkout

      - run:
          name: Install Node
          # Note: Version set separately for non-Windows builds, see above.
          command: |
            nvm install 16
            nvm use 16

      # Setup Dependencies
      - run:
          name: Install Yarn
          command: choco install yarn

      - run:
          name: Display Environment info
          command: npx envinfo@latest

      - restore_cache:
          keys:
            - v1-win-yarn-cache-{{ arch }}-{{ checksum "yarn.lock" }}
      - run:
          name: "Yarn: Install Dependencies"
          command: yarn install --frozen-lockfile --non-interactive
      - save_cache:
          key: v1-win-yarn-cache-{{ arch }}-{{ checksum "yarn.lock" }}
          paths:
            - C:\Users\circleci\AppData\Local\Yarn

      # Try to install the SDK up to 3 times, since network flakiness can cause install failures
      # Using a timeout of 9 mins, as circle ci will timeout if there is no output for 10 mins
      - run:
          name: Install Android SDK Tools
          command: choco install android-sdk --timeout 540; if (!$?) { choco install android-sdk --timeout 540 --force --forcedependencies}; if (!$?) { choco install android-sdk  --force --forcedependencies}

      - run:
          name: Setup Android SDKs
          command: |
            sdkmanager --licenses
            sdkmanager "system-images;android-21;google_apis;armeabi-v7a"
            sdkmanager "platforms;android-%ANDROID_BUILD_VERSION%"
            sdkmanager "build-tools;%ANDROID_TOOLS_VERSION%"
            sdkmanager "add-ons;addon-google_apis-google-23"
            sdkmanager "extras;android;m2repository"

      # -------------------------
      # Run Tests
      - run:
          name: "Flow: Check Android"
          command: yarn flow-check-android
      - run:
          name: "Flow: Check iOS"
          command: yarn flow-check-ios
      - run:
          name: "Run Tests: JavaScript Tests"
          command: yarn test

      # Optionally, run disabled tests
      - when:
          condition: << parameters.run_disabled_tests >>
          steps:
            - run: echo "Failing tests may be moved here temporarily."
            - run:
                name: Android Build
                command: ./gradlew.bat packages:rn-tester:android:app:assembleRelease

  # -------------------------
  #      JOBS: Coverage
  # -------------------------
  # Collect JavaScript test coverage
  js_coverage:
    executor: nodelts
    environment:
      - CI_BRANCH: $CIRCLE_BRANCH
      - CI_PULL_REQUEST: $CIRCLE_PULL_REQUEST
      - CI_BUILD_NUMBER: $CIRCLE_BUILD_NUM
      - CI_BUILD_URL: $CIRCLE_BUILD_URL
    steps:
      - checkout
      - setup_artifacts
      - run_yarn
      - run:
          name: Collect test coverage information
          command: |
            scripts/circleci/exec_swallow_error.sh yarn test --coverage --maxWorkers=2
            if [[ -e ./coverage/lcov.info ]]; then
              cat ./coverage/lcov.info | scripts/circleci/exec_swallow_error.sh ./node_modules/.bin/coveralls
            fi
      - store_artifacts:
          path: ~/react-native/coverage/

  # -------------------------
  #      JOBS: Releases
  # -------------------------
  prepare_package_for_release:
    executor: reactnativeios
    steps:
      - checkout
      - run_yarn
      - add_ssh_keys:
          fingerprints:
            - "1c:98:e0:3a:52:79:95:29:12:cd:b4:87:5b:41:e2:bb"
      - run:
          name: "Set new react-native version and commit changes"
          command: |
            node ./scripts/prepare-package-for-release.js

  build_npm_package:
    parameters:
      publish_npm_args:
        type: string
        default: --dry-run
    executor: reactnativeandroid
    steps:
      - run:
          name: Add github.com to SSH known hosts
          command: |
            mkdir -p ~/.ssh
            echo '|1|If6MU203eXTaaWL678YEfWkVMrw=|kqLeIAyTy8pzpj8x8Ae4Fr8Mtlc= ssh-rsa AAAAB3NzaC1yc2EAAAABIwAAAQEAq2A7hRGmdnm9tUDbO9IDSwBK6TbQa+PXYPCPy6rbTrTtw7PHkccKrpp0yVhp5HdEIcKr6pLlVDBfOLX9QUsyCOV0wzfjIJNlGEYsdlLJizHhbn2mUjvSAHQqZETYP81eFzLQNnPHt4EVVUh7VfDESU84KezmD5QlWpXLmvU31/yMf+Se8xhHTvKSCZIFImWwoG6mbUoWf9nzpIoaSjB+weqqUUmpaaasXVal72J+UX2B+2RPW3RcT0eOzQgqlJL3RKrTJvdsjE3JEAvGq3lGHSZXy28G3skua2SmVi/w4yCE6gbODqnTWlg7+wC604ydGXA8VJiS5ap43JXiUFFAaQ==' >> ~/.ssh/known_hosts
      - checkout
      - run_yarn
      - install_buck_tooling
      - download_buck_dependencies
      - download_gradle_dependencies
      # Only tagged releases and nightlies should be able to publish to npm
      - when:
          condition:
            or:
              - equal: [ --release, << parameters.publish_npm_args >> ]
              - equal: [ --nightly, << parameters.publish_npm_args >> ]
          steps:
            - run: echo "//registry.npmjs.org/:_authToken=${CIRCLE_NPM_TOKEN}" > ~/.npmrc
            - run: |
                git config --global user.email "react-native-bot@users.noreply.github.com"
                git config --global user.name "npm Deployment Script"
                echo "machine github.com login react-native-bot password $GITHUB_TOKEN" > ~/.netrc
      - run: node ./scripts/publish-npm.js << parameters.publish_npm_args >>
      - when:
          condition:
            equal: [ --dry-run, << parameters.publish_npm_args >> ]
          steps:
            - run:
                name: Build release package as a job artifact
                command: |
                  mkdir -p build
                  FILENAME=$(npm pack)
                  mv $FILENAME build/
                  echo $FILENAME > build/react-native-package-version
            - store_artifacts:
                path: ~/react-native/build/
                destination: build
            - persist_to_workspace:
                root: .
                paths:
                  - build/*

      - when:
          condition:
            matches: { pattern: '^pull\/.*$', value: << pipeline.git.branch >> }
          steps:
            - install_github_bot_deps
            - run:
                name: Post link to PR build artifacts (pull-bot)
                command: GITHUB_TOKEN="$PUBLIC_PULLBOT_GITHUB_TOKEN_A""$PUBLIC_PULLBOT_GITHUB_TOKEN_B" scripts/circleci/post-artifacts-link.sh || true

      - when:
          condition:
            equal: [ --release, << parameters.publish_npm_args >> ]
          steps:
            - run:
                name: Update rn-diff-purge to generate upgrade-support diff
                command: |
                  curl -X POST https://api.github.com/repos/react-native-community/rn-diff-purge/dispatches \
                    -H "Accept: application/vnd.github.v3+json" \
                    -u "$PAT_USERNAME:$PAT_TOKEN" \
                    -d "{\"event_type\": \"publish\", \"client_payload\": { \"version\": \"${CIRCLE_TAG:1}\" }}"

  # -------------------------
  #    JOBS: Nightly
  # -------------------------
  nightly_job:
    machine:
      image: ubuntu-2004:202010-01
    steps:
      - run:
          name: Nightly
          command: |
            echo "Nightly build run"

# -------------------------
#        WORK FLOWS
# -------------------------
workflows:
  version: 2

  tests:
    jobs:
      - build_npm_package:
          # Build a release package on every untagged commit, but do not publish to npm.
          publish_npm_args: --dry-run
          filters:
            branches:
              only:
                - main
                - /^pull\/.*$/
      - test_js:
          run_disabled_tests: false
          filters:
            branches:
              ignore: gh-pages
      - test_android:
          run_disabled_tests: false
          filters:
            branches:
              # TODO(macOS GH#774): disable this test which is redundant to Azure Devops test and it requires a CCI plan with resource-class:large.
              ignore: /.*/
      - test_android_template:
          filters:
            branches:
              # TODO(macOS GH#774): disable this test which is redundant to Azure Devops test and it requires a CCI plan with resource-class:large.
              ignore: /.*/
      - test_ios_template:
          requires:
            - build_npm_package
          filters:
            branches:
              ignore: gh-pages
      - test_ios:
          name: test_ios_unit_jsc
          run_unit_tests: true
          filters:
            branches:
              ignore: gh-pages
      # DISABLED: USE_FRAMEWORKS=1 not supported by Flipper
      # - test_ios:
      #     name: test_ios_unit_frameworks_jsc
      #     use_frameworks: true
      #     run_unit_tests: true
      - test_ios:
          name: test_ios_unit_hermes
          use_hermes: true
          run_unit_tests: true
          filters:
            branches:
              ignore: gh-pages
      # DISABLED: USE_FRAMEWORKS=1 not supported by Flipper
      # - test_ios:
      #     name: test_ios_unit_frameworks_hermes
      #     use_hermes: true
      #     use_frameworks: true
      #     run_unit_tests: true
<<<<<<< HEAD
      # DISABLED: Detox tests need to be fixed
      # - test_ios:
      #     name: test_ios_detox
      #     run_detox_tests: true
      # DISABLED: USE_FRAMEWORKS=1 not supported by Flipper
      # - test_ios:
      #     name: test_ios_detox_frameworks
      #     use_frameworks: true
      #     run_detox_tests: true
      # TODO(macOS GH#949): Disable this failing test
      # - test_js:
      #     name: test_js_prev_lts
      #     executor: nodeprevlts
      #     filters:
      #     branches:
      #       ignore: gh-pages
      - test_docker:
=======
      - test_js:
          name: test_js_prev_lts
          executor: nodeprevlts
>>>>>>> f12c8fba
          filters:
            branches:
              # TODO(macOS GH#774): disable this test which is redundant to Azure Devops test and in the fork it fails because of Microsoft's V8 upgrade to Android
              ignore: /.*/
      - test_windows:
          filters:
            branches:
              # [TODO(macOS GH#774): disable this test which requires a CCI plan.
              # ignore: gh-pages
              ignore: /.*/
              # ]TODO(macOS GH#774)
          run_disabled_tests: false

  releases:
    jobs:
      # This job will trigger on relevant release branch pushes.
      # It prepares the package and triggers `build_npm_package` for release
      - prepare_package_for_release:
          name: prepare_package_for_release
          # Since CircleCI does not support branch AND tag filters, we manually check in job
          # and no-op if there is no `publish-v{version}` tag set.
          filters:
            branches:
              only:
                - /^(\d+)\.(\d+)-stable$/

      # This job will trigger when a version tag is pushed (by prepare_package_for_release)
      - build_npm_package:
          name: build_and_publish_npm_package
          context: react-native-bot
          publish_npm_args: --release
          # CircleCI filters are OR-ed, with all branches triggering by default and tags excluded by default
          # CircleCI env-vars are only set with the branch OR tag that triggered the job, not both.
          # In this case, CIRCLE_BRANCH is unset, but CIRCLE_TAG is set
          filters:
            # Both of the following conditions must be included!
            # Ignore any commit on any branch by default.
            branches:
              ignore: /.*/
            # Only act on version tags.
            tags:
              only: /v[0-9]+(\.[0-9]+)*(\-rc(\.[0-9]+)?)?/

  analysis:
    jobs:
      # Run lints on every commit other than those to the gh-pages branch
      - analyze_code:
          filters:
            branches:
              ignore: gh-pages

      # Run code checks on PRs from forks
      - analyze_pr:
          filters:
            branches:
              only: /^pull\/.*$/

      # Gather coverage
      - js_coverage:
          # [TODO(macOS GH#774): disable this test, it fails in the fork due to not being set up for coveralls
          filters:
            branches:
              ignore: /.*/
          # ]TODO(macOS GH#774)
  nightly:
    triggers:
      - schedule:
          cron: "0 20 * * *"
          filters:
            branches:
              # [TODO(macOS GH#774): disable this release.  We never want to release anything from this fork via CCI.
              ignore: /.*/
              # only:
              #   - main
              # ]TODO(macOS GH#774)
    jobs:
      - nightly_job

      - build_npm_package:
          publish_npm_args: --nightly<|MERGE_RESOLUTION|>--- conflicted
+++ resolved
@@ -913,16 +913,6 @@
       #     use_hermes: true
       #     use_frameworks: true
       #     run_unit_tests: true
-<<<<<<< HEAD
-      # DISABLED: Detox tests need to be fixed
-      # - test_ios:
-      #     name: test_ios_detox
-      #     run_detox_tests: true
-      # DISABLED: USE_FRAMEWORKS=1 not supported by Flipper
-      # - test_ios:
-      #     name: test_ios_detox_frameworks
-      #     use_frameworks: true
-      #     run_detox_tests: true
       # TODO(macOS GH#949): Disable this failing test
       # - test_js:
       #     name: test_js_prev_lts
@@ -931,11 +921,6 @@
       #     branches:
       #       ignore: gh-pages
       - test_docker:
-=======
-      - test_js:
-          name: test_js_prev_lts
-          executor: nodeprevlts
->>>>>>> f12c8fba
           filters:
             branches:
               # TODO(macOS GH#774): disable this test which is redundant to Azure Devops test and in the fork it fails because of Microsoft's V8 upgrade to Android
