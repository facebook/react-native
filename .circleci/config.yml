--- conflicted
+++ resolved
@@ -685,12 +685,7 @@
               only: /v[0-9]+(\.[0-9]+)*(\-rc(\.[0-9]+)?)?/
           requires:
             - test_javascript
-<<<<<<< HEAD
-            - test_ios
-            - test_tvos
-=======
             - test_objc
->>>>>>> affb135d
             - test_android
             - test_end_to_end
             - analyze
