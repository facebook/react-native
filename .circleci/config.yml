--- conflicted
+++ resolved
@@ -191,11 +191,6 @@
     name: Lint code
     command: scripts/circleci/exec_swallow_error.sh yarn lint --format junit -o ~/react-native/reports/junit/eslint/results.xml
 
-<<<<<<< HEAD
-  - &run-flow-checks
-    name: Check for errors in code using Flow
-    command: yarn flow check
-=======
   - &run-flow-checks-ios
     name: Check for errors in code using Flow (iOS)
     command: yarn flow-check-ios
@@ -203,7 +198,6 @@
   - &run-flow-checks-android
     name: Check for errors in code using Flow (Android)
     command: yarn flow-check-android
->>>>>>> 7da86428
 
   - &run-sanity-checks
     name: Sanity checks
@@ -286,33 +280,15 @@
     command: |
       brew install watchman
       touch .watchmanconfig
-<<<<<<< HEAD
-
-  - &boot-simulator-iphone
-    name: Boot iPhone Simulator
-    command: xcrun simctl boot "iPhone 5s" || true
-
-  - &boot-simulator-appletv
-    name: Boot Apple TV Simulator
-    command: xcrun simctl boot "Apple TV" || true
-=======
 
   - &boot-simulator-iphone
     name: Boot iPhone Simulator
     command: source scripts/.tests.env && xcrun simctl boot "$IOS_DEVICE" || true
->>>>>>> 7da86428
 
   - &run-objc-ios-tests
     name: iOS Test Suite
     command: ./scripts/objc-test-ios.sh test
 
-<<<<<<< HEAD
-  - &run-objc-tvos-tests
-    name: tvOS Test Suite
-    command: ./scripts/objc-test-tvos.sh test
-
-=======
->>>>>>> 7da86428
   - &display-broken-tests-warning
     name: Running broken tests (Ignore any failures past this point)
     command: |
@@ -326,22 +302,11 @@
 
   - &run-e2e-tests
     name: End-to-End Test Suite (Disabled)
-<<<<<<< HEAD
-    command: ./scripts/circleci/exec_author_check.sh node ./scripts/run-ci-e2e-tests.js --android --ios --tvos --js --retries 3;
-=======
     command: ./scripts/circleci/exec_author_check.sh node ./scripts/run-ci-e2e-tests.js --android --ios --js --retries 3;
->>>>>>> 7da86428
 
   - &run-objc-ios-e2e-tests
     name: iOS End-to-End Test Suite (Disabled)
     command: ./scripts/circleci/exec_author_check.sh node ./scripts/run-ci-e2e-tests.js --ios --retries 3;
-<<<<<<< HEAD
-
-  - &run-objc-tvos-e2e-tests
-    name: tvOS End-to-End Test Suite (Disabled)
-    command: ./scripts/circleci/exec_author_check.sh node ./scripts/run-ci-e2e-tests.js --tvos --js --retries 3;
-=======
->>>>>>> 7da86428
 
   - &run-android-e2e-tests
     name: Android End-to-End Test Suite (Disabled)
@@ -445,39 +410,19 @@
       - store_test_results:
           path: ~/react-native/reports/junit
 
-<<<<<<< HEAD
-  # Runs unit tests on iOS and Apple TV devices
-  test_objc:
-=======
   # Runs unit tests on iOS devices
   test_ios:
->>>>>>> 7da86428
     <<: *macos_defaults
     steps:
       - attach_workspace:
           at: ~/react-native
 
       - run: *boot-simulator-iphone
-<<<<<<< HEAD
-      - run: *boot-simulator-appletv
-      - run: *brew-install-watchman
-=======
->>>>>>> 7da86428
 
       - restore-cache: *restore-cache-homebrew
       - run: *brew-install-watchman
       - save-cache: *save-cache-homebrew
       - run: *run-objc-ios-tests
-<<<<<<< HEAD
-      - run: *run-objc-tvos-tests
-
-      # TODO: Fix these failing tests.
-      - run: *display-broken-tests-warning
-      - run: *run-podspec-tests
-      - run: *run-objc-ios-e2e-tests
-      - run: *run-objc-tvos-e2e-tests
-=======
->>>>>>> 7da86428
 
       - store_test_results:
           path: ~/react-native/reports/junit
@@ -593,14 +538,11 @@
       - image: circleci/node:10
     environment:
       - PATH: "/opt/yarn/yarn-v1.5.1/bin:/usr/local/sbin:/usr/local/bin:/usr/sbin:/usr/bin:/sbin:/bin"
-<<<<<<< HEAD
-=======
       - PUBLIC_PULLBOT_GITHUB_TOKEN_A: "a6edf8e8d40ce4e8b11a"
       - PUBLIC_PULLBOT_GITHUB_TOKEN_B: "150e1341f4dd9c944d2a"
       - PUBLIC_ANALYSISBOT_GITHUB_TOKEN_A: "78a72af35445ca3f8180"
       - PUBLIC_ANALYSISBOT_GITHUB_TOKEN_B: "b1a98e0bbd56ff1ccba1"
 
->>>>>>> 7da86428
     steps:
       - checkout
       - run: *setup-artifacts
@@ -609,17 +551,6 @@
       - run: *yarn
 
       - run:
-<<<<<<< HEAD
-          name: Analyze Code
-          command: |
-            # GITHUB_TOKEN=eslint-bot public_repo access token
-            if [ -n "$CIRCLE_PR_NUMBER" ]; then
-              echo -e "\\x1B[36mInstalling additional dependencies\\x1B[0m"; yarn add @octokit/rest@15.10.0
-              echo -e "\\x1B[36mAnalyzing code\\x1B[0m"; GITHUB_TOKEN="af6ef0d15709bc91d""06a6217a5a826a226fb57b7" ./scripts/circleci/analyze_code.sh
-            else
-              echo "Skipping code analysis."
-            fi
-=======
           name: Analyze Shell Scripts
           command: |
             echo -e "\\x1B[36mInstalling additional dependencies\\x1B[0m"
@@ -631,24 +562,12 @@
             GITHUB_REPO="$CIRCLE_PROJECT_REPONAME" \
             GITHUB_PR_NUMBER="$CIRCLE_PR_NUMBER" \
             ./scripts/circleci/analyze_scripts.sh
->>>>>>> 7da86428
           when: always
 
       - restore-cache: *restore-cache-analysis
       - run:
           name: Analyze Code
           command: |
-<<<<<<< HEAD
-            # DANGER_GITHUB_API_TOKEN=React-Linter public_repo access token
-            if [ -n "$CIRCLE_PR_NUMBER" ]; then
-              cd bots
-              yarn install --non-interactive --cache-folder ~/.cache/yarn
-              DANGER_GITHUB_API_TOKEN="80aa64c50f38a267e9ba""575d41d528f9c234edb8" yarn danger
-            else
-              echo "Skipping pull request analysis."
-            fi
-          when: always
-=======
             echo -e "\\x1B[36mInstalling additional dependencies\\x1B[0m"; yarn add @octokit/rest@15.10.0
             echo -e "\\x1B[36mAnalyzing code\\x1B[0m"; \
             GITHUB_TOKEN="$PUBLIC_ANALYSISBOT_GITHUB_TOKEN_A""$PUBLIC_ANALYSISBOT_GITHUB_TOKEN_B" \
@@ -668,7 +587,6 @@
             DANGER_GITHUB_API_TOKEN="$PUBLIC_PULLBOT_GITHUB_TOKEN_A""$PUBLIC_PULLBOT_GITHUB_TOKEN_B" \
             yarn danger
           when: always
->>>>>>> 7da86428
       - save-cache: *save-cache-analysis
 
   # Publishes new version onto npm
@@ -777,14 +695,8 @@
             tags:
               only: /v[0-9]+(\.[0-9]+)*(\-rc(\.[0-9]+)?)?/
 
-<<<<<<< HEAD
-      # Run code checks
-      - analyze_pr:
-          filters: *filter-ignore-master-stable
-=======
       # Run code checks on PRs from forks
       - analyze_pr:
           filters:
             branches:
-              only: /^pull\/.*$/
->>>>>>> 7da86428
+              only: /^pull\/.*$/