aliases:
  # Cache Management
  - &restore-cache-yarn
    keys:
      - v1-yarn-{{ arch }}-{{ checksum "package.json" }}
      - v1-yarn-{{ arch }}-
  - &save-cache-yarn
    paths:
      - node_modules
      - ~/.cache/yarn
    key: v1-yarn-{{ arch }}-{{ checksum "package.json" }}

  - &restore-cache-analysis
    keys:
      - v1-analysis-dependencies-{{ arch }}-{{ checksum "package.json" }}{{ checksum "bots/package.json" }}
      - v1-analysis-dependencies-{{ arch }}-
  - &save-cache-analysis
    paths:
      - bots/node_modules
      - node_modules
    key: v1-analysis-dependencies-{{ arch }}-{{ checksum "package.json" }}{{ checksum "bots/package.json" }}

  - &restore-cache-android-packages
    keys:
      - v1-android-sdkmanager-packages-{{ arch }}-api-26-alpha-{{ checksum "scripts/circle-ci-android-setup.sh" }}
      - v1-android-sdkmanager-packages-{{ arch }}-api-26-alpha-
  - &save-cache-android-packages
    paths:
      - /opt/android/sdk
    key: v1-android-sdkmanager-packages-{{ arch }}-api-26-alpha-{{ checksum "scripts/circle-ci-android-setup.sh" }}

  - &restore-cache-gradle
    keys:
      - v1-gradle-{{ arch }}-{{ .Branch }}-{{ checksum "build.gradle" }}-{{ checksum "ReactAndroid/build.gradle" }}
      # Fallback in case checksum fails
      - v1-gradle-{{ arch }}-{{ .Branch }}-{{ checksum "build.gradle" }}-
      - v1-gradle-{{ arch }}-{{ .Branch }}-
      # Fallback in case this is a first-time run on a fork
      - v1-gradle-{{ arch }}-master-
  - &save-cache-gradle
    paths:
      - ~/.gradle
    key: v1-gradle-{{ arch }}-{{ .Branch }}-{{ checksum "build.gradle" }}-{{ checksum "ReactAndroid/build.gradle" }}

  - &restore-cache-apt
    keys:
      - v1-apt-{{ arch }}-{{ .Branch }}-{{ checksum "scripts/circleci/apt-get-android-deps.sh" }}
      # Fallback in case checksum fails
      - v1-apt-{{ arch }}-{{ .Branch }}-
      # Fallback in case this is a first-time run on a fork
      - v1-apt-{{ arch }}-master-
  - &save-cache-apt
    paths:
      - ~/vendor/apt
    key: v1-apt-{{ arch }}-{{ .Branch }}-{{ checksum "scripts/circleci/apt-get-android-deps.sh" }}

  - &restore-cache-ndk
    keys:
<<<<<<< HEAD
      - v3-android-ndk-{{ arch }}-r10e
  - &save-cache-ndk
    paths:
      - /opt/ndk
    key: v3-android-ndk-{{ arch }}-r10e
=======
      - v2-android-ndk-{{ arch }}-r10e-32-64-{{ checksum "scripts/circle-ci-android-setup.sh" }}
      - v2-android-ndk-{{ arch }}-r10e-32-64-
  - &save-cache-ndk
    paths:
      - /opt/ndk
    key: v2-android-ndk-{{ arch }}-r10e-32-64-{{ checksum "scripts/circle-ci-android-setup.sh" }}
>>>>>>> 9984911e

  - &restore-cache-buck
    keys:
      - v2-buck-{{ arch }}-v2018.02.16.01
  - &save-cache-buck
    paths:
      - ~/buck
    key: v2-buck-{{ arch }}-v2018.02.16.01

  - &restore-cache-watchman
    keys:
      - v1-watchman-{{ arch }}-v4.9.0
  - &save-cache-watchman
    paths:
      - ~/watchman
    key: v1-watchman-{{ arch }}-v4.9.0

  - &restore-cache-gradle-downloads
    keys:
      - v1-gradle-{{ arch }}-{{ checksum "ReactAndroid/build.gradle" }}-{{ checksum "scripts/circleci/gradle_download_deps.sh" }}
      - v1-gradle-{{ arch }}-
  - &save-cache-gradle-downloads
    paths:
      - ~/.gradle
      - ReactAndroid/build/downloads
      - ReactAndroid/build/third-party-ndk
    key: v1-gradle-{{ arch }}-{{ checksum "ReactAndroid/build.gradle" }}-{{ checksum "scripts/circleci/gradle_download_deps.sh" }}

  # Branch Filtering
  - &filter-only-master-stable
    branches:
      only:
        - /.*-stable/
        - master

  - &filter-only-stable
    branches:
      only:
        - /.*-stable/

  - &filter-ignore-gh-pages
    branches:
      ignore: gh-pages

  - &filter-ignore-master-stable
    branches:
      ignore:
        - master
        - /.*-stable/
        - gh-pages

  # Dependency Management
  - &install-ndk
    name: Install Android NDK
    command: source scripts/circle-ci-android-setup.sh && getAndroidNDK

  - &yarn
    |
      yarn install --non-interactive --cache-folder ~/.cache/yarn

  - &install-yarn
    name: Install Yarn
    command: |
      curl -sS https://dl.yarnpkg.com/debian/pubkey.gpg | sudo apt-key add -
      echo "deb https://dl.yarnpkg.com/debian/ stable main" | sudo tee /etc/apt/sources.list.d/yarn.list
      sudo apt-get update && sudo apt-get install yarn

  - &install-node-dependencies
    |
      npm install --no-package-lock --no-spin --no-progress

  - &install-buck
    name: Install BUCK
    command: |
      if [[ ! -e ~/buck ]]; then
        git clone https://github.com/facebook/buck.git ~/buck --branch v2018.02.16.01 --depth=1
      fi
      cd ~/buck && ant
      buck --version

  - &install-node
    name: Install Node
    command: |
      curl -sL https://deb.nodesource.com/setup_8.x | sudo -E bash -
      sudo apt-get install -y nodejs

  - &create-ndk-directory
    name: Create Android NDK Directory
    command: |
      if [[ ! -e /opt/ndk ]]; then
        sudo mkdir /opt/ndk
      fi
      sudo chown ${USER:=$(/usr/bin/id -run)}:$USER /opt/ndk

  # CircleCI does not support interpolating env variables in the environment
  #  https://circleci.com/docs/2.0/env-vars/#interpolating-environment-variables-to-set-other-environment-variables
  - &configure-android-path
    name: Configure Environment Variables
    command: |
      echo 'export PATH=${ANDROID_NDK}:~/react-native/gradle-2.9/bin:~/buck/bin:$PATH' >> $BASH_ENV
      source $BASH_ENV

  - &install-android-packages
    name: Install Android SDK Packages
    command: source scripts/circle-ci-android-setup.sh && getAndroidSDK

  - &install-android-build-dependencies
    name: Install Android Build Dependencies
    command: ./scripts/circleci/apt-get-android-deps.sh

  - &validate-android-sdk
    name: Validate Android SDK Install
    command: ./scripts/validate-android-sdk.sh

  - &validate-android-test-env
    name: Validate Android Test Environment
    command: ./scripts/validate-android-test-env.sh

  # Test Definitions
  - &run-js-tests
    name: JavaScript Test Suite
    command: yarn test-ci

  # eslint sometimes runs into trouble generating the reports
  - &run-lint-checks
    name: Lint code
    command: scripts/circleci/exec_swallow_error.sh yarn lint --format junit -o ~/react-native/reports/junit/js-lint-results.xml
    when: always

  - &run-flow-checks
    name: Check for errors in code using Flow
    command: yarn flow check
    when: always

  - &run-sanity-checks
    name: Sanity checks
    command: |
      ./scripts/circleci/check_license.sh
      ./scripts/circleci/check_cache.sh
    when: always

  - &gradle-download-deps
    name: Download C++ Dependencies
    command: ./scripts/circleci/gradle_download_deps.sh
    
  - &build-android-app
    name: Build Android App
    command: |
      buck build ReactAndroid/src/main/java/com/facebook/react
      buck build ReactAndroid/src/main/java/com/facebook/react/shell

  - &create-avd
    name: Create Android Virtual Device
    command: source scripts/circle-ci-android-setup.sh && createAVD
 
  - &launch-avd
    name: Launch Android Virtual Device in Background
    command: source scripts/circle-ci-android-setup.sh && launchAVD
    background: true

  - &wait-for-avd
    name: Wait for Android Virtual Device
    command: source scripts/circle-ci-android-setup.sh && waitForAVD

  - &build-js-bundle
    name: Build JavaScript Bundle
    command: node local-cli/cli.js bundle --max-workers 2 --platform android --dev true --entry-file ReactAndroid/src/androidTest/js/TestBundle.js --bundle-output ReactAndroid/src/androidTest/assets/AndroidTestBundle.js

  - &compile-native-libs
    name: Compile Native Libs for Unit and Integration Tests
    command: ./gradlew :ReactAndroid:packageReactNdkLibsForBuck -Pjobs=$BUILD_THREADS -Pcom.android.build.threadPoolSize=1
    no_output_timeout: 6m

  - &run-android-unit-tests
    name: Run Unit Tests
    command: buck test ReactAndroid/src/test/... --config build.threads=$BUILD_THREADS --xml ./buck-out/test-results/all-results-raw.xml

  - &run-android-instrumentation-tests
    name: Run Instrumentation Tests
    command: |
      if [[ ! -e ReactAndroid/src/androidTest/assets/AndroidTestBundle.js ]]; then	
        echo "JavaScript bundle missing, cannot run instrumentation tests. Verify build-js-bundle step completed successfully."; exit 1;
      fi
      source scripts/circle-ci-android-setup.sh && NO_BUCKD=1 retry3 timeout 300 buck install ReactAndroid/src/androidTest/buck-runner:instrumentation-tests --config build.threads=$BUILD_THREADS
  
  - &collect-android-test-results
    name: Collect Test Results
    command: |
      find . -type f -regex ".*/build/test-results/debug/.*xml" -exec cp {} ~/react-native/reports/junit/ \;
      find . -type f -regex ".*/outputs/androidTest-results/connected/.*xml" -exec cp {} ~/react-native/reports/junit/ \;
      find . -type f -regex ".*/buck-out/gen/ReactAndroid/src/test/.*/.*xml" -exec cp {} ~/react-native/reports/junit/ \;
      cp ./buck-out/test-results/all-results-raw.xml ~/react-native/reports/junit/
    when: always

  - &setup-artifacts
    name: Initial Setup
    command: | 
      mkdir -p ~/react-native/reports/junit/
  
  - &run-objc-ios-tests
    name: iOS Test Suite
    command: ./scripts/objc-test-ios.sh test

  - &run-objc-tvos-tests
    name: tvOS Test Suite
    command: ./scripts/objc-test-tvos.sh test

  - &run-objc-ios-e2e-tests
    name: iOS End-to-End Test Suite
    command: node ./scripts/run-ci-e2e-tests.js --ios --js --retries 3;

  - &run-objc-tvos-e2e-tests
    name: tvOS End-to-End Test Suite
    command: node ./scripts/run-ci-e2e-tests.js --tvos --js --retries 3;

defaults: &defaults
  working_directory: ~/react-native

js_defaults: &js_defaults
  <<: *defaults
  docker:
    - image: circleci/node:8
  environment:
    - PATH: "/opt/yarn/yarn-v1.5.1/bin:/usr/local/sbin:/usr/local/bin:/usr/sbin:/usr/bin:/sbin:/bin"

android_defaults: &android_defaults
  <<: *defaults
  docker:
    - image: circleci/android:api-26-alpha
  resource_class: "large"
  environment:
    - TERM: "dumb"
    - ADB_INSTALL_TIMEOUT: 10
    - _JAVA_OPTIONS: "-XX:+UnlockExperimentalVMOptions -XX:+UseCGroupMemoryLimitForHeap"
    - GRADLE_OPTS: '-Dorg.gradle.daemon=false -Dorg.gradle.jvmargs="-XX:+HeapDumpOnOutOfMemoryError"'
    - ANDROID_NDK: '/opt/ndk/android-ndk-r10e'
    - BUILD_THREADS: 2

macos_defaults: &macos_defaults
  <<: *defaults
  macos:
    xcode: "9.2.0"

version: 2
jobs:

  # Set up a Node environment for downstream jobs
  checkout_code:
    <<: *js_defaults
    steps:
      - checkout
      - run: *setup-artifacts

      - restore-cache: *restore-cache-yarn
      - run: *yarn
      - save-cache: *save-cache-yarn

      # Basic checks against the checkout, cache...
      - run: *run-sanity-checks

      - persist_to_workspace:
          root: .
          paths: .

  # Runs JavaScript lint and flow checks.
  # Currently will fail a PR if lint/flow raises issues.
  analyze:
    <<: *js_defaults
    steps:
      - attach_workspace:
          at: ~/react-native

      - run: *run-lint-checks
      - run: *run-flow-checks

      - store_test_results:
          path: ~/react-native/reports/junit
      - store_artifacts:
          path: ~/react-native/yarn.lock

  # Runs JavaScript tests on Node 8
  test_javascript:
    <<: *js_defaults
    steps:
      - attach_workspace:
          at: ~/react-native

      - run: *run-js-tests

      - store_test_results:
          path: ~/react-native/reports/junit

  # Runs JavaScript tests on Node 6
  test_javascript_node6_compatibility:
    <<: *defaults
    docker:
      - image: circleci/node:6
    steps:
      - checkout
      - run: *setup-artifacts

      - restore-cache: *restore-cache-yarn
      - run: *yarn
      - save-cache: *save-cache-yarn

      - run: *run-js-tests

      - store_test_results:
          path: ~/react-native/reports/junit

  # Runs unit tests on iOS devices
  test_ios:
    <<: *macos_defaults
    steps:
      - attach_workspace:
          at: ~/react-native

      - run: xcrun instruments -w "iPhone 5s (11.1)" || true
      - run: brew install watchman
      - run: *run-objc-ios-tests

      - store_test_results:
          path: ~/react-native/reports/junit

  # Runs unit tests on tvOS devices
  test_tvos:
    <<: *macos_defaults
    steps:
      - attach_workspace:
          at: ~/react-native

      - run: xcrun instruments -w "Apple TV 1080p (11.1)" || true
      - run: brew install watchman
      - run: *run-objc-tvos-tests

      - store_test_results:
          path: ~/react-native/reports/junit

  # Runs end to end tests
  test_ios_e2e:
    <<: *macos_defaults
    steps:
      - attach_workspace:
          at: ~/react-native

      - run: xcrun instruments -w "iPhone 5s (11.1)" || true
      - run: *run-objc-ios-e2e-tests

      - store_test_results:
          path: ~/react-native/reports/junit

  # Checks podspec
  test_podspec:
    <<: *macos_defaults
    steps:
      - attach_workspace:
          at: ~/react-native

      - run: ./scripts/process-podspecs.sh
      
  # Publishes new version onto npm
  publish_npm_package:
    <<: *android_defaults
    steps:
      # Checkout code so that we can work with `git` in publish.js
      - checkout
      
      # Configure Android SDK and related dependencies
      - run: *configure-android-path
      - run: *install-android-build-dependencies

      - restore-cache: *restore-cache-android-packages
      - run: *install-android-packages
      - save-cache: *save-cache-android-packages

      # Install Android NDK
      - run: *create-ndk-directory
      - restore-cache: *restore-cache-ndk
      - run: *install-ndk
      - save-cache: *save-cache-ndk

      # Fetch dependencies using BUCK
      - restore-cache: *restore-cache-buck
      - run: *install-buck
      - save-cache: *save-cache-buck

      - run: buck fetch ReactAndroid/src/test/java/com/facebook/react/modules
      - run: buck fetch ReactAndroid/src/main/java/com/facebook/react
      - run: buck fetch ReactAndroid/src/main/java/com/facebook/react/shell
      - run: buck fetch ReactAndroid/src/test/...
      - run: buck fetch ReactAndroid/src/androidTest/...

      - restore-cache: *restore-cache-gradle-downloads
      - run: *gradle-download-deps
      - save-cache: *save-cache-gradle-downloads

      - run: *install-node
      - run: *install-yarn
      - restore-cache: *restore-cache-yarn
      - run: *yarn
      - save-cache: *save-cache-yarn
      
      - run:
          name: Publish React Native Package
          command: |
            if [ -z "$CIRCLE_PULL_REQUEST" ]; then
              echo "//registry.npmjs.org/:_authToken=${CIRCLE_NPM_TOKEN}" > ~/.npmrc
              git config --global user.email "reactjs-bot@users.noreply.github.com"
              git config --global user.name "npm Deployment Script"
              echo "machine github.com login reactjs-bot password $GITHUB_TOKEN" > ~/.netrc
              node ./scripts/publish-npm.js
            else
              echo "Skipping deploy."            
            fi

  # Set up an Android environment for downstream jobs
  test_android:
    <<: *android_defaults
    steps:
      - attach_workspace:
          at: ~/react-native

      # Configure Android SDK and related dependencies
      - run: *configure-android-path
      - restore-cache: *restore-cache-apt
      - run: *install-android-build-dependencies
      - save-cache: *save-cache-apt

      - restore-cache: *restore-cache-android-packages
      - run: *install-android-packages
      - save-cache: *save-cache-android-packages

      - run: *validate-android-sdk

      # Starting emulator in advance as it takes some time to boot.      
      - run: *create-avd
      - run: *launch-avd

      # Keep configuring Android dependencies while AVD boots up

      # Install Android NDK
      - run: *create-ndk-directory
      - restore-cache: *restore-cache-ndk
      - run: *install-ndk
      - save-cache: *save-cache-ndk

      # Fetch dependencies using BUCK
      - restore-cache: *restore-cache-buck
      - run: *install-buck
      - save-cache: *save-cache-buck

      - run: *validate-android-test-env

      - run: buck fetch ReactAndroid/src/test/java/com/facebook/react/modules
      - run: buck fetch ReactAndroid/src/main/java/com/facebook/react
      - run: buck fetch ReactAndroid/src/main/java/com/facebook/react/shell
      - run: buck fetch ReactAndroid/src/test/...
      - run: buck fetch ReactAndroid/src/androidTest/...

      - restore-cache: *restore-cache-gradle-downloads
      - run: *gradle-download-deps
      - save-cache: *save-cache-gradle-downloads

      # Build and compile
      - run: *build-android-app
      - run: *compile-native-libs

      # Build JavaScript Bundle for instrumentation tests
      - run: *install-node
      - run: *build-js-bundle

      # Wait for AVD to finish booting before running tests
      - run: *wait-for-avd

      # Test Suite
      - run: *run-android-unit-tests
      - run: *run-android-instrumentation-tests
      
      # Collect Results
      - run: *collect-android-test-results
      - store_test_results:
          path: ~/react-native/reports/junit


  # Analyze pull request and raise any lint/flow issues.
  # Issues will be posted to the PR itself via GitHub bots.
  # This workflow should only fail if the bots fail to run.
  analyze_pr:
    <<: *js_defaults
    steps:
      - attach_workspace:
          at: ~/react-native

      - restore-cache: *restore-cache-analysis
      - run: *yarn
      - run:
          name: Install Additional Dependencies
          command: |
            if [ -n "$CIRCLE_PR_NUMBER" ]; then
              yarn add github@0.2.4
              cd bots
              yarn install --non-interactive --cache-folder ~/.cache/yarn
            else
              echo "Skipping dependency installation."            
            fi
      - save-cache: *save-cache-analysis

      - run:
          name: Analyze Pull Request
          command: |
            # DANGER_GITHUB_API_TOKEN=Facebook-Open-Source-Bot public_repo access token
            if [ -n "$CIRCLE_PR_NUMBER" ]; then
              cd bots && DANGER_GITHUB_API_TOKEN="b186c9a82bab3b08ec80""c0818117619eec6f281a" yarn danger
            else
              echo "Skipping pull request analysis."            
            fi
          when: always
      - run:
          name: Analyze Code
          command: |
            # GITHUB_TOKEN=eslint-bot public_repo access token
            if [ -n "$CIRCLE_PR_NUMBER" ]; then
              GITHUB_TOKEN="af6ef0d15709bc91d""06a6217a5a826a226fb57b7" CI_USER=$CIRCLE_PROJECT_USERNAME CI_REPO=$CIRCLE_PROJECT_REPONAME PULL_REQUEST_NUMBER=$CIRCLE_PR_NUMBER scripts/circleci/analyze_code.sh
            else
              echo "Skipping code analysis."            
            fi
          when: always

# Workflows enables us to run multiple jobs in parallel
workflows:
  version: 2

  tests:
    jobs:

      # Checkout repo and run Yarn
      - checkout_code:
          filters: *filter-ignore-gh-pages

      # Run lint, flow, and other checks
      - analyze:
          filters: *filter-ignore-gh-pages
          requires:
            - checkout_code

      # Test JavaScript
      - test_javascript:
          filters: *filter-ignore-gh-pages
          requires:
            - checkout_code

      # Test JavaScript using Node 6, the minimum supported version
      - test_javascript_node6_compatibility:
          filters: *filter-ignore-gh-pages

      # Test Android
      - test_android:
          filters: *filter-ignore-gh-pages
          requires:
            - checkout_code

      # Test iOS & tvOS
      - test_ios:
          filters: *filter-ignore-gh-pages
          requires:
            - checkout_code
      - test_tvos:
          filters: *filter-ignore-gh-pages
          requires:
            - checkout_code

      # End-to-end tests
      - test_ios_e2e:
          filters: *filter-ignore-gh-pages
          requires:
            - checkout_code

  # Only runs on PRs
  analyze:
    jobs:
      # Checkout repo and run Yarn
      - checkout_code:
          filters: *filter-ignore-master-stable
          
      # Run code checks
      - analyze_pr:            
          filters: *filter-ignore-master-stable
          requires:            
            - checkout_code

  # Only runs on NN-stable branches
  deploy:
    jobs:          
      # If we are on a stable branch, wait for approval to deploy to npm
      - approve_publish_npm_package:
          filters: *filter-only-stable
          type: approval

      - publish_npm_package:
          requires:
            - approve_publish_npm_package

  # These tests are flaky or are yet to be fixed. They are placed on their own 
  # workflow to avoid marking benign PRs as broken.
  # To run them, uncomment the entire block and open a PR (do not merge). 
  # Once a test is fixed, move the test definition to the 'tests' workflow.
  # disabled_tests:
  #   jobs:
  #     # Checkout repo and run Yarn (pre-req, should succeed)
  #     - checkout_code:
  #         filters: *filter-ignore-gh-pages

  #     # The following were DISABLED because they have not run since 
  #     # the migration from Travis, and they have broken since then,
  #     # CocoaPods
  #     - test_podspec:
  #         filters: *filter-ignore-gh-pages
  #         requires:
  #           - checkout_code<|MERGE_RESOLUTION|>--- conflicted
+++ resolved
@@ -56,20 +56,12 @@
 
   - &restore-cache-ndk
     keys:
-<<<<<<< HEAD
-      - v3-android-ndk-{{ arch }}-r10e
+      - v3-android-ndk-{{ arch }}-r10e-{{ checksum "scripts/circle-ci-android-setup.sh" }}
+      - v3-android-ndk-{{ arch }}-r10e-
   - &save-cache-ndk
     paths:
       - /opt/ndk
-    key: v3-android-ndk-{{ arch }}-r10e
-=======
-      - v2-android-ndk-{{ arch }}-r10e-32-64-{{ checksum "scripts/circle-ci-android-setup.sh" }}
-      - v2-android-ndk-{{ arch }}-r10e-32-64-
-  - &save-cache-ndk
-    paths:
-      - /opt/ndk
-    key: v2-android-ndk-{{ arch }}-r10e-32-64-{{ checksum "scripts/circle-ci-android-setup.sh" }}
->>>>>>> 9984911e
+    key: v3-android-ndk-{{ arch }}-r10e-{{ checksum "scripts/circle-ci-android-setup.sh" }}
 
   - &restore-cache-buck
     keys:
