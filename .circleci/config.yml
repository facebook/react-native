aliases:
  # Cache Management
  - &restore-yarn-cache
    keys:
      - v1-yarn-cache-{{ arch }}-{{ checksum "package.json" }}
      - v1-yarn-cache-{{ arch }}
  - &save-yarn-cache
    paths:
      - ~/.cache/yarn
    key: v1-yarn-cache-{{ arch }}-{{ checksum "package.json" }}

  - &restore-node-modules
    keys:
      - v2-node-modules-{{ arch }}-{{ checksum "package.json" }}
  - &save-node-modules
    paths:
      - node_modules
    key: v2-node-modules-{{ arch }}-{{ checksum "package.json" }}

  - &restore-cache-analysis
    keys:
      - v1-analysis-dependencies-{{ arch }}-{{ checksum "package.json" }}{{ checksum "bots/package.json" }}
  - &save-cache-analysis
    paths:
      - bots/node_modules
      - node_modules
    key: v1-analysis-dependencies-{{ arch }}-{{ checksum "package.json" }}{{ checksum "bots/package.json" }}

  - &restore-cache-android-packages
    keys:
      - v1-android-sdkmanager-packages-api-27-alpha-{{ checksum "scripts/.tests.env" }}
  - &save-cache-android-packages
    paths:
      - /opt/android/sdk
    key: v1-android-sdkmanager-packages-api-27-alpha-{{ checksum "scripts/.tests.env" }}

  - &restore-cache-gradle
    keys:
      - v1-gradle-{{ .Branch }}-{{ checksum "build.gradle" }}-{{ checksum "ReactAndroid/build.gradle" }}
      # Fallback in case checksum fails
      - v1-gradle-{{ .Branch }}-{{ checksum "build.gradle" }}-
      - v1-gradle-{{ .Branch }}-
      # Fallback in case this is a first-time run on a fork
      - v1-gradle-master-
  - &save-cache-gradle
    paths:
      - ~/.gradle
    key: v1-gradle-{{ .Branch }}-{{ checksum "build.gradle" }}-{{ checksum "ReactAndroid/build.gradle" }}

  - &restore-cache-ndk
    keys:
      - v3-android-ndk-r17b-{{ checksum "scripts/android-setup.sh" }}
  - &save-cache-ndk
    paths:
      - /opt/ndk
    key: v3-android-ndk-r17b-{{ checksum "scripts/android-setup.sh" }}

  - &restore-cache-downloads-buck
    keys:
      - v3-buck-v2018.07.23.01-{{ checksum "scripts/circleci/buck_fetch.sh" }}}
      - v3-buck-v2018.07.23.01-
  - &save-cache-downloads-buck
    paths:
      - ~/buck
      - ~/okbuck
    key: v3-buck-v2018.07.23.01-{{ checksum "scripts/circleci/buck_fetch.sh" }}

  - &restore-cache-watchman
    keys:
      - v1-watchman-{{ arch }}-v4.9.0
  - &save-cache-watchman
    paths:
      - ~/watchman
    key: v1-watchman-{{ arch }}-v4.9.0

  - &restore-cache-downloads-gradle
    keys:
      - v1-gradle-{{ checksum "ReactAndroid/build.gradle" }}-{{ checksum "scripts/circleci/gradle_download_deps.sh" }}
      - v1-gradle-
  - &save-cache-downloads-gradle
    paths:
      - ~/.gradle
      - ReactAndroid/build/downloads
      - ReactAndroid/build/third-party-ndk
    key: v1-gradle-{{ checksum "ReactAndroid/build.gradle" }}-{{ checksum "scripts/circleci/gradle_download_deps.sh" }}

  # Branch Filtering
  - &filter-only-master-stable
    branches:
      only:
        - /.*-stable/
        - master

  - &filter-only-master
    branches:
      only:
        - master

  - &filter-only-stable
    branches:
      only:
        - /.*-stable/

  - &filter-ignore-gh-pages
    branches:
      ignore: gh-pages

  - &filter-ignore-master-stable
    branches:
      ignore:
        - master
        - /.*-stable/
        - gh-pages

  # Dependency Management
  - &install-ndk
    name: Install Android NDK
    command: source scripts/android-setup.sh && getAndroidNDK

  - &yarn
    name: Run Yarn
    command: |
      # Skip yarn install on metro bump commits as the package is not yet
      # available on npm
      if [[ $(echo "$GIT_COMMIT_DESC" | grep -c "Bump metro@") -eq 0 ]]; then
        yarn install --non-interactive --cache-folder ~/.cache/yarn
      fi

  - &install-yarn
    name: Install Yarn
    command: |
      curl -sS https://dl.yarnpkg.com/debian/pubkey.gpg | sudo apt-key add -
      echo "deb https://dl.yarnpkg.com/debian/ stable main" | sudo tee /etc/apt/sources.list.d/yarn.list
      sudo apt-get update && sudo apt-get install yarn

  - &install-buck
    name: Install BUCK
    command: |
      if [[ ! -e ~/buck ]]; then
        git clone https://github.com/facebook/buck.git ~/buck --branch v2018.07.23.01 --depth=1
      fi
      cd ~/buck && ant
      buck --version
      # Install related tooling
      if [[ ! -e ~/okbuck ]]; then
        git clone https://github.com/uber/okbuck.git ~/okbuck --depth=1
      fi
      mkdir -p ~/react-native/tooling/junit
      cp -R ~/okbuck/tooling/junit/* ~/react-native/tooling/junit/.

  - &create-ndk-directory
    name: Create Android NDK Directory
    command: |
      if [[ ! -e /opt/ndk ]]; then
        sudo mkdir /opt/ndk
      fi
      sudo chown ${USER:=$(/usr/bin/id -run)}:$USER /opt/ndk

  # CircleCI does not support interpolating env variables in the environment
  #  https://circleci.com/docs/2.0/env-vars/#interpolating-environment-variables-to-set-other-environment-variables
  - &configure-android-path
    name: Configure Environment Variables
    command: |
      echo 'export PATH=${ANDROID_NDK}:~/buck/bin:$PATH' >> $BASH_ENV
      source $BASH_ENV

  - &install-android-packages
    name: Install Android SDK Packages
    command: source scripts/android-setup.sh && getAndroidPackages

  - &install-android-build-dependencies
    name: Install Android Build Dependencies
    command: ./scripts/circleci/apt-get-android-deps.sh

  - &validate-android-sdk
    name: Validate Android SDK Install
    command: ./scripts/validate-android-sdk.sh

  - &validate-android-test-env
    name: Validate Android Test Environment
    command: ./scripts/validate-android-test-env.sh

  # Test Definitions
  - &run-js-tests
    name: JavaScript Test Suite
    command: yarn test-ci

  # eslint sometimes runs into trouble generating the reports
  - &run-lint-checks
    name: Lint code
    command: scripts/circleci/exec_swallow_error.sh yarn lint --format junit -o ~/react-native/reports/junit/eslint/results.xml

  - &run-flow-checks
    name: Check for errors in code using Flow
    command: yarn flow check

  - &run-sanity-checks
    name: Sanity checks
    command: |
      ./scripts/circleci/check_license.sh
      ./scripts/circleci/check_cache.sh
    when: always

  - &js-coverage
    name: Test coverage
    command: |
      yarn test --coverage --maxWorkers=2
      cat ./coverage/lcov.info | ./node_modules/.bin/coveralls

  - &download-dependencies-gradle
    name: Download Dependencies Using Gradle
    command: ./scripts/circleci/gradle_download_deps.sh

  - &download-dependencies-buck
    name: Download Dependencies Using Buck
    command: ./scripts/circleci/buck_fetch.sh

  - &build-android-app
    name: Build Android App
    command: |
      buck build ReactAndroid/src/main/java/com/facebook/react
      buck build ReactAndroid/src/main/java/com/facebook/react/shell

  - &create-avd
    name: Create Android Virtual Device
    command: source scripts/android-setup.sh && createAVD

  - &launch-avd
    name: Launch Android Virtual Device in Background
    command: source scripts/android-setup.sh && launchAVD
    background: true

  - &wait-for-avd
    name: Wait for Android Virtual Device
    command: source scripts/android-setup.sh && waitForAVD

  - &build-js-bundle
    name: Build JavaScript Bundle
    command: node local-cli/cli.js bundle --max-workers 2 --platform android --dev true --entry-file ReactAndroid/src/androidTest/js/TestBundle.js --bundle-output ReactAndroid/src/androidTest/assets/AndroidTestBundle.js

  - &compile-native-libs
    name: Compile Native Libs for Unit and Integration Tests
    command: ./gradlew :ReactAndroid:packageReactNdkLibsForBuck -Pjobs=$BUILD_THREADS -Pcom.android.build.threadPoolSize=1
    no_output_timeout: 6m

  - &run-android-unit-tests
    name: Run Unit Tests
    command: buck test ReactAndroid/src/test/... --config build.threads=$BUILD_THREADS --xml ~/react-native/reports/buck/all-results-raw.xml

  - &run-android-instrumentation-tests
    name: Run Instrumentation Tests
    command: |
      if [[ ! -e ReactAndroid/src/androidTest/assets/AndroidTestBundle.js ]]; then
        echo "JavaScript bundle missing, cannot run instrumentation tests. Verify build-js-bundle step completed successfully."; exit 1;
      fi
      source scripts/android-setup.sh && NO_BUCKD=1 retry3 timeout 300 buck install ReactAndroid/src/androidTest/buck-runner:instrumentation-tests --config build.threads=$BUILD_THREADS

  - &build-android-rntester-app
    name: Build Android RNTester App
    command: ./gradlew RNTester:android:app:assembleRelease -Pjobs=$BUILD_THREADS

  - &collect-android-test-results
    name: Collect Test Results
    command: |
      find . -type f -regex ".*/build/test-results/debug/.*xml" -exec cp {} ~/react-native/reports/build/ \;
      find . -type f -regex ".*/outputs/androidTest-results/connected/.*xml" -exec cp {} ~/react-native/reports/outputs/ \;
      find . -type f -regex ".*/buck-out/gen/ReactAndroid/src/test/.*/.*xml" -exec cp {} ~/react-native/reports/buck/ \;
      ./tooling/junit/buck_to_junit.sh ~/react-native/reports/buck/all-results-raw.xml ~/react-native/reports/junit/all-results-junit.xml
    when: always

  - &setup-artifacts
    name: Initial Setup
    command: |
      mkdir -p ~/react-native/reports/buck/
      mkdir -p ~/react-native/reports/build/
      mkdir -p ~/react-native/reports/junit/
      mkdir -p ~/react-native/reports/outputs/

  - &brew-install-watchman
    name: Install Watchman
    command: |
      brew install watchman
      touch .watchmanconfig

  - &boot-simulator-iphone
    name: Boot iPhone Simulator
    command: xcrun simctl boot "iPhone 5s" || true

  - &boot-simulator-appletv
    name: Boot Apple TV Simulator
    command: xcrun simctl boot "Apple TV" || true

  - &run-objc-ios-tests
    name: iOS Test Suite
    command: ./scripts/objc-test-ios.sh test

  - &run-objc-tvos-tests
    name: tvOS Test Suite
    command: ./scripts/objc-test-tvos.sh test

  - &display-broken-tests-warning
    name: Running broken tests (Ignore any failures past this point)
    command: |
      echo 'The following steps are known to be failing on master.'
      echo 'They will no-op for most users.'
      echo 'PRs that bring these back to green are appreciated.'

  - &run-podspec-tests
    name: Test CocoaPods (Disabled)
    command: ./scripts/circleci/exec_author_check.sh ./scripts/process-podspecs.sh

  - &run-e2e-tests
    name: End-to-End Test Suite (Disabled)
    command: ./scripts/circleci/exec_author_check.sh node ./scripts/run-ci-e2e-tests.js --android --ios --tvos --js --retries 3;

  - &run-objc-ios-e2e-tests
    name: iOS End-to-End Test Suite (Disabled)
    command: ./scripts/circleci/exec_author_check.sh node ./scripts/run-ci-e2e-tests.js --ios --retries 3;

  - &run-objc-tvos-e2e-tests
    name: tvOS End-to-End Test Suite (Disabled)
    command: ./scripts/circleci/exec_author_check.sh node ./scripts/run-ci-e2e-tests.js --tvos --js --retries 3;

  - &run-android-e2e-tests
    name: Android End-to-End Test Suite (Disabled)
    command: ./scripts/circleci/exec_author_check.sh node ./scripts/run-ci-e2e-tests.js --android --retries 3;

  - &run-js-e2e-tests
    name: JavaScript End-to-End Test Suite
    command: node ./scripts/run-ci-e2e-tests.js --js --retries 3;

defaults: &defaults
  working_directory: ~/react-native
  environment:
    - GIT_COMMIT_DESC: git log --format=oneline -n 1 $CIRCLE_SHA1

js_defaults: &js_defaults
  <<: *defaults
  docker:
    - image: circleci/node:8
  environment:
    - PATH: "/opt/yarn/yarn-v1.5.1/bin:/usr/local/sbin:/usr/local/bin:/usr/sbin:/usr/bin:/sbin:/bin"

android_defaults: &android_defaults
  <<: *defaults
  docker:
    - image: circleci/android:api-27-node8-alpha
  resource_class: "large"
  environment:
    - TERM: "dumb"
    - ADB_INSTALL_TIMEOUT: 10
    - _JAVA_OPTIONS: "-XX:+UnlockExperimentalVMOptions -XX:+UseCGroupMemoryLimitForHeap"
    - GRADLE_OPTS: '-Dorg.gradle.daemon=false -Dorg.gradle.jvmargs="-XX:+HeapDumpOnOutOfMemoryError"'
    - ANDROID_NDK: '/opt/ndk/android-ndk-r17b'
    - BUILD_THREADS: 2

macos_defaults: &macos_defaults
  <<: *defaults
  macos:
    xcode: "9.4.0"

version: 2
jobs:
  # Set up a Node environment for downstream jobs
  checkout_code:
    <<: *js_defaults
    steps:
      - checkout
      - run: *setup-artifacts

      - restore-cache: *restore-yarn-cache
      - run: *yarn
      - save-cache: *save-yarn-cache

      # Basic checks against the checkout, cache...
      - run: *run-sanity-checks

      - persist_to_workspace:
          root: .
          paths: .

  # Runs JavaScript lint and flow checks.
  # Currently will fail a PR if lint/flow raises issues.
  analyze:
    <<: *js_defaults
    steps:
      - attach_workspace:
          at: ~/react-native

      - run: *run-lint-checks
      - run: *run-flow-checks

      - store_test_results:
          path: ~/react-native/reports/junit
      - store_artifacts:
          path: ~/react-native/yarn.lock

  # Runs JavaScript tests on Node 8
  test_javascript:
    <<: *js_defaults
    steps:
      - attach_workspace:
          at: ~/react-native

      - run: *run-js-tests

      - store_test_results:
          path: ~/react-native/reports/junit

  # Run JavaScript tests on Node 10
  test_node10:
    <<: *defaults
    docker:
      - image: circleci/node:10
    environment:
      - PATH: "/opt/yarn/yarn-v1.5.1/bin:/usr/local/sbin:/usr/local/bin:/usr/sbin:/usr/bin:/sbin:/bin"
    steps:
      - checkout
      - run: *setup-artifacts
      - run: *yarn
      - run: *run-js-tests
      - store_test_results:
          path: ~/react-native/reports/junit

  # Runs unit tests on iOS and Apple TV devices
  test_objc:
    <<: *macos_defaults
    steps:
      - attach_workspace:
          at: ~/react-native

      - run: *boot-simulator-iphone
      - run: *boot-simulator-appletv
      - run: *brew-install-watchman

      - run: *run-objc-ios-tests
      - run: *run-objc-tvos-tests

      # TODO: Fix these failing tests.
      - run: *display-broken-tests-warning
      - run: *run-podspec-tests
      - run: *run-objc-ios-e2e-tests
      - run: *run-objc-tvos-e2e-tests

      - store_test_results:
          path: ~/react-native/reports/junit

  # Runs end to end tests (Detox)
  test_detox_end_to_end:
    <<: *macos_defaults
    steps:
      - attach_workspace:
          at: ~/react-native
      - run: xcrun simctl boot "iPhone 5s" || true
      - run:
          name: Configure Environment Variables
          command: |
            echo 'export PATH=/usr/local/opt/node@8/bin:$PATH' >> $BASH_ENV
            source $BASH_ENV
      - run:
          name: Install Node 8
          command: |
            brew install node@8
            brew link node@8
            brew tap wix/brew
            brew install applesimutils
            node -v
      - run: *yarn

      - run:
          name: Build iOS app for simulator
          command: yarn run build-ios-e2e
      - run:
          name: Run Detox Tests
          command: yarn run test-ios-e2e

  # Set up an Android environment for downstream jobs
  test_android:
    <<: *android_defaults
    steps:
      - attach_workspace:
          at: ~/react-native

      # Configure Android SDK and related dependencies
      - run: *configure-android-path
      # Android build deps install from the network faster than cache
      - run: *install-android-build-dependencies

      - restore-cache: *restore-cache-android-packages
      - run: *install-android-packages
      - save-cache: *save-cache-android-packages

      # Validate Android SDK installation and packages
      - run: *validate-android-sdk

      # Starting emulator in advance as it takes some time to boot.
      - run: *create-avd
      - run: *launch-avd

      # Keep configuring Android dependencies while AVD boots up

      # Install Android NDK
      - run: *create-ndk-directory
      - restore-cache: *restore-cache-ndk
      - run: *install-ndk
      - save-cache: *save-cache-ndk

      # Install Buck
      - restore-cache: *restore-cache-downloads-buck
      - run: *install-buck
      - save-cache: *save-cache-downloads-buck

      # Validate Android test environment (including Buck)
      - run: *validate-android-test-env

      # Download dependencies using Buck
      - run: *download-dependencies-buck

      # Download dependencies using Gradle
      - restore-cache: *restore-cache-downloads-gradle
      - run: *download-dependencies-gradle
      - save-cache: *save-cache-downloads-gradle

      # Build and compile
      - run: *build-android-app
      - run: *compile-native-libs

      # Build JavaScript Bundle for instrumentation tests
      - run: *build-js-bundle

      # Wait for AVD to finish booting before running tests
      - run: *wait-for-avd

      # Test Suite
      - run: *run-android-unit-tests
      - run: *run-android-instrumentation-tests
      - run: *build-android-rntester-app

      # Run Android end-to-end tests
      # TODO: Fix these failing tests.
      - run: *display-broken-tests-warning
      - run: *run-android-e2e-tests

      # Collect Results
      - run: *collect-android-test-results
      - store_test_results:
          path: ~/react-native/reports/junit

  # Analyze pull request and raise any lint/flow issues.
  # Issues will be posted to the PR itself via GitHub bots.
  # This workflow should only fail if the bots fail to run.
  analyze_pr:
    <<: *defaults
    docker:
      - image: circleci/node:10
    environment:
      - PATH: "/opt/yarn/yarn-v1.5.1/bin:/usr/local/sbin:/usr/local/bin:/usr/sbin:/usr/bin:/sbin:/bin"
    steps:
      - checkout
      - run: *setup-artifacts

      - restore-cache: *restore-yarn-cache
      - run: *yarn

      - run:
          name: Analyze Code
          command: |
            # GITHUB_TOKEN=eslint-bot public_repo access token
            if [ -n "$CIRCLE_PR_NUMBER" ]; then
              echo -e "\\x1B[36mInstalling additional dependencies\\x1B[0m"; yarn add @octokit/rest@15.10.0
              echo -e "\\x1B[36mAnalyzing code\\x1B[0m"; GITHUB_TOKEN="af6ef0d15709bc91d""06a6217a5a826a226fb57b7" ./scripts/circleci/analyze_code.sh
            else
              echo "Skipping code analysis."
            fi
          when: always

      - restore-cache: *restore-cache-analysis
      - run:
          name: Analyze Pull Request
          command: |
            # DANGER_GITHUB_API_TOKEN=React-Linter public_repo access token
            if [ -n "$CIRCLE_PR_NUMBER" ]; then
              cd bots
              yarn install --non-interactive --cache-folder ~/.cache/yarn
              DANGER_GITHUB_API_TOKEN="80aa64c50f38a267e9ba""575d41d528f9c234edb8" yarn danger
            else
              echo "Skipping pull request analysis."
            fi
          when: always
      - save-cache: *save-cache-analysis

  # Test Coverage
  js_coverage:
    <<: *js_defaults
    steps:
      - attach_workspace:
          at: ~/react-native
    
      - run: *js-coverage

      - store_artifacts:
          path: ~/react-native/coverage/

# Publishes new version onto npm
  # Only works on stable branches when a properly tagged commit is pushed
  publish_npm_package:
    <<: *android_defaults
    steps:
      - checkout

      - restore-cache: *restore-yarn-cache
      - run: *yarn

      # Configure Android SDK and related dependencies
      - run: *configure-android-path
      - run: *install-android-build-dependencies

      - restore-cache: *restore-cache-android-packages
      - run: *install-android-packages

      # Install Android NDK
      - run: *create-ndk-directory
      - restore-cache: *restore-cache-ndk
      - run: *install-ndk

      # Fetch dependencies using Buck
      - restore-cache: *restore-cache-downloads-buck
      - run: *install-buck
      - run: *download-dependencies-buck

      # Fetch dependencies using Gradle
      - restore-cache: *restore-cache-downloads-gradle
      - run: *download-dependencies-gradle

      - restore-cache: *restore-yarn-cache
      - run: *yarn

      - run:
          name: Authenticate with npm
          command: echo "//registry.npmjs.org/:_authToken=${CIRCLE_NPM_TOKEN}" > ~/.npmrc

      - run:
          name: Authenticate git user
          command: |
            git config --global user.email "react-native-bot@users.noreply.github.com"
            git config --global user.name "npm Deployment Script"
            echo "machine github.com login react-native-bot password $GITHUB_TOKEN" > ~/.netrc

      - run:
          name: Publish React Native Package
          command: node ./scripts/publish-npm.js

# Workflows enables us to run multiple jobs in parallel
workflows:
  version: 2

  tests:
    jobs:
      # Checkout repo and run Yarn
      - checkout_code:
          filters: *filter-ignore-gh-pages

      # Run lint, flow, and other checks
      - analyze:
          filters: *filter-ignore-gh-pages
          requires:
            - checkout_code

      # Test JavaScript
      - test_javascript:
          filters: *filter-ignore-gh-pages
          requires:
            - checkout_code

      # Test JavaScript and Node 10 compatibility
      - test_node10:
          filters: *filter-ignore-gh-pages

      # Test Android
      - test_android:
          filters: *filter-ignore-gh-pages
          requires:
            - checkout_code

      # Test iOS & tvOS
      - test_objc:
          filters: *filter-ignore-gh-pages
          requires:
            - checkout_code

      - test_detox_end_to_end:
          filters: *filter-ignore-gh-pages
          requires:
            - checkout_code

      # Only runs on vX.X.X tags if all tests are green
      - publish_npm_package:
          filters:
            branches:
              only:
                - /.*-stable/
            tags:
              only: /v[0-9]+(\.[0-9]+)*(\-rc(\.[0-9]+)?)?/
          requires:
            - test_javascript
            - test_objc
            - test_android

      # Run code checks
      - analyze_pr:
<<<<<<< HEAD
          filters: *filter-ignore-master-stable
          requires:
            - checkout_code

  # Only run on master
  coverage:
    jobs:
      - checkout_code:
          filters: *filter-only-master
      - js_coverage:
          filters: *filter-only-master
          requires:
            - checkout_code
=======
          filters: *filter-ignore-master-stable
>>>>>>> 335927db
<|MERGE_RESOLUTION|>--- conflicted
+++ resolved
@@ -593,9 +593,10 @@
   js_coverage:
     <<: *js_defaults
     steps:
-      - attach_workspace:
-          at: ~/react-native
-    
+      - checkout
+
+      - restore-cache: *restore-yarn-cache
+      - run: *yarn
       - run: *js-coverage
 
       - store_artifacts:
@@ -708,20 +709,10 @@
 
       # Run code checks
       - analyze_pr:
-<<<<<<< HEAD
           filters: *filter-ignore-master-stable
-          requires:
-            - checkout_code
 
   # Only run on master
   coverage:
     jobs:
-      - checkout_code:
-          filters: *filter-only-master
       - js_coverage:
-          filters: *filter-only-master
-          requires:
-            - checkout_code
-=======
-          filters: *filter-ignore-master-stable
->>>>>>> 335927db
+          filters: *filter-only-master