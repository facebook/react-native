version: 2.1

# -------------------------
#        ORBS
# -------------------------

orbs:
  win: circleci/windows@2.4.0

# -------------------------
#        REFERENCES
# -------------------------
references:
  defaults: &defaults
    working_directory: ~/react-native
    environment:
      - GIT_COMMIT_DESC: git log --format=oneline -n 1 $CIRCLE_SHA1
      # The public github tokens are publicly visible by design
      - PUBLIC_PULLBOT_GITHUB_TOKEN_A: &github_pullbot_token_a "a6edf8e8d40ce4e8b11a"
      - PUBLIC_PULLBOT_GITHUB_TOKEN_B: &github_pullbot_token_b "150e1341f4dd9c944d2a"
      - PUBLIC_ANALYSISBOT_GITHUB_TOKEN_A: &github_analysisbot_token_a "312d354b5c36f082cfe9"
      - PUBLIC_ANALYSISBOT_GITHUB_TOKEN_B: &github_analysisbot_token_b "07973d757026bdd9f196"
      # Homebrew currently breaks while updating:
      # https://discuss.circleci.com/t/brew-install-fails-while-updating/32992
      - HOMEBREW_NO_AUTO_UPDATE: 1

  hermes_workspace_root: &hermes_workspace_root
    /tmp/hermes
  attach_hermes_workspace: &attach_hermes_workspace
    attach_workspace:
      at: *hermes_workspace_root

  # -------------------------
  #        Dependency Anchors
  # -------------------------
  dependency_versions:
    # The Xcode version used on CircleCI OSS tests must be kept in sync with
    # the Xcode version used on Sandcastle OSS tests. See _XCODE_VERSION in
    # tools/utd/migrated_nbtd_jobs/react_native_oss.td
    xcode_version: &xcode_version "13.3.1"
    nodelts_image: &nodelts_image "cimg/node:16.14"
    nodeprevlts_image: &nodeprevlts_image "cimg/node:14.19"

  # -------------------------
  #        Cache Key Anchors
  # -------------------------
  # Anchors for the cache keys

  cache_keys:
    buck_cache_key: &buck_cache_key v3-buck-v2019.01.10.01-{{ checksum "scripts/circleci/buck_fetch.sh" }}}
    checkout_cache_key: &checkout_cache_key v1-checkout
    gems_cache_key: &gems_cache_key v1-gems-{{ checksum "Gemfile.lock" }}
    gradle_cache_key: &gradle_cache_key v1-gradle-{{ checksum "gradle/wrapper/gradle-wrapper.properties" }}-{{ checksum "ReactAndroid/gradle.properties" }}
    hermes_cache_key: &hermes_cache_key v1-hermes-{{ .Environment.CIRCLE_JOB }}-{{ checksum "/tmp/hermes/hermesversion" }}
    hermes_sdk_cache_key: &hermes_sdk_cache_key v1-hermes-{{ .Environment.CIRCLE_JOB }}-{{ checksum "sdks/.hermes-cache-key-file" }}
    hermes_windows_cache_key: &hermes_windows_cache_key v1-hermes-{{ .Environment.CIRCLE_JOB }}-{{ checksum "tmp/hermes/hermesversion" }}
    pods_cache_key: &pods_cache_key v6-pods-{{ .Environment.CIRCLE_JOB }}-{{ checksum "packages/rn-tester/Podfile.lock.bak" }}-{{ checksum "packages/rn-tester/Podfile" }}
    windows_yarn_cache_key: &windows_yarn_cache_key v1-win-yarn-cache-{{ arch }}-{{ checksum "yarn.lock" }}
    yarn_cache_key: &yarn_cache_key v5-yarn-cache-{{ .Environment.CIRCLE_JOB }}

  # -------------------------
  #        Filters
  # -------------------------
  # CircleCI filters are OR-ed, with all branches triggering by default and tags excluded by default
  # CircleCI env-vars are only set with the branch OR tag that triggered the job, not both.

  # In this case, CIRCLE_BRANCH is unset, but CIRCLE_TAG is set.
  only_release_tags: &only_release_tags
    # Both of the following conditions must be included!
    # Ignore any commit on any branch by default.
    branches:
      ignore: /.*/
    # Only act on version tags.
    tags:
      only: /v[0-9]+(\.[0-9]+)*(\-rc(\.[0-9]+)?)?/

# -------------------------
#        EXECUTORS
# -------------------------
executors:
  nodelts:
    <<: *defaults
    docker:
      # Note: Version set separately for Windows builds, see below.
      - image: *nodelts_image
    resource_class: "xlarge"
  nodeprevlts:
    <<: *defaults
    docker:
      - image: *nodeprevlts_image
    resource_class: "xlarge"
  reactnativeandroid:
    <<: *defaults
    docker:
      - image: reactnativecommunity/react-native-android:5.4
    resource_class: "xlarge"
    environment:
      - TERM: "dumb"
      - ADB_INSTALL_TIMEOUT: 10
      - GRADLE_OPTS: '-Dorg.gradle.daemon=false -Dorg.gradle.jvmargs="-XX:+HeapDumpOnOutOfMemoryError"'
      - BUILD_THREADS: 2
      # Repeated here, as the environment key in this executor will overwrite the one in defaults
      - PUBLIC_ANALYSISBOT_GITHUB_TOKEN_A: *github_analysisbot_token_a
      - PUBLIC_ANALYSISBOT_GITHUB_TOKEN_B: *github_analysisbot_token_b
      - PUBLIC_PULLBOT_GITHUB_TOKEN_A: *github_pullbot_token_a
      - PUBLIC_PULLBOT_GITHUB_TOKEN_B: *github_pullbot_token_b
  reactnativeios:
    <<: *defaults
    macos:
      xcode: *xcode_version
    resource_class: macos.x86.medium.gen2

# -------------------------
#        COMMANDS
# -------------------------
commands:
  # Checkout with cache, on machines that are using Docker the cache is ignored
  checkout_code_with_cache:
    parameters:
      checkout_base_cache_key:
        default: *checkout_cache_key
        type: string
    steps:
      - restore_cache:
            keys:
              - << parameters.checkout_base_cache_key >>-{{ .Branch }}-{{ .Revision }}
              - << parameters.checkout_base_cache_key >>-{{ .Branch }}-
              - << parameters.checkout_base_cache_key >>
      - checkout
      - save_cache:
          key: << parameters.checkout_base_cache_key >>-{{ .Branch }}-{{ .Revision }}
          paths:
            - ".git"

  setup_artifacts:
    steps:
      - run:
          name: Initial Setup
          command: mkdir -p ./reports/{buck,build,junit,outputs}

  setup_ruby:
    steps:
      - restore_cache:
          key: *gems_cache_key
      - run:
          name: Bundle Install
          command: |
            source /usr/local/share/chruby/auto.sh
            bundle check || bundle install --path vendor/bundle --clean
      - save_cache:
          key: *gems_cache_key
          paths:
            - vendor/bundle

  run_yarn:
    parameters:
      yarn_base_cache_key:
        default: *yarn_cache_key
        type: string

    steps:
      - restore_cache:
          keys:
            - << parameters.yarn_base_cache_key >>-{{ arch }}-{{ checksum "yarn.lock" }}
            - << parameters.yarn_base_cache_key >>-{{ arch }}
            - << parameters.yarn_base_cache_key >>
      - run:
          name: "Yarn: Install Dependencies"
          command: |
            # Skip yarn install on metro bump commits as the package is not yet
            # available on npm
            if [[ $(echo "$GIT_COMMIT_DESC" | grep -c "Bump metro@") -eq 0 ]]; then
              yarn --immutable --check-cache
            fi
      - save_cache:
          paths:
<<<<<<< HEAD
            - .yarn/cache
          key: v5-yarn-cache-{{ .Environment.CIRCLE_JOB }}-{{ arch }}-{{ checksum "yarn.lock" }}
=======
            - ~/.cache/yarn
          key: << parameters.yarn_base_cache_key >>-{{ arch }}-{{ checksum "yarn.lock" }}
>>>>>>> 577582e2

  install_buck_tooling:
    steps:
      - restore_cache:
          keys:
            - *buck_cache_key
      - run:
          name: Install BUCK
          command: |
            buck --version
            # Install related tooling
            if [[ ! -e ~/okbuck ]]; then
              git clone https://github.com/uber/okbuck.git ~/okbuck --depth=1
            fi
      - save_cache:
          paths:
            - ~/buck
            - ~/okbuck
          key: *buck_cache_key

  install_github_bot_deps:
    steps:
      - run:
          name: "Yarn: Install dependencies (GitHub bots)"
          command: cd bots && yarn

  brew_install:
    parameters:
      package:
        description: Homebrew package to install
        type: string
    steps:
      - run:
          name: "Brew: Install << parameters.package >>"
          command: brew install << parameters.package >> >/dev/null

  with_rntester_pods_cache_span:
    parameters:
      steps:
        type: steps
    steps:
      - run:
          name: Setup CocoaPods cache
          # Copy packages/rn-tester/Podfile.lock since it can be changed by pod install
          command: cp packages/rn-tester/Podfile.lock packages/rn-tester/Podfile.lock.bak
      - restore_cache:
          keys:
            # The committed lockfile is generated using USE_FRAMEWORKS=0 and USE_HERMES=1 so it could load an outdated cache if a change
            # only affects the frameworks or hermes config. To help prevent this also cache based on the content of Podfile.
            - *pods_cache_key
      - steps: << parameters.steps >>
      - save_cache:
          paths:
            - packages/rn-tester/Pods
          key: *pods_cache_key

  download_gradle_dependencies:
    steps:
      - restore_cache:
          keys:
            - *gradle_cache_key
      - run:
          name: Download Dependencies Using Gradle
          command: ./gradlew downloadAll
      - save_cache:
          paths:
            - ~/.gradle
            - ReactAndroid/build/downloads
            - ReactAndroid/build/third-party-ndk
          key: *gradle_cache_key

  download_buck_dependencies:
    steps:
      - run:
          name: Download Dependencies Using Buck
          command: ./scripts/circleci/buck_fetch.sh

  run_e2e:
    parameters:
      platform:
        description: Target platform
        type: enum
        enum: ["android", "ios", "js"]
        default: "js"
      retries:
        description: How many times the job should try to run these tests
        type: integer
        default: 3
    steps:
      - run:
          name: "Run Tests: << parameters.platform >> End-to-End Tests"
          command: node ./scripts/run-ci-e2e-tests.js --<< parameters.platform >> --retries << parameters.retries >>

  report_bundle_size:
    parameters:
      platform:
        description: Target platform
        type: enum
        enum: ["android", "ios"]
    steps:
      - install_github_bot_deps
      - run:
          name: Report size of RNTester.app (analysis-bot)
          command: GITHUB_TOKEN="$PUBLIC_ANALYSISBOT_GITHUB_TOKEN_A""$PUBLIC_ANALYSISBOT_GITHUB_TOKEN_B" scripts/circleci/report-bundle-size.sh << parameters.platform >> || true

  with_hermes_sdk_cache_span:
    parameters:
      steps:
        type: steps
    steps:
      - run:
          name: Setup Hermes cache
          command: |
            HERMES_CACHE_KEY_FILE="sdks/.hermes-cache-key-file"
            if [ ! -f "$HERMES_CACHE_KEY_FILE" ]; then
              git ls-remote https://github.com/facebook/hermes main | cut -f 1 > $HERMES_CACHE_KEY_FILE
            fi
      - restore_cache:
          keys:
            - *hermes_sdk_cache_key
      - steps: << parameters.steps >>
      - save_cache:
          key: *hermes_sdk_cache_key
          paths:
            - sdks/hermesc
            - sdks/hermes

# -------------------------
#          JOBS
# -------------------------
jobs:
  # -------------------------
  #     JOBS: Analyze PR
  # -------------------------
  # Analyze pull request and raise any lint/flow issues.
  # Issues will be posted to the PR itself via GitHub bots.
  # This workflow should only fail if the bots fail to run.
  analyze_pr:
    executor: reactnativeandroid
    steps:
      - checkout
      - run_yarn

      - install_github_bot_deps
      - run:
          name: Install additional GitHub bot dependencies
          command: apt install -y openssl ca-certificates shellcheck jq

      - run:
          name: Run linters against modified files (analysis-bot)
          command: GITHUB_TOKEN="$PUBLIC_ANALYSISBOT_GITHUB_TOKEN_A""$PUBLIC_ANALYSISBOT_GITHUB_TOKEN_B" yarn lint-ci
          when: always

  # -------------------------
  #    JOBS: Analyze Code
  # -------------------------
  analyze_code:
    executor: reactnativeandroid
    steps:
      - checkout
      - setup_artifacts
      - run_yarn

      - run:
          name: Lint code
          command: scripts/circleci/exec_swallow_error.sh yarn lint --format junit -o ./reports/junit/eslint/results.xml
          when: always

      - run:
          name: Lint Java
          command: scripts/circleci/exec_swallow_error.sh yarn lint-java --check
          when: always

      - run:
          name: Check for errors in code using Flow (iOS)
          command: yarn flow-check-ios
          when: always

      - run:
          name: Check for errors in code using Flow (Android)
          command: yarn flow-check-android
          when: always

      - run:
          name: Sanity checks
          command: ./scripts/circleci/check_license.sh
          when: always

      - run:
          name: Check formatting
          command: yarn format-check
          when: always

      - store_test_results:
          path: ./reports/junit

  # -------------------------
  #   JOBS: Test JavaScript
  # -------------------------
  test_js:
    parameters:
      executor:
        type: executor
        default: nodelts
      run_disabled_tests:
        type: boolean
        default: false
    executor: << parameters.executor >>
    steps:
      - checkout
      - setup_artifacts
      - run_yarn
      - run:
          name: Install rsync
          command: sudo apt update && sudo apt install rsync

      # -------------------------
      # Run JavaScript tests
      - run:
          name: "Run Tests: JavaScript Tests"
          command: node ./scripts/run-ci-javascript-tests.js --maxWorkers 2
      - run_e2e:
          platform: js

      # Optionally, run disabled tests
      - when:
          condition: << parameters.run_disabled_tests >>
          steps:
            - run: echo "Failing tests may be moved here temporarily."
      # -------------------------

      - store_test_results:
          path: ./reports/junit

  # -------------------------
  #     JOBS: iOS Unit Tests
  # -------------------------
  test_ios:
    executor: reactnativeios
    parameters:
      use_frameworks:
        type: boolean
        default: false
      run_unit_tests:
        description: Specifies whether unit tests should run.
        type: boolean
        default: false
      run_disabled_tests:
        description: Specifies whether disabled tests should run. Set this to true to debug failing tests.
        type: boolean
        default: false
    environment:
      - REPORTS_DIR: "./reports/junit"
    steps:
      - checkout_code_with_cache
      - setup_artifacts
      - setup_ruby
      - run:
          name: Run Ruby Tests
          command: |
            cd scripts
            sh run_ruby_tests.sh
      - run_yarn
      - run: |
          cd packages/rn-tester
          bundle check || bundle install
      - run:
          name: Boot iPhone Simulator
          command: source scripts/.tests.env && xcrun simctl boot "$IOS_DEVICE" || true

      - run:
          name: Configure Environment Variables
          command: |
            echo 'export PATH=/usr/local/opt/node@16/bin:$PATH' >> $BASH_ENV
            source $BASH_ENV

      - run:
          name: "Brew: Tap wix/brew"
          command: brew tap wix/brew >/dev/null
      - brew_install:
          package: applesimutils watchman cmake

      - run:
          name: Configure Watchman
          command: echo "{}" > .watchmanconfig

      - when:
          condition: << parameters.use_frameworks >>
          steps:
            - run:
                name: Set USE_FRAMEWORKS=1
                command: echo "export USE_FRAMEWORKS=1" >> $BASH_ENV

      - run:
          name: Set USE_HERMES=1
          command: echo "export USE_HERMES=1" >> $BASH_ENV

      - run:
          name: Set BUILD_HERMES_SOURCE=1
          command: echo "export BUILD_HERMES_SOURCE=1" >> $BASH_ENV

      - run:
          name: Setup the CocoaPods environment
          command: bundle exec pod setup

      - with_hermes_sdk_cache_span:
          steps:
            - with_rntester_pods_cache_span:
                steps:
                  - run:
                      name: Generate RNTesterPods Workspace
                      command: cd packages/rn-tester && bundle exec pod install --verbose

      # -------------------------
      # Runs iOS unit tests
      - when:
          condition: << parameters.run_unit_tests >>
          steps:
            - run:
                name: "Run Tests: iOS Unit and Integration Tests"
                command: yarn test-ios

      # Optionally, run disabled tests
      - when:
          condition: << parameters.run_disabled_tests >>
          steps:
            - run: echo "Failing tests may be moved here temporarily."
            - run:
                name: "Run Tests: CocoaPods"
                command: ./scripts/process-podspecs.sh
            - run:
                name: Free up port 8081 for iOS End-to-End Tests
                command: |
                  # free up port 8081 for the packager before running tests
                  set +eo pipefail
                  lsof -i tcp:8081 | awk 'NR!=1 {print $2}' | xargs kill
                  set -eo pipefail
            - run_e2e:
                platform: ios
      # -------------------------

      # Collect Results
      - report_bundle_size:
          platform: ios
      - store_test_results:
          path: ./reports/junit

  # -------------------------
  #    JOBS: Test Android
  # -------------------------
  test_android:
    executor: reactnativeandroid
    parameters:
      run_disabled_tests:
        type: boolean
        default: false
    environment:
      KOTLIN_HOME=third-party/kotlin
    steps:
      - checkout
      - setup_artifacts
      - run_yarn

      # Validate Android SDK installation and packages
      - run:
          name: Validate Android SDK Install
          command: ./scripts/validate-android-sdk.sh

      # Starting emulator in advance as it takes some time to boot.
      - run:
          name: Create Android Virtual Device
          command: source scripts/android-setup.sh && createAVD
      - run:
          name: Launch Android Virtual Device in Background
          command: source scripts/android-setup.sh && launchAVD
          background: true

      # Install Buck
      - install_buck_tooling

      # Validate Android test environment (including Buck)
      - run:
          name: Validate Android Test Environment
          command: ./scripts/validate-android-test-env.sh

      - download_buck_dependencies
      - download_gradle_dependencies

      # Build and compile
      - run:
          name: Build & Test React Native using Buck
          command: |
            buck build ReactAndroid/src/main/java/com/facebook/react
            buck build ReactAndroid/src/main/java/com/facebook/react/shell

      - run:
          name: Build & Test React Native using Gradle
          command: ./gradlew buildAll

      - run:
          name: Compile Native Libs for Unit and Integration Tests
          command: ./gradlew :ReactAndroid:packageReactNdkLibsForBuck -Pjobs=$BUILD_THREADS
          no_output_timeout: 30m

      - run:
          name: Build RN Tester for Release using Gradle
          command: ./gradlew packages:rn-tester:android:app:assembleRelease

      # Build JavaScript Bundle for instrumentation tests
      - run:
          name: Build JavaScript Bundle
          command: node cli.js bundle --max-workers 2 --platform android --dev true --entry-file ReactAndroid/src/androidTest/js/TestBundle.js --bundle-output ReactAndroid/src/androidTest/assets/AndroidTestBundle.js

      # Wait for AVD to finish booting before running tests
      - run:
          name: Wait for Android Virtual Device
          command: source scripts/android-setup.sh && waitForAVD

      # -------------------------
      # Run Android tests
      - run:
          name: Run Tests - Android Unit Tests with Buck
          command: buck test ReactAndroid/src/test/... --config build.threads=$BUILD_THREADS --xml ./reports/buck/all-results-raw.xml
      - run:
          name: Build Tests - Android Instrumentation Tests with Buck
          # Here, just build the instrumentation tests. There is a known issue with installing the APK to android-21+ emulator.
          command: |
            if [[ ! -e ReactAndroid/src/androidTest/assets/AndroidTestBundle.js ]]; then
              echo "JavaScript bundle missing, cannot run instrumentation tests. Verify Build JavaScript Bundle step completed successfully."; exit 1;
            fi
            source scripts/android-setup.sh && NO_BUCKD=1 retry3 timeout 300 buck build ReactAndroid/src/androidTest/buck-runner:instrumentation-tests --config build.threads=$BUILD_THREADS

      # Optionally, run disabled tests
      - when:
          condition: << parameters.run_disabled_tests >>
          steps:
            - run: echo "Failing tests may be moved here temporarily."
            - run_e2e:
                platform: android
      # -------------------------

      # Collect Results
      - report_bundle_size:
          platform: android
      - run:
          name: Collect Test Results
          command: |
            find . -type f -regex ".*/build/test-results/debug/.*xml" -exec cp {} ./reports/build/ \;
            find . -type f -regex ".*/outputs/androidTest-results/connected/.*xml" -exec cp {} ./reports/outputs/ \;
            find . -type f -regex ".*/buck-out/gen/ReactAndroid/src/test/.*/.*xml" -exec cp {} ./reports/buck/ \;
            if [ -f ~/react-native/reports/buck/all-results-raw.xml ]; then
              cd ~/okbuck
              ./tooling/junit/buck_to_junit.sh ~/react-native/reports/buck/all-results-raw.xml ~/react-native/reports/junit/results.xml
            fi
          when: always
      - store_test_results:
          path: ./reports/junit

  # -------------------------
  #    JOBS: Test Android Template
  # -------------------------
  test_android_template:
    executor: reactnativeandroid
    steps:
      - checkout
      - run_yarn
      - attach_workspace:
          at: .

      - run:
          name: Create Android template project
          command: |
            REPO_ROOT=$(pwd)
            PACKAGE=$(cat build/react-native-package-version)
            PATH_TO_PACKAGE="$REPO_ROOT/build/$PACKAGE"
            cd template
            npm add $PATH_TO_PACKAGE
            npm install

      - run:
          name: Build the template application
          command: cd template/android/ && ./gradlew assembleDebug

  # -------------------------
  #    JOBS: Test iOS Template
  # -------------------------
  test_ios_template:
    executor: reactnativeios
    environment:
      - PROJECT_NAME: "iOSTemplateProject"
      - HERMES_WS_DIR: *hermes_workspace_root

    steps:
      - checkout_code_with_cache
      - run_yarn
      - attach_workspace:
          at: .
      - *attach_hermes_workspace
      - run:
          name: Set USE_HERMES=1
          command: echo "export USE_HERMES=1" >> $BASH_ENV
      - run:
          name: Set HERMES_ENGINE_TARBALL_PATH
          command: |
            echo "export HERMES_ENGINE_TARBALL_PATH=$(ls -AU $HERMES_WS_DIR/hermes-runtime-darwin/hermes-runtime-darwin-*.tar.gz | head -1)" >> $BASH_ENV
      - run:
          name: Create iOS template project
          command: |
            REPO_ROOT=$(pwd)
            PACKAGE=$(cat build/react-native-package-version)
            PATH_TO_PACKAGE="$REPO_ROOT/build/$PACKAGE"
            node ./scripts/set-rn-template-version.js "file:$PATH_TO_PACKAGE"
            mkdir -p ~/tmp
            cd ~/tmp
            node "$REPO_ROOT/cli.js" init "$PROJECT_NAME" --template "$REPO_ROOT" --verbose
      - run:
          name: Build template project
          command: |
            xcodebuild build \
              -workspace ~/tmp/$PROJECT_NAME/ios/$PROJECT_NAME.xcworkspace \
              -scheme $PROJECT_NAME \
              -sdk iphonesimulator

  # -------------------------
  #    JOBS: Test iOS RNTester
  # -------------------------
  test_ios_rntester:
    executor: reactnativeios
    steps:
      - checkout_code_with_cache
      - run_yarn

      # The macOS machine can run out of storage if Hermes is enabled and built from source.
      # Since this job does not use the iOS Simulator, deleting it provides a quick way to
      # free up space.
      - run:
          name: Delete iOS Simulators
          background: true
          command: sudo rm -rf /Library/Developer/CoreSimulator/Profiles/Runtimes/

      - run:
          name: Set USE_HERMES=1
          command: echo "export USE_HERMES=1" >> $BASH_ENV

      - run:
          name: Set BUILD_HERMES_SOURCE=1
          command: echo "export BUILD_HERMES_SOURCE=1" >> $BASH_ENV

      - brew_install:
          package: cmake

      - with_hermes_sdk_cache_span:
          steps:
            - run:
                name: Install CocoaPods dependencies
                command: |
                  rm -rf packages/rn-tester/Pods
                  cd packages/rn-tester && bundle exec pod install

      - run:
          name: Build RNTester
          command: |
            xcodebuild build \
              -workspace packages/rn-tester/RNTesterPods.xcworkspace \
              -scheme RNTester \
              -sdk iphonesimulator

  # -------------------------
  #    JOBS: Windows
  # -------------------------
  test_windows:
    executor:
      name: win/default
    parameters:
      run_disabled_tests:
        type: boolean
        default: false
    environment:
      - ANDROID_HOME: "C:\\Android\\android-sdk"
      - ANDROID_NDK: "C:\\Android\\android-sdk\\ndk\\20.1.5948944"
      - ANDROID_BUILD_VERSION: 31
      - ANDROID_TOOLS_VERSION: 31.0.0
      - GRADLE_OPTS: -Dorg.gradle.daemon=false
    steps:
      - checkout_code_with_cache

      - run:
          name: Install Node
          # Note: Version set separately for non-Windows builds, see above.
          command: |
            nvm install 16
            nvm use 16

      # Setup Dependencies
      - run:
          name: Install Yarn
          command: choco install yarn

      - run:
          name: Display Environment info
          command: yarn dlx envinfo@latest

      - restore_cache:
          keys:
            - *windows_yarn_cache_key
      - run:
          name: "Yarn: Install Dependencies"
          command: yarn --immutable --check-cache
      - save_cache:
          key: *windows_yarn_cache_key
          paths:
            - .yarn\cache

      # Try to install the SDK up to 3 times, since network flakiness can cause install failures
      # Using a timeout of 9 mins, as circle ci will timeout if there is no output for 10 mins
      - run:
          name: Install Android SDK Tools
          command: choco install android-sdk --timeout 540; if (!$?) { choco install android-sdk --timeout 540 --force --forcedependencies}; if (!$?) { choco install android-sdk  --force --forcedependencies}

      - run:
          name: Setup Android SDKs
          command: |
            sdkmanager --licenses
            sdkmanager "system-images;android-21;google_apis;armeabi-v7a"
            sdkmanager "platforms;android-%ANDROID_BUILD_VERSION%"
            sdkmanager "build-tools;%ANDROID_TOOLS_VERSION%"
            sdkmanager "add-ons;addon-google_apis-google-23"
            sdkmanager "extras;android;m2repository"

      # -------------------------
      # Run Tests
      - run:
          name: "Flow: Check Android"
          command: yarn flow-check-android
      - run:
          name: "Flow: Check iOS"
          command: yarn flow-check-ios
      - run:
          name: "Run Tests: JavaScript Tests"
          command: yarn test

      # Optionally, run disabled tests
      - when:
          condition: << parameters.run_disabled_tests >>
          steps:
            - run: echo "Failing tests may be moved here temporarily."
            - run:
                name: Android Build
                command: ./gradlew.bat packages:rn-tester:android:app:assembleRelease

  # -------------------------
  #      JOBS: Coverage
  # -------------------------
  # Collect JavaScript test coverage
  js_coverage:
    executor: nodelts
    environment:
      - CI_BRANCH: $CIRCLE_BRANCH
      - CI_PULL_REQUEST: $CIRCLE_PULL_REQUEST
      - CI_BUILD_NUMBER: $CIRCLE_BUILD_NUM
      - CI_BUILD_URL: $CIRCLE_BUILD_URL
    steps:
      - checkout
      - setup_artifacts
      - run_yarn
      - run:
          name: Collect test coverage information
          command: |
            scripts/circleci/exec_swallow_error.sh yarn test --coverage --maxWorkers=2
            if [[ -e ./coverage/lcov.info ]]; then
              cat ./coverage/lcov.info | scripts/circleci/exec_swallow_error.sh ./node_modules/.bin/coveralls
            fi
      - store_artifacts:
          path: ~/react-native/coverage/

  # -------------------------
  #      JOBS: Build hermesc
  # -------------------------
  prepare_hermes_workspace:
    docker:
      - image: debian:bullseye
    environment:
      - HERMES_WS_DIR: *hermes_workspace_root
      - HERMES_VERSION_FILE: "sdks/.hermesversion"
    steps:
      - run:
          name: Install dependencies
          command: |
            apt update
            apt install -y wget git curl
            curl -sL https://deb.nodesource.com/setup_16.x | bash -
            apt install -y nodejs
            npm install --global yarn
      - checkout
      - run_yarn
      - run:
          name: Set up Hermes workspace and caching
          command: |
            mkdir -p "/tmp/hermes" "/tmp/hermes/download" "/tmp/hermes/hermes"

            if [ -f "$HERMES_VERSION_FILE" ]; then
              cat $HERMES_VERSION_FILE > /tmp/hermes/hermesversion
            else
              HERMES_TAG_SHA=$(git ls-remote https://github.com/facebook/hermes main | cut -f 1 | tr -d '[:space:]')
              echo $HERMES_TAG_SHA > /tmp/hermes/hermesversion
            fi
      - restore_cache:
          key: *hermes_cache_key
      - run:
          name: Download Hermes tarball
          command: |
            node scripts/hermes/prepare-hermes-for-build
            cp sdks/download/* $HERMES_WS_DIR/download/.
            cp -r sdks/hermes/* $HERMES_WS_DIR/hermes/.
      - save_cache:
          key: *hermes_cache_key
          paths:
            - /tmp/hermes/download/
            - /tmp/hermes/hermes/
      - persist_to_workspace:
          root: *hermes_workspace_root
          paths:
            - download
            - hermes
            - hermesversion

  build_hermesc_linux:
    docker:
      - image: debian:bullseye
    resource_class: "xlarge"
    working_directory: /root
    steps:
      - run:
          name: Install dependencies
          command: |
            apt update
            apt install -y git openssh-client cmake build-essential \
                libreadline-dev libicu-dev zip python3
      - *attach_hermes_workspace
      - restore_cache:
          key: *hermes_cache_key
      - run:
          name: Set up workspace
          command: |
            mkdir -p /tmp/hermes/linux64-bin
      - run:
          name: Build HermesC for Linux
          command: |
            if [ -f /tmp/hermes/linux64-bin/hermesc ]; then
              echo 'Skipping; Clean "/tmp/hermes/linux64-bin" to rebuild.'
            else
              cd /tmp/hermes
              cmake -S hermes -B build -DHERMES_STATIC_LINK=ON -DCMAKE_BUILD_TYPE=Release \
                -DCMAKE_INTERPROCEDURAL_OPTIMIZATION=True -DCMAKE_CXX_FLAGS=-s -DCMAKE_C_FLAGS=-s \
                -DCMAKE_EXE_LINKER_FLAGS="-Wl,--whole-archive -lpthread -Wl,--no-whole-archive"
              cmake --build build --target check-hermes -j 4
              cp /tmp/hermes/build/bin/hermesc /tmp/hermes/linux64-bin/.
            fi
      - save_cache:
          key: *hermes_cache_key
          paths:
            - /tmp/hermes/linux64-bin/
            - /tmp/hermes/hermes/destroot/
      - store_artifacts:
          path: /tmp/hermes/linux64-bin/
      - persist_to_workspace:
          root: /tmp/hermes/
          paths:
            - linux64-bin

  build_hermes_macos:
    executor: reactnativeios
    environment:
      - HERMES_WS_DIR: *hermes_workspace_root
    steps:
      - checkout_code_with_cache
      - *attach_hermes_workspace
      - restore_cache:
          key: *hermes_cache_key
      - run:
          name: Set up workspace
          command: |
            mkdir -p /tmp/hermes/osx-bin
            mkdir -p ~/react-native/sdks/hermes
            cp -r $HERMES_WS_DIR/hermes/* ~/react-native/sdks/hermes/.
      - run:
          name: Install dependencies
          command: |
            brew install cmake
      - run:
          name: Build the Hermes iOS frameworks
          command: |
            cd ~/react-native/sdks/hermes
            ./utils/build-ios-framework.sh
      - run:
          name: Build the Hermes Mac frameworks
          command: |
            cd ~/react-native/sdks/hermes
            ./utils/build-mac-framework.sh
            cp build_macosx/bin/hermesc /tmp/hermes/osx-bin/.
      - run:
          name: Package the Hermes Apple frameworks
          command: |
            cd ~/react-native/sdks/hermes
            . ./utils/build-apple-framework.sh

            mkdir -p /tmp/cocoapods-package-root/destroot
            mkdir -p /tmp/hermes/output
            cp -R ./destroot /tmp/cocoapods-package-root
            cp LICENSE /tmp/cocoapods-package-root

            tar -C /tmp/cocoapods-package-root/ -czvf /tmp/hermes/output/hermes-runtime-darwin-v$(get_release_version).tar.gz .

            mkdir -p /tmp/hermes/hermes-runtime-darwin
            cp /tmp/hermes/output/hermes-runtime-darwin-v$(get_release_version).tar.gz /tmp/hermes/hermes-runtime-darwin/.
      - save_cache:
          key: *hermes_cache_key
          paths:
            - ~/react-native/hermes/build_host_hermesc
            - ~/react-native/hermes/build_iphoneos
            - ~/react-native/hermes/build_catalyst
            - ~/react-native/hermes/build_iphonesimulator
            - ~/react-native/hermes/build_macosx
            - ~/react-native/hermes/destroot
      - store_artifacts:
          path: /tmp/hermes/hermes-runtime-darwin/
      - store_artifacts:
          path: /tmp/hermes/osx-bin/
      - persist_to_workspace:
          root: /tmp/hermes/
          paths:
            - hermes-runtime-darwin
            - osx-bin

  build_hermesc_windows:
    executor:
      name: win/default
      shell: powershell.exe
    environment:
      - HERMES_WS_DIR: 'C:\tmp\hermes'
      - ICU_URL: "https://github.com/unicode-org/icu/releases/download/release-64-2/icu4c-64_2-Win64-MSVC2017.zip"
      - MSBUILD_DIR: 'C:\Program Files (x86)\Microsoft Visual Studio\2019\BuildTools\MSBuild\Current\Bin'
      - CMAKE_DIR: 'C:\Program Files\CMake\bin'
    steps:
      - *attach_hermes_workspace
      - restore_cache:
          key: *hermes_windows_cache_key
      - run:
          name: Set up workspace
          command: |
            New-Item -ItemType Directory $Env:HERMES_WS_DIR
            New-Item -ItemType Directory $Env:HERMES_WS_DIR\icu
            New-Item -ItemType Directory $Env:HERMES_WS_DIR\deps
            New-Item -ItemType Directory $Env:HERMES_WS_DIR\win64-bin
            New-Item -ItemType SymbolicLink -Target tmp\hermes\hermes -Path $Env:HERMES_WS_DIR -Name hermes
      - run:
          name: Build HermesC for Windows
          command: |
            if (-not(Test-Path -Path $Env:HERMES_WS_DIR\win64-bin\hermesc.exe)) {
              choco install --no-progress cmake --version 3.14.7
              if (-not $?) { throw "Failed to install CMake" }
              choco install --no-progress python3
              if (-not $?) { throw "Failed to install Python" }

              cd $Env:HERMES_WS_DIR\icu
              # If Invoke-WebRequest shows a progress bar, it will fail with
              #   Win32 internal error "Access is denied" 0x5 occurred [...]
              $progressPreference = 'silentlyContinue'
              Invoke-WebRequest -Uri "$Env:ICU_URL" -OutFile "icu.zip"
              Expand-Archive -Path "icu.zip" -DestinationPath "."

              cd $Env:HERMES_WS_DIR
              Copy-Item -Path "icu\bin64\icu*.dll" -Destination "deps"
              # Include MSVC++ 2015 redistributables
              Copy-Item -Path "c:\windows\system32\msvcp140.dll" -Destination "deps"
              Copy-Item -Path "c:\windows\system32\vcruntime140.dll" -Destination "deps"
              Copy-Item -Path "c:\windows\system32\vcruntime140_1.dll" -Destination "deps"

              $Env:PATH += ";$Env:CMAKE_DIR;$Env:MSBUILD_DIR"
              $Env:ICU_ROOT = "$Env:HERMES_WS_DIR\icu"

              cmake -S hermes -B build_release -G 'Visual Studio 16 2019' -Ax64 -DCMAKE_BUILD_TYPE=Release -DCMAKE_INTERPROCEDURAL_OPTIMIZATION=True -DHERMES_ENABLE_WIN10_ICU_FALLBACK=OFF
              if (-not $?) { throw "Failed to configure Hermes" }
              cd build_release
              cmake --build . --target hermesc --config Release
              if (-not $?) { throw "Failed to build Hermes" }

              cd $Env:HERMES_WS_DIR
              Copy-Item -Path "build_release\bin\Release\hermesc.exe" -Destination "win64-bin"
              # Include Windows runtime dependencies
              Copy-Item -Path "deps\*" -Destination "win64-bin"
            }
            else {
                Write-Host "Skipping; Clean c:\tmp\hermes\win64-bin to rebuild."
            }
      - save_cache:
          key: *hermes_windows_cache_key
          paths:
            - C:\tmp\hermes\win64-bin\
            - C:\tmp\hermes\hermes\icu\
            - C:\tmp\hermes\hermes\deps\
            - C:\tmp\hermes\hermes\build_release\
      - store_artifacts:
          path: C:\tmp\hermes\win64-bin\
      - persist_to_workspace:
          root: C:\tmp\hermes\
          paths:
            - win64-bin

  # -------------------------
  #      JOBS: Releases
  # -------------------------
  prepare_package_for_release:
    parameters:
      version:
        type: string
      latest:
        type: boolean
        default: false
    executor: reactnativeios
    steps:
      - checkout_code_with_cache
      - run_yarn
      - add_ssh_keys:
          fingerprints:
            - "1c:98:e0:3a:52:79:95:29:12:cd:b4:87:5b:41:e2:bb"
      - run:
          name: "Set new react-native version and commit changes"
          command: |
            node ./scripts/prepare-package-for-release.js -v << parameters.version >> -l << parameters.latest >>

  build_npm_package:
    parameters:
      publish_npm_args:
        type: string
        default: --dry-run
    executor: reactnativeandroid
    environment:
      - HERMES_WS_DIR: *hermes_workspace_root
    steps:
      - run:
          name: Add github.com to SSH known hosts
          command: |
            mkdir -p ~/.ssh
            echo '|1|If6MU203eXTaaWL678YEfWkVMrw=|kqLeIAyTy8pzpj8x8Ae4Fr8Mtlc= ssh-rsa AAAAB3NzaC1yc2EAAAABIwAAAQEAq2A7hRGmdnm9tUDbO9IDSwBK6TbQa+PXYPCPy6rbTrTtw7PHkccKrpp0yVhp5HdEIcKr6pLlVDBfOLX9QUsyCOV0wzfjIJNlGEYsdlLJizHhbn2mUjvSAHQqZETYP81eFzLQNnPHt4EVVUh7VfDESU84KezmD5QlWpXLmvU31/yMf+Se8xhHTvKSCZIFImWwoG6mbUoWf9nzpIoaSjB+weqqUUmpaaasXVal72J+UX2B+2RPW3RcT0eOzQgqlJL3RKrTJvdsjE3JEAvGq3lGHSZXy28G3skua2SmVi/w4yCE6gbODqnTWlg7+wC604ydGXA8VJiS5ap43JXiUFFAaQ==' >> ~/.ssh/known_hosts
      - checkout
      - *attach_hermes_workspace
      - run:
          name: Copy HermesC binaries
          command: |
            mkdir -p ./sdks/hermesc ./sdks/hermesc/osx-bin ./sdks/hermesc/win64-bin ./sdks/hermesc/linux64-bin
            cp -r $HERMES_WS_DIR/osx-bin/* ./sdks/hermesc/osx-bin/.
            cp -r $HERMES_WS_DIR/win64-bin/* ./sdks/hermesc/win64-bin/.
            cp -r $HERMES_WS_DIR/linux64-bin/* ./sdks/hermesc/linux64-bin/.

      - run_yarn
      - install_buck_tooling
      - download_buck_dependencies
      - download_gradle_dependencies

      # START: Stables and nightlies
      # This conditional step sets up the necessary credentials for publishing react-native to npm,
      # and for interacting with GitHub as the react-native-bot account. Important: these steps
      # should not be allowed to run on commits from pull requests.
      - when:
          condition:
            or:
              - equal: [ --release, << parameters.publish_npm_args >> ]
              - equal: [ --nightly, << parameters.publish_npm_args >> ]
          steps:
            - run: echo "//registry.npmjs.org/:_authToken=${CIRCLE_NPM_TOKEN}" > ~/.npmrc
            - run: |
                git config --global user.email "react-native-bot@users.noreply.github.com"
                git config --global user.name "npm Deployment Script"
                echo "machine github.com login react-native-bot password $GITHUB_TOKEN" > ~/.netrc
      # END: Stables and nightlies

      - run: node ./scripts/publish-npm.js << parameters.publish_npm_args >>
      - run:
          name: Zip Hermes Native Symbols
          command: zip -r /tmp/hermes-native-symbols.zip ~/react-native/ReactAndroid/hermes-engine/build/intermediates/cmake/
      - store_artifacts:
          path: /tmp/hermes-native-symbols.zip

      # START: Commitlies
      # Provide a react-native package for this commit as a Circle CI release artifact.
      - when:
          condition:
            equal: [ --dry-run, << parameters.publish_npm_args >> ]
          steps:
            - run:
                name: Build release package as a job artifact
                command: |
                  mkdir -p build
                  FILENAME=$(yarn pack)
                  mv $FILENAME build/
                  echo $FILENAME > build/react-native-package-version
            - store_artifacts:
                path: ~/react-native/build/
                destination: build
            - persist_to_workspace:
                root: .
                paths:
                  - build/*
      # END: Commitlies

      # START: Commits from pull requests
      # When building commits from pull requests, leave a comment on the PR with a link to build artifacts
      - when:
          condition:
            matches: { pattern: '^pull\/.*$', value: << pipeline.git.branch >> }
          steps:
            - install_github_bot_deps
            - run:
                name: Post link to PR build artifacts (pull-bot)
                command: GITHUB_TOKEN="$PUBLIC_PULLBOT_GITHUB_TOKEN_A""$PUBLIC_PULLBOT_GITHUB_TOKEN_B" scripts/circleci/post-artifacts-link.sh || true
      # END: Commits from pull requests

      # START: Stable releases
      - when:
          condition:
            equal: [ --release, << parameters.publish_npm_args >> ]
          steps:
            - run:
                name: Update rn-diff-purge to generate upgrade-support diff
                command: |
                  curl -X POST https://api.github.com/repos/react-native-community/rn-diff-purge/dispatches \
                    -H "Accept: application/vnd.github.v3+json" \
                    -u "$PAT_USERNAME:$PAT_TOKEN" \
                    -d "{\"event_type\": \"publish\", \"client_payload\": { \"version\": \"${CIRCLE_TAG:1}\" }}"
      # END: Stable releases

  # -------------------------
  #    JOBS: Nightly
  # -------------------------
  nightly_job:
    machine:
      image: ubuntu-2004:202010-01
    steps:
      - run:
          name: Nightly
          command: |
            echo "Nightly build run"


# -------------------------
#        PIPELINE PARAMETERS
# -------------------------
parameters:
  run_package_release_workflow_only:
    default: false
    type: boolean

  release_latest:
    default: false
    type: boolean

  release_version:
    default: "9999"
    type: string

# -------------------------
#        WORK FLOWS
#
#  When creating a new workflow, make sure to include condition `unless: << pipeline.parameters.run_package_release_workflow_only >>`
#  It's setup this way so we can trigger a release via a POST
#  See limitations: https://support.circleci.com/hc/en-us/articles/360050351292-How-to-trigger-a-workflow-via-CircleCI-API-v2
# -------------------------
workflows:
  version: 2

  tests:
    unless: << pipeline.parameters.run_package_release_workflow_only >>
    jobs:
      - prepare_hermes_workspace
      - build_hermesc_linux:
          requires:
            - prepare_hermes_workspace
      - build_hermes_macos:
          requires:
            - prepare_hermes_workspace
      - build_hermesc_windows:
          requires:
            - prepare_hermes_workspace
      - build_npm_package:
          # Build a release package on every untagged commit, but do not publish to npm.
          publish_npm_args: --dry-run
          requires:
            - build_hermesc_linux
            - build_hermes_macos
            - build_hermesc_windows
      - test_js:
          run_disabled_tests: false
      - test_android:
          run_disabled_tests: false
      - test_android_template:
          requires:
            - build_npm_package
      - test_ios_template:
          requires:
            - build_npm_package
      - test_ios_rntester
      - test_ios:
          run_unit_tests: true
      # DISABLED: USE_FRAMEWORKS=1 not supported by Flipper
      # - test_ios:
      #     name: test_ios_frameworks
      #     use_frameworks: true
      #     run_unit_tests: true
      #     requires:
      #       - build_ios_frameworks
      - test_js:
          name: test_js_prev_lts
          executor: nodeprevlts
      - test_windows:
          run_disabled_tests: false

  # This workflow should only be triggered by release script
  package_release:
    when: << pipeline.parameters.run_package_release_workflow_only >>
    jobs:
      # This job will trigger publish_release workflow
      - prepare_package_for_release:
          name: prepare_package_for_release
          version: << pipeline.parameters.release_version >>
          latest : << pipeline.parameters.release_latest >>

  publish_release:
    unless: << pipeline.parameters.run_package_release_workflow_only >>
    jobs:
      - prepare_hermes_workspace:
          filters: *only_release_tags
      - build_hermesc_linux:
          filters: *only_release_tags
          requires:
            - prepare_hermes_workspace
      - build_hermes_macos:
          filters: *only_release_tags
          requires:
            - prepare_hermes_workspace
      - build_hermesc_windows:
          filters: *only_release_tags
          requires:
            - prepare_hermes_workspace
      # This job will trigger when a version tag is pushed (by package_release)
      - build_npm_package:
          name: build_and_publish_npm_package
          context: react-native-bot
          publish_npm_args: --release
          filters: *only_release_tags
          requires:
            - build_hermesc_linux
            - build_hermes_macos
            - build_hermesc_windows

  analysis:
    unless: << pipeline.parameters.run_package_release_workflow_only >>
    jobs:
      # Run lints on every commit
      - analyze_code

      # Run code checks on PRs
      - analyze_pr

      # Gather coverage
      - js_coverage

  nightly:
    unless: << pipeline.parameters.run_package_release_workflow_only >>
    triggers:
      - schedule:
          cron: "0 20 * * *"
          filters:
            branches:
              only:
                - main
    jobs:
      - nightly_job

      - prepare_hermes_workspace
      - build_hermesc_linux:
          requires:
            - prepare_hermes_workspace
      - build_hermes_macos:
          requires:
            - prepare_hermes_workspace
      - build_hermesc_windows:
          requires:
            - prepare_hermes_workspace
      - build_npm_package:
          publish_npm_args: --nightly
          requires:
            - build_hermesc_linux
            - build_hermes_macos
            - build_hermesc_windows<|MERGE_RESOLUTION|>--- conflicted
+++ resolved
@@ -174,13 +174,8 @@
             fi
       - save_cache:
           paths:
-<<<<<<< HEAD
             - .yarn/cache
-          key: v5-yarn-cache-{{ .Environment.CIRCLE_JOB }}-{{ arch }}-{{ checksum "yarn.lock" }}
-=======
-            - ~/.cache/yarn
           key: << parameters.yarn_base_cache_key >>-{{ arch }}-{{ checksum "yarn.lock" }}
->>>>>>> 577582e2
 
   install_buck_tooling:
     steps:
