--- conflicted
+++ resolved
@@ -794,26 +794,6 @@
           run_unit_tests: true
           requires:
             - setup_ios
-<<<<<<< HEAD
-      - test_ios:
-          name: test_ios_unit_frameworks_hermes
-          use_hermes: true
-          use_frameworks: true
-          run_unit_tests: true
-          requires:
-            - setup_ios
-      - test_ios:
-          name: test_ios_detox
-          run_detox_tests: true
-          requires:
-            - setup_ios
-      - test_ios:
-          name: test_ios_detox_frameworks
-          use_frameworks: true
-          run_detox_tests: true
-          requires:
-             - setup_ios
-=======
       # DISABLED: USE_FRAMEWORKS=1 not supported by Flipper
       # - test_ios:
       #     name: test_ios_unit_frameworks_hermes
@@ -822,12 +802,11 @@
       #     run_unit_tests: true
       #     requires:
       #       - setup_ios
-      # DISABLED: Detox tests need to be fixed
-      # - test_ios:
-      #     name: test_ios_detox
-      #     run_detox_tests: true
-      #     requires:
-      #       - setup_ios
+      - test_ios:
+          name: test_ios_detox
+          run_detox_tests: true
+          requires:
+            - setup_ios
       # DISABLED: USE_FRAMEWORKS=1 not supported by Flipper
       # - test_ios:
       #     name: test_ios_detox_frameworks
@@ -835,7 +814,6 @@
       #     run_detox_tests: true
       #     requires:
       #       - setup_ios
->>>>>>> fc0b3faf
       - test_js:
           name: test_js_prev_lts
           executor: nodeprevlts
