aliases:
  # Cache Management
  - &restore-yarn-cache
    keys:
      - v1-yarn-cache-{{ arch }}-{{ checksum "package.json" }}
      - v1-yarn-cache-{{ arch }}
  - &save-yarn-cache
    paths:
      - ~/.cache/yarn
    key: v1-yarn-cache-{{ arch }}-{{ checksum "package.json" }}

  - &restore-node-modules
    keys:
      - v2-node-modules-{{ arch }}-{{ checksum "package.json" }}
  - &save-node-modules
    paths:
      - node_modules
    key: v2-node-modules-{{ arch }}-{{ checksum "package.json" }}

  - &restore-cache-analysis
    keys:
      - v1-analysis-dependencies-{{ arch }}-{{ checksum "package.json" }}{{ checksum "bots/package.json" }}
  - &save-cache-analysis
    paths:
      - bots/node_modules
      - node_modules
    key: v1-analysis-dependencies-{{ arch }}-{{ checksum "package.json" }}{{ checksum "bots/package.json" }}

  - &restore-cache-android-packages
    keys:
      - v1-android-sdkmanager-packages-api-26-alpha-{{ checksum "scripts/.tests.env" }}
  - &save-cache-android-packages
    paths:
      - /opt/android/sdk
    key: v1-android-sdkmanager-packages-api-26-alpha-{{ checksum "scripts/.tests.env" }}

  - &restore-cache-gradle
    keys:
      - v1-gradle-{{ .Branch }}-{{ checksum "build.gradle" }}-{{ checksum "ReactAndroid/build.gradle" }}
      # Fallback in case checksum fails
      - v1-gradle-{{ .Branch }}-{{ checksum "build.gradle" }}-
      - v1-gradle-{{ .Branch }}-
      # Fallback in case this is a first-time run on a fork
      - v1-gradle-master-
  - &save-cache-gradle
    paths:
      - ~/.gradle
    key: v1-gradle-{{ .Branch }}-{{ checksum "build.gradle" }}-{{ checksum "ReactAndroid/build.gradle" }}

  - &restore-cache-ndk
    keys:
      - v3-android-ndk-r17b-{{ checksum "scripts/android-setup.sh" }}
  - &save-cache-ndk
    paths:
      - /opt/ndk
    key: v3-android-ndk-r17b-{{ checksum "scripts/android-setup.sh" }}

  - &restore-cache-downloads-buck
    keys:
      - v3-buck-v2018.07.23.01-{{ checksum "scripts/circleci/buck_fetch.sh" }}}
      - v3-buck-v2018.07.23.01-
  - &save-cache-downloads-buck
    paths:
      - ~/buck
      - ~/okbuck
    key: v3-buck-v2018.07.23.01-{{ checksum "scripts/circleci/buck_fetch.sh" }}

  - &restore-cache-watchman
    keys:
      - v1-watchman-{{ arch }}-v4.9.0
  - &save-cache-watchman
    paths:
      - ~/watchman
    key: v1-watchman-{{ arch }}-v4.9.0

  - &restore-cache-downloads-gradle
    keys:
      - v1-gradle-{{ checksum "ReactAndroid/build.gradle" }}-{{ checksum "scripts/circleci/gradle_download_deps.sh" }}
      - v1-gradle-
  - &save-cache-downloads-gradle
    paths:
      - ~/.gradle
      - ReactAndroid/build/downloads
      - ReactAndroid/build/third-party-ndk
    key: v1-gradle-{{ checksum "ReactAndroid/build.gradle" }}-{{ checksum "scripts/circleci/gradle_download_deps.sh" }}

  # Branch Filtering
  - &filter-only-master-stable
    branches:
      only:
        - /.*-stable/
        - master

  - &filter-only-master
    branches:
      only:
        - master

  - &filter-only-stable
    branches:
      only:
        - /.*-stable/

  - &filter-ignore-gh-pages
    branches:
      ignore: gh-pages

  - &filter-ignore-master-stable
    branches:
      ignore:
        - master
        - /.*-stable/
        - gh-pages

  # Dependency Management
  - &install-ndk
    name: Install Android NDK
    command: source scripts/android-setup.sh && getAndroidNDK

  - &yarn
    name: Run Yarn
    command: |
      # Skip yarn install on metro bump commits as the package is not yet
      # available on npm
      if [[ $(echo "$GIT_COMMIT_DESC" | grep -c "Bump metro@") -eq 0 ]]; then
        yarn install --non-interactive --cache-folder ~/.cache/yarn
      fi

  - &install-yarn
    name: Install Yarn
    command: |
      curl -sS https://dl.yarnpkg.com/debian/pubkey.gpg | sudo apt-key add -
      echo "deb https://dl.yarnpkg.com/debian/ stable main" | sudo tee /etc/apt/sources.list.d/yarn.list
      sudo apt-get update && sudo apt-get install yarn

  - &install-buck
    name: Install BUCK
    command: |
      if [[ ! -e ~/buck ]]; then
        git clone https://github.com/facebook/buck.git ~/buck --branch v2018.07.23.01 --depth=1
      fi
      cd ~/buck && ant
      buck --version
      # Install related tooling
      if [[ ! -e ~/okbuck ]]; then
        git clone https://github.com/uber/okbuck.git ~/okbuck --depth=1
      fi
      mkdir -p ~/react-native/tooling/junit
      cp -R ~/okbuck/tooling/junit/* ~/react-native/tooling/junit/.

  - &create-ndk-directory
    name: Create Android NDK Directory
    command: |
      if [[ ! -e /opt/ndk ]]; then
        sudo mkdir /opt/ndk
      fi
      sudo chown ${USER:=$(/usr/bin/id -run)}:$USER /opt/ndk

  # CircleCI does not support interpolating env variables in the environment
  #  https://circleci.com/docs/2.0/env-vars/#interpolating-environment-variables-to-set-other-environment-variables
  - &configure-android-path
    name: Configure Environment Variables
    command: |
      echo 'export PATH=${ANDROID_NDK}:~/buck/bin:$PATH' >> $BASH_ENV
      source $BASH_ENV

  - &install-android-packages
    name: Install Android SDK Packages
    command: source scripts/android-setup.sh && getAndroidPackages

  - &install-android-build-dependencies
    name: Install Android Build Dependencies
    command: ./scripts/circleci/apt-get-android-deps.sh

  - &validate-android-sdk
    name: Validate Android SDK Install
    command: ./scripts/validate-android-sdk.sh

  - &validate-android-test-env
    name: Validate Android Test Environment
    command: ./scripts/validate-android-test-env.sh

  # Test Definitions
  - &run-js-tests
    name: JavaScript Test Suite
    command: yarn test-ci

  # eslint sometimes runs into trouble generating the reports
  - &run-lint-checks
    name: Lint code
    command: scripts/circleci/exec_swallow_error.sh yarn lint --format junit -o ~/react-native/reports/junit/eslint/results.xml

  - &run-flow-checks
    name: Check for errors in code using Flow
    command: yarn flow check

  - &run-sanity-checks
    name: Sanity checks
    command: |
      ./scripts/circleci/check_license.sh
      ./scripts/circleci/check_cache.sh
    when: always

<<<<<<< HEAD
  - &js-coverage
    name: Test coverage
    command: |
      yarn test --coverage --maxWorkers=2
      cat ./coverage/lcov.info | ./node_modules/.bin/coveralls
=======
  - &download-dependencies-gradle
    name: Download Dependencies Using Gradle
    command: ./scripts/circleci/gradle_download_deps.sh

  - &download-dependencies-buck
    name: Download Dependencies Using Buck
    command: ./scripts/circleci/buck_fetch.sh
>>>>>>> 24c0dc30

  - &build-android-app
    name: Build Android App
    command: |
      buck build ReactAndroid/src/main/java/com/facebook/react
      buck build ReactAndroid/src/main/java/com/facebook/react/shell

  - &create-avd
    name: Create Android Virtual Device
    command: source scripts/android-setup.sh && createAVD

  - &launch-avd
    name: Launch Android Virtual Device in Background
    command: source scripts/android-setup.sh && launchAVD
    background: true

  - &wait-for-avd
    name: Wait for Android Virtual Device
    command: source scripts/android-setup.sh && waitForAVD

  - &build-js-bundle
    name: Build JavaScript Bundle
    command: node local-cli/cli.js bundle --max-workers 2 --platform android --dev true --entry-file ReactAndroid/src/androidTest/js/TestBundle.js --bundle-output ReactAndroid/src/androidTest/assets/AndroidTestBundle.js

  - &compile-native-libs
    name: Compile Native Libs for Unit and Integration Tests
    command: ./gradlew :ReactAndroid:packageReactNdkLibsForBuck -Pjobs=$BUILD_THREADS -Pcom.android.build.threadPoolSize=1
    no_output_timeout: 6m

  - &run-android-unit-tests
    name: Run Unit Tests
    command: buck test ReactAndroid/src/test/... --config build.threads=$BUILD_THREADS --xml ~/react-native/reports/buck/all-results-raw.xml

  - &run-android-instrumentation-tests
    name: Run Instrumentation Tests
    command: |
      if [[ ! -e ReactAndroid/src/androidTest/assets/AndroidTestBundle.js ]]; then
        echo "JavaScript bundle missing, cannot run instrumentation tests. Verify build-js-bundle step completed successfully."; exit 1;
      fi
<<<<<<< HEAD
      source scripts/circle-ci-android-setup.sh && NO_BUCKD=1 retry3 timeout 300 buck install ReactAndroid/src/androidTest/buck-runner:instrumentation-tests --config build.threads=$BUILD_THREADS
=======
      source scripts/android-setup.sh && NO_BUCKD=1 retry3 timeout 300 buck install ReactAndroid/src/androidTest/buck-runner:instrumentation-tests --config build.threads=$BUILD_THREADS

  - &build-android-rntester-app
    name: Build Android RNTester App
    command: ./gradlew RNTester:android:app:assembleRelease -Pjobs=$BUILD_THREADS
>>>>>>> 24c0dc30

  - &collect-android-test-results
    name: Collect Test Results
    command: |
      find . -type f -regex ".*/build/test-results/debug/.*xml" -exec cp {} ~/react-native/reports/build/ \;
      find . -type f -regex ".*/outputs/androidTest-results/connected/.*xml" -exec cp {} ~/react-native/reports/outputs/ \;
      find . -type f -regex ".*/buck-out/gen/ReactAndroid/src/test/.*/.*xml" -exec cp {} ~/react-native/reports/buck/ \;
      ./tooling/junit/buck_to_junit.sh ~/react-native/reports/buck/all-results-raw.xml ~/react-native/reports/junit/all-results-junit.xml
    when: always

  - &setup-artifacts
    name: Initial Setup
    command: |
      mkdir -p ~/react-native/reports/buck/
      mkdir -p ~/react-native/reports/build/
      mkdir -p ~/react-native/reports/junit/
      mkdir -p ~/react-native/reports/outputs/

  - &brew-install-watchman
    name: Install Watchman
    command: |
      brew install watchman
      touch .watchmanconfig

  - &boot-simulator-iphone
    name: Boot iPhone Simulator
    command: xcrun simctl boot "iPhone 5s" || true

  - &boot-simulator-iphone-with-parallelism
    name: Boot iPhone Simulator
    command: |
      if [ $((0 % CIRCLE_NODE_TOTAL)) -eq "$CIRCLE_NODE_INDEX" ]; then
        xcrun simctl boot "iPhone 5s" || true
      fi

  - &boot-simulator-appletv-with-parallelism
    name: Boot Apple TV Simulator
    command: |
      if [ $((1 % CIRCLE_NODE_TOTAL)) -eq "$CIRCLE_NODE_INDEX" ]; then
        xcrun simctl boot "Apple TV" || true
      fi

  - &run-objc-ios-tests-with-parallelism
    name: iOS Test Suite
    command: |
      if [ $((0 % CIRCLE_NODE_TOTAL)) -eq "$CIRCLE_NODE_INDEX" ]; then
        ./scripts/objc-test-ios.sh test
      fi

  - &run-objc-tvos-tests-with-parallelism
    name: tvOS Test Suite
    command: |
      if [ $((1 % CIRCLE_NODE_TOTAL)) -eq "$CIRCLE_NODE_INDEX" ]; then
        ./scripts/objc-test-tvos.sh test
      fi

  - &run-podspec-tests-with-parallelism
    name: Test CocoaPods
    command: |
      if [ $((2 % CIRCLE_NODE_TOTAL)) -eq "$CIRCLE_NODE_INDEX" ]; then
        ./scripts/process-podspecs.sh
      fi

  - &run-e2e-tests
    name: End-to-End Test Suite
    command: node ./scripts/run-ci-e2e-tests.js --android --ios --tvos --js --retries 3;

  - &install-node-8
    name: Install Node 8
    command: |
      echo 'export PATH=/usr/local/opt/node@8/bin:$PATH' >> $BASH_ENV
      source $BASH_ENV
      brew install node@8
      brew link node@8
      node -v

  - &install-apple-simulator-utils
    name: Install Apple Simulator Utilities
    command: |
      brew tap wix/brew
      brew install applesimutils

  - &build-ios-app-e2e
    name: Build iOS App for Simulator
    command: yarn run build-ios-e2e

  - &run-ios-detox-tests
    name: Run Detox Tests
    command: yarn run test-ios-e2e

  - &run-objc-ios-e2e-tests
    name: iOS End-to-End Test Suite
    command: |
      node ./scripts/run-ci-e2e-tests.js --ios --retries 3;

  - &run-objc-tvos-e2e-tests
    name: tvOS End-to-End Test Suite
    command: |
      node ./scripts/run-ci-e2e-tests.js --tvos --js --retries 3;

  - &run-android-e2e-tests
    name: Android End-to-End Test Suite
    command: node ./scripts/run-ci-e2e-tests.js --android --retries 3;

  - &run-js-e2e-tests
    name: JavaScript End-to-End Test Suite
    command: node ./scripts/run-ci-e2e-tests.js --js --retries 3;

defaults: &defaults
  working_directory: ~/react-native
  environment:
    - GIT_COMMIT_DESC: git log --format=oneline -n 1 $CIRCLE_SHA1

js_defaults: &js_defaults
  <<: *defaults
  docker:
    - image: circleci/node:8
  environment:
    - PATH: "/opt/yarn/yarn-v1.5.1/bin:/usr/local/sbin:/usr/local/bin:/usr/sbin:/usr/bin:/sbin:/bin"

android_defaults: &android_defaults
  <<: *defaults
  docker:
    - image: circleci/android:api-26-node8-alpha
  resource_class: "large"
  environment:
    - TERM: "dumb"
    - ADB_INSTALL_TIMEOUT: 10
    - _JAVA_OPTIONS: "-XX:+UnlockExperimentalVMOptions -XX:+UseCGroupMemoryLimitForHeap"
    - GRADLE_OPTS: '-Dorg.gradle.daemon=false -Dorg.gradle.jvmargs="-XX:+HeapDumpOnOutOfMemoryError"'
    - ANDROID_NDK: '/opt/ndk/android-ndk-r17b'
    - BUILD_THREADS: 2

macos_defaults: &macos_defaults
  <<: *defaults
  macos:
    xcode: "9.4.0"

version: 2
jobs:
  # Set up a Node environment for downstream jobs
  checkout_code:
    <<: *js_defaults
    steps:
      - checkout
      - run: *setup-artifacts

      - restore-cache: *restore-yarn-cache
      - run: *yarn
      - save-cache: *save-yarn-cache

      # Basic checks against the checkout, cache...
      - run: *run-sanity-checks

      - persist_to_workspace:
          root: .
          paths: .

  # Runs JavaScript lint and flow checks.
  # Currently will fail a PR if lint/flow raises issues.
  analyze:
    <<: *js_defaults
    steps:
      - attach_workspace:
          at: ~/react-native

      - run: *run-lint-checks
      - run: *run-flow-checks

      - store_test_results:
          path: ~/react-native/reports/junit
      - store_artifacts:
          path: ~/react-native/yarn.lock

  # Runs JavaScript tests on Node 8
  test_javascript:
    <<: *js_defaults
    steps:
      - attach_workspace:
          at: ~/react-native

      - run: *run-js-tests

      - store_test_results:
          path: ~/react-native/reports/junit

  # Runs unit tests on iOS and Apple TV devices
  test_objc:
    <<: *macos_defaults
    # Bump back to 3 whenever podspec tests are re-enabled
    parallelism: 2
    steps:
      - attach_workspace:
          at: ~/react-native

      - run: *boot-simulator-iphone-with-parallelism
      - run: *boot-simulator-appletv-with-parallelism
      - run: *brew-install-watchman

      - run: *run-objc-ios-tests-with-parallelism
      - run: *run-objc-tvos-tests-with-parallelism
      # Disabled
      # - run: *run-podspec-tests-with-parallelism

      - store_test_results:
          path: ~/react-native/reports/junit

  # Runs end to end tests (Objective-C)
  test_objc_end_to_end:
    <<: *macos_defaults
    steps:
      - attach_workspace:
          at: ~/react-native

      - run: *boot-simulator-iphone

      - run: *run-objc-ios-e2e-tests

      - store_test_results:
          path: ~/react-native/reports/junit

  # Runs end to end tests (Detox)
  # Disabled.
  test_detox_end_to_end:
    <<: *macos_defaults
    steps:
      - attach_workspace:
          at: ~/react-native

      - run: *boot-simulator-iphone

      - run: *install-node-8
      - run: *install-apple-simulator-utils
      - run: *build-ios-app-e2e

      - run: *run-ios-detox-tests

      - store_test_results:
          path: ~/react-native/reports/junit

  # Set up an Android environment for downstream jobs
  test_android:
    <<: *android_defaults
    steps:
      - attach_workspace:
          at: ~/react-native

      # Configure Android SDK and related dependencies
      - run: *configure-android-path
      # Android build deps install from the network faster than cache
      - run: *install-android-build-dependencies

      - restore-cache: *restore-cache-android-packages
      - run: *install-android-packages
      - save-cache: *save-cache-android-packages

      # Validate Android SDK installation and packages
      - run: *validate-android-sdk

      # Starting emulator in advance as it takes some time to boot.
      - run: *create-avd
      - run: *launch-avd

      # Keep configuring Android dependencies while AVD boots up

      # Install Android NDK
      - run: *create-ndk-directory
      - restore-cache: *restore-cache-ndk
      - run: *install-ndk
      - save-cache: *save-cache-ndk

      # Install Buck
      - restore-cache: *restore-cache-downloads-buck
      - run: *install-buck
      - save-cache: *save-cache-downloads-buck

      # Validate Android test environment (including Buck)
      - run: *validate-android-test-env

      # Download dependencies using Buck
      - run: *download-dependencies-buck

      # Download dependencies using Gradle
      - restore-cache: *restore-cache-downloads-gradle
      - run: *download-dependencies-gradle
      - save-cache: *save-cache-downloads-gradle

      # Build and compile
      - run: *build-android-app
      - run: *compile-native-libs

      # Build JavaScript Bundle for instrumentation tests
      - run: *build-js-bundle

      # Wait for AVD to finish booting before running tests
      - run: *wait-for-avd

      # Test Suite
      - run: *run-android-unit-tests
      - run: *run-android-instrumentation-tests
      - run: *build-android-rntester-app

      # Run Android end-to-end tests
      # Disabled
      # - run: *run-android-e2e-tests

      # Collect Results
      - run: *collect-android-test-results
      - store_test_results:
          path: ~/react-native/reports/junit

  # Analyze pull request and raise any lint/flow issues.
  # Issues will be posted to the PR itself via GitHub bots.
  # This workflow should only fail if the bots fail to run.
  analyze_pr:
    <<: *js_defaults
    steps:
      - attach_workspace:
          at: ~/react-native

      - restore-cache: *restore-cache-analysis
      - run: *yarn
      - run:
          name: Install Additional Dependencies
          command: |
            if [ -n "$CIRCLE_PR_NUMBER" ]; then
              yarn add github@0.2.4
              cd bots
              yarn install --non-interactive --cache-folder ~/.cache/yarn
            else
              echo "Skipping dependency installation."
            fi
      - save-cache: *save-cache-analysis

      - run:
          name: Analyze Pull Request
          command: |
            # DANGER_GITHUB_API_TOKEN=React-Linter public_repo access token
            if [ -n "$CIRCLE_PR_NUMBER" ]; then
              cd bots && DANGER_GITHUB_API_TOKEN="80aa64c50f38a267e9ba""575d41d528f9c234edb8" yarn danger
            else
              echo "Skipping pull request analysis."
            fi
          when: always
      - run:
          name: Analyze Code
          command: |
            # GITHUB_TOKEN=eslint-bot public_repo access token
            if [ -n "$CIRCLE_PR_NUMBER" ]; then
              GITHUB_TOKEN="af6ef0d15709bc91d""06a6217a5a826a226fb57b7" CI_USER=$CIRCLE_PROJECT_USERNAME CI_REPO=$CIRCLE_PROJECT_REPONAME PULL_REQUEST_NUMBER=$CIRCLE_PR_NUMBER scripts/circleci/analyze_code.sh
            else
              echo "Skipping code analysis."
            fi
          when: always

<<<<<<< HEAD
  # Test Coverage
  js_coverage:
    <<: *js_defaults
    steps:
      - attach_workspace:
          at: ~/react-native
    
      - run: *js-coverage

      - store_artifacts:
          path: ~/react-native/coverage/
=======
  # Publishes new version onto npm
  # Only works on stable branches when a properly tagged commit is pushed
  publish_npm_package:
    <<: *android_defaults
    steps:
      - attach_workspace:
          at: ~/react-native

      # Configure Android SDK and related dependencies
      - run: *configure-android-path
      - run: *install-android-build-dependencies

      - restore-cache: *restore-cache-android-packages
      - run: *install-android-packages

      # Install Android NDK
      - run: *create-ndk-directory
      - restore-cache: *restore-cache-ndk
      - run: *install-ndk

      # Fetch dependencies using Buck
      - restore-cache: *restore-cache-downloads-buck
      - run: *install-buck
      - run: *download-dependencies-buck

      # Fetch dependencies using Gradle
      - restore-cache: *restore-cache-downloads-gradle
      - run: *download-dependencies-gradle

      - restore-cache: *restore-yarn-cache
      - run: *yarn

      - run:
          name: Publish React Native Package
          command: |
            echo "//registry.npmjs.org/:_authToken=${CIRCLE_NPM_TOKEN}" > ~/.npmrc
            git config --global user.email "reactjs-bot@users.noreply.github.com"
            git config --global user.name "npm Deployment Script"
            echo "machine github.com login reactjs-bot password $GITHUB_TOKEN" > ~/.netrc
            node ./scripts/publish-npm.js
>>>>>>> 24c0dc30

# Workflows enables us to run multiple jobs in parallel
workflows:
  version: 2

  tests:
    jobs:
      # Checkout repo and run Yarn
      - checkout_code:
          filters: *filter-ignore-gh-pages

      # Run lint, flow, and other checks
      - analyze:
          filters: *filter-ignore-gh-pages
          requires:
            - checkout_code

      # Test JavaScript
      - test_javascript:
          filters: *filter-ignore-gh-pages
          requires:
            - checkout_code

      # Test Android
      - test_android:
          filters: *filter-ignore-gh-pages
          requires:
            - checkout_code

      # Test iOS & tvOS
      - test_objc:
          filters: *filter-ignore-gh-pages
          requires:
            - checkout_code

      # Disabled on master.

      # End-to-end tests
      # - test_objc_end_to_end:
      #     filters: *filter-ignore-gh-pages
      #     requires:
      #       - checkout_code

      # - test_detox_end_to_end:
      #     filters: *filter-ignore-gh-pages
      #     requires:
      #       - checkout_code


      # Only runs on vX.X.X tags if all tests are green
      - publish_npm_package:
          filters:
            branches:
              only:
                - /.*-stable/
            tags:
              only: /v[0-9]+(\.[0-9]+)*(\-rc(\.[0-9]+)?)?/
          requires:
<<<<<<< HEAD
            - checkout_code
            
=======
            - test_javascript
            - test_objc
            - test_android
            # - test_objc_end_to_end

>>>>>>> 24c0dc30
  # Only runs on PRs
  analyze:
    jobs:
      # Checkout repo and run Yarn
      - checkout_code:
          filters: *filter-ignore-master-stable

      # Run code checks
      - analyze_pr:
          filters: *filter-ignore-master-stable
<<<<<<< HEAD
          requires:            
            - checkout_code

  # Only run on master
  coverage:
    jobs:
      - checkout_code:
          filters: *filter-only-master
      - js_coverage:
          filters: *filter-only-master
          requires:
            - checkout_code

  # Only runs on NN-stable branches
  deploy:
    jobs:          
      # If we are on a stable branch, wait for approval to deploy to npm
      - approve_publish_npm_package:
          filters: *filter-only-stable
          type: approval

      - publish_npm_package:
=======
>>>>>>> 24c0dc30
          requires:
            - checkout_code<|MERGE_RESOLUTION|>--- conflicted
+++ resolved
@@ -201,13 +201,12 @@
       ./scripts/circleci/check_cache.sh
     when: always
 
-<<<<<<< HEAD
   - &js-coverage
     name: Test coverage
     command: |
       yarn test --coverage --maxWorkers=2
       cat ./coverage/lcov.info | ./node_modules/.bin/coveralls
-=======
+
   - &download-dependencies-gradle
     name: Download Dependencies Using Gradle
     command: ./scripts/circleci/gradle_download_deps.sh
@@ -215,7 +214,6 @@
   - &download-dependencies-buck
     name: Download Dependencies Using Buck
     command: ./scripts/circleci/buck_fetch.sh
->>>>>>> 24c0dc30
 
   - &build-android-app
     name: Build Android App
@@ -255,15 +253,11 @@
       if [[ ! -e ReactAndroid/src/androidTest/assets/AndroidTestBundle.js ]]; then
         echo "JavaScript bundle missing, cannot run instrumentation tests. Verify build-js-bundle step completed successfully."; exit 1;
       fi
-<<<<<<< HEAD
-      source scripts/circle-ci-android-setup.sh && NO_BUCKD=1 retry3 timeout 300 buck install ReactAndroid/src/androidTest/buck-runner:instrumentation-tests --config build.threads=$BUILD_THREADS
-=======
       source scripts/android-setup.sh && NO_BUCKD=1 retry3 timeout 300 buck install ReactAndroid/src/androidTest/buck-runner:instrumentation-tests --config build.threads=$BUILD_THREADS
 
   - &build-android-rntester-app
     name: Build Android RNTester App
     command: ./gradlew RNTester:android:app:assembleRelease -Pjobs=$BUILD_THREADS
->>>>>>> 24c0dc30
 
   - &collect-android-test-results
     name: Collect Test Results
@@ -619,7 +613,6 @@
             fi
           when: always
 
-<<<<<<< HEAD
   # Test Coverage
   js_coverage:
     <<: *js_defaults
@@ -631,8 +624,8 @@
 
       - store_artifacts:
           path: ~/react-native/coverage/
-=======
-  # Publishes new version onto npm
+
+# Publishes new version onto npm
   # Only works on stable branches when a properly tagged commit is pushed
   publish_npm_package:
     <<: *android_defaults
@@ -672,7 +665,6 @@
             git config --global user.name "npm Deployment Script"
             echo "machine github.com login reactjs-bot password $GITHUB_TOKEN" > ~/.netrc
             node ./scripts/publish-npm.js
->>>>>>> 24c0dc30
 
 # Workflows enables us to run multiple jobs in parallel
 workflows:
@@ -731,16 +723,11 @@
             tags:
               only: /v[0-9]+(\.[0-9]+)*(\-rc(\.[0-9]+)?)?/
           requires:
-<<<<<<< HEAD
-            - checkout_code
-            
-=======
             - test_javascript
             - test_objc
             - test_android
             # - test_objc_end_to_end
 
->>>>>>> 24c0dc30
   # Only runs on PRs
   analyze:
     jobs:
@@ -751,8 +738,7 @@
       # Run code checks
       - analyze_pr:
           filters: *filter-ignore-master-stable
-<<<<<<< HEAD
-          requires:            
+          requires:
             - checkout_code
 
   # Only run on master
@@ -763,18 +749,4 @@
       - js_coverage:
           filters: *filter-only-master
           requires:
-            - checkout_code
-
-  # Only runs on NN-stable branches
-  deploy:
-    jobs:          
-      # If we are on a stable branch, wait for approval to deploy to npm
-      - approve_publish_npm_package:
-          filters: *filter-only-stable
-          type: approval
-
-      - publish_npm_package:
-=======
->>>>>>> 24c0dc30
-          requires:
             - checkout_code