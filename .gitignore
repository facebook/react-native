# Xcode
!**/*.xcodeproj
!**/*.pbxproj
!**/*.xcworkspacedata
!**/*.xcsettings
!**/*.xcscheme
*.pbxuser
!default.pbxuser
*.mode1v3
!default.mode1v3
*.mode2v3
!default.mode2v3
*.perspectivev3
!default.perspectivev3
xcuserdata
*.xccheckout
*.moved-aside
DerivedData
*.hmap
*.ipa
*.xcuserstate
# exclude project.xcworkspace except for xcshareddata/WorkspaceSettings.xcsettings
project.xcworkspace/*
**/project.xcworkspace/contents.xcworkspacedata
**/project.xcworkspace/xcshareddata/IDEWorkspaceChecks.plist

# Gradle
/build/
/RNTester/android/app/build/
/RNTester/android/app/gradle/
/RNTester/android/app/gradlew
/RNTester/android/app/gradlew.bat
/ReactAndroid/build/

# Buck
.buckd
buck-out
/ReactAndroid/src/main/jni/prebuilt/lib/armeabi-v7a/
/ReactAndroid/src/main/jni/prebuilt/lib/x86/
/ReactAndroid/src/main/gen

# Watchman
.watchmanconfig

# Android
.idea
.gradle
local.properties
*.iml
/android/
/ReactAndroid/packages/

# Node
node_modules
*.log
.nvm
/bots/node_modules/
package-lock.json

# OS X
.DS_Store

# Test generated files
/ReactAndroid/src/androidTest/assets/AndroidTestBundle.js
*.js.meta

/coverage
/third-party
/packages/
<<<<<<< HEAD
=======

/third-party
>>>>>>> 06997a8c

# Root dir shouldn't have Xcode project
/*.xcodeproj

# ReactCommon subdir shouldn't have Xcode project
/ReactCommon/**/*.xcodeproj
RNTester/build<|MERGE_RESOLUTION|>--- conflicted
+++ resolved
@@ -67,11 +67,6 @@
 /coverage
 /third-party
 /packages/
-<<<<<<< HEAD
-=======
-
-/third-party
->>>>>>> 06997a8c
 
 # Root dir shouldn't have Xcode project
 /*.xcodeproj
