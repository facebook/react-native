/**
 * The examples provided by Facebook are for non-commercial testing and
 * evaluation purposes only.
 *
 * Facebook reserves all rights not expressly granted.
 *
 * THE SOFTWARE IS PROVIDED "AS IS", WITHOUT WARRANTY OF ANY KIND, EXPRESS
 * OR IMPLIED, INCLUDING BUT NOT LIMITED TO THE WARRANTIES OF MERCHANTABILITY,
 * FITNESS FOR A PARTICULAR PURPOSE AND NON INFRINGEMENT. IN NO EVENT SHALL
 * FACEBOOK BE LIABLE FOR ANY CLAIM, DAMAGES OR OTHER LIABILITY, WHETHER IN
 * AN ACTION OF CONTRACT, TORT OR OTHERWISE, ARISING FROM, OUT OF OR IN
 * CONNECTION WITH THE SOFTWARE OR THE USE OR OTHER DEALINGS IN THE SOFTWARE.
 *
 * @flow
 */
'use strict';

export type UIExplorerExample = {
  key: string;
  module: Object;
};

<<<<<<< HEAD
var APIS = [
  require('./AccessibilityIOSExample'),
  require('./ActionSheetIOSExample'),
  require('./AdSupportIOSExample'),
  require('./AlertIOSExample'),
  require('./AnimatedExample'),
  require('./AnimatedGratuitousApp/AnExApp'),
  require('./AppStateIOSExample'),
  require('./AppStateExample'),
  require('./AsyncStorageExample'),
  require('./BorderExample'),
  require('./BoxShadowExample'),
  require('./CameraRollExample'),
  require('./ClipboardExample'),
  require('./GeolocationExample'),
  require('./ImageEditingExample'),
  require('./LayoutExample'),
  require('./NavigationExperimental/NavigationExperimentalExample'),
  require('./NetInfoExample'),
  require('./PanResponderExample'),
  require('./PointerEventsExample'),
  require('./PushNotificationIOSExample'),
  require('./RCTRootViewIOSExample'),
  require('./ShareExample'),
  require('./StatusBarIOSExample'),
  require('./TimerExample'),
  require('./TransformExample'),
  require('./VibrationIOSExample'),
  require('./XHRExample.ios'),
=======
var ComponentExamples: Array<UIExplorerExample> = [
  {
    key: 'ActivityIndicatorIOSExample',
    module: require('./ActivityIndicatorIOSExample'),
  },
  {
    key: 'DatePickerIOSExample',
    module: require('./DatePickerIOSExample'),
  },
  {
    key: 'ImageExample',
    module: require('./ImageExample'),
  },
  {
    key: 'LayoutEventsExample',
    module: require('./LayoutEventsExample'),
  },
  {
    key: 'ListViewExample',
    module: require('./ListViewExample'),
  },
  {
    key: 'ListViewGridLayoutExample',
    module: require('./ListViewGridLayoutExample'),
  },
  {
    key: 'ListViewPagingExample',
    module: require('./ListViewPagingExample'),
  },
  {
     key: 'MapViewExample',
     module: require('./MapViewExample'),
  },
  {
    key: 'ModalExample',
    module: require('./ModalExample'),
  },
  {
    key: 'NavigatorExample',
    module: require('./Navigator/NavigatorExample'),
  },
  {
    key: 'NavigatorIOSColorsExample',
    module: require('./NavigatorIOSColorsExample'),
  },
  {
    key: 'NavigatorIOSExample',
    module: require('./NavigatorIOSExample'),
  },
  {
    key: 'PickerIOSExample',
    module: require('./PickerIOSExample'),
  },
  {
    key: 'ProgressViewIOSExample',
    module: require('./ProgressViewIOSExample'),
  },
  {
    key: 'RefreshControlExample',
    module: require('./RefreshControlExample'),
  },
  {
    key: 'ScrollViewExample',
    module: require('./ScrollViewExample'),
  },
  {
    key: 'SegmentedControlIOSExample',
    module: require('./SegmentedControlIOSExample'),
  },
  {
    key: 'SliderExample',
    module: require('./SliderExample'),
  },
  {
    key: 'StatusBarExample',
    module: require('./StatusBarExample'),
  },
  {
    key: 'SwitchExample',
    module: require('./SwitchExample'),
  },
  {
    key: 'TabBarIOSExample',
    module: require('./TabBarIOSExample'),
  },
  {
    key: 'TextExample',
    module: require('./TextExample.ios'),
  },
  {
    key: 'TextInputExample',
    module: require('./TextInputExample.ios'),
  },
  {
    key: 'TouchableExample',
    module: require('./TouchableExample'),
  },
  {
    key: 'TransparentHitTestExample',
    module: require('./TransparentHitTestExample'),
  },
  {
    key: 'ViewExample',
    module: require('./ViewExample'),
  },
  {
    key: 'WebViewExample',
    module: require('./WebViewExample'),
  },
>>>>>>> eecdf7d3
];

var APIExamples: Array<UIExplorerExample> = [
  {
    key: 'AccessibilityIOSExample',
    module: require('./AccessibilityIOSExample'),
  },
  {
    key: 'ActionSheetIOSExample',
    module: require('./ActionSheetIOSExample'),
  },
  {
    key: 'AdSupportIOSExample',
    module: require('./AdSupportIOSExample'),
  },
  {
    key: 'AlertIOSExample',
    module: require('./AlertIOSExample'),
  },
  {
    key: 'AnimatedExample',
    module: require('./AnimatedExample'),
  },
  {
    key: 'AnExApp',
    module: require('./AnimatedGratuitousApp/AnExApp'),
  },
  {
    key: 'AppStateIOSExample',
    module: require('./AppStateIOSExample'),
  },
  {
    key: 'AppStateExample',
    module: require('./AppStateExample'),
  },
  {
    key: 'AsyncStorageExample',
    module: require('./AsyncStorageExample'),
  },
  {
    key: 'BorderExample',
    module: require('./BorderExample'),
  },
  {
    key: 'BoxShadowExample',
    module: require('./BoxShadowExample'),
  },
  {
    key: 'CameraRollExample',
    module: require('./CameraRollExample'),
  },
  {
    key: 'ClipboardExample',
    module: require('./ClipboardExample'),
  },
  {
    key: 'GeolocationExample',
    module: require('./GeolocationExample'),
  },
  {
    key: 'ImageEditingExample',
    module: require('./ImageEditingExample'),
  },
  {
    key: 'LayoutExample',
    module: require('./LayoutExample'),
  },
  {
    key: 'LinkingExample',
    module: require('./LinkingExample'),
  },
  {
    key: 'NavigationExperimentalExample',
    module: require('./NavigationExperimental/NavigationExperimentalExample'),
  },
  {
    key: 'NavigationExperimentalLegacyNavigatorExample',
    module: require('./NavigationExperimental/LegacyNavigator/LegacyNavigatorExample'),
  },
  {
    key: 'NetInfoExample',
    module: require('./NetInfoExample'),
  },
  {
    key: 'PanResponderExample',
    module: require('./PanResponderExample'),
  },
  {
    key: 'PointerEventsExample',
    module: require('./PointerEventsExample'),
  },
  {
    key: 'PushNotificationIOSExample',
    module: require('./PushNotificationIOSExample'),
  },
  {
    key: 'RCTRootViewIOSExample',
    module: require('./RCTRootViewIOSExample'),
  },
  {
    key: 'SnapshotExample',
    module: require('./SnapshotExample'),
  },
  {
    key: 'StatusBarIOSExample',
    module: require('./StatusBarIOSExample'),
  },
  {
    key: 'TimerExample',
    module: require('./TimerExample'),
  },
  {
    key: 'TransformExample',
    module: require('./TransformExample'),
  },
  {
    key: 'VibrationExample',
    module: require('./VibrationExample'),
  },
  {
    key: 'XHRExample',
    module: require('./XHRExample.ios'),
  },
];

const Modules = {};

APIExamples.concat(ComponentExamples).forEach(Example => {
  Modules[Example.key] = Example.module;
});

const UIExplorerList = {
  APIExamples,
  ComponentExamples,
  Modules,
};

module.exports = UIExplorerList;<|MERGE_RESOLUTION|>--- conflicted
+++ resolved
@@ -20,37 +20,6 @@
   module: Object;
 };
 
-<<<<<<< HEAD
-var APIS = [
-  require('./AccessibilityIOSExample'),
-  require('./ActionSheetIOSExample'),
-  require('./AdSupportIOSExample'),
-  require('./AlertIOSExample'),
-  require('./AnimatedExample'),
-  require('./AnimatedGratuitousApp/AnExApp'),
-  require('./AppStateIOSExample'),
-  require('./AppStateExample'),
-  require('./AsyncStorageExample'),
-  require('./BorderExample'),
-  require('./BoxShadowExample'),
-  require('./CameraRollExample'),
-  require('./ClipboardExample'),
-  require('./GeolocationExample'),
-  require('./ImageEditingExample'),
-  require('./LayoutExample'),
-  require('./NavigationExperimental/NavigationExperimentalExample'),
-  require('./NetInfoExample'),
-  require('./PanResponderExample'),
-  require('./PointerEventsExample'),
-  require('./PushNotificationIOSExample'),
-  require('./RCTRootViewIOSExample'),
-  require('./ShareExample'),
-  require('./StatusBarIOSExample'),
-  require('./TimerExample'),
-  require('./TransformExample'),
-  require('./VibrationIOSExample'),
-  require('./XHRExample.ios'),
-=======
 var ComponentExamples: Array<UIExplorerExample> = [
   {
     key: 'ActivityIndicatorIOSExample',
@@ -160,7 +129,6 @@
     key: 'WebViewExample',
     module: require('./WebViewExample'),
   },
->>>>>>> eecdf7d3
 ];
 
 var APIExamples: Array<UIExplorerExample> = [
@@ -259,6 +227,10 @@
   {
     key: 'RCTRootViewIOSExample',
     module: require('./RCTRootViewIOSExample'),
+  },
+  {
+    key: 'ShareExample',
+    module: require('./ShareExample'),
   },
   {
     key: 'SnapshotExample',
