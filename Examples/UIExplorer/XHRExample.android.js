--- conflicted
+++ resolved
@@ -25,11 +25,8 @@
   View,
 } = React;
 
-<<<<<<< HEAD
 var XHRExampleCookies = require('./XHRExampleCookies');
-=======
 var XHRExampleHeaders = require('./XHRExampleHeaders');
->>>>>>> d33e84dd
 
 // TODO t7093728 This is a simlified XHRExample.ios.js.
 // Once we have Camera roll, Toast, Intent (for opening URLs)
@@ -280,15 +277,13 @@
     return <FormUploader/>;
   }
 }, {
-<<<<<<< HEAD
   title: 'Cookies Test',
   render() {
     return <XHRExampleCookies/>;
-=======
+}, {
   title: 'Headers',
   render() {
     return <XHRExampleHeaders/>;
->>>>>>> d33e84dd
   }
 }];
 
