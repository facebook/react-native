/**
 * Copyright (c) 2013-present, Facebook, Inc.
 * All rights reserved.
 *
 * This source code is licensed under the BSD-style license found in the
 * LICENSE file in the root directory of this source tree. An additional grant
 * of patent rights can be found in the PATENTS file in the same directory.
 *
 * The examples provided by Facebook are for non-commercial testing and
 * evaluation purposes only.
 *
 * Facebook reserves all rights not expressly granted.
 *
 * THE SOFTWARE IS PROVIDED "AS IS", WITHOUT WARRANTY OF ANY KIND, EXPRESS
 * OR IMPLIED, INCLUDING BUT NOT LIMITED TO THE WARRANTIES OF MERCHANTABILITY,
 * FITNESS FOR A PARTICULAR PURPOSE AND NON INFRINGEMENT. IN NO EVENT SHALL
 * FACEBOOK BE LIABLE FOR ANY CLAIM, DAMAGES OR OTHER LIABILITY, WHETHER IN
 * AN ACTION OF CONTRACT, TORT OR OTHERWISE, ARISING FROM, OUT OF OR IN
 * CONNECTION WITH THE SOFTWARE OR THE USE OR OTHER DEALINGS IN THE SOFTWARE.
 *
 * @providesModule UIExplorerExampleContainer
 */
'use strict';

const React = require('react');
const {
  Platform,
} = require('react-native');
const UIExplorerBlock = require('./UIExplorerBlock');
const UIExplorerPage = require('./UIExplorerPage');

class UIExplorerExampleContainer extends React.Component {
  renderExample(example, i) {
    // Filter platform-specific examples
    var {title, description, platform} = example;
    if (platform) {
      if (Platform.OS !== platform) {
        return null;
      }
      title += ' (' + platform + ' only)';
    }
    return (
      <UIExplorerBlock
        key={i}
        title={title}
        description={description}>
        {example.render()}
      </UIExplorerBlock>
    );
  }

<<<<<<< HEAD
  shouldComponentUpdate(nextProps, nextState) {
    return !(this.props.module === nextProps.module && this.props.title === nextProps.title);
  }

  render(): ReactElement<any> {
=======
  render(): React.Element<any> {
>>>>>>> c612c615
    if (!this.props.module.examples) {
      return <this.props.module />;
    }

    return (
      <UIExplorerPage title={this.props.title}>
        {this.props.module.examples.map(this.renderExample)}
      </UIExplorerPage>
    );
  }
}

module.exports = UIExplorerExampleContainer;<|MERGE_RESOLUTION|>--- conflicted
+++ resolved
@@ -49,15 +49,11 @@
     );
   }
 
-<<<<<<< HEAD
   shouldComponentUpdate(nextProps, nextState) {
     return !(this.props.module === nextProps.module && this.props.title === nextProps.title);
   }
 
-  render(): ReactElement<any> {
-=======
   render(): React.Element<any> {
->>>>>>> c612c615
     if (!this.props.module.examples) {
       return <this.props.module />;
     }
