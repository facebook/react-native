--- conflicted
+++ resolved
@@ -83,31 +83,6 @@
   },
 ];
 
-<<<<<<< HEAD
-var APIS = [
-  require('./AccessibilityAndroidExample.android'),
-  require('./AlertExample').AlertExample,
-  require('./AppStateExample'),
-  require('./BorderExample'),
-  require('./CameraRollExample'),
-  require('./ClipboardExample'),
-  require('./DatePickerAndroidExample'),
-  require('./GeolocationExample'),
-  require('./ImageEditingExample'),
-  require('./IntentAndroidExample.android'),
-  require('./LayoutEventsExample'),
-  require('./NavigationExperimental/NavigationExperimentalExample'),
-  require('./LayoutExample'),
-  require('./NavigationExperimental/NavigationExperimentalExample'),
-  require('./NetInfoExample'),
-  require('./NotificationAndroidExample'),
-  require('./PanResponderExample'),
-  require('./PointerEventsExample'),
-  require('./TimePickerAndroidExample'),
-  require('./TimerExample'),
-  require('./ToastAndroidExample.android'),
-  require('./XHRExample'),
-=======
 const APIExamples = [
   {
     key: 'AccessibilityAndroidExample',
@@ -166,6 +141,10 @@
     module: require('./NetInfoExample'),
   },
   {
+    key: 'NotificationAndroidExample',
+    module: require('./NotificationAndroidExample'),
+  },
+  {
     key: 'PanResponderExample',
     module: require('./PanResponderExample'),
   },
@@ -189,7 +168,6 @@
     key: 'XHRExample',
     module: require('./XHRExample'),
   },
->>>>>>> 6b80f116
 ];
 
 const Modules = {};
