--- conflicted
+++ resolved
@@ -269,16 +269,9 @@
 }
 
 function run(root, projectName, options) {
-<<<<<<< HEAD
-  // E.g. '0.38' or '/path/to/archive.tgz'
-  var rnPackage = options.version;
+  var rnPackage = options.version; // e.g. '0.38' or '/path/to/archive.tgz'
   var forceNpmClient = options.npm;
   var yarnVersion = (!forceNpmClient) && getYarnVersionIfAvailable();
-=======
-  const rnPackage = options.version; // e.g. '0.38' or '/path/to/archive.tgz'
-  const forceNpmClient = options.npm;
-  const yarnVersion = (!forceNpmClient) && getYarnVersionIfAvailable();
->>>>>>> 6b738d1b
   var installCommand;
   if (options.installCommand) {
     // In CI environments it can be useful to provide a custom command,
