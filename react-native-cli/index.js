--- conflicted
+++ resolved
@@ -75,7 +75,6 @@
   );
 };
 
-<<<<<<< HEAD
 var REACT_PACKAGE_JSON_PATH = function() {
   return path.resolve(
     process.cwd(),
@@ -86,11 +85,6 @@
 };
 
 checkForVersionArgument(options);
-=======
-if (options._.length === 0 && (options.v || options.version)) {
-  printVersionsAndExit(REACT_NATIVE_PACKAGE_JSON_PATH());
-}
->>>>>>> 1b694f43
 
 // Use Yarn if available, it's much faster than the npm client.
 // Return the version of yarn installed on the system, null if yarn is not available.
@@ -331,7 +325,7 @@
   }
 }
 
-<<<<<<< HEAD
+
 function checkForVersionArgument(options) {
   if (options._.length === 0 && (options.v || options.version)) {
     console.log('react-native-cli: ' + require('./package.json').version);
@@ -361,14 +355,4 @@
       console.log('react: n/a ' + reactHint);
     }
     process.exit();
-=======
-function printVersionsAndExit(reactNativePackageJsonPath) {
-  console.log('react-native-cli: ' + require('./package.json').version);
-  try {
-    console.log('react-native: ' + require(reactNativePackageJsonPath).version);
-  } catch (e) {
-    console.log('react-native: n/a - not inside a React Native project directory');
->>>>>>> 1b694f43
-  }
-  process.exit();
 }