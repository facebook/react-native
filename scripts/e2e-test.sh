#!/bin/bash

# The script has one required argument:
# --packager: react-native init, make sure the packager starts
# --ios: react-native init, start the packager and run the iOS app
# --android: same but run the Android app

# Abort the mission if any command fails
set -e
set -x

if [ -z $1 ]; then
  echo "Please run the script with --ios, --android or --packager" >&2
  exit 1
fi

SCRIPTS=$(cd "$(dirname "${BASH_SOURCE[0]}")" && pwd)
ROOT=$(dirname $SCRIPTS)
TEMP=$(mktemp -d /tmp/react-native-XXXXXXXX)

# When tests run on CI server, we won't be able to see logs
# from packager because it runs in a separate window. This is
# a simple workaround, see packager/packager.sh
export REACT_PACKAGER_LOG="$TEMP/server.log"

# To make sure we actually installed the local version
# of react-native, we will create a temp file inside the template
# and check that it exists after `react-native init`
MARKER_IOS=$(mktemp $ROOT/local-cli/generator-ios/templates/app/XXXXXXXX)
MARKER_ANDROID=$(mktemp $ROOT/local-cli/generator-android/templates/src/XXXXXXXX)

function cleanup {
  EXIT_CODE=$?
  set +e

  if [ $EXIT_CODE -ne 0 ];
  then
    WATCHMAN_LOGS=/usr/local/Cellar/watchman/3.1/var/run/watchman/$USER.log
    [ -f $WATCHMAN_LOGS ] && cat $WATCHMAN_LOGS

    [ -f $REACT_PACKAGER_LOG ] && cat $REACT_PACKAGER_LOG
  fi

  rm $MARKER_IOS
  rm $MARKER_ANDROID
  [ $SERVER_PID ] && kill -9 $SERVER_PID
<<<<<<< HEAD
=======
  exit $EXIT_CODE
>>>>>>> 5387e09d
}
trap cleanup EXIT

# pack react-native into a .tgz file
npm pack
PACKAGE=$(pwd)/react-native-*.tgz

# get react-native-cli dependencies
cd react-native-cli
npm pack
CLI_PACKAGE=$(pwd)/react-native-cli-*.tgz

cd $TEMP

npm install -g $CLI_PACKAGE
react-native init EndToEndTest --version $PACKAGE
cd EndToEndTest

<<<<<<< HEAD
case $1 in
"--packager"*)
  echo "Running a basic packager test"
  # Check the packager produces a bundle (doesn't throw an error)
  react-native bundle --platform android --dev true --entry-file index.android.js --bundle-output android-bundle.js
  # TODO do flow check
  ;;
"--ios"*)
  echo "Running an iOS app"
  cd ios
  # Make sure we installed local version of react-native
  ls EndToEndTest/`basename $MARKER_IOS` > /dev/null
  ../node_modules/react-native/packager/packager.sh --nonPersistent &
  SERVER_PID=$!
  # Start the app on the simulator
  xctool -scheme EndToEndTest -sdk iphonesimulator test
  ;;
"--android"*)
  echo "Running an Android app"
  cd android
  # Make sure we installed local version of react-native
  ls `basename $MARKER_ANDROID` > /dev/null
  ../node_modules/react-native/packager/packager.sh --nonPersistent &
  SERVER_PID=$!
  # TODO Start the app and check it renders "Welcome to React Native"
  echo "The Android e2e test is not implemented yet" >&2
  exit 1
  ;;
*)
  echo "Please run the script with --ios, --android or --packager" >&2
  exit 1
  ;;
esac
=======
# Iterates through all arguments and runs e2e tests for all of them one by one
# e.g. ./scripts/e2e-test.sh --packager --ios --android will run all e2e tests but will install the test app once
while test $# -gt 0
do
  case $1 in
  "--packager"*)
    echo "Running a basic packager test"
    # Check the packager produces a bundle (doesn't throw an error)
    react-native bundle --platform android --dev true --entry-file index.android.js --bundle-output android-bundle.js
    # Check that flow passes
    $ROOT/node_modules/.bin/flow check
    ;;
  "--ios"*)
    echo "Running an iOS app"
    cd ios
    # Make sure we installed local version of react-native
    ls EndToEndTest/`basename $MARKER_IOS` > /dev/null
    ../node_modules/react-native/packager/packager.sh --nonPersistent &
    SERVER_PID=$!
    # Start the app on the simulator
    xctool -scheme EndToEndTest -sdk iphonesimulator test
    ;;
  "--android"*)
    echo "Running an Android app"
    cd android
    # Make sure we installed local version of react-native
    ls `basename $MARKER_ANDROID` > /dev/null
    ../node_modules/react-native/packager/packager.sh --nonPersistent &
    SERVER_PID=$!
    cp ~/.android/debug.keystore keystores/debug.keystore
    ./gradlew :app:copyDownloadableDepsToLibs
    buck install -r android/app
    # TODO t10114777 check it renders "Welcome to React Native"
    ;;
  *)
    echo "Please run the script with --ios, --android or --packager" >&2
    exit 1
    ;;
  esac
  shift
done

exit 0
>>>>>>> 5387e09d
<|MERGE_RESOLUTION|>--- conflicted
+++ resolved
@@ -44,10 +44,7 @@
   rm $MARKER_IOS
   rm $MARKER_ANDROID
   [ $SERVER_PID ] && kill -9 $SERVER_PID
-<<<<<<< HEAD
-=======
   exit $EXIT_CODE
->>>>>>> 5387e09d
 }
 trap cleanup EXIT
 
@@ -66,41 +63,6 @@
 react-native init EndToEndTest --version $PACKAGE
 cd EndToEndTest
 
-<<<<<<< HEAD
-case $1 in
-"--packager"*)
-  echo "Running a basic packager test"
-  # Check the packager produces a bundle (doesn't throw an error)
-  react-native bundle --platform android --dev true --entry-file index.android.js --bundle-output android-bundle.js
-  # TODO do flow check
-  ;;
-"--ios"*)
-  echo "Running an iOS app"
-  cd ios
-  # Make sure we installed local version of react-native
-  ls EndToEndTest/`basename $MARKER_IOS` > /dev/null
-  ../node_modules/react-native/packager/packager.sh --nonPersistent &
-  SERVER_PID=$!
-  # Start the app on the simulator
-  xctool -scheme EndToEndTest -sdk iphonesimulator test
-  ;;
-"--android"*)
-  echo "Running an Android app"
-  cd android
-  # Make sure we installed local version of react-native
-  ls `basename $MARKER_ANDROID` > /dev/null
-  ../node_modules/react-native/packager/packager.sh --nonPersistent &
-  SERVER_PID=$!
-  # TODO Start the app and check it renders "Welcome to React Native"
-  echo "The Android e2e test is not implemented yet" >&2
-  exit 1
-  ;;
-*)
-  echo "Please run the script with --ios, --android or --packager" >&2
-  exit 1
-  ;;
-esac
-=======
 # Iterates through all arguments and runs e2e tests for all of them one by one
 # e.g. ./scripts/e2e-test.sh --packager --ios --android will run all e2e tests but will install the test app once
 while test $# -gt 0
@@ -143,5 +105,4 @@
   shift
 done
 
-exit 0
->>>>>>> 5387e09d
+exit 0