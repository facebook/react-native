--- conflicted
+++ resolved
@@ -506,12 +506,8 @@
           'source' => { :git => '' },
           'header_mappings_dir' => './',
           'platforms' => {
-<<<<<<< HEAD
-            'ios' => '12.4',
+            'ios' => min_ios_version_supported,
             'osx' => '10.15',
-=======
-            'ios' => min_ios_version_supported,
->>>>>>> 030ab8e0
           },
           'source_files' => "**/*.{h,mm,cpp}",
           'pod_target_xcconfig' => { "HEADER_SEARCH_PATHS" =>
