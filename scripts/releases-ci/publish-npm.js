--- conflicted
+++ resolved
@@ -18,16 +18,11 @@
 const {REPO_ROOT} = require('../consts');
 const {getNpmInfo, publishPackage} = require('../npm-utils');
 const {removeNewArchFlags} = require('../releases/remove-new-arch-flags');
-<<<<<<< HEAD
-const {setReactNativeVersion} = require('../releases/set-rn-version');
-const setVersion = require('../releases/set-version');
-/* [macOS We do not generate Android artifacts for React Native macOS
-=======
->>>>>>> 143f1ad2
 const {
   updateReactNativeArtifacts,
 } = require('../releases/set-rn-artifacts-version');
 const {setVersion} = require('../releases/set-version');
+/* [macOS We do not generate Android artifacts for React Native macOS
 const {
   publishAndroidArtifactsToMaven,
   publishExternalArtifactsToMaven,
@@ -120,25 +115,20 @@
     }
   }
 
-<<<<<<< HEAD
-  // [macOS] Do not generate Android artifacts for React Native macOS
-  // generateAndroidArtifacts(version);
-
-=======
->>>>>>> 143f1ad2
   if (buildType === 'dry-run') {
     console.log('Skipping `npm publish` because --dry-run is set.');
     return;
   }
 
+  /* [macOS Skip the Android Artifact and NPM Publish here as we do that in our Azure Pipeline
   // We first publish on Maven Central the external artifacts
   // produced by iOS
   publishExternalArtifactsToMaven(version, buildType);
 
   // We the publish on Maven Central all the Android artifacts.
   // NPM publishing is done just after.
-  /* [macOS] Skip the Android Artifact and NPM Publish here as we do that in our Azure Pipeline
   // publishAndroidArtifactsToMaven(version, buildType);
+    macOS] */
 
   const packagePath = path.join(REPO_ROOT, 'packages', 'react-native');
   const result = publishPackage(packagePath, {
@@ -150,7 +140,6 @@
     throw new Error(`Failed to publish react-native@${version} to npm.`);
   }
   console.log(`Published react-native@${version} to npm`);
-  macOS] */
 }
 
 module.exports = {
