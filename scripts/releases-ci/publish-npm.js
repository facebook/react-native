/**
 * Copyright (c) Meta Platforms, Inc. and affiliates.
 *
 * This source code is licensed under the MIT license found in the
 * LICENSE file in the root directory of this source tree.
 *
 * @flow
 * @format
 * @oncall react_native
 */

'use strict';

/*::
import type {BuildType} from '../releases/utils/version-utils';
*/

const {REPO_ROOT} = require('../consts');
const {getNpmInfo, publishPackage} = require('../npm-utils');
const {removeNewArchFlags} = require('../releases/remove-new-arch-flags');
const {
  updateReactNativeArtifacts,
} = require('../releases/set-rn-artifacts-version');
const {setVersion} = require('../releases/set-version');
/* [macOS We do not generate Android artifacts for React Native macOS
const {
  publishAndroidArtifactsToMaven,
  publishExternalArtifactsToMaven,
} = require('../releases/utils/release-utils');
macOS] */
const {getPackages} = require('../utils/monorepo');
const path = require('path');
const yargs = require('yargs');

/**
 * This script prepares a release version of react-native and may publish to NPM.
 * It is supposed to run in CI environment, not on a developer's machine.
 *
 * [macOS] For React Native macOS, we have modified this script to not create Android Artifacts.
 *
 * For a dry run (commitly), this script will:
 *  * Version the commitly of the form `1000.0.0-<commitSha>`
 *  * Create Android artifacts
 *  * It will not publish to npm
 *
 * For a nightly run, this script will:
 *  * Version the nightly release of the form `0.0.0-<dateIdentifier>-<commitSha>`
 *  * Create Android artifacts
 *  * Publish to npm using `nightly` tag
 *
 * For a release run, this script will:
 *  * Version the release by the tag version that triggered CI
 *  * Create Android artifacts
 *  * Publish to npm
 *     * using `latest` tag if commit is currently tagged `latest`
 *     * or otherwise `{major}.{minor}-stable`
 */

async function main() {
  const argv = yargs
    .option('t', {
      alias: 'builtType',
      describe: 'The type of build you want to perform.',
      choices: ['dry-run', 'nightly', 'release', 'prealpha'],
      default: 'dry-run',
    })
    .strict().argv;

  // $FlowFixMe[prop-missing]
  const buildType = argv.builtType;

  await publishNpm(buildType);
}

async function publishMonorepoPackages(tag /*: ?string */) {
  const projectInfo = await getPackages({
    includePrivate: false,
    includeReactNative: false,
  });

  for (const packageInfo of Object.values(projectInfo)) {
    console.log(`Publishing ${packageInfo.name}...`);
    const result = publishPackage(packageInfo.path, {
      tags: [tag],
      otp: process.env.NPM_CONFIG_OTP,
      access: 'public',
    });

    const spec = `${packageInfo.name}@${packageInfo.packageJson.version}`;

    if (result.code) {
      throw new Error(
        `Failed to publish ${spec} to npm. Stopping all nightly publishes`,
      );
    }
    console.log(`Published ${spec} to npm`);
  }
}

async function publishNpm(buildType /*: BuildType */) /*: Promise<void> */ {
  const {version, tag} = getNpmInfo(buildType);

  if (buildType === 'prealpha') {
    removeNewArchFlags();
  }

  // For stable releases, CircleCI job `prepare_package_for_release` handles this
  if (['dry-run', 'nightly', 'prealpha'].includes(buildType)) {
    if (buildType === 'nightly') {
      // Set same version for all monorepo packages
      await setVersion(version);
      await publishMonorepoPackages(tag);
    } else {
      await updateReactNativeArtifacts(version, buildType);
    }
  }

  if (buildType === 'dry-run') {
    console.log('Skipping `npm publish` because --dry-run is set.');
    return;
  }

<<<<<<< HEAD
  /* [macOS Skip the Android Artifact and NPM Publish here as we do that in our Azure Pipeline
  // We first publish on Maven Central the external artifacts
  // produced by iOS
  publishExternalArtifactsToMaven(version, buildType);
=======
  // We first publish on Maven Central all the Android artifacts.
  // Those were built by the `build-android` CI job.
  publishAndroidArtifactsToMaven(version, buildType);
>>>>>>> 007a8e12

  // And we then publish on Maven Central the external artifacts
  // produced by iOS
  // NPM publishing is done just after.
<<<<<<< HEAD
  // publishAndroidArtifactsToMaven(version, buildType);
    macOS] */
=======
  publishExternalArtifactsToMaven(version, buildType);
>>>>>>> 007a8e12

  const packagePath = path.join(REPO_ROOT, 'packages', 'react-native');
  const result = publishPackage(packagePath, {
    tags: [tag],
    otp: process.env.NPM_CONFIG_OTP,
  });

  if (result.code) {
    throw new Error(`Failed to publish react-native@${version} to npm.`);
  }
  console.log(`Published react-native@${version} to npm`);
}

module.exports = {
  publishNpm,
};

if (require.main === module) {
  // eslint-disable-next-line no-void
  void main();
}<|MERGE_RESOLUTION|>--- conflicted
+++ resolved
@@ -120,26 +120,16 @@
     return;
   }
 
-<<<<<<< HEAD
   /* [macOS Skip the Android Artifact and NPM Publish here as we do that in our Azure Pipeline
-  // We first publish on Maven Central the external artifacts
-  // produced by iOS
-  publishExternalArtifactsToMaven(version, buildType);
-=======
   // We first publish on Maven Central all the Android artifacts.
   // Those were built by the `build-android` CI job.
   publishAndroidArtifactsToMaven(version, buildType);
->>>>>>> 007a8e12
+  macOS] */
 
   // And we then publish on Maven Central the external artifacts
   // produced by iOS
   // NPM publishing is done just after.
-<<<<<<< HEAD
-  // publishAndroidArtifactsToMaven(version, buildType);
-    macOS] */
-=======
   publishExternalArtifactsToMaven(version, buildType);
->>>>>>> 007a8e12
 
   const packagePath = path.join(REPO_ROOT, 'packages', 'react-native');
   const result = publishPackage(packagePath, {
