#!/bin/bash
# Copyright (c) Meta Platforms, Inc. and affiliates.
#
# This source code is licensed under the MIT license found in the
# LICENSE file in the root directory of this source tree.

GITHUB_OWNER=${CIRCLE_PROJECT_USERNAME:-facebook}
GITHUB_REPO=${CIRCLE_PROJECT_REPONAME:-react-native}
export GITHUB_OWNER
export GITHUB_REPO

<<<<<<< HEAD
cat <(echo eslint; yarn lint --silent -- --format=json; echo flow; yarn flow-check-ios --silent --json; echo flow; yarn flow-check-android --silent --json; echo google-java-format; node scripts/lint-java.js --diff) | GITHUB_PR_NUMBER="$CIRCLE_PR_NUMBER" node bots/code-analysis-bot.js
=======
cat <(echo eslint; npm run lint --silent -- --format=json; echo flow; npm run flow-check-ios --silent --json; echo flow; npm run flow-check-android --silent --json; echo google-java-format; node scripts/lint-java.js --diff) | GITHUB_PR_NUMBER="$CIRCLE_PR_NUMBER" node packages/react-native-bots/code-analysis-bot.js
>>>>>>> 88d1825c

STATUS=$?
if [ $STATUS == 0 ]; then
  echo "Code analyzed successfully."
else
  echo "Code analysis failed, error status $STATUS."
fi<|MERGE_RESOLUTION|>--- conflicted
+++ resolved
@@ -9,11 +9,7 @@
 export GITHUB_OWNER
 export GITHUB_REPO
 
-<<<<<<< HEAD
-cat <(echo eslint; yarn lint --silent -- --format=json; echo flow; yarn flow-check-ios --silent --json; echo flow; yarn flow-check-android --silent --json; echo google-java-format; node scripts/lint-java.js --diff) | GITHUB_PR_NUMBER="$CIRCLE_PR_NUMBER" node bots/code-analysis-bot.js
-=======
-cat <(echo eslint; npm run lint --silent -- --format=json; echo flow; npm run flow-check-ios --silent --json; echo flow; npm run flow-check-android --silent --json; echo google-java-format; node scripts/lint-java.js --diff) | GITHUB_PR_NUMBER="$CIRCLE_PR_NUMBER" node packages/react-native-bots/code-analysis-bot.js
->>>>>>> 88d1825c
+cat <(echo eslint; yarn lint --silent -- --format=json; echo flow; yarn flow-check-ios --silent --json; echo flow; yarn flow-check-android --silent --json; echo google-java-format; node scripts/lint-java.js --diff) | GITHUB_PR_NUMBER="$CIRCLE_PR_NUMBER" node packages/react-native-bots/code-analysis-bot.js
 
 STATUS=$?
 if [ $STATUS == 0 ]; then
