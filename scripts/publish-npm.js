--- conflicted
+++ resolved
@@ -53,10 +53,6 @@
 const yargs = require('yargs');
 const {parseVersion} = require('./version-utils');
 
-<<<<<<< HEAD
-const buildTag = process.env.CIRCLE_TAG;
-const otp = process.env.NPM_CONFIG_OTP;
-
 const argv = yargs
   .option('n', {
     alias: 'nightly',
@@ -70,48 +66,13 @@
   }).argv;
 const nightlyBuild = argv.nightly;
 const dryRunBuild = argv.dryRun;
-=======
-let argv = yargs
-  .option('n', {
-    alias: 'nightly',
-    type: 'boolean',
-    default: false,
-  })
-  .option('d', {
-    alias: 'dry-run',
-    type: 'boolean',
-    default: false,
-  }).argv;
-
-const nightlyBuild = argv.nightly;
-const dryRunBuild = argv.dryRun;
 const buildFromMain = nightlyBuild || dryRunBuild;
 const buildTag = process.env.CIRCLE_TAG;
 const otp = process.env.NPM_CONFIG_OTP;
 
-let branchVersion = 0;
-if (buildFromMain) {
-  branchVersion = 0;
-} else {
-  if (!buildTag) {
-    echo('Error: We publish only from git tags');
-    exit(1);
-  }
-
-  let match = buildTag.match(/^v(\d+\.\d+)\.\d+(?:-.+)?$/);
-  if (!match) {
-    echo('Error: We publish only from release version git tags');
-    exit(1);
-  }
-  [, branchVersion] = match;
-}
-// 0.33
->>>>>>> 8595f3f2
-
 // 34c034298dc9cad5a4553964a5a324450fda0385
 const currentCommit = exec('git rev-parse HEAD', {
   silent: true,
-<<<<<<< HEAD
 }).stdout.trim();
 const shortCommit = currentCommit.slice(0, 9);
 
@@ -133,24 +94,6 @@
   ({version, major, minor, prerelease} = parseVersion(rawVersion));
 } catch (e) {
   echo(e.message);
-=======
-})
-  .stdout.split(/\s/)
-  // ['refs/tags/v0.33.0', 'refs/tags/v0.33.0-rc', 'refs/tags/v0.33.0-rc1', 'refs/tags/v0.33.0-rc2', 'refs/tags/v0.34.0']
-  .filter(
-    version =>
-      !!version && version.indexOf(`refs/tags/v${branchVersion}`) === 0,
-  )
-  // ['refs/tags/v0.33.0', 'refs/tags/v0.33.0-rc', 'refs/tags/v0.33.0-rc1', 'refs/tags/v0.33.0-rc2']
-  .filter(version => version.indexOf(branchVersion) !== -1)
-  // ['v0.33.0', 'v0.33.0-rc', 'v0.33.0-rc1', 'v0.33.0-rc2']
-  .map(version => version.slice('refs/tags/'.length));
-
-if (!buildFromMain && tagsWithVersion.length === 0) {
-  echo(
-    'Error: Cannot find version tag in current commit. To deploy to NPM you must add tag v0.XY.Z[-rc] to your commit',
-  );
->>>>>>> 8595f3f2
   exit(1);
 }
 let releaseVersion;
@@ -168,25 +111,9 @@
   releaseVersion = version;
 }
 
-<<<<<<< HEAD
 // Bump version number in various files (package.json, gradle.properties etc)
 // For stable, pre-release releases, we manually call bump-oss-version on release branch
-if (nightlyBuild || dryRunBuild) {
-=======
 if (buildFromMain) {
-  releaseVersion = `0.0.0-${currentCommit.slice(0, 9)}`;
-
-  if (nightlyBuild) {
-    releaseVersion += '-';
-    // 2021-09-28T05:38:40.669Z -> 20210928-0538
-    releaseVersion += new Date()
-      .toISOString()
-      .slice(0, -8)
-      .replace(/[-:]/g, '')
-      .replace(/[T]/g, '-');
-  }
-  // Bump version number in various files (package.json, gradle.properties etc)
->>>>>>> 8595f3f2
   if (
     exec(
       `node scripts/bump-oss-version.js --nightly --to-version ${releaseVersion}`,
@@ -226,44 +153,41 @@
 
 if (dryRunBuild) {
   echo('Skipping `npm publish` because --dry-run is set.');
-  exit(0);
-}
+  if (exec('mkdir -p build && npm pack --pack-destination build').code) {
+    echo('Failed to build release package.');
+    exit(1);
+  } else {
+    echo('The release was built successfully.');
+    exit(0);
+  }
+} else {
+  // Running to see if this commit has been git tagged as `latest`
+  const latestCommit = exec("git rev-list -n 1 'latest'", {
+    silent: true,
+  }).stdout.replace('\n', '');
+  const isLatest = currentCommit === latestCommit;
 
-<<<<<<< HEAD
-// Running to see if this commit has been git tagged as `latest`
-const latestCommit = exec("git rev-list -n 1 'latest'", {
-  silent: true,
-}).stdout.replace('\n', '');
-const isLatest = currentCommit === latestCommit;
+  const releaseBranch = `${major}.${minor}-stable`;
 
-const releaseBranch = `${major}.${minor}-stable`;
+  // Set the right tag for nightly and prerelease builds
+  // If a release is not git-tagged as `latest` we use `releaseBranch` to prevent
+  // npm from overriding the current `latest` version tag, which it will do if no tag is set.
+  const tagFlag = nightlyBuild
+    ? '--tag nightly'
+    : prerelease != null
+    ? '--tag next'
+    : isLatest
+    ? '--tag latest'
+    : `--tag ${releaseBranch}`;
 
-// Set the right tag for nightly and prerelease builds
-// If a release is not git-tagged as `latest` we use `releaseBranch` to prevent
-// npm from overriding the current `latest` version tag, which it will do if no tag is set.
-=======
-// if version contains -rc, tag as prerelease
->>>>>>> 8595f3f2
-const tagFlag = nightlyBuild
-  ? '--tag nightly'
-  : prerelease != null
-  ? '--tag next'
-  : isLatest
-  ? '--tag latest'
-  : `--tag ${releaseBranch}`;
+  // use otp from envvars if available
+  const otpFlag = otp ? `--otp ${otp}` : '';
 
-// use otp from envvars if available
-const otpFlag = otp ? `--otp ${otp}` : '';
-
-if (exec(`npm publish ${tagFlag} ${otpFlag}`).code) {
-  echo('Failed to publish package to npm');
-  exit(1);
-} else {
-  echo(`Published to npm ${releaseVersion}`);
-  exit(0);
-<<<<<<< HEAD
-}
-=======
-}
-/*eslint-enable no-undef */
->>>>>>> 8595f3f2
+  if (exec(`npm publish ${tagFlag} ${otpFlag}`).code) {
+    echo('Failed to publish package to npm');
+    exit(1);
+  } else {
+    echo(`Published to npm ${releaseVersion}`);
+    exit(0);
+  }
+}