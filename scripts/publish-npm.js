--- conflicted
+++ resolved
@@ -13,10 +13,12 @@
 const {publishPackage, getNpmInfo} = require('./npm-utils');
 const getAndUpdateNightlies = require('./monorepo/get-and-update-nightlies');
 const setReactNativeVersion = require('./set-rn-version');
+/* [macOS We do not generate Android artifacts for React Native macOS
 const {
   generateAndroidArtifacts,
   publishAndroidArtifactsToMaven,
 } = require('./release-utils');
+macOS] */
 const fs = require('fs');
 const path = require('path');
 const yargs = require('yargs');
@@ -45,88 +47,6 @@
  *     * or otherwise `{major}.{minor}-stable`
  */
 
-<<<<<<< HEAD
-const {exec, echo, exit} = require('shelljs');
-const {parseVersion} = require('./version-utils');
-const {
-  exitIfNotOnGit,
-  getCurrentCommit,
-  isTaggedLatest,
-} = require('./scm-utils');
-/* [macOS We do not generate Android artifacts for React Native macOS
-const {
-  generateAndroidArtifacts,
-  publishAndroidArtifactsToMaven,
-} = require('./release-utils');
-macOS] */
-const fs = require('fs');
-const path = require('path');
-const yargs = require('yargs');
-
-// const buildTag = process.env.CIRCLE_TAG; // [macOS] We can't use the CircleCI build tag.
-const otp = process.env.NPM_CONFIG_OTP;
-
-const argv = yargs
-  .option('n', {
-    alias: 'nightly',
-    type: 'boolean',
-    default: false,
-  })
-  .option('d', {
-    alias: 'dry-run',
-    type: 'boolean',
-    default: false,
-  })
-  .option('r', {
-    alias: 'release',
-    type: 'boolean',
-    default: false,
-  })
-  .strict().argv;
-const nightlyBuild = argv.nightly;
-const dryRunBuild = argv.dryRun;
-const releaseBuild = argv.release;
-const isCommitly = nightlyBuild || dryRunBuild;
-
-const buildType = releaseBuild
-  ? 'release'
-  : nightlyBuild
-  ? 'nightly'
-  : 'dry-run';
-
-// 34c034298dc9cad5a4553964a5a324450fda0385
-const currentCommit = getCurrentCommit();
-const shortCommit = currentCommit.slice(0, 9);
-
-// [macOS] Function to get our version from package.json instead of the CircleCI build tag.
-function getPkgJsonVersion() {
-  const pkgJsonPath = path.resolve(RN_PACKAGE_DIR, 'package.json');
-  const pkgJson = JSON.parse(fs.readFileSync(pkgJsonPath, 'utf8'));
-  const pkgJsonVersion = pkgJson.version;
-  return pkgJsonVersion;
-}
-// macOS]
-
-const rawVersion =
-  // 0.0.0 triggers issues with cocoapods for codegen when building template project.
-  dryRunBuild
-    ? '1000.0.0'
-    : // For nightly we continue to use 0.0.0 for clarity for npm
-    nightlyBuild
-    ? '0.0.0'
-    : // For pre-release and stable releases, we use the git tag of the version we're releasing (set in set-rn-version)
-      getPkgJsonVersion(); // [macOS] We can't use the CircleCI build tag, so we use the version argument instead.
-
-let version,
-  major,
-  minor,
-  prerelease = null;
-try {
-  ({version, major, minor, prerelease} = parseVersion(rawVersion, buildType));
-} catch (e) {
-  echo(e.message);
-  exit(1);
-=======
 if (require.main === module) {
   const argv = yargs
     .option('n', {
@@ -153,7 +73,6 @@
     : 'dry-run';
 
   publishNpm(buildType);
->>>>>>> ea85b313
 }
 
 function publishNpm(buildType) {
@@ -177,21 +96,11 @@
     }
   }
 
-<<<<<<< HEAD
-/* [macOS We do not generate Android artifacts for React Native macOS
-generateAndroidArtifacts(releaseVersion);
-
-// Write version number to the build folder
-const releaseVersionFile = path.join('build', '.version');
-fs.writeFileSync(releaseVersionFile, releaseVersion);
-macOS] */
-=======
-  generateAndroidArtifacts(version);
+  // generateAndroidArtifacts(version); // [macOS] We do not generate Android artifacts for React Native macOS
 
   // Write version number to the build folder
   const versionFile = path.join('build', '.version');
   fs.writeFileSync(versionFile, version);
->>>>>>> ea85b313
 
   if (buildType === 'dry-run') {
     echo('Skipping `npm publish` because --dry-run is set.');
@@ -200,8 +109,10 @@
 
   // We first publish on Maven Central all the necessary artifacts.
   // NPM publishing is done just after.
-  publishAndroidArtifactsToMaven(version, buildType === 'nightly');
+  // [macOS] We do not generate Android artifacts for React Native macOS
+  // publishAndroidArtifactsToMaven(version, buildType === 'nightly');
 
+  /* [macOS] Skip the NPM Publish here as we do that in our Azure Pipeline
   const packagePath = path.join(__dirname, '..', 'packages', 'react-native');
   const result = publishPackage(packagePath, {
     tag,
@@ -215,46 +126,7 @@
     echo(`Published to npm ${version}`);
     return exit(0);
   }
+  macOS] */
 }
 
-<<<<<<< HEAD
-// Running to see if this commit has been git tagged as `latest`
-const isLatest = exitIfNotOnGit(
-  () => isTaggedLatest(currentCommit),
-  'Not in git. We do not want to publish anything',
-);
-
-/* [macOS We do not generate Android artifacts for React Native macOS
-// We first publish on Maven Central all the necessary artifacts.
-// NPM publishing is done just after.
-publishAndroidArtifactsToMaven(releaseVersion, nightlyBuild);
-macOS] */
-
-/* [macOS Comment the NPM publish out as we do this separately
-const releaseBranch = `${major}.${minor}-stable`;
-
-// Set the right tag for nightly and prerelease builds
-// If a release is not git-tagged as `latest` we use `releaseBranch` to prevent
-// npm from overriding the current `latest` version tag, which it will do if no tag is set.
-const tagFlag = nightlyBuild
-  ? '--tag nightly'
-  : prerelease != null
-  ? '--tag next'
-  : isLatest
-  ? '--tag latest'
-  : `--tag ${releaseBranch}`;
-
-// use otp from envvars if available
-const otpFlag = otp ? `--otp ${otp}` : '';
-
-if (exec(`npm publish ${tagFlag} ${otpFlag}`, {cwd: RN_PACKAGE_DIR}).code) {
-  echo('Failed to publish package to npm');
-  exit(1);
-} else {
-  echo(`Published to npm ${releaseVersion}`);
-  exit(0);
-}
-macOS] */
-=======
-module.exports = publishNpm;
->>>>>>> ea85b313
+module.exports = publishNpm;