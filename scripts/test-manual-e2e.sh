#!/bin/bash
# Copyright (c) Meta Platforms, Inc. and affiliates.
#
# This source code is licensed under the MIT license found in the
# LICENSE file in the root directory of this source tree.

RED="\033[0;31m"
GREEN="\033[0;32m"
BLUE="\033[0;35m"
ENDCOLOR="\033[0m"

error() {
    echo -e "$RED""$*""$ENDCOLOR"
    exit 1
}

success() {
    echo -e "$GREEN""$*""$ENDCOLOR"
}

info() {
    echo -e "$BLUE""$*""$ENDCOLOR"
}

repo_root=$(pwd)
selected_platform=""
selected_vm=""
PACKAGE_VERSION=""

test_android(){
    generate_maven_artifacts
    if [ "$1" == "1" ]; then
        test_android_hermes
    elif [ "$1" == "2" ]; then
        test_android_jsc
    fi
}

generate_maven_artifacts(){
    rm -rf android
    ./gradlew :ReactAndroid:installArchives || error "Couldn't generate artifacts"

    success "Generated artifacts for Maven"
}

test_android_hermes(){
    ./gradlew :packages:rn-tester:android:app:installHermesDebug || error "Couldn't build RNTester Android"

    info "Press any key to run RNTester on Android with Hermes enabled"
    info ""
    read -r -n 1
    adb shell am start -n com.facebook.react.uiapp/.RNTesterActivity
}

test_android_jsc(){
    ./gradlew :packages:rn-tester:android:app:installJscDebug || error "Couldn't build RNTester Android"

    info "Press any key to run RNTester in an already running Android emulator/device"
    info ""
    read -r -n 1
    adb shell am start -n com.facebook.react.uiapp/.RNTesterActivity
}

test_ios(){
    if [ "$1" == "1" ]; then
        test_ios_hermes
    elif [ "$1" == "2" ]; then
        test_ios_jsc
    fi
}

test_ios_hermes(){
    success "About to test iOS Hermes... "
    success "Installing CocoaPods dependencies..."
    rm -rf packages/rn-tester/Pods
    (cd packages/rn-tester && USE_HERMES=1 bundle exec pod install)

    info "Press any key to open the workspace in Xcode, then build and test manually."
    info ""
    read -r -n 1

    open "packages/rn-tester/RNTesterPods.xcworkspace"
}

test_ios_jsc(){
    success "About to test iOS JSC... "
    success "Installing CocoaPods dependencies..."
    rm -rf packages/rn-tester/Pods
    (cd packages/rn-tester && bundle exec pod install)

    info "Press any key to open the workspace in Xcode, then build and test manually."
    info ""
    read -r -n 1

    open "packages/rn-tester/RNTesterPods.xcworkspace"
}

kill_packagers(){
    success "Killing any running packagers"
    lsof -i :8081 | grep LISTEN
    lsof -i :8081 | grep LISTEN | /usr/bin/awk '{print $2}' | xargs kill
}

init_template_app(){
    kill_packagers

    PACKAGE_VERSION=$(cat package.json \
    | grep version \
    | head -1 \
    | awk -F: '{ print $2 }' \
    | sed 's/[",]//g' \
    | tr -d '[[:space:]]')

    success "Preparing version $PACKAGE_VERSION"

    npm pack

    TIMESTAMP=$(date +%s)
    PACKAGE=$(pwd)/react-native-$PACKAGE_VERSION-$TIMESTAMP.tgz
    success "Package bundled ($PACKAGE)"

    mv "$(pwd)/react-native-$PACKAGE_VERSION.tgz" "$PACKAGE"

    node scripts/set-rn-template-version.js "file:$PACKAGE"
    success "React Native version changed in the template"

    project_name="RNTestProject"

    cd /tmp/ || exit
    rm -rf "$project_name"
    node "$repo_root/cli.js" init "$project_name" --template "$repo_root"

    info "Double checking the versions in package.json are correct:"
    grep "\"react-native\": \".*react-native-$PACKAGE_VERSION-$TIMESTAMP.tgz\"" "/tmp/${project_name}/package.json" || error "Incorrect version number in /tmp/${project_name}/package.json"
    grep -E "com.facebook.react:react-native:\\+" "${project_name}/android/app/build.gradle" || error "Dependency in /tmp/${project_name}/android/app/build.gradle must be com.facebook.react:react-native:+"

    success "New sample project generated at /tmp/${project_name}"
}

test_template_app(){
    if [ "$PACKAGE_VERSION" == "" ]; then
        init_template_app
    fi

    if [ "$selected_platform" == "1" ]; then
        info "Test the following on Android:"
        info "   - Disable Fast Refresh. It might be enabled from last time (the setting is stored on the device)"
        info "   - Verify 'Reload JS' works"
        info ""
        info "Press any key to run the sample in Android emulator/device"
        info ""
        read -r -n 1
        cd "/tmp/${project_name}" && npx react-native run-android
    elif [ "$selected_platform" == "2" ]; then
        info "Test the following on iOS:"
        info "   - Disable Fast Refresh. It might be enabled from last time (the setting is stored on the device)"
        info "   - Verify 'Reload JS' works"
        info "   - Test Chrome debugger by adding breakpoints and reloading JS. We don't have tests for Chrome debugging."
        info "   - Disable Chrome debugging."
        info "   - Enable Fast Refresh, change a file (index.js) and save. The UI should refresh."
        info "   - Disable Fast Refresh."
        info ""
        info "Press any key to open the project in Xcode"
        info ""
        read -r -n 1
        open "/tmp/${project_name}/ios/${project_name}.xcworkspace"
    fi
    cd "$repo_root" || exit
}


show_menu(){
    echo "Which app do you want to test?
  1 - RNTester
  2 - A new RN app using the template"
    read -p "> " selected_app

    echo "What platform do you want to test?
  1 - Android
  2 - iOS"
    read -p "> " selected_platform

    if [ "$selected_app" == "1" ]; then
        echo "What VM are you testing?
  1 - Hermes
  2 - JSC"
        read -p "> " selected_vm
    fi

<<<<<<< HEAD
cd "/tmp/${project_name}" 

info "Test the following on Android:"
info "   - Disable Fast Refresh. It might be enabled from last time (the setting is stored on the device)"
info "   - Verify 'Reload JS' works"
info ""
info "Press any key to run the sample in Android emulator/device"
info ""
read -r -n 1
cd "/tmp/${project_name}" && npx react-native run-android
=======
}
>>>>>>> f12c8fba

handle_menu_input(){
    if [ "$selected_app" == "1" ]; then
        info "Start the packager in another terminal by running 'npm start' from the root"
        info "and then press any key."
        info ""
        read -r -n 1

        if [ "$selected_platform" == "1" ]; then
            test_android "$selected_vm"
        elif [ "$selected_platform" == "2" ]; then
            test_ios "$selected_vm"
        fi
    elif [ "$selected_app" == "2" ]; then
        test_template_app
    fi

    read -p "Would you like to test something else? (Y/N)" confirm
    if [ "$confirm" == "${confirm#[Yy]}" ]; then
        info "Next steps:"
        info "https://github.com/facebook/react-native/wiki/Release-Process"
        exit 1
    else
        show_menu
        handle_menu_input
    fi
}

init(){
    show_menu
    yarn
    kill_packagers
    handle_menu_input
}

init
<|MERGE_RESOLUTION|>--- conflicted
+++ resolved
@@ -187,20 +187,7 @@
         read -p "> " selected_vm
     fi
 
-<<<<<<< HEAD
-cd "/tmp/${project_name}" 
-
-info "Test the following on Android:"
-info "   - Disable Fast Refresh. It might be enabled from last time (the setting is stored on the device)"
-info "   - Verify 'Reload JS' works"
-info ""
-info "Press any key to run the sample in Android emulator/device"
-info ""
-read -r -n 1
-cd "/tmp/${project_name}" && npx react-native run-android
-=======
-}
->>>>>>> f12c8fba
+}
 
 handle_menu_input(){
     if [ "$selected_app" == "1" ]; then
