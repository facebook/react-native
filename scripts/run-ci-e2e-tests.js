/**
 * Copyright (c) Meta Platforms, Inc. and affiliates.
 *
 * This source code is licensed under the MIT license found in the
 * LICENSE file in the root directory of this source tree.
 *
 * @format
 */

'use strict';

/**
 * This script tests that React Native end to end installation/bootstrap works for different platforms
 * Available arguments:
 * --ios - 'react-native init' and check iOS app doesn't redbox
 * --android - 'react-native init' and check Android app doesn't redbox
 * --js - 'react-native init' and only check the packager returns a bundle
 * --skip-cli-install - to skip react-native-cli global installation (for local debugging)
 * --retries [num] - how many times to retry possible flaky commands: yarn add and running tests, default 1
 */

const {cd, cp, echo, exec, exit, mv} = require('shelljs');
const {execFileSync, spawn} = require('child_process');
const argv = require('yargs').argv;
const path = require('path');

const forEachPackage = require('./monorepo/for-each-package');
const setupVerdaccio = require('./setup-verdaccio');

const SCRIPTS = __dirname;
const ROOT = path.normalize(path.join(__dirname, '..'));
const REACT_NATIVE_PACKAGE_DIR = path.join(ROOT, 'packages/react-native');
const tryExecNTimes = require('./try-n-times');

const REACT_NATIVE_TEMP_DIR = exec(
  'mktemp -d /tmp/react-native-XXXXXXXX',
).stdout.trim();
const REACT_NATIVE_APP_DIR = `${REACT_NATIVE_TEMP_DIR}/template`;
const numberOfRetries = argv.retries || 1;

const VERDACCIO_CONFIG_PATH = path.join(ROOT, '.circleci/verdaccio.yml');

let SERVER_PID;
let APPIUM_PID;
let VERDACCIO_PID;
let exitCode;

function describe(message) {
  echo(`\n\n>>>>> ${message}\n\n\n`);
}

try {
  if (argv.android) {
    describe('Compile Android binaries');
    if (
      exec(
        './gradlew :ReactAndroid:installArchives -Pjobs=1 -Dorg.gradle.jvmargs="-Xmx512m -XX:+HeapDumpOnOutOfMemoryError"',
      ).code
    ) {
      echo('Failed to compile Android binaries');
      exitCode = 1;
      throw Error(exitCode);
    }
  }

  describe('Create react-native package');
  if (exec('node ./scripts/set-rn-version.js --version 1000.0.0').code) {
    echo('Failed to set version and update package.json ready for release');
    exitCode = 1;
    throw Error(exitCode);
  }

  if (exec('npm pack', {cwd: REACT_NATIVE_PACKAGE_DIR}).code) {
    echo('Failed to pack react-native');
    exitCode = 1;
    throw Error(exitCode);
  }

  const REACT_NATIVE_PACKAGE = path.join(
    REACT_NATIVE_PACKAGE_DIR,
    'react-native-*.tgz',
  );

  describe('Set up Verdaccio');
  VERDACCIO_PID = setupVerdaccio(ROOT, VERDACCIO_CONFIG_PATH);

  describe('Publish packages');
  forEachPackage(
    (packageAbsolutePath, packageRelativePathFromRoot, packageManifest) => {
      if (packageManifest.private) {
        return;
      }

      exec(
        'npm publish --registry http://localhost:4873 --yes --access public',
        {cwd: packageAbsolutePath},
      );
    },
  );

  describe('Scaffold a basic React Native app from template');
<<<<<<< HEAD
  execFileSync('rsync', ['-a', `${ROOT}/template`, REACT_NATIVE_TEMP_DIR]);
=======
  exec(
    `rsync -a ${ROOT}/packages/react-native/template ${REACT_NATIVE_TEMP_DIR}`,
  );
>>>>>>> 346de2d1
  cd(REACT_NATIVE_APP_DIR);

  mv('_bundle', '.bundle');
  mv('_eslintrc.js', '.eslintrc.js');
  mv('_prettierrc.js', '.prettierrc.js');
  mv('_watchmanconfig', '.watchmanconfig');

  describe('Install React Native package');
  exec(`npm install ${REACT_NATIVE_PACKAGE}`);

  describe('Install node_modules');
  if (
    tryExecNTimes(
      () => {
        return exec('npm install').code;
      },
      numberOfRetries,
      () => exec('sleep 10s'),
    )
  ) {
    echo('Failed to execute npm install');
    echo('Most common reason is npm registry connectivity, try again');
    exitCode = 1;
    throw Error(exitCode);
  }
  exec('rm -rf ./node_modules/react-native/template');

  if (argv.android) {
    describe('Install end-to-end framework');
    if (
      tryExecNTimes(
        () =>
          exec(
            'yarn add --dev appium@1.11.1 mocha@2.4.5 wd@1.11.1 colors@1.0.3 pretty-data2@0.40.1',
            {silent: true},
          ).code,
        numberOfRetries,
      )
    ) {
      echo('Failed to install appium');
      echo('Most common reason is npm registry connectivity, try again');
      exitCode = 1;
      throw Error(exitCode);
    }
    cp(`${SCRIPTS}/android-e2e-test.js`, 'android-e2e-test.js');
    cd('android');
    describe('Download Maven deps');
    exec('./gradlew :app:copyDownloadableDepsToLibs');
    cd('..');

    describe('Generate key');
    exec('rm android/app/debug.keystore');
    if (
      exec(
        'keytool -genkey -v -keystore android/app/debug.keystore -storepass android -alias androiddebugkey -keypass android -keyalg RSA -keysize 2048 -validity 10000 -dname "CN=Android Debug,O=Android,C=US"',
      ).code
    ) {
      echo('Key could not be generated');
      exitCode = 1;
      throw Error(exitCode);
    }

    describe(`Start appium server, ${APPIUM_PID}`);
    const appiumProcess = spawn('node', ['./node_modules/.bin/appium']);
    APPIUM_PID = appiumProcess.pid;

    describe('Build the app');
    if (exec('react-native run-android').code) {
      echo('could not execute react-native run-android');
      exitCode = 1;
      throw Error(exitCode);
    }

    describe(`Start Metro, ${SERVER_PID}`);
    // shelljs exec('', {async: true}) does not emit stdout events, so we rely on good old spawn
    const packagerProcess = spawn('yarn', ['start', '--max-workers 1']);
    SERVER_PID = packagerProcess.pid;
    // wait a bit to allow packager to startup
    exec('sleep 15s');
    describe('Test: Android end-to-end test');
    if (
      tryExecNTimes(
        () => {
          return exec('node node_modules/.bin/_mocha android-e2e-test.js').code;
        },
        numberOfRetries,
        () => exec('sleep 10s'),
      )
    ) {
      echo('Failed to run Android end-to-end tests');
      echo('Most likely the code is broken');
      exitCode = 1;
      throw Error(exitCode);
    }
  }

  if (argv.ios) {
    cd('ios');
    // shelljs exec('', {async: true}) does not emit stdout events, so we rely on good old spawn
    const packagerEnv = Object.create(process.env);
    packagerEnv.REACT_NATIVE_MAX_WORKERS = 1;
    describe('Start Metro');
    const packagerProcess = spawn('yarn', ['start'], {
      stdio: 'inherit',
      env: packagerEnv,
    });
    SERVER_PID = packagerProcess.pid;
    exec('sleep 15s');
    // prepare cache to reduce chances of possible red screen "Can't find variable __fbBatchedBridge..."
    exec(
      'response=$(curl --write-out %{http_code} --silent --output /dev/null localhost:8081/index.bundle?platform=ios&dev=true)',
    );
    echo(`Metro is running, ${SERVER_PID}`);

    describe('Install CocoaPod dependencies');
    exec('bundle exec pod install');

    describe('Test: iOS end-to-end test');
    if (
      // TODO: Get target OS and simulator from .tests.env
      tryExecNTimes(
        () => {
          return exec(
            [
              'xcodebuild',
              '-workspace',
              '"HelloWorld.xcworkspace"',
              '-destination',
              '"platform=iOS Simulator,name=iPhone 8,OS=13.3"',
              '-scheme',
              '"HelloWorld"',
              '-sdk',
              'iphonesimulator',
              '-UseModernBuildSystem=NO',
              'test',
            ].join(' ') +
              ' | ' +
              [
                'xcbeautify',
                '--report',
                'junit',
                '--reportPath',
                '"~/react-native/reports/junit/iOS-e2e/results.xml"',
              ].join(' ') +
              ' && exit ${PIPESTATUS[0]}',
          ).code;
        },
        numberOfRetries,
        () => exec('sleep 10s'),
      )
    ) {
      echo('Failed to run iOS end-to-end tests');
      echo('Most likely the code is broken');
      exitCode = 1;
      throw Error(exitCode);
    }
    cd('..');
  }

  if (argv.js) {
    // Check the packager produces a bundle (doesn't throw an error)
    describe('Test: Verify packager can generate an Android bundle');
    if (
      exec(
        'yarn react-native bundle --verbose --entry-file index.js --platform android --dev true --bundle-output android-bundle.js --max-workers 1',
      ).code
    ) {
      echo('Could not build Android bundle');
      exitCode = 1;
      throw Error(exitCode);
    }

    describe('Test: Verify packager can generate an iOS bundle');
    if (
      exec(
        'yarn react-native bundle --entry-file index.js --platform ios --dev true --bundle-output ios-bundle.js --max-workers 1',
      ).code
    ) {
      echo('Could not build iOS bundle');
      exitCode = 1;
      throw Error(exitCode);
    }

    describe('Test: TypeScript typechecking');
    if (exec('yarn tsc').code) {
      echo('Typechecking errors were found');
      exitCode = 1;
      throw Error(exitCode);
    }

    describe('Test: Jest tests');
    if (exec('yarn test').code) {
      echo('Jest tests failed');
      exitCode = 1;
      throw Error(exitCode);
    }

    // TODO: ESLint infinitely hangs when running in the environment created by
    // this script, but not projects generated by `react-native init`.
    /*
    describe('Test: ESLint/Prettier linting and formatting');
    if (exec('yarn lint').code) {
      echo('linting errors were found');
      exitCode = 1;
      throw Error(exitCode);
    }*/
  }
  exitCode = 0;
} finally {
  describe('Clean up');
  if (SERVER_PID) {
    echo(`Killing packager ${SERVER_PID}`);
    exec(`kill -9 ${SERVER_PID}`);
    // this is quite drastic but packager starts a daemon that we can't kill by killing the parent process
    // it will be fixed in April (quote David Aurelio), so until then we will kill the zombie by the port number
    exec("lsof -i tcp:8081 | awk 'NR!=1 {print $2}' | xargs kill");
  }
  if (APPIUM_PID) {
    echo(`Killing appium ${APPIUM_PID}`);
    exec(`kill -9 ${APPIUM_PID}`);
  }
  if (VERDACCIO_PID) {
    echo(`Killing verdaccio ${VERDACCIO_PID}`);
    exec(`kill -9 ${VERDACCIO_PID}`);
  }
}
exit(exitCode);<|MERGE_RESOLUTION|>--- conflicted
+++ resolved
@@ -99,13 +99,11 @@
   );
 
   describe('Scaffold a basic React Native app from template');
-<<<<<<< HEAD
-  execFileSync('rsync', ['-a', `${ROOT}/template`, REACT_NATIVE_TEMP_DIR]);
-=======
-  exec(
-    `rsync -a ${ROOT}/packages/react-native/template ${REACT_NATIVE_TEMP_DIR}`,
-  );
->>>>>>> 346de2d1
+  execFileSync('rsync', [
+    '-a',
+    `${ROOT}/packages/react-native/template`,
+    REACT_NATIVE_TEMP_DIR,
+  ]);
   cd(REACT_NATIVE_APP_DIR);
 
   mv('_bundle', '.bundle');
