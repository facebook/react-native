--- conflicted
+++ resolved
@@ -20,11 +20,7 @@
  */
 
 const {cd, cp, echo, exec, exit, mv} = require('shelljs');
-<<<<<<< HEAD
-const {execFileSync, spawn} = require('child_process'); // [macOS]
-=======
 const {execFileSync, spawn} = require('child_process');
->>>>>>> ea85b313
 const argv = require('yargs').argv;
 const path = require('path');
 
@@ -108,10 +104,6 @@
   );
 
   describe('Scaffold a basic React Native app from template');
-<<<<<<< HEAD
-  // [macOS] use execFileSync to help keep shell commands clean
-=======
->>>>>>> ea85b313
   execFileSync('rsync', [
     '-a',
     `${ROOT}/packages/react-native/template`,
