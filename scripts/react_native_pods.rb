# Copyright (c) Facebook, Inc. and its affiliates.
#
# This source code is licensed under the MIT license found in the
# LICENSE file in the root directory of this source tree.

def use_react_native! (options={})
  # The prefix to react-native
  prefix = options[:path] ||= "../node_modules/react-native"

  # Include Fabric dependencies
  fabric_enabled = options[:fabric_enabled] ||= false

  # Include DevSupport dependency
  production = options[:production] ||= false

  # Include Hermes dependencies
  hermes_enabled = options[:hermes_enabled] ||= false

  if `/usr/sbin/sysctl -n hw.optional.arm64 2>&1`.to_i == 1 && !RUBY_PLATFORM.start_with?('arm64')
    Pod::UI.warn 'Do not use "pod install" from inside Rosetta2 (x86_64 emulation on arm64).'
    Pod::UI.warn ' - Emulated x86_64 is slower than native arm64'
    Pod::UI.warn ' - May result in mixed architectures in rubygems (eg: ffi_c.bundle files may be x86_64 with an arm64 interpreter)'
    Pod::UI.warn 'Run "env /usr/bin/arch -arm64 /bin/bash --login" then try again.'
  end

  # The Pods which should be included in all projects
  pod 'FBLazyVector', :path => "#{prefix}/Libraries/FBLazyVector"
  pod 'FBReactNativeSpec', :path => "#{prefix}/React/FBReactNativeSpec"
  pod 'RCTRequired', :path => "#{prefix}/Libraries/RCTRequired"
  pod 'RCTTypeSafety', :path => "#{prefix}/Libraries/TypeSafety"
  pod 'React', :path => "#{prefix}/"
  pod 'React-Core', :path => "#{prefix}/"
  pod 'React-CoreModules', :path => "#{prefix}/React/CoreModules"
  pod 'React-RCTActionSheet', :path => "#{prefix}/Libraries/ActionSheetIOS"
  pod 'React-RCTAnimation', :path => "#{prefix}/Libraries/NativeAnimation"
  pod 'React-RCTBlob', :path => "#{prefix}/Libraries/Blob"
  pod 'React-RCTImage', :path => "#{prefix}/Libraries/Image"
  pod 'React-RCTLinking', :path => "#{prefix}/Libraries/LinkingIOS"
  pod 'React-RCTNetwork', :path => "#{prefix}/Libraries/Network"
  pod 'React-RCTSettings', :path => "#{prefix}/Libraries/Settings"
  pod 'React-RCTText', :path => "#{prefix}/Libraries/Text"
  pod 'React-RCTVibration', :path => "#{prefix}/Libraries/Vibration"
  pod 'React-Core/RCTWebSocket', :path => "#{prefix}/"

  unless production
    pod 'React-Core/DevSupport', :path => "#{prefix}/"
  end

  pod 'React-cxxreact', :path => "#{prefix}/ReactCommon/cxxreact"
  pod 'React-jsi', :path => "#{prefix}/ReactCommon/jsi"
  pod 'React-jsiexecutor', :path => "#{prefix}/ReactCommon/jsiexecutor"
  pod 'React-jsinspector', :path => "#{prefix}/ReactCommon/jsinspector"
  pod 'React-callinvoker', :path => "#{prefix}/ReactCommon/callinvoker"
  pod 'React-runtimeexecutor', :path => "#{prefix}/ReactCommon/runtimeexecutor"
  pod 'React-perflogger', :path => "#{prefix}/ReactCommon/reactperflogger"
  pod 'React-logger', :path => "#{prefix}/ReactCommon/logger"
  pod 'ReactCommon/turbomodule/core', :path => "#{prefix}/ReactCommon"
  pod 'Yoga', :path => "#{prefix}/ReactCommon/yoga", :modular_headers => true

  pod 'DoubleConversion', :podspec => "#{prefix}/third-party-podspecs/DoubleConversion.podspec"
  pod 'glog', :podspec => "#{prefix}/third-party-podspecs/glog.podspec"
  pod 'boost', :podspec => "#{prefix}/third-party-podspecs/boost.podspec"
  pod 'RCT-Folly', :podspec => "#{prefix}/third-party-podspecs/RCT-Folly.podspec"

  # TODO(macOS GH#214)
  pod 'boost-for-react-native', :podspec => "#{prefix}/third-party-podspecs/boost-for-react-native.podspec"

  if fabric_enabled
    pod 'React-Fabric', :path => "#{prefix}/ReactCommon"
    pod 'React-graphics', :path => "#{prefix}/ReactCommon/react/renderer/graphics"
    pod 'React-jsi/Fabric', :path => "#{prefix}/ReactCommon/jsi"
    pod 'React-RCTFabric', :path => "#{prefix}/React"
    pod 'RCT-Folly/Fabric', :podspec => "#{prefix}/third-party-podspecs/RCT-Folly.podspec"
  end

  if hermes_enabled
    pod 'React-hermes', :path => "#{prefix}/ReactCommon/hermes"
    pod 'hermes-engine', '~> 0.9.0'
    pod 'libevent', '~> 2.1.12'
  end
end

def use_flipper!(versions = {}, configurations: ['Debug'])
  versions['Flipper'] ||= '0.99.0'
  versions['Flipper-Boost-iOSX'] ||= '1.76.0.1.11'
  versions['Flipper-DoubleConversion'] ||= '3.1.7'
  versions['Flipper-Fmt'] ||= '7.1.7'
  versions['Flipper-Folly'] ||= '2.6.7'
  versions['Flipper-Glog'] ||= '0.3.6'
  versions['Flipper-PeerTalk'] ||= '0.0.4'
  versions['Flipper-RSocket'] ||= '1.4.3'
  versions['OpenSSL-Universal'] ||= '1.1.180'
  pod 'FlipperKit', versions['Flipper'], :configurations => configurations
  pod 'FlipperKit/FlipperKitLayoutPlugin', versions['Flipper'], :configurations => configurations
  pod 'FlipperKit/SKIOSNetworkPlugin', versions['Flipper'], :configurations => configurations
  pod 'FlipperKit/FlipperKitUserDefaultsPlugin', versions['Flipper'], :configurations => configurations
  pod 'FlipperKit/FlipperKitReactPlugin', versions['Flipper'], :configurations => configurations
  # List all transitive dependencies for FlipperKit pods
  # to avoid them being linked in Release builds
  pod 'Flipper', versions['Flipper'], :configurations => configurations
  pod 'Flipper-Boost-iOSX', versions['Flipper-Boost-iOSX'], :configurations => configurations
  pod 'Flipper-DoubleConversion', versions['Flipper-DoubleConversion'], :configurations => configurations
  pod 'Flipper-Fmt', versions['Flipper-Fmt'], :configurations => configurations
  pod 'Flipper-Folly', versions['Flipper-Folly'], :configurations => configurations
  pod 'Flipper-Glog', versions['Flipper-Glog'], :configurations => configurations
  pod 'Flipper-PeerTalk', versions['Flipper-PeerTalk'], :configurations => configurations
  pod 'Flipper-RSocket', versions['Flipper-RSocket'], :configurations => configurations
  pod 'FlipperKit/Core', versions['Flipper'], :configurations => configurations
  pod 'FlipperKit/CppBridge', versions['Flipper'], :configurations => configurations
  pod 'FlipperKit/FBCxxFollyDynamicConvert', versions['Flipper'], :configurations => configurations
  pod 'FlipperKit/FBDefines', versions['Flipper'], :configurations => configurations
  pod 'FlipperKit/FKPortForwarding', versions['Flipper'], :configurations => configurations
  pod 'FlipperKit/FlipperKitHighlightOverlay', versions['Flipper'], :configurations => configurations
  pod 'FlipperKit/FlipperKitLayoutTextSearchable', versions['Flipper'], :configurations => configurations
  pod 'FlipperKit/FlipperKitNetworkPlugin', versions['Flipper'], :configurations => configurations
  pod 'OpenSSL-Universal', versions['OpenSSL-Universal'], :configurations => configurations
end

def has_pod(installer, name)
  installer.pods_project.pod_group(name) != nil
end

# Post Install processing for Flipper
def flipper_post_install(installer)
  installer.pods_project.targets.each do |target|
    if target.name == 'YogaKit'
      target.build_configurations.each do |config|
        config.build_settings['SWIFT_VERSION'] = '4.1'
      end
    end
  end
end

def exclude_architectures(installer)
  projects = installer.aggregate_targets
    .map{ |t| t.user_project }
    .uniq{ |p| p.path }
    .push(installer.pods_project)

  # Hermes does not support `i386` architecture
  excluded_archs_default = has_pod(installer, 'hermes-engine') ? "i386" : ""

  projects.each do |project|
    project.build_configurations.each do |config|
      config.build_settings["EXCLUDED_ARCHS[sdk=iphonesimulator*]"] = excluded_archs_default
    end

    project.save()
  end
end

def fix_library_search_paths(installer)
  def fix_config(config)
    lib_search_paths = config.build_settings["LIBRARY_SEARCH_PATHS"]
    if lib_search_paths
      if lib_search_paths.include?("$(TOOLCHAIN_DIR)/usr/lib/swift-5.0/$(PLATFORM_NAME)") || lib_search_paths.include?("\"$(TOOLCHAIN_DIR)/usr/lib/swift-5.0/$(PLATFORM_NAME)\"")
        # $(TOOLCHAIN_DIR)/usr/lib/swift-5.0/$(PLATFORM_NAME) causes problem with Xcode 12.5 + arm64 (Apple M1)
        # since the libraries there are only built for x86_64 and i386.
        lib_search_paths.delete("$(TOOLCHAIN_DIR)/usr/lib/swift-5.0/$(PLATFORM_NAME)")
        lib_search_paths.delete("\"$(TOOLCHAIN_DIR)/usr/lib/swift-5.0/$(PLATFORM_NAME)\"")
        if !(lib_search_paths.include?("$(SDKROOT)/usr/lib/swift") || lib_search_paths.include?("\"$(SDKROOT)/usr/lib/swift\""))
          # however, $(SDKROOT)/usr/lib/swift is required, at least if user is not running CocoaPods 1.11
          lib_search_paths.insert(0, "$(SDKROOT)/usr/lib/swift")
        end
      end
    end
  end

  projects = installer.aggregate_targets
    .map{ |t| t.user_project }
    .uniq{ |p| p.path }
    .push(installer.pods_project)

  projects.each do |project|
    project.build_configurations.each do |config|
      fix_config(config)
    end
    project.native_targets.each do |target|
      target.build_configurations.each do |config|
        fix_config(config)
      end
    end
    project.save()
  end
end

def react_native_post_install(installer)
  if has_pod(installer, 'Flipper')
    flipper_post_install(installer)
  end

  exclude_architectures(installer)
  fix_library_search_paths(installer)
end

def use_react_native_codegen!(spec, options={})
  return if ENV['DISABLE_CODEGEN'] == '1'

  # The prefix to react-native
  prefix = options[:react_native_path] ||= "../.."

  # Library name (e.g. FBReactNativeSpec)
  library_name = options[:library_name] ||= "#{spec.name.gsub('_','-').split('-').collect(&:capitalize).join}Spec"

  # Output dir, relative to podspec that invoked this method
  output_dir = options[:output_dir] ||= "#{library_name}"
  components_output_dir = "#{output_dir}/react/renderer/components/#{library_name}"

  codegen_config = {
    "modules" => {
      :js_srcs_pattern => "Native*.js",
      :generated_dir => output_dir,
      :generated_files => [
        "#{library_name}.h",
        "#{library_name}-generated.mm"
      ]
    },
    "components" => {
      :js_srcs_pattern => "*NativeComponent.js",
      :generated_dir => components_output_dir,
      :generated_files => [
        "ComponentDescriptors.h",
        "EventEmitters.cpp",
        "EventEmitters.h",
        "Props.cpp",
        "Props.h",
        "RCTComponentViewHelpers.h",
        "ShadowNodes.cpp",
        "ShadowNodes.h"
      ]
    }
  }

  # The path to JavaScript files
  js_srcs_dir = options[:js_srcs_dir] ||= "./"
  library_type = options[:library_type]

  if library_type
    js_srcs_pattern = codegen_config[library_type][:js_srcs_pattern]
  end

  if library_type
    generated_dirs = [ codegen_config[library_type][:generated_dir] ]
    generated_files = codegen_config[library_type][:generated_files].map { |filename| "#{codegen_config[library_type][:generated_dir]}/#{filename}" }
  else
    generated_dirs = [ codegen_config["modules"][:generated_dir], codegen_config["components"][:generated_dir] ]
    generated_files = codegen_config["modules"][:generated_files].map { |filename| "#{codegen_config["modules"][:generated_dir]}/#{filename}" }
    generated_files = generated_files.concat(codegen_config["components"][:generated_files].map { |filename| "#{codegen_config["components"][:generated_dir]}/#{filename}" })
  end

  if js_srcs_pattern
    file_list = `find #{js_srcs_dir} -type f -name #{js_srcs_pattern}`.split("\n").sort
    input_files = file_list.map { |filename| "${PODS_TARGET_SRCROOT}/#{filename}" }
  else
    input_files = [ js_srcs_dir ]
  end

  # Prepare filesystem by creating empty files that will be picked up as references by CocoaPods.
  prepare_command = "mkdir -p #{generated_dirs.join(" ")} && touch -a #{generated_files.join(" ")}"
  system(prepare_command) # Always run prepare_command when a podspec uses the codegen, as CocoaPods may skip invoking this command in certain scenarios. Replace with pre_integrate_hook after updating to CocoaPods 1.11
  spec.prepare_command = prepare_command

  spec.script_phase = {
    :name => 'Generate Specs',
    :input_files => input_files, # This also needs to be relative to Xcode
    :output_files => ["${DERIVED_FILE_DIR}/codegen-#{library_name}.log"].concat(generated_files.map { |filename| " ${PODS_TARGET_SRCROOT}/#{filename}"} ),
    # The final generated files will be created when this script is invoked at Xcode build time.
    :script => %{set -o pipefail
set -e

RN_DIR=$(cd "$\{PODS_TARGET_SRCROOT\}/#{prefix}" && pwd)

GENERATED_SRCS_DIR="$\{DERIVED_FILE_DIR\}/generated/source/codegen"
GENERATED_SCHEMA_FILE="$GENERATED_SRCS_DIR/schema.json"
TEMP_OUTPUT_DIR="$GENERATED_SRCS_DIR/out"

LIBRARY_NAME="#{library_name}"
OUTPUT_DIR="$\{PODS_TARGET_SRCROOT\}/#{output_dir}"

CODEGEN_REPO_PATH="$RN_DIR/packages/react-native-codegen"
CODEGEN_NPM_PATH="$RN_DIR/../react-native-codegen"
CODEGEN_CLI_PATH=""

# Determine path to react-native-codegen
if [ -d "$CODEGEN_REPO_PATH" ]; then
  CODEGEN_CLI_PATH=$(cd "$CODEGEN_REPO_PATH" && pwd)
elif [ -d "$CODEGEN_NPM_PATH" ]; then
  CODEGEN_CLI_PATH=$(cd "$CODEGEN_NPM_PATH" && pwd)
else
  echo "error: Could not determine react-native-codegen location. Try running 'yarn install' or 'npm install' in your project root." >> "${SCRIPT_OUTPUT_FILE_0}" 2>&1
  exit 1
fi

find_node () {
  source "$RN_DIR/scripts/find-node.sh"

  NODE_BINARY="${NODE_BINARY:-$(command -v node || true)}"
  if [ -z "$NODE_BINARY" ]; then
    echo "error: Could not find node. Make sure it is in bash PATH or set the NODE_BINARY environment variable." >> "${SCRIPT_OUTPUT_FILE_0}" 2>&1
    exit 1
  fi
}

setup_dirs () {
  set +e
  rm -rf "$GENERATED_SRCS_DIR"
  set -e

  mkdir -p "$GENERATED_SRCS_DIR" "$TEMP_OUTPUT_DIR"

  # Clear output files
  > "${SCRIPT_OUTPUT_FILE_0}"
}

describe () {
  printf "\\n\\n>>>>> %s\\n\\n\\n" "$1" >> "${SCRIPT_OUTPUT_FILE_0}" 2>&1
}

buildCodegenCLI () {
  if [ ! -d "$CODEGEN_CLI_PATH/lib" ]; then
    describe "Building react-native-codegen package"
    bash "$CODEGEN_CLI_PATH/scripts/oss/build.sh"
  fi
}

generateCodegenSchemaFromJavaScript () {
  describe "Generating codegen schema from JavaScript"

  SRCS_PATTERN="#{js_srcs_pattern}"
  SRCS_DIR="#{js_srcs_dir}"
  if [ $SRCS_PATTERN ]; then
    JS_SRCS=$(find "$\{PODS_TARGET_SRCROOT\}"/$SRCS_DIR -type f -name "$SRCS_PATTERN" -print0 | xargs -0)
    echo "#{file_list}" >> "${SCRIPT_OUTPUT_FILE_0}" 2>&1
  else
    JS_SRCS="$\{PODS_TARGET_SRCROOT\}/$SRCS_DIR"
    echo "#{js_srcs_dir}" >> "${SCRIPT_OUTPUT_FILE_0}" 2>&1
  fi

  "$NODE_BINARY" "$CODEGEN_CLI_PATH/lib/cli/combine/combine-js-to-schema-cli.js" "$GENERATED_SCHEMA_FILE" $JS_SRCS
}

generateCodegenArtifactsFromSchema () {
  describe "Generating codegen artifacts from schema"
  pushd "$RN_DIR" >/dev/null || exit 1
    "$NODE_BINARY" "scripts/generate-specs-cli.js" ios "$GENERATED_SCHEMA_FILE" "$TEMP_OUTPUT_DIR" "$LIBRARY_NAME"
  popd >/dev/null || exit 1
}

moveOutputs () {
  mkdir -p "$OUTPUT_DIR"

  # Copy all output to output_dir
  cp -R "$TEMP_OUTPUT_DIR/" "$OUTPUT_DIR" || exit 1
  echo "$LIBRARY_NAME output has been written to $OUTPUT_DIR:" >> "${SCRIPT_OUTPUT_FILE_0}" 2>&1
  ls -1 "$OUTPUT_DIR" >> "${SCRIPT_OUTPUT_FILE_0}" 2>&1
}

main () {
  setup_dirs
  find_node
  buildCodegenCLI
  generateCodegenSchemaFromJavaScript
  generateCodegenArtifactsFromSchema
  moveOutputs
}

main "$@"
echo 'Done.' >> "${SCRIPT_OUTPUT_FILE_0}" 2>&1
    },
    :execution_position => :before_compile,
    :show_env_vars_in_log => true
  }
end

# This provides a post_install workaround for build issues related Xcode 12.5 and Apple Silicon (M1) machines.
# Call this in the app's main Podfile's post_install hook.
# See https://github.com/facebook/react-native/issues/31480#issuecomment-902912841 for more context.
# Actual fix was authored by https://github.com/mikehardy.
# New app template will call this for now until the underlying issue is resolved.
#
# It's not needed anymore and will be removed later
def __apply_Xcode_12_5_M1_post_install_workaround(installer)
<<<<<<< HEAD
  # Apple Silicon builds require a library path tweak for Swift library discovery to resolve Swift-related "symbol not found".
  # Note: this was fixed via https://github.com/facebook/react-native/commit/eb938863063f5535735af2be4e706f70647e5b90
  # Keeping this logic here but commented out for future reference.
  #
  # installer.aggregate_targets.each do |aggregate_target|
  #   aggregate_target.user_project.native_targets.each do |target|
  #     target.build_configurations.each do |config|
  #       config.build_settings['LIBRARY_SEARCH_PATHS'] = ['$(SDKROOT)/usr/lib/swift', '$(inherited)']
  #     end
  #   end
  #   aggregate_target.user_project.save
  # end

  # Flipper podspecs are still targeting an older iOS deployment target, and may cause an error like:
  #   "error: thread-local storage is not supported for the current target"
  # The most reliable known workaround is to bump iOS deployment target to match react-native (iOS 11 now).
  installer.pods_project.targets.each do |target|
    target.build_configurations.each do |config|
      config.build_settings['IPHONEOS_DEPLOYMENT_TARGET'] = '11.0'
      end
  end

  # But... doing so caused another issue in Flipper:
  #   "Time.h:52:17: error: typedef redefinition with different types"
  # We need to make a patch to RCT-Folly - remove the `__IPHONE_OS_VERSION_MIN_REQUIRED` check.
  # See https://github.com/facebook/flipper/issues/834 for more details.
  `sed -i -e  $'s/VERSION_MIN_REQUIRED </VERSION_MIN_REQUIRED >=/' #{installer.sandbox.root}/RCT-Folly/folly/portability/Time.h`
=======
  puts "__apply_Xcode_12_5_M1_post_install_workaround() is not needed anymore"
>>>>>>> 086c9672
end<|MERGE_RESOLUTION|>--- conflicted
+++ resolved
@@ -378,9 +378,9 @@
 # Actual fix was authored by https://github.com/mikehardy.
 # New app template will call this for now until the underlying issue is resolved.
 #
-# It's not needed anymore and will be removed later
+# TODO(macOS GH#774) - This was temporarily removed with 51bf5579489 but reintroduced with 03a09078681 on 2021-10-25.
+# Plus, we still need the fix in folly before v2022.02.07.00. (See https://github.com/facebook/folly/commit/4a8837f)
 def __apply_Xcode_12_5_M1_post_install_workaround(installer)
-<<<<<<< HEAD
   # Apple Silicon builds require a library path tweak for Swift library discovery to resolve Swift-related "symbol not found".
   # Note: this was fixed via https://github.com/facebook/react-native/commit/eb938863063f5535735af2be4e706f70647e5b90
   # Keeping this logic here but commented out for future reference.
@@ -408,7 +408,4 @@
   # We need to make a patch to RCT-Folly - remove the `__IPHONE_OS_VERSION_MIN_REQUIRED` check.
   # See https://github.com/facebook/flipper/issues/834 for more details.
   `sed -i -e  $'s/VERSION_MIN_REQUIRED </VERSION_MIN_REQUIRED >=/' #{installer.sandbox.root}/RCT-Folly/folly/portability/Time.h`
-=======
-  puts "__apply_Xcode_12_5_M1_post_install_workaround() is not needed anymore"
->>>>>>> 086c9672
 end