--- conflicted
+++ resolved
@@ -574,7 +574,10 @@
   installer.pods_project.targets.each do |target|
     target.build_configurations.each do |config|
       # ensure IPHONEOS_DEPLOYMENT_TARGET is at least 11.0
-      should_upgrade = config.build_settings['IPHONEOS_DEPLOYMENT_TARGET'].split('.')[0].to_i < 11
+      # [TODO(macOS GH#774) - skip this step for macOS targets
+      ios_deployment_target = config.build_settings['IPHONEOS_DEPLOYMENT_TARGET'] 
+      should_upgrade = ios_deployment_target != nil && ios_deployment_target.split('.')[0].to_i < 11
+      # ]TODO(macOS GH#774)
       if should_upgrade
         config.build_settings['IPHONEOS_DEPLOYMENT_TARGET'] = '11.0'
       end
@@ -585,9 +588,5 @@
   #   "Time.h:52:17: error: typedef redefinition with different types"
   # We need to make a patch to RCT-Folly - remove the `__IPHONE_OS_VERSION_MIN_REQUIRED` check.
   # See https://github.com/facebook/flipper/issues/834 for more details.
-<<<<<<< HEAD
   `sed -i -e  $'s/VERSION_MIN_REQUIRED </VERSION_MIN_REQUIRED >=/' #{installer.sandbox.root}/RCT-Folly/folly/portability/Time.h`
-=======
-  `sed -i -e  $'s/ && (__IPHONE_OS_VERSION_MIN_REQUIRED < __IPHONE_10_0)//' Pods/RCT-Folly/folly/portability/Time.h`
->>>>>>> f3bf2e4f
 end