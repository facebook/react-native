--- conflicted
+++ resolved
@@ -45,11 +45,8 @@
 
   CodegenUtils.clean_up_build_folder(app_path, $CODEGEN_OUTPUT_DIR)
 
-<<<<<<< HEAD
-=======
   fabric_enabled = fabric_enabled || new_arch_enabled
 
->>>>>>> 9e169da3
   prefix = path
 
   # The version of folly that must be used
