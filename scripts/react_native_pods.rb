--- conflicted
+++ resolved
@@ -777,15 +777,8 @@
   installer.pods_project.targets.each do |target|
     target.build_configurations.each do |config|
       # ensure IPHONEOS_DEPLOYMENT_TARGET is at least 11.0
-<<<<<<< HEAD
-      # [TODO(macOS GH#774) - skip this step for macOS targets
-      ios_deployment_target = config.build_settings['IPHONEOS_DEPLOYMENT_TARGET'] 
-      should_upgrade = ios_deployment_target != nil && ios_deployment_target.split('.')[0].to_i < 11
-      # ]TODO(macOS GH#774)
-=======
       deployment_target = config.build_settings['IPHONEOS_DEPLOYMENT_TARGET'].to_f
       should_upgrade = deployment_target < 11.0 && deployment_target != 0.0
->>>>>>> 63ec8efe
       if should_upgrade
         config.build_settings['IPHONEOS_DEPLOYMENT_TARGET'] = '11.0'
       end
