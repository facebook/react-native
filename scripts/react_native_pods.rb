# Copyright (c) Meta Platforms, Inc. and affiliates.
#
# This source code is licensed under the MIT license found in the
# LICENSE file in the root directory of this source tree.

require 'json'
require 'open3'
require 'pathname'
require_relative './react_native_pods_utils/script_phases.rb'
require_relative './cocoapods/jsengine.rb'
require_relative './cocoapods/flipper.rb'
require_relative './cocoapods/fabric.rb'
require_relative './cocoapods/codegen.rb'
require_relative './cocoapods/codegen_utils.rb'
require_relative './cocoapods/utils.rb'
require_relative './cocoapods/new_architecture.rb'
require_relative './cocoapods/local_podspec_patch.rb'

$CODEGEN_OUTPUT_DIR = 'build/generated/ios'
$CODEGEN_COMPONENT_DIR = 'react/renderer/components'
$CODEGEN_MODULE_DIR = '.'
$FOLLY_VERSION = '2021.07.22.00'

$START_TIME = Time.now.to_i

# This function returns the min iOS version supported by React Native
# By using this function, you won't have to manualy change your Podfile
# when we change the minimum version supported by the framework.
def min_ios_version_supported
  return '12.4'
end

# This function prepares the project for React Native, before processing
# all the target exposed by the framework.
def prepare_react_native_project!
  # Temporary solution to suppress duplicated GUID error.
  # Can be removed once we move to generate files outside pod install.
  install! 'cocoapods', :deterministic_uuids => false

  ReactNativePodsUtils.create_xcode_env_if_missing
end

# Function that setup all the react native dependencies
# 
# Parameters
# - path: path to react_native installation.
# - fabric_enabled: whether fabric should be enabled or not.
# - new_arch_enabled: whether the new architecture should be enabled or not.
# - production: whether the dependencies must be installed to target a Debug or a Release build.
# - hermes_enabled: whether Hermes should be enabled or not.
# - flipper_configuration: The configuration to use for flipper.
# - app_path: path to the React Native app. Required by the New Architecture.
# - config_file_dir: directory of the `package.json` file, required by the New Architecture.
def use_react_native! (
  path: "../node_modules/react-native",
  fabric_enabled: false,
  new_arch_enabled: ENV['RCT_NEW_ARCH_ENABLED'] == '1',
  production: ENV['PRODUCTION'] == '1',
  hermes_enabled: ENV['USE_HERMES'] && ENV['USE_HERMES'] == '0' ? false : true,
  flipper_configuration: FlipperConfiguration.disabled,
  app_path: '..',
  config_file_dir: '')

  CodegenUtils.clean_up_build_folder(app_path, $CODEGEN_OUTPUT_DIR)

  # We are relying on this flag also in third parties libraries to proper install dependencies.
  # Better to rely and enable this environment flag if the new architecture is turned on using flags.
  ENV['RCT_NEW_ARCH_ENABLED'] = new_arch_enabled ? "1" : "0"
  fabric_enabled = fabric_enabled || new_arch_enabled
  ENV['USE_HERMES'] = hermes_enabled ? "1" : "0"

  prefix = path

  ReactNativePodsUtils.warn_if_not_on_arm64()

  # The Pods which should be included in all projects
  pod 'FBLazyVector', :path => "#{prefix}/Libraries/FBLazyVector"
  pod 'FBReactNativeSpec', :path => "#{prefix}/React/FBReactNativeSpec"
  pod 'RCTRequired', :path => "#{prefix}/Libraries/RCTRequired"
  pod 'RCTTypeSafety', :path => "#{prefix}/Libraries/TypeSafety", :modular_headers => true
  pod 'React', :path => "#{prefix}/"
  pod 'React-Core', :path => "#{prefix}/"
  pod 'React-CoreModules', :path => "#{prefix}/React/CoreModules"
  pod 'React-RCTAppDelegate', :path => "#{prefix}/Libraries/AppDelegate"
  pod 'React-RCTActionSheet', :path => "#{prefix}/Libraries/ActionSheetIOS"
  pod 'React-RCTAnimation', :path => "#{prefix}/Libraries/NativeAnimation"
  pod 'React-RCTBlob', :path => "#{prefix}/Libraries/Blob"
  pod 'React-RCTImage', :path => "#{prefix}/Libraries/Image"
  pod 'React-RCTLinking', :path => "#{prefix}/Libraries/LinkingIOS"
  pod 'React-RCTNetwork', :path => "#{prefix}/Libraries/Network"
  pod 'React-RCTSettings', :path => "#{prefix}/Libraries/Settings"
  pod 'React-RCTText', :path => "#{prefix}/Libraries/Text"
  pod 'React-RCTVibration', :path => "#{prefix}/Libraries/Vibration"
  pod 'React-Core/RCTWebSocket', :path => "#{prefix}/"

  pod 'React-bridging', :path => "#{prefix}/ReactCommon"
  pod 'React-cxxreact', :path => "#{prefix}/ReactCommon/cxxreact"

  if hermes_enabled
    setup_hermes!(:react_native_path => prefix, :fabric_enabled => fabric_enabled)
  else
    setup_jsc!(:react_native_path => prefix, :fabric_enabled => fabric_enabled)
  end
  pod 'React-jsidynamic', :path => "#{prefix}/ReactCommon/jsi"
  pod 'React-jsiexecutor', :path => "#{prefix}/ReactCommon/jsiexecutor"
  pod 'React-jsinspector', :path => "#{prefix}/ReactCommon/jsinspector"

  pod 'React-callinvoker', :path => "#{prefix}/ReactCommon/callinvoker"
  pod 'React-runtimeexecutor', :path => "#{prefix}/ReactCommon/runtimeexecutor"
  pod 'React-perflogger', :path => "#{prefix}/ReactCommon/reactperflogger"
  pod 'React-logger', :path => "#{prefix}/ReactCommon/logger"
  pod 'ReactCommon/turbomodule/core', :path => "#{prefix}/ReactCommon", :modular_headers => true
  pod 'Yoga', :path => "#{prefix}/ReactCommon/yoga", :modular_headers => true

  pod 'DoubleConversion', :podspec => "#{prefix}/third-party-podspecs/DoubleConversion.podspec"
  pod 'glog', :podspec => "#{prefix}/third-party-podspecs/glog.podspec"
  pod 'boost', :podspec => "#{prefix}/third-party-podspecs/boost.podspec"
  pod 'RCT-Folly', :podspec => "#{prefix}/third-party-podspecs/RCT-Folly.podspec", :modular_headers => true

  run_codegen!(
    app_path,
    config_file_dir,
    :new_arch_enabled => new_arch_enabled,
    :disable_codegen => ENV['DISABLE_CODEGEN'] == '1',
    :react_native_path => prefix,
    :fabric_enabled => fabric_enabled,
    :hermes_enabled => hermes_enabled,
    :codegen_output_dir => $CODEGEN_OUTPUT_DIR,
    :package_json_file => File.join(__dir__, "..", "package.json"),
    :folly_version => $FOLLY_VERSION
  )

  pod 'React-Codegen', :path => $CODEGEN_OUTPUT_DIR, :modular_headers => true

  if fabric_enabled
<<<<<<< HEAD
    checkAndGenerateEmptyThirdPartyProvider!(prefix)
    pod 'React-Fabric', :path => "#{prefix}/ReactCommon"
    pod 'React-rncore', :path => "#{prefix}/ReactCommon"
    pod 'React-graphics', :path => "#{prefix}/ReactCommon/react/renderer/graphics"
    pod 'React-jsi/Fabric', :path => "#{prefix}/ReactCommon/jsi"
    pod 'React-RCTFabric', :path => "#{prefix}/React"
    pod 'RCT-Folly/Fabric', :podspec => "#{prefix}/third-party-podspecs/RCT-Folly.podspec"
  else
    # [macOS] Even without Fabric, we still need to build react-native-codegen
    build_codegen!(prefix)
=======
    checkAndGenerateEmptyThirdPartyProvider!(prefix, new_arch_enabled, $CODEGEN_OUTPUT_DIR)
    setup_fabric!(:react_native_path => prefix)
>>>>>>> 890805db
  end

  # CocoaPods `configurations` option ensures that the target is copied only for the specified configurations,
  # but those dependencies are still built.
  # Flipper doesn't currently compile for release https://github.com/facebook/react-native/issues/33764
  # Setting the production flag to true when build for production make sure that we don't install Flipper in the app in the first place.
  if flipper_configuration.flipper_enabled && !production
    install_flipper_dependencies(prefix)
    use_flipper_pods(flipper_configuration.versions, :configurations => flipper_configuration.configurations)
  end

  pods_to_update = LocalPodspecPatch.pods_to_update(:react_native_path => prefix)
  if !pods_to_update.empty?
    if Pod::Lockfile.public_instance_methods.include?(:detect_changes_with_podfile)
      Pod::Lockfile.prepend(LocalPodspecPatch)
    else
      Pod::UI.warn "Automatically updating #{pods_to_update.join(", ")} has failed, please run `pod update #{pods_to_update.join(" ")} --no-repo-update` manually to fix the issue."
    end
  end
end

# Getter to retrieve the folly flags in case contributors need to apply them manually.
#
# Returns: the folly compiler flags
def folly_flags()
  return NewArchitectureHelper.folly_compiler_flags
end

# This function can be used by library developer to prepare their modules for the New Architecture.
# It passes the Folly Flags to the module, it configures the search path and installs some New Architecture specific dependencies.
#
# Parameters:
# - spec: The spec that has to be configured with the New Architecture code
# - new_arch_enabled: Whether the module should install dependencies for the new architecture
def install_modules_dependencies(spec, new_arch_enabled: ENV['RCT_NEW_ARCH_ENABLED'] == "1")
  NewArchitectureHelper.install_modules_dependencies(spec, new_arch_enabled, $FOLLY_VERSION)
end

# It returns the default flags.
def get_default_flags()
  return ReactNativePodsUtils.get_default_flags()
end

# It installs the flipper dependencies into the project.
#
# Parameters
# - versions: a dictionary of Flipper Library -> Versions that can be used to customize which version of Flipper to install.
# - configurations: an array of configuration where to install the dependencies.
def use_flipper!(versions = {}, configurations: ['Debug'])
  Pod::UI.warn "use_flipper is deprecated, use the flipper_configuration option in the use_react_native function"
  use_flipper_pods(versions, :configurations => configurations)
end

# Function that executes after React Native has been installed to configure some flags and build settings.
#
# Parameters
# - installer: the Cocoapod object that allows to customize the project.
# - react_native_path: path to React Native.
# - mac_catalyst_enabled: whether we are running the Pod on a Mac Catalyst project or not.
def react_native_post_install(installer, react_native_path = "../node_modules/react-native", mac_catalyst_enabled: false)
  ReactNativePodsUtils.turn_off_resource_bundle_react_core(installer)

  ReactNativePodsUtils.apply_mac_catalyst_patches(installer) if mac_catalyst_enabled

  if ReactNativePodsUtils.has_pod(installer, 'Flipper')
    flipper_post_install(installer)
  end

  if ReactNativePodsUtils.has_pod(installer, 'hermes-engine') && ENV['HERMES_BUILD_FROM_SOURCE'] == "1"
    add_copy_hermes_framework_script_phase(installer, react_native_path)
  else
<<<<<<< HEAD
    source[:tag] = "v#{version}"
  end

  folly_compiler_flags = '-DFOLLY_NO_CONFIG -DFOLLY_MOBILE=1 -DFOLLY_USE_LIBCPP=1 -Wno-comma -Wno-shorten-64-to-32'
  folly_version = '2021.06.28.00-v2'
  boost_version = '1.76.0'
  boost_compiler_flags = '-Wno-documentation'

  spec = {
    'name' => "React-Codegen",
    'version' => version,
    'summary' => 'Temp pod for generated files for React Native',
    'homepage' => 'https://facebook.com/',
    'license' => 'Unlicense',
    'authors' => 'Facebook',
    'compiler_flags'  => "#{folly_compiler_flags} #{boost_compiler_flags} -Wno-nullability-completeness -std=c++17",
    'source' => { :git => '' },
    'header_mappings_dir' => './',
    'platforms' => {
      'ios' => '11.0',
      'osx' => '10.15', # [macOS]
    },
    'source_files' => "**/*.{h,mm,cpp}",
    'pod_target_xcconfig' => { "HEADER_SEARCH_PATHS" =>
      [
        "\"$(PODS_ROOT)/boost\"",
        "\"$(PODS_ROOT)/RCT-Folly\"",
        "\"${PODS_ROOT}/Headers/Public/React-Codegen/react/renderer/components\"",
        "\"$(PODS_ROOT)/Headers/Private/React-Fabric\"",
        "\"$(PODS_ROOT)/Headers/Private/React-RCTFabric\"",
      ].join(' ')
    },
    'dependencies': {
      "FBReactNativeSpec":  [version],
      "React-jsiexecutor":  [version],
      "RCT-Folly": [folly_version],
      "RCTRequired": [version],
      "RCTTypeSafety": [version],
      "React-Core": [version],
      "React-jsi": [version],
      "ReactCommon/turbomodule/core": [version]
    }
  }

  if fabric_enabled
    spec[:'dependencies'].merge!({
      'React-graphics': [version],
      'React-rncore':  [version],
    });
  end

  if script_phases
    Pod::UI.puts "[Codegen] Adding script_phases to React-Codegen."
    spec[:'script_phases'] = script_phases
  end

  return spec
end

def get_codegen_config_from_file(config_path, config_key)
  empty = {'libraries' => []}
  if !File.exist?(config_path)
    return empty
  end

  config = JSON.parse(File.read(config_path))
  return config[config_key] ? config[config_key] : empty
end

def get_react_codegen_script_phases(options={})
  app_path = options[:app_path] ||= ''
  if !app_path
    Pod::UI.warn '[Codegen] error: app_path is requried to use codegen discovery.'
    exit 1
  end

  # We need to convert paths to relative path from installation_root for the script phase for CI.
  relative_app_root = Pathname.new(app_path).relative_path_from(Pod::Config.instance.installation_root)

  config_file_dir = options[:config_file_dir] ||= ''
  relative_config_file_dir = ''
  if config_file_dir != ''
    relative_config_file_dir = Pathname.new(config_file_dir).relative_path_from(Pod::Config.instance.installation_root)
  end

  fabric_enabled = options[:fabric_enabled] ||= false

  # react_native_path should be relative already.
  react_native_path = options[:react_native_path] ||= "../node_modules/react-native"

  # Generate input files for in-app libaraies which will be used to check if the script needs to be run.
  # TODO: Ideally, we generate the input_files list from generate-artifacts.js and read the result here.
  #       Or, generate this podspec in generate-artifacts.js as well.
  config_key = options[:config_key] ||= 'codegenConfig'
  app_package_path = File.join(app_path, 'package.json')
  app_codegen_config = get_codegen_config_from_file(app_package_path, config_key)
  file_list = []
  app_codegen_config['libraries'].each do |library|
    library_dir = File.join(app_path, library['jsSrcsDir'])
    file_list.concat (`find #{library_dir} -type f \\( -name "Native*.js" -or -name "*NativeComponent.js" \\)`.split("\n").sort)
  end
  input_files = file_list.map { |filename| "${PODS_ROOT}/../#{Pathname.new(filename).relative_path_from(Pod::Config.instance.installation_root)}" }

  # Add a script phase to trigger generate artifact.
  # Some code is duplicated so that it's easier to delete the old way and switch over to this once it's stabilized.
  return {
    'name': 'Generate Specs',
    'execution_position': :before_compile,
    'input_files' => input_files,
    'show_env_vars_in_log': true,
    'output_files': ["${DERIVED_FILE_DIR}/react-codegen.log"],
    'script': get_script_phases_with_codegen_discovery(
      react_native_path: react_native_path,
      relative_app_root: relative_app_root,
      relative_config_file_dir: relative_config_file_dir,
      fabric_enabled: fabric_enabled
    ),
  }

end

def set_react_codegen_podspec_generated(value)
  $REACT_CODEGEN_PODSPEC_GENERATED = value
end

def has_react_codegen_podspec_generated()
  return $REACT_CODEGEN_PODSPEC_GENERATED
end

def generate_react_codegen_podspec!(spec)
  # This podspec file should only be create once in the session/pod install.
  # This happens when multiple targets are calling use_react_native!.
  if has_react_codegen_podspec_generated()
    Pod::UI.puts "[Codegen] Skipping React-Codegen podspec generation."
    return
  end
  relative_installation_root = Pod::Config.instance.installation_root.relative_path_from(Pathname.pwd)
  output_dir = "#{relative_installation_root}/#{$CODEGEN_OUTPUT_DIR}"
  Pod::Executable.execute_command("mkdir", ["-p", output_dir]);

  podspec_path = File.join(output_dir, 'React-Codegen.podspec.json')
  Pod::UI.puts "[Codegen] Generating #{podspec_path}"

  File.open(podspec_path, 'w') do |f|
    f.write(spec.to_json)
    f.fsync
  end

  set_react_codegen_podspec_generated(true)

  return {
    "spec" => spec,
    "path" => $CODEGEN_OUTPUT_DIR,  # Path needs to be relative to `Podfile`
  }
end


def use_react_native_codegen_discovery!(options={})
  return if ENV['DISABLE_CODEGEN'] == '1'

  if $REACT_CODEGEN_DISCOVERY_DONE
    Pod::UI.puts "[Codegen] Skipping use_react_native_codegen_discovery."
    return
=======
    remove_copy_hermes_framework_script_phase(installer, react_native_path)
>>>>>>> 890805db
  end

  ReactNativePodsUtils.exclude_i386_architecture_while_using_hermes(installer)
  ReactNativePodsUtils.fix_library_search_paths(installer)
  ReactNativePodsUtils.fix_react_bridging_header_search_paths(installer)
  ReactNativePodsUtils.set_node_modules_user_settings(installer, react_native_path)

  NewArchitectureHelper.set_clang_cxx_language_standard_if_needed(installer)
  is_new_arch_enabled = ENV['RCT_NEW_ARCH_ENABLED'] == "1"
  NewArchitectureHelper.modify_flags_for_new_architecture(installer, is_new_arch_enabled)

  Pod::UI.puts "Pod install took #{Time.now.to_i - $START_TIME} [s] to run".green
end

# === LEGACY METHOD ===
# We need to keep this while we continue to support the old architecture.
# =====================
def use_react_native_codegen!(spec, options={})
  return if ENV['RCT_NEW_ARCH_ENABLED'] == "1"
  # TODO: Once the new codegen approach is ready for use, we should output a warning here to let folks know to migrate.

  # The prefix to react-native
  react_native_path = options[:react_native_path] ||= "../.."

  # Library name (e.g. FBReactNativeSpec)
  library_name = options[:library_name] ||= "#{spec.name.gsub('_','-').split('-').collect(&:capitalize).join}Spec"
  Pod::UI.puts "[Codegen] Found #{library_name}"

  relative_installation_root = Pod::Config.instance.installation_root.relative_path_from(Pathname.pwd)
  output_dir = options[:output_dir] ||= $CODEGEN_OUTPUT_DIR
  output_dir_module = "#{output_dir}/#{$CODEGEN_MODULE_DIR}"
  output_dir_component = "#{output_dir}/#{$CODEGEN_COMPONENT_DIR}"

  codegen_config = {
    "modules" => {
      :js_srcs_pattern => "Native*.js",
      :generated_dir => "#{relative_installation_root}/#{output_dir_module}/#{library_name}",
      :generated_files => [
        "#{library_name}.h",
        "#{library_name}-generated.mm"
      ]
    },
    "components" => {
      :js_srcs_pattern => "*NativeComponent.js",
      :generated_dir => "#{relative_installation_root}/#{output_dir_component}/#{library_name}",
      :generated_files => [
        "ComponentDescriptors.h",
        "EventEmitters.cpp",
        "EventEmitters.h",
        "Props.cpp",
        "Props.h",
        "States.cpp",
        "States.h",
        "RCTComponentViewHelpers.h",
        "ShadowNodes.cpp",
        "ShadowNodes.h"
      ]
    }
  }

  # The path to JavaScript files
  js_srcs_dir = options[:js_srcs_dir] ||= "./"
  library_type = options[:library_type]

  if library_type
    if !codegen_config[library_type]
      raise "[Codegen] invalid library_type: #{library_type}. Check your podspec to make sure it's set to 'modules' or 'components'. Removing the option will generate files for both"
    end
    js_srcs_pattern = codegen_config[library_type][:js_srcs_pattern]
  end

  if library_type
    generated_dirs = [ codegen_config[library_type][:generated_dir] ]
    generated_files = codegen_config[library_type][:generated_files].map { |filename| "#{codegen_config[library_type][:generated_dir]}/#{filename}" }
  else
    generated_dirs = [ codegen_config["modules"][:generated_dir], codegen_config["components"][:generated_dir] ]
    generated_files = codegen_config["modules"][:generated_files].map { |filename| "#{codegen_config["modules"][:generated_dir]}/#{filename}" }
    generated_files = generated_files.concat(codegen_config["components"][:generated_files].map { |filename| "#{codegen_config["components"][:generated_dir]}/#{filename}" })
  end

  if js_srcs_pattern
    file_list = `find #{js_srcs_dir} -type f -name #{js_srcs_pattern}`.split("\n").sort
    input_files = file_list.map { |filename| "${PODS_TARGET_SRCROOT}/#{filename}" }
  else
    input_files = [ js_srcs_dir ]
  end

  # Prepare filesystem by creating empty files that will be picked up as references by CocoaPods.
  prepare_command = "mkdir -p #{generated_dirs.join(" ")} && touch -a #{generated_files.join(" ")}"
  system(prepare_command) # Always run prepare_command when a podspec uses the codegen, as CocoaPods may skip invoking this command in certain scenarios. Replace with pre_integrate_hook after updating to CocoaPods 1.11
  spec.prepare_command = prepare_command

  env_files = ["$PODS_ROOT/../.xcode.env.local", "$PODS_ROOT/../.xcode.env"]

  spec.script_phase = {
    :name => 'Generate Specs',
    :input_files => input_files + env_files, # This also needs to be relative to Xcode
    :output_files => ["${DERIVED_FILE_DIR}/codegen-#{library_name}.log"].concat(generated_files.map { |filename| "${PODS_TARGET_SRCROOT}/#{filename}"} ),
    # The final generated files will be created when this script is invoked at Xcode build time.
    :script => get_script_phases_no_codegen_discovery(
      react_native_path: react_native_path,
      codegen_output_dir: $CODEGEN_OUTPUT_DIR,
      codegen_module_dir: $CODEGEN_MODULE_DIR,
      codegen_component_dir: $CODEGEN_COMPONENT_DIR,
      library_name: library_name,
      library_type: library_type,
      js_srcs_pattern: js_srcs_pattern,
      js_srcs_dir: js_srcs_dir,
      file_list: file_list
    ),
    :execution_position => :before_compile,
    :show_env_vars_in_log => true
  }
end

# This provides a post_install workaround for build issues related Xcode 12.5 and Apple Silicon (M1) machines.
# Call this in the app's main Podfile's post_install hook.
# See https://github.com/facebook/react-native/issues/31480#issuecomment-902912841 for more context.
# Actual fix was authored by https://github.com/mikehardy.
# New app template will call this for now until the underlying issue is resolved.
def __apply_Xcode_12_5_M1_post_install_workaround(installer)
  # Flipper podspecs are still targeting an older iOS deployment target, and may cause an error like:
  #   "error: thread-local storage is not supported for the current target"
  # The most reliable known workaround is to bump iOS deployment target to match react-native (iOS 11 now).
  installer.pods_project.targets.each do |target|
    target.build_configurations.each do |config|
      # ensure IPHONEOS_DEPLOYMENT_TARGET is at least 11.0
      deployment_target = config.build_settings['IPHONEOS_DEPLOYMENT_TARGET'].to_f
      should_upgrade = deployment_target < 11.0 && deployment_target != 0.0
      if should_upgrade
        config.build_settings['IPHONEOS_DEPLOYMENT_TARGET'] = '11.0'
      end
    end
  end

  # But... doing so caused another issue in Flipper:
  #   "Time.h:52:17: error: typedef redefinition with different types"
  # We need to make a patch to RCT-Folly - remove the `__IPHONE_OS_VERSION_MIN_REQUIRED` check.
  # See https://github.com/facebook/flipper/issues/834 for more details.
  time_header = "#{Pod::Config.instance.installation_root.to_s}/Pods/RCT-Folly/folly/portability/Time.h"
<<<<<<< HEAD
  `sed -i -e  $'s/VERSION_MIN_REQUIRED </VERSION_MIN_REQUIRED >=/' #{time_header}`
=======
  `sed -i -e  $'s/ && (__IPHONE_OS_VERSION_MIN_REQUIRED < __IPHONE_10_0)//' '#{time_header}'`
>>>>>>> 890805db
end<|MERGE_RESOLUTION|>--- conflicted
+++ resolved
@@ -133,21 +133,8 @@
   pod 'React-Codegen', :path => $CODEGEN_OUTPUT_DIR, :modular_headers => true
 
   if fabric_enabled
-<<<<<<< HEAD
-    checkAndGenerateEmptyThirdPartyProvider!(prefix)
-    pod 'React-Fabric', :path => "#{prefix}/ReactCommon"
-    pod 'React-rncore', :path => "#{prefix}/ReactCommon"
-    pod 'React-graphics', :path => "#{prefix}/ReactCommon/react/renderer/graphics"
-    pod 'React-jsi/Fabric', :path => "#{prefix}/ReactCommon/jsi"
-    pod 'React-RCTFabric', :path => "#{prefix}/React"
-    pod 'RCT-Folly/Fabric', :podspec => "#{prefix}/third-party-podspecs/RCT-Folly.podspec"
-  else
-    # [macOS] Even without Fabric, we still need to build react-native-codegen
-    build_codegen!(prefix)
-=======
     checkAndGenerateEmptyThirdPartyProvider!(prefix, new_arch_enabled, $CODEGEN_OUTPUT_DIR)
     setup_fabric!(:react_native_path => prefix)
->>>>>>> 890805db
   end
 
   # CocoaPods `configurations` option ensures that the target is copied only for the specified configurations,
@@ -219,173 +206,7 @@
   if ReactNativePodsUtils.has_pod(installer, 'hermes-engine') && ENV['HERMES_BUILD_FROM_SOURCE'] == "1"
     add_copy_hermes_framework_script_phase(installer, react_native_path)
   else
-<<<<<<< HEAD
-    source[:tag] = "v#{version}"
-  end
-
-  folly_compiler_flags = '-DFOLLY_NO_CONFIG -DFOLLY_MOBILE=1 -DFOLLY_USE_LIBCPP=1 -Wno-comma -Wno-shorten-64-to-32'
-  folly_version = '2021.06.28.00-v2'
-  boost_version = '1.76.0'
-  boost_compiler_flags = '-Wno-documentation'
-
-  spec = {
-    'name' => "React-Codegen",
-    'version' => version,
-    'summary' => 'Temp pod for generated files for React Native',
-    'homepage' => 'https://facebook.com/',
-    'license' => 'Unlicense',
-    'authors' => 'Facebook',
-    'compiler_flags'  => "#{folly_compiler_flags} #{boost_compiler_flags} -Wno-nullability-completeness -std=c++17",
-    'source' => { :git => '' },
-    'header_mappings_dir' => './',
-    'platforms' => {
-      'ios' => '11.0',
-      'osx' => '10.15', # [macOS]
-    },
-    'source_files' => "**/*.{h,mm,cpp}",
-    'pod_target_xcconfig' => { "HEADER_SEARCH_PATHS" =>
-      [
-        "\"$(PODS_ROOT)/boost\"",
-        "\"$(PODS_ROOT)/RCT-Folly\"",
-        "\"${PODS_ROOT}/Headers/Public/React-Codegen/react/renderer/components\"",
-        "\"$(PODS_ROOT)/Headers/Private/React-Fabric\"",
-        "\"$(PODS_ROOT)/Headers/Private/React-RCTFabric\"",
-      ].join(' ')
-    },
-    'dependencies': {
-      "FBReactNativeSpec":  [version],
-      "React-jsiexecutor":  [version],
-      "RCT-Folly": [folly_version],
-      "RCTRequired": [version],
-      "RCTTypeSafety": [version],
-      "React-Core": [version],
-      "React-jsi": [version],
-      "ReactCommon/turbomodule/core": [version]
-    }
-  }
-
-  if fabric_enabled
-    spec[:'dependencies'].merge!({
-      'React-graphics': [version],
-      'React-rncore':  [version],
-    });
-  end
-
-  if script_phases
-    Pod::UI.puts "[Codegen] Adding script_phases to React-Codegen."
-    spec[:'script_phases'] = script_phases
-  end
-
-  return spec
-end
-
-def get_codegen_config_from_file(config_path, config_key)
-  empty = {'libraries' => []}
-  if !File.exist?(config_path)
-    return empty
-  end
-
-  config = JSON.parse(File.read(config_path))
-  return config[config_key] ? config[config_key] : empty
-end
-
-def get_react_codegen_script_phases(options={})
-  app_path = options[:app_path] ||= ''
-  if !app_path
-    Pod::UI.warn '[Codegen] error: app_path is requried to use codegen discovery.'
-    exit 1
-  end
-
-  # We need to convert paths to relative path from installation_root for the script phase for CI.
-  relative_app_root = Pathname.new(app_path).relative_path_from(Pod::Config.instance.installation_root)
-
-  config_file_dir = options[:config_file_dir] ||= ''
-  relative_config_file_dir = ''
-  if config_file_dir != ''
-    relative_config_file_dir = Pathname.new(config_file_dir).relative_path_from(Pod::Config.instance.installation_root)
-  end
-
-  fabric_enabled = options[:fabric_enabled] ||= false
-
-  # react_native_path should be relative already.
-  react_native_path = options[:react_native_path] ||= "../node_modules/react-native"
-
-  # Generate input files for in-app libaraies which will be used to check if the script needs to be run.
-  # TODO: Ideally, we generate the input_files list from generate-artifacts.js and read the result here.
-  #       Or, generate this podspec in generate-artifacts.js as well.
-  config_key = options[:config_key] ||= 'codegenConfig'
-  app_package_path = File.join(app_path, 'package.json')
-  app_codegen_config = get_codegen_config_from_file(app_package_path, config_key)
-  file_list = []
-  app_codegen_config['libraries'].each do |library|
-    library_dir = File.join(app_path, library['jsSrcsDir'])
-    file_list.concat (`find #{library_dir} -type f \\( -name "Native*.js" -or -name "*NativeComponent.js" \\)`.split("\n").sort)
-  end
-  input_files = file_list.map { |filename| "${PODS_ROOT}/../#{Pathname.new(filename).relative_path_from(Pod::Config.instance.installation_root)}" }
-
-  # Add a script phase to trigger generate artifact.
-  # Some code is duplicated so that it's easier to delete the old way and switch over to this once it's stabilized.
-  return {
-    'name': 'Generate Specs',
-    'execution_position': :before_compile,
-    'input_files' => input_files,
-    'show_env_vars_in_log': true,
-    'output_files': ["${DERIVED_FILE_DIR}/react-codegen.log"],
-    'script': get_script_phases_with_codegen_discovery(
-      react_native_path: react_native_path,
-      relative_app_root: relative_app_root,
-      relative_config_file_dir: relative_config_file_dir,
-      fabric_enabled: fabric_enabled
-    ),
-  }
-
-end
-
-def set_react_codegen_podspec_generated(value)
-  $REACT_CODEGEN_PODSPEC_GENERATED = value
-end
-
-def has_react_codegen_podspec_generated()
-  return $REACT_CODEGEN_PODSPEC_GENERATED
-end
-
-def generate_react_codegen_podspec!(spec)
-  # This podspec file should only be create once in the session/pod install.
-  # This happens when multiple targets are calling use_react_native!.
-  if has_react_codegen_podspec_generated()
-    Pod::UI.puts "[Codegen] Skipping React-Codegen podspec generation."
-    return
-  end
-  relative_installation_root = Pod::Config.instance.installation_root.relative_path_from(Pathname.pwd)
-  output_dir = "#{relative_installation_root}/#{$CODEGEN_OUTPUT_DIR}"
-  Pod::Executable.execute_command("mkdir", ["-p", output_dir]);
-
-  podspec_path = File.join(output_dir, 'React-Codegen.podspec.json')
-  Pod::UI.puts "[Codegen] Generating #{podspec_path}"
-
-  File.open(podspec_path, 'w') do |f|
-    f.write(spec.to_json)
-    f.fsync
-  end
-
-  set_react_codegen_podspec_generated(true)
-
-  return {
-    "spec" => spec,
-    "path" => $CODEGEN_OUTPUT_DIR,  # Path needs to be relative to `Podfile`
-  }
-end
-
-
-def use_react_native_codegen_discovery!(options={})
-  return if ENV['DISABLE_CODEGEN'] == '1'
-
-  if $REACT_CODEGEN_DISCOVERY_DONE
-    Pod::UI.puts "[Codegen] Skipping use_react_native_codegen_discovery."
-    return
-=======
     remove_copy_hermes_framework_script_phase(installer, react_native_path)
->>>>>>> 890805db
   end
 
   ReactNativePodsUtils.exclude_i386_architecture_while_using_hermes(installer)
@@ -526,9 +347,5 @@
   # We need to make a patch to RCT-Folly - remove the `__IPHONE_OS_VERSION_MIN_REQUIRED` check.
   # See https://github.com/facebook/flipper/issues/834 for more details.
   time_header = "#{Pod::Config.instance.installation_root.to_s}/Pods/RCT-Folly/folly/portability/Time.h"
-<<<<<<< HEAD
-  `sed -i -e  $'s/VERSION_MIN_REQUIRED </VERSION_MIN_REQUIRED >=/' #{time_header}`
-=======
   `sed -i -e  $'s/ && (__IPHONE_OS_VERSION_MIN_REQUIRED < __IPHONE_10_0)//' '#{time_header}'`
->>>>>>> 890805db
 end