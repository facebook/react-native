--- conflicted
+++ resolved
@@ -415,7 +415,6 @@
 
     // Generate FabricComponentProvider.
     // Only for iOS at this moment.
-<<<<<<< HEAD
     // [macOS use execFileSync to help keep shell commands clean
     executeNodeScript(node, [
       `${path.join(RN_ROOT, 'scripts', 'generate-provider-cli.js')}`,
@@ -424,21 +423,10 @@
       '--schemaListPath',
       schemaListTmpPath,
       '--outputDir',
-      iosOutputDir,
+      outputDir,
     ]);
     // macOS]
-    console.log(`Generated provider in: ${iosOutputDir}`);
-=======
-    executeNodeScript(
-      node,
-      `${path.join(
-        RN_ROOT,
-        'scripts',
-        'generate-provider-cli.js',
-      )} --platform ios --schemaListPath "${schemaListTmpPath}" --outputDir ${outputDir}`,
-    );
     console.log(`Generated provider in: ${outputDir}`);
->>>>>>> 14ab76ac
   }
 }
 
