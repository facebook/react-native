#!/bin/bash
# Copyright (c) Facebook, Inc. and its affiliates.
#
# This source code is licensed under the MIT license found in the
# LICENSE file in the root directory of this source tree.

# Bundle React Native app's code and image assets.
# This script is supposed to be invoked as part of Xcode build process
# and relies on environment variables (including PWD) set by Xcode

# Print commands before executing them (useful for troubleshooting)
set -x
DEST=$CONFIGURATION_BUILD_DIR/$UNLOCALIZED_RESOURCES_FOLDER_PATH

# Enables iOS devices to get the IP address of the machine running Metro
if [[ "$CONFIGURATION" = *Debug* && ! "$PLATFORM_NAME" == *simulator ]]; then
  for num in 0 1 2 3 4 5 6 7 8; do
    IP=$(ipconfig getifaddr en${num})
    if [ ! -z "$IP" ]; then
      break
    fi
  done
  if [ -z "$IP" ]; then
    IP=$(ifconfig | grep 'inet ' | grep -v ' 127.' | grep -v ' 169.254.' |cut -d\   -f2  | awk 'NR==1{print $1}')
  fi

  echo "$IP" > "$DEST/ip.txt"
fi

if [[ "$SKIP_BUNDLING" ]]; then
  echo "SKIP_BUNDLING enabled; skipping."
  exit 0;
fi

case "$CONFIGURATION" in
  *Debug*)
    if [[ "$PLATFORM_NAME" == *simulator || "$PLATFORM_NAME" == macosx ]]; then
      if [[ "$FORCE_BUNDLING" ]]; then
        echo "FORCE_BUNDLING enabled; continuing to bundle."
      else
        echo "Skipping bundling in Debug for the Simulator (since the packager bundles for you). Use the FORCE_BUNDLING flag to change this behavior."
        exit 0;
      fi
    else
      echo "Bundling for physical device. Use the SKIP_BUNDLING flag to change this behavior."
    fi

    DEV=true
    ;;
  "")
    echo "$0 must be invoked by Xcode"
    exit 1
    ;;
  *)
    DEV=false
    ;;
esac

# Path to react-native folder inside node_modules
REACT_NATIVE_DIR="$(cd "$(dirname "${BASH_SOURCE[0]}")/.." && pwd)"
# The project should be located next to where react-native is installed
# in node_modules.
PROJECT_ROOT=${PROJECT_ROOT:-"$REACT_NATIVE_DIR/../.."}

cd "$PROJECT_ROOT" || exit

# Define NVM_DIR and source the nvm.sh setup script
[ -z "$NVM_DIR" ] && export NVM_DIR="$HOME/.nvm"

# Define entry file
if [[ "$ENTRY_FILE" ]]; then
  # Use ENTRY_FILE defined by user
  :
elif [[ -s "index.ios.js" ]]; then
<<<<<<< HEAD
   ENTRY_FILE=${1:-index.ios.js}
elif [[ -s "index.macos.js" ]]; then
   ENTRY_FILE=${1:-index.macos.js}
else
   ENTRY_FILE=${1:-index.js}
=======
  ENTRY_FILE=${1:-index.ios.js}
else
  ENTRY_FILE=${1:-index.js}
fi

if [[ $DEV != true && ! -f "$ENTRY_FILE" ]]; then
  echo "error: Entry file $ENTRY_FILE does not exist. If you use another file as your entry point, pass ENTRY_FILE=myindex.js" >&2
  exit 2
>>>>>>> 709570ac
fi

if [[ -s "$HOME/.nvm/nvm.sh" ]]; then
  . "$HOME/.nvm/nvm.sh"
elif [[ -x "$(command -v brew)" && -s "$(brew --prefix nvm)/nvm.sh" ]]; then
  . "$(brew --prefix nvm)/nvm.sh"
fi

# Set up the nodenv node version manager if present
if [[ -x "$HOME/.nodenv/bin/nodenv" ]]; then
  eval "$("$HOME/.nodenv/bin/nodenv" init -)"
elif [[ -x "$(command -v brew)" && -x "$(brew --prefix nodenv)/bin/nodenv" ]]; then
  eval "$("$(brew --prefix nodenv)/bin/nodenv" init -)"
fi

# Set up the ndenv of anyenv if preset
if [[ ! -x node && -d ${HOME}/.anyenv/bin ]]; then
  export PATH=${HOME}/.anyenv/bin:${PATH}
  if [[ "$(anyenv envs | grep -c ndenv )" -eq 1 ]]; then
    eval "$(anyenv init -)"
  fi
fi

# check and assign NODE_BINARY env
# shellcheck source=/dev/null
source "$REACT_NATIVE_DIR/scripts/node-binary.sh"

[ -z "$NODE_ARGS" ] && export NODE_ARGS=""

[ -z "$CLI_PATH" ] && export CLI_PATH="$REACT_NATIVE_DIR/cli.js"

[ -z "$BUNDLE_COMMAND" ] && BUNDLE_COMMAND="bundle"

[ -z "$HERMES_PATH" ] && HERMES_PATH="$PROJECT_ROOT/node_modules/hermes-engine-darwin/destroot/bin/hermesc"

[ -z "$COMPOSE_SOURCEMAP_PATH" ] && COMPOSE_SOURCEMAP_PATH="$REACT_NATIVE_DIR/scripts/compose-source-maps.js"

if [[ -z "$BUNDLE_CONFIG" ]]; then
  CONFIG_ARG=""
else
  CONFIG_ARG="--config $BUNDLE_CONFIG"
fi

BUNDLE_FILE="$CONFIGURATION_BUILD_DIR/main.jsbundle"

case "$PLATFORM_NAME" in
  "macosx")
    BUNDLE_PLATFORM="macos"
    ;;
  *)
    BUNDLE_PLATFORM="ios"
    ;;
esac

USE_HERMES=
if [[ "$BUNDLE_PLATFORM" == "macos" && -f "$HERMES_PATH" ]]; then
  USE_HERMES=true
fi

EMIT_SOURCEMAP=
if [[ ! -z "$SOURCEMAP_FILE" ]]; then
  EMIT_SOURCEMAP=true
fi

PACKAGER_SOURCEMAP_FILE=
if [[ $EMIT_SOURCEMAP == true ]]; then
  if [[ $USE_HERMES == true ]]; then
    PACKAGER_SOURCEMAP_FILE="$CONFIGURATION_BUILD_DIR/$(basename $SOURCEMAP_FILE)"
  else
    PACKAGER_SOURCEMAP_FILE="$SOURCEMAP_FILE"
  fi
  EXTRA_ARGS="$EXTRA_ARGS --sourcemap-output $PACKAGER_SOURCEMAP_FILE"
fi

"$NODE_BINARY" $NODE_ARGS "$CLI_PATH" $BUNDLE_COMMAND \
  $CONFIG_ARG \
  --entry-file "$ENTRY_FILE" \
  --platform "$BUNDLE_PLATFORM" \
  --dev $DEV \
  --reset-cache \
  --bundle-output "$BUNDLE_FILE" \
  --assets-dest "$DEST" \
  $EXTRA_ARGS \
  $EXTRA_PACKAGER_ARGS

if [[ $USE_HERMES != true ]]; then
  mv "$BUNDLE_FILE" "$DEST/"
  BUNDLE_FILE="$DEST/main.jsbundle"
else
  EXTRA_COMPILER_ARGS=
  if [[ $DEV == true ]]; then
    EXTRA_COMPILER_ARGS=-Og
  else
    EXTRA_COMPILER_ARGS=-O
  fi
  if [[ $EMIT_SOURCEMAP == true ]]; then
    EXTRA_COMPILER_ARGS="$EXTRA_COMPILER_ARGS -output-source-map"
  fi
  HBC_FILE="$CONFIGURATION_BUILD_DIR/$(basename $BUNDLE_FILE)"
  "$HERMES_PATH" -emit-binary $EXTRA_COMPILER_ARGS -out "$HBC_FILE" "$BUNDLE_FILE"
  mv "$HBC_FILE" "$DEST/"
  BUNDLE_FILE="$DEST/main.jsbundle"
  if [[ $EMIT_SOURCEMAP == true ]]; then
    HBC_SOURCEMAP_FILE="$HBC_FILE.map"
    "$NODE_BINARY" "$COMPOSE_SOURCEMAP_PATH" "$PACKAGER_SOURCEMAP_FILE" "$HBC_SOURCEMAP_FILE" -o "$SOURCEMAP_FILE"
  fi
fi

if [[ $DEV != true && ! -f "$BUNDLE_FILE" ]]; then
  echo "error: File $BUNDLE_FILE does not exist. This must be a bug with" >&2
  echo "React Native, please report it here: https://github.com/facebook/react-native/issues"
  exit 2
fi<|MERGE_RESOLUTION|>--- conflicted
+++ resolved
@@ -72,22 +72,16 @@
   # Use ENTRY_FILE defined by user
   :
 elif [[ -s "index.ios.js" ]]; then
-<<<<<<< HEAD
    ENTRY_FILE=${1:-index.ios.js}
 elif [[ -s "index.macos.js" ]]; then
    ENTRY_FILE=${1:-index.macos.js}
 else
    ENTRY_FILE=${1:-index.js}
-=======
-  ENTRY_FILE=${1:-index.ios.js}
-else
-  ENTRY_FILE=${1:-index.js}
 fi
 
 if [[ $DEV != true && ! -f "$ENTRY_FILE" ]]; then
   echo "error: Entry file $ENTRY_FILE does not exist. If you use another file as your entry point, pass ENTRY_FILE=myindex.js" >&2
   exit 2
->>>>>>> 709570ac
 fi
 
 if [[ -s "$HOME/.nvm/nvm.sh" ]]; then
