#!/bin/bash
# Copyright (c) Meta Platforms, Inc. and affiliates.
#
# This source code is licensed under the MIT license found in the
# LICENSE file in the root directory of this source tree.

# Bundle React Native app's code and image assets.
# This script is supposed to be invoked as part of Xcode build process
# and relies on environment variables (including PWD) set by Xcode

# Print commands before executing them (useful for troubleshooting)
set -x
DEST=$CONFIGURATION_BUILD_DIR/$UNLOCALIZED_RESOURCES_FOLDER_PATH

# Enables iOS devices to get the IP address of the machine running Metro
if [[ "$CONFIGURATION" = *Debug* && ! "$PLATFORM_NAME" == *simulator ]]; then
  for num in 0 1 2 3 4 5 6 7 8; do
    IP=$(ipconfig getifaddr en${num})
    if [ ! -z "$IP" ]; then
      break
    fi
  done
  if [ -z "$IP" ]; then
    IP=$(ifconfig | grep 'inet ' | grep -v ' 127.' | grep -v ' 169.254.' |cut -d\   -f2  | awk 'NR==1{print $1}')
  fi

  echo "$IP" > "$DEST/ip.txt"
fi

if [[ "$SKIP_BUNDLING" ]]; then
  echo "SKIP_BUNDLING enabled; skipping."
  exit 0;
fi

case "$CONFIGURATION" in
  *Debug*)
    if [[ "$PLATFORM_NAME" == *simulator ]]; then
      if [[ "$FORCE_BUNDLING" ]]; then
        echo "FORCE_BUNDLING enabled; continuing to bundle."
      else
        echo "Skipping bundling in Debug for the Simulator (since the packager bundles for you). Use the FORCE_BUNDLING flag to change this behavior."
        exit 0;
      fi
    else
      echo "Bundling for physical device. Use the SKIP_BUNDLING flag to change this behavior."
    fi

    DEV=true
    ;;
  "")
    echo "$0 must be invoked by Xcode"
    exit 1
    ;;
  *)
    DEV=false
    ;;
esac

# Path to react-native folder inside node_modules
REACT_NATIVE_DIR="$(cd "$(dirname "${BASH_SOURCE[0]}")/.." && pwd)"
# The project should be located next to where react-native is installed
# in node_modules.
PROJECT_ROOT=${PROJECT_ROOT:-"$REACT_NATIVE_DIR/../.."}

cd "$PROJECT_ROOT" || exit

# Define entry file
if [[ "$ENTRY_FILE" ]]; then
  # Use ENTRY_FILE defined by user
  :
elif [[ -s "index.ios.js" ]]; then
  ENTRY_FILE=${1:-index.ios.js}
else
  ENTRY_FILE=${1:-index.js}
fi

<<<<<<< HEAD
# Find path to Node
# shellcheck source=/dev/null
source "$REACT_NATIVE_DIR/scripts/find-node.sh"
=======
if [[ $DEV != true && ! -f "$ENTRY_FILE" ]]; then
  echo "error: Entry file $ENTRY_FILE does not exist. If you use another file as your entry point, pass ENTRY_FILE=myindex.js" >&2
  exit 2
fi
>>>>>>> a0e6ffeb

# check and assign NODE_BINARY env
# shellcheck source=/dev/null
source "$REACT_NATIVE_DIR/scripts/node-binary.sh"

[ -z "$HERMES_CLI_PATH" ] && HERMES_CLI_PATH="$PODS_ROOT/hermes-engine/destroot/bin/hermesc"

if [[ -z "$USE_HERMES" && -f "$HERMES_CLI_PATH" ]]; then
  echo "Enabling Hermes byte-code compilation. Disable with USE_HERMES=false if needed."
  USE_HERMES=true
fi

if [[ $USE_HERMES == true && ! -f "$HERMES_CLI_PATH" ]]; then
  echo "error: USE_HERMES is set to true but the hermesc binary could not be " \
       "found at ${HERMES_CLI_PATH}. Perhaps you need to run 'bundle exec pod install' or otherwise " \
       "point the HERMES_CLI_PATH variable to your custom location." >&2
  exit 2
fi

[ -z "$NODE_ARGS" ] && export NODE_ARGS=""

[ -z "$CLI_PATH" ] && export CLI_PATH="$REACT_NATIVE_DIR/cli.js"

[ -z "$BUNDLE_COMMAND" ] && BUNDLE_COMMAND="bundle"

[ -z "$COMPOSE_SOURCEMAP_PATH" ] && COMPOSE_SOURCEMAP_PATH="$REACT_NATIVE_DIR/scripts/compose-source-maps.js"

if [[ -z "$BUNDLE_CONFIG" ]]; then
  CONFIG_ARG=""
else
  CONFIG_ARG="--config $BUNDLE_CONFIG"
fi

BUNDLE_FILE="$CONFIGURATION_BUILD_DIR/main.jsbundle"

EXTRA_ARGS=

case "$PLATFORM_NAME" in
  "macosx")
    BUNDLE_PLATFORM="macos"
    ;;
  *)
    BUNDLE_PLATFORM="ios"
    ;;
esac

if [ "${IS_MACCATALYST}" = "YES" ]; then
  BUNDLE_PLATFORM="ios"
fi

EMIT_SOURCEMAP=
if [[ ! -z "$SOURCEMAP_FILE" ]]; then
  EMIT_SOURCEMAP=true
fi

PACKAGER_SOURCEMAP_FILE=
if [[ $EMIT_SOURCEMAP == true ]]; then
  if [[ $USE_HERMES == true ]]; then
    PACKAGER_SOURCEMAP_FILE="$CONFIGURATION_BUILD_DIR/$(basename $SOURCEMAP_FILE)"
  else
    PACKAGER_SOURCEMAP_FILE="$SOURCEMAP_FILE"
  fi
  EXTRA_ARGS="$EXTRA_ARGS --sourcemap-output $PACKAGER_SOURCEMAP_FILE"
fi

# Hermes doesn't require JS minification.
if [[ $USE_HERMES == true && $DEV == false ]]; then
  EXTRA_ARGS="$EXTRA_ARGS --minify false"
fi

"$NODE_BINARY" $NODE_ARGS "$CLI_PATH" $BUNDLE_COMMAND \
  $CONFIG_ARG \
  --entry-file "$ENTRY_FILE" \
  --platform "$BUNDLE_PLATFORM" \
  --dev $DEV \
  --reset-cache \
  --bundle-output "$BUNDLE_FILE" \
  --assets-dest "$DEST" \
  $EXTRA_ARGS \
  $EXTRA_PACKAGER_ARGS

if [[ $USE_HERMES != true ]]; then
  cp "$BUNDLE_FILE" "$DEST/"
  BUNDLE_FILE="$DEST/main.jsbundle"
else
  EXTRA_COMPILER_ARGS=
  if [[ $DEV == true ]]; then
    EXTRA_COMPILER_ARGS=-Og
  else
    EXTRA_COMPILER_ARGS=-O
  fi
  if [[ $EMIT_SOURCEMAP == true ]]; then
    EXTRA_COMPILER_ARGS="$EXTRA_COMPILER_ARGS -output-source-map"
  fi
  "$HERMES_CLI_PATH" -emit-binary $EXTRA_COMPILER_ARGS -out "$DEST/main.jsbundle" "$BUNDLE_FILE"
  if [[ $EMIT_SOURCEMAP == true ]]; then
    HBC_SOURCEMAP_FILE="$BUNDLE_FILE.map"
    "$NODE_BINARY" "$COMPOSE_SOURCEMAP_PATH" "$PACKAGER_SOURCEMAP_FILE" "$HBC_SOURCEMAP_FILE" -o "$SOURCEMAP_FILE"
  fi
  BUNDLE_FILE="$DEST/main.jsbundle"
fi

if [[ $DEV != true && ! -f "$BUNDLE_FILE" ]]; then
  echo "error: File $BUNDLE_FILE does not exist. This must be a bug with" >&2
  echo "React Native, please report it here: https://github.com/facebook/react-native/issues"
  exit 2
fi<|MERGE_RESOLUTION|>--- conflicted
+++ resolved
@@ -73,17 +73,6 @@
 else
   ENTRY_FILE=${1:-index.js}
 fi
-
-<<<<<<< HEAD
-# Find path to Node
-# shellcheck source=/dev/null
-source "$REACT_NATIVE_DIR/scripts/find-node.sh"
-=======
-if [[ $DEV != true && ! -f "$ENTRY_FILE" ]]; then
-  echo "error: Entry file $ENTRY_FILE does not exist. If you use another file as your entry point, pass ENTRY_FILE=myindex.js" >&2
-  exit 2
-fi
->>>>>>> a0e6ffeb
 
 # check and assign NODE_BINARY env
 # shellcheck source=/dev/null
