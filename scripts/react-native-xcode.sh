#!/bin/bash
# Copyright (c) 2015-present, Facebook, Inc.
# All rights reserved.
#
# This source code is licensed under the BSD-style license found in the
# LICENSE file in the root directory of this source tree. An additional grant
# of patent rights can be found in the PATENTS file in the same directory.

# Bundle React Native app's code and image assets.
# This script is supposed to be invoked as part of Xcode build process
# and relies on environment variables (including PWD) set by Xcode

if [[ "$SKIP_BUNDLING" ]]; then
  echo "SKIP_BUNDLING enabled; skipping."
  exit 0;
fi

case "$CONFIGURATION" in
  *Debug*)
    if [[ "$PLATFORM_NAME" == *simulator ]]; then
      if [[ "$FORCE_BUNDLING" ]]; then
        echo "FORCE_BUNDLING enabled; continuing to bundle."
      else
        echo "Skipping bundling in Debug for the Simulator (since the packager bundles for you). Use the FORCE_BUNDLING flag to change this behavior."
        exit 0;
      fi
    else
      echo "Bundling for physical device. Use the SKIP_BUNDLING flag to change this behavior."
    fi

    DEV=true
    ;;
  "")
    echo "$0 must be invoked by Xcode"
    exit 1
    ;;
  *)
    DEV=false
    ;;
esac

# Path to react-native folder inside node_modules
REACT_NATIVE_DIR="$(cd "$(dirname "${BASH_SOURCE[0]}")/.." && pwd)"

# Xcode project file for React Native apps is located in ios/ subfolder
cd "${REACT_NATIVE_DIR}"/../..

# Define NVM_DIR and source the nvm.sh setup script
[ -z "$NVM_DIR" ] && export NVM_DIR="$HOME/.nvm"

# Define entry file
if [[ -s "index.ios.js" ]]; then
  ENTRY_FILE=${1:-index.ios.js}
else
  ENTRY_FILE=${1:-index.js}
fi

if [[ -s "$HOME/.nvm/nvm.sh" ]]; then
  . "$HOME/.nvm/nvm.sh"
elif [[ -x "$(command -v brew)" && -s "$(brew --prefix nvm)/nvm.sh" ]]; then
  . "$(brew --prefix nvm)/nvm.sh"
fi

# Set up the nodenv node version manager if present
if [[ -x "$HOME/.nodenv/bin/nodenv" ]]; then
  eval "$("$HOME/.nodenv/bin/nodenv" init -)"
fi

[ -z "$NODE_BINARY" ] && export NODE_BINARY="node"

[ -z "$CLI_PATH" ] && export CLI_PATH="$REACT_NATIVE_DIR/local-cli/cli.js"

[ -z "$BUNDLE_COMMAND" ] && BUNDLE_COMMAND="bundle"

if [[ -z "$BUNDLE_CONFIG" ]]; then
  CONFIG_ARG=""
else
  CONFIG_ARG="--config $(pwd)/$BUNDLE_CONFIG"
fi

nodejs_not_found()
{
  echo "error: Can't find '$NODE_BINARY' binary to build React Native bundle" >&2
  echo "If you have non-standard nodejs installation, select your project in Xcode," >&2
  echo "find 'Build Phases' - 'Bundle React Native code and images'" >&2
  echo "and change NODE_BINARY to absolute path to your node executable" >&2
  echo "(you can find it by invoking 'which node' in the terminal)" >&2
  exit 2
}

type $NODE_BINARY >/dev/null 2>&1 || nodejs_not_found

# Print commands before executing them (useful for troubleshooting)
set -x
DEST=$CONFIGURATION_BUILD_DIR/$UNLOCALIZED_RESOURCES_FOLDER_PATH

if [[ "$CONFIGURATION" = "Debug" && ! "$PLATFORM_NAME" == *simulator ]]; then
  PLISTBUDDY='/usr/libexec/PlistBuddy'
  PLIST=$TARGET_BUILD_DIR/$INFOPLIST_PATH
  IP=$(ipconfig getifaddr en0)
  if [ -z "$IP" ]; then
    IP=$(ifconfig | grep 'inet ' | grep -v ' 127.' | cut -d\   -f2  | awk 'NR==1{print $1}')
  fi

  if [ -z ${DISABLE_XIP+x} ]; then
    IP="$IP.xip.io"
  fi

  $PLISTBUDDY -c "Add NSAppTransportSecurity:NSExceptionDomains:localhost:NSTemporaryExceptionAllowsInsecureHTTPLoads bool true" "$PLIST"
  $PLISTBUDDY -c "Add NSAppTransportSecurity:NSExceptionDomains:$IP:NSTemporaryExceptionAllowsInsecureHTTPLoads bool true" "$PLIST"
  echo "$IP" > "$DEST/ip.txt"
fi

BUNDLE_FILE="$DEST/main.jsbundle"

<<<<<<< HEAD
$NODE_BINARY $CLI_PATH $BUNDLE_COMMAND \
  $CONFIG_ARG \
=======
$NODE_BINARY "$CLI_PATH" bundle \
>>>>>>> 2fff445b
  --entry-file "$ENTRY_FILE" \
  --platform ios \
  --dev $DEV \
  --reset-cache \
  --bundle-output "$BUNDLE_FILE" \
  --assets-dest "$DEST"

if [[ $DEV != true && ! -f "$BUNDLE_FILE" ]]; then
  echo "error: File $BUNDLE_FILE does not exist. This must be a bug with" >&2
  echo "React Native, please report it here: https://github.com/facebook/react-native/issues"
  exit 2
fi<|MERGE_RESOLUTION|>--- conflicted
+++ resolved
@@ -113,12 +113,8 @@
 
 BUNDLE_FILE="$DEST/main.jsbundle"
 
-<<<<<<< HEAD
 $NODE_BINARY $CLI_PATH $BUNDLE_COMMAND \
   $CONFIG_ARG \
-=======
-$NODE_BINARY "$CLI_PATH" bundle \
->>>>>>> 2fff445b
   --entry-file "$ENTRY_FILE" \
   --platform ios \
   --dev $DEV \
