#!/bin/bash
# Copyright (c) Facebook, Inc. and its affiliates.
#
# This source code is licensed under the MIT license found in the
# LICENSE file in the root directory of this source tree.

# Bundle React Native app's code and image assets.
# This script is supposed to be invoked as part of Xcode build process
# and relies on environment variables (including PWD) set by Xcode

# Print commands before executing them (useful for troubleshooting)
set -x
DEST=$CONFIGURATION_BUILD_DIR/$UNLOCALIZED_RESOURCES_FOLDER_PATH

# Enables iOS devices to get the IP address of the machine running Metro
if [[ "$CONFIGURATION" = *Debug* && ! "$PLATFORM_NAME" == *simulator ]]; then
  for num in 0 1 2 3 4 5 6 7 8; do
    IP=$(ipconfig getifaddr en${num})
    if [ ! -z "$IP" ]; then
      break
    fi
  done
  if [ -z "$IP" ]; then
    IP=$(ifconfig | grep 'inet ' | grep -v ' 127.' | grep -v ' 169.254.' |cut -d\   -f2  | awk 'NR==1{print $1}')
  fi

  echo "$IP" > "$DEST/ip.txt"
fi

if [[ "$SKIP_BUNDLING" ]]; then
  echo "SKIP_BUNDLING enabled; skipping."
  exit 0;
fi

case "$CONFIGURATION" in
  *Debug*)
    if [[ "$PLATFORM_NAME" == *simulator || "$PLATFORM_NAME" == macosx ]]; then
      if [[ "$FORCE_BUNDLING" ]]; then
        echo "FORCE_BUNDLING enabled; continuing to bundle."
      else
        echo "Skipping bundling in Debug for the Simulator (since the packager bundles for you). Use the FORCE_BUNDLING flag to change this behavior."
        exit 0;
      fi
    else
      echo "Bundling for physical device. Use the SKIP_BUNDLING flag to change this behavior."
    fi

    DEV=true
    ;;
  "")
    echo "$0 must be invoked by Xcode"
    exit 1
    ;;
  *)
    DEV=false
    ;;
esac

# Path to react-native folder inside node_modules
REACT_NATIVE_DIR="$(cd "$(dirname "${BASH_SOURCE[0]}")/.." && pwd)"
# The project should be located next to where react-native is installed
# in node_modules.
PROJECT_ROOT=${PROJECT_ROOT:-"$REACT_NATIVE_DIR/../.."}

cd "$PROJECT_ROOT" || exit

# Define NVM_DIR and source the nvm.sh setup script
[ -z "$NVM_DIR" ] && export NVM_DIR="$HOME/.nvm"

# Define entry file
if [[ "$ENTRY_FILE" ]]; then
  # Use ENTRY_FILE defined by user
  :
elif [[ -s "index.ios.js" ]]; then
   ENTRY_FILE=${1:-index.ios.js}
elif [[ -s "index.macos.js" ]]; then
   ENTRY_FILE=${1:-index.macos.js}
else
   ENTRY_FILE=${1:-index.js}
fi

if [[ $DEV != true && ! -f "$ENTRY_FILE" ]]; then
  echo "error: Entry file $ENTRY_FILE does not exist. If you use another file as your entry point, pass ENTRY_FILE=myindex.js" >&2
  exit 2
fi

if [[ -s "$HOME/.nvm/nvm.sh" ]]; then
  . "$HOME/.nvm/nvm.sh"
elif [[ -x "$(command -v brew)" && -s "$(brew --prefix nvm)/nvm.sh" ]]; then
  . "$(brew --prefix nvm)/nvm.sh"
fi

# Set up the nodenv node version manager if present
if [[ -x "$HOME/.nodenv/bin/nodenv" ]]; then
  eval "$("$HOME/.nodenv/bin/nodenv" init -)"
elif [[ -x "$(command -v brew)" && -x "$(brew --prefix nodenv)/bin/nodenv" ]]; then
  eval "$("$(brew --prefix nodenv)/bin/nodenv" init -)"
fi

# Set up the ndenv of anyenv if preset
if [[ ! -x node && -d ${HOME}/.anyenv/bin ]]; then
  export PATH=${HOME}/.anyenv/bin:${PATH}
  if [[ "$(anyenv envs | grep -c ndenv )" -eq 1 ]]; then
    eval "$(anyenv init -)"
  fi
fi

# check and assign NODE_BINARY env
# shellcheck source=/dev/null
source "$REACT_NATIVE_DIR/scripts/node-binary.sh"

[ -z "$NODE_ARGS" ] && export NODE_ARGS=""

[ -z "$CLI_PATH" ] && export CLI_PATH="$REACT_NATIVE_DIR/cli.js"

[ -z "$BUNDLE_COMMAND" ] && BUNDLE_COMMAND="bundle"

[ -z "$HERMES_PATH" ] && HERMES_PATH="$PROJECT_ROOT/node_modules/hermes-engine-darwin/destroot/bin/hermesc"

[ -z "$COMPOSE_SOURCEMAP_PATH" ] && COMPOSE_SOURCEMAP_PATH="$REACT_NATIVE_DIR/scripts/compose-source-maps.js"

if [[ -z "$BUNDLE_CONFIG" ]]; then
  CONFIG_ARG=""
else
  CONFIG_ARG="--config $BUNDLE_CONFIG"
fi

BUNDLE_FILE="$CONFIGURATION_BUILD_DIR/main.jsbundle"

<<<<<<< HEAD
=======
EXTRA_ARGS=

>>>>>>> 93e7a7a7
case "$PLATFORM_NAME" in
  "macosx")
    BUNDLE_PLATFORM="macos"
    ;;
  *)
    BUNDLE_PLATFORM="ios"
    ;;
esac

USE_HERMES=
if [[ "$BUNDLE_PLATFORM" == "macos" && -f "$HERMES_PATH" ]]; then
  USE_HERMES=true
fi

EMIT_SOURCEMAP=
if [[ ! -z "$SOURCEMAP_FILE" ]]; then
  EMIT_SOURCEMAP=true
fi

PACKAGER_SOURCEMAP_FILE=
if [[ $EMIT_SOURCEMAP == true ]]; then
  if [[ $USE_HERMES == true ]]; then
    PACKAGER_SOURCEMAP_FILE="$CONFIGURATION_BUILD_DIR/$(basename $SOURCEMAP_FILE)"
  else
    PACKAGER_SOURCEMAP_FILE="$SOURCEMAP_FILE"
  fi
  EXTRA_ARGS="$EXTRA_ARGS --sourcemap-output $PACKAGER_SOURCEMAP_FILE"
fi

"$NODE_BINARY" $NODE_ARGS "$CLI_PATH" $BUNDLE_COMMAND \
  $CONFIG_ARG \
  --entry-file "$ENTRY_FILE" \
  --platform "$BUNDLE_PLATFORM" \
  --dev $DEV \
  --reset-cache \
  --bundle-output "$BUNDLE_FILE" \
  --assets-dest "$DEST" \
  $EXTRA_ARGS \
  $EXTRA_PACKAGER_ARGS

if [[ $USE_HERMES != true ]]; then
  mv "$BUNDLE_FILE" "$DEST/"
  BUNDLE_FILE="$DEST/main.jsbundle"
else
  EXTRA_COMPILER_ARGS=
  if [[ $DEV == true ]]; then
    EXTRA_COMPILER_ARGS=-Og
  else
    EXTRA_COMPILER_ARGS=-O
  fi
  if [[ $EMIT_SOURCEMAP == true ]]; then
    EXTRA_COMPILER_ARGS="$EXTRA_COMPILER_ARGS -output-source-map"
  fi
  HBC_FILE="$CONFIGURATION_BUILD_DIR/$(basename $BUNDLE_FILE)"
  "$HERMES_PATH" -emit-binary $EXTRA_COMPILER_ARGS -out "$HBC_FILE" "$BUNDLE_FILE"
  mv "$HBC_FILE" "$DEST/"
  BUNDLE_FILE="$DEST/main.jsbundle"
  if [[ $EMIT_SOURCEMAP == true ]]; then
    HBC_SOURCEMAP_FILE="$HBC_FILE.map"
    "$NODE_BINARY" "$COMPOSE_SOURCEMAP_PATH" "$PACKAGER_SOURCEMAP_FILE" "$HBC_SOURCEMAP_FILE" -o "$SOURCEMAP_FILE"
  fi
fi

if [[ $DEV != true && ! -f "$BUNDLE_FILE" ]]; then
  echo "error: File $BUNDLE_FILE does not exist. This must be a bug with" >&2
  echo "React Native, please report it here: https://github.com/facebook/react-native/issues"
  exit 2
fi<|MERGE_RESOLUTION|>--- conflicted
+++ resolved
@@ -127,11 +127,8 @@
 
 BUNDLE_FILE="$CONFIGURATION_BUILD_DIR/main.jsbundle"
 
-<<<<<<< HEAD
-=======
 EXTRA_ARGS=
 
->>>>>>> 93e7a7a7
 case "$PLATFORM_NAME" in
   "macosx")
     BUNDLE_PLATFORM="macos"
