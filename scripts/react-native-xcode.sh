#!/bin/bash
# Copyright (c) 2015-present, Facebook, Inc.
#
# This source code is licensed under the MIT license found in the
# LICENSE file in the root directory of this source tree.

# Bundle React Native app's code and image assets.
# This script is supposed to be invoked as part of Xcode build process
# and relies on environment variables (including PWD) set by Xcode

if [[ "$SKIP_BUNDLING" ]]; then
  echo "SKIP_BUNDLING enabled; skipping."
  exit 0;
fi

case "$CONFIGURATION" in
  *Debug*)
    if [[ "$PLATFORM_NAME" == *simulator ]]; then
      if [[ "$FORCE_BUNDLING" ]]; then
        echo "FORCE_BUNDLING enabled; continuing to bundle."
      else
        echo "Skipping bundling in Debug for the Simulator (since the packager bundles for you). Use the FORCE_BUNDLING flag to change this behavior."
        exit 0;
      fi
    else
      echo "Bundling for physical device. Use the SKIP_BUNDLING flag to change this behavior."
    fi

    DEV=true
    ;;
  "")
    echo "$0 must be invoked by Xcode"
    exit 1
    ;;
  *)
    DEV=false
    ;;
esac

# Path to react-native folder inside node_modules
REACT_NATIVE_DIR="$(cd "$(dirname "${BASH_SOURCE[0]}")/.." && pwd)"

# Xcode project file for React Native apps is located in ios/ subfolder
cd "${REACT_NATIVE_DIR}"/../..

# Define NVM_DIR and source the nvm.sh setup script
[ -z "$NVM_DIR" ] && export NVM_DIR="$HOME/.nvm"

# Define entry file
if [[ -s "index.ios.js" ]]; then
  ENTRY_FILE=${1:-index.ios.js}
else
  ENTRY_FILE=${1:-index.js}
fi

if [[ -s "$HOME/.nvm/nvm.sh" ]]; then
  . "$HOME/.nvm/nvm.sh"
elif [[ -x "$(command -v brew)" && -s "$(brew --prefix nvm)/nvm.sh" ]]; then
  . "$(brew --prefix nvm)/nvm.sh"
fi

# Set up the nodenv node version manager if present
if [[ -x "$HOME/.nodenv/bin/nodenv" ]]; then
  eval "$("$HOME/.nodenv/bin/nodenv" init -)"
elif [[ -x "$(command -v brew)" && -x "$(brew --prefix nodenv)/bin/nodenv" ]]; then
  eval "$("$(brew --prefix nodenv)/bin/nodenv" init -)"
fi

[ -z "$NODE_BINARY" ] && export NODE_BINARY="node"

[ -z "$CLI_PATH" ] && export CLI_PATH="$REACT_NATIVE_DIR/local-cli/cli.js"

[ -z "$BUNDLE_COMMAND" ] && BUNDLE_COMMAND="bundle"

if [[ -z "$BUNDLE_CONFIG" ]]; then
  CONFIG_ARG=""
else
  CONFIG_ARG="--config $(pwd)/$BUNDLE_CONFIG"
fi

nodejs_not_found()
{
  echo "error: Can't find '$NODE_BINARY' binary to build React Native bundle" >&2
  echo "If you have non-standard nodejs installation, select your project in Xcode," >&2
  echo "find 'Build Phases' - 'Bundle React Native code and images'" >&2
  echo "and change NODE_BINARY to absolute path to your node executable" >&2
  echo "(you can find it by invoking 'which node' in the terminal)" >&2
  exit 2
}

type $NODE_BINARY >/dev/null 2>&1 || nodejs_not_found

# Print commands before executing them (useful for troubleshooting)
set -x
DEST=$CONFIGURATION_BUILD_DIR/$UNLOCALIZED_RESOURCES_FOLDER_PATH

<<<<<<< HEAD
if [[ "$CONFIGURATION" = *Debug* && ! "$PLATFORM_NAME" == *simulator ]]; then
  PLISTBUDDY='/usr/libexec/PlistBuddy'
  PLIST=$TARGET_BUILD_DIR/$INFOPLIST_PATH
=======
if [[ "$CONFIGURATION" = "Debug" && ! "$PLATFORM_NAME" == *simulator ]]; then
>>>>>>> 28c7ccf7
  IP=$(ipconfig getifaddr en0)
  if [ -z "$IP" ]; then
    IP=$(ifconfig | grep 'inet ' | grep -v ' 127.' | cut -d\   -f2  | awk 'NR==1{print $1}')
  fi

  echo "$IP" > "$DEST/ip.txt"
fi

BUNDLE_FILE="$DEST/main.jsbundle"

$NODE_BINARY "$CLI_PATH" $BUNDLE_COMMAND \
  $CONFIG_ARG \
  --entry-file "$ENTRY_FILE" \
  --platform ios \
  --dev $DEV \
  --reset-cache \
  --bundle-output "$BUNDLE_FILE" \
  --assets-dest "$DEST" \
  $EXTRA_PACKAGER_ARGS

if [[ $DEV != true && ! -f "$BUNDLE_FILE" ]]; then
  echo "error: File $BUNDLE_FILE does not exist. This must be a bug with" >&2
  echo "React Native, please report it here: https://github.com/facebook/react-native/issues"
  exit 2
fi<|MERGE_RESOLUTION|>--- conflicted
+++ resolved
@@ -94,13 +94,7 @@
 set -x
 DEST=$CONFIGURATION_BUILD_DIR/$UNLOCALIZED_RESOURCES_FOLDER_PATH
 
-<<<<<<< HEAD
 if [[ "$CONFIGURATION" = *Debug* && ! "$PLATFORM_NAME" == *simulator ]]; then
-  PLISTBUDDY='/usr/libexec/PlistBuddy'
-  PLIST=$TARGET_BUILD_DIR/$INFOPLIST_PATH
-=======
-if [[ "$CONFIGURATION" = "Debug" && ! "$PLATFORM_NAME" == *simulator ]]; then
->>>>>>> 28c7ccf7
   IP=$(ipconfig getifaddr en0)
   if [ -z "$IP" ]; then
     IP=$(ifconfig | grep 'inet ' | grep -v ' 127.' | cut -d\   -f2  | awk 'NR==1{print $1}')
