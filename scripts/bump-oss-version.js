--- conflicted
+++ resolved
@@ -30,7 +30,6 @@
     alias: 'rnmpublish',
     type: 'boolean',
     default: false,
-<<<<<<< HEAD
   })
    .option('n', {
      alias: 'nightly',
@@ -169,7 +168,7 @@
  packageJson.version = version;
 
  // [MacOS - We do this seperately in a non-destructive way as part of our publish steps
-//  delete packageJson.workspaces;
+//  packageJson.workspaces = packageJson.workspaces.filter(w => w === 'repo-config');
 //  delete packageJson.private;
 
  // Copy dependencies over from repo-config/package.json
@@ -272,179 +271,4 @@
 
  }
 
- exit(0);
-=======
-  }).argv;
-
-const nightlyBuild = argv.nightly;
-
-let version, branch;
-if (nightlyBuild) {
-  const currentCommit = exec('git rev-parse HEAD', {
-    silent: true,
-  }).stdout.trim();
-  version = `0.0.0-${currentCommit.slice(0, 9)}`;
-} else {
-  // Check we are in release branch, e.g. 0.33-stable
-  branch = exec('git symbolic-ref --short HEAD', {
-    silent: true,
-  }).stdout.trim();
-
-  if (branch.indexOf('-stable') === -1) {
-    echo('You must be in 0.XX-stable branch to bump a version');
-    exit(1);
-  }
-
-  // e.g. 0.33
-  let versionMajor = branch.slice(0, branch.indexOf('-stable'));
-
-  // - check that argument version matches branch
-  // e.g. 0.33.1 or 0.33.0-rc4
-  version = argv._[0];
-  if (!version || version.indexOf(versionMajor) !== 0) {
-    echo(
-      `You must pass a tag like 0.${versionMajor}.[X]-rc[Y] to bump a version`,
-    );
-    exit(1);
-  }
-}
-
-// Generate version files to detect mismatches between JS and native.
-let match = version.match(/^(\d+)\.(\d+)\.(\d+)(?:-(.+))?$/);
-if (!match) {
-  echo(
-    `You must pass a correctly formatted version; couldn't parse ${version}`,
-  );
-  exit(1);
-}
-let [, major, minor, patch, prerelease] = match;
-
-fs.writeFileSync(
-  'ReactAndroid/src/main/java/com/facebook/react/modules/systeminfo/ReactNativeVersion.java',
-  cat('scripts/versiontemplates/ReactNativeVersion.java.template')
-    .replace('${major}', major)
-    .replace('${minor}', minor)
-    .replace('${patch}', patch)
-    .replace(
-      '${prerelease}',
-      prerelease !== undefined ? `"${prerelease}"` : 'null',
-    ),
-  'utf-8',
-);
-
-fs.writeFileSync(
-  'React/Base/RCTVersion.m',
-  cat('scripts/versiontemplates/RCTVersion.m.template')
-    .replace('${major}', `@(${major})`)
-    .replace('${minor}', `@(${minor})`)
-    .replace('${patch}', `@(${patch})`)
-    .replace(
-      '${prerelease}',
-      prerelease !== undefined ? `@"${prerelease}"` : '[NSNull null]',
-    ),
-  'utf-8',
-);
-
-fs.writeFileSync(
-  'ReactCommon/cxxreact/ReactNativeVersion.h',
-  cat('scripts/versiontemplates/ReactNativeVersion.h.template')
-    .replace('${major}', major)
-    .replace('${minor}', minor)
-    .replace('${patch}', patch)
-    .replace(
-      '${prerelease}',
-      prerelease !== undefined ? `"${prerelease}"` : '""',
-    ),
-  'utf-8',
-);
-
-fs.writeFileSync(
-  'Libraries/Core/ReactNativeVersion.js',
-  cat('scripts/versiontemplates/ReactNativeVersion.js.template')
-    .replace('${major}', major)
-    .replace('${minor}', minor)
-    .replace('${patch}', patch)
-    .replace(
-      '${prerelease}',
-      prerelease !== undefined ? `'${prerelease}'` : 'null',
-    ),
-  'utf-8',
-);
-
-let packageJson = JSON.parse(cat('package.json'));
-
-packageJson.version = version;
-
-// Only keep 'repo-config` workspace
-packageJson.workspaces = packageJson.workspaces.filter(w => w === 'repo-config');
-
-delete packageJson.private;
-fs.writeFileSync('package.json', JSON.stringify(packageJson, null, 2), 'utf-8');
-
-// Change ReactAndroid/gradle.properties
-if (
-  sed(
-    '-i',
-    /^VERSION_NAME=.*/,
-    `VERSION_NAME=${version}`,
-    'ReactAndroid/gradle.properties',
-  ).code
-) {
-  echo("Couldn't update version for Gradle");
-  exit(1);
-}
-
-// Change react-native version in the template's package.json
-exec(`node scripts/set-rn-template-version.js ${version}`);
-
-// Verify that files changed, we just do a git diff and check how many times version is added across files
-let numberOfChangedLinesWithNewVersion = exec(
-  `git diff -U0 | grep '^[+]' | grep -c ${version} `,
-  {silent: true},
-).stdout.trim();
-
-// Release builds should commit the version bumps, and create tags.
-// Nightly builds do not need to do that.
-if (!nightlyBuild) {
-  if (+numberOfChangedLinesWithNewVersion !== 3) {
-    echo(
-      'Failed to update all the files. package.json and gradle.properties must have versions in them',
-    );
-    echo('Fix the issue, revert and try again');
-    exec('git diff');
-    exit(1);
-  }
-
-  // Make commit [0.21.0-rc] Bump version numbers
-  if (exec(`git commit -a -m "[${version}] Bump version numbers"`).code) {
-    echo('failed to commit');
-    exit(1);
-  }
-
-  // Add tag v0.21.0-rc
-  if (exec(`git tag v${version}`).code) {
-    echo(
-      `failed to tag the commit with v${version}, are you sure this release wasn't made earlier?`,
-    );
-    echo('You may want to rollback the last commit');
-    echo('git reset --hard HEAD~1');
-    exit(1);
-  }
-
-  // Push newly created tag
-  let remote = argv.remote;
-  exec(`git push ${remote} v${version}`);
-
-  // Tag latest if doing stable release
-  if (version.indexOf('rc') === -1) {
-    exec('git tag -d latest');
-    exec(`git push ${remote} :latest`);
-    exec('git tag latest');
-    exec(`git push ${remote} latest`);
-  }
-
-  exec(`git push ${remote} ${branch} --follow-tags`);
-}
-
-exit(0);
->>>>>>> 5d6484e0
+ exit(0);