--- conflicted
+++ resolved
@@ -28,83 +28,6 @@
     alias: 'remote',
     default: 'origin',
   })
-<<<<<<< HEAD
-  .option('p', { // [MacOS: Used during RNM's publish pipelines
-    alias: 'rnmpublish',
-    type: 'boolean',
-    default: false,
-  })
-  .option('n', {
-    alias: 'nightly',
-    type: 'boolean',
-    default: false,
-  })
-  .option('a', { // TODO(macOS GH#774): See note below
-    alias: 'autogenerate-version-number',
-    type: 'boolean',
-    default: false,
-  })
-  .option('v', {
-    alias: 'to-version',
-    type: 'string',
-  })
-  .option('l', {
-    alias: 'latest',
-    type: 'boolean',
-    default: false,
-  })
-  .option('S', { // [TODO(macOS GH#1148): Remove this option once version bumping scripts have been refactored
-    alias: 'skip-update-ruby',
-    type: 'boolean',
-    default: false, // ]TODO(macOS GH#1148)
-  }).argv;
-
-const autogenerateVersionNumber = argv.autogenerateVersionNumber;
-const nightlyBuild = argv.nightly;
-// Nightly builds don't need an update as main will already be up-to-date.
-const updatePodfileLock = !nightlyBuild;
-let version = argv.toVersion;
-
-if (!version) {
-  // TODO(macOS GH#774): Some of our calls to bump-oss-version.js still depend on an automatically generated version number
-  if (nightlyBuild && autogenerateVersionNumber) {
-    const currentCommit = exec('git rev-parse HEAD', {
-      silent: true,
-    }).stdout.trim();
-    version = `0.0.0-${currentCommit.slice(0, 9)}`;
-  } else {
-    echo('You must specify a version using -v');
-    exit(1);
-  }
-}
-
-let branch;
-if (!nightlyBuild) {
-  // Check we are in release branch, e.g. 0.33-stable
-  if (process.env.BUILD_SOURCEBRANCH) {
-    console.log(`BUILD_SOURCEBRANCH: ${process.env.BUILD_SOURCEBRANCH}`);
-    branch = process.env.BUILD_SOURCEBRANCH.match(/refs\/heads\/(.*)/)[1];
-    console.log(`Identified branch: ${branch}`);
-  } else {
-    branch = exec('git symbolic-ref --short HEAD', {
-      silent: true,
-    }).stdout.trim();
-  }
-
-  if (branch.indexOf('-stable') === -1) {
-    echo('You must be in 0.XX-stable branch to bump a version');
-    exit(1);
-  }
-
-  // e.g. 0.33
-  let versionMajor = branch.slice(0, branch.indexOf('-stable'));
-
-  // - check that argument version matches branch
-  // e.g. 0.33.1 or 0.33.0-rc4
-  if (version.indexOf(versionMajor) !== 0) {
-    echo(
-      `You must specify a version tag like 0.${versionMajor}.[X]-rc[Y] to bump a version`,
-=======
   .check(() => {
     const branch = getBranchName();
     exitIfNotOnReleaseBranch(branch);
@@ -115,7 +38,6 @@
   if (!isReleaseBranch(branch)) {
     console.log(
       'This script must be run in a react-native git repository checkout and on a release branch',
->>>>>>> 3bd11599
     );
     exit(1);
   }
@@ -134,127 +56,6 @@
   return null;
 }
 
-<<<<<<< HEAD
-fs.writeFileSync(
-  'ReactAndroid/src/main/java/com/facebook/react/modules/systeminfo/ReactNativeVersion.java',
-  cat('scripts/versiontemplates/ReactNativeVersion.java.template')
-    .replace('${major}', major)
-    .replace('${minor}', minor)
-    .replace('${patch}', patch)
-    .replace(
-      '${prerelease}',
-      prerelease !== undefined ? `"${prerelease}"` : 'null',
-    ),
-  'utf-8',
-);
-
-fs.writeFileSync(
-  'React/Base/RCTVersion.m',
-  cat('scripts/versiontemplates/RCTVersion.m.template')
-    .replace('${major}', `@(${major})`)
-    .replace('${minor}', `@(${minor})`)
-    .replace('${patch}', `@(${patch})`)
-    .replace(
-      '${prerelease}',
-      prerelease !== undefined ? `@"${prerelease}"` : '[NSNull null]',
-    ),
-  'utf-8',
-);
-
-fs.writeFileSync(
-  'ReactCommon/cxxreact/ReactNativeVersion.h',
-  cat('scripts/versiontemplates/ReactNativeVersion.h.template')
-    .replace('${major}', major)
-    .replace('${minor}', minor)
-    .replace('${patch}', patch)
-    .replace(
-      '${prerelease}',
-      prerelease !== undefined ? `"${prerelease}"` : '""',
-    ),
-  'utf-8',
-);
-
-fs.writeFileSync(
-  'Libraries/Core/ReactNativeVersion.js',
-  cat('scripts/versiontemplates/ReactNativeVersion.js.template')
-    .replace('${major}', major)
-    .replace('${minor}', minor)
-    .replace('${patch}', patch)
-    .replace(
-      '${prerelease}',
-      prerelease !== undefined ? `'${prerelease}'` : 'null',
-    ),
-  'utf-8',
-);
-
-let packageJson = JSON.parse(cat('package.json'));
-packageJson.version = version;
-
-// [MacOS - We do this seperately in a non-destructive way as part of our publish steps
-// packageJson.workspaces = packageJson.workspaces.filter(w => w === 'repo-config');
-// delete packageJson.private;
-
-// Copy repo-config/package.json dependencies as devDependencies
-// const repoConfigJson = JSON.parse(cat('repo-config/package.json'));
-// packageJson.devDependencies = {
-//   ...packageJson.devDependencies,
-//   ...repoConfigJson.dependencies,
-// };
-// macOS]
-fs.writeFileSync('package.json', JSON.stringify(packageJson, null, 2), 'utf-8');
-
-// Change ReactAndroid/gradle.properties
-if (
-  sed(
-    '-i',
-    /^VERSION_NAME=.*/,
-    `VERSION_NAME=${version}`,
-    'ReactAndroid/gradle.properties',
-  ).code
-) {
-  echo("Couldn't update version for Gradle");
-  exit(1);
-}
-
-// Change react-native version in the template's package.json
-exec(`node scripts/set-rn-template-version.js ${version}`);
-
-if (updatePodfileLock) {
-  echo('Updating RNTester Podfile.lock...');
-  if (exec('source scripts/update_podfile_lock.sh && update_pods').code) {
-    echo('Failed to update RNTester Podfile.lock.');
-    echo('Fix the issue, revert and try again.');
-    exit(1);
-  }
-}
-
-// Verify that files changed, we just do a git diff and check how many times version is added across files
-const filesToValidate = [
-  'package.json',
-  'ReactAndroid/gradle.properties',
-  'template/package.json',
-];
-let numberOfChangedLinesWithNewVersion = exec(
-  `git diff -U0 ${filesToValidate.join(' ')}| grep '^[+]' | grep -c ${version} `,
-  {silent: true},
-).stdout.trim();
-
-// Make sure to update ruby version
-if (!argv.skipUpdateRuby && exec('scripts/update-ruby.sh').code) { // TODO(macOS GH#1148)
-  echo('Failed to update Ruby version');
-  exit(1);
-}
-
-// Release builds should commit the version bumps, and create tags.
-// Nightly builds do not need to do that.
-if (!nightlyBuild) {
-  if (+numberOfChangedLinesWithNewVersion !== filesToValidate.length) {
-    echo(
-      `Failed to update all the files: [${filesToValidate.join(', ')}] must have versions in them`,
-    );
-    echo('Fix the issue, revert and try again');
-    exec('git diff');
-=======
 async function main() {
   const branch = getBranchName();
 
@@ -266,39 +67,10 @@
 
   if (!pulled) {
     console.log(`Please run 'git pull ${argv.remote} ${branch} --tags'`);
->>>>>>> 3bd11599
     exit(1);
     return;
   }
 
-<<<<<<< HEAD
-  // [macOS we run this script when publishing react-native-macos and when publishing react-native microsoft fork
-  // The react-native publish build runs on an agent without cocopods - so we cannot update the podfile.lock
-  if (require('../package.json').name !== 'react-native-macos') {
-    exit(0);
-  }
-
-  // Update Podfile.lock only on release builds, not nightlies.
-  // Nightly builds don't need it as the main branch will already be up-to-date.
-  echo('Updating RNTester Podfile.lock...');
-  if (exec('. scripts/update_podfile_lock.sh && update_pods').code) {
-    echo('Failed to update RNTester Podfile.lock.');
-    echo('Fix the issue, revert and try again.');
-    exit(1);
-  }
-
-  // [macOS we run this script when publishing react-native-macos and when publishing react-native microsoft fork
-  // We have seperate logic to tag and commit changes.  -- If we used the rest of the logic we'd end up with two publish jobs
-  // competing and conflicting to tag / commit the changes.
-  if (argv.rnmpublish) {
-    exit(0);
-  }
-
-  // Make commit [0.21.0-rc] Bump version numbers
-  if (exec(`git commit -a -m "[${version}] Bump version numbers"`).code) {
-    echo('failed to commit');
-    exit(1);
-=======
   const lastVersionTag = getLatestTag(branch.replace('-stable', ''));
   const lastVersion = lastVersionTag
     ? parseVersion(lastVersionTag).version
@@ -334,7 +106,6 @@
   if (!confirmRelease) {
     console.log('Aborting.');
     return;
->>>>>>> 3bd11599
   }
 
   if (
@@ -357,17 +128,12 @@
     return;
   }
 
-<<<<<<< HEAD
-  exec(`git push ${remote} ${branch} --follow-tags`);
-
-=======
   // TODO
   // 1. Link to CircleCI job to watch
   // 2. Output the release changelog to paste into Github releases
   // 3. Link to release discussions to update
   // 4. Verify RN-diff publish is through
   // 5. General changelog update on PR?
->>>>>>> 3bd11599
 }
 
 main().then(() => {
