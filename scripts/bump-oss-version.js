--- conflicted
+++ resolved
@@ -24,13 +24,10 @@
   alias: 'remote',
   default: 'origin',
 })
-<<<<<<< HEAD
-=======
 .option('ci', {
   type: 'boolean',
   default: false,
 })
->>>>>>> 782f783d
 .option('n', {
   alias: 'nightly',
   type: 'boolean',
@@ -38,10 +35,7 @@
 }).argv;
 
 const nightlyBuild = argv.nightly;
-<<<<<<< HEAD
-=======
 const ci = argv.ci;
->>>>>>> 782f783d
 
 let version, branch;
 if (nightlyBuild) {
@@ -53,11 +47,7 @@
     silent: true,
   }).stdout.trim();
 
-<<<<<<< HEAD
-  if (branch.indexOf('-stable') === -1) {
-=======
   if (!ci && branch.indexOf('-stable') === -1) {
->>>>>>> 782f783d
     echo('You must be in 0.XX-stable branch to bump a version');
     exit(1);
   }
