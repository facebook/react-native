--- conflicted
+++ resolved
@@ -508,17 +508,11 @@
     return require('./Libraries/ReactNative/RootTagContext');
   },
   get unstable_enableLogBox(): () => void {
-<<<<<<< HEAD
-    return require('./Libraries/YellowBox/YellowBox').__unstable_enableLogBox;
-  },
-
-=======
     return () =>
       console.warn(
         'LogBox is enabled by default so there is no need to call unstable_enableLogBox() anymore. This is a no op and will be removed in the next version.',
       );
   },
->>>>>>> 3c9e5f14
   // Prop Types
   get ColorPropType(): DeprecatedColorPropType {
     return require('./Libraries/DeprecatedPropTypes/DeprecatedColorPropType');
@@ -649,8 +643,6 @@
         'TimePickerAndroid has been removed from React Native. ' +
           "It can now be installed and imported from '@react-native-community/datetimepicker' instead of 'react-native'. " +
           'See https://github.com/react-native-community/datetimepicker',
-<<<<<<< HEAD
-=======
       );
     },
   });
@@ -664,7 +656,6 @@
         'ToolbarAndroid has been removed from React Native. ' +
           "It can now be installed and imported from '@react-native-community/toolbar-android' instead of 'react-native'. " +
           'See https://github.com/react-native-community/toolbar-android',
->>>>>>> 3c9e5f14
       );
     },
   });
