--- conflicted
+++ resolved
@@ -669,31 +669,19 @@
       );
     },
   });
-
-  /* $FlowFixMe[prop-missing] This is intentional: Flow will error when
-<<<<<<< HEAD
+  
+  /* $FlowFixMe[prop-missing] This is intentional: Flow will error when
    * attempting to access StatusBarIOS. */
   /* $FlowFixMe[invalid-export] This is intentional: Flow will error when
    * attempting to access StatusBarIOS. */
   Object.defineProperty(module.exports, 'StatusBarIOS', {
-=======
-   * attempting to access Picker. */
-  /* $FlowFixMe[invalid-export] This is intentional: Flow will error when
-   * attempting to access Picker. */
-  Object.defineProperty(module.exports, 'Picker', {
->>>>>>> 8408d723
-    configurable: true,
-    get() {
-      invariant(
-        false,
-<<<<<<< HEAD
+    configurable: true,
+    get() {
+      invariant(
+        false,
         'StatusBarIOS has been removed from React Native. ' +
           'Has been merged with StatusBar. ' +
           'See https://reactnative.dev/docs/statusbar',
-=======
-        'Picker has been removed from React Native. ' +
-          "It can now be installed and imported from '@react-native-picker/picker' instead of 'react-native'. " +
-          'See https://github.com/react-native-picker/picker',
       );
     },
   });
@@ -710,7 +698,6 @@
         'PickerIOS has been removed from React Native. ' +
           "It can now be installed and imported from '@react-native-picker/picker' instead of 'react-native'. " +
           'See https://github.com/react-native-picker/picker',
->>>>>>> 8408d723
       );
     },
   });
