/**
 * Copyright (c) Facebook, Inc. and its affiliates.
 *
 * This source code is licensed under the MIT license found in the
 * LICENSE file in the root directory of this source tree.
 *
 * @format
 * @emails oncall+react_native
 * @flow
 */

const React = require('react');

const ShallowRenderer = require('react-shallow-renderer');
const TestRenderer = require('react-test-renderer');

<<<<<<< HEAD
=======
/* $FlowFixMe[not-a-function] (>=0.125.1 site=react_native_fb) This comment
 * suppresses an error found when Flow v0.125.1 was deployed. To see the error,
 * delete this comment and run Flow. */
>>>>>>> d98ec751
const renderer = new ShallowRenderer();

export const shallow = (Component: React.Element<any>): any => {
  const Wrapper = (): React.Element<any> => Component;

  return renderer.render(<Wrapper />);
};

export const shallowRender = (Component: React.Element<any>): any => {
  return renderer.render(Component);
};

export const create = (Component: React.Element<any>): any => {
  return TestRenderer.create(Component);
};<|MERGE_RESOLUTION|>--- conflicted
+++ resolved
@@ -14,12 +14,6 @@
 const ShallowRenderer = require('react-shallow-renderer');
 const TestRenderer = require('react-test-renderer');
 
-<<<<<<< HEAD
-=======
-/* $FlowFixMe[not-a-function] (>=0.125.1 site=react_native_fb) This comment
- * suppresses an error found when Flow v0.125.1 was deployed. To see the error,
- * delete this comment and run Flow. */
->>>>>>> d98ec751
 const renderer = new ShallowRenderer();
 
 export const shallow = (Component: React.Element<any>): any => {
