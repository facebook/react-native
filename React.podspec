require 'json'

package = JSON.parse(File.read(File.join(__dir__, 'package.json')))

Pod::Spec.new do |s|
  s.name                = "React"
<<<<<<< HEAD
  s.version             = "0.25.1-even1"
=======
  s.version             = "0.26.0-rc"
>>>>>>> 8ac97188
  s.summary             = package['description']
  s.description         = <<-DESC
                            React Native apps are built using the React JS
                            framework, and render directly to native UIKit
                            elements using a fully asynchronous architecture.
                            There is no browser and no HTML. We have picked what
                            we think is the best set of features from these and
                            other technologies to build what we hope to become
                            the best product development framework available,
                            with an emphasis on iteration speed, developer
                            delight, continuity of technology, and absolutely
                            beautiful and fast products with no compromises in
                            quality or capability.
                         DESC
  s.homepage            = "http://facebook.github.io/react-native/"
  s.license             = package['license']
  s.author              = "Facebook"
  s.source              = { :git => "https://github.com/facebook/react-native.git", :tag => "v#{s.version}" }
  s.default_subspec     = 'Core'
  s.requires_arc        = true
  s.platform            = :ios, "7.0"
  s.preserve_paths      = "cli.js", "Libraries/**/*.js", "lint", "linter.js", "node_modules", "package.json", "packager", "PATENTS", "react-native-cli"

  s.subspec 'Core' do |ss|
    ss.source_files     = "React/**/*.{c,h,m,mm,S}"
    ss.exclude_files    = "**/__tests__/*", "IntegrationTests/*"
    ss.frameworks       = "JavaScriptCore"
  end

  s.subspec 'ART' do |ss|
    ss.dependency         'React/Core'
    ss.source_files     = "Libraries/ART/**/*.{h,m}"
    ss.preserve_paths   = "Libraries/ART/**/*.js"
  end

  s.subspec 'RCTActionSheet' do |ss|
    ss.dependency         'React/Core'
    ss.source_files     = "Libraries/ActionSheetIOS/*.{h,m}"
    ss.preserve_paths   = "Libraries/ActionSheetIOS/*.js"
  end

  s.subspec 'RCTAdSupport' do |ss|
    ss.dependency         'React/Core'
    ss.source_files     = "Libraries/AdSupport/*.{h,m}"
    ss.preserve_paths   = "Libraries/AdSupport/*.js"
  end

  s.subspec 'RCTCameraRoll' do |ss|
    ss.dependency         'React/Core'
    ss.dependency         'React/RCTImage'
    ss.source_files     = "Libraries/CameraRoll/*.{h,m}"
    ss.preserve_paths   = "Libraries/CameraRoll/*.js"
  end

  s.subspec 'RCTGeolocation' do |ss|
    ss.dependency         'React/Core'
    ss.source_files     = "Libraries/Geolocation/*.{h,m}"
    ss.preserve_paths   = "Libraries/Geolocation/*.js"
  end

  s.subspec 'RCTImage' do |ss|
    ss.dependency         'React/Core'
    ss.dependency         'React/RCTNetwork'
    ss.source_files     = "Libraries/Image/*.{h,m}"
    ss.preserve_paths   = "Libraries/Image/*.js"
  end

  s.subspec 'RCTNetwork' do |ss|
    ss.dependency         'React/Core'
    ss.source_files     = "Libraries/Network/*.{h,m}"
    ss.preserve_paths   = "Libraries/Network/*.js"
  end

  s.subspec 'RCTPushNotification' do |ss|
    ss.dependency         'React/Core'
    ss.source_files     = "Libraries/PushNotificationIOS/*.{h,m}"
    ss.preserve_paths   = "Libraries/PushNotificationIOS/*.js"
  end

  s.subspec 'RCTSettings' do |ss|
    ss.dependency         'React/Core'
    ss.source_files     = "Libraries/Settings/*.{h,m}"
    ss.preserve_paths   = "Libraries/Settings/*.js"
  end

  s.subspec 'RCTText' do |ss|
    ss.dependency         'React/Core'
    ss.source_files     = "Libraries/Text/*.{h,m}"
    ss.preserve_paths   = "Libraries/Text/*.js"
  end

  s.subspec 'RCTVibration' do |ss|
    ss.dependency         'React/Core'
    ss.source_files     = "Libraries/Vibration/*.{h,m}"
    ss.preserve_paths   = "Libraries/Vibration/*.js"
  end

  s.subspec 'RCTWebSocket' do |ss|
    ss.dependency         'React/Core'
    ss.source_files     = "Libraries/WebSocket/*.{h,m}"
    ss.preserve_paths   = "Libraries/WebSocket/*.js"
  end

  s.subspec 'RCTLinkingIOS' do |ss|
    ss.dependency         'React/Core'
    ss.source_files     = "Libraries/LinkingIOS/*.{h,m}"
    ss.preserve_paths   = "Libraries/LinkingIOS/*.js"
  end

  s.subspec 'RCTTest' do |ss|
    ss.dependency         'React/Core'
    ss.source_files     = "Libraries/RCTTest/**/*.{h,m}"
    ss.preserve_paths   = "Libraries/RCTTest/**/*.js"
    ss.frameworks       = "XCTest"
  end
end<|MERGE_RESOLUTION|>--- conflicted
+++ resolved
@@ -4,11 +4,7 @@
 
 Pod::Spec.new do |s|
   s.name                = "React"
-<<<<<<< HEAD
-  s.version             = "0.25.1-even1"
-=======
-  s.version             = "0.26.0-rc"
->>>>>>> 8ac97188
+  s.version             = "0.26.0-even1"
   s.summary             = package['description']
   s.description         = <<-DESC
                             React Native apps are built using the React JS
