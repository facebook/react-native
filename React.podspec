# Copyright (c) Facebook, Inc. and its affiliates.
#
# This source code is licensed under the MIT license found in the
# LICENSE file in the root directory of this source tree.

require "json"

package = JSON.parse(File.read(File.join(__dir__, "package.json")))
version = package['version']

source = { :git => 'https://github.com/facebook/react-native.git' }
if version == '1000.0.0'
  # This is an unpublished version, use the latest commit hash of the react-native repo, which we’re presumably in.
  source[:commit] = `git rev-parse HEAD`.strip
else
  source[:tag] = "v#{version}"
end

Pod::Spec.new do |s|
  s.name                   = "React"
  s.version                = version
  s.summary                = package["description"]
  s.description            = <<-DESC
                               React Native apps are built using the React JS
                               framework, and render directly to native UIKit
                               elements using a fully asynchronous architecture.
                               There is no browser and no HTML. We have picked what
                               we think is the best set of features from these and
                               other technologies to build what we hope to become
                               the best product development framework available,
                               with an emphasis on iteration speed, developer
                               delight, continuity of technology, and absolutely
                               beautiful and fast products with no compromises in
                               quality or capability.
                             DESC
  s.homepage               = "https://reactnative.dev/"
  s.license                = package["license"]
  s.author                 = "Facebook, Inc. and its affiliates"
<<<<<<< HEAD
  s.platforms              = { :ios => "10.0", :tvos => "10.0", :osx => "10.14" } # TODO(macOS GH#214)
=======
  s.platforms              = { :ios => "10.0" }
>>>>>>> 21603775
  s.source                 = source
  s.preserve_paths         = "package.json", "LICENSE", "LICENSE-docs"
  s.cocoapods_version      = ">= 1.2.0"

  s.dependency "React-Core", version
  s.dependency "React-Core/DevSupport", version
  s.dependency "React-Core/RCTWebSocket", version
  s.dependency "React-RCTActionSheet", version
  s.dependency "React-RCTAnimation", version
  s.dependency "React-RCTBlob", version
  s.dependency "React-RCTImage", version
  s.dependency "React-RCTLinking", version
  s.dependency "React-RCTNetwork", version
  s.dependency "React-RCTSettings", version
  s.dependency "React-RCTText", version
  s.dependency "React-RCTVibration", version
end<|MERGE_RESOLUTION|>--- conflicted
+++ resolved
@@ -36,11 +36,7 @@
   s.homepage               = "https://reactnative.dev/"
   s.license                = package["license"]
   s.author                 = "Facebook, Inc. and its affiliates"
-<<<<<<< HEAD
-  s.platforms              = { :ios => "10.0", :tvos => "10.0", :osx => "10.14" } # TODO(macOS GH#214)
-=======
-  s.platforms              = { :ios => "10.0" }
->>>>>>> 21603775
+  s.platforms              = { :ios => "10.0", :osx => "10.14" } # TODO(macOS GH#214)
   s.source                 = source
   s.preserve_paths         = "package.json", "LICENSE", "LICENSE-docs"
   s.cocoapods_version      = ">= 1.2.0"
