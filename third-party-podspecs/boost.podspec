# Copyright (c) Meta Platforms, Inc. and affiliates.
#
# This source code is licensed under the MIT license found in the
# LICENSE file in the root directory of this source tree.

Pod::Spec.new do |spec|
  spec.name = 'boost'
  spec.version = '1.76.0'
  spec.license = { :type => 'Boost Software License', :file => "LICENSE_1_0.txt" }
  spec.homepage = 'http://www.boost.org'
  spec.summary = 'Boost provides free peer-reviewed portable C++ source libraries.'
  spec.authors = 'Rene Rivera'
  spec.source = { :http => 'https://boostorg.jfrog.io/artifactory/main/release/1.76.0/source/boost_1_76_0.tar.bz2',
                  :sha256 => 'f0397ba6e982c4450f27bf32a2a83292aba035b827a5623a14636ea583318c41' }

  # Pinning to the same version as React.podspec.
<<<<<<< HEAD
  spec.platforms = { :ios => '11.0', :tvos => '11.0', :osx => "10.15" } # [macOS]
=======
  spec.platforms = { :ios => '11.0' }
>>>>>>> 890805db
  spec.requires_arc = false

  spec.module_name = 'boost'
  spec.header_dir = 'boost'
  spec.preserve_path = 'boost'
end<|MERGE_RESOLUTION|>--- conflicted
+++ resolved
@@ -14,11 +14,7 @@
                   :sha256 => 'f0397ba6e982c4450f27bf32a2a83292aba035b827a5623a14636ea583318c41' }
 
   # Pinning to the same version as React.podspec.
-<<<<<<< HEAD
-  spec.platforms = { :ios => '11.0', :tvos => '11.0', :osx => "10.15" } # [macOS]
-=======
-  spec.platforms = { :ios => '11.0' }
->>>>>>> 890805db
+  spec.platforms = { :ios => '11.0', :osx => "10.15" } # [macOS]
   spec.requires_arc = false
 
   spec.module_name = 'boost'
