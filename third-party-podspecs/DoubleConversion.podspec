# Copyright (c) Facebook, Inc. and its affiliates.
#
# This source code is licensed under the MIT license found in the
# LICENSE file in the root directory of this source tree.

Pod::Spec.new do |spec|
  spec.name = 'DoubleConversion'
  spec.version = '1.1.6'
  spec.license = { :type => 'MIT' }
  spec.homepage = 'https://github.com/google/double-conversion'
  spec.summary = 'Efficient binary-decimal and decimal-binary conversion routines for IEEE doubles'
  spec.authors = 'Google'
  spec.prepare_command = 'mv src double-conversion'
  spec.source = { :git => 'https://github.com/google/double-conversion.git',
                  :tag => "v#{spec.version}" }
  spec.module_name = 'DoubleConversion'
  spec.header_dir = 'double-conversion'
  spec.source_files = 'double-conversion/*.{h,cc}'
  spec.compiler_flags = '-Wno-unreachable-code'

  # Pinning to the same version as React.podspec.
<<<<<<< HEAD
  spec.platforms = { :ios => "9.0", :tvos => "9.2", :osx => "10.13" } # TODO(macOS GH#214)
=======
  spec.platforms = { :ios => "10.0", :tvos => "10.0" }
>>>>>>> 3c9e5f14

end<|MERGE_RESOLUTION|>--- conflicted
+++ resolved
@@ -19,10 +19,6 @@
   spec.compiler_flags = '-Wno-unreachable-code'
 
   # Pinning to the same version as React.podspec.
-<<<<<<< HEAD
-  spec.platforms = { :ios => "9.0", :tvos => "9.2", :osx => "10.13" } # TODO(macOS GH#214)
-=======
-  spec.platforms = { :ios => "10.0", :tvos => "10.0" }
->>>>>>> 3c9e5f14
+  spec.platforms = { :ios => "10.0", :tvos => "10.0", :osx => "10.13" } # TODO(macOS GH#214)
 
 end