--- conflicted
+++ resolved
@@ -33,10 +33,6 @@
                                "HEADER_SEARCH_PATHS" => "$(PODS_TARGET_SRCROOT)/src" }
 
   # Pinning to the same version as React.podspec.
-<<<<<<< HEAD
-  spec.platforms = { :ios => "11.0", :osx => "10.15" } # [macOS]
-=======
-  spec.platforms = { :ios => "12.4" }
->>>>>>> 890805db
+  spec.platforms = { :ios => "12.4", :osx => "10.15" } # [macOS]
 
 end