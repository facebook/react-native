--- conflicted
+++ resolved
@@ -34,10 +34,6 @@
                                "HEADER_SEARCH_PATHS" => "$(PODS_TARGET_SRCROOT)/src" }
 
   # Pinning to the same version as React.podspec.
-<<<<<<< HEAD
-  spec.platforms = { :ios => "10.0", :tvos => "10.0", :osx => "10.14" } # TODO(macOS GH#214)
-=======
-  spec.platforms = { :ios => "10.0" }
->>>>>>> 21603775
+  spec.platforms = { :ios => "10.0", :osx => "10.14" } # TODO(macOS GH#214)
 
 end