/**
 * Copyright (c) 2015-present, Facebook, Inc.
 * All rights reserved.
 *
 * This source code is licensed under the BSD-style license found in the
 * LICENSE file in the root directory of this source tree. An additional grant
 * of patent rights can be found in the PATENTS file in the same directory.
 */

#import "RCTMapManager.h"

#import "RCTBridge.h"
#import "RCTConvert+CoreLocation.h"
#import "RCTConvert+MapKit.h"
#import "RCTEventDispatcher.h"
#import "RCTMap.h"
#import "UIView+React.h"

static NSString *const RCTMapViewKey = @"MapView";

@interface RCTMapManager() <MKMapViewDelegate>

@end

@implementation RCTMapManager

RCT_EXPORT_MODULE()

- (UIView *)view
{
  RCTMap *map = [[RCTMap alloc] init];
  map.delegate = self;
  return map;
}

RCT_EXPORT_VIEW_PROPERTY(showsUserLocation, BOOL)
RCT_EXPORT_VIEW_PROPERTY(zoomEnabled, BOOL)
RCT_EXPORT_VIEW_PROPERTY(rotateEnabled, BOOL)
RCT_EXPORT_VIEW_PROPERTY(pitchEnabled, BOOL)
RCT_EXPORT_VIEW_PROPERTY(scrollEnabled, BOOL)
RCT_EXPORT_VIEW_PROPERTY(maxDelta, CGFloat)
RCT_EXPORT_VIEW_PROPERTY(minDelta, CGFloat)
RCT_EXPORT_VIEW_PROPERTY(legalLabelInsets, UIEdgeInsets)
RCT_EXPORT_VIEW_PROPERTY(region, MKCoordinateRegion)
<<<<<<< HEAD
RCT_EXPORT_VIEW_PROPERTY(pins, NSDictionaryArray)
=======
RCT_EXPORT_VIEW_PROPERTY(annotations, MKShapeArray)

>>>>>>> 862d9fba

#pragma mark MKMapViewDelegate

- (void)mapView:(RCTMap *)mapView didUpdateUserLocation:(MKUserLocation *)location
{
  if (mapView.followUserLocation) {
    MKCoordinateRegion region;
    region.span.latitudeDelta = RCTMapDefaultSpan;
    region.span.longitudeDelta = RCTMapDefaultSpan;
    region.center = location.coordinate;
    [mapView setRegion:region animated:YES];

    // Move to user location only for the first time it loads up.
    mapView.followUserLocation = NO;
  }
}

- (void)mapView:(RCTMap *)mapView regionWillChangeAnimated:(BOOL)animated
{
  [self _regionChanged:mapView];

<<<<<<< HEAD
  mapView.regionChangeObserveTimer = [NSTimer timerWithTimeInterval:RCTMapRegionChangeObserveInterval
                                                             target:self
                                                           selector:@selector(_onTick:)
                                                           userInfo:@{ @"mapView": mapView }
                                                            repeats:YES];
  [[NSRunLoop mainRunLoop] addTimer:mapView.regionChangeObserveTimer forMode:NSRunLoopCommonModes];

=======
  if (animated) {
    mapView.regionChangeObserveTimer = [NSTimer timerWithTimeInterval:RCTMapRegionChangeObserveInterval
                                                               target:self
                                                             selector:@selector(_onTick:)
                                                             userInfo:@{ RCTMapViewKey: mapView }
                                                              repeats:YES];

    [[NSRunLoop mainRunLoop] addTimer:mapView.regionChangeObserveTimer forMode:NSRunLoopCommonModes];
  }
>>>>>>> 862d9fba
}

- (void)mapView:(RCTMap *)mapView regionDidChangeAnimated:(BOOL)animated
{
  [mapView.regionChangeObserveTimer invalidate];
  mapView.regionChangeObserveTimer = nil;

  [self _regionChanged:mapView];

  // Don't send region did change events until map has
  // started loading, as these won't represent the final location
  if (mapView.hasStartedLoading) {
    [self _emitRegionChangeEvent:mapView continuous:NO];
  };
}

- (void)mapViewWillStartLoadingMap:(RCTMap *)mapView
{
  mapView.hasStartedLoading = YES;
  [self _emitRegionChangeEvent:mapView continuous:NO];
}

#pragma mark Private
- (void)_onTick:(NSTimer *)timer
{
  [self _regionChanged:timer.userInfo[RCTMapViewKey]];
}

- (void)_regionChanged:(RCTMap *)mapView
{
  BOOL needZoom = NO;
  CGFloat newLongitudeDelta = 0.0f;
  MKCoordinateRegion region = mapView.region;
  // On iOS 7, it's possible that we observe invalid locations during initialization of the map.
  // Filter those out.
  if (!CLLocationCoordinate2DIsValid(region.center)) {
    return;
  }
  // Calculation on float is not 100% accurate. If user zoom to max/min and then move, it's likely the map will auto zoom to max/min from time to time.
  // So let's try to make map zoom back to 99% max or 101% min so that there are some buffer that moving the map won't constantly hitting the max/min bound.
  if (mapView.maxDelta > FLT_EPSILON && region.span.longitudeDelta > mapView.maxDelta) {
    needZoom = YES;
    newLongitudeDelta = mapView.maxDelta * (1 - RCTMapZoomBoundBuffer);
  } else if (mapView.minDelta > FLT_EPSILON && region.span.longitudeDelta < mapView.minDelta) {
    needZoom = YES;
    newLongitudeDelta = mapView.minDelta * (1 + RCTMapZoomBoundBuffer);
  }
  if (needZoom) {
    region.span.latitudeDelta = region.span.latitudeDelta / region.span.longitudeDelta * newLongitudeDelta;
    region.span.longitudeDelta = newLongitudeDelta;
    mapView.region = region;
  }

  // Continously observe region changes
  [self _emitRegionChangeEvent:mapView continuous:YES];
}

- (void)_emitRegionChangeEvent:(RCTMap *)mapView continuous:(BOOL)continuous
{
  MKCoordinateRegion region = mapView.region;
  if (!CLLocationCoordinate2DIsValid(region.center)) {
    return;
  }

#define FLUSH_NAN(value) (isnan(value) ? 0 : value)

  NSDictionary *event = @{
    @"target": [mapView reactTag],
    @"continuous": @(continuous),
    @"region": @{
      @"latitude": @(FLUSH_NAN(region.center.latitude)),
      @"longitude": @(FLUSH_NAN(region.center.longitude)),
      @"latitudeDelta": @(FLUSH_NAN(region.span.latitudeDelta)),
      @"longitudeDelta": @(FLUSH_NAN(region.span.longitudeDelta)),
    }
  };
  [self.bridge.eventDispatcher sendInputEventWithName:@"topChange" body:event];
}

@end<|MERGE_RESOLUTION|>--- conflicted
+++ resolved
@@ -42,12 +42,8 @@
 RCT_EXPORT_VIEW_PROPERTY(minDelta, CGFloat)
 RCT_EXPORT_VIEW_PROPERTY(legalLabelInsets, UIEdgeInsets)
 RCT_EXPORT_VIEW_PROPERTY(region, MKCoordinateRegion)
-<<<<<<< HEAD
 RCT_EXPORT_VIEW_PROPERTY(pins, NSDictionaryArray)
-=======
 RCT_EXPORT_VIEW_PROPERTY(annotations, MKShapeArray)
-
->>>>>>> 862d9fba
 
 #pragma mark MKMapViewDelegate
 
@@ -69,15 +65,6 @@
 {
   [self _regionChanged:mapView];
 
-<<<<<<< HEAD
-  mapView.regionChangeObserveTimer = [NSTimer timerWithTimeInterval:RCTMapRegionChangeObserveInterval
-                                                             target:self
-                                                           selector:@selector(_onTick:)
-                                                           userInfo:@{ @"mapView": mapView }
-                                                            repeats:YES];
-  [[NSRunLoop mainRunLoop] addTimer:mapView.regionChangeObserveTimer forMode:NSRunLoopCommonModes];
-
-=======
   if (animated) {
     mapView.regionChangeObserveTimer = [NSTimer timerWithTimeInterval:RCTMapRegionChangeObserveInterval
                                                                target:self
@@ -87,7 +74,6 @@
 
     [[NSRunLoop mainRunLoop] addTimer:mapView.regionChangeObserveTimer forMode:NSRunLoopCommonModes];
   }
->>>>>>> 862d9fba
 }
 
 - (void)mapView:(RCTMap *)mapView regionDidChangeAnimated:(BOOL)animated
