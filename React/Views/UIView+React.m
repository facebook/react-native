/*
 * Copyright (c) Meta Platforms, Inc. and affiliates.
 *
 * This source code is licensed under the MIT license found in the
 * LICENSE file in the root directory of this source tree.
 */

#import "UIView+React.h"

#import <objc/runtime.h>

#import "RCTAssert.h"
#import "RCTLog.h"
#import "RCTShadowView.h"

@implementation RCTPlatformView (React) // [macOS]

- (NSNumber *)reactTag
{
  return objc_getAssociatedObject(self, _cmd);
}

- (void)setReactTag:(NSNumber *)reactTag
{
  objc_setAssociatedObject(self, @selector(reactTag), reactTag, OBJC_ASSOCIATION_RETAIN_NONATOMIC);
}

- (NSNumber *)rootTag
{
  return objc_getAssociatedObject(self, _cmd);
}

- (void)setRootTag:(NSNumber *)rootTag
{
  objc_setAssociatedObject(self, @selector(rootTag), rootTag, OBJC_ASSOCIATION_RETAIN_NONATOMIC);
}

- (NSString *)nativeID
{
  return objc_getAssociatedObject(self, _cmd);
}

- (void)setNativeID:(NSString *)nativeID
{
  objc_setAssociatedObject(self, @selector(nativeID), nativeID, OBJC_ASSOCIATION_RETAIN_NONATOMIC);
}

- (BOOL)shouldAccessibilityIgnoresInvertColors
{
#if !TARGET_OS_OSX // [macOS]
  return self.accessibilityIgnoresInvertColors;
#else // [macOS
  return NO;
#endif // macOS]
}

- (void)setShouldAccessibilityIgnoresInvertColors:(BOOL)shouldAccessibilityIgnoresInvertColors
{
#if !TARGET_OS_OSX // [macOS]
  self.accessibilityIgnoresInvertColors = shouldAccessibilityIgnoresInvertColors;
#endif // [macOS]
}

- (BOOL)isReactRootView
{
  return RCTIsReactRootView(self.reactTag);
}

- (NSNumber *)reactTagAtPoint:(CGPoint)point
{
  RCTPlatformView *view = RCTUIViewHitTestWithEvent(self, point, nil); // [macOS]
  while (view && !view.reactTag) {
    view = view.superview;
  }
  return view.reactTag;
}

- (NSArray<RCTPlatformView *> *)reactSubviews // [macOS]
{
  return objc_getAssociatedObject(self, _cmd);
}

- (RCTPlatformView *)reactSuperview // [macOS]
{
  return self.superview;
}

- (void)insertReactSubview:(RCTPlatformView *)subview atIndex:(NSInteger)atIndex // [macOS]
{
  // We access the associated object directly here in case someone overrides
  // the `reactSubviews` getter method and returns an immutable array.
  NSMutableArray *subviews = objc_getAssociatedObject(self, @selector(reactSubviews));
  if (!subviews) {
    subviews = [NSMutableArray new];
    objc_setAssociatedObject(self, @selector(reactSubviews), subviews, OBJC_ASSOCIATION_RETAIN_NONATOMIC);
  }
  [subviews insertObject:subview atIndex:atIndex];
}

- (void)removeReactSubview:(RCTPlatformView *)subview // [macOS]
{
  // We access the associated object directly here in case someone overrides
  // the `reactSubviews` getter method and returns an immutable array.
  NSMutableArray *subviews = objc_getAssociatedObject(self, @selector(reactSubviews));
  [subviews removeObject:subview];
  [subview removeFromSuperview];
}

#pragma mark - Display

- (YGDisplay)reactDisplay
{
  return self.isHidden ? YGDisplayNone : YGDisplayFlex;
}

- (void)setReactDisplay:(YGDisplay)display
{
  self.hidden = display == YGDisplayNone;
}

#pragma mark - Layout Direction

- (UIUserInterfaceLayoutDirection)reactLayoutDirection
{
#if !TARGET_OS_OSX // [macOS]
  if ([self respondsToSelector:@selector(semanticContentAttribute)]) {
#pragma clang diagnostic push // [macOS]
#pragma clang diagnostic ignored "-Wunguarded-availability" // [macOS]
    return [UIView userInterfaceLayoutDirectionForSemanticContentAttribute:self.semanticContentAttribute];
#pragma clang diagnostic pop // [macOS]
  } else {
    return [objc_getAssociatedObject(self, @selector(reactLayoutDirection)) integerValue];
  }
#else // [macOS
	return self.userInterfaceLayoutDirection;
#endif // macOS]
}

- (void)setReactLayoutDirection:(UIUserInterfaceLayoutDirection)layoutDirection
{
#if !TARGET_OS_OSX // [macOS]
  if ([self respondsToSelector:@selector(setSemanticContentAttribute:)]) {
#pragma clang diagnostic push // [macOS]
#pragma clang diagnostic ignored "-Wunguarded-availability" // [macOS]
    self.semanticContentAttribute = layoutDirection == UIUserInterfaceLayoutDirectionLeftToRight
        ? UISemanticContentAttributeForceLeftToRight
        : UISemanticContentAttributeForceRightToLeft;
#pragma clang diagnostic pop // [macOS]
  } else {
    objc_setAssociatedObject(
        self, @selector(reactLayoutDirection), @(layoutDirection), OBJC_ASSOCIATION_RETAIN_NONATOMIC);
  }
#else // [macOS
	self.userInterfaceLayoutDirection	= layoutDirection;
#endif // macOS]
}

#pragma mark - zIndex

- (NSInteger)reactZIndex
{
  return self.layer.zPosition;
}

- (void)setReactZIndex:(NSInteger)reactZIndex
{
  self.layer.zPosition = reactZIndex;
}

- (NSArray<RCTPlatformView *> *)reactZIndexSortedSubviews // [macOS]
{
  // Check if sorting is required - in most cases it won't be.
  BOOL sortingRequired = NO;
  for (RCTUIView *subview in self.subviews) { // [macOS]
    if (subview.reactZIndex != 0) {
      sortingRequired = YES;
      break;
    }
  }
  return sortingRequired ? [self.reactSubviews sortedArrayUsingComparator:^NSComparisonResult(RCTUIView *a, RCTUIView *b) { // [macOS]
    if (a.reactZIndex > b.reactZIndex) {
      return NSOrderedDescending;
    } else {
      // Ensure sorting is stable by treating equal zIndex as ascending so
      // that original order is preserved.
      return NSOrderedAscending;
    }
  }]
                         : self.subviews;
}

- (void)didUpdateReactSubviews
{
  for (RCTPlatformView *subview in self.reactSubviews) { // [macOS]
    [self addSubview:subview];
  }
}

- (void)didSetProps:(__unused NSArray<NSString *> *)changedProps
{
  // The default implementation does nothing.
}

- (void)reactSetFrame:(CGRect)frame
{
#if !TARGET_OS_OSX // [macOS]
  // These frames are in terms of anchorPoint = topLeft, but internally the
  // views are anchorPoint = center for easier scale and rotation animations.
  // Convert the frame so it works with anchorPoint = center.
  CGPoint position = {CGRectGetMidX(frame), CGRectGetMidY(frame)};
  CGRect bounds = {CGPointZero, frame.size};

  // Avoid crashes due to nan coords
  if (isnan(position.x) || isnan(position.y) || isnan(bounds.origin.x) || isnan(bounds.origin.y) ||
      isnan(bounds.size.width) || isnan(bounds.size.height)) {
    RCTLogError(
        @"Invalid layout for (%@)%@. position: %@. bounds: %@",
        self.reactTag,
        self,
        NSStringFromCGPoint(position),
        NSStringFromCGRect(bounds));
    return;
  }

  self.center = position;
  self.bounds = bounds;
#else // [macOS
  // Avoid crashes due to nan coords
  if (isnan(frame.origin.x) || isnan(frame.origin.y) ||
      isnan(frame.size.width) || isnan(frame.size.height)) {
    RCTLogError(@"Invalid layout for (%@)%@. frame: %@",
                self.reactTag, self, NSStringFromCGRect(frame));
    return;
  }

	self.frame = frame;
#endif // macOS]
}

- (UIViewController *)reactViewController
{
  id responder = [self nextResponder];
  while (responder) {
    if ([responder isKindOfClass:[UIViewController class]]) {
      return responder;
    }
    responder = [responder nextResponder];
  }
  return nil;
}

#if !TARGET_OS_OSX // [macOS]
- (void)reactAddControllerToClosestParent:(UIViewController *)controller
{
  if (!controller.parentViewController) {
    UIView *parentView = (UIView *)self.reactSuperview;
    while (parentView) {
      if (parentView.reactViewController) {
        [parentView.reactViewController addChildViewController:controller];
        [controller didMoveToParentViewController:parentView.reactViewController];
        break;
      }
      parentView = (UIView *)parentView.reactSuperview;
    }
    return;
  }
}
#endif // [macOS]

// [macOS Github#1412
- (void)reactViewDidMoveToWindow
{
	[self reactFocusIfNeeded];
}
// macOS]

/**
 * Focus manipulation.
 */
static __weak RCTPlatformView *_pendingFocusView; // [macOS]

- (void)reactFocus
{
#if !TARGET_OS_OSX // [macOS]
	if (![self becomeFirstResponder]) {
#else // [macOS
	if (![[self window] makeFirstResponder:self]) {
#endif // macOS]
// [macOS Github#1412
    _pendingFocusView = self;
  } else {
    _pendingFocusView = nil;
  }
// macOS]
}

- (void)reactFocusIfNeeded
{
	if ([self isEqual:_pendingFocusView]) { // [macOS]
#if TARGET_OS_OSX // [macOS
		if ([[self window] makeFirstResponder:self]) {
#else
		if ([self becomeFirstResponder]) {
#endif // macOS]
			_pendingFocusView = nil; // [macOS] Github#1412
		}
	}
}

- (void)reactBlur
{
#if !TARGET_OS_OSX // [macOS]
  [self resignFirstResponder];
#else // [macOS
  if (self == [[self window] firstResponder]) {
    [[self window] makeFirstResponder:[[self window] nextResponder]];
  }
#endif // macOS]

// [macOS Github#1412
  if ([self isEqual:_pendingFocusView]) {
    _pendingFocusView = nil;
  }
// macOS]
}

#pragma mark - Layout

- (UIEdgeInsets)reactBorderInsets
{
  CGFloat borderWidth = self.layer.borderWidth;
  return UIEdgeInsetsMake(borderWidth, borderWidth, borderWidth, borderWidth);
}

- (UIEdgeInsets)reactPaddingInsets
{
  return UIEdgeInsetsZero;
}

- (UIEdgeInsets)reactCompoundInsets
{
  UIEdgeInsets borderInsets = self.reactBorderInsets;
  UIEdgeInsets paddingInsets = self.reactPaddingInsets;

  return UIEdgeInsetsMake(
      borderInsets.top + paddingInsets.top,
      borderInsets.left + paddingInsets.left,
      borderInsets.bottom + paddingInsets.bottom,
      borderInsets.right + paddingInsets.right);
}

- (CGRect)reactContentFrame
{
  return UIEdgeInsetsInsetRect(self.bounds, self.reactCompoundInsets);
}

#pragma mark - Accessibility

- (RCTPlatformView *)reactAccessibilityElement // [macOS]
{
  return self;
}

- (NSArray<NSDictionary *> *)accessibilityActions
{
  return objc_getAssociatedObject(self, _cmd);
}

- (void)setAccessibilityActions:(NSArray<NSDictionary *> *)accessibilityActions
{
  objc_setAssociatedObject(
      self, @selector(accessibilityActions), accessibilityActions, OBJC_ASSOCIATION_RETAIN_NONATOMIC);
}

<<<<<<< HEAD
- (NSString *)accessibilityRoleInternal // [macOS] renamed so it doesn't conflict with -[NSAccessibility accessibilityRole].
=======
- (NSString *)accessibilityLanguage
{
  return objc_getAssociatedObject(self, _cmd);
}

- (void)setAccessibilityLanguage:(NSString *)accessibilityLanguage
{
  objc_setAssociatedObject(
      self, @selector(accessibilityLanguage), accessibilityLanguage, OBJC_ASSOCIATION_RETAIN_NONATOMIC);
}

- (NSString *)accessibilityRole
>>>>>>> 890805db
{
  return objc_getAssociatedObject(self, _cmd);
}

- (void)setAccessibilityRoleInternal:(NSString *)accessibilityRole // [macOS] renamed so it doesn't conflict with -[NSAccessibility setAccessibilityRole].
{
  objc_setAssociatedObject(self, @selector(accessibilityRoleInternal), accessibilityRole, OBJC_ASSOCIATION_RETAIN_NONATOMIC);
}

- (NSDictionary<NSString *, id> *)accessibilityState
{
  return objc_getAssociatedObject(self, _cmd);
}

- (void)setAccessibilityState:(NSDictionary<NSString *, id> *)accessibilityState
{
  objc_setAssociatedObject(self, @selector(accessibilityState), accessibilityState, OBJC_ASSOCIATION_RETAIN_NONATOMIC);
}

- (NSDictionary<NSString *, id> *)accessibilityValueInternal
{
  return objc_getAssociatedObject(self, _cmd);
}
- (void)setAccessibilityValueInternal:(NSDictionary<NSString *, id> *)accessibilityValue
{
  objc_setAssociatedObject(
      self, @selector(accessibilityValueInternal), accessibilityValue, OBJC_ASSOCIATION_RETAIN_NONATOMIC);
}

#pragma mark - Debug
- (void)react_addRecursiveDescriptionToString:(NSMutableString *)string atLevel:(NSUInteger)level
{
  for (NSUInteger i = 0; i < level; i++) {
    [string appendString:@"   | "];
  }

  [string appendString:self.description];
  [string appendString:@"\n"];

  for (RCTPlatformView *subview in self.subviews) { // [macOS]
    [subview react_addRecursiveDescriptionToString:string atLevel:level + 1];
  }
}

- (NSString *)react_recursiveDescription
{
  NSMutableString *description = [NSMutableString string];
  [self react_addRecursiveDescriptionToString:description atLevel:0];
  return description;
}

@end<|MERGE_RESOLUTION|>--- conflicted
+++ resolved
@@ -372,9 +372,6 @@
       self, @selector(accessibilityActions), accessibilityActions, OBJC_ASSOCIATION_RETAIN_NONATOMIC);
 }
 
-<<<<<<< HEAD
-- (NSString *)accessibilityRoleInternal // [macOS] renamed so it doesn't conflict with -[NSAccessibility accessibilityRole].
-=======
 - (NSString *)accessibilityLanguage
 {
   return objc_getAssociatedObject(self, _cmd);
@@ -386,8 +383,7 @@
       self, @selector(accessibilityLanguage), accessibilityLanguage, OBJC_ASSOCIATION_RETAIN_NONATOMIC);
 }
 
-- (NSString *)accessibilityRole
->>>>>>> 890805db
+- (NSString *)accessibilityRoleInternal // [macOS] renamed so it doesn't conflict with -[NSAccessibility accessibilityRole].
 {
   return objc_getAssociatedObject(self, _cmd);
 }
