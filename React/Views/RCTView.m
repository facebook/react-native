--- conflicted
+++ resolved
@@ -107,13 +107,8 @@
 
 @implementation RCTView
 {
-<<<<<<< HEAD
-  UIColor *_backgroundColor;
-  #if TARGET_OS_OSX // [TODO(macOS ISS#2323203)
-=======
   RCTUIColor *_backgroundColor; // TODO(OSS Candidate ISS#2710739)
 #if TARGET_OS_OSX // [TODO(macOS ISS#2323203)
->>>>>>> ffdf6bf9
   NSTrackingArea *_trackingArea;
   BOOL _hasMouseOver;
 #endif // ]TODO(macOS ISS#2323203)
