--- conflicted
+++ resolved
@@ -106,19 +106,13 @@
   return str.length == 0 ? nil : str;
 }
 
-<<<<<<< HEAD
-@implementation RCTView
-{
+@implementation RCTView {
   RCTUIColor *_backgroundColor; // TODO(OSS Candidate ISS#2710739)
   RCTEventDispatcher *_eventDispatcher; // TODO(OSS Candidate ISS#2710739)
 #if TARGET_OS_OSX // [TODO(macOS ISS#2323203)
   NSTrackingArea *_trackingArea;
   BOOL _hasMouseOver;
 #endif // ]TODO(macOS ISS#2323203)
-=======
-@implementation RCTView {
-  UIColor *_backgroundColor;
->>>>>>> 3c9e5f14
   NSMutableDictionary<NSString *, NSDictionary *> *accessibilityActionsNameMap;
   NSMutableDictionary<NSString *, NSDictionary *> *accessibilityActionsLabelMap;
 }
@@ -171,19 +165,12 @@
 
 #if !TARGET_OS_OSX // TODO(macOS ISS#2323203)
   if ([self respondsToSelector:@selector(setSemanticContentAttribute:)]) {
-<<<<<<< HEAD
 #pragma clang diagnostic push // TODO(OSS Candidate ISS#2710739)
 #pragma clang diagnostic ignored "-Wunguarded-availability" // TODO(OSS Candidate ISS#2710739)
-    self.semanticContentAttribute =
-      layoutDirection == UIUserInterfaceLayoutDirectionLeftToRight ?
-        UISemanticContentAttributeForceLeftToRight :
-        UISemanticContentAttributeForceRightToLeft;
-#pragma clang diagnostic pop // TODO(OSS Candidate ISS#2710739)
-=======
     self.semanticContentAttribute = layoutDirection == UIUserInterfaceLayoutDirectionLeftToRight
         ? UISemanticContentAttributeForceLeftToRight
         : UISemanticContentAttributeForceRightToLeft;
->>>>>>> 3c9e5f14
+#pragma clang diagnostic pop // TODO(OSS Candidate ISS#2710739)
   }
 #else // [TODO(macOS ISS#2323203)
   self.userInterfaceLayoutDirection =
@@ -202,12 +189,8 @@
   return RCTRecursiveAccessibilityLabel(self);
 }
 
-<<<<<<< HEAD
 #if !TARGET_OS_OSX // TODO(macOS ISS#2323203)
-- (NSArray <UIAccessibilityCustomAction *> *)accessibilityCustomActions
-=======
 - (NSArray<UIAccessibilityCustomAction *> *)accessibilityCustomActions
->>>>>>> 3c9e5f14
 {
   if (!self.accessibilityActions.count) {
     return nil;
@@ -251,9 +234,6 @@
 
 - (NSString *)accessibilityValue
 {
-<<<<<<< HEAD
-#if !TARGET_OS_OSX // TODO(macOS ISS#2323203)
-=======
   static dispatch_once_t onceToken;
   static NSDictionary<NSString *, NSString *> *rolesAndStatesDescription = nil;
 
@@ -299,7 +279,7 @@
     }
   });
 
->>>>>>> 3c9e5f14
+#if !TARGET_OS_OSX // TODO(macOS ISS#2323203)
   if ((self.accessibilityTraits & SwitchAccessibilityTrait) == SwitchAccessibilityTrait) {
     for (NSString *state in self.accessibilityState) {
       id val = self.accessibilityState[state];
@@ -748,7 +728,6 @@
   }
 }
 
-<<<<<<< HEAD
 // [TODO(OSS Candidate ISS#2710739)
 - (BOOL)becomeFirstResponder
 {
@@ -775,13 +754,9 @@
 }
 
 #if !TARGET_OS_OSX
-- (void)traitCollectionDidChange:(UITraitCollection *)previousTraitCollection {
-  [super traitCollectionDidChange: previousTraitCollection];
-=======
 - (void)traitCollectionDidChange:(UITraitCollection *)previousTraitCollection
 {
   [super traitCollectionDidChange:previousTraitCollection];
->>>>>>> 3c9e5f14
 #if defined(__IPHONE_OS_VERSION_MAX_ALLOWED) && __IPHONE_OS_VERSION_MAX_ALLOWED >= 130000
   if (@available(iOS 13.0, *)) {
     if ([self.traitCollection hasDifferentColorAppearanceComparedToTraitCollection:previousTraitCollection]) {
@@ -790,12 +765,9 @@
   }
 #endif
 }
-<<<<<<< HEAD
 #endif // !TARGET_OS_OSX
 
 // ]TODO(OSS Candidate ISS#2710739)
-=======
->>>>>>> 3c9e5f14
 
 #pragma mark - Borders
 
@@ -979,17 +951,6 @@
   // solve this, we'll need to add a container view inside the main view to
   // correctly clip the subviews.
 
-<<<<<<< HEAD
-#if !TARGET_OS_OSX // [TODO(macOS ISS#2323203)
-  id savedTraitCollection = nil;
-#if defined(__IPHONE_OS_VERSION_MAX_ALLOWED) && __IPHONE_OS_VERSION_MAX_ALLOWED >= 130000
-  if (@available(iOS 13.0, *)) {
-    savedTraitCollection = [UITraitCollection currentTraitCollection];
-    [UITraitCollection setCurrentTraitCollection:[self traitCollection]];
-  }
-#endif
-#endif // ]TODO(macOS ISS#2323203)
-=======
   CGColorRef backgroundColor;
 #if defined(__IPHONE_OS_VERSION_MAX_ALLOWED) && __IPHONE_OS_VERSION_MAX_ALLOWED >= 130000
   if (@available(iOS 13.0, *)) {
@@ -1000,7 +961,6 @@
 #else
   backgroundColor = _backgroundColor.CGColor;
 #endif
->>>>>>> 3c9e5f14
 
   if (useIOSBorderRendering) {
     layer.cornerRadius = cornerRadii.topLeft;
@@ -1013,40 +973,8 @@
     return;
   }
 
-<<<<<<< HEAD
-#if !TARGET_OS_OSX // [TODO(macOS ISS#2323203)
-#if defined(__IPHONE_OS_VERSION_MAX_ALLOWED) && __IPHONE_OS_VERSION_MAX_ALLOWED >= 130000
-  if (@available(iOS 13.0, *)) {
-    [UITraitCollection setCurrentTraitCollection:savedTraitCollection];
-  }
-#endif 
-#endif // ]TODO(macOS ISS#2323203)
-
-#if TARGET_OS_OSX // [TODO(macOS ISS#2323203)
-  CGFloat scaleFactor = self.window.backingScaleFactor;
-  if (scaleFactor == 0.0 && RCTRunningInTestEnvironment()) {
-    // When running in the test environment the view is not on screen.
-    // Use a scaleFactor of 1 so that the test results are machine independent.
-    scaleFactor = 1;
-  }
-  RCTAssert(scaleFactor != 0.0, @"displayLayer occurs before the view is in a window?");
-#else
-  // On iOS setting the scaleFactor to 0.0 will default to the device's native scale factor.
-  CGFloat scaleFactor = 0.0;
-#endif // ]TODO(macOS ISS#2323203)
-  
-  UIImage *image = RCTGetBorderImage(_borderStyle,
-                                     layer.bounds.size,
-                                     cornerRadii,
-                                     borderInsets,
-                                     borderColors,
-                                     _backgroundColor.CGColor,
-                                     self.clipsToBounds,
-                                     scaleFactor); // TODO(OSS Candidate ISS#2710739)
-=======
   UIImage *image = RCTGetBorderImage(
-      _borderStyle, layer.bounds.size, cornerRadii, borderInsets, borderColors, backgroundColor, self.clipsToBounds);
->>>>>>> 3c9e5f14
+      _borderStyle, layer.bounds.size, cornerRadii, borderInsets, borderColors, backgroundColor, self.clipsToBounds, scaleFactor); // TODO(OSS Candidate ISS#2710739)
 
   layer.backgroundColor = NULL;
 
