--- conflicted
+++ resolved
@@ -7,19 +7,14 @@
 
 #import "RCTView.h"
 
+#import <QuartzCore/QuartzCore.h> // TODO(macOS GH#774) - import needed on macOS to prevent compiler error on invocation of CAShapeLayer further down
+
 #import "RCTAutoInsetsProtocol.h"
 #import "RCTBorderDrawing.h"
-<<<<<<< HEAD
 #import "RCTFocusChangeEvent.h" // TODO(OSS Candidate ISS#2710739)
-#import "RCTConvert.h"
 #import "RCTI18nUtil.h"
 #import "RCTLog.h"
 #import "RCTRootContentView.h" // TODO(macOS GH#774)
-#import "RCTUtils.h"
-=======
-#import "RCTI18nUtil.h"
-#import "RCTLog.h"
->>>>>>> 83fab36b
 #import "UIView+React.h"
 #import "RCTViewKeyboardEvent.h"
 #if TARGET_OS_OSX // [TODO(macOS GH#774)
