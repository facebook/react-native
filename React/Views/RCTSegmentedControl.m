/*
 * Copyright (c) Facebook, Inc. and its affiliates.
 *
 * This source code is licensed under the MIT license found in the
 * LICENSE file in the root directory of this source tree.
 */

#import "RCTSegmentedControl.h"

#import "RCTConvert.h"
#import "RCTEventDispatcher.h"
#import "UIView+React.h"

@implementation RCTSegmentedControl

- (instancetype)initWithFrame:(CGRect)frame
{
  if ((self = [super initWithFrame:frame])) {
    _selectedIndex = self.selectedSegmentIndex;
<<<<<<< HEAD
#if !TARGET_OS_OSX // TODO(macOS ISS#2323203)
    [self addTarget:self action:@selector(didChange)
               forControlEvents:UIControlEventValueChanged];
#else // [TODO(macOS ISS#2323203)
    self.segmentStyle = NSSegmentStyleRounded;    
    self.target = self;
    self.action = @selector(didChange);
#endif // ]TODO(macOS ISS#2323203)
=======
    [self addTarget:self action:@selector(didChange) forControlEvents:UIControlEventValueChanged];
>>>>>>> 3c9e5f14
  }
  return self;
}

- (void)setValues:(NSArray<NSString *> *)values
{
  _values = [values copy];
#if !TARGET_OS_OSX // TODO(macOS ISS#2323203)
  [self removeAllSegments];
  for (NSString *value in values) {
    [self insertSegmentWithTitle:value atIndex:self.numberOfSegments animated:NO];
  }
#else // [TODO(macOS ISS#2323203)
  self.segmentCount = values.count;
  for (NSUInteger i = 0; i < values.count; i++) {
    [self setLabel:values[i] forSegment:i];
  }
#endif // ]TODO(macOS ISS#2323203)
  self.selectedSegmentIndex = _selectedIndex; // TODO(macOS ISS#2323203)
}

- (void)setSelectedIndex:(NSInteger)selectedIndex
{
  _selectedIndex = selectedIndex;
  self.selectedSegmentIndex = selectedIndex; // TODO(macOS ISS#2323203)
}

<<<<<<< HEAD
#if !TARGET_OS_OSX // TODO(macOS ISS#2323203) - no concept of tintColor on macOS
- (void)setTintColor:(UIColor *)tintColor // TODO(macOS ISS#2323203)
=======
- (void)setBackgroundColor:(UIColor *)backgroundColor
{
#if defined(__IPHONE_OS_VERSION_MAX_ALLOWED) && defined(__IPHONE_13_0) && \
    __IPHONE_OS_VERSION_MAX_ALLOWED >= __IPHONE_13_0
  if (@available(iOS 13.0, *)) {
    [super setBackgroundColor:backgroundColor];
  }
#endif
}

- (void)setTextColor:(UIColor *)textColor
{
#if defined(__IPHONE_OS_VERSION_MAX_ALLOWED) && defined(__IPHONE_13_0) && \
    __IPHONE_OS_VERSION_MAX_ALLOWED >= __IPHONE_13_0
  if (@available(iOS 13.0, *)) {
    [self setTitleTextAttributes:@{NSForegroundColorAttributeName : textColor} forState:UIControlStateNormal];
  }
#endif
}

- (void)setTintColor:(UIColor *)tintColor
>>>>>>> 3c9e5f14
{
  [super setTintColor:tintColor];
#if defined(__IPHONE_OS_VERSION_MAX_ALLOWED) && defined(__IPHONE_13_0) && \
    __IPHONE_OS_VERSION_MAX_ALLOWED >= __IPHONE_13_0
  if (@available(iOS 13.0, *)) {
    [self setSelectedSegmentTintColor:tintColor];
    [self setTitleTextAttributes:@{NSForegroundColorAttributeName : [UIColor whiteColor]}
                        forState:UIControlStateSelected];
    [self setTitleTextAttributes:@{NSForegroundColorAttributeName : tintColor} forState:UIControlStateNormal];
  }
#endif
}
#endif // TODO(macOS ISS#2323203)

- (void)didChange
{
  _selectedIndex = self.selectedSegmentIndex;
  if (_onChange) {
    _onChange(@{@"value" : [self titleForSegmentAtIndex:_selectedIndex], @"selectedSegmentIndex" : @(_selectedIndex)});
  }
}

#if TARGET_OS_OSX // [TODO(macOS ISS#2323203)

- (BOOL)isFlipped
{
  return YES;
}

- (void)setMomentary:(BOOL)momentary
{
  if (@available(macOS 10.10.3, *)) {
    self.trackingMode = momentary ? NSSegmentSwitchTrackingMomentary : NSSegmentSwitchTrackingSelectOne;
  }
}

- (BOOL)isMomentary
{
  if (@available(macOS 10.10.3, *)) {
    return self.trackingMode == NSSegmentSwitchTrackingMomentary;
  } else {
    return NO;
  }
}

- (void)setSelectedSegmentIndex:(NSInteger)selectedSegmentIndex
{
  self.selectedSegment = selectedSegmentIndex;
}

- (NSInteger)selectedSegmentIndex
{
  return self.selectedSegment;
}

- (NSString *)titleForSegmentAtIndex:(NSUInteger)segment
{
  return [self labelForSegment:segment];
}

- (void)setNumberOfSegments:(NSInteger)numberOfSegments
{
  self.segmentCount = numberOfSegments;
}

- (NSInteger)numberOfSegments
{
  return self.segmentCount;
}

#endif // ]TODO(macOS ISS#2323203)

@end<|MERGE_RESOLUTION|>--- conflicted
+++ resolved
@@ -17,18 +17,13 @@
 {
   if ((self = [super initWithFrame:frame])) {
     _selectedIndex = self.selectedSegmentIndex;
-<<<<<<< HEAD
 #if !TARGET_OS_OSX // TODO(macOS ISS#2323203)
-    [self addTarget:self action:@selector(didChange)
-               forControlEvents:UIControlEventValueChanged];
+    [self addTarget:self action:@selector(didChange) forControlEvents:UIControlEventValueChanged];
 #else // [TODO(macOS ISS#2323203)
     self.segmentStyle = NSSegmentStyleRounded;    
     self.target = self;
     self.action = @selector(didChange);
 #endif // ]TODO(macOS ISS#2323203)
-=======
-    [self addTarget:self action:@selector(didChange) forControlEvents:UIControlEventValueChanged];
->>>>>>> 3c9e5f14
   }
   return self;
 }
@@ -56,10 +51,6 @@
   self.selectedSegmentIndex = selectedIndex; // TODO(macOS ISS#2323203)
 }
 
-<<<<<<< HEAD
-#if !TARGET_OS_OSX // TODO(macOS ISS#2323203) - no concept of tintColor on macOS
-- (void)setTintColor:(UIColor *)tintColor // TODO(macOS ISS#2323203)
-=======
 - (void)setBackgroundColor:(UIColor *)backgroundColor
 {
 #if defined(__IPHONE_OS_VERSION_MAX_ALLOWED) && defined(__IPHONE_13_0) && \
@@ -80,8 +71,8 @@
 #endif
 }
 
-- (void)setTintColor:(UIColor *)tintColor
->>>>>>> 3c9e5f14
+#if !TARGET_OS_OSX // TODO(macOS ISS#2323203) - no concept of tintColor on macOS
+- (void)setTintColor:(UIColor *)tintColor // TODO(macOS ISS#2323203)
 {
   [super setTintColor:tintColor];
 #if defined(__IPHONE_OS_VERSION_MAX_ALLOWED) && defined(__IPHONE_13_0) && \
