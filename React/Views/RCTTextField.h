--- conflicted
+++ resolved
@@ -1,11 +1,11 @@
 /**
-* Copyright (c) 2015-present, Facebook, Inc.
-* All rights reserved.
-*
-* This source code is licensed under the BSD-style license found in the
-* LICENSE file in the root directory of this source tree. An additional grant
-* of patent rights can be found in the PATENTS file in the same directory.
-*/
+ * Copyright (c) 2015-present, Facebook, Inc.
+ * All rights reserved.
+ *
+ * This source code is licensed under the BSD-style license found in the
+ * LICENSE file in the root directory of this source tree. An additional grant
+ * of patent rights can be found in the PATENTS file in the same directory.
+ */
 
 #import <UIKit/UIKit.h>
 
@@ -13,19 +13,11 @@
 
 @interface RCTTextField : UITextField
 
-<<<<<<< HEAD
-@property (nonatomic, assign) BOOL caretHidden;
-@property (nonatomic, assign) BOOL autoCorrect;
-@property (nonatomic, assign) BOOL selectTextOnFocus;
-@property (nonatomic, assign) UIEdgeInsets contentInset;
-@property (nonatomic, strong) UIColor *placeholderTextColor;
-=======
 @property(nonatomic, assign) BOOL caretHidden;
 @property(nonatomic, assign) BOOL autoCorrect;
 @property(nonatomic, assign) BOOL selectTextOnFocus;
 @property(nonatomic, assign) UIEdgeInsets contentInset;
 @property(nonatomic, strong) UIColor *placeholderTextColor;
->>>>>>> 71e1a50f
 
 - (instancetype)initWithEventDispatcher:(RCTEventDispatcher *)eventDispatcher NS_DESIGNATED_INITIALIZER;
 
