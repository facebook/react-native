--- conflicted
+++ resolved
@@ -319,13 +319,8 @@
   CGSize boundsSize = self.bounds.size;
 
   self.contentOffset = CGPointMake(
-<<<<<<< HEAD
-    MAX(-contentInset.left, MIN(originalOffset.x, fullContentSize.width - boundsSize.width)),
-    MAX(-contentInset.top, MIN(originalOffset.y, fullContentSize.height - boundsSize.height)));
-=======
     MAX(-contentInset.top, MIN(contentSize.width - boundsSize.width + contentInset.bottom, originalOffset.x)),
     MAX(-contentInset.left, MIN(contentSize.height - boundsSize.height + contentInset.right, originalOffset.y)));
->>>>>>> dc22bd63
 }
 
 #if !TARGET_OS_TV
