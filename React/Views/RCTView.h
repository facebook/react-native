/*
 * Copyright (c) Meta Platforms, Inc. and affiliates.
 *
 * This source code is licensed under the MIT license found in the
 * LICENSE file in the root directory of this source tree.
 */

#import <React/RCTUIKit.h> // TODO(macOS GH#774)

#import <React/RCTBorderStyle.h>
#import <React/RCTComponent.h>
#import <React/RCTEventDispatcherProtocol.h> // TODO(OSS Candidate ISS#2710739)
#import <React/RCTPointerEvents.h>

<<<<<<< HEAD
#if TARGET_OS_OSX
#import <React/RCTCursor.h>
#endif

#if !TARGET_OS_OSX // TODO(macOS ISS#2323203)
=======
#if !TARGET_OS_OSX // TODO(macOS GH#774)
>>>>>>> 90a371a4
extern const UIAccessibilityTraits SwitchAccessibilityTrait;
#endif // TODO(macOS GH#774)

@protocol RCTAutoInsetsProtocol;

@interface RCTView : RCTUIView // TODO(macOS ISS#3536887)

// [TODO(OSS Candidate ISS#2710739)
- (instancetype)initWithEventDispatcher:(id<RCTEventDispatcherProtocol>)eventDispatcher;

- (BOOL)becomeFirstResponder;
- (BOOL)resignFirstResponder;
// ]TODO(OSS Candidate ISS#2710739)

/**
 * Accessibility event handlers
 */
@property (nonatomic, copy) RCTDirectEventBlock onAccessibilityAction;
@property (nonatomic, copy) RCTDirectEventBlock onAccessibilityTap;
#if !TARGET_OS_OSX // TODO(macOS GH#774)
@property (nonatomic, copy) RCTDirectEventBlock onMagicTap;
#endif // TODO(macOS GH#774)
@property (nonatomic, copy) RCTDirectEventBlock onAccessibilityEscape;

/**
 * Used to control how touch events are processed.
 */
@property (nonatomic, assign) RCTPointerEvents pointerEvents;

+ (void)autoAdjustInsetsForView:(RCTUIView<RCTAutoInsetsProtocol> *)parentView // TODO(macOS ISS#3536887)
                 withScrollView:(RCTUIScrollView *)scrollView // TODO(macOS ISS#3536887) and TODO(macOS ISS#3536887)
                   updateOffset:(BOOL)updateOffset;

/**
 * Layout direction of the view.
 * This is inherited from UIView+React, but we override it here
 * to improve performance and make subclassing/overriding possible/easier.
 */
@property (nonatomic, assign) UIUserInterfaceLayoutDirection reactLayoutDirection;

/**
 * This is an optimization used to improve performance
 * for large scrolling views with many subviews, such as a
 * list or table. If set to YES, any clipped subviews will
 * be removed from the view hierarchy whenever -updateClippedSubviews
 * is called. This would typically be triggered by a scroll event
 */
@property (nonatomic, assign) BOOL removeClippedSubviews;

/**
 * Hide subviews if they are outside the view bounds.
 * This is an optimisation used predominantly with RKScrollViews
 * but it is applied recursively to all subviews that have
 * removeClippedSubviews set to YES
 */
- (void)updateClippedSubviews;

/**
 * Border radii.
 */
@property (nonatomic, assign) CGFloat borderRadius;
@property (nonatomic, assign) CGFloat borderTopLeftRadius;
@property (nonatomic, assign) CGFloat borderTopRightRadius;
@property (nonatomic, assign) CGFloat borderTopStartRadius;
@property (nonatomic, assign) CGFloat borderTopEndRadius;
@property (nonatomic, assign) CGFloat borderBottomLeftRadius;
@property (nonatomic, assign) CGFloat borderBottomRightRadius;
@property (nonatomic, assign) CGFloat borderBottomStartRadius;
@property (nonatomic, assign) CGFloat borderBottomEndRadius;

/**
 * Border colors (actually retained).
 */
@property (nonatomic, strong) RCTUIColor *borderTopColor;
@property (nonatomic, strong) RCTUIColor *borderRightColor;
@property (nonatomic, strong) RCTUIColor *borderBottomColor;
@property (nonatomic, strong) RCTUIColor *borderLeftColor;
@property (nonatomic, strong) RCTUIColor *borderStartColor;
@property (nonatomic, strong) RCTUIColor *borderEndColor;
@property (nonatomic, strong) RCTUIColor *borderColor;

/**
 * Border widths.
 */
@property (nonatomic, assign) CGFloat borderTopWidth;
@property (nonatomic, assign) CGFloat borderRightWidth;
@property (nonatomic, assign) CGFloat borderBottomWidth;
@property (nonatomic, assign) CGFloat borderLeftWidth;
@property (nonatomic, assign) CGFloat borderStartWidth;
@property (nonatomic, assign) CGFloat borderEndWidth;
@property (nonatomic, assign) CGFloat borderWidth;

/**
 * Border styles.
 */
@property (nonatomic, assign) RCTBorderStyle borderStyle;

/**
 *  Insets used when hit testing inside this view.
 */
@property (nonatomic, assign) UIEdgeInsets hitTestEdgeInsets;

#if TARGET_OS_OSX // [TODO(macOS GH#774)
/**
 * macOS Properties
 */
<<<<<<< HEAD
@property (nonatomic, assign) RCTCursor cursor;
=======

@property (nonatomic, assign) CATransform3D transform3D;

>>>>>>> 90a371a4
@property (nonatomic, copy) RCTDirectEventBlock onDoubleClick;
@property (nonatomic, copy) RCTDirectEventBlock onClick;
@property (nonatomic, copy) RCTDirectEventBlock onMouseEnter;
@property (nonatomic, copy) RCTDirectEventBlock onMouseLeave;
@property (nonatomic, copy) RCTDirectEventBlock onDragEnter;
@property (nonatomic, copy) RCTDirectEventBlock onDragLeave;
@property (nonatomic, copy) RCTDirectEventBlock onDrop;

// Keyboarding events
@property (nonatomic, copy) RCTDirectEventBlock onKeyDown;
@property (nonatomic, copy) RCTDirectEventBlock onKeyUp;
<<<<<<< HEAD
@property (nonatomic, copy) NSArray<NSString *> *validKeysDown;
@property (nonatomic, copy) NSArray<NSString *> *validKeysUp;
#endif // ]TODO(macOS ISS#2323203)
=======
@property (nonatomic, copy) NSArray<NSString*> *validKeysDown;
@property (nonatomic, copy) NSArray<NSString*> *validKeysUp;
#endif // ]TODO(macOS GH#774)
>>>>>>> 90a371a4

/**
 * Common Focus Properties
 */
@property (nonatomic, copy) RCTBubblingEventBlock onFocus;
@property (nonatomic, copy) RCTBubblingEventBlock onBlur;

@end<|MERGE_RESOLUTION|>--- conflicted
+++ resolved
@@ -12,15 +12,7 @@
 #import <React/RCTEventDispatcherProtocol.h> // TODO(OSS Candidate ISS#2710739)
 #import <React/RCTPointerEvents.h>
 
-<<<<<<< HEAD
-#if TARGET_OS_OSX
-#import <React/RCTCursor.h>
-#endif
-
-#if !TARGET_OS_OSX // TODO(macOS ISS#2323203)
-=======
 #if !TARGET_OS_OSX // TODO(macOS GH#774)
->>>>>>> 90a371a4
 extern const UIAccessibilityTraits SwitchAccessibilityTrait;
 #endif // TODO(macOS GH#774)
 
@@ -127,13 +119,9 @@
 /**
  * macOS Properties
  */
-<<<<<<< HEAD
-@property (nonatomic, assign) RCTCursor cursor;
-=======
 
 @property (nonatomic, assign) CATransform3D transform3D;
 
->>>>>>> 90a371a4
 @property (nonatomic, copy) RCTDirectEventBlock onDoubleClick;
 @property (nonatomic, copy) RCTDirectEventBlock onClick;
 @property (nonatomic, copy) RCTDirectEventBlock onMouseEnter;
@@ -145,15 +133,9 @@
 // Keyboarding events
 @property (nonatomic, copy) RCTDirectEventBlock onKeyDown;
 @property (nonatomic, copy) RCTDirectEventBlock onKeyUp;
-<<<<<<< HEAD
-@property (nonatomic, copy) NSArray<NSString *> *validKeysDown;
-@property (nonatomic, copy) NSArray<NSString *> *validKeysUp;
-#endif // ]TODO(macOS ISS#2323203)
-=======
 @property (nonatomic, copy) NSArray<NSString*> *validKeysDown;
 @property (nonatomic, copy) NSArray<NSString*> *validKeysUp;
 #endif // ]TODO(macOS GH#774)
->>>>>>> 90a371a4
 
 /**
  * Common Focus Properties
