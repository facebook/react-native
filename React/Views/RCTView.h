/*
 * Copyright (c) Facebook, Inc. and its affiliates.
 *
 * This source code is licensed under the MIT license found in the
 * LICENSE file in the root directory of this source tree.
 */

#import <React/RCTUIKit.h> // TODO(macOS GH#774)

#import <React/RCTBorderStyle.h>
#import <React/RCTComponent.h>
#import <React/RCTEventDispatcherProtocol.h> // TODO(OSS Candidate ISS#2710739)
#import <React/RCTPointerEvents.h>

#if !TARGET_OS_OSX // TODO(macOS GH#774)
extern const UIAccessibilityTraits SwitchAccessibilityTrait;
#endif // TODO(macOS GH#774)

@protocol RCTAutoInsetsProtocol;

@interface RCTView : RCTUIView // TODO(macOS ISS#3536887)

// [TODO(OSS Candidate ISS#2710739)
- (instancetype)initWithEventDispatcher:(id<RCTEventDispatcherProtocol>)eventDispatcher;

- (BOOL)becomeFirstResponder;
- (BOOL)resignFirstResponder;
// ]TODO(OSS Candidate ISS#2710739)

/**
 * Accessibility event handlers
 */
@property (nonatomic, copy) RCTDirectEventBlock onAccessibilityAction;
@property (nonatomic, copy) RCTDirectEventBlock onAccessibilityTap;
#if !TARGET_OS_OSX // TODO(macOS GH#774)
@property (nonatomic, copy) RCTDirectEventBlock onMagicTap;
#endif // TODO(macOS GH#774)
@property (nonatomic, copy) RCTDirectEventBlock onAccessibilityEscape;

/**
 * Used to control how touch events are processed.
 */
@property (nonatomic, assign) RCTPointerEvents pointerEvents;

+ (void)autoAdjustInsetsForView:(RCTUIView<RCTAutoInsetsProtocol> *)parentView // TODO(macOS ISS#3536887)
                 withScrollView:(RCTUIScrollView *)scrollView // TODO(macOS ISS#3536887) and TODO(macOS ISS#3536887)
                   updateOffset:(BOOL)updateOffset;

#if !TARGET_OS_OSX // TODO(macOS GH#774)
/**
<<<<<<< HEAD
 * Find the first view controller whose view, or any subview is the specified view.
 */
+ (UIEdgeInsets)contentInsetsForView:(UIView *)curView;
#endif // TODO(macOS GH#774)

/**
=======
>>>>>>> d123a6fa
 * Layout direction of the view.
 * This is inherited from UIView+React, but we override it here
 * to improve performance and make subclassing/overriding possible/easier.
 */
@property (nonatomic, assign) UIUserInterfaceLayoutDirection reactLayoutDirection;

/**
 * This is an optimization used to improve performance
 * for large scrolling views with many subviews, such as a
 * list or table. If set to YES, any clipped subviews will
 * be removed from the view hierarchy whenever -updateClippedSubviews
 * is called. This would typically be triggered by a scroll event
 */
@property (nonatomic, assign) BOOL removeClippedSubviews;

/**
 * Hide subviews if they are outside the view bounds.
 * This is an optimisation used predominantly with RKScrollViews
 * but it is applied recursively to all subviews that have
 * removeClippedSubviews set to YES
 */
- (void)updateClippedSubviews;

/**
 * Border radii.
 */
@property (nonatomic, assign) CGFloat borderRadius;
@property (nonatomic, assign) CGFloat borderTopLeftRadius;
@property (nonatomic, assign) CGFloat borderTopRightRadius;
@property (nonatomic, assign) CGFloat borderTopStartRadius;
@property (nonatomic, assign) CGFloat borderTopEndRadius;
@property (nonatomic, assign) CGFloat borderBottomLeftRadius;
@property (nonatomic, assign) CGFloat borderBottomRightRadius;
@property (nonatomic, assign) CGFloat borderBottomStartRadius;
@property (nonatomic, assign) CGFloat borderBottomEndRadius;

/**
 * Border colors (actually retained).
 */
@property (nonatomic, strong) RCTUIColor *borderTopColor;
@property (nonatomic, strong) RCTUIColor *borderRightColor;
@property (nonatomic, strong) RCTUIColor *borderBottomColor;
@property (nonatomic, strong) RCTUIColor *borderLeftColor;
@property (nonatomic, strong) RCTUIColor *borderStartColor;
@property (nonatomic, strong) RCTUIColor *borderEndColor;
@property (nonatomic, strong) RCTUIColor *borderColor;

/**
 * Border widths.
 */
@property (nonatomic, assign) CGFloat borderTopWidth;
@property (nonatomic, assign) CGFloat borderRightWidth;
@property (nonatomic, assign) CGFloat borderBottomWidth;
@property (nonatomic, assign) CGFloat borderLeftWidth;
@property (nonatomic, assign) CGFloat borderStartWidth;
@property (nonatomic, assign) CGFloat borderEndWidth;
@property (nonatomic, assign) CGFloat borderWidth;

/**
 * Border styles.
 */
@property (nonatomic, assign) RCTBorderStyle borderStyle;

/**
 *  Insets used when hit testing inside this view.
 */
@property (nonatomic, assign) UIEdgeInsets hitTestEdgeInsets;

#if TARGET_OS_OSX // [TODO(macOS GH#774)
/**
 * macOS Properties
 */

@property (nonatomic, assign) CATransform3D transform3D;

@property (nonatomic, copy) RCTDirectEventBlock onDoubleClick;
@property (nonatomic, copy) RCTDirectEventBlock onClick;
@property (nonatomic, copy) RCTDirectEventBlock onMouseEnter;
@property (nonatomic, copy) RCTDirectEventBlock onMouseLeave;
@property (nonatomic, copy) RCTDirectEventBlock onDragEnter;
@property (nonatomic, copy) RCTDirectEventBlock onDragLeave;
@property (nonatomic, copy) RCTDirectEventBlock onDrop;

// Keyboarding events
@property (nonatomic, copy) RCTDirectEventBlock onKeyDown;
@property (nonatomic, copy) RCTDirectEventBlock onKeyUp;
@property (nonatomic, copy) NSArray<NSString*> *validKeysDown;
@property (nonatomic, copy) NSArray<NSString*> *validKeysUp;
#endif // ]TODO(macOS GH#774)

/**
 * Common Focus Properties
 */
@property (nonatomic, copy) RCTBubblingEventBlock onFocus;
@property (nonatomic, copy) RCTBubblingEventBlock onBlur;

@end<|MERGE_RESOLUTION|>--- conflicted
+++ resolved
@@ -46,17 +46,7 @@
                  withScrollView:(RCTUIScrollView *)scrollView // TODO(macOS ISS#3536887) and TODO(macOS ISS#3536887)
                    updateOffset:(BOOL)updateOffset;
 
-#if !TARGET_OS_OSX // TODO(macOS GH#774)
 /**
-<<<<<<< HEAD
- * Find the first view controller whose view, or any subview is the specified view.
- */
-+ (UIEdgeInsets)contentInsetsForView:(UIView *)curView;
-#endif // TODO(macOS GH#774)
-
-/**
-=======
->>>>>>> d123a6fa
  * Layout direction of the view.
  * This is inherited from UIView+React, but we override it here
  * to improve performance and make subclassing/overriding possible/easier.
