/*
 * Copyright (c) Facebook, Inc. and its affiliates.
 *
 * This source code is licensed under the MIT license found in the
 * LICENSE file in the root directory of this source tree.
 */

#import "RCTModalHostView.h"

#import <UIKit/UIKit.h>

#import "RCTAssert.h"
#import "RCTBridge.h"
#import "RCTModalHostViewController.h"
#import "RCTTouchHandler.h"
#import "RCTUIManager.h"
#import "RCTUtils.h"
#import "UIView+React.h"

@implementation RCTModalHostView {
  __weak RCTBridge *_bridge;
  BOOL _isPresented;
  RCTModalHostViewController *_modalViewController;
  RCTTouchHandler *_touchHandler;
  UIView *_reactSubview;
  UIInterfaceOrientation _lastKnownOrientation;
}

RCT_NOT_IMPLEMENTED(-(instancetype)initWithFrame : (CGRect)frame)
RCT_NOT_IMPLEMENTED(-(instancetype)initWithCoder : coder)

- (instancetype)initWithBridge:(RCTBridge *)bridge
{
  if ((self = [super initWithFrame:CGRectZero])) {
    _bridge = bridge;
    _modalViewController = [RCTModalHostViewController new];
    if (@available(iOS 13.0, *)) {
      _modalViewController.presentationController.delegate = self;
    }
    UIView *containerView = [UIView new];
    containerView.autoresizingMask = UIViewAutoresizingFlexibleHeight | UIViewAutoresizingFlexibleWidth;
    _modalViewController.view = containerView;
    _touchHandler = [[RCTTouchHandler alloc] initWithBridge:bridge];
    _isPresented = NO;

    __weak typeof(self) weakSelf = self;
    _modalViewController.boundsDidChangeBlock = ^(CGRect newBounds) {
      [weakSelf notifyForBoundsChange:newBounds];
    };
  }

  return self;
}

<<<<<<< HEAD
- (UIModalPresentationStyle)adaptivePresentationStyleForPresentationController:(UIPresentationController *)controller traitCollection:(UITraitCollection *)traitCollection
{
  if (self.presentationStyle == UIModalPresentationFullScreen && self.isTransparent) {
    return UIModalPresentationOverFullScreen;
  }
  return self.presentationStyle;
}

- (UIModalPresentationStyle)adaptivePresentationStyleForPresentationController:(UIPresentationController *)controller
{
  if (self.presentationStyle == UIModalPresentationFullScreen && self.isTransparent) {
    return UIModalPresentationOverFullScreen;
  }
  return self.presentationStyle;
}

#if TARGET_OS_TV
- (void)menuButtonPressed:(__unused UIGestureRecognizer *)gestureRecognizer
{
  if (_onRequestClose) {
    _onRequestClose(nil);
  }
}
#endif

- (void)setOnRequestClose:(RCTDirectEventBlock)onRequestClose
{
  _onRequestClose = onRequestClose;
  #if TARGET_OS_TV
  if (_reactSubview) {
    if (_onRequestClose && _menuButtonGestureRecognizer) {
      [_reactSubview addGestureRecognizer:_menuButtonGestureRecognizer];
    } else {
      [_reactSubview removeGestureRecognizer:_menuButtonGestureRecognizer];
    }
  }
  #endif
}

=======
>>>>>>> 8d4d3785
- (void)notifyForBoundsChange:(CGRect)newBounds
{
  if (_reactSubview && _isPresented) {
    [_bridge.uiManager setSize:newBounds.size forView:_reactSubview];
    [self notifyForOrientationChange];
  }
}

- (void)notifyForOrientationChange
{
  if (!_onOrientationChange) {
    return;
  }

  UIInterfaceOrientation currentOrientation = [RCTSharedApplication() statusBarOrientation];
  if (currentOrientation == _lastKnownOrientation) {
    return;
  }
  _lastKnownOrientation = currentOrientation;

  BOOL isPortrait = currentOrientation == UIInterfaceOrientationPortrait ||
      currentOrientation == UIInterfaceOrientationPortraitUpsideDown;
  NSDictionary *eventPayload = @{
    @"orientation" : isPortrait ? @"portrait" : @"landscape",
  };
  _onOrientationChange(eventPayload);
}

- (void)insertReactSubview:(UIView *)subview atIndex:(NSInteger)atIndex
{
  RCTAssert(_reactSubview == nil, @"Modal view can only have one subview");
  [super insertReactSubview:subview atIndex:atIndex];
  [_touchHandler attachToView:subview];

  [_modalViewController.view insertSubview:subview atIndex:0];
  _reactSubview = subview;
}

- (void)removeReactSubview:(UIView *)subview
{
  RCTAssert(subview == _reactSubview, @"Cannot remove view other than modal view");
  // Superclass (category) removes the `subview` from actual `superview`.
  [super removeReactSubview:subview];
  [_touchHandler detachFromView:subview];
  _reactSubview = nil;
}

- (void)didUpdateReactSubviews
{
  // Do nothing, as subview (singular) is managed by `insertReactSubview:atIndex:`
}

- (void)presentationControllerDidDismiss:(UIPresentationController *)presentationController
{
  if (_onRequestClose) {
    _onRequestClose(nil);
  }
}

- (void)dismissModalViewController
{
  if (_isPresented) {
    [_delegate dismissModalHostView:self withViewController:_modalViewController animated:[self hasAnimationType]];
    _isPresented = NO;
  }
}

- (void)didMoveToWindow
{
  [super didMoveToWindow];

  // In the case where there is a LayoutAnimation, we will be reinserted into the view hierarchy but only for aesthetic
  // purposes. In such a case, we should NOT represent the <Modal>.
  if (!self.userInteractionEnabled && ![self.superview.reactSubviews containsObject:self]) {
    return;
  }

  if (!_isPresented && self.window) {
    RCTAssert(self.reactViewController, @"Can't present modal view controller without a presenting view controller");

    _modalViewController.supportedInterfaceOrientations = [self supportedOrientationsMask];

    if ([self.animationType isEqualToString:@"fade"]) {
      _modalViewController.modalTransitionStyle = UIModalTransitionStyleCrossDissolve;
    } else if ([self.animationType isEqualToString:@"slide"]) {
      _modalViewController.modalTransitionStyle = UIModalTransitionStyleCoverVertical;
    }
    if (self.presentationStyle != UIModalPresentationNone) {
      _modalViewController.modalPresentationStyle = self.presentationStyle;
    }
    _modalViewController.modalInPresentation = self.presentationStyle != UIModalPresentationFormSheet && self.presentationStyle != UIModalPresentationPageSheet;
    [_delegate presentModalHostView:self withViewController:_modalViewController animated:[self hasAnimationType]];
    _isPresented = YES;
  }
}

- (void)didMoveToSuperview
{
  [super didMoveToSuperview];

  if (_isPresented && !self.superview) {
    [self dismissModalViewController];
  }
}

- (void)invalidate
{
  dispatch_async(dispatch_get_main_queue(), ^{
    [self dismissModalViewController];
  });
}

- (BOOL)isTransparent
{
  return _modalViewController.modalPresentationStyle == UIModalPresentationOverFullScreen;
}

- (BOOL)hasAnimationType
{
  return ![self.animationType isEqualToString:@"none"];
}

- (void)setTransparent:(BOOL)transparent
{
  if (self.isTransparent != transparent) {
    return;
  }

  _modalViewController.modalPresentationStyle =
      transparent ? UIModalPresentationOverFullScreen : UIModalPresentationFullScreen;
}

- (UIInterfaceOrientationMask)supportedOrientationsMask
{
  if (_supportedOrientations.count == 0) {
    if ([[UIDevice currentDevice] userInterfaceIdiom] == UIUserInterfaceIdiomPad) {
      return UIInterfaceOrientationMaskAll;
    } else {
      return UIInterfaceOrientationMaskPortrait;
    }
  }

  UIInterfaceOrientationMask supportedOrientations = 0;
  for (NSString *orientation in _supportedOrientations) {
    if ([orientation isEqualToString:@"portrait"]) {
      supportedOrientations |= UIInterfaceOrientationMaskPortrait;
    } else if ([orientation isEqualToString:@"portrait-upside-down"]) {
      supportedOrientations |= UIInterfaceOrientationMaskPortraitUpsideDown;
    } else if ([orientation isEqualToString:@"landscape"]) {
      supportedOrientations |= UIInterfaceOrientationMaskLandscape;
    } else if ([orientation isEqualToString:@"landscape-left"]) {
      supportedOrientations |= UIInterfaceOrientationMaskLandscapeLeft;
    } else if ([orientation isEqualToString:@"landscape-right"]) {
      supportedOrientations |= UIInterfaceOrientationMaskLandscapeRight;
    }
  }
  return supportedOrientations;
}

@end<|MERGE_RESOLUTION|>--- conflicted
+++ resolved
@@ -34,9 +34,6 @@
   if ((self = [super initWithFrame:CGRectZero])) {
     _bridge = bridge;
     _modalViewController = [RCTModalHostViewController new];
-    if (@available(iOS 13.0, *)) {
-      _modalViewController.presentationController.delegate = self;
-    }
     UIView *containerView = [UIView new];
     containerView.autoresizingMask = UIViewAutoresizingFlexibleHeight | UIViewAutoresizingFlexibleWidth;
     _modalViewController.view = containerView;
@@ -52,48 +49,6 @@
   return self;
 }
 
-<<<<<<< HEAD
-- (UIModalPresentationStyle)adaptivePresentationStyleForPresentationController:(UIPresentationController *)controller traitCollection:(UITraitCollection *)traitCollection
-{
-  if (self.presentationStyle == UIModalPresentationFullScreen && self.isTransparent) {
-    return UIModalPresentationOverFullScreen;
-  }
-  return self.presentationStyle;
-}
-
-- (UIModalPresentationStyle)adaptivePresentationStyleForPresentationController:(UIPresentationController *)controller
-{
-  if (self.presentationStyle == UIModalPresentationFullScreen && self.isTransparent) {
-    return UIModalPresentationOverFullScreen;
-  }
-  return self.presentationStyle;
-}
-
-#if TARGET_OS_TV
-- (void)menuButtonPressed:(__unused UIGestureRecognizer *)gestureRecognizer
-{
-  if (_onRequestClose) {
-    _onRequestClose(nil);
-  }
-}
-#endif
-
-- (void)setOnRequestClose:(RCTDirectEventBlock)onRequestClose
-{
-  _onRequestClose = onRequestClose;
-  #if TARGET_OS_TV
-  if (_reactSubview) {
-    if (_onRequestClose && _menuButtonGestureRecognizer) {
-      [_reactSubview addGestureRecognizer:_menuButtonGestureRecognizer];
-    } else {
-      [_reactSubview removeGestureRecognizer:_menuButtonGestureRecognizer];
-    }
-  }
-  #endif
-}
-
-=======
->>>>>>> 8d4d3785
 - (void)notifyForBoundsChange:(CGRect)newBounds
 {
   if (_reactSubview && _isPresented) {
@@ -146,13 +101,6 @@
   // Do nothing, as subview (singular) is managed by `insertReactSubview:atIndex:`
 }
 
-- (void)presentationControllerDidDismiss:(UIPresentationController *)presentationController
-{
-  if (_onRequestClose) {
-    _onRequestClose(nil);
-  }
-}
-
 - (void)dismissModalViewController
 {
   if (_isPresented) {
@@ -184,7 +132,6 @@
     if (self.presentationStyle != UIModalPresentationNone) {
       _modalViewController.modalPresentationStyle = self.presentationStyle;
     }
-    _modalViewController.modalInPresentation = self.presentationStyle != UIModalPresentationFormSheet && self.presentationStyle != UIModalPresentationPageSheet;
     [_delegate presentModalHostView:self withViewController:_modalViewController animated:[self hasAnimationType]];
     _isPresented = YES;
   }
