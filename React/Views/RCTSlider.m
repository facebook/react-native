--- conflicted
+++ resolved
@@ -7,7 +7,6 @@
 
 #import "RCTSlider.h"
 
-<<<<<<< HEAD
 #if TARGET_OS_OSX // [TODO(macOS ISS#2323203)
 #import <Quartz/Quartz.h>
 
@@ -118,11 +117,7 @@
 @end
 #endif // ]TODO(macOS ISS#2323203)
 
-@implementation RCTSlider
-{
-=======
 @implementation RCTSlider {
->>>>>>> 3c9e5f14
   float _unclippedValue;
 }
 
@@ -247,20 +242,11 @@
   if (trackImage != _trackImage) {
     _trackImage = trackImage;
     CGFloat width = trackImage.size.width / 2;
-<<<<<<< HEAD
-#if !TARGET_OS_OSX // TODO(macOS ISS#2323203)
-    UIImage *minimumTrackImage = [trackImage resizableImageWithCapInsets:(UIEdgeInsets){
-      0, width, 0, width
-    } resizingMode:UIImageResizingModeStretch];
-    UIImage *maximumTrackImage = [trackImage resizableImageWithCapInsets:(UIEdgeInsets){
-      0, width, 0, width
-    } resizingMode:UIImageResizingModeStretch];
-=======
+#if !TARGET_OS_OSX // TODO(macOS ISS#2323203)
     UIImage *minimumTrackImage = [trackImage resizableImageWithCapInsets:(UIEdgeInsets){0, width, 0, width}
                                                             resizingMode:UIImageResizingModeStretch];
     UIImage *maximumTrackImage = [trackImage resizableImageWithCapInsets:(UIEdgeInsets){0, width, 0, width}
                                                             resizingMode:UIImageResizingModeStretch];
->>>>>>> 3c9e5f14
     [self setMinimumTrackImage:minimumTrackImage forState:UIControlStateNormal];
     [self setMaximumTrackImage:maximumTrackImage forState:UIControlStateNormal];
 #else // [TODO(macOS ISS#2323203)
@@ -275,16 +261,10 @@
 - (void)setMinimumTrackImage:(UIImage *)minimumTrackImage
 {
   _trackImage = nil;
-<<<<<<< HEAD
-#if !TARGET_OS_OSX // TODO(macOS ISS#2323203)
-  minimumTrackImage = [minimumTrackImage resizableImageWithCapInsets:(UIEdgeInsets){
-    0, minimumTrackImage.size.width, 0, 0
-  } resizingMode:UIImageResizingModeStretch];
-=======
+#if !TARGET_OS_OSX // TODO(macOS ISS#2323203)
   minimumTrackImage =
       [minimumTrackImage resizableImageWithCapInsets:(UIEdgeInsets){0, minimumTrackImage.size.width, 0, 0}
                                         resizingMode:UIImageResizingModeStretch];
->>>>>>> 3c9e5f14
   [self setMinimumTrackImage:minimumTrackImage forState:UIControlStateNormal];
 #else // [TODO(macOS ISS#2323203)
   minimumTrackImage.capInsets = NSEdgeInsetsMake(0, minimumTrackImage.size.width-0.5, 0, 0);
@@ -305,16 +285,10 @@
 - (void)setMaximumTrackImage:(UIImage *)maximumTrackImage
 {
   _trackImage = nil;
-<<<<<<< HEAD
-#if !TARGET_OS_OSX // TODO(macOS ISS#2323203)
-  maximumTrackImage = [maximumTrackImage resizableImageWithCapInsets:(UIEdgeInsets){
-    0, 0, 0, maximumTrackImage.size.width
-  } resizingMode:UIImageResizingModeStretch];
-=======
+#if !TARGET_OS_OSX // TODO(macOS ISS#2323203)
   maximumTrackImage =
       [maximumTrackImage resizableImageWithCapInsets:(UIEdgeInsets){0, 0, 0, maximumTrackImage.size.width}
                                         resizingMode:UIImageResizingModeStretch];
->>>>>>> 3c9e5f14
   [self setMaximumTrackImage:maximumTrackImage forState:UIControlStateNormal];
 #else // [TODO(macOS ISS#2323203)
   maximumTrackImage.capInsets = NSEdgeInsetsMake(0, 0, 0, maximumTrackImage.size.width-0.5);
