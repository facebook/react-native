--- conflicted
+++ resolved
@@ -7,14 +7,10 @@
 
 #import "RCTSwitch.h"
 
-<<<<<<< HEAD
 #if TARGET_OS_OSX // [TODO(macOS GH#774)
 #import <QuartzCore/QuartzCore.h>
 #endif // ]TODO(macOS GH#774)
 
-#import "RCTEventDispatcher.h"
-=======
->>>>>>> 82187bfb
 #import "UIView+React.h"
 
 @implementation RCTSwitch
