/*
 * Copyright (c) Facebook, Inc. and its affiliates.
 *
 * This source code is licensed under the MIT license found in the
 * LICENSE file in the root directory of this source tree.
 */

#import "RCTDatePickerManager.h"

#import <React/RCTUIManager.h>
#import "RCTBridge.h"
#import "RCTDatePicker.h"
#import "RCTEventDispatcher.h"
#import "UIView+React.h"

<<<<<<< HEAD
#if !TARGET_OS_OSX // TODO(macOS ISS#2323203)
@implementation RCTConvert(UIDatePicker)

RCT_ENUM_CONVERTER(UIDatePickerMode, (@{
  @"time": @(UIDatePickerModeTime),
  @"date": @(UIDatePickerModeDate),
  @"datetime": @(UIDatePickerModeDateAndTime),
  @"countdown": @(UIDatePickerModeCountDownTimer), // not supported yet
}), UIDatePickerModeTime, integerValue)
#else // [TODO(macOS ISS#2323203)
@implementation RCTConvert(NSDatePicker)
RCT_ENUM_CONVERTER(NSDatePickerMode, (@{
  @"single": @(NSSingleDateMode),
  @"range": @(NSRangeDateMode)
}), NSSingleDateMode, unsignedIntegerValue)
RCT_ENUM_CONVERTER(NSDatePickerStyle, (@{
  @"textfield-stepper": @(NSTextFieldAndStepperDatePickerStyle),
  @"clock-calendar": @(NSClockAndCalendarDatePickerStyle),
  @"textfield": @(NSTextFieldDatePickerStyle)
}), NSTextFieldAndStepperDatePickerStyle, unsignedIntegerValue)
#endif // ]TODO(macOS ISS#2323203)
=======
@implementation RCTConvert (UIDatePicker)

RCT_ENUM_CONVERTER(
    UIDatePickerMode,
    (@{
      @"time" : @(UIDatePickerModeTime),
      @"date" : @(UIDatePickerModeDate),
      @"datetime" : @(UIDatePickerModeDateAndTime),
      @"countdown" : @(UIDatePickerModeCountDownTimer), // not supported yet
    }),
    UIDatePickerModeTime,
    integerValue)
>>>>>>> 3c9e5f14

@end

@implementation RCTDatePickerManager

RCT_EXPORT_MODULE()

- (RCTPlatformView *)view // TODO(macOS ISS#2323203)
{
  return [RCTDatePicker new];
}

#if !TARGET_OS_OSX // TODO(macOS ISS#2323203)
RCT_EXPORT_VIEW_PROPERTY(date, NSDate)
RCT_EXPORT_VIEW_PROPERTY(locale, NSLocale)
RCT_EXPORT_VIEW_PROPERTY(minimumDate, NSDate)
RCT_EXPORT_VIEW_PROPERTY(maximumDate, NSDate)
RCT_EXPORT_VIEW_PROPERTY(minuteInterval, NSInteger)
RCT_EXPORT_VIEW_PROPERTY(onChange, RCTBubblingEventBlock)
RCT_REMAP_VIEW_PROPERTY(mode, datePickerMode, UIDatePickerMode)
RCT_REMAP_VIEW_PROPERTY(timeZoneOffsetInMinutes, timeZone, NSTimeZone)
#else // [TODO(macOS ISS#2323203)
RCT_REMAP_VIEW_PROPERTY(date, dateValue, NSDate)
RCT_REMAP_VIEW_PROPERTY(minimumDate, minDate, NSDate)
RCT_REMAP_VIEW_PROPERTY(maximumDate, maxDate, NSDate)
RCT_EXPORT_VIEW_PROPERTY(onChange, RCTBubblingEventBlock)
RCT_REMAP_VIEW_PROPERTY(mode, datePickerMode, NSDatePickerMode)
RCT_REMAP_VIEW_PROPERTY(timeZoneOffsetInMinutes, timeZone, NSTimeZone)
RCT_REMAP_VIEW_PROPERTY(pickerStyle, datePickerStyle, NSDatePickerStyle)
#endif // ]TODO(macOS ISS#2323203)

RCT_EXPORT_METHOD(setNativeDate : (nonnull NSNumber *)viewTag toDate : (NSDate *)date)
{
<<<<<<< HEAD
  [self.bridge.uiManager addUIBlock:^(RCTUIManager *uiManager, NSDictionary<NSNumber *, RCTPlatformView *> *viewRegistry) { // TODO(macOS ISS#2323203)
    RCTPlatformView *view = viewRegistry[viewTag]; // TODO(macOS ISS#2323203)
=======
  [self.bridge.uiManager addUIBlock:^(RCTUIManager *uiManager, NSDictionary<NSNumber *, UIView *> *viewRegistry) {
    UIView *view = viewRegistry[viewTag];
>>>>>>> 3c9e5f14

    if ([view isKindOfClass:[RCTDatePicker class]]) {
#if !TARGET_OS_OSX // TODO(macOS ISS#2323203)
      [(RCTDatePicker *)view setDate:date];
#else // [TODO(macOS ISS#2323203)
      [(RCTDatePicker *)view setDateValue:date];
#endif // ]TODO(macOS ISS#2323203)
    } else {
<<<<<<< HEAD
      RCTPlatformView *subview = view.subviews.firstObject; // TODO(macOS ISS#2323203)
=======
      // This component is used in Fabric through LegacyInteropLayer.
      // `RCTPicker` view is subview of `RCTLegacyViewManagerInteropComponentView`.
      // `viewTag` passed as parameter to this method is tag of the `RCTLegacyViewManagerInteropComponentView`.
      UIView *subview = view.subviews.firstObject;
>>>>>>> 3c9e5f14
      if ([subview isKindOfClass:[RCTDatePicker class]]) {
#if !TARGET_OS_OSX // TODO(macOS ISS#2323203)
        [(RCTDatePicker *)subview setDate:date];
#else // [TODO(macOS ISS#2323203)
        [(RCTDatePicker *)subview setDateValue:date];
#endif // ]TODO(macOS ISS#2323203)
      } else {
        RCTLogError(@"view type must be RCTPicker");
      }
    }
  }];
}

@end<|MERGE_RESOLUTION|>--- conflicted
+++ resolved
@@ -13,29 +13,7 @@
 #import "RCTEventDispatcher.h"
 #import "UIView+React.h"
 
-<<<<<<< HEAD
 #if !TARGET_OS_OSX // TODO(macOS ISS#2323203)
-@implementation RCTConvert(UIDatePicker)
-
-RCT_ENUM_CONVERTER(UIDatePickerMode, (@{
-  @"time": @(UIDatePickerModeTime),
-  @"date": @(UIDatePickerModeDate),
-  @"datetime": @(UIDatePickerModeDateAndTime),
-  @"countdown": @(UIDatePickerModeCountDownTimer), // not supported yet
-}), UIDatePickerModeTime, integerValue)
-#else // [TODO(macOS ISS#2323203)
-@implementation RCTConvert(NSDatePicker)
-RCT_ENUM_CONVERTER(NSDatePickerMode, (@{
-  @"single": @(NSSingleDateMode),
-  @"range": @(NSRangeDateMode)
-}), NSSingleDateMode, unsignedIntegerValue)
-RCT_ENUM_CONVERTER(NSDatePickerStyle, (@{
-  @"textfield-stepper": @(NSTextFieldAndStepperDatePickerStyle),
-  @"clock-calendar": @(NSClockAndCalendarDatePickerStyle),
-  @"textfield": @(NSTextFieldDatePickerStyle)
-}), NSTextFieldAndStepperDatePickerStyle, unsignedIntegerValue)
-#endif // ]TODO(macOS ISS#2323203)
-=======
 @implementation RCTConvert (UIDatePicker)
 
 RCT_ENUM_CONVERTER(
@@ -48,7 +26,18 @@
     }),
     UIDatePickerModeTime,
     integerValue)
->>>>>>> 3c9e5f14
+#else // [TODO(macOS ISS#2323203)
+@implementation RCTConvert (NSDatePicker)
+RCT_ENUM_CONVERTER(NSDatePickerMode, (@{
+  @"single": @(NSSingleDateMode),
+  @"range": @(NSRangeDateMode)
+}), NSSingleDateMode, unsignedIntegerValue)
+RCT_ENUM_CONVERTER(NSDatePickerStyle, (@{
+  @"textfield-stepper": @(NSTextFieldAndStepperDatePickerStyle),
+  @"clock-calendar": @(NSClockAndCalendarDatePickerStyle),
+  @"textfield": @(NSTextFieldDatePickerStyle)
+}), NSTextFieldAndStepperDatePickerStyle, unsignedIntegerValue)
+#endif // ]TODO(macOS ISS#2323203)
 
 @end
 
@@ -82,13 +71,8 @@
 
 RCT_EXPORT_METHOD(setNativeDate : (nonnull NSNumber *)viewTag toDate : (NSDate *)date)
 {
-<<<<<<< HEAD
   [self.bridge.uiManager addUIBlock:^(RCTUIManager *uiManager, NSDictionary<NSNumber *, RCTPlatformView *> *viewRegistry) { // TODO(macOS ISS#2323203)
     RCTPlatformView *view = viewRegistry[viewTag]; // TODO(macOS ISS#2323203)
-=======
-  [self.bridge.uiManager addUIBlock:^(RCTUIManager *uiManager, NSDictionary<NSNumber *, UIView *> *viewRegistry) {
-    UIView *view = viewRegistry[viewTag];
->>>>>>> 3c9e5f14
 
     if ([view isKindOfClass:[RCTDatePicker class]]) {
 #if !TARGET_OS_OSX // TODO(macOS ISS#2323203)
@@ -97,14 +81,10 @@
       [(RCTDatePicker *)view setDateValue:date];
 #endif // ]TODO(macOS ISS#2323203)
     } else {
-<<<<<<< HEAD
-      RCTPlatformView *subview = view.subviews.firstObject; // TODO(macOS ISS#2323203)
-=======
       // This component is used in Fabric through LegacyInteropLayer.
       // `RCTPicker` view is subview of `RCTLegacyViewManagerInteropComponentView`.
       // `viewTag` passed as parameter to this method is tag of the `RCTLegacyViewManagerInteropComponentView`.
-      UIView *subview = view.subviews.firstObject;
->>>>>>> 3c9e5f14
+      RCTPlatformView *subview = view.subviews.firstObject; // TODO(macOS ISS#2323203)
       if ([subview isKindOfClass:[RCTDatePicker class]]) {
 #if !TARGET_OS_OSX // TODO(macOS ISS#2323203)
         [(RCTDatePicker *)subview setDate:date];
