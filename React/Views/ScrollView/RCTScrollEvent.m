/*
 * Copyright (c) Facebook, Inc. and its affiliates.
 *
 * This source code is licensed under the MIT license found in the
 * LICENSE file in the root directory of this source tree.
 */

#import "RCTScrollEvent.h"
#import <React/RCTAssert.h>

@implementation RCTScrollEvent {
  CGPoint _scrollViewContentOffset;
  UIEdgeInsets _scrollViewContentInset;
  CGSize _scrollViewContentSize;
  CGRect _scrollViewFrame;
  CGFloat _scrollViewZoomScale;
  NSDictionary *_userData;
  uint16_t _coalescingKey;
  NSDictionary *_body; // TODO(OSS Candidate ISS#2710739)
}

@synthesize viewTag = _viewTag;
@synthesize eventName = _eventName;

- (instancetype)initWithEventName:(NSString *)eventName
                         reactTag:(NSNumber *)reactTag
          scrollViewContentOffset:(CGPoint)scrollViewContentOffset
           scrollViewContentInset:(UIEdgeInsets)scrollViewContentInset
            scrollViewContentSize:(CGSize)scrollViewContentSize
                  scrollViewFrame:(CGRect)scrollViewFrame
              scrollViewZoomScale:(CGFloat)scrollViewZoomScale
                         userData:(NSDictionary *)userData
                    coalescingKey:(uint16_t)coalescingKey
{
  RCTAssertParam(reactTag);

  if ((self = [super init])) {
    _eventName = [eventName copy];
    _viewTag = reactTag;
    _scrollViewContentOffset = scrollViewContentOffset;
    _scrollViewContentInset = scrollViewContentInset;
    _scrollViewContentSize = scrollViewContentSize;
    _scrollViewFrame = scrollViewFrame;
    _scrollViewZoomScale = scrollViewZoomScale;
    _userData = userData;
    _coalescingKey = coalescingKey;
    _body = [self body]; // TODO(OSS Candidate ISS#2710739)
  }
  return self;
}

RCT_NOT_IMPLEMENTED(-(instancetype)init)

- (uint16_t)coalescingKey
{
  return _coalescingKey;
}

- (NSDictionary *)body
{
  NSDictionary *body = @{
    @"contentOffset" : @{@"x" : @(_scrollViewContentOffset.x), @"y" : @(_scrollViewContentOffset.y)},
    @"contentInset" : @{
      @"top" : @(_scrollViewContentInset.top),
      @"left" : @(_scrollViewContentInset.left),
      @"bottom" : @(_scrollViewContentInset.bottom),
      @"right" : @(_scrollViewContentInset.right)
    },
    @"contentSize" : @{@"width" : @(_scrollViewContentSize.width), @"height" : @(_scrollViewContentSize.height)},
    @"layoutMeasurement" : @{@"width" : @(_scrollViewFrame.size.width), @"height" : @(_scrollViewFrame.size.height)},
    @"zoomScale" : @(_scrollViewZoomScale ?: 1),
  };

  if (_userData) {
    NSMutableDictionary *mutableBody = [body mutableCopy];
    [mutableBody addEntriesFromDictionary:_userData];
    body = mutableBody;
  }

  return body;
}

- (BOOL)canCoalesce
{
  return YES;
}

- (RCTScrollEvent *)coalesceWithEvent:(RCTScrollEvent *)newEvent
{
  NSArray<NSDictionary *> *updatedChildFrames =
      [_userData[@"updatedChildFrames"] arrayByAddingObjectsFromArray:newEvent->_userData[@"updatedChildFrames"]];
  if (updatedChildFrames) {
    NSMutableDictionary *userData = [newEvent->_userData mutableCopy];
    userData[@"updatedChildFrames"] = updatedChildFrames;
    newEvent->_userData = userData;
  }

  return newEvent;
}

+ (NSString *)moduleDotMethod
{
  return @"RCTEventEmitter.receiveEvent";
}

- (NSArray *)arguments
{
<<<<<<< HEAD
  // TODO: Revisit when FB issues their Main Thread Checker fix.
  // Previously this called [self body], which in turn calls view-related methods.
  // Because the arguments method is called from a background thread, we now return
  // the cached metrics from _body to avoid calling main-thread-specific methods.
  return @[self.viewTag, RCTNormalizeInputEventName(self.eventName), _body]; // TODO(OSS Candidate ISS#2710739)
=======
  return @[ self.viewTag, RCTNormalizeInputEventName(self.eventName), [self body] ];
>>>>>>> 3c9e5f14
}

@end<|MERGE_RESOLUTION|>--- conflicted
+++ resolved
@@ -105,15 +105,11 @@
 
 - (NSArray *)arguments
 {
-<<<<<<< HEAD
   // TODO: Revisit when FB issues their Main Thread Checker fix.
   // Previously this called [self body], which in turn calls view-related methods.
   // Because the arguments method is called from a background thread, we now return
   // the cached metrics from _body to avoid calling main-thread-specific methods.
-  return @[self.viewTag, RCTNormalizeInputEventName(self.eventName), _body]; // TODO(OSS Candidate ISS#2710739)
-=======
-  return @[ self.viewTag, RCTNormalizeInputEventName(self.eventName), [self body] ];
->>>>>>> 3c9e5f14
+  return @[ self.viewTag, RCTNormalizeInputEventName(self.eventName), _body ]; // TODO(OSS Candidate ISS#2710739)
 }
 
 @end