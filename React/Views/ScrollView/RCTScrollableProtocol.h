--- conflicted
+++ resolved
@@ -5,12 +5,8 @@
  * LICENSE file in the root directory of this source tree.
  */
 
-<<<<<<< HEAD
+#import <React/RCTComponent.h>
 #import <React/RCTUIKit.h> // TODO(macOS ISS#2323203)
-=======
->>>>>>> 3c9e5f14
-#import <React/RCTComponent.h>
-#import <UIKit/UIKit.h>
 
 /**
  * Contains any methods related to scrolling. Any `RCTView` that has scrolling
