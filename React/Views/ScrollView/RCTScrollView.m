--- conflicted
+++ resolved
@@ -1076,14 +1076,7 @@
 {
   CGSize viewportSize = self.bounds.size;
   if (_automaticallyAdjustContentInsets) {
-<<<<<<< HEAD
-    UIEdgeInsets contentInsets = UIEdgeInsetsZero;
-#if !TARGET_OS_OSX // [TODO(macOS GH#774)
-    contentInsets = [RCTView contentInsetsForView:self];
-#endif // ]TODO(macOS GH#774)
-=======
     UIEdgeInsets contentInsets = RCTContentInsets(self);
->>>>>>> d123a6fa
     viewportSize = CGSizeMake(
         self.bounds.size.width - contentInsets.left - contentInsets.right,
         self.bounds.size.height - contentInsets.top - contentInsets.bottom);
