--- conflicted
+++ resolved
@@ -42,12 +42,8 @@
 #endif // macOS]
 
 @property (nonatomic, assign) BOOL centerContent;
-<<<<<<< HEAD
-#if !TARGET_OS_OSX // [macOS]
-@property (nonatomic, strong) UIView<RCTCustomRefreshContolProtocol> *customRefreshControl;
-=======
+#if !TARGET_OS_OSX // [macOS]
 @property (nonatomic, strong) UIView<RCTCustomRefreshControlProtocol> *customRefreshControl;
->>>>>>> b2fda3ec
 @property (nonatomic, assign) BOOL pinchGestureEnabled;
 #else // [macOS
 + (BOOL)isCompatibleWithResponsiveScrolling;
@@ -314,12 +310,8 @@
   }
 }
 
-<<<<<<< HEAD
-#if !TARGET_OS_OSX // [macOS]
-- (void)setCustomRefreshControl:(UIView<RCTCustomRefreshContolProtocol> *)refreshControl
-=======
+#if !TARGET_OS_OSX // [macOS]
 - (void)setCustomRefreshControl:(UIView<RCTCustomRefreshControlProtocol> *)refreshControl
->>>>>>> b2fda3ec
 {
   if (_customRefreshControl) {
     [_customRefreshControl removeFromSuperview];
@@ -607,14 +599,9 @@
 - (void)insertReactSubview:(RCTUIView *)view atIndex:(NSInteger)atIndex // [macOS]
 {
   [super insertReactSubview:view atIndex:atIndex];
-<<<<<<< HEAD
-#if !TARGET_OS_OSX // [macOS]
-  if ([view conformsToProtocol:@protocol(RCTCustomRefreshContolProtocol)]) {
-    [_scrollView setCustomRefreshControl:(UIView<RCTCustomRefreshContolProtocol> *)view];
-=======
+#if !TARGET_OS_OSX // [macOS]
   if ([view conformsToProtocol:@protocol(RCTCustomRefreshControlProtocol)]) {
     [_scrollView setCustomRefreshControl:(UIView<RCTCustomRefreshControlProtocol> *)view];
->>>>>>> b2fda3ec
     if (![view isKindOfClass:[UIRefreshControl class]] && [view conformsToProtocol:@protocol(UIScrollViewDelegate)]) {
       [self addScrollListener:(UIView<UIScrollViewDelegate> *)view];
     }
@@ -637,14 +624,10 @@
 - (void)removeReactSubview:(RCTUIView *)subview // [macOS]
 {
   [super removeReactSubview:subview];
-<<<<<<< HEAD
 #if TARGET_OS_OSX // [macOS
   _scrollView.documentView = nil;
 #else // [macOS
-  if ([subview conformsToProtocol:@protocol(RCTCustomRefreshContolProtocol)]) {
-=======
   if ([subview conformsToProtocol:@protocol(RCTCustomRefreshControlProtocol)]) {
->>>>>>> b2fda3ec
     [_scrollView setCustomRefreshControl:nil];
     if (![subview isKindOfClass:[UIRefreshControl class]] &&
         [subview conformsToProtocol:@protocol(UIScrollViewDelegate)]) {
