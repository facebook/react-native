--- conflicted
+++ resolved
@@ -418,19 +418,6 @@
   [super layoutSubviews];
   RCTAssert(self.subviews.count == 1, @"we should only have exactly one subview");
   RCTAssert([self.subviews lastObject] == _scrollView, @"our only subview should be a scrollview");
-
-<<<<<<< HEAD
-=======
-#if !TARGET_OS_TV
-  // Adjust the refresh control frame if the scrollview layout changes.
-  UIView<RCTCustomRefreshContolProtocol> *refreshControl = _scrollView.customRefreshControl;
-  if (refreshControl && refreshControl.isRefreshing) {
-    refreshControl.frame =
-        (CGRect){_scrollView.contentOffset, {_scrollView.frame.size.width, refreshControl.frame.size.height}};
-  }
-#endif
-
->>>>>>> d0871d0a
   [self updateClippedSubviews];
 }
 
