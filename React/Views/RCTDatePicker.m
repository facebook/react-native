--- conflicted
+++ resolved
@@ -22,17 +22,12 @@
 - (instancetype)initWithFrame:(CGRect)frame
 {
   if ((self = [super initWithFrame:frame])) {
-<<<<<<< HEAD
 #if !TARGET_OS_OSX // TODO(macOS ISS#2323203)
-    [self addTarget:self action:@selector(didChange)
-               forControlEvents:UIControlEventValueChanged];
+    [self addTarget:self action:@selector(didChange) forControlEvents:UIControlEventValueChanged];
 #else // [TODO(macOS ISS#2323203)
     self.target = self;
     self.action = @selector(didChange);
 #endif // ]TODO(macOS ISS#2323203)
-=======
-    [self addTarget:self action:@selector(didChange) forControlEvents:UIControlEventValueChanged];
->>>>>>> 3c9e5f14
     _reactMinuteInterval = 1;
   }
   return self;
@@ -43,7 +38,6 @@
 - (void)didChange
 {
   if (_onChange) {
-<<<<<<< HEAD
     _onChange(@{ @"timestamp":
 #if !TARGET_OS_OSX // TODO(macOS ISS#2323203)
                    @(self.date.timeIntervalSince1970 * 1000.0)
@@ -51,9 +45,6 @@
                    @(self.dateValue.timeIntervalSince1970 * 1000.0)
 #endif // ]TODO(macOS ISS#2323203)
                  });
-=======
-    _onChange(@{@"timestamp" : @(self.date.timeIntervalSince1970 * 1000.0)});
->>>>>>> 3c9e5f14
   }
 }
 
