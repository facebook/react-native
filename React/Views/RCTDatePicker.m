/*
 * Copyright (c) Facebook, Inc. and its affiliates.
 *
 * This source code is licensed under the MIT license found in the
 * LICENSE file in the root directory of this source tree.
 */

#import "RCTDatePicker.h"

#import <Availability.h>
#import <AvailabilityInternal.h>

#import "RCTUtils.h"
#import "UIView+React.h"

#ifndef __IPHONE_14_0
  #define __IPHONE_14_0 140000
#endif // __IPHONE_14_0

#ifndef RCT_IOS_14_0_SDK_OR_LATER
  #define RCT_IOS_14_0_SDK_OR_LATER (__IPHONE_OS_VERSION_MAX_ALLOWED >= __IPHONE_14_0)
#endif // RCT_IOS_14_0_SDK_OR_LATER

@interface RCTDatePicker ()

@property (nonatomic, copy) RCTBubblingEventBlock onChange;
@property (nonatomic, assign) NSInteger reactMinuteInterval;

@end

@implementation RCTDatePicker

- (instancetype)initWithFrame:(CGRect)frame
{
  if ((self = [super initWithFrame:frame])) {
#if !TARGET_OS_OSX // TODO(macOS GH#774)
    [self addTarget:self action:@selector(didChange) forControlEvents:UIControlEventValueChanged];
#else // [TODO(macOS GH#774)
    self.target = self;
    self.action = @selector(didChange);
#endif // ]TODO(macOS GH#774)
    _reactMinuteInterval = 1;

<<<<<<< HEAD
#if !TARGET_OS_OSX // TODO(macOS GH#774)
    if (@available(iOS 14, *)) {
      self.preferredDatePickerStyle = UIDatePickerStyleWheels;
    }
#endif // ]TODO(macOS GH#774)
=======
#if RCT_IOS_14_0_SDK_OR_LATER
    if (@available(iOS 14, *)) {
      self.preferredDatePickerStyle = UIDatePickerStyleWheels;
    }
#endif // RCT_IOS_14_0_SDK_OR_LATER
>>>>>>> 06ce6435
  }
  return self;
}

RCT_NOT_IMPLEMENTED(-(instancetype)initWithCoder : (NSCoder *)aDecoder)

- (void)didChange
{
  if (_onChange) {
    _onChange(@{ @"timestamp":
#if !TARGET_OS_OSX // TODO(macOS GH#774)
                   @(self.date.timeIntervalSince1970 * 1000.0)
#else // [TODO(macOS GH#774)
                   @(self.dateValue.timeIntervalSince1970 * 1000.0)
#endif // ]TODO(macOS GH#774)
                 });
  }
}

#if !TARGET_OS_OSX // TODO(macOS GH#774)
- (void)setDatePickerMode:(UIDatePickerMode)datePickerMode
{
  [super setDatePickerMode:datePickerMode];
  // We need to set minuteInterval after setting datePickerMode, otherwise minuteInterval is invalid in time mode.
  self.minuteInterval = _reactMinuteInterval;
}
#endif // TODO(macOS GH#774)


#if !TARGET_OS_OSX // TODO(macOS GH#774)
- (void)setMinuteInterval:(NSInteger)minuteInterval
{
  [super setMinuteInterval:minuteInterval];
  _reactMinuteInterval = minuteInterval;
}
#endif // TODO(macOS GH#774)

@end<|MERGE_RESOLUTION|>--- conflicted
+++ resolved
@@ -41,19 +41,13 @@
 #endif // ]TODO(macOS GH#774)
     _reactMinuteInterval = 1;
 
-<<<<<<< HEAD
 #if !TARGET_OS_OSX // TODO(macOS GH#774)
-    if (@available(iOS 14, *)) {
-      self.preferredDatePickerStyle = UIDatePickerStyleWheels;
-    }
-#endif // ]TODO(macOS GH#774)
-=======
 #if RCT_IOS_14_0_SDK_OR_LATER
     if (@available(iOS 14, *)) {
       self.preferredDatePickerStyle = UIDatePickerStyleWheels;
     }
 #endif // RCT_IOS_14_0_SDK_OR_LATER
->>>>>>> 06ce6435
+#endif // ]TODO(macOS GH#774)
   }
   return self;
 }
