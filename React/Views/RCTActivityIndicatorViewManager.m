--- conflicted
+++ resolved
@@ -43,14 +43,9 @@
     Setting activityIndicatorViewStyle overrides the color, so restore the original color
     after setting the indicator style.
   */
-<<<<<<< HEAD
   RCTUIColor *oldColor = view.color; // TODO(macOS ISS#2323203)
-  view.activityIndicatorViewStyle = json ? [RCTConvert UIActivityIndicatorViewStyle: json] : defaultView.activityIndicatorViewStyle;
-=======
-  UIColor *oldColor = view.color;
   view.activityIndicatorViewStyle =
       json ? [RCTConvert UIActivityIndicatorViewStyle:json] : defaultView.activityIndicatorViewStyle;
->>>>>>> 3c9e5f14
   view.color = oldColor;
 }
 
