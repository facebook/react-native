/**
 * Copyright (c) 2015-present, Facebook, Inc.
 * All rights reserved.
 *
 * This source code is licensed under the BSD-style license found in the
 * LICENSE file in the root directory of this source tree. An additional grant
 * of patent rights can be found in the PATENTS file in the same directory.
 */

#import "RCTShadowView.h"

#import "RCTConvert.h"
#import "RCTLog.h"
#import "RCTUtils.h"
#import "UIView+React.h"

typedef void (^RCTActionBlock)(RCTShadowView *shadowViewSelf, id value);
typedef void (^RCTResetActionBlock)(RCTShadowView *shadowViewSelf);

static NSString *const RCTBackgroundColorProp = @"backgroundColor";

typedef NS_ENUM(unsigned int, meta_prop_t) {
  META_PROP_LEFT,
  META_PROP_TOP,
  META_PROP_RIGHT,
  META_PROP_BOTTOM,
  META_PROP_HORIZONTAL,
  META_PROP_VERTICAL,
  META_PROP_ALL,
  META_PROP_COUNT,
};

@implementation RCTShadowView
{
  RCTUpdateLifecycle _propagationLifecycle;
  RCTUpdateLifecycle _textLifecycle;
  NSDictionary *_lastParentProperties;
  NSMutableArray<RCTShadowView *> *_reactSubviews;
  BOOL _recomputePadding;
  BOOL _recomputeMargin;
  BOOL _recomputeBorder;
  float _paddingMetaProps[META_PROP_COUNT];
  float _marginMetaProps[META_PROP_COUNT];
  float _borderMetaProps[META_PROP_COUNT];
}

@synthesize reactTag = _reactTag;

// css_node api

static void RCTPrint(void *context)
{
  RCTShadowView *shadowView = (__bridge RCTShadowView *)context;
  printf("%s(%zd), ", shadowView.viewName.UTF8String, shadowView.reactTag.integerValue);
}

static css_node_t *RCTGetChild(void *context, int i)
{
  RCTShadowView *shadowView = (__bridge RCTShadowView *)context;
  RCTShadowView *child = [shadowView reactSubviews][i];
  return child->_cssNode;
}

static bool RCTIsDirty(void *context)
{
  RCTShadowView *shadowView = (__bridge RCTShadowView *)context;
  return [shadowView isLayoutDirty];
}

// Enforces precedence rules, e.g. marginLeft > marginHorizontal > margin.
static void RCTProcessMetaProps(const float metaProps[META_PROP_COUNT], float style[CSS_POSITION_COUNT]) {
  style[CSS_LEFT] = !isUndefined(metaProps[META_PROP_LEFT]) ? metaProps[META_PROP_LEFT]
  : !isUndefined(metaProps[META_PROP_HORIZONTAL]) ? metaProps[META_PROP_HORIZONTAL]
  : !isUndefined(metaProps[META_PROP_ALL]) ? metaProps[META_PROP_ALL]
  : 0;
  style[CSS_RIGHT] = !isUndefined(metaProps[META_PROP_RIGHT]) ? metaProps[META_PROP_RIGHT]
  : !isUndefined(metaProps[META_PROP_HORIZONTAL]) ? metaProps[META_PROP_HORIZONTAL]
  : !isUndefined(metaProps[META_PROP_ALL]) ? metaProps[META_PROP_ALL]
  : 0;
  style[CSS_TOP] = !isUndefined(metaProps[META_PROP_TOP]) ? metaProps[META_PROP_TOP]
  : !isUndefined(metaProps[META_PROP_VERTICAL]) ? metaProps[META_PROP_VERTICAL]
  : !isUndefined(metaProps[META_PROP_ALL]) ? metaProps[META_PROP_ALL]
  : 0;
  style[CSS_BOTTOM] = !isUndefined(metaProps[META_PROP_BOTTOM]) ? metaProps[META_PROP_BOTTOM]
  : !isUndefined(metaProps[META_PROP_VERTICAL]) ? metaProps[META_PROP_VERTICAL]
  : !isUndefined(metaProps[META_PROP_ALL]) ? metaProps[META_PROP_ALL]
  : 0;
}

- (void)fillCSSNode:(css_node_t *)node
{
  node->children_count = (int)_reactSubviews.count;
}

// The absolute stuff is so that we can take into account our absolute position when rounding in order to
// snap to the pixel grid. For example, say you have the following structure:
//
// +--------+---------+--------+
// |        |+-------+|        |
// |        ||       ||        |
// |        |+-------+|        |
// +--------+---------+--------+
//
// Say the screen width is 320 pts so the three big views will get the following x bounds from our layout system:
// {0, 106.667}, {106.667, 213.333}, {213.333, 320}
//
// Assuming screen scale is 2, these numbers must be rounded to the nearest 0.5 to fit the pixel grid:
// {0, 106.5}, {106.5, 213.5}, {213.5, 320}
// You'll notice that the three widths are 106.5, 107, 106.5.
//
// This is great for the parent views but it gets trickier when we consider rounding for the subview.
//
// When we go to round the bounds for the subview in the middle, it's relative bounds are {0, 106.667}
// which gets rounded to {0, 106.5}. This will cause the subview to be one pixel smaller than it should be.
// this is why we need to pass in the absolute position in order to do the rounding relative to the screen's
// grid rather than the view's grid.
//
// After passing in the absolutePosition of {106.667, y}, we do the following calculations:
// absoluteLeft = round(absolutePosition.x + viewPosition.left) = round(106.667 + 0) = 106.5
// absoluteRight = round(absolutePosition.x + viewPosition.left + viewSize.left) + round(106.667 + 0 + 106.667) = 213.5
// width = 213.5 - 106.5 = 107
// You'll notice that this is the same width we calculated for the parent view because we've taken its position into account.

- (void)applyLayoutNode:(css_node_t *)node
      viewsWithNewFrame:(NSMutableSet<RCTShadowView *> *)viewsWithNewFrame
       absolutePosition:(CGPoint)absolutePosition
{
  if (!node->layout.should_update) {
    return;
  }
  node->layout.should_update = false;
  _layoutLifecycle = RCTUpdateLifecycleComputed;

  CGPoint absoluteTopLeft = {
    absolutePosition.x + node->layout.position[CSS_LEFT],
    absolutePosition.y + node->layout.position[CSS_TOP]
  };

  CGPoint absoluteBottomRight = {
    absolutePosition.x + node->layout.position[CSS_LEFT] + node->layout.dimensions[CSS_WIDTH],
    absolutePosition.y + node->layout.position[CSS_TOP] + node->layout.dimensions[CSS_HEIGHT]
  };

  CGRect frame = {{
    RCTRoundPixelValue(node->layout.position[CSS_LEFT]),
    RCTRoundPixelValue(node->layout.position[CSS_TOP]),
  }, {
    RCTRoundPixelValue(absoluteBottomRight.x - absoluteTopLeft.x),
    RCTRoundPixelValue(absoluteBottomRight.y - absoluteTopLeft.y)
  }};

  if (!CGRectEqualToRect(frame, _frame)) {
    _frame = frame;
    [viewsWithNewFrame addObject:self];
  }

  absolutePosition.x += node->layout.position[CSS_LEFT];
  absolutePosition.y += node->layout.position[CSS_TOP];

  node->layout.dimensions[CSS_WIDTH] = CSS_UNDEFINED;
  node->layout.dimensions[CSS_HEIGHT] = CSS_UNDEFINED;
  node->layout.position[CSS_LEFT] = 0;
  node->layout.position[CSS_TOP] = 0;

  for (int i = 0; i < node->children_count; ++i) {
    RCTShadowView *child = (RCTShadowView *)_reactSubviews[i];
    [child applyLayoutNode:node->get_child(node->context, i)
         viewsWithNewFrame:viewsWithNewFrame
          absolutePosition:absolutePosition];
  }
}

- (NSDictionary<NSString *, id> *)processUpdatedProperties:(NSMutableSet<RCTApplierBlock> *)applierBlocks
                                          parentProperties:(NSDictionary<NSString *, id> *)parentProperties
{
  // TODO: we always refresh all propagated properties when propagation is
  // dirtied, but really we should track which properties have changed and
  // only update those.

<<<<<<< HEAD
//  if (!_backgroundColor) {
//    UIColor *parentBackgroundColor = parentProperties[RCTBackgroundColorProp];
//    if (parentBackgroundColor) {
//      [applierBlocks addObject:^(RCTSparseArray *viewRegistry) {
//        UIView *view = viewRegistry[_reactTag];
//        [view reactSetInheritedBackgroundColor:parentBackgroundColor];
//      }];
//    }
//  } else {
=======
  if (!_backgroundColor) {
    UIColor *parentBackgroundColor = parentProperties[RCTBackgroundColorProp];
    if (parentBackgroundColor) {
      [applierBlocks addObject:^(NSDictionary<NSNumber *, UIView *> *viewRegistry) {
        UIView *view = viewRegistry[_reactTag];
        [view reactSetInheritedBackgroundColor:parentBackgroundColor];
      }];
    }
  } else {
>>>>>>> 8a9b534a
    // Update parent properties for children
    NSMutableDictionary<NSString *, id> *properties = [NSMutableDictionary dictionaryWithDictionary:parentProperties];
    CGFloat alpha = CGColorGetAlpha(_backgroundColor.CGColor);
    if (alpha < 1.0) {
      // If bg is non-opaque, don't propagate further
      properties[RCTBackgroundColorProp] = [UIColor clearColor];
    } else {
      properties[RCTBackgroundColorProp] = _backgroundColor;
    }
    return properties;
//  }
//  return parentProperties;
}

- (void)collectUpdatedProperties:(NSMutableSet<RCTApplierBlock> *)applierBlocks
                parentProperties:(NSDictionary<NSString *, id> *)parentProperties
{
  if (_propagationLifecycle == RCTUpdateLifecycleComputed && [parentProperties isEqualToDictionary:_lastParentProperties]) {
    return;
  }
  _propagationLifecycle = RCTUpdateLifecycleComputed;
  _lastParentProperties = parentProperties;
  NSDictionary<NSString *, id> *nextProps = [self processUpdatedProperties:applierBlocks parentProperties:parentProperties];
  for (RCTShadowView *child in _reactSubviews) {
    [child collectUpdatedProperties:applierBlocks parentProperties:nextProps];
  }
}


- (void)applySizeConstraints
{
  switch (_sizeFlexibility) {
    case RCTRootViewSizeFlexibilityNone:
      break;
    case RCTRootViewSizeFlexibilityWidth:
      _cssNode->style.dimensions[CSS_WIDTH] = CSS_UNDEFINED;
      break;
    case RCTRootViewSizeFlexibilityHeight:
      _cssNode->style.dimensions[CSS_HEIGHT] = CSS_UNDEFINED;
      break;
    case RCTRootViewSizeFlexibilityWidthAndHeight:
      _cssNode->style.dimensions[CSS_WIDTH] = CSS_UNDEFINED;
      _cssNode->style.dimensions[CSS_HEIGHT] = CSS_UNDEFINED;
      break;
  }
}

- (NSSet<RCTShadowView *> *)collectRootUpdatedFrames
{
  RCTAssert(RCTIsReactRootView(self.reactTag),
            @"The method has been called on a view with react tag %@, which is not a root view", self.reactTag);

  [self applySizeConstraints];

  [self fillCSSNode:_cssNode];
  layoutNode(_cssNode, CSS_UNDEFINED, CSS_DIRECTION_INHERIT);

  NSMutableSet<RCTShadowView *> *viewsWithNewFrame = [NSMutableSet set];
  [self applyLayoutNode:_cssNode viewsWithNewFrame:viewsWithNewFrame absolutePosition:CGPointZero];
  return viewsWithNewFrame;
}

- (CGRect)measureLayoutRelativeToAncestor:(RCTShadowView *)ancestor
{
  CGPoint offset = CGPointZero;
  NSInteger depth = 30; // max depth to search
  RCTShadowView *shadowView = self;
  while (depth && shadowView && shadowView != ancestor) {
    offset.x += shadowView.frame.origin.x;
    offset.y += shadowView.frame.origin.y;
    shadowView = shadowView->_superview;
    depth--;
  }
  if (ancestor != shadowView) {
    return CGRectNull;
  }
  return (CGRect){offset, self.frame.size};
}

- (instancetype)init
{
  if ((self = [super init])) {

    _frame = CGRectMake(0, 0, CSS_UNDEFINED, CSS_UNDEFINED);
    _sizeFlexibility = RCTRootViewSizeFlexibilityNone;

    for (unsigned int ii = 0; ii < META_PROP_COUNT; ii++) {
      _paddingMetaProps[ii] = CSS_UNDEFINED;
      _marginMetaProps[ii] = CSS_UNDEFINED;
      _borderMetaProps[ii] = CSS_UNDEFINED;
    }

    _newView = YES;
    _layoutLifecycle = RCTUpdateLifecycleUninitialized;
    _propagationLifecycle = RCTUpdateLifecycleUninitialized;
    _textLifecycle = RCTUpdateLifecycleUninitialized;

    _reactSubviews = [NSMutableArray array];

    _cssNode = new_css_node();
    _cssNode->context = (__bridge void *)self;
    _cssNode->print = RCTPrint;
    _cssNode->get_child = RCTGetChild;
    _cssNode->is_dirty = RCTIsDirty;
    [self fillCSSNode:_cssNode];
  }
  return self;
}

- (BOOL)isReactRootView
{
  return RCTIsReactRootView(self.reactTag);
}

- (void)dealloc
{
  free_css_node(_cssNode);
}

- (void)dirtyLayout
{
  if (_layoutLifecycle != RCTUpdateLifecycleDirtied) {
    _layoutLifecycle = RCTUpdateLifecycleDirtied;
    [_superview dirtyLayout];
  }
}

- (BOOL)isLayoutDirty
{
  return _layoutLifecycle != RCTUpdateLifecycleComputed;
}

- (void)dirtyPropagation
{
  if (_propagationLifecycle != RCTUpdateLifecycleDirtied) {
    _propagationLifecycle = RCTUpdateLifecycleDirtied;
    [_superview dirtyPropagation];
  }
}

- (BOOL)isPropagationDirty
{
  return _propagationLifecycle != RCTUpdateLifecycleComputed;
}

- (void)dirtyText
{
  if (_textLifecycle != RCTUpdateLifecycleDirtied) {
    _textLifecycle = RCTUpdateLifecycleDirtied;
    [_superview dirtyText];
  }
}

- (BOOL)isTextDirty
{
  return _textLifecycle != RCTUpdateLifecycleComputed;
}

- (void)setTextComputed
{
  _textLifecycle = RCTUpdateLifecycleComputed;
}

- (void)insertReactSubview:(RCTShadowView *)subview atIndex:(NSInteger)atIndex
{
  [_reactSubviews insertObject:subview atIndex:atIndex];
  _cssNode->children_count = (int)_reactSubviews.count;
  subview->_superview = self;
  [self dirtyText];
  [self dirtyLayout];
  [self dirtyPropagation];
}

- (void)removeReactSubview:(RCTShadowView *)subview
{
  [subview dirtyText];
  [subview dirtyLayout];
  [subview dirtyPropagation];
  subview->_superview = nil;
  [_reactSubviews removeObject:subview];
  _cssNode->children_count = (int)_reactSubviews.count;
}

- (NSArray<RCTShadowView *> *)reactSubviews
{
  return _reactSubviews;
}

- (RCTShadowView *)reactSuperview
{
  return _superview;
}

- (NSNumber *)reactTagAtPoint:(CGPoint)point
{
  for (RCTShadowView *shadowView in _reactSubviews) {
    if (CGRectContainsPoint(shadowView.frame, point)) {
      CGPoint relativePoint = point;
      CGPoint origin = shadowView.frame.origin;
      relativePoint.x -= origin.x;
      relativePoint.y -= origin.y;
      return [shadowView reactTagAtPoint:relativePoint];
    }
  }
  return self.reactTag;
}

- (NSString *)description
{
  NSString *description = super.description;
  description = [[description substringToIndex:description.length - 1] stringByAppendingFormat:@"; viewName: %@; reactTag: %@; frame: %@>", self.viewName, self.reactTag, NSStringFromCGRect(self.frame)];
  return description;
}

- (void)addRecursiveDescriptionToString:(NSMutableString *)string atLevel:(NSUInteger)level
{
  for (NSUInteger i = 0; i < level; i++) {
    [string appendString:@"  | "];
  }

  [string appendString:self.description];
  [string appendString:@"\n"];

  for (RCTShadowView *subview in _reactSubviews) {
    [subview addRecursiveDescriptionToString:string atLevel:level + 1];
  }
}

- (NSString *)recursiveDescription
{
  NSMutableString *description = [NSMutableString string];
  [self addRecursiveDescriptionToString:description atLevel:0];
  return description;
}

// Margin

#define RCT_MARGIN_PROPERTY(prop, metaProp)       \
- (void)setMargin##prop:(CGFloat)value            \
{                                                 \
  _marginMetaProps[META_PROP_##metaProp] = value; \
  _recomputeMargin = YES;                         \
}                                                 \
- (CGFloat)margin##prop                           \
{                                                 \
  return _marginMetaProps[META_PROP_##metaProp];  \
}

RCT_MARGIN_PROPERTY(, ALL)
RCT_MARGIN_PROPERTY(Vertical, VERTICAL)
RCT_MARGIN_PROPERTY(Horizontal, HORIZONTAL)
RCT_MARGIN_PROPERTY(Top, TOP)
RCT_MARGIN_PROPERTY(Left, LEFT)
RCT_MARGIN_PROPERTY(Bottom, BOTTOM)
RCT_MARGIN_PROPERTY(Right, RIGHT)

// Padding

#define RCT_PADDING_PROPERTY(prop, metaProp)       \
- (void)setPadding##prop:(CGFloat)value            \
{                                                  \
  _paddingMetaProps[META_PROP_##metaProp] = value; \
  _recomputePadding = YES;                         \
}                                                  \
- (CGFloat)padding##prop                           \
{                                                  \
  return _paddingMetaProps[META_PROP_##metaProp];  \
}

RCT_PADDING_PROPERTY(, ALL)
RCT_PADDING_PROPERTY(Vertical, VERTICAL)
RCT_PADDING_PROPERTY(Horizontal, HORIZONTAL)
RCT_PADDING_PROPERTY(Top, TOP)
RCT_PADDING_PROPERTY(Left, LEFT)
RCT_PADDING_PROPERTY(Bottom, BOTTOM)
RCT_PADDING_PROPERTY(Right, RIGHT)

- (UIEdgeInsets)paddingAsInsets
{
  return (UIEdgeInsets){
    _cssNode->style.padding[CSS_TOP],
    _cssNode->style.padding[CSS_LEFT],
    _cssNode->style.padding[CSS_BOTTOM],
    _cssNode->style.padding[CSS_RIGHT]
  };
}

// Border

#define RCT_BORDER_PROPERTY(prop, metaProp)            \
- (void)setBorder##prop##Width:(CGFloat)value          \
{                                                      \
  _borderMetaProps[META_PROP_##metaProp] = value;      \
  _recomputeBorder = YES;                              \
}                                                      \
- (CGFloat)border##prop##Width                         \
{                                                      \
  return _borderMetaProps[META_PROP_##metaProp];       \
}

RCT_BORDER_PROPERTY(, ALL)
RCT_BORDER_PROPERTY(Top, TOP)
RCT_BORDER_PROPERTY(Left, LEFT)
RCT_BORDER_PROPERTY(Bottom, BOTTOM)
RCT_BORDER_PROPERTY(Right, RIGHT)

// Dimensions

#define RCT_DIMENSIONS_PROPERTY(setProp, getProp, cssProp, dimensions) \
- (void)set##setProp:(CGFloat)value                                    \
{                                                                      \
  _cssNode->style.dimensions[CSS_##cssProp] = value;                   \
  [self dirtyLayout];                                                  \
}                                                                      \
- (CGFloat)getProp                                                     \
{                                                                      \
  return _cssNode->style.dimensions[CSS_##cssProp];                    \
}

RCT_DIMENSIONS_PROPERTY(Width, width, WIDTH, dimensions)
RCT_DIMENSIONS_PROPERTY(Height, height, HEIGHT, dimensions)
RCT_DIMENSIONS_PROPERTY(MinWidth, minWidth, WIDTH, minDimensions)
RCT_DIMENSIONS_PROPERTY(MinHeight, minHeight, HEIGHT, minDimensions)
RCT_DIMENSIONS_PROPERTY(MaxWidth, maxWidth, WIDTH, maxDimensions)
RCT_DIMENSIONS_PROPERTY(MaxHeight, maxHeight, HEIGHT, maxDimensions)

// Position

#define RCT_POSITION_PROPERTY(setProp, getProp, cssProp) \
- (void)set##setProp:(CGFloat)value                      \
{                                                        \
  _cssNode->style.position[CSS_##cssProp] = value;       \
  [self dirtyLayout];                                    \
}                                                        \
- (CGFloat)getProp                                       \
{                                                        \
  return _cssNode->style.position[CSS_##cssProp];        \
}

RCT_POSITION_PROPERTY(Top, top, TOP)
RCT_POSITION_PROPERTY(Right, right, RIGHT)
RCT_POSITION_PROPERTY(Bottom, bottom, BOTTOM)
RCT_POSITION_PROPERTY(Left, left, LEFT)

- (void)setFrame:(CGRect)frame
{
  _cssNode->style.position[CSS_LEFT] = CGRectGetMinX(frame);
  _cssNode->style.position[CSS_TOP] = CGRectGetMinY(frame);
  _cssNode->style.dimensions[CSS_WIDTH] = CGRectGetWidth(frame);
  _cssNode->style.dimensions[CSS_HEIGHT] = CGRectGetHeight(frame);
  [self dirtyLayout];
}

- (void)setTopLeft:(CGPoint)topLeft
{
  _cssNode->style.position[CSS_LEFT] = topLeft.x;
  _cssNode->style.position[CSS_TOP] = topLeft.y;
  [self dirtyLayout];
}

- (void)setSize:(CGSize)size
{
  _cssNode->style.dimensions[CSS_WIDTH] = size.width;
  _cssNode->style.dimensions[CSS_HEIGHT] = size.height;
  [self dirtyLayout];
}

// Flex

#define RCT_STYLE_PROPERTY(setProp, getProp, cssProp, type) \
- (void)set##setProp:(type)value                            \
{                                                           \
  _cssNode->style.cssProp = value;                          \
  [self dirtyLayout];                                       \
}                                                           \
- (type)getProp                                             \
{                                                           \
  return _cssNode->style.cssProp;                           \
}

RCT_STYLE_PROPERTY(Flex, flex, flex, CGFloat)
RCT_STYLE_PROPERTY(FlexDirection, flexDirection, flex_direction, css_flex_direction_t)
RCT_STYLE_PROPERTY(JustifyContent, justifyContent, justify_content, css_justify_t)
RCT_STYLE_PROPERTY(AlignSelf, alignSelf, align_self, css_align_t)
RCT_STYLE_PROPERTY(AlignItems, alignItems, align_items, css_align_t)
RCT_STYLE_PROPERTY(Position, position, position_type, css_position_type_t)
RCT_STYLE_PROPERTY(FlexWrap, flexWrap, flex_wrap, css_wrap_type_t)

- (void)setBackgroundColor:(UIColor *)color
{
  _backgroundColor = color;
  [self dirtyPropagation];
}

- (void)updateLayout
{
  if (_recomputePadding) {
    RCTProcessMetaProps(_paddingMetaProps, _cssNode->style.padding);
  }
  if (_recomputeMargin) {
    RCTProcessMetaProps(_marginMetaProps, _cssNode->style.margin);
  }
  if (_recomputeBorder) {
    RCTProcessMetaProps(_borderMetaProps, _cssNode->style.border);
  }
  if (_recomputePadding || _recomputeMargin || _recomputeBorder) {
    [self dirtyLayout];
  }
  [self fillCSSNode:_cssNode];
  _recomputeMargin = NO;
  _recomputePadding = NO;
  _recomputeBorder = NO;
}

@end<|MERGE_RESOLUTION|>--- conflicted
+++ resolved
@@ -177,17 +177,6 @@
   // dirtied, but really we should track which properties have changed and
   // only update those.
 
-<<<<<<< HEAD
-//  if (!_backgroundColor) {
-//    UIColor *parentBackgroundColor = parentProperties[RCTBackgroundColorProp];
-//    if (parentBackgroundColor) {
-//      [applierBlocks addObject:^(RCTSparseArray *viewRegistry) {
-//        UIView *view = viewRegistry[_reactTag];
-//        [view reactSetInheritedBackgroundColor:parentBackgroundColor];
-//      }];
-//    }
-//  } else {
-=======
   if (!_backgroundColor) {
     UIColor *parentBackgroundColor = parentProperties[RCTBackgroundColorProp];
     if (parentBackgroundColor) {
@@ -197,7 +186,6 @@
       }];
     }
   } else {
->>>>>>> 8a9b534a
     // Update parent properties for children
     NSMutableDictionary<NSString *, id> *properties = [NSMutableDictionary dictionaryWithDictionary:parentProperties];
     CGFloat alpha = CGColorGetAlpha(_backgroundColor.CGColor);
@@ -208,8 +196,8 @@
       properties[RCTBackgroundColorProp] = _backgroundColor;
     }
     return properties;
-//  }
-//  return parentProperties;
+ }
+ return parentProperties;
 }
 
 - (void)collectUpdatedProperties:(NSMutableSet<RCTApplierBlock> *)applierBlocks
