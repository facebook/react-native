/*
 * Copyright (c) Facebook, Inc. and its affiliates.
 *
 * This source code is licensed under the MIT license found in the
 * LICENSE file in the root directory of this source tree.
 */

#import <React/RCTUIKit.h> // TODO(macOS ISS#2323203)

#import <React/RCTBorderStyle.h>
#import <React/RCTDefines.h>

typedef struct {
  CGFloat topLeft;
  CGFloat topRight;
  CGFloat bottomLeft;
  CGFloat bottomRight;
} RCTCornerRadii;

typedef struct {
  CGSize topLeft;
  CGSize topRight;
  CGSize bottomLeft;
  CGSize bottomRight;
} RCTCornerInsets;

typedef struct {
  CGColorRef top;
  CGColorRef left;
  CGColorRef bottom;
  CGColorRef right;
} RCTBorderColors;

/**
 * Determine if the border widths, colors and radii are all equal.
 */
RCT_EXTERN BOOL RCTBorderInsetsAreEqual(UIEdgeInsets borderInsets);
RCT_EXTERN BOOL RCTCornerRadiiAreEqual(RCTCornerRadii cornerRadii);
RCT_EXTERN BOOL RCTBorderColorsAreEqual(RCTBorderColors borderColors);

/**
 * Convert RCTCornerRadii to RCTCornerInsets by applying border insets.
 * Effectively, returns radius - inset, with a lower bound of 0.0.
 */
RCT_EXTERN RCTCornerInsets RCTGetCornerInsets(RCTCornerRadii cornerRadii, UIEdgeInsets borderInsets);

/**
 * Create a CGPath representing a rounded rectangle with the specified bounds
 * and corner insets. Note that the CGPathRef must be released by the caller.
 */
RCT_EXTERN CGPathRef
RCTPathCreateWithRoundedRect(CGRect bounds, RCTCornerInsets cornerInsets, const CGAffineTransform *transform);

/**
 * Draw a CSS-compliant border as an image. You can determine if it's scalable
 * by inspecting the image's `capInsets`.
 *
 * `borderInsets` defines the border widths for each edge.
 * `scaleFactor` defines the backing scale factor of the device for supporting high-resolution drawing.
 */
<<<<<<< HEAD
RCT_EXTERN UIImage *RCTGetBorderImage(RCTBorderStyle borderStyle,
                                      CGSize viewSize,
                                      RCTCornerRadii cornerRadii,
                                      UIEdgeInsets borderInsets,
                                      RCTBorderColors borderColors,
                                      CGColorRef backgroundColor,
                                      BOOL drawToEdge,
                                      CGFloat scaleFactor); // TODO(macOS ISS#2323203)
=======
RCT_EXTERN UIImage *RCTGetBorderImage(
    RCTBorderStyle borderStyle,
    CGSize viewSize,
    RCTCornerRadii cornerRadii,
    UIEdgeInsets borderInsets,
    RCTBorderColors borderColors,
    CGColorRef backgroundColor,
    BOOL drawToEdge);
>>>>>>> 3c9e5f14
<|MERGE_RESOLUTION|>--- conflicted
+++ resolved
@@ -58,16 +58,6 @@
  * `borderInsets` defines the border widths for each edge.
  * `scaleFactor` defines the backing scale factor of the device for supporting high-resolution drawing.
  */
-<<<<<<< HEAD
-RCT_EXTERN UIImage *RCTGetBorderImage(RCTBorderStyle borderStyle,
-                                      CGSize viewSize,
-                                      RCTCornerRadii cornerRadii,
-                                      UIEdgeInsets borderInsets,
-                                      RCTBorderColors borderColors,
-                                      CGColorRef backgroundColor,
-                                      BOOL drawToEdge,
-                                      CGFloat scaleFactor); // TODO(macOS ISS#2323203)
-=======
 RCT_EXTERN UIImage *RCTGetBorderImage(
     RCTBorderStyle borderStyle,
     CGSize viewSize,
@@ -75,5 +65,5 @@
     UIEdgeInsets borderInsets,
     RCTBorderColors borderColors,
     CGColorRef backgroundColor,
-    BOOL drawToEdge);
->>>>>>> 3c9e5f14
+    BOOL drawToEdge,
+    CGFloat scaleFactor); // TODO(macOS ISS#2323203)