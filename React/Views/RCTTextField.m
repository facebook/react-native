/**
 * Copyright (c) 2015-present, Facebook, Inc.
 * All rights reserved.
 *
 * This source code is licensed under the BSD-style license found in the
 * LICENSE file in the root directory of this source tree. An additional grant
 * of patent rights can be found in the PATENTS file in the same directory.
 */

#import "RCTTextField.h"

#import "RCTConvert.h"
#import "RCTEventDispatcher.h"
#import "RCTUtils.h"
#import "UIView+React.h"

@implementation RCTTextField
{
  RCTEventDispatcher *_eventDispatcher;
  NSMutableArray *_reactSubviews;
  BOOL _jsRequestingFirstResponder;
}

- (instancetype)initWithEventDispatcher:(RCTEventDispatcher *)eventDispatcher
{
  if ((self = [super initWithFrame:CGRectZero])) {

    _eventDispatcher = eventDispatcher;
    [self addTarget:self action:@selector(_textFieldDidChange) forControlEvents:UIControlEventEditingChanged];
    [self addTarget:self action:@selector(_textFieldBeginEditing) forControlEvents:UIControlEventEditingDidBegin];
    [self addTarget:self action:@selector(_textFieldEndEditing) forControlEvents:UIControlEventEditingDidEnd];
    [self addTarget:self action:@selector(_textFieldSubmitEditing) forControlEvents:UIControlEventEditingDidEndOnExit];
    _reactSubviews = [[NSMutableArray alloc] init];
  }
  return self;
}

- (void)setText:(NSString *)text
{
  if (![text isEqualToString:self.text]) {
    [super setText:text];
  }
}

<<<<<<< HEAD
- (void)_setupPlaceholder {
  if (self.placeholder.length > 0 && self.placeholderTextColor) {
    self.attributedPlaceholder = [[NSAttributedString alloc] initWithString:self.placeholder
                                                                 attributes:@{
                                                                     NSForegroundColorAttributeName : self.placeholderTextColor
                                                                 }];
  }
}

- (void)setPlaceholderTextColor:(UIColor *)placeholderTextColor {
    _placeholderTextColor = placeholderTextColor;
    [self _setupPlaceholder];
}

- (void)setPlaceholder:(NSString *)placeholder {
    super.placeholder = placeholder;
    [self _setupPlaceholder];
=======
static void RCTUpdatePlaceholder(RCTTextField *self)
{
  if (self.placeholder.length > 0 && self.placeholderTextColor) {
    self.attributedPlaceholder = [[NSAttributedString alloc] initWithString:self.placeholder
                                                                 attributes:@{
                                                                              NSForegroundColorAttributeName : self.placeholderTextColor
                                                                              }];
  } else if (self.placeholder.length) {
    self.attributedPlaceholder = [[NSAttributedString alloc] initWithString:self.placeholder];
  }
}

- (void)setPlaceholderTextColor:(UIColor *)placeholderTextColor
{
  _placeholderTextColor = placeholderTextColor;
  RCTUpdatePlaceholder(self);
}

- (void)setPlaceholder:(NSString *)placeholder
{
  super.placeholder = placeholder;
  RCTUpdatePlaceholder(self);
>>>>>>> f8a4467b
}

- (NSArray *)reactSubviews
{
  // TODO: do we support subviews of textfield in React?
  // In any case, we should have a better approach than manually
  // maintaining array in each view subclass like this
  return _reactSubviews;
}

- (void)removeReactSubview:(UIView *)subview
{
  // TODO: this is a bit broken - if the TextField inserts any of
  // its own views below or between React's, the indices won't match
  [_reactSubviews removeObject:subview];
  [subview removeFromSuperview];
}

- (void)insertReactSubview:(UIView *)view atIndex:(NSInteger)atIndex
{
  // TODO: this is a bit broken - if the TextField inserts any of
  // its own views below or between React's, the indices won't match
  [_reactSubviews insertObject:view atIndex:atIndex];
  [super insertSubview:view atIndex:atIndex];
}

- (CGRect)caretRectForPosition:(UITextPosition *)position
{
  if (_caretHidden) {
    return CGRectZero;
  }
  return [super caretRectForPosition:position];
}

- (CGRect)textRectForBounds:(CGRect)bounds
{
  CGRect rect = [super textRectForBounds:bounds];
  return UIEdgeInsetsInsetRect(rect, _contentInset);
}

- (CGRect)editingRectForBounds:(CGRect)bounds
{
  return [self textRectForBounds:bounds];
}

- (void)setAutoCorrect:(BOOL)autoCorrect
{
  self.autocorrectionType = (autoCorrect ? UITextAutocorrectionTypeYes : UITextAutocorrectionTypeNo);
}

- (BOOL)autoCorrect
{
  return self.autocorrectionType == UITextAutocorrectionTypeYes;
}

#define RCT_TEXT_EVENT_HANDLER(delegateMethod, eventName) \
- (void)delegateMethod                                    \
{                                                         \
  [_eventDispatcher sendTextEventWithType:eventName       \
                                 reactTag:self.reactTag   \
                                     text:self.text];     \
}

RCT_TEXT_EVENT_HANDLER(_textFieldDidChange, RCTTextEventTypeChange)
RCT_TEXT_EVENT_HANDLER(_textFieldEndEditing, RCTTextEventTypeEnd)
RCT_TEXT_EVENT_HANDLER(_textFieldSubmitEditing, RCTTextEventTypeSubmit)

- (void)_textFieldBeginEditing
{
  if (_selectTextOnFocus) {
    dispatch_async(dispatch_get_main_queue(), ^{
      [self selectAll:nil];
    });
  }
  [_eventDispatcher sendTextEventWithType:RCTTextEventTypeFocus
                                 reactTag:self.reactTag
                                     text:self.text];
}

// TODO: we should support shouldChangeTextInRect (see UITextFieldDelegate)

- (BOOL)becomeFirstResponder
{
  _jsRequestingFirstResponder = YES;
  BOOL result = [super becomeFirstResponder];
  _jsRequestingFirstResponder = NO;
  return result;
}

- (BOOL)resignFirstResponder
{
  BOOL result = [super resignFirstResponder];
  if (result)
  {
    [_eventDispatcher sendTextEventWithType:RCTTextEventTypeBlur
                                   reactTag:self.reactTag
                                       text:self.text];
  }
  return result;
}

- (BOOL)canBecomeFirstResponder
{
  return _jsRequestingFirstResponder;
}

@end<|MERGE_RESOLUTION|>--- conflicted
+++ resolved
@@ -42,25 +42,6 @@
   }
 }
 
-<<<<<<< HEAD
-- (void)_setupPlaceholder {
-  if (self.placeholder.length > 0 && self.placeholderTextColor) {
-    self.attributedPlaceholder = [[NSAttributedString alloc] initWithString:self.placeholder
-                                                                 attributes:@{
-                                                                     NSForegroundColorAttributeName : self.placeholderTextColor
-                                                                 }];
-  }
-}
-
-- (void)setPlaceholderTextColor:(UIColor *)placeholderTextColor {
-    _placeholderTextColor = placeholderTextColor;
-    [self _setupPlaceholder];
-}
-
-- (void)setPlaceholder:(NSString *)placeholder {
-    super.placeholder = placeholder;
-    [self _setupPlaceholder];
-=======
 static void RCTUpdatePlaceholder(RCTTextField *self)
 {
   if (self.placeholder.length > 0 && self.placeholderTextColor) {
@@ -83,7 +64,6 @@
 {
   super.placeholder = placeholder;
   RCTUpdatePlaceholder(self);
->>>>>>> f8a4467b
 }
 
 - (NSArray *)reactSubviews
