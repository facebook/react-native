/**
 * Copyright (c) 2015-present, Facebook, Inc.
 * All rights reserved.
 *
 * This source code is licensed under the BSD-style license found in the
 * LICENSE file in the root directory of this source tree. An additional grant
 * of patent rights can be found in the PATENTS file in the same directory.
 */

#import "RCTMap.h"

#import "RCTEventDispatcher.h"
#import "RCTLog.h"
#import "RCTUtils.h"

const CLLocationDegrees RCTMapDefaultSpan = 0.005;
const NSTimeInterval RCTMapRegionChangeObserveInterval = 0.1;
const CGFloat RCTMapZoomBoundBuffer = 0.01;

@implementation RCTMap
{
  UIView *_legalLabel;
  NSArray *_pins;
  CLLocationManager *_locationManager;
}

- (instancetype)init
{
  if ((self = [super init])) {

    _hasStartedLoading = NO;

    // Find Apple link label
    for (UIView *subview in self.subviews) {
      if ([NSStringFromClass(subview.class) isEqualToString:@"MKAttributionLabel"]) {
        // This check is super hacky, but the whole premise of moving around
        // Apple's internal subviews is super hacky
        _legalLabel = subview;
        break;
      }
    }
  }
  return self;
}

- (void)dealloc
{
  [_regionChangeObserveTimer invalidate];
}

- (void)layoutSubviews
{
  [super layoutSubviews];

  // Force resize subviews - only the layer is resized by default
  CGRect mapFrame = self.frame;
  self.frame = CGRectZero;
  self.frame = mapFrame;

  if (_legalLabel) {
    dispatch_async(dispatch_get_main_queue(), ^{
      CGRect frame = _legalLabel.frame;
      if (_legalLabelInsets.left) {
        frame.origin.x = _legalLabelInsets.left;
      } else if (_legalLabelInsets.right) {
        frame.origin.x = mapFrame.size.width - _legalLabelInsets.right - frame.size.width;
      }
      if (_legalLabelInsets.top) {
        frame.origin.y = _legalLabelInsets.top;
      } else if (_legalLabelInsets.bottom) {
        frame.origin.y = mapFrame.size.height - _legalLabelInsets.bottom - frame.size.height;
      }
      _legalLabel.frame = frame;
    });
  }

  if (_pins) {
    for (NSDictionary *pin in _pins) {
      [self _addPin:pin ToMapView:self];
    }
  }
}

#pragma mark Accessors

- (void)setShowsUserLocation:(BOOL)showsUserLocation
{
  if (self.showsUserLocation != showsUserLocation) {
    if (showsUserLocation && !_locationManager) {
      _locationManager = [[CLLocationManager alloc] init];
      if ([_locationManager respondsToSelector:@selector(requestWhenInUseAuthorization)]) {
        [_locationManager requestWhenInUseAuthorization];
      }
    }
    super.showsUserLocation = showsUserLocation;

    // If it needs to show user location, force map view centered
    // on user's current location on user location updates
    _followUserLocation = showsUserLocation;
  }
}

- (void)setRegion:(MKCoordinateRegion)region
{
  // If location is invalid, abort
  if (!CLLocationCoordinate2DIsValid(region.center)) {
    return;
  }

  // If new span values are nil, use old values instead
  if (!region.span.latitudeDelta) {
    region.span.latitudeDelta = self.region.span.latitudeDelta;
  }
  if (!region.span.longitudeDelta) {
    region.span.longitudeDelta = self.region.span.longitudeDelta;
  }

  // Animate to new position
  [super setRegion:region animated:YES];
}

<<<<<<< HEAD
- (void)setPins:(NSArray *)pins
{
  if (_pins != pins) {
    _pins = [pins copy];
    [self setNeedsLayout];
  }
}

#pragma mark Private

- (void)_addPin:(NSDictionary *)pinObject ToMapView:(RCTMap *)mapView
{
  MKPointAnnotation *pin = [[MKPointAnnotation alloc] init];
  CLLocationCoordinate2D coords;
  coords.latitude = [[pinObject valueForKey:@"latitude"] doubleValue];
  coords.longitude = [[pinObject valueForKey:@"longitude"] doubleValue];
  pin.coordinate = coords;

  pin.title = [pinObject valueForKey:@"title"];
  pin.subtitle = [pinObject valueForKey:@"subtitle"];
  [mapView addAnnotation:pin];
}

=======
- (void)setAnnotations:(MKShapeArray *)annotations
{
  [self removeAnnotations:self.annotations];
  if (annotations.count) {
    [self addAnnotations:annotations];
  }
}

>>>>>>> 862d9fba
@end<|MERGE_RESOLUTION|>--- conflicted
+++ resolved
@@ -119,12 +119,20 @@
   [super setRegion:region animated:YES];
 }
 
-<<<<<<< HEAD
+
 - (void)setPins:(NSArray *)pins
 {
   if (_pins != pins) {
     _pins = [pins copy];
     [self setNeedsLayout];
+  }
+}
+
+- (void)setAnnotations:(MKShapeArray *)annotations
+{
+  [self removeAnnotations:self.annotations];
+  if (annotations.count) {
+    [self addAnnotations:annotations];
   }
 }
 
@@ -142,15 +150,4 @@
   pin.subtitle = [pinObject valueForKey:@"subtitle"];
   [mapView addAnnotation:pin];
 }
-
-=======
-- (void)setAnnotations:(MKShapeArray *)annotations
-{
-  [self removeAnnotations:self.annotations];
-  if (annotations.count) {
-    [self addAnnotations:annotations];
-  }
-}
-
->>>>>>> 862d9fba
 @end