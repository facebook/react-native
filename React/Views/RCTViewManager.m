/*
 * Copyright (c) Facebook, Inc. and its affiliates.
 *
 * This source code is licensed under the MIT license found in the
 * LICENSE file in the root directory of this source tree.
 */

#import "RCTViewManager.h"

#import "RCTBorderStyle.h"
#import "RCTBridge.h"
#import "RCTConvert+Transform.h"
#import "RCTConvert.h"
#import "RCTEventDispatcher.h"
#import "RCTLog.h"
#import "RCTShadowView.h"
#import "RCTSinglelineTextInputView.h" // TODO(macOS GH#768)
#import "RCTUIManager.h"
#import "RCTUIManagerUtils.h"
#import "RCTUtils.h"
#import "RCTView.h"
#import "UIView+React.h"

<<<<<<< HEAD
#if TARGET_OS_TV
#import "RCTTVView.h"
#endif

#if !TARGET_OS_OSX // TODO(macOS GH#774)
=======
>>>>>>> 21603775
@implementation RCTConvert (UIAccessibilityTraits)

RCT_MULTI_ENUM_CONVERTER(
    UIAccessibilityTraits,
    (@{
      @"none" : @(UIAccessibilityTraitNone),
      @"button" : @(UIAccessibilityTraitButton),
      @"link" : @(UIAccessibilityTraitLink),
      @"header" : @(UIAccessibilityTraitHeader),
      @"search" : @(UIAccessibilityTraitSearchField),
      @"image" : @(UIAccessibilityTraitImage),
      @"imagebutton" : @(UIAccessibilityTraitImage | UIAccessibilityTraitButton),
      @"selected" : @(UIAccessibilityTraitSelected),
      @"plays" : @(UIAccessibilityTraitPlaysSound),
      @"key" : @(UIAccessibilityTraitKeyboardKey),
      @"keyboardkey" : @(UIAccessibilityTraitKeyboardKey),
      @"text" : @(UIAccessibilityTraitStaticText),
      @"summary" : @(UIAccessibilityTraitSummaryElement),
      @"disabled" : @(UIAccessibilityTraitNotEnabled),
      @"frequentUpdates" : @(UIAccessibilityTraitUpdatesFrequently),
      @"startsMedia" : @(UIAccessibilityTraitStartsMediaSession),
      @"adjustable" : @(UIAccessibilityTraitAdjustable),
      @"allowsDirectInteraction" : @(UIAccessibilityTraitAllowsDirectInteraction),
      @"pageTurn" : @(UIAccessibilityTraitCausesPageTurn),
      // [TODO(macOS GH#774):
      // a set of RN accessibilityTraits are macOS specific accessiblity roles and map to nothing on iOS:
      @"disclosure" : @(UIAccessibilityTraitNone),
      @"group" : @(UIAccessibilityTraitNone),
      @"list" : @(UIAccessibilityTraitNone),
      // ]TODO(macOS GH#774)
      @"alert" : @(UIAccessibilityTraitNone),
      @"checkbox" : @(UIAccessibilityTraitNone),
      @"combobox" : @(UIAccessibilityTraitNone),
      @"menu" : @(UIAccessibilityTraitNone),
      @"menubar" : @(UIAccessibilityTraitNone),
      @"menuitem" : @(UIAccessibilityTraitNone),
      @"progressbar" : @(UIAccessibilityTraitNone),
      @"radio" : @(UIAccessibilityTraitNone),
      @"radiogroup" : @(UIAccessibilityTraitNone),
      @"scrollbar" : @(UIAccessibilityTraitNone),
      @"spinbutton" : @(UIAccessibilityTraitNone),
      @"switch" : @(SwitchAccessibilityTrait),
      @"tab" : @(UIAccessibilityTraitNone),
      @"tablist" : @(UIAccessibilityTraitNone),
      @"timer" : @(UIAccessibilityTraitNone),
      @"toolbar" : @(UIAccessibilityTraitNone),
    }),
    UIAccessibilityTraitNone,
    unsignedLongLongValue)

@end
#endif // TODO(macOS GH#774)

@implementation RCTViewManager

@synthesize bridge = _bridge;

RCT_EXPORT_MODULE()

- (dispatch_queue_t)methodQueue
{
  return RCTGetUIManagerQueue();
}

- (RCTPlatformView *)view // TODO(macOS GH#774)
{
<<<<<<< HEAD
#if TARGET_OS_TV
  return [RCTTVView new];
#else
  return [[RCTView alloc] initWithEventDispatcher:self.bridge.eventDispatcher]; // TODO(OSS Candidate ISS#2710739)
#endif
=======
  return [RCTView new];
>>>>>>> 21603775
}

- (RCTShadowView *)shadowView
{
  return [RCTShadowView new];
}

- (NSArray<NSString *> *)customBubblingEventTypes
{
  return @[

    // Generic events
    @"press",
    @"change",
    @"focus",
    @"blur",
    @"submitEditing",
    @"endEditing",
    @"keyPress",

    // Touch events
    @"touchStart",
    @"touchMove",
    @"touchCancel",
    @"touchEnd",
  ];
}

#if TARGET_OS_OSX // [TODO(macOS GH#774)
RCT_EXPORT_METHOD(focus : (nonnull NSNumber *)viewTag)
{
  [self.bridge.uiManager addUIBlock:^(RCTUIManager *uiManager, NSDictionary<NSNumber *, RCTUIView *> *viewRegistry) {
    RCTUIView *view = viewRegistry[viewTag];
    [view reactFocus];
  }];
}

RCT_EXPORT_METHOD(blur : (nonnull NSNumber *)viewTag)
{
  [self.bridge.uiManager addUIBlock:^(RCTUIManager *uiManager, NSDictionary<NSNumber *, RCTUIView *> *viewRegistry) {
    RCTUIView *view = viewRegistry[viewTag];
    [view reactBlur];
  }];
}
#endif // ]TODO(macOS GH#774)

#pragma mark - View properties

// Accessibility related properties
#if !TARGET_OS_OSX // TODO(macOS GH#774)
RCT_REMAP_VIEW_PROPERTY(accessible, reactAccessibilityElement.isAccessibilityElement, BOOL)
#else // [TODO(macOS GH#774)
RCT_REMAP_VIEW_PROPERTY(accessible, reactAccessibilityElement.accessibilityElement, BOOL)
#endif // ]TODO(macOS GH#774)
RCT_REMAP_VIEW_PROPERTY(accessibilityActions, reactAccessibilityElement.accessibilityActions, NSDictionaryArray)
RCT_REMAP_VIEW_PROPERTY(accessibilityLabel, reactAccessibilityElement.accessibilityLabel, NSString)
#if !TARGET_OS_OSX // TODO(macOS GH#774)
RCT_REMAP_VIEW_PROPERTY(accessibilityHint, reactAccessibilityElement.accessibilityHint, NSString)
#else // [TODO(macOS GH#774)
RCT_REMAP_VIEW_PROPERTY(accessibilityHint, reactAccessibilityElement.accessibilityHelp, NSString)
#endif // TODO(macOS GH#774)
RCT_REMAP_VIEW_PROPERTY(accessibilityValue, reactAccessibilityElement.accessibilityValueInternal, NSDictionary)
#if !TARGET_OS_OSX // TODO(macOS GH#774)
RCT_REMAP_VIEW_PROPERTY(accessibilityViewIsModal, reactAccessibilityElement.accessibilityViewIsModal, BOOL)
RCT_REMAP_VIEW_PROPERTY(accessibilityElementsHidden, reactAccessibilityElement.accessibilityElementsHidden, BOOL)
RCT_REMAP_VIEW_PROPERTY(
    accessibilityIgnoresInvertColors,
    reactAccessibilityElement.shouldAccessibilityIgnoresInvertColors,
    BOOL)
#endif // ]TODO(macOS GH#774)
RCT_REMAP_VIEW_PROPERTY(onAccessibilityAction, reactAccessibilityElement.onAccessibilityAction, RCTDirectEventBlock)
RCT_REMAP_VIEW_PROPERTY(onAccessibilityTap, reactAccessibilityElement.onAccessibilityTap, RCTDirectEventBlock)
#if !TARGET_OS_OSX // TODO(macOS GH#774)
RCT_REMAP_VIEW_PROPERTY(onMagicTap, reactAccessibilityElement.onMagicTap, RCTDirectEventBlock)
#else // [TODO(macOS GH#774): accessibilityTraits is gone in react-native and deprecated in react-native-macos, use accessibilityRole instead
RCT_CUSTOM_VIEW_PROPERTY(accessibilityTraits, NSString, RCTView)
{
  if (json) {
    view.accessibilityRole = [RCTConvert accessibilityRoleFromTraits:json];
  } else {
    view.accessibilityRole = defaultView.accessibilityRole;
  }
}
#endif // ]TODO(macOS GH#774)
RCT_REMAP_VIEW_PROPERTY(onAccessibilityEscape, reactAccessibilityElement.onAccessibilityEscape, RCTDirectEventBlock)
RCT_REMAP_VIEW_PROPERTY(testID, reactAccessibilityElement.accessibilityIdentifier, NSString)

RCT_EXPORT_VIEW_PROPERTY(backgroundColor, UIColor)
RCT_REMAP_VIEW_PROPERTY(backfaceVisibility, layer.doubleSided, css_backface_visibility_t)
#if !TARGET_OS_OSX // TODO(macOS GH#774)
RCT_REMAP_VIEW_PROPERTY(opacity, alpha, CGFloat)
#else // [TODO(macOS GH#774)
RCT_REMAP_VIEW_PROPERTY(opacity, alphaValue, CGFloat)
#endif // ]TODO(macOS GH#774)
RCT_REMAP_VIEW_PROPERTY(shadowColor, layer.shadowColor, CGColor)
RCT_REMAP_VIEW_PROPERTY(shadowOffset, layer.shadowOffset, CGSize)
RCT_REMAP_VIEW_PROPERTY(shadowOpacity, layer.shadowOpacity, float)
RCT_REMAP_VIEW_PROPERTY(shadowRadius, layer.shadowRadius, CGFloat)
RCT_REMAP_VIEW_PROPERTY(needsOffscreenAlphaCompositing, layer.allowsGroupOpacity, BOOL)
RCT_CUSTOM_VIEW_PROPERTY(overflow, YGOverflow, RCTView)
{
  if (json) {
    view.clipsToBounds = [RCTConvert YGOverflow:json] != YGOverflowVisible;
  } else {
    view.clipsToBounds = defaultView.clipsToBounds;
  }
}
#if !TARGET_OS_OSX // TODO(macOS GH#774)
RCT_CUSTOM_VIEW_PROPERTY(shouldRasterizeIOS, BOOL, RCTView)
{
  view.layer.shouldRasterize = json ? [RCTConvert BOOL:json] : defaultView.layer.shouldRasterize;
  view.layer.rasterizationScale =
      view.layer.shouldRasterize ? [UIScreen mainScreen].scale : defaultView.layer.rasterizationScale;
}
#endif // TODO(macOS GH#774)

RCT_CUSTOM_VIEW_PROPERTY(transform, CATransform3D, RCTView)
{
#if !TARGET_OS_OSX // TODO(macOS GH#774)
  view.layer.transform = json ? [RCTConvert CATransform3D:json] : defaultView.layer.transform;
  // Enable edge antialiasing in perspective transforms
  view.layer.allowsEdgeAntialiasing = !(view.layer.transform.m34 == 0.0f);
#elif TARGET_OS_OSX // [TODO(macOS GH#774)
  view.layer.sublayerTransform = json ? [RCTConvert CATransform3D:json] : defaultView.layer.sublayerTransform;
  // TODO: Improve this by enabling edge antialiasing only for transforms with rotation or skewing
  view.layer.edgeAntialiasingMask = !CATransform3DIsIdentity(view.layer.sublayerTransform) ? kCALayerLeftEdge | kCALayerRightEdge | kCALayerBottomEdge | kCALayerTopEdge : 0;
#endif // ]TODO(macOS GH#774)
}

RCT_CUSTOM_VIEW_PROPERTY(accessibilityRole, UIAccessibilityTraits, RCTView)
{
#if !TARGET_OS_OSX // TODO(macOS GH#774)
  const UIAccessibilityTraits AccessibilityRolesMask = UIAccessibilityTraitNone | UIAccessibilityTraitButton |
      UIAccessibilityTraitLink | UIAccessibilityTraitSearchField | UIAccessibilityTraitImage |
      UIAccessibilityTraitKeyboardKey | UIAccessibilityTraitStaticText | UIAccessibilityTraitAdjustable |
      UIAccessibilityTraitHeader | UIAccessibilityTraitSummaryElement | SwitchAccessibilityTrait;
  view.reactAccessibilityElement.accessibilityTraits =
      view.reactAccessibilityElement.accessibilityTraits & ~AccessibilityRolesMask;
  UIAccessibilityTraits newTraits = json ? [RCTConvert UIAccessibilityTraits:json] : defaultView.accessibilityTraits;
  if (newTraits != UIAccessibilityTraitNone) {
    UIAccessibilityTraits maskedTraits = newTraits & AccessibilityRolesMask;
    view.reactAccessibilityElement.accessibilityTraits |= maskedTraits;
  } else {
    NSString *role = json ? [RCTConvert NSString:json] : @"";
    view.reactAccessibilityElement.accessibilityRoleInternal = role; // TODO(OSS Candidate ISS#2710739): renamed prop so it doesn't conflict with -[NSAccessibility accessibilityRole].
  }
#else // [TODO(macOS GH#774)
  if (json) {
    view.reactAccessibilityElement.accessibilityRole = [RCTConvert accessibilityRoleFromTraits:json];
  } else {
    view.reactAccessibilityElement.accessibilityRole = defaultView.accessibilityRole;
  }
#endif // ]TODO(macOS GH#774)
}

RCT_CUSTOM_VIEW_PROPERTY(accessibilityState, NSDictionary, RCTView)
{
  NSDictionary<NSString *, id> *state = json ? [RCTConvert NSDictionary:json] : nil;
  NSMutableDictionary<NSString *, id> *newState = [[NSMutableDictionary<NSString *, id> alloc] init];

  if (!state) {
    return;
  }

#if !TARGET_OS_OSX // TODO(macOS GH#774)
  const UIAccessibilityTraits AccessibilityStatesMask = UIAccessibilityTraitNotEnabled | UIAccessibilityTraitSelected;
  view.reactAccessibilityElement.accessibilityTraits =
      view.reactAccessibilityElement.accessibilityTraits & ~AccessibilityStatesMask;

  for (NSString *s in state) {
    id val = [state objectForKey:s];
    if (!val) {
      continue;
    }
    if ([s isEqualToString:@"selected"] && [val isKindOfClass:[NSNumber class]] && [val boolValue]) {
      view.reactAccessibilityElement.accessibilityTraits |= UIAccessibilityTraitSelected;
    } else if ([s isEqualToString:@"disabled"] && [val isKindOfClass:[NSNumber class]] && [val boolValue]) {
      view.reactAccessibilityElement.accessibilityTraits |= UIAccessibilityTraitNotEnabled;
    } else {
      newState[s] = val;
    }
  }
#else // [TODO(macOS GH#774)
  for (NSString *s in state) {
    id val = [state objectForKey:s];
    if (val == nil) {
      continue;
    }
    newState[s] = val;
  }
#endif // ]TODO(macOS GH#774)
  if (newState.count > 0) {
    view.reactAccessibilityElement.accessibilityState = newState;
  } else {
    view.reactAccessibilityElement.accessibilityState = nil;
  }
}

RCT_CUSTOM_VIEW_PROPERTY(nativeID, NSString *, RCTView)
{
  view.nativeID = json ? [RCTConvert NSString:json] : defaultView.nativeID;
  [_bridge.uiManager setNativeID:view.nativeID forView:view];
}

RCT_CUSTOM_VIEW_PROPERTY(pointerEvents, RCTPointerEvents, RCTView)
{
  if ([view respondsToSelector:@selector(setPointerEvents:)]) {
    view.pointerEvents = json ? [RCTConvert RCTPointerEvents:json] : defaultView.pointerEvents;
    return;
  }

  if (!json) {
    view.userInteractionEnabled = defaultView.userInteractionEnabled;
    return;
  }

  switch ([RCTConvert RCTPointerEvents:json]) {
    case RCTPointerEventsUnspecified:
      // Pointer events "unspecified" acts as if a stylesheet had not specified,
      // which is different than "auto" in CSS (which cannot and will not be
      // supported in `React`. "auto" may override a parent's "none".
      // Unspecified values do not.
      // This wouldn't override a container view's `userInteractionEnabled = NO`
      view.userInteractionEnabled = YES;
    case RCTPointerEventsNone:
      view.userInteractionEnabled = NO;
      break;
    default:
      RCTLogError(@"UIView base class does not support pointerEvent value: %@", json);
  }
}
RCT_CUSTOM_VIEW_PROPERTY(removeClippedSubviews, BOOL, RCTView)
{
  if ([view respondsToSelector:@selector(setRemoveClippedSubviews:)]) {
    view.removeClippedSubviews = json ? [RCTConvert BOOL:json] : defaultView.removeClippedSubviews;
  }
}
RCT_CUSTOM_VIEW_PROPERTY(borderRadius, CGFloat, RCTView)
{
  if ([view respondsToSelector:@selector(setBorderRadius:)]) {
    view.borderRadius = json ? [RCTConvert CGFloat:json] : defaultView.borderRadius;
  } else {
    view.layer.cornerRadius = json ? [RCTConvert CGFloat:json] : defaultView.layer.cornerRadius;
  }
}
RCT_CUSTOM_VIEW_PROPERTY(borderColor, CGColor, RCTView)
{
  if ([view respondsToSelector:@selector(setBorderColor:)]) {
    view.borderColor = json ? [RCTConvert CGColor:json] : defaultView.borderColor;
  } else {
    view.layer.borderColor = json ? [RCTConvert CGColor:json] : defaultView.layer.borderColor;
  }
}
RCT_CUSTOM_VIEW_PROPERTY(borderWidth, float, RCTView)
{
  if ([view respondsToSelector:@selector(setBorderWidth:)]) {
    view.borderWidth = json ? [RCTConvert CGFloat:json] : defaultView.borderWidth;
  } else {
    view.layer.borderWidth = json ? [RCTConvert CGFloat:json] : defaultView.layer.borderWidth;
  }
}
RCT_CUSTOM_VIEW_PROPERTY(borderStyle, RCTBorderStyle, RCTView)
{
  if ([view respondsToSelector:@selector(setBorderStyle:)]) {
    view.borderStyle = json ? [RCTConvert RCTBorderStyle:json] : defaultView.borderStyle;
  }
}
RCT_CUSTOM_VIEW_PROPERTY(hitSlop, UIEdgeInsets, RCTView)
{
  if ([view respondsToSelector:@selector(setHitTestEdgeInsets:)]) {
    if (json) {
      UIEdgeInsets hitSlopInsets = [RCTConvert UIEdgeInsets:json];
      view.hitTestEdgeInsets =
          UIEdgeInsetsMake(-hitSlopInsets.top, -hitSlopInsets.left, -hitSlopInsets.bottom, -hitSlopInsets.right);
    } else {
      view.hitTestEdgeInsets = defaultView.hitTestEdgeInsets;
    }
  }
}

#if TARGET_OS_OSX // [TODO(macOS GH#774)
// macOS properties
RCT_CUSTOM_VIEW_PROPERTY(acceptsFirstMouse, BOOL, RCTView)
{
  if ([view respondsToSelector:@selector(setAcceptsFirstMouse:)]) {
    view.acceptsFirstMouse = json ? [RCTConvert BOOL:json] : defaultView.acceptsFirstMouse;
  }
}
RCT_CUSTOM_VIEW_PROPERTY(acceptsKeyboardFocus, BOOL, RCTView)
{
  if ([view respondsToSelector:@selector(setFocusable:)]) {
    view.focusable = json ? [RCTConvert BOOL:json] : defaultView.focusable;
  }
}
RCT_CUSTOM_VIEW_PROPERTY(focusable, BOOL, RCTView)
{
  if ([view respondsToSelector:@selector(setFocusable:)]) {
    view.focusable = json ? [RCTConvert BOOL:json] : defaultView.focusable;
  }
}
RCT_CUSTOM_VIEW_PROPERTY(enableFocusRing, BOOL, RCTView)
{
  if ([view respondsToSelector:@selector(setEnableFocusRing:)]) {
    view.enableFocusRing = json ? [RCTConvert BOOL:json] : defaultView.enableFocusRing;
  }
}

RCT_REMAP_VIEW_PROPERTY(tooltip, toolTip, NSString)

RCT_CUSTOM_VIEW_PROPERTY(draggedTypes, NSArray<NSPasteboardType>*, RCTView)
{
  NSArray<NSPasteboardType> *currentTypes = view.registeredDraggedTypes;
  NSArray<NSPasteboardType> *types = json ? [RCTConvert NSPasteboardTypeArray:json] : defaultView.registeredDraggedTypes;
  if (![currentTypes isEqualToArray:types]) {
    [view unregisterDraggedTypes];
  }
  [view registerForDraggedTypes:types];
}

#endif // ]TODO(macOS GH#774)

#define RCT_VIEW_BORDER_PROPERTY(SIDE)                                                               \
  RCT_CUSTOM_VIEW_PROPERTY(border##SIDE##Width, float, RCTView)                                      \
  {                                                                                                  \
    if ([view respondsToSelector:@selector(setBorder##SIDE##Width:)]) {                              \
      view.border##SIDE##Width = json ? [RCTConvert CGFloat:json] : defaultView.border##SIDE##Width; \
    }                                                                                                \
  }                                                                                                  \
  RCT_CUSTOM_VIEW_PROPERTY(border##SIDE##Color, UIColor, RCTView)                                    \
  {                                                                                                  \
    if ([view respondsToSelector:@selector(setBorder##SIDE##Color:)]) {                              \
      view.border##SIDE##Color = json ? [RCTConvert CGColor:json] : defaultView.border##SIDE##Color; \
    }                                                                                                \
  }

RCT_VIEW_BORDER_PROPERTY(Top)
RCT_VIEW_BORDER_PROPERTY(Right)
RCT_VIEW_BORDER_PROPERTY(Bottom)
RCT_VIEW_BORDER_PROPERTY(Left)
RCT_VIEW_BORDER_PROPERTY(Start)
RCT_VIEW_BORDER_PROPERTY(End)

#define RCT_VIEW_BORDER_RADIUS_PROPERTY(SIDE)                                                          \
  RCT_CUSTOM_VIEW_PROPERTY(border##SIDE##Radius, CGFloat, RCTView)                                     \
  {                                                                                                    \
    if ([view respondsToSelector:@selector(setBorder##SIDE##Radius:)]) {                               \
      view.border##SIDE##Radius = json ? [RCTConvert CGFloat:json] : defaultView.border##SIDE##Radius; \
    }                                                                                                  \
  }

RCT_VIEW_BORDER_RADIUS_PROPERTY(TopLeft)
RCT_VIEW_BORDER_RADIUS_PROPERTY(TopRight)
RCT_VIEW_BORDER_RADIUS_PROPERTY(TopStart)
RCT_VIEW_BORDER_RADIUS_PROPERTY(TopEnd)
RCT_VIEW_BORDER_RADIUS_PROPERTY(BottomLeft)
RCT_VIEW_BORDER_RADIUS_PROPERTY(BottomRight)
RCT_VIEW_BORDER_RADIUS_PROPERTY(BottomStart)
RCT_VIEW_BORDER_RADIUS_PROPERTY(BottomEnd)

RCT_REMAP_VIEW_PROPERTY(display, reactDisplay, YGDisplay)
RCT_REMAP_VIEW_PROPERTY(zIndex, reactZIndex, NSInteger)

// [TODO(OSS Candidate ISS#2710739)
RCT_EXPORT_VIEW_PROPERTY(onFocus, RCTBubblingEventBlock)
RCT_EXPORT_VIEW_PROPERTY(onBlur, RCTBubblingEventBlock)
// ]TODO(OSS Candidate ISS#2710739)


#if TARGET_OS_OSX // [TODO(macOS GH#774)
#pragma mark - macOS properties

RCT_EXPORT_VIEW_PROPERTY(onDoubleClick, RCTDirectEventBlock)
RCT_EXPORT_VIEW_PROPERTY(onClick, RCTDirectEventBlock)
RCT_EXPORT_VIEW_PROPERTY(onMouseEnter, RCTDirectEventBlock)
RCT_EXPORT_VIEW_PROPERTY(onMouseLeave, RCTDirectEventBlock)
RCT_EXPORT_VIEW_PROPERTY(onDragEnter, RCTDirectEventBlock)
RCT_EXPORT_VIEW_PROPERTY(onDragLeave, RCTDirectEventBlock)
RCT_EXPORT_VIEW_PROPERTY(onDrop, RCTDirectEventBlock)
RCT_EXPORT_VIEW_PROPERTY(onKeyDown, RCTDirectEventBlock) // macOS keyboard events
RCT_EXPORT_VIEW_PROPERTY(onKeyUp, RCTDirectEventBlock) // macOS keyboard events
RCT_CUSTOM_VIEW_PROPERTY(validKeysDown, NSArray<NSString*>, RCTView)
{
  if ([view respondsToSelector:@selector(setValidKeysDown:)]) {
    view.validKeysDown = [RCTConvert NSArray:json];
  }
}
RCT_CUSTOM_VIEW_PROPERTY(validKeysUp, NSArray<NSString*>, RCTView)
{
  if ([view respondsToSelector:@selector(setValidKeysUp:)]) {
    view.validKeysUp = [RCTConvert NSArray:json];
  }
}
#endif // ]TODO(macOS GH#774)
#if TARGET_OS_OSX // [TODO(macOS GH#768)
RCT_CUSTOM_VIEW_PROPERTY(nextKeyViewTag, NSNumber, RCTView)
{
  NSNumber *nextKeyViewTag = [RCTConvert NSNumber:json];

  RCTUIManager *uiManager = [[self bridge] uiManager];
  NSView *nextKeyView = [uiManager viewForReactTag:nextKeyViewTag];
    if (nextKeyView) {
      NSView *targetView = view;
      // The TextInput component is implemented as a RCTUITextField wrapped by a RCTSinglelineTextInputView,
      // so we need to get the first subview to properly transfer focus
      if ([targetView isKindOfClass:[RCTSinglelineTextInputView class]]) {
        targetView = [[view subviews] firstObject];
      }
      if ([nextKeyView isKindOfClass:[RCTSinglelineTextInputView class]]) {
        nextKeyView = [[nextKeyView subviews] firstObject];
      }
      [targetView setNextKeyView:nextKeyView];
    }
}

RCT_EXPORT_METHOD(recalculateKeyViewLoop: (nonnull NSNumber *)reactTag)
{
  [self.bridge.uiManager addUIBlock:^(RCTUIManager *uiManager, NSDictionary<NSNumber *, RCTUIView *> *viewRegistry) {
    RCTUIView *view = viewRegistry[reactTag];
    if (!view) {
      RCTLogError(@"Cannot find NativeView with tag #%@", reactTag);
    }
    [[view window] recalculateKeyViewLoop];
  }];
}
#endif // ]TODO(macOS GH#768)

#pragma mark - ShadowView properties

RCT_EXPORT_SHADOW_PROPERTY(top, YGValue)
RCT_EXPORT_SHADOW_PROPERTY(right, YGValue)
RCT_EXPORT_SHADOW_PROPERTY(start, YGValue)
RCT_EXPORT_SHADOW_PROPERTY(end, YGValue)
RCT_EXPORT_SHADOW_PROPERTY(bottom, YGValue)
RCT_EXPORT_SHADOW_PROPERTY(left, YGValue)

RCT_EXPORT_SHADOW_PROPERTY(width, YGValue)
RCT_EXPORT_SHADOW_PROPERTY(height, YGValue)

RCT_EXPORT_SHADOW_PROPERTY(minWidth, YGValue)
RCT_EXPORT_SHADOW_PROPERTY(maxWidth, YGValue)
RCT_EXPORT_SHADOW_PROPERTY(minHeight, YGValue)
RCT_EXPORT_SHADOW_PROPERTY(maxHeight, YGValue)

RCT_EXPORT_SHADOW_PROPERTY(borderTopWidth, float)
RCT_EXPORT_SHADOW_PROPERTY(borderRightWidth, float)
RCT_EXPORT_SHADOW_PROPERTY(borderBottomWidth, float)
RCT_EXPORT_SHADOW_PROPERTY(borderLeftWidth, float)
RCT_EXPORT_SHADOW_PROPERTY(borderStartWidth, float)
RCT_EXPORT_SHADOW_PROPERTY(borderEndWidth, float)
RCT_EXPORT_SHADOW_PROPERTY(borderWidth, float)

RCT_EXPORT_SHADOW_PROPERTY(marginTop, YGValue)
RCT_EXPORT_SHADOW_PROPERTY(marginRight, YGValue)
RCT_EXPORT_SHADOW_PROPERTY(marginBottom, YGValue)
RCT_EXPORT_SHADOW_PROPERTY(marginLeft, YGValue)
RCT_EXPORT_SHADOW_PROPERTY(marginStart, YGValue)
RCT_EXPORT_SHADOW_PROPERTY(marginEnd, YGValue)
RCT_EXPORT_SHADOW_PROPERTY(marginVertical, YGValue)
RCT_EXPORT_SHADOW_PROPERTY(marginHorizontal, YGValue)
RCT_EXPORT_SHADOW_PROPERTY(margin, YGValue)

RCT_EXPORT_SHADOW_PROPERTY(paddingTop, YGValue)
RCT_EXPORT_SHADOW_PROPERTY(paddingRight, YGValue)
RCT_EXPORT_SHADOW_PROPERTY(paddingBottom, YGValue)
RCT_EXPORT_SHADOW_PROPERTY(paddingLeft, YGValue)
RCT_EXPORT_SHADOW_PROPERTY(paddingStart, YGValue)
RCT_EXPORT_SHADOW_PROPERTY(paddingEnd, YGValue)
RCT_EXPORT_SHADOW_PROPERTY(paddingVertical, YGValue)
RCT_EXPORT_SHADOW_PROPERTY(paddingHorizontal, YGValue)
RCT_EXPORT_SHADOW_PROPERTY(padding, YGValue)

RCT_EXPORT_SHADOW_PROPERTY(flex, float)
RCT_EXPORT_SHADOW_PROPERTY(flexGrow, float)
RCT_EXPORT_SHADOW_PROPERTY(flexShrink, float)
RCT_EXPORT_SHADOW_PROPERTY(flexBasis, YGValue)
RCT_EXPORT_SHADOW_PROPERTY(flexDirection, YGFlexDirection)
RCT_EXPORT_SHADOW_PROPERTY(flexWrap, YGWrap)
RCT_EXPORT_SHADOW_PROPERTY(justifyContent, YGJustify)
RCT_EXPORT_SHADOW_PROPERTY(alignItems, YGAlign)
RCT_EXPORT_SHADOW_PROPERTY(alignSelf, YGAlign)
RCT_EXPORT_SHADOW_PROPERTY(alignContent, YGAlign)
RCT_EXPORT_SHADOW_PROPERTY(position, YGPositionType)
RCT_EXPORT_SHADOW_PROPERTY(aspectRatio, float)

RCT_EXPORT_SHADOW_PROPERTY(overflow, YGOverflow)
RCT_EXPORT_SHADOW_PROPERTY(display, YGDisplay)

RCT_EXPORT_SHADOW_PROPERTY(onLayout, RCTDirectEventBlock)

RCT_EXPORT_SHADOW_PROPERTY(direction, YGDirection)

@end<|MERGE_RESOLUTION|>--- conflicted
+++ resolved
@@ -21,14 +21,7 @@
 #import "RCTView.h"
 #import "UIView+React.h"
 
-<<<<<<< HEAD
-#if TARGET_OS_TV
-#import "RCTTVView.h"
-#endif
-
-#if !TARGET_OS_OSX // TODO(macOS GH#774)
-=======
->>>>>>> 21603775
+#if !TARGET_OS_OSX // TODO(macOS GH#774)
 @implementation RCTConvert (UIAccessibilityTraits)
 
 RCT_MULTI_ENUM_CONVERTER(
@@ -95,15 +88,7 @@
 
 - (RCTPlatformView *)view // TODO(macOS GH#774)
 {
-<<<<<<< HEAD
-#if TARGET_OS_TV
-  return [RCTTVView new];
-#else
   return [[RCTView alloc] initWithEventDispatcher:self.bridge.eventDispatcher]; // TODO(OSS Candidate ISS#2710739)
-#endif
-=======
-  return [RCTView new];
->>>>>>> 21603775
 }
 
 - (RCTShadowView *)shadowView
