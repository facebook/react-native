/**
 * Copyright (c) 2015-present, Facebook, Inc.
 * All rights reserved.
 *
 * This source code is licensed under the BSD-style license found in the
 * LICENSE file in the root directory of this source tree. An additional grant
 * of patent rights can be found in the PATENTS file in the same directory.
 */

#import "RCTViewManager.h"

#import "RCTBridge.h"
#import "RCTBorderStyle.h"
#import "RCTConvert.h"
#import "RCTEventDispatcher.h"
#import "RCTLog.h"
#import "RCTShadowView.h"
#import "RCTUIManager.h"
#import "RCTUtils.h"
#import "RCTView.h"
#import "UIView+React.h"

@implementation RCTConvert(UIAccessibilityTraits)

RCT_MULTI_ENUM_CONVERTER(UIAccessibilityTraits, (@{
  @"none": @(UIAccessibilityTraitNone),
  @"button": @(UIAccessibilityTraitButton),
  @"link": @(UIAccessibilityTraitLink),
  @"header": @(UIAccessibilityTraitHeader),
  @"search": @(UIAccessibilityTraitSearchField),
  @"image": @(UIAccessibilityTraitImage),
  @"selected": @(UIAccessibilityTraitSelected),
  @"plays": @(UIAccessibilityTraitPlaysSound),
  @"key": @(UIAccessibilityTraitKeyboardKey),
  @"text": @(UIAccessibilityTraitStaticText),
  @"summary": @(UIAccessibilityTraitSummaryElement),
  @"disabled": @(UIAccessibilityTraitNotEnabled),
  @"frequentUpdates": @(UIAccessibilityTraitUpdatesFrequently),
  @"startsMedia": @(UIAccessibilityTraitStartsMediaSession),
  @"adjustable": @(UIAccessibilityTraitAdjustable),
  @"allowsDirectInteraction": @(UIAccessibilityTraitAllowsDirectInteraction),
  @"pageTurn": @(UIAccessibilityTraitCausesPageTurn),
}), UIAccessibilityTraitNone, unsignedLongLongValue)

@end

@implementation RCTViewManager

@synthesize bridge = _bridge;

RCT_EXPORT_MODULE()

- (dispatch_queue_t)methodQueue
{
  return RCTGetUIManagerQueue();
}

- (UIView *)view
{
  return [RCTView new];
}

- (RCTShadowView *)shadowView
{
  return [RCTShadowView new];
}

- (NSArray<NSString *> *)customBubblingEventTypes
{
  return @[

    // Generic events
    @"press",
    @"change",
    @"focus",
    @"blur",
    @"submitEditing",
    @"endEditing",
    @"keyPress",

    // Touch events
    @"touchStart",
    @"touchMove",
    @"touchCancel",
    @"touchEnd",
  ];
}

- (RCTViewManagerUIBlock)uiBlockToAmendWithShadowView:(__unused RCTShadowView *)shadowView
{
  return nil;
}

- (RCTViewManagerUIBlock)uiBlockToAmendWithShadowViewRegistry:(__unused NSDictionary<NSNumber *, RCTShadowView *> *)shadowViewRegistry
{
  return nil;
}

#pragma mark - View properties

RCT_EXPORT_VIEW_PROPERTY(accessibilityLabel, NSString)
RCT_EXPORT_VIEW_PROPERTY(accessibilityTraits, UIAccessibilityTraits)
RCT_EXPORT_VIEW_PROPERTY(backgroundColor, UIColor)
RCT_REMAP_VIEW_PROPERTY(accessible, isAccessibilityElement, BOOL)
RCT_REMAP_VIEW_PROPERTY(testID, accessibilityIdentifier, NSString)
RCT_REMAP_VIEW_PROPERTY(backfaceVisibility, layer.doubleSided, css_backface_visibility_t)
RCT_REMAP_VIEW_PROPERTY(opacity, alpha, CGFloat)
RCT_REMAP_VIEW_PROPERTY(shadowColor, layer.shadowColor, CGColor)
RCT_REMAP_VIEW_PROPERTY(shadowOffset, layer.shadowOffset, CGSize)
RCT_REMAP_VIEW_PROPERTY(shadowOpacity, layer.shadowOpacity, float)
RCT_REMAP_VIEW_PROPERTY(shadowRadius, layer.shadowRadius, CGFloat)
RCT_CUSTOM_VIEW_PROPERTY(overflow, CSSOverflow, RCTView)
{
  if (json) {
    view.clipsToBounds = [RCTConvert CSSOverflow:json] != CSSOverflowVisible;
  } else {
    view.clipsToBounds = defaultView.clipsToBounds;
  }
}
RCT_CUSTOM_VIEW_PROPERTY(shouldRasterizeIOS, BOOL, RCTView)
{
  view.layer.shouldRasterize = json ? [RCTConvert BOOL:json] : defaultView.layer.shouldRasterize;
  view.layer.rasterizationScale = view.layer.shouldRasterize ? [UIScreen mainScreen].scale : defaultView.layer.rasterizationScale;
}
// TODO: t11041683 Remove this duplicate property name.
RCT_CUSTOM_VIEW_PROPERTY(transformMatrix, CATransform3D, RCTView)
{
  view.layer.transform = json ? [RCTConvert CATransform3D:json] : defaultView.layer.transform;
  // TODO: Improve this by enabling edge antialiasing only for transforms with rotation or skewing
  view.layer.allowsEdgeAntialiasing = !CATransform3DIsIdentity(view.layer.transform);
}
RCT_CUSTOM_VIEW_PROPERTY(transform, CATransform3D, RCTView)
{
  view.layer.transform = json ? [RCTConvert CATransform3D:json] : defaultView.layer.transform;
  // TODO: Improve this by enabling edge antialiasing only for transforms with rotation or skewing
  view.layer.allowsEdgeAntialiasing = !CATransform3DIsIdentity(view.layer.transform);
}
RCT_CUSTOM_VIEW_PROPERTY(pointerEvents, RCTPointerEvents, RCTView)
{
  if ([view respondsToSelector:@selector(setPointerEvents:)]) {
    view.pointerEvents = json ? [RCTConvert RCTPointerEvents:json] : defaultView.pointerEvents;
    return;
  }

  if (!json) {
    view.userInteractionEnabled = defaultView.userInteractionEnabled;
    return;
  }

  switch ([RCTConvert RCTPointerEvents:json]) {
    case RCTPointerEventsUnspecified:
      // Pointer events "unspecified" acts as if a stylesheet had not specified,
      // which is different than "auto" in CSS (which cannot and will not be
      // supported in `React`. "auto" may override a parent's "none".
      // Unspecified values do not.
      // This wouldn't override a container view's `userInteractionEnabled = NO`
      view.userInteractionEnabled = YES;
    case RCTPointerEventsNone:
      view.userInteractionEnabled = NO;
      break;
    default:
      RCTLogError(@"UIView base class does not support pointerEvent value: %@", json);
  }
}

RCT_CUSTOM_VIEW_PROPERTY(removeClippedSubviews, BOOL, RCTView)
{
  if ([view respondsToSelector:@selector(setRemoveClippedSubviews:)]) {
    view.removeClippedSubviews = json ? [RCTConvert BOOL:json] : defaultView.removeClippedSubviews;
  }
}
RCT_CUSTOM_VIEW_PROPERTY(borderRadius, CGFloat, RCTView) {
  if ([view respondsToSelector:@selector(setBorderRadius:)]) {
    view.borderRadius = json ? [RCTConvert CGFloat:json] : defaultView.borderRadius;
  } else {
    view.layer.cornerRadius = json ? [RCTConvert CGFloat:json] : defaultView.layer.cornerRadius;
  }
}
RCT_CUSTOM_VIEW_PROPERTY(borderColor, CGColor, RCTView)
{
  if ([view respondsToSelector:@selector(setBorderColor:)]) {
    view.borderColor = json ? [RCTConvert CGColor:json] : defaultView.borderColor;
  } else {
    view.layer.borderColor = json ? [RCTConvert CGColor:json] : defaultView.layer.borderColor;
  }
}
<<<<<<< HEAD
RCT_CUSTOM_VIEW_PROPERTY(tvFocusedBorderColor, CGColor, RCTView)
{
  if ([view respondsToSelector:@selector(setTvFocusedBorderColor:)]) {
    view.tvFocusedBorderColor = json ? [UIColor colorWithCGColor:[RCTConvert CGColor:json]] : nil;
  }
}
RCT_CUSTOM_VIEW_PROPERTY(borderWidth, CGFloat, RCTView)
=======
RCT_CUSTOM_VIEW_PROPERTY(borderWidth, float, RCTView)
>>>>>>> aa4428cd
{
  if ([view respondsToSelector:@selector(setBorderWidth:)]) {
    view.borderWidth = json ? [RCTConvert CGFloat:json] : defaultView.borderWidth;
  } else {
    view.layer.borderWidth = json ? [RCTConvert CGFloat:json] : defaultView.layer.borderWidth;
  }
}
RCT_CUSTOM_VIEW_PROPERTY(borderStyle, RCTBorderStyle, RCTView)
{
  if ([view respondsToSelector:@selector(setBorderStyle:)]) {
    view.borderStyle = json ? [RCTConvert RCTBorderStyle:json] : defaultView.borderStyle;
  }
}
RCT_CUSTOM_VIEW_PROPERTY(hitSlop, UIEdgeInsets, RCTView)
{
  if ([view respondsToSelector:@selector(setHitTestEdgeInsets:)]) {
    if (json) {
      UIEdgeInsets hitSlopInsets = [RCTConvert UIEdgeInsets:json];
      view.hitTestEdgeInsets = UIEdgeInsetsMake(-hitSlopInsets.top, -hitSlopInsets.left, -hitSlopInsets.bottom, -hitSlopInsets.right);
    } else {
      view.hitTestEdgeInsets = defaultView.hitTestEdgeInsets;
    }
  }
}
RCT_EXPORT_VIEW_PROPERTY(onAccessibilityTap, RCTDirectEventBlock)
RCT_EXPORT_VIEW_PROPERTY(onMagicTap, RCTDirectEventBlock)

// Apple TV properties
RCT_EXPORT_VIEW_PROPERTY(onTVSelect, RCTDirectEventBlock)
RCT_EXPORT_VIEW_PROPERTY(onTVFocus, RCTDirectEventBlock)
RCT_EXPORT_VIEW_PROPERTY(onTVBlur, RCTDirectEventBlock)
RCT_EXPORT_VIEW_PROPERTY(onTVNavEvent, RCTDirectEventBlock)
RCT_EXPORT_VIEW_PROPERTY(hasTVPreferredFocus, BOOL)
RCT_EXPORT_VIEW_PROPERTY(tvParallaxDisable, BOOL)
RCT_EXPORT_VIEW_PROPERTY(tvParallaxShiftDistanceX, float)
RCT_EXPORT_VIEW_PROPERTY(tvParallaxShiftDistanceY, float)
RCT_EXPORT_VIEW_PROPERTY(tvParallaxTiltAngle, float)
RCT_EXPORT_VIEW_PROPERTY(tvParallaxMagnification, float)

#define RCT_VIEW_BORDER_PROPERTY(SIDE)                                  \
RCT_CUSTOM_VIEW_PROPERTY(border##SIDE##Width, float, RCTView)           \
{                                                                       \
  if ([view respondsToSelector:@selector(setBorder##SIDE##Width:)]) {   \
    view.border##SIDE##Width = json ? [RCTConvert float:json] : defaultView.border##SIDE##Width; \
  }                                                                     \
}                                                                       \
RCT_CUSTOM_VIEW_PROPERTY(border##SIDE##Color, UIColor, RCTView)         \
{                                                                       \
  if ([view respondsToSelector:@selector(setBorder##SIDE##Color:)]) {   \
    view.border##SIDE##Color = json ? [RCTConvert CGColor:json] : defaultView.border##SIDE##Color; \
  }                                                                     \
}

RCT_VIEW_BORDER_PROPERTY(Top)
RCT_VIEW_BORDER_PROPERTY(Right)
RCT_VIEW_BORDER_PROPERTY(Bottom)
RCT_VIEW_BORDER_PROPERTY(Left)

#define RCT_VIEW_BORDER_RADIUS_PROPERTY(SIDE)                           \
RCT_CUSTOM_VIEW_PROPERTY(border##SIDE##Radius, CGFloat, RCTView)        \
{                                                                       \
  if ([view respondsToSelector:@selector(setBorder##SIDE##Radius:)]) {  \
    view.border##SIDE##Radius = json ? [RCTConvert CGFloat:json] : defaultView.border##SIDE##Radius; \
  }                                                                     \
}                                                                       \

RCT_VIEW_BORDER_RADIUS_PROPERTY(TopLeft)
RCT_VIEW_BORDER_RADIUS_PROPERTY(TopRight)
RCT_VIEW_BORDER_RADIUS_PROPERTY(BottomLeft)
RCT_VIEW_BORDER_RADIUS_PROPERTY(BottomRight)

RCT_REMAP_VIEW_PROPERTY(zIndex, reactZIndex, NSInteger)

#pragma mark - ShadowView properties

RCT_EXPORT_SHADOW_PROPERTY(backgroundColor, UIColor)

RCT_EXPORT_SHADOW_PROPERTY(top, float)
RCT_EXPORT_SHADOW_PROPERTY(right, float)
RCT_EXPORT_SHADOW_PROPERTY(bottom, float)
RCT_EXPORT_SHADOW_PROPERTY(left, float);

RCT_EXPORT_SHADOW_PROPERTY(width, float)
RCT_EXPORT_SHADOW_PROPERTY(height, float)

RCT_EXPORT_SHADOW_PROPERTY(minWidth, float)
RCT_EXPORT_SHADOW_PROPERTY(maxWidth, float)
RCT_EXPORT_SHADOW_PROPERTY(minHeight, float)
RCT_EXPORT_SHADOW_PROPERTY(maxHeight, float)

RCT_EXPORT_SHADOW_PROPERTY(borderTopWidth, float)
RCT_EXPORT_SHADOW_PROPERTY(borderRightWidth, float)
RCT_EXPORT_SHADOW_PROPERTY(borderBottomWidth, float)
RCT_EXPORT_SHADOW_PROPERTY(borderLeftWidth, float)
RCT_EXPORT_SHADOW_PROPERTY(borderWidth, float)

RCT_EXPORT_SHADOW_PROPERTY(marginTop, float)
RCT_EXPORT_SHADOW_PROPERTY(marginRight, float)
RCT_EXPORT_SHADOW_PROPERTY(marginBottom, float)
RCT_EXPORT_SHADOW_PROPERTY(marginLeft, float)
RCT_EXPORT_SHADOW_PROPERTY(marginVertical, float)
RCT_EXPORT_SHADOW_PROPERTY(marginHorizontal, float)
RCT_EXPORT_SHADOW_PROPERTY(margin, float)

RCT_EXPORT_SHADOW_PROPERTY(paddingTop, float)
RCT_EXPORT_SHADOW_PROPERTY(paddingRight, float)
RCT_EXPORT_SHADOW_PROPERTY(paddingBottom, float)
RCT_EXPORT_SHADOW_PROPERTY(paddingLeft, float)
RCT_EXPORT_SHADOW_PROPERTY(paddingVertical, float)
RCT_EXPORT_SHADOW_PROPERTY(paddingHorizontal, float)
RCT_EXPORT_SHADOW_PROPERTY(padding, float)

RCT_EXPORT_SHADOW_PROPERTY(flex, float)
RCT_EXPORT_SHADOW_PROPERTY(flexGrow, float)
RCT_EXPORT_SHADOW_PROPERTY(flexShrink, float)
RCT_EXPORT_SHADOW_PROPERTY(flexBasis, float)
RCT_EXPORT_SHADOW_PROPERTY(flexDirection, CSSFlexDirection)
RCT_EXPORT_SHADOW_PROPERTY(flexWrap, CSSWrapType)
RCT_EXPORT_SHADOW_PROPERTY(justifyContent, CSSJustify)
RCT_EXPORT_SHADOW_PROPERTY(alignItems, CSSAlign)
RCT_EXPORT_SHADOW_PROPERTY(alignSelf, CSSAlign)
RCT_EXPORT_SHADOW_PROPERTY(position, CSSPositionType)

RCT_EXPORT_SHADOW_PROPERTY(overflow, CSSOverflow)

RCT_EXPORT_SHADOW_PROPERTY(onLayout, RCTDirectEventBlock)

RCT_EXPORT_SHADOW_PROPERTY(zIndex, NSInteger)

@end<|MERGE_RESOLUTION|>--- conflicted
+++ resolved
@@ -184,17 +184,13 @@
     view.layer.borderColor = json ? [RCTConvert CGColor:json] : defaultView.layer.borderColor;
   }
 }
-<<<<<<< HEAD
 RCT_CUSTOM_VIEW_PROPERTY(tvFocusedBorderColor, CGColor, RCTView)
 {
   if ([view respondsToSelector:@selector(setTvFocusedBorderColor:)]) {
     view.tvFocusedBorderColor = json ? [UIColor colorWithCGColor:[RCTConvert CGColor:json]] : nil;
   }
 }
-RCT_CUSTOM_VIEW_PROPERTY(borderWidth, CGFloat, RCTView)
-=======
 RCT_CUSTOM_VIEW_PROPERTY(borderWidth, float, RCTView)
->>>>>>> aa4428cd
 {
   if ([view respondsToSelector:@selector(setBorderWidth:)]) {
     view.borderWidth = json ? [RCTConvert CGFloat:json] : defaultView.borderWidth;
