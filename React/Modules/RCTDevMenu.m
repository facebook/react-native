--- conflicted
+++ resolved
@@ -244,11 +244,8 @@
     host = @"localhost";
     scheme = @"http";
   }
-<<<<<<< HEAD
-  NSString *scheme = [_bridge.bundleURL scheme];
+
   NSString *baseURL = [NSString stringWithFormat:@"%@://%@%", scheme, host];
-=======
->>>>>>> 5ffda49c
 
   NSNumber *port = [_bridge.bundleURL port];
   if (port) {
