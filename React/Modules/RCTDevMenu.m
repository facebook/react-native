/**
 * Copyright (c) 2015-present, Facebook, Inc.
 * All rights reserved.
 *
 * This source code is licensed under the BSD-style license found in the
 * LICENSE file in the root directory of this source tree. An additional grant
 * of patent rights can be found in the PATENTS file in the same directory.
 */

#import "RCTDevMenu.h"

#import "RCTAssert.h"
#import "RCTBridge+Private.h"
#import "RCTDefines.h"
#import "RCTEventDispatcher.h"
#import "RCTKeyCommands.h"
#import "RCTLog.h"
#import "RCTProfile.h"
#import "RCTRootView.h"
#import "RCTSourceCode.h"
#import "RCTUtils.h"
#import "RCTWebSocketProxy.h"

#if RCT_DEV

static NSString *const RCTShowDevMenuNotification = @"RCTShowDevMenuNotification";
static NSString *const RCTDevMenuSettingsKey = @"RCTDevMenu";

@implementation UIWindow (RCTDevMenu)

- (void)RCT_motionEnded:(__unused UIEventSubtype)motion withEvent:(UIEvent *)event
{
  if (event.subtype == UIEventSubtypeMotionShake) {
    [[NSNotificationCenter defaultCenter] postNotificationName:RCTShowDevMenuNotification object:nil];
  }
}

@end

typedef NS_ENUM(NSInteger, RCTDevMenuType) {
  RCTDevMenuTypeButton,
  RCTDevMenuTypeToggle
};

@interface RCTDevMenuItem ()

@property (nonatomic, assign, readonly) RCTDevMenuType type;
@property (nonatomic, copy, readonly) NSString *key;
@property (nonatomic, copy, readonly) NSString *title;
@property (nonatomic, copy, readonly) NSString *selectedTitle;
@property (nonatomic, copy) id value;

@end

@implementation RCTDevMenuItem
{
  id _handler; // block
}

- (instancetype)initWithType:(RCTDevMenuType)type
                         key:(NSString *)key
                       title:(NSString *)title
               selectedTitle:(NSString *)selectedTitle
                     handler:(id /* block */)handler
{
  if ((self = [super init])) {
    _type = type;
    _key = [key copy];
    _title = [title copy];
    _selectedTitle = [selectedTitle copy];
    _handler = [handler copy];
    _value = nil;
  }
  return self;
}

RCT_NOT_IMPLEMENTED(- (instancetype)init)

+ (instancetype)buttonItemWithTitle:(NSString *)title
                            handler:(void (^)(void))handler
{
  return [[self alloc] initWithType:RCTDevMenuTypeButton
                                key:nil
                              title:title
                      selectedTitle:nil
                            handler:handler];
}

+ (instancetype)toggleItemWithKey:(NSString *)key
                            title:(NSString *)title
                    selectedTitle:(NSString *)selectedTitle
                          handler:(void (^)(BOOL selected))handler
{
  return [[self alloc] initWithType:RCTDevMenuTypeToggle
                                key:key
                              title:title
                      selectedTitle:selectedTitle
                            handler:handler];
}

- (void)callHandler
{
  switch (_type) {
    case RCTDevMenuTypeButton: {
      if (_handler) {
        ((void(^)())_handler)();
      }
      break;
    }
    case RCTDevMenuTypeToggle: {
      if (_handler) {
        ((void(^)(BOOL selected))_handler)([_value boolValue]);
      }
      break;
    }
  }
}

@end

@interface RCTDevMenu () <RCTBridgeModule, UIActionSheetDelegate, RCTInvalidating, RCTWebSocketProxyDelegate>

@property (nonatomic, strong) Class executorClass;

@end

@implementation RCTDevMenu
{
  UIActionSheet *_actionSheet;
  NSUserDefaults *_defaults;
  NSMutableDictionary *_settings;
  NSURLSessionDataTask *_updateTask;
  NSURL *_liveReloadURL;
  BOOL _jsLoaded;
  NSArray<RCTDevMenuItem *> *_presentedItems;
  NSMutableArray<RCTDevMenuItem *> *_extraMenuItems;
  NSString *_webSocketExecutorName;
  NSString *_executorOverride;
}

@synthesize bridge = _bridge;

RCT_EXPORT_MODULE()

+ (void)initialize
{
  // We're swizzling here because it's poor form to override methods in a category,
  // however UIWindow doesn't actually implement motionEnded:withEvent:, so there's
  // no need to call the original implementation.
  RCTSwapInstanceMethods([UIWindow class], @selector(motionEnded:withEvent:), @selector(RCT_motionEnded:withEvent:));
}

- (instancetype)init
{
  if ((self = [super init])) {

    NSNotificationCenter *notificationCenter = [NSNotificationCenter defaultCenter];

    [notificationCenter addObserver:self
                           selector:@selector(showOnShake)
                               name:RCTShowDevMenuNotification
                             object:nil];

    [notificationCenter addObserver:self
                           selector:@selector(settingsDidChange)
                               name:NSUserDefaultsDidChangeNotification
                             object:nil];

    [notificationCenter addObserver:self
                           selector:@selector(jsLoaded:)
                               name:RCTJavaScriptDidLoadNotification
                             object:nil];

    _defaults = [NSUserDefaults standardUserDefaults];
    _settings = [[NSMutableDictionary alloc] initWithDictionary:[_defaults objectForKey:RCTDevMenuSettingsKey]];
    _extraMenuItems = [NSMutableArray new];

    __weak RCTDevMenu *weakSelf = self;

    [_extraMenuItems addObject:[RCTDevMenuItem toggleItemWithKey:@"showInspector"
                                                 title:@"Show Inspector"
                                         selectedTitle:@"Hide Inspector"
                                               handler:^(__unused BOOL enabled)
    {
      [weakSelf.bridge.eventDispatcher sendDeviceEventWithName:@"toggleElementInspector" body:nil];
    }]];

    _webSocketExecutorName = [_defaults objectForKey:@"websocket-executor-name"] ?: @"JS Remotely";

    static dispatch_once_t onceToken;
    dispatch_once(&onceToken, ^{
      _executorOverride = [_defaults objectForKey:@"executor-override"];
    });

    // Delay setup until after Bridge init
    dispatch_async(dispatch_get_main_queue(), ^{
      [weakSelf updateSettings:_settings];
      [weakSelf connectPackager];
    });

#if TARGET_IPHONE_SIMULATOR

    RCTKeyCommands *commands = [RCTKeyCommands sharedInstance];

    // Toggle debug menu
    [commands registerKeyCommandWithInput:@"d"
                            modifierFlags:UIKeyModifierCommand
                                   action:^(__unused UIKeyCommand *command) {
                                     [weakSelf toggle];
                                   }];

    // Toggle element inspector
    [commands registerKeyCommandWithInput:@"i"
                            modifierFlags:UIKeyModifierCommand
                                   action:^(__unused UIKeyCommand *command) {
                                     [weakSelf.bridge.eventDispatcher
                                      sendDeviceEventWithName:@"toggleElementInspector"
                                      body:nil];
                                   }];

    // Reload in normal mode
    [commands registerKeyCommandWithInput:@"n"
                            modifierFlags:UIKeyModifierCommand
                                   action:^(__unused UIKeyCommand *command) {
                                     weakSelf.executorClass = Nil;
                                   }];
#endif

  }
  return self;
}

- (NSURL *)packagerURL
{
  NSString *host = [_bridge.bundleURL host];
  if (!host) {
    return nil;
  }

  NSString *scheme = [_bridge.bundleURL scheme];
<<<<<<< HEAD
//  NSNumber *port = [_bridge.bundleURL port];
  return [NSURL URLWithString:[NSString stringWithFormat:@"%@://%@/message?role=shell", scheme, host]]; // [Even] HACK
=======
  NSNumber *port = [_bridge.bundleURL port];
  if (!port) {
    port = @8081; // Packager default port
  }
  return [NSURL URLWithString:[NSString stringWithFormat:@"%@://%@:%@/message?role=shell", scheme, host, port]];
>>>>>>> dfdfe18c
}

// TODO: Move non-UI logic into separate RCTDevSettings module
- (void)connectPackager
{
  Class webSocketManagerClass = NSClassFromString(@"RCTWebSocketManager");
  id<RCTWebSocketProxy> webSocketManager = (id <RCTWebSocketProxy>)[webSocketManagerClass sharedInstance];
  NSURL *url = [self packagerURL];
  if (url) {
    [webSocketManager setDelegate:self forURL:url];
  }
}

- (BOOL)isSupportedVersion:(NSNumber *)version
{
  NSArray<NSNumber *> *const kSupportedVersions = @[ @1 ];
  return [kSupportedVersions containsObject:version];
}

- (void)socketProxy:(__unused id<RCTWebSocketProxy>)sender didReceiveMessage:(NSDictionary<NSString *, id> *)message
{
  if ([self isSupportedVersion:message[@"version"]]) {
    [self processTarget:message[@"target"] action:message[@"action"] options:message[@"options"]];
  }
}

- (void)processTarget:(NSString *)target action:(NSString *)action options:(NSDictionary<NSString *, id> *)options
{
  if ([target isEqualToString:@"bridge"]) {
    if ([action isEqualToString:@"reload"]) {
      if ([options[@"debug"] boolValue]) {
        _bridge.executorClass = NSClassFromString(@"RCTWebSocketExecutor");
      }
      [_bridge reload];
    }
  }
}

- (dispatch_queue_t)methodQueue
{
  return dispatch_get_main_queue();
}

- (void)settingsDidChange
{
  // Needed to prevent a race condition when reloading
  __weak RCTDevMenu *weakSelf = self;
  NSDictionary *settings = [_defaults objectForKey:RCTDevMenuSettingsKey];
  dispatch_async(dispatch_get_main_queue(), ^{
    [weakSelf updateSettings:settings];
  });
}

/**
 * This method loads the settings from NSUserDefaults and overrides any local
 * settings with them. It should only be called on app launch, or after the app
 * has returned from the background, when the settings might have been edited
 * outside of the app.
 */
- (void)updateSettings:(NSDictionary *)settings
{
  [_settings setDictionary:settings];

  // Fire handlers for items whose values have changed
  for (RCTDevMenuItem *item in _extraMenuItems) {
    if (item.key) {
      id value = settings[item.key];
      if (value != item.value && ![value isEqual:item.value]) {
        item.value = value;
        [item callHandler];
      }
    }
  }

  self.shakeToShow = [_settings[@"shakeToShow"] ?: @YES boolValue];
  self.profilingEnabled = [_settings[@"profilingEnabled"] ?: @NO boolValue];
  self.liveReloadEnabled = [_settings[@"liveReloadEnabled"] ?: @NO boolValue];
  self.hotLoadingEnabled = [_settings[@"hotLoadingEnabled"] ?: @NO boolValue];
  self.showFPS = [_settings[@"showFPS"] ?: @NO boolValue];
  self.executorClass = NSClassFromString(_executorOverride ?: _settings[@"executorClass"]);
}

/**
 * This updates a particular setting, and then saves the settings. Because all
 * settings are overwritten by this, it's important that this is not called
 * before settings have been loaded initially, otherwise the other settings
 * will be reset.
 */
- (void)updateSetting:(NSString *)name value:(id)value
{
  // Fire handler for item whose values has changed
  for (RCTDevMenuItem *item in _extraMenuItems) {
    if ([item.key isEqualToString:name]) {
      if (value != item.value && ![value isEqual:item.value]) {
        item.value = value;
        [item callHandler];
      }
      break;
    }
  }

  // Save the setting
  id currentValue = _settings[name];
  if (currentValue == value || [currentValue isEqual:value]) {
    return;
  }
  if (value) {
    _settings[name] = value;
  } else {
    [_settings removeObjectForKey:name];
  }
  [_defaults setObject:_settings forKey:RCTDevMenuSettingsKey];
  [_defaults synchronize];
}

- (void)jsLoaded:(NSNotification *)notification
{
  if (notification.userInfo[@"bridge"] != _bridge) {
    return;
  }

  _jsLoaded = YES;

  // Check if live reloading is available
  _liveReloadURL = nil;
  RCTSourceCode *sourceCodeModule = [_bridge moduleForClass:[RCTSourceCode class]];
  if (!sourceCodeModule.scriptURL) {
    if (!sourceCodeModule) {
      RCTLogWarn(@"RCTSourceCode module not found");
    } else if (!RCTRunningInTestEnvironment()) {
      RCTLogWarn(@"RCTSourceCode module scriptURL has not been set");
    }
  } else if (!sourceCodeModule.scriptURL.fileURL) {
    // Live reloading is disabled when running from bundled JS file
    _liveReloadURL = [[NSURL alloc] initWithString:@"onchange" relativeToURL:sourceCodeModule.scriptURL.baseURL];
  }

  dispatch_async(dispatch_get_main_queue(), ^{
    // Hit these setters again after bridge has finished loading
    self.profilingEnabled = _profilingEnabled;
    self.liveReloadEnabled = _liveReloadEnabled;
    self.executorClass = _executorClass;

    // Inspector can only be shown after JS has loaded
    if ([_settings[@"showInspector"] boolValue]) {
      [self.bridge.eventDispatcher sendDeviceEventWithName:@"toggleElementInspector" body:nil];
    }
  });
}

- (void)invalidate
{
  _presentedItems = nil;
  [_updateTask cancel];
  [_actionSheet dismissWithClickedButtonIndex:_actionSheet.cancelButtonIndex animated:YES];
  [[NSNotificationCenter defaultCenter] removeObserver:self];
}

- (void)showOnShake
{
  if (_shakeToShow) {
    [self show];
  }
}

- (void)toggle
{
  if (_actionSheet) {
    [_actionSheet dismissWithClickedButtonIndex:_actionSheet.cancelButtonIndex animated:YES];
    _actionSheet = nil;
  } else {
    [self show];
  }
}

- (void)addItem:(NSString *)title handler:(void(^)(void))handler
{
  [self addItem:[RCTDevMenuItem buttonItemWithTitle:title handler:handler]];
}

- (void)addItem:(RCTDevMenuItem *)item
{
  [_extraMenuItems addObject:item];

  // Fire handler for items whose saved value doesn't match the default
  [self settingsDidChange];
}

- (NSArray<RCTDevMenuItem *> *)menuItems
{
  NSMutableArray<RCTDevMenuItem *> *items = [NSMutableArray new];

  // Add built-in items

  __weak RCTDevMenu *weakSelf = self;

  [items addObject:[RCTDevMenuItem buttonItemWithTitle:@"Reload" handler:^{
    [weakSelf reload];
  }]];

  Class jsDebuggingExecutorClass = NSClassFromString(@"RCTWebSocketExecutor");
  if (!jsDebuggingExecutorClass) {
    [items addObject:[RCTDevMenuItem buttonItemWithTitle:[NSString stringWithFormat:@"%@ Debugger Unavailable", _webSocketExecutorName] handler:^{
      UIAlertView *alert = RCTAlertView(
        [NSString stringWithFormat:@"%@ Debugger Unavailable", _webSocketExecutorName],
        [NSString stringWithFormat:@"You need to include the RCTWebSocket library to enable %@ debugging", _webSocketExecutorName],
        nil,
        @"OK",
        nil);
      [alert show];
    }]];
  } else {
    BOOL isDebuggingJS = _executorClass && _executorClass == jsDebuggingExecutorClass;
    NSString *debugTitleJS = isDebuggingJS ? [NSString stringWithFormat:@"Disable %@ Debugging", _webSocketExecutorName] : [NSString stringWithFormat:@"Debug %@", _webSocketExecutorName];
    [items addObject:[RCTDevMenuItem buttonItemWithTitle:debugTitleJS handler:^{
      weakSelf.executorClass = isDebuggingJS ? Nil : jsDebuggingExecutorClass;
    }]];
  }

  if (_liveReloadURL) {
    NSString *liveReloadTitle = _liveReloadEnabled ? @"Disable Live Reload" : @"Enable Live Reload";
    [items addObject:[RCTDevMenuItem buttonItemWithTitle:liveReloadTitle handler:^{
      weakSelf.liveReloadEnabled = !_liveReloadEnabled;
    }]];

    NSString *profilingTitle  = RCTProfileIsProfiling() ? @"Stop Systrace" : @"Start Systrace";
    [items addObject:[RCTDevMenuItem buttonItemWithTitle:profilingTitle handler:^{
      weakSelf.profilingEnabled = !_profilingEnabled;
    }]];
  }

  if ([self hotLoadingAvailable]) {
    NSString *hotLoadingTitle = _hotLoadingEnabled ? @"Disable Hot Reloading" : @"Enable Hot Reloading";
    [items addObject:[RCTDevMenuItem buttonItemWithTitle:hotLoadingTitle handler:^{
      weakSelf.hotLoadingEnabled = !_hotLoadingEnabled;
    }]];
  }

  [items addObjectsFromArray:_extraMenuItems];

  return items;
}

RCT_EXPORT_METHOD(show)
{
  if (_actionSheet || !_bridge || RCTRunningInAppExtension()) {
    return;
  }

  UIActionSheet *actionSheet = [UIActionSheet new];
  actionSheet.title = @"React Native: Development";
  actionSheet.delegate = self;

  NSArray<RCTDevMenuItem *> *items = [self menuItems];
  for (RCTDevMenuItem *item in items) {
    switch (item.type) {
      case RCTDevMenuTypeButton: {
        [actionSheet addButtonWithTitle:item.title];
        break;
      }
      case RCTDevMenuTypeToggle: {
        BOOL selected = [item.value boolValue];
        [actionSheet addButtonWithTitle:selected? item.selectedTitle : item.title];
        break;
      }
    }
  }

  [actionSheet addButtonWithTitle:@"Cancel"];
  actionSheet.cancelButtonIndex = actionSheet.numberOfButtons - 1;

  actionSheet.actionSheetStyle = UIBarStyleBlack;
  [actionSheet showInView:RCTKeyWindow().rootViewController.view];
  _actionSheet = actionSheet;
  _presentedItems = items;
}

- (void)actionSheet:(UIActionSheet *)actionSheet clickedButtonAtIndex:(NSInteger)buttonIndex
{
  _actionSheet = nil;
  if (buttonIndex == actionSheet.cancelButtonIndex) {
    return;
  }

  RCTDevMenuItem *item = _presentedItems[buttonIndex];
  switch (item.type) {
    case RCTDevMenuTypeButton: {
      [item callHandler];
      break;
    }
    case RCTDevMenuTypeToggle: {
      BOOL value = [_settings[item.key] boolValue];
      [self updateSetting:item.key value:@(!value)]; // will call handler
      break;
    }
  }
  return;
}

RCT_EXPORT_METHOD(reload)
{
  [[NSNotificationCenter defaultCenter] postNotificationName:RCTReloadNotification
                                                      object:nil
                                                    userInfo:nil];
}

- (void)setShakeToShow:(BOOL)shakeToShow
{
  _shakeToShow = shakeToShow;
  [self updateSetting:@"shakeToShow" value:@(_shakeToShow)];
}

- (void)setProfilingEnabled:(BOOL)enabled
{
  _profilingEnabled = enabled;
  [self updateSetting:@"profilingEnabled" value:@(_profilingEnabled)];

  if (_liveReloadURL && enabled != RCTProfileIsProfiling()) {
    if (enabled) {
      [_bridge startProfiling];
    } else {
      [_bridge stopProfiling:^(NSData *logData) {
        RCTProfileSendResult(_bridge, @"systrace", logData);
      }];
    }
  }
}

- (void)setLiveReloadEnabled:(BOOL)enabled
{
  _liveReloadEnabled = enabled;
  [self updateSetting:@"liveReloadEnabled" value:@(_liveReloadEnabled)];

  if (_liveReloadEnabled) {
    [self checkForUpdates];
  } else {
    [_updateTask cancel];
    _updateTask = nil;
  }
}

- (BOOL)hotLoadingAvailable
{
  return _bridge.bundleURL && !_bridge.bundleURL.fileURL; // Only works when running from server
}

- (void)setHotLoadingEnabled:(BOOL)enabled
{
  _hotLoadingEnabled = enabled;
  [self updateSetting:@"hotLoadingEnabled" value:@(_hotLoadingEnabled)];

  BOOL actuallyEnabled = [self hotLoadingAvailable] && _hotLoadingEnabled;
  if (RCTGetURLQueryParam(_bridge.bundleURL, @"hot").boolValue != actuallyEnabled) {
    _bridge.bundleURL = RCTURLByReplacingQueryParam(_bridge.bundleURL, @"hot",
                                                    actuallyEnabled ? @"true" : nil);
    [_bridge reload];
  }
}

- (void)setExecutorClass:(Class)executorClass
{
  if (_executorClass != executorClass) {
    _executorClass = executorClass;
    _executorOverride = nil;
    [self updateSetting:@"executorClass" value:NSStringFromClass(executorClass)];
  }

  if (_bridge.executorClass != executorClass) {

    // TODO (6929129): we can remove this special case test once we have better
    // support for custom executors in the dev menu. But right now this is
    // needed to prevent overriding a custom executor with the default if a
    // custom executor has been set directly on the bridge
    if (executorClass == Nil &&
        _bridge.executorClass != NSClassFromString(@"RCTWebSocketExecutor")) {
      return;
    }

    _bridge.executorClass = executorClass;
    [_bridge reload];
  }
}

- (void)setShowFPS:(BOOL)showFPS
{
  _showFPS = showFPS;
  [self updateSetting:@"showFPS" value:@(showFPS)];
}

- (void)checkForUpdates
{
  if (!_jsLoaded || !_liveReloadEnabled || !_liveReloadURL) {
    return;
  }

  if (_updateTask) {
    [_updateTask cancel];
    _updateTask = nil;
    return;
  }

  __weak RCTDevMenu *weakSelf = self;
  _updateTask = [[NSURLSession sharedSession] dataTaskWithURL:_liveReloadURL completionHandler:
                 ^(__unused NSData *data, NSURLResponse *response, NSError *error) {

    dispatch_async(dispatch_get_main_queue(), ^{
      RCTDevMenu *strongSelf = weakSelf;
      if (strongSelf && strongSelf->_liveReloadEnabled) {
        NSHTTPURLResponse *HTTPResponse = (NSHTTPURLResponse *)response;
        if (!error && HTTPResponse.statusCode == 205) {
          [strongSelf reload];
        } else {
          strongSelf->_updateTask = nil;
          [strongSelf checkForUpdates];
        }
      }
    });

  }];

  [_updateTask resume];
}

@end

#else // Unavailable when not in dev mode

@implementation RCTDevMenu

- (void)show {}
- (void)reload {}
- (void)addItem:(NSString *)title handler:(dispatch_block_t)handler {}
- (void)addItem:(RCTDevMenu *)item {}

@end

#endif

@implementation  RCTBridge (RCTDevMenu)

- (RCTDevMenu *)devMenu
{
#if RCT_DEV
  return [self moduleForClass:[RCTDevMenu class]];
#else
  return nil;
#endif
}

@end<|MERGE_RESOLUTION|>--- conflicted
+++ resolved
@@ -238,16 +238,11 @@
   }
 
   NSString *scheme = [_bridge.bundleURL scheme];
-<<<<<<< HEAD
-//  NSNumber *port = [_bridge.bundleURL port];
-  return [NSURL URLWithString:[NSString stringWithFormat:@"%@://%@/message?role=shell", scheme, host]]; // [Even] HACK
-=======
   NSNumber *port = [_bridge.bundleURL port];
   if (!port) {
     port = @8081; // Packager default port
   }
   return [NSURL URLWithString:[NSString stringWithFormat:@"%@://%@:%@/message?role=shell", scheme, host, port]];
->>>>>>> dfdfe18c
 }
 
 // TODO: Move non-UI logic into separate RCTDevSettings module
