--- conflicted
+++ resolved
@@ -7,12 +7,8 @@
  * of patent rights can be found in the PATENTS file in the same directory.
  */
 
-<<<<<<< HEAD
-#import "RCTBridgeModule.h"
-#import "RCTEventEmitter.h"
-=======
-#import <React/RCTBridgeModule.h>
->>>>>>> cbc413ba
+#import "React/RCTBridgeModule.h"
+#import "React/RCTEventEmitter.h"
 
 @interface RCTClipboard : RCTEventEmitter <RCTBridgeModule>
 
