--- conflicted
+++ resolved
@@ -189,20 +189,10 @@
                                                object:[self->_bridge moduleForName:@"AccessibilityManager"
                                                              lazilyLoadIfNecessary:YES]];
   });
-<<<<<<< HEAD
-#endif // TODO(macOS GH#774)
-#if !TARGET_OS_TV && !TARGET_OS_OSX // TODO(macOS GH#774)
-=======
->>>>>>> 21603775
   [[NSNotificationCenter defaultCenter] addObserver:self
                                            selector:@selector(namedOrientationDidChange)
                                                name:UIDeviceOrientationDidChangeNotification
                                              object:nil];
-<<<<<<< HEAD
-#endif
-#if !TARGET_OS_OSX // TODO(macOS GH#774)
-=======
->>>>>>> 21603775
   [RCTLayoutAnimation initializeStatics];
 #endif // TODO(macOS GH#774)
 }
@@ -231,10 +221,7 @@
 }
 #endif // TODO(macOS GH#774)
 
-<<<<<<< HEAD
-#if !TARGET_OS_TV && !TARGET_OS_OSX // TODO(macOS GH#774)
-=======
->>>>>>> 21603775
+#if !TARGET_OS_OSX // TODO(macOS GH#774)
 // Names and coordinate system from html5 spec:
 // https://developer.mozilla.org/en-US/docs/Web/API/Screen.orientation
 // https://developer.mozilla.org/en-US/docs/Web/API/Screen.lockOrientation
@@ -286,6 +273,7 @@
   [_bridge.eventDispatcher sendDeviceEventWithName:@"namedOrientationDidChange" body:orientationEvent];
 #pragma clang diagnostic pop
 }
+#endif // TODO(macOS GH#774)
 
 - (dispatch_queue_t)methodQueue
 {
