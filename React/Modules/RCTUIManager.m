--- conflicted
+++ resolved
@@ -1560,32 +1560,23 @@
   RCTAssertMainQueue();
 
   // Don't use RCTScreenSize since it the interface orientation doesn't apply to it
-<<<<<<< HEAD
   UIScreen *mainScreen = [UIScreen mainScreen];
   CGRect screenSize = [mainScreen bounds];
   UIUserInterfaceSizeClass horizontalSizeClass = [[mainScreen traitCollection] horizontalSizeClass];
   UIUserInterfaceSizeClass verticalSizeClass = [[mainScreen traitCollection] verticalSizeClass];
 
-  return @{
-    @"window": @{
-        @"width": @(screenSize.size.width),
-        @"height": @(screenSize.size.height),
-        @"scale": @(RCTScreenScale()),
-        @"iosSizeClassHorizontal": @(horizontalSizeClass == UIUserInterfaceSizeClassCompact ? "compact" : "regular"),
-        @"iosSizeClassVertical": @(verticalSizeClass == UIUserInterfaceSizeClassCompact ? "compact" : "regular"),
-    },
-=======
-  CGRect screenSize = [[UIScreen mainScreen] bounds];
   NSDictionary *dims = @{
     @"width": @(screenSize.size.width),
     @"height": @(screenSize.size.height),
     @"scale": @(RCTScreenScale()),
     @"fontScale": @(bridge.accessibilityManager.multiplier)
+    @"iosSizeClassHorizontal": @(horizontalSizeClass == UIUserInterfaceSizeClassCompact ? "compact" : "regular"),
+    @"iosSizeClassVertical": @(verticalSizeClass == UIUserInterfaceSizeClassCompact ? "compact" : "regular"),
   };
+
   return @{
     @"window": dims,
     @"screen": dims
->>>>>>> f5585b3d
   };
 }
 
