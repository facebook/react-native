/**
 * Copyright (c) 2015-present, Facebook, Inc.
 * All rights reserved.
 *
 * This source code is licensed under the BSD-style license found in the
 * LICENSE file in the root directory of this source tree. An additional grant
 * of patent rights can be found in the PATENTS file in the same directory.
 */

#import "RCTRedBoxExtraDataViewController.h"

@interface RCTRedBoxExtraDataCell : UITableViewCell

@property (nonatomic, strong) UILabel *keyLabel;
@property (nonatomic, strong) UILabel *valueLabel;

@end

@implementation RCTRedBoxExtraDataCell

- (instancetype)initWithStyle:(UITableViewCellStyle)style
              reuseIdentifier:(NSString *)reuseIdentifier
{
    if (self = [super initWithStyle:style reuseIdentifier:reuseIdentifier]) {
        self.backgroundColor = [UIColor colorWithRed:0.8
                                               green:0 blue:0
                                               alpha:1];
        UILayoutGuide *contentLayout =  self.contentView.layoutMarginsGuide;

        self.keyLabel = [UILabel new];
        [self.contentView addSubview:self.keyLabel];

        self.keyLabel.translatesAutoresizingMaskIntoConstraints = NO;
        [self.keyLabel.leadingAnchor
            constraintEqualToAnchor:contentLayout.leadingAnchor].active = YES;
        [self.keyLabel.topAnchor
            constraintEqualToAnchor:contentLayout.topAnchor].active = YES;
        [self.keyLabel.bottomAnchor
            constraintEqualToAnchor:contentLayout.bottomAnchor].active = YES;
        [self.keyLabel.widthAnchor
            constraintEqualToAnchor:contentLayout.widthAnchor
            multiplier:0.3].active = YES;


        self.keyLabel.textColor = [UIColor whiteColor];
        self.keyLabel.numberOfLines = 0;
<<<<<<< HEAD
#if TARGET_OS_TV
        self.keyLabel.font = [UIFont fontWithName:@"Helvetica" size:24.0f];
#else
=======
#if !TARGET_OS_TV
>>>>>>> 80f9e1f7
        self.keyLabel.lineBreakMode = UILineBreakModeWordWrap;
#endif
        self.keyLabel.font = [UIFont fontWithName:@"Menlo-Regular" size:12.0f];
#endif
        self.valueLabel = [UILabel new];
        [self.contentView addSubview:self.valueLabel];

        self.valueLabel.translatesAutoresizingMaskIntoConstraints = NO;
        [self.valueLabel.leadingAnchor
            constraintEqualToAnchor:self.keyLabel.trailingAnchor
            constant:10.f].active = YES;
        [self.valueLabel.trailingAnchor
            constraintEqualToAnchor:contentLayout.trailingAnchor].active = YES;
        [self.valueLabel.topAnchor
            constraintEqualToAnchor:contentLayout.topAnchor].active = YES;
        [self.valueLabel.bottomAnchor
            constraintEqualToAnchor:contentLayout.bottomAnchor].active = YES;

        self.valueLabel.textColor = [UIColor whiteColor];
        self.valueLabel.numberOfLines = 0;
<<<<<<< HEAD
#if TARGET_OS_TV
        self.keyLabel.font = [UIFont fontWithName:@"Helvetica" size:24.0f];
#else
=======
#if !TARGET_OS_TV
>>>>>>> 80f9e1f7
        self.valueLabel.lineBreakMode = UILineBreakModeWordWrap;
#endif
        self.valueLabel.font = [UIFont fontWithName:@"Menlo-Regular" size:12.0f];
#endif
    }
    return self;
}

@end

@interface RCTRedBoxExtraDataViewController ()

@end

@implementation RCTRedBoxExtraDataViewController
{
    UITableView *_tableView;
    NSMutableArray *_extraDataTitle;
    NSMutableArray *_extraData;
}

@synthesize actionDelegate = _actionDelegate;

- (instancetype)init
{
    if (self = [super init]) {
        _extraData = [NSMutableArray new];
        _extraDataTitle = [NSMutableArray new];
        self.view.backgroundColor = [UIColor colorWithRed:0.8
                                                    green:0
                                                     blue:0
                                                    alpha:1];

        _tableView = [UITableView new];
        _tableView.delegate = self;
        _tableView.dataSource = self;
        _tableView.backgroundColor = [UIColor clearColor];
        _tableView.estimatedRowHeight = 200;
#if !TARGET_OS_TV
        _tableView.separatorStyle = UITableViewCellSeparatorStyleNone;
#endif
        _tableView.rowHeight = UITableViewAutomaticDimension;
        _tableView.allowsSelection = NO;

#if TARGET_OS_SIMULATOR
        NSString *reloadText = @"Reload JS (\u2318R)";
        NSString *dismissText = @"Dismiss (ESC)";
#else
        NSString *reloadText = @"Reload JS";
        NSString *dismissText = @"Dismiss";
#endif

        UIButton *dismissButton = [UIButton buttonWithType:UIButtonTypeCustom];
        dismissButton.translatesAutoresizingMaskIntoConstraints = NO;
        dismissButton.accessibilityIdentifier = @"redbox-extra-data-dismiss";
        dismissButton.titleLabel.font = [UIFont systemFontOfSize:13];
        [dismissButton setTitle:dismissText forState:UIControlStateNormal];
        [dismissButton setTitleColor:[UIColor colorWithWhite:1 alpha:0.5]
                            forState:UIControlStateNormal];
        [dismissButton setTitleColor:[UIColor whiteColor]
                            forState:UIControlStateHighlighted];
        [dismissButton addTarget:self
                          action:@selector(dismiss)
                forControlEvents:UIControlEventTouchUpInside];

        UIButton *reloadButton = [UIButton buttonWithType:UIButtonTypeCustom];
        reloadButton.accessibilityIdentifier = @"redbox-reload";
        reloadButton.titleLabel.font = [UIFont systemFontOfSize:13];
        [reloadButton setTitle:reloadText forState:UIControlStateNormal];
        [reloadButton setTitleColor:[UIColor colorWithWhite:1 alpha:0.5]
                           forState:UIControlStateNormal];
        [reloadButton setTitleColor:[UIColor whiteColor]
                            forState:UIControlStateHighlighted];
        [reloadButton addTarget:self
                          action:@selector(reload)
                forControlEvents:UIControlEventTouchUpInside];

        UIStackView *buttonStackView = [UIStackView new];
        buttonStackView.axis = UILayoutConstraintAxisHorizontal;
        buttonStackView.distribution = UIStackViewDistributionEqualSpacing;
        buttonStackView.alignment = UIStackViewAlignmentFill;
        buttonStackView.spacing = 20;

        [buttonStackView addArrangedSubview:dismissButton];
        [buttonStackView addArrangedSubview:reloadButton];
        buttonStackView.translatesAutoresizingMaskIntoConstraints = NO;

        UIStackView *mainStackView = [UIStackView new];
        mainStackView.axis = UILayoutConstraintAxisVertical;
        mainStackView.backgroundColor = [UIColor colorWithRed:0.8
                                                        green:0 blue:0
                                                        alpha:1];
        [mainStackView addArrangedSubview:_tableView];
        [mainStackView addArrangedSubview:buttonStackView];
        mainStackView.translatesAutoresizingMaskIntoConstraints = NO;

        [self.view addSubview:mainStackView];

        CGFloat tableHeight = self.view.bounds.size.height - 60.f;
        [_tableView.heightAnchor constraintEqualToConstant:tableHeight].active = YES;
        [_tableView.widthAnchor constraintEqualToAnchor:self.view.widthAnchor].active = YES;

        CGFloat buttonWidth = self.view.bounds.size.width / 4;
        [dismissButton.heightAnchor constraintEqualToConstant:60].active = YES;
        [dismissButton.widthAnchor
            constraintEqualToConstant:buttonWidth].active = YES;
        [reloadButton.heightAnchor constraintEqualToConstant:60].active = YES;
        [reloadButton.widthAnchor
            constraintEqualToConstant:buttonWidth].active = YES;
    }
    return self;
}

- (void)viewDidAppear:(BOOL)animated
{
    [super viewDidAppear:animated];
    [_tableView reloadData];
}

- (NSInteger)tableView:(UITableView *)tableView numberOfRowsInSection:(NSInteger)section
{
    return [[_extraData objectAtIndex:section] count];
}

- (CGFloat)tableView:(UITableView *)tableView heightForHeaderInSection:(NSInteger)section
{
    return 40;
}

- (UIView *)tableView:(UITableView *)tableView viewForHeaderInSection:(NSInteger)section
{
    UIView *view = [UIView new];
    view.backgroundColor = [UIColor colorWithRed:1 green:0 blue:0 alpha:1];

    UILabel *header = [UILabel new];
    [view addSubview:header];

    header.translatesAutoresizingMaskIntoConstraints = NO;
    [header.leadingAnchor
        constraintEqualToAnchor:view.leadingAnchor constant:5].active = YES;
    [header.trailingAnchor
        constraintEqualToAnchor:view.trailingAnchor].active = YES;
    [header.topAnchor
        constraintEqualToAnchor:view.topAnchor].active = YES;
    [header.bottomAnchor
        constraintEqualToAnchor:view.bottomAnchor].active = YES;

    header.textColor = [UIColor whiteColor];
    header.font = [UIFont fontWithName:@"Menlo-Bold" size:14.0f];
    header.text = [_extraDataTitle[section] uppercaseString];

    return view;
}

- (UITableViewCell *)tableView:(UITableView *)tableView cellForRowAtIndexPath:(NSIndexPath *)indexPath
{
    static NSString *reuseIdentifier = @"RedBoxExtraData";

    RCTRedBoxExtraDataCell *cell =
            (RCTRedBoxExtraDataCell *)[tableView
            dequeueReusableCellWithIdentifier:reuseIdentifier];

    if (cell == nil) {
        cell = [[RCTRedBoxExtraDataCell alloc]
                initWithStyle:UITableViewCellStyleDefault
                reuseIdentifier:reuseIdentifier];
    }

    NSArray *dataKVPair = _extraData[indexPath.section][indexPath.row];
    cell.keyLabel.text = dataKVPair[0];
    cell.valueLabel.text = dataKVPair[1];

    return cell;
}

- (NSInteger)numberOfSectionsInTableView:(UITableView *)tableView
{
    return _extraDataTitle.count;
}

- (void)addExtraData:(NSDictionary *)data forIdentifier:(NSString *)identifier
{
    dispatch_async(dispatch_get_main_queue(), ^{
        NSMutableArray *newData = [NSMutableArray new];
        for (id key in data) {
            [newData addObject:@[[NSString stringWithFormat:@"%@", key],
                [NSString stringWithFormat:@"%@", [data objectForKey:key]]]];
        }

        NSInteger idx = [self->_extraDataTitle indexOfObject:identifier];
        if (idx == NSNotFound) {
            [self->_extraDataTitle addObject:identifier];
            [self->_extraData addObject:newData];
        } else {
            [self->_extraData replaceObjectAtIndex:idx withObject:newData];
        }

        [self->_tableView reloadData];
    });
}

- (void)dismiss
{
    [self dismissViewControllerAnimated:YES completion:nil];
}

- (void)reload
{
    [_actionDelegate reload];
}

#pragma mark - Key commands

- (NSArray<UIKeyCommand *> *)keyCommands
{
    return @[
             // Dismiss
             [UIKeyCommand keyCommandWithInput:UIKeyInputEscape
                                 modifierFlags:0
                                        action:@selector(dismiss)],
             // Reload
             [UIKeyCommand keyCommandWithInput:@"r"
                                 modifierFlags:UIKeyModifierCommand
                                        action:@selector(reload)]
    ];
}

@end<|MERGE_RESOLUTION|>--- conflicted
+++ resolved
@@ -44,15 +44,8 @@
 
         self.keyLabel.textColor = [UIColor whiteColor];
         self.keyLabel.numberOfLines = 0;
-<<<<<<< HEAD
-#if TARGET_OS_TV
-        self.keyLabel.font = [UIFont fontWithName:@"Helvetica" size:24.0f];
-#else
-=======
 #if !TARGET_OS_TV
->>>>>>> 80f9e1f7
         self.keyLabel.lineBreakMode = UILineBreakModeWordWrap;
-#endif
         self.keyLabel.font = [UIFont fontWithName:@"Menlo-Regular" size:12.0f];
 #endif
         self.valueLabel = [UILabel new];
@@ -71,15 +64,8 @@
 
         self.valueLabel.textColor = [UIColor whiteColor];
         self.valueLabel.numberOfLines = 0;
-<<<<<<< HEAD
-#if TARGET_OS_TV
-        self.keyLabel.font = [UIFont fontWithName:@"Helvetica" size:24.0f];
-#else
-=======
 #if !TARGET_OS_TV
->>>>>>> 80f9e1f7
         self.valueLabel.lineBreakMode = UILineBreakModeWordWrap;
-#endif
         self.valueLabel.font = [UIFont fontWithName:@"Menlo-Regular" size:12.0f];
 #endif
     }
