--- conflicted
+++ resolved
@@ -33,11 +33,7 @@
 
 - (id<RCTSurfaceProtocol>)createFabricSurfaceForModuleName:(NSString *)moduleName
                                          initialProperties:(NSDictionary *)initialProperties;
-<<<<<<< HEAD
 - (nullable RCTPlatformView *)findComponentViewWithTag_DO_NOT_USE_DEPRECATED:(NSInteger)tag; // [macOS]
-=======
-- (nullable UIView *)findComponentViewWithTag_DO_NOT_USE_DEPRECATED:(NSInteger)tag;
->>>>>>> 890805db
 - (BOOL)synchronouslyUpdateViewOnUIThread:(NSNumber *)reactTag props:(NSDictionary *)props;
 - (void)addObserver:(id<RCTSurfacePresenterObserver>)observer;
 - (void)removeObserver:(id<RCTSurfacePresenterObserver>)observer;
