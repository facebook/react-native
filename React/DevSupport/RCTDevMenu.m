/**
 * Copyright (c) Facebook, Inc. and its affiliates.
 *
 * This source code is licensed under the MIT license found in the
 * LICENSE file in the root directory of this source tree.
 */

#import <React/RCTDevMenu.h>

#import <React/RCTBridge+Private.h>
#import <React/RCTBundleURLProvider.h>
#import <React/RCTDefines.h>
#import <React/RCTDevSettings.h>
#import <React/RCTKeyCommands.h>
#import <React/RCTLog.h>
#import <React/RCTUtils.h>

#if RCT_DEV_MENU

#if RCT_ENABLE_INSPECTOR
#import <React/RCTInspectorDevServerHelper.h>
#endif

NSString *const RCTShowDevMenuNotification = @"RCTShowDevMenuNotification";

@implementation UIWindow (RCTDevMenu)

- (void)RCT_motionEnded:(__unused UIEventSubtype)motion withEvent:(UIEvent *)event
{
  if (event.subtype == UIEventSubtypeMotionShake) {
    [[NSNotificationCenter defaultCenter] postNotificationName:RCTShowDevMenuNotification object:nil];
  }
}

@end

@implementation RCTDevMenuItem {
  RCTDevMenuItemTitleBlock _titleBlock;
  dispatch_block_t _handler;
}

- (instancetype)initWithTitleBlock:(RCTDevMenuItemTitleBlock)titleBlock handler:(dispatch_block_t)handler
{
  if ((self = [super init])) {
    _titleBlock = [titleBlock copy];
    _handler = [handler copy];
  }
  return self;
}

RCT_NOT_IMPLEMENTED(-(instancetype)init)

+ (instancetype)buttonItemWithTitleBlock:(NSString * (^)(void))titleBlock handler:(dispatch_block_t)handler
{
  return [[self alloc] initWithTitleBlock:titleBlock handler:handler];
}

+ (instancetype)buttonItemWithTitle:(NSString *)title handler:(dispatch_block_t)handler
{
  return [[self alloc]
      initWithTitleBlock:^NSString * {
        return title;
      }
                 handler:handler];
}

- (void)callHandler
{
  if (_handler) {
    _handler();
  }
}

- (NSString *)title
{
  if (_titleBlock) {
    return _titleBlock();
  }
  return nil;
}

@end

typedef void (^RCTDevMenuAlertActionHandler)(UIAlertAction *action);

@interface RCTDevMenu () <RCTBridgeModule, RCTInvalidating>

@end

@implementation RCTDevMenu {
  UIAlertController *_actionSheet;
  NSMutableArray<RCTDevMenuItem *> *_extraMenuItems;
}

@synthesize bridge = _bridge;

RCT_EXPORT_MODULE()

+ (void)initialize
{
  // We're swizzling here because it's poor form to override methods in a category,
  // however UIWindow doesn't actually implement motionEnded:withEvent:, so there's
  // no need to call the original implementation.
  RCTSwapInstanceMethods([UIWindow class], @selector(motionEnded:withEvent:), @selector(RCT_motionEnded:withEvent:));
}

+ (BOOL)requiresMainQueueSetup
{
  return YES;
}

- (instancetype)init
{
  if ((self = [super init])) {
    [[NSNotificationCenter defaultCenter] addObserver:self
                                             selector:@selector(showOnShake)
                                                 name:RCTShowDevMenuNotification
                                               object:nil];
    _extraMenuItems = [NSMutableArray new];

#if TARGET_OS_SIMULATOR
    RCTKeyCommands *commands = [RCTKeyCommands sharedInstance];
    __weak __typeof(self) weakSelf = self;

    // Toggle debug menu
    [commands registerKeyCommandWithInput:@"d"
                            modifierFlags:UIKeyModifierCommand
                                   action:^(__unused UIKeyCommand *command) {
                                     [weakSelf toggle];
                                   }];

    // Toggle element inspector
    [commands registerKeyCommandWithInput:@"i"
                            modifierFlags:UIKeyModifierCommand
                                   action:^(__unused UIKeyCommand *command) {
                                     [weakSelf.bridge.devSettings toggleElementInspector];
                                   }];

    // Reload in normal mode
    [commands registerKeyCommandWithInput:@"n"
                            modifierFlags:UIKeyModifierCommand
                                   action:^(__unused UIKeyCommand *command) {
                                     [weakSelf.bridge.devSettings setIsDebuggingRemotely:NO];
                                   }];
#endif
  }
  return self;
}

- (dispatch_queue_t)methodQueue
{
  return dispatch_get_main_queue();
}

- (void)invalidate
{
  _presentedItems = nil;
  [_actionSheet dismissViewControllerAnimated:YES
                                   completion:^(void){
                                   }];
  [[NSNotificationCenter defaultCenter] removeObserver:self];
}

- (void)showOnShake
{
  if ([_bridge.devSettings isShakeToShowDevMenuEnabled]) {
    [self show];
  }
}

- (void)toggle
{
  if (_actionSheet) {
    [_actionSheet dismissViewControllerAnimated:YES
                                     completion:^(void){
                                     }];
    _actionSheet = nil;
  } else {
    [self show];
  }
}

- (BOOL)isActionSheetShown
{
  return _actionSheet != nil;
}

- (void)addItem:(NSString *)title handler:(void (^)(void))handler
{
  [self addItem:[RCTDevMenuItem buttonItemWithTitle:title handler:handler]];
}

- (void)addItem:(RCTDevMenuItem *)item
{
  [_extraMenuItems addObject:item];
}

- (void)setDefaultJSBundle
{
  [[RCTBundleURLProvider sharedSettings] resetToDefaults];
  self->_bridge.bundleURL = [[RCTBundleURLProvider sharedSettings] jsBundleURLForFallbackResource:nil
                                                                                fallbackExtension:nil];
  [self->_bridge reload];
}

- (NSArray<RCTDevMenuItem *> *)_menuItemsToPresent
{
  NSMutableArray<RCTDevMenuItem *> *items = [NSMutableArray new];

  // Add built-in items
  __weak RCTBridge *bridge = _bridge;
  __weak RCTDevSettings *devSettings = _bridge.devSettings;
  __weak RCTDevMenu *weakSelf = self;

  [items addObject:[RCTDevMenuItem buttonItemWithTitle:@"Reload"
                                               handler:^{
                                                 [bridge reload];
                                               }]];

  if (!devSettings.isProfilingEnabled) {
    if (!devSettings.isRemoteDebuggingAvailable) {
<<<<<<< HEAD
      [items addObject:[RCTDevMenuItem buttonItemWithTitle:@"Debugger Unavailable" handler:^{
        NSString *message = RCTTurboModuleEnabled() ?
            @"Debugging is not currently supported when TurboModule is enabled." :
            @"Include the RCTWebSocket library to enable JavaScript debugging.";
        UIAlertController *alertController = [UIAlertController
          alertControllerWithTitle:@"Debugger Unavailable"
          message:message
          preferredStyle:UIAlertControllerStyleAlert];
        __weak typeof(alertController) weakAlertController = alertController;
        [alertController addAction:
        [UIAlertAction actionWithTitle:@"OK" style:UIAlertActionStyleDefault handler:^(__unused UIAlertAction *action){
          [weakAlertController dismissViewControllerAnimated:YES completion:nil];
        }]];
        [RCTPresentedViewController(nil) presentViewController:alertController animated:YES completion:NULL];
      }]];
=======
      [items
          addObject:[RCTDevMenuItem
                        buttonItemWithTitle:@"Debugger Unavailable"
                                    handler:^{
                                      NSString *message = RCTTurboModuleEnabled()
                                          ? @"Debugging is not currently supported when TurboModule is enabled."
                                          : @"Include the RCTWebSocket library to enable JavaScript debugging.";
                                      UIAlertController *alertController =
                                          [UIAlertController alertControllerWithTitle:@"Debugger Unavailable"
                                                                              message:message
                                                                       preferredStyle:UIAlertControllerStyleAlert];
                                      __weak typeof(alertController) weakAlertController = alertController;
                                      [alertController
                                          addAction:[UIAlertAction actionWithTitle:@"OK"
                                                                             style:UIAlertActionStyleDefault
                                                                           handler:^(__unused UIAlertAction *action) {
                                                                             [weakAlertController
                                                                                 dismissViewControllerAnimated:YES
                                                                                                    completion:nil];
                                                                           }]];
                                      [RCTPresentedViewController(nil) presentViewController:alertController
                                                                                 animated:YES
                                                                               completion:NULL];
                                    }]];
>>>>>>> e6f5e93b
    } else {
      [items addObject:[RCTDevMenuItem
                           buttonItemWithTitleBlock:^NSString * {
                             if (devSettings.isNuclideDebuggingAvailable) {
                               return devSettings.isDebuggingRemotely ? @"Stop Chrome Debugger" : @"Debug with Chrome";
                             } else {
                               return devSettings.isDebuggingRemotely ? @"Stop Debugging" : @"Debug";
                             }
                           }
                           handler:^{
                             devSettings.isDebuggingRemotely = !devSettings.isDebuggingRemotely;
                           }]];
    }

    if (devSettings.isNuclideDebuggingAvailable && !devSettings.isDebuggingRemotely) {
<<<<<<< HEAD
      [items addObject:[RCTDevMenuItem buttonItemWithTitle:@"Debug with Nuclide" handler:^{
  #if RCT_ENABLE_INSPECTOR && !TARGET_OS_UIKITFORMAC
        [RCTInspectorDevServerHelper attachDebugger:@"ReactNative" withBundleURL:bridge.bundleURL withView: RCTPresentedViewController(nil)];
  #endif
      }]];
=======
      [items addObject:[RCTDevMenuItem buttonItemWithTitle:@"Debug with Nuclide"
                                                   handler:^{
#if RCT_ENABLE_INSPECTOR && !TARGET_OS_UIKITFORMAC
                                                     [RCTInspectorDevServerHelper
                                                         attachDebugger:@"ReactNative"
                                                          withBundleURL:bridge.bundleURL
                                                               withView:RCTPresentedViewController(nil)];
#endif
                                                   }]];
>>>>>>> e6f5e93b
    }
  }

  [items addObject:[RCTDevMenuItem
                       buttonItemWithTitleBlock:^NSString * {
                         return devSettings.isElementInspectorShown ? @"Hide Inspector" : @"Show Inspector";
                       }
                       handler:^{
                         [devSettings toggleElementInspector];
                       }]];

  if (devSettings.isHotLoadingAvailable) {
    [items addObject:[RCTDevMenuItem
                         buttonItemWithTitleBlock:^NSString * {
                           // Previously known as "Hot Reloading". We won't use this term anymore.
                           return devSettings.isHotLoadingEnabled ? @"Disable Fast Refresh" : @"Enable Fast Refresh";
                         }
                         handler:^{
                           devSettings.isHotLoadingEnabled = !devSettings.isHotLoadingEnabled;
                         }]];
  }

  if (devSettings.isLiveReloadAvailable) {
<<<<<<< HEAD
    [items addObject:[RCTDevMenuItem buttonItemWithTitleBlock:^NSString *{
      return devSettings.isDebuggingRemotely
        ? @"Systrace Unavailable"
        : devSettings.isProfilingEnabled
          ? @"Stop Systrace"
          : @"Start Systrace";
    } handler:^{
      if (devSettings.isDebuggingRemotely) {
        UIAlertController *alertController = [UIAlertController
          alertControllerWithTitle:@"Systrace Unavailable"
          message:@"Stop debugging to enable Systrace."
          preferredStyle:UIAlertControllerStyleAlert];
        __weak typeof(alertController) weakAlertController = alertController;
        [alertController addAction:
         [UIAlertAction actionWithTitle:@"OK" style:UIAlertActionStyleDefault handler:^(__unused UIAlertAction *action){
          [weakAlertController dismissViewControllerAnimated:YES completion:nil];
        }]];
        [RCTPresentedViewController(nil) presentViewController:alertController animated:YES completion:NULL];
      } else {
        devSettings.isProfilingEnabled = !devSettings.isProfilingEnabled;
      }
    }]];
=======
    [items addObject:[RCTDevMenuItem
                         buttonItemWithTitleBlock:^NSString * {
                           return devSettings.isDebuggingRemotely
                               ? @"Systrace Unavailable"
                               : devSettings.isProfilingEnabled ? @"Stop Systrace" : @"Start Systrace";
                         }
                         handler:^{
                           if (devSettings.isDebuggingRemotely) {
                             UIAlertController *alertController =
                                 [UIAlertController alertControllerWithTitle:@"Systrace Unavailable"
                                                                     message:@"Stop debugging to enable Systrace."
                                                              preferredStyle:UIAlertControllerStyleAlert];
                             __weak typeof(alertController) weakAlertController = alertController;
                             [alertController
                                 addAction:[UIAlertAction actionWithTitle:@"OK"
                                                                    style:UIAlertActionStyleDefault
                                                                  handler:^(__unused UIAlertAction *action) {
                                                                    [weakAlertController
                                                                        dismissViewControllerAnimated:YES
                                                                                           completion:nil];
                                                                  }]];
                             [RCTPresentedViewController(nil) presentViewController:alertController
                                                                        animated:YES
                                                                      completion:NULL];
                           } else {
                             devSettings.isProfilingEnabled = !devSettings.isProfilingEnabled;
                           }
                         }]];
>>>>>>> e6f5e93b
    // "Live reload" which refreshes on every edit was removed in favor of "Fast Refresh".
    // While native code for "Live reload" is still there, please don't add the option back.
    // See D15958697 for more context.
  }

<<<<<<< HEAD
  [items addObject:[RCTDevMenuItem buttonItemWithTitleBlock:^NSString *{
    return @"Configure Bundler";
  } handler:^{
    UIAlertController * alertController = [UIAlertController alertControllerWithTitle: @"Configure Bundler"
                                                                              message: @"Provide a custom bundler address, port, and entrypoint."
                                                                       preferredStyle:UIAlertControllerStyleAlert];
    [alertController addTextFieldWithConfigurationHandler:^(UITextField *textField) {
      textField.placeholder = @"0.0.0.0";
    }];
    [alertController addTextFieldWithConfigurationHandler:^(UITextField *textField) {
      textField.placeholder = @"8081";
    }];
    [alertController addTextFieldWithConfigurationHandler:^(UITextField *textField) {
      textField.placeholder = @"index";
    }];
    [alertController addAction:[UIAlertAction actionWithTitle:@"Apply Changes" style:UIAlertActionStyleDefault handler:^(__unused UIAlertAction *action) {
      NSArray * textfields = alertController.textFields;
      UITextField * ipTextField = textfields[0];
      UITextField * portTextField = textfields[1];
      UITextField * bundleRootTextField = textfields[2];
      NSString * bundleRoot = bundleRootTextField.text;
      if(ipTextField.text.length == 0 && portTextField.text.length == 0) {
        [weakSelf setDefaultJSBundle];
        return;
      }
      NSNumberFormatter *formatter = [[NSNumberFormatter alloc] init];
      formatter.numberStyle = NSNumberFormatterDecimalStyle;
      NSNumber *portNumber = [formatter numberFromString:portTextField.text];
      if (portNumber == nil) {
        portNumber = [NSNumber numberWithInt: RCT_METRO_PORT];
      }
      [RCTBundleURLProvider sharedSettings].jsLocation = [NSString stringWithFormat:@"%@:%d",
                                                          ipTextField.text, portNumber.intValue];
      __strong RCTBridge *strongBridge = bridge;
      if (strongBridge) {
        NSURL *bundleURL = bundleRoot.length
          ? [[RCTBundleURLProvider sharedSettings] jsBundleURLForBundleRoot:bundleRoot fallbackResource:nil]
          : [strongBridge.delegate sourceURLForBridge:strongBridge];
        strongBridge.bundleURL = bundleURL;
        [strongBridge reload];
      }
    }]];
    [alertController addAction:[UIAlertAction actionWithTitle:@"Reset to Default" style:UIAlertActionStyleDefault handler:^(__unused UIAlertAction *action) {
      [weakSelf setDefaultJSBundle];
    }]];
    [alertController addAction:[UIAlertAction actionWithTitle:@"Cancel" style:UIAlertActionStyleCancel handler:^(__unused UIAlertAction *action) {
      return;
    }]];
    [RCTPresentedViewController(nil) presentViewController:alertController animated:YES completion:NULL];
  }]];
=======
  [items
      addObject:[RCTDevMenuItem
                    buttonItemWithTitleBlock:^NSString * {
                      return @"Configure Bundler";
                    }
                    handler:^{
                      UIAlertController *alertController = [UIAlertController
                          alertControllerWithTitle:@"Configure Bundler"
                                           message:@"Provide a custom bundler address, port, and entrypoint."
                                    preferredStyle:UIAlertControllerStyleAlert];
                      [alertController addTextFieldWithConfigurationHandler:^(UITextField *textField) {
                        textField.placeholder = @"0.0.0.0";
                      }];
                      [alertController addTextFieldWithConfigurationHandler:^(UITextField *textField) {
                        textField.placeholder = @"8081";
                      }];
                      [alertController addTextFieldWithConfigurationHandler:^(UITextField *textField) {
                        textField.placeholder = @"index";
                      }];
                      [alertController
                          addAction:[UIAlertAction
                                        actionWithTitle:@"Apply Changes"
                                                  style:UIAlertActionStyleDefault
                                                handler:^(__unused UIAlertAction *action) {
                                                  NSArray *textfields = alertController.textFields;
                                                  UITextField *ipTextField = textfields[0];
                                                  UITextField *portTextField = textfields[1];
                                                  UITextField *bundleRootTextField = textfields[2];
                                                  NSString *bundleRoot = bundleRootTextField.text;
                                                  if (ipTextField.text.length == 0 && portTextField.text.length == 0) {
                                                    [weakSelf setDefaultJSBundle];
                                                    return;
                                                  }
                                                  NSNumberFormatter *formatter = [[NSNumberFormatter alloc] init];
                                                  formatter.numberStyle = NSNumberFormatterDecimalStyle;
                                                  NSNumber *portNumber =
                                                      [formatter numberFromString:portTextField.text];
                                                  if (portNumber == nil) {
                                                    portNumber = [NSNumber numberWithInt:RCT_METRO_PORT];
                                                  }
                                                  [RCTBundleURLProvider sharedSettings].jsLocation = [NSString
                                                      stringWithFormat:@"%@:%d", ipTextField.text, portNumber.intValue];
                                                  __strong RCTBridge *strongBridge = bridge;
                                                  if (strongBridge) {
                                                    NSURL *bundleURL = bundleRoot.length
                                                        ? [[RCTBundleURLProvider sharedSettings]
                                                              jsBundleURLForBundleRoot:bundleRoot
                                                                      fallbackResource:nil]
                                                        : [strongBridge.delegate sourceURLForBridge:strongBridge];
                                                    strongBridge.bundleURL = bundleURL;
                                                    [strongBridge reload];
                                                  }
                                                }]];
                      [alertController addAction:[UIAlertAction actionWithTitle:@"Reset to Default"
                                                                          style:UIAlertActionStyleDefault
                                                                        handler:^(__unused UIAlertAction *action) {
                                                                          [weakSelf setDefaultJSBundle];
                                                                        }]];
                      [alertController addAction:[UIAlertAction actionWithTitle:@"Cancel"
                                                                          style:UIAlertActionStyleCancel
                                                                        handler:^(__unused UIAlertAction *action) {
                                                                          return;
                                                                        }]];
                      [RCTPresentedViewController(nil) presentViewController:alertController animated:YES completion:NULL];
                    }]];
>>>>>>> e6f5e93b

  [items addObjectsFromArray:_extraMenuItems];
  return items;
}

RCT_EXPORT_METHOD(show)
{
  if (_actionSheet || !_bridge || RCTRunningInAppExtension()) {
    return;
  }

  NSString *bridgeDescription = _bridge.bridgeDescription;
  NSString *description =
      bridgeDescription.length > 0 ? [NSString stringWithFormat:@"Running %@", bridgeDescription] : nil;

  // On larger devices we don't have an anchor point for the action sheet
  UIAlertControllerStyle style = [[UIDevice currentDevice] userInterfaceIdiom] == UIUserInterfaceIdiomPhone
      ? UIAlertControllerStyleActionSheet
      : UIAlertControllerStyleAlert;
  _actionSheet = [UIAlertController alertControllerWithTitle:@"React Native Debug Menu"
                                                     message:description
                                              preferredStyle:style];

  NSArray<RCTDevMenuItem *> *items = [self _menuItemsToPresent];
  for (RCTDevMenuItem *item in items) {
    [_actionSheet addAction:[UIAlertAction actionWithTitle:item.title
                                                     style:UIAlertActionStyleDefault
                                                   handler:[self alertActionHandlerForDevItem:item]]];
  }

  [_actionSheet addAction:[UIAlertAction actionWithTitle:@"Cancel"
                                                   style:UIAlertActionStyleCancel
                                                 handler:[self alertActionHandlerForDevItem:nil]]];

  _presentedItems = items;
  [RCTPresentedViewController(nil) presentViewController:_actionSheet animated:YES completion:nil];
}

- (RCTDevMenuAlertActionHandler)alertActionHandlerForDevItem:(RCTDevMenuItem *__nullable)item
{
  return ^(__unused UIAlertAction *action) {
    if (item) {
      [item callHandler];
    }

    self->_actionSheet = nil;
  };
}

#pragma mark - deprecated methods and properties

#define WARN_DEPRECATED_DEV_MENU_EXPORT() \
  RCTLogWarn(@"Using deprecated method %s, use RCTDevSettings instead", __func__)

- (void)setShakeToShow:(BOOL)shakeToShow
{
  _bridge.devSettings.isShakeToShowDevMenuEnabled = shakeToShow;
}

- (BOOL)shakeToShow
{
  return _bridge.devSettings.isShakeToShowDevMenuEnabled;
}

RCT_EXPORT_METHOD(reload)
{
  WARN_DEPRECATED_DEV_MENU_EXPORT();
  [_bridge reload];
}

RCT_EXPORT_METHOD(debugRemotely : (BOOL)enableDebug)
{
  WARN_DEPRECATED_DEV_MENU_EXPORT();
  _bridge.devSettings.isDebuggingRemotely = enableDebug;
}

RCT_EXPORT_METHOD(setProfilingEnabled : (BOOL)enabled)
{
  WARN_DEPRECATED_DEV_MENU_EXPORT();
  _bridge.devSettings.isProfilingEnabled = enabled;
}

- (BOOL)profilingEnabled
{
  return _bridge.devSettings.isProfilingEnabled;
}

RCT_EXPORT_METHOD(setHotLoadingEnabled : (BOOL)enabled)
{
  WARN_DEPRECATED_DEV_MENU_EXPORT();
  _bridge.devSettings.isHotLoadingEnabled = enabled;
}

- (BOOL)hotLoadingEnabled
{
  return _bridge.devSettings.isHotLoadingEnabled;
}

@end

#else // Unavailable when not in dev mode

@implementation RCTDevMenu

- (void)show
{
}
- (void)reload
{
}
- (void)addItem:(NSString *)title handler:(dispatch_block_t)handler
{
}
- (void)addItem:(RCTDevMenu *)item
{
}
- (BOOL)isActionSheetShown
{
  return NO;
}
+ (NSString *)moduleName
{
  return @"";
}

@end

@implementation RCTDevMenuItem

+ (instancetype)buttonItemWithTitle:(NSString *)title handler:(void (^)(void))handler
{
  return nil;
}
+ (instancetype)buttonItemWithTitleBlock:(NSString * (^)(void))titleBlock handler:(void (^)(void))handler
{
  return nil;
}

@end

#endif

@implementation RCTBridge (RCTDevMenu)

- (RCTDevMenu *)devMenu
{
#if RCT_DEV_MENU
  return [self moduleForClass:[RCTDevMenu class]];
#else
  return nil;
#endif
}

@end<|MERGE_RESOLUTION|>--- conflicted
+++ resolved
@@ -219,23 +219,6 @@
 
   if (!devSettings.isProfilingEnabled) {
     if (!devSettings.isRemoteDebuggingAvailable) {
-<<<<<<< HEAD
-      [items addObject:[RCTDevMenuItem buttonItemWithTitle:@"Debugger Unavailable" handler:^{
-        NSString *message = RCTTurboModuleEnabled() ?
-            @"Debugging is not currently supported when TurboModule is enabled." :
-            @"Include the RCTWebSocket library to enable JavaScript debugging.";
-        UIAlertController *alertController = [UIAlertController
-          alertControllerWithTitle:@"Debugger Unavailable"
-          message:message
-          preferredStyle:UIAlertControllerStyleAlert];
-        __weak typeof(alertController) weakAlertController = alertController;
-        [alertController addAction:
-        [UIAlertAction actionWithTitle:@"OK" style:UIAlertActionStyleDefault handler:^(__unused UIAlertAction *action){
-          [weakAlertController dismissViewControllerAnimated:YES completion:nil];
-        }]];
-        [RCTPresentedViewController(nil) presentViewController:alertController animated:YES completion:NULL];
-      }]];
-=======
       [items
           addObject:[RCTDevMenuItem
                         buttonItemWithTitle:@"Debugger Unavailable"
@@ -260,7 +243,6 @@
                                                                                  animated:YES
                                                                                completion:NULL];
                                     }]];
->>>>>>> e6f5e93b
     } else {
       [items addObject:[RCTDevMenuItem
                            buttonItemWithTitleBlock:^NSString * {
@@ -276,13 +258,6 @@
     }
 
     if (devSettings.isNuclideDebuggingAvailable && !devSettings.isDebuggingRemotely) {
-<<<<<<< HEAD
-      [items addObject:[RCTDevMenuItem buttonItemWithTitle:@"Debug with Nuclide" handler:^{
-  #if RCT_ENABLE_INSPECTOR && !TARGET_OS_UIKITFORMAC
-        [RCTInspectorDevServerHelper attachDebugger:@"ReactNative" withBundleURL:bridge.bundleURL withView: RCTPresentedViewController(nil)];
-  #endif
-      }]];
-=======
       [items addObject:[RCTDevMenuItem buttonItemWithTitle:@"Debug with Nuclide"
                                                    handler:^{
 #if RCT_ENABLE_INSPECTOR && !TARGET_OS_UIKITFORMAC
@@ -292,7 +267,6 @@
                                                                withView:RCTPresentedViewController(nil)];
 #endif
                                                    }]];
->>>>>>> e6f5e93b
     }
   }
 
@@ -316,30 +290,6 @@
   }
 
   if (devSettings.isLiveReloadAvailable) {
-<<<<<<< HEAD
-    [items addObject:[RCTDevMenuItem buttonItemWithTitleBlock:^NSString *{
-      return devSettings.isDebuggingRemotely
-        ? @"Systrace Unavailable"
-        : devSettings.isProfilingEnabled
-          ? @"Stop Systrace"
-          : @"Start Systrace";
-    } handler:^{
-      if (devSettings.isDebuggingRemotely) {
-        UIAlertController *alertController = [UIAlertController
-          alertControllerWithTitle:@"Systrace Unavailable"
-          message:@"Stop debugging to enable Systrace."
-          preferredStyle:UIAlertControllerStyleAlert];
-        __weak typeof(alertController) weakAlertController = alertController;
-        [alertController addAction:
-         [UIAlertAction actionWithTitle:@"OK" style:UIAlertActionStyleDefault handler:^(__unused UIAlertAction *action){
-          [weakAlertController dismissViewControllerAnimated:YES completion:nil];
-        }]];
-        [RCTPresentedViewController(nil) presentViewController:alertController animated:YES completion:NULL];
-      } else {
-        devSettings.isProfilingEnabled = !devSettings.isProfilingEnabled;
-      }
-    }]];
-=======
     [items addObject:[RCTDevMenuItem
                          buttonItemWithTitleBlock:^NSString * {
                            return devSettings.isDebuggingRemotely
@@ -368,64 +318,11 @@
                              devSettings.isProfilingEnabled = !devSettings.isProfilingEnabled;
                            }
                          }]];
->>>>>>> e6f5e93b
     // "Live reload" which refreshes on every edit was removed in favor of "Fast Refresh".
     // While native code for "Live reload" is still there, please don't add the option back.
     // See D15958697 for more context.
   }
 
-<<<<<<< HEAD
-  [items addObject:[RCTDevMenuItem buttonItemWithTitleBlock:^NSString *{
-    return @"Configure Bundler";
-  } handler:^{
-    UIAlertController * alertController = [UIAlertController alertControllerWithTitle: @"Configure Bundler"
-                                                                              message: @"Provide a custom bundler address, port, and entrypoint."
-                                                                       preferredStyle:UIAlertControllerStyleAlert];
-    [alertController addTextFieldWithConfigurationHandler:^(UITextField *textField) {
-      textField.placeholder = @"0.0.0.0";
-    }];
-    [alertController addTextFieldWithConfigurationHandler:^(UITextField *textField) {
-      textField.placeholder = @"8081";
-    }];
-    [alertController addTextFieldWithConfigurationHandler:^(UITextField *textField) {
-      textField.placeholder = @"index";
-    }];
-    [alertController addAction:[UIAlertAction actionWithTitle:@"Apply Changes" style:UIAlertActionStyleDefault handler:^(__unused UIAlertAction *action) {
-      NSArray * textfields = alertController.textFields;
-      UITextField * ipTextField = textfields[0];
-      UITextField * portTextField = textfields[1];
-      UITextField * bundleRootTextField = textfields[2];
-      NSString * bundleRoot = bundleRootTextField.text;
-      if(ipTextField.text.length == 0 && portTextField.text.length == 0) {
-        [weakSelf setDefaultJSBundle];
-        return;
-      }
-      NSNumberFormatter *formatter = [[NSNumberFormatter alloc] init];
-      formatter.numberStyle = NSNumberFormatterDecimalStyle;
-      NSNumber *portNumber = [formatter numberFromString:portTextField.text];
-      if (portNumber == nil) {
-        portNumber = [NSNumber numberWithInt: RCT_METRO_PORT];
-      }
-      [RCTBundleURLProvider sharedSettings].jsLocation = [NSString stringWithFormat:@"%@:%d",
-                                                          ipTextField.text, portNumber.intValue];
-      __strong RCTBridge *strongBridge = bridge;
-      if (strongBridge) {
-        NSURL *bundleURL = bundleRoot.length
-          ? [[RCTBundleURLProvider sharedSettings] jsBundleURLForBundleRoot:bundleRoot fallbackResource:nil]
-          : [strongBridge.delegate sourceURLForBridge:strongBridge];
-        strongBridge.bundleURL = bundleURL;
-        [strongBridge reload];
-      }
-    }]];
-    [alertController addAction:[UIAlertAction actionWithTitle:@"Reset to Default" style:UIAlertActionStyleDefault handler:^(__unused UIAlertAction *action) {
-      [weakSelf setDefaultJSBundle];
-    }]];
-    [alertController addAction:[UIAlertAction actionWithTitle:@"Cancel" style:UIAlertActionStyleCancel handler:^(__unused UIAlertAction *action) {
-      return;
-    }]];
-    [RCTPresentedViewController(nil) presentViewController:alertController animated:YES completion:NULL];
-  }]];
-=======
   [items
       addObject:[RCTDevMenuItem
                     buttonItemWithTitleBlock:^NSString * {
@@ -491,7 +388,6 @@
                                                                         }]];
                       [RCTPresentedViewController(nil) presentViewController:alertController animated:YES completion:NULL];
                     }]];
->>>>>>> e6f5e93b
 
   [items addObjectsFromArray:_extraMenuItems];
   return items;
