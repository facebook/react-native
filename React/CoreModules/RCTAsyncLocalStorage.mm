/*
 * Copyright (c) Facebook, Inc. and its affiliates.
 *
 * This source code is licensed under the MIT license found in the
 * LICENSE file in the root directory of this source tree.
 */

#import "RCTAsyncLocalStorage.h"

#import <Foundation/Foundation.h>

#import <CommonCrypto/CommonCryptor.h>
#import <CommonCrypto/CommonDigest.h>
#import <FBReactNativeSpec/FBReactNativeSpec.h>

#import <React/RCTConvert.h>
#import <React/RCTLog.h>
#import <React/RCTUtils.h>

#import "CoreModulesPlugins.h"

static NSString *const RCTStorageDirectory = @"RCTAsyncLocalStorage_V1";
static NSString *const RCTManifestFileName = @"manifest.json";
static const NSUInteger RCTInlineValueThreshold = 1024;

#pragma mark - Static helper functions

static NSDictionary *RCTErrorForKey(NSString *key)
{
  if (![key isKindOfClass:[NSString class]]) {
    return RCTMakeAndLogError(@"Invalid key - must be a string.  Key: ", key, @{@"key" : key});
  } else if (key.length < 1) {
    return RCTMakeAndLogError(@"Invalid key - must be at least one character.  Key: ", key, @{@"key" : key});
  } else {
    return nil;
  }
}

static void RCTAppendError(NSDictionary *error, NSMutableArray<NSDictionary *> **errors)
{
  if (error && errors) {
    if (!*errors) {
      *errors = [NSMutableArray new];
    }
    [*errors addObject:error];
  }
}

static NSString *RCTReadFile(NSString *filePath, NSString *key, NSDictionary **errorOut)
{
  if ([[NSFileManager defaultManager] fileExistsAtPath:filePath]) {
    NSError *error;
    NSStringEncoding encoding;
    NSString *entryString = [NSString stringWithContentsOfFile:filePath usedEncoding:&encoding error:&error];
    NSDictionary *extraData = @{@"key" : RCTNullIfNil(key)};

    if (error) {
      if (errorOut)
        *errorOut = RCTMakeError(@"Failed to read storage file.", error, extraData);
      return nil;
    }

    if (encoding != NSUTF8StringEncoding) {
      if (errorOut)
        *errorOut = RCTMakeError(@"Incorrect encoding of storage file: ", @(encoding), extraData);
      return nil;
    }
    return entryString;
  }

  return nil;
}

static NSString *RCTGetStorageDirectory()
{
  static NSString *storageDirectory = nil;
  static dispatch_once_t onceToken;
  dispatch_once(&onceToken, ^{
<<<<<<< HEAD
#if !TARGET_OS_OSX // TODO(macOS GH#774)
    // iOS and tvOS to use Caches folder.
    // Don't use NSDocumentsDirectory otherwise the RCTAsyncLocalStorage_V1 will appear in apps that
    // expose the User's Documents folder such as Microsoft Office apps.
    storageDirectory = NSSearchPathForDirectoriesInDomains(NSCachesDirectory, NSUserDomainMask, YES).firstObject;
#else // [TODO(macOS GH#774)
    // Apps on macos may not be sandboxed and using NSDocumentsDirectory with NSSearchPathForDirectoriesInDomains
    // will return the User's Document folder which is not what we want. Instead, we will query NSFileManager for
    // NSApplicationSupportDirectory which returns the correct URL path based on whether the app is sandboxed or not
    // and then we append the bundle id to this location giving each app its own storage folder.
    NSError *error = nil;
    NSURL *applicationSupportURL = [[NSFileManager defaultManager] URLForDirectory:NSApplicationSupportDirectory
                                                                          inDomain:NSUserDomainMask
                                                                 appropriateForURL:nil
                                                                            create:YES
                                                                             error:&error];
    if (!error) {
      NSString *bundleId = [[NSBundle mainBundle] bundleIdentifier];
      storageDirectory = [[applicationSupportURL path] stringByAppendingPathComponent:bundleId];
    } else {
      RCTLogError(@"Unable to access storage directory for RCTAsyncLocalStorage. %@", [error description]);
    }
// ]TODO(macOS GH#774)
#endif
=======
    storageDirectory = NSSearchPathForDirectoriesInDomains(NSDocumentDirectory, NSUserDomainMask, YES).firstObject;
>>>>>>> 21603775
    storageDirectory = [storageDirectory stringByAppendingPathComponent:RCTStorageDirectory];
  });
  return storageDirectory;
}

static NSString *RCTGetManifestFilePath()
{
  static NSString *manifestFilePath = nil;
  static dispatch_once_t onceToken;
  dispatch_once(&onceToken, ^{
    manifestFilePath = [RCTGetStorageDirectory() stringByAppendingPathComponent:RCTManifestFileName];
  });
  return manifestFilePath;
}

// Only merges objects - all other types are just clobbered (including arrays)
static BOOL RCTMergeRecursive(NSMutableDictionary *destination, NSDictionary *source)
{
  BOOL modified = NO;
  for (NSString *key in source) {
    id sourceValue = source[key];
    id destinationValue = destination[key];
    if ([sourceValue isKindOfClass:[NSDictionary class]]) {
      if ([destinationValue isKindOfClass:[NSDictionary class]]) {
        if ([destinationValue classForCoder] != [NSMutableDictionary class]) {
          destinationValue = [destinationValue mutableCopy];
        }
        if (RCTMergeRecursive(destinationValue, sourceValue)) {
          destination[key] = destinationValue;
          modified = YES;
        }
      } else {
        destination[key] = [sourceValue copy];
        modified = YES;
      }
    } else if (![source isEqual:destinationValue]) {
      destination[key] = [sourceValue copy];
      modified = YES;
    }
  }
  return modified;
}

static dispatch_queue_t RCTGetMethodQueue()
{
  // We want all instances to share the same queue since they will be reading/writing the same files.
  static dispatch_queue_t queue;
  static dispatch_once_t onceToken;
  dispatch_once(&onceToken, ^{
    queue = dispatch_queue_create("com.facebook.react.AsyncLocalStorageQueue", DISPATCH_QUEUE_SERIAL);
  });
  return queue;
}

static NSCache *RCTGetCache()
{
  // We want all instances to share the same cache since they will be reading/writing the same files.
  static NSCache *cache;
  static dispatch_once_t onceToken;
  dispatch_once(&onceToken, ^{
    cache = [NSCache new];
    cache.totalCostLimit = 2 * 1024 * 1024; // 2MB
#if !TARGET_OS_OSX // TODO(macOS GH#774)
    // Clear cache in the event of a memory warning
    [[NSNotificationCenter defaultCenter] addObserverForName:UIApplicationDidReceiveMemoryWarningNotification
                                                      object:nil
                                                       queue:nil
                                                  usingBlock:^(__unused NSNotification *note) {
                                                    [cache removeAllObjects];
                                                  }];
#endif // TODO(macOS GH#774)
  });
  return cache;
}

static BOOL RCTHasCreatedStorageDirectory = NO;
static NSDictionary *RCTDeleteStorageDirectory()
{
  NSError *error;
  [[NSFileManager defaultManager] removeItemAtPath:RCTGetStorageDirectory() error:&error];
  RCTHasCreatedStorageDirectory = NO;
  return error ? RCTMakeError(@"Failed to delete storage directory.", error, nil) : nil;
}

#pragma mark - RCTAsyncLocalStorage

@interface RCTAsyncLocalStorage () <NativeAsyncStorageSpec>
@end

@implementation RCTAsyncLocalStorage {
  BOOL _haveSetup;
  // The manifest is a dictionary of all keys with small values inlined.  Null values indicate values that are stored
  // in separate files (as opposed to nil values which don't exist).  The manifest is read off disk at startup, and
  // written to disk after all mutations.
  NSMutableDictionary<NSString *, NSString *> *_manifest;
}

RCT_EXPORT_MODULE()

- (dispatch_queue_t)methodQueue
{
  return RCTGetMethodQueue();
}

- (void)clearAllData
{
  dispatch_async(RCTGetMethodQueue(), ^{
    [self->_manifest removeAllObjects];
    [RCTGetCache() removeAllObjects];
    RCTDeleteStorageDirectory();
  });
}

+ (void)clearAllData
{
  dispatch_async(RCTGetMethodQueue(), ^{
    [RCTGetCache() removeAllObjects];
    RCTDeleteStorageDirectory();
  });
}

- (void)invalidate
{
  if (_clearOnInvalidate) {
    [RCTGetCache() removeAllObjects];
    RCTDeleteStorageDirectory();
  }
  _clearOnInvalidate = NO;
  [_manifest removeAllObjects];
  _haveSetup = NO;
}

- (BOOL)isValid
{
  return _haveSetup;
}

- (void)dealloc
{
  [self invalidate];
}

- (NSString *)_filePathForKey:(NSString *)key
{
  NSString *safeFileName = RCTMD5Hash(key);
  return [RCTGetStorageDirectory() stringByAppendingPathComponent:safeFileName];
}

- (NSDictionary *)_ensureSetup
{
  RCTAssertThread(RCTGetMethodQueue(), @"Must be executed on storage thread");

  NSError *error = nil;
  if (!RCTHasCreatedStorageDirectory) {
    [[NSFileManager defaultManager] createDirectoryAtPath:RCTGetStorageDirectory()
                              withIntermediateDirectories:YES
                                               attributes:nil
                                                    error:&error];
    if (error) {
      return RCTMakeError(@"Failed to create storage directory.", error, nil);
    }
    RCTHasCreatedStorageDirectory = YES;
  }
  if (!_haveSetup) {
    NSDictionary *errorOut;
    NSString *serialized = RCTReadFile(RCTGetManifestFilePath(), RCTManifestFileName, &errorOut);
    _manifest = serialized ? RCTJSONParseMutable(serialized, &error) : [NSMutableDictionary new];
    if (error) {
      RCTLogWarn(@"Failed to parse manifest - creating new one.\n\n%@", error);
      _manifest = [NSMutableDictionary new];
    }
    _haveSetup = YES;
  }
  return nil;
}

- (NSDictionary *)_writeManifest:(NSMutableArray<NSDictionary *> **)errors
{
  NSError *error;
  NSString *serialized = RCTJSONStringify(_manifest, &error);
  [serialized writeToFile:RCTGetManifestFilePath() atomically:YES encoding:NSUTF8StringEncoding error:&error];
  NSDictionary *errorOut;
  if (error) {
    errorOut = RCTMakeError(@"Failed to write manifest file.", error, nil);
    RCTAppendError(errorOut, errors);
  }
  return errorOut;
}

- (NSDictionary *)_appendItemForKey:(NSString *)key toArray:(NSMutableArray<NSArray<NSString *> *> *)result
{
  NSDictionary *errorOut = RCTErrorForKey(key);
  if (errorOut) {
    return errorOut;
  }
  NSString *value = [self _getValueForKey:key errorOut:&errorOut];
  [result addObject:@[ key, RCTNullIfNil(value) ]]; // Insert null if missing or failure.
  return errorOut;
}

- (NSString *)_getValueForKey:(NSString *)key errorOut:(NSDictionary **)errorOut
{
  NSString *value = _manifest[key]; // nil means missing, null means there may be a data file, else: NSString
  if (value == (id)kCFNull) {
    value = [RCTGetCache() objectForKey:key];
    if (!value) {
      NSString *filePath = [self _filePathForKey:key];
      value = RCTReadFile(filePath, key, errorOut);
      if (value) {
        [RCTGetCache() setObject:value forKey:key cost:value.length];
      } else {
        // file does not exist after all, so remove from manifest (no need to save
        // manifest immediately though, as cost of checking again next time is negligible)
        [_manifest removeObjectForKey:key];
      }
    }
  }
  return value;
}

- (NSDictionary *)_writeEntry:(NSArray<NSString *> *)entry changedManifest:(BOOL *)changedManifest
{
  if (entry.count != 2) {
    return RCTMakeAndLogError(@"Entries must be arrays of the form [key: string, value: string], got: ", entry, nil);
  }
  NSString *key = entry[0];
  NSDictionary *errorOut = RCTErrorForKey(key);
  if (errorOut) {
    return errorOut;
  }
  NSString *value = entry[1];
  NSString *filePath = [self _filePathForKey:key];
  NSError *error;
  if (value.length <= RCTInlineValueThreshold) {
    if (_manifest[key] == (id)kCFNull) {
      // If the value already existed but wasn't inlined, remove the old file.
      [[NSFileManager defaultManager] removeItemAtPath:filePath error:nil];
      [RCTGetCache() removeObjectForKey:key];
    }
    *changedManifest = YES;
    _manifest[key] = value;
    return nil;
  }
  [value writeToFile:filePath atomically:YES encoding:NSUTF8StringEncoding error:&error];
  [RCTGetCache() setObject:value forKey:key cost:value.length];
  if (error) {
    errorOut = RCTMakeError(@"Failed to write value.", error, @{@"key" : key});
  } else if (_manifest[key] != (id)kCFNull) {
    *changedManifest = YES;
    _manifest[key] = (id)kCFNull;
  }
  return errorOut;
}

#pragma mark - Exported JS Functions

RCT_EXPORT_METHOD(multiGet : (NSArray<NSString *> *)keys callback : (RCTResponseSenderBlock)callback)
{
  NSDictionary *errorOut = [self _ensureSetup];
  if (errorOut) {
    callback(@[ @[ errorOut ], (id)kCFNull ]);
    return;
  }
  NSMutableArray<NSDictionary *> *errors;
  NSMutableArray<NSArray<NSString *> *> *result = [[NSMutableArray alloc] initWithCapacity:keys.count];
  for (NSString *key in keys) {
    id keyError;
    id value = [self _getValueForKey:key errorOut:&keyError];
    [result addObject:@[ key, RCTNullIfNil(value) ]];
    RCTAppendError(keyError, &errors);
  }
  callback(@[ RCTNullIfNil(errors), result ]);
}

RCT_EXPORT_METHOD(multiSet : (NSArray<NSArray<NSString *> *> *)kvPairs callback : (RCTResponseSenderBlock)callback)
{
  NSDictionary *errorOut = [self _ensureSetup];
  if (errorOut) {
    callback(@[ @[ errorOut ] ]);
    return;
  }
  BOOL changedManifest = NO;
  NSMutableArray<NSDictionary *> *errors;
  for (NSArray<NSString *> *entry in kvPairs) {
    NSDictionary *keyError = [self _writeEntry:entry changedManifest:&changedManifest];
    RCTAppendError(keyError, &errors);
  }
  if (changedManifest) {
    [self _writeManifest:&errors];
  }
  callback(@[ RCTNullIfNil(errors) ]);
}

RCT_EXPORT_METHOD(multiMerge : (NSArray<NSArray<NSString *> *> *)kvPairs callback : (RCTResponseSenderBlock)callback)
{
  NSDictionary *errorOut = [self _ensureSetup];
  if (errorOut) {
    callback(@[ @[ errorOut ] ]);
    return;
  }
  BOOL changedManifest = NO;
  NSMutableArray<NSDictionary *> *errors;
  for (__strong NSArray<NSString *> *entry in kvPairs) {
    NSDictionary *keyError;
    NSString *value = [self _getValueForKey:entry[0] errorOut:&keyError];
    if (!keyError) {
      if (value) {
        NSError *jsonError;
        NSMutableDictionary *mergedVal = RCTJSONParseMutable(value, &jsonError);
        if (RCTMergeRecursive(mergedVal, RCTJSONParse(entry[1], &jsonError))) {
          entry = @[ entry[0], RCTNullIfNil(RCTJSONStringify(mergedVal, NULL)) ];
        }
        if (jsonError) {
          keyError = RCTJSErrorFromNSError(jsonError);
        }
      }
      if (!keyError) {
        keyError = [self _writeEntry:entry changedManifest:&changedManifest];
      }
    }
    RCTAppendError(keyError, &errors);
  }
  if (changedManifest) {
    [self _writeManifest:&errors];
  }
  callback(@[ RCTNullIfNil(errors) ]);
}

RCT_EXPORT_METHOD(multiRemove : (NSArray<NSString *> *)keys callback : (RCTResponseSenderBlock)callback)
{
  NSDictionary *errorOut = [self _ensureSetup];
  if (errorOut) {
    callback(@[ @[ errorOut ] ]);
    return;
  }
  NSMutableArray<NSDictionary *> *errors;
  BOOL changedManifest = NO;
  for (NSString *key in keys) {
    NSDictionary *keyError = RCTErrorForKey(key);
    if (!keyError) {
      if (_manifest[key] == (id)kCFNull) {
        NSString *filePath = [self _filePathForKey:key];
        [[NSFileManager defaultManager] removeItemAtPath:filePath error:nil];
        [RCTGetCache() removeObjectForKey:key];
      }
      if (_manifest[key]) {
        changedManifest = YES;
        [_manifest removeObjectForKey:key];
      }
    }
    RCTAppendError(keyError, &errors);
  }
  if (changedManifest) {
    [self _writeManifest:&errors];
  }
  callback(@[ RCTNullIfNil(errors) ]);
}

RCT_EXPORT_METHOD(clear : (RCTResponseSenderBlock)callback)
{
  [_manifest removeAllObjects];
  [RCTGetCache() removeAllObjects];
  NSDictionary *error = RCTDeleteStorageDirectory();
  callback(@[ RCTNullIfNil(error) ]);
}

RCT_EXPORT_METHOD(getAllKeys : (RCTResponseSenderBlock)callback)
{
  NSDictionary *errorOut = [self _ensureSetup];
  if (errorOut) {
    callback(@[ errorOut, (id)kCFNull ]);
  } else {
    callback(@[ (id)kCFNull, _manifest.allKeys ]);
  }
}

- (std::shared_ptr<facebook::react::TurboModule>)getTurboModule:
    (const facebook::react::ObjCTurboModule::InitParams &)params
{
  return std::make_shared<facebook::react::NativeAsyncStorageSpecJSI>(params);
}

@end

Class RCTAsyncLocalStorageCls(void)
{
  return RCTAsyncLocalStorage.class;
}<|MERGE_RESOLUTION|>--- conflicted
+++ resolved
@@ -76,9 +76,8 @@
   static NSString *storageDirectory = nil;
   static dispatch_once_t onceToken;
   dispatch_once(&onceToken, ^{
-<<<<<<< HEAD
 #if !TARGET_OS_OSX // TODO(macOS GH#774)
-    // iOS and tvOS to use Caches folder.
+    // iOS to use Caches folder.
     // Don't use NSDocumentsDirectory otherwise the RCTAsyncLocalStorage_V1 will appear in apps that
     // expose the User's Documents folder such as Microsoft Office apps.
     storageDirectory = NSSearchPathForDirectoriesInDomains(NSCachesDirectory, NSUserDomainMask, YES).firstObject;
@@ -101,9 +100,6 @@
     }
 // ]TODO(macOS GH#774)
 #endif
-=======
-    storageDirectory = NSSearchPathForDirectoriesInDomains(NSDocumentDirectory, NSUserDomainMask, YES).firstObject;
->>>>>>> 21603775
     storageDirectory = [storageDirectory stringByAppendingPathComponent:RCTStorageDirectory];
   });
   return storageDirectory;
