/*
 * Copyright (c) Facebook, Inc. and its affiliates.
 *
 * This source code is licensed under the MIT license found in the
 * LICENSE file in the root directory of this source tree.
 */

#import "RCTDeviceInfo.h"

#import <FBReactNativeSpec/FBReactNativeSpec.h>
#import <React/RCTAccessibilityManager.h>
#import <React/RCTAssert.h>
#import <React/RCTConstants.h>
<<<<<<< HEAD
#import <React/RCTEventDispatcher.h>
#import <React/RCTUIKit.h> // TODO(macOS GH#774)
=======
#import <React/RCTEventDispatcherProtocol.h>
>>>>>>> 82187bfb
#import <React/RCTUIUtils.h>
#import <React/RCTUtils.h>
#import "UIView+React.h" // TODO(macOS GH#774)

#import "CoreModulesPlugins.h"

using namespace facebook::react;

@interface RCTDeviceInfo () <NativeDeviceInfoSpec>
@end

@implementation RCTDeviceInfo {
#if !TARGET_OS_OSX // TODO(macOS GH#774)
  UIInterfaceOrientation _currentInterfaceOrientation;
  NSDictionary *_currentInterfaceDimensions;
#endif
}

@synthesize bridge = _bridge;
@synthesize turboModuleRegistry = _turboModuleRegistry;

RCT_EXPORT_MODULE()

+ (BOOL)requiresMainQueueSetup
{
  return YES;
}

- (dispatch_queue_t)methodQueue
{
  return dispatch_get_main_queue();
}

- (void)setBridge:(RCTBridge *)bridge
{
  _bridge = bridge;

#if !TARGET_OS_OSX // TODO(macOS GH#774)
  [[NSNotificationCenter defaultCenter] addObserver:self
                                           selector:@selector(didReceiveNewContentSizeMultiplier)
                                               name:RCTAccessibilityManagerDidUpdateMultiplierNotification
                                             object:_bridge.accessibilityManager];

  _currentInterfaceOrientation = [RCTSharedApplication() statusBarOrientation];

  [[NSNotificationCenter defaultCenter] addObserver:self
                                           selector:@selector(interfaceOrientationDidChange)
                                               name:UIApplicationDidChangeStatusBarOrientationNotification
                                             object:nil];

  _currentInterfaceDimensions = RCTExportedDimensions(_bridge, _turboModuleRegistry);

  [[NSNotificationCenter defaultCenter] addObserver:self
                                           selector:@selector(interfaceFrameDidChange)
                                               name:UIApplicationDidBecomeActiveNotification
                                             object:nil];

  [[NSNotificationCenter defaultCenter] addObserver:self
                                           selector:@selector(interfaceFrameDidChange)
                                               name:RCTUserInterfaceStyleDidChangeNotification
                                             object:nil];
#endif // TODO(macOS GH#774)
}

static BOOL RCTIsIPhoneX()
{
  static BOOL isIPhoneX = NO;
#if !TARGET_OS_OSX // TODO(macOS GH#774)
  static dispatch_once_t onceToken;

  dispatch_once(&onceToken, ^{
    RCTAssertMainQueue();

    CGSize screenSize = [UIScreen mainScreen].nativeBounds.size;
    CGSize iPhoneXScreenSize = CGSizeMake(1125, 2436);
    CGSize iPhoneXMaxScreenSize = CGSizeMake(1242, 2688);
    CGSize iPhoneXRScreenSize = CGSizeMake(828, 1792);

    isIPhoneX = CGSizeEqualToSize(screenSize, iPhoneXScreenSize) ||
        CGSizeEqualToSize(screenSize, iPhoneXMaxScreenSize) || CGSizeEqualToSize(screenSize, iPhoneXRScreenSize);
  });
#endif // TODO(macOS GH#774)
  return isIPhoneX;
}

<<<<<<< HEAD
#if !TARGET_OS_OSX // [TODO(macOS GH#774)
NSDictionary *RCTExportedDimensions(RCTBridge *bridge)
#else
NSDictionary *RCTExportedDimensions(RCTPlatformView *rootView)
#endif // ]TODO(macOS GH#774)
{
  RCTAssertMainQueue();

#if !TARGET_OS_OSX // TODO(macOS GH#774)
  RCTAssert(bridge, @"Bridge must not be `nil`.");
  RCTDimensions dimensions = RCTGetDimensions(bridge.accessibilityManager.multiplier);
#else // [TODO(macOS GH#774)
  RCTDimensions dimensions = RCTGetDimensions(rootView);
#endif // ]TODO(macOS GH#774)

=======
static NSDictionary *RCTExportedDimensions(RCTBridge *bridge, id<RCTTurboModuleRegistry> turboModuleRegistry)
{
  RCTAssertMainQueue();
  RCTDimensions dimensions;
  if (bridge) {
    dimensions = RCTGetDimensions(bridge.accessibilityManager.multiplier ?: 1.0);
  } else if (turboModuleRegistry) {
    dimensions = RCTGetDimensions(
        ((RCTAccessibilityManager *)[turboModuleRegistry moduleForName:"RCTAccessibilityManager"]).multiplier ?: 1.0);
  } else {
    RCTAssert(false, @"Bridge or TurboModuleRegistry must be set to properly init dimensions.");
  }
>>>>>>> 82187bfb
  __typeof(dimensions.window) window = dimensions.window;
  NSDictionary<NSString *, NSNumber *> *dimsWindow = @{
    @"width" : @(window.width),
    @"height" : @(window.height),
    @"scale" : @(window.scale),
    @"fontScale" : @(window.fontScale)
  };
  __typeof(dimensions.screen) screen = dimensions.screen;
  NSDictionary<NSString *, NSNumber *> *dimsScreen = @{
    @"width" : @(screen.width),
    @"height" : @(screen.height),
    @"scale" : @(screen.scale),
    @"fontScale" : @(screen.fontScale)
  };
  return @{@"window" : dimsWindow, @"screen" : dimsScreen};
}

- (NSDictionary<NSString *, id> *)constantsToExport
{
  return [self getConstants];
}

- (NSDictionary<NSString *, id> *)getConstants
{
  __block NSDictionary<NSString *, id> *constants;
  RCTUnsafeExecuteOnMainQueueSync(^{
    constants = @{
<<<<<<< HEAD
#if !TARGET_OS_OSX // TODO(macOS GH#774)
      @"Dimensions" : RCTExportedDimensions(self->_bridge),
#else // [TODO(macOS GH#774)
      @"Dimensions": RCTExportedDimensions(nil),
#endif // ]TODO(macOS GH#774)
=======
      @"Dimensions" : RCTExportedDimensions(self->_bridge, self->_turboModuleRegistry),
>>>>>>> 82187bfb
      // Note:
      // This prop is deprecated and will be removed in a future release.
      // Please use this only for a quick and temporary solution.
      // Use <SafeAreaView> instead.
      @"isIPhoneX_deprecated" : @(RCTIsIPhoneX()),
    };
  });

  return constants;
}

- (void)didReceiveNewContentSizeMultiplier
{
  RCTBridge *bridge = _bridge;
  RCTExecuteOnMainQueue(^{
  // Report the event across the bridge.
#pragma clang diagnostic push
#pragma clang diagnostic ignored "-Wdeprecated-declarations"
    [bridge.eventDispatcher sendDeviceEventWithName:@"didUpdateDimensions"
<<<<<<< HEAD
#if !TARGET_OS_OSX // TODO(macOS GH#774)
    body:RCTExportedDimensions(bridge)];
#else // [TODO(macOS GH#774)
    body:RCTExportedDimensions(nil)];
#endif // ]TODO(macOS GH#774)
=======
                                               body:RCTExportedDimensions(bridge, self->_turboModuleRegistry)];
>>>>>>> 82187bfb
#pragma clang diagnostic pop
  });
}

#if !TARGET_OS_OSX // TODO(macOS GH#774)

- (void)interfaceOrientationDidChange
{
  __weak __typeof(self) weakSelf = self;
  RCTExecuteOnMainQueue(^{
    [weakSelf _interfaceOrientationDidChange];
  });
}

- (void)_interfaceOrientationDidChange
{
  UIInterfaceOrientation nextOrientation = [RCTSharedApplication() statusBarOrientation];

  // Update when we go from portrait to landscape, or landscape to portrait
  if ((UIInterfaceOrientationIsPortrait(_currentInterfaceOrientation) &&
       !UIInterfaceOrientationIsPortrait(nextOrientation)) ||
      (UIInterfaceOrientationIsLandscape(_currentInterfaceOrientation) &&
       !UIInterfaceOrientationIsLandscape(nextOrientation))) {
#pragma clang diagnostic push
#pragma clang diagnostic ignored "-Wdeprecated-declarations"
    [_bridge.eventDispatcher sendDeviceEventWithName:@"didUpdateDimensions"
                                                body:RCTExportedDimensions(_bridge, _turboModuleRegistry)];
#pragma clang diagnostic pop
  }

  _currentInterfaceOrientation = nextOrientation;
}

- (void)interfaceFrameDidChange
{
  __weak __typeof(self) weakSelf = self;
  RCTExecuteOnMainQueue(^{
    [weakSelf _interfaceFrameDidChange];
  });
}

- (void)_interfaceFrameDidChange
{
  NSDictionary *nextInterfaceDimensions = RCTExportedDimensions(_bridge, _turboModuleRegistry);

  if (!([nextInterfaceDimensions isEqual:_currentInterfaceDimensions])) {
#pragma clang diagnostic push
#pragma clang diagnostic ignored "-Wdeprecated-declarations"
    [_bridge.eventDispatcher sendDeviceEventWithName:@"didUpdateDimensions" body:nextInterfaceDimensions];
#pragma clang diagnostic pop
  }

  _currentInterfaceDimensions = nextInterfaceDimensions;
}
#endif // TODO(macOS GH#774)

- (std::shared_ptr<TurboModule>)getTurboModule:(const ObjCTurboModule::InitParams &)params
{
  return std::make_shared<NativeDeviceInfoSpecJSI>(params);
}

@end

Class RCTDeviceInfoCls(void)
{
  return RCTDeviceInfo.class;
}<|MERGE_RESOLUTION|>--- conflicted
+++ resolved
@@ -11,12 +11,8 @@
 #import <React/RCTAccessibilityManager.h>
 #import <React/RCTAssert.h>
 #import <React/RCTConstants.h>
-<<<<<<< HEAD
-#import <React/RCTEventDispatcher.h>
+#import <React/RCTEventDispatcherProtocol.h>
 #import <React/RCTUIKit.h> // TODO(macOS GH#774)
-=======
-#import <React/RCTEventDispatcherProtocol.h>
->>>>>>> 82187bfb
 #import <React/RCTUIUtils.h>
 #import <React/RCTUtils.h>
 #import "UIView+React.h" // TODO(macOS GH#774)
@@ -102,9 +98,8 @@
   return isIPhoneX;
 }
 
-<<<<<<< HEAD
 #if !TARGET_OS_OSX // [TODO(macOS GH#774)
-NSDictionary *RCTExportedDimensions(RCTBridge *bridge)
+static NSDictionary *RCTExportedDimensions(RCTBridge *bridge, id<RCTTurboModuleRegistry> turboModuleRegistry)
 #else
 NSDictionary *RCTExportedDimensions(RCTPlatformView *rootView)
 #endif // ]TODO(macOS GH#774)
@@ -112,16 +107,6 @@
   RCTAssertMainQueue();
 
 #if !TARGET_OS_OSX // TODO(macOS GH#774)
-  RCTAssert(bridge, @"Bridge must not be `nil`.");
-  RCTDimensions dimensions = RCTGetDimensions(bridge.accessibilityManager.multiplier);
-#else // [TODO(macOS GH#774)
-  RCTDimensions dimensions = RCTGetDimensions(rootView);
-#endif // ]TODO(macOS GH#774)
-
-=======
-static NSDictionary *RCTExportedDimensions(RCTBridge *bridge, id<RCTTurboModuleRegistry> turboModuleRegistry)
-{
-  RCTAssertMainQueue();
   RCTDimensions dimensions;
   if (bridge) {
     dimensions = RCTGetDimensions(bridge.accessibilityManager.multiplier ?: 1.0);
@@ -131,7 +116,10 @@
   } else {
     RCTAssert(false, @"Bridge or TurboModuleRegistry must be set to properly init dimensions.");
   }
->>>>>>> 82187bfb
+#else // [TODO(macOS GH#774)
+  RCTDimensions dimensions = RCTGetDimensions(rootView);
+#endif // ]TODO(macOS GH#774)
+
   __typeof(dimensions.window) window = dimensions.window;
   NSDictionary<NSString *, NSNumber *> *dimsWindow = @{
     @"width" : @(window.width),
@@ -159,15 +147,11 @@
   __block NSDictionary<NSString *, id> *constants;
   RCTUnsafeExecuteOnMainQueueSync(^{
     constants = @{
-<<<<<<< HEAD
-#if !TARGET_OS_OSX // TODO(macOS GH#774)
-      @"Dimensions" : RCTExportedDimensions(self->_bridge),
+#if !TARGET_OS_OSX // TODO(macOS GH#774)
+      @"Dimensions" : RCTExportedDimensions(self->_bridge, self->_turboModuleRegistry),
 #else // [TODO(macOS GH#774)
       @"Dimensions": RCTExportedDimensions(nil),
 #endif // ]TODO(macOS GH#774)
-=======
-      @"Dimensions" : RCTExportedDimensions(self->_bridge, self->_turboModuleRegistry),
->>>>>>> 82187bfb
       // Note:
       // This prop is deprecated and will be removed in a future release.
       // Please use this only for a quick and temporary solution.
@@ -187,15 +171,11 @@
 #pragma clang diagnostic push
 #pragma clang diagnostic ignored "-Wdeprecated-declarations"
     [bridge.eventDispatcher sendDeviceEventWithName:@"didUpdateDimensions"
-<<<<<<< HEAD
-#if !TARGET_OS_OSX // TODO(macOS GH#774)
-    body:RCTExportedDimensions(bridge)];
+#if !TARGET_OS_OSX // TODO(macOS GH#774)
+                                               body:RCTExportedDimensions(bridge, self->_turboModuleRegistry)];
 #else // [TODO(macOS GH#774)
-    body:RCTExportedDimensions(nil)];
-#endif // ]TODO(macOS GH#774)
-=======
-                                               body:RCTExportedDimensions(bridge, self->_turboModuleRegistry)];
->>>>>>> 82187bfb
+                                               body:RCTExportedDimensions(nil)];
+#endif // ]TODO(macOS GH#774)
 #pragma clang diagnostic pop
   });
 }
