--- conflicted
+++ resolved
@@ -94,25 +94,6 @@
 }
 #endif // macOS]
 
-<<<<<<< HEAD
-@implementation RCTConvert (UIUserInterfaceStyle)
-
-#if !TARGET_OS_OSX // [macOS]
-RCT_ENUM_CONVERTER(
-    UIUserInterfaceStyle,
-    (@{
-      @"light" : @(UIUserInterfaceStyleLight),
-      @"dark" : @(UIUserInterfaceStyleDark),
-      @"unspecified" : @(UIUserInterfaceStyleUnspecified)
-    }),
-    UIUserInterfaceStyleUnspecified,
-    integerValue);
-#endif // [macOS]
-
-@end
-
-=======
->>>>>>> b2fda3ec
 @interface RCTAppearance () <NativeAppearanceSpec>
 @end
 
