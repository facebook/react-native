--- conflicted
+++ resolved
@@ -96,6 +96,7 @@
 
 @implementation RCTConvert (UIUserInterfaceStyle)
 
+#if !TARGET_OS_OSX // [macOS]
 RCT_ENUM_CONVERTER(
     UIUserInterfaceStyle,
     (@{
@@ -105,6 +106,7 @@
     }),
     UIUserInterfaceStyleUnspecified,
     integerValue);
+#endif // [macOS]
 
 @end
 
@@ -132,7 +134,6 @@
   return std::make_shared<NativeAppearanceSpecJSI>(params);
 }
 
-<<<<<<< HEAD
 #if TARGET_OS_OSX // [macOS on macOS don't lazy init _currentColorScheme because [NSApp effectiveAppearance] cannot be executed on background thread.
 - (instancetype)init
 {
@@ -142,9 +143,10 @@
   return self;
 }
 #endif // macOS]
-=======
+
 RCT_EXPORT_METHOD(setColorScheme : (NSString *)style)
 {
+#if !TARGET_OS_OSX // [macOS]
   UIUserInterfaceStyle userInterfaceStyle = [RCTConvert UIUserInterfaceStyle:style];
   NSArray<__kindof UIWindow *> *windows = RCTSharedApplication().windows;
   if (@available(iOS 13.0, *)) {
@@ -152,8 +154,22 @@
       window.overrideUserInterfaceStyle = userInterfaceStyle;
     }
   }
-}
->>>>>>> c18566ff
+#else // [macOS
+  NSAppearance *appearance = nil;
+  if ([style isEqualToString:@"unspecified"]) {
+    if (@available(macOS 11.0, *)) {
+      appearance = [NSAppearance currentDrawingAppearance];
+    } else {
+      appearance = [NSAppearance currentAppearance];
+    }
+  } else if ([style isEqualToString:@"light"]) {
+    appearance = [NSAppearance appearanceNamed:NSAppearanceNameAqua];
+  } else if ([style isEqualToString:@"dark"]) {
+    appearance = [NSAppearance appearanceNamed:NSAppearanceNameDarkAqua];
+  }
+  RCTSharedApplication().appearance = appearance;
+#endif // macOS]
+}
 
 RCT_EXPORT_SYNCHRONOUS_TYPED_METHOD(NSString *, getColorScheme)
 {
