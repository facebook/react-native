/*
 * Copyright (c) Facebook, Inc. and its affiliates.
 *
 * This source code is licensed under the MIT license found in the
 * LICENSE file in the root directory of this source tree.
 */

#import "RCTAppearance.h"

#import <FBReactNativeSpec/FBReactNativeSpec.h>
#import <React/RCTConstants.h>
#import <React/RCTEventEmitter.h>

#import "CoreModulesPlugins.h"

using namespace facebook::react;

NSString *const RCTAppearanceColorSchemeLight = @"light";
NSString *const RCTAppearanceColorSchemeDark = @"dark";

static BOOL sAppearancePreferenceEnabled = YES;
void RCTEnableAppearancePreference(BOOL enabled)
{
  sAppearancePreferenceEnabled = enabled;
}

static NSString *sColorSchemeOverride = nil;
void RCTOverrideAppearancePreference(NSString *const colorSchemeOverride)
{
  sColorSchemeOverride = colorSchemeOverride;
}

#if !TARGET_OS_OSX // TODO(macOS GH#774)
NSString *RCTColorSchemePreference(UITraitCollection *traitCollection)
{
#if defined(__IPHONE_OS_VERSION_MAX_ALLOWED) && defined(__IPHONE_13_0) && \
    __IPHONE_OS_VERSION_MAX_ALLOWED >= __IPHONE_13_0
  if (@available(iOS 13.0, *)) {
    static NSDictionary *appearances;
    static dispatch_once_t onceToken;

    if (sColorSchemeOverride) {
      return sColorSchemeOverride;
    }

    dispatch_once(&onceToken, ^{
      appearances = @{
        @(UIUserInterfaceStyleLight) : RCTAppearanceColorSchemeLight,
        @(UIUserInterfaceStyleDark) : RCTAppearanceColorSchemeDark
      };
    });

    if (!sAppearancePreferenceEnabled) {
      // Return the default if the app doesn't allow different color schemes.
      return RCTAppearanceColorSchemeLight;
    }

    traitCollection = traitCollection ?: [UITraitCollection currentTraitCollection];
    return appearances[@(traitCollection.userInterfaceStyle)] ?: RCTAppearanceColorSchemeLight;
  }
#endif

  // Default to light on older OS version - same behavior as Android.
  return RCTAppearanceColorSchemeLight;
}
#else // [TODO(macOS GH#774)
NSString *RCTColorSchemePreference(NSAppearance *appearance)
{
  static NSDictionary *appearances;
  static dispatch_once_t onceToken;

  dispatch_once(&onceToken, ^{
    appearances = @{
                    NSAppearanceNameAqua: RCTAppearanceColorSchemeLight,
                    NSAppearanceNameDarkAqua: RCTAppearanceColorSchemeDark
                    };
  });

  if (!sAppearancePreferenceEnabled) {
    // Return the default if the app doesn't allow different color schemes.
    return RCTAppearanceColorSchemeLight;
  }

	if (@available(macOS 11.0, *)) {
		appearance = appearance ?: [NSAppearance currentDrawingAppearance];
	} else {
		appearance = appearance ?: [NSAppearance currentAppearance];
	}
  NSAppearanceName appearanceName = [appearance bestMatchFromAppearancesWithNames:@[NSAppearanceNameAqua, NSAppearanceNameDarkAqua]];
  return appearances[appearanceName] ?: RCTAppearanceColorSchemeLight;
}
#endif // ]TODO(macOS GH#774)

@interface RCTAppearance () <NativeAppearanceSpec>
@end

@implementation RCTAppearance {
  NSString *_currentColorScheme;
}

RCT_EXPORT_MODULE(Appearance)

+ (BOOL)requiresMainQueueSetup
{
  return YES;
}

- (dispatch_queue_t)methodQueue
{
  return dispatch_get_main_queue();
}

- (std::shared_ptr<TurboModule>)getTurboModule:(const ObjCTurboModule::InitParams &)params
{
  return std::make_shared<NativeAppearanceSpecJSI>(params);
}

#if TARGET_OS_OSX // [TODO(macOS GH#774): on macOS don't lazy init _currentColorScheme because [NSAppearance currentAppearance] cannot be executed on background thread.
- (instancetype)init
{
  if (self = [super init]) {
    _currentColorScheme =  RCTColorSchemePreference(nil);
  }
  return self;
}
#endif // ]TODO(macOS GH#774)

RCT_EXPORT_SYNCHRONOUS_TYPED_METHOD(NSString *, getColorScheme)
{
<<<<<<< HEAD
#if !TARGET_OS_OSX // [TODO(macOS GH#774)
  _currentColorScheme = RCTColorSchemePreference(nil);
#endif // ]TODO(macOS GH#774)
=======
  if (_currentColorScheme == nil) {
    _currentColorScheme = RCTColorSchemePreference(nil);
  }
>>>>>>> ed8e5e51
  return _currentColorScheme;
}

- (void)appearanceChanged:(NSNotification *)notification
{
  NSDictionary *userInfo = [notification userInfo];
#if !TARGET_OS_OSX // TODO(macOS GH#774)
  UITraitCollection *traitCollection = nil;
  if (userInfo) {
    traitCollection = userInfo[RCTUserInterfaceStyleDidChangeNotificationTraitCollectionKey];
  }
  NSString *newColorScheme = RCTColorSchemePreference(traitCollection);
#else // [TODO(macOS GH#774)
  NSAppearance *appearance = nil;
  if (userInfo) {
    appearance = userInfo[RCTUserInterfaceStyleDidChangeNotificationTraitCollectionKey];
  }
  NSString *newColorScheme = RCTColorSchemePreference(appearance);
#endif // ]TODO(macOS GH#774)
  if (![_currentColorScheme isEqualToString:newColorScheme]) {
    _currentColorScheme = newColorScheme;
    [self sendEventWithName:@"appearanceChanged" body:@{@"colorScheme" : newColorScheme}];
  }
}

#pragma mark - RCTEventEmitter

- (NSArray<NSString *> *)supportedEvents
{
  return @[ @"appearanceChanged" ];
}

- (void)startObserving
{
  if (@available(iOS 13.0, *)) {
    [[NSNotificationCenter defaultCenter] addObserver:self
                                             selector:@selector(appearanceChanged:)
                                                 name:RCTUserInterfaceStyleDidChangeNotification
                                               object:nil];
  }
}

- (void)stopObserving
{
  if (@available(iOS 13.0, *)) {
    [[NSNotificationCenter defaultCenter] removeObserver:self];
  }
}

@end

Class RCTAppearanceCls(void)
{
  return RCTAppearance.class;
}<|MERGE_RESOLUTION|>--- conflicted
+++ resolved
@@ -127,15 +127,11 @@
 
 RCT_EXPORT_SYNCHRONOUS_TYPED_METHOD(NSString *, getColorScheme)
 {
-<<<<<<< HEAD
 #if !TARGET_OS_OSX // [TODO(macOS GH#774)
-  _currentColorScheme = RCTColorSchemePreference(nil);
-#endif // ]TODO(macOS GH#774)
-=======
   if (_currentColorScheme == nil) {
     _currentColorScheme = RCTColorSchemePreference(nil);
   }
->>>>>>> ed8e5e51
+#endif // ]TODO(macOS GH#774)
   return _currentColorScheme;
 }
 
