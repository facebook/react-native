--- conflicted
+++ resolved
@@ -30,31 +30,23 @@
 {
 #if !TARGET_OS_OSX // TODO(macOS ISS#2323203)
   UIPasteboard *clipboard = [UIPasteboard generalPasteboard];
-<<<<<<< HEAD
-  clipboard.string = (content ? : @"");
+  clipboard.string = (content ?: @"");
 #else // [TODO(macOS ISS#2323203)
   NSPasteboard *pasteboard = [NSPasteboard generalPasteboard];
   [pasteboard clearContents];
   [pasteboard setString:(content ? : @"") forType:NSPasteboardTypeString];
 #endif // ]TODO(macOS ISS#2323203)
-=======
-  clipboard.string = (content ?: @"");
->>>>>>> 3c9e5f14
 }
 
 RCT_EXPORT_METHOD(getString : (RCTPromiseResolveBlock)resolve reject : (__unused RCTPromiseRejectBlock)reject)
 {
 #if !TARGET_OS_OSX // TODO(macOS ISS#2323203)
   UIPasteboard *clipboard = [UIPasteboard generalPasteboard];
-<<<<<<< HEAD
-  resolve((clipboard.string ? : @""));
+  resolve((clipboard.string ?: @""));
 #else // [TODO(macOS ISS#2323203)
   NSPasteboard *pasteboard = [NSPasteboard generalPasteboard];
   resolve(([pasteboard stringForType:NSPasteboardTypeString] ? : @""));
 #endif // ]TODO(macOS ISS#2323203)
-=======
-  resolve((clipboard.string ?: @""));
->>>>>>> 3c9e5f14
 }
 
 - (std::shared_ptr<TurboModule>)getTurboModuleWithJsInvoker:(std::shared_ptr<CallInvoker>)jsInvoker
