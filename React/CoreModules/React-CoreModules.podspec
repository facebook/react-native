# Copyright (c) Meta Platforms, Inc. and affiliates.
#
# This source code is licensed under the MIT license found in the
# LICENSE file in the root directory of this source tree.

require "json"

package = JSON.parse(File.read(File.join(__dir__, "..", "..", "package.json")))
version = package['version']

source = { :git => 'https://github.com/facebook/react-native.git' }
if version == '1000.0.0'
  # This is an unpublished version, use the latest commit hash of the react-native repo, which we’re presumably in.
  source[:commit] = `git rev-parse HEAD`.strip if system("git rev-parse --git-dir > /dev/null 2>&1")
else
  source[:tag] = "v#{version}"
end

folly_compiler_flags = '-DFOLLY_NO_CONFIG -DFOLLY_MOBILE=1 -DFOLLY_USE_LIBCPP=1 -Wno-comma -Wno-shorten-64-to-32'
folly_version = '2021.07.22.00'
socket_rocket_version = '0.6.0'

Pod::Spec.new do |s|
  s.name                   = "React-CoreModules"
  s.version                = version
  s.summary                = "-"  # TODO
  s.homepage               = "https://reactnative.dev/"
  s.license                = package["license"]
  s.author                 = "Meta Platforms, Inc. and its affiliates"
  s.platforms              = { :ios => "12.4", :osx => "10.15" } # [macOS]
  s.compiler_flags         = folly_compiler_flags + ' -Wno-nullability-completeness'
  s.source                 = source
  s.source_files           = "**/*.{c,m,mm,cpp}"
  # [macOS
                             "**/MacOS/*"
  s.osx.exclude_files     =  "{RCTFPSGraph,RCTPerfMonitor,RCTPlatform}.*"
  # macOS]
  s.header_dir             = "CoreModules"
  s.pod_target_xcconfig    = {
                               "USE_HEADERMAP" => "YES",
                               "CLANG_CXX_LANGUAGE_STANDARD" => "c++17",
                               "HEADER_SEARCH_PATHS" => "\"$(PODS_TARGET_SRCROOT)/React/CoreModules\" \"$(PODS_ROOT)/RCT-Folly\" \"${PODS_ROOT}/Headers/Public/React-Codegen/react/renderer/components\" \"${PODS_CONFIGURATION_BUILD_DIR}/React-Codegen/React_Codegen.framework/Headers\""
                             }

  s.dependency "React-Codegen", version
  s.dependency "RCT-Folly", folly_version
  s.dependency "RCTTypeSafety", version
  s.dependency "React-Core/CoreModulesHeaders", version
  s.dependency "React-RCTImage", version
  s.dependency "ReactCommon/turbomodule/core", version
  s.dependency "React-jsi", version
<<<<<<< HEAD
  s.dependency "SocketRocket", socket_rocket_version
=======
  s.dependency 'React-RCTBlob'
>>>>>>> 7f2dd1d4
end<|MERGE_RESOLUTION|>--- conflicted
+++ resolved
@@ -49,9 +49,6 @@
   s.dependency "React-RCTImage", version
   s.dependency "ReactCommon/turbomodule/core", version
   s.dependency "React-jsi", version
-<<<<<<< HEAD
+  s.dependency 'React-RCTBlob'
   s.dependency "SocketRocket", socket_rocket_version
-=======
-  s.dependency 'React-RCTBlob'
->>>>>>> 7f2dd1d4
 end