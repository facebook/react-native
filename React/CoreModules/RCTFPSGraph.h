--- conflicted
+++ resolved
@@ -17,12 +17,7 @@
 @property (nonatomic, assign, readonly) NSUInteger maxFPS;
 @property (nonatomic, assign, readonly) NSUInteger minFPS;
 
-<<<<<<< HEAD
-- (instancetype)initWithFrame:(CGRect)frame
-                        color:(RCTUIColor *)color NS_DESIGNATED_INITIALIZER; // TODO(macOS ISS#2323203)
-=======
-- (instancetype)initWithFrame:(CGRect)frame color:(UIColor *)color NS_DESIGNATED_INITIALIZER;
->>>>>>> 3c9e5f14
+- (instancetype)initWithFrame:(CGRect)frame color:(RCTUIColor *)color NS_DESIGNATED_INITIALIZER; // TODO(macOS ISS#2323203)
 
 - (void)onTick:(NSTimeInterval)timestamp;
 
