--- conflicted
+++ resolved
@@ -451,25 +451,15 @@
     NSString *const path = [bundleURL.path substringFromIndex:1]; // Strip initial slash.
     NSString *const host = bundleURL.host;
     NSNumber *const port = bundleURL.port;
-<<<<<<< HEAD
+    BOOL isHotLoadingEnabled = self.isHotLoadingEnabled;
     // TODO(macOS GH#774) - we could perhaps infer the platform from the bundleURL's query parameters, instead of hardcoding
     if (self.bridge) {
       [self.bridge enqueueJSCall:@"HMRClient"
                           method:@"setup"
-                            args:@[ kRCTPlatformName, path, host, RCTNullIfNil(port), @(YES) ] // TODO(macOS GH#774)
+                            args:@[ kRCTPlatformName, path, host, RCTNullIfNil(port), @(isHotLoadingEnabled) ] // TODO(macOS GH#774)
                       completion:NULL];
     } else {
-      self.invokeJS(@"HMRClient", @"setup", @[ kRCTPlatformName, path, host, RCTNullIfNil(port), @(YES) ]); // TODO(macOS GH#774)
-=======
-    BOOL isHotLoadingEnabled = self.isHotLoadingEnabled;
-    if (self.bridge) {
-      [self.bridge enqueueJSCall:@"HMRClient"
-                          method:@"setup"
-                            args:@[ @"ios", path, host, RCTNullIfNil(port), @(isHotLoadingEnabled) ]
-                      completion:NULL];
-    } else {
-      self.invokeJS(@"HMRClient", @"setup", @[ @"ios", path, host, RCTNullIfNil(port), @(isHotLoadingEnabled) ]);
->>>>>>> 21038395
+      self.invokeJS(@"HMRClient", @"setup", @[ kRCTPlatformName, path, host, RCTNullIfNil(port), @(isHotLoadingEnabled) ]); // TODO(macOS GH#774)
     }
   }
 }
