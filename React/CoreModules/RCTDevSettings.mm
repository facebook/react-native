--- conflicted
+++ resolved
@@ -181,19 +181,10 @@
                    forMethod:@"reload"];
 #endif
 
-<<<<<<< HEAD
 #if RCT_ENABLE_INSPECTOR && !TARGET_OS_UIKITFORMAC && DEBUG // TODO(OSS Candidate ISS#2710739)
-  // we need this dispatch back to the main thread because even though this
-  // is executed on the main thread, at this point the bridge is not yet
-  // finished with its initialisation. But it does finish by the time it
-  // relinquishes control of the main thread, so only queue on the JS thread
-  // after the current main thread operation is done.
-=======
-#if RCT_ENABLE_INSPECTOR
   // We need this dispatch to the main thread because the bridge is not yet
   // finished with its initialisation. By the time it relinquishes control of
   // the main thread, this operation can be performed.
->>>>>>> 3c9e5f14
   dispatch_async(dispatch_get_main_queue(), ^{
     [bridge
         dispatchBlock:^{
