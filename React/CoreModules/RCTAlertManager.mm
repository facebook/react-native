--- conflicted
+++ resolved
@@ -82,15 +82,11 @@
   NSString *title = [RCTConvert NSString:args.title()];
   NSString *message = [RCTConvert NSString:args.message()];
   RCTAlertViewStyle type = [RCTConvert RCTAlertViewStyle:args.type()];
-<<<<<<< HEAD
-  NSArray<NSDictionary *> *buttons = [RCTConvert NSDictionaryArray:RCTConvertOptionalVecToArray(args.buttons(), ^id(id<NSObject> element) { return element; })];
-#if !TARGET_OS_OSX // TODO(macOS ISS#2323203)
-=======
   NSArray<NSDictionary *> *buttons =
       [RCTConvert NSDictionaryArray:RCTConvertOptionalVecToArray(args.buttons(), ^id(id<NSObject> element) {
                     return element;
                   })];
->>>>>>> 3c9e5f14
+#if !TARGET_OS_OSX // TODO(macOS ISS#2323203)
   NSString *defaultValue = [RCTConvert NSString:args.defaultValue()];
   NSString *cancelButtonKey = [RCTConvert NSString:args.cancelButtonKey()];
   NSString *destructiveButtonKey = [RCTConvert NSString:args.destructiveButtonKey()];
