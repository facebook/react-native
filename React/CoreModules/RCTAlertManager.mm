/*
 * Copyright (c) Meta Platforms, Inc. and affiliates.
 *
 * This source code is licensed under the MIT license found in the
 * LICENSE file in the root directory of this source tree.
 */

#import "RCTAlertManager.h"

#import <FBReactNativeSpec/FBReactNativeSpec.h>
#import <RCTTypeSafety/RCTConvertHelpers.h>
#import <React/RCTAssert.h>
#import <React/RCTConvert.h>
#import <React/RCTLog.h>
#import <React/RCTUtils.h>

#import "CoreModulesPlugins.h"
#import "RCTAlertController.h"

@implementation RCTConvert (UIAlertViewStyle)

RCT_ENUM_CONVERTER(
    RCTAlertViewStyle,
    (@{
      @"default" : @(RCTAlertViewStyleDefault),
      @"secure-text" : @(RCTAlertViewStyleSecureTextInput),
      @"plain-text" : @(RCTAlertViewStylePlainTextInput),
      @"login-password" : @(RCTAlertViewStyleLoginAndPasswordInput),
    }),
    RCTAlertViewStyleDefault,
    integerValue)

@end

<<<<<<< HEAD
@implementation RCTConvert (UIUserInterfaceStyle)

#if !TARGET_OS_OSX // [macOS]
RCT_ENUM_CONVERTER(
    UIUserInterfaceStyle,
    (@{
      @"unspecified" : @(UIUserInterfaceStyleUnspecified),
      @"light" : @(UIUserInterfaceStyleLight),
      @"dark" : @(UIUserInterfaceStyleDark),
    }),
    UIUserInterfaceStyleUnspecified,
    integerValue)
#endif // macOS]
@end

=======
>>>>>>> b2fda3ec
@interface RCTAlertManager () <NativeAlertManagerSpec>

@end

@implementation RCTAlertManager {
  NSHashTable *_alertControllers;
}

RCT_EXPORT_MODULE()

- (dispatch_queue_t)methodQueue
{
  return dispatch_get_main_queue();
}

- (void)invalidate
{
#if !TARGET_OS_OSX // [macOS]
  for (UIAlertController *alertController in _alertControllers) {
    [alertController.presentingViewController dismissViewControllerAnimated:YES completion:nil];
  }
#else // [macOS
  for (NSAlert *alert in _alertControllers) {
    if (alert.window.sheetParent) {
      [alert.window.sheetParent endSheet:alert.window];
    } else {
      [alert.window close];
    }
  }
#endif // macOS]
}

/**
 * @param {NSDictionary} args Dictionary of the form
 *
 *   @{
 *     @"message": @"<Alert message>",
 *     @"buttons": @[
 *       @{@"<key1>": @"<title1>"},
 *       @{@"<key2>": @"<title2>"},
 *     ],
 *     @"cancelButtonKey": @"<key2>",
 *   }
 * The key from the `buttons` dictionary is passed back in the callback on click.
 * Buttons are displayed in the order they are specified.
 */
RCT_EXPORT_METHOD(alertWithArgs : (JS::NativeAlertManager::Args &)args callback : (RCTResponseSenderBlock)callback)
{
  NSString *title = [RCTConvert NSString:args.title()];
  NSString *message = [RCTConvert NSString:args.message()];
  RCTAlertViewStyle type = [RCTConvert RCTAlertViewStyle:args.type()];
  NSArray<NSDictionary *> *buttons =
      [RCTConvert NSDictionaryArray:RCTConvertOptionalVecToArray(args.buttons(), ^id(id<NSObject> element) {
                    return element;
                  })];
#if !TARGET_OS_OSX // [macOS]
  NSString *defaultValue = [RCTConvert NSString:args.defaultValue()];
  NSString *cancelButtonKey = [RCTConvert NSString:args.cancelButtonKey()];
  NSString *destructiveButtonKey = [RCTConvert NSString:args.destructiveButtonKey()];
  NSString *preferredButtonKey = [RCTConvert NSString:args.preferredButtonKey()];
  UIKeyboardType keyboardType = [RCTConvert UIKeyboardType:args.keyboardType()];
#else // [macOS
  BOOL critical = args.critical().value_or(NO);
  BOOL modal = args.modal().value_or(NO);
  NSArray<NSDictionary *> *defaultInputs = [RCTConvert NSDictionaryArray:RCTConvertOptionalVecToArray(args.defaultInputs(), ^id(id<NSObject> element) { return element; })];
#endif // macOS]

  if (!title && !message) {
    RCTLogError(@"Must specify either an alert title, or message, or both");
    return;
  }
#if !TARGET_OS_OSX // [macOS]
  if (buttons.count == 0) {
    if (type == RCTAlertViewStyleDefault) {
      buttons = @[ @{@"0" : RCTUIKitLocalizedString(@"OK")} ];
      cancelButtonKey = @"0";
    } else {
      buttons = @[
        @{@"0" : RCTUIKitLocalizedString(@"OK")},
        @{@"1" : RCTUIKitLocalizedString(@"Cancel")},
      ];
      cancelButtonKey = @"1";
    }
  }

  RCTAlertController *alertController = [RCTAlertController alertControllerWithTitle:title
                                                                             message:nil
                                                                      preferredStyle:UIAlertControllerStyleAlert];

#if defined(__IPHONE_OS_VERSION_MAX_ALLOWED) && defined(__IPHONE_13_0) && \
    __IPHONE_OS_VERSION_MAX_ALLOWED >= __IPHONE_13_0
  if (@available(iOS 13.0, *)) {
    UIUserInterfaceStyle userInterfaceStyle = [RCTConvert UIUserInterfaceStyle:args.userInterfaceStyle()];
    alertController.overrideUserInterfaceStyle = userInterfaceStyle;
  }
#endif

  switch (type) {
    case RCTAlertViewStylePlainTextInput: {
      [alertController addTextFieldWithConfigurationHandler:^(UITextField *textField) {
        textField.secureTextEntry = NO;
        textField.text = defaultValue;
        textField.keyboardType = keyboardType;
      }];
      break;
    }
    case RCTAlertViewStyleSecureTextInput: {
      [alertController addTextFieldWithConfigurationHandler:^(UITextField *textField) {
        textField.placeholder = RCTUIKitLocalizedString(@"Password");
        textField.secureTextEntry = YES;
        textField.text = defaultValue;
        textField.keyboardType = keyboardType;
      }];
      break;
    }
    case RCTAlertViewStyleLoginAndPasswordInput: {
      [alertController addTextFieldWithConfigurationHandler:^(UITextField *textField) {
        textField.placeholder = RCTUIKitLocalizedString(@"Login");
        textField.text = defaultValue;
        textField.keyboardType = keyboardType;
      }];
      [alertController addTextFieldWithConfigurationHandler:^(UITextField *textField) {
        textField.placeholder = RCTUIKitLocalizedString(@"Password");
        textField.secureTextEntry = YES;
      }];
      break;
    }
    case RCTAlertViewStyleDefault:
      break;
  }

  alertController.message = message;

  for (NSDictionary<NSString *, id> *button in buttons) {
    if (button.count != 1) {
      RCTLogError(@"Button definitions should have exactly one key.");
    }
    NSString *buttonKey = button.allKeys.firstObject;
    NSString *buttonTitle = [RCTConvert NSString:button[buttonKey]];
    UIAlertActionStyle buttonStyle = UIAlertActionStyleDefault;
    if ([buttonKey isEqualToString:cancelButtonKey]) {
      buttonStyle = UIAlertActionStyleCancel;
    } else if ([buttonKey isEqualToString:destructiveButtonKey]) {
      buttonStyle = UIAlertActionStyleDestructive;
    }
    __weak RCTAlertController *weakAlertController = alertController;

    UIAlertAction *alertAction =
        [UIAlertAction actionWithTitle:buttonTitle
                                 style:buttonStyle
                               handler:^(__unused UIAlertAction *action) {
                                 switch (type) {
                                   case RCTAlertViewStylePlainTextInput:
                                   case RCTAlertViewStyleSecureTextInput:
                                     callback(@[ buttonKey, [weakAlertController.textFields.firstObject text] ]);
                                     [weakAlertController hide];
                                     break;
                                   case RCTAlertViewStyleLoginAndPasswordInput: {
                                     NSDictionary<NSString *, NSString *> *loginCredentials = @{
                                       @"login" : [weakAlertController.textFields.firstObject text],
                                       @"password" : [weakAlertController.textFields.lastObject text]
                                     };
                                     callback(@[ buttonKey, loginCredentials ]);
                                     [weakAlertController hide];
                                     break;
                                   }
                                   case RCTAlertViewStyleDefault:
                                     callback(@[ buttonKey ]);
                                     [weakAlertController hide];
                                     break;
                                 }
                               }];
    [alertController addAction:alertAction];

    if ([buttonKey isEqualToString:preferredButtonKey]) {
      [alertController setPreferredAction:alertAction];
    }
  }

  if (!_alertControllers) {
    _alertControllers = [NSHashTable weakObjectsHashTable];
  }
  [_alertControllers addObject:alertController];

  dispatch_async(dispatch_get_main_queue(), ^{
    [alertController show:YES completion:nil];
  });
#else // [macOS
  
  NSAlert *alert = [NSAlert new];
  if (title.length > 0) {
    alert.messageText = title;
  }
  if (message.length > 0) {
    alert.informativeText = message;
  }
  
  if (critical) {
    alert.alertStyle = NSAlertStyleCritical;
  }
  
  NSView *accessoryView = nil;
	
	const NSRect RCTSingleTextFieldFrame = NSMakeRect(0.0, 0.0, 200.0, 22.0);
	const NSRect RCTUsernamePasswordFrame = NSMakeRect(0.0, 0.0, 200.0, 50.0);
	
	id (^textFieldDefaults)(NSTextField *, BOOL) = ^id(NSTextField *textField, BOOL isPassword) {
		textField.cell.scrollable = YES;
		textField.cell.wraps = YES;
    textField.maximumNumberOfLines = 1;
		textField.stringValue = (isPassword ? defaultInputs.lastObject[@"default"] : defaultInputs.firstObject[@"default"]) ?: @"";
		textField.placeholderString = isPassword ? defaultInputs.lastObject[@"placeholder"] : defaultInputs.firstObject[@"placeholder"];
		return textField;
	};
	
  switch (type) {
    case RCTAlertViewStylePlainTextInput: {
      accessoryView = textFieldDefaults([[NSTextField alloc] initWithFrame:RCTSingleTextFieldFrame], NO);
      accessoryView.translatesAutoresizingMaskIntoConstraints = YES;
      break;
    }
    case RCTAlertViewStyleSecureTextInput: {
      accessoryView = textFieldDefaults([[NSSecureTextField alloc] initWithFrame:RCTSingleTextFieldFrame], NO);
      break;
    }
    case RCTAlertViewStyleLoginAndPasswordInput: {
      accessoryView = [[NSView alloc] initWithFrame:RCTUsernamePasswordFrame];
      
      NSSecureTextField *password = textFieldDefaults([[NSSecureTextField alloc] initWithFrame:RCTSingleTextFieldFrame], YES);
      NSTextField *input = textFieldDefaults([[NSTextField alloc] initWithFrame:NSMakeRect(CGRectGetMinX(password.frame), CGRectGetMaxY(password.frame), CGRectGetWidth(password.frame), CGRectGetHeight(password.frame))], NO);
			
      [accessoryView addSubview:input];
      [accessoryView addSubview:password];
			
      break;
    }
    case RCTAlertViewStyleDefault:
      break;
  }
  alert.accessoryView = accessoryView;
  
  for (NSDictionary<NSString *, id> *button in buttons) {
    if (button.count != 1) {
      RCTLogError(@"Button definitions should have exactly one key.");
    }
    NSString *buttonKey = button.allKeys.firstObject;
    NSString *buttonTitle = [RCTConvert NSString:button[buttonKey]];
    [alert addButtonWithTitle:buttonTitle];
  }
  
  void (^callbacksHandlers)(NSModalResponse response) = ^void(NSModalResponse response) {
    NSString *buttonKey = @"0";
    if (response >= NSAlertFirstButtonReturn) {
      buttonKey = buttons[response - NSAlertFirstButtonReturn].allKeys.firstObject;
    }
    NSArray<NSTextField*> *textfields = [accessoryView isKindOfClass:NSTextField.class] ? @[accessoryView] : accessoryView.subviews;
    if (textfields.count == 2) {
      NSDictionary<NSString *, NSString *> *loginCredentials = @{
                                                                 @"login": textfields.firstObject.stringValue,
                                                                 @"password": textfields.lastObject.stringValue
                                                                 };
      callback(@[buttonKey, loginCredentials]);
    } else if (textfields.count == 1) {
      callback(@[buttonKey, textfields.firstObject.stringValue]);
    } else {
      callback(@[buttonKey]);
    }
  };
  
  if (!_alertControllers) {
    _alertControllers = [NSHashTable weakObjectsHashTable];
  }
  [_alertControllers addObject:alert];
  
  if (modal) {
    callbacksHandlers([alert runModal]);
  } else {
    [alert beginSheetModalForWindow:[NSApp keyWindow] completionHandler:callbacksHandlers];
  }
#endif // macOS]
}

- (std::shared_ptr<facebook::react::TurboModule>)getTurboModule:
    (const facebook::react::ObjCTurboModule::InitParams &)params
{
  return std::make_shared<facebook::react::NativeAlertManagerSpecJSI>(params);
}

@end

Class RCTAlertManagerCls(void)
{
  return RCTAlertManager.class;
}<|MERGE_RESOLUTION|>--- conflicted
+++ resolved
@@ -32,24 +32,6 @@
 
 @end
 
-<<<<<<< HEAD
-@implementation RCTConvert (UIUserInterfaceStyle)
-
-#if !TARGET_OS_OSX // [macOS]
-RCT_ENUM_CONVERTER(
-    UIUserInterfaceStyle,
-    (@{
-      @"unspecified" : @(UIUserInterfaceStyleUnspecified),
-      @"light" : @(UIUserInterfaceStyleLight),
-      @"dark" : @(UIUserInterfaceStyleDark),
-    }),
-    UIUserInterfaceStyleUnspecified,
-    integerValue)
-#endif // macOS]
-@end
-
-=======
->>>>>>> b2fda3ec
 @interface RCTAlertManager () <NativeAlertManagerSpec>
 
 @end
