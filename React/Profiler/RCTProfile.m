/**
 * Copyright (c) 2015-present, Facebook, Inc.
 * All rights reserved.
 *
 * This source code is licensed under the BSD-style license found in the
 * LICENSE file in the root directory of this source tree. An additional grant
 * of patent rights can be found in the PATENTS file in the same directory.
 */

#import "RCTProfile.h"

#import <dlfcn.h>
#import <libkern/OSAtomic.h>
#import <mach/mach.h>
#import <objc/message.h>
#import <objc/runtime.h>

#import <UIKit/UIKit.h>

#import "RCTAssert.h"
#import "RCTBridge+Private.h"
#import "RCTBridge.h"
#import "RCTComponentData.h"
#import "RCTDefines.h"
#import "RCTLog.h"
#import "RCTModuleData.h"
#import "RCTUIManager.h"
#import "RCTUtils.h"

NSString *const RCTProfileDidStartProfiling = @"RCTProfileDidStartProfiling";
NSString *const RCTProfileDidEndProfiling = @"RCTProfileDidEndProfiling";

const uint64_t RCTProfileTagAlways = 1L << 0;

#if RCT_PROFILE

#pragma mark - Constants

static NSString *const kProfileTraceEvents = @"traceEvents";
static NSString *const kProfileSamples = @"samples";
static NSString *const kProfilePrefix = @"rct_profile_";

#pragma mark - Variables

// This is actually a BOOL - but has to be compatible with OSAtomic
static volatile uint32_t RCTProfileProfiling;

static NSDictionary *RCTProfileInfo;
static NSMutableDictionary *RCTProfileOngoingEvents;
static NSTimeInterval RCTProfileStartTime;
static NSUInteger RCTProfileEventID = 0;
static CADisplayLink *RCTProfileDisplayLink;
static __weak RCTBridge *_RCTProfilingBridge;
static UIWindow *RCTProfileControlsWindow;

#pragma mark - Macros

#define RCTProfileAddEvent(type, props...) \
[RCTProfileInfo[type] addObject:@{ \
  @"pid": @([[NSProcessInfo processInfo] processIdentifier]), \
  props \
}];

#define CHECK(...) \
if (!RCTProfileIsProfiling()) { \
  return __VA_ARGS__; \
}

#pragma mark - systrace glue code

static RCTProfileCallbacks *callbacks;
static char *systrace_buffer;

static systrace_arg_t *newSystraceArgsFromDictionary(NSDictionary<NSString *, NSString *> *args)
{
  if (args.count == 0) {
    return NULL;
  }

  systrace_arg_t *systrace_args = malloc(sizeof(systrace_arg_t) * args.count);
  __block size_t i = 0;
  [args enumerateKeysAndObjectsUsingBlock:^(NSString *key, NSString *value, __unused BOOL *stop) {
    systrace_args[i].key = [key UTF8String];
    systrace_args[i].key_len = [key length];
    systrace_args[i].value = [value UTF8String];
    systrace_args[i].value_len = [value length];
    i++;
  }];
  return systrace_args;
}

void RCTProfileRegisterCallbacks(RCTProfileCallbacks *cb)
{
  callbacks = cb;
}

#pragma mark - Private Helpers

static RCTBridge *RCTProfilingBridge(void)
{
  return _RCTProfilingBridge ?: [RCTBridge currentBridge];
}

static NSNumber *RCTProfileTimestamp(NSTimeInterval timestamp)
{
  return @((timestamp - RCTProfileStartTime) * 1e6);
}

static NSString *RCTProfileMemory(vm_size_t memory)
{
  double mem = ((double)memory) / 1024 / 1024;
  return [NSString stringWithFormat:@"%.2lfmb", mem];
}

static NSDictionary *RCTProfileGetMemoryUsage(void)
{
  struct task_basic_info info;
  mach_msg_type_number_t size = sizeof(info);
  kern_return_t kerr = task_info(mach_task_self(),
                                 TASK_BASIC_INFO,
                                 (task_info_t)&info,
                                 &size);
  if ( kerr == KERN_SUCCESS ) {
    return @{
      @"suspend_count": @(info.suspend_count),
      @"virtual_size": RCTProfileMemory(info.virtual_size),
      @"resident_size": RCTProfileMemory(info.resident_size),
    };
  } else {
    return @{};
  }
}

#pragma mark - Module hooks

static const char *RCTProfileProxyClassName(Class class)
{
  return [kProfilePrefix stringByAppendingString:NSStringFromClass(class)].UTF8String;
}

static dispatch_group_t RCTProfileGetUnhookGroup(void)
{
  static dispatch_group_t unhookGroup;
  static dispatch_once_t onceToken;
  dispatch_once(&onceToken, ^{
    unhookGroup = dispatch_group_create();
  });

  return unhookGroup;
}

// Used by RCTProfileTrampoline assembly file to call libc`malloc
RCT_EXTERN void *RCTProfileMalloc(size_t size);
void *RCTProfileMalloc(size_t size)
{
  return malloc(size);
}

// Used by RCTProfileTrampoline assembly file to call libc`free
RCT_EXTERN void RCTProfileFree(void *buf);
void RCTProfileFree(void *buf)
{
  free(buf);
}

RCT_EXTERN IMP RCTProfileGetImplementation(id obj, SEL cmd);
IMP RCTProfileGetImplementation(id obj, SEL cmd)
{
  return class_getMethodImplementation([obj class], cmd);
}

/**
 * For the profiling we have to execute some code before and after every
 * function being profiled, the only way of doing that with pure Objective-C is
 * by using `-forwardInvocation:`, which is slow and could skew the profile
 * results.
 *
 * The alternative in assembly is much simpler, we just need to store all the
 * state at the beginning of the function, start the profiler, restore all the
 * state, call the actual function we want to profile and stop the profiler.
 *
 * The implementation can be found in RCTProfileTrampoline-<arch>.s where arch
 * is one of: i386, x86_64, arm, arm64.
 */
#if defined(__i386__) || \
    defined(__x86_64__) || \
    defined(__arm__) || \
    defined(__arm64__)

  RCT_EXTERN void RCTProfileTrampoline(void);
#else
  static void *RCTProfileTrampoline = NULL;
#endif

RCT_EXTERN void RCTProfileTrampolineStart(id, SEL);
void RCTProfileTrampolineStart(id self, SEL cmd)
{
  /**
   * This call might be during dealloc, so we shouldn't retain the object in the
   * block.
   */
  Class klass = [self class];
  RCT_PROFILE_BEGIN_EVENT(RCTProfileTagAlways, ([NSString stringWithFormat:@"-[%s %s]", class_getName(klass), sel_getName(cmd)]), nil);
}

RCT_EXTERN void RCTProfileTrampolineEnd(void);
void RCTProfileTrampolineEnd(void)
{
  RCT_PROFILE_END_EVENT(RCTProfileTagAlways, @"objc_call,modules,auto");
}

static UIView *(*originalCreateView)(RCTComponentData *, SEL, NSNumber *);
static UIView *RCTProfileCreateView(RCTComponentData *self, SEL _cmd, NSNumber *tag)
{
  UIView *view = originalCreateView(self, _cmd, tag);
  RCTProfileHookInstance(view);
  return view;
}

static void RCTProfileHookUIManager(RCTUIManager *uiManager)
{
  dispatch_async(dispatch_get_main_queue(), ^{
    for (id view in [uiManager valueForKey:@"viewRegistry"]) {
      RCTProfileHookInstance([uiManager viewForReactTag:view]);
    }

    Method createView = class_getInstanceMethod([RCTComponentData class], @selector(createViewWithTag:));

    if (method_getImplementation(createView) != (IMP)RCTProfileCreateView) {
      originalCreateView = (typeof(originalCreateView))method_getImplementation(createView);
      method_setImplementation(createView, (IMP)RCTProfileCreateView);
    }
  });
}

void RCTProfileHookInstance(id instance)
{
  Class moduleClass = object_getClass(instance);

  /**
   * We swizzle the instance -class method to return the original class, but
   * object_getClass will return the actual class.
   *
   * If they are different, it means that the object is returning the original
   * class, but it's actual class is the proxy subclass we created.
   */
  if ([instance class] != moduleClass) {
    return;
  }

  Class proxyClass = objc_allocateClassPair(moduleClass, RCTProfileProxyClassName(moduleClass), 0);

  if (!proxyClass) {
    proxyClass = objc_getClass(RCTProfileProxyClassName(moduleClass));
    if (proxyClass) {
      object_setClass(instance, proxyClass);
    }
    return;
  }

  unsigned int methodCount;
  Method *methods = class_copyMethodList(moduleClass, &methodCount);
  for (NSUInteger i = 0; i < methodCount; i++) {
    Method method = methods[i];
    SEL selector = method_getName(method);

    /**
     * Bail out on struct returns (except arm64) - we don't use it enough
     * to justify writing a stret version
     */
#ifdef __arm64__
    BOOL returnsStruct = NO;
#else
    const char *typeEncoding = method_getTypeEncoding(method);
    // bail out on structs and unions (since they might contain structs)
    BOOL returnsStruct = typeEncoding[0] == '{' || typeEncoding[0] == '(';
#endif

    /**
     * Avoid hooking into NSObject methods, methods generated by React Native
     * and special methods that start `.` (e.g. .cxx_destruct)
     */
    if ([NSStringFromSelector(selector) hasPrefix:@"rct"] || [NSObject instancesRespondToSelector:selector] || sel_getName(selector)[0] == '.' || returnsStruct) {
      continue;
    }

    const char *types = method_getTypeEncoding(method);
    class_addMethod(proxyClass, selector, (IMP)RCTProfileTrampoline, types);
  }
  free(methods);

  class_replaceMethod(object_getClass(proxyClass), @selector(initialize), imp_implementationWithBlock(^{}), "v@:");

  for (Class cls in @[proxyClass, object_getClass(proxyClass)]) {
    Method oldImp = class_getInstanceMethod(cls, @selector(class));
    class_replaceMethod(cls, @selector(class), imp_implementationWithBlock(^{ return moduleClass; }), method_getTypeEncoding(oldImp));
  }

  objc_registerClassPair(proxyClass);
  object_setClass(instance, proxyClass);

  if (moduleClass == [RCTUIManager class]) {
    RCTProfileHookUIManager((RCTUIManager *)instance);
  }
}

void RCTProfileHookModules(RCTBridge *bridge)
{
  _RCTProfilingBridge = bridge;

#pragma clang diagnostic push
#pragma clang diagnostic ignored "-Wtautological-pointer-compare"
  if (RCTProfileTrampoline == NULL) {
    return;
  }
#pragma clang diagnostic pop

  RCT_PROFILE_BEGIN_EVENT(RCTProfileTagAlways, @"RCTProfileHookModules", nil);
  for (RCTModuleData *moduleData in [bridge valueForKey:@"moduleDataByID"]) {
    // Only hook modules with an instance, to prevent initializing everything
    if ([moduleData hasInstance]) {
      [bridge dispatchBlock:^{
        RCTProfileHookInstance(moduleData.instance);
      } queue:moduleData.methodQueue];
    }
  }
  RCT_PROFILE_END_EVENT(RCTProfileTagAlways, @"");
}

static void RCTProfileUnhookInstance(id instance)
{
  if ([instance class] != object_getClass(instance)) {
    object_setClass(instance, [instance class]);
  }
}

void RCTProfileUnhookModules(RCTBridge *bridge)
{
  _RCTProfilingBridge = nil;

  dispatch_group_enter(RCTProfileGetUnhookGroup());

  NSDictionary *moduleDataByID = [bridge valueForKey:@"moduleDataByID"];
  for (RCTModuleData *moduleData in moduleDataByID) {
    if ([moduleData hasInstance]) {
      RCTProfileUnhookInstance(moduleData.instance);
    }
  }

  if ([bridge moduleIsInitialized:[RCTUIManager class]]) {
    dispatch_async(dispatch_get_main_queue(), ^{
      for (id view in [bridge.uiManager valueForKey:@"viewRegistry"]) {
        RCTProfileUnhookInstance(view);
      }

      dispatch_group_leave(RCTProfileGetUnhookGroup());
    });
  }
}

#pragma mark - Private ObjC class only used for the vSYNC CADisplayLink target

@interface RCTProfile : NSObject
@end

@implementation RCTProfile

+ (void)vsync:(CADisplayLink *)displayLink
{
  RCTProfileImmediateEvent(RCTProfileTagAlways, @"VSYNC", displayLink.timestamp, 'g');
}

+ (void)reload
{
  [RCTProfilingBridge() reload];
}

+ (void)toggle:(UIButton *)target
{
  BOOL isProfiling = RCTProfileIsProfiling();

  // Start and Stop are switched here, since we're going to toggle isProfiling
  [target setTitle:isProfiling ? @"Start" : @"Stop"
          forState:UIControlStateNormal];

  if (isProfiling) {
    RCTProfileEnd(RCTProfilingBridge(), ^(NSString *result) {
      NSString *outFile = [NSTemporaryDirectory() stringByAppendingString:@"tmp_trace.json"];
      [result writeToFile:outFile
               atomically:YES
                 encoding:NSUTF8StringEncoding
                    error:nil];
#if !TARGET_OS_TV
      UIActivityViewController *activityViewController = [[UIActivityViewController alloc] initWithActivityItems:@[[NSURL fileURLWithPath:outFile]]
                                                                                           applicationActivities:nil];
<<<<<<< HEAD
      
      activityViewController.completionWithItemsHandler = ^(__unused NSString *activityType, __unused BOOL completed, __unused NSArray *returnedItems, __unused NSError *activityError) {
=======
      activityViewController.completionWithItemsHandler = ^(__unused UIActivityType activityType,
                                                            __unused BOOL completed,
                                                            __unused NSArray *items,
                                                            __unused NSError *error) {
>>>>>>> c3e61655
        RCTProfileControlsWindow.hidden = NO;
      };
      RCTProfileControlsWindow.hidden = YES;
      dispatch_async(dispatch_get_main_queue(), ^{
        [[[[RCTSharedApplication() delegate] window] rootViewController] presentViewController:activityViewController
                                                                                                 animated:YES
                                                                                               completion:nil];
      });
#endif
    });
  } else {
    RCTProfileInit(RCTProfilingBridge());
  }
}

+ (void)drag:(UIPanGestureRecognizer *)gestureRecognizer
{
  CGPoint translation = [gestureRecognizer translationInView:RCTProfileControlsWindow];
  RCTProfileControlsWindow.center = CGPointMake(
    RCTProfileControlsWindow.center.x + translation.x,
    RCTProfileControlsWindow.center.y + translation.y
  );
  [gestureRecognizer setTranslation:CGPointMake(0, 0)
                             inView:RCTProfileControlsWindow];
}

@end

#pragma mark - Public Functions

dispatch_queue_t RCTProfileGetQueue(void)
{
  static dispatch_queue_t queue;
  static dispatch_once_t onceToken;
  dispatch_once(&onceToken, ^{
    queue = dispatch_queue_create("com.facebook.react.Profiler", DISPATCH_QUEUE_SERIAL);
  });
  return queue;
}

BOOL RCTProfileIsProfiling(void)
{
  return (BOOL)RCTProfileProfiling;
}

void RCTProfileInit(RCTBridge *bridge)
{
  // TODO: enable assert JS thread from any file (and assert here)
  if (RCTProfileIsProfiling()) {
    return;
  }

  OSAtomicOr32Barrier(1, &RCTProfileProfiling);

  if (callbacks != NULL) {
    systrace_buffer = callbacks->start();
  } else {
    NSTimeInterval time = CACurrentMediaTime();
    dispatch_async(RCTProfileGetQueue(), ^{
      RCTProfileStartTime = time;
      RCTProfileOngoingEvents = [NSMutableDictionary new];
      RCTProfileInfo = @{
        kProfileTraceEvents: [NSMutableArray new],
        kProfileSamples: [NSMutableArray new],
      };
    });
  }

  // Set up thread ordering
  dispatch_async(RCTProfileGetQueue(), ^{
    NSArray *orderedThreads = @[@"JS async", @"RCTPerformanceLogger", @"com.facebook.react.JavaScript",
                                @(RCTUIManagerQueueName), @"main"];
    [orderedThreads enumerateObjectsUsingBlock:^(NSString *thread, NSUInteger idx, __unused BOOL *stop) {
      RCTProfileAddEvent(kProfileTraceEvents,
        @"ph": @"M", // metadata event
        @"name": @"thread_sort_index",
        @"tid": thread,
        @"args": @{ @"sort_index": @(-1000 + (NSInteger)idx) }
      );
    }];
  });

  RCTProfileHookModules(bridge);

  RCTProfileDisplayLink = [CADisplayLink displayLinkWithTarget:[RCTProfile class]
                                                      selector:@selector(vsync:)];
  [RCTProfileDisplayLink addToRunLoop:[NSRunLoop mainRunLoop]
                              forMode:NSRunLoopCommonModes];

  [[NSNotificationCenter defaultCenter] postNotificationName:RCTProfileDidStartProfiling
                                                      object:bridge];
}

void RCTProfileEnd(RCTBridge *bridge, void (^callback)(NSString *))
{
  // assert JavaScript thread here again

  if (!RCTProfileIsProfiling()) {
    return;
  }

  OSAtomicAnd32Barrier(0, &RCTProfileProfiling);

  [[NSNotificationCenter defaultCenter] postNotificationName:RCTProfileDidEndProfiling
                                                      object:bridge];

  [RCTProfileDisplayLink invalidate];
  RCTProfileDisplayLink = nil;

  RCTProfileUnhookModules(bridge);

  if (callbacks != NULL) {
    if (systrace_buffer) {
      callbacks->stop();
      callback(@(systrace_buffer));
    }
  } else {
    dispatch_async(RCTProfileGetQueue(), ^{
      NSString *log = RCTJSONStringify(RCTProfileInfo, NULL);
      RCTProfileEventID = 0;
      RCTProfileInfo = nil;
      RCTProfileOngoingEvents = nil;

      callback(log);
    });
  }
}

static NSMutableArray<NSArray *> *RCTProfileGetThreadEvents(NSThread *thread)
{
  static NSString *const RCTProfileThreadEventsKey = @"RCTProfileThreadEventsKey";
  NSMutableArray<NSArray *> *threadEvents =
    thread.threadDictionary[RCTProfileThreadEventsKey];
  if (!threadEvents) {
    threadEvents = [NSMutableArray new];
    thread.threadDictionary[RCTProfileThreadEventsKey] = threadEvents;
  }
  return threadEvents;
}

void _RCTProfileBeginEvent(
  NSThread *calleeThread,
  NSTimeInterval time,
  uint64_t tag,
  NSString *name,
  NSDictionary<NSString *, NSString *> *args
) {
  CHECK();

  if (callbacks != NULL) {
    systrace_arg_t *systraceArgs = newSystraceArgsFromDictionary(args);
    callbacks->begin_section(tag, name.UTF8String, args.count, systraceArgs);
    free(systraceArgs);
    return;
  }

  dispatch_async(RCTProfileGetQueue(), ^{
    NSMutableArray *events = RCTProfileGetThreadEvents(calleeThread);
    [events addObject:@[
      RCTProfileTimestamp(time),
      name,
      RCTNullIfNil(args),
    ]];
  });
}

void _RCTProfileEndEvent(
  NSThread *calleeThread,
  NSString *threadName,
  NSTimeInterval time,
  uint64_t tag,
  NSString *category
) {
  CHECK();

  if (callbacks != NULL) {
    callbacks->end_section(tag, 0, nil);
    return;
  }

  dispatch_async(RCTProfileGetQueue(), ^{
    NSMutableArray<NSArray *> *events = RCTProfileGetThreadEvents(calleeThread);
    NSArray *event = events.lastObject;
    [events removeLastObject];

    if (!event) {
      return;
    }

    NSNumber *start = event[0];
    RCTProfileAddEvent(kProfileTraceEvents,
      @"tid": threadName,
      @"name": event[1],
      @"cat": category,
      @"ph": @"X",
      @"ts": start,
      @"dur": @(RCTProfileTimestamp(time).doubleValue - start.doubleValue),
      @"args": event[2],
    );
  });
}

NSUInteger RCTProfileBeginAsyncEvent(
  uint64_t tag,
  NSString *name,
  NSDictionary<NSString *, NSString *> *args
) {
  CHECK(0);

  static NSUInteger eventID = 0;

  NSTimeInterval time = CACurrentMediaTime();
  NSUInteger currentEventID = ++eventID;

  if (callbacks != NULL) {
    systrace_arg_t *systraceArgs = newSystraceArgsFromDictionary(args);
    callbacks->begin_async_section(tag, name.UTF8String, (int)(currentEventID % INT_MAX), args.count, systraceArgs);
    free(systraceArgs);
  } else {
    dispatch_async(RCTProfileGetQueue(), ^{
      RCTProfileOngoingEvents[@(currentEventID)] = @[
        RCTProfileTimestamp(time),
        name,
        RCTNullIfNil(args),
      ];
    });
  }

  return currentEventID;
}

void RCTProfileEndAsyncEvent(
  uint64_t tag,
  NSString *category,
  NSUInteger cookie,
  NSString *name,
  NSString *threadName
) {
  CHECK();

  if (callbacks != NULL) {
    callbacks->end_async_section(tag, name.UTF8String, (int)(cookie % INT_MAX), 0, nil);
    return;
  }

  NSTimeInterval time = CACurrentMediaTime();

  dispatch_async(RCTProfileGetQueue(), ^{
    NSArray *event = RCTProfileOngoingEvents[@(cookie)];

    if (event) {
      NSNumber *endTimestamp = RCTProfileTimestamp(time);

      RCTProfileAddEvent(kProfileTraceEvents,
        @"tid": threadName,
        @"name": event[1],
        @"cat": category,
        @"ph": @"X",
        @"ts": event[0],
        @"dur": @(endTimestamp.doubleValue - [event[0] doubleValue]),
        @"args": event[2],
      );
      [RCTProfileOngoingEvents removeObjectForKey:@(cookie)];
    }
  });
}

void RCTProfileImmediateEvent(
  uint64_t tag,
  NSString *name,
  NSTimeInterval time,
  char scope
) {
  CHECK();

  if (callbacks != NULL) {
    callbacks->instant_section(tag, name.UTF8String, scope);
    return;
  }

  NSString *threadName = RCTCurrentThreadName();

  dispatch_async(RCTProfileGetQueue(), ^{
    RCTProfileAddEvent(kProfileTraceEvents,
      @"tid": threadName,
      @"name": name,
      @"ts": RCTProfileTimestamp(time),
      @"scope": @(scope),
      @"ph": @"i",
      @"args": RCTProfileGetMemoryUsage(),
    );
  });
}

NSUInteger _RCTProfileBeginFlowEvent(void)
{
  static NSUInteger flowID = 0;

  CHECK(0);

  NSUInteger cookie = ++flowID;
  if (callbacks != NULL) {
    callbacks->begin_async_flow(1, "flow", (int)cookie);
    return cookie;
  }

  NSTimeInterval time = CACurrentMediaTime();
  NSString *threadName = RCTCurrentThreadName();

  dispatch_async(RCTProfileGetQueue(), ^{
    RCTProfileAddEvent(kProfileTraceEvents,
      @"tid": threadName,
      @"name": @"flow",
      @"id": @(cookie),
      @"cat": @"flow",
      @"ph": @"s",
      @"ts": RCTProfileTimestamp(time),
    );

  });

  return cookie;
}

void _RCTProfileEndFlowEvent(NSUInteger cookie)
{
  CHECK();

  if (callbacks != NULL) {
    callbacks->end_async_flow(1, "flow", (int)cookie);
    return;
  }

  NSTimeInterval time = CACurrentMediaTime();
  NSString *threadName = RCTCurrentThreadName();

  dispatch_async(RCTProfileGetQueue(), ^{
    RCTProfileAddEvent(kProfileTraceEvents,
      @"tid": threadName,
      @"name": @"flow",
      @"id": @(cookie),
      @"cat": @"flow",
      @"ph": @"f",
      @"ts": RCTProfileTimestamp(time),
    );
  });
}

void RCTProfileSendResult(RCTBridge *bridge, NSString *route, NSData *data)
{
  if (![bridge.bundleURL.scheme hasPrefix:@"http"]) {
    RCTLogWarn(@"Cannot upload profile information because you're not connected to the packager. The profiling data is still saved in the app container.");
    return;
  }

  NSURL *URL = [NSURL URLWithString:[@"/" stringByAppendingString:route] relativeToURL:bridge.bundleURL];

  NSMutableURLRequest *URLRequest = [NSMutableURLRequest requestWithURL:URL];
  URLRequest.HTTPMethod = @"POST";
  [URLRequest setValue:@"application/json"
    forHTTPHeaderField:@"Content-Type"];

  NSURLSessionTask *task =
    [[NSURLSession sharedSession] uploadTaskWithRequest:URLRequest
                                               fromData:data
                                    completionHandler:
   ^(NSData *responseData, __unused NSURLResponse *response, NSError *error) {
     if (error) {
       RCTLogError(@"%@", error.localizedDescription);
     } else {
       NSString *message = [[NSString alloc] initWithData:responseData
                                                 encoding:NSUTF8StringEncoding];

       if (message.length) {
#if !TARGET_OS_TV
         dispatch_async(dispatch_get_main_queue(), ^{
            UIAlertController *alertController = [UIAlertController
                alertControllerWithTitle:@"Profile"
                message:message
                preferredStyle:UIAlertControllerStyleAlert];
            [alertController addAction:[UIAlertAction actionWithTitle:@"OK"
                                                      style:UIAlertActionStyleCancel
                                                      handler:nil]];
            [RCTPresentedViewController() presentViewController:alertController animated:YES completion:nil];
         });
#endif
       }
     }
   }];

  [task resume];
}

void RCTProfileShowControls(void)
{
  static const CGFloat height = 30;
  static const CGFloat width = 60;

  UIWindow *window = [[UIWindow alloc] initWithFrame:CGRectMake(20, 80, width * 2, height)];
  window.windowLevel = UIWindowLevelAlert + 1000;
  window.hidden = NO;
  window.backgroundColor = [UIColor lightGrayColor];
  window.layer.borderColor = [UIColor grayColor].CGColor;
  window.layer.borderWidth = 1;
  window.alpha = 0.8;

  UIButton *startOrStop = [[UIButton alloc] initWithFrame:CGRectMake(0, 0, width, height)];
  [startOrStop setTitle:RCTProfileIsProfiling() ? @"Stop" : @"Start"
               forState:UIControlStateNormal];
  [startOrStop addTarget:[RCTProfile class] action:@selector(toggle:) forControlEvents:UIControlEventTouchUpInside];
  startOrStop.titleLabel.font = [UIFont systemFontOfSize:12];

  UIButton *reload = [[UIButton alloc] initWithFrame:CGRectMake(width, 0, width, height)];
  [reload setTitle:@"Reload" forState:UIControlStateNormal];
  [reload addTarget:[RCTProfile class] action:@selector(reload) forControlEvents:UIControlEventTouchUpInside];
  reload.titleLabel.font = [UIFont systemFontOfSize:12];

  [window addSubview:startOrStop];
  [window addSubview:reload];

  UIPanGestureRecognizer *gestureRecognizer = [[UIPanGestureRecognizer alloc] initWithTarget:[RCTProfile class]
                                                                                      action:@selector(drag:)];
  [window addGestureRecognizer:gestureRecognizer];

  RCTProfileControlsWindow = window;
}

void RCTProfileHideControls(void)
{
  RCTProfileControlsWindow.hidden = YES;
  RCTProfileControlsWindow = nil;
}

#endif<|MERGE_RESOLUTION|>--- conflicted
+++ resolved
@@ -393,15 +393,10 @@
 #if !TARGET_OS_TV
       UIActivityViewController *activityViewController = [[UIActivityViewController alloc] initWithActivityItems:@[[NSURL fileURLWithPath:outFile]]
                                                                                            applicationActivities:nil];
-<<<<<<< HEAD
-      
-      activityViewController.completionWithItemsHandler = ^(__unused NSString *activityType, __unused BOOL completed, __unused NSArray *returnedItems, __unused NSError *activityError) {
-=======
       activityViewController.completionWithItemsHandler = ^(__unused UIActivityType activityType,
                                                             __unused BOOL completed,
                                                             __unused NSArray *items,
                                                             __unused NSError *error) {
->>>>>>> c3e61655
         RCTProfileControlsWindow.hidden = NO;
       };
       RCTProfileControlsWindow.hidden = YES;
