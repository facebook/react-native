--- conflicted
+++ resolved
@@ -487,17 +487,10 @@
 
   RCTProfileHookModules(bridge);
 
-<<<<<<< HEAD
 #if !TARGET_OS_OSX // TODO(macOS ISS#2323203)
-  RCTProfileDisplayLink = [CADisplayLink displayLinkWithTarget:[RCTProfile class]
-                                                      selector:@selector(vsync:)];
-  [RCTProfileDisplayLink addToRunLoop:[NSRunLoop mainRunLoop]
-                              forMode:NSRunLoopCommonModes];
-#endif // TODO(macOS ISS#2323203)
-=======
   RCTProfileDisplayLink = [CADisplayLink displayLinkWithTarget:[RCTProfile class] selector:@selector(vsync:)];
   [RCTProfileDisplayLink addToRunLoop:[NSRunLoop mainRunLoop] forMode:NSRunLoopCommonModes];
->>>>>>> 3c9e5f14
+#endif // TODO(macOS ISS#2323203)
 
   [[NSNotificationCenter defaultCenter] postNotificationName:RCTProfileDidStartProfiling object:bridge];
 }
@@ -749,40 +742,6 @@
 
   NSMutableURLRequest *URLRequest = [NSMutableURLRequest requestWithURL:URL];
   URLRequest.HTTPMethod = @"POST";
-<<<<<<< HEAD
-  [URLRequest setValue:@"application/json"
-    forHTTPHeaderField:@"Content-Type"];
-
-  NSURLSessionTask *task =
-    [[NSURLSession sharedSession] uploadTaskWithRequest:URLRequest
-                                               fromData:data
-                                    completionHandler:
-   ^(NSData *responseData, __unused NSURLResponse *response, NSError *error) {
-     if (error) {
-       RCTLogError(@"%@", error.localizedDescription);
-     } else {
-       NSString *message = [[NSString alloc] initWithData:responseData
-                                                 encoding:NSUTF8StringEncoding];
-
-       if (message.length) {
-#if TARGET_OS_OSX // [TODO(macOS ISS#2323203)
-         NSAlert *alert = [NSAlert new];
-         alert.messageText = @"Profile";
-         alert.informativeText = message;
-         [alert addButtonWithTitle:@"OK"];
-         [alert runModal];
-#elif !TARGET_OS_TV // ]TODO(macOS ISS#2323203)
-         dispatch_async(dispatch_get_main_queue(), ^{
-            UIAlertController *alertController = [UIAlertController
-                alertControllerWithTitle:@"Profile"
-                message:message
-                preferredStyle:UIAlertControllerStyleAlert];
-            [alertController addAction:[UIAlertAction actionWithTitle:@"OK"
-                                                      style:UIAlertActionStyleCancel
-                                                      handler:nil]];
-            [RCTPresentedViewController() presentViewController:alertController animated:YES completion:nil];
-         });
-=======
   [URLRequest setValue:@"application/json" forHTTPHeaderField:@"Content-Type"];
 
   NSURLSessionTask *task = [[NSURLSession sharedSession]
@@ -795,7 +754,13 @@
               NSString *message = [[NSString alloc] initWithData:responseData encoding:NSUTF8StringEncoding];
 
               if (message.length) {
-#if !TARGET_OS_TV
+#if TARGET_OS_OSX // [TODO(macOS ISS#2323203)
+                NSAlert *alert = [NSAlert new];
+                alert.messageText = @"Profile";
+                alert.informativeText = message;
+                [alert addButtonWithTitle:@"OK"];
+                [alert runModal];
+#elif !TARGET_OS_TV // ]TODO(macOS ISS#2323203)
                 dispatch_async(dispatch_get_main_queue(), ^{
                   UIAlertController *alertController =
                       [UIAlertController alertControllerWithTitle:@"Profile"
@@ -806,7 +771,6 @@
                                                                     handler:nil]];
                   [RCTPresentedViewController() presentViewController:alertController animated:YES completion:nil];
                 });
->>>>>>> 3c9e5f14
 #endif
               }
             }
