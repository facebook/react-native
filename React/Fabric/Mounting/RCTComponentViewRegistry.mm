--- conflicted
+++ resolved
@@ -36,15 +36,7 @@
                                              selector:@selector(handleApplicationDidReceiveMemoryWarningNotification)
                                                  name:UIApplicationDidReceiveMemoryWarningNotification
                                                object:nil];
-<<<<<<< HEAD
 #endif // [macOS]
-
-    dispatch_after(dispatch_time(DISPATCH_TIME_NOW, (int64_t)(0.1 * NSEC_PER_SEC)), dispatch_get_main_queue(), ^{
-      // Calling this a bit later, when the main thread is probably idle while JavaScript thread is busy.
-      [self preallocateViewComponents];
-    });
-=======
->>>>>>> 890805db
   }
 
   return self;
