--- conflicted
+++ resolved
@@ -24,12 +24,9 @@
 @end
 
 @implementation RCTPullToRefreshViewComponentView {
-#if !TARGET_OS_OSX // TODO(macOS GH#774)
+#if !TARGET_OS_OSX // [macOS]
   UIRefreshControl *_refreshControl;
-<<<<<<< HEAD
-#endif // TODO(macOS GH#774)
-=======
->>>>>>> 890805db
+#endif // [macOS]
   RCTScrollViewComponentView *__weak _scrollViewComponentView;
 }
 
