/*
 * Copyright (c) Meta Platforms, Inc. and affiliates.
 *
 * This source code is licensed under the MIT license found in the
 * LICENSE file in the root directory of this source tree.
 */

#import "RCTSafeAreaViewComponentView.h"

#import <React/RCTUtils.h>
#import <react/renderer/components/safeareaview/SafeAreaViewComponentDescriptor.h>
#import <react/renderer/components/safeareaview/SafeAreaViewState.h>
#import "RCTConversions.h"
#import "RCTFabricComponentsPlugins.h"

using namespace facebook::react;

@implementation RCTSafeAreaViewComponentView {
  SafeAreaViewShadowNode::ConcreteState::Shared _state;
}

- (instancetype)initWithFrame:(CGRect)frame
{
  if (self = [super initWithFrame:frame]) {
    static auto const defaultProps = std::make_shared<SafeAreaViewProps const>();
    _props = defaultProps;
  }

  return self;
}

<<<<<<< HEAD
- (UIEdgeInsets)_safeAreaInsets
{
  if (@available(iOS 11.0, *)) {
    return self.safeAreaInsets;
  }

  return UIEdgeInsetsZero;
}

#if !TARGET_OS_OSX // TODO(macOS GH#774)
=======
>>>>>>> 890805db
- (void)safeAreaInsetsDidChange
{
  [super safeAreaInsetsDidChange];

  [self _updateStateIfNecessary];
}
#endif // TODO(macOS GH#774)

- (void)_updateStateIfNecessary
{
  if (!_state) {
    return;
  }

<<<<<<< HEAD
  UIEdgeInsets insets = [self _safeAreaInsets];
#if !TARGET_OS_OSX // TODO(macOS GH#774)
=======
  UIEdgeInsets insets = self.safeAreaInsets;
>>>>>>> 890805db
  insets.left = RCTRoundPixelValue(insets.left);
  insets.top = RCTRoundPixelValue(insets.top);
  insets.right = RCTRoundPixelValue(insets.right);
  insets.bottom = RCTRoundPixelValue(insets.bottom);
#else // [TODO(macOS GH#774)
  CGFloat scale = [[NSScreen mainScreen] backingScaleFactor];;
  insets.left = RCTRoundPixelValue(insets.left, scale);
  insets.top = RCTRoundPixelValue(insets.top, scale);
  insets.right = RCTRoundPixelValue(insets.right, scale);
  insets.bottom = RCTRoundPixelValue(insets.bottom, scale);
#endif // ]TODO(macOS GH#774)

  auto newPadding = RCTEdgeInsetsFromUIEdgeInsets(insets);
  auto threshold = 1.0 / RCTScreenScale() + 0.01; // Size of a pixel plus some small threshold.

  _state->updateState(
      [=](SafeAreaViewShadowNode::ConcreteState::Data const &oldData)
          -> SafeAreaViewShadowNode::ConcreteState::SharedData {
        auto oldPadding = oldData.padding;
        auto deltaPadding = newPadding - oldPadding;

        if (std::abs(deltaPadding.left) < threshold && std::abs(deltaPadding.top) < threshold &&
            std::abs(deltaPadding.right) < threshold && std::abs(deltaPadding.bottom) < threshold) {
          return nullptr;
        }

        auto newData = oldData;
        newData.padding = newPadding;
        return std::make_shared<SafeAreaViewShadowNode::ConcreteState::Data const>(newData);
      });
}

#pragma mark - RCTComponentViewProtocol

+ (ComponentDescriptorProvider)componentDescriptorProvider
{
  return concreteComponentDescriptorProvider<SafeAreaViewComponentDescriptor>();
}

- (void)updateState:(facebook::react::State::Shared const &)state
           oldState:(facebook::react::State::Shared const &)oldState
{
  _state = std::static_pointer_cast<SafeAreaViewShadowNode::ConcreteState const>(state);
}

- (void)finalizeUpdates:(RNComponentViewUpdateMask)updateMask
{
  [super finalizeUpdates:updateMask];
  [self _updateStateIfNecessary];
}

- (void)prepareForRecycle
{
  [super prepareForRecycle];
  _state.reset();
}

@end

Class<RCTComponentViewProtocol> RCTSafeAreaViewCls(void)
{
  return RCTSafeAreaViewComponentView.class;
}<|MERGE_RESOLUTION|>--- conflicted
+++ resolved
@@ -29,26 +29,14 @@
   return self;
 }
 
-<<<<<<< HEAD
-- (UIEdgeInsets)_safeAreaInsets
-{
-  if (@available(iOS 11.0, *)) {
-    return self.safeAreaInsets;
-  }
-
-  return UIEdgeInsetsZero;
-}
-
-#if !TARGET_OS_OSX // TODO(macOS GH#774)
-=======
->>>>>>> 890805db
+#if !TARGET_OS_OSX // [macOS]
 - (void)safeAreaInsetsDidChange
 {
   [super safeAreaInsetsDidChange];
 
   [self _updateStateIfNecessary];
 }
-#endif // TODO(macOS GH#774)
+#endif // [macOS]
 
 - (void)_updateStateIfNecessary
 {
@@ -56,23 +44,19 @@
     return;
   }
 
-<<<<<<< HEAD
-  UIEdgeInsets insets = [self _safeAreaInsets];
-#if !TARGET_OS_OSX // TODO(macOS GH#774)
-=======
   UIEdgeInsets insets = self.safeAreaInsets;
->>>>>>> 890805db
+#if !TARGET_OS_OSX // [macOS]
   insets.left = RCTRoundPixelValue(insets.left);
   insets.top = RCTRoundPixelValue(insets.top);
   insets.right = RCTRoundPixelValue(insets.right);
   insets.bottom = RCTRoundPixelValue(insets.bottom);
-#else // [TODO(macOS GH#774)
+#else // [macOS
   CGFloat scale = [[NSScreen mainScreen] backingScaleFactor];;
   insets.left = RCTRoundPixelValue(insets.left, scale);
   insets.top = RCTRoundPixelValue(insets.top, scale);
   insets.right = RCTRoundPixelValue(insets.right, scale);
   insets.bottom = RCTRoundPixelValue(insets.bottom, scale);
-#endif // ]TODO(macOS GH#774)
+#endif // macOS]
 
   auto newPadding = RCTEdgeInsetsFromUIEdgeInsets(insets);
   auto threshold = 1.0 / RCTScreenScale() + 0.01; // Size of a pixel plus some small threshold.
