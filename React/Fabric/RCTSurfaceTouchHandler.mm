--- conflicted
+++ resolved
@@ -526,15 +526,10 @@
   __weak RCTUIView *_rootComponentView; // [macOS]
   IdentifierPool<11> _identifierPool;
 
-<<<<<<< HEAD
-#if !TARGET_OS_OSX // [macOS]
-    UIHoverGestureRecognizer *_hoverRecognizer API_AVAILABLE(ios(13.0));
-#endif // [macOS]
-=======
+#if !TARGET_OS_OSX // [macOS]
   UIHoverGestureRecognizer *_mouseHoverRecognizer API_AVAILABLE(ios(13.0));
   UIHoverGestureRecognizer *_penHoverRecognizer API_AVAILABLE(ios(13.0));
-
->>>>>>> 7f2dd1d4
+#endif // [macOS]
   NSMutableDictionary<NSNumber *, NSOrderedSet<RCTReactTaggedView *> *> *_currentlyHoveredViewsPerPointer;
 
   int _primaryTouchPointerId;
@@ -555,15 +550,10 @@
 
     self.delegate = self;
 
-<<<<<<< HEAD
-#if !TARGET_OS_OSX // [macOS]
-    _hoverRecognizer = nil;
-#endif // [macOS]
-=======
+#if !TARGET_OS_OSX // [macOS]
     _mouseHoverRecognizer = nil;
     _penHoverRecognizer = nil;
-
->>>>>>> 7f2dd1d4
+#endif // [macOS]
     _currentlyHoveredViewsPerPointer = [[NSMutableDictionary alloc] init];
     _primaryTouchPointerId = -1;
   }
@@ -581,12 +571,7 @@
   _rootComponentView = view;
 
   if (RCTGetDispatchW3CPointerEvents()) {
-<<<<<<< HEAD
-#if !TARGET_OS_OSX // [macOS]
-      if (@available(iOS 13.0, *)) {
-      _hoverRecognizer = [[UIHoverGestureRecognizer alloc] initWithTarget:self action:@selector(hovering:)];
-      [view addGestureRecognizer:_hoverRecognizer];
-=======
+#if !TARGET_OS_OSX // [macOS]
     if (@available(iOS 13.4, *)) {
       _mouseHoverRecognizer = [[UIHoverGestureRecognizer alloc] initWithTarget:self action:@selector(mouseHovering:)];
       _mouseHoverRecognizer.allowedTouchTypes = @[ @(UITouchTypeIndirectPointer) ];
@@ -595,7 +580,6 @@
       _penHoverRecognizer = [[UIHoverGestureRecognizer alloc] initWithTarget:self action:@selector(penHovering:)];
       _penHoverRecognizer.allowedTouchTypes = @[ @(UITouchTypePencil) ];
       [view addGestureRecognizer:_penHoverRecognizer];
->>>>>>> 7f2dd1d4
     }
 #endif // [macOS]
   }
@@ -609,12 +593,7 @@
   [view removeGestureRecognizer:self];
   _rootComponentView = nil;
 
-<<<<<<< HEAD
-#if !TARGET_OS_OSX // [macOS]
-  if (_hoverRecognizer != nil) {
-    [view removeGestureRecognizer:_hoverRecognizer];
-    _hoverRecognizer = nil;
-=======
+#if !TARGET_OS_OSX // [macOS]
   if (_mouseHoverRecognizer != nil) {
     [view removeGestureRecognizer:_mouseHoverRecognizer];
     _mouseHoverRecognizer = nil;
@@ -623,7 +602,6 @@
   if (_penHoverRecognizer != nil) {
     [view removeGestureRecognizer:_penHoverRecognizer];
     _penHoverRecognizer = nil;
->>>>>>> 7f2dd1d4
   }
 #endif // [macOS]
 }
@@ -1027,10 +1005,7 @@
   [self setEnabled:YES];
 }
 
-<<<<<<< HEAD
 #if !TARGET_OS_OSX
-- (void)hovering:(UIHoverGestureRecognizer *)recognizer API_AVAILABLE(ios(13.0))
-=======
 - (void)penHovering:(UIHoverGestureRecognizer *)recognizer API_AVAILABLE(ios(13.0))
 {
   [self hovering:recognizer pointerId:kPencilPointerId pointerType:"pen"];
@@ -1044,7 +1019,6 @@
 - (void)hovering:(UIHoverGestureRecognizer *)recognizer
        pointerId:(int)pointerId
      pointerType:(std::string)pointerType API_AVAILABLE(ios(13.0))
->>>>>>> 7f2dd1d4
 {
   RCTUIView *listenerView = recognizer.view; // [macOS]
   CGPoint clientLocation = [recognizer locationInView:listenerView];
