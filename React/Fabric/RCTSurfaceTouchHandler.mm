/*
 * Copyright (c) Meta Platforms, Inc. and affiliates.
 *
 * This source code is licensed under the MIT license found in the
 * LICENSE file in the root directory of this source tree.
 */

#import "RCTSurfaceTouchHandler.h"

#import <React/RCTReactTaggedView.h>
#import <React/RCTUtils.h>
#import <React/RCTViewComponentView.h>
#import <React/RCTUIKit.h>

#import "RCTConversions.h"
#import "RCTTouchableComponentViewProtocol.h"

using namespace facebook::react;

template <size_t size>
class IdentifierPool {
 public:
  void enqueue(int index)
  {
    usage[index] = false;
  }

  int dequeue()
  {
    while (true) {
      if (!usage[lastIndex]) {
        usage[lastIndex] = true;
        return lastIndex;
      }
      lastIndex = (lastIndex + 1) % size;
    }
  }

  void reset()
  {
    for (int i = 0; i < size; i++) {
      usage[i] = false;
    }
  }

 private:
  bool usage[size];
  int lastIndex;
};

typedef NS_ENUM(NSInteger, RCTTouchEventType) {
  RCTTouchEventTypeTouchStart,
  RCTTouchEventTypeTouchMove,
  RCTTouchEventTypeTouchEnd,
  RCTTouchEventTypeTouchCancel,
};

struct ActiveTouch {
  Touch touch;
  SharedTouchEventEmitter eventEmitter;

  /*
   * The type of touch received.
   */
  UITouchType touchType;

  /*
   * The radius (in points) of the touch.
   */
  CGFloat majorRadius;

  /*
   * The altitude (in radians) of the stylus.
   */
  CGFloat altitudeAngle;

  /*
   * The azimuth angle (in radians) of the stylus.
   */
  CGFloat azimuthAngle;

  /*
   * The button mask of the touch
   */
  UIEventButtonMask buttonMask;

  /*
   * The bit mask of modifier flags in the gesture represented by the receiver.
   */
  UIKeyModifierFlags modifierFlags;

  /*
   * Indicates if the active touch represents the primary pointer of this pointer type.
   */
  bool isPrimary;

  /*
   * The button number that was pressed (if applicable) when the event was fired.
   */
  int button;

  /*
   * Informs the event system that when the touch is released it should be treated as the
   * pointer leaving the screen entirely.
   */
  bool shouldLeaveWhenReleased;

  /*
   * A component view on which the touch was begun.
   */
  __strong RCTUIView<RCTComponentViewProtocol> *componentView = nil; // [macOS]

  struct Hasher {
    size_t operator()(const ActiveTouch &activeTouch) const
    {
      return std::hash<decltype(activeTouch.touch.identifier)>()(activeTouch.touch.identifier);
    }
  };

  struct Comparator {
    bool operator()(const ActiveTouch &lhs, const ActiveTouch &rhs) const
    {
      return lhs.touch.identifier == rhs.touch.identifier;
    }
  };
};

// Mouse and Pen pointers get reserved IDs so they stay consistent no matter the order
// at which events come in
static int const kMousePointerId = 0;
static int const kPencilPointerId = 1;

// If a new reserved ID is added above this should be incremented to ensure touch events
// do not conflict
static int const kTouchIdentifierPoolOffset = 2;

// Returns a CGPoint which represents the tiltX/Y values (in RADIANS)
// Adapted from https://gist.github.com/k3a/2903719bb42b48c9198d20c2d6f73ac1
static CGPoint SphericalToTilt(CGFloat altitudeAngleRad, CGFloat azimuthAngleRad)
{
  if (altitudeAngleRad == M_PI / 2.0) {
    return CGPointMake(0.0, 0.0);
  } else if (altitudeAngleRad == 0.0) {
    // when pen is laying on the pad it is impossible to precisely encode but at least approximate for 4 cases
    if (azimuthAngleRad > 7.0 * M_PI / 4.0 || azimuthAngleRad <= M_PI / 4.0) {
      // for azimuthRad == 0, the pen is on the positive Y axis
      return CGPointMake(0.0, M_PI / 2.0);
    } else if (azimuthAngleRad > M_PI / 4.0 && azimuthAngleRad <= 3 * M_PI / 4.0) {
      // for azimuthRad == math.pi/2 the pen is on the positive X axis
      return CGPointMake(M_PI / 2.0, 0.0);
    } else if (azimuthAngleRad > 3.0 * M_PI / 4.0 && azimuthAngleRad <= 5.0 * M_PI / 4.0) {
      // for azimuthRad == math.pi, the pen is on the negative Y axis
      return CGPointMake(0.0, -M_PI / 2.0);
    } else if (azimuthAngleRad > 5.0 * M_PI / 4.0 && azimuthAngleRad <= 7.0 * M_PI / 4.0) {
      // for azimuthRad == math.pi + math.pi/2 pen on negative X axis
      return CGPointMake(-M_PI / 2.0, 0.0);
    }
  }

  CGFloat tanAlt = tan(altitudeAngleRad); // tan(x) = sin(x)/cos(x)

  CGFloat tiltXrad = atan(sin(azimuthAngleRad) / tanAlt);
  CGFloat tiltYrad = atan(cos(azimuthAngleRad) / tanAlt);

  return CGPointMake(tiltXrad, tiltYrad);
}

static CGFloat RadsToDegrees(CGFloat rads)
{
  return rads * 180 / M_PI;
}

static int ButtonMaskToButtons(UIEventButtonMask buttonMask)
{
  int buttonsMaskResult = 0;
#if !TARGET_OS_OSX // [macOS]
    if (@available(iOS 13.4, *)) {
    if ((buttonMask & UIEventButtonMaskPrimary) != 0) {
      buttonsMaskResult |= 1;
    }
    if ((buttonMask & UIEventButtonMaskSecondary) != 0) {
      buttonsMaskResult |= 2;
    }
    // undocumented mask value which represents the "auxiliary button" (i.e. middle mouse button)
    if ((buttonMask & 0x4) != 0) {
      buttonsMaskResult |= 4;
    }
  }
#endif // [macOS]
  return buttonsMaskResult;
}

static int ButtonMaskDiffToButton(UIEventButtonMask prevButtonMask, UIEventButtonMask curButtonMask)
{
#if !TARGET_OS_OSX // [macOS]
  if (@available(iOS 13.4, *)) {
    if ((prevButtonMask & UIEventButtonMaskPrimary) != (curButtonMask & UIEventButtonMaskPrimary)) {
      return 0;
    }
    if ((prevButtonMask & 0x4) != (curButtonMask & 0x4)) {
      return 1;
    }
    if ((prevButtonMask & UIEventButtonMaskSecondary) != (curButtonMask & UIEventButtonMaskSecondary)) {
      return 2;
    }
  }
#endif // [macOS]
  return -1;
}

static void UpdateActiveTouchWithUITouch(
    ActiveTouch &activeTouch,
    RCTUITouch *uiTouch, // [macOS]
    UIEvent *uiEvent,
    RCTUIView *rootComponentView,  // [macOS]
    CGPoint rootViewOriginOffset) // [macOS]
{
#if !TARGET_OS_OSX // [macOS]
  CGPoint offsetPoint = [uiTouch locationInView:activeTouch.componentView];
  CGPoint pagePoint = [uiTouch locationInView:rootComponentView];
  CGPoint screenPoint = [rootComponentView convertPoint:pagePoint
                                      toCoordinateSpace:rootComponentView.window.screen.coordinateSpace];

  pagePoint = CGPointMake(pagePoint.x + rootViewOriginOffset.x, pagePoint.y + rootViewOriginOffset.y);
#else // [macOS
  CGPoint offsetPoint = [activeTouch.componentView convertPoint:uiTouch.locationInWindow fromView:nil];
  CGPoint screenPoint = uiTouch.locationInWindow;
  CGPoint pagePoint = CGPointMake(screenPoint.x, CGRectGetHeight(rootComponentView.window.frame) - screenPoint.y);
#endif // macOS]

  activeTouch.touch.offsetPoint = RCTPointFromCGPoint(offsetPoint);
  activeTouch.touch.screenPoint = RCTPointFromCGPoint(screenPoint);
  activeTouch.touch.pagePoint = RCTPointFromCGPoint(pagePoint);

  activeTouch.touch.timestamp = uiTouch.timestamp;

#if !TARGET_OS_OSX // [macOS]
  if (RCTForceTouchAvailable()) {
    activeTouch.touch.force = RCTZeroIfNaN(uiTouch.force / uiTouch.maximumPossibleForce);
  }

  activeTouch.touchType = uiTouch.type;
  activeTouch.majorRadius = uiTouch.majorRadius;
  activeTouch.altitudeAngle = uiTouch.altitudeAngle;
  activeTouch.azimuthAngle = [uiTouch azimuthAngleInView:nil];
  if (@available(iOS 13.4, *)) {
    UIEventButtonMask nextButtonMask = 0;
    if (uiTouch.phase != UITouchPhaseEnded) {
      nextButtonMask = uiTouch.type == UITouchTypeIndirectPointer ? uiEvent.buttonMask : 1;
    }
    activeTouch.button = ButtonMaskDiffToButton(activeTouch.buttonMask, nextButtonMask);
    activeTouch.buttonMask = nextButtonMask;
    activeTouch.modifierFlags = uiEvent.modifierFlags;
  } else {
    activeTouch.button = 0;
    activeTouch.buttonMask = 0;
    activeTouch.modifierFlags = 0;
  }
#else // [macOS
  NSEventType type = uiTouch.type;
  if (type == NSEventTypeLeftMouseDown || type == NSEventTypeLeftMouseUp || type == NSEventTypeLeftMouseDragged) {
    activeTouch.touch.button = 0;
  } else if (type == NSEventTypeRightMouseDown || type == NSEventTypeRightMouseUp || type == NSEventTypeRightMouseDragged) {
    activeTouch.touch.button = 2;
  }

  NSEventModifierFlags modifierFlags = uiTouch.modifierFlags;
  if (modifierFlags & NSEventModifierFlagOption) {
    activeTouch.touch.altKey = true;
  }
  if (modifierFlags & NSEventModifierFlagCommand) {
    activeTouch.touch.ctrlKey = true;
  }
  if (modifierFlags & NSEventModifierFlagShift) {
    activeTouch.touch.shiftKey = true;
  }
  if (modifierFlags & NSEventModifierFlagCommand) {
    activeTouch.touch.metaKey = true;
  }
#endif // macOS]
}

static ActiveTouch
CreateTouchWithUITouch(RCTUITouch *uiTouch, UIEvent *uiEvent, RCTUIView *rootComponentView, CGPoint rootViewOriginOffset) // [macOS]
{
  ActiveTouch activeTouch = {};

  // Find closest Fabric-managed touchable view
#if !TARGET_OS_OSX // [macOS]
  RCTUIView *componentView = uiTouch.view; // [macOS]
#else // [macOS
  CGPoint touchLocation = [rootComponentView.superview convertPoint:uiTouch.locationInWindow fromView:nil];
  RCTUIView *componentView = (RCTUIView *) [rootComponentView hitTest:touchLocation]; // [macOS]
#endif // macOS]
  while (componentView) {
#if !TARGET_OS_OSX // [macOS]
    CGPoint offsetPoint = [uiTouch locationInView:componentView];
#else // [macOS
    CGPoint offsetPoint = [componentView convertPoint:uiTouch.locationInWindow fromView:nil];
#endif // macOS]
    if ([componentView respondsToSelector:@selector(touchEventEmitterAtPoint:)]) {
      activeTouch.eventEmitter = [(id<RCTTouchableComponentViewProtocol>)componentView
          touchEventEmitterAtPoint:offsetPoint];
#if !TARGET_OS_OSX // [macOS]
      activeTouch.touch.target = (Tag)componentView.tag;
#else // [macOS
      activeTouch.touch.target = (Tag)(componentView.reactTag.intValue);
#endif // macOS]
      activeTouch.componentView = componentView;
      break;
    }
    componentView = componentView.superview;
  }
  UpdateActiveTouchWithUITouch(activeTouch, uiTouch, uiEvent, rootComponentView, rootViewOriginOffset);
  return activeTouch;
}

#if !TARGET_OS_OSX // [macOS]
static RCTUIView *FindClosestFabricManagedTouchableView(RCTUIView *componentView) // [macOS]
{
  while (componentView) {
    if ([componentView respondsToSelector:@selector(touchEventEmitterAtPoint:)]) {
      return componentView;
    }
    componentView = componentView.superview;
  }
  return nil;
}

static NSOrderedSet<RCTReactTaggedView *> *GetTouchableViewsInPathToRoot(RCTUIView *componentView) // [macOS]
{
  NSMutableOrderedSet *results = [NSMutableOrderedSet orderedSet];
  do {
    if ([componentView respondsToSelector:@selector(touchEventEmitterAtPoint:)]) {
      [results addObject:[RCTReactTaggedView wrap:componentView]];
    }
    componentView = componentView.superview;
  } while (componentView);
  return results;
}

static SharedTouchEventEmitter GetTouchEmitterFromView(RCTUIView *componentView, CGPoint point) // [macOS]
{
  return [(id<RCTTouchableComponentViewProtocol>)componentView touchEventEmitterAtPoint:point];
}

static const char *PointerTypeCStringFromUITouchType(UITouchType type)
{
  switch (type) {
    case UITouchTypeDirect:
      return "touch";
    case UITouchTypePencil:
      return "pen";
    case UITouchTypeIndirectPointer:
      return "mouse";
    case UITouchTypeIndirect:
    default:
      return "";
  }
}

static void UpdatePointerEventModifierFlags(PointerEvent &event, UIKeyModifierFlags flags)
{
  if (@available(iOS 13.4, *)) {
    event.ctrlKey = (flags & UIKeyModifierControl) != 0;
    event.shiftKey = (flags & UIKeyModifierShift) != 0;
    event.altKey = (flags & UIKeyModifierAlternate) != 0;
    event.metaKey = (flags & UIKeyModifierCommand) != 0;
  } else {
    event.ctrlKey = false;
    event.shiftKey = false;
    event.altKey = false;
    event.metaKey = false;
  }
}

static PointerEvent CreatePointerEventFromActiveTouch(ActiveTouch activeTouch, RCTTouchEventType eventType)
{
  Touch touch = activeTouch.touch;

  PointerEvent event = {};
  event.pointerId = touch.identifier;
  event.pointerType = PointerTypeCStringFromUITouchType(activeTouch.touchType);
  event.clientPoint = touch.pagePoint;
  event.screenPoint = touch.screenPoint;
  event.offsetPoint = touch.offsetPoint;

  event.pressure = touch.force;
  if (@available(iOS 13.4, *)) {
    if (activeTouch.touchType == UITouchTypeIndirectPointer) {
      // pointer events with a mouse button pressed should report a pressure of 0.5
      // when the touch is down and 0.0 when it is lifted regardless of how it is reported by the OS
      event.pressure = eventType != RCTTouchEventTypeTouchEnd ? 0.5 : 0.0;
    }
  }

  CGFloat pointerSize = activeTouch.majorRadius * 2.0;
  if (@available(iOS 13.4, *)) {
    if (activeTouch.touchType == UITouchTypeIndirectPointer) {
      // mouse type pointers should always report a size of 1
      pointerSize = 1.0;
    }
  }
  event.width = pointerSize;
  event.height = pointerSize;

  CGPoint tilt = SphericalToTilt(activeTouch.altitudeAngle, activeTouch.azimuthAngle);
  event.tiltX = RadsToDegrees(tilt.x);
  event.tiltY = RadsToDegrees(tilt.y);

  event.detail = 0;

  event.button = activeTouch.button;
  event.buttons = ButtonMaskToButtons(activeTouch.buttonMask);

  UpdatePointerEventModifierFlags(event, activeTouch.modifierFlags);

  event.tangentialPressure = 0.0;
  event.twist = 0;
  event.isPrimary = activeTouch.isPrimary;

  return event;
}

static PointerEvent CreatePointerEventFromIncompleteHoverData(
    int pointerId,
    std::string pointerType,
    CGPoint clientLocation,
    CGPoint screenLocation,
    CGPoint offsetLocation,
    UIKeyModifierFlags modifierFlags)
{
  PointerEvent event = {};
  event.pointerId = pointerId;
  event.pressure = 0.0;
  event.pointerType = pointerType;
  event.clientPoint = RCTPointFromCGPoint(clientLocation);
  event.screenPoint = RCTPointFromCGPoint(screenLocation);
  event.offsetPoint = RCTPointFromCGPoint(offsetLocation);
  event.width = 1.0;
  event.height = 1.0;
  event.tiltX = 0;
  event.tiltY = 0;
  event.detail = 0;
  event.button = -1;
  event.buttons = 0;
  UpdatePointerEventModifierFlags(event, modifierFlags);
  event.tangentialPressure = 0.0;
  event.twist = 0;
  event.isPrimary = true;

  return event;
}

static BOOL AllTouchesAreCancelledOrEnded(NSSet<UITouch *> *touches)
{
  for (RCTUITouch *touch in touches) { // [macOS]
    if (touch.phase == UITouchPhaseBegan || touch.phase == UITouchPhaseMoved || touch.phase == UITouchPhaseStationary) {
      return NO;
    }
  }
  return YES;
}

static BOOL AnyTouchesChanged(NSSet<RCTUITouch *> *touches) // [macOS]
{
  for (RCTUITouch *touch in touches) { // [macOS]
    if (touch.phase == UITouchPhaseBegan || touch.phase == UITouchPhaseMoved) {
      return YES;
    }
  }
  return NO;
}
#endif // [macOS]

static BOOL IsViewListeningToEvent(RCTReactTaggedView *taggedView, ViewEvents::Offset eventType)
{
  RCTUIView *view = taggedView.view; // [macOS]
  if (view && [view.class conformsToProtocol:@protocol(RCTComponentViewProtocol)]) {
    auto props = ((id<RCTComponentViewProtocol>)view).props;
    if (SharedViewProps viewProps = std::dynamic_pointer_cast<ViewProps const>(props)) {
      return viewProps->events[eventType];
    }
  }
  return NO;
}

static BOOL IsAnyViewInPathListeningToEvent(NSOrderedSet<RCTReactTaggedView *> *viewPath, ViewEvents::Offset eventType)
{
  for (RCTReactTaggedView *taggedView in viewPath) {
    if (IsViewListeningToEvent(taggedView, eventType)) {
      return YES;
    }
  }
  return NO;
}

/**
 * Surprisingly, `__unsafe_unretained id` pointers are not regular pointers
 * and `std::hash<>` cannot hash them.
 * This is quite trivial but decent implementation of hasher function
 * inspired by this research: https://stackoverflow.com/a/21062520/496389.
 */
template <typename PointerT>
struct PointerHasher {
  constexpr std::size_t operator()(const PointerT &value) const
  {
    return reinterpret_cast<size_t>(value);
  }
};

@interface RCTSurfaceTouchHandler () <UIGestureRecognizerDelegate>
@end

@implementation RCTSurfaceTouchHandler {
#if !TARGET_OS_OSX // [macOS]
  std::unordered_map<__unsafe_unretained RCTUITouch *, ActiveTouch, PointerHasher<__unsafe_unretained RCTUITouch *>>
      _activeTouches;
#else // [macOS
  std::unordered_map<NSInteger, ActiveTouch> _activeTouches;
#endif // macOS]

  /*
   * We hold the view weakly to prevent a retain cycle.
   */
  __weak RCTUIView *_rootComponentView; // [macOS]
  IdentifierPool<11> _identifierPool;

#if !TARGET_OS_OSX // [macOS]
  UIHoverGestureRecognizer *_mouseHoverRecognizer API_AVAILABLE(ios(13.0));
  UIHoverGestureRecognizer *_penHoverRecognizer API_AVAILABLE(ios(13.0));
#endif // [macOS]
  NSMutableDictionary<NSNumber *, NSOrderedSet<RCTReactTaggedView *> *> *_currentlyHoveredViewsPerPointer;

  int _primaryTouchPointerId;
}

- (instancetype)init
{
  if (self = [super initWithTarget:nil action:nil]) {
    // `cancelsTouchesInView` and `delaysTouches*` are needed in order
    // to be used as a top level event delegated recognizer.
    // Otherwise, lower-level components not built using React Native,
    // will fail to recognize gestures.
#if !TARGET_OS_OSX // [macOS]
    self.cancelsTouchesInView = NO;
    self.delaysTouchesBegan = NO; // This is default value.
    self.delaysTouchesEnded = NO;
#endif // [macOS]

    self.delegate = self;

#if !TARGET_OS_OSX // [macOS]
    _mouseHoverRecognizer = nil;
    _penHoverRecognizer = nil;
#endif // [macOS]
    _currentlyHoveredViewsPerPointer = [[NSMutableDictionary alloc] init];
    _primaryTouchPointerId = -1;
  }

  return self;
}

RCT_NOT_IMPLEMENTED(-(instancetype)initWithTarget : (id)target action : (SEL)action)

- (void)attachToView:(RCTUIView *)view // [macOS]
{
  RCTAssert(self.view == nil, @"RCTTouchHandler already has attached view.");

  [view addGestureRecognizer:self];
  _rootComponentView = view;

  if (RCTGetDispatchW3CPointerEvents()) {
#if !TARGET_OS_OSX // [macOS]
    if (@available(iOS 13.4, *)) {
      _mouseHoverRecognizer = [[UIHoverGestureRecognizer alloc] initWithTarget:self action:@selector(mouseHovering:)];
      _mouseHoverRecognizer.allowedTouchTypes = @[ @(UITouchTypeIndirectPointer) ];
      [view addGestureRecognizer:_mouseHoverRecognizer];

      _penHoverRecognizer = [[UIHoverGestureRecognizer alloc] initWithTarget:self action:@selector(penHovering:)];
      _penHoverRecognizer.allowedTouchTypes = @[ @(UITouchTypePencil) ];
      [view addGestureRecognizer:_penHoverRecognizer];
    }
#endif // [macOS]
  }
}

- (void)detachFromView:(RCTUIView *)view // [macOS]
{
  RCTAssertParam(view);
  RCTAssert(self.view == view, @"RCTTouchHandler attached to another view.");

  [view removeGestureRecognizer:self];
  _rootComponentView = nil;

#if !TARGET_OS_OSX // [macOS]
  if (_mouseHoverRecognizer != nil) {
    [view removeGestureRecognizer:_mouseHoverRecognizer];
    _mouseHoverRecognizer = nil;
  }

  if (_penHoverRecognizer != nil) {
    [view removeGestureRecognizer:_penHoverRecognizer];
    _penHoverRecognizer = nil;
  }
#endif // [macOS]
}

- (void)_registerTouches:(NSSet<RCTUITouch *> *)touches withEvent:(UIEvent *)event // [macOS]
{
  for (RCTUITouch *touch in touches) { // [macOS]
		auto activeTouch = CreateTouchWithUITouch(touch, event, _rootComponentView, _viewOriginOffset);
    activeTouch.touch.identifier = _identifierPool.dequeue();
#if !TARGET_OS_OSX // [macOS]
    _activeTouches.emplace(touch, activeTouch);
#else // [macOS
    _activeTouches.emplace(touch.eventNumber, activeTouch);
#endif // macOS]
  }
}

- (void)_updateTouches:(NSSet<RCTUITouch *> *)touches withEvent:(UIEvent *)event // [macOS]
{
  for (RCTUITouch *touch in touches) { // [macOS]
#if !TARGET_OS_OSX // [macOS]
    auto iterator = _activeTouches.find(touch);
<<<<<<< HEAD
#else // [macOS
    auto iterator = _activeTouches.find(touch.eventNumber);
#endif // macOS]
    assert(iterator != _activeTouches.end() && "Inconsistency between local and UIKit touch registries");
=======
    RCTAssert(iterator != _activeTouches.end(), @"Inconsistency between local and UIKit touch registries");
>>>>>>> e42dd159
    if (iterator == _activeTouches.end()) {
      continue;
    }

    UpdateActiveTouchWithUITouch(iterator->second, touch, event, _rootComponentView, _viewOriginOffset);
  }
}

- (void)_unregisterTouches:(NSSet<RCTUITouch *> *)touches // [macOS]
{
  for (RCTUITouch *touch in touches) { // [macOS]
#if !TARGET_OS_OSX // [macOS]
    auto iterator = _activeTouches.find(touch);
<<<<<<< HEAD
#else // [macOS
    auto iterator = _activeTouches.find(touch.eventNumber);
#endif // macOS]
    assert(iterator != _activeTouches.end() && "Inconsistency between local and UIKit touch registries");
=======
    RCTAssert(iterator != _activeTouches.end(), @"Inconsistency between local and UIKit touch registries");
>>>>>>> e42dd159
    if (iterator == _activeTouches.end()) {
      continue;
    }
    auto &activeTouch = iterator->second;

    if (activeTouch.touch.identifier == _primaryTouchPointerId) {
      _primaryTouchPointerId = -1;
    }

#if !TARGET_OS_OSX // [macOS]
    if (@available(iOS 13.4, *)) {
      // only need to enqueue if the touch type isn't one with a reserved identifier
      switch (touch.type) {
        case UITouchTypeIndirectPointer:
        case UITouchTypePencil:
          break;
        default:
          // since the touch's identifier has been offset we need to re-normalize it to 0-based
          // which is what the identifier pool expects
          _identifierPool.enqueue(activeTouch.touch.identifier - kTouchIdentifierPoolOffset);
      }
    } else {
      _identifierPool.enqueue(activeTouch.touch.identifier);
    }
    _activeTouches.erase(touch);
#else // [macOS
    _identifierPool.enqueue(activeTouch.touch.identifier);
    _activeTouches.erase(touch.eventNumber);
#endif // macOS]
  }
}

- (std::vector<ActiveTouch>)_activeTouchesFromTouches:(NSSet<RCTUITouch *> *)touches // [macOS]
{
  std::vector<ActiveTouch> activeTouches;
  activeTouches.reserve(touches.count);

  for (RCTUITouch *touch in touches) {
#if !TARGET_OS_OSX // [macOS]
    auto iterator = _activeTouches.find(touch);
<<<<<<< HEAD
#else // [macOS
    auto iterator = _activeTouches.find(touch.eventNumber);
#endif // macOS]
    assert(iterator != _activeTouches.end() && "Inconsistency between local and UIKit touch registries");
=======
    RCTAssert(iterator != _activeTouches.end(), @"Inconsistency between local and UIKit touch registries");
>>>>>>> e42dd159
    if (iterator == _activeTouches.end()) {
      continue;
    }
    activeTouches.push_back(iterator->second);
  }

  return activeTouches;
}

- (void)_dispatchActiveTouches:(std::vector<ActiveTouch>)activeTouches eventType:(RCTTouchEventType)eventType
{
  TouchEvent event = {};
  std::unordered_set<ActiveTouch, ActiveTouch::Hasher, ActiveTouch::Comparator> changedActiveTouches = {};
  std::unordered_set<SharedTouchEventEmitter> uniqueEventEmitters = {};
  BOOL isEndishEventType = eventType == RCTTouchEventTypeTouchEnd || eventType == RCTTouchEventTypeTouchCancel;

  for (const auto &activeTouch : activeTouches) {
    if (!activeTouch.eventEmitter) {
      continue;
    }

    changedActiveTouches.insert(activeTouch);
    event.changedTouches.insert(activeTouch.touch);
    uniqueEventEmitters.insert(activeTouch.eventEmitter);

#if !TARGET_OS_OSX // [macOS]
      // emit w3c pointer events
    if (RCTGetDispatchW3CPointerEvents()) {
      PointerEvent pointerEvent = CreatePointerEventFromActiveTouch(activeTouch, eventType);

      if ((eventType == RCTTouchEventTypeTouchEnd && activeTouch.shouldLeaveWhenReleased)) {
        activeTouch.eventEmitter->onPointerUp(pointerEvent);
        [self handleIncomingPointerEvent:pointerEvent onView:nil];
      } else {
        CGPoint clientLocation = CGPointMake(pointerEvent.clientPoint.x, pointerEvent.clientPoint.y);
        RCTUIView *targetView = FindClosestFabricManagedTouchableView([_rootComponentView hitTest:clientLocation
                                                                                     withEvent:nil]); // [macOS]

        NSOrderedSet<RCTReactTaggedView *> *eventPathViews = [self handleIncomingPointerEvent:pointerEvent
                                                                                       onView:targetView];

        switch (eventType) {
          case RCTTouchEventTypeTouchStart:
            activeTouch.eventEmitter->onPointerDown(pointerEvent);
            break;
          case RCTTouchEventTypeTouchMove: {
            bool hasMoveEventListeners =
                IsAnyViewInPathListeningToEvent(eventPathViews, ViewEvents::Offset::PointerMove) ||
                IsAnyViewInPathListeningToEvent(eventPathViews, ViewEvents::Offset::PointerMoveCapture);
            if (hasMoveEventListeners) {
              activeTouch.eventEmitter->onPointerMove(pointerEvent);
            }
            break;
          }
          case RCTTouchEventTypeTouchEnd:
            activeTouch.eventEmitter->onPointerUp(pointerEvent);
            break;
          case RCTTouchEventTypeTouchCancel:
            activeTouch.eventEmitter->onPointerCancel(pointerEvent);
            break;
        }
      }
    }
#endif // [macOS]
  }

  for (const auto &pair : _activeTouches) {
    if (!pair.second.eventEmitter) {
      continue;
    }

    if (isEndishEventType && event.changedTouches.find(pair.second.touch) != event.changedTouches.end()) {
      continue;
    }

    event.touches.insert(pair.second.touch);
  }

  for (const auto &eventEmitter : uniqueEventEmitters) {
    event.targetTouches.clear();

    for (const auto &pair : _activeTouches) {
      if (pair.second.eventEmitter == eventEmitter) {
        event.targetTouches.insert(pair.second.touch);
      }
    }

    switch (eventType) {
      case RCTTouchEventTypeTouchStart:
        eventEmitter->onTouchStart(event);
        break;
      case RCTTouchEventTypeTouchMove:
        eventEmitter->onTouchMove(event);
        break;
      case RCTTouchEventTypeTouchEnd:
        eventEmitter->onTouchEnd(event);
        break;
      case RCTTouchEventTypeTouchCancel:
        eventEmitter->onTouchCancel(event);
        break;
    }
  }
}

#pragma mark - `UIResponder`-ish touch-delivery methods

#if !TARGET_OS_OSX // [macOS]

- (void)touchesBegan:(NSSet<RCTUITouch *> *)touches withEvent:(UIEvent *)event // [macOS]
{
  [super touchesBegan:touches withEvent:event];

  [self _registerTouches:touches withEvent:event];
  [self _dispatchActiveTouches:[self _activeTouchesFromTouches:touches] eventType:RCTTouchEventTypeTouchStart];

  if (self.state == UIGestureRecognizerStatePossible) {
    self.state = UIGestureRecognizerStateBegan;
  } else if (self.state == UIGestureRecognizerStateBegan) {
    self.state = UIGestureRecognizerStateChanged;
  }
}

- (void)touchesMoved:(NSSet<RCTUITouch *> *)touches withEvent:(UIEvent *)event
{
  [super touchesMoved:touches withEvent:event];

  [self _updateTouches:touches withEvent:event];
  [self _dispatchActiveTouches:[self _activeTouchesFromTouches:touches] eventType:RCTTouchEventTypeTouchMove];

  self.state = UIGestureRecognizerStateChanged;
}

- (void)touchesEnded:(NSSet<RCTUITouch *> *)touches withEvent:(UIEvent *)event
{
  [super touchesEnded:touches withEvent:event];

  [self _updateTouches:touches withEvent:event];
  [self _dispatchActiveTouches:[self _activeTouchesFromTouches:touches] eventType:RCTTouchEventTypeTouchEnd];
  [self _unregisterTouches:touches];

  if (AllTouchesAreCancelledOrEnded(event.allTouches)) {
    self.state = UIGestureRecognizerStateEnded;
  } else if (AnyTouchesChanged(event.allTouches)) {
    self.state = UIGestureRecognizerStateChanged;
  }
}

- (void)touchesCancelled:(NSSet<RCTUITouch *> *)touches withEvent:(UIEvent *)event
{
  [super touchesCancelled:touches withEvent:event];

  [self _updateTouches:touches withEvent:event];
  [self _dispatchActiveTouches:[self _activeTouchesFromTouches:touches] eventType:RCTTouchEventTypeTouchCancel];
  [self _unregisterTouches:touches];

  if (AllTouchesAreCancelledOrEnded(event.allTouches)) {
    self.state = UIGestureRecognizerStateCancelled;
  } else if (AnyTouchesChanged(event.allTouches)) {
    self.state = UIGestureRecognizerStateChanged;
  }
}

#else // [macOS

- (BOOL)acceptsFirstMouse:(NSEvent *)event
{
  // This will only be called if the hit-tested view returns YES for acceptsFirstMouse,
  // therefore asking it again would be redundant.
  return YES;
}

- (void)mouseDown:(NSEvent *)event
{
  [super mouseDown:event];

  {
    NSSet* touches = [NSSet setWithObject:event];
    [self _registerTouches:touches withEvent:event]; // [macOS]
    [self _dispatchActiveTouches:[self _activeTouchesFromTouches:touches] eventType:RCTTouchEventTypeTouchStart];

    if (self.state == NSGestureRecognizerStatePossible) {
      self.state = NSGestureRecognizerStateBegan;
    } else if (self.state == NSGestureRecognizerStateBegan) {
      self.state = NSGestureRecognizerStateChanged;
    }
  }
}

- (void)rightMouseDown:(NSEvent *)event
{
  [super rightMouseDown:event];

  {
    NSSet* touches = [NSSet setWithObject:event];
		[self _registerTouches:touches withEvent:event]; // [macOS]
    [self _dispatchActiveTouches:[self _activeTouchesFromTouches:touches] eventType:RCTTouchEventTypeTouchStart];

    if (self.state == NSGestureRecognizerStatePossible) {
      self.state = NSGestureRecognizerStateBegan;
    } else if (self.state == NSGestureRecognizerStateBegan) {
      self.state = NSGestureRecognizerStateChanged;
    }
  }
}

- (void)mouseDragged:(NSEvent *)event
{
  [super mouseDragged:event];

  NSSet* touches = [NSSet setWithObject:event];
  [self _updateTouches:touches withEvent:event]; // [macOS]
  [self _dispatchActiveTouches:[self _activeTouchesFromTouches:touches] eventType:RCTTouchEventTypeTouchMove];

  self.state = NSGestureRecognizerStateChanged;
}

- (void)rightMouseDragged:(NSEvent *)event
{
  [super rightMouseDragged:event];

  NSSet* touches = [NSSet setWithObject:event];
  [self _updateTouches:touches withEvent:event]; // [macOS]
  [self _dispatchActiveTouches:[self _activeTouchesFromTouches:touches] eventType:RCTTouchEventTypeTouchMove];

  self.state = NSGestureRecognizerStateChanged;
}

- (void)mouseUp:(NSEvent *)event
{
  [super mouseUp:event];

  NSSet* touches = [NSSet setWithObject:event];
  [self _updateTouches:touches withEvent:event]; // [macOS]
  [self _dispatchActiveTouches:[self _activeTouchesFromTouches:touches] eventType:RCTTouchEventTypeTouchEnd];
  [self _unregisterTouches:touches];

  self.state = NSGestureRecognizerStateEnded;
}

- (void)rightMouseUp:(NSEvent *)event
{
  [super rightMouseUp:event];

  NSSet* touches = [NSSet setWithObject:event];
  [self _updateTouches:touches withEvent:event]; // [macOS]
  [self _dispatchActiveTouches:[self _activeTouchesFromTouches:touches] eventType:RCTTouchEventTypeTouchEnd];
  [self _unregisterTouches:touches];

  self.state = NSGestureRecognizerStateEnded;
}

#endif // macOS]

- (void)reset
{
  [super reset];

  if (!_activeTouches.empty()) {
    std::vector<ActiveTouch> activeTouches;
    activeTouches.reserve(_activeTouches.size());

    for (auto const &pair : _activeTouches) {
      activeTouches.push_back(pair.second);
    }

    [self _dispatchActiveTouches:activeTouches eventType:RCTTouchEventTypeTouchCancel];

    // Force-unregistering all the touches.
    _activeTouches.clear();
    _identifierPool.reset();
  }
}

- (BOOL)canPreventGestureRecognizer:(__unused UIGestureRecognizer *)preventedGestureRecognizer
{
  return NO;
}

- (BOOL)canBePreventedByGestureRecognizer:(UIGestureRecognizer *)preventingGestureRecognizer
{
#if !TARGET_OS_OSX // [macOS]
  // We fail in favour of other external gesture recognizers.
  // iOS will ask `delegate`'s opinion about this gesture recognizer little bit later.
  return ![preventingGestureRecognizer.view isDescendantOfView:self.view];
#else  // [macOS
  return NO;
#endif // macOS]
}

#pragma mark - UIGestureRecognizerDelegate

- (BOOL)gestureRecognizer:(__unused UIGestureRecognizer *)gestureRecognizer
    shouldRequireFailureOfGestureRecognizer:(UIGestureRecognizer *)otherGestureRecognizer
{
  // Same condition for `failure of` as for `be prevented by`.
  return [self canBePreventedByGestureRecognizer:otherGestureRecognizer];
}

- (BOOL)gestureRecognizer:(UIGestureRecognizer *)gestureRecognizer
    shouldRecognizeSimultaneouslyWithGestureRecognizer:(UIGestureRecognizer *)otherGestureRecognizer
{
  BOOL canBePrevented = [self canBePreventedByGestureRecognizer:otherGestureRecognizer];
  if (canBePrevented) {
    [self _cancelTouches];
  }
  return NO;
}

#pragma mark -

- (void)_cancelTouches
{
  [self setEnabled:NO];
  [self setEnabled:YES];
}

#if !TARGET_OS_OSX
- (void)penHovering:(UIHoverGestureRecognizer *)recognizer API_AVAILABLE(ios(13.0))
{
  [self hovering:recognizer pointerId:kPencilPointerId pointerType:"pen"];
}

- (void)mouseHovering:(UIHoverGestureRecognizer *)recognizer API_AVAILABLE(ios(13.0))
{
  [self hovering:recognizer pointerId:kMousePointerId pointerType:"mouse"];
}

- (void)hovering:(UIHoverGestureRecognizer *)recognizer
       pointerId:(int)pointerId
     pointerType:(std::string)pointerType API_AVAILABLE(ios(13.0))
{
  RCTUIView *listenerView = recognizer.view; // [macOS]
  CGPoint clientLocation = [recognizer locationInView:listenerView];
  CGPoint screenLocation = [listenerView convertPoint:clientLocation
                                    toCoordinateSpace:listenerView.window.screen.coordinateSpace];

  RCTUIView *targetView = [listenerView hitTest:clientLocation withEvent:nil]; // [macOS]
  targetView = FindClosestFabricManagedTouchableView(targetView);

  CGPoint offsetLocation = [recognizer locationInView:targetView];

  UIKeyModifierFlags modifierFlags;
  if (@available(iOS 13.4, *)) {
    modifierFlags = recognizer.modifierFlags;
  } else {
    modifierFlags = 0;
  }

  PointerEvent event = CreatePointerEventFromIncompleteHoverData(
      pointerId, pointerType, clientLocation, screenLocation, offsetLocation, modifierFlags);

  NSOrderedSet<RCTReactTaggedView *> *eventPathViews = [self handleIncomingPointerEvent:event onView:targetView];
  SharedTouchEventEmitter eventEmitter = GetTouchEmitterFromView(targetView, offsetLocation);
  bool hasMoveEventListeners = IsAnyViewInPathListeningToEvent(eventPathViews, ViewEvents::Offset::PointerMove) ||
      IsAnyViewInPathListeningToEvent(eventPathViews, ViewEvents::Offset::PointerMoveCapture);
  if (eventEmitter != nil && hasMoveEventListeners) {
    eventEmitter->onPointerMove(event);
  }
}
#endif

/**
 * Private method which is used for tracking the location of pointer events to manage the entering/leaving events.
 * The primary idea is that a pointer's presence & movement is dicated by a variety of underlying events such as down,
 * move, and up — and they should all be treated the same when it comes to tracking the entering & leaving of pointers
 * to views. This method accomplishes that by recieving the pointer event, the target view (can be null in cases when
 * the event indicates that the pointer has left the screen entirely), and a block/callback where the underlying event
 * should be fired.
 */
#if !TARGET_OS_OSX
- (NSOrderedSet<RCTReactTaggedView *> *)handleIncomingPointerEvent:(PointerEvent)event
                                                            onView:(nullable RCTUIView *)targetView // [macOS]
{
  int pointerId = event.pointerId;
  CGPoint clientLocation = CGPointMake(event.clientPoint.x, event.clientPoint.y);

  NSOrderedSet<RCTReactTaggedView *> *currentlyHoveredViews =
      [_currentlyHoveredViewsPerPointer objectForKey:@(pointerId)];
  if (currentlyHoveredViews == nil) {
    currentlyHoveredViews = [NSOrderedSet orderedSet];
  }

  RCTReactTaggedView *targetTaggedView = [RCTReactTaggedView wrap:targetView];
  RCTReactTaggedView *prevTargetTaggedView = [currentlyHoveredViews firstObject];
  RCTUIView *prevTargetView = prevTargetTaggedView.view; // [macOS]

  NSOrderedSet<RCTReactTaggedView *> *eventPathViews = GetTouchableViewsInPathToRoot(targetView);

  // Out
  if (prevTargetView != nil && prevTargetTaggedView.tag != targetTaggedView.tag) {
    BOOL shouldEmitOutEvent = IsAnyViewInPathListeningToEvent(currentlyHoveredViews, ViewEvents::Offset::PointerOut);
    SharedTouchEventEmitter eventEmitter =
        GetTouchEmitterFromView(prevTargetView, [_rootComponentView convertPoint:clientLocation toView:prevTargetView]);
    if (shouldEmitOutEvent && eventEmitter != nil) {
      eventEmitter->onPointerOut(event);
    }
  }

  // Leaving

  // pointerleave events need to be emited from the deepest target to the root but
  // we also need to efficiently keep track of if a view has a parent which is listening to the leave events,
  // so we first iterate from the root to the target, collecting the views which need events fired for, of which
  // we reverse iterate (now from target to root), actually emitting the events.
  NSMutableOrderedSet<RCTUIView *> *viewsToEmitLeaveEventsTo = [NSMutableOrderedSet orderedSet]; // [macOS]

  BOOL hasParentLeaveListener = NO;
  for (RCTReactTaggedView *taggedView in [currentlyHoveredViews reverseObjectEnumerator]) {
    RCTUIView *componentView = taggedView.view; // [macOS]

    BOOL shouldEmitEvent = componentView != nil &&
        (hasParentLeaveListener || IsViewListeningToEvent(taggedView, ViewEvents::Offset::PointerLeave));

    if (shouldEmitEvent && ![eventPathViews containsObject:taggedView]) {
      [viewsToEmitLeaveEventsTo addObject:componentView];
    }

    if (shouldEmitEvent && !hasParentLeaveListener) {
      hasParentLeaveListener = YES;
    }
  }

  for (RCTUIView *componentView in [viewsToEmitLeaveEventsTo reverseObjectEnumerator]) { // [macOS]
    SharedTouchEventEmitter eventEmitter =
        GetTouchEmitterFromView(componentView, [_rootComponentView convertPoint:clientLocation toView:componentView]);
    if (eventEmitter != nil) {
      eventEmitter->onPointerLeave(event);
    }
  }

  // Over
  if (targetView != nil && prevTargetTaggedView.tag != targetTaggedView.tag) {
    BOOL shouldEmitOverEvent = IsAnyViewInPathListeningToEvent(eventPathViews, ViewEvents::Offset::PointerOver);
    SharedTouchEventEmitter eventEmitter =
        GetTouchEmitterFromView(targetView, [_rootComponentView convertPoint:clientLocation toView:targetView]);
    if (shouldEmitOverEvent && eventEmitter != nil) {
      eventEmitter->onPointerOver(event);
    }
  }

  // Entering

  // We only want to emit events to JS if there is a view that is currently listening to said event
  // so we only send those event to the JS side if the element which has been entered is itself listening,
  // or if one of its parents is listening in case those listeners care about the capturing phase. Adding the ability
  // for native to distingusih between capturing listeners and not could be an optimization to futher reduce the number
  // of events we send to JS
  BOOL hasParentEnterListener = NO;
  for (RCTReactTaggedView *taggedView in [eventPathViews reverseObjectEnumerator]) {
    RCTUIView *componentView = taggedView.view; // [macOS]

    BOOL shouldEmitEvent = componentView != nil &&
        (hasParentEnterListener || IsViewListeningToEvent(taggedView, ViewEvents::Offset::PointerEnter));

    if (shouldEmitEvent && ![currentlyHoveredViews containsObject:taggedView]) {
      SharedTouchEventEmitter eventEmitter =
          GetTouchEmitterFromView(componentView, [_rootComponentView convertPoint:clientLocation toView:componentView]);
      if (eventEmitter != nil) {
        eventEmitter->onPointerEnter(event);
      }
    }

    if (shouldEmitEvent && !hasParentEnterListener) {
      hasParentEnterListener = YES;
    }
  }

  [_currentlyHoveredViewsPerPointer setObject:eventPathViews forKey:@(pointerId)];

  return eventPathViews;
}
#endif

@end<|MERGE_RESOLUTION|>--- conflicted
+++ resolved
@@ -624,14 +624,10 @@
   for (RCTUITouch *touch in touches) { // [macOS]
 #if !TARGET_OS_OSX // [macOS]
     auto iterator = _activeTouches.find(touch);
-<<<<<<< HEAD
 #else // [macOS
     auto iterator = _activeTouches.find(touch.eventNumber);
 #endif // macOS]
-    assert(iterator != _activeTouches.end() && "Inconsistency between local and UIKit touch registries");
-=======
     RCTAssert(iterator != _activeTouches.end(), @"Inconsistency between local and UIKit touch registries");
->>>>>>> e42dd159
     if (iterator == _activeTouches.end()) {
       continue;
     }
@@ -645,14 +641,10 @@
   for (RCTUITouch *touch in touches) { // [macOS]
 #if !TARGET_OS_OSX // [macOS]
     auto iterator = _activeTouches.find(touch);
-<<<<<<< HEAD
 #else // [macOS
     auto iterator = _activeTouches.find(touch.eventNumber);
 #endif // macOS]
-    assert(iterator != _activeTouches.end() && "Inconsistency between local and UIKit touch registries");
-=======
     RCTAssert(iterator != _activeTouches.end(), @"Inconsistency between local and UIKit touch registries");
->>>>>>> e42dd159
     if (iterator == _activeTouches.end()) {
       continue;
     }
@@ -693,14 +685,10 @@
   for (RCTUITouch *touch in touches) {
 #if !TARGET_OS_OSX // [macOS]
     auto iterator = _activeTouches.find(touch);
-<<<<<<< HEAD
 #else // [macOS
     auto iterator = _activeTouches.find(touch.eventNumber);
 #endif // macOS]
-    assert(iterator != _activeTouches.end() && "Inconsistency between local and UIKit touch registries");
-=======
     RCTAssert(iterator != _activeTouches.end(), @"Inconsistency between local and UIKit touch registries");
->>>>>>> e42dd159
     if (iterator == _activeTouches.end()) {
       continue;
     }
