--- conflicted
+++ resolved
@@ -206,14 +206,9 @@
 static void UpdateActiveTouchWithUITouch(
     ActiveTouch &activeTouch,
     UITouch *uiTouch,
-<<<<<<< HEAD
-    RCTUIView *rootComponentView,
-    CGPoint rootViewOriginOffset) // [macOS]
-=======
     UIEvent *uiEvent,
-    UIView *rootComponentView,
+    RCTUIView *rootComponentView, // [macOS]
     CGPoint rootViewOriginOffset)
->>>>>>> 890805db
 {
   CGPoint offsetPoint = [uiTouch locationInView:activeTouch.componentView];
   CGPoint pagePoint = [uiTouch locationInView:rootComponentView];
@@ -251,12 +246,8 @@
   }
 }
 
-<<<<<<< HEAD
-static ActiveTouch CreateTouchWithUITouch(UITouch *uiTouch, RCTUIView *rootComponentView, CGPoint rootViewOriginOffset) // [macOS]
-=======
 static ActiveTouch
-CreateTouchWithUITouch(UITouch *uiTouch, UIEvent *uiEvent, UIView *rootComponentView, CGPoint rootViewOriginOffset)
->>>>>>> 890805db
+CreateTouchWithUITouch(UITouch *uiTouch, UIEvent *uiEvent, RCTUIView *rootComponentView, CGPoint rootViewOriginOffset) // [macOS]
 {
   ActiveTouch activeTouch = {};
 
