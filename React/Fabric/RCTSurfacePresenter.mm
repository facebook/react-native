/*
 * Copyright (c) Facebook, Inc. and its affiliates.
 *
 * This source code is licensed under the MIT license found in the
 * LICENSE file in the root directory of this source tree.
 */

#import "RCTSurfacePresenter.h"

#import <mutex>

#import <React/RCTAssert.h>
#import <React/RCTBridge+Private.h>
#import <React/RCTComponentViewFactory.h>
#import <React/RCTComponentViewRegistry.h>
#import <React/RCTConstants.h>
#import <React/RCTFabricSurface.h>
#import <React/RCTFollyConvert.h>
#import <React/RCTI18nUtil.h>
#import <React/RCTMountingManager.h>
#import <React/RCTMountingManagerDelegate.h>
#import <React/RCTScheduler.h>
#import <React/RCTSurfaceRegistry.h>
#import <React/RCTSurfaceView+Internal.h>
#import <React/RCTSurfaceView.h>
#import <React/RCTUtils.h>

#import <react/config/ReactNativeConfig.h>
#import <react/renderer/componentregistry/ComponentDescriptorFactory.h>
#import <react/renderer/components/root/RootShadowNode.h>
#import <react/renderer/core/LayoutConstraints.h>
#import <react/renderer/core/LayoutContext.h>
#import <react/renderer/runtimescheduler/RuntimeScheduler.h>
#import <react/renderer/scheduler/AsynchronousEventBeat.h>
#import <react/renderer/scheduler/AsynchronousEventBeatV2.h>
#import <react/renderer/scheduler/SchedulerToolbox.h>
#import <react/renderer/scheduler/SynchronousEventBeat.h>
#import <react/utils/ContextContainer.h>
#import <react/utils/ManagedObjectWrapper.h>

#import "PlatformRunLoopObserver.h"
#import "RCTConversions.h"

using namespace facebook::react;

static dispatch_queue_t RCTGetBackgroundQueue()
{
  static dispatch_queue_t queue;
  static dispatch_once_t onceToken;
  dispatch_once(&onceToken, ^{
    dispatch_queue_attr_t attr =
        dispatch_queue_attr_make_with_qos_class(DISPATCH_QUEUE_SERIAL, QOS_CLASS_USER_INTERACTIVE, 0);
    queue = dispatch_queue_create("com.facebook.react.background", attr);
  });
  return queue;
}

static BackgroundExecutor RCTGetBackgroundExecutor()
{
  return [](std::function<void()> &&callback) {
    if (RCTIsMainQueue()) {
      callback();
      return;
    }

    auto copyableCallback = callback;
    dispatch_async(RCTGetBackgroundQueue(), ^{
      copyableCallback();
    });
  };
}

@interface RCTSurfacePresenter () <RCTSchedulerDelegate, RCTMountingManagerDelegate>
@end

@implementation RCTSurfacePresenter {
  RCTMountingManager *_mountingManager; // Thread-safe.
  RCTSurfaceRegistry *_surfaceRegistry; // Thread-safe.

  std::mutex _schedulerAccessMutex;
  std::mutex _schedulerLifeCycleMutex;
  RCTScheduler *_Nullable _scheduler; // Thread-safe. Pointer is protected by `_schedulerAccessMutex`.
  ContextContainer::Shared _contextContainer; // Protected by `_schedulerLifeCycleMutex`.
  RuntimeExecutor _runtimeExecutor; // Protected by `_schedulerLifeCycleMutex`.

  better::shared_mutex _observerListMutex;
  NSMutableArray<id<RCTSurfacePresenterObserver>> *_observers;
}

- (instancetype)initWithContextContainer:(ContextContainer::Shared)contextContainer
                         runtimeExecutor:(RuntimeExecutor)runtimeExecutor
{
  if (self = [super init]) {
    assert(contextContainer && "RuntimeExecutor must be not null.");
    _runtimeExecutor = runtimeExecutor;
    _contextContainer = contextContainer;

    _surfaceRegistry = [[RCTSurfaceRegistry alloc] init];
    _mountingManager = [[RCTMountingManager alloc] init];
    _mountingManager.delegate = self;

    _observers = [NSMutableArray array];

    _scheduler = [self _createScheduler];
  }

  return self;
}

- (RCTMountingManager *)mountingManager
{
  return _mountingManager;
}

- (RCTScheduler *_Nullable)_scheduler
{
  std::lock_guard<std::mutex> lock(_schedulerAccessMutex);
  return _scheduler;
}

- (ContextContainer::Shared)contextContainer
{
  std::lock_guard<std::mutex> lock(_schedulerLifeCycleMutex);
  return _contextContainer;
}

- (void)setContextContainer:(ContextContainer::Shared)contextContainer
{
  std::lock_guard<std::mutex> lock(_schedulerLifeCycleMutex);
  _contextContainer = contextContainer;
}

- (RuntimeExecutor)runtimeExecutor
{
  std::lock_guard<std::mutex> lock(_schedulerLifeCycleMutex);
  return _runtimeExecutor;
}

- (void)setRuntimeExecutor:(RuntimeExecutor)runtimeExecutor
{
  std::lock_guard<std::mutex> lock(_schedulerLifeCycleMutex);
  _runtimeExecutor = runtimeExecutor;
}

#pragma mark - Internal Surface-dedicated Interface

- (void)registerSurface:(RCTFabricSurface *)surface
{
  [_surfaceRegistry registerSurface:surface];
  RCTScheduler *scheduler = [self _scheduler];
  if (scheduler) {
    [scheduler registerSurface:surface.surfaceHandler];
  }
}

- (void)unregisterSurface:(RCTFabricSurface *)surface
{
  RCTScheduler *scheduler = [self _scheduler];
  if (scheduler) {
    [scheduler unregisterSurface:surface.surfaceHandler];
  }
  [_surfaceRegistry unregisterSurface:surface];
}

- (RCTFabricSurface *)surfaceForRootTag:(ReactTag)rootTag
{
  return [_surfaceRegistry surfaceForRootTag:rootTag];
}

- (UIView *)findComponentViewWithTag_DO_NOT_USE_DEPRECATED:(NSInteger)tag
{
  UIView<RCTComponentViewProtocol> *componentView =
      [_mountingManager.componentViewRegistry findComponentViewWithTag:tag];
  return componentView;
}

- (BOOL)synchronouslyUpdateViewOnUIThread:(NSNumber *)reactTag props:(NSDictionary *)props
{
  RCTScheduler *scheduler = [self _scheduler];
  if (!scheduler) {
    return NO;
  }

  ReactTag tag = [reactTag integerValue];
  UIView<RCTComponentViewProtocol> *componentView =
      [_mountingManager.componentViewRegistry findComponentViewWithTag:tag];
  if (componentView == nil) {
    return NO; // This view probably isn't managed by Fabric
  }
  ComponentHandle handle = [[componentView class] componentDescriptorProvider].handle;
  auto *componentDescriptor = [scheduler findComponentDescriptorByHandle_DO_NOT_USE_THIS_IS_BROKEN:handle];

  if (!componentDescriptor) {
    return YES;
  }

  [_mountingManager synchronouslyUpdateViewOnUIThread:tag changedProps:props componentDescriptor:*componentDescriptor];
  return YES;
}

- (void)setupAnimationDriverWithSurfaceHandler:(facebook::react::SurfaceHandler const &)surfaceHandler
{
  [[self _scheduler] setupAnimationDriver:surfaceHandler];
}

- (BOOL)suspend
{
  std::lock_guard<std::mutex> lock(_schedulerLifeCycleMutex);

  RCTScheduler *scheduler;
  {
    std::lock_guard<std::mutex> accessLock(_schedulerAccessMutex);

    if (!_scheduler) {
      return NO;
    }
    scheduler = _scheduler;
    _scheduler = nil;
  }

  [self _stopAllSurfacesWithScheduler:scheduler];

  return YES;
}

- (BOOL)resume
{
  std::lock_guard<std::mutex> lock(_schedulerLifeCycleMutex);

  RCTScheduler *scheduler;
  {
    std::lock_guard<std::mutex> accessLock(_schedulerAccessMutex);

    if (_scheduler) {
      return NO;
    }
    scheduler = [self _createScheduler];
  }

  [self _startAllSurfacesWithScheduler:scheduler];

  {
    std::lock_guard<std::mutex> accessLock(_schedulerAccessMutex);
    _scheduler = scheduler;
  }

  return YES;
}

#pragma mark - Private

- (RCTScheduler *)_createScheduler
{
  auto reactNativeConfig = _contextContainer->at<std::shared_ptr<ReactNativeConfig const>>("ReactNativeConfig");

  if (reactNativeConfig && reactNativeConfig->getBool("react_fabric:scrollview_on_demand_mounting_ios")) {
    RCTExperimentSetOnDemandViewMounting(YES);
  }

  if (reactNativeConfig && reactNativeConfig->getBool("react_fabric:disable_sending_scroll_events_to_paper")) {
    RCTExperimentSetSendScrollEventToPaper(NO);
  }

  if (reactNativeConfig && reactNativeConfig->getBool("react_fabric:enable_state_scroll_data_race_ios")) {
    RCTExperimentSetScrollViewEventRaceFix(YES);
  }

  if (reactNativeConfig && reactNativeConfig->getBool("react_fabric:preemptive_view_allocation_disabled_ios")) {
    RCTExperimentSetPreemptiveViewAllocationDisabled(YES);
  }

  auto componentRegistryFactory =
      [factory = wrapManagedObject(_mountingManager.componentViewRegistry.componentViewFactory)](
          EventDispatcher::Weak const &eventDispatcher, ContextContainer::Shared const &contextContainer) {
        return [(RCTComponentViewFactory *)unwrapManagedObject(factory)
            createComponentDescriptorRegistryWithParameters:{eventDispatcher, contextContainer}];
      };

  auto runtimeExecutor = _runtimeExecutor;

  auto toolbox = SchedulerToolbox{};
  toolbox.contextContainer = _contextContainer;
  toolbox.componentRegistryFactory = componentRegistryFactory;

  auto weakRuntimeScheduler = _contextContainer->find<std::weak_ptr<RuntimeScheduler>>("RuntimeScheduler");
  auto runtimeScheduler = weakRuntimeScheduler.hasValue() ? weakRuntimeScheduler.value().lock() : nullptr;
  if (runtimeScheduler) {
    runtimeScheduler->setEnableYielding(
        reactNativeConfig->getBool("react_native_new_architecture:runtimescheduler_enable_yielding_ios"));
    runtimeExecutor = [runtimeScheduler](std::function<void(jsi::Runtime & runtime)> &&callback) {
      runtimeScheduler->scheduleWork(std::move(callback));
    };
  }

  toolbox.runtimeExecutor = runtimeExecutor;

  toolbox.mainRunLoopObserverFactory = [](RunLoopObserver::Activity activities,
                                          RunLoopObserver::WeakOwner const &owner) {
    return std::make_unique<MainRunLoopObserver>(activities, owner);
  };

  if (reactNativeConfig && reactNativeConfig->getBool("react_fabric:enable_background_executor_ios")) {
    toolbox.backgroundExecutor = RCTGetBackgroundExecutor();
  }

  toolbox.synchronousEventBeatFactory =
<<<<<<< HEAD
      [runtimeExecutor, runtimeScheduler = toolbox.runtimeScheduler](EventBeat::SharedOwnerBox const &ownerBox) {
=======
      [runtimeExecutor, runtimeScheduler = runtimeScheduler](EventBeat::SharedOwnerBox const &ownerBox) {
>>>>>>> aad2f8fd
        auto runLoopObserver =
            std::make_unique<MainRunLoopObserver const>(RunLoopObserver::Activity::BeforeWaiting, ownerBox->owner);
        return std::make_unique<SynchronousEventBeat>(std::move(runLoopObserver), runtimeExecutor, runtimeScheduler);
      };

  auto enableV2AsynchronousEventBeat =
      reactNativeConfig && reactNativeConfig->getBool("react_fabric:enable_asynchronous_event_beat_v2_ios");

  toolbox.asynchronousEventBeatFactory = [runtimeExecutor, enableV2AsynchronousEventBeat](
                                             EventBeat::SharedOwnerBox const &ownerBox) -> std::unique_ptr<EventBeat> {
    auto runLoopObserver =
        std::make_unique<MainRunLoopObserver const>(RunLoopObserver::Activity::BeforeWaiting, ownerBox->owner);
    if (enableV2AsynchronousEventBeat) {
      return std::make_unique<AsynchronousEventBeatV2>(std::move(runLoopObserver), runtimeExecutor);
    } else {
      return std::make_unique<AsynchronousEventBeat>(std::move(runLoopObserver), runtimeExecutor);
    }
  };

  RCTScheduler *scheduler = [[RCTScheduler alloc] initWithToolbox:toolbox];
  scheduler.delegate = self;

  return scheduler;
}

- (void)_startAllSurfacesWithScheduler:(RCTScheduler *)scheduler
{
  [_surfaceRegistry enumerateWithBlock:^(NSEnumerator<RCTFabricSurface *> *enumerator) {
    for (RCTFabricSurface *surface in enumerator) {
      [scheduler registerSurface:surface.surfaceHandler];
      [surface start];
    }
  }];
}

- (void)_stopAllSurfacesWithScheduler:(RCTScheduler *)scheduler
{
  [_surfaceRegistry enumerateWithBlock:^(NSEnumerator<RCTFabricSurface *> *enumerator) {
    for (RCTFabricSurface *surface in enumerator) {
      [surface stop];
      [scheduler unregisterSurface:surface.surfaceHandler];
    }
  }];
}

#pragma mark - RCTSchedulerDelegate

- (void)schedulerDidFinishTransaction:(MountingCoordinator::Shared const &)mountingCoordinator
{
  [_mountingManager scheduleTransaction:mountingCoordinator];
}

- (void)schedulerDidDispatchCommand:(ShadowView const &)shadowView
                        commandName:(std::string const &)commandName
                               args:(folly::dynamic const)args
{
  ReactTag tag = shadowView.tag;
  NSString *commandStr = [[NSString alloc] initWithUTF8String:commandName.c_str()];
  NSArray *argsArray = convertFollyDynamicToId(args);

  [self->_mountingManager dispatchCommand:tag commandName:commandStr args:argsArray];
}

- (void)schedulerDidSendAccessibilityEvent:(const facebook::react::ShadowView &)shadowView
                                 eventType:(const std::string &)eventType
{
  ReactTag tag = shadowView.tag;
  NSString *eventTypeStr = [[NSString alloc] initWithUTF8String:eventType.c_str()];

  [self->_mountingManager sendAccessibilityEvent:tag eventType:eventTypeStr];
}

- (void)schedulerDidSetIsJSResponder:(BOOL)isJSResponder
                blockNativeResponder:(BOOL)blockNativeResponder
                       forShadowView:(facebook::react::ShadowView const &)shadowView;
{
  [self->_mountingManager setIsJSResponder:isJSResponder
                      blockNativeResponder:blockNativeResponder
                             forShadowView:shadowView];
}

- (void)addObserver:(id<RCTSurfacePresenterObserver>)observer
{
  std::unique_lock<better::shared_mutex> lock(_observerListMutex);
  [self->_observers addObject:observer];
}

- (void)removeObserver:(id<RCTSurfacePresenterObserver>)observer
{
  std::unique_lock<better::shared_mutex> lock(_observerListMutex);
  [self->_observers removeObject:observer];
}

#pragma mark - RCTMountingManagerDelegate

- (void)mountingManager:(RCTMountingManager *)mountingManager willMountComponentsWithRootTag:(ReactTag)rootTag
{
  RCTAssertMainQueue();

  std::shared_lock<better::shared_mutex> lock(_observerListMutex);
  for (id<RCTSurfacePresenterObserver> observer in _observers) {
    if ([observer respondsToSelector:@selector(willMountComponentsWithRootTag:)]) {
      [observer willMountComponentsWithRootTag:rootTag];
    }
  }
}

- (void)mountingManager:(RCTMountingManager *)mountingManager didMountComponentsWithRootTag:(ReactTag)rootTag
{
  RCTAssertMainQueue();

  std::shared_lock<better::shared_mutex> lock(_observerListMutex);
  for (id<RCTSurfacePresenterObserver> observer in _observers) {
    if ([observer respondsToSelector:@selector(didMountComponentsWithRootTag:)]) {
      [observer didMountComponentsWithRootTag:rootTag];
    }
  }
}

@end<|MERGE_RESOLUTION|>--- conflicted
+++ resolved
@@ -304,11 +304,7 @@
   }
 
   toolbox.synchronousEventBeatFactory =
-<<<<<<< HEAD
-      [runtimeExecutor, runtimeScheduler = toolbox.runtimeScheduler](EventBeat::SharedOwnerBox const &ownerBox) {
-=======
       [runtimeExecutor, runtimeScheduler = runtimeScheduler](EventBeat::SharedOwnerBox const &ownerBox) {
->>>>>>> aad2f8fd
         auto runLoopObserver =
             std::make_unique<MainRunLoopObserver const>(RunLoopObserver::Activity::BeforeWaiting, ownerBox->owner);
         return std::make_unique<SynchronousEventBeat>(std::move(runLoopObserver), runtimeExecutor, runtimeScheduler);
