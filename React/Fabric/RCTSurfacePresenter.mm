/*
 * Copyright (c) Meta Platforms, Inc. and affiliates.
 *
 * This source code is licensed under the MIT license found in the
 * LICENSE file in the root directory of this source tree.
 */

#import "RCTSurfacePresenter.h"

#import <mutex>
#import <shared_mutex>

#import <React/RCTAssert.h>
#import <React/RCTBridge+Private.h>
#import <React/RCTComponentViewFactory.h>
#import <React/RCTComponentViewRegistry.h>
#import <React/RCTConstants.h>
#import <React/RCTFabricSurface.h>
#import <React/RCTFollyConvert.h>
#import <React/RCTI18nUtil.h>
#import <React/RCTMountingManager.h>
#import <React/RCTMountingManagerDelegate.h>
#import <React/RCTScheduler.h>
#import <React/RCTSurfaceRegistry.h>
#import <React/RCTSurfaceView+Internal.h>
#import <React/RCTSurfaceView.h>
#import <React/RCTUtils.h>

#import <react/config/ReactNativeConfig.h>
#import <react/renderer/componentregistry/ComponentDescriptorFactory.h>
#import <react/renderer/components/text/BaseTextProps.h>
#import <react/renderer/core/CoreFeatures.h>
#import <react/renderer/runtimescheduler/RuntimeScheduler.h>
#import <react/renderer/scheduler/AsynchronousEventBeat.h>
#import <react/renderer/scheduler/SchedulerToolbox.h>
#import <react/renderer/scheduler/SynchronousEventBeat.h>
#import <react/utils/ContextContainer.h>
#import <react/utils/ManagedObjectWrapper.h>

#import "PlatformRunLoopObserver.h"
#import "RCTConversions.h"

using namespace facebook;
using namespace facebook::react;

static dispatch_queue_t RCTGetBackgroundQueue()
{
  static dispatch_queue_t queue;
  static dispatch_once_t onceToken;
  dispatch_once(&onceToken, ^{
    dispatch_queue_attr_t attr =
        dispatch_queue_attr_make_with_qos_class(DISPATCH_QUEUE_SERIAL, QOS_CLASS_USER_INTERACTIVE, 0);
    queue = dispatch_queue_create("com.facebook.react.background", attr);
  });
  return queue;
}

static BackgroundExecutor RCTGetBackgroundExecutor()
{
  return [](std::function<void()> &&callback) {
    if (RCTIsMainQueue()) {
      callback();
      return;
    }

    auto copyableCallback = callback;
    dispatch_async(RCTGetBackgroundQueue(), ^{
      copyableCallback();
    });
  };
}

@interface RCTSurfacePresenter () <RCTSchedulerDelegate, RCTMountingManagerDelegate>
@end

@implementation RCTSurfacePresenter {
  RCTMountingManager *_mountingManager; // Thread-safe.
  RCTSurfaceRegistry *_surfaceRegistry; // Thread-safe.

  std::mutex _schedulerAccessMutex;
  std::mutex _schedulerLifeCycleMutex;
  RCTScheduler *_Nullable _scheduler; // Thread-safe. Pointer is protected by `_schedulerAccessMutex`.
  ContextContainer::Shared _contextContainer; // Protected by `_schedulerLifeCycleMutex`.
  RuntimeExecutor _runtimeExecutor; // Protected by `_schedulerLifeCycleMutex`.
  std::optional<RuntimeExecutor> _bridgelessBindingsExecutor; // Only used for installing bindings.

  std::shared_mutex _observerListMutex;
  std::vector<__weak id<RCTSurfacePresenterObserver>> _observers; // Protected by `_observerListMutex`.
}

- (instancetype)initWithContextContainer:(ContextContainer::Shared)contextContainer
                         runtimeExecutor:(RuntimeExecutor)runtimeExecutor
              bridgelessBindingsExecutor:(std::optional<RuntimeExecutor>)bridgelessBindingsExecutor
{
  if (self = [super init]) {
    assert(contextContainer && "RuntimeExecutor must be not null.");
    _runtimeExecutor = runtimeExecutor;
    _bridgelessBindingsExecutor = bridgelessBindingsExecutor;
    _contextContainer = contextContainer;

    _surfaceRegistry = [RCTSurfaceRegistry new];
    _mountingManager = [RCTMountingManager new];
    _mountingManager.contextContainer = contextContainer;
    _mountingManager.delegate = self;

    _scheduler = [self _createScheduler];

#if !TARGET_OS_OSX // [macOS]
    [[NSNotificationCenter defaultCenter] addObserver:self
                                             selector:@selector(_applicationWillTerminate)
                                                 name:UIApplicationWillTerminateNotification
                                               object:nil];
#endif // [macOS]
  }

  return self;
}

- (RCTMountingManager *)mountingManager
{
  return _mountingManager;
}

- (RCTScheduler *_Nullable)scheduler
{
  std::lock_guard<std::mutex> lock(_schedulerAccessMutex);
  return _scheduler;
}

- (ContextContainer::Shared)contextContainer
{
  std::lock_guard<std::mutex> lock(_schedulerLifeCycleMutex);
  return _contextContainer;
}

- (void)setContextContainer:(ContextContainer::Shared)contextContainer
{
  std::lock_guard<std::mutex> lock(_schedulerLifeCycleMutex);
  _contextContainer = contextContainer;
  _mountingManager.contextContainer = contextContainer;
}

- (RuntimeExecutor)runtimeExecutor
{
  std::lock_guard<std::mutex> lock(_schedulerLifeCycleMutex);
  return _runtimeExecutor;
}

- (void)setRuntimeExecutor:(RuntimeExecutor)runtimeExecutor
{
  std::lock_guard<std::mutex> lock(_schedulerLifeCycleMutex);
  _runtimeExecutor = runtimeExecutor;
}

#pragma mark - Internal Surface-dedicated Interface

- (void)registerSurface:(RCTFabricSurface *)surface
{
  [_surfaceRegistry registerSurface:surface];
  RCTScheduler *scheduler = [self scheduler];
  if (scheduler) {
    [scheduler registerSurface:surface.surfaceHandler];
  }
}

- (void)unregisterSurface:(RCTFabricSurface *)surface
{
  RCTScheduler *scheduler = [self scheduler];
  if (scheduler) {
    [scheduler unregisterSurface:surface.surfaceHandler];
  }
  [_surfaceRegistry unregisterSurface:surface];
}

- (RCTFabricSurface *)surfaceForRootTag:(ReactTag)rootTag
{
  return [_surfaceRegistry surfaceForRootTag:rootTag];
}

- (id<RCTSurfaceProtocol>)createFabricSurfaceForModuleName:(NSString *)moduleName
                                         initialProperties:(NSDictionary *)initialProperties
{
  return [[RCTFabricSurface alloc] initWithSurfacePresenter:self
                                                 moduleName:moduleName
                                          initialProperties:initialProperties];
}

- (RCTUIView *)findComponentViewWithTag_DO_NOT_USE_DEPRECATED:(NSInteger)tag // [macOS]
{
  RCTUIView<RCTComponentViewProtocol> *componentView =
      [_mountingManager.componentViewRegistry findComponentViewWithTag:tag]; // [macOS]
  return componentView;
}

- (BOOL)synchronouslyUpdateViewOnUIThread:(NSNumber *)reactTag props:(NSDictionary *)props
{
  RCTScheduler *scheduler = [self scheduler];
  if (!scheduler) {
    return NO;
  }

  ReactTag tag = [reactTag integerValue];
  RCTUIView<RCTComponentViewProtocol> *componentView =
      [_mountingManager.componentViewRegistry findComponentViewWithTag:tag]; // [macOS]
  if (componentView == nil) {
    return NO; // This view probably isn't managed by Fabric
  }
  ComponentHandle handle = [[componentView class] componentDescriptorProvider].handle;
  auto *componentDescriptor = [scheduler findComponentDescriptorByHandle_DO_NOT_USE_THIS_IS_BROKEN:handle];

  if (!componentDescriptor) {
    return YES;
  }

  [_mountingManager synchronouslyUpdateViewOnUIThread:tag changedProps:props componentDescriptor:*componentDescriptor];
  return YES;
}

- (void)setupAnimationDriverWithSurfaceHandler:(facebook::react::SurfaceHandler const &)surfaceHandler
{
  [[self scheduler] setupAnimationDriver:surfaceHandler];
}

- (BOOL)suspend
{
  std::lock_guard<std::mutex> lock(_schedulerLifeCycleMutex);

  RCTScheduler *scheduler;
  {
    std::lock_guard<std::mutex> accessLock(_schedulerAccessMutex);

    if (!_scheduler) {
      return NO;
    }
    scheduler = _scheduler;
    _scheduler = nil;
  }

  [self _stopAllSurfacesWithScheduler:scheduler];

  return YES;
}

- (BOOL)resume
{
  std::lock_guard<std::mutex> lock(_schedulerLifeCycleMutex);

  RCTScheduler *scheduler;
  {
    std::lock_guard<std::mutex> accessLock(_schedulerAccessMutex);

    if (_scheduler) {
      return NO;
    }
    scheduler = [self _createScheduler];
  }

  [self _startAllSurfacesWithScheduler:scheduler];

  {
    std::lock_guard<std::mutex> accessLock(_schedulerAccessMutex);
    _scheduler = scheduler;
  }

  return YES;
}

#pragma mark - Private

- (RCTScheduler *)_createScheduler
{
  auto reactNativeConfig = _contextContainer->at<std::shared_ptr<ReactNativeConfig const>>("ReactNativeConfig");

  if (reactNativeConfig && reactNativeConfig->getBool("rn_convergence:dispatch_pointer_events")) {
    RCTSetDispatchW3CPointerEvents(YES);
  }

  if (reactNativeConfig && reactNativeConfig->getBool("react_fabric:enable_cpp_props_iterator_setter_ios")) {
    CoreFeatures::enablePropIteratorSetter = true;
  }

<<<<<<< HEAD
  if (reactNativeConfig && reactNativeConfig->getBool("rn_convergence:dispatch_pointer_events")) {
    RCTSetDispatchW3CPointerEvents(YES);
=======
  if (reactNativeConfig && reactNativeConfig->getBool("react_fabric:use_native_state")) {
    CoreFeatures::useNativeState = true;
  }

  if (reactNativeConfig && reactNativeConfig->getBool("react_fabric:enable_nstextstorage_caching")) {
    CoreFeatures::cacheNSTextStorage = true;
>>>>>>> e26092ae
  }

  auto componentRegistryFactory =
      [factory = wrapManagedObject(_mountingManager.componentViewRegistry.componentViewFactory)](
          EventDispatcher::Weak const &eventDispatcher, ContextContainer::Shared const &contextContainer) {
        return [(RCTComponentViewFactory *)unwrapManagedObject(factory)
            createComponentDescriptorRegistryWithParameters:{eventDispatcher, contextContainer}];
      };

  auto runtimeExecutor = _runtimeExecutor;

  auto toolbox = SchedulerToolbox{};
  toolbox.contextContainer = _contextContainer;
  toolbox.componentRegistryFactory = componentRegistryFactory;

  auto weakRuntimeScheduler = _contextContainer->find<std::weak_ptr<RuntimeScheduler>>("RuntimeScheduler");
  auto runtimeScheduler = weakRuntimeScheduler.has_value() ? weakRuntimeScheduler.value().lock() : nullptr;
  if (runtimeScheduler) {
    runtimeExecutor = [runtimeScheduler](std::function<void(jsi::Runtime & runtime)> &&callback) {
      runtimeScheduler->scheduleWork(std::move(callback));
    };
  }

  toolbox.runtimeExecutor = runtimeExecutor;
  toolbox.bridgelessBindingsExecutor = _bridgelessBindingsExecutor;

  toolbox.mainRunLoopObserverFactory = [](RunLoopObserver::Activity activities,
                                          RunLoopObserver::WeakOwner const &owner) {
    return std::make_unique<MainRunLoopObserver>(activities, owner);
  };

  if (reactNativeConfig && reactNativeConfig->getBool("react_fabric:enable_background_executor_ios")) {
    toolbox.backgroundExecutor = RCTGetBackgroundExecutor();
  }

  toolbox.synchronousEventBeatFactory =
      [runtimeExecutor, runtimeScheduler = runtimeScheduler](EventBeat::SharedOwnerBox const &ownerBox) {
        auto runLoopObserver =
            std::make_unique<MainRunLoopObserver const>(RunLoopObserver::Activity::BeforeWaiting, ownerBox->owner);
        return std::make_unique<SynchronousEventBeat>(std::move(runLoopObserver), runtimeExecutor, runtimeScheduler);
      };

  toolbox.asynchronousEventBeatFactory =
      [runtimeExecutor](EventBeat::SharedOwnerBox const &ownerBox) -> std::unique_ptr<EventBeat> {
    auto runLoopObserver =
        std::make_unique<MainRunLoopObserver const>(RunLoopObserver::Activity::BeforeWaiting, ownerBox->owner);
    return std::make_unique<AsynchronousEventBeat>(std::move(runLoopObserver), runtimeExecutor);
  };

  RCTScheduler *scheduler = [[RCTScheduler alloc] initWithToolbox:toolbox];
  scheduler.delegate = self;

  return scheduler;
}

- (void)_startAllSurfacesWithScheduler:(RCTScheduler *)scheduler
{
  [_surfaceRegistry enumerateWithBlock:^(NSEnumerator<RCTFabricSurface *> *enumerator) {
    for (RCTFabricSurface *surface in enumerator) {
      [scheduler registerSurface:surface.surfaceHandler];
      [surface start];
    }
  }];
}

- (void)_stopAllSurfacesWithScheduler:(RCTScheduler *)scheduler
{
  [_surfaceRegistry enumerateWithBlock:^(NSEnumerator<RCTFabricSurface *> *enumerator) {
    for (RCTFabricSurface *surface in enumerator) {
      [surface stop];
      [scheduler unregisterSurface:surface.surfaceHandler];
    }
  }];
}

- (void)_applicationWillTerminate
{
  [self suspend];
}

#pragma mark - RCTSchedulerDelegate

- (void)schedulerDidFinishTransaction:(MountingCoordinator::Shared)mountingCoordinator
{
  [_mountingManager scheduleTransaction:mountingCoordinator];
}

- (void)schedulerDidDispatchCommand:(ShadowView const &)shadowView
                        commandName:(std::string const &)commandName
                               args:(folly::dynamic const &)args
{
  ReactTag tag = shadowView.tag;
  NSString *commandStr = [[NSString alloc] initWithUTF8String:commandName.c_str()];
  NSArray *argsArray = convertFollyDynamicToId(args);

  [_mountingManager dispatchCommand:tag commandName:commandStr args:argsArray];
}

- (void)schedulerDidSendAccessibilityEvent:(const facebook::react::ShadowView &)shadowView
                                 eventType:(const std::string &)eventType
{
  ReactTag tag = shadowView.tag;
  NSString *eventTypeStr = [[NSString alloc] initWithUTF8String:eventType.c_str()];

  [_mountingManager sendAccessibilityEvent:tag eventType:eventTypeStr];
}

- (void)schedulerDidSetIsJSResponder:(BOOL)isJSResponder
                blockNativeResponder:(BOOL)blockNativeResponder
                       forShadowView:(facebook::react::ShadowView const &)shadowView;
{
  [_mountingManager setIsJSResponder:isJSResponder blockNativeResponder:blockNativeResponder forShadowView:shadowView];
}

- (void)addObserver:(id<RCTSurfacePresenterObserver>)observer
{
  std::unique_lock lock(_observerListMutex);
  _observers.push_back(observer);
}

- (void)removeObserver:(id<RCTSurfacePresenterObserver>)observer
{
  std::unique_lock lock(_observerListMutex);
  std::vector<__weak id<RCTSurfacePresenterObserver>>::const_iterator it =
      std::find(_observers.begin(), _observers.end(), observer);
  if (it != _observers.end()) {
    _observers.erase(it);
  }
}

#pragma mark - RCTMountingManagerDelegate

- (void)mountingManager:(RCTMountingManager *)mountingManager willMountComponentsWithRootTag:(ReactTag)rootTag
{
  RCTAssertMainQueue();

  NSArray<id<RCTSurfacePresenterObserver>> *observersCopy;
  {
    std::shared_lock lock(_observerListMutex);
    observersCopy = [self _getObservers];
  }

  for (id<RCTSurfacePresenterObserver> observer in observersCopy) {
    if ([observer respondsToSelector:@selector(willMountComponentsWithRootTag:)]) {
      [observer willMountComponentsWithRootTag:rootTag];
    }
  }
}

- (void)mountingManager:(RCTMountingManager *)mountingManager didMountComponentsWithRootTag:(ReactTag)rootTag
{
  RCTAssertMainQueue();

  NSArray<id<RCTSurfacePresenterObserver>> *observersCopy;
  {
    std::shared_lock lock(_observerListMutex);
    observersCopy = [self _getObservers];
  }

  for (id<RCTSurfacePresenterObserver> observer in observersCopy) {
    if ([observer respondsToSelector:@selector(didMountComponentsWithRootTag:)]) {
      [observer didMountComponentsWithRootTag:rootTag];
    }
  }
}

- (NSArray<id<RCTSurfacePresenterObserver>> *)_getObservers
{
  NSMutableArray<id<RCTSurfacePresenterObserver>> *observersCopy = [NSMutableArray new];
  for (id<RCTSurfacePresenterObserver> observer : _observers) {
    if (observer) {
      [observersCopy addObject:observer];
    }
  }

  return observersCopy;
}

@end<|MERGE_RESOLUTION|>--- conflicted
+++ resolved
@@ -279,17 +279,16 @@
     CoreFeatures::enablePropIteratorSetter = true;
   }
 
-<<<<<<< HEAD
   if (reactNativeConfig && reactNativeConfig->getBool("rn_convergence:dispatch_pointer_events")) {
     RCTSetDispatchW3CPointerEvents(YES);
-=======
+  }
+
   if (reactNativeConfig && reactNativeConfig->getBool("react_fabric:use_native_state")) {
     CoreFeatures::useNativeState = true;
   }
 
   if (reactNativeConfig && reactNativeConfig->getBool("react_fabric:enable_nstextstorage_caching")) {
     CoreFeatures::cacheNSTextStorage = true;
->>>>>>> e26092ae
   }
 
   auto componentRegistryFactory =
