/**
 * Copyright (c) Facebook, Inc. and its affiliates.
 *
 * This source code is licensed under the MIT license found in the
 * LICENSE file in the root directory of this source tree.
 */

#import "RCTSurfacePresenter.h"

#import <cxxreact/MessageQueueThread.h>
#import <jsi/jsi.h>
#import <objc/runtime.h>
#import <mutex>

#import <React/RCTAssert.h>
#import <React/RCTBridge+Private.h>
#import <React/RCTComponentViewFactory.h>
#import <React/RCTComponentViewRegistry.h>
#import <React/RCTFabricSurface.h>
#import <React/RCTFollyConvert.h>
#import <React/RCTImageLoader.h>
#import <React/RCTMountingManager.h>
#import <React/RCTMountingManagerDelegate.h>
#import <React/RCTScheduler.h>
#import <React/RCTSurfaceRegistry.h>
#import <React/RCTSurfaceView+Internal.h>
#import <React/RCTSurfaceView.h>
#import <React/RCTUtils.h>

#import <react/components/root/RootShadowNode.h>
#import <react/core/LayoutConstraints.h>
#import <react/core/LayoutContext.h>
#import <react/uimanager/ComponentDescriptorFactory.h>
#import <react/uimanager/SchedulerToolbox.h>
#import <react/utils/ContextContainer.h>
#import <react/utils/ManagedObjectWrapper.h>

#import "MainRunLoopEventBeat.h"
#import "RCTConversions.h"
#import "RuntimeEventBeat.h"

using namespace facebook::react;

@interface RCTBridge ()
- (std::shared_ptr<facebook::react::MessageQueueThread>)jsMessageThread;
- (void)invokeAsync:(std::function<void()> &&)func;
@end

@interface RCTSurfacePresenter () <RCTSchedulerDelegate, RCTMountingManagerDelegate>
@end

@implementation RCTSurfacePresenter {
  std::mutex _schedulerMutex;
  RCTScheduler
      *_Nullable _scheduler; // Thread-safe. Mutation of the instance variable is protected by `_schedulerMutex`.
  RCTMountingManager *_mountingManager; // Thread-safe.
  RCTSurfaceRegistry *_surfaceRegistry; // Thread-safe.
  RCTBridge *_bridge; // Unsafe. We are moving away from Bridge.
  RCTBridge *_batchedBridge;
  std::shared_ptr<const ReactNativeConfig> _reactNativeConfig;
  ContextContainer::Shared _contextContainer;
  better::shared_mutex _observerListMutex;
  NSMutableArray<id<RCTSurfacePresenterObserver>> *_observers;
  RCTImageLoader *_imageLoader;
  RuntimeExecutor _runtimeExecutor;
}

- (instancetype)initWithBridge:(RCTBridge *_Nullable)bridge
                        config:(std::shared_ptr<const ReactNativeConfig>)config
                   imageLoader:(RCTImageLoader *)imageLoader
               runtimeExecutor:(RuntimeExecutor)runtimeExecutor
{
  if (self = [super init]) {
    _imageLoader = imageLoader;
    _runtimeExecutor = runtimeExecutor;
    _bridge = bridge;
    _batchedBridge = [_bridge batchedBridge] ?: _bridge;
    [_batchedBridge setSurfacePresenter:self];

    _surfaceRegistry = [[RCTSurfaceRegistry alloc] init];

    _mountingManager = [[RCTMountingManager alloc] init];
    _mountingManager.delegate = self;

    if (config != nullptr) {
      _reactNativeConfig = config;
    } else {
      _reactNativeConfig = std::make_shared<const EmptyReactNativeConfig>();
    }

    _contextContainer = std::make_shared<ContextContainer>();

    _observers = [NSMutableArray array];

    [[NSNotificationCenter defaultCenter] addObserver:self
                                             selector:@selector(handleBridgeWillReloadNotification:)
                                                 name:RCTBridgeWillReloadNotification
                                               object:_bridge];
    [[NSNotificationCenter defaultCenter] addObserver:self
                                             selector:@selector(handleJavaScriptDidLoadNotification:)
                                                 name:RCTJavaScriptDidLoadNotification
                                               object:_bridge];

    [self _createScheduler];
  }

  return self;
}

- (void)dealloc
{
  [[NSNotificationCenter defaultCenter] removeObserver:self];
}

- (RCTComponentViewFactory *)componentViewFactory
{
  return _mountingManager.componentViewRegistry.componentViewFactory;
}

#pragma mark - Internal Surface-dedicated Interface

- (void)registerSurface:(RCTFabricSurface *)surface
{
  [_surfaceRegistry registerSurface:surface];
}

- (void)startSurface:(RCTFabricSurface *)surface
{
  [self _startSurface:surface];
}

- (void)unregisterSurface:(RCTFabricSurface *)surface
{
  [self _stopSurface:surface];
  [_surfaceRegistry unregisterSurface:surface];
}

- (void)setProps:(NSDictionary *)props surface:(RCTFabricSurface *)surface
{
  // This implementation is suboptimal indeed but still better than nothing for now.
  [self _stopSurface:surface];
  [self _startSurface:surface];
}

- (RCTFabricSurface *)surfaceForRootTag:(ReactTag)rootTag
{
  return [_surfaceRegistry surfaceForRootTag:rootTag];
}

- (CGSize)sizeThatFitsMinimumSize:(CGSize)minimumSize
                      maximumSize:(CGSize)maximumSize
                          surface:(RCTFabricSurface *)surface
{
  LayoutContext layoutContext = {.pointScaleFactor = RCTScreenScale()};

  LayoutConstraints layoutConstraints = {.minimumSize = RCTSizeFromCGSize(minimumSize),
                                         .maximumSize = RCTSizeFromCGSize(maximumSize)};

  return [self._scheduler measureSurfaceWithLayoutConstraints:layoutConstraints
                                                layoutContext:layoutContext
                                                    surfaceId:surface.rootTag];
}

- (void)setMinimumSize:(CGSize)minimumSize maximumSize:(CGSize)maximumSize surface:(RCTFabricSurface *)surface
{
  LayoutContext layoutContext = {.pointScaleFactor = RCTScreenScale()};

  LayoutConstraints layoutConstraints = {.minimumSize = RCTSizeFromCGSize(minimumSize),
                                         .maximumSize = RCTSizeFromCGSize(maximumSize)};

  [self._scheduler constraintSurfaceLayoutWithLayoutConstraints:layoutConstraints
                                                  layoutContext:layoutContext
                                                      surfaceId:surface.rootTag];
}

- (BOOL)synchronouslyUpdateViewOnUIThread:(NSNumber *)reactTag props:(NSDictionary *)props
{
  ReactTag tag = [reactTag integerValue];
  UIView<RCTComponentViewProtocol> *componentView = [_mountingManager.componentViewRegistry componentViewByTag:tag];
  if (componentView == nil) {
    return NO; // This view probably isn't managed by Fabric
  }
  ComponentHandle handle = [[componentView class] componentDescriptorProvider].handle;
  const facebook::react::ComponentDescriptor &componentDescriptor = [self._scheduler getComponentDescriptor:handle];
  [self->_mountingManager synchronouslyUpdateViewOnUIThread:tag
                                               changedProps:props
                                        componentDescriptor:componentDescriptor];
  return YES;
}

#pragma mark - Private

- (nullable RCTScheduler *)_scheduler
{
  std::lock_guard<std::mutex> lock(_schedulerMutex);
  return _scheduler;
}

- (void)_createScheduler
{
  std::lock_guard<std::mutex> lock(_schedulerMutex);

  auto componentRegistryFactory = [factory = wrapManagedObject(self.componentViewFactory)](
                                      EventDispatcher::Weak const &eventDispatcher,
                                      ContextContainer::Shared const &contextContainer) {
    return [(RCTComponentViewFactory *)unwrapManagedObject(factory)
        createComponentDescriptorRegistryWithParameters:{eventDispatcher, contextContainer}];
  };

  auto runtimeExecutor = [self getRuntimeExecutor];

  [self _updateContextContainerIfNeeded_DEPRECATED];

  auto toolbox = SchedulerToolbox{};
  toolbox.contextContainer = self.contextContainer;
  toolbox.componentRegistryFactory = componentRegistryFactory;
  toolbox.runtimeExecutor = runtimeExecutor;

  toolbox.synchronousEventBeatFactory = [runtimeExecutor](EventBeat::SharedOwnerBox const &ownerBox) {
    return std::make_unique<MainRunLoopEventBeat>(ownerBox, runtimeExecutor);
  };

  toolbox.asynchronousEventBeatFactory = [runtimeExecutor](EventBeat::SharedOwnerBox const &ownerBox) {
    return std::make_unique<RuntimeEventBeat>(ownerBox, runtimeExecutor);
  };

  _scheduler = [[RCTScheduler alloc] initWithToolbox:toolbox];
  _scheduler.delegate = self;
}

- (void)_destroyScheduler
{
  std::lock_guard<std::mutex> lock(_schedulerMutex);
  _scheduler = nil;
}

- (RuntimeExecutor)getRuntimeExecutor
{
  if (_runtimeExecutor) {
    return _runtimeExecutor;
  }

  auto messageQueueThread = _batchedBridge.jsMessageThread;
  if (messageQueueThread) {
    // Make sure initializeBridge completed
    messageQueueThread->runOnQueueSync([] {});
  }

  auto runtime = (facebook::jsi::Runtime *)((RCTCxxBridge *)_batchedBridge).runtime;

  RuntimeExecutor runtimeExecutor = [self, runtime](std::function<void(facebook::jsi::Runtime & runtime)> &&callback) {
    // For now, ask the bridge to queue the callback asynchronously to ensure that
    // it's not invoked too early, e.g. before the bridge is fully ready.
    // Revisit this after Fabric/TurboModule is fully rolled out.
    [((RCTCxxBridge *)_batchedBridge) invokeAsync:[runtime, callback = std::move(callback)]() { callback(*runtime); }];
  };

  return runtimeExecutor;
}

- (ContextContainer::Shared)contextContainer
{
  return _contextContainer;
}

- (void)_updateContextContainerIfNeeded_DEPRECATED
{
  // Please do not add stuff here; `SurfacePresenter` must not alter `ContextContainer`.
  // Those two pieces eventually should be moved out there:
  // * `RCTImageLoader` should be moved to `RCTImageComponentView`.
  // * `ReactNativeConfig` should be set by outside product code.
  _contextContainer->erase("ReactNativeConfig");
  _contextContainer->insert("ReactNativeConfig", _reactNativeConfig);

  // TODO T47869586 petetheheat: Delete else case when TM rollout 100%
  _contextContainer->erase("RCTImageLoader");
  if (_imageLoader) {
    _contextContainer->insert("RCTImageLoader", wrapManagedObject(_imageLoader));
  } else {
    _contextContainer->insert("RCTImageLoader", wrapManagedObject([_bridge moduleForClass:[RCTImageLoader class]]));
  }
}

- (void)_startSurface:(RCTFabricSurface *)surface
{
<<<<<<< HEAD
  if (surface.stage & RCTSurfaceStageSurfaceDidRun) {
    return;
  }
  [_mountingManager.componentViewRegistry dequeueComponentViewWithComponentHandle:RootShadowNode::Handle()
                                                                              tag:surface.rootTag];
=======
  RCTMountingManager *mountingManager = _mountingManager;
  RCTExecuteOnMainQueue(^{
    [mountingManager.componentViewRegistry dequeueComponentViewWithComponentHandle:RootShadowNode::Handle()
                                                                               tag:surface.rootTag];
  });
>>>>>>> 791d0973

  LayoutContext layoutContext = {.pointScaleFactor = RCTScreenScale()};

  LayoutConstraints layoutConstraints = {.minimumSize = RCTSizeFromCGSize(surface.minimumSize),
                                         .maximumSize = RCTSizeFromCGSize(surface.maximumSize)};

  [self._scheduler startSurfaceWithSurfaceId:surface.rootTag
                                  moduleName:surface.moduleName
                                initialProps:surface.properties
                           layoutConstraints:layoutConstraints
                               layoutContext:layoutContext];
}

- (void)_stopSurface:(RCTFabricSurface *)surface
{
  [self._scheduler stopSurfaceWithSurfaceId:surface.rootTag];

  RCTMountingManager *mountingManager = _mountingManager;
  RCTExecuteOnMainQueue(^{
    UIView<RCTComponentViewProtocol> *rootView =
        [mountingManager.componentViewRegistry componentViewByTag:surface.rootTag];
    [mountingManager.componentViewRegistry enqueueComponentViewWithComponentHandle:RootShadowNode::Handle()
                                                                               tag:surface.rootTag
                                                                     componentView:rootView];
  });

  [surface _unsetStage:(RCTSurfaceStagePrepared | RCTSurfaceStageMounted)];
}

- (void)_startAllSurfaces
{
  [_surfaceRegistry enumerateWithBlock:^(NSEnumerator<RCTFabricSurface *> *enumerator) {
    for (RCTFabricSurface *surface in enumerator) {
      [self _startSurface:surface];
    }
  }];
}

- (void)_stopAllSurfaces
{
  [_surfaceRegistry enumerateWithBlock:^(NSEnumerator<RCTFabricSurface *> *enumerator) {
    for (RCTFabricSurface *surface in enumerator) {
      [self _stopSurface:surface];
    }
  }];
}

#pragma mark - RCTSchedulerDelegate

- (void)schedulerDidFinishTransaction:(facebook::react::MountingCoordinator::Shared const &)mountingCoordinator
{
  RCTFabricSurface *surface = [_surfaceRegistry surfaceForRootTag:mountingCoordinator->getSurfaceId()];

  [surface _setStage:RCTSurfaceStagePrepared];

  [_mountingManager scheduleTransaction:mountingCoordinator];
}

- (void)schedulerDidDispatchCommand:(facebook::react::ShadowView const &)shadowView
                        commandName:(std::string const &)commandName
                               args:(folly::dynamic const)args
{
  ReactTag tag = shadowView.tag;
  NSString *commandStr = [[NSString alloc] initWithUTF8String:commandName.c_str()];
  NSArray *argsArray = convertFollyDynamicToId(args);

  [self->_mountingManager dispatchCommand:tag commandName:commandStr args:argsArray];
}

- (void)addObserver:(id<RCTSurfacePresenterObserver>)observer
{
  std::unique_lock<better::shared_mutex> lock(_observerListMutex);
  [self->_observers addObject:observer];
}

- (void)removeObserver:(id<RCTSurfacePresenterObserver>)observer
{
  std::unique_lock<better::shared_mutex> lock(_observerListMutex);
  [self->_observers removeObject:observer];
}

#pragma mark - RCTMountingManagerDelegate

- (void)mountingManager:(RCTMountingManager *)mountingManager willMountComponentsWithRootTag:(ReactTag)rootTag
{
  RCTAssertMainQueue();

  std::shared_lock<better::shared_mutex> lock(_observerListMutex);
  for (id<RCTSurfacePresenterObserver> observer in _observers) {
    if ([observer respondsToSelector:@selector(willMountComponentsWithRootTag:)]) {
      [observer willMountComponentsWithRootTag:rootTag];
    }
  }
}

- (void)mountingManager:(RCTMountingManager *)mountingManager didMountComponentsWithRootTag:(ReactTag)rootTag
{
  RCTAssertMainQueue();

  RCTFabricSurface *surface = [_surfaceRegistry surfaceForRootTag:rootTag];
  RCTSurfaceStage stage = surface.stage;
  if (stage & RCTSurfaceStagePrepared) {
    // We have to progress the stage only if the preparing phase is done.
    if ([surface _setStage:RCTSurfaceStageMounted]) {
      UIView *rootComponentView = [_mountingManager.componentViewRegistry componentViewByTag:rootTag];
      surface.view.rootView = (RCTSurfaceRootView *)rootComponentView;
    }
  }

  std::shared_lock<better::shared_mutex> lock(_observerListMutex);
  for (id<RCTSurfacePresenterObserver> observer in _observers) {
    if ([observer respondsToSelector:@selector(didMountComponentsWithRootTag:)]) {
      [observer didMountComponentsWithRootTag:rootTag];
    }
  }
}

#pragma mark - Bridge events

- (void)handleBridgeWillReloadNotification:(NSNotification *)notification
{
  if (!self._scheduler) {
    // Seems we are already in the reloading process.
    return;
  }

  [self _stopAllSurfaces];
  [self _destroyScheduler];
}

- (void)handleJavaScriptDidLoadNotification:(NSNotification *)notification
{
  RCTBridge *bridge = notification.userInfo[@"bridge"];
<<<<<<< HEAD
  _batchedBridge = bridge;
  [self _startAllSurfaces];
}

@end

@implementation RCTSurfacePresenter (Deprecated)

- (RCTBridge *)bridge_DO_NOT_USE
{
  return _bridge;
}

@end
=======
  if (bridge == _batchedBridge) {
    // Nothing really changed.
    return;
  }
>>>>>>> 791d0973

  _batchedBridge = bridge;

  [self _createScheduler];
  [self _startAllSurfaces];
}

@end<|MERGE_RESOLUTION|>--- conflicted
+++ resolved
@@ -283,19 +283,11 @@
 
 - (void)_startSurface:(RCTFabricSurface *)surface
 {
-<<<<<<< HEAD
-  if (surface.stage & RCTSurfaceStageSurfaceDidRun) {
-    return;
-  }
-  [_mountingManager.componentViewRegistry dequeueComponentViewWithComponentHandle:RootShadowNode::Handle()
-                                                                              tag:surface.rootTag];
-=======
   RCTMountingManager *mountingManager = _mountingManager;
   RCTExecuteOnMainQueue(^{
     [mountingManager.componentViewRegistry dequeueComponentViewWithComponentHandle:RootShadowNode::Handle()
                                                                                tag:surface.rootTag];
   });
->>>>>>> 791d0973
 
   LayoutContext layoutContext = {.pointScaleFactor = RCTScreenScale()};
 
@@ -429,27 +421,10 @@
 - (void)handleJavaScriptDidLoadNotification:(NSNotification *)notification
 {
   RCTBridge *bridge = notification.userInfo[@"bridge"];
-<<<<<<< HEAD
-  _batchedBridge = bridge;
-  [self _startAllSurfaces];
-}
-
-@end
-
-@implementation RCTSurfacePresenter (Deprecated)
-
-- (RCTBridge *)bridge_DO_NOT_USE
-{
-  return _bridge;
-}
-
-@end
-=======
   if (bridge == _batchedBridge) {
     // Nothing really changed.
     return;
   }
->>>>>>> 791d0973
 
   _batchedBridge = bridge;
 
