--- conflicted
+++ resolved
@@ -28,11 +28,7 @@
   s.homepage               = "https://reactnative.dev/"
   s.license                = package["license"]
   s.author                 = "Facebook, Inc. and its affiliates"
-<<<<<<< HEAD
-  s.platforms              = { :ios => "11.0", :osx => "10.15" } # [macOS]
-=======
-  s.platforms              = { :ios => "12.4" }
->>>>>>> 890805db
+  s.platforms              = { :ios => "12.4", :osx => "10.15" } # [macOS]
   s.source                 = source
   s.source_files           = "Fabric/**/*.{c,h,m,mm,S,cpp}"
   s.exclude_files          = "**/tests/*",
@@ -41,11 +37,7 @@
   s.header_dir             = "React"
   s.module_name            = "RCTFabric"
   s.framework              = "JavaScriptCore"
-<<<<<<< HEAD
-  s.pod_target_xcconfig    = { "HEADER_SEARCH_PATHS" => "\"$(PODS_TARGET_SRCROOT)/ReactCommon\" \"$(PODS_ROOT)/boost\" \"$(PODS_ROOT)/DoubleConversion\" \"$(PODS_ROOT)/RCT-Folly\" \"$(PODS_ROOT)/Headers/Private/React-Core\" \"$(PODS_ROOT)/Headers/Public/React-Codegen\"" }
-=======
   s.pod_target_xcconfig    = { "HEADER_SEARCH_PATHS" => "\"$(PODS_TARGET_SRCROOT)/ReactCommon\" \"$(PODS_ROOT)/boost\" \"$(PODS_ROOT)/DoubleConversion\" \"$(PODS_ROOT)/RCT-Folly\" \"$(PODS_ROOT)/Headers/Private/React-Core\" \"$(PODS_ROOT)/Headers/Public/React-Codegen\" \"${PODS_CONFIGURATION_BUILD_DIR}/React-Codegen/React_Codegen.framework/Headers\"" }
->>>>>>> 890805db
   s.xcconfig               = { "HEADER_SEARCH_PATHS" => "\"$(PODS_ROOT)/boost\" \"$(PODS_ROOT)/glog\" \"$(PODS_ROOT)/RCT-Folly\"", "CLANG_CXX_LANGUAGE_STANDARD" => "c++17",
                                "OTHER_CFLAGS" => "$(inherited) -DRN_FABRIC_ENABLED" + " " + folly_flags  }
 
