// !$*UTF8*$!
{
	archiveVersion = 1;
	classes = {
	};
	objectVersion = 46;
	objects = {

/* Begin PBXBuildFile section */
		000E6CEB1AB0E980000CDF4D /* RCTSourceCode.m in Sources */ = {isa = PBXBuildFile; fileRef = 000E6CEA1AB0E980000CDF4D /* RCTSourceCode.m */; };
		001BFCD01D8381DE008E587E /* RCTMultipartStreamReader.m in Sources */ = {isa = PBXBuildFile; fileRef = 001BFCCF1D8381DE008E587E /* RCTMultipartStreamReader.m */; };
		006FC4141D9B20820057AAAD /* RCTMultipartDataTask.m in Sources */ = {isa = PBXBuildFile; fileRef = 006FC4131D9B20820057AAAD /* RCTMultipartDataTask.m */; };
		008341F61D1DB34400876D9A /* RCTJSStackFrame.m in Sources */ = {isa = PBXBuildFile; fileRef = 008341F41D1DB34400876D9A /* RCTJSStackFrame.m */; };
		131B6AF41AF1093D00FFC3E0 /* RCTSegmentedControl.m in Sources */ = {isa = PBXBuildFile; fileRef = 131B6AF11AF1093D00FFC3E0 /* RCTSegmentedControl.m */; };
		131B6AF51AF1093D00FFC3E0 /* RCTSegmentedControlManager.m in Sources */ = {isa = PBXBuildFile; fileRef = 131B6AF31AF1093D00FFC3E0 /* RCTSegmentedControlManager.m */; };
		133CAE8E1B8E5CFD00F6AD92 /* RCTDatePicker.m in Sources */ = {isa = PBXBuildFile; fileRef = 133CAE8D1B8E5CFD00F6AD92 /* RCTDatePicker.m */; };
		13456E931ADAD2DE009F94A7 /* RCTConvert+CoreLocation.m in Sources */ = {isa = PBXBuildFile; fileRef = 13456E921ADAD2DE009F94A7 /* RCTConvert+CoreLocation.m */; };
		13456E961ADAD482009F94A7 /* RCTConvert+MapKit.m in Sources */ = {isa = PBXBuildFile; fileRef = 13456E951ADAD482009F94A7 /* RCTConvert+MapKit.m */; };
		134FCB3D1A6E7F0800051CC8 /* RCTJSCExecutor.mm in Sources */ = {isa = PBXBuildFile; fileRef = 134FCB3A1A6E7F0800051CC8 /* RCTJSCExecutor.mm */; };
		13513F3C1B1F43F400FCE529 /* RCTProgressViewManager.m in Sources */ = {isa = PBXBuildFile; fileRef = 13513F3B1B1F43F400FCE529 /* RCTProgressViewManager.m */; };
		13723B501A82FD3C00F88898 /* RCTStatusBarManager.m in Sources */ = {isa = PBXBuildFile; fileRef = 13723B4F1A82FD3C00F88898 /* RCTStatusBarManager.m */; };
		1372B70A1AB030C200659ED6 /* RCTAppState.m in Sources */ = {isa = PBXBuildFile; fileRef = 1372B7091AB030C200659ED6 /* RCTAppState.m */; };
		137327E71AA5CF210034F82E /* RCTTabBar.m in Sources */ = {isa = PBXBuildFile; fileRef = 137327E01AA5CF210034F82E /* RCTTabBar.m */; };
		137327E81AA5CF210034F82E /* RCTTabBarItem.m in Sources */ = {isa = PBXBuildFile; fileRef = 137327E21AA5CF210034F82E /* RCTTabBarItem.m */; };
		137327E91AA5CF210034F82E /* RCTTabBarItemManager.m in Sources */ = {isa = PBXBuildFile; fileRef = 137327E41AA5CF210034F82E /* RCTTabBarItemManager.m */; };
		137327EA1AA5CF210034F82E /* RCTTabBarManager.m in Sources */ = {isa = PBXBuildFile; fileRef = 137327E61AA5CF210034F82E /* RCTTabBarManager.m */; };
		13A0C2891B74F71200B29F6F /* RCTDevLoadingView.m in Sources */ = {isa = PBXBuildFile; fileRef = 13A0C2861B74F71200B29F6F /* RCTDevLoadingView.m */; };
		13A0C28A1B74F71200B29F6F /* RCTDevMenu.m in Sources */ = {isa = PBXBuildFile; fileRef = 13A0C2881B74F71200B29F6F /* RCTDevMenu.m */; };
		13A1F71E1A75392D00D3D453 /* RCTKeyCommands.m in Sources */ = {isa = PBXBuildFile; fileRef = 13A1F71D1A75392D00D3D453 /* RCTKeyCommands.m */; };
		13A6E20E1C19AA0C00845B82 /* RCTParserUtils.m in Sources */ = {isa = PBXBuildFile; fileRef = 13A6E20D1C19AA0C00845B82 /* RCTParserUtils.m */; };
		13AB90C11B6FA36700713B4F /* RCTComponentData.m in Sources */ = {isa = PBXBuildFile; fileRef = 13AB90C01B6FA36700713B4F /* RCTComponentData.m */; };
		13AF20451AE707F9005F5298 /* RCTSlider.m in Sources */ = {isa = PBXBuildFile; fileRef = 13AF20441AE707F9005F5298 /* RCTSlider.m */; };
		13AFBCA01C07247D00BBAEAA /* RCTMapOverlay.m in Sources */ = {isa = PBXBuildFile; fileRef = 13AFBC9F1C07247D00BBAEAA /* RCTMapOverlay.m */; };
		13B07FEF1A69327A00A75B9A /* RCTAlertManager.m in Sources */ = {isa = PBXBuildFile; fileRef = 13B07FE81A69327A00A75B9A /* RCTAlertManager.m */; };
		13B07FF01A69327A00A75B9A /* RCTExceptionsManager.m in Sources */ = {isa = PBXBuildFile; fileRef = 13B07FEA1A69327A00A75B9A /* RCTExceptionsManager.m */; };
		13B07FF21A69327A00A75B9A /* RCTTiming.m in Sources */ = {isa = PBXBuildFile; fileRef = 13B07FEE1A69327A00A75B9A /* RCTTiming.m */; };
		13B080051A6947C200A75B9A /* RCTScrollView.m in Sources */ = {isa = PBXBuildFile; fileRef = 13B07FF71A6947C200A75B9A /* RCTScrollView.m */; };
		13B080061A6947C200A75B9A /* RCTScrollViewManager.m in Sources */ = {isa = PBXBuildFile; fileRef = 13B07FF91A6947C200A75B9A /* RCTScrollViewManager.m */; };
		13B0801A1A69489C00A75B9A /* RCTNavigator.m in Sources */ = {isa = PBXBuildFile; fileRef = 13B0800D1A69489C00A75B9A /* RCTNavigator.m */; };
		13B0801B1A69489C00A75B9A /* RCTNavigatorManager.m in Sources */ = {isa = PBXBuildFile; fileRef = 13B0800F1A69489C00A75B9A /* RCTNavigatorManager.m */; };
		13B0801C1A69489C00A75B9A /* RCTNavItem.m in Sources */ = {isa = PBXBuildFile; fileRef = 13B080111A69489C00A75B9A /* RCTNavItem.m */; };
		13B0801D1A69489C00A75B9A /* RCTNavItemManager.m in Sources */ = {isa = PBXBuildFile; fileRef = 13B080131A69489C00A75B9A /* RCTNavItemManager.m */; };
		13B080201A69489C00A75B9A /* RCTActivityIndicatorViewManager.m in Sources */ = {isa = PBXBuildFile; fileRef = 13B080191A69489C00A75B9A /* RCTActivityIndicatorViewManager.m */; };
		13B080261A694A8400A75B9A /* RCTWrapperViewController.m in Sources */ = {isa = PBXBuildFile; fileRef = 13B080241A694A8400A75B9A /* RCTWrapperViewController.m */; };
		13B202041BFB948C00C07393 /* RCTMapAnnotation.m in Sources */ = {isa = PBXBuildFile; fileRef = 13B202031BFB948C00C07393 /* RCTMapAnnotation.m */; };
		13BB3D021BECD54500932C10 /* RCTImageSource.m in Sources */ = {isa = PBXBuildFile; fileRef = 13BB3D011BECD54500932C10 /* RCTImageSource.m */; };
		13BCE8091C99CB9D00DD7AAD /* RCTRootShadowView.m in Sources */ = {isa = PBXBuildFile; fileRef = 13BCE8081C99CB9D00DD7AAD /* RCTRootShadowView.m */; };
		13C156051AB1A2840079392D /* RCTWebView.m in Sources */ = {isa = PBXBuildFile; fileRef = 13C156021AB1A2840079392D /* RCTWebView.m */; };
		13C156061AB1A2840079392D /* RCTWebViewManager.m in Sources */ = {isa = PBXBuildFile; fileRef = 13C156041AB1A2840079392D /* RCTWebViewManager.m */; };
		13CC8A821B17642100940AE7 /* RCTBorderDrawing.m in Sources */ = {isa = PBXBuildFile; fileRef = 13CC8A811B17642100940AE7 /* RCTBorderDrawing.m */; };
		13D033631C1837FE0021DC29 /* RCTClipboard.m in Sources */ = {isa = PBXBuildFile; fileRef = 13D033621C1837FE0021DC29 /* RCTClipboard.m */; };
		13D9FEEB1CDCCECF00158BD7 /* RCTEventEmitter.m in Sources */ = {isa = PBXBuildFile; fileRef = 13D9FEEA1CDCCECF00158BD7 /* RCTEventEmitter.m */; };
		13D9FEEE1CDCD93000158BD7 /* RCTKeyboardObserver.m in Sources */ = {isa = PBXBuildFile; fileRef = 13D9FEED1CDCD93000158BD7 /* RCTKeyboardObserver.m */; };
		13E0674A1A70F434002CDEE1 /* RCTUIManager.m in Sources */ = {isa = PBXBuildFile; fileRef = 13E067491A70F434002CDEE1 /* RCTUIManager.m */; };
		13E067551A70F44B002CDEE1 /* RCTShadowView.m in Sources */ = {isa = PBXBuildFile; fileRef = 13E0674C1A70F44B002CDEE1 /* RCTShadowView.m */; };
		13E067561A70F44B002CDEE1 /* RCTViewManager.m in Sources */ = {isa = PBXBuildFile; fileRef = 13E0674E1A70F44B002CDEE1 /* RCTViewManager.m */; };
		13E067571A70F44B002CDEE1 /* RCTView.m in Sources */ = {isa = PBXBuildFile; fileRef = 13E067501A70F44B002CDEE1 /* RCTView.m */; };
		13E067591A70F44B002CDEE1 /* UIView+React.m in Sources */ = {isa = PBXBuildFile; fileRef = 13E067541A70F44B002CDEE1 /* UIView+React.m */; };
		13E41EEB1C05CA0B00CD8DAC /* RCTProfileTrampoline-i386.S in Sources */ = {isa = PBXBuildFile; fileRef = 14BF717F1C04793D00C97D0C /* RCTProfileTrampoline-i386.S */; };
		13F17A851B8493E5007D4C75 /* RCTRedBox.m in Sources */ = {isa = PBXBuildFile; fileRef = 13F17A841B8493E5007D4C75 /* RCTRedBox.m */; };
		142014191B32094000CC17BA /* RCTPerformanceLogger.m in Sources */ = {isa = PBXBuildFile; fileRef = 142014171B32094000CC17BA /* RCTPerformanceLogger.m */; };
		14435CE51AAC4AE100FC20F4 /* RCTMap.m in Sources */ = {isa = PBXBuildFile; fileRef = 14435CE21AAC4AE100FC20F4 /* RCTMap.m */; };
		14435CE61AAC4AE100FC20F4 /* RCTMapManager.m in Sources */ = {isa = PBXBuildFile; fileRef = 14435CE41AAC4AE100FC20F4 /* RCTMapManager.m */; };
		1450FF861BCFF28A00208362 /* RCTProfile.m in Sources */ = {isa = PBXBuildFile; fileRef = 1450FF811BCFF28A00208362 /* RCTProfile.m */; };
		1450FF871BCFF28A00208362 /* RCTProfileTrampoline-arm.S in Sources */ = {isa = PBXBuildFile; fileRef = 1450FF821BCFF28A00208362 /* RCTProfileTrampoline-arm.S */; };
		1450FF881BCFF28A00208362 /* RCTProfileTrampoline-arm64.S in Sources */ = {isa = PBXBuildFile; fileRef = 1450FF831BCFF28A00208362 /* RCTProfileTrampoline-arm64.S */; };
		1450FF8A1BCFF28A00208362 /* RCTProfileTrampoline-x86_64.S in Sources */ = {isa = PBXBuildFile; fileRef = 1450FF851BCFF28A00208362 /* RCTProfileTrampoline-x86_64.S */; };
		14A43DF31C20B1C900794BC8 /* RCTJSCProfiler.m in Sources */ = {isa = PBXBuildFile; fileRef = 14A43DF21C20B1C900794BC8 /* RCTJSCProfiler.m */; };
		14C2CA711B3AC63800E6CBB2 /* RCTModuleMethod.m in Sources */ = {isa = PBXBuildFile; fileRef = 14C2CA701B3AC63800E6CBB2 /* RCTModuleMethod.m */; };
		14C2CA741B3AC64300E6CBB2 /* RCTModuleData.mm in Sources */ = {isa = PBXBuildFile; fileRef = 14C2CA731B3AC64300E6CBB2 /* RCTModuleData.mm */; };
		14C2CA761B3AC64F00E6CBB2 /* RCTFrameUpdate.m in Sources */ = {isa = PBXBuildFile; fileRef = 14C2CA751B3AC64F00E6CBB2 /* RCTFrameUpdate.m */; };
		14C2CA781B3ACB0400E6CBB2 /* RCTBatchedBridge.m in Sources */ = {isa = PBXBuildFile; fileRef = 14C2CA771B3ACB0400E6CBB2 /* RCTBatchedBridge.m */; };
		14F3620D1AABD06A001CE568 /* RCTSwitch.m in Sources */ = {isa = PBXBuildFile; fileRef = 14F362081AABD06A001CE568 /* RCTSwitch.m */; };
		14F3620E1AABD06A001CE568 /* RCTSwitchManager.m in Sources */ = {isa = PBXBuildFile; fileRef = 14F3620A1AABD06A001CE568 /* RCTSwitchManager.m */; };
		14F484561AABFCE100FDF6B9 /* RCTSliderManager.m in Sources */ = {isa = PBXBuildFile; fileRef = 14F484551AABFCE100FDF6B9 /* RCTSliderManager.m */; };
		14F7A0EC1BDA3B3C003C6C10 /* RCTPerfMonitor.m in Sources */ = {isa = PBXBuildFile; fileRef = 14F7A0EB1BDA3B3C003C6C10 /* RCTPerfMonitor.m */; };
		14F7A0F01BDA714B003C6C10 /* RCTFPSGraph.m in Sources */ = {isa = PBXBuildFile; fileRef = 14F7A0EF1BDA714B003C6C10 /* RCTFPSGraph.m */; };
		191E3EBE1C29D9AF00C180A6 /* RCTRefreshControlManager.m in Sources */ = {isa = PBXBuildFile; fileRef = 191E3EBD1C29D9AF00C180A6 /* RCTRefreshControlManager.m */; };
		191E3EC11C29DC3800C180A6 /* RCTRefreshControl.m in Sources */ = {isa = PBXBuildFile; fileRef = 191E3EC01C29DC3800C180A6 /* RCTRefreshControl.m */; };
		2D3B5E931D9B087300451313 /* RCTErrorInfo.m in Sources */ = {isa = PBXBuildFile; fileRef = 3EDCA8A41D3591E700450C31 /* RCTErrorInfo.m */; };
		2D3B5E941D9B087900451313 /* RCTBundleURLProvider.m in Sources */ = {isa = PBXBuildFile; fileRef = 68EFE4ED1CF6EB3900A1DE13 /* RCTBundleURLProvider.m */; };
		2D3B5E951D9B087C00451313 /* RCTAssert.m in Sources */ = {isa = PBXBuildFile; fileRef = 83CBBA4B1A601E3B00E9B192 /* RCTAssert.m */; };
		2D3B5E961D9B088500451313 /* RCTBatchedBridge.m in Sources */ = {isa = PBXBuildFile; fileRef = 14C2CA771B3ACB0400E6CBB2 /* RCTBatchedBridge.m */; };
		2D3B5E971D9B089000451313 /* RCTBridge.m in Sources */ = {isa = PBXBuildFile; fileRef = 83CBBA5F1A601EAA00E9B192 /* RCTBridge.m */; };
		2D3B5E981D9B089500451313 /* RCTConvert.m in Sources */ = {isa = PBXBuildFile; fileRef = 83CBBACB1A6023D300E9B192 /* RCTConvert.m */; };
		2D3B5E991D9B089A00451313 /* RCTDisplayLink.m in Sources */ = {isa = PBXBuildFile; fileRef = 3D1E68D91CABD13900DD7465 /* RCTDisplayLink.m */; };
		2D3B5E9A1D9B089D00451313 /* RCTEventDispatcher.m in Sources */ = {isa = PBXBuildFile; fileRef = 83CBBA661A601EF300E9B192 /* RCTEventDispatcher.m */; };
		2D3B5E9B1D9B08A000451313 /* RCTFrameUpdate.m in Sources */ = {isa = PBXBuildFile; fileRef = 14C2CA751B3AC64F00E6CBB2 /* RCTFrameUpdate.m */; };
		2D3B5E9C1D9B08A300451313 /* RCTImageSource.m in Sources */ = {isa = PBXBuildFile; fileRef = 13BB3D011BECD54500932C10 /* RCTImageSource.m */; };
		2D3B5E9E1D9B08AD00451313 /* RCTJSStackFrame.m in Sources */ = {isa = PBXBuildFile; fileRef = 008341F41D1DB34400876D9A /* RCTJSStackFrame.m */; };
		2D3B5E9F1D9B08AF00451313 /* RCTKeyCommands.m in Sources */ = {isa = PBXBuildFile; fileRef = 13A1F71D1A75392D00D3D453 /* RCTKeyCommands.m */; };
		2D3B5EA01D9B08B200451313 /* RCTLog.mm in Sources */ = {isa = PBXBuildFile; fileRef = 83CBBA4E1A601E3B00E9B192 /* RCTLog.mm */; };
		2D3B5EA11D9B08B600451313 /* RCTModuleData.mm in Sources */ = {isa = PBXBuildFile; fileRef = 14C2CA731B3AC64300E6CBB2 /* RCTModuleData.mm */; };
		2D3B5EA21D9B08BA00451313 /* RCTModuleMethod.m in Sources */ = {isa = PBXBuildFile; fileRef = 14C2CA701B3AC63800E6CBB2 /* RCTModuleMethod.m */; };
		2D3B5EA31D9B08BE00451313 /* RCTParserUtils.m in Sources */ = {isa = PBXBuildFile; fileRef = 13A6E20D1C19AA0C00845B82 /* RCTParserUtils.m */; };
		2D3B5EA41D9B08C200451313 /* RCTPerformanceLogger.m in Sources */ = {isa = PBXBuildFile; fileRef = 142014171B32094000CC17BA /* RCTPerformanceLogger.m */; };
		2D3B5EA51D9B08C700451313 /* RCTRootView.m in Sources */ = {isa = PBXBuildFile; fileRef = 830A229D1A66C68A008503DA /* RCTRootView.m */; };
		2D3B5EA61D9B08CA00451313 /* RCTTouchEvent.m in Sources */ = {isa = PBXBuildFile; fileRef = 391E86A21C623EC800009732 /* RCTTouchEvent.m */; };
		2D3B5EA71D9B08CE00451313 /* RCTTouchHandler.m in Sources */ = {isa = PBXBuildFile; fileRef = 83CBBA971A6020BB00E9B192 /* RCTTouchHandler.m */; };
		2D3B5EA81D9B08D300451313 /* RCTUtils.m in Sources */ = {isa = PBXBuildFile; fileRef = 83CBBA501A601E3B00E9B192 /* RCTUtils.m */; };
		2D3B5EAC1D9B08EF00451313 /* RCTJSCExecutor.mm in Sources */ = {isa = PBXBuildFile; fileRef = 134FCB3A1A6E7F0800051CC8 /* RCTJSCExecutor.mm */; };
		2D3B5EAE1D9B08F800451313 /* RCTEventEmitter.m in Sources */ = {isa = PBXBuildFile; fileRef = 13D9FEEA1CDCCECF00158BD7 /* RCTEventEmitter.m */; };
		2D3B5EAF1D9B08FB00451313 /* RCTAccessibilityManager.m in Sources */ = {isa = PBXBuildFile; fileRef = E9B20B7A1B500126007A2DA7 /* RCTAccessibilityManager.m */; };
		2D3B5EB01D9B08FE00451313 /* RCTAlertManager.m in Sources */ = {isa = PBXBuildFile; fileRef = 13B07FE81A69327A00A75B9A /* RCTAlertManager.m */; };
		2D3B5EB11D9B090100451313 /* RCTAppState.m in Sources */ = {isa = PBXBuildFile; fileRef = 1372B7091AB030C200659ED6 /* RCTAppState.m */; };
		2D3B5EB21D9B090300451313 /* RCTAsyncLocalStorage.m in Sources */ = {isa = PBXBuildFile; fileRef = 58114A4E1AAE93D500E7D092 /* RCTAsyncLocalStorage.m */; };
		2D3B5EB41D9B090A00451313 /* RCTDevLoadingView.m in Sources */ = {isa = PBXBuildFile; fileRef = 13A0C2861B74F71200B29F6F /* RCTDevLoadingView.m */; };
		2D3B5EB51D9B091100451313 /* RCTDevMenu.m in Sources */ = {isa = PBXBuildFile; fileRef = 13A0C2881B74F71200B29F6F /* RCTDevMenu.m */; };
		2D3B5EB61D9B091400451313 /* RCTExceptionsManager.m in Sources */ = {isa = PBXBuildFile; fileRef = 13B07FEA1A69327A00A75B9A /* RCTExceptionsManager.m */; };
		2D3B5EB71D9B091800451313 /* RCTRedBox.m in Sources */ = {isa = PBXBuildFile; fileRef = 13F17A841B8493E5007D4C75 /* RCTRedBox.m */; };
		2D3B5EB81D9B091B00451313 /* RCTSourceCode.m in Sources */ = {isa = PBXBuildFile; fileRef = 000E6CEA1AB0E980000CDF4D /* RCTSourceCode.m */; };
		2D3B5EBA1D9B092100451313 /* RCTI18nUtil.m in Sources */ = {isa = PBXBuildFile; fileRef = 352DCFEF1D19F4C20056D623 /* RCTI18nUtil.m */; };
		2D3B5EBB1D9B092300451313 /* RCTI18nManager.m in Sources */ = {isa = PBXBuildFile; fileRef = B233E6E91D2D845D00BC68BA /* RCTI18nManager.m */; };
		2D3B5EBC1D9B092600451313 /* RCTKeyboardObserver.m in Sources */ = {isa = PBXBuildFile; fileRef = 13D9FEED1CDCD93000158BD7 /* RCTKeyboardObserver.m */; };
		2D3B5EBD1D9B092A00451313 /* RCTTiming.m in Sources */ = {isa = PBXBuildFile; fileRef = 13B07FEE1A69327A00A75B9A /* RCTTiming.m */; };
		2D3B5EBE1D9B092D00451313 /* RCTUIManager.m in Sources */ = {isa = PBXBuildFile; fileRef = 13E067491A70F434002CDEE1 /* RCTUIManager.m */; };
		2D3B5EBF1D9B093300451313 /* RCTJSCProfiler.m in Sources */ = {isa = PBXBuildFile; fileRef = 14A43DF21C20B1C900794BC8 /* RCTJSCProfiler.m */; };
		2D3B5EC01D9B093600451313 /* RCTPerfMonitor.m in Sources */ = {isa = PBXBuildFile; fileRef = 14F7A0EB1BDA3B3C003C6C10 /* RCTPerfMonitor.m */; };
		2D3B5EC11D9B093900451313 /* RCTFPSGraph.m in Sources */ = {isa = PBXBuildFile; fileRef = 14F7A0EF1BDA714B003C6C10 /* RCTFPSGraph.m */; };
		2D3B5EC21D9B093B00451313 /* RCTProfile.m in Sources */ = {isa = PBXBuildFile; fileRef = 1450FF811BCFF28A00208362 /* RCTProfile.m */; };
		2D3B5EC31D9B094800451313 /* RCTProfileTrampoline-arm.S in Sources */ = {isa = PBXBuildFile; fileRef = 1450FF821BCFF28A00208362 /* RCTProfileTrampoline-arm.S */; };
		2D3B5EC41D9B094B00451313 /* RCTProfileTrampoline-arm64.S in Sources */ = {isa = PBXBuildFile; fileRef = 1450FF831BCFF28A00208362 /* RCTProfileTrampoline-arm64.S */; };
		2D3B5EC51D9B094D00451313 /* RCTProfileTrampoline-i386.S in Sources */ = {isa = PBXBuildFile; fileRef = 14BF717F1C04793D00C97D0C /* RCTProfileTrampoline-i386.S */; };
		2D3B5EC61D9B095000451313 /* RCTProfileTrampoline-x86_64.S in Sources */ = {isa = PBXBuildFile; fileRef = 1450FF851BCFF28A00208362 /* RCTProfileTrampoline-x86_64.S */; };
		2D3B5EC71D9B095600451313 /* RCTActivityIndicatorView.m in Sources */ = {isa = PBXBuildFile; fileRef = B95154311D1B34B200FE7B80 /* RCTActivityIndicatorView.m */; };
		2D3B5EC81D9B095800451313 /* RCTActivityIndicatorViewManager.m in Sources */ = {isa = PBXBuildFile; fileRef = 13B080191A69489C00A75B9A /* RCTActivityIndicatorViewManager.m */; };
		2D3B5EC91D9B095C00451313 /* RCTBorderDrawing.m in Sources */ = {isa = PBXBuildFile; fileRef = 13CC8A811B17642100940AE7 /* RCTBorderDrawing.m */; };
		2D3B5ECA1D9B095F00451313 /* RCTComponentData.m in Sources */ = {isa = PBXBuildFile; fileRef = 13AB90C01B6FA36700713B4F /* RCTComponentData.m */; };
		2D3B5ECB1D9B096200451313 /* RCTConvert+CoreLocation.m in Sources */ = {isa = PBXBuildFile; fileRef = 13456E921ADAD2DE009F94A7 /* RCTConvert+CoreLocation.m */; };
		2D3B5ECC1D9B096500451313 /* RCTConvert+MapKit.m in Sources */ = {isa = PBXBuildFile; fileRef = 13456E951ADAD482009F94A7 /* RCTConvert+MapKit.m */; };
		2D3B5ECF1D9B096F00451313 /* RCTFont.mm in Sources */ = {isa = PBXBuildFile; fileRef = 3D37B5811D522B190042D5B5 /* RCTFont.mm */; };
		2D3B5ED01D9B097200451313 /* RCTMap.m in Sources */ = {isa = PBXBuildFile; fileRef = 14435CE21AAC4AE100FC20F4 /* RCTMap.m */; };
		2D3B5ED11D9B097500451313 /* RCTMapAnnotation.m in Sources */ = {isa = PBXBuildFile; fileRef = 13B202031BFB948C00C07393 /* RCTMapAnnotation.m */; };
		2D3B5ED21D9B097800451313 /* RCTMapManager.m in Sources */ = {isa = PBXBuildFile; fileRef = 14435CE41AAC4AE100FC20F4 /* RCTMapManager.m */; };
		2D3B5ED31D9B097B00451313 /* RCTMapOverlay.m in Sources */ = {isa = PBXBuildFile; fileRef = 13AFBC9F1C07247D00BBAEAA /* RCTMapOverlay.m */; };
		2D3B5ED41D9B097D00451313 /* RCTModalHostView.m in Sources */ = {isa = PBXBuildFile; fileRef = 83A1FE8B1B62640A00BE0E65 /* RCTModalHostView.m */; };
		2D3B5ED51D9B098000451313 /* RCTModalHostViewController.m in Sources */ = {isa = PBXBuildFile; fileRef = 83392EB21B6634E10013B15F /* RCTModalHostViewController.m */; };
		2D3B5ED61D9B098400451313 /* RCTModalHostViewManager.m in Sources */ = {isa = PBXBuildFile; fileRef = 83A1FE8E1B62643A00BE0E65 /* RCTModalHostViewManager.m */; };
		2D3B5ED71D9B098700451313 /* RCTNavigator.m in Sources */ = {isa = PBXBuildFile; fileRef = 13B0800D1A69489C00A75B9A /* RCTNavigator.m */; };
		2D3B5ED81D9B098A00451313 /* RCTNavigatorManager.m in Sources */ = {isa = PBXBuildFile; fileRef = 13B0800F1A69489C00A75B9A /* RCTNavigatorManager.m */; };
		2D3B5ED91D9B098E00451313 /* RCTNavItem.m in Sources */ = {isa = PBXBuildFile; fileRef = 13B080111A69489C00A75B9A /* RCTNavItem.m */; };
		2D3B5EDA1D9B099100451313 /* RCTNavItemManager.m in Sources */ = {isa = PBXBuildFile; fileRef = 13B080131A69489C00A75B9A /* RCTNavItemManager.m */; };
		2D3B5EDD1D9B09A300451313 /* RCTProgressViewManager.m in Sources */ = {isa = PBXBuildFile; fileRef = 13513F3B1B1F43F400FCE529 /* RCTProgressViewManager.m */; };
		2D3B5EE01D9B09AD00451313 /* RCTRootShadowView.m in Sources */ = {isa = PBXBuildFile; fileRef = 13BCE8081C99CB9D00DD7AAD /* RCTRootShadowView.m */; };
		2D3B5EE11D9B09B000451313 /* RCTScrollView.m in Sources */ = {isa = PBXBuildFile; fileRef = 13B07FF71A6947C200A75B9A /* RCTScrollView.m */; };
		2D3B5EE21D9B09B400451313 /* RCTScrollViewManager.m in Sources */ = {isa = PBXBuildFile; fileRef = 13B07FF91A6947C200A75B9A /* RCTScrollViewManager.m */; };
		2D3B5EE31D9B09B700451313 /* RCTSegmentedControl.m in Sources */ = {isa = PBXBuildFile; fileRef = 131B6AF11AF1093D00FFC3E0 /* RCTSegmentedControl.m */; };
		2D3B5EE41D9B09BB00451313 /* RCTSegmentedControlManager.m in Sources */ = {isa = PBXBuildFile; fileRef = 131B6AF31AF1093D00FFC3E0 /* RCTSegmentedControlManager.m */; };
		2D3B5EE51D9B09BE00451313 /* RCTShadowView.m in Sources */ = {isa = PBXBuildFile; fileRef = 13E0674C1A70F44B002CDEE1 /* RCTShadowView.m */; };
		2D3B5EEA1D9B09CD00451313 /* RCTTabBar.m in Sources */ = {isa = PBXBuildFile; fileRef = 137327E01AA5CF210034F82E /* RCTTabBar.m */; };
		2D3B5EEB1D9B09D000451313 /* RCTTabBarItem.m in Sources */ = {isa = PBXBuildFile; fileRef = 137327E21AA5CF210034F82E /* RCTTabBarItem.m */; };
		2D3B5EEC1D9B09D400451313 /* RCTTabBarItemManager.m in Sources */ = {isa = PBXBuildFile; fileRef = 137327E41AA5CF210034F82E /* RCTTabBarItemManager.m */; };
		2D3B5EED1D9B09D700451313 /* RCTTabBarManager.m in Sources */ = {isa = PBXBuildFile; fileRef = 137327E61AA5CF210034F82E /* RCTTabBarManager.m */; };
		2D3B5EEE1D9B09DA00451313 /* RCTView.m in Sources */ = {isa = PBXBuildFile; fileRef = 13E067501A70F44B002CDEE1 /* RCTView.m */; };
		2D3B5EEF1D9B09DC00451313 /* RCTViewManager.m in Sources */ = {isa = PBXBuildFile; fileRef = 13E0674E1A70F44B002CDEE1 /* RCTViewManager.m */; };
		2D3B5EF01D9B09E300451313 /* RCTWrapperViewController.m in Sources */ = {isa = PBXBuildFile; fileRef = 13B080241A694A8400A75B9A /* RCTWrapperViewController.m */; };
		2D3B5EF11D9B09E700451313 /* UIView+React.m in Sources */ = {isa = PBXBuildFile; fileRef = 13E067541A70F44B002CDEE1 /* UIView+React.m */; };
<<<<<<< HEAD
		2D537FD21DA4809D000F876C /* (null) in Sources */ = {isa = PBXBuildFile; };
		2D562E431DA5976B00F962D6 /* RCTTVRemoteHandler.m in Sources */ = {isa = PBXBuildFile; fileRef = 2D562E421DA5976B00F962D6 /* RCTTVRemoteHandler.m */; };
		2D562E441DA5979400F962D6 /* RCTTVRemoteHandler.m in Sources */ = {isa = PBXBuildFile; fileRef = 2D562E421DA5976B00F962D6 /* RCTTVRemoteHandler.m */; };
=======
>>>>>>> cf3ae6c3
		2D74EAFA1DAE9590003B751B /* RCTMultipartDataTask.m in Sources */ = {isa = PBXBuildFile; fileRef = 006FC4131D9B20820057AAAD /* RCTMultipartDataTask.m */; };
		2D8C2E331DA40441000EE098 /* RCTMultipartStreamReader.m in Sources */ = {isa = PBXBuildFile; fileRef = 001BFCCF1D8381DE008E587E /* RCTMultipartStreamReader.m */; };
		2D9F8B9B1DE398DB00A16144 /* RCTPlatform.m in Sources */ = {isa = PBXBuildFile; fileRef = 3D7749431DC1065C007EC8D8 /* RCTPlatform.m */; };
		2DAD4AF61DD9014F00236162 /* RCTTVNavigationEventEmitter.m in Sources */ = {isa = PBXBuildFile; fileRef = 2DAD4AF51DD9014F00236162 /* RCTTVNavigationEventEmitter.m */; };
		2DAD4AF71DD9014F00236162 /* RCTTVNavigationEventEmitter.m in Sources */ = {isa = PBXBuildFile; fileRef = 2DAD4AF51DD9014F00236162 /* RCTTVNavigationEventEmitter.m */; };
		2DD0EFE11DA84F2800B0C975 /* RCTStatusBarManager.m in Sources */ = {isa = PBXBuildFile; fileRef = 13723B4F1A82FD3C00F88898 /* RCTStatusBarManager.m */; };
		2DD60CA21DD1564200788D15 /* RCTTVView.m in Sources */ = {isa = PBXBuildFile; fileRef = 2DB532C81DCE410F0056782F /* RCTTVView.m */; };
		2DF603491DDBE9AD00493BA5 /* JSCSamplingProfiler.m in Sources */ = {isa = PBXBuildFile; fileRef = 369123E01DDC75850095B341 /* JSCSamplingProfiler.m */; };
		2DF6034A1DDBE9C900493BA5 /* JSCSamplingProfiler.m in Sources */ = {isa = PBXBuildFile; fileRef = 369123E01DDC75850095B341 /* JSCSamplingProfiler.m */; };
		352DCFF01D19F4C20056D623 /* RCTI18nUtil.m in Sources */ = {isa = PBXBuildFile; fileRef = 352DCFEF1D19F4C20056D623 /* RCTI18nUtil.m */; };
		369123E11DDC75850095B341 /* JSCSamplingProfiler.m in Sources */ = {isa = PBXBuildFile; fileRef = 369123E01DDC75850095B341 /* JSCSamplingProfiler.m */; };
		391E86A41C623EC800009732 /* RCTTouchEvent.m in Sources */ = {isa = PBXBuildFile; fileRef = 391E86A21C623EC800009732 /* RCTTouchEvent.m */; };
		3D05745A1DE5FFF500184BB4 /* RCTJavaScriptLoader.mm in Sources */ = {isa = PBXBuildFile; fileRef = AC70D2E81DE489E4002E6351 /* RCTJavaScriptLoader.mm */; };
		3D1E68DB1CABD13900DD7465 /* RCTDisplayLink.m in Sources */ = {isa = PBXBuildFile; fileRef = 3D1E68D91CABD13900DD7465 /* RCTDisplayLink.m */; };
		3D1FA07C1DE4F2EA00E03CC6 /* RCTNetworking.h in Headers */ = {isa = PBXBuildFile; fileRef = 3D1FA07A1DE4F2EA00E03CC6 /* RCTNetworking.h */; settings = {ATTRIBUTES = (Public, ); }; };
		3D1FA07D1DE4F2EA00E03CC6 /* RCTNetworkTask.h in Headers */ = {isa = PBXBuildFile; fileRef = 3D1FA07B1DE4F2EA00E03CC6 /* RCTNetworkTask.h */; settings = {ATTRIBUTES = (Public, ); }; };
		3D1FA07E1DE4F2F100E03CC6 /* RCTNetworking.h in Headers */ = {isa = PBXBuildFile; fileRef = 3D1FA07A1DE4F2EA00E03CC6 /* RCTNetworking.h */; settings = {ATTRIBUTES = (Public, ); }; };
		3D1FA07F1DE4F2F100E03CC6 /* RCTNetworkTask.h in Headers */ = {isa = PBXBuildFile; fileRef = 3D1FA07B1DE4F2EA00E03CC6 /* RCTNetworkTask.h */; settings = {ATTRIBUTES = (Public, ); }; };
		3D1FA0861DE4F3A000E03CC6 /* RCTImageLoader.h in Headers */ = {isa = PBXBuildFile; fileRef = 3D1FA0831DE4F3A000E03CC6 /* RCTImageLoader.h */; settings = {ATTRIBUTES = (Public, ); }; };
		3D1FA0871DE4F3A000E03CC6 /* RCTImageStoreManager.h in Headers */ = {isa = PBXBuildFile; fileRef = 3D1FA0841DE4F3A000E03CC6 /* RCTImageStoreManager.h */; settings = {ATTRIBUTES = (Public, ); }; };
		3D1FA0881DE4F3A000E03CC6 /* RCTResizeMode.h in Headers */ = {isa = PBXBuildFile; fileRef = 3D1FA0851DE4F3A000E03CC6 /* RCTResizeMode.h */; settings = {ATTRIBUTES = (Public, ); }; };
		3D1FA08C1DE4F4DD00E03CC6 /* RCTLinkingManager.h in Headers */ = {isa = PBXBuildFile; fileRef = 3D1FA08B1DE4F4DD00E03CC6 /* RCTLinkingManager.h */; settings = {ATTRIBUTES = (Public, ); }; };
		3D1FA08E1DE4F4EE00E03CC6 /* RCTPushNotificationManager.h in Headers */ = {isa = PBXBuildFile; fileRef = 3D1FA08D1DE4F4EE00E03CC6 /* RCTPushNotificationManager.h */; settings = {ATTRIBUTES = (Public, ); }; };
		3D1FA0961DE4F50100E03CC6 /* RCTImageLoader.h in Headers */ = {isa = PBXBuildFile; fileRef = 3D1FA0831DE4F3A000E03CC6 /* RCTImageLoader.h */; settings = {ATTRIBUTES = (Public, ); }; };
		3D1FA0971DE4F50100E03CC6 /* RCTImageStoreManager.h in Headers */ = {isa = PBXBuildFile; fileRef = 3D1FA0841DE4F3A000E03CC6 /* RCTImageStoreManager.h */; settings = {ATTRIBUTES = (Public, ); }; };
		3D1FA0981DE4F50100E03CC6 /* RCTResizeMode.h in Headers */ = {isa = PBXBuildFile; fileRef = 3D1FA0851DE4F3A000E03CC6 /* RCTResizeMode.h */; settings = {ATTRIBUTES = (Public, ); }; };
		3D1FA0991DE4F50100E03CC6 /* RCTLinkingManager.h in Headers */ = {isa = PBXBuildFile; fileRef = 3D1FA08B1DE4F4DD00E03CC6 /* RCTLinkingManager.h */; settings = {ATTRIBUTES = (Public, ); }; };
		3D1FA09A1DE4F50100E03CC6 /* RCTPushNotificationManager.h in Headers */ = {isa = PBXBuildFile; fileRef = 3D1FA08D1DE4F4EE00E03CC6 /* RCTPushNotificationManager.h */; settings = {ATTRIBUTES = (Public, ); }; };
		3D37B5821D522B190042D5B5 /* RCTFont.mm in Sources */ = {isa = PBXBuildFile; fileRef = 3D37B5811D522B190042D5B5 /* RCTFont.mm */; };
		3D3C04AB1DE3337C00C268FA /* RCTAlertManager.h in Headers */ = {isa = PBXBuildFile; fileRef = 13B07FE71A69327A00A75B9A /* RCTAlertManager.h */; settings = {ATTRIBUTES = (Public, ); }; };
		3D3C083B1DE334D900C268FA /* YGEnums.h in Headers */ = {isa = PBXBuildFile; fileRef = 3D10A3C81DDF3D16004A0F9D /* YGEnums.h */; settings = {ATTRIBUTES = (Public, ); }; };
		3D3C083C1DE334D900C268FA /* Yoga.h in Headers */ = {isa = PBXBuildFile; fileRef = 133683451D37ACA10077D0C3 /* Yoga.h */; settings = {ATTRIBUTES = (Public, ); }; };
		3D3C083D1DE334D900C268FA /* YGMacros.h in Headers */ = {isa = PBXBuildFile; fileRef = 133683481D37ACA10077D0C3 /* YGMacros.h */; settings = {ATTRIBUTES = (Public, ); }; };
		3D3C083E1DE334D900C268FA /* YGNodeList.h in Headers */ = {isa = PBXBuildFile; fileRef = 1321C8CF1D3EB50800D58318 /* YGNodeList.h */; settings = {ATTRIBUTES = (Public, ); }; };
		3D3C083F1DE334DA00C268FA /* YGEnums.h in Headers */ = {isa = PBXBuildFile; fileRef = 3D10A3C81DDF3D16004A0F9D /* YGEnums.h */; settings = {ATTRIBUTES = (Public, ); }; };
		3D3C08401DE334DA00C268FA /* Yoga.h in Headers */ = {isa = PBXBuildFile; fileRef = 133683451D37ACA10077D0C3 /* Yoga.h */; settings = {ATTRIBUTES = (Public, ); }; };
		3D3C08411DE334DA00C268FA /* YGMacros.h in Headers */ = {isa = PBXBuildFile; fileRef = 133683481D37ACA10077D0C3 /* YGMacros.h */; settings = {ATTRIBUTES = (Public, ); }; };
		3D3C08421DE334DA00C268FA /* YGNodeList.h in Headers */ = {isa = PBXBuildFile; fileRef = 1321C8CF1D3EB50800D58318 /* YGNodeList.h */; settings = {ATTRIBUTES = (Public, ); }; };
		3D3C085A1DE33E4400C268FA /* Yoga.c in Sources */ = {isa = PBXBuildFile; fileRef = 133683441D37ACA10077D0C3 /* Yoga.c */; };
		3D3C085C1DE33E4E00C268FA /* Yoga.c in Sources */ = {isa = PBXBuildFile; fileRef = 133683441D37ACA10077D0C3 /* Yoga.c */; };
		3D3C085E1DE33E6100C268FA /* YGNodeList.c in Sources */ = {isa = PBXBuildFile; fileRef = 1321C8CE1D3EB50800D58318 /* YGNodeList.c */; };
		3D3C085F1DE33E6100C268FA /* YGNodeList.c in Sources */ = {isa = PBXBuildFile; fileRef = 1321C8CE1D3EB50800D58318 /* YGNodeList.c */; };
		3D3C08891DE342FB00C268FA /* libCSSLayout.a in Frameworks */ = {isa = PBXBuildFile; fileRef = 3D3C059A1DE3340900C268FA /* libCSSLayout.a */; };
		3D3C088C1DE3430500C268FA /* libCSSLayout-tvOS.a in Frameworks */ = {isa = PBXBuildFile; fileRef = 3D3C06751DE3340C00C268FA /* libCSSLayout-tvOS.a */; };
		3D3CD93D1DE5FC1400167DC4 /* JavaScriptCore.h in Headers */ = {isa = PBXBuildFile; fileRef = 3D7A27DC1DE32541002E3F95 /* JavaScriptCore.h */; settings = {ATTRIBUTES = (Public, ); }; };
		3D3CD93E1DE5FC1400167DC4 /* JSCWrapper.h in Headers */ = {isa = PBXBuildFile; fileRef = 3D7A27DE1DE32541002E3F95 /* JSCWrapper.h */; settings = {ATTRIBUTES = (Public, ); }; };
		3D3CD93F1DE5FC1400167DC4 /* JavaScriptCore.h in Headers */ = {isa = PBXBuildFile; fileRef = 3D7A27DC1DE32541002E3F95 /* JavaScriptCore.h */; settings = {ATTRIBUTES = (Public, ); }; };
		3D3CD9401DE5FC1400167DC4 /* JSCWrapper.h in Headers */ = {isa = PBXBuildFile; fileRef = 3D7A27DE1DE32541002E3F95 /* JSCWrapper.h */; settings = {ATTRIBUTES = (Public, ); }; };
		3D3CD9411DE5FC5300167DC4 /* libcxxreact.a in Frameworks */ = {isa = PBXBuildFile; fileRef = 3D3CD9251DE5FBEC00167DC4 /* libcxxreact.a */; };
		3D3CD9421DE5FC5300167DC4 /* libjschelpers.a in Frameworks */ = {isa = PBXBuildFile; fileRef = 3D3CD90B1DE5FBD600167DC4 /* libjschelpers.a */; };
		3D3CD9431DE5FC6500167DC4 /* libcxxreact-tvOS.a in Frameworks */ = {isa = PBXBuildFile; fileRef = 3D3CD9321DE5FBEE00167DC4 /* libcxxreact-tvOS.a */; };
		3D3CD9441DE5FC6500167DC4 /* libjschelpers-tvOS.a in Frameworks */ = {isa = PBXBuildFile; fileRef = 3D3CD9181DE5FBD800167DC4 /* libjschelpers-tvOS.a */; };
		3D3CD9451DE5FC7100167DC4 /* JSBundleType.h in Headers */ = {isa = PBXBuildFile; fileRef = 3D3CD8F51DE5FB2300167DC4 /* JSBundleType.h */; settings = {ATTRIBUTES = (Public, ); }; };
		3D3CD9461DE5FC7100167DC4 /* JSBundleType.h in Headers */ = {isa = PBXBuildFile; fileRef = 3D3CD8F51DE5FB2300167DC4 /* JSBundleType.h */; settings = {ATTRIBUTES = (Public, ); }; };
		3D3CD9471DE5FC7800167DC4 /* oss-compat-util.h in Headers */ = {isa = PBXBuildFile; fileRef = AC70D2EE1DE48AC5002E6351 /* oss-compat-util.h */; };
		3D3CD9481DE5FC7800167DC4 /* oss-compat-util.h in Headers */ = {isa = PBXBuildFile; fileRef = AC70D2EE1DE48AC5002E6351 /* oss-compat-util.h */; };
		3D4545AC1DE32FB300C6C478 /* RCTAssert.h in Headers */ = {isa = PBXBuildFile; fileRef = 83CBBA4A1A601E3B00E9B192 /* RCTAssert.h */; settings = {ATTRIBUTES = (Public, ); }; };
		3D4545AD1DE32FB300C6C478 /* RCTBridge.h in Headers */ = {isa = PBXBuildFile; fileRef = 83CBBA5E1A601EAA00E9B192 /* RCTBridge.h */; settings = {ATTRIBUTES = (Public, ); }; };
		3D4545AE1DE32FB300C6C478 /* RCTBridge+Private.h in Headers */ = {isa = PBXBuildFile; fileRef = 14A43DB81C1F849600794BC8 /* RCTBridge+Private.h */; settings = {ATTRIBUTES = (Public, ); }; };
		3D4545AF1DE32FB300C6C478 /* RCTBridgeDelegate.h in Headers */ = {isa = PBXBuildFile; fileRef = 1482F9E61B55B927000ADFF3 /* RCTBridgeDelegate.h */; settings = {ATTRIBUTES = (Public, ); }; };
		3D4545B01DE32FB300C6C478 /* RCTBridgeMethod.h in Headers */ = {isa = PBXBuildFile; fileRef = 13AFBCA11C07287B00BBAEAA /* RCTBridgeMethod.h */; settings = {ATTRIBUTES = (Public, ); }; };
		3D4545B11DE32FB300C6C478 /* RCTBridgeModule.h in Headers */ = {isa = PBXBuildFile; fileRef = 830213F31A654E0800B993E6 /* RCTBridgeModule.h */; settings = {ATTRIBUTES = (Public, ); }; };
		3D4545B21DE32FB300C6C478 /* RCTBundleURLProvider.h in Headers */ = {isa = PBXBuildFile; fileRef = 68EFE4EC1CF6EB3000A1DE13 /* RCTBundleURLProvider.h */; settings = {ATTRIBUTES = (Public, ); }; };
		3D4545B31DE32FB300C6C478 /* RCTConvert.h in Headers */ = {isa = PBXBuildFile; fileRef = 83CBBACA1A6023D300E9B192 /* RCTConvert.h */; settings = {ATTRIBUTES = (Public, ); }; };
		3D4545B41DE32FB300C6C478 /* RCTDefines.h in Headers */ = {isa = PBXBuildFile; fileRef = 13AF1F851AE6E777005F5298 /* RCTDefines.h */; settings = {ATTRIBUTES = (Public, ); }; };
		3D4545B51DE32FB300C6C478 /* RCTDisplayLink.h in Headers */ = {isa = PBXBuildFile; fileRef = 3D1E68D81CABD13900DD7465 /* RCTDisplayLink.h */; settings = {ATTRIBUTES = (Public, ); }; };
		3D4545B61DE32FB300C6C478 /* RCTErrorCustomizer.h in Headers */ = {isa = PBXBuildFile; fileRef = 3EDCA8A21D3591E700450C31 /* RCTErrorCustomizer.h */; settings = {ATTRIBUTES = (Public, ); }; };
		3D4545B71DE32FB300C6C478 /* RCTErrorInfo.h in Headers */ = {isa = PBXBuildFile; fileRef = 3EDCA8A31D3591E700450C31 /* RCTErrorInfo.h */; settings = {ATTRIBUTES = (Public, ); }; };
		3D4545B81DE32FB300C6C478 /* RCTEventDispatcher.h in Headers */ = {isa = PBXBuildFile; fileRef = 83CBBA651A601EF300E9B192 /* RCTEventDispatcher.h */; settings = {ATTRIBUTES = (Public, ); }; };
		3D4545B91DE32FB300C6C478 /* RCTFrameUpdate.h in Headers */ = {isa = PBXBuildFile; fileRef = 1436DD071ADE7AA000A5ED7D /* RCTFrameUpdate.h */; settings = {ATTRIBUTES = (Public, ); }; };
		3D4545BA1DE32FB300C6C478 /* RCTImageSource.h in Headers */ = {isa = PBXBuildFile; fileRef = 13BB3D001BECD54500932C10 /* RCTImageSource.h */; settings = {ATTRIBUTES = (Public, ); }; };
		3D4545BB1DE32FB300C6C478 /* RCTInvalidating.h in Headers */ = {isa = PBXBuildFile; fileRef = 83CBBA4C1A601E3B00E9B192 /* RCTInvalidating.h */; settings = {ATTRIBUTES = (Public, ); }; };
		3D4545BC1DE32FB300C6C478 /* RCTJavaScriptExecutor.h in Headers */ = {isa = PBXBuildFile; fileRef = 83CBBA631A601ECA00E9B192 /* RCTJavaScriptExecutor.h */; settings = {ATTRIBUTES = (Public, ); }; };
		3D4545BD1DE32FB300C6C478 /* RCTJavaScriptLoader.h in Headers */ = {isa = PBXBuildFile; fileRef = 14200DA81AC179B3008EE6BA /* RCTJavaScriptLoader.h */; settings = {ATTRIBUTES = (Public, ); }; };
		3D4545BE1DE32FB300C6C478 /* RCTJSStackFrame.h in Headers */ = {isa = PBXBuildFile; fileRef = 008341F51D1DB34400876D9A /* RCTJSStackFrame.h */; settings = {ATTRIBUTES = (Public, ); }; };
		3D4545BF1DE32FB300C6C478 /* RCTKeyCommands.h in Headers */ = {isa = PBXBuildFile; fileRef = 13A1F71C1A75392D00D3D453 /* RCTKeyCommands.h */; settings = {ATTRIBUTES = (Public, ); }; };
		3D4545C01DE32FB300C6C478 /* RCTLog.h in Headers */ = {isa = PBXBuildFile; fileRef = 83CBBA4D1A601E3B00E9B192 /* RCTLog.h */; settings = {ATTRIBUTES = (Public, ); }; };
		3D4545C11DE32FB300C6C478 /* RCTModuleData.h in Headers */ = {isa = PBXBuildFile; fileRef = 14C2CA721B3AC64300E6CBB2 /* RCTModuleData.h */; settings = {ATTRIBUTES = (Public, ); }; };
		3D4545C21DE32FB300C6C478 /* RCTModuleMethod.h in Headers */ = {isa = PBXBuildFile; fileRef = 14C2CA6F1B3AC63800E6CBB2 /* RCTModuleMethod.h */; settings = {ATTRIBUTES = (Public, ); }; };
		3D4545C31DE32FB300C6C478 /* RCTMultipartDataTask.h in Headers */ = {isa = PBXBuildFile; fileRef = 006FC4121D9B20820057AAAD /* RCTMultipartDataTask.h */; settings = {ATTRIBUTES = (Public, ); }; };
		3D4545C41DE32FB300C6C478 /* RCTMultipartStreamReader.h in Headers */ = {isa = PBXBuildFile; fileRef = 001BFCCE1D8381DE008E587E /* RCTMultipartStreamReader.h */; settings = {ATTRIBUTES = (Public, ); }; };
		3D4545C51DE32FB300C6C478 /* RCTNullability.h in Headers */ = {isa = PBXBuildFile; fileRef = 13A6E20F1C19ABC700845B82 /* RCTNullability.h */; settings = {ATTRIBUTES = (Public, ); }; };
		3D4545C61DE32FB300C6C478 /* RCTParserUtils.h in Headers */ = {isa = PBXBuildFile; fileRef = 13A6E20C1C19AA0C00845B82 /* RCTParserUtils.h */; settings = {ATTRIBUTES = (Public, ); }; };
		3D4545C71DE32FB300C6C478 /* RCTPerformanceLogger.h in Headers */ = {isa = PBXBuildFile; fileRef = 142014181B32094000CC17BA /* RCTPerformanceLogger.h */; settings = {ATTRIBUTES = (Public, ); }; };
		3D4545C81DE32FB300C6C478 /* RCTPlatform.h in Headers */ = {isa = PBXBuildFile; fileRef = 3D7749421DC1065C007EC8D8 /* RCTPlatform.h */; settings = {ATTRIBUTES = (Public, ); }; };
		3D4545C91DE32FB300C6C478 /* RCTRootView.h in Headers */ = {isa = PBXBuildFile; fileRef = 830A229C1A66C68A008503DA /* RCTRootView.h */; settings = {ATTRIBUTES = (Public, ); }; };
		3D4545CA1DE32FB300C6C478 /* RCTRootViewDelegate.h in Headers */ = {isa = PBXBuildFile; fileRef = 13AFBCA21C07287B00BBAEAA /* RCTRootViewDelegate.h */; settings = {ATTRIBUTES = (Public, ); }; };
		3D4545CB1DE32FB300C6C478 /* RCTRootViewInternal.h in Headers */ = {isa = PBXBuildFile; fileRef = 6A15FB0C1BDF663500531DFB /* RCTRootViewInternal.h */; };
		3D4545CC1DE32FB300C6C478 /* RCTTouchEvent.h in Headers */ = {isa = PBXBuildFile; fileRef = 391E86A31C623EC800009732 /* RCTTouchEvent.h */; settings = {ATTRIBUTES = (Public, ); }; };
		3D4545CD1DE32FB300C6C478 /* RCTTouchHandler.h in Headers */ = {isa = PBXBuildFile; fileRef = 83CBBA961A6020BB00E9B192 /* RCTTouchHandler.h */; settings = {ATTRIBUTES = (Public, ); }; };
		3D4545CE1DE32FB300C6C478 /* RCTURLRequestDelegate.h in Headers */ = {isa = PBXBuildFile; fileRef = 1345A83A1B265A0E00583190 /* RCTURLRequestDelegate.h */; settings = {ATTRIBUTES = (Public, ); }; };
		3D4545CF1DE32FB300C6C478 /* RCTURLRequestHandler.h in Headers */ = {isa = PBXBuildFile; fileRef = 1345A83B1B265A0E00583190 /* RCTURLRequestHandler.h */; settings = {ATTRIBUTES = (Public, ); }; };
		3D4545D01DE32FB300C6C478 /* RCTUtils.h in Headers */ = {isa = PBXBuildFile; fileRef = 83CBBA4F1A601E3B00E9B192 /* RCTUtils.h */; settings = {ATTRIBUTES = (Public, ); }; };
		3D4545D11DE32FB300C6C478 /* RCTWebSocketProxy.h in Headers */ = {isa = PBXBuildFile; fileRef = 3DB910701C74B21600838BBE /* RCTWebSocketProxy.h */; settings = {ATTRIBUTES = (Public, ); }; };
		3D4545D21DE32FB300C6C478 /* RCTWebSocketProxyDelegate.h in Headers */ = {isa = PBXBuildFile; fileRef = 3DB910711C74B21600838BBE /* RCTWebSocketProxyDelegate.h */; settings = {ATTRIBUTES = (Public, ); }; };
		3D4545D31DE32FB300C6C478 /* RCTJSCErrorHandling.h in Headers */ = {isa = PBXBuildFile; fileRef = 3DC724301D8BF99A00808C32 /* RCTJSCErrorHandling.h */; settings = {ATTRIBUTES = (Public, ); }; };
		3D4545D41DE32FB300C6C478 /* RCTJSCExecutor.h in Headers */ = {isa = PBXBuildFile; fileRef = 134FCB391A6E7F0800051CC8 /* RCTJSCExecutor.h */; settings = {ATTRIBUTES = (Public, ); }; };
		3D4545D51DE32FB300C6C478 /* JSCSamplingProfiler.h in Headers */ = {isa = PBXBuildFile; fileRef = 369123DF1DDC75850095B341 /* JSCSamplingProfiler.h */; settings = {ATTRIBUTES = (Public, ); }; };
		3D4545D61DE32FB300C6C478 /* RCTAccessibilityManager.h in Headers */ = {isa = PBXBuildFile; fileRef = E9B20B791B500126007A2DA7 /* RCTAccessibilityManager.h */; settings = {ATTRIBUTES = (Public, ); }; };
		3D4545D81DE32FB300C6C478 /* RCTAppState.h in Headers */ = {isa = PBXBuildFile; fileRef = 1372B7081AB030C200659ED6 /* RCTAppState.h */; settings = {ATTRIBUTES = (Public, ); }; };
		3D4545D91DE32FB300C6C478 /* RCTAsyncLocalStorage.h in Headers */ = {isa = PBXBuildFile; fileRef = 58114A4F1AAE93D500E7D092 /* RCTAsyncLocalStorage.h */; settings = {ATTRIBUTES = (Public, ); }; };
		3D4545DA1DE32FB300C6C478 /* RCTClipboard.h in Headers */ = {isa = PBXBuildFile; fileRef = 13D033611C1837FE0021DC29 /* RCTClipboard.h */; settings = {ATTRIBUTES = (Public, ); }; };
		3D4545DB1DE32FB300C6C478 /* RCTDevLoadingView.h in Headers */ = {isa = PBXBuildFile; fileRef = 13A0C2851B74F71200B29F6F /* RCTDevLoadingView.h */; settings = {ATTRIBUTES = (Public, ); }; };
		3D4545DC1DE32FB300C6C478 /* RCTDevMenu.h in Headers */ = {isa = PBXBuildFile; fileRef = 13A0C2871B74F71200B29F6F /* RCTDevMenu.h */; settings = {ATTRIBUTES = (Public, ); }; };
		3D4545DD1DE32FB300C6C478 /* RCTEventEmitter.h in Headers */ = {isa = PBXBuildFile; fileRef = 13D9FEE91CDCCECF00158BD7 /* RCTEventEmitter.h */; settings = {ATTRIBUTES = (Public, ); }; };
		3D4545DE1DE32FB300C6C478 /* RCTExceptionsManager.h in Headers */ = {isa = PBXBuildFile; fileRef = 13B07FE91A69327A00A75B9A /* RCTExceptionsManager.h */; settings = {ATTRIBUTES = (Public, ); }; };
		3D4545DF1DE32FB300C6C478 /* RCTI18nManager.h in Headers */ = {isa = PBXBuildFile; fileRef = B233E6E81D2D843200BC68BA /* RCTI18nManager.h */; settings = {ATTRIBUTES = (Public, ); }; };
		3D4545E01DE32FB300C6C478 /* RCTI18nUtil.h in Headers */ = {isa = PBXBuildFile; fileRef = 352DCFEE1D19F4C20056D623 /* RCTI18nUtil.h */; settings = {ATTRIBUTES = (Public, ); }; };
		3D4545E11DE32FB300C6C478 /* RCTKeyboardObserver.h in Headers */ = {isa = PBXBuildFile; fileRef = 13D9FEEC1CDCD93000158BD7 /* RCTKeyboardObserver.h */; settings = {ATTRIBUTES = (Public, ); }; };
		3D4545E21DE32FB300C6C478 /* RCTRedBox.h in Headers */ = {isa = PBXBuildFile; fileRef = 13F17A831B8493E5007D4C75 /* RCTRedBox.h */; settings = {ATTRIBUTES = (Public, ); }; };
		3D4545E31DE32FB300C6C478 /* RCTSourceCode.h in Headers */ = {isa = PBXBuildFile; fileRef = 000E6CE91AB0E97F000CDF4D /* RCTSourceCode.h */; settings = {ATTRIBUTES = (Public, ); }; };
		3D4545E41DE32FB300C6C478 /* RCTStatusBarManager.h in Headers */ = {isa = PBXBuildFile; fileRef = 13723B4E1A82FD3C00F88898 /* RCTStatusBarManager.h */; settings = {ATTRIBUTES = (Public, ); }; };
		3D4545E51DE32FB300C6C478 /* RCTTiming.h in Headers */ = {isa = PBXBuildFile; fileRef = 13B07FED1A69327A00A75B9A /* RCTTiming.h */; settings = {ATTRIBUTES = (Public, ); }; };
		3D4545E61DE32FB300C6C478 /* RCTUIManager.h in Headers */ = {isa = PBXBuildFile; fileRef = 13E067481A70F434002CDEE1 /* RCTUIManager.h */; settings = {ATTRIBUTES = (Public, ); }; };
		3D4545E71DE32FB300C6C478 /* RCTFPSGraph.h in Headers */ = {isa = PBXBuildFile; fileRef = 14F7A0EE1BDA714B003C6C10 /* RCTFPSGraph.h */; settings = {ATTRIBUTES = (Public, ); }; };
		3D4545E81DE32FB300C6C478 /* RCTJSCProfiler.h in Headers */ = {isa = PBXBuildFile; fileRef = 14A43DF11C20B1C900794BC8 /* RCTJSCProfiler.h */; settings = {ATTRIBUTES = (Public, ); }; };
		3D4545E91DE32FB300C6C478 /* RCTMacros.h in Headers */ = {isa = PBXBuildFile; fileRef = 14BF71811C04795500C97D0C /* RCTMacros.h */; settings = {ATTRIBUTES = (Public, ); }; };
		3D4545EA1DE32FB300C6C478 /* RCTProfile.h in Headers */ = {isa = PBXBuildFile; fileRef = 1450FF801BCFF28A00208362 /* RCTProfile.h */; settings = {ATTRIBUTES = (Public, ); }; };
		3D4545EB1DE32FB300C6C478 /* RCTActivityIndicatorView.h in Headers */ = {isa = PBXBuildFile; fileRef = B95154301D1B34B200FE7B80 /* RCTActivityIndicatorView.h */; settings = {ATTRIBUTES = (Public, ); }; };
		3D4545EC1DE32FB300C6C478 /* RCTActivityIndicatorViewManager.h in Headers */ = {isa = PBXBuildFile; fileRef = 13B080181A69489C00A75B9A /* RCTActivityIndicatorViewManager.h */; settings = {ATTRIBUTES = (Public, ); }; };
		3D4545ED1DE32FB300C6C478 /* RCTAnimationType.h in Headers */ = {isa = PBXBuildFile; fileRef = 13442BF21AA90E0B0037E5B0 /* RCTAnimationType.h */; settings = {ATTRIBUTES = (Public, ); }; };
		3D4545EE1DE32FB300C6C478 /* RCTAutoInsetsProtocol.h in Headers */ = {isa = PBXBuildFile; fileRef = 13C325261AA63B6A0048765F /* RCTAutoInsetsProtocol.h */; settings = {ATTRIBUTES = (Public, ); }; };
		3D4545EF1DE32FB300C6C478 /* RCTBorderDrawing.h in Headers */ = {isa = PBXBuildFile; fileRef = 13CC8A801B17642100940AE7 /* RCTBorderDrawing.h */; settings = {ATTRIBUTES = (Public, ); }; };
		3D4545F01DE32FB300C6C478 /* RCTBorderStyle.h in Headers */ = {isa = PBXBuildFile; fileRef = ACDD3FDA1BC7430D00E7DE33 /* RCTBorderStyle.h */; settings = {ATTRIBUTES = (Public, ); }; };
		3D4545F11DE32FB300C6C478 /* RCTComponent.h in Headers */ = {isa = PBXBuildFile; fileRef = 13C325281AA63B6A0048765F /* RCTComponent.h */; settings = {ATTRIBUTES = (Public, ); }; };
		3D4545F21DE32FB300C6C478 /* RCTComponentData.h in Headers */ = {isa = PBXBuildFile; fileRef = 13AB90BF1B6FA36700713B4F /* RCTComponentData.h */; settings = {ATTRIBUTES = (Public, ); }; };
		3D4545F31DE32FB300C6C478 /* RCTConvert+CoreLocation.h in Headers */ = {isa = PBXBuildFile; fileRef = 13456E911ADAD2DE009F94A7 /* RCTConvert+CoreLocation.h */; settings = {ATTRIBUTES = (Public, ); }; };
		3D4545F41DE32FB300C6C478 /* RCTConvert+MapKit.h in Headers */ = {isa = PBXBuildFile; fileRef = 13456E941ADAD482009F94A7 /* RCTConvert+MapKit.h */; settings = {ATTRIBUTES = (Public, ); }; };
		3D4545F51DE32FB300C6C478 /* RCTDatePicker.h in Headers */ = {isa = PBXBuildFile; fileRef = 133CAE8C1B8E5CFD00F6AD92 /* RCTDatePicker.h */; settings = {ATTRIBUTES = (Public, ); }; };
		3D4545F61DE32FB300C6C478 /* RCTDatePickerManager.h in Headers */ = {isa = PBXBuildFile; fileRef = 58C571C01AA56C1900CDF9C8 /* RCTDatePickerManager.h */; settings = {ATTRIBUTES = (Public, ); }; };
		3D4545F71DE32FB300C6C478 /* RCTFont.h in Headers */ = {isa = PBXBuildFile; fileRef = 3D37B5801D522B190042D5B5 /* RCTFont.h */; settings = {ATTRIBUTES = (Public, ); }; };
		3D4545F81DE32FB300C6C478 /* RCTMap.h in Headers */ = {isa = PBXBuildFile; fileRef = 14435CE11AAC4AE100FC20F4 /* RCTMap.h */; settings = {ATTRIBUTES = (Public, ); }; };
		3D4545F91DE32FB300C6C478 /* RCTMapAnnotation.h in Headers */ = {isa = PBXBuildFile; fileRef = 13B202021BFB948C00C07393 /* RCTMapAnnotation.h */; settings = {ATTRIBUTES = (Public, ); }; };
		3D4545FA1DE32FB300C6C478 /* RCTMapManager.h in Headers */ = {isa = PBXBuildFile; fileRef = 14435CE31AAC4AE100FC20F4 /* RCTMapManager.h */; settings = {ATTRIBUTES = (Public, ); }; };
		3D4545FB1DE32FB300C6C478 /* RCTMapOverlay.h in Headers */ = {isa = PBXBuildFile; fileRef = 13AFBC9E1C07247D00BBAEAA /* RCTMapOverlay.h */; settings = {ATTRIBUTES = (Public, ); }; };
		3D4545FC1DE32FB300C6C478 /* RCTModalHostView.h in Headers */ = {isa = PBXBuildFile; fileRef = 83A1FE8A1B62640A00BE0E65 /* RCTModalHostView.h */; settings = {ATTRIBUTES = (Public, ); }; };
		3D4545FD1DE32FB300C6C478 /* RCTModalHostViewController.h in Headers */ = {isa = PBXBuildFile; fileRef = 83392EB11B6634E10013B15F /* RCTModalHostViewController.h */; settings = {ATTRIBUTES = (Public, ); }; };
		3D4545FE1DE32FB300C6C478 /* RCTModalHostViewManager.h in Headers */ = {isa = PBXBuildFile; fileRef = 83A1FE8D1B62643A00BE0E65 /* RCTModalHostViewManager.h */; settings = {ATTRIBUTES = (Public, ); }; };
		3D4545FF1DE32FB300C6C478 /* RCTNavigator.h in Headers */ = {isa = PBXBuildFile; fileRef = 13B0800C1A69489C00A75B9A /* RCTNavigator.h */; settings = {ATTRIBUTES = (Public, ); }; };
		3D4546001DE32FB300C6C478 /* RCTNavigatorManager.h in Headers */ = {isa = PBXBuildFile; fileRef = 13B0800E1A69489C00A75B9A /* RCTNavigatorManager.h */; settings = {ATTRIBUTES = (Public, ); }; };
		3D4546011DE32FB300C6C478 /* RCTNavItem.h in Headers */ = {isa = PBXBuildFile; fileRef = 13B080101A69489C00A75B9A /* RCTNavItem.h */; settings = {ATTRIBUTES = (Public, ); }; };
		3D4546021DE32FB300C6C478 /* RCTNavItemManager.h in Headers */ = {isa = PBXBuildFile; fileRef = 13B080121A69489C00A75B9A /* RCTNavItemManager.h */; settings = {ATTRIBUTES = (Public, ); }; };
		3D4546031DE32FB300C6C478 /* RCTPicker.h in Headers */ = {isa = PBXBuildFile; fileRef = 58114A121AAE854800E7D092 /* RCTPicker.h */; settings = {ATTRIBUTES = (Public, ); }; };
		3D4546041DE32FB300C6C478 /* RCTPickerManager.h in Headers */ = {isa = PBXBuildFile; fileRef = 58114A141AAE854800E7D092 /* RCTPickerManager.h */; settings = {ATTRIBUTES = (Public, ); }; };
		3D4546051DE32FB300C6C478 /* RCTPointerEvents.h in Headers */ = {isa = PBXBuildFile; fileRef = 13442BF31AA90E0B0037E5B0 /* RCTPointerEvents.h */; settings = {ATTRIBUTES = (Public, ); }; };
		3D4546061DE32FB300C6C478 /* RCTProgressViewManager.h in Headers */ = {isa = PBXBuildFile; fileRef = 13513F3A1B1F43F400FCE529 /* RCTProgressViewManager.h */; settings = {ATTRIBUTES = (Public, ); }; };
		3D4546071DE32FB300C6C478 /* RCTRefreshControl.h in Headers */ = {isa = PBXBuildFile; fileRef = 191E3EBF1C29DC3800C180A6 /* RCTRefreshControl.h */; settings = {ATTRIBUTES = (Public, ); }; };
		3D4546081DE32FB300C6C478 /* RCTRefreshControlManager.h in Headers */ = {isa = PBXBuildFile; fileRef = 191E3EBC1C29D9AF00C180A6 /* RCTRefreshControlManager.h */; settings = {ATTRIBUTES = (Public, ); }; };
		3D4546091DE32FB300C6C478 /* RCTRootShadowView.h in Headers */ = {isa = PBXBuildFile; fileRef = 13BCE8071C99CB9D00DD7AAD /* RCTRootShadowView.h */; settings = {ATTRIBUTES = (Public, ); }; };
		3D45460A1DE32FB300C6C478 /* RCTScrollableProtocol.h in Headers */ = {isa = PBXBuildFile; fileRef = 13C325271AA63B6A0048765F /* RCTScrollableProtocol.h */; settings = {ATTRIBUTES = (Public, ); }; };
		3D45460B1DE32FB300C6C478 /* RCTScrollView.h in Headers */ = {isa = PBXBuildFile; fileRef = 13B07FF61A6947C200A75B9A /* RCTScrollView.h */; settings = {ATTRIBUTES = (Public, ); }; };
		3D45460C1DE32FB300C6C478 /* RCTScrollViewManager.h in Headers */ = {isa = PBXBuildFile; fileRef = 13B07FF81A6947C200A75B9A /* RCTScrollViewManager.h */; settings = {ATTRIBUTES = (Public, ); }; };
		3D45460D1DE32FB300C6C478 /* RCTSegmentedControl.h in Headers */ = {isa = PBXBuildFile; fileRef = 131B6AF01AF1093D00FFC3E0 /* RCTSegmentedControl.h */; settings = {ATTRIBUTES = (Public, ); }; };
		3D45460E1DE32FB300C6C478 /* RCTSegmentedControlManager.h in Headers */ = {isa = PBXBuildFile; fileRef = 131B6AF21AF1093D00FFC3E0 /* RCTSegmentedControlManager.h */; settings = {ATTRIBUTES = (Public, ); }; };
		3D45460F1DE32FB300C6C478 /* RCTShadowView.h in Headers */ = {isa = PBXBuildFile; fileRef = 13E0674B1A70F44B002CDEE1 /* RCTShadowView.h */; settings = {ATTRIBUTES = (Public, ); }; };
		3D4546101DE32FB300C6C478 /* RCTSlider.h in Headers */ = {isa = PBXBuildFile; fileRef = 13AF20431AE707F8005F5298 /* RCTSlider.h */; settings = {ATTRIBUTES = (Public, ); }; };
		3D4546111DE32FB300C6C478 /* RCTSliderManager.h in Headers */ = {isa = PBXBuildFile; fileRef = 14F484541AABFCE100FDF6B9 /* RCTSliderManager.h */; settings = {ATTRIBUTES = (Public, ); }; };
		3D4546121DE32FB300C6C478 /* RCTSwitch.h in Headers */ = {isa = PBXBuildFile; fileRef = 14F362071AABD06A001CE568 /* RCTSwitch.h */; settings = {ATTRIBUTES = (Public, ); }; };
		3D4546131DE32FB300C6C478 /* RCTSwitchManager.h in Headers */ = {isa = PBXBuildFile; fileRef = 14F362091AABD06A001CE568 /* RCTSwitchManager.h */; settings = {ATTRIBUTES = (Public, ); }; };
		3D4546141DE32FB300C6C478 /* RCTTabBar.h in Headers */ = {isa = PBXBuildFile; fileRef = 137327DF1AA5CF210034F82E /* RCTTabBar.h */; settings = {ATTRIBUTES = (Public, ); }; };
		3D4546151DE32FB300C6C478 /* RCTTabBarItem.h in Headers */ = {isa = PBXBuildFile; fileRef = 137327E11AA5CF210034F82E /* RCTTabBarItem.h */; settings = {ATTRIBUTES = (Public, ); }; };
		3D4546161DE32FB300C6C478 /* RCTTabBarItemManager.h in Headers */ = {isa = PBXBuildFile; fileRef = 137327E31AA5CF210034F82E /* RCTTabBarItemManager.h */; settings = {ATTRIBUTES = (Public, ); }; };
		3D4546171DE32FB300C6C478 /* RCTTabBarManager.h in Headers */ = {isa = PBXBuildFile; fileRef = 137327E51AA5CF210034F82E /* RCTTabBarManager.h */; settings = {ATTRIBUTES = (Public, ); }; };
		3D4546181DE32FB300C6C478 /* RCTTextDecorationLineType.h in Headers */ = {isa = PBXBuildFile; fileRef = E3BBC8EB1ADE6F47001BBD81 /* RCTTextDecorationLineType.h */; settings = {ATTRIBUTES = (Public, ); }; };
		3D4546191DE32FB300C6C478 /* RCTView.h in Headers */ = {isa = PBXBuildFile; fileRef = 13E0674F1A70F44B002CDEE1 /* RCTView.h */; settings = {ATTRIBUTES = (Public, ); }; };
		3D45461A1DE32FB300C6C478 /* RCTViewControllerProtocol.h in Headers */ = {isa = PBXBuildFile; fileRef = 13442BF41AA90E0B0037E5B0 /* RCTViewControllerProtocol.h */; settings = {ATTRIBUTES = (Public, ); }; };
		3D45461B1DE32FB300C6C478 /* RCTViewManager.h in Headers */ = {isa = PBXBuildFile; fileRef = 13E0674D1A70F44B002CDEE1 /* RCTViewManager.h */; settings = {ATTRIBUTES = (Public, ); }; };
		3D45461C1DE32FB300C6C478 /* RCTWebView.h in Headers */ = {isa = PBXBuildFile; fileRef = 13C156011AB1A2840079392D /* RCTWebView.h */; settings = {ATTRIBUTES = (Public, ); }; };
		3D45461D1DE32FB300C6C478 /* RCTWebViewManager.h in Headers */ = {isa = PBXBuildFile; fileRef = 13C156031AB1A2840079392D /* RCTWebViewManager.h */; settings = {ATTRIBUTES = (Public, ); }; };
		3D45461E1DE32FB300C6C478 /* RCTWrapperViewController.h in Headers */ = {isa = PBXBuildFile; fileRef = 13B080231A694A8400A75B9A /* RCTWrapperViewController.h */; settings = {ATTRIBUTES = (Public, ); }; };
		3D4546201DE32FB300C6C478 /* UIView+React.h in Headers */ = {isa = PBXBuildFile; fileRef = 13E067531A70F44B002CDEE1 /* UIView+React.h */; settings = {ATTRIBUTES = (Public, ); }; };
		3D4546221DE32FEC00C6C478 /* RCTAssert.h in Headers */ = {isa = PBXBuildFile; fileRef = 83CBBA4A1A601E3B00E9B192 /* RCTAssert.h */; settings = {ATTRIBUTES = (Public, ); }; };
		3D4546231DE32FEC00C6C478 /* RCTBridge.h in Headers */ = {isa = PBXBuildFile; fileRef = 83CBBA5E1A601EAA00E9B192 /* RCTBridge.h */; settings = {ATTRIBUTES = (Public, ); }; };
		3D4546241DE32FEC00C6C478 /* RCTBridge+Private.h in Headers */ = {isa = PBXBuildFile; fileRef = 14A43DB81C1F849600794BC8 /* RCTBridge+Private.h */; settings = {ATTRIBUTES = (Public, ); }; };
		3D4546251DE32FEC00C6C478 /* RCTBridgeDelegate.h in Headers */ = {isa = PBXBuildFile; fileRef = 1482F9E61B55B927000ADFF3 /* RCTBridgeDelegate.h */; settings = {ATTRIBUTES = (Public, ); }; };
		3D4546261DE32FEC00C6C478 /* RCTBridgeMethod.h in Headers */ = {isa = PBXBuildFile; fileRef = 13AFBCA11C07287B00BBAEAA /* RCTBridgeMethod.h */; settings = {ATTRIBUTES = (Public, ); }; };
		3D4546271DE32FEC00C6C478 /* RCTBridgeModule.h in Headers */ = {isa = PBXBuildFile; fileRef = 830213F31A654E0800B993E6 /* RCTBridgeModule.h */; settings = {ATTRIBUTES = (Public, ); }; };
		3D4546281DE32FEC00C6C478 /* RCTBundleURLProvider.h in Headers */ = {isa = PBXBuildFile; fileRef = 68EFE4EC1CF6EB3000A1DE13 /* RCTBundleURLProvider.h */; settings = {ATTRIBUTES = (Public, ); }; };
		3D4546291DE32FEC00C6C478 /* RCTConvert.h in Headers */ = {isa = PBXBuildFile; fileRef = 83CBBACA1A6023D300E9B192 /* RCTConvert.h */; settings = {ATTRIBUTES = (Public, ); }; };
		3D45462A1DE32FEC00C6C478 /* RCTDefines.h in Headers */ = {isa = PBXBuildFile; fileRef = 13AF1F851AE6E777005F5298 /* RCTDefines.h */; settings = {ATTRIBUTES = (Public, ); }; };
		3D45462B1DE32FEC00C6C478 /* RCTDisplayLink.h in Headers */ = {isa = PBXBuildFile; fileRef = 3D1E68D81CABD13900DD7465 /* RCTDisplayLink.h */; settings = {ATTRIBUTES = (Public, ); }; };
		3D45462C1DE32FEC00C6C478 /* RCTErrorCustomizer.h in Headers */ = {isa = PBXBuildFile; fileRef = 3EDCA8A21D3591E700450C31 /* RCTErrorCustomizer.h */; settings = {ATTRIBUTES = (Public, ); }; };
		3D45462D1DE32FEC00C6C478 /* RCTErrorInfo.h in Headers */ = {isa = PBXBuildFile; fileRef = 3EDCA8A31D3591E700450C31 /* RCTErrorInfo.h */; settings = {ATTRIBUTES = (Public, ); }; };
		3D45462E1DE32FEC00C6C478 /* RCTEventDispatcher.h in Headers */ = {isa = PBXBuildFile; fileRef = 83CBBA651A601EF300E9B192 /* RCTEventDispatcher.h */; settings = {ATTRIBUTES = (Public, ); }; };
		3D45462F1DE32FEC00C6C478 /* RCTFrameUpdate.h in Headers */ = {isa = PBXBuildFile; fileRef = 1436DD071ADE7AA000A5ED7D /* RCTFrameUpdate.h */; settings = {ATTRIBUTES = (Public, ); }; };
		3D4546301DE32FEC00C6C478 /* RCTImageSource.h in Headers */ = {isa = PBXBuildFile; fileRef = 13BB3D001BECD54500932C10 /* RCTImageSource.h */; settings = {ATTRIBUTES = (Public, ); }; };
		3D4546311DE32FEC00C6C478 /* RCTInvalidating.h in Headers */ = {isa = PBXBuildFile; fileRef = 83CBBA4C1A601E3B00E9B192 /* RCTInvalidating.h */; settings = {ATTRIBUTES = (Public, ); }; };
		3D4546321DE32FEC00C6C478 /* RCTJavaScriptExecutor.h in Headers */ = {isa = PBXBuildFile; fileRef = 83CBBA631A601ECA00E9B192 /* RCTJavaScriptExecutor.h */; settings = {ATTRIBUTES = (Public, ); }; };
		3D4546331DE32FEC00C6C478 /* RCTJavaScriptLoader.h in Headers */ = {isa = PBXBuildFile; fileRef = 14200DA81AC179B3008EE6BA /* RCTJavaScriptLoader.h */; settings = {ATTRIBUTES = (Public, ); }; };
		3D4546341DE32FEC00C6C478 /* RCTJSStackFrame.h in Headers */ = {isa = PBXBuildFile; fileRef = 008341F51D1DB34400876D9A /* RCTJSStackFrame.h */; settings = {ATTRIBUTES = (Public, ); }; };
		3D4546351DE32FEC00C6C478 /* RCTKeyCommands.h in Headers */ = {isa = PBXBuildFile; fileRef = 13A1F71C1A75392D00D3D453 /* RCTKeyCommands.h */; settings = {ATTRIBUTES = (Public, ); }; };
		3D4546361DE32FEC00C6C478 /* RCTLog.h in Headers */ = {isa = PBXBuildFile; fileRef = 83CBBA4D1A601E3B00E9B192 /* RCTLog.h */; settings = {ATTRIBUTES = (Public, ); }; };
		3D4546371DE32FEC00C6C478 /* RCTModuleData.h in Headers */ = {isa = PBXBuildFile; fileRef = 14C2CA721B3AC64300E6CBB2 /* RCTModuleData.h */; settings = {ATTRIBUTES = (Public, ); }; };
		3D4546381DE32FEC00C6C478 /* RCTModuleMethod.h in Headers */ = {isa = PBXBuildFile; fileRef = 14C2CA6F1B3AC63800E6CBB2 /* RCTModuleMethod.h */; settings = {ATTRIBUTES = (Public, ); }; };
		3D4546391DE32FEC00C6C478 /* RCTMultipartDataTask.h in Headers */ = {isa = PBXBuildFile; fileRef = 006FC4121D9B20820057AAAD /* RCTMultipartDataTask.h */; settings = {ATTRIBUTES = (Public, ); }; };
		3D45463A1DE32FEC00C6C478 /* RCTMultipartStreamReader.h in Headers */ = {isa = PBXBuildFile; fileRef = 001BFCCE1D8381DE008E587E /* RCTMultipartStreamReader.h */; settings = {ATTRIBUTES = (Public, ); }; };
		3D45463B1DE32FEC00C6C478 /* RCTNullability.h in Headers */ = {isa = PBXBuildFile; fileRef = 13A6E20F1C19ABC700845B82 /* RCTNullability.h */; settings = {ATTRIBUTES = (Public, ); }; };
		3D45463C1DE32FEC00C6C478 /* RCTParserUtils.h in Headers */ = {isa = PBXBuildFile; fileRef = 13A6E20C1C19AA0C00845B82 /* RCTParserUtils.h */; settings = {ATTRIBUTES = (Public, ); }; };
		3D45463D1DE32FEC00C6C478 /* RCTPerformanceLogger.h in Headers */ = {isa = PBXBuildFile; fileRef = 142014181B32094000CC17BA /* RCTPerformanceLogger.h */; settings = {ATTRIBUTES = (Public, ); }; };
		3D45463E1DE32FEC00C6C478 /* RCTPlatform.h in Headers */ = {isa = PBXBuildFile; fileRef = 3D7749421DC1065C007EC8D8 /* RCTPlatform.h */; settings = {ATTRIBUTES = (Public, ); }; };
		3D45463F1DE32FEC00C6C478 /* RCTRootView.h in Headers */ = {isa = PBXBuildFile; fileRef = 830A229C1A66C68A008503DA /* RCTRootView.h */; settings = {ATTRIBUTES = (Public, ); }; };
		3D4546401DE32FEC00C6C478 /* RCTRootViewDelegate.h in Headers */ = {isa = PBXBuildFile; fileRef = 13AFBCA21C07287B00BBAEAA /* RCTRootViewDelegate.h */; settings = {ATTRIBUTES = (Public, ); }; };
		3D4546411DE32FEC00C6C478 /* RCTRootViewInternal.h in Headers */ = {isa = PBXBuildFile; fileRef = 6A15FB0C1BDF663500531DFB /* RCTRootViewInternal.h */; };
		3D4546421DE32FEC00C6C478 /* RCTTouchEvent.h in Headers */ = {isa = PBXBuildFile; fileRef = 391E86A31C623EC800009732 /* RCTTouchEvent.h */; settings = {ATTRIBUTES = (Public, ); }; };
		3D4546431DE32FEC00C6C478 /* RCTTouchHandler.h in Headers */ = {isa = PBXBuildFile; fileRef = 83CBBA961A6020BB00E9B192 /* RCTTouchHandler.h */; settings = {ATTRIBUTES = (Public, ); }; };
		3D4546441DE32FEC00C6C478 /* RCTURLRequestDelegate.h in Headers */ = {isa = PBXBuildFile; fileRef = 1345A83A1B265A0E00583190 /* RCTURLRequestDelegate.h */; settings = {ATTRIBUTES = (Public, ); }; };
		3D4546451DE32FEC00C6C478 /* RCTURLRequestHandler.h in Headers */ = {isa = PBXBuildFile; fileRef = 1345A83B1B265A0E00583190 /* RCTURLRequestHandler.h */; settings = {ATTRIBUTES = (Public, ); }; };
		3D4546461DE32FEC00C6C478 /* RCTUtils.h in Headers */ = {isa = PBXBuildFile; fileRef = 83CBBA4F1A601E3B00E9B192 /* RCTUtils.h */; settings = {ATTRIBUTES = (Public, ); }; };
		3D4546471DE32FEC00C6C478 /* RCTWebSocketProxy.h in Headers */ = {isa = PBXBuildFile; fileRef = 3DB910701C74B21600838BBE /* RCTWebSocketProxy.h */; settings = {ATTRIBUTES = (Public, ); }; };
		3D4546481DE32FEC00C6C478 /* RCTWebSocketProxyDelegate.h in Headers */ = {isa = PBXBuildFile; fileRef = 3DB910711C74B21600838BBE /* RCTWebSocketProxyDelegate.h */; settings = {ATTRIBUTES = (Public, ); }; };
		3D4546491DE32FEC00C6C478 /* RCTJSCErrorHandling.h in Headers */ = {isa = PBXBuildFile; fileRef = 3DC724301D8BF99A00808C32 /* RCTJSCErrorHandling.h */; settings = {ATTRIBUTES = (Public, ); }; };
		3D45464A1DE32FEC00C6C478 /* RCTJSCExecutor.h in Headers */ = {isa = PBXBuildFile; fileRef = 134FCB391A6E7F0800051CC8 /* RCTJSCExecutor.h */; settings = {ATTRIBUTES = (Public, ); }; };
		3D45464B1DE32FEC00C6C478 /* JSCSamplingProfiler.h in Headers */ = {isa = PBXBuildFile; fileRef = 369123DF1DDC75850095B341 /* JSCSamplingProfiler.h */; settings = {ATTRIBUTES = (Public, ); }; };
		3D45464C1DE32FEC00C6C478 /* RCTAccessibilityManager.h in Headers */ = {isa = PBXBuildFile; fileRef = E9B20B791B500126007A2DA7 /* RCTAccessibilityManager.h */; settings = {ATTRIBUTES = (Public, ); }; };
		3D45464D1DE32FEC00C6C478 /* RCTAlertManager.h in Headers */ = {isa = PBXBuildFile; fileRef = 13B07FE71A69327A00A75B9A /* RCTAlertManager.h */; settings = {ATTRIBUTES = (Public, ); }; };
		3D45464E1DE32FEC00C6C478 /* RCTAppState.h in Headers */ = {isa = PBXBuildFile; fileRef = 1372B7081AB030C200659ED6 /* RCTAppState.h */; settings = {ATTRIBUTES = (Public, ); }; };
		3D45464F1DE32FEC00C6C478 /* RCTAsyncLocalStorage.h in Headers */ = {isa = PBXBuildFile; fileRef = 58114A4F1AAE93D500E7D092 /* RCTAsyncLocalStorage.h */; settings = {ATTRIBUTES = (Public, ); }; };
		3D4546501DE32FEC00C6C478 /* RCTClipboard.h in Headers */ = {isa = PBXBuildFile; fileRef = 13D033611C1837FE0021DC29 /* RCTClipboard.h */; settings = {ATTRIBUTES = (Public, ); }; };
		3D4546511DE32FEC00C6C478 /* RCTDevLoadingView.h in Headers */ = {isa = PBXBuildFile; fileRef = 13A0C2851B74F71200B29F6F /* RCTDevLoadingView.h */; settings = {ATTRIBUTES = (Public, ); }; };
		3D4546521DE32FEC00C6C478 /* RCTDevMenu.h in Headers */ = {isa = PBXBuildFile; fileRef = 13A0C2871B74F71200B29F6F /* RCTDevMenu.h */; settings = {ATTRIBUTES = (Public, ); }; };
		3D4546531DE32FEC00C6C478 /* RCTEventEmitter.h in Headers */ = {isa = PBXBuildFile; fileRef = 13D9FEE91CDCCECF00158BD7 /* RCTEventEmitter.h */; settings = {ATTRIBUTES = (Public, ); }; };
		3D4546541DE32FEC00C6C478 /* RCTExceptionsManager.h in Headers */ = {isa = PBXBuildFile; fileRef = 13B07FE91A69327A00A75B9A /* RCTExceptionsManager.h */; settings = {ATTRIBUTES = (Public, ); }; };
		3D4546551DE32FEC00C6C478 /* RCTI18nManager.h in Headers */ = {isa = PBXBuildFile; fileRef = B233E6E81D2D843200BC68BA /* RCTI18nManager.h */; settings = {ATTRIBUTES = (Public, ); }; };
		3D4546561DE32FEC00C6C478 /* RCTI18nUtil.h in Headers */ = {isa = PBXBuildFile; fileRef = 352DCFEE1D19F4C20056D623 /* RCTI18nUtil.h */; settings = {ATTRIBUTES = (Public, ); }; };
		3D4546571DE32FEC00C6C478 /* RCTKeyboardObserver.h in Headers */ = {isa = PBXBuildFile; fileRef = 13D9FEEC1CDCD93000158BD7 /* RCTKeyboardObserver.h */; settings = {ATTRIBUTES = (Public, ); }; };
		3D4546581DE32FEC00C6C478 /* RCTRedBox.h in Headers */ = {isa = PBXBuildFile; fileRef = 13F17A831B8493E5007D4C75 /* RCTRedBox.h */; settings = {ATTRIBUTES = (Public, ); }; };
		3D4546591DE32FEC00C6C478 /* RCTSourceCode.h in Headers */ = {isa = PBXBuildFile; fileRef = 000E6CE91AB0E97F000CDF4D /* RCTSourceCode.h */; settings = {ATTRIBUTES = (Public, ); }; };
		3D45465A1DE32FEC00C6C478 /* RCTStatusBarManager.h in Headers */ = {isa = PBXBuildFile; fileRef = 13723B4E1A82FD3C00F88898 /* RCTStatusBarManager.h */; settings = {ATTRIBUTES = (Public, ); }; };
		3D45465B1DE32FEC00C6C478 /* RCTTiming.h in Headers */ = {isa = PBXBuildFile; fileRef = 13B07FED1A69327A00A75B9A /* RCTTiming.h */; settings = {ATTRIBUTES = (Public, ); }; };
		3D45465C1DE32FEC00C6C478 /* RCTUIManager.h in Headers */ = {isa = PBXBuildFile; fileRef = 13E067481A70F434002CDEE1 /* RCTUIManager.h */; settings = {ATTRIBUTES = (Public, ); }; };
		3D45465D1DE32FEC00C6C478 /* RCTFPSGraph.h in Headers */ = {isa = PBXBuildFile; fileRef = 14F7A0EE1BDA714B003C6C10 /* RCTFPSGraph.h */; settings = {ATTRIBUTES = (Public, ); }; };
		3D45465E1DE32FEC00C6C478 /* RCTJSCProfiler.h in Headers */ = {isa = PBXBuildFile; fileRef = 14A43DF11C20B1C900794BC8 /* RCTJSCProfiler.h */; settings = {ATTRIBUTES = (Public, ); }; };
		3D45465F1DE32FEC00C6C478 /* RCTMacros.h in Headers */ = {isa = PBXBuildFile; fileRef = 14BF71811C04795500C97D0C /* RCTMacros.h */; settings = {ATTRIBUTES = (Public, ); }; };
		3D4546601DE32FEC00C6C478 /* RCTProfile.h in Headers */ = {isa = PBXBuildFile; fileRef = 1450FF801BCFF28A00208362 /* RCTProfile.h */; settings = {ATTRIBUTES = (Public, ); }; };
		3D4546611DE32FEC00C6C478 /* RCTActivityIndicatorView.h in Headers */ = {isa = PBXBuildFile; fileRef = B95154301D1B34B200FE7B80 /* RCTActivityIndicatorView.h */; settings = {ATTRIBUTES = (Public, ); }; };
		3D4546621DE32FEC00C6C478 /* RCTActivityIndicatorViewManager.h in Headers */ = {isa = PBXBuildFile; fileRef = 13B080181A69489C00A75B9A /* RCTActivityIndicatorViewManager.h */; settings = {ATTRIBUTES = (Public, ); }; };
		3D4546631DE32FEC00C6C478 /* RCTAnimationType.h in Headers */ = {isa = PBXBuildFile; fileRef = 13442BF21AA90E0B0037E5B0 /* RCTAnimationType.h */; settings = {ATTRIBUTES = (Public, ); }; };
		3D4546641DE32FEC00C6C478 /* RCTAutoInsetsProtocol.h in Headers */ = {isa = PBXBuildFile; fileRef = 13C325261AA63B6A0048765F /* RCTAutoInsetsProtocol.h */; settings = {ATTRIBUTES = (Public, ); }; };
		3D4546651DE32FEC00C6C478 /* RCTBorderDrawing.h in Headers */ = {isa = PBXBuildFile; fileRef = 13CC8A801B17642100940AE7 /* RCTBorderDrawing.h */; settings = {ATTRIBUTES = (Public, ); }; };
		3D4546661DE32FEC00C6C478 /* RCTBorderStyle.h in Headers */ = {isa = PBXBuildFile; fileRef = ACDD3FDA1BC7430D00E7DE33 /* RCTBorderStyle.h */; settings = {ATTRIBUTES = (Public, ); }; };
		3D4546671DE32FEC00C6C478 /* RCTComponent.h in Headers */ = {isa = PBXBuildFile; fileRef = 13C325281AA63B6A0048765F /* RCTComponent.h */; settings = {ATTRIBUTES = (Public, ); }; };
		3D4546681DE32FEC00C6C478 /* RCTComponentData.h in Headers */ = {isa = PBXBuildFile; fileRef = 13AB90BF1B6FA36700713B4F /* RCTComponentData.h */; settings = {ATTRIBUTES = (Public, ); }; };
		3D4546691DE32FEC00C6C478 /* RCTConvert+CoreLocation.h in Headers */ = {isa = PBXBuildFile; fileRef = 13456E911ADAD2DE009F94A7 /* RCTConvert+CoreLocation.h */; settings = {ATTRIBUTES = (Public, ); }; };
		3D45466A1DE32FEC00C6C478 /* RCTConvert+MapKit.h in Headers */ = {isa = PBXBuildFile; fileRef = 13456E941ADAD482009F94A7 /* RCTConvert+MapKit.h */; settings = {ATTRIBUTES = (Public, ); }; };
		3D45466B1DE32FEC00C6C478 /* RCTDatePicker.h in Headers */ = {isa = PBXBuildFile; fileRef = 133CAE8C1B8E5CFD00F6AD92 /* RCTDatePicker.h */; settings = {ATTRIBUTES = (Public, ); }; };
		3D45466C1DE32FEC00C6C478 /* RCTDatePickerManager.h in Headers */ = {isa = PBXBuildFile; fileRef = 58C571C01AA56C1900CDF9C8 /* RCTDatePickerManager.h */; settings = {ATTRIBUTES = (Public, ); }; };
		3D45466D1DE32FEC00C6C478 /* RCTFont.h in Headers */ = {isa = PBXBuildFile; fileRef = 3D37B5801D522B190042D5B5 /* RCTFont.h */; settings = {ATTRIBUTES = (Public, ); }; };
		3D45466E1DE32FEC00C6C478 /* RCTMap.h in Headers */ = {isa = PBXBuildFile; fileRef = 14435CE11AAC4AE100FC20F4 /* RCTMap.h */; settings = {ATTRIBUTES = (Public, ); }; };
		3D45466F1DE32FEC00C6C478 /* RCTMapAnnotation.h in Headers */ = {isa = PBXBuildFile; fileRef = 13B202021BFB948C00C07393 /* RCTMapAnnotation.h */; settings = {ATTRIBUTES = (Public, ); }; };
		3D4546701DE32FEC00C6C478 /* RCTMapManager.h in Headers */ = {isa = PBXBuildFile; fileRef = 14435CE31AAC4AE100FC20F4 /* RCTMapManager.h */; settings = {ATTRIBUTES = (Public, ); }; };
		3D4546711DE32FEC00C6C478 /* RCTMapOverlay.h in Headers */ = {isa = PBXBuildFile; fileRef = 13AFBC9E1C07247D00BBAEAA /* RCTMapOverlay.h */; settings = {ATTRIBUTES = (Public, ); }; };
		3D4546721DE32FEC00C6C478 /* RCTModalHostView.h in Headers */ = {isa = PBXBuildFile; fileRef = 83A1FE8A1B62640A00BE0E65 /* RCTModalHostView.h */; settings = {ATTRIBUTES = (Public, ); }; };
		3D4546731DE32FEC00C6C478 /* RCTModalHostViewController.h in Headers */ = {isa = PBXBuildFile; fileRef = 83392EB11B6634E10013B15F /* RCTModalHostViewController.h */; settings = {ATTRIBUTES = (Public, ); }; };
		3D4546741DE32FEC00C6C478 /* RCTModalHostViewManager.h in Headers */ = {isa = PBXBuildFile; fileRef = 83A1FE8D1B62643A00BE0E65 /* RCTModalHostViewManager.h */; settings = {ATTRIBUTES = (Public, ); }; };
		3D4546751DE32FEC00C6C478 /* RCTNavigator.h in Headers */ = {isa = PBXBuildFile; fileRef = 13B0800C1A69489C00A75B9A /* RCTNavigator.h */; settings = {ATTRIBUTES = (Public, ); }; };
		3D4546761DE32FEC00C6C478 /* RCTNavigatorManager.h in Headers */ = {isa = PBXBuildFile; fileRef = 13B0800E1A69489C00A75B9A /* RCTNavigatorManager.h */; settings = {ATTRIBUTES = (Public, ); }; };
		3D4546771DE32FEC00C6C478 /* RCTNavItem.h in Headers */ = {isa = PBXBuildFile; fileRef = 13B080101A69489C00A75B9A /* RCTNavItem.h */; settings = {ATTRIBUTES = (Public, ); }; };
		3D4546781DE32FEC00C6C478 /* RCTNavItemManager.h in Headers */ = {isa = PBXBuildFile; fileRef = 13B080121A69489C00A75B9A /* RCTNavItemManager.h */; settings = {ATTRIBUTES = (Public, ); }; };
		3D4546791DE32FEC00C6C478 /* RCTPicker.h in Headers */ = {isa = PBXBuildFile; fileRef = 58114A121AAE854800E7D092 /* RCTPicker.h */; settings = {ATTRIBUTES = (Public, ); }; };
		3D45467A1DE32FEC00C6C478 /* RCTPickerManager.h in Headers */ = {isa = PBXBuildFile; fileRef = 58114A141AAE854800E7D092 /* RCTPickerManager.h */; settings = {ATTRIBUTES = (Public, ); }; };
		3D45467B1DE32FEC00C6C478 /* RCTPointerEvents.h in Headers */ = {isa = PBXBuildFile; fileRef = 13442BF31AA90E0B0037E5B0 /* RCTPointerEvents.h */; settings = {ATTRIBUTES = (Public, ); }; };
		3D45467C1DE32FEC00C6C478 /* RCTProgressViewManager.h in Headers */ = {isa = PBXBuildFile; fileRef = 13513F3A1B1F43F400FCE529 /* RCTProgressViewManager.h */; settings = {ATTRIBUTES = (Public, ); }; };
		3D45467D1DE32FEC00C6C478 /* RCTRefreshControl.h in Headers */ = {isa = PBXBuildFile; fileRef = 191E3EBF1C29DC3800C180A6 /* RCTRefreshControl.h */; settings = {ATTRIBUTES = (Public, ); }; };
		3D45467E1DE32FEC00C6C478 /* RCTRefreshControlManager.h in Headers */ = {isa = PBXBuildFile; fileRef = 191E3EBC1C29D9AF00C180A6 /* RCTRefreshControlManager.h */; settings = {ATTRIBUTES = (Public, ); }; };
		3D45467F1DE32FEC00C6C478 /* RCTRootShadowView.h in Headers */ = {isa = PBXBuildFile; fileRef = 13BCE8071C99CB9D00DD7AAD /* RCTRootShadowView.h */; settings = {ATTRIBUTES = (Public, ); }; };
		3D4546801DE32FEC00C6C478 /* RCTScrollableProtocol.h in Headers */ = {isa = PBXBuildFile; fileRef = 13C325271AA63B6A0048765F /* RCTScrollableProtocol.h */; settings = {ATTRIBUTES = (Public, ); }; };
		3D4546811DE32FEC00C6C478 /* RCTScrollView.h in Headers */ = {isa = PBXBuildFile; fileRef = 13B07FF61A6947C200A75B9A /* RCTScrollView.h */; settings = {ATTRIBUTES = (Public, ); }; };
		3D4546821DE32FEC00C6C478 /* RCTScrollViewManager.h in Headers */ = {isa = PBXBuildFile; fileRef = 13B07FF81A6947C200A75B9A /* RCTScrollViewManager.h */; settings = {ATTRIBUTES = (Public, ); }; };
		3D4546831DE32FEC00C6C478 /* RCTSegmentedControl.h in Headers */ = {isa = PBXBuildFile; fileRef = 131B6AF01AF1093D00FFC3E0 /* RCTSegmentedControl.h */; settings = {ATTRIBUTES = (Public, ); }; };
		3D4546841DE32FEC00C6C478 /* RCTSegmentedControlManager.h in Headers */ = {isa = PBXBuildFile; fileRef = 131B6AF21AF1093D00FFC3E0 /* RCTSegmentedControlManager.h */; settings = {ATTRIBUTES = (Public, ); }; };
		3D4546851DE32FEC00C6C478 /* RCTShadowView.h in Headers */ = {isa = PBXBuildFile; fileRef = 13E0674B1A70F44B002CDEE1 /* RCTShadowView.h */; settings = {ATTRIBUTES = (Public, ); }; };
		3D4546861DE32FEC00C6C478 /* RCTSlider.h in Headers */ = {isa = PBXBuildFile; fileRef = 13AF20431AE707F8005F5298 /* RCTSlider.h */; settings = {ATTRIBUTES = (Public, ); }; };
		3D4546871DE32FEC00C6C478 /* RCTSliderManager.h in Headers */ = {isa = PBXBuildFile; fileRef = 14F484541AABFCE100FDF6B9 /* RCTSliderManager.h */; settings = {ATTRIBUTES = (Public, ); }; };
		3D4546881DE32FEC00C6C478 /* RCTSwitch.h in Headers */ = {isa = PBXBuildFile; fileRef = 14F362071AABD06A001CE568 /* RCTSwitch.h */; settings = {ATTRIBUTES = (Public, ); }; };
		3D4546891DE32FEC00C6C478 /* RCTSwitchManager.h in Headers */ = {isa = PBXBuildFile; fileRef = 14F362091AABD06A001CE568 /* RCTSwitchManager.h */; settings = {ATTRIBUTES = (Public, ); }; };
		3D45468A1DE32FEC00C6C478 /* RCTTabBar.h in Headers */ = {isa = PBXBuildFile; fileRef = 137327DF1AA5CF210034F82E /* RCTTabBar.h */; settings = {ATTRIBUTES = (Public, ); }; };
		3D45468B1DE32FEC00C6C478 /* RCTTabBarItem.h in Headers */ = {isa = PBXBuildFile; fileRef = 137327E11AA5CF210034F82E /* RCTTabBarItem.h */; settings = {ATTRIBUTES = (Public, ); }; };
		3D45468C1DE32FEC00C6C478 /* RCTTabBarItemManager.h in Headers */ = {isa = PBXBuildFile; fileRef = 137327E31AA5CF210034F82E /* RCTTabBarItemManager.h */; settings = {ATTRIBUTES = (Public, ); }; };
		3D45468D1DE32FEC00C6C478 /* RCTTabBarManager.h in Headers */ = {isa = PBXBuildFile; fileRef = 137327E51AA5CF210034F82E /* RCTTabBarManager.h */; settings = {ATTRIBUTES = (Public, ); }; };
		3D45468E1DE32FEC00C6C478 /* RCTTextDecorationLineType.h in Headers */ = {isa = PBXBuildFile; fileRef = E3BBC8EB1ADE6F47001BBD81 /* RCTTextDecorationLineType.h */; settings = {ATTRIBUTES = (Public, ); }; };
		3D45468F1DE32FEC00C6C478 /* RCTView.h in Headers */ = {isa = PBXBuildFile; fileRef = 13E0674F1A70F44B002CDEE1 /* RCTView.h */; settings = {ATTRIBUTES = (Public, ); }; };
		3D4546901DE32FEC00C6C478 /* RCTViewControllerProtocol.h in Headers */ = {isa = PBXBuildFile; fileRef = 13442BF41AA90E0B0037E5B0 /* RCTViewControllerProtocol.h */; settings = {ATTRIBUTES = (Public, ); }; };
		3D4546911DE32FEC00C6C478 /* RCTViewManager.h in Headers */ = {isa = PBXBuildFile; fileRef = 13E0674D1A70F44B002CDEE1 /* RCTViewManager.h */; settings = {ATTRIBUTES = (Public, ); }; };
		3D4546921DE32FEC00C6C478 /* RCTWebView.h in Headers */ = {isa = PBXBuildFile; fileRef = 13C156011AB1A2840079392D /* RCTWebView.h */; settings = {ATTRIBUTES = (Public, ); }; };
		3D4546931DE32FEC00C6C478 /* RCTWebViewManager.h in Headers */ = {isa = PBXBuildFile; fileRef = 13C156031AB1A2840079392D /* RCTWebViewManager.h */; settings = {ATTRIBUTES = (Public, ); }; };
		3D4546941DE32FEC00C6C478 /* RCTWrapperViewController.h in Headers */ = {isa = PBXBuildFile; fileRef = 13B080231A694A8400A75B9A /* RCTWrapperViewController.h */; settings = {ATTRIBUTES = (Public, ); }; };
		3D4546961DE32FEC00C6C478 /* UIView+React.h in Headers */ = {isa = PBXBuildFile; fileRef = 13E067531A70F44B002CDEE1 /* UIView+React.h */; settings = {ATTRIBUTES = (Public, ); }; };
		3D5FA6881DE4B9B30058FD77 /* RCTJSCWrapper.h in Headers */ = {isa = PBXBuildFile; fileRef = 85C199EC1CD2407900DAD810 /* RCTJSCWrapper.h */; };
		3D5FA6891DE4B9B30058FD77 /* RCTJSCWrapper.h in Headers */ = {isa = PBXBuildFile; fileRef = 85C199EC1CD2407900DAD810 /* RCTJSCWrapper.h */; };
		3D7749441DC1065C007EC8D8 /* RCTPlatform.m in Sources */ = {isa = PBXBuildFile; fileRef = 3D7749431DC1065C007EC8D8 /* RCTPlatform.m */; };
		3D7A27E21DE325B7002E3F95 /* RCTJSCErrorHandling.mm in Sources */ = {isa = PBXBuildFile; fileRef = 3D7A27E11DE325B7002E3F95 /* RCTJSCErrorHandling.mm */; };
		3D7A27E31DE325DA002E3F95 /* RCTJSCErrorHandling.mm in Sources */ = {isa = PBXBuildFile; fileRef = 3D7A27E11DE325B7002E3F95 /* RCTJSCErrorHandling.mm */; };
		3D80D9171DF6F7A80028D040 /* JSBundleType.cpp in Sources */ = {isa = PBXBuildFile; fileRef = AC70D2EB1DE48A22002E6351 /* JSBundleType.cpp */; };
		3D80D9181DF6F7A80028D040 /* JSBundleType.cpp in Sources */ = {isa = PBXBuildFile; fileRef = AC70D2EB1DE48A22002E6351 /* JSBundleType.cpp */; };
		3D80D9191DF6F7CF0028D040 /* JSCWrapper.cpp in Sources */ = {isa = PBXBuildFile; fileRef = 3D7A27DD1DE32541002E3F95 /* JSCWrapper.cpp */; };
		3D80D91A1DF6F7CF0028D040 /* JSCWrapper.cpp in Sources */ = {isa = PBXBuildFile; fileRef = 3D7A27DD1DE32541002E3F95 /* JSCWrapper.cpp */; };
		3D80D91B1DF6F8200028D040 /* RCTPlatform.m in Sources */ = {isa = PBXBuildFile; fileRef = 3D7749431DC1065C007EC8D8 /* RCTPlatform.m */; };
		3DDEC1521DDCE0CA0020BBDF /* JSCSamplingProfiler.m in Sources */ = {isa = PBXBuildFile; fileRef = 369123E01DDC75850095B341 /* JSCSamplingProfiler.m */; };
		3EDCA8A51D3591E700450C31 /* RCTErrorInfo.m in Sources */ = {isa = PBXBuildFile; fileRef = 3EDCA8A41D3591E700450C31 /* RCTErrorInfo.m */; };
		58114A161AAE854800E7D092 /* RCTPicker.m in Sources */ = {isa = PBXBuildFile; fileRef = 58114A131AAE854800E7D092 /* RCTPicker.m */; };
		58114A171AAE854800E7D092 /* RCTPickerManager.m in Sources */ = {isa = PBXBuildFile; fileRef = 58114A151AAE854800E7D092 /* RCTPickerManager.m */; };
		58114A501AAE93D500E7D092 /* RCTAsyncLocalStorage.m in Sources */ = {isa = PBXBuildFile; fileRef = 58114A4E1AAE93D500E7D092 /* RCTAsyncLocalStorage.m */; };
		58C571C11AA56C1900CDF9C8 /* RCTDatePickerManager.m in Sources */ = {isa = PBXBuildFile; fileRef = 58C571BF1AA56C1900CDF9C8 /* RCTDatePickerManager.m */; };
		68EFE4EE1CF6EB3900A1DE13 /* RCTBundleURLProvider.m in Sources */ = {isa = PBXBuildFile; fileRef = 68EFE4ED1CF6EB3900A1DE13 /* RCTBundleURLProvider.m */; };
		830A229E1A66C68A008503DA /* RCTRootView.m in Sources */ = {isa = PBXBuildFile; fileRef = 830A229D1A66C68A008503DA /* RCTRootView.m */; };
		83392EB31B6634E10013B15F /* RCTModalHostViewController.m in Sources */ = {isa = PBXBuildFile; fileRef = 83392EB21B6634E10013B15F /* RCTModalHostViewController.m */; };
		83A1FE8C1B62640A00BE0E65 /* RCTModalHostView.m in Sources */ = {isa = PBXBuildFile; fileRef = 83A1FE8B1B62640A00BE0E65 /* RCTModalHostView.m */; };
		83A1FE8F1B62643A00BE0E65 /* RCTModalHostViewManager.m in Sources */ = {isa = PBXBuildFile; fileRef = 83A1FE8E1B62643A00BE0E65 /* RCTModalHostViewManager.m */; };
		83CBBA511A601E3B00E9B192 /* RCTAssert.m in Sources */ = {isa = PBXBuildFile; fileRef = 83CBBA4B1A601E3B00E9B192 /* RCTAssert.m */; };
		83CBBA521A601E3B00E9B192 /* RCTLog.mm in Sources */ = {isa = PBXBuildFile; fileRef = 83CBBA4E1A601E3B00E9B192 /* RCTLog.mm */; };
		83CBBA531A601E3B00E9B192 /* RCTUtils.m in Sources */ = {isa = PBXBuildFile; fileRef = 83CBBA501A601E3B00E9B192 /* RCTUtils.m */; };
		83CBBA601A601EAA00E9B192 /* RCTBridge.m in Sources */ = {isa = PBXBuildFile; fileRef = 83CBBA5F1A601EAA00E9B192 /* RCTBridge.m */; };
		83CBBA691A601EF300E9B192 /* RCTEventDispatcher.m in Sources */ = {isa = PBXBuildFile; fileRef = 83CBBA661A601EF300E9B192 /* RCTEventDispatcher.m */; };
		83CBBA981A6020BB00E9B192 /* RCTTouchHandler.m in Sources */ = {isa = PBXBuildFile; fileRef = 83CBBA971A6020BB00E9B192 /* RCTTouchHandler.m */; };
		83CBBACC1A6023D300E9B192 /* RCTConvert.m in Sources */ = {isa = PBXBuildFile; fileRef = 83CBBACB1A6023D300E9B192 /* RCTConvert.m */; };
		AC70D2E91DE489E4002E6351 /* RCTJavaScriptLoader.mm in Sources */ = {isa = PBXBuildFile; fileRef = AC70D2E81DE489E4002E6351 /* RCTJavaScriptLoader.mm */; };
		B233E6EA1D2D845D00BC68BA /* RCTI18nManager.m in Sources */ = {isa = PBXBuildFile; fileRef = B233E6E91D2D845D00BC68BA /* RCTI18nManager.m */; };
		B95154321D1B34B200FE7B80 /* RCTActivityIndicatorView.m in Sources */ = {isa = PBXBuildFile; fileRef = B95154311D1B34B200FE7B80 /* RCTActivityIndicatorView.m */; };
		E9B20B7B1B500126007A2DA7 /* RCTAccessibilityManager.m in Sources */ = {isa = PBXBuildFile; fileRef = E9B20B7A1B500126007A2DA7 /* RCTAccessibilityManager.m */; };
/* End PBXBuildFile section */

/* Begin PBXContainerItemProxy section */
		3D0574541DE5FF9600184BB4 /* PBXContainerItemProxy */ = {
			isa = PBXContainerItemProxy;
			containerPortal = 83CBB9F71A601CBA00E9B192 /* Project object */;
			proxyType = 1;
			remoteGlobalIDString = 3D3C059B1DE3340C00C268FA;
			remoteInfo = "CSSLayout-tvOS";
		};
		3D0574561DE5FF9600184BB4 /* PBXContainerItemProxy */ = {
			isa = PBXContainerItemProxy;
			containerPortal = 83CBB9F71A601CBA00E9B192 /* Project object */;
			proxyType = 1;
			remoteGlobalIDString = 3D3CD9261DE5FBEE00167DC4;
			remoteInfo = "cxxreact-tvOS";
		};
		3D0574581DE5FF9600184BB4 /* PBXContainerItemProxy */ = {
			isa = PBXContainerItemProxy;
			containerPortal = 83CBB9F71A601CBA00E9B192 /* Project object */;
			proxyType = 1;
			remoteGlobalIDString = 3D3CD90C1DE5FBD800167DC4;
			remoteInfo = "jschelpers-tvOS";
		};
		3D3CD9491DE5FCE700167DC4 /* PBXContainerItemProxy */ = {
			isa = PBXContainerItemProxy;
			containerPortal = 83CBB9F71A601CBA00E9B192 /* Project object */;
			proxyType = 1;
			remoteGlobalIDString = 3D3C04B91DE3340900C268FA;
			remoteInfo = CSSLayout;
		};
		3D3CD94B1DE5FCE700167DC4 /* PBXContainerItemProxy */ = {
			isa = PBXContainerItemProxy;
			containerPortal = 83CBB9F71A601CBA00E9B192 /* Project object */;
			proxyType = 1;
			remoteGlobalIDString = 3D3CD9191DE5FBEC00167DC4;
			remoteInfo = cxxreact;
		};
		3D3CD94D1DE5FCE700167DC4 /* PBXContainerItemProxy */ = {
			isa = PBXContainerItemProxy;
			containerPortal = 83CBB9F71A601CBA00E9B192 /* Project object */;
			proxyType = 1;
			remoteGlobalIDString = 3D3CD8FF1DE5FBD600167DC4;
			remoteInfo = jschelpers;
		};
		3D3CD94F1DE5FDB900167DC4 /* PBXContainerItemProxy */ = {
			isa = PBXContainerItemProxy;
			containerPortal = 83CBB9F71A601CBA00E9B192 /* Project object */;
			proxyType = 1;
			remoteGlobalIDString = 3D3CD8FF1DE5FBD600167DC4;
			remoteInfo = jschelpers;
		};
/* End PBXContainerItemProxy section */

/* Begin PBXFileReference section */
		000E6CE91AB0E97F000CDF4D /* RCTSourceCode.h */ = {isa = PBXFileReference; fileEncoding = 4; lastKnownFileType = sourcecode.c.h; path = RCTSourceCode.h; sourceTree = "<group>"; };
		000E6CEA1AB0E980000CDF4D /* RCTSourceCode.m */ = {isa = PBXFileReference; fileEncoding = 4; lastKnownFileType = sourcecode.c.objc; path = RCTSourceCode.m; sourceTree = "<group>"; };
		001BFCCE1D8381DE008E587E /* RCTMultipartStreamReader.h */ = {isa = PBXFileReference; fileEncoding = 4; lastKnownFileType = sourcecode.c.h; path = RCTMultipartStreamReader.h; sourceTree = "<group>"; };
		001BFCCF1D8381DE008E587E /* RCTMultipartStreamReader.m */ = {isa = PBXFileReference; fileEncoding = 4; lastKnownFileType = sourcecode.c.objc; path = RCTMultipartStreamReader.m; sourceTree = "<group>"; };
		006FC4121D9B20820057AAAD /* RCTMultipartDataTask.h */ = {isa = PBXFileReference; fileEncoding = 4; lastKnownFileType = sourcecode.c.h; path = RCTMultipartDataTask.h; sourceTree = "<group>"; };
		006FC4131D9B20820057AAAD /* RCTMultipartDataTask.m */ = {isa = PBXFileReference; fileEncoding = 4; lastKnownFileType = sourcecode.c.objc; path = RCTMultipartDataTask.m; sourceTree = "<group>"; };
		008341F41D1DB34400876D9A /* RCTJSStackFrame.m */ = {isa = PBXFileReference; fileEncoding = 4; lastKnownFileType = sourcecode.c.objc; path = RCTJSStackFrame.m; sourceTree = "<group>"; };
		008341F51D1DB34400876D9A /* RCTJSStackFrame.h */ = {isa = PBXFileReference; fileEncoding = 4; lastKnownFileType = sourcecode.c.h; path = RCTJSStackFrame.h; sourceTree = "<group>"; };
		131B6AF01AF1093D00FFC3E0 /* RCTSegmentedControl.h */ = {isa = PBXFileReference; fileEncoding = 4; lastKnownFileType = sourcecode.c.h; path = RCTSegmentedControl.h; sourceTree = "<group>"; };
		131B6AF11AF1093D00FFC3E0 /* RCTSegmentedControl.m */ = {isa = PBXFileReference; fileEncoding = 4; lastKnownFileType = sourcecode.c.objc; path = RCTSegmentedControl.m; sourceTree = "<group>"; };
		131B6AF21AF1093D00FFC3E0 /* RCTSegmentedControlManager.h */ = {isa = PBXFileReference; fileEncoding = 4; lastKnownFileType = sourcecode.c.h; path = RCTSegmentedControlManager.h; sourceTree = "<group>"; };
		131B6AF31AF1093D00FFC3E0 /* RCTSegmentedControlManager.m */ = {isa = PBXFileReference; fileEncoding = 4; lastKnownFileType = sourcecode.c.objc; path = RCTSegmentedControlManager.m; sourceTree = "<group>"; };
		1321C8CE1D3EB50800D58318 /* YGNodeList.c */ = {isa = PBXFileReference; fileEncoding = 4; lastKnownFileType = sourcecode.c.c; path = YGNodeList.c; sourceTree = "<group>"; };
		1321C8CF1D3EB50800D58318 /* YGNodeList.h */ = {isa = PBXFileReference; fileEncoding = 4; lastKnownFileType = sourcecode.c.h; path = YGNodeList.h; sourceTree = "<group>"; };
		133683441D37ACA10077D0C3 /* Yoga.c */ = {isa = PBXFileReference; fileEncoding = 4; lastKnownFileType = sourcecode.c.c; path = Yoga.c; sourceTree = "<group>"; };
		133683451D37ACA10077D0C3 /* Yoga.h */ = {isa = PBXFileReference; fileEncoding = 4; lastKnownFileType = sourcecode.c.h; path = Yoga.h; sourceTree = "<group>"; };
		133683481D37ACA10077D0C3 /* YGMacros.h */ = {isa = PBXFileReference; fileEncoding = 4; lastKnownFileType = sourcecode.c.h; path = YGMacros.h; sourceTree = "<group>"; };
		133CAE8C1B8E5CFD00F6AD92 /* RCTDatePicker.h */ = {isa = PBXFileReference; fileEncoding = 4; lastKnownFileType = sourcecode.c.h; path = RCTDatePicker.h; sourceTree = "<group>"; };
		133CAE8D1B8E5CFD00F6AD92 /* RCTDatePicker.m */ = {isa = PBXFileReference; fileEncoding = 4; lastKnownFileType = sourcecode.c.objc; path = RCTDatePicker.m; sourceTree = "<group>"; };
		13442BF21AA90E0B0037E5B0 /* RCTAnimationType.h */ = {isa = PBXFileReference; fileEncoding = 4; lastKnownFileType = sourcecode.c.h; path = RCTAnimationType.h; sourceTree = "<group>"; };
		13442BF31AA90E0B0037E5B0 /* RCTPointerEvents.h */ = {isa = PBXFileReference; fileEncoding = 4; lastKnownFileType = sourcecode.c.h; path = RCTPointerEvents.h; sourceTree = "<group>"; };
		13442BF41AA90E0B0037E5B0 /* RCTViewControllerProtocol.h */ = {isa = PBXFileReference; fileEncoding = 4; lastKnownFileType = sourcecode.c.h; path = RCTViewControllerProtocol.h; sourceTree = "<group>"; };
		13456E911ADAD2DE009F94A7 /* RCTConvert+CoreLocation.h */ = {isa = PBXFileReference; fileEncoding = 4; lastKnownFileType = sourcecode.c.h; path = "RCTConvert+CoreLocation.h"; sourceTree = "<group>"; };
		13456E921ADAD2DE009F94A7 /* RCTConvert+CoreLocation.m */ = {isa = PBXFileReference; fileEncoding = 4; lastKnownFileType = sourcecode.c.objc; path = "RCTConvert+CoreLocation.m"; sourceTree = "<group>"; };
		13456E941ADAD482009F94A7 /* RCTConvert+MapKit.h */ = {isa = PBXFileReference; fileEncoding = 4; lastKnownFileType = sourcecode.c.h; path = "RCTConvert+MapKit.h"; sourceTree = "<group>"; };
		13456E951ADAD482009F94A7 /* RCTConvert+MapKit.m */ = {isa = PBXFileReference; fileEncoding = 4; lastKnownFileType = sourcecode.c.objc; path = "RCTConvert+MapKit.m"; sourceTree = "<group>"; };
		1345A83A1B265A0E00583190 /* RCTURLRequestDelegate.h */ = {isa = PBXFileReference; fileEncoding = 4; lastKnownFileType = sourcecode.c.h; path = RCTURLRequestDelegate.h; sourceTree = "<group>"; };
		1345A83B1B265A0E00583190 /* RCTURLRequestHandler.h */ = {isa = PBXFileReference; fileEncoding = 4; lastKnownFileType = sourcecode.c.h; path = RCTURLRequestHandler.h; sourceTree = "<group>"; };
		134FCB391A6E7F0800051CC8 /* RCTJSCExecutor.h */ = {isa = PBXFileReference; fileEncoding = 4; lastKnownFileType = sourcecode.c.h; lineEnding = 0; path = RCTJSCExecutor.h; sourceTree = "<group>"; xcLanguageSpecificationIdentifier = xcode.lang.objcpp; };
		134FCB3A1A6E7F0800051CC8 /* RCTJSCExecutor.mm */ = {isa = PBXFileReference; fileEncoding = 4; lastKnownFileType = sourcecode.cpp.objcpp; path = RCTJSCExecutor.mm; sourceTree = "<group>"; };
		13513F3A1B1F43F400FCE529 /* RCTProgressViewManager.h */ = {isa = PBXFileReference; fileEncoding = 4; lastKnownFileType = sourcecode.c.h; path = RCTProgressViewManager.h; sourceTree = "<group>"; };
		13513F3B1B1F43F400FCE529 /* RCTProgressViewManager.m */ = {isa = PBXFileReference; fileEncoding = 4; lastKnownFileType = sourcecode.c.objc; path = RCTProgressViewManager.m; sourceTree = "<group>"; };
		13723B4E1A82FD3C00F88898 /* RCTStatusBarManager.h */ = {isa = PBXFileReference; fileEncoding = 4; lastKnownFileType = sourcecode.c.h; path = RCTStatusBarManager.h; sourceTree = "<group>"; };
		13723B4F1A82FD3C00F88898 /* RCTStatusBarManager.m */ = {isa = PBXFileReference; fileEncoding = 4; lastKnownFileType = sourcecode.c.objc; path = RCTStatusBarManager.m; sourceTree = "<group>"; };
		1372B7081AB030C200659ED6 /* RCTAppState.h */ = {isa = PBXFileReference; fileEncoding = 4; lastKnownFileType = sourcecode.c.h; path = RCTAppState.h; sourceTree = "<group>"; };
		1372B7091AB030C200659ED6 /* RCTAppState.m */ = {isa = PBXFileReference; fileEncoding = 4; lastKnownFileType = sourcecode.c.objc; path = RCTAppState.m; sourceTree = "<group>"; };
		137327DF1AA5CF210034F82E /* RCTTabBar.h */ = {isa = PBXFileReference; fileEncoding = 4; lastKnownFileType = sourcecode.c.h; path = RCTTabBar.h; sourceTree = "<group>"; };
		137327E01AA5CF210034F82E /* RCTTabBar.m */ = {isa = PBXFileReference; fileEncoding = 4; lastKnownFileType = sourcecode.c.objc; path = RCTTabBar.m; sourceTree = "<group>"; };
		137327E11AA5CF210034F82E /* RCTTabBarItem.h */ = {isa = PBXFileReference; fileEncoding = 4; lastKnownFileType = sourcecode.c.h; path = RCTTabBarItem.h; sourceTree = "<group>"; };
		137327E21AA5CF210034F82E /* RCTTabBarItem.m */ = {isa = PBXFileReference; fileEncoding = 4; lastKnownFileType = sourcecode.c.objc; path = RCTTabBarItem.m; sourceTree = "<group>"; };
		137327E31AA5CF210034F82E /* RCTTabBarItemManager.h */ = {isa = PBXFileReference; fileEncoding = 4; lastKnownFileType = sourcecode.c.h; path = RCTTabBarItemManager.h; sourceTree = "<group>"; };
		137327E41AA5CF210034F82E /* RCTTabBarItemManager.m */ = {isa = PBXFileReference; fileEncoding = 4; lastKnownFileType = sourcecode.c.objc; path = RCTTabBarItemManager.m; sourceTree = "<group>"; };
		137327E51AA5CF210034F82E /* RCTTabBarManager.h */ = {isa = PBXFileReference; fileEncoding = 4; lastKnownFileType = sourcecode.c.h; path = RCTTabBarManager.h; sourceTree = "<group>"; };
		137327E61AA5CF210034F82E /* RCTTabBarManager.m */ = {isa = PBXFileReference; fileEncoding = 4; lastKnownFileType = sourcecode.c.objc; path = RCTTabBarManager.m; sourceTree = "<group>"; };
		13A0C2851B74F71200B29F6F /* RCTDevLoadingView.h */ = {isa = PBXFileReference; fileEncoding = 4; lastKnownFileType = sourcecode.c.h; lineEnding = 0; path = RCTDevLoadingView.h; sourceTree = "<group>"; xcLanguageSpecificationIdentifier = xcode.lang.objcpp; };
		13A0C2861B74F71200B29F6F /* RCTDevLoadingView.m */ = {isa = PBXFileReference; fileEncoding = 4; lastKnownFileType = sourcecode.c.objc; path = RCTDevLoadingView.m; sourceTree = "<group>"; };
		13A0C2871B74F71200B29F6F /* RCTDevMenu.h */ = {isa = PBXFileReference; fileEncoding = 4; lastKnownFileType = sourcecode.c.h; lineEnding = 0; path = RCTDevMenu.h; sourceTree = "<group>"; xcLanguageSpecificationIdentifier = xcode.lang.objcpp; };
		13A0C2881B74F71200B29F6F /* RCTDevMenu.m */ = {isa = PBXFileReference; fileEncoding = 4; lastKnownFileType = sourcecode.c.objc; path = RCTDevMenu.m; sourceTree = "<group>"; };
		13A1F71C1A75392D00D3D453 /* RCTKeyCommands.h */ = {isa = PBXFileReference; fileEncoding = 4; lastKnownFileType = sourcecode.c.h; path = RCTKeyCommands.h; sourceTree = "<group>"; };
		13A1F71D1A75392D00D3D453 /* RCTKeyCommands.m */ = {isa = PBXFileReference; fileEncoding = 4; lastKnownFileType = sourcecode.c.objc; path = RCTKeyCommands.m; sourceTree = "<group>"; };
		13A6E20C1C19AA0C00845B82 /* RCTParserUtils.h */ = {isa = PBXFileReference; fileEncoding = 4; lastKnownFileType = sourcecode.c.h; path = RCTParserUtils.h; sourceTree = "<group>"; };
		13A6E20D1C19AA0C00845B82 /* RCTParserUtils.m */ = {isa = PBXFileReference; fileEncoding = 4; lastKnownFileType = sourcecode.c.objc; path = RCTParserUtils.m; sourceTree = "<group>"; };
		13A6E20F1C19ABC700845B82 /* RCTNullability.h */ = {isa = PBXFileReference; fileEncoding = 4; lastKnownFileType = sourcecode.c.h; path = RCTNullability.h; sourceTree = "<group>"; };
		13AB90BF1B6FA36700713B4F /* RCTComponentData.h */ = {isa = PBXFileReference; fileEncoding = 4; lastKnownFileType = sourcecode.c.h; path = RCTComponentData.h; sourceTree = "<group>"; };
		13AB90C01B6FA36700713B4F /* RCTComponentData.m */ = {isa = PBXFileReference; fileEncoding = 4; lastKnownFileType = sourcecode.c.objc; path = RCTComponentData.m; sourceTree = "<group>"; };
		13AF1F851AE6E777005F5298 /* RCTDefines.h */ = {isa = PBXFileReference; fileEncoding = 4; lastKnownFileType = sourcecode.c.h; path = RCTDefines.h; sourceTree = "<group>"; };
		13AF20431AE707F8005F5298 /* RCTSlider.h */ = {isa = PBXFileReference; fileEncoding = 4; lastKnownFileType = sourcecode.c.h; path = RCTSlider.h; sourceTree = "<group>"; };
		13AF20441AE707F9005F5298 /* RCTSlider.m */ = {isa = PBXFileReference; fileEncoding = 4; lastKnownFileType = sourcecode.c.objc; path = RCTSlider.m; sourceTree = "<group>"; };
		13AFBC9E1C07247D00BBAEAA /* RCTMapOverlay.h */ = {isa = PBXFileReference; fileEncoding = 4; lastKnownFileType = sourcecode.c.h; path = RCTMapOverlay.h; sourceTree = "<group>"; };
		13AFBC9F1C07247D00BBAEAA /* RCTMapOverlay.m */ = {isa = PBXFileReference; fileEncoding = 4; lastKnownFileType = sourcecode.c.objc; path = RCTMapOverlay.m; sourceTree = "<group>"; };
		13AFBCA11C07287B00BBAEAA /* RCTBridgeMethod.h */ = {isa = PBXFileReference; fileEncoding = 4; lastKnownFileType = sourcecode.c.h; path = RCTBridgeMethod.h; sourceTree = "<group>"; };
		13AFBCA21C07287B00BBAEAA /* RCTRootViewDelegate.h */ = {isa = PBXFileReference; fileEncoding = 4; lastKnownFileType = sourcecode.c.h; path = RCTRootViewDelegate.h; sourceTree = "<group>"; };
		13B07FE71A69327A00A75B9A /* RCTAlertManager.h */ = {isa = PBXFileReference; fileEncoding = 4; lastKnownFileType = sourcecode.c.h; path = RCTAlertManager.h; sourceTree = "<group>"; };
		13B07FE81A69327A00A75B9A /* RCTAlertManager.m */ = {isa = PBXFileReference; fileEncoding = 4; lastKnownFileType = sourcecode.c.objc; path = RCTAlertManager.m; sourceTree = "<group>"; };
		13B07FE91A69327A00A75B9A /* RCTExceptionsManager.h */ = {isa = PBXFileReference; fileEncoding = 4; lastKnownFileType = sourcecode.c.h; lineEnding = 0; path = RCTExceptionsManager.h; sourceTree = "<group>"; xcLanguageSpecificationIdentifier = xcode.lang.objcpp; };
		13B07FEA1A69327A00A75B9A /* RCTExceptionsManager.m */ = {isa = PBXFileReference; fileEncoding = 4; lastKnownFileType = sourcecode.c.objc; path = RCTExceptionsManager.m; sourceTree = "<group>"; };
		13B07FED1A69327A00A75B9A /* RCTTiming.h */ = {isa = PBXFileReference; fileEncoding = 4; lastKnownFileType = sourcecode.c.h; path = RCTTiming.h; sourceTree = "<group>"; };
		13B07FEE1A69327A00A75B9A /* RCTTiming.m */ = {isa = PBXFileReference; fileEncoding = 4; lastKnownFileType = sourcecode.c.objc; path = RCTTiming.m; sourceTree = "<group>"; };
		13B07FF61A6947C200A75B9A /* RCTScrollView.h */ = {isa = PBXFileReference; fileEncoding = 4; lastKnownFileType = sourcecode.c.h; path = RCTScrollView.h; sourceTree = "<group>"; };
		13B07FF71A6947C200A75B9A /* RCTScrollView.m */ = {isa = PBXFileReference; fileEncoding = 4; lastKnownFileType = sourcecode.c.objc; path = RCTScrollView.m; sourceTree = "<group>"; };
		13B07FF81A6947C200A75B9A /* RCTScrollViewManager.h */ = {isa = PBXFileReference; fileEncoding = 4; lastKnownFileType = sourcecode.c.h; path = RCTScrollViewManager.h; sourceTree = "<group>"; };
		13B07FF91A6947C200A75B9A /* RCTScrollViewManager.m */ = {isa = PBXFileReference; fileEncoding = 4; lastKnownFileType = sourcecode.c.objc; path = RCTScrollViewManager.m; sourceTree = "<group>"; };
		13B0800C1A69489C00A75B9A /* RCTNavigator.h */ = {isa = PBXFileReference; fileEncoding = 4; lastKnownFileType = sourcecode.c.h; path = RCTNavigator.h; sourceTree = "<group>"; };
		13B0800D1A69489C00A75B9A /* RCTNavigator.m */ = {isa = PBXFileReference; fileEncoding = 4; lastKnownFileType = sourcecode.c.objc; path = RCTNavigator.m; sourceTree = "<group>"; };
		13B0800E1A69489C00A75B9A /* RCTNavigatorManager.h */ = {isa = PBXFileReference; fileEncoding = 4; lastKnownFileType = sourcecode.c.h; path = RCTNavigatorManager.h; sourceTree = "<group>"; };
		13B0800F1A69489C00A75B9A /* RCTNavigatorManager.m */ = {isa = PBXFileReference; fileEncoding = 4; lastKnownFileType = sourcecode.c.objc; path = RCTNavigatorManager.m; sourceTree = "<group>"; };
		13B080101A69489C00A75B9A /* RCTNavItem.h */ = {isa = PBXFileReference; fileEncoding = 4; lastKnownFileType = sourcecode.c.h; path = RCTNavItem.h; sourceTree = "<group>"; };
		13B080111A69489C00A75B9A /* RCTNavItem.m */ = {isa = PBXFileReference; fileEncoding = 4; lastKnownFileType = sourcecode.c.objc; path = RCTNavItem.m; sourceTree = "<group>"; };
		13B080121A69489C00A75B9A /* RCTNavItemManager.h */ = {isa = PBXFileReference; fileEncoding = 4; lastKnownFileType = sourcecode.c.h; path = RCTNavItemManager.h; sourceTree = "<group>"; };
		13B080131A69489C00A75B9A /* RCTNavItemManager.m */ = {isa = PBXFileReference; fileEncoding = 4; lastKnownFileType = sourcecode.c.objc; path = RCTNavItemManager.m; sourceTree = "<group>"; };
		13B080181A69489C00A75B9A /* RCTActivityIndicatorViewManager.h */ = {isa = PBXFileReference; fileEncoding = 4; lastKnownFileType = sourcecode.c.h; path = RCTActivityIndicatorViewManager.h; sourceTree = "<group>"; };
		13B080191A69489C00A75B9A /* RCTActivityIndicatorViewManager.m */ = {isa = PBXFileReference; fileEncoding = 4; lastKnownFileType = sourcecode.c.objc; path = RCTActivityIndicatorViewManager.m; sourceTree = "<group>"; };
		13B080231A694A8400A75B9A /* RCTWrapperViewController.h */ = {isa = PBXFileReference; fileEncoding = 4; lastKnownFileType = sourcecode.c.h; path = RCTWrapperViewController.h; sourceTree = "<group>"; };
		13B080241A694A8400A75B9A /* RCTWrapperViewController.m */ = {isa = PBXFileReference; fileEncoding = 4; lastKnownFileType = sourcecode.c.objc; path = RCTWrapperViewController.m; sourceTree = "<group>"; };
		13B202021BFB948C00C07393 /* RCTMapAnnotation.h */ = {isa = PBXFileReference; fileEncoding = 4; lastKnownFileType = sourcecode.c.h; path = RCTMapAnnotation.h; sourceTree = "<group>"; };
		13B202031BFB948C00C07393 /* RCTMapAnnotation.m */ = {isa = PBXFileReference; fileEncoding = 4; lastKnownFileType = sourcecode.c.objc; path = RCTMapAnnotation.m; sourceTree = "<group>"; };
		13BB3D001BECD54500932C10 /* RCTImageSource.h */ = {isa = PBXFileReference; fileEncoding = 4; lastKnownFileType = sourcecode.c.h; lineEnding = 0; path = RCTImageSource.h; sourceTree = "<group>"; xcLanguageSpecificationIdentifier = xcode.lang.objcpp; };
		13BB3D011BECD54500932C10 /* RCTImageSource.m */ = {isa = PBXFileReference; fileEncoding = 4; lastKnownFileType = sourcecode.c.objc; path = RCTImageSource.m; sourceTree = "<group>"; };
		13BCE8071C99CB9D00DD7AAD /* RCTRootShadowView.h */ = {isa = PBXFileReference; fileEncoding = 4; lastKnownFileType = sourcecode.c.h; path = RCTRootShadowView.h; sourceTree = "<group>"; };
		13BCE8081C99CB9D00DD7AAD /* RCTRootShadowView.m */ = {isa = PBXFileReference; fileEncoding = 4; lastKnownFileType = sourcecode.c.objc; path = RCTRootShadowView.m; sourceTree = "<group>"; };
		13C156011AB1A2840079392D /* RCTWebView.h */ = {isa = PBXFileReference; fileEncoding = 4; lastKnownFileType = sourcecode.c.h; path = RCTWebView.h; sourceTree = "<group>"; };
		13C156021AB1A2840079392D /* RCTWebView.m */ = {isa = PBXFileReference; fileEncoding = 4; lastKnownFileType = sourcecode.c.objc; path = RCTWebView.m; sourceTree = "<group>"; };
		13C156031AB1A2840079392D /* RCTWebViewManager.h */ = {isa = PBXFileReference; fileEncoding = 4; lastKnownFileType = sourcecode.c.h; path = RCTWebViewManager.h; sourceTree = "<group>"; };
		13C156041AB1A2840079392D /* RCTWebViewManager.m */ = {isa = PBXFileReference; fileEncoding = 4; lastKnownFileType = sourcecode.c.objc; path = RCTWebViewManager.m; sourceTree = "<group>"; };
		13C325261AA63B6A0048765F /* RCTAutoInsetsProtocol.h */ = {isa = PBXFileReference; fileEncoding = 4; lastKnownFileType = sourcecode.c.h; path = RCTAutoInsetsProtocol.h; sourceTree = "<group>"; };
		13C325271AA63B6A0048765F /* RCTScrollableProtocol.h */ = {isa = PBXFileReference; fileEncoding = 4; lastKnownFileType = sourcecode.c.h; path = RCTScrollableProtocol.h; sourceTree = "<group>"; };
		13C325281AA63B6A0048765F /* RCTComponent.h */ = {isa = PBXFileReference; fileEncoding = 4; lastKnownFileType = sourcecode.c.h; path = RCTComponent.h; sourceTree = "<group>"; };
		13CC8A801B17642100940AE7 /* RCTBorderDrawing.h */ = {isa = PBXFileReference; fileEncoding = 4; lastKnownFileType = sourcecode.c.h; path = RCTBorderDrawing.h; sourceTree = "<group>"; };
		13CC8A811B17642100940AE7 /* RCTBorderDrawing.m */ = {isa = PBXFileReference; fileEncoding = 4; lastKnownFileType = sourcecode.c.objc; path = RCTBorderDrawing.m; sourceTree = "<group>"; };
		13D033611C1837FE0021DC29 /* RCTClipboard.h */ = {isa = PBXFileReference; fileEncoding = 4; lastKnownFileType = sourcecode.c.h; path = RCTClipboard.h; sourceTree = "<group>"; };
		13D033621C1837FE0021DC29 /* RCTClipboard.m */ = {isa = PBXFileReference; fileEncoding = 4; lastKnownFileType = sourcecode.c.objc; path = RCTClipboard.m; sourceTree = "<group>"; };
		13D9FEE91CDCCECF00158BD7 /* RCTEventEmitter.h */ = {isa = PBXFileReference; fileEncoding = 4; lastKnownFileType = sourcecode.c.h; lineEnding = 0; path = RCTEventEmitter.h; sourceTree = "<group>"; xcLanguageSpecificationIdentifier = xcode.lang.objcpp; };
		13D9FEEA1CDCCECF00158BD7 /* RCTEventEmitter.m */ = {isa = PBXFileReference; fileEncoding = 4; lastKnownFileType = sourcecode.c.objc; path = RCTEventEmitter.m; sourceTree = "<group>"; };
		13D9FEEC1CDCD93000158BD7 /* RCTKeyboardObserver.h */ = {isa = PBXFileReference; fileEncoding = 4; lastKnownFileType = sourcecode.c.h; path = RCTKeyboardObserver.h; sourceTree = "<group>"; };
		13D9FEED1CDCD93000158BD7 /* RCTKeyboardObserver.m */ = {isa = PBXFileReference; fileEncoding = 4; lastKnownFileType = sourcecode.c.objc; path = RCTKeyboardObserver.m; sourceTree = "<group>"; };
		13E067481A70F434002CDEE1 /* RCTUIManager.h */ = {isa = PBXFileReference; fileEncoding = 4; lastKnownFileType = sourcecode.c.h; path = RCTUIManager.h; sourceTree = "<group>"; };
		13E067491A70F434002CDEE1 /* RCTUIManager.m */ = {isa = PBXFileReference; fileEncoding = 4; lastKnownFileType = sourcecode.c.objc; path = RCTUIManager.m; sourceTree = "<group>"; };
		13E0674B1A70F44B002CDEE1 /* RCTShadowView.h */ = {isa = PBXFileReference; fileEncoding = 4; lastKnownFileType = sourcecode.c.h; path = RCTShadowView.h; sourceTree = "<group>"; };
		13E0674C1A70F44B002CDEE1 /* RCTShadowView.m */ = {isa = PBXFileReference; fileEncoding = 4; lastKnownFileType = sourcecode.c.objc; path = RCTShadowView.m; sourceTree = "<group>"; };
		13E0674D1A70F44B002CDEE1 /* RCTViewManager.h */ = {isa = PBXFileReference; fileEncoding = 4; lastKnownFileType = sourcecode.c.h; path = RCTViewManager.h; sourceTree = "<group>"; };
		13E0674E1A70F44B002CDEE1 /* RCTViewManager.m */ = {isa = PBXFileReference; fileEncoding = 4; lastKnownFileType = sourcecode.c.objc; path = RCTViewManager.m; sourceTree = "<group>"; };
		13E0674F1A70F44B002CDEE1 /* RCTView.h */ = {isa = PBXFileReference; fileEncoding = 4; lastKnownFileType = sourcecode.c.h; path = RCTView.h; sourceTree = "<group>"; };
		13E067501A70F44B002CDEE1 /* RCTView.m */ = {isa = PBXFileReference; fileEncoding = 4; lastKnownFileType = sourcecode.c.objc; path = RCTView.m; sourceTree = "<group>"; };
		13E067531A70F44B002CDEE1 /* UIView+React.h */ = {isa = PBXFileReference; fileEncoding = 4; lastKnownFileType = sourcecode.c.h; path = "UIView+React.h"; sourceTree = "<group>"; };
		13E067541A70F44B002CDEE1 /* UIView+React.m */ = {isa = PBXFileReference; fileEncoding = 4; lastKnownFileType = sourcecode.c.objc; path = "UIView+React.m"; sourceTree = "<group>"; };
		13F17A831B8493E5007D4C75 /* RCTRedBox.h */ = {isa = PBXFileReference; fileEncoding = 4; lastKnownFileType = sourcecode.c.h; path = RCTRedBox.h; sourceTree = "<group>"; };
		13F17A841B8493E5007D4C75 /* RCTRedBox.m */ = {isa = PBXFileReference; fileEncoding = 4; lastKnownFileType = sourcecode.c.objc; path = RCTRedBox.m; sourceTree = "<group>"; };
		14200DA81AC179B3008EE6BA /* RCTJavaScriptLoader.h */ = {isa = PBXFileReference; fileEncoding = 4; lastKnownFileType = sourcecode.c.h; path = RCTJavaScriptLoader.h; sourceTree = "<group>"; };
		142014171B32094000CC17BA /* RCTPerformanceLogger.m */ = {isa = PBXFileReference; fileEncoding = 4; lastKnownFileType = sourcecode.c.objc; path = RCTPerformanceLogger.m; sourceTree = "<group>"; };
		142014181B32094000CC17BA /* RCTPerformanceLogger.h */ = {isa = PBXFileReference; fileEncoding = 4; lastKnownFileType = sourcecode.c.h; path = RCTPerformanceLogger.h; sourceTree = "<group>"; };
		1436DD071ADE7AA000A5ED7D /* RCTFrameUpdate.h */ = {isa = PBXFileReference; lastKnownFileType = sourcecode.c.h; path = RCTFrameUpdate.h; sourceTree = "<group>"; };
		14435CE11AAC4AE100FC20F4 /* RCTMap.h */ = {isa = PBXFileReference; fileEncoding = 4; lastKnownFileType = sourcecode.c.h; path = RCTMap.h; sourceTree = "<group>"; };
		14435CE21AAC4AE100FC20F4 /* RCTMap.m */ = {isa = PBXFileReference; fileEncoding = 4; lastKnownFileType = sourcecode.c.objc; path = RCTMap.m; sourceTree = "<group>"; };
		14435CE31AAC4AE100FC20F4 /* RCTMapManager.h */ = {isa = PBXFileReference; fileEncoding = 4; lastKnownFileType = sourcecode.c.h; path = RCTMapManager.h; sourceTree = "<group>"; };
		14435CE41AAC4AE100FC20F4 /* RCTMapManager.m */ = {isa = PBXFileReference; fileEncoding = 4; lastKnownFileType = sourcecode.c.objc; path = RCTMapManager.m; sourceTree = "<group>"; };
		1450FF801BCFF28A00208362 /* RCTProfile.h */ = {isa = PBXFileReference; fileEncoding = 4; lastKnownFileType = sourcecode.c.h; path = RCTProfile.h; sourceTree = "<group>"; };
		1450FF811BCFF28A00208362 /* RCTProfile.m */ = {isa = PBXFileReference; fileEncoding = 4; lastKnownFileType = sourcecode.c.objc; path = RCTProfile.m; sourceTree = "<group>"; };
		1450FF821BCFF28A00208362 /* RCTProfileTrampoline-arm.S */ = {isa = PBXFileReference; fileEncoding = 4; lastKnownFileType = sourcecode.asm; path = "RCTProfileTrampoline-arm.S"; sourceTree = "<group>"; };
		1450FF831BCFF28A00208362 /* RCTProfileTrampoline-arm64.S */ = {isa = PBXFileReference; fileEncoding = 4; lastKnownFileType = sourcecode.asm; path = "RCTProfileTrampoline-arm64.S"; sourceTree = "<group>"; };
		1450FF851BCFF28A00208362 /* RCTProfileTrampoline-x86_64.S */ = {isa = PBXFileReference; fileEncoding = 4; lastKnownFileType = sourcecode.asm; path = "RCTProfileTrampoline-x86_64.S"; sourceTree = "<group>"; };
		1482F9E61B55B927000ADFF3 /* RCTBridgeDelegate.h */ = {isa = PBXFileReference; lastKnownFileType = sourcecode.c.h; path = RCTBridgeDelegate.h; sourceTree = "<group>"; };
		14A43DB81C1F849600794BC8 /* RCTBridge+Private.h */ = {isa = PBXFileReference; lastKnownFileType = sourcecode.c.h; path = "RCTBridge+Private.h"; sourceTree = "<group>"; };
		14A43DF11C20B1C900794BC8 /* RCTJSCProfiler.h */ = {isa = PBXFileReference; fileEncoding = 4; lastKnownFileType = sourcecode.c.h; path = RCTJSCProfiler.h; sourceTree = "<group>"; };
		14A43DF21C20B1C900794BC8 /* RCTJSCProfiler.m */ = {isa = PBXFileReference; fileEncoding = 4; lastKnownFileType = sourcecode.c.objc; path = RCTJSCProfiler.m; sourceTree = "<group>"; };
		14BF717F1C04793D00C97D0C /* RCTProfileTrampoline-i386.S */ = {isa = PBXFileReference; fileEncoding = 4; lastKnownFileType = sourcecode.asm; path = "RCTProfileTrampoline-i386.S"; sourceTree = "<group>"; };
		14BF71811C04795500C97D0C /* RCTMacros.h */ = {isa = PBXFileReference; fileEncoding = 4; lastKnownFileType = sourcecode.c.h; path = RCTMacros.h; sourceTree = "<group>"; };
		14C2CA6F1B3AC63800E6CBB2 /* RCTModuleMethod.h */ = {isa = PBXFileReference; fileEncoding = 4; lastKnownFileType = sourcecode.c.h; path = RCTModuleMethod.h; sourceTree = "<group>"; };
		14C2CA701B3AC63800E6CBB2 /* RCTModuleMethod.m */ = {isa = PBXFileReference; fileEncoding = 4; lastKnownFileType = sourcecode.c.objc; path = RCTModuleMethod.m; sourceTree = "<group>"; };
		14C2CA721B3AC64300E6CBB2 /* RCTModuleData.h */ = {isa = PBXFileReference; fileEncoding = 4; lastKnownFileType = sourcecode.c.h; path = RCTModuleData.h; sourceTree = "<group>"; };
		14C2CA731B3AC64300E6CBB2 /* RCTModuleData.mm */ = {isa = PBXFileReference; fileEncoding = 4; lastKnownFileType = sourcecode.cpp.objcpp; path = RCTModuleData.mm; sourceTree = "<group>"; };
		14C2CA751B3AC64F00E6CBB2 /* RCTFrameUpdate.m */ = {isa = PBXFileReference; fileEncoding = 4; lastKnownFileType = sourcecode.c.objc; path = RCTFrameUpdate.m; sourceTree = "<group>"; };
		14C2CA771B3ACB0400E6CBB2 /* RCTBatchedBridge.m */ = {isa = PBXFileReference; fileEncoding = 4; lastKnownFileType = sourcecode.c.objc; path = RCTBatchedBridge.m; sourceTree = "<group>"; };
		14F362071AABD06A001CE568 /* RCTSwitch.h */ = {isa = PBXFileReference; fileEncoding = 4; lastKnownFileType = sourcecode.c.h; path = RCTSwitch.h; sourceTree = "<group>"; };
		14F362081AABD06A001CE568 /* RCTSwitch.m */ = {isa = PBXFileReference; fileEncoding = 4; lastKnownFileType = sourcecode.c.objc; path = RCTSwitch.m; sourceTree = "<group>"; };
		14F362091AABD06A001CE568 /* RCTSwitchManager.h */ = {isa = PBXFileReference; fileEncoding = 4; lastKnownFileType = sourcecode.c.h; path = RCTSwitchManager.h; sourceTree = "<group>"; };
		14F3620A1AABD06A001CE568 /* RCTSwitchManager.m */ = {isa = PBXFileReference; fileEncoding = 4; lastKnownFileType = sourcecode.c.objc; path = RCTSwitchManager.m; sourceTree = "<group>"; };
		14F484541AABFCE100FDF6B9 /* RCTSliderManager.h */ = {isa = PBXFileReference; fileEncoding = 4; lastKnownFileType = sourcecode.c.h; path = RCTSliderManager.h; sourceTree = "<group>"; };
		14F484551AABFCE100FDF6B9 /* RCTSliderManager.m */ = {isa = PBXFileReference; fileEncoding = 4; lastKnownFileType = sourcecode.c.objc; path = RCTSliderManager.m; sourceTree = "<group>"; };
		14F7A0EB1BDA3B3C003C6C10 /* RCTPerfMonitor.m */ = {isa = PBXFileReference; fileEncoding = 4; lastKnownFileType = sourcecode.c.objc; path = RCTPerfMonitor.m; sourceTree = "<group>"; };
		14F7A0EE1BDA714B003C6C10 /* RCTFPSGraph.h */ = {isa = PBXFileReference; fileEncoding = 4; lastKnownFileType = sourcecode.c.h; lineEnding = 0; path = RCTFPSGraph.h; sourceTree = "<group>"; xcLanguageSpecificationIdentifier = xcode.lang.objcpp; };
		14F7A0EF1BDA714B003C6C10 /* RCTFPSGraph.m */ = {isa = PBXFileReference; fileEncoding = 4; lastKnownFileType = sourcecode.c.objc; path = RCTFPSGraph.m; sourceTree = "<group>"; };
		191E3EBC1C29D9AF00C180A6 /* RCTRefreshControlManager.h */ = {isa = PBXFileReference; fileEncoding = 4; lastKnownFileType = sourcecode.c.h; path = RCTRefreshControlManager.h; sourceTree = "<group>"; };
		191E3EBD1C29D9AF00C180A6 /* RCTRefreshControlManager.m */ = {isa = PBXFileReference; fileEncoding = 4; lastKnownFileType = sourcecode.c.objc; path = RCTRefreshControlManager.m; sourceTree = "<group>"; };
		191E3EBF1C29DC3800C180A6 /* RCTRefreshControl.h */ = {isa = PBXFileReference; fileEncoding = 4; lastKnownFileType = sourcecode.c.h; path = RCTRefreshControl.h; sourceTree = "<group>"; };
		191E3EC01C29DC3800C180A6 /* RCTRefreshControl.m */ = {isa = PBXFileReference; fileEncoding = 4; lastKnownFileType = sourcecode.c.objc; path = RCTRefreshControl.m; sourceTree = "<group>"; };
		2D2A28131D9B038B00D4039D /* libReact-tvOS.a */ = {isa = PBXFileReference; explicitFileType = archive.ar; includeInIndex = 0; path = "libReact-tvOS.a"; sourceTree = BUILT_PRODUCTS_DIR; };
		2D562E411DA5976B00F962D6 /* RCTTVRemoteHandler.h */ = {isa = PBXFileReference; fileEncoding = 4; lastKnownFileType = sourcecode.c.h; path = RCTTVRemoteHandler.h; sourceTree = "<group>"; };
		2D562E421DA5976B00F962D6 /* RCTTVRemoteHandler.m */ = {isa = PBXFileReference; fileEncoding = 4; lastKnownFileType = sourcecode.c.objc; path = RCTTVRemoteHandler.m; sourceTree = "<group>"; };
		2DAD4AF41DD9014F00236162 /* RCTTVNavigationEventEmitter.h */ = {isa = PBXFileReference; fileEncoding = 4; lastKnownFileType = sourcecode.c.h; path = RCTTVNavigationEventEmitter.h; sourceTree = "<group>"; };
		2DAD4AF51DD9014F00236162 /* RCTTVNavigationEventEmitter.m */ = {isa = PBXFileReference; fileEncoding = 4; lastKnownFileType = sourcecode.c.objc; path = RCTTVNavigationEventEmitter.m; sourceTree = "<group>"; };
		2DB532C71DCE410F0056782F /* RCTTVView.h */ = {isa = PBXFileReference; fileEncoding = 4; lastKnownFileType = sourcecode.c.h; path = RCTTVView.h; sourceTree = "<group>"; };
		2DB532C81DCE410F0056782F /* RCTTVView.m */ = {isa = PBXFileReference; fileEncoding = 4; lastKnownFileType = sourcecode.c.objc; path = RCTTVView.m; sourceTree = "<group>"; };
		352DCFEE1D19F4C20056D623 /* RCTI18nUtil.h */ = {isa = PBXFileReference; fileEncoding = 4; lastKnownFileType = sourcecode.c.h; path = RCTI18nUtil.h; sourceTree = "<group>"; };
		352DCFEF1D19F4C20056D623 /* RCTI18nUtil.m */ = {isa = PBXFileReference; fileEncoding = 4; lastKnownFileType = sourcecode.c.objc; path = RCTI18nUtil.m; sourceTree = "<group>"; };
		369123DF1DDC75850095B341 /* JSCSamplingProfiler.h */ = {isa = PBXFileReference; fileEncoding = 4; lastKnownFileType = sourcecode.c.h; path = JSCSamplingProfiler.h; sourceTree = "<group>"; };
		369123E01DDC75850095B341 /* JSCSamplingProfiler.m */ = {isa = PBXFileReference; fileEncoding = 4; lastKnownFileType = sourcecode.c.objc; path = JSCSamplingProfiler.m; sourceTree = "<group>"; };
		391E86A21C623EC800009732 /* RCTTouchEvent.m */ = {isa = PBXFileReference; fileEncoding = 4; lastKnownFileType = sourcecode.c.objc; path = RCTTouchEvent.m; sourceTree = "<group>"; };
		391E86A31C623EC800009732 /* RCTTouchEvent.h */ = {isa = PBXFileReference; fileEncoding = 4; lastKnownFileType = sourcecode.c.h; path = RCTTouchEvent.h; sourceTree = "<group>"; };
		3D10A3C81DDF3D16004A0F9D /* YGEnums.h */ = {isa = PBXFileReference; fileEncoding = 4; lastKnownFileType = sourcecode.c.h; path = YGEnums.h; sourceTree = "<group>"; };
		3D1E68D81CABD13900DD7465 /* RCTDisplayLink.h */ = {isa = PBXFileReference; fileEncoding = 4; lastKnownFileType = sourcecode.c.h; path = RCTDisplayLink.h; sourceTree = "<group>"; };
		3D1E68D91CABD13900DD7465 /* RCTDisplayLink.m */ = {isa = PBXFileReference; fileEncoding = 4; lastKnownFileType = sourcecode.c.objc; path = RCTDisplayLink.m; sourceTree = "<group>"; };
		3D1FA07A1DE4F2EA00E03CC6 /* RCTNetworking.h */ = {isa = PBXFileReference; fileEncoding = 4; lastKnownFileType = sourcecode.c.h; path = RCTNetworking.h; sourceTree = "<group>"; };
		3D1FA07B1DE4F2EA00E03CC6 /* RCTNetworkTask.h */ = {isa = PBXFileReference; fileEncoding = 4; lastKnownFileType = sourcecode.c.h; path = RCTNetworkTask.h; sourceTree = "<group>"; };
		3D1FA0831DE4F3A000E03CC6 /* RCTImageLoader.h */ = {isa = PBXFileReference; fileEncoding = 4; lastKnownFileType = sourcecode.c.h; path = RCTImageLoader.h; sourceTree = "<group>"; };
		3D1FA0841DE4F3A000E03CC6 /* RCTImageStoreManager.h */ = {isa = PBXFileReference; fileEncoding = 4; lastKnownFileType = sourcecode.c.h; path = RCTImageStoreManager.h; sourceTree = "<group>"; };
		3D1FA0851DE4F3A000E03CC6 /* RCTResizeMode.h */ = {isa = PBXFileReference; fileEncoding = 4; lastKnownFileType = sourcecode.c.h; path = RCTResizeMode.h; sourceTree = "<group>"; };
		3D1FA08B1DE4F4DD00E03CC6 /* RCTLinkingManager.h */ = {isa = PBXFileReference; fileEncoding = 4; lastKnownFileType = sourcecode.c.h; path = RCTLinkingManager.h; sourceTree = "<group>"; };
		3D1FA08D1DE4F4EE00E03CC6 /* RCTPushNotificationManager.h */ = {isa = PBXFileReference; fileEncoding = 4; lastKnownFileType = sourcecode.c.h; name = RCTPushNotificationManager.h; path = PushNotificationIOS/RCTPushNotificationManager.h; sourceTree = "<group>"; };
		3D37B5801D522B190042D5B5 /* RCTFont.h */ = {isa = PBXFileReference; fileEncoding = 4; lastKnownFileType = sourcecode.c.h; lineEnding = 0; path = RCTFont.h; sourceTree = "<group>"; xcLanguageSpecificationIdentifier = xcode.lang.objcpp; };
		3D37B5811D522B190042D5B5 /* RCTFont.mm */ = {isa = PBXFileReference; fileEncoding = 4; lastKnownFileType = sourcecode.cpp.objcpp; path = RCTFont.mm; sourceTree = "<group>"; };
		3D3C059A1DE3340900C268FA /* libCSSLayout.a */ = {isa = PBXFileReference; explicitFileType = archive.ar; includeInIndex = 0; path = libCSSLayout.a; sourceTree = BUILT_PRODUCTS_DIR; };
		3D3C06751DE3340C00C268FA /* libCSSLayout-tvOS.a */ = {isa = PBXFileReference; explicitFileType = archive.ar; includeInIndex = 0; path = "libCSSLayout-tvOS.a"; sourceTree = BUILT_PRODUCTS_DIR; };
		3D3CD8F51DE5FB2300167DC4 /* JSBundleType.h */ = {isa = PBXFileReference; fileEncoding = 4; lastKnownFileType = sourcecode.c.h; path = JSBundleType.h; sourceTree = "<group>"; };
		3D3CD90B1DE5FBD600167DC4 /* libjschelpers.a */ = {isa = PBXFileReference; explicitFileType = archive.ar; includeInIndex = 0; path = libjschelpers.a; sourceTree = BUILT_PRODUCTS_DIR; };
		3D3CD9181DE5FBD800167DC4 /* libjschelpers-tvOS.a */ = {isa = PBXFileReference; explicitFileType = archive.ar; includeInIndex = 0; path = "libjschelpers-tvOS.a"; sourceTree = BUILT_PRODUCTS_DIR; };
		3D3CD9251DE5FBEC00167DC4 /* libcxxreact.a */ = {isa = PBXFileReference; explicitFileType = archive.ar; includeInIndex = 0; path = libcxxreact.a; sourceTree = BUILT_PRODUCTS_DIR; };
		3D3CD9321DE5FBEE00167DC4 /* libcxxreact-tvOS.a */ = {isa = PBXFileReference; explicitFileType = archive.ar; includeInIndex = 0; path = "libcxxreact-tvOS.a"; sourceTree = BUILT_PRODUCTS_DIR; };
		3D7749421DC1065C007EC8D8 /* RCTPlatform.h */ = {isa = PBXFileReference; fileEncoding = 4; lastKnownFileType = sourcecode.c.h; path = RCTPlatform.h; sourceTree = "<group>"; };
		3D7749431DC1065C007EC8D8 /* RCTPlatform.m */ = {isa = PBXFileReference; fileEncoding = 4; lastKnownFileType = sourcecode.c.objc; path = RCTPlatform.m; sourceTree = "<group>"; };
		3D7A27DC1DE32541002E3F95 /* JavaScriptCore.h */ = {isa = PBXFileReference; fileEncoding = 4; lastKnownFileType = sourcecode.c.h; path = JavaScriptCore.h; sourceTree = "<group>"; };
		3D7A27DD1DE32541002E3F95 /* JSCWrapper.cpp */ = {isa = PBXFileReference; fileEncoding = 4; lastKnownFileType = sourcecode.cpp.cpp; path = JSCWrapper.cpp; sourceTree = "<group>"; };
		3D7A27DE1DE32541002E3F95 /* JSCWrapper.h */ = {isa = PBXFileReference; fileEncoding = 4; lastKnownFileType = sourcecode.c.h; path = JSCWrapper.h; sourceTree = "<group>"; };
		3D7A27E11DE325B7002E3F95 /* RCTJSCErrorHandling.mm */ = {isa = PBXFileReference; fileEncoding = 4; lastKnownFileType = sourcecode.cpp.objcpp; path = RCTJSCErrorHandling.mm; sourceTree = "<group>"; };
		3DB910701C74B21600838BBE /* RCTWebSocketProxy.h */ = {isa = PBXFileReference; fileEncoding = 4; lastKnownFileType = sourcecode.c.h; path = RCTWebSocketProxy.h; sourceTree = "<group>"; };
		3DB910711C74B21600838BBE /* RCTWebSocketProxyDelegate.h */ = {isa = PBXFileReference; fileEncoding = 4; lastKnownFileType = sourcecode.c.h; path = RCTWebSocketProxyDelegate.h; sourceTree = "<group>"; };
		3DC724301D8BF99A00808C32 /* RCTJSCErrorHandling.h */ = {isa = PBXFileReference; fileEncoding = 4; lastKnownFileType = sourcecode.c.h; path = RCTJSCErrorHandling.h; sourceTree = "<group>"; };
		3EDCA8A21D3591E700450C31 /* RCTErrorCustomizer.h */ = {isa = PBXFileReference; fileEncoding = 4; lastKnownFileType = sourcecode.c.h; path = RCTErrorCustomizer.h; sourceTree = "<group>"; };
		3EDCA8A31D3591E700450C31 /* RCTErrorInfo.h */ = {isa = PBXFileReference; fileEncoding = 4; lastKnownFileType = sourcecode.c.h; path = RCTErrorInfo.h; sourceTree = "<group>"; };
		3EDCA8A41D3591E700450C31 /* RCTErrorInfo.m */ = {isa = PBXFileReference; fileEncoding = 4; lastKnownFileType = sourcecode.c.objc; path = RCTErrorInfo.m; sourceTree = "<group>"; };
		58114A121AAE854800E7D092 /* RCTPicker.h */ = {isa = PBXFileReference; fileEncoding = 4; lastKnownFileType = sourcecode.c.h; path = RCTPicker.h; sourceTree = "<group>"; };
		58114A131AAE854800E7D092 /* RCTPicker.m */ = {isa = PBXFileReference; fileEncoding = 4; lastKnownFileType = sourcecode.c.objc; path = RCTPicker.m; sourceTree = "<group>"; };
		58114A141AAE854800E7D092 /* RCTPickerManager.h */ = {isa = PBXFileReference; fileEncoding = 4; lastKnownFileType = sourcecode.c.h; path = RCTPickerManager.h; sourceTree = "<group>"; };
		58114A151AAE854800E7D092 /* RCTPickerManager.m */ = {isa = PBXFileReference; fileEncoding = 4; lastKnownFileType = sourcecode.c.objc; path = RCTPickerManager.m; sourceTree = "<group>"; };
		58114A4E1AAE93D500E7D092 /* RCTAsyncLocalStorage.m */ = {isa = PBXFileReference; fileEncoding = 4; lastKnownFileType = sourcecode.c.objc; path = RCTAsyncLocalStorage.m; sourceTree = "<group>"; };
		58114A4F1AAE93D500E7D092 /* RCTAsyncLocalStorage.h */ = {isa = PBXFileReference; fileEncoding = 4; lastKnownFileType = sourcecode.c.h; path = RCTAsyncLocalStorage.h; sourceTree = "<group>"; };
		58C571BF1AA56C1900CDF9C8 /* RCTDatePickerManager.m */ = {isa = PBXFileReference; fileEncoding = 4; lastKnownFileType = sourcecode.c.objc; path = RCTDatePickerManager.m; sourceTree = "<group>"; };
		58C571C01AA56C1900CDF9C8 /* RCTDatePickerManager.h */ = {isa = PBXFileReference; fileEncoding = 4; lastKnownFileType = sourcecode.c.h; lineEnding = 0; path = RCTDatePickerManager.h; sourceTree = "<group>"; xcLanguageSpecificationIdentifier = xcode.lang.objcpp; };
		68EFE4EC1CF6EB3000A1DE13 /* RCTBundleURLProvider.h */ = {isa = PBXFileReference; fileEncoding = 4; lastKnownFileType = sourcecode.c.h; path = RCTBundleURLProvider.h; sourceTree = "<group>"; };
		68EFE4ED1CF6EB3900A1DE13 /* RCTBundleURLProvider.m */ = {isa = PBXFileReference; fileEncoding = 4; lastKnownFileType = sourcecode.c.objc; path = RCTBundleURLProvider.m; sourceTree = "<group>"; };
		6A15FB0C1BDF663500531DFB /* RCTRootViewInternal.h */ = {isa = PBXFileReference; fileEncoding = 4; lastKnownFileType = sourcecode.c.h; path = RCTRootViewInternal.h; sourceTree = "<group>"; };
		830213F31A654E0800B993E6 /* RCTBridgeModule.h */ = {isa = PBXFileReference; lastKnownFileType = sourcecode.c.h; path = RCTBridgeModule.h; sourceTree = "<group>"; };
		830A229C1A66C68A008503DA /* RCTRootView.h */ = {isa = PBXFileReference; fileEncoding = 4; lastKnownFileType = sourcecode.c.h; path = RCTRootView.h; sourceTree = "<group>"; };
		830A229D1A66C68A008503DA /* RCTRootView.m */ = {isa = PBXFileReference; fileEncoding = 4; lastKnownFileType = sourcecode.c.objc; path = RCTRootView.m; sourceTree = "<group>"; };
		83392EB11B6634E10013B15F /* RCTModalHostViewController.h */ = {isa = PBXFileReference; fileEncoding = 4; lastKnownFileType = sourcecode.c.h; path = RCTModalHostViewController.h; sourceTree = "<group>"; };
		83392EB21B6634E10013B15F /* RCTModalHostViewController.m */ = {isa = PBXFileReference; fileEncoding = 4; lastKnownFileType = sourcecode.c.objc; path = RCTModalHostViewController.m; sourceTree = "<group>"; };
		83A1FE8A1B62640A00BE0E65 /* RCTModalHostView.h */ = {isa = PBXFileReference; fileEncoding = 4; lastKnownFileType = sourcecode.c.h; path = RCTModalHostView.h; sourceTree = "<group>"; };
		83A1FE8B1B62640A00BE0E65 /* RCTModalHostView.m */ = {isa = PBXFileReference; fileEncoding = 4; lastKnownFileType = sourcecode.c.objc; path = RCTModalHostView.m; sourceTree = "<group>"; };
		83A1FE8D1B62643A00BE0E65 /* RCTModalHostViewManager.h */ = {isa = PBXFileReference; fileEncoding = 4; lastKnownFileType = sourcecode.c.h; path = RCTModalHostViewManager.h; sourceTree = "<group>"; };
		83A1FE8E1B62643A00BE0E65 /* RCTModalHostViewManager.m */ = {isa = PBXFileReference; fileEncoding = 4; lastKnownFileType = sourcecode.c.objc; path = RCTModalHostViewManager.m; sourceTree = "<group>"; };
		83CBBA2E1A601D0E00E9B192 /* libReact.a */ = {isa = PBXFileReference; explicitFileType = archive.ar; includeInIndex = 0; path = libReact.a; sourceTree = BUILT_PRODUCTS_DIR; };
		83CBBA4A1A601E3B00E9B192 /* RCTAssert.h */ = {isa = PBXFileReference; fileEncoding = 4; lastKnownFileType = sourcecode.c.h; path = RCTAssert.h; sourceTree = "<group>"; };
		83CBBA4B1A601E3B00E9B192 /* RCTAssert.m */ = {isa = PBXFileReference; fileEncoding = 4; lastKnownFileType = sourcecode.c.objc; path = RCTAssert.m; sourceTree = "<group>"; };
		83CBBA4C1A601E3B00E9B192 /* RCTInvalidating.h */ = {isa = PBXFileReference; fileEncoding = 4; lastKnownFileType = sourcecode.c.h; path = RCTInvalidating.h; sourceTree = "<group>"; };
		83CBBA4D1A601E3B00E9B192 /* RCTLog.h */ = {isa = PBXFileReference; fileEncoding = 4; lastKnownFileType = sourcecode.c.h; path = RCTLog.h; sourceTree = "<group>"; };
		83CBBA4E1A601E3B00E9B192 /* RCTLog.mm */ = {isa = PBXFileReference; fileEncoding = 4; lastKnownFileType = sourcecode.cpp.objcpp; path = RCTLog.mm; sourceTree = "<group>"; };
		83CBBA4F1A601E3B00E9B192 /* RCTUtils.h */ = {isa = PBXFileReference; fileEncoding = 4; lastKnownFileType = sourcecode.c.h; path = RCTUtils.h; sourceTree = "<group>"; };
		83CBBA501A601E3B00E9B192 /* RCTUtils.m */ = {isa = PBXFileReference; fileEncoding = 4; lastKnownFileType = sourcecode.c.objc; path = RCTUtils.m; sourceTree = "<group>"; };
		83CBBA5E1A601EAA00E9B192 /* RCTBridge.h */ = {isa = PBXFileReference; fileEncoding = 4; lastKnownFileType = sourcecode.c.h; path = RCTBridge.h; sourceTree = "<group>"; };
		83CBBA5F1A601EAA00E9B192 /* RCTBridge.m */ = {isa = PBXFileReference; fileEncoding = 4; lastKnownFileType = sourcecode.c.objc; path = RCTBridge.m; sourceTree = "<group>"; };
		83CBBA631A601ECA00E9B192 /* RCTJavaScriptExecutor.h */ = {isa = PBXFileReference; lastKnownFileType = sourcecode.c.h; lineEnding = 0; path = RCTJavaScriptExecutor.h; sourceTree = "<group>"; xcLanguageSpecificationIdentifier = xcode.lang.objcpp; };
		83CBBA651A601EF300E9B192 /* RCTEventDispatcher.h */ = {isa = PBXFileReference; fileEncoding = 4; lastKnownFileType = sourcecode.c.h; lineEnding = 0; path = RCTEventDispatcher.h; sourceTree = "<group>"; xcLanguageSpecificationIdentifier = xcode.lang.objcpp; };
		83CBBA661A601EF300E9B192 /* RCTEventDispatcher.m */ = {isa = PBXFileReference; fileEncoding = 4; lastKnownFileType = sourcecode.c.objc; path = RCTEventDispatcher.m; sourceTree = "<group>"; };
		83CBBA961A6020BB00E9B192 /* RCTTouchHandler.h */ = {isa = PBXFileReference; fileEncoding = 4; lastKnownFileType = sourcecode.c.h; path = RCTTouchHandler.h; sourceTree = "<group>"; };
		83CBBA971A6020BB00E9B192 /* RCTTouchHandler.m */ = {isa = PBXFileReference; fileEncoding = 4; lastKnownFileType = sourcecode.c.objc; path = RCTTouchHandler.m; sourceTree = "<group>"; };
		83CBBACA1A6023D300E9B192 /* RCTConvert.h */ = {isa = PBXFileReference; fileEncoding = 4; lastKnownFileType = sourcecode.c.h; lineEnding = 0; path = RCTConvert.h; sourceTree = "<group>"; xcLanguageSpecificationIdentifier = xcode.lang.objcpp; };
		83CBBACB1A6023D300E9B192 /* RCTConvert.m */ = {isa = PBXFileReference; fileEncoding = 4; lastKnownFileType = sourcecode.c.objc; path = RCTConvert.m; sourceTree = "<group>"; };
		83F15A171B7CC46900F10295 /* UIView+Private.h */ = {isa = PBXFileReference; lastKnownFileType = sourcecode.c.h; path = "UIView+Private.h"; sourceTree = "<group>"; };
		85C199EC1CD2407900DAD810 /* RCTJSCWrapper.h */ = {isa = PBXFileReference; fileEncoding = 4; lastKnownFileType = sourcecode.c.h; path = RCTJSCWrapper.h; sourceTree = "<group>"; };
		AC70D2E81DE489E4002E6351 /* RCTJavaScriptLoader.mm */ = {isa = PBXFileReference; fileEncoding = 4; lastKnownFileType = sourcecode.cpp.objcpp; path = RCTJavaScriptLoader.mm; sourceTree = "<group>"; };
		AC70D2EB1DE48A22002E6351 /* JSBundleType.cpp */ = {isa = PBXFileReference; fileEncoding = 4; lastKnownFileType = sourcecode.cpp.cpp; path = JSBundleType.cpp; sourceTree = "<group>"; };
		AC70D2EE1DE48AC5002E6351 /* oss-compat-util.h */ = {isa = PBXFileReference; fileEncoding = 4; lastKnownFileType = sourcecode.c.h; path = "oss-compat-util.h"; sourceTree = "<group>"; };
		ACDD3FDA1BC7430D00E7DE33 /* RCTBorderStyle.h */ = {isa = PBXFileReference; fileEncoding = 4; lastKnownFileType = sourcecode.c.h; path = RCTBorderStyle.h; sourceTree = "<group>"; };
		B233E6E81D2D843200BC68BA /* RCTI18nManager.h */ = {isa = PBXFileReference; fileEncoding = 4; lastKnownFileType = sourcecode.c.h; lineEnding = 0; path = RCTI18nManager.h; sourceTree = "<group>"; xcLanguageSpecificationIdentifier = xcode.lang.objcpp; };
		B233E6E91D2D845D00BC68BA /* RCTI18nManager.m */ = {isa = PBXFileReference; fileEncoding = 4; lastKnownFileType = sourcecode.c.objc; path = RCTI18nManager.m; sourceTree = "<group>"; };
		B95154301D1B34B200FE7B80 /* RCTActivityIndicatorView.h */ = {isa = PBXFileReference; fileEncoding = 4; lastKnownFileType = sourcecode.c.h; path = RCTActivityIndicatorView.h; sourceTree = "<group>"; };
		B95154311D1B34B200FE7B80 /* RCTActivityIndicatorView.m */ = {isa = PBXFileReference; fileEncoding = 4; lastKnownFileType = sourcecode.c.objc; path = RCTActivityIndicatorView.m; sourceTree = "<group>"; };
		E3BBC8EB1ADE6F47001BBD81 /* RCTTextDecorationLineType.h */ = {isa = PBXFileReference; lastKnownFileType = sourcecode.c.h; path = RCTTextDecorationLineType.h; sourceTree = "<group>"; };
		E9B20B791B500126007A2DA7 /* RCTAccessibilityManager.h */ = {isa = PBXFileReference; fileEncoding = 4; lastKnownFileType = sourcecode.c.h; path = RCTAccessibilityManager.h; sourceTree = "<group>"; };
		E9B20B7A1B500126007A2DA7 /* RCTAccessibilityManager.m */ = {isa = PBXFileReference; fileEncoding = 4; lastKnownFileType = sourcecode.c.objc; path = RCTAccessibilityManager.m; sourceTree = "<group>"; };
/* End PBXFileReference section */

/* Begin PBXFrameworksBuildPhase section */
		3D3C08881DE342EE00C268FA /* Frameworks */ = {
			isa = PBXFrameworksBuildPhase;
			buildActionMask = 2147483647;
			files = (
				3D3CD9411DE5FC5300167DC4 /* libcxxreact.a in Frameworks */,
				3D3CD9421DE5FC5300167DC4 /* libjschelpers.a in Frameworks */,
				3D3C08891DE342FB00C268FA /* libCSSLayout.a in Frameworks */,
			);
			runOnlyForDeploymentPostprocessing = 0;
		};
		3D3C088B1DE342FE00C268FA /* Frameworks */ = {
			isa = PBXFrameworksBuildPhase;
			buildActionMask = 2147483647;
			files = (
				3D3CD9431DE5FC6500167DC4 /* libcxxreact-tvOS.a in Frameworks */,
				3D3CD9441DE5FC6500167DC4 /* libjschelpers-tvOS.a in Frameworks */,
				3D3C088C1DE3430500C268FA /* libCSSLayout-tvOS.a in Frameworks */,
			);
			runOnlyForDeploymentPostprocessing = 0;
		};
/* End PBXFrameworksBuildPhase section */

/* Begin PBXGroup section */
		133683431D37ACA10077D0C3 /* CSSLayout */ = {
			isa = PBXGroup;
			children = (
				3D10A3C81DDF3D16004A0F9D /* YGEnums.h */,
				133683441D37ACA10077D0C3 /* Yoga.c */,
				133683451D37ACA10077D0C3 /* Yoga.h */,
				133683481D37ACA10077D0C3 /* YGMacros.h */,
				1321C8CE1D3EB50800D58318 /* YGNodeList.c */,
				1321C8CF1D3EB50800D58318 /* YGNodeList.h */,
			);
			name = CSSLayout;
			path = CSSLayout/CSSLayout;
			sourceTree = "<group>";
		};
		134FCB381A6E7F0800051CC8 /* Executors */ = {
			isa = PBXGroup;
			children = (
				3DC724301D8BF99A00808C32 /* RCTJSCErrorHandling.h */,
				3D7A27E11DE325B7002E3F95 /* RCTJSCErrorHandling.mm */,
				134FCB391A6E7F0800051CC8 /* RCTJSCExecutor.h */,
				134FCB3A1A6E7F0800051CC8 /* RCTJSCExecutor.mm */,
			);
			path = Executors;
			sourceTree = "<group>";
		};
		13B07FE01A69315300A75B9A /* Modules */ = {
			isa = PBXGroup;
			children = (
				369123DF1DDC75850095B341 /* JSCSamplingProfiler.h */,
				369123E01DDC75850095B341 /* JSCSamplingProfiler.m */,
				E9B20B791B500126007A2DA7 /* RCTAccessibilityManager.h */,
				E9B20B7A1B500126007A2DA7 /* RCTAccessibilityManager.m */,
				13B07FE71A69327A00A75B9A /* RCTAlertManager.h */,
				13B07FE81A69327A00A75B9A /* RCTAlertManager.m */,
				1372B7081AB030C200659ED6 /* RCTAppState.h */,
				1372B7091AB030C200659ED6 /* RCTAppState.m */,
				58114A4F1AAE93D500E7D092 /* RCTAsyncLocalStorage.h */,
				58114A4E1AAE93D500E7D092 /* RCTAsyncLocalStorage.m */,
				13D033611C1837FE0021DC29 /* RCTClipboard.h */,
				13D033621C1837FE0021DC29 /* RCTClipboard.m */,
				13A0C2851B74F71200B29F6F /* RCTDevLoadingView.h */,
				13A0C2861B74F71200B29F6F /* RCTDevLoadingView.m */,
				13A0C2871B74F71200B29F6F /* RCTDevMenu.h */,
				13A0C2881B74F71200B29F6F /* RCTDevMenu.m */,
				13D9FEE91CDCCECF00158BD7 /* RCTEventEmitter.h */,
				13D9FEEA1CDCCECF00158BD7 /* RCTEventEmitter.m */,
				13B07FE91A69327A00A75B9A /* RCTExceptionsManager.h */,
				13B07FEA1A69327A00A75B9A /* RCTExceptionsManager.m */,
				B233E6E81D2D843200BC68BA /* RCTI18nManager.h */,
				B233E6E91D2D845D00BC68BA /* RCTI18nManager.m */,
				352DCFEE1D19F4C20056D623 /* RCTI18nUtil.h */,
				352DCFEF1D19F4C20056D623 /* RCTI18nUtil.m */,
				13D9FEEC1CDCD93000158BD7 /* RCTKeyboardObserver.h */,
				13D9FEED1CDCD93000158BD7 /* RCTKeyboardObserver.m */,
				13F17A831B8493E5007D4C75 /* RCTRedBox.h */,
				13F17A841B8493E5007D4C75 /* RCTRedBox.m */,
				000E6CE91AB0E97F000CDF4D /* RCTSourceCode.h */,
				000E6CEA1AB0E980000CDF4D /* RCTSourceCode.m */,
				13723B4E1A82FD3C00F88898 /* RCTStatusBarManager.h */,
				13723B4F1A82FD3C00F88898 /* RCTStatusBarManager.m */,
				13B07FED1A69327A00A75B9A /* RCTTiming.h */,
				13B07FEE1A69327A00A75B9A /* RCTTiming.m */,
				13E067481A70F434002CDEE1 /* RCTUIManager.h */,
				13E067491A70F434002CDEE1 /* RCTUIManager.m */,
				2DAD4AF41DD9014F00236162 /* RCTTVNavigationEventEmitter.h */,
				2DAD4AF51DD9014F00236162 /* RCTTVNavigationEventEmitter.m */,
			);
			path = Modules;
			sourceTree = "<group>";
		};
		13B07FF31A6947C200A75B9A /* Views */ = {
			isa = PBXGroup;
			children = (
				B95154301D1B34B200FE7B80 /* RCTActivityIndicatorView.h */,
				B95154311D1B34B200FE7B80 /* RCTActivityIndicatorView.m */,
				13B080181A69489C00A75B9A /* RCTActivityIndicatorViewManager.h */,
				13B080191A69489C00A75B9A /* RCTActivityIndicatorViewManager.m */,
				13442BF21AA90E0B0037E5B0 /* RCTAnimationType.h */,
				13C325261AA63B6A0048765F /* RCTAutoInsetsProtocol.h */,
				13CC8A801B17642100940AE7 /* RCTBorderDrawing.h */,
				13CC8A811B17642100940AE7 /* RCTBorderDrawing.m */,
				ACDD3FDA1BC7430D00E7DE33 /* RCTBorderStyle.h */,
				13C325281AA63B6A0048765F /* RCTComponent.h */,
				13AB90BF1B6FA36700713B4F /* RCTComponentData.h */,
				13AB90C01B6FA36700713B4F /* RCTComponentData.m */,
				13456E911ADAD2DE009F94A7 /* RCTConvert+CoreLocation.h */,
				13456E921ADAD2DE009F94A7 /* RCTConvert+CoreLocation.m */,
				13456E941ADAD482009F94A7 /* RCTConvert+MapKit.h */,
				13456E951ADAD482009F94A7 /* RCTConvert+MapKit.m */,
				133CAE8C1B8E5CFD00F6AD92 /* RCTDatePicker.h */,
				133CAE8D1B8E5CFD00F6AD92 /* RCTDatePicker.m */,
				58C571C01AA56C1900CDF9C8 /* RCTDatePickerManager.h */,
				58C571BF1AA56C1900CDF9C8 /* RCTDatePickerManager.m */,
				3D37B5801D522B190042D5B5 /* RCTFont.h */,
				3D37B5811D522B190042D5B5 /* RCTFont.mm */,
				14435CE11AAC4AE100FC20F4 /* RCTMap.h */,
				14435CE21AAC4AE100FC20F4 /* RCTMap.m */,
				13B202021BFB948C00C07393 /* RCTMapAnnotation.h */,
				13B202031BFB948C00C07393 /* RCTMapAnnotation.m */,
				14435CE31AAC4AE100FC20F4 /* RCTMapManager.h */,
				14435CE41AAC4AE100FC20F4 /* RCTMapManager.m */,
				13AFBC9E1C07247D00BBAEAA /* RCTMapOverlay.h */,
				13AFBC9F1C07247D00BBAEAA /* RCTMapOverlay.m */,
				83A1FE8A1B62640A00BE0E65 /* RCTModalHostView.h */,
				83A1FE8B1B62640A00BE0E65 /* RCTModalHostView.m */,
				83392EB11B6634E10013B15F /* RCTModalHostViewController.h */,
				83392EB21B6634E10013B15F /* RCTModalHostViewController.m */,
				83A1FE8D1B62643A00BE0E65 /* RCTModalHostViewManager.h */,
				83A1FE8E1B62643A00BE0E65 /* RCTModalHostViewManager.m */,
				13B0800C1A69489C00A75B9A /* RCTNavigator.h */,
				13B0800D1A69489C00A75B9A /* RCTNavigator.m */,
				13B0800E1A69489C00A75B9A /* RCTNavigatorManager.h */,
				13B0800F1A69489C00A75B9A /* RCTNavigatorManager.m */,
				13B080101A69489C00A75B9A /* RCTNavItem.h */,
				13B080111A69489C00A75B9A /* RCTNavItem.m */,
				13B080121A69489C00A75B9A /* RCTNavItemManager.h */,
				13B080131A69489C00A75B9A /* RCTNavItemManager.m */,
				58114A121AAE854800E7D092 /* RCTPicker.h */,
				58114A131AAE854800E7D092 /* RCTPicker.m */,
				58114A141AAE854800E7D092 /* RCTPickerManager.h */,
				58114A151AAE854800E7D092 /* RCTPickerManager.m */,
				13442BF31AA90E0B0037E5B0 /* RCTPointerEvents.h */,
				13513F3A1B1F43F400FCE529 /* RCTProgressViewManager.h */,
				13513F3B1B1F43F400FCE529 /* RCTProgressViewManager.m */,
				191E3EBF1C29DC3800C180A6 /* RCTRefreshControl.h */,
				191E3EC01C29DC3800C180A6 /* RCTRefreshControl.m */,
				191E3EBC1C29D9AF00C180A6 /* RCTRefreshControlManager.h */,
				191E3EBD1C29D9AF00C180A6 /* RCTRefreshControlManager.m */,
				13BCE8071C99CB9D00DD7AAD /* RCTRootShadowView.h */,
				13BCE8081C99CB9D00DD7AAD /* RCTRootShadowView.m */,
				13C325271AA63B6A0048765F /* RCTScrollableProtocol.h */,
				13B07FF61A6947C200A75B9A /* RCTScrollView.h */,
				13B07FF71A6947C200A75B9A /* RCTScrollView.m */,
				13B07FF81A6947C200A75B9A /* RCTScrollViewManager.h */,
				13B07FF91A6947C200A75B9A /* RCTScrollViewManager.m */,
				131B6AF01AF1093D00FFC3E0 /* RCTSegmentedControl.h */,
				131B6AF11AF1093D00FFC3E0 /* RCTSegmentedControl.m */,
				131B6AF21AF1093D00FFC3E0 /* RCTSegmentedControlManager.h */,
				131B6AF31AF1093D00FFC3E0 /* RCTSegmentedControlManager.m */,
				13E0674B1A70F44B002CDEE1 /* RCTShadowView.h */,
				13E0674C1A70F44B002CDEE1 /* RCTShadowView.m */,
				13AF20431AE707F8005F5298 /* RCTSlider.h */,
				13AF20441AE707F9005F5298 /* RCTSlider.m */,
				14F484541AABFCE100FDF6B9 /* RCTSliderManager.h */,
				14F484551AABFCE100FDF6B9 /* RCTSliderManager.m */,
				14F362071AABD06A001CE568 /* RCTSwitch.h */,
				14F362081AABD06A001CE568 /* RCTSwitch.m */,
				14F362091AABD06A001CE568 /* RCTSwitchManager.h */,
				14F3620A1AABD06A001CE568 /* RCTSwitchManager.m */,
				137327DF1AA5CF210034F82E /* RCTTabBar.h */,
				137327E01AA5CF210034F82E /* RCTTabBar.m */,
				137327E11AA5CF210034F82E /* RCTTabBarItem.h */,
				137327E21AA5CF210034F82E /* RCTTabBarItem.m */,
				137327E31AA5CF210034F82E /* RCTTabBarItemManager.h */,
				137327E41AA5CF210034F82E /* RCTTabBarItemManager.m */,
				137327E51AA5CF210034F82E /* RCTTabBarManager.h */,
				137327E61AA5CF210034F82E /* RCTTabBarManager.m */,
				E3BBC8EB1ADE6F47001BBD81 /* RCTTextDecorationLineType.h */,
				2DB532C71DCE410F0056782F /* RCTTVView.h */,
				2DB532C81DCE410F0056782F /* RCTTVView.m */,
				13E0674F1A70F44B002CDEE1 /* RCTView.h */,
				13E067501A70F44B002CDEE1 /* RCTView.m */,
				13442BF41AA90E0B0037E5B0 /* RCTViewControllerProtocol.h */,
				13E0674D1A70F44B002CDEE1 /* RCTViewManager.h */,
				13E0674E1A70F44B002CDEE1 /* RCTViewManager.m */,
				13C156011AB1A2840079392D /* RCTWebView.h */,
				13C156021AB1A2840079392D /* RCTWebView.m */,
				13C156031AB1A2840079392D /* RCTWebViewManager.h */,
				13C156041AB1A2840079392D /* RCTWebViewManager.m */,
				13B080231A694A8400A75B9A /* RCTWrapperViewController.h */,
				13B080241A694A8400A75B9A /* RCTWrapperViewController.m */,
				83F15A171B7CC46900F10295 /* UIView+Private.h */,
				13E067531A70F44B002CDEE1 /* UIView+React.h */,
				13E067541A70F44B002CDEE1 /* UIView+React.m */,
			);
			path = Views;
			sourceTree = "<group>";
		};
		1450FF7F1BCFF28A00208362 /* Profiler */ = {
			isa = PBXGroup;
			children = (
				14F7A0EE1BDA714B003C6C10 /* RCTFPSGraph.h */,
				14F7A0EF1BDA714B003C6C10 /* RCTFPSGraph.m */,
				14A43DF11C20B1C900794BC8 /* RCTJSCProfiler.h */,
				14A43DF21C20B1C900794BC8 /* RCTJSCProfiler.m */,
				14BF71811C04795500C97D0C /* RCTMacros.h */,
				14F7A0EB1BDA3B3C003C6C10 /* RCTPerfMonitor.m */,
				1450FF801BCFF28A00208362 /* RCTProfile.h */,
				1450FF811BCFF28A00208362 /* RCTProfile.m */,
				1450FF821BCFF28A00208362 /* RCTProfileTrampoline-arm.S */,
				1450FF831BCFF28A00208362 /* RCTProfileTrampoline-arm64.S */,
				14BF717F1C04793D00C97D0C /* RCTProfileTrampoline-i386.S */,
				1450FF851BCFF28A00208362 /* RCTProfileTrampoline-x86_64.S */,
			);
			path = Profiler;
			sourceTree = "<group>";
		};
		3D10A3C71DDF3CED004A0F9D /* ReactCommon */ = {
			isa = PBXGroup;
			children = (
				133683431D37ACA10077D0C3 /* CSSLayout */,
				AC70D2EA1DE489FC002E6351 /* cxxreact */,
				3D4A621D1DDD3985001F41B4 /* jschelpers */,
			);
			name = ReactCommon;
			path = ../ReactCommon;
			sourceTree = "<group>";
		};
		3D1FA0781DE4F2CD00E03CC6 /* Libraries */ = {
			isa = PBXGroup;
			children = (
				3D1FA0821DE4F36600E03CC6 /* Image */,
				3D1FA0891DE4F4B900E03CC6 /* LinkingIOS */,
				3D1FA0791DE4F2D200E03CC6 /* Network */,
				3D1FA08A1DE4F4D600E03CC6 /* PushNotificationIOS */,
			);
			name = Libraries;
			path = ../Libraries;
			sourceTree = "<group>";
		};
		3D1FA0791DE4F2D200E03CC6 /* Network */ = {
			isa = PBXGroup;
			children = (
				3D1FA07A1DE4F2EA00E03CC6 /* RCTNetworking.h */,
				3D1FA07B1DE4F2EA00E03CC6 /* RCTNetworkTask.h */,
			);
			path = Network;
			sourceTree = "<group>";
		};
		3D1FA0821DE4F36600E03CC6 /* Image */ = {
			isa = PBXGroup;
			children = (
				3D1FA0831DE4F3A000E03CC6 /* RCTImageLoader.h */,
				3D1FA0841DE4F3A000E03CC6 /* RCTImageStoreManager.h */,
				3D1FA0851DE4F3A000E03CC6 /* RCTResizeMode.h */,
			);
			path = Image;
			sourceTree = "<group>";
		};
		3D1FA0891DE4F4B900E03CC6 /* LinkingIOS */ = {
			isa = PBXGroup;
			children = (
				3D1FA08B1DE4F4DD00E03CC6 /* RCTLinkingManager.h */,
			);
			path = LinkingIOS;
			sourceTree = "<group>";
		};
		3D1FA08A1DE4F4D600E03CC6 /* PushNotificationIOS */ = {
			isa = PBXGroup;
			children = (
				3D1FA08D1DE4F4EE00E03CC6 /* RCTPushNotificationManager.h */,
			);
			name = PushNotificationIOS;
			sourceTree = "<group>";
		};
		3D4A621D1DDD3985001F41B4 /* jschelpers */ = {
			isa = PBXGroup;
			children = (
				3D7A27DC1DE32541002E3F95 /* JavaScriptCore.h */,
				3D7A27DD1DE32541002E3F95 /* JSCWrapper.cpp */,
				3D7A27DE1DE32541002E3F95 /* JSCWrapper.h */,
			);
			path = jschelpers;
			sourceTree = "<group>";
		};
		83CBB9F61A601CBA00E9B192 = {
			isa = PBXGroup;
			children = (
				3D1FA0781DE4F2CD00E03CC6 /* Libraries */,
				83CBBA2F1A601D0F00E9B192 /* React */,
				3D10A3C71DDF3CED004A0F9D /* ReactCommon */,
				83CBBA001A601CBA00E9B192 /* Products */,
			);
			indentWidth = 2;
			sourceTree = "<group>";
			tabWidth = 2;
		};
		83CBBA001A601CBA00E9B192 /* Products */ = {
			isa = PBXGroup;
			children = (
				83CBBA2E1A601D0E00E9B192 /* libReact.a */,
				2D2A28131D9B038B00D4039D /* libReact-tvOS.a */,
				3D3C059A1DE3340900C268FA /* libCSSLayout.a */,
				3D3C06751DE3340C00C268FA /* libCSSLayout-tvOS.a */,
				3D3CD90B1DE5FBD600167DC4 /* libjschelpers.a */,
				3D3CD9181DE5FBD800167DC4 /* libjschelpers-tvOS.a */,
				3D3CD9251DE5FBEC00167DC4 /* libcxxreact.a */,
				3D3CD9321DE5FBEE00167DC4 /* libcxxreact-tvOS.a */,
			);
			name = Products;
			sourceTree = "<group>";
		};
		83CBBA2F1A601D0F00E9B192 /* React */ = {
			isa = PBXGroup;
			children = (
				83CBBA491A601E3B00E9B192 /* Base */,
				134FCB381A6E7F0800051CC8 /* Executors */,
				13B07FE01A69315300A75B9A /* Modules */,
				1450FF7F1BCFF28A00208362 /* Profiler */,
				13B07FF31A6947C200A75B9A /* Views */,
			);
			name = React;
			sourceTree = "<group>";
		};
		83CBBA491A601E3B00E9B192 /* Base */ = {
			isa = PBXGroup;
			children = (
				83CBBA4A1A601E3B00E9B192 /* RCTAssert.h */,
				83CBBA4B1A601E3B00E9B192 /* RCTAssert.m */,
				14C2CA771B3ACB0400E6CBB2 /* RCTBatchedBridge.m */,
				83CBBA5E1A601EAA00E9B192 /* RCTBridge.h */,
				83CBBA5F1A601EAA00E9B192 /* RCTBridge.m */,
				14A43DB81C1F849600794BC8 /* RCTBridge+Private.h */,
				1482F9E61B55B927000ADFF3 /* RCTBridgeDelegate.h */,
				13AFBCA11C07287B00BBAEAA /* RCTBridgeMethod.h */,
				830213F31A654E0800B993E6 /* RCTBridgeModule.h */,
				68EFE4EC1CF6EB3000A1DE13 /* RCTBundleURLProvider.h */,
				68EFE4ED1CF6EB3900A1DE13 /* RCTBundleURLProvider.m */,
				83CBBACA1A6023D300E9B192 /* RCTConvert.h */,
				83CBBACB1A6023D300E9B192 /* RCTConvert.m */,
				13AF1F851AE6E777005F5298 /* RCTDefines.h */,
				3D1E68D81CABD13900DD7465 /* RCTDisplayLink.h */,
				3D1E68D91CABD13900DD7465 /* RCTDisplayLink.m */,
				3EDCA8A21D3591E700450C31 /* RCTErrorCustomizer.h */,
				3EDCA8A31D3591E700450C31 /* RCTErrorInfo.h */,
				3EDCA8A41D3591E700450C31 /* RCTErrorInfo.m */,
				83CBBA651A601EF300E9B192 /* RCTEventDispatcher.h */,
				83CBBA661A601EF300E9B192 /* RCTEventDispatcher.m */,
				1436DD071ADE7AA000A5ED7D /* RCTFrameUpdate.h */,
				14C2CA751B3AC64F00E6CBB2 /* RCTFrameUpdate.m */,
				13BB3D001BECD54500932C10 /* RCTImageSource.h */,
				13BB3D011BECD54500932C10 /* RCTImageSource.m */,
				83CBBA4C1A601E3B00E9B192 /* RCTInvalidating.h */,
				83CBBA631A601ECA00E9B192 /* RCTJavaScriptExecutor.h */,
				14200DA81AC179B3008EE6BA /* RCTJavaScriptLoader.h */,
				AC70D2E81DE489E4002E6351 /* RCTJavaScriptLoader.mm */,
				008341F51D1DB34400876D9A /* RCTJSStackFrame.h */,
				008341F41D1DB34400876D9A /* RCTJSStackFrame.m */,
				13A1F71C1A75392D00D3D453 /* RCTKeyCommands.h */,
				13A1F71D1A75392D00D3D453 /* RCTKeyCommands.m */,
				83CBBA4D1A601E3B00E9B192 /* RCTLog.h */,
				83CBBA4E1A601E3B00E9B192 /* RCTLog.mm */,
				14C2CA721B3AC64300E6CBB2 /* RCTModuleData.h */,
				14C2CA731B3AC64300E6CBB2 /* RCTModuleData.mm */,
				14C2CA6F1B3AC63800E6CBB2 /* RCTModuleMethod.h */,
				14C2CA701B3AC63800E6CBB2 /* RCTModuleMethod.m */,
				006FC4121D9B20820057AAAD /* RCTMultipartDataTask.h */,
				006FC4131D9B20820057AAAD /* RCTMultipartDataTask.m */,
				001BFCCE1D8381DE008E587E /* RCTMultipartStreamReader.h */,
				001BFCCF1D8381DE008E587E /* RCTMultipartStreamReader.m */,
				13A6E20F1C19ABC700845B82 /* RCTNullability.h */,
				13A6E20C1C19AA0C00845B82 /* RCTParserUtils.h */,
				13A6E20D1C19AA0C00845B82 /* RCTParserUtils.m */,
				142014181B32094000CC17BA /* RCTPerformanceLogger.h */,
				142014171B32094000CC17BA /* RCTPerformanceLogger.m */,
				3D7749421DC1065C007EC8D8 /* RCTPlatform.h */,
				3D7749431DC1065C007EC8D8 /* RCTPlatform.m */,
				830A229C1A66C68A008503DA /* RCTRootView.h */,
				830A229D1A66C68A008503DA /* RCTRootView.m */,
				13AFBCA21C07287B00BBAEAA /* RCTRootViewDelegate.h */,
				6A15FB0C1BDF663500531DFB /* RCTRootViewInternal.h */,
				391E86A31C623EC800009732 /* RCTTouchEvent.h */,
				391E86A21C623EC800009732 /* RCTTouchEvent.m */,
				83CBBA961A6020BB00E9B192 /* RCTTouchHandler.h */,
				83CBBA971A6020BB00E9B192 /* RCTTouchHandler.m */,
				2D562E411DA5976B00F962D6 /* RCTTVRemoteHandler.h */,
				2D562E421DA5976B00F962D6 /* RCTTVRemoteHandler.m */,
				1345A83A1B265A0E00583190 /* RCTURLRequestDelegate.h */,
				1345A83B1B265A0E00583190 /* RCTURLRequestHandler.h */,
				83CBBA4F1A601E3B00E9B192 /* RCTUtils.h */,
				83CBBA501A601E3B00E9B192 /* RCTUtils.m */,
				3DB910701C74B21600838BBE /* RCTWebSocketProxy.h */,
				3DB910711C74B21600838BBE /* RCTWebSocketProxyDelegate.h */,
			);
			path = Base;
			sourceTree = "<group>";
		};
		AC70D2EA1DE489FC002E6351 /* cxxreact */ = {
			isa = PBXGroup;
			children = (
				3D3CD8F51DE5FB2300167DC4 /* JSBundleType.h */,
				AC70D2EB1DE48A22002E6351 /* JSBundleType.cpp */,
				AC70D2EE1DE48AC5002E6351 /* oss-compat-util.h */,
			);
			path = cxxreact;
			sourceTree = "<group>";
		};
/* End PBXGroup section */

/* Begin PBXHeadersBuildPhase section */
		3D3C04BB1DE3340900C268FA /* Headers */ = {
			isa = PBXHeadersBuildPhase;
			buildActionMask = 2147483647;
			files = (
				3D3C083D1DE334D900C268FA /* YGMacros.h in Headers */,
				3D3C083C1DE334D900C268FA /* Yoga.h in Headers */,
				3D3C083E1DE334D900C268FA /* YGNodeList.h in Headers */,
				3D3C083B1DE334D900C268FA /* YGEnums.h in Headers */,
			);
			runOnlyForDeploymentPostprocessing = 0;
		};
		3D3C059D1DE3340C00C268FA /* Headers */ = {
			isa = PBXHeadersBuildPhase;
			buildActionMask = 2147483647;
			files = (
				3D3C08411DE334DA00C268FA /* YGMacros.h in Headers */,
				3D3C08401DE334DA00C268FA /* Yoga.h in Headers */,
				3D3C08421DE334DA00C268FA /* YGNodeList.h in Headers */,
				3D3C083F1DE334DA00C268FA /* YGEnums.h in Headers */,
			);
			runOnlyForDeploymentPostprocessing = 0;
		};
		3D3CD9001DE5FBD600167DC4 /* Headers */ = {
			isa = PBXHeadersBuildPhase;
			buildActionMask = 2147483647;
			files = (
				3D3CD93D1DE5FC1400167DC4 /* JavaScriptCore.h in Headers */,
				3D3CD93E1DE5FC1400167DC4 /* JSCWrapper.h in Headers */,
			);
			runOnlyForDeploymentPostprocessing = 0;
		};
		3D3CD90D1DE5FBD800167DC4 /* Headers */ = {
			isa = PBXHeadersBuildPhase;
			buildActionMask = 2147483647;
			files = (
				3D3CD93F1DE5FC1400167DC4 /* JavaScriptCore.h in Headers */,
				3D3CD9401DE5FC1400167DC4 /* JSCWrapper.h in Headers */,
			);
			runOnlyForDeploymentPostprocessing = 0;
		};
		3D3CD91A1DE5FBEC00167DC4 /* Headers */ = {
			isa = PBXHeadersBuildPhase;
			buildActionMask = 2147483647;
			files = (
				3D3CD9471DE5FC7800167DC4 /* oss-compat-util.h in Headers */,
				3D3CD9451DE5FC7100167DC4 /* JSBundleType.h in Headers */,
			);
			runOnlyForDeploymentPostprocessing = 0;
		};
		3D3CD9271DE5FBEE00167DC4 /* Headers */ = {
			isa = PBXHeadersBuildPhase;
			buildActionMask = 2147483647;
			files = (
				3D3CD9481DE5FC7800167DC4 /* oss-compat-util.h in Headers */,
				3D3CD9461DE5FC7100167DC4 /* JSBundleType.h in Headers */,
			);
			runOnlyForDeploymentPostprocessing = 0;
		};
		3D4545AB1DE32F8E00C6C478 /* Headers */ = {
			isa = PBXHeadersBuildPhase;
			buildActionMask = 2147483647;
			files = (
				3D4545AC1DE32FB300C6C478 /* RCTAssert.h in Headers */,
				3D4545AD1DE32FB300C6C478 /* RCTBridge.h in Headers */,
				3D4545AE1DE32FB300C6C478 /* RCTBridge+Private.h in Headers */,
				3D4545AF1DE32FB300C6C478 /* RCTBridgeDelegate.h in Headers */,
				3D4545B01DE32FB300C6C478 /* RCTBridgeMethod.h in Headers */,
				3D4545B11DE32FB300C6C478 /* RCTBridgeModule.h in Headers */,
				3D4545B21DE32FB300C6C478 /* RCTBundleURLProvider.h in Headers */,
				3D4545B31DE32FB300C6C478 /* RCTConvert.h in Headers */,
				3D4545B41DE32FB300C6C478 /* RCTDefines.h in Headers */,
				3D1FA0861DE4F3A000E03CC6 /* RCTImageLoader.h in Headers */,
				3D4545B51DE32FB300C6C478 /* RCTDisplayLink.h in Headers */,
				3D4545B61DE32FB300C6C478 /* RCTErrorCustomizer.h in Headers */,
				3D4545B71DE32FB300C6C478 /* RCTErrorInfo.h in Headers */,
				3D4545B81DE32FB300C6C478 /* RCTEventDispatcher.h in Headers */,
				3D4545B91DE32FB300C6C478 /* RCTFrameUpdate.h in Headers */,
				3D4545BA1DE32FB300C6C478 /* RCTImageSource.h in Headers */,
				3D4545BB1DE32FB300C6C478 /* RCTInvalidating.h in Headers */,
				3D4545BC1DE32FB300C6C478 /* RCTJavaScriptExecutor.h in Headers */,
				3D4545BD1DE32FB300C6C478 /* RCTJavaScriptLoader.h in Headers */,
				3D1FA0871DE4F3A000E03CC6 /* RCTImageStoreManager.h in Headers */,
				3D4545BE1DE32FB300C6C478 /* RCTJSStackFrame.h in Headers */,
				3D1FA08E1DE4F4EE00E03CC6 /* RCTPushNotificationManager.h in Headers */,
				3D4545BF1DE32FB300C6C478 /* RCTKeyCommands.h in Headers */,
				3D4545C01DE32FB300C6C478 /* RCTLog.h in Headers */,
				3D4545C11DE32FB300C6C478 /* RCTModuleData.h in Headers */,
				3D4545C21DE32FB300C6C478 /* RCTModuleMethod.h in Headers */,
				3D4545C31DE32FB300C6C478 /* RCTMultipartDataTask.h in Headers */,
				3D4545C41DE32FB300C6C478 /* RCTMultipartStreamReader.h in Headers */,
				3D4545C51DE32FB300C6C478 /* RCTNullability.h in Headers */,
				3D4545C61DE32FB300C6C478 /* RCTParserUtils.h in Headers */,
				3D4545C71DE32FB300C6C478 /* RCTPerformanceLogger.h in Headers */,
				3D4545C81DE32FB300C6C478 /* RCTPlatform.h in Headers */,
				3D1FA07D1DE4F2EA00E03CC6 /* RCTNetworkTask.h in Headers */,
				3D4545C91DE32FB300C6C478 /* RCTRootView.h in Headers */,
				3D4545CA1DE32FB300C6C478 /* RCTRootViewDelegate.h in Headers */,
				3D4545CB1DE32FB300C6C478 /* RCTRootViewInternal.h in Headers */,
				3D4545CC1DE32FB300C6C478 /* RCTTouchEvent.h in Headers */,
				3D4545CD1DE32FB300C6C478 /* RCTTouchHandler.h in Headers */,
				3D1FA07C1DE4F2EA00E03CC6 /* RCTNetworking.h in Headers */,
				3D4545CE1DE32FB300C6C478 /* RCTURLRequestDelegate.h in Headers */,
				3D4545CF1DE32FB300C6C478 /* RCTURLRequestHandler.h in Headers */,
				3D4545D01DE32FB300C6C478 /* RCTUtils.h in Headers */,
				3D4545D11DE32FB300C6C478 /* RCTWebSocketProxy.h in Headers */,
				3D4545D21DE32FB300C6C478 /* RCTWebSocketProxyDelegate.h in Headers */,
				3D5FA6881DE4B9B30058FD77 /* RCTJSCWrapper.h in Headers */,
				3D4545D31DE32FB300C6C478 /* RCTJSCErrorHandling.h in Headers */,
				3D4545D41DE32FB300C6C478 /* RCTJSCExecutor.h in Headers */,
				3D4545D51DE32FB300C6C478 /* JSCSamplingProfiler.h in Headers */,
				3D4545D61DE32FB300C6C478 /* RCTAccessibilityManager.h in Headers */,
				3D4545D81DE32FB300C6C478 /* RCTAppState.h in Headers */,
				3D4545D91DE32FB300C6C478 /* RCTAsyncLocalStorage.h in Headers */,
				3D4545DA1DE32FB300C6C478 /* RCTClipboard.h in Headers */,
				3D4545DB1DE32FB300C6C478 /* RCTDevLoadingView.h in Headers */,
				3D4545DC1DE32FB300C6C478 /* RCTDevMenu.h in Headers */,
				3D4545DD1DE32FB300C6C478 /* RCTEventEmitter.h in Headers */,
				3D4545DE1DE32FB300C6C478 /* RCTExceptionsManager.h in Headers */,
				3D1FA0881DE4F3A000E03CC6 /* RCTResizeMode.h in Headers */,
				3D4545DF1DE32FB300C6C478 /* RCTI18nManager.h in Headers */,
				3D4545E01DE32FB300C6C478 /* RCTI18nUtil.h in Headers */,
				3D1FA08C1DE4F4DD00E03CC6 /* RCTLinkingManager.h in Headers */,
				3D4545E11DE32FB300C6C478 /* RCTKeyboardObserver.h in Headers */,
				3D4545E21DE32FB300C6C478 /* RCTRedBox.h in Headers */,
				3D4545E31DE32FB300C6C478 /* RCTSourceCode.h in Headers */,
				3D4545E41DE32FB300C6C478 /* RCTStatusBarManager.h in Headers */,
				3D4545E51DE32FB300C6C478 /* RCTTiming.h in Headers */,
				3D4545E61DE32FB300C6C478 /* RCTUIManager.h in Headers */,
				3D4545E71DE32FB300C6C478 /* RCTFPSGraph.h in Headers */,
				3D4545E81DE32FB300C6C478 /* RCTJSCProfiler.h in Headers */,
				3D4545E91DE32FB300C6C478 /* RCTMacros.h in Headers */,
				3D4545EA1DE32FB300C6C478 /* RCTProfile.h in Headers */,
				3D4545EB1DE32FB300C6C478 /* RCTActivityIndicatorView.h in Headers */,
				3D4545EC1DE32FB300C6C478 /* RCTActivityIndicatorViewManager.h in Headers */,
				3D4545ED1DE32FB300C6C478 /* RCTAnimationType.h in Headers */,
				3D4545EE1DE32FB300C6C478 /* RCTAutoInsetsProtocol.h in Headers */,
				3D4545EF1DE32FB300C6C478 /* RCTBorderDrawing.h in Headers */,
				3D4545F01DE32FB300C6C478 /* RCTBorderStyle.h in Headers */,
				3D4545F11DE32FB300C6C478 /* RCTComponent.h in Headers */,
				3D4545F21DE32FB300C6C478 /* RCTComponentData.h in Headers */,
				3D4545F31DE32FB300C6C478 /* RCTConvert+CoreLocation.h in Headers */,
				3D4545F41DE32FB300C6C478 /* RCTConvert+MapKit.h in Headers */,
				3D4545F51DE32FB300C6C478 /* RCTDatePicker.h in Headers */,
				3D4545F61DE32FB300C6C478 /* RCTDatePickerManager.h in Headers */,
				3D4545F71DE32FB300C6C478 /* RCTFont.h in Headers */,
				3D4545F81DE32FB300C6C478 /* RCTMap.h in Headers */,
				3D4545F91DE32FB300C6C478 /* RCTMapAnnotation.h in Headers */,
				3D4545FA1DE32FB300C6C478 /* RCTMapManager.h in Headers */,
				3D4545FB1DE32FB300C6C478 /* RCTMapOverlay.h in Headers */,
				3D3C04AB1DE3337C00C268FA /* RCTAlertManager.h in Headers */,
				3D4545FC1DE32FB300C6C478 /* RCTModalHostView.h in Headers */,
				3D4545FD1DE32FB300C6C478 /* RCTModalHostViewController.h in Headers */,
				3D4545FE1DE32FB300C6C478 /* RCTModalHostViewManager.h in Headers */,
				3D4545FF1DE32FB300C6C478 /* RCTNavigator.h in Headers */,
				3D4546001DE32FB300C6C478 /* RCTNavigatorManager.h in Headers */,
				3D4546011DE32FB300C6C478 /* RCTNavItem.h in Headers */,
				3D4546021DE32FB300C6C478 /* RCTNavItemManager.h in Headers */,
				3D4546031DE32FB300C6C478 /* RCTPicker.h in Headers */,
				3D4546041DE32FB300C6C478 /* RCTPickerManager.h in Headers */,
				3D4546051DE32FB300C6C478 /* RCTPointerEvents.h in Headers */,
				3D4546061DE32FB300C6C478 /* RCTProgressViewManager.h in Headers */,
				3D4546071DE32FB300C6C478 /* RCTRefreshControl.h in Headers */,
				3D4546081DE32FB300C6C478 /* RCTRefreshControlManager.h in Headers */,
				3D4546091DE32FB300C6C478 /* RCTRootShadowView.h in Headers */,
				3D45460A1DE32FB300C6C478 /* RCTScrollableProtocol.h in Headers */,
				3D45460B1DE32FB300C6C478 /* RCTScrollView.h in Headers */,
				3D45460C1DE32FB300C6C478 /* RCTScrollViewManager.h in Headers */,
				3D45460D1DE32FB300C6C478 /* RCTSegmentedControl.h in Headers */,
				3D45460E1DE32FB300C6C478 /* RCTSegmentedControlManager.h in Headers */,
				3D45460F1DE32FB300C6C478 /* RCTShadowView.h in Headers */,
				3D4546101DE32FB300C6C478 /* RCTSlider.h in Headers */,
				3D4546111DE32FB300C6C478 /* RCTSliderManager.h in Headers */,
				3D4546121DE32FB300C6C478 /* RCTSwitch.h in Headers */,
				3D4546131DE32FB300C6C478 /* RCTSwitchManager.h in Headers */,
				3D4546141DE32FB300C6C478 /* RCTTabBar.h in Headers */,
				3D4546151DE32FB300C6C478 /* RCTTabBarItem.h in Headers */,
				3D4546161DE32FB300C6C478 /* RCTTabBarItemManager.h in Headers */,
				3D4546171DE32FB300C6C478 /* RCTTabBarManager.h in Headers */,
				3D4546181DE32FB300C6C478 /* RCTTextDecorationLineType.h in Headers */,
				3D4546191DE32FB300C6C478 /* RCTView.h in Headers */,
				3D45461A1DE32FB300C6C478 /* RCTViewControllerProtocol.h in Headers */,
				3D45461B1DE32FB300C6C478 /* RCTViewManager.h in Headers */,
				3D45461C1DE32FB300C6C478 /* RCTWebView.h in Headers */,
				3D45461D1DE32FB300C6C478 /* RCTWebViewManager.h in Headers */,
				3D45461E1DE32FB300C6C478 /* RCTWrapperViewController.h in Headers */,
				3D4546201DE32FB300C6C478 /* UIView+React.h in Headers */,
			);
			runOnlyForDeploymentPostprocessing = 0;
		};
		3D4546211DE32FE200C6C478 /* Headers */ = {
			isa = PBXHeadersBuildPhase;
			buildActionMask = 2147483647;
			files = (
				3D4546221DE32FEC00C6C478 /* RCTAssert.h in Headers */,
				3D4546231DE32FEC00C6C478 /* RCTBridge.h in Headers */,
				3D4546241DE32FEC00C6C478 /* RCTBridge+Private.h in Headers */,
				3D4546251DE32FEC00C6C478 /* RCTBridgeDelegate.h in Headers */,
				3D4546261DE32FEC00C6C478 /* RCTBridgeMethod.h in Headers */,
				3D4546271DE32FEC00C6C478 /* RCTBridgeModule.h in Headers */,
				3D4546281DE32FEC00C6C478 /* RCTBundleURLProvider.h in Headers */,
				3D4546291DE32FEC00C6C478 /* RCTConvert.h in Headers */,
				3D45462A1DE32FEC00C6C478 /* RCTDefines.h in Headers */,
				3D1FA0961DE4F50100E03CC6 /* RCTImageLoader.h in Headers */,
				3D45462B1DE32FEC00C6C478 /* RCTDisplayLink.h in Headers */,
				3D45462C1DE32FEC00C6C478 /* RCTErrorCustomizer.h in Headers */,
				3D45462D1DE32FEC00C6C478 /* RCTErrorInfo.h in Headers */,
				3D45462E1DE32FEC00C6C478 /* RCTEventDispatcher.h in Headers */,
				3D45462F1DE32FEC00C6C478 /* RCTFrameUpdate.h in Headers */,
				3D4546301DE32FEC00C6C478 /* RCTImageSource.h in Headers */,
				3D4546311DE32FEC00C6C478 /* RCTInvalidating.h in Headers */,
				3D4546321DE32FEC00C6C478 /* RCTJavaScriptExecutor.h in Headers */,
				3D4546331DE32FEC00C6C478 /* RCTJavaScriptLoader.h in Headers */,
				3D1FA0971DE4F50100E03CC6 /* RCTImageStoreManager.h in Headers */,
				3D4546341DE32FEC00C6C478 /* RCTJSStackFrame.h in Headers */,
				3D1FA09A1DE4F50100E03CC6 /* RCTPushNotificationManager.h in Headers */,
				3D4546351DE32FEC00C6C478 /* RCTKeyCommands.h in Headers */,
				3D4546361DE32FEC00C6C478 /* RCTLog.h in Headers */,
				3D4546371DE32FEC00C6C478 /* RCTModuleData.h in Headers */,
				3D4546381DE32FEC00C6C478 /* RCTModuleMethod.h in Headers */,
				3D4546391DE32FEC00C6C478 /* RCTMultipartDataTask.h in Headers */,
				3D45463A1DE32FEC00C6C478 /* RCTMultipartStreamReader.h in Headers */,
				3D45463B1DE32FEC00C6C478 /* RCTNullability.h in Headers */,
				3D45463C1DE32FEC00C6C478 /* RCTParserUtils.h in Headers */,
				3D45463D1DE32FEC00C6C478 /* RCTPerformanceLogger.h in Headers */,
				3D45463E1DE32FEC00C6C478 /* RCTPlatform.h in Headers */,
				3D1FA07F1DE4F2F100E03CC6 /* RCTNetworkTask.h in Headers */,
				3D45463F1DE32FEC00C6C478 /* RCTRootView.h in Headers */,
				3D4546401DE32FEC00C6C478 /* RCTRootViewDelegate.h in Headers */,
				3D4546411DE32FEC00C6C478 /* RCTRootViewInternal.h in Headers */,
				3D4546421DE32FEC00C6C478 /* RCTTouchEvent.h in Headers */,
				3D4546431DE32FEC00C6C478 /* RCTTouchHandler.h in Headers */,
				3D1FA07E1DE4F2F100E03CC6 /* RCTNetworking.h in Headers */,
				3D4546441DE32FEC00C6C478 /* RCTURLRequestDelegate.h in Headers */,
				3D4546451DE32FEC00C6C478 /* RCTURLRequestHandler.h in Headers */,
				3D4546461DE32FEC00C6C478 /* RCTUtils.h in Headers */,
				3D4546471DE32FEC00C6C478 /* RCTWebSocketProxy.h in Headers */,
				3D4546481DE32FEC00C6C478 /* RCTWebSocketProxyDelegate.h in Headers */,
				3D5FA6891DE4B9B30058FD77 /* RCTJSCWrapper.h in Headers */,
				3D4546491DE32FEC00C6C478 /* RCTJSCErrorHandling.h in Headers */,
				3D45464A1DE32FEC00C6C478 /* RCTJSCExecutor.h in Headers */,
				3D45464B1DE32FEC00C6C478 /* JSCSamplingProfiler.h in Headers */,
				3D45464C1DE32FEC00C6C478 /* RCTAccessibilityManager.h in Headers */,
				3D45464D1DE32FEC00C6C478 /* RCTAlertManager.h in Headers */,
				3D45464E1DE32FEC00C6C478 /* RCTAppState.h in Headers */,
				3D45464F1DE32FEC00C6C478 /* RCTAsyncLocalStorage.h in Headers */,
				3D4546501DE32FEC00C6C478 /* RCTClipboard.h in Headers */,
				3D4546511DE32FEC00C6C478 /* RCTDevLoadingView.h in Headers */,
				3D4546521DE32FEC00C6C478 /* RCTDevMenu.h in Headers */,
				3D4546531DE32FEC00C6C478 /* RCTEventEmitter.h in Headers */,
				3D1FA0981DE4F50100E03CC6 /* RCTResizeMode.h in Headers */,
				3D4546541DE32FEC00C6C478 /* RCTExceptionsManager.h in Headers */,
				3D4546551DE32FEC00C6C478 /* RCTI18nManager.h in Headers */,
				3D1FA0991DE4F50100E03CC6 /* RCTLinkingManager.h in Headers */,
				3D4546561DE32FEC00C6C478 /* RCTI18nUtil.h in Headers */,
				3D4546571DE32FEC00C6C478 /* RCTKeyboardObserver.h in Headers */,
				3D4546581DE32FEC00C6C478 /* RCTRedBox.h in Headers */,
				3D4546591DE32FEC00C6C478 /* RCTSourceCode.h in Headers */,
				3D45465A1DE32FEC00C6C478 /* RCTStatusBarManager.h in Headers */,
				3D45465B1DE32FEC00C6C478 /* RCTTiming.h in Headers */,
				3D45465C1DE32FEC00C6C478 /* RCTUIManager.h in Headers */,
				3D45465D1DE32FEC00C6C478 /* RCTFPSGraph.h in Headers */,
				3D45465E1DE32FEC00C6C478 /* RCTJSCProfiler.h in Headers */,
				3D45465F1DE32FEC00C6C478 /* RCTMacros.h in Headers */,
				3D4546601DE32FEC00C6C478 /* RCTProfile.h in Headers */,
				3D4546611DE32FEC00C6C478 /* RCTActivityIndicatorView.h in Headers */,
				3D4546621DE32FEC00C6C478 /* RCTActivityIndicatorViewManager.h in Headers */,
				3D4546631DE32FEC00C6C478 /* RCTAnimationType.h in Headers */,
				3D4546641DE32FEC00C6C478 /* RCTAutoInsetsProtocol.h in Headers */,
				3D4546651DE32FEC00C6C478 /* RCTBorderDrawing.h in Headers */,
				3D4546661DE32FEC00C6C478 /* RCTBorderStyle.h in Headers */,
				3D4546671DE32FEC00C6C478 /* RCTComponent.h in Headers */,
				3D4546681DE32FEC00C6C478 /* RCTComponentData.h in Headers */,
				3D4546691DE32FEC00C6C478 /* RCTConvert+CoreLocation.h in Headers */,
				3D45466A1DE32FEC00C6C478 /* RCTConvert+MapKit.h in Headers */,
				3D45466B1DE32FEC00C6C478 /* RCTDatePicker.h in Headers */,
				3D45466C1DE32FEC00C6C478 /* RCTDatePickerManager.h in Headers */,
				3D45466D1DE32FEC00C6C478 /* RCTFont.h in Headers */,
				3D45466E1DE32FEC00C6C478 /* RCTMap.h in Headers */,
				3D45466F1DE32FEC00C6C478 /* RCTMapAnnotation.h in Headers */,
				3D4546701DE32FEC00C6C478 /* RCTMapManager.h in Headers */,
				3D4546711DE32FEC00C6C478 /* RCTMapOverlay.h in Headers */,
				3D4546721DE32FEC00C6C478 /* RCTModalHostView.h in Headers */,
				3D4546731DE32FEC00C6C478 /* RCTModalHostViewController.h in Headers */,
				3D4546741DE32FEC00C6C478 /* RCTModalHostViewManager.h in Headers */,
				3D4546751DE32FEC00C6C478 /* RCTNavigator.h in Headers */,
				3D4546761DE32FEC00C6C478 /* RCTNavigatorManager.h in Headers */,
				3D4546771DE32FEC00C6C478 /* RCTNavItem.h in Headers */,
				3D4546781DE32FEC00C6C478 /* RCTNavItemManager.h in Headers */,
				3D4546791DE32FEC00C6C478 /* RCTPicker.h in Headers */,
				3D45467A1DE32FEC00C6C478 /* RCTPickerManager.h in Headers */,
				3D45467B1DE32FEC00C6C478 /* RCTPointerEvents.h in Headers */,
				3D45467C1DE32FEC00C6C478 /* RCTProgressViewManager.h in Headers */,
				3D45467D1DE32FEC00C6C478 /* RCTRefreshControl.h in Headers */,
				3D45467E1DE32FEC00C6C478 /* RCTRefreshControlManager.h in Headers */,
				3D45467F1DE32FEC00C6C478 /* RCTRootShadowView.h in Headers */,
				3D4546801DE32FEC00C6C478 /* RCTScrollableProtocol.h in Headers */,
				3D4546811DE32FEC00C6C478 /* RCTScrollView.h in Headers */,
				3D4546821DE32FEC00C6C478 /* RCTScrollViewManager.h in Headers */,
				3D4546831DE32FEC00C6C478 /* RCTSegmentedControl.h in Headers */,
				3D4546841DE32FEC00C6C478 /* RCTSegmentedControlManager.h in Headers */,
				3D4546851DE32FEC00C6C478 /* RCTShadowView.h in Headers */,
				3D4546861DE32FEC00C6C478 /* RCTSlider.h in Headers */,
				3D4546871DE32FEC00C6C478 /* RCTSliderManager.h in Headers */,
				3D4546881DE32FEC00C6C478 /* RCTSwitch.h in Headers */,
				3D4546891DE32FEC00C6C478 /* RCTSwitchManager.h in Headers */,
				3D45468A1DE32FEC00C6C478 /* RCTTabBar.h in Headers */,
				3D45468B1DE32FEC00C6C478 /* RCTTabBarItem.h in Headers */,
				3D45468C1DE32FEC00C6C478 /* RCTTabBarItemManager.h in Headers */,
				3D45468D1DE32FEC00C6C478 /* RCTTabBarManager.h in Headers */,
				3D45468E1DE32FEC00C6C478 /* RCTTextDecorationLineType.h in Headers */,
				3D45468F1DE32FEC00C6C478 /* RCTView.h in Headers */,
				3D4546901DE32FEC00C6C478 /* RCTViewControllerProtocol.h in Headers */,
				3D4546911DE32FEC00C6C478 /* RCTViewManager.h in Headers */,
				3D4546921DE32FEC00C6C478 /* RCTWebView.h in Headers */,
				3D4546931DE32FEC00C6C478 /* RCTWebViewManager.h in Headers */,
				3D4546941DE32FEC00C6C478 /* RCTWrapperViewController.h in Headers */,
				3D4546961DE32FEC00C6C478 /* UIView+React.h in Headers */,
			);
			runOnlyForDeploymentPostprocessing = 0;
		};
/* End PBXHeadersBuildPhase section */

/* Begin PBXNativeTarget section */
		2D2A28121D9B038B00D4039D /* React-tvOS */ = {
			isa = PBXNativeTarget;
			buildConfigurationList = 2D2A281B1D9B038B00D4039D /* Build configuration list for PBXNativeTarget "React-tvOS" */;
			buildPhases = (
				2D6948301DA3088700B3FA97 /* ShellScript */,
				3D4546211DE32FE200C6C478 /* Headers */,
				2D2A280F1D9B038B00D4039D /* Sources */,
				3D3C088B1DE342FE00C268FA /* Frameworks */,
				2D6948201DA3042200B3FA97 /* Run Script */,
			);
			buildRules = (
			);
			dependencies = (
				3D0574551DE5FF9600184BB4 /* PBXTargetDependency */,
				3D0574571DE5FF9600184BB4 /* PBXTargetDependency */,
				3D0574591DE5FF9600184BB4 /* PBXTargetDependency */,
			);
			name = "React-tvOS";
			productName = "React-tvOS";
			productReference = 2D2A28131D9B038B00D4039D /* libReact-tvOS.a */;
			productType = "com.apple.product-type.library.static";
		};
		3D3C04B91DE3340900C268FA /* CSSLayout */ = {
			isa = PBXNativeTarget;
			buildConfigurationList = 3D3C05971DE3340900C268FA /* Build configuration list for PBXNativeTarget "CSSLayout" */;
			buildPhases = (
				3D3C04BB1DE3340900C268FA /* Headers */,
				3D3C05301DE3340900C268FA /* Sources */,
			);
			buildRules = (
			);
			dependencies = (
			);
			name = CSSLayout;
			productName = React;
			productReference = 3D3C059A1DE3340900C268FA /* libCSSLayout.a */;
			productType = "com.apple.product-type.library.static";
		};
		3D3C059B1DE3340C00C268FA /* CSSLayout-tvOS */ = {
			isa = PBXNativeTarget;
			buildConfigurationList = 3D3C06721DE3340C00C268FA /* Build configuration list for PBXNativeTarget "CSSLayout-tvOS" */;
			buildPhases = (
				3D3C059D1DE3340C00C268FA /* Headers */,
				3D3C06181DE3340C00C268FA /* Sources */,
			);
			buildRules = (
			);
			dependencies = (
			);
			name = "CSSLayout-tvOS";
			productName = "React-tvOS";
			productReference = 3D3C06751DE3340C00C268FA /* libCSSLayout-tvOS.a */;
			productType = "com.apple.product-type.library.static";
		};
		3D3CD8FF1DE5FBD600167DC4 /* jschelpers */ = {
			isa = PBXNativeTarget;
			buildConfigurationList = 3D3CD9081DE5FBD600167DC4 /* Build configuration list for PBXNativeTarget "jschelpers" */;
			buildPhases = (
				3D3CD9001DE5FBD600167DC4 /* Headers */,
				3D3CD9051DE5FBD600167DC4 /* Sources */,
			);
			buildRules = (
			);
			dependencies = (
			);
			name = jschelpers;
			productName = React;
			productReference = 3D3CD90B1DE5FBD600167DC4 /* libjschelpers.a */;
			productType = "com.apple.product-type.library.static";
		};
		3D3CD90C1DE5FBD800167DC4 /* jschelpers-tvOS */ = {
			isa = PBXNativeTarget;
			buildConfigurationList = 3D3CD9151DE5FBD800167DC4 /* Build configuration list for PBXNativeTarget "jschelpers-tvOS" */;
			buildPhases = (
				3D3CD90D1DE5FBD800167DC4 /* Headers */,
				3D3CD9121DE5FBD800167DC4 /* Sources */,
			);
			buildRules = (
			);
			dependencies = (
			);
			name = "jschelpers-tvOS";
			productName = "React-tvOS";
			productReference = 3D3CD9181DE5FBD800167DC4 /* libjschelpers-tvOS.a */;
			productType = "com.apple.product-type.library.static";
		};
		3D3CD9191DE5FBEC00167DC4 /* cxxreact */ = {
			isa = PBXNativeTarget;
			buildConfigurationList = 3D3CD9221DE5FBEC00167DC4 /* Build configuration list for PBXNativeTarget "cxxreact" */;
			buildPhases = (
				3D3CD91A1DE5FBEC00167DC4 /* Headers */,
				3D3CD91F1DE5FBEC00167DC4 /* Sources */,
			);
			buildRules = (
			);
			dependencies = (
				3D3CD9501DE5FDB900167DC4 /* PBXTargetDependency */,
			);
			name = cxxreact;
			productName = React;
			productReference = 3D3CD9251DE5FBEC00167DC4 /* libcxxreact.a */;
			productType = "com.apple.product-type.library.static";
		};
		3D3CD9261DE5FBEE00167DC4 /* cxxreact-tvOS */ = {
			isa = PBXNativeTarget;
			buildConfigurationList = 3D3CD92F1DE5FBEE00167DC4 /* Build configuration list for PBXNativeTarget "cxxreact-tvOS" */;
			buildPhases = (
				3D3CD9271DE5FBEE00167DC4 /* Headers */,
				3D3CD92C1DE5FBEE00167DC4 /* Sources */,
			);
			buildRules = (
			);
			dependencies = (
			);
			name = "cxxreact-tvOS";
			productName = "React-tvOS";
			productReference = 3D3CD9321DE5FBEE00167DC4 /* libcxxreact-tvOS.a */;
			productType = "com.apple.product-type.library.static";
		};
		83CBBA2D1A601D0E00E9B192 /* React */ = {
			isa = PBXNativeTarget;
			buildConfigurationList = 83CBBA3F1A601D0F00E9B192 /* Build configuration list for PBXNativeTarget "React" */;
			buildPhases = (
				006B79A01A781F38006873D1 /* ShellScript */,
				3D4545AB1DE32F8E00C6C478 /* Headers */,
				83CBBA2A1A601D0E00E9B192 /* Sources */,
				3D3C08881DE342EE00C268FA /* Frameworks */,
				142C4F7F1B582EA6001F0B58 /* ShellScript */,
			);
			buildRules = (
			);
			dependencies = (
				3D3CD94A1DE5FCE700167DC4 /* PBXTargetDependency */,
				3D3CD94C1DE5FCE700167DC4 /* PBXTargetDependency */,
				3D3CD94E1DE5FCE700167DC4 /* PBXTargetDependency */,
			);
			name = React;
			productName = React;
			productReference = 83CBBA2E1A601D0E00E9B192 /* libReact.a */;
			productType = "com.apple.product-type.library.static";
		};
/* End PBXNativeTarget section */

/* Begin PBXProject section */
		83CBB9F71A601CBA00E9B192 /* Project object */ = {
			isa = PBXProject;
			attributes = {
				LastUpgradeCheck = 0810;
				ORGANIZATIONNAME = Facebook;
				TargetAttributes = {
					2D2A28121D9B038B00D4039D = {
						CreatedOnToolsVersion = 8.0;
						ProvisioningStyle = Automatic;
					};
					83CBBA2D1A601D0E00E9B192 = {
						CreatedOnToolsVersion = 6.1.1;
					};
				};
			};
			buildConfigurationList = 83CBB9FA1A601CBA00E9B192 /* Build configuration list for PBXProject "React" */;
			compatibilityVersion = "Xcode 3.2";
			developmentRegion = English;
			hasScannedForEncodings = 0;
			knownRegions = (
				en,
				Base,
			);
			mainGroup = 83CBB9F61A601CBA00E9B192;
			productRefGroup = 83CBBA001A601CBA00E9B192 /* Products */;
			projectDirPath = "";
			projectRoot = "";
			targets = (
				83CBBA2D1A601D0E00E9B192 /* React */,
				2D2A28121D9B038B00D4039D /* React-tvOS */,
				3D3C04B91DE3340900C268FA /* CSSLayout */,
				3D3C059B1DE3340C00C268FA /* CSSLayout-tvOS */,
				3D3CD9191DE5FBEC00167DC4 /* cxxreact */,
				3D3CD9261DE5FBEE00167DC4 /* cxxreact-tvOS */,
				3D3CD8FF1DE5FBD600167DC4 /* jschelpers */,
				3D3CD90C1DE5FBD800167DC4 /* jschelpers-tvOS */,
			);
		};
/* End PBXProject section */

/* Begin PBXShellScriptBuildPhase section */
		006B79A01A781F38006873D1 /* ShellScript */ = {
			isa = PBXShellScriptBuildPhase;
			buildActionMask = 2147483647;
			files = (
			);
			inputPaths = (
			);
			outputPaths = (
			);
			runOnlyForDeploymentPostprocessing = 0;
			shellPath = /bin/sh;
			shellScript = "if [ -z \"${RCT_NO_LAUNCH_PACKAGER+xxx}\" ] ; then\n  if nc -w 5 -z localhost 8081 ; then\n    if ! curl -s \"http://localhost:8081/status\" | grep -q \"packager-status:running\" ; then\n      echo \"Port 8081 already in use, packager is either not running or not running correctly\"\n      exit 2\n    fi\n  else\n    open \"$SRCROOT/../packager/launchPackager.command\" || echo \"Can't start packager automatically\"\n  fi\nfi";
			showEnvVarsInLog = 0;
		};
		142C4F7F1B582EA6001F0B58 /* ShellScript */ = {
			isa = PBXShellScriptBuildPhase;
			buildActionMask = 2147483647;
			files = (
			);
			inputPaths = (
			);
			outputPaths = (
			);
			runOnlyForDeploymentPostprocessing = 0;
			shellPath = /bin/sh;
			shellScript = "if [[ \"$CONFIGURATION\" == \"Debug\" ]] && [[ -d \"/tmp/RCTJSCProfiler\" ]]; then\n   find \"${CONFIGURATION_BUILD_DIR}\" -name '*.app' | xargs -I{} sh -c 'cp -r /tmp/RCTJSCProfiler \"$1\"' -- {}\nfi";
			showEnvVarsInLog = 0;
		};
		2D6948201DA3042200B3FA97 /* Run Script */ = {
			isa = PBXShellScriptBuildPhase;
			buildActionMask = 2147483647;
			files = (
			);
			inputPaths = (
			);
			name = "Run Script";
			outputPaths = (
			);
			runOnlyForDeploymentPostprocessing = 0;
			shellPath = /bin/sh;
			shellScript = "if [[ \"$CONFIGURATION\" == \"Debug\" ]] && [[ -d \"/tmp/RCTJSCProfiler\" ]]; then\nfind \"${CONFIGURATION_BUILD_DIR}\" -name '*.app' | xargs -I{} sh -c 'cp -r /tmp/RCTJSCProfiler \"$1\"' -- {}\nfi";
			showEnvVarsInLog = 0;
		};
		2D6948301DA3088700B3FA97 /* ShellScript */ = {
			isa = PBXShellScriptBuildPhase;
			buildActionMask = 2147483647;
			files = (
			);
			inputPaths = (
			);
			outputPaths = (
			);
			runOnlyForDeploymentPostprocessing = 0;
			shellPath = /bin/sh;
			shellScript = "if [ -z \"${RCT_NO_LAUNCH_PACKAGER+xxx}\" ] ; then\nif nc -w 5 -z localhost 8081 ; then\nif ! curl -s \"http://localhost:8081/status\" | grep -q \"packager-status:running\" ; then\necho \"Port 8081 already in use, packager is either not running or not running correctly\"\nexit 2\nfi\nelse\nopen \"$SRCROOT/../packager/launchPackager.command\" || echo \"Can't start packager automatically\"\nfi\nfi";
			showEnvVarsInLog = 0;
		};
/* End PBXShellScriptBuildPhase section */

/* Begin PBXSourcesBuildPhase section */
		2D2A280F1D9B038B00D4039D /* Sources */ = {
			isa = PBXSourcesBuildPhase;
			buildActionMask = 2147483647;
			files = (
				3D80D91B1DF6F8200028D040 /* RCTPlatform.m in Sources */,
				2DD0EFE11DA84F2800B0C975 /* RCTStatusBarManager.m in Sources */,
				2D3B5EC91D9B095C00451313 /* RCTBorderDrawing.m in Sources */,
				2D3B5ED31D9B097B00451313 /* RCTMapOverlay.m in Sources */,
				2D3B5E991D9B089A00451313 /* RCTDisplayLink.m in Sources */,
				2D9F8B9B1DE398DB00A16144 /* RCTPlatform.m in Sources */,
				2D3B5EBF1D9B093300451313 /* RCTJSCProfiler.m in Sources */,
				2D3B5EA11D9B08B600451313 /* RCTModuleData.mm in Sources */,
				2D3B5EEA1D9B09CD00451313 /* RCTTabBar.m in Sources */,
				2D3B5EAE1D9B08F800451313 /* RCTEventEmitter.m in Sources */,
				2D3B5ECA1D9B095F00451313 /* RCTComponentData.m in Sources */,
				2D3B5EA31D9B08BE00451313 /* RCTParserUtils.m in Sources */,
				2D3B5EA01D9B08B200451313 /* RCTLog.mm in Sources */,
				2D3B5EE21D9B09B400451313 /* RCTScrollViewManager.m in Sources */,
				2D3B5ECF1D9B096F00451313 /* RCTFont.mm in Sources */,
				2D3B5ED51D9B098000451313 /* RCTModalHostViewController.m in Sources */,
				2D3B5EBC1D9B092600451313 /* RCTKeyboardObserver.m in Sources */,
				2D3B5E971D9B089000451313 /* RCTBridge.m in Sources */,
				2D3B5EA21D9B08BA00451313 /* RCTModuleMethod.m in Sources */,
				2D3B5E9B1D9B08A000451313 /* RCTFrameUpdate.m in Sources */,
				2D3B5EE41D9B09BB00451313 /* RCTSegmentedControlManager.m in Sources */,
				2D3B5EE31D9B09B700451313 /* RCTSegmentedControl.m in Sources */,
				2D3B5EB71D9B091800451313 /* RCTRedBox.m in Sources */,
				2D3B5ED11D9B097500451313 /* RCTMapAnnotation.m in Sources */,
				2D3B5EAF1D9B08FB00451313 /* RCTAccessibilityManager.m in Sources */,
				2D3B5EF11D9B09E700451313 /* UIView+React.m in Sources */,
				2D3B5E931D9B087300451313 /* RCTErrorInfo.m in Sources */,
				2D3B5EE01D9B09AD00451313 /* RCTRootShadowView.m in Sources */,
				2D3B5EBA1D9B092100451313 /* RCTI18nUtil.m in Sources */,
				2DD60CA21DD1564200788D15 /* RCTTVView.m in Sources */,
				2D3B5EB41D9B090A00451313 /* RCTDevLoadingView.m in Sources */,
				2D3B5EED1D9B09D700451313 /* RCTTabBarManager.m in Sources */,
				2D3B5EEF1D9B09DC00451313 /* RCTViewManager.m in Sources */,
				2D3B5EE11D9B09B000451313 /* RCTScrollView.m in Sources */,
				2D3B5ED81D9B098A00451313 /* RCTNavigatorManager.m in Sources */,
				2D3B5E951D9B087C00451313 /* RCTAssert.m in Sources */,
				2D3B5ED21D9B097800451313 /* RCTMapManager.m in Sources */,
				2D3B5EB61D9B091400451313 /* RCTExceptionsManager.m in Sources */,
				2D3B5EEB1D9B09D000451313 /* RCTTabBarItem.m in Sources */,
				2D3B5E961D9B088500451313 /* RCTBatchedBridge.m in Sources */,
				2D3B5ED41D9B097D00451313 /* RCTModalHostView.m in Sources */,
				2D3B5E9F1D9B08AF00451313 /* RCTKeyCommands.m in Sources */,
				2D3B5EA51D9B08C700451313 /* RCTRootView.m in Sources */,
				2D3B5EAC1D9B08EF00451313 /* RCTJSCExecutor.mm in Sources */,
				2D3B5EB11D9B090100451313 /* RCTAppState.m in Sources */,
				2D3B5EC21D9B093B00451313 /* RCTProfile.m in Sources */,
				2D3B5ECB1D9B096200451313 /* RCTConvert+CoreLocation.m in Sources */,
				2D3B5EEE1D9B09DA00451313 /* RCTView.m in Sources */,
				2D562E441DA5979400F962D6 /* RCTTVRemoteHandler.m in Sources */,
				2D3B5ECC1D9B096500451313 /* RCTConvert+MapKit.m in Sources */,
				2D3B5E981D9B089500451313 /* RCTConvert.m in Sources */,
				2D3B5EA71D9B08CE00451313 /* RCTTouchHandler.m in Sources */,
				3D05745A1DE5FFF500184BB4 /* RCTJavaScriptLoader.mm in Sources */,
				2D3B5EA41D9B08C200451313 /* RCTPerformanceLogger.m in Sources */,
				2D3B5E9E1D9B08AD00451313 /* RCTJSStackFrame.m in Sources */,
				2D3B5E941D9B087900451313 /* RCTBundleURLProvider.m in Sources */,
				2D3B5EB81D9B091B00451313 /* RCTSourceCode.m in Sources */,
				2D3B5EB51D9B091100451313 /* RCTDevMenu.m in Sources */,
				2D3B5EBD1D9B092A00451313 /* RCTTiming.m in Sources */,
				2D3B5EA81D9B08D300451313 /* RCTUtils.m in Sources */,
				2D3B5EC81D9B095800451313 /* RCTActivityIndicatorViewManager.m in Sources */,
				2D3B5EC61D9B095000451313 /* RCTProfileTrampoline-x86_64.S in Sources */,
				2DF6034A1DDBE9C900493BA5 /* JSCSamplingProfiler.m in Sources */,
				3D7A27E31DE325DA002E3F95 /* RCTJSCErrorHandling.mm in Sources */,
				2D3B5ED01D9B097200451313 /* RCTMap.m in Sources */,
				2D3B5EA61D9B08CA00451313 /* RCTTouchEvent.m in Sources */,
				2D8C2E331DA40441000EE098 /* RCTMultipartStreamReader.m in Sources */,
				2D3B5EF01D9B09E300451313 /* RCTWrapperViewController.m in Sources */,
				2D3B5EEC1D9B09D400451313 /* RCTTabBarItemManager.m in Sources */,
				2D3B5EB01D9B08FE00451313 /* RCTAlertManager.m in Sources */,
				2D3B5E9C1D9B08A300451313 /* RCTImageSource.m in Sources */,
				3DDEC1521DDCE0CA0020BBDF /* JSCSamplingProfiler.m in Sources */,
				2D3B5EC31D9B094800451313 /* RCTProfileTrampoline-arm.S in Sources */,
				2D3B5ED91D9B098E00451313 /* RCTNavItem.m in Sources */,
				2D74EAFA1DAE9590003B751B /* RCTMultipartDataTask.m in Sources */,
				2D3B5EC51D9B094D00451313 /* RCTProfileTrampoline-i386.S in Sources */,
				2D3B5EC41D9B094B00451313 /* RCTProfileTrampoline-arm64.S in Sources */,
				2D3B5EBB1D9B092300451313 /* RCTI18nManager.m in Sources */,
				2D3B5EBE1D9B092D00451313 /* RCTUIManager.m in Sources */,
				2D3B5EDD1D9B09A300451313 /* RCTProgressViewManager.m in Sources */,
				2D3B5ED71D9B098700451313 /* RCTNavigator.m in Sources */,
				2D3B5EDA1D9B099100451313 /* RCTNavItemManager.m in Sources */,
				2D3B5EC11D9B093900451313 /* RCTFPSGraph.m in Sources */,
				2D3B5E9A1D9B089D00451313 /* RCTEventDispatcher.m in Sources */,
				2D3B5ED61D9B098400451313 /* RCTModalHostViewManager.m in Sources */,
				2DAD4AF71DD9014F00236162 /* RCTTVNavigationEventEmitter.m in Sources */,
				2D3B5EE51D9B09BE00451313 /* RCTShadowView.m in Sources */,
				2D3B5EC71D9B095600451313 /* RCTActivityIndicatorView.m in Sources */,
				2D3B5EB21D9B090300451313 /* RCTAsyncLocalStorage.m in Sources */,
				2D3B5EC01D9B093600451313 /* RCTPerfMonitor.m in Sources */,
			);
			runOnlyForDeploymentPostprocessing = 0;
		};
		3D3C05301DE3340900C268FA /* Sources */ = {
			isa = PBXSourcesBuildPhase;
			buildActionMask = 2147483647;
			files = (
				3D3C085A1DE33E4400C268FA /* Yoga.c in Sources */,
				3D3C085E1DE33E6100C268FA /* YGNodeList.c in Sources */,
			);
			runOnlyForDeploymentPostprocessing = 0;
		};
		3D3C06181DE3340C00C268FA /* Sources */ = {
			isa = PBXSourcesBuildPhase;
			buildActionMask = 2147483647;
			files = (
				3D3C085C1DE33E4E00C268FA /* Yoga.c in Sources */,
				3D3C085F1DE33E6100C268FA /* YGNodeList.c in Sources */,
			);
			runOnlyForDeploymentPostprocessing = 0;
		};
		3D3CD9051DE5FBD600167DC4 /* Sources */ = {
			isa = PBXSourcesBuildPhase;
			buildActionMask = 2147483647;
			files = (
				3D80D9191DF6F7CF0028D040 /* JSCWrapper.cpp in Sources */,
			);
			runOnlyForDeploymentPostprocessing = 0;
		};
		3D3CD9121DE5FBD800167DC4 /* Sources */ = {
			isa = PBXSourcesBuildPhase;
			buildActionMask = 2147483647;
			files = (
				3D80D91A1DF6F7CF0028D040 /* JSCWrapper.cpp in Sources */,
			);
			runOnlyForDeploymentPostprocessing = 0;
		};
		3D3CD91F1DE5FBEC00167DC4 /* Sources */ = {
			isa = PBXSourcesBuildPhase;
			buildActionMask = 2147483647;
			files = (
				3D80D9171DF6F7A80028D040 /* JSBundleType.cpp in Sources */,
			);
			runOnlyForDeploymentPostprocessing = 0;
		};
		3D3CD92C1DE5FBEE00167DC4 /* Sources */ = {
			isa = PBXSourcesBuildPhase;
			buildActionMask = 2147483647;
			files = (
				3D80D9181DF6F7A80028D040 /* JSBundleType.cpp in Sources */,
			);
			runOnlyForDeploymentPostprocessing = 0;
		};
		83CBBA2A1A601D0E00E9B192 /* Sources */ = {
			isa = PBXSourcesBuildPhase;
			buildActionMask = 2147483647;
			files = (
				13456E961ADAD482009F94A7 /* RCTConvert+MapKit.m in Sources */,
				13723B501A82FD3C00F88898 /* RCTStatusBarManager.m in Sources */,
				000E6CEB1AB0E980000CDF4D /* RCTSourceCode.m in Sources */,
				14A43DF31C20B1C900794BC8 /* RCTJSCProfiler.m in Sources */,
				001BFCD01D8381DE008E587E /* RCTMultipartStreamReader.m in Sources */,
				133CAE8E1B8E5CFD00F6AD92 /* RCTDatePicker.m in Sources */,
				14C2CA761B3AC64F00E6CBB2 /* RCTFrameUpdate.m in Sources */,
				13B07FEF1A69327A00A75B9A /* RCTAlertManager.m in Sources */,
				352DCFF01D19F4C20056D623 /* RCTI18nUtil.m in Sources */,
				008341F61D1DB34400876D9A /* RCTJSStackFrame.m in Sources */,
				83CBBACC1A6023D300E9B192 /* RCTConvert.m in Sources */,
				131B6AF41AF1093D00FFC3E0 /* RCTSegmentedControl.m in Sources */,
				830A229E1A66C68A008503DA /* RCTRootView.m in Sources */,
				13B07FF01A69327A00A75B9A /* RCTExceptionsManager.m in Sources */,
				13B202041BFB948C00C07393 /* RCTMapAnnotation.m in Sources */,
				13A0C28A1B74F71200B29F6F /* RCTDevMenu.m in Sources */,
				13BCE8091C99CB9D00DD7AAD /* RCTRootShadowView.m in Sources */,
				14C2CA711B3AC63800E6CBB2 /* RCTModuleMethod.m in Sources */,
				006FC4141D9B20820057AAAD /* RCTMultipartDataTask.m in Sources */,
				13CC8A821B17642100940AE7 /* RCTBorderDrawing.m in Sources */,
				83CBBA511A601E3B00E9B192 /* RCTAssert.m in Sources */,
				13AF20451AE707F9005F5298 /* RCTSlider.m in Sources */,
				58114A501AAE93D500E7D092 /* RCTAsyncLocalStorage.m in Sources */,
				13513F3C1B1F43F400FCE529 /* RCTProgressViewManager.m in Sources */,
				14F7A0F01BDA714B003C6C10 /* RCTFPSGraph.m in Sources */,
				14F3620D1AABD06A001CE568 /* RCTSwitch.m in Sources */,
				3D1E68DB1CABD13900DD7465 /* RCTDisplayLink.m in Sources */,
				14F3620E1AABD06A001CE568 /* RCTSwitchManager.m in Sources */,
				13B080201A69489C00A75B9A /* RCTActivityIndicatorViewManager.m in Sources */,
				13E067561A70F44B002CDEE1 /* RCTViewManager.m in Sources */,
				13BB3D021BECD54500932C10 /* RCTImageSource.m in Sources */,
				58C571C11AA56C1900CDF9C8 /* RCTDatePickerManager.m in Sources */,
				1450FF8A1BCFF28A00208362 /* RCTProfileTrampoline-x86_64.S in Sources */,
				13D9FEEB1CDCCECF00158BD7 /* RCTEventEmitter.m in Sources */,
				AC70D2E91DE489E4002E6351 /* RCTJavaScriptLoader.mm in Sources */,
				14F7A0EC1BDA3B3C003C6C10 /* RCTPerfMonitor.m in Sources */,
				1450FF881BCFF28A00208362 /* RCTProfileTrampoline-arm64.S in Sources */,
				13E41EEB1C05CA0B00CD8DAC /* RCTProfileTrampoline-i386.S in Sources */,
				3D37B5821D522B190042D5B5 /* RCTFont.mm in Sources */,
				13B080061A6947C200A75B9A /* RCTScrollViewManager.m in Sources */,
				137327EA1AA5CF210034F82E /* RCTTabBarManager.m in Sources */,
				369123E11DDC75850095B341 /* JSCSamplingProfiler.m in Sources */,
				13B080261A694A8400A75B9A /* RCTWrapperViewController.m in Sources */,
				13B080051A6947C200A75B9A /* RCTScrollView.m in Sources */,
				E9B20B7B1B500126007A2DA7 /* RCTAccessibilityManager.m in Sources */,
				3D7A27E21DE325B7002E3F95 /* RCTJSCErrorHandling.mm in Sources */,
				13A0C2891B74F71200B29F6F /* RCTDevLoadingView.m in Sources */,
				2DAD4AF61DD9014F00236162 /* RCTTVNavigationEventEmitter.m in Sources */,
				13B07FF21A69327A00A75B9A /* RCTTiming.m in Sources */,
				1372B70A1AB030C200659ED6 /* RCTAppState.m in Sources */,
				134FCB3D1A6E7F0800051CC8 /* RCTJSCExecutor.mm in Sources */,
				14C2CA781B3ACB0400E6CBB2 /* RCTBatchedBridge.m in Sources */,
				13E067591A70F44B002CDEE1 /* UIView+React.m in Sources */,
				14F484561AABFCE100FDF6B9 /* RCTSliderManager.m in Sources */,
				13D033631C1837FE0021DC29 /* RCTClipboard.m in Sources */,
				14C2CA741B3AC64300E6CBB2 /* RCTModuleData.mm in Sources */,
				142014191B32094000CC17BA /* RCTPerformanceLogger.m in Sources */,
				83CBBA981A6020BB00E9B192 /* RCTTouchHandler.m in Sources */,
				3EDCA8A51D3591E700450C31 /* RCTErrorInfo.m in Sources */,
				83CBBA521A601E3B00E9B192 /* RCTLog.mm in Sources */,
				13B0801D1A69489C00A75B9A /* RCTNavItemManager.m in Sources */,
				13A6E20E1C19AA0C00845B82 /* RCTParserUtils.m in Sources */,
				13E067571A70F44B002CDEE1 /* RCTView.m in Sources */,
				3D7749441DC1065C007EC8D8 /* RCTPlatform.m in Sources */,
				13AFBCA01C07247D00BBAEAA /* RCTMapOverlay.m in Sources */,
				13D9FEEE1CDCD93000158BD7 /* RCTKeyboardObserver.m in Sources */,
				B233E6EA1D2D845D00BC68BA /* RCTI18nManager.m in Sources */,
				13456E931ADAD2DE009F94A7 /* RCTConvert+CoreLocation.m in Sources */,
				137327E91AA5CF210034F82E /* RCTTabBarItemManager.m in Sources */,
				13A1F71E1A75392D00D3D453 /* RCTKeyCommands.m in Sources */,
				83CBBA531A601E3B00E9B192 /* RCTUtils.m in Sources */,
				14435CE61AAC4AE100FC20F4 /* RCTMapManager.m in Sources */,
				191E3EC11C29DC3800C180A6 /* RCTRefreshControl.m in Sources */,
				13C156051AB1A2840079392D /* RCTWebView.m in Sources */,
				83CBBA601A601EAA00E9B192 /* RCTBridge.m in Sources */,
				13C156061AB1A2840079392D /* RCTWebViewManager.m in Sources */,
				58114A161AAE854800E7D092 /* RCTPicker.m in Sources */,
				137327E81AA5CF210034F82E /* RCTTabBarItem.m in Sources */,
				83A1FE8C1B62640A00BE0E65 /* RCTModalHostView.m in Sources */,
				13E067551A70F44B002CDEE1 /* RCTShadowView.m in Sources */,
				1450FF871BCFF28A00208362 /* RCTProfileTrampoline-arm.S in Sources */,
<<<<<<< HEAD
				2D562E431DA5976B00F962D6 /* RCTTVRemoteHandler.m in Sources */,
				AC70D2ED1DE48A22002E6351 /* JSBundleType.cpp in Sources */,
=======
>>>>>>> cf3ae6c3
				131B6AF51AF1093D00FFC3E0 /* RCTSegmentedControlManager.m in Sources */,
				58114A171AAE854800E7D092 /* RCTPickerManager.m in Sources */,
				191E3EBE1C29D9AF00C180A6 /* RCTRefreshControlManager.m in Sources */,
				68EFE4EE1CF6EB3900A1DE13 /* RCTBundleURLProvider.m in Sources */,
				B95154321D1B34B200FE7B80 /* RCTActivityIndicatorView.m in Sources */,
				13B0801A1A69489C00A75B9A /* RCTNavigator.m in Sources */,
				137327E71AA5CF210034F82E /* RCTTabBar.m in Sources */,
				13F17A851B8493E5007D4C75 /* RCTRedBox.m in Sources */,
				83392EB31B6634E10013B15F /* RCTModalHostViewController.m in Sources */,
				14435CE51AAC4AE100FC20F4 /* RCTMap.m in Sources */,
				13B0801C1A69489C00A75B9A /* RCTNavItem.m in Sources */,
				83CBBA691A601EF300E9B192 /* RCTEventDispatcher.m in Sources */,
				83A1FE8F1B62643A00BE0E65 /* RCTModalHostViewManager.m in Sources */,
				2DF603491DDBE9AD00493BA5 /* JSCSamplingProfiler.m in Sources */,
				13E0674A1A70F434002CDEE1 /* RCTUIManager.m in Sources */,
				391E86A41C623EC800009732 /* RCTTouchEvent.m in Sources */,
				1450FF861BCFF28A00208362 /* RCTProfile.m in Sources */,
				13AB90C11B6FA36700713B4F /* RCTComponentData.m in Sources */,
				13B0801B1A69489C00A75B9A /* RCTNavigatorManager.m in Sources */,
			);
			runOnlyForDeploymentPostprocessing = 0;
		};
/* End PBXSourcesBuildPhase section */

/* Begin PBXTargetDependency section */
		3D0574551DE5FF9600184BB4 /* PBXTargetDependency */ = {
			isa = PBXTargetDependency;
			target = 3D3C059B1DE3340C00C268FA /* CSSLayout-tvOS */;
			targetProxy = 3D0574541DE5FF9600184BB4 /* PBXContainerItemProxy */;
		};
		3D0574571DE5FF9600184BB4 /* PBXTargetDependency */ = {
			isa = PBXTargetDependency;
			target = 3D3CD9261DE5FBEE00167DC4 /* cxxreact-tvOS */;
			targetProxy = 3D0574561DE5FF9600184BB4 /* PBXContainerItemProxy */;
		};
		3D0574591DE5FF9600184BB4 /* PBXTargetDependency */ = {
			isa = PBXTargetDependency;
			target = 3D3CD90C1DE5FBD800167DC4 /* jschelpers-tvOS */;
			targetProxy = 3D0574581DE5FF9600184BB4 /* PBXContainerItemProxy */;
		};
		3D3CD94A1DE5FCE700167DC4 /* PBXTargetDependency */ = {
			isa = PBXTargetDependency;
			target = 3D3C04B91DE3340900C268FA /* CSSLayout */;
			targetProxy = 3D3CD9491DE5FCE700167DC4 /* PBXContainerItemProxy */;
		};
		3D3CD94C1DE5FCE700167DC4 /* PBXTargetDependency */ = {
			isa = PBXTargetDependency;
			target = 3D3CD9191DE5FBEC00167DC4 /* cxxreact */;
			targetProxy = 3D3CD94B1DE5FCE700167DC4 /* PBXContainerItemProxy */;
		};
		3D3CD94E1DE5FCE700167DC4 /* PBXTargetDependency */ = {
			isa = PBXTargetDependency;
			target = 3D3CD8FF1DE5FBD600167DC4 /* jschelpers */;
			targetProxy = 3D3CD94D1DE5FCE700167DC4 /* PBXContainerItemProxy */;
		};
		3D3CD9501DE5FDB900167DC4 /* PBXTargetDependency */ = {
			isa = PBXTargetDependency;
			target = 3D3CD8FF1DE5FBD600167DC4 /* jschelpers */;
			targetProxy = 3D3CD94F1DE5FDB900167DC4 /* PBXContainerItemProxy */;
		};
/* End PBXTargetDependency section */

/* Begin XCBuildConfiguration section */
		2D2A28191D9B038B00D4039D /* Debug */ = {
			isa = XCBuildConfiguration;
			buildSettings = {
				CLANG_ANALYZER_NONNULL = YES;
				CLANG_CXX_LANGUAGE_STANDARD = "c++14";
				CLANG_WARN_DOCUMENTATION_COMMENTS = YES;
				CLANG_WARN_INFINITE_RECURSION = YES;
				CLANG_WARN_SUSPICIOUS_MOVES = YES;
				DEBUG_INFORMATION_FORMAT = dwarf;
				ENABLE_TESTABILITY = YES;
				GCC_NO_COMMON_BLOCKS = YES;
				GCC_PREPROCESSOR_DEFINITIONS = (
					"DEBUG=1",
					"$(inherited)",
				);
				OTHER_LDFLAGS = "-ObjC";
				PRODUCT_NAME = "$(TARGET_NAME)";
				PUBLIC_HEADERS_FOLDER_PATH = /usr/local/include/React;
				SDKROOT = appletvos;
				SKIP_INSTALL = YES;
				TVOS_DEPLOYMENT_TARGET = 9.2;
			};
			name = Debug;
		};
		2D2A281A1D9B038B00D4039D /* Release */ = {
			isa = XCBuildConfiguration;
			buildSettings = {
				CLANG_ANALYZER_NONNULL = YES;
				CLANG_CXX_LANGUAGE_STANDARD = "c++14";
				CLANG_WARN_DOCUMENTATION_COMMENTS = YES;
				CLANG_WARN_INFINITE_RECURSION = YES;
				CLANG_WARN_SUSPICIOUS_MOVES = YES;
				COPY_PHASE_STRIP = NO;
				DEBUG_INFORMATION_FORMAT = "dwarf-with-dsym";
				GCC_NO_COMMON_BLOCKS = YES;
				OTHER_LDFLAGS = "-ObjC";
				PRODUCT_NAME = "$(TARGET_NAME)";
				PUBLIC_HEADERS_FOLDER_PATH = /usr/local/include/React;
				SDKROOT = appletvos;
				SKIP_INSTALL = YES;
				TVOS_DEPLOYMENT_TARGET = 9.2;
			};
			name = Release;
		};
		3D3C05981DE3340900C268FA /* Debug */ = {
			isa = XCBuildConfiguration;
			buildSettings = {
				CLANG_CXX_LANGUAGE_STANDARD = "c++14";
				CLANG_STATIC_ANALYZER_MODE = deep;
				GCC_PREPROCESSOR_DEFINITIONS = "$(inherited)";
				GCC_WARN_ABOUT_MISSING_NEWLINE = YES;
				OTHER_LDFLAGS = "-ObjC";
				PRODUCT_NAME = "$(TARGET_NAME)";
				PUBLIC_HEADERS_FOLDER_PATH = /usr/local/include/CSSLayout;
				RUN_CLANG_STATIC_ANALYZER = YES;
				SKIP_INSTALL = YES;
			};
			name = Debug;
		};
		3D3C05991DE3340900C268FA /* Release */ = {
			isa = XCBuildConfiguration;
			buildSettings = {
				CLANG_CXX_LANGUAGE_STANDARD = "c++14";
				CLANG_STATIC_ANALYZER_MODE = deep;
				GCC_PREPROCESSOR_DEFINITIONS = "$(inherited)";
				GCC_WARN_ABOUT_MISSING_NEWLINE = YES;
				OTHER_LDFLAGS = "-ObjC";
				PRODUCT_NAME = "$(TARGET_NAME)";
				PUBLIC_HEADERS_FOLDER_PATH = /usr/local/include/CSSLayout;
				RUN_CLANG_STATIC_ANALYZER = NO;
				SKIP_INSTALL = YES;
			};
			name = Release;
		};
		3D3C06731DE3340C00C268FA /* Debug */ = {
			isa = XCBuildConfiguration;
			buildSettings = {
				CLANG_ANALYZER_NONNULL = YES;
				CLANG_CXX_LANGUAGE_STANDARD = "c++14";
				CLANG_WARN_DOCUMENTATION_COMMENTS = YES;
				CLANG_WARN_INFINITE_RECURSION = YES;
				CLANG_WARN_SUSPICIOUS_MOVES = YES;
				DEBUG_INFORMATION_FORMAT = dwarf;
				ENABLE_TESTABILITY = YES;
				GCC_NO_COMMON_BLOCKS = YES;
				GCC_PREPROCESSOR_DEFINITIONS = (
					"DEBUG=1",
					"$(inherited)",
				);
				OTHER_LDFLAGS = "-ObjC";
				PRODUCT_NAME = "$(TARGET_NAME)";
				PUBLIC_HEADERS_FOLDER_PATH = /usr/local/include/CSSLayout;
				SDKROOT = appletvos;
				SKIP_INSTALL = YES;
				TVOS_DEPLOYMENT_TARGET = 9.2;
			};
			name = Debug;
		};
		3D3C06741DE3340C00C268FA /* Release */ = {
			isa = XCBuildConfiguration;
			buildSettings = {
				CLANG_ANALYZER_NONNULL = YES;
				CLANG_CXX_LANGUAGE_STANDARD = "c++14";
				CLANG_WARN_DOCUMENTATION_COMMENTS = YES;
				CLANG_WARN_INFINITE_RECURSION = YES;
				CLANG_WARN_SUSPICIOUS_MOVES = YES;
				COPY_PHASE_STRIP = NO;
				DEBUG_INFORMATION_FORMAT = "dwarf-with-dsym";
				GCC_NO_COMMON_BLOCKS = YES;
				OTHER_LDFLAGS = "-ObjC";
				PRODUCT_NAME = "$(TARGET_NAME)";
				PUBLIC_HEADERS_FOLDER_PATH = /usr/local/include/CSSLayout;
				SDKROOT = appletvos;
				SKIP_INSTALL = YES;
				TVOS_DEPLOYMENT_TARGET = 9.2;
			};
			name = Release;
		};
		3D3CD9091DE5FBD600167DC4 /* Debug */ = {
			isa = XCBuildConfiguration;
			buildSettings = {
				CLANG_CXX_LANGUAGE_STANDARD = "c++14";
				CLANG_STATIC_ANALYZER_MODE = deep;
				GCC_PREPROCESSOR_DEFINITIONS = "$(inherited)";
				GCC_WARN_ABOUT_MISSING_NEWLINE = YES;
				OTHER_LDFLAGS = "-ObjC";
				PRODUCT_NAME = "$(TARGET_NAME)";
				PUBLIC_HEADERS_FOLDER_PATH = /usr/local/include/jschelpers;
				RUN_CLANG_STATIC_ANALYZER = YES;
				SKIP_INSTALL = YES;
			};
			name = Debug;
		};
		3D3CD90A1DE5FBD600167DC4 /* Release */ = {
			isa = XCBuildConfiguration;
			buildSettings = {
				CLANG_CXX_LANGUAGE_STANDARD = "c++14";
				CLANG_STATIC_ANALYZER_MODE = deep;
				GCC_PREPROCESSOR_DEFINITIONS = "$(inherited)";
				GCC_WARN_ABOUT_MISSING_NEWLINE = YES;
				OTHER_LDFLAGS = "-ObjC";
				PRODUCT_NAME = "$(TARGET_NAME)";
				PUBLIC_HEADERS_FOLDER_PATH = /usr/local/include/jschelpers;
				RUN_CLANG_STATIC_ANALYZER = NO;
				SKIP_INSTALL = YES;
			};
			name = Release;
		};
		3D3CD9161DE5FBD800167DC4 /* Debug */ = {
			isa = XCBuildConfiguration;
			buildSettings = {
				CLANG_ANALYZER_NONNULL = YES;
				CLANG_CXX_LANGUAGE_STANDARD = "c++14";
				CLANG_WARN_DOCUMENTATION_COMMENTS = YES;
				CLANG_WARN_INFINITE_RECURSION = YES;
				CLANG_WARN_SUSPICIOUS_MOVES = YES;
				DEBUG_INFORMATION_FORMAT = dwarf;
				ENABLE_TESTABILITY = YES;
				GCC_NO_COMMON_BLOCKS = YES;
				GCC_PREPROCESSOR_DEFINITIONS = (
					"DEBUG=1",
					"$(inherited)",
				);
				OTHER_LDFLAGS = "-ObjC";
				PRODUCT_NAME = "$(TARGET_NAME)";
				PUBLIC_HEADERS_FOLDER_PATH = /usr/local/include/jschelpers;
				SDKROOT = appletvos;
				SKIP_INSTALL = YES;
				TVOS_DEPLOYMENT_TARGET = 9.2;
			};
			name = Debug;
		};
		3D3CD9171DE5FBD800167DC4 /* Release */ = {
			isa = XCBuildConfiguration;
			buildSettings = {
				CLANG_ANALYZER_NONNULL = YES;
				CLANG_CXX_LANGUAGE_STANDARD = "c++14";
				CLANG_WARN_DOCUMENTATION_COMMENTS = YES;
				CLANG_WARN_INFINITE_RECURSION = YES;
				CLANG_WARN_SUSPICIOUS_MOVES = YES;
				COPY_PHASE_STRIP = NO;
				DEBUG_INFORMATION_FORMAT = "dwarf-with-dsym";
				GCC_NO_COMMON_BLOCKS = YES;
				OTHER_LDFLAGS = "-ObjC";
				PRODUCT_NAME = "$(TARGET_NAME)";
				PUBLIC_HEADERS_FOLDER_PATH = /usr/local/include/jschelpers;
				SDKROOT = appletvos;
				SKIP_INSTALL = YES;
				TVOS_DEPLOYMENT_TARGET = 9.2;
			};
			name = Release;
		};
		3D3CD9231DE5FBEC00167DC4 /* Debug */ = {
			isa = XCBuildConfiguration;
			buildSettings = {
				CLANG_CXX_LANGUAGE_STANDARD = "c++14";
				CLANG_STATIC_ANALYZER_MODE = deep;
				GCC_PREPROCESSOR_DEFINITIONS = "$(inherited)";
				GCC_WARN_ABOUT_MISSING_NEWLINE = YES;
				OTHER_LDFLAGS = "-ObjC";
				PRODUCT_NAME = "$(TARGET_NAME)";
				PUBLIC_HEADERS_FOLDER_PATH = /usr/local/include/cxxreact;
				RUN_CLANG_STATIC_ANALYZER = YES;
				SKIP_INSTALL = YES;
			};
			name = Debug;
		};
		3D3CD9241DE5FBEC00167DC4 /* Release */ = {
			isa = XCBuildConfiguration;
			buildSettings = {
				CLANG_CXX_LANGUAGE_STANDARD = "c++14";
				CLANG_STATIC_ANALYZER_MODE = deep;
				GCC_PREPROCESSOR_DEFINITIONS = "$(inherited)";
				GCC_WARN_ABOUT_MISSING_NEWLINE = YES;
				OTHER_LDFLAGS = "-ObjC";
				PRODUCT_NAME = "$(TARGET_NAME)";
				PUBLIC_HEADERS_FOLDER_PATH = /usr/local/include/cxxreact;
				RUN_CLANG_STATIC_ANALYZER = NO;
				SKIP_INSTALL = YES;
			};
			name = Release;
		};
		3D3CD9301DE5FBEE00167DC4 /* Debug */ = {
			isa = XCBuildConfiguration;
			buildSettings = {
				CLANG_ANALYZER_NONNULL = YES;
				CLANG_CXX_LANGUAGE_STANDARD = "c++14";
				CLANG_WARN_DOCUMENTATION_COMMENTS = YES;
				CLANG_WARN_INFINITE_RECURSION = YES;
				CLANG_WARN_SUSPICIOUS_MOVES = YES;
				DEBUG_INFORMATION_FORMAT = dwarf;
				ENABLE_TESTABILITY = YES;
				GCC_NO_COMMON_BLOCKS = YES;
				GCC_PREPROCESSOR_DEFINITIONS = (
					"DEBUG=1",
					"$(inherited)",
				);
				OTHER_LDFLAGS = "-ObjC";
				PRODUCT_NAME = "$(TARGET_NAME)";
				PUBLIC_HEADERS_FOLDER_PATH = /usr/local/include/cxxreact;
				SDKROOT = appletvos;
				SKIP_INSTALL = YES;
				TVOS_DEPLOYMENT_TARGET = 9.2;
			};
			name = Debug;
		};
		3D3CD9311DE5FBEE00167DC4 /* Release */ = {
			isa = XCBuildConfiguration;
			buildSettings = {
				CLANG_ANALYZER_NONNULL = YES;
				CLANG_CXX_LANGUAGE_STANDARD = "c++14";
				CLANG_WARN_DOCUMENTATION_COMMENTS = YES;
				CLANG_WARN_INFINITE_RECURSION = YES;
				CLANG_WARN_SUSPICIOUS_MOVES = YES;
				COPY_PHASE_STRIP = NO;
				DEBUG_INFORMATION_FORMAT = "dwarf-with-dsym";
				GCC_NO_COMMON_BLOCKS = YES;
				OTHER_LDFLAGS = "-ObjC";
				PRODUCT_NAME = "$(TARGET_NAME)";
				PUBLIC_HEADERS_FOLDER_PATH = /usr/local/include/cxxreact;
				SDKROOT = appletvos;
				SKIP_INSTALL = YES;
				TVOS_DEPLOYMENT_TARGET = 9.2;
			};
			name = Release;
		};
		83CBBA201A601CBA00E9B192 /* Debug */ = {
			isa = XCBuildConfiguration;
			buildSettings = {
				CLANG_CXX_LANGUAGE_STANDARD = "gnu++0x";
				CLANG_CXX_LIBRARY = "libc++";
				CLANG_ENABLE_MODULES = YES;
				CLANG_ENABLE_OBJC_ARC = YES;
				CLANG_WARN_BOOL_CONVERSION = YES;
				CLANG_WARN_CONSTANT_CONVERSION = YES;
				CLANG_WARN_DIRECT_OBJC_ISA_USAGE = YES_ERROR;
				CLANG_WARN_EMPTY_BODY = YES;
				CLANG_WARN_ENUM_CONVERSION = YES;
				CLANG_WARN_INFINITE_RECURSION = YES;
				CLANG_WARN_INT_CONVERSION = YES;
				CLANG_WARN_OBJC_ROOT_CLASS = YES_ERROR;
				CLANG_WARN_SUSPICIOUS_MOVE = YES;
				CLANG_WARN_UNREACHABLE_CODE = YES;
				CLANG_WARN__DUPLICATE_METHOD_MATCH = YES;
				"CODE_SIGN_IDENTITY[sdk=iphoneos*]" = "iPhone Developer";
				COPY_PHASE_STRIP = NO;
				ENABLE_STRICT_OBJC_MSGSEND = YES;
				ENABLE_TESTABILITY = YES;
				GCC_C_LANGUAGE_STANDARD = gnu99;
				GCC_DYNAMIC_NO_PIC = NO;
				GCC_NO_COMMON_BLOCKS = YES;
				GCC_OPTIMIZATION_LEVEL = 0;
				GCC_PREPROCESSOR_DEFINITIONS = (
					"DEBUG=1",
					"RCT_DEBUG=1",
					"RCT_DEV=1",
					"RCT_NSASSERT=1",
				);
				GCC_SYMBOLS_PRIVATE_EXTERN = NO;
				GCC_WARN_64_TO_32_BIT_CONVERSION = YES;
				GCC_WARN_ABOUT_MISSING_PROTOTYPES = YES;
				GCC_WARN_ABOUT_RETURN_TYPE = YES_ERROR;
				GCC_WARN_INITIALIZER_NOT_FULLY_BRACKETED = YES;
				GCC_WARN_SHADOW = YES;
				GCC_WARN_UNDECLARED_SELECTOR = YES;
				GCC_WARN_UNINITIALIZED_AUTOS = YES_AGGRESSIVE;
				GCC_WARN_UNUSED_FUNCTION = YES;
				GCC_WARN_UNUSED_VARIABLE = YES;
				IPHONEOS_DEPLOYMENT_TARGET = 8.0;
				MTL_ENABLE_DEBUG_INFO = YES;
				ONLY_ACTIVE_ARCH = YES;
				SDKROOT = iphoneos;
				WARNING_CFLAGS = (
					"-Wextra",
					"-Wall",
				);
			};
			name = Debug;
		};
		83CBBA211A601CBA00E9B192 /* Release */ = {
			isa = XCBuildConfiguration;
			buildSettings = {
				CLANG_CXX_LANGUAGE_STANDARD = "gnu++0x";
				CLANG_CXX_LIBRARY = "libc++";
				CLANG_ENABLE_MODULES = YES;
				CLANG_ENABLE_OBJC_ARC = YES;
				CLANG_WARN_BOOL_CONVERSION = YES;
				CLANG_WARN_CONSTANT_CONVERSION = YES;
				CLANG_WARN_DIRECT_OBJC_ISA_USAGE = YES_ERROR;
				CLANG_WARN_EMPTY_BODY = YES;
				CLANG_WARN_ENUM_CONVERSION = YES;
				CLANG_WARN_INFINITE_RECURSION = YES;
				CLANG_WARN_INT_CONVERSION = YES;
				CLANG_WARN_OBJC_ROOT_CLASS = YES_ERROR;
				CLANG_WARN_SUSPICIOUS_MOVE = YES;
				CLANG_WARN_UNREACHABLE_CODE = YES;
				CLANG_WARN__DUPLICATE_METHOD_MATCH = YES;
				"CODE_SIGN_IDENTITY[sdk=iphoneos*]" = "iPhone Developer";
				COPY_PHASE_STRIP = YES;
				ENABLE_NS_ASSERTIONS = NO;
				ENABLE_STRICT_OBJC_MSGSEND = YES;
				GCC_C_LANGUAGE_STANDARD = gnu99;
				GCC_NO_COMMON_BLOCKS = YES;
				GCC_PREPROCESSOR_DEFINITIONS = "";
				GCC_WARN_64_TO_32_BIT_CONVERSION = YES;
				GCC_WARN_ABOUT_MISSING_PROTOTYPES = YES;
				GCC_WARN_ABOUT_RETURN_TYPE = YES_ERROR;
				GCC_WARN_INITIALIZER_NOT_FULLY_BRACKETED = YES;
				GCC_WARN_SHADOW = YES;
				GCC_WARN_UNDECLARED_SELECTOR = YES;
				GCC_WARN_UNINITIALIZED_AUTOS = YES_AGGRESSIVE;
				GCC_WARN_UNUSED_FUNCTION = YES;
				GCC_WARN_UNUSED_VARIABLE = YES;
				IPHONEOS_DEPLOYMENT_TARGET = 8.0;
				MTL_ENABLE_DEBUG_INFO = NO;
				SDKROOT = iphoneos;
				VALIDATE_PRODUCT = YES;
				WARNING_CFLAGS = (
					"-Wextra",
					"-Wall",
				);
			};
			name = Release;
		};
		83CBBA401A601D0F00E9B192 /* Debug */ = {
			isa = XCBuildConfiguration;
			buildSettings = {
				CLANG_CXX_LANGUAGE_STANDARD = "c++14";
				CLANG_STATIC_ANALYZER_MODE = deep;
				GCC_PREPROCESSOR_DEFINITIONS = "$(inherited)";
				GCC_WARN_ABOUT_MISSING_NEWLINE = YES;
				OTHER_LDFLAGS = "-ObjC";
				PRODUCT_NAME = "$(TARGET_NAME)";
				PUBLIC_HEADERS_FOLDER_PATH = /usr/local/include/React;
				RUN_CLANG_STATIC_ANALYZER = YES;
				SKIP_INSTALL = YES;
			};
			name = Debug;
		};
		83CBBA411A601D0F00E9B192 /* Release */ = {
			isa = XCBuildConfiguration;
			buildSettings = {
				CLANG_CXX_LANGUAGE_STANDARD = "c++14";
				CLANG_STATIC_ANALYZER_MODE = deep;
				GCC_PREPROCESSOR_DEFINITIONS = "$(inherited)";
				GCC_WARN_ABOUT_MISSING_NEWLINE = YES;
				OTHER_LDFLAGS = "-ObjC";
				PRODUCT_NAME = "$(TARGET_NAME)";
				PUBLIC_HEADERS_FOLDER_PATH = /usr/local/include/React;
				RUN_CLANG_STATIC_ANALYZER = NO;
				SKIP_INSTALL = YES;
			};
			name = Release;
		};
/* End XCBuildConfiguration section */

/* Begin XCConfigurationList section */
		2D2A281B1D9B038B00D4039D /* Build configuration list for PBXNativeTarget "React-tvOS" */ = {
			isa = XCConfigurationList;
			buildConfigurations = (
				2D2A28191D9B038B00D4039D /* Debug */,
				2D2A281A1D9B038B00D4039D /* Release */,
			);
			defaultConfigurationIsVisible = 0;
			defaultConfigurationName = Release;
		};
		3D3C05971DE3340900C268FA /* Build configuration list for PBXNativeTarget "CSSLayout" */ = {
			isa = XCConfigurationList;
			buildConfigurations = (
				3D3C05981DE3340900C268FA /* Debug */,
				3D3C05991DE3340900C268FA /* Release */,
			);
			defaultConfigurationIsVisible = 0;
			defaultConfigurationName = Release;
		};
		3D3C06721DE3340C00C268FA /* Build configuration list for PBXNativeTarget "CSSLayout-tvOS" */ = {
			isa = XCConfigurationList;
			buildConfigurations = (
				3D3C06731DE3340C00C268FA /* Debug */,
				3D3C06741DE3340C00C268FA /* Release */,
			);
			defaultConfigurationIsVisible = 0;
			defaultConfigurationName = Release;
		};
		3D3CD9081DE5FBD600167DC4 /* Build configuration list for PBXNativeTarget "jschelpers" */ = {
			isa = XCConfigurationList;
			buildConfigurations = (
				3D3CD9091DE5FBD600167DC4 /* Debug */,
				3D3CD90A1DE5FBD600167DC4 /* Release */,
			);
			defaultConfigurationIsVisible = 0;
			defaultConfigurationName = Release;
		};
		3D3CD9151DE5FBD800167DC4 /* Build configuration list for PBXNativeTarget "jschelpers-tvOS" */ = {
			isa = XCConfigurationList;
			buildConfigurations = (
				3D3CD9161DE5FBD800167DC4 /* Debug */,
				3D3CD9171DE5FBD800167DC4 /* Release */,
			);
			defaultConfigurationIsVisible = 0;
			defaultConfigurationName = Release;
		};
		3D3CD9221DE5FBEC00167DC4 /* Build configuration list for PBXNativeTarget "cxxreact" */ = {
			isa = XCConfigurationList;
			buildConfigurations = (
				3D3CD9231DE5FBEC00167DC4 /* Debug */,
				3D3CD9241DE5FBEC00167DC4 /* Release */,
			);
			defaultConfigurationIsVisible = 0;
			defaultConfigurationName = Release;
		};
		3D3CD92F1DE5FBEE00167DC4 /* Build configuration list for PBXNativeTarget "cxxreact-tvOS" */ = {
			isa = XCConfigurationList;
			buildConfigurations = (
				3D3CD9301DE5FBEE00167DC4 /* Debug */,
				3D3CD9311DE5FBEE00167DC4 /* Release */,
			);
			defaultConfigurationIsVisible = 0;
			defaultConfigurationName = Release;
		};
		83CBB9FA1A601CBA00E9B192 /* Build configuration list for PBXProject "React" */ = {
			isa = XCConfigurationList;
			buildConfigurations = (
				83CBBA201A601CBA00E9B192 /* Debug */,
				83CBBA211A601CBA00E9B192 /* Release */,
			);
			defaultConfigurationIsVisible = 0;
			defaultConfigurationName = Release;
		};
		83CBBA3F1A601D0F00E9B192 /* Build configuration list for PBXNativeTarget "React" */ = {
			isa = XCConfigurationList;
			buildConfigurations = (
				83CBBA401A601D0F00E9B192 /* Debug */,
				83CBBA411A601D0F00E9B192 /* Release */,
			);
			defaultConfigurationIsVisible = 0;
			defaultConfigurationName = Release;
		};
/* End XCConfigurationList section */
	};
	rootObject = 83CBB9F71A601CBA00E9B192 /* Project object */;
}<|MERGE_RESOLUTION|>--- conflicted
+++ resolved
@@ -155,12 +155,9 @@
 		2D3B5EEF1D9B09DC00451313 /* RCTViewManager.m in Sources */ = {isa = PBXBuildFile; fileRef = 13E0674E1A70F44B002CDEE1 /* RCTViewManager.m */; };
 		2D3B5EF01D9B09E300451313 /* RCTWrapperViewController.m in Sources */ = {isa = PBXBuildFile; fileRef = 13B080241A694A8400A75B9A /* RCTWrapperViewController.m */; };
 		2D3B5EF11D9B09E700451313 /* UIView+React.m in Sources */ = {isa = PBXBuildFile; fileRef = 13E067541A70F44B002CDEE1 /* UIView+React.m */; };
-<<<<<<< HEAD
 		2D537FD21DA4809D000F876C /* (null) in Sources */ = {isa = PBXBuildFile; };
 		2D562E431DA5976B00F962D6 /* RCTTVRemoteHandler.m in Sources */ = {isa = PBXBuildFile; fileRef = 2D562E421DA5976B00F962D6 /* RCTTVRemoteHandler.m */; };
 		2D562E441DA5979400F962D6 /* RCTTVRemoteHandler.m in Sources */ = {isa = PBXBuildFile; fileRef = 2D562E421DA5976B00F962D6 /* RCTTVRemoteHandler.m */; };
-=======
->>>>>>> cf3ae6c3
 		2D74EAFA1DAE9590003B751B /* RCTMultipartDataTask.m in Sources */ = {isa = PBXBuildFile; fileRef = 006FC4131D9B20820057AAAD /* RCTMultipartDataTask.m */; };
 		2D8C2E331DA40441000EE098 /* RCTMultipartStreamReader.m in Sources */ = {isa = PBXBuildFile; fileRef = 001BFCCF1D8381DE008E587E /* RCTMultipartStreamReader.m */; };
 		2D9F8B9B1DE398DB00A16144 /* RCTPlatform.m in Sources */ = {isa = PBXBuildFile; fileRef = 3D7749431DC1065C007EC8D8 /* RCTPlatform.m */; };
@@ -2000,11 +1997,8 @@
 				83A1FE8C1B62640A00BE0E65 /* RCTModalHostView.m in Sources */,
 				13E067551A70F44B002CDEE1 /* RCTShadowView.m in Sources */,
 				1450FF871BCFF28A00208362 /* RCTProfileTrampoline-arm.S in Sources */,
-<<<<<<< HEAD
 				2D562E431DA5976B00F962D6 /* RCTTVRemoteHandler.m in Sources */,
 				AC70D2ED1DE48A22002E6351 /* JSBundleType.cpp in Sources */,
-=======
->>>>>>> cf3ae6c3
 				131B6AF51AF1093D00FFC3E0 /* RCTSegmentedControlManager.m in Sources */,
 				58114A171AAE854800E7D092 /* RCTPickerManager.m in Sources */,
 				191E3EBE1C29D9AF00C180A6 /* RCTRefreshControlManager.m in Sources */,
