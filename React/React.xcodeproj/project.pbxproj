// !$*UTF8*$!
{
	archiveVersion = 1;
	classes = {
	};
	objectVersion = 46;
	objects = {

/* Begin PBXBuildFile section */
		000E6CEB1AB0E980000CDF4D /* RCTSourceCode.m in Sources */ = {isa = PBXBuildFile; fileRef = 000E6CEA1AB0E980000CDF4D /* RCTSourceCode.m */; };
		001BFCD01D8381DE008E587E /* RCTMultipartStreamReader.m in Sources */ = {isa = PBXBuildFile; fileRef = 001BFCCF1D8381DE008E587E /* RCTMultipartStreamReader.m */; };
		006FC4141D9B20820057AAAD /* RCTMultipartDataTask.m in Sources */ = {isa = PBXBuildFile; fileRef = 006FC4131D9B20820057AAAD /* RCTMultipartDataTask.m */; };
		008341F61D1DB34400876D9A /* RCTJSStackFrame.m in Sources */ = {isa = PBXBuildFile; fileRef = 008341F41D1DB34400876D9A /* RCTJSStackFrame.m */; };
		130443A11E3FEAA900D93A67 /* RCTFollyConvert.h in Headers */ = {isa = PBXBuildFile; fileRef = 1304439F1E3FEAA900D93A67 /* RCTFollyConvert.h */; };
		130443A21E3FEAA900D93A67 /* RCTFollyConvert.mm in Sources */ = {isa = PBXBuildFile; fileRef = 130443A01E3FEAA900D93A67 /* RCTFollyConvert.mm */; };
		130443A31E3FEAAE00D93A67 /* RCTFollyConvert.h in Headers */ = {isa = PBXBuildFile; fileRef = 1304439F1E3FEAA900D93A67 /* RCTFollyConvert.h */; };
		130443A41E3FEAC600D93A67 /* RCTFollyConvert.mm in Sources */ = {isa = PBXBuildFile; fileRef = 130443A01E3FEAA900D93A67 /* RCTFollyConvert.mm */; };
		130443C61E401A8C00D93A67 /* RCTConvert+Transform.m in Sources */ = {isa = PBXBuildFile; fileRef = 130443C41E401A8C00D93A67 /* RCTConvert+Transform.m */; };
		130443DB1E401ADD00D93A67 /* RCTConvert+Transform.m in Sources */ = {isa = PBXBuildFile; fileRef = 130443C41E401A8C00D93A67 /* RCTConvert+Transform.m */; };
		130443DC1E401AF400D93A67 /* RCTConvert+Transform.h in Headers */ = {isa = PBXBuildFile; fileRef = 130443C31E401A8C00D93A67 /* RCTConvert+Transform.h */; };
		130443DD1E401AF500D93A67 /* RCTConvert+Transform.h in Headers */ = {isa = PBXBuildFile; fileRef = 130443C31E401A8C00D93A67 /* RCTConvert+Transform.h */; };
		130443DE1E401B0D00D93A67 /* RCTTVView.h in Headers */ = {isa = PBXBuildFile; fileRef = 130443D61E401AD800D93A67 /* RCTTVView.h */; };
		130E3D881E6A082100ACE484 /* RCTDevSettings.h in Headers */ = {isa = PBXBuildFile; fileRef = 130E3D861E6A082100ACE484 /* RCTDevSettings.h */; };
		130E3D891E6A082100ACE484 /* RCTDevSettings.mm in Sources */ = {isa = PBXBuildFile; fileRef = 130E3D871E6A082100ACE484 /* RCTDevSettings.mm */; };
		130E3D8A1E6A083600ACE484 /* RCTDevSettings.h in Headers */ = {isa = PBXBuildFile; fileRef = 130E3D861E6A082100ACE484 /* RCTDevSettings.h */; };
		130E3D8B1E6A083900ACE484 /* RCTDevSettings.mm in Sources */ = {isa = PBXBuildFile; fileRef = 130E3D871E6A082100ACE484 /* RCTDevSettings.mm */; };
		13134C861E296B2A00B9F3CB /* RCTCxxBridge.mm in Sources */ = {isa = PBXBuildFile; fileRef = 13134C741E296B2A00B9F3CB /* RCTCxxBridge.mm */; };
		13134C871E296B2A00B9F3CB /* RCTCxxBridge.mm in Sources */ = {isa = PBXBuildFile; fileRef = 13134C741E296B2A00B9F3CB /* RCTCxxBridge.mm */; };
		13134C8C1E296B2A00B9F3CB /* RCTMessageThread.h in Headers */ = {isa = PBXBuildFile; fileRef = 13134C771E296B2A00B9F3CB /* RCTMessageThread.h */; };
		13134C8D1E296B2A00B9F3CB /* RCTMessageThread.h in Headers */ = {isa = PBXBuildFile; fileRef = 13134C771E296B2A00B9F3CB /* RCTMessageThread.h */; };
		13134C8E1E296B2A00B9F3CB /* RCTMessageThread.mm in Sources */ = {isa = PBXBuildFile; fileRef = 13134C781E296B2A00B9F3CB /* RCTMessageThread.mm */; };
		13134C8F1E296B2A00B9F3CB /* RCTMessageThread.mm in Sources */ = {isa = PBXBuildFile; fileRef = 13134C781E296B2A00B9F3CB /* RCTMessageThread.mm */; };
		13134C941E296B2A00B9F3CB /* RCTObjcExecutor.h in Headers */ = {isa = PBXBuildFile; fileRef = 13134C7B1E296B2A00B9F3CB /* RCTObjcExecutor.h */; };
		13134C951E296B2A00B9F3CB /* RCTObjcExecutor.h in Headers */ = {isa = PBXBuildFile; fileRef = 13134C7B1E296B2A00B9F3CB /* RCTObjcExecutor.h */; };
		13134C961E296B2A00B9F3CB /* RCTObjcExecutor.mm in Sources */ = {isa = PBXBuildFile; fileRef = 13134C7C1E296B2A00B9F3CB /* RCTObjcExecutor.mm */; };
		13134C971E296B2A00B9F3CB /* RCTObjcExecutor.mm in Sources */ = {isa = PBXBuildFile; fileRef = 13134C7C1E296B2A00B9F3CB /* RCTObjcExecutor.mm */; };
		13134C981E296B2A00B9F3CB /* RCTCxxMethod.h in Headers */ = {isa = PBXBuildFile; fileRef = 13134C7E1E296B2A00B9F3CB /* RCTCxxMethod.h */; };
		13134C991E296B2A00B9F3CB /* RCTCxxMethod.h in Headers */ = {isa = PBXBuildFile; fileRef = 13134C7E1E296B2A00B9F3CB /* RCTCxxMethod.h */; };
		13134C9A1E296B2A00B9F3CB /* RCTCxxMethod.mm in Sources */ = {isa = PBXBuildFile; fileRef = 13134C7F1E296B2A00B9F3CB /* RCTCxxMethod.mm */; };
		13134C9B1E296B2A00B9F3CB /* RCTCxxMethod.mm in Sources */ = {isa = PBXBuildFile; fileRef = 13134C7F1E296B2A00B9F3CB /* RCTCxxMethod.mm */; };
		13134C9C1E296B2A00B9F3CB /* RCTCxxModule.h in Headers */ = {isa = PBXBuildFile; fileRef = 13134C801E296B2A00B9F3CB /* RCTCxxModule.h */; };
		13134C9D1E296B2A00B9F3CB /* RCTCxxModule.h in Headers */ = {isa = PBXBuildFile; fileRef = 13134C801E296B2A00B9F3CB /* RCTCxxModule.h */; };
		13134C9E1E296B2A00B9F3CB /* RCTCxxModule.mm in Sources */ = {isa = PBXBuildFile; fileRef = 13134C811E296B2A00B9F3CB /* RCTCxxModule.mm */; };
		13134C9F1E296B2A00B9F3CB /* RCTCxxModule.mm in Sources */ = {isa = PBXBuildFile; fileRef = 13134C811E296B2A00B9F3CB /* RCTCxxModule.mm */; };
		13134CA01E296B2A00B9F3CB /* RCTCxxUtils.h in Headers */ = {isa = PBXBuildFile; fileRef = 13134C821E296B2A00B9F3CB /* RCTCxxUtils.h */; };
		13134CA11E296B2A00B9F3CB /* RCTCxxUtils.h in Headers */ = {isa = PBXBuildFile; fileRef = 13134C821E296B2A00B9F3CB /* RCTCxxUtils.h */; };
		13134CA21E296B2A00B9F3CB /* RCTCxxUtils.mm in Sources */ = {isa = PBXBuildFile; fileRef = 13134C831E296B2A00B9F3CB /* RCTCxxUtils.mm */; };
		13134CA31E296B2A00B9F3CB /* RCTCxxUtils.mm in Sources */ = {isa = PBXBuildFile; fileRef = 13134C831E296B2A00B9F3CB /* RCTCxxUtils.mm */; };
		131B6AF41AF1093D00FFC3E0 /* RCTSegmentedControl.m in Sources */ = {isa = PBXBuildFile; fileRef = 131B6AF11AF1093D00FFC3E0 /* RCTSegmentedControl.m */; };
		131B6AF51AF1093D00FFC3E0 /* RCTSegmentedControlManager.m in Sources */ = {isa = PBXBuildFile; fileRef = 131B6AF31AF1093D00FFC3E0 /* RCTSegmentedControlManager.m */; };
		133957881DF76D3500EC27BE /* YGEnums.h in Headers */ = {isa = PBXBuildFile; fileRef = 130A77031DF767AF001F9587 /* YGEnums.h */; };
		133957891DF76D3500EC27BE /* YGMacros.h in Headers */ = {isa = PBXBuildFile; fileRef = 130A77041DF767AF001F9587 /* YGMacros.h */; };
		1339578B1DF76D3500EC27BE /* Yoga.h in Headers */ = {isa = PBXBuildFile; fileRef = 130A77081DF767AF001F9587 /* Yoga.h */; };
		133EA4E52098F6E30035B1D8 /* ReactMarker.h in Copy Headers */ = {isa = PBXBuildFile; fileRef = 13DA8A2F2097A90A00276ED4 /* ReactMarker.h */; };
		13456E931ADAD2DE009F94A7 /* RCTConvert+CoreLocation.m in Sources */ = {isa = PBXBuildFile; fileRef = 13456E921ADAD2DE009F94A7 /* RCTConvert+CoreLocation.m */; };
		134D63C31F1FEC4B008872B5 /* RCTCxxBridgeDelegate.h in Headers */ = {isa = PBXBuildFile; fileRef = 134D63C21F1FEC4B008872B5 /* RCTCxxBridgeDelegate.h */; };
		134D63C41F1FEC65008872B5 /* RCTCxxBridgeDelegate.h in Headers */ = {isa = PBXBuildFile; fileRef = 134D63C21F1FEC4B008872B5 /* RCTCxxBridgeDelegate.h */; };
		13513F3C1B1F43F400FCE529 /* RCTProgressViewManager.m in Sources */ = {isa = PBXBuildFile; fileRef = 13513F3B1B1F43F400FCE529 /* RCTProgressViewManager.m */; };
		135A9BFB1E7B0EAE00587AEB /* RCTJSCErrorHandling.h in Headers */ = {isa = PBXBuildFile; fileRef = 135A9BF91E7B0EAE00587AEB /* RCTJSCErrorHandling.h */; };
		135A9BFC1E7B0EAE00587AEB /* RCTJSCErrorHandling.mm in Sources */ = {isa = PBXBuildFile; fileRef = 135A9BFA1E7B0EAE00587AEB /* RCTJSCErrorHandling.mm */; };
		135A9BFF1E7B0EE600587AEB /* RCTJSCHelpers.h in Headers */ = {isa = PBXBuildFile; fileRef = 135A9BFD1E7B0EE600587AEB /* RCTJSCHelpers.h */; };
		135A9C001E7B0EE600587AEB /* RCTJSCHelpers.mm in Sources */ = {isa = PBXBuildFile; fileRef = 135A9BFE1E7B0EE600587AEB /* RCTJSCHelpers.mm */; };
		135A9C011E7B0F4700587AEB /* systemJSCWrapper.cpp in Sources */ = {isa = PBXBuildFile; fileRef = 19DED2281E77E29200F089BB /* systemJSCWrapper.cpp */; };
		135A9C021E7B0F4800587AEB /* systemJSCWrapper.cpp in Sources */ = {isa = PBXBuildFile; fileRef = 19DED2281E77E29200F089BB /* systemJSCWrapper.cpp */; };
		135A9C031E7B0F6100587AEB /* RCTJSCErrorHandling.h in Headers */ = {isa = PBXBuildFile; fileRef = 135A9BF91E7B0EAE00587AEB /* RCTJSCErrorHandling.h */; };
		135A9C041E7B0F6400587AEB /* RCTJSCErrorHandling.mm in Sources */ = {isa = PBXBuildFile; fileRef = 135A9BFA1E7B0EAE00587AEB /* RCTJSCErrorHandling.mm */; };
		135A9C051E7B0F7500587AEB /* RCTJSCHelpers.mm in Sources */ = {isa = PBXBuildFile; fileRef = 135A9BFE1E7B0EE600587AEB /* RCTJSCHelpers.mm */; };
		135A9C061E7B0F7800587AEB /* RCTJSCHelpers.h in Headers */ = {isa = PBXBuildFile; fileRef = 135A9BFD1E7B0EE600587AEB /* RCTJSCHelpers.h */; };
		13723B501A82FD3C00F88898 /* RCTStatusBarManager.m in Sources */ = {isa = PBXBuildFile; fileRef = 13723B4F1A82FD3C00F88898 /* RCTStatusBarManager.m */; };
		1372B70A1AB030C200659ED6 /* RCTAppState.m in Sources */ = {isa = PBXBuildFile; fileRef = 1372B7091AB030C200659ED6 /* RCTAppState.m */; };
		137327E71AA5CF210034F82E /* RCTTabBar.m in Sources */ = {isa = PBXBuildFile; fileRef = 137327E01AA5CF210034F82E /* RCTTabBar.m */; };
		137327E81AA5CF210034F82E /* RCTTabBarItem.m in Sources */ = {isa = PBXBuildFile; fileRef = 137327E21AA5CF210034F82E /* RCTTabBarItem.m */; };
		137327E91AA5CF210034F82E /* RCTTabBarItemManager.m in Sources */ = {isa = PBXBuildFile; fileRef = 137327E41AA5CF210034F82E /* RCTTabBarItemManager.m */; };
		137327EA1AA5CF210034F82E /* RCTTabBarManager.m in Sources */ = {isa = PBXBuildFile; fileRef = 137327E61AA5CF210034F82E /* RCTTabBarManager.m */; };
		1384E2081E806D4E00545659 /* RCTNativeModule.h in Headers */ = {isa = PBXBuildFile; fileRef = 1384E2061E806D4E00545659 /* RCTNativeModule.h */; };
		1384E2091E806D4E00545659 /* RCTNativeModule.mm in Sources */ = {isa = PBXBuildFile; fileRef = 1384E2071E806D4E00545659 /* RCTNativeModule.mm */; };
		1384E20A1E806D5700545659 /* RCTNativeModule.h in Headers */ = {isa = PBXBuildFile; fileRef = 1384E2061E806D4E00545659 /* RCTNativeModule.h */; };
		1384E20B1E806D5B00545659 /* RCTNativeModule.mm in Sources */ = {isa = PBXBuildFile; fileRef = 1384E2071E806D4E00545659 /* RCTNativeModule.mm */; };
		139D7E911E25C70B00323FB7 /* bignum-dtoa.cc in Sources */ = {isa = PBXBuildFile; fileRef = 139D7E391E25C5A300323FB7 /* bignum-dtoa.cc */; };
		139D7E931E25C70B00323FB7 /* bignum.cc in Sources */ = {isa = PBXBuildFile; fileRef = 139D7E3B1E25C5A300323FB7 /* bignum.cc */; };
		139D7E951E25C70B00323FB7 /* cached-powers.cc in Sources */ = {isa = PBXBuildFile; fileRef = 139D7E3D1E25C5A300323FB7 /* cached-powers.cc */; };
		139D7E971E25C70B00323FB7 /* diy-fp.cc in Sources */ = {isa = PBXBuildFile; fileRef = 139D7E3F1E25C5A300323FB7 /* diy-fp.cc */; };
		139D7E991E25C70B00323FB7 /* double-conversion.cc in Sources */ = {isa = PBXBuildFile; fileRef = 139D7E411E25C5A300323FB7 /* double-conversion.cc */; };
		139D7E9B1E25C70B00323FB7 /* fast-dtoa.cc in Sources */ = {isa = PBXBuildFile; fileRef = 139D7E431E25C5A300323FB7 /* fast-dtoa.cc */; };
		139D7E9D1E25C70B00323FB7 /* fixed-dtoa.cc in Sources */ = {isa = PBXBuildFile; fileRef = 139D7E451E25C5A300323FB7 /* fixed-dtoa.cc */; };
		139D7EA01E25C70B00323FB7 /* strtod.cc in Sources */ = {isa = PBXBuildFile; fileRef = 139D7E481E25C5A300323FB7 /* strtod.cc */; };
		139D7EA51E25C85300323FB7 /* bignum-dtoa.h in Headers */ = {isa = PBXBuildFile; fileRef = 139D7E3A1E25C5A300323FB7 /* bignum-dtoa.h */; };
		139D7EA61E25C85300323FB7 /* bignum.h in Headers */ = {isa = PBXBuildFile; fileRef = 139D7E3C1E25C5A300323FB7 /* bignum.h */; };
		139D7EA71E25C85300323FB7 /* cached-powers.h in Headers */ = {isa = PBXBuildFile; fileRef = 139D7E3E1E25C5A300323FB7 /* cached-powers.h */; };
		139D7EA81E25C85300323FB7 /* diy-fp.h in Headers */ = {isa = PBXBuildFile; fileRef = 139D7E401E25C5A300323FB7 /* diy-fp.h */; };
		139D7EA91E25C85300323FB7 /* double-conversion.h in Headers */ = {isa = PBXBuildFile; fileRef = 139D7E421E25C5A300323FB7 /* double-conversion.h */; };
		139D7EAA1E25C85300323FB7 /* fast-dtoa.h in Headers */ = {isa = PBXBuildFile; fileRef = 139D7E441E25C5A300323FB7 /* fast-dtoa.h */; };
		139D7EAB1E25C85300323FB7 /* fixed-dtoa.h in Headers */ = {isa = PBXBuildFile; fileRef = 139D7E461E25C5A300323FB7 /* fixed-dtoa.h */; };
		139D7EAC1E25C85300323FB7 /* ieee.h in Headers */ = {isa = PBXBuildFile; fileRef = 139D7E471E25C5A300323FB7 /* ieee.h */; };
		139D7EAD1E25C85300323FB7 /* strtod.h in Headers */ = {isa = PBXBuildFile; fileRef = 139D7E491E25C5A300323FB7 /* strtod.h */; };
		139D7EAE1E25C85300323FB7 /* utils.h in Headers */ = {isa = PBXBuildFile; fileRef = 139D7E4A1E25C5A300323FB7 /* utils.h */; };
		139D7F021E25DE1100323FB7 /* logging.cc in Sources */ = {isa = PBXBuildFile; fileRef = 139D7EDA1E25DBDC00323FB7 /* logging.cc */; };
		139D7F031E25DE1100323FB7 /* raw_logging.cc in Sources */ = {isa = PBXBuildFile; fileRef = 139D7EDB1E25DBDC00323FB7 /* raw_logging.cc */; };
		139D7F041E25DE1100323FB7 /* signalhandler.cc in Sources */ = {isa = PBXBuildFile; fileRef = 139D7EDC1E25DBDC00323FB7 /* signalhandler.cc */; };
		139D7F051E25DE1100323FB7 /* symbolize.cc in Sources */ = {isa = PBXBuildFile; fileRef = 139D7EDE1E25DBDC00323FB7 /* symbolize.cc */; };
		139D7F061E25DE1100323FB7 /* utilities.cc in Sources */ = {isa = PBXBuildFile; fileRef = 139D7EE01E25DBDC00323FB7 /* utilities.cc */; };
		139D7F071E25DE1100323FB7 /* vlog_is_on.cc in Sources */ = {isa = PBXBuildFile; fileRef = 139D7EE21E25DBDC00323FB7 /* vlog_is_on.cc */; };
		139D7F091E25DE3700323FB7 /* demangle.cc in Sources */ = {isa = PBXBuildFile; fileRef = 139D7F081E25DE3700323FB7 /* demangle.cc */; };
		139D84AF1E273B5600323FB7 /* Bits.cpp in Sources */ = {isa = PBXBuildFile; fileRef = 139D849D1E273B5600323FB7 /* Bits.cpp */; };
		139D84B01E273B5600323FB7 /* Conv.cpp in Sources */ = {isa = PBXBuildFile; fileRef = 139D849F1E273B5600323FB7 /* Conv.cpp */; };
		139D84B11E273B5600323FB7 /* dynamic.cpp in Sources */ = {isa = PBXBuildFile; fileRef = 139D84A21E273B5600323FB7 /* dynamic.cpp */; };
		139D84B31E273B5600323FB7 /* json.cpp in Sources */ = {isa = PBXBuildFile; fileRef = 139D84A71E273B5600323FB7 /* json.cpp */; };
		13A0C2891B74F71200B29F6F /* RCTDevLoadingView.m in Sources */ = {isa = PBXBuildFile; fileRef = 13A0C2861B74F71200B29F6F /* RCTDevLoadingView.m */; };
		13A0C28A1B74F71200B29F6F /* RCTDevMenu.m in Sources */ = {isa = PBXBuildFile; fileRef = 13A0C2881B74F71200B29F6F /* RCTDevMenu.m */; };
		13A1F71E1A75392D00D3D453 /* RCTKeyCommands.m in Sources */ = {isa = PBXBuildFile; fileRef = 13A1F71D1A75392D00D3D453 /* RCTKeyCommands.m */; };
		13A6E20E1C19AA0C00845B82 /* RCTParserUtils.m in Sources */ = {isa = PBXBuildFile; fileRef = 13A6E20D1C19AA0C00845B82 /* RCTParserUtils.m */; };
		13AB90C11B6FA36700713B4F /* RCTComponentData.m in Sources */ = {isa = PBXBuildFile; fileRef = 13AB90C01B6FA36700713B4F /* RCTComponentData.m */; };
		13AF20451AE707F9005F5298 /* RCTSlider.m in Sources */ = {isa = PBXBuildFile; fileRef = 13AF20441AE707F9005F5298 /* RCTSlider.m */; };
		13B07FEF1A69327A00A75B9A /* RCTAlertManager.m in Sources */ = {isa = PBXBuildFile; fileRef = 13B07FE81A69327A00A75B9A /* RCTAlertManager.m */; };
		13B07FF01A69327A00A75B9A /* RCTExceptionsManager.m in Sources */ = {isa = PBXBuildFile; fileRef = 13B07FEA1A69327A00A75B9A /* RCTExceptionsManager.m */; };
		13B07FF21A69327A00A75B9A /* RCTTiming.m in Sources */ = {isa = PBXBuildFile; fileRef = 13B07FEE1A69327A00A75B9A /* RCTTiming.m */; };
		13B0801A1A69489C00A75B9A /* RCTNavigator.m in Sources */ = {isa = PBXBuildFile; fileRef = 13B0800D1A69489C00A75B9A /* RCTNavigator.m */; };
		13B0801B1A69489C00A75B9A /* RCTNavigatorManager.m in Sources */ = {isa = PBXBuildFile; fileRef = 13B0800F1A69489C00A75B9A /* RCTNavigatorManager.m */; };
		13B0801C1A69489C00A75B9A /* RCTNavItem.m in Sources */ = {isa = PBXBuildFile; fileRef = 13B080111A69489C00A75B9A /* RCTNavItem.m */; };
		13B0801D1A69489C00A75B9A /* RCTNavItemManager.m in Sources */ = {isa = PBXBuildFile; fileRef = 13B080131A69489C00A75B9A /* RCTNavItemManager.m */; };
		13B080201A69489C00A75B9A /* RCTActivityIndicatorViewManager.m in Sources */ = {isa = PBXBuildFile; fileRef = 13B080191A69489C00A75B9A /* RCTActivityIndicatorViewManager.m */; };
		13B080261A694A8400A75B9A /* RCTWrapperViewController.m in Sources */ = {isa = PBXBuildFile; fileRef = 13B080241A694A8400A75B9A /* RCTWrapperViewController.m */; };
		13BB3D021BECD54500932C10 /* RCTImageSource.m in Sources */ = {isa = PBXBuildFile; fileRef = 13BB3D011BECD54500932C10 /* RCTImageSource.m */; };
		13BCE8091C99CB9D00DD7AAD /* RCTRootShadowView.m in Sources */ = {isa = PBXBuildFile; fileRef = 13BCE8081C99CB9D00DD7AAD /* RCTRootShadowView.m */; };
		13C156051AB1A2840079392D /* RCTWebView.m in Sources */ = {isa = PBXBuildFile; fileRef = 13C156021AB1A2840079392D /* RCTWebView.m */; };
		13C156061AB1A2840079392D /* RCTWebViewManager.m in Sources */ = {isa = PBXBuildFile; fileRef = 13C156041AB1A2840079392D /* RCTWebViewManager.m */; };
		13CC8A821B17642100940AE7 /* RCTBorderDrawing.m in Sources */ = {isa = PBXBuildFile; fileRef = 13CC8A811B17642100940AE7 /* RCTBorderDrawing.m */; };
		13D033631C1837FE0021DC29 /* RCTClipboard.m in Sources */ = {isa = PBXBuildFile; fileRef = 13D033621C1837FE0021DC29 /* RCTClipboard.m */; };
		13D9FEEB1CDCCECF00158BD7 /* RCTEventEmitter.m in Sources */ = {isa = PBXBuildFile; fileRef = 13D9FEEA1CDCCECF00158BD7 /* RCTEventEmitter.m */; };
		13D9FEEE1CDCD93000158BD7 /* RCTKeyboardObserver.m in Sources */ = {isa = PBXBuildFile; fileRef = 13D9FEED1CDCD93000158BD7 /* RCTKeyboardObserver.m */; };
		13DA8A312097A90B00276ED4 /* ReactMarker.h in Headers */ = {isa = PBXBuildFile; fileRef = 13DA8A2F2097A90A00276ED4 /* ReactMarker.h */; };
		13DA8A322097A90B00276ED4 /* ReactMarker.h in Headers */ = {isa = PBXBuildFile; fileRef = 13DA8A2F2097A90A00276ED4 /* ReactMarker.h */; };
		13DA8A332097A90B00276ED4 /* ReactMarker.cpp in Sources */ = {isa = PBXBuildFile; fileRef = 13DA8A302097A90B00276ED4 /* ReactMarker.cpp */; };
		13DA8A342097A90B00276ED4 /* ReactMarker.cpp in Sources */ = {isa = PBXBuildFile; fileRef = 13DA8A302097A90B00276ED4 /* ReactMarker.cpp */; };
		13E0674A1A70F434002CDEE1 /* RCTUIManager.m in Sources */ = {isa = PBXBuildFile; fileRef = 13E067491A70F434002CDEE1 /* RCTUIManager.m */; };
		13E067561A70F44B002CDEE1 /* RCTViewManager.m in Sources */ = {isa = PBXBuildFile; fileRef = 13E0674E1A70F44B002CDEE1 /* RCTViewManager.m */; };
		13E067571A70F44B002CDEE1 /* RCTView.m in Sources */ = {isa = PBXBuildFile; fileRef = 13E067501A70F44B002CDEE1 /* RCTView.m */; };
		13E067591A70F44B002CDEE1 /* UIView+React.m in Sources */ = {isa = PBXBuildFile; fileRef = 13E067541A70F44B002CDEE1 /* UIView+React.m */; };
		13E41EEB1C05CA0B00CD8DAC /* RCTProfileTrampoline-i386.S in Sources */ = {isa = PBXBuildFile; fileRef = 14BF717F1C04793D00C97D0C /* RCTProfileTrampoline-i386.S */; };
		13EBC6711E2870DE00880AC5 /* JSCWrapper.cpp in Sources */ = {isa = PBXBuildFile; fileRef = 3D7A27DD1DE32541002E3F95 /* JSCWrapper.cpp */; };
		13EBC6731E2870DE00880AC5 /* Value.cpp in Sources */ = {isa = PBXBuildFile; fileRef = 3D92B10C1E0369AD0018521A /* Value.cpp */; };
		13EBC6771E2870E400880AC5 /* JSCHelpers.cpp in Sources */ = {isa = PBXBuildFile; fileRef = 3D92B1071E0369AD0018521A /* JSCHelpers.cpp */; };
		13EBC6781E2870E400880AC5 /* JSCWrapper.cpp in Sources */ = {isa = PBXBuildFile; fileRef = 3D7A27DD1DE32541002E3F95 /* JSCWrapper.cpp */; };
		13EBC6791E2870E400880AC5 /* Unicode.cpp in Sources */ = {isa = PBXBuildFile; fileRef = 3D92B10A1E0369AD0018521A /* Unicode.cpp */; };
		13EBC67A1E2870E400880AC5 /* Value.cpp in Sources */ = {isa = PBXBuildFile; fileRef = 3D92B10C1E0369AD0018521A /* Value.cpp */; };
		13EBC67B1E28723000880AC5 /* Unicode.cpp in Sources */ = {isa = PBXBuildFile; fileRef = 3D92B10A1E0369AD0018521A /* Unicode.cpp */; };
		13EBC67D1E28725900880AC5 /* JSCHelpers.cpp in Sources */ = {isa = PBXBuildFile; fileRef = 3D92B1071E0369AD0018521A /* JSCHelpers.cpp */; };
		13EBC67E1E28726000880AC5 /* JSCHelpers.h in Headers */ = {isa = PBXBuildFile; fileRef = 3D92B1081E0369AD0018521A /* JSCHelpers.h */; };
		13EBC6801E28733C00880AC5 /* noncopyable.h in Headers */ = {isa = PBXBuildFile; fileRef = 3D92B1091E0369AD0018521A /* noncopyable.h */; };
		13EBC6811E28733C00880AC5 /* Unicode.h in Headers */ = {isa = PBXBuildFile; fileRef = 3D92B10B1E0369AD0018521A /* Unicode.h */; };
		13EBC6821E28733C00880AC5 /* Value.h in Headers */ = {isa = PBXBuildFile; fileRef = 3D92B10D1E0369AD0018521A /* Value.h */; };
		13F17A851B8493E5007D4C75 /* RCTRedBox.m in Sources */ = {isa = PBXBuildFile; fileRef = 13F17A841B8493E5007D4C75 /* RCTRedBox.m */; };
		13F880381E296D2800C3C7A1 /* JSCWrapper.h in Headers */ = {isa = PBXBuildFile; fileRef = 3D7A27DE1DE32541002E3F95 /* JSCWrapper.h */; };
		13F887581E2971D400C3C7A1 /* Demangle.cpp in Sources */ = {isa = PBXBuildFile; fileRef = 13F887521E2971C500C3C7A1 /* Demangle.cpp */; };
		13F887591E2971D400C3C7A1 /* StringBase.cpp in Sources */ = {isa = PBXBuildFile; fileRef = 13F887531E2971C500C3C7A1 /* StringBase.cpp */; };
		13F8875A1E2971D400C3C7A1 /* Unicode.cpp in Sources */ = {isa = PBXBuildFile; fileRef = 13F887541E2971C500C3C7A1 /* Unicode.cpp */; };
		13F8876E1E29726200C3C7A1 /* CxxNativeModule.cpp in Sources */ = {isa = PBXBuildFile; fileRef = 3D92B0A81E03699D0018521A /* CxxNativeModule.cpp */; };
		13F887701E29726200C3C7A1 /* Instance.cpp in Sources */ = {isa = PBXBuildFile; fileRef = 3D92B0AE1E03699D0018521A /* Instance.cpp */; };
		13F887711E29726200C3C7A1 /* JSBundleType.cpp in Sources */ = {isa = PBXBuildFile; fileRef = AC70D2EB1DE48A22002E6351 /* JSBundleType.cpp */; };
		13F887721E29726200C3C7A1 /* JSCExecutor.cpp in Sources */ = {isa = PBXBuildFile; fileRef = 3D92B0B21E03699D0018521A /* JSCExecutor.cpp */; };
		13F887741E29726200C3C7A1 /* JSCLegacyTracing.cpp in Sources */ = {isa = PBXBuildFile; fileRef = 3D92B0B61E03699D0018521A /* JSCLegacyTracing.cpp */; };
		13F887751E29726200C3C7A1 /* JSCMemory.cpp in Sources */ = {isa = PBXBuildFile; fileRef = 3D92B0B81E03699D0018521A /* JSCMemory.cpp */; };
		13F887761E29726200C3C7A1 /* JSCNativeModules.cpp in Sources */ = {isa = PBXBuildFile; fileRef = 3D92B0BA1E03699D0018521A /* JSCNativeModules.cpp */; };
		13F887771E29726200C3C7A1 /* JSCPerfStats.cpp in Sources */ = {isa = PBXBuildFile; fileRef = 3D92B0BC1E03699D0018521A /* JSCPerfStats.cpp */; };
		13F887781E29726200C3C7A1 /* JSCSamplingProfiler.cpp in Sources */ = {isa = PBXBuildFile; fileRef = 3D92B0BE1E03699D0018521A /* JSCSamplingProfiler.cpp */; };
		13F887791E29726200C3C7A1 /* JSCUtils.cpp in Sources */ = {isa = PBXBuildFile; fileRef = 3D92B0C21E03699D0018521A /* JSCUtils.cpp */; };
		13F8877B1E29726200C3C7A1 /* JSIndexedRAMBundle.cpp in Sources */ = {isa = PBXBuildFile; fileRef = 3D92B0C61E03699D0018521A /* JSIndexedRAMBundle.cpp */; };
		13F8877C1E29726200C3C7A1 /* MethodCall.cpp in Sources */ = {isa = PBXBuildFile; fileRef = 3D92B0CA1E03699D0018521A /* MethodCall.cpp */; };
		13F8877D1E29726200C3C7A1 /* ModuleRegistry.cpp in Sources */ = {isa = PBXBuildFile; fileRef = 3D92B0CC1E03699D0018521A /* ModuleRegistry.cpp */; };
		13F8877E1E29726200C3C7A1 /* NativeToJsBridge.cpp in Sources */ = {isa = PBXBuildFile; fileRef = 3D92B0CF1E03699D0018521A /* NativeToJsBridge.cpp */; };
		13F8877F1E29726200C3C7A1 /* Platform.cpp in Sources */ = {isa = PBXBuildFile; fileRef = 3D92B0D11E03699D0018521A /* Platform.cpp */; };
		13F887801E29726200C3C7A1 /* SampleCxxModule.cpp in Sources */ = {isa = PBXBuildFile; fileRef = 3D92B0D31E03699D0018521A /* SampleCxxModule.cpp */; };
		13F887821E29726300C3C7A1 /* CxxNativeModule.cpp in Sources */ = {isa = PBXBuildFile; fileRef = 3D92B0A81E03699D0018521A /* CxxNativeModule.cpp */; };
		13F887841E29726300C3C7A1 /* Instance.cpp in Sources */ = {isa = PBXBuildFile; fileRef = 3D92B0AE1E03699D0018521A /* Instance.cpp */; };
		13F887851E29726300C3C7A1 /* JSCExecutor.cpp in Sources */ = {isa = PBXBuildFile; fileRef = 3D92B0B21E03699D0018521A /* JSCExecutor.cpp */; };
		13F887871E29726300C3C7A1 /* JSCLegacyTracing.cpp in Sources */ = {isa = PBXBuildFile; fileRef = 3D92B0B61E03699D0018521A /* JSCLegacyTracing.cpp */; };
		13F887881E29726300C3C7A1 /* JSCMemory.cpp in Sources */ = {isa = PBXBuildFile; fileRef = 3D92B0B81E03699D0018521A /* JSCMemory.cpp */; };
		13F887891E29726300C3C7A1 /* JSCNativeModules.cpp in Sources */ = {isa = PBXBuildFile; fileRef = 3D92B0BA1E03699D0018521A /* JSCNativeModules.cpp */; };
		13F8878A1E29726300C3C7A1 /* JSCPerfStats.cpp in Sources */ = {isa = PBXBuildFile; fileRef = 3D92B0BC1E03699D0018521A /* JSCPerfStats.cpp */; };
		13F8878B1E29726300C3C7A1 /* JSCSamplingProfiler.cpp in Sources */ = {isa = PBXBuildFile; fileRef = 3D92B0BE1E03699D0018521A /* JSCSamplingProfiler.cpp */; };
		13F8878C1E29726300C3C7A1 /* JSCUtils.cpp in Sources */ = {isa = PBXBuildFile; fileRef = 3D92B0C21E03699D0018521A /* JSCUtils.cpp */; };
		13F8878E1E29726300C3C7A1 /* JSIndexedRAMBundle.cpp in Sources */ = {isa = PBXBuildFile; fileRef = 3D92B0C61E03699D0018521A /* JSIndexedRAMBundle.cpp */; };
		13F8878F1E29726300C3C7A1 /* MethodCall.cpp in Sources */ = {isa = PBXBuildFile; fileRef = 3D92B0CA1E03699D0018521A /* MethodCall.cpp */; };
		13F887901E29726300C3C7A1 /* ModuleRegistry.cpp in Sources */ = {isa = PBXBuildFile; fileRef = 3D92B0CC1E03699D0018521A /* ModuleRegistry.cpp */; };
		13F887911E29726300C3C7A1 /* NativeToJsBridge.cpp in Sources */ = {isa = PBXBuildFile; fileRef = 3D92B0CF1E03699D0018521A /* NativeToJsBridge.cpp */; };
		13F887921E29726300C3C7A1 /* Platform.cpp in Sources */ = {isa = PBXBuildFile; fileRef = 3D92B0D11E03699D0018521A /* Platform.cpp */; };
		13F887931E29726300C3C7A1 /* SampleCxxModule.cpp in Sources */ = {isa = PBXBuildFile; fileRef = 3D92B0D31E03699D0018521A /* SampleCxxModule.cpp */; };
		13F8879F1E29741900C3C7A1 /* BitsFunctexcept.cpp in Sources */ = {isa = PBXBuildFile; fileRef = 13F8879C1E29740700C3C7A1 /* BitsFunctexcept.cpp */; };
		13F887A21E2977FF00C3C7A1 /* MallocImpl.cpp in Sources */ = {isa = PBXBuildFile; fileRef = 13F887A01E2977D800C3C7A1 /* MallocImpl.cpp */; };
		142014191B32094000CC17BA /* RCTPerformanceLogger.m in Sources */ = {isa = PBXBuildFile; fileRef = 142014171B32094000CC17BA /* RCTPerformanceLogger.m */; };
		1450FF861BCFF28A00208362 /* RCTProfile.m in Sources */ = {isa = PBXBuildFile; fileRef = 1450FF811BCFF28A00208362 /* RCTProfile.m */; };
		1450FF871BCFF28A00208362 /* RCTProfileTrampoline-arm.S in Sources */ = {isa = PBXBuildFile; fileRef = 1450FF821BCFF28A00208362 /* RCTProfileTrampoline-arm.S */; };
		1450FF881BCFF28A00208362 /* RCTProfileTrampoline-arm64.S in Sources */ = {isa = PBXBuildFile; fileRef = 1450FF831BCFF28A00208362 /* RCTProfileTrampoline-arm64.S */; };
		1450FF8A1BCFF28A00208362 /* RCTProfileTrampoline-x86_64.S in Sources */ = {isa = PBXBuildFile; fileRef = 1450FF851BCFF28A00208362 /* RCTProfileTrampoline-x86_64.S */; };
		14C2CA741B3AC64300E6CBB2 /* RCTModuleData.mm in Sources */ = {isa = PBXBuildFile; fileRef = 14C2CA731B3AC64300E6CBB2 /* RCTModuleData.mm */; };
		14C2CA761B3AC64F00E6CBB2 /* RCTFrameUpdate.m in Sources */ = {isa = PBXBuildFile; fileRef = 14C2CA751B3AC64F00E6CBB2 /* RCTFrameUpdate.m */; };
		14F3620D1AABD06A001CE568 /* RCTSwitch.m in Sources */ = {isa = PBXBuildFile; fileRef = 14F362081AABD06A001CE568 /* RCTSwitch.m */; };
		14F3620E1AABD06A001CE568 /* RCTSwitchManager.m in Sources */ = {isa = PBXBuildFile; fileRef = 14F3620A1AABD06A001CE568 /* RCTSwitchManager.m */; };
		14F484561AABFCE100FDF6B9 /* RCTSliderManager.m in Sources */ = {isa = PBXBuildFile; fileRef = 14F484551AABFCE100FDF6B9 /* RCTSliderManager.m */; };
		14F7A0EC1BDA3B3C003C6C10 /* RCTPerfMonitor.m in Sources */ = {isa = PBXBuildFile; fileRef = 14F7A0EB1BDA3B3C003C6C10 /* RCTPerfMonitor.m */; };
		14F7A0F01BDA714B003C6C10 /* RCTFPSGraph.m in Sources */ = {isa = PBXBuildFile; fileRef = 14F7A0EF1BDA714B003C6C10 /* RCTFPSGraph.m */; };
		191E3EBE1C29D9AF00C180A6 /* RCTRefreshControlManager.m in Sources */ = {isa = PBXBuildFile; fileRef = 191E3EBD1C29D9AF00C180A6 /* RCTRefreshControlManager.m */; };
		191E3EC11C29DC3800C180A6 /* RCTRefreshControl.m in Sources */ = {isa = PBXBuildFile; fileRef = 191E3EC01C29DC3800C180A6 /* RCTRefreshControl.m */; };
		1968A25F1F67275300EB3D1D /* RCTComponentEvent.h in Headers */ = {isa = PBXBuildFile; fileRef = 1968A25D1F67275300EB3D1D /* RCTComponentEvent.h */; };
		1968A2601F67275300EB3D1D /* RCTComponentEvent.h in Headers */ = {isa = PBXBuildFile; fileRef = 1968A25D1F67275300EB3D1D /* RCTComponentEvent.h */; };
		1968A2611F67275300EB3D1D /* RCTComponentEvent.m in Sources */ = {isa = PBXBuildFile; fileRef = 1968A25E1F67275300EB3D1D /* RCTComponentEvent.m */; };
		1968A2621F67275300EB3D1D /* RCTComponentEvent.m in Sources */ = {isa = PBXBuildFile; fileRef = 1968A25E1F67275300EB3D1D /* RCTComponentEvent.m */; };
		199B8A6F1F44DB16005DEF67 /* RCTVersion.h in Headers */ = {isa = PBXBuildFile; fileRef = 199B8A6E1F44DB16005DEF67 /* RCTVersion.h */; };
		199B8A761F44DEDA005DEF67 /* RCTVersion.h in Headers */ = {isa = PBXBuildFile; fileRef = 199B8A6E1F44DB16005DEF67 /* RCTVersion.h */; };
		19F61BFA1E8495CD00571D81 /* bignum-dtoa.h in CopyFiles */ = {isa = PBXBuildFile; fileRef = 139D7E3A1E25C5A300323FB7 /* bignum-dtoa.h */; };
		19F61BFB1E8495CD00571D81 /* bignum.h in CopyFiles */ = {isa = PBXBuildFile; fileRef = 139D7E3C1E25C5A300323FB7 /* bignum.h */; };
		19F61BFC1E8495CD00571D81 /* cached-powers.h in CopyFiles */ = {isa = PBXBuildFile; fileRef = 139D7E3E1E25C5A300323FB7 /* cached-powers.h */; };
		19F61BFD1E8495CD00571D81 /* diy-fp.h in CopyFiles */ = {isa = PBXBuildFile; fileRef = 139D7E401E25C5A300323FB7 /* diy-fp.h */; };
		19F61BFE1E8495CD00571D81 /* double-conversion.h in CopyFiles */ = {isa = PBXBuildFile; fileRef = 139D7E421E25C5A300323FB7 /* double-conversion.h */; };
		19F61BFF1E8495CD00571D81 /* fast-dtoa.h in CopyFiles */ = {isa = PBXBuildFile; fileRef = 139D7E441E25C5A300323FB7 /* fast-dtoa.h */; };
		19F61C001E8495CD00571D81 /* fixed-dtoa.h in CopyFiles */ = {isa = PBXBuildFile; fileRef = 139D7E461E25C5A300323FB7 /* fixed-dtoa.h */; };
		19F61C011E8495CD00571D81 /* ieee.h in CopyFiles */ = {isa = PBXBuildFile; fileRef = 139D7E471E25C5A300323FB7 /* ieee.h */; };
		19F61C021E8495CD00571D81 /* strtod.h in CopyFiles */ = {isa = PBXBuildFile; fileRef = 139D7E491E25C5A300323FB7 /* strtod.h */; };
		19F61C031E8495CD00571D81 /* utils.h in CopyFiles */ = {isa = PBXBuildFile; fileRef = 139D7E4A1E25C5A300323FB7 /* utils.h */; };
		19F61C041E8495FF00571D81 /* JSCHelpers.h in Headers */ = {isa = PBXBuildFile; fileRef = 3D92B1081E0369AD0018521A /* JSCHelpers.h */; };
		19F61C051E8495FF00571D81 /* noncopyable.h in Headers */ = {isa = PBXBuildFile; fileRef = 3D92B1091E0369AD0018521A /* noncopyable.h */; };
		19F61C061E8495FF00571D81 /* Unicode.h in Headers */ = {isa = PBXBuildFile; fileRef = 3D92B10B1E0369AD0018521A /* Unicode.h */; };
		19F61C071E8495FF00571D81 /* Value.h in Headers */ = {isa = PBXBuildFile; fileRef = 3D92B10D1E0369AD0018521A /* Value.h */; };
		27595AA41E575C7800CCE2B1 /* CxxModule.h in Headers */ = {isa = PBXBuildFile; fileRef = 3D92B0A71E03699D0018521A /* CxxModule.h */; };
		27595AA51E575C7800CCE2B1 /* CxxNativeModule.h in Headers */ = {isa = PBXBuildFile; fileRef = 3D92B0A91E03699D0018521A /* CxxNativeModule.h */; };
		27595AA61E575C7800CCE2B1 /* JSExecutor.h in Headers */ = {isa = PBXBuildFile; fileRef = 3D92B0AB1E03699D0018521A /* JSExecutor.h */; };
		27595AA91E575C7800CCE2B1 /* Instance.h in Headers */ = {isa = PBXBuildFile; fileRef = 3D92B0AF1E03699D0018521A /* Instance.h */; };
		27595AAA1E575C7800CCE2B1 /* JsArgumentHelpers-inl.h in Headers */ = {isa = PBXBuildFile; fileRef = 3D92B0B01E03699D0018521A /* JsArgumentHelpers-inl.h */; };
		27595AAB1E575C7800CCE2B1 /* JsArgumentHelpers.h in Headers */ = {isa = PBXBuildFile; fileRef = 3D92B0B11E03699D0018521A /* JsArgumentHelpers.h */; };
		27595AAC1E575C7800CCE2B1 /* JSCExecutor.h in Headers */ = {isa = PBXBuildFile; fileRef = 3D92B0B31E03699D0018521A /* JSCExecutor.h */; };
		27595AAE1E575C7800CCE2B1 /* JSCLegacyTracing.h in Headers */ = {isa = PBXBuildFile; fileRef = 3D92B0B71E03699D0018521A /* JSCLegacyTracing.h */; };
		27595AAF1E575C7800CCE2B1 /* JSCMemory.h in Headers */ = {isa = PBXBuildFile; fileRef = 3D92B0B91E03699D0018521A /* JSCMemory.h */; };
		27595AB01E575C7800CCE2B1 /* JSCNativeModules.h in Headers */ = {isa = PBXBuildFile; fileRef = 3D92B0BB1E03699D0018521A /* JSCNativeModules.h */; };
		27595AB11E575C7800CCE2B1 /* JSCPerfStats.h in Headers */ = {isa = PBXBuildFile; fileRef = 3D92B0BD1E03699D0018521A /* JSCPerfStats.h */; };
		27595AB21E575C7800CCE2B1 /* JSCSamplingProfiler.h in Headers */ = {isa = PBXBuildFile; fileRef = 3D92B0BF1E03699D0018521A /* JSCSamplingProfiler.h */; };
		27595AB31E575C7800CCE2B1 /* JSCUtils.h in Headers */ = {isa = PBXBuildFile; fileRef = 3D92B0C31E03699D0018521A /* JSCUtils.h */; };
		27595AB51E575C7800CCE2B1 /* JSIndexedRAMBundle.h in Headers */ = {isa = PBXBuildFile; fileRef = 3D92B0C71E03699D0018521A /* JSIndexedRAMBundle.h */; };
		27595AB61E575C7800CCE2B1 /* MessageQueueThread.h in Headers */ = {isa = PBXBuildFile; fileRef = 3D92B0C91E03699D0018521A /* MessageQueueThread.h */; };
		27595AB71E575C7800CCE2B1 /* MethodCall.h in Headers */ = {isa = PBXBuildFile; fileRef = 3D92B0CB1E03699D0018521A /* MethodCall.h */; };
		27595AB81E575C7800CCE2B1 /* ModuleRegistry.h in Headers */ = {isa = PBXBuildFile; fileRef = 3D92B0CD1E03699D0018521A /* ModuleRegistry.h */; };
		27595AB91E575C7800CCE2B1 /* NativeModule.h in Headers */ = {isa = PBXBuildFile; fileRef = 3D92B0CE1E03699D0018521A /* NativeModule.h */; };
		27595ABA1E575C7800CCE2B1 /* NativeToJsBridge.h in Headers */ = {isa = PBXBuildFile; fileRef = 3D92B0D01E03699D0018521A /* NativeToJsBridge.h */; };
		27595ABB1E575C7800CCE2B1 /* Platform.h in Headers */ = {isa = PBXBuildFile; fileRef = 3D92B0D21E03699D0018521A /* Platform.h */; };
		27595ABC1E575C7800CCE2B1 /* SampleCxxModule.h in Headers */ = {isa = PBXBuildFile; fileRef = 3D92B0D41E03699D0018521A /* SampleCxxModule.h */; };
		27595ABD1E575C7800CCE2B1 /* SystraceSection.h in Headers */ = {isa = PBXBuildFile; fileRef = 3D92B0D51E03699D0018521A /* SystraceSection.h */; };
		27595ABF1E575C7800CCE2B1 /* CxxModule.h in Headers */ = {isa = PBXBuildFile; fileRef = 3D92B0A71E03699D0018521A /* CxxModule.h */; };
		27595AC01E575C7800CCE2B1 /* CxxNativeModule.h in Headers */ = {isa = PBXBuildFile; fileRef = 3D92B0A91E03699D0018521A /* CxxNativeModule.h */; };
		27595AC11E575C7800CCE2B1 /* JSExecutor.h in Headers */ = {isa = PBXBuildFile; fileRef = 3D92B0AB1E03699D0018521A /* JSExecutor.h */; };
		27595AC41E575C7800CCE2B1 /* Instance.h in Headers */ = {isa = PBXBuildFile; fileRef = 3D92B0AF1E03699D0018521A /* Instance.h */; };
		27595AC51E575C7800CCE2B1 /* JsArgumentHelpers-inl.h in Headers */ = {isa = PBXBuildFile; fileRef = 3D92B0B01E03699D0018521A /* JsArgumentHelpers-inl.h */; };
		27595AC61E575C7800CCE2B1 /* JsArgumentHelpers.h in Headers */ = {isa = PBXBuildFile; fileRef = 3D92B0B11E03699D0018521A /* JsArgumentHelpers.h */; };
		27595AC71E575C7800CCE2B1 /* JSCExecutor.h in Headers */ = {isa = PBXBuildFile; fileRef = 3D92B0B31E03699D0018521A /* JSCExecutor.h */; };
		27595AC91E575C7800CCE2B1 /* JSCLegacyTracing.h in Headers */ = {isa = PBXBuildFile; fileRef = 3D92B0B71E03699D0018521A /* JSCLegacyTracing.h */; };
		27595ACA1E575C7800CCE2B1 /* JSCMemory.h in Headers */ = {isa = PBXBuildFile; fileRef = 3D92B0B91E03699D0018521A /* JSCMemory.h */; };
		27595ACB1E575C7800CCE2B1 /* JSCNativeModules.h in Headers */ = {isa = PBXBuildFile; fileRef = 3D92B0BB1E03699D0018521A /* JSCNativeModules.h */; };
		27595ACC1E575C7800CCE2B1 /* JSCPerfStats.h in Headers */ = {isa = PBXBuildFile; fileRef = 3D92B0BD1E03699D0018521A /* JSCPerfStats.h */; };
		27595ACD1E575C7800CCE2B1 /* JSCSamplingProfiler.h in Headers */ = {isa = PBXBuildFile; fileRef = 3D92B0BF1E03699D0018521A /* JSCSamplingProfiler.h */; };
		27595ACE1E575C7800CCE2B1 /* JSCUtils.h in Headers */ = {isa = PBXBuildFile; fileRef = 3D92B0C31E03699D0018521A /* JSCUtils.h */; };
		27595AD01E575C7800CCE2B1 /* JSIndexedRAMBundle.h in Headers */ = {isa = PBXBuildFile; fileRef = 3D92B0C71E03699D0018521A /* JSIndexedRAMBundle.h */; };
		27595AD11E575C7800CCE2B1 /* MessageQueueThread.h in Headers */ = {isa = PBXBuildFile; fileRef = 3D92B0C91E03699D0018521A /* MessageQueueThread.h */; };
		27595AD21E575C7800CCE2B1 /* MethodCall.h in Headers */ = {isa = PBXBuildFile; fileRef = 3D92B0CB1E03699D0018521A /* MethodCall.h */; };
		27595AD31E575C7800CCE2B1 /* ModuleRegistry.h in Headers */ = {isa = PBXBuildFile; fileRef = 3D92B0CD1E03699D0018521A /* ModuleRegistry.h */; };
		27595AD41E575C7800CCE2B1 /* NativeModule.h in Headers */ = {isa = PBXBuildFile; fileRef = 3D92B0CE1E03699D0018521A /* NativeModule.h */; };
		27595AD51E575C7800CCE2B1 /* NativeToJsBridge.h in Headers */ = {isa = PBXBuildFile; fileRef = 3D92B0D01E03699D0018521A /* NativeToJsBridge.h */; };
		27595AD61E575C7800CCE2B1 /* Platform.h in Headers */ = {isa = PBXBuildFile; fileRef = 3D92B0D21E03699D0018521A /* Platform.h */; };
		27595AD71E575C7800CCE2B1 /* SampleCxxModule.h in Headers */ = {isa = PBXBuildFile; fileRef = 3D92B0D41E03699D0018521A /* SampleCxxModule.h */; };
		27595AD81E575C7800CCE2B1 /* SystraceSection.h in Headers */ = {isa = PBXBuildFile; fileRef = 3D92B0D51E03699D0018521A /* SystraceSection.h */; };
		2D0EB9F32021067800CAF88A /* RCTUIUtils.m in Sources */ = {isa = PBXBuildFile; fileRef = F1EFDA4E201F660F00EE6E4C /* RCTUIUtils.m */; };
		2D16E68E1FA4FD3900B85C8A /* RCTTVNavigationEventEmitter.h in Copy Headers */ = {isa = PBXBuildFile; fileRef = 3D0B842D1EC0B51200B2BD8E /* RCTTVNavigationEventEmitter.h */; };
		2D1D83CD1F74E2CE00615550 /* libprivatedata-tvOS.a in Frameworks */ = {isa = PBXBuildFile; fileRef = 9936F32F1F5F2E5B0010BF04 /* libprivatedata-tvOS.a */; };
		2D1D83CE1F74E2DA00615550 /* libdouble-conversion.a in Frameworks */ = {isa = PBXBuildFile; fileRef = 3D383D621EBD27B9005632C8 /* libdouble-conversion.a */; };
		2D1D83EF1F74E76C00615550 /* RCTModalManager.m in Sources */ = {isa = PBXBuildFile; fileRef = 91076A871F743AB00081B4FA /* RCTModalManager.m */; };
		2D3B5E931D9B087300451313 /* RCTErrorInfo.m in Sources */ = {isa = PBXBuildFile; fileRef = 3EDCA8A41D3591E700450C31 /* RCTErrorInfo.m */; };
		2D3B5E941D9B087900451313 /* RCTBundleURLProvider.m in Sources */ = {isa = PBXBuildFile; fileRef = 68EFE4ED1CF6EB3900A1DE13 /* RCTBundleURLProvider.m */; };
		2D3B5E951D9B087C00451313 /* RCTAssert.m in Sources */ = {isa = PBXBuildFile; fileRef = 83CBBA4B1A601E3B00E9B192 /* RCTAssert.m */; };
		2D3B5E971D9B089000451313 /* RCTBridge.m in Sources */ = {isa = PBXBuildFile; fileRef = 83CBBA5F1A601EAA00E9B192 /* RCTBridge.m */; };
		2D3B5E981D9B089500451313 /* RCTConvert.m in Sources */ = {isa = PBXBuildFile; fileRef = 83CBBACB1A6023D300E9B192 /* RCTConvert.m */; };
		2D3B5E991D9B089A00451313 /* RCTDisplayLink.m in Sources */ = {isa = PBXBuildFile; fileRef = 3D1E68D91CABD13900DD7465 /* RCTDisplayLink.m */; };
		2D3B5E9A1D9B089D00451313 /* RCTEventDispatcher.m in Sources */ = {isa = PBXBuildFile; fileRef = 83CBBA661A601EF300E9B192 /* RCTEventDispatcher.m */; };
		2D3B5E9B1D9B08A000451313 /* RCTFrameUpdate.m in Sources */ = {isa = PBXBuildFile; fileRef = 14C2CA751B3AC64F00E6CBB2 /* RCTFrameUpdate.m */; };
		2D3B5E9C1D9B08A300451313 /* RCTImageSource.m in Sources */ = {isa = PBXBuildFile; fileRef = 13BB3D011BECD54500932C10 /* RCTImageSource.m */; };
		2D3B5E9E1D9B08AD00451313 /* RCTJSStackFrame.m in Sources */ = {isa = PBXBuildFile; fileRef = 008341F41D1DB34400876D9A /* RCTJSStackFrame.m */; };
		2D3B5E9F1D9B08AF00451313 /* RCTKeyCommands.m in Sources */ = {isa = PBXBuildFile; fileRef = 13A1F71D1A75392D00D3D453 /* RCTKeyCommands.m */; };
		2D3B5EA01D9B08B200451313 /* RCTLog.mm in Sources */ = {isa = PBXBuildFile; fileRef = 83CBBA4E1A601E3B00E9B192 /* RCTLog.mm */; };
		2D3B5EA11D9B08B600451313 /* RCTModuleData.mm in Sources */ = {isa = PBXBuildFile; fileRef = 14C2CA731B3AC64300E6CBB2 /* RCTModuleData.mm */; };
		2D3B5EA31D9B08BE00451313 /* RCTParserUtils.m in Sources */ = {isa = PBXBuildFile; fileRef = 13A6E20D1C19AA0C00845B82 /* RCTParserUtils.m */; };
		2D3B5EA41D9B08C200451313 /* RCTPerformanceLogger.m in Sources */ = {isa = PBXBuildFile; fileRef = 142014171B32094000CC17BA /* RCTPerformanceLogger.m */; };
		2D3B5EA51D9B08C700451313 /* RCTRootView.m in Sources */ = {isa = PBXBuildFile; fileRef = 830A229D1A66C68A008503DA /* RCTRootView.m */; };
		2D3B5EA61D9B08CA00451313 /* RCTTouchEvent.m in Sources */ = {isa = PBXBuildFile; fileRef = 391E86A21C623EC800009732 /* RCTTouchEvent.m */; };
		2D3B5EA71D9B08CE00451313 /* RCTTouchHandler.m in Sources */ = {isa = PBXBuildFile; fileRef = 83CBBA971A6020BB00E9B192 /* RCTTouchHandler.m */; };
		2D3B5EA81D9B08D300451313 /* RCTUtils.m in Sources */ = {isa = PBXBuildFile; fileRef = 83CBBA501A601E3B00E9B192 /* RCTUtils.m */; };
		2D3B5EAE1D9B08F800451313 /* RCTEventEmitter.m in Sources */ = {isa = PBXBuildFile; fileRef = 13D9FEEA1CDCCECF00158BD7 /* RCTEventEmitter.m */; };
		2D3B5EAF1D9B08FB00451313 /* RCTAccessibilityManager.m in Sources */ = {isa = PBXBuildFile; fileRef = E9B20B7A1B500126007A2DA7 /* RCTAccessibilityManager.m */; };
		2D3B5EB01D9B08FE00451313 /* RCTAlertManager.m in Sources */ = {isa = PBXBuildFile; fileRef = 13B07FE81A69327A00A75B9A /* RCTAlertManager.m */; };
		2D3B5EB11D9B090100451313 /* RCTAppState.m in Sources */ = {isa = PBXBuildFile; fileRef = 1372B7091AB030C200659ED6 /* RCTAppState.m */; };
		2D3B5EB21D9B090300451313 /* RCTAsyncLocalStorage.m in Sources */ = {isa = PBXBuildFile; fileRef = 58114A4E1AAE93D500E7D092 /* RCTAsyncLocalStorage.m */; };
		2D3B5EB41D9B090A00451313 /* RCTDevLoadingView.m in Sources */ = {isa = PBXBuildFile; fileRef = 13A0C2861B74F71200B29F6F /* RCTDevLoadingView.m */; };
		2D3B5EB51D9B091100451313 /* RCTDevMenu.m in Sources */ = {isa = PBXBuildFile; fileRef = 13A0C2881B74F71200B29F6F /* RCTDevMenu.m */; };
		2D3B5EB61D9B091400451313 /* RCTExceptionsManager.m in Sources */ = {isa = PBXBuildFile; fileRef = 13B07FEA1A69327A00A75B9A /* RCTExceptionsManager.m */; };
		2D3B5EB71D9B091800451313 /* RCTRedBox.m in Sources */ = {isa = PBXBuildFile; fileRef = 13F17A841B8493E5007D4C75 /* RCTRedBox.m */; };
		2D3B5EB81D9B091B00451313 /* RCTSourceCode.m in Sources */ = {isa = PBXBuildFile; fileRef = 000E6CEA1AB0E980000CDF4D /* RCTSourceCode.m */; };
		2D3B5EBA1D9B092100451313 /* RCTI18nUtil.m in Sources */ = {isa = PBXBuildFile; fileRef = 352DCFEF1D19F4C20056D623 /* RCTI18nUtil.m */; };
		2D3B5EBB1D9B092300451313 /* RCTI18nManager.m in Sources */ = {isa = PBXBuildFile; fileRef = B233E6E91D2D845D00BC68BA /* RCTI18nManager.m */; };
		2D3B5EBC1D9B092600451313 /* RCTKeyboardObserver.m in Sources */ = {isa = PBXBuildFile; fileRef = 13D9FEED1CDCD93000158BD7 /* RCTKeyboardObserver.m */; };
		2D3B5EBD1D9B092A00451313 /* RCTTiming.m in Sources */ = {isa = PBXBuildFile; fileRef = 13B07FEE1A69327A00A75B9A /* RCTTiming.m */; };
		2D3B5EBE1D9B092D00451313 /* RCTUIManager.m in Sources */ = {isa = PBXBuildFile; fileRef = 13E067491A70F434002CDEE1 /* RCTUIManager.m */; };
		2D3B5EC01D9B093600451313 /* RCTPerfMonitor.m in Sources */ = {isa = PBXBuildFile; fileRef = 14F7A0EB1BDA3B3C003C6C10 /* RCTPerfMonitor.m */; };
		2D3B5EC11D9B093900451313 /* RCTFPSGraph.m in Sources */ = {isa = PBXBuildFile; fileRef = 14F7A0EF1BDA714B003C6C10 /* RCTFPSGraph.m */; };
		2D3B5EC21D9B093B00451313 /* RCTProfile.m in Sources */ = {isa = PBXBuildFile; fileRef = 1450FF811BCFF28A00208362 /* RCTProfile.m */; };
		2D3B5EC31D9B094800451313 /* RCTProfileTrampoline-arm.S in Sources */ = {isa = PBXBuildFile; fileRef = 1450FF821BCFF28A00208362 /* RCTProfileTrampoline-arm.S */; };
		2D3B5EC41D9B094B00451313 /* RCTProfileTrampoline-arm64.S in Sources */ = {isa = PBXBuildFile; fileRef = 1450FF831BCFF28A00208362 /* RCTProfileTrampoline-arm64.S */; };
		2D3B5EC51D9B094D00451313 /* RCTProfileTrampoline-i386.S in Sources */ = {isa = PBXBuildFile; fileRef = 14BF717F1C04793D00C97D0C /* RCTProfileTrampoline-i386.S */; };
		2D3B5EC61D9B095000451313 /* RCTProfileTrampoline-x86_64.S in Sources */ = {isa = PBXBuildFile; fileRef = 1450FF851BCFF28A00208362 /* RCTProfileTrampoline-x86_64.S */; };
		2D3B5EC71D9B095600451313 /* RCTActivityIndicatorView.m in Sources */ = {isa = PBXBuildFile; fileRef = B95154311D1B34B200FE7B80 /* RCTActivityIndicatorView.m */; };
		2D3B5EC81D9B095800451313 /* RCTActivityIndicatorViewManager.m in Sources */ = {isa = PBXBuildFile; fileRef = 13B080191A69489C00A75B9A /* RCTActivityIndicatorViewManager.m */; };
		2D3B5EC91D9B095C00451313 /* RCTBorderDrawing.m in Sources */ = {isa = PBXBuildFile; fileRef = 13CC8A811B17642100940AE7 /* RCTBorderDrawing.m */; };
		2D3B5ECA1D9B095F00451313 /* RCTComponentData.m in Sources */ = {isa = PBXBuildFile; fileRef = 13AB90C01B6FA36700713B4F /* RCTComponentData.m */; };
		2D3B5ECB1D9B096200451313 /* RCTConvert+CoreLocation.m in Sources */ = {isa = PBXBuildFile; fileRef = 13456E921ADAD2DE009F94A7 /* RCTConvert+CoreLocation.m */; };
		2D3B5ECF1D9B096F00451313 /* RCTFont.mm in Sources */ = {isa = PBXBuildFile; fileRef = 3D37B5811D522B190042D5B5 /* RCTFont.mm */; };
		2D3B5ED41D9B097D00451313 /* RCTModalHostView.m in Sources */ = {isa = PBXBuildFile; fileRef = 83A1FE8B1B62640A00BE0E65 /* RCTModalHostView.m */; };
		2D3B5ED51D9B098000451313 /* RCTModalHostViewController.m in Sources */ = {isa = PBXBuildFile; fileRef = 83392EB21B6634E10013B15F /* RCTModalHostViewController.m */; };
		2D3B5ED61D9B098400451313 /* RCTModalHostViewManager.m in Sources */ = {isa = PBXBuildFile; fileRef = 83A1FE8E1B62643A00BE0E65 /* RCTModalHostViewManager.m */; };
		2D3B5ED71D9B098700451313 /* RCTNavigator.m in Sources */ = {isa = PBXBuildFile; fileRef = 13B0800D1A69489C00A75B9A /* RCTNavigator.m */; };
		2D3B5ED81D9B098A00451313 /* RCTNavigatorManager.m in Sources */ = {isa = PBXBuildFile; fileRef = 13B0800F1A69489C00A75B9A /* RCTNavigatorManager.m */; };
		2D3B5ED91D9B098E00451313 /* RCTNavItem.m in Sources */ = {isa = PBXBuildFile; fileRef = 13B080111A69489C00A75B9A /* RCTNavItem.m */; };
		2D3B5EDA1D9B099100451313 /* RCTNavItemManager.m in Sources */ = {isa = PBXBuildFile; fileRef = 13B080131A69489C00A75B9A /* RCTNavItemManager.m */; };
		2D3B5EDD1D9B09A300451313 /* RCTProgressViewManager.m in Sources */ = {isa = PBXBuildFile; fileRef = 13513F3B1B1F43F400FCE529 /* RCTProgressViewManager.m */; };
		2D3B5EE01D9B09AD00451313 /* RCTRootShadowView.m in Sources */ = {isa = PBXBuildFile; fileRef = 13BCE8081C99CB9D00DD7AAD /* RCTRootShadowView.m */; };
		2D3B5EE31D9B09B700451313 /* RCTSegmentedControl.m in Sources */ = {isa = PBXBuildFile; fileRef = 131B6AF11AF1093D00FFC3E0 /* RCTSegmentedControl.m */; };
		2D3B5EE41D9B09BB00451313 /* RCTSegmentedControlManager.m in Sources */ = {isa = PBXBuildFile; fileRef = 131B6AF31AF1093D00FFC3E0 /* RCTSegmentedControlManager.m */; };
		2D3B5EEA1D9B09CD00451313 /* RCTTabBar.m in Sources */ = {isa = PBXBuildFile; fileRef = 137327E01AA5CF210034F82E /* RCTTabBar.m */; };
		2D3B5EEB1D9B09D000451313 /* RCTTabBarItem.m in Sources */ = {isa = PBXBuildFile; fileRef = 137327E21AA5CF210034F82E /* RCTTabBarItem.m */; };
		2D3B5EEC1D9B09D400451313 /* RCTTabBarItemManager.m in Sources */ = {isa = PBXBuildFile; fileRef = 137327E41AA5CF210034F82E /* RCTTabBarItemManager.m */; };
		2D3B5EED1D9B09D700451313 /* RCTTabBarManager.m in Sources */ = {isa = PBXBuildFile; fileRef = 137327E61AA5CF210034F82E /* RCTTabBarManager.m */; };
		2D3B5EEE1D9B09DA00451313 /* RCTView.m in Sources */ = {isa = PBXBuildFile; fileRef = 13E067501A70F44B002CDEE1 /* RCTView.m */; };
		2D3B5EEF1D9B09DC00451313 /* RCTViewManager.m in Sources */ = {isa = PBXBuildFile; fileRef = 13E0674E1A70F44B002CDEE1 /* RCTViewManager.m */; };
		2D3B5EF01D9B09E300451313 /* RCTWrapperViewController.m in Sources */ = {isa = PBXBuildFile; fileRef = 13B080241A694A8400A75B9A /* RCTWrapperViewController.m */; };
		2D3B5EF11D9B09E700451313 /* UIView+React.m in Sources */ = {isa = PBXBuildFile; fileRef = 13E067541A70F44B002CDEE1 /* UIView+React.m */; };
		2D74EAFA1DAE9590003B751B /* RCTMultipartDataTask.m in Sources */ = {isa = PBXBuildFile; fileRef = 006FC4131D9B20820057AAAD /* RCTMultipartDataTask.m */; };
		2D8C2E331DA40441000EE098 /* RCTMultipartStreamReader.m in Sources */ = {isa = PBXBuildFile; fileRef = 001BFCCF1D8381DE008E587E /* RCTMultipartStreamReader.m */; };
		2DCCC3151FE48142007C5315 /* RCTRedBoxExtraDataViewController.m in Sources */ = {isa = PBXBuildFile; fileRef = FEFAAC9C1FDB89B40057BBE0 /* RCTRedBoxExtraDataViewController.m */; };
		2DD0EFE11DA84F2800B0C975 /* RCTStatusBarManager.m in Sources */ = {isa = PBXBuildFile; fileRef = 13723B4F1A82FD3C00F88898 /* RCTStatusBarManager.m */; };
		352DCFF01D19F4C20056D623 /* RCTI18nUtil.m in Sources */ = {isa = PBXBuildFile; fileRef = 352DCFEF1D19F4C20056D623 /* RCTI18nUtil.m */; };
		369123E11DDC75850095B341 /* RCTJSCSamplingProfiler.m in Sources */ = {isa = PBXBuildFile; fileRef = 369123E01DDC75850095B341 /* RCTJSCSamplingProfiler.m */; };
		391E86A41C623EC800009732 /* RCTTouchEvent.m in Sources */ = {isa = PBXBuildFile; fileRef = 391E86A21C623EC800009732 /* RCTTouchEvent.m */; };
		39C50FF92046EACF00CEE534 /* RCTVersion.h in Copy Headers */ = {isa = PBXBuildFile; fileRef = 199B8A6E1F44DB16005DEF67 /* RCTVersion.h */; };
		39C50FFB2046EE3500CEE534 /* RCTVersion.m in Sources */ = {isa = PBXBuildFile; fileRef = 39C50FFA2046EE3500CEE534 /* RCTVersion.m */; };
		39C50FFC2046EE3500CEE534 /* RCTVersion.m in Sources */ = {isa = PBXBuildFile; fileRef = 39C50FFA2046EE3500CEE534 /* RCTVersion.m */; };
		3D05745A1DE5FFF500184BB4 /* RCTJavaScriptLoader.mm in Sources */ = {isa = PBXBuildFile; fileRef = AC70D2E81DE489E4002E6351 /* RCTJavaScriptLoader.mm */; };
		3D0B84221EC0B3F600B2BD8E /* RCTResizeMode.h in Copy Headers */ = {isa = PBXBuildFile; fileRef = 3D1FA0851DE4F3A000E03CC6 /* RCTResizeMode.h */; };
		3D0B84231EC0B40D00B2BD8E /* RCTImageLoader.h in Copy Headers */ = {isa = PBXBuildFile; fileRef = 3D1FA0831DE4F3A000E03CC6 /* RCTImageLoader.h */; };
		3D0B84241EC0B40D00B2BD8E /* RCTImageStoreManager.h in Copy Headers */ = {isa = PBXBuildFile; fileRef = 3D1FA0841DE4F3A000E03CC6 /* RCTImageStoreManager.h */; };
		3D0B84251EC0B42600B2BD8E /* RCTNetworking.h in Copy Headers */ = {isa = PBXBuildFile; fileRef = 3D1FA07A1DE4F2EA00E03CC6 /* RCTNetworking.h */; };
		3D0B84261EC0B42600B2BD8E /* RCTNetworkTask.h in Copy Headers */ = {isa = PBXBuildFile; fileRef = 3D1FA07B1DE4F2EA00E03CC6 /* RCTNetworkTask.h */; };
		3D0B84271EC0B45400B2BD8E /* RCTLinkingManager.h in Copy Headers */ = {isa = PBXBuildFile; fileRef = 3D1FA08B1DE4F4DD00E03CC6 /* RCTLinkingManager.h */; };
		3D0B842A1EC0B49400B2BD8E /* RCTTVRemoteHandler.h in Headers */ = {isa = PBXBuildFile; fileRef = 3D0B84281EC0B49400B2BD8E /* RCTTVRemoteHandler.h */; };
		3D0B842B1EC0B49400B2BD8E /* RCTTVRemoteHandler.m in Sources */ = {isa = PBXBuildFile; fileRef = 3D0B84291EC0B49400B2BD8E /* RCTTVRemoteHandler.m */; };
		3D0B842C1EC0B4EA00B2BD8E /* RCTTVView.m in Sources */ = {isa = PBXBuildFile; fileRef = 130443D71E401AD800D93A67 /* RCTTVView.m */; };
		3D0B842F1EC0B51200B2BD8E /* RCTTVNavigationEventEmitter.h in Headers */ = {isa = PBXBuildFile; fileRef = 3D0B842D1EC0B51200B2BD8E /* RCTTVNavigationEventEmitter.h */; };
		3D0B84301EC0B51200B2BD8E /* RCTTVNavigationEventEmitter.m in Sources */ = {isa = PBXBuildFile; fileRef = 3D0B842E1EC0B51200B2BD8E /* RCTTVNavigationEventEmitter.m */; };
		3D0E378A1F1CC40000DCAC9F /* RCTWebSocketModule.h in Headers */ = {isa = PBXBuildFile; fileRef = 3D0E37891F1CC40000DCAC9F /* RCTWebSocketModule.h */; };
		3D0E378C1F1CC58C00DCAC9F /* RCTWebSocketObserver.h in Headers */ = {isa = PBXBuildFile; fileRef = 3D0E378B1F1CC58C00DCAC9F /* RCTWebSocketObserver.h */; };
		3D0E378D1F1CC58F00DCAC9F /* RCTWebSocketObserver.h in Headers */ = {isa = PBXBuildFile; fileRef = 3D0E378B1F1CC58C00DCAC9F /* RCTWebSocketObserver.h */; };
		3D0E378E1F1CC59100DCAC9F /* RCTWebSocketModule.h in Headers */ = {isa = PBXBuildFile; fileRef = 3D0E37891F1CC40000DCAC9F /* RCTWebSocketModule.h */; };
		3D0E378F1F1CC5CF00DCAC9F /* RCTWebSocketModule.h in Copy Headers */ = {isa = PBXBuildFile; fileRef = 3D0E37891F1CC40000DCAC9F /* RCTWebSocketModule.h */; };
		3D0E37901F1CC5E100DCAC9F /* RCTWebSocketModule.h in Copy Headers */ = {isa = PBXBuildFile; fileRef = 3D0E37891F1CC40000DCAC9F /* RCTWebSocketModule.h */; };
		3D1E68DB1CABD13900DD7465 /* RCTDisplayLink.m in Sources */ = {isa = PBXBuildFile; fileRef = 3D1E68D91CABD13900DD7465 /* RCTDisplayLink.m */; };
		3D302F1E1DF8265A00D6DDAE /* JavaScriptCore.h in Copy Headers */ = {isa = PBXBuildFile; fileRef = 3D7A27DC1DE32541002E3F95 /* JavaScriptCore.h */; };
		3D302F1F1DF8265A00D6DDAE /* JSCWrapper.h in Copy Headers */ = {isa = PBXBuildFile; fileRef = 3D7A27DE1DE32541002E3F95 /* JSCWrapper.h */; };
		3D302F241DF828F800D6DDAE /* RCTImageLoader.h in Headers */ = {isa = PBXBuildFile; fileRef = 3D1FA0831DE4F3A000E03CC6 /* RCTImageLoader.h */; };
		3D302F251DF828F800D6DDAE /* RCTImageStoreManager.h in Headers */ = {isa = PBXBuildFile; fileRef = 3D1FA0841DE4F3A000E03CC6 /* RCTImageStoreManager.h */; };
		3D302F261DF828F800D6DDAE /* RCTResizeMode.h in Headers */ = {isa = PBXBuildFile; fileRef = 3D1FA0851DE4F3A000E03CC6 /* RCTResizeMode.h */; };
		3D302F271DF828F800D6DDAE /* RCTLinkingManager.h in Headers */ = {isa = PBXBuildFile; fileRef = 3D1FA08B1DE4F4DD00E03CC6 /* RCTLinkingManager.h */; };
		3D302F281DF828F800D6DDAE /* RCTNetworking.h in Headers */ = {isa = PBXBuildFile; fileRef = 3D1FA07A1DE4F2EA00E03CC6 /* RCTNetworking.h */; };
		3D302F291DF828F800D6DDAE /* RCTNetworkTask.h in Headers */ = {isa = PBXBuildFile; fileRef = 3D1FA07B1DE4F2EA00E03CC6 /* RCTNetworkTask.h */; };
		3D302F2A1DF828F800D6DDAE /* RCTPushNotificationManager.h in Headers */ = {isa = PBXBuildFile; fileRef = 3D1FA08D1DE4F4EE00E03CC6 /* RCTPushNotificationManager.h */; };
		3D302F2B1DF828F800D6DDAE /* RCTAssert.h in Headers */ = {isa = PBXBuildFile; fileRef = 83CBBA4A1A601E3B00E9B192 /* RCTAssert.h */; };
		3D302F2C1DF828F800D6DDAE /* RCTBridge.h in Headers */ = {isa = PBXBuildFile; fileRef = 83CBBA5E1A601EAA00E9B192 /* RCTBridge.h */; };
		3D302F2D1DF828F800D6DDAE /* RCTBridge+Private.h in Headers */ = {isa = PBXBuildFile; fileRef = 14A43DB81C1F849600794BC8 /* RCTBridge+Private.h */; };
		3D302F2E1DF828F800D6DDAE /* RCTBridgeDelegate.h in Headers */ = {isa = PBXBuildFile; fileRef = 1482F9E61B55B927000ADFF3 /* RCTBridgeDelegate.h */; };
		3D302F2F1DF828F800D6DDAE /* RCTBridgeMethod.h in Headers */ = {isa = PBXBuildFile; fileRef = 13AFBCA11C07287B00BBAEAA /* RCTBridgeMethod.h */; };
		3D302F301DF828F800D6DDAE /* RCTBridgeModule.h in Headers */ = {isa = PBXBuildFile; fileRef = 830213F31A654E0800B993E6 /* RCTBridgeModule.h */; };
		3D302F311DF828F800D6DDAE /* RCTBundleURLProvider.h in Headers */ = {isa = PBXBuildFile; fileRef = 68EFE4EC1CF6EB3000A1DE13 /* RCTBundleURLProvider.h */; };
		3D302F321DF828F800D6DDAE /* RCTConvert.h in Headers */ = {isa = PBXBuildFile; fileRef = 83CBBACA1A6023D300E9B192 /* RCTConvert.h */; };
		3D302F331DF828F800D6DDAE /* RCTDefines.h in Headers */ = {isa = PBXBuildFile; fileRef = 13AF1F851AE6E777005F5298 /* RCTDefines.h */; };
		3D302F341DF828F800D6DDAE /* RCTDisplayLink.h in Headers */ = {isa = PBXBuildFile; fileRef = 3D1E68D81CABD13900DD7465 /* RCTDisplayLink.h */; };
		3D302F351DF828F800D6DDAE /* RCTErrorCustomizer.h in Headers */ = {isa = PBXBuildFile; fileRef = 3EDCA8A21D3591E700450C31 /* RCTErrorCustomizer.h */; };
		3D302F361DF828F800D6DDAE /* RCTErrorInfo.h in Headers */ = {isa = PBXBuildFile; fileRef = 3EDCA8A31D3591E700450C31 /* RCTErrorInfo.h */; };
		3D302F371DF828F800D6DDAE /* RCTEventDispatcher.h in Headers */ = {isa = PBXBuildFile; fileRef = 83CBBA651A601EF300E9B192 /* RCTEventDispatcher.h */; };
		3D302F381DF828F800D6DDAE /* RCTFrameUpdate.h in Headers */ = {isa = PBXBuildFile; fileRef = 1436DD071ADE7AA000A5ED7D /* RCTFrameUpdate.h */; };
		3D302F391DF828F800D6DDAE /* RCTImageSource.h in Headers */ = {isa = PBXBuildFile; fileRef = 13BB3D001BECD54500932C10 /* RCTImageSource.h */; };
		3D302F3A1DF828F800D6DDAE /* RCTInvalidating.h in Headers */ = {isa = PBXBuildFile; fileRef = 83CBBA4C1A601E3B00E9B192 /* RCTInvalidating.h */; };
		3D302F3B1DF828F800D6DDAE /* RCTJavaScriptExecutor.h in Headers */ = {isa = PBXBuildFile; fileRef = 83CBBA631A601ECA00E9B192 /* RCTJavaScriptExecutor.h */; };
		3D302F3C1DF828F800D6DDAE /* RCTJavaScriptLoader.h in Headers */ = {isa = PBXBuildFile; fileRef = 14200DA81AC179B3008EE6BA /* RCTJavaScriptLoader.h */; };
		3D302F3D1DF828F800D6DDAE /* RCTJSStackFrame.h in Headers */ = {isa = PBXBuildFile; fileRef = 008341F51D1DB34400876D9A /* RCTJSStackFrame.h */; };
		3D302F3E1DF828F800D6DDAE /* RCTKeyCommands.h in Headers */ = {isa = PBXBuildFile; fileRef = 13A1F71C1A75392D00D3D453 /* RCTKeyCommands.h */; };
		3D302F3F1DF828F800D6DDAE /* RCTLog.h in Headers */ = {isa = PBXBuildFile; fileRef = 83CBBA4D1A601E3B00E9B192 /* RCTLog.h */; };
		3D302F401DF828F800D6DDAE /* RCTModuleData.h in Headers */ = {isa = PBXBuildFile; fileRef = 14C2CA721B3AC64300E6CBB2 /* RCTModuleData.h */; };
		3D302F411DF828F800D6DDAE /* RCTModuleMethod.h in Headers */ = {isa = PBXBuildFile; fileRef = 14C2CA6F1B3AC63800E6CBB2 /* RCTModuleMethod.h */; };
		3D302F421DF828F800D6DDAE /* RCTMultipartDataTask.h in Headers */ = {isa = PBXBuildFile; fileRef = 006FC4121D9B20820057AAAD /* RCTMultipartDataTask.h */; };
		3D302F431DF828F800D6DDAE /* RCTMultipartStreamReader.h in Headers */ = {isa = PBXBuildFile; fileRef = 001BFCCE1D8381DE008E587E /* RCTMultipartStreamReader.h */; };
		3D302F441DF828F800D6DDAE /* RCTNullability.h in Headers */ = {isa = PBXBuildFile; fileRef = 13A6E20F1C19ABC700845B82 /* RCTNullability.h */; };
		3D302F451DF828F800D6DDAE /* RCTParserUtils.h in Headers */ = {isa = PBXBuildFile; fileRef = 13A6E20C1C19AA0C00845B82 /* RCTParserUtils.h */; };
		3D302F461DF828F800D6DDAE /* RCTPerformanceLogger.h in Headers */ = {isa = PBXBuildFile; fileRef = 142014181B32094000CC17BA /* RCTPerformanceLogger.h */; };
		3D302F471DF828F800D6DDAE /* RCTPlatform.h in Headers */ = {isa = PBXBuildFile; fileRef = 3D7749421DC1065C007EC8D8 /* RCTPlatform.h */; };
		3D302F481DF828F800D6DDAE /* RCTRootView.h in Headers */ = {isa = PBXBuildFile; fileRef = 830A229C1A66C68A008503DA /* RCTRootView.h */; };
		3D302F491DF828F800D6DDAE /* RCTRootViewDelegate.h in Headers */ = {isa = PBXBuildFile; fileRef = 13AFBCA21C07287B00BBAEAA /* RCTRootViewDelegate.h */; };
		3D302F4A1DF828F800D6DDAE /* RCTRootViewInternal.h in Headers */ = {isa = PBXBuildFile; fileRef = 6A15FB0C1BDF663500531DFB /* RCTRootViewInternal.h */; };
		3D302F4B1DF828F800D6DDAE /* RCTTouchEvent.h in Headers */ = {isa = PBXBuildFile; fileRef = 391E86A31C623EC800009732 /* RCTTouchEvent.h */; };
		3D302F4C1DF828F800D6DDAE /* RCTTouchHandler.h in Headers */ = {isa = PBXBuildFile; fileRef = 83CBBA961A6020BB00E9B192 /* RCTTouchHandler.h */; };
		3D302F4D1DF828F800D6DDAE /* RCTURLRequestDelegate.h in Headers */ = {isa = PBXBuildFile; fileRef = 1345A83A1B265A0E00583190 /* RCTURLRequestDelegate.h */; };
		3D302F4E1DF828F800D6DDAE /* RCTURLRequestHandler.h in Headers */ = {isa = PBXBuildFile; fileRef = 1345A83B1B265A0E00583190 /* RCTURLRequestHandler.h */; };
		3D302F4F1DF828F800D6DDAE /* RCTUtils.h in Headers */ = {isa = PBXBuildFile; fileRef = 83CBBA4F1A601E3B00E9B192 /* RCTUtils.h */; };
		3D302F541DF828F800D6DDAE /* RCTJSCSamplingProfiler.h in Headers */ = {isa = PBXBuildFile; fileRef = 369123DF1DDC75850095B341 /* RCTJSCSamplingProfiler.h */; };
		3D302F551DF828F800D6DDAE /* RCTAccessibilityManager.h in Headers */ = {isa = PBXBuildFile; fileRef = E9B20B791B500126007A2DA7 /* RCTAccessibilityManager.h */; };
		3D302F561DF828F800D6DDAE /* RCTAlertManager.h in Headers */ = {isa = PBXBuildFile; fileRef = 13B07FE71A69327A00A75B9A /* RCTAlertManager.h */; };
		3D302F571DF828F800D6DDAE /* RCTAppState.h in Headers */ = {isa = PBXBuildFile; fileRef = 1372B7081AB030C200659ED6 /* RCTAppState.h */; };
		3D302F581DF828F800D6DDAE /* RCTAsyncLocalStorage.h in Headers */ = {isa = PBXBuildFile; fileRef = 58114A4F1AAE93D500E7D092 /* RCTAsyncLocalStorage.h */; };
		3D302F591DF828F800D6DDAE /* RCTClipboard.h in Headers */ = {isa = PBXBuildFile; fileRef = 13D033611C1837FE0021DC29 /* RCTClipboard.h */; };
		3D302F5A1DF828F800D6DDAE /* RCTDevLoadingView.h in Headers */ = {isa = PBXBuildFile; fileRef = 13A0C2851B74F71200B29F6F /* RCTDevLoadingView.h */; };
		3D302F5B1DF828F800D6DDAE /* RCTDevMenu.h in Headers */ = {isa = PBXBuildFile; fileRef = 13A0C2871B74F71200B29F6F /* RCTDevMenu.h */; };
		3D302F5C1DF828F800D6DDAE /* RCTEventEmitter.h in Headers */ = {isa = PBXBuildFile; fileRef = 13D9FEE91CDCCECF00158BD7 /* RCTEventEmitter.h */; };
		3D302F5D1DF828F800D6DDAE /* RCTExceptionsManager.h in Headers */ = {isa = PBXBuildFile; fileRef = 13B07FE91A69327A00A75B9A /* RCTExceptionsManager.h */; };
		3D302F5E1DF828F800D6DDAE /* RCTI18nManager.h in Headers */ = {isa = PBXBuildFile; fileRef = B233E6E81D2D843200BC68BA /* RCTI18nManager.h */; };
		3D302F5F1DF828F800D6DDAE /* RCTI18nUtil.h in Headers */ = {isa = PBXBuildFile; fileRef = 352DCFEE1D19F4C20056D623 /* RCTI18nUtil.h */; };
		3D302F601DF828F800D6DDAE /* RCTKeyboardObserver.h in Headers */ = {isa = PBXBuildFile; fileRef = 13D9FEEC1CDCD93000158BD7 /* RCTKeyboardObserver.h */; };
		3D302F611DF828F800D6DDAE /* RCTRedBox.h in Headers */ = {isa = PBXBuildFile; fileRef = 13F17A831B8493E5007D4C75 /* RCTRedBox.h */; };
		3D302F621DF828F800D6DDAE /* RCTSourceCode.h in Headers */ = {isa = PBXBuildFile; fileRef = 000E6CE91AB0E97F000CDF4D /* RCTSourceCode.h */; };
		3D302F631DF828F800D6DDAE /* RCTStatusBarManager.h in Headers */ = {isa = PBXBuildFile; fileRef = 13723B4E1A82FD3C00F88898 /* RCTStatusBarManager.h */; };
		3D302F641DF828F800D6DDAE /* RCTTiming.h in Headers */ = {isa = PBXBuildFile; fileRef = 13B07FED1A69327A00A75B9A /* RCTTiming.h */; };
		3D302F651DF828F800D6DDAE /* RCTUIManager.h in Headers */ = {isa = PBXBuildFile; fileRef = 13E067481A70F434002CDEE1 /* RCTUIManager.h */; };
		3D302F661DF828F800D6DDAE /* RCTFPSGraph.h in Headers */ = {isa = PBXBuildFile; fileRef = 14F7A0EE1BDA714B003C6C10 /* RCTFPSGraph.h */; };
		3D302F681DF828F800D6DDAE /* RCTMacros.h in Headers */ = {isa = PBXBuildFile; fileRef = 14BF71811C04795500C97D0C /* RCTMacros.h */; };
		3D302F691DF828F800D6DDAE /* RCTProfile.h in Headers */ = {isa = PBXBuildFile; fileRef = 1450FF801BCFF28A00208362 /* RCTProfile.h */; };
		3D302F6A1DF828F800D6DDAE /* RCTActivityIndicatorView.h in Headers */ = {isa = PBXBuildFile; fileRef = B95154301D1B34B200FE7B80 /* RCTActivityIndicatorView.h */; };
		3D302F6B1DF828F800D6DDAE /* RCTActivityIndicatorViewManager.h in Headers */ = {isa = PBXBuildFile; fileRef = 13B080181A69489C00A75B9A /* RCTActivityIndicatorViewManager.h */; };
		3D302F6C1DF828F800D6DDAE /* RCTAnimationType.h in Headers */ = {isa = PBXBuildFile; fileRef = 13442BF21AA90E0B0037E5B0 /* RCTAnimationType.h */; };
		3D302F6D1DF828F800D6DDAE /* RCTAutoInsetsProtocol.h in Headers */ = {isa = PBXBuildFile; fileRef = 13C325261AA63B6A0048765F /* RCTAutoInsetsProtocol.h */; };
		3D302F6E1DF828F800D6DDAE /* RCTBorderDrawing.h in Headers */ = {isa = PBXBuildFile; fileRef = 13CC8A801B17642100940AE7 /* RCTBorderDrawing.h */; };
		3D302F6F1DF828F800D6DDAE /* RCTBorderStyle.h in Headers */ = {isa = PBXBuildFile; fileRef = ACDD3FDA1BC7430D00E7DE33 /* RCTBorderStyle.h */; };
		3D302F701DF828F800D6DDAE /* RCTComponent.h in Headers */ = {isa = PBXBuildFile; fileRef = 13C325281AA63B6A0048765F /* RCTComponent.h */; };
		3D302F711DF828F800D6DDAE /* RCTComponentData.h in Headers */ = {isa = PBXBuildFile; fileRef = 13AB90BF1B6FA36700713B4F /* RCTComponentData.h */; };
		3D302F721DF828F800D6DDAE /* RCTConvert+CoreLocation.h in Headers */ = {isa = PBXBuildFile; fileRef = 13456E911ADAD2DE009F94A7 /* RCTConvert+CoreLocation.h */; };
		3D302F761DF828F800D6DDAE /* RCTFont.h in Headers */ = {isa = PBXBuildFile; fileRef = 3D37B5801D522B190042D5B5 /* RCTFont.h */; };
		3D302F7B1DF828F800D6DDAE /* RCTModalHostView.h in Headers */ = {isa = PBXBuildFile; fileRef = 83A1FE8A1B62640A00BE0E65 /* RCTModalHostView.h */; };
		3D302F7C1DF828F800D6DDAE /* RCTModalHostViewController.h in Headers */ = {isa = PBXBuildFile; fileRef = 83392EB11B6634E10013B15F /* RCTModalHostViewController.h */; };
		3D302F7D1DF828F800D6DDAE /* RCTModalHostViewManager.h in Headers */ = {isa = PBXBuildFile; fileRef = 83A1FE8D1B62643A00BE0E65 /* RCTModalHostViewManager.h */; };
		3D302F7E1DF828F800D6DDAE /* RCTNavigator.h in Headers */ = {isa = PBXBuildFile; fileRef = 13B0800C1A69489C00A75B9A /* RCTNavigator.h */; };
		3D302F7F1DF828F800D6DDAE /* RCTNavigatorManager.h in Headers */ = {isa = PBXBuildFile; fileRef = 13B0800E1A69489C00A75B9A /* RCTNavigatorManager.h */; };
		3D302F801DF828F800D6DDAE /* RCTNavItem.h in Headers */ = {isa = PBXBuildFile; fileRef = 13B080101A69489C00A75B9A /* RCTNavItem.h */; };
		3D302F811DF828F800D6DDAE /* RCTNavItemManager.h in Headers */ = {isa = PBXBuildFile; fileRef = 13B080121A69489C00A75B9A /* RCTNavItemManager.h */; };
		3D302F841DF828F800D6DDAE /* RCTPointerEvents.h in Headers */ = {isa = PBXBuildFile; fileRef = 13442BF31AA90E0B0037E5B0 /* RCTPointerEvents.h */; };
		3D302F851DF828F800D6DDAE /* RCTProgressViewManager.h in Headers */ = {isa = PBXBuildFile; fileRef = 13513F3A1B1F43F400FCE529 /* RCTProgressViewManager.h */; };
		3D302F861DF828F800D6DDAE /* RCTRefreshControl.h in Headers */ = {isa = PBXBuildFile; fileRef = 191E3EBF1C29DC3800C180A6 /* RCTRefreshControl.h */; };
		3D302F871DF828F800D6DDAE /* RCTRefreshControlManager.h in Headers */ = {isa = PBXBuildFile; fileRef = 191E3EBC1C29D9AF00C180A6 /* RCTRefreshControlManager.h */; };
		3D302F881DF828F800D6DDAE /* RCTRootShadowView.h in Headers */ = {isa = PBXBuildFile; fileRef = 13BCE8071C99CB9D00DD7AAD /* RCTRootShadowView.h */; };
		3D302F8C1DF828F800D6DDAE /* RCTSegmentedControl.h in Headers */ = {isa = PBXBuildFile; fileRef = 131B6AF01AF1093D00FFC3E0 /* RCTSegmentedControl.h */; };
		3D302F8D1DF828F800D6DDAE /* RCTSegmentedControlManager.h in Headers */ = {isa = PBXBuildFile; fileRef = 131B6AF21AF1093D00FFC3E0 /* RCTSegmentedControlManager.h */; };
		3D302F8E1DF828F800D6DDAE /* RCTShadowView.h in Headers */ = {isa = PBXBuildFile; fileRef = 13E0674B1A70F44B002CDEE1 /* RCTShadowView.h */; };
		3D302F8F1DF828F800D6DDAE /* RCTSlider.h in Headers */ = {isa = PBXBuildFile; fileRef = 13AF20431AE707F8005F5298 /* RCTSlider.h */; };
		3D302F901DF828F800D6DDAE /* RCTSliderManager.h in Headers */ = {isa = PBXBuildFile; fileRef = 14F484541AABFCE100FDF6B9 /* RCTSliderManager.h */; };
		3D302F911DF828F800D6DDAE /* RCTSwitch.h in Headers */ = {isa = PBXBuildFile; fileRef = 14F362071AABD06A001CE568 /* RCTSwitch.h */; };
		3D302F921DF828F800D6DDAE /* RCTSwitchManager.h in Headers */ = {isa = PBXBuildFile; fileRef = 14F362091AABD06A001CE568 /* RCTSwitchManager.h */; };
		3D302F931DF828F800D6DDAE /* RCTTabBar.h in Headers */ = {isa = PBXBuildFile; fileRef = 137327DF1AA5CF210034F82E /* RCTTabBar.h */; };
		3D302F941DF828F800D6DDAE /* RCTTabBarItem.h in Headers */ = {isa = PBXBuildFile; fileRef = 137327E11AA5CF210034F82E /* RCTTabBarItem.h */; };
		3D302F951DF828F800D6DDAE /* RCTTabBarItemManager.h in Headers */ = {isa = PBXBuildFile; fileRef = 137327E31AA5CF210034F82E /* RCTTabBarItemManager.h */; };
		3D302F961DF828F800D6DDAE /* RCTTabBarManager.h in Headers */ = {isa = PBXBuildFile; fileRef = 137327E51AA5CF210034F82E /* RCTTabBarManager.h */; };
		3D302F971DF828F800D6DDAE /* RCTTextDecorationLineType.h in Headers */ = {isa = PBXBuildFile; fileRef = E3BBC8EB1ADE6F47001BBD81 /* RCTTextDecorationLineType.h */; };
		3D302F981DF828F800D6DDAE /* RCTView.h in Headers */ = {isa = PBXBuildFile; fileRef = 13E0674F1A70F44B002CDEE1 /* RCTView.h */; };
		3D302F9A1DF828F800D6DDAE /* RCTViewManager.h in Headers */ = {isa = PBXBuildFile; fileRef = 13E0674D1A70F44B002CDEE1 /* RCTViewManager.h */; };
		3D302F9D1DF828F800D6DDAE /* RCTWrapperViewController.h in Headers */ = {isa = PBXBuildFile; fileRef = 13B080231A694A8400A75B9A /* RCTWrapperViewController.h */; };
		3D302F9F1DF828F800D6DDAE /* UIView+React.h in Headers */ = {isa = PBXBuildFile; fileRef = 13E067531A70F44B002CDEE1 /* UIView+React.h */; };
		3D3030221DF8294C00D6DDAE /* JSBundleType.h in Headers */ = {isa = PBXBuildFile; fileRef = 3D3CD8F51DE5FB2300167DC4 /* JSBundleType.h */; };
		3D3030251DF8295E00D6DDAE /* JavaScriptCore.h in Headers */ = {isa = PBXBuildFile; fileRef = 3D7A27DC1DE32541002E3F95 /* JavaScriptCore.h */; };
		3D3030261DF8295E00D6DDAE /* JSCWrapper.h in Headers */ = {isa = PBXBuildFile; fileRef = 3D7A27DE1DE32541002E3F95 /* JSCWrapper.h */; };
		3D37B5821D522B190042D5B5 /* RCTFont.mm in Sources */ = {isa = PBXBuildFile; fileRef = 3D37B5811D522B190042D5B5 /* RCTFont.mm */; };
		3D383D1F1EBD27A8005632C8 /* RCTBridge+Private.h in Copy Headers */ = {isa = PBXBuildFile; fileRef = 14A43DB81C1F849600794BC8 /* RCTBridge+Private.h */; };
		3D383D201EBD27AF005632C8 /* RCTBridge+Private.h in Copy Headers */ = {isa = PBXBuildFile; fileRef = 14A43DB81C1F849600794BC8 /* RCTBridge+Private.h */; };
		3D383D251EBD27B6005632C8 /* Conv.cpp in Sources */ = {isa = PBXBuildFile; fileRef = 139D849F1E273B5600323FB7 /* Conv.cpp */; };
		3D383D261EBD27B6005632C8 /* StringBase.cpp in Sources */ = {isa = PBXBuildFile; fileRef = 13F887531E2971C500C3C7A1 /* StringBase.cpp */; };
		3D383D271EBD27B6005632C8 /* raw_logging.cc in Sources */ = {isa = PBXBuildFile; fileRef = 139D7EDB1E25DBDC00323FB7 /* raw_logging.cc */; };
		3D383D281EBD27B6005632C8 /* signalhandler.cc in Sources */ = {isa = PBXBuildFile; fileRef = 139D7EDC1E25DBDC00323FB7 /* signalhandler.cc */; };
		3D383D291EBD27B6005632C8 /* dynamic.cpp in Sources */ = {isa = PBXBuildFile; fileRef = 139D84A21E273B5600323FB7 /* dynamic.cpp */; };
		3D383D2A1EBD27B6005632C8 /* utilities.cc in Sources */ = {isa = PBXBuildFile; fileRef = 139D7EE01E25DBDC00323FB7 /* utilities.cc */; };
		3D383D2B1EBD27B6005632C8 /* MallocImpl.cpp in Sources */ = {isa = PBXBuildFile; fileRef = 13F887A01E2977D800C3C7A1 /* MallocImpl.cpp */; };
		3D383D2C1EBD27B6005632C8 /* Bits.cpp in Sources */ = {isa = PBXBuildFile; fileRef = 139D849D1E273B5600323FB7 /* Bits.cpp */; };
		3D383D2D1EBD27B6005632C8 /* symbolize.cc in Sources */ = {isa = PBXBuildFile; fileRef = 139D7EDE1E25DBDC00323FB7 /* symbolize.cc */; };
		3D383D2E1EBD27B6005632C8 /* vlog_is_on.cc in Sources */ = {isa = PBXBuildFile; fileRef = 139D7EE21E25DBDC00323FB7 /* vlog_is_on.cc */; };
		3D383D2F1EBD27B6005632C8 /* Unicode.cpp in Sources */ = {isa = PBXBuildFile; fileRef = 13F887541E2971C500C3C7A1 /* Unicode.cpp */; };
		3D383D301EBD27B6005632C8 /* demangle.cc in Sources */ = {isa = PBXBuildFile; fileRef = 139D7F081E25DE3700323FB7 /* demangle.cc */; };
		3D383D311EBD27B6005632C8 /* Demangle.cpp in Sources */ = {isa = PBXBuildFile; fileRef = 13F887521E2971C500C3C7A1 /* Demangle.cpp */; };
		3D383D331EBD27B6005632C8 /* logging.cc in Sources */ = {isa = PBXBuildFile; fileRef = 139D7EDA1E25DBDC00323FB7 /* logging.cc */; };
		3D383D341EBD27B6005632C8 /* json.cpp in Sources */ = {isa = PBXBuildFile; fileRef = 139D84A71E273B5600323FB7 /* json.cpp */; };
		3D383D351EBD27B6005632C8 /* BitsFunctexcept.cpp in Sources */ = {isa = PBXBuildFile; fileRef = 13F8879C1E29740700C3C7A1 /* BitsFunctexcept.cpp */; };
		3D383D401EBD27B9005632C8 /* bignum-dtoa.cc in Sources */ = {isa = PBXBuildFile; fileRef = 139D7E391E25C5A300323FB7 /* bignum-dtoa.cc */; };
		3D383D411EBD27B9005632C8 /* bignum.cc in Sources */ = {isa = PBXBuildFile; fileRef = 139D7E3B1E25C5A300323FB7 /* bignum.cc */; };
		3D383D421EBD27B9005632C8 /* cached-powers.cc in Sources */ = {isa = PBXBuildFile; fileRef = 139D7E3D1E25C5A300323FB7 /* cached-powers.cc */; };
		3D383D431EBD27B9005632C8 /* diy-fp.cc in Sources */ = {isa = PBXBuildFile; fileRef = 139D7E3F1E25C5A300323FB7 /* diy-fp.cc */; };
		3D383D441EBD27B9005632C8 /* double-conversion.cc in Sources */ = {isa = PBXBuildFile; fileRef = 139D7E411E25C5A300323FB7 /* double-conversion.cc */; };
		3D383D451EBD27B9005632C8 /* fast-dtoa.cc in Sources */ = {isa = PBXBuildFile; fileRef = 139D7E431E25C5A300323FB7 /* fast-dtoa.cc */; };
		3D383D461EBD27B9005632C8 /* fixed-dtoa.cc in Sources */ = {isa = PBXBuildFile; fileRef = 139D7E451E25C5A300323FB7 /* fixed-dtoa.cc */; };
		3D383D471EBD27B9005632C8 /* strtod.cc in Sources */ = {isa = PBXBuildFile; fileRef = 139D7E481E25C5A300323FB7 /* strtod.cc */; };
		3D383D4A1EBD27B9005632C8 /* bignum-dtoa.h in CopyFiles */ = {isa = PBXBuildFile; fileRef = 139D7E3A1E25C5A300323FB7 /* bignum-dtoa.h */; };
		3D383D4B1EBD27B9005632C8 /* bignum.h in CopyFiles */ = {isa = PBXBuildFile; fileRef = 139D7E3C1E25C5A300323FB7 /* bignum.h */; };
		3D383D4C1EBD27B9005632C8 /* cached-powers.h in CopyFiles */ = {isa = PBXBuildFile; fileRef = 139D7E3E1E25C5A300323FB7 /* cached-powers.h */; };
		3D383D4D1EBD27B9005632C8 /* diy-fp.h in CopyFiles */ = {isa = PBXBuildFile; fileRef = 139D7E401E25C5A300323FB7 /* diy-fp.h */; };
		3D383D4E1EBD27B9005632C8 /* double-conversion.h in CopyFiles */ = {isa = PBXBuildFile; fileRef = 139D7E421E25C5A300323FB7 /* double-conversion.h */; };
		3D383D4F1EBD27B9005632C8 /* fast-dtoa.h in CopyFiles */ = {isa = PBXBuildFile; fileRef = 139D7E441E25C5A300323FB7 /* fast-dtoa.h */; };
		3D383D501EBD27B9005632C8 /* fixed-dtoa.h in CopyFiles */ = {isa = PBXBuildFile; fileRef = 139D7E461E25C5A300323FB7 /* fixed-dtoa.h */; };
		3D383D511EBD27B9005632C8 /* ieee.h in CopyFiles */ = {isa = PBXBuildFile; fileRef = 139D7E471E25C5A300323FB7 /* ieee.h */; };
		3D383D521EBD27B9005632C8 /* strtod.h in CopyFiles */ = {isa = PBXBuildFile; fileRef = 139D7E491E25C5A300323FB7 /* strtod.h */; };
		3D383D531EBD27B9005632C8 /* utils.h in CopyFiles */ = {isa = PBXBuildFile; fileRef = 139D7E4A1E25C5A300323FB7 /* utils.h */; };
		3D383D551EBD27B9005632C8 /* bignum-dtoa.h in Headers */ = {isa = PBXBuildFile; fileRef = 139D7E3A1E25C5A300323FB7 /* bignum-dtoa.h */; };
		3D383D561EBD27B9005632C8 /* bignum.h in Headers */ = {isa = PBXBuildFile; fileRef = 139D7E3C1E25C5A300323FB7 /* bignum.h */; };
		3D383D571EBD27B9005632C8 /* cached-powers.h in Headers */ = {isa = PBXBuildFile; fileRef = 139D7E3E1E25C5A300323FB7 /* cached-powers.h */; };
		3D383D581EBD27B9005632C8 /* diy-fp.h in Headers */ = {isa = PBXBuildFile; fileRef = 139D7E401E25C5A300323FB7 /* diy-fp.h */; };
		3D383D591EBD27B9005632C8 /* double-conversion.h in Headers */ = {isa = PBXBuildFile; fileRef = 139D7E421E25C5A300323FB7 /* double-conversion.h */; };
		3D383D5A1EBD27B9005632C8 /* fast-dtoa.h in Headers */ = {isa = PBXBuildFile; fileRef = 139D7E441E25C5A300323FB7 /* fast-dtoa.h */; };
		3D383D5B1EBD27B9005632C8 /* fixed-dtoa.h in Headers */ = {isa = PBXBuildFile; fileRef = 139D7E461E25C5A300323FB7 /* fixed-dtoa.h */; };
		3D383D5C1EBD27B9005632C8 /* ieee.h in Headers */ = {isa = PBXBuildFile; fileRef = 139D7E471E25C5A300323FB7 /* ieee.h */; };
		3D383D5D1EBD27B9005632C8 /* strtod.h in Headers */ = {isa = PBXBuildFile; fileRef = 139D7E491E25C5A300323FB7 /* strtod.h */; };
		3D383D5E1EBD27B9005632C8 /* utils.h in Headers */ = {isa = PBXBuildFile; fileRef = 139D7E4A1E25C5A300323FB7 /* utils.h */; };
		3D383D6D1EBD2940005632C8 /* libdouble-conversion.a in Frameworks */ = {isa = PBXBuildFile; fileRef = 139D7E881E25C6D100323FB7 /* libdouble-conversion.a */; };
		3D383D6E1EBD2940005632C8 /* libjschelpers.a in Frameworks */ = {isa = PBXBuildFile; fileRef = 3D3CD90B1DE5FBD600167DC4 /* libjschelpers.a */; };
		3D383D6F1EBD2940005632C8 /* libthird-party.a in Frameworks */ = {isa = PBXBuildFile; fileRef = 139D7ECE1E25DB7D00323FB7 /* libthird-party.a */; };
		3D383D711EBD2949005632C8 /* libjschelpers.a in Frameworks */ = {isa = PBXBuildFile; fileRef = 3D3CD9181DE5FBD800167DC4 /* libjschelpers.a */; };
		3D383D721EBD2949005632C8 /* libthird-party.a in Frameworks */ = {isa = PBXBuildFile; fileRef = 3D383D3C1EBD27B6005632C8 /* libthird-party.a */; };
		3D3CD93D1DE5FC1400167DC4 /* JavaScriptCore.h in Headers */ = {isa = PBXBuildFile; fileRef = 3D7A27DC1DE32541002E3F95 /* JavaScriptCore.h */; };
		3D3CD93E1DE5FC1400167DC4 /* JSCWrapper.h in Headers */ = {isa = PBXBuildFile; fileRef = 3D7A27DE1DE32541002E3F95 /* JSCWrapper.h */; };
		3D3CD9411DE5FC5300167DC4 /* libcxxreact.a in Frameworks */ = {isa = PBXBuildFile; fileRef = 3D3CD9251DE5FBEC00167DC4 /* libcxxreact.a */; };
		3D3CD9451DE5FC7100167DC4 /* JSBundleType.h in Headers */ = {isa = PBXBuildFile; fileRef = 3D3CD8F51DE5FB2300167DC4 /* JSBundleType.h */; };
		3D74547C1E54758900E74ADD /* JSBigString.h in Headers */ = {isa = PBXBuildFile; fileRef = 3D7454781E54757500E74ADD /* JSBigString.h */; };
		3D74547D1E54758900E74ADD /* JSBigString.h in Headers */ = {isa = PBXBuildFile; fileRef = 3D7454781E54757500E74ADD /* JSBigString.h */; };
		3D74547E1E54759A00E74ADD /* JSModulesUnbundle.h in Headers */ = {isa = PBXBuildFile; fileRef = 3D92B0C81E03699D0018521A /* JSModulesUnbundle.h */; };
		3D74547F1E54759E00E74ADD /* JSModulesUnbundle.h in Headers */ = {isa = PBXBuildFile; fileRef = 3D92B0C81E03699D0018521A /* JSModulesUnbundle.h */; };
		3D7454801E5475AF00E74ADD /* RecoverableError.h in Headers */ = {isa = PBXBuildFile; fileRef = 3D7454791E54757500E74ADD /* RecoverableError.h */; };
		3D7454811E5475AF00E74ADD /* RecoverableError.h in Headers */ = {isa = PBXBuildFile; fileRef = 3D7454791E54757500E74ADD /* RecoverableError.h */; };
		3D7749441DC1065C007EC8D8 /* RCTPlatform.m in Sources */ = {isa = PBXBuildFile; fileRef = 3D7749431DC1065C007EC8D8 /* RCTPlatform.m */; };
		3D7AA9C41E548CD5001955CF /* NSDataBigString.mm in Sources */ = {isa = PBXBuildFile; fileRef = 3D7AA9C31E548CD5001955CF /* NSDataBigString.mm */; };
		3D7AA9C51E548CDB001955CF /* NSDataBigString.h in Headers */ = {isa = PBXBuildFile; fileRef = 3D7454B31E54786200E74ADD /* NSDataBigString.h */; };
		3D7AA9C61E548CDD001955CF /* NSDataBigString.mm in Sources */ = {isa = PBXBuildFile; fileRef = 3D7AA9C31E548CD5001955CF /* NSDataBigString.mm */; };
		3D7BFD151EA8E351008DFB7A /* RCTPackagerClient.h in Headers */ = {isa = PBXBuildFile; fileRef = 3D7BFD0B1EA8E351008DFB7A /* RCTPackagerClient.h */; };
		3D7BFD161EA8E351008DFB7A /* RCTPackagerClient.h in Headers */ = {isa = PBXBuildFile; fileRef = 3D7BFD0B1EA8E351008DFB7A /* RCTPackagerClient.h */; };
		3D7BFD171EA8E351008DFB7A /* RCTPackagerClient.m in Sources */ = {isa = PBXBuildFile; fileRef = 3D7BFD0C1EA8E351008DFB7A /* RCTPackagerClient.m */; };
		3D7BFD181EA8E351008DFB7A /* RCTPackagerClient.m in Sources */ = {isa = PBXBuildFile; fileRef = 3D7BFD0C1EA8E351008DFB7A /* RCTPackagerClient.m */; };
		3D7BFD1D1EA8E351008DFB7A /* RCTPackagerConnection.h in Headers */ = {isa = PBXBuildFile; fileRef = 3D7BFD0F1EA8E351008DFB7A /* RCTPackagerConnection.h */; };
		3D7BFD1E1EA8E351008DFB7A /* RCTPackagerConnection.h in Headers */ = {isa = PBXBuildFile; fileRef = 3D7BFD0F1EA8E351008DFB7A /* RCTPackagerConnection.h */; };
		3D7BFD1F1EA8E351008DFB7A /* RCTPackagerConnection.mm in Sources */ = {isa = PBXBuildFile; fileRef = 3D7BFD101EA8E351008DFB7A /* RCTPackagerConnection.mm */; };
		3D7BFD201EA8E351008DFB7A /* RCTPackagerConnection.mm in Sources */ = {isa = PBXBuildFile; fileRef = 3D7BFD101EA8E351008DFB7A /* RCTPackagerConnection.mm */; };
		3D7BFD291EA8E37B008DFB7A /* RCTDevSettings.h in Copy Headers */ = {isa = PBXBuildFile; fileRef = 130E3D861E6A082100ACE484 /* RCTDevSettings.h */; };
		3D7BFD2D1EA8E3FA008DFB7A /* RCTReconnectingWebSocket.h in Headers */ = {isa = PBXBuildFile; fileRef = 3D7BFD2B1EA8E3FA008DFB7A /* RCTReconnectingWebSocket.h */; };
		3D7BFD2E1EA8E3FA008DFB7A /* RCTReconnectingWebSocket.h in Headers */ = {isa = PBXBuildFile; fileRef = 3D7BFD2B1EA8E3FA008DFB7A /* RCTReconnectingWebSocket.h */; };
		3D7BFD2F1EA8E3FA008DFB7A /* RCTSRWebSocket.h in Headers */ = {isa = PBXBuildFile; fileRef = 3D7BFD2C1EA8E3FA008DFB7A /* RCTSRWebSocket.h */; };
		3D7BFD301EA8E3FA008DFB7A /* RCTSRWebSocket.h in Headers */ = {isa = PBXBuildFile; fileRef = 3D7BFD2C1EA8E3FA008DFB7A /* RCTSRWebSocket.h */; };
		3D7BFD311EA8E41F008DFB7A /* RCTPackagerClient.h in Copy Headers */ = {isa = PBXBuildFile; fileRef = 3D7BFD0B1EA8E351008DFB7A /* RCTPackagerClient.h */; };
		3D7BFD331EA8E433008DFB7A /* RCTPackagerClient.h in Copy Headers */ = {isa = PBXBuildFile; fileRef = 3D7BFD0B1EA8E351008DFB7A /* RCTPackagerClient.h */; };
		3D7BFD351EA8E43F008DFB7A /* RCTDevSettings.h in Copy Headers */ = {isa = PBXBuildFile; fileRef = 130E3D861E6A082100ACE484 /* RCTDevSettings.h */; };
		3D80D9181DF6F7A80028D040 /* JSBundleType.cpp in Sources */ = {isa = PBXBuildFile; fileRef = AC70D2EB1DE48A22002E6351 /* JSBundleType.cpp */; };
		3D80D91B1DF6F8200028D040 /* RCTPlatform.m in Sources */ = {isa = PBXBuildFile; fileRef = 3D7749431DC1065C007EC8D8 /* RCTPlatform.m */; };
		3D80D91F1DF6FA890028D040 /* RCTImageLoader.h in Copy Headers */ = {isa = PBXBuildFile; fileRef = 3D1FA0831DE4F3A000E03CC6 /* RCTImageLoader.h */; };
		3D80D9201DF6FA890028D040 /* RCTImageStoreManager.h in Copy Headers */ = {isa = PBXBuildFile; fileRef = 3D1FA0841DE4F3A000E03CC6 /* RCTImageStoreManager.h */; };
		3D80D9211DF6FA890028D040 /* RCTResizeMode.h in Copy Headers */ = {isa = PBXBuildFile; fileRef = 3D1FA0851DE4F3A000E03CC6 /* RCTResizeMode.h */; };
		3D80D9221DF6FA890028D040 /* RCTLinkingManager.h in Copy Headers */ = {isa = PBXBuildFile; fileRef = 3D1FA08B1DE4F4DD00E03CC6 /* RCTLinkingManager.h */; };
		3D80D9231DF6FA890028D040 /* RCTNetworking.h in Copy Headers */ = {isa = PBXBuildFile; fileRef = 3D1FA07A1DE4F2EA00E03CC6 /* RCTNetworking.h */; };
		3D80D9241DF6FA890028D040 /* RCTNetworkTask.h in Copy Headers */ = {isa = PBXBuildFile; fileRef = 3D1FA07B1DE4F2EA00E03CC6 /* RCTNetworkTask.h */; };
		3D80D9251DF6FA890028D040 /* RCTPushNotificationManager.h in Copy Headers */ = {isa = PBXBuildFile; fileRef = 3D1FA08D1DE4F4EE00E03CC6 /* RCTPushNotificationManager.h */; };
		3D80D9261DF6FA890028D040 /* RCTAssert.h in Copy Headers */ = {isa = PBXBuildFile; fileRef = 83CBBA4A1A601E3B00E9B192 /* RCTAssert.h */; };
		3D80D9271DF6FA890028D040 /* RCTBridge.h in Copy Headers */ = {isa = PBXBuildFile; fileRef = 83CBBA5E1A601EAA00E9B192 /* RCTBridge.h */; };
		3D80D9291DF6FA890028D040 /* RCTBridgeDelegate.h in Copy Headers */ = {isa = PBXBuildFile; fileRef = 1482F9E61B55B927000ADFF3 /* RCTBridgeDelegate.h */; };
		3D80D92A1DF6FA890028D040 /* RCTBridgeMethod.h in Copy Headers */ = {isa = PBXBuildFile; fileRef = 13AFBCA11C07287B00BBAEAA /* RCTBridgeMethod.h */; };
		3D80D92B1DF6FA890028D040 /* RCTBridgeModule.h in Copy Headers */ = {isa = PBXBuildFile; fileRef = 830213F31A654E0800B993E6 /* RCTBridgeModule.h */; };
		3D80D92C1DF6FA890028D040 /* RCTBundleURLProvider.h in Copy Headers */ = {isa = PBXBuildFile; fileRef = 68EFE4EC1CF6EB3000A1DE13 /* RCTBundleURLProvider.h */; };
		3D80D92D1DF6FA890028D040 /* RCTConvert.h in Copy Headers */ = {isa = PBXBuildFile; fileRef = 83CBBACA1A6023D300E9B192 /* RCTConvert.h */; };
		3D80D92E1DF6FA890028D040 /* RCTDefines.h in Copy Headers */ = {isa = PBXBuildFile; fileRef = 13AF1F851AE6E777005F5298 /* RCTDefines.h */; };
		3D80D92F1DF6FA890028D040 /* RCTDisplayLink.h in Copy Headers */ = {isa = PBXBuildFile; fileRef = 3D1E68D81CABD13900DD7465 /* RCTDisplayLink.h */; };
		3D80D9301DF6FA890028D040 /* RCTErrorCustomizer.h in Copy Headers */ = {isa = PBXBuildFile; fileRef = 3EDCA8A21D3591E700450C31 /* RCTErrorCustomizer.h */; };
		3D80D9311DF6FA890028D040 /* RCTErrorInfo.h in Copy Headers */ = {isa = PBXBuildFile; fileRef = 3EDCA8A31D3591E700450C31 /* RCTErrorInfo.h */; };
		3D80D9321DF6FA890028D040 /* RCTEventDispatcher.h in Copy Headers */ = {isa = PBXBuildFile; fileRef = 83CBBA651A601EF300E9B192 /* RCTEventDispatcher.h */; };
		3D80D9331DF6FA890028D040 /* RCTFrameUpdate.h in Copy Headers */ = {isa = PBXBuildFile; fileRef = 1436DD071ADE7AA000A5ED7D /* RCTFrameUpdate.h */; };
		3D80D9341DF6FA890028D040 /* RCTImageSource.h in Copy Headers */ = {isa = PBXBuildFile; fileRef = 13BB3D001BECD54500932C10 /* RCTImageSource.h */; };
		3D80D9351DF6FA890028D040 /* RCTInvalidating.h in Copy Headers */ = {isa = PBXBuildFile; fileRef = 83CBBA4C1A601E3B00E9B192 /* RCTInvalidating.h */; };
		3D80D9361DF6FA890028D040 /* RCTJavaScriptExecutor.h in Copy Headers */ = {isa = PBXBuildFile; fileRef = 83CBBA631A601ECA00E9B192 /* RCTJavaScriptExecutor.h */; };
		3D80D9371DF6FA890028D040 /* RCTJavaScriptLoader.h in Copy Headers */ = {isa = PBXBuildFile; fileRef = 14200DA81AC179B3008EE6BA /* RCTJavaScriptLoader.h */; };
		3D80D9381DF6FA890028D040 /* RCTJSStackFrame.h in Copy Headers */ = {isa = PBXBuildFile; fileRef = 008341F51D1DB34400876D9A /* RCTJSStackFrame.h */; };
		3D80D9391DF6FA890028D040 /* RCTKeyCommands.h in Copy Headers */ = {isa = PBXBuildFile; fileRef = 13A1F71C1A75392D00D3D453 /* RCTKeyCommands.h */; };
		3D80D93A1DF6FA890028D040 /* RCTLog.h in Copy Headers */ = {isa = PBXBuildFile; fileRef = 83CBBA4D1A601E3B00E9B192 /* RCTLog.h */; };
		3D80D93B1DF6FA890028D040 /* RCTModuleData.h in Copy Headers */ = {isa = PBXBuildFile; fileRef = 14C2CA721B3AC64300E6CBB2 /* RCTModuleData.h */; };
		3D80D93C1DF6FA890028D040 /* RCTModuleMethod.h in Copy Headers */ = {isa = PBXBuildFile; fileRef = 14C2CA6F1B3AC63800E6CBB2 /* RCTModuleMethod.h */; };
		3D80D93D1DF6FA890028D040 /* RCTMultipartDataTask.h in Copy Headers */ = {isa = PBXBuildFile; fileRef = 006FC4121D9B20820057AAAD /* RCTMultipartDataTask.h */; };
		3D80D93E1DF6FA890028D040 /* RCTMultipartStreamReader.h in Copy Headers */ = {isa = PBXBuildFile; fileRef = 001BFCCE1D8381DE008E587E /* RCTMultipartStreamReader.h */; };
		3D80D93F1DF6FA890028D040 /* RCTNullability.h in Copy Headers */ = {isa = PBXBuildFile; fileRef = 13A6E20F1C19ABC700845B82 /* RCTNullability.h */; };
		3D80D9401DF6FA890028D040 /* RCTParserUtils.h in Copy Headers */ = {isa = PBXBuildFile; fileRef = 13A6E20C1C19AA0C00845B82 /* RCTParserUtils.h */; };
		3D80D9411DF6FA890028D040 /* RCTPerformanceLogger.h in Copy Headers */ = {isa = PBXBuildFile; fileRef = 142014181B32094000CC17BA /* RCTPerformanceLogger.h */; };
		3D80D9421DF6FA890028D040 /* RCTPlatform.h in Copy Headers */ = {isa = PBXBuildFile; fileRef = 3D7749421DC1065C007EC8D8 /* RCTPlatform.h */; };
		3D80D9431DF6FA890028D040 /* RCTRootView.h in Copy Headers */ = {isa = PBXBuildFile; fileRef = 830A229C1A66C68A008503DA /* RCTRootView.h */; };
		3D80D9441DF6FA890028D040 /* RCTRootViewDelegate.h in Copy Headers */ = {isa = PBXBuildFile; fileRef = 13AFBCA21C07287B00BBAEAA /* RCTRootViewDelegate.h */; };
		3D80D9461DF6FA890028D040 /* RCTTouchEvent.h in Copy Headers */ = {isa = PBXBuildFile; fileRef = 391E86A31C623EC800009732 /* RCTTouchEvent.h */; };
		3D80D9471DF6FA890028D040 /* RCTTouchHandler.h in Copy Headers */ = {isa = PBXBuildFile; fileRef = 83CBBA961A6020BB00E9B192 /* RCTTouchHandler.h */; };
		3D80D9481DF6FA890028D040 /* RCTURLRequestDelegate.h in Copy Headers */ = {isa = PBXBuildFile; fileRef = 1345A83A1B265A0E00583190 /* RCTURLRequestDelegate.h */; };
		3D80D9491DF6FA890028D040 /* RCTURLRequestHandler.h in Copy Headers */ = {isa = PBXBuildFile; fileRef = 1345A83B1B265A0E00583190 /* RCTURLRequestHandler.h */; };
		3D80D94A1DF6FA890028D040 /* RCTUtils.h in Copy Headers */ = {isa = PBXBuildFile; fileRef = 83CBBA4F1A601E3B00E9B192 /* RCTUtils.h */; };
		3D80D94F1DF6FA890028D040 /* RCTJSCSamplingProfiler.h in Copy Headers */ = {isa = PBXBuildFile; fileRef = 369123DF1DDC75850095B341 /* RCTJSCSamplingProfiler.h */; };
		3D80D9501DF6FA890028D040 /* RCTAccessibilityManager.h in Copy Headers */ = {isa = PBXBuildFile; fileRef = E9B20B791B500126007A2DA7 /* RCTAccessibilityManager.h */; };
		3D80D9511DF6FA890028D040 /* RCTAlertManager.h in Copy Headers */ = {isa = PBXBuildFile; fileRef = 13B07FE71A69327A00A75B9A /* RCTAlertManager.h */; };
		3D80D9521DF6FA890028D040 /* RCTAppState.h in Copy Headers */ = {isa = PBXBuildFile; fileRef = 1372B7081AB030C200659ED6 /* RCTAppState.h */; };
		3D80D9531DF6FA890028D040 /* RCTAsyncLocalStorage.h in Copy Headers */ = {isa = PBXBuildFile; fileRef = 58114A4F1AAE93D500E7D092 /* RCTAsyncLocalStorage.h */; };
		3D80D9541DF6FA890028D040 /* RCTClipboard.h in Copy Headers */ = {isa = PBXBuildFile; fileRef = 13D033611C1837FE0021DC29 /* RCTClipboard.h */; };
		3D80D9551DF6FA890028D040 /* RCTDevLoadingView.h in Copy Headers */ = {isa = PBXBuildFile; fileRef = 13A0C2851B74F71200B29F6F /* RCTDevLoadingView.h */; };
		3D80D9561DF6FA890028D040 /* RCTDevMenu.h in Copy Headers */ = {isa = PBXBuildFile; fileRef = 13A0C2871B74F71200B29F6F /* RCTDevMenu.h */; };
		3D80D9571DF6FA890028D040 /* RCTEventEmitter.h in Copy Headers */ = {isa = PBXBuildFile; fileRef = 13D9FEE91CDCCECF00158BD7 /* RCTEventEmitter.h */; };
		3D80D9581DF6FA890028D040 /* RCTExceptionsManager.h in Copy Headers */ = {isa = PBXBuildFile; fileRef = 13B07FE91A69327A00A75B9A /* RCTExceptionsManager.h */; };
		3D80D9591DF6FA890028D040 /* RCTI18nManager.h in Copy Headers */ = {isa = PBXBuildFile; fileRef = B233E6E81D2D843200BC68BA /* RCTI18nManager.h */; };
		3D80D95A1DF6FA890028D040 /* RCTI18nUtil.h in Copy Headers */ = {isa = PBXBuildFile; fileRef = 352DCFEE1D19F4C20056D623 /* RCTI18nUtil.h */; };
		3D80D95B1DF6FA890028D040 /* RCTKeyboardObserver.h in Copy Headers */ = {isa = PBXBuildFile; fileRef = 13D9FEEC1CDCD93000158BD7 /* RCTKeyboardObserver.h */; };
		3D80D95C1DF6FA890028D040 /* RCTRedBox.h in Copy Headers */ = {isa = PBXBuildFile; fileRef = 13F17A831B8493E5007D4C75 /* RCTRedBox.h */; };
		3D80D95D1DF6FA890028D040 /* RCTSourceCode.h in Copy Headers */ = {isa = PBXBuildFile; fileRef = 000E6CE91AB0E97F000CDF4D /* RCTSourceCode.h */; };
		3D80D95E1DF6FA890028D040 /* RCTStatusBarManager.h in Copy Headers */ = {isa = PBXBuildFile; fileRef = 13723B4E1A82FD3C00F88898 /* RCTStatusBarManager.h */; };
		3D80D95F1DF6FA890028D040 /* RCTTiming.h in Copy Headers */ = {isa = PBXBuildFile; fileRef = 13B07FED1A69327A00A75B9A /* RCTTiming.h */; };
		3D80D9601DF6FA890028D040 /* RCTUIManager.h in Copy Headers */ = {isa = PBXBuildFile; fileRef = 13E067481A70F434002CDEE1 /* RCTUIManager.h */; };
		3D80D9611DF6FA890028D040 /* RCTFPSGraph.h in Copy Headers */ = {isa = PBXBuildFile; fileRef = 14F7A0EE1BDA714B003C6C10 /* RCTFPSGraph.h */; };
		3D80D9631DF6FA890028D040 /* RCTMacros.h in Copy Headers */ = {isa = PBXBuildFile; fileRef = 14BF71811C04795500C97D0C /* RCTMacros.h */; };
		3D80D9641DF6FA890028D040 /* RCTProfile.h in Copy Headers */ = {isa = PBXBuildFile; fileRef = 1450FF801BCFF28A00208362 /* RCTProfile.h */; };
		3D80D9651DF6FA890028D040 /* RCTActivityIndicatorView.h in Copy Headers */ = {isa = PBXBuildFile; fileRef = B95154301D1B34B200FE7B80 /* RCTActivityIndicatorView.h */; };
		3D80D9661DF6FA890028D040 /* RCTActivityIndicatorViewManager.h in Copy Headers */ = {isa = PBXBuildFile; fileRef = 13B080181A69489C00A75B9A /* RCTActivityIndicatorViewManager.h */; };
		3D80D9671DF6FA890028D040 /* RCTAnimationType.h in Copy Headers */ = {isa = PBXBuildFile; fileRef = 13442BF21AA90E0B0037E5B0 /* RCTAnimationType.h */; };
		3D80D9681DF6FA890028D040 /* RCTAutoInsetsProtocol.h in Copy Headers */ = {isa = PBXBuildFile; fileRef = 13C325261AA63B6A0048765F /* RCTAutoInsetsProtocol.h */; };
		3D80D9691DF6FA890028D040 /* RCTBorderDrawing.h in Copy Headers */ = {isa = PBXBuildFile; fileRef = 13CC8A801B17642100940AE7 /* RCTBorderDrawing.h */; };
		3D80D96A1DF6FA890028D040 /* RCTBorderStyle.h in Copy Headers */ = {isa = PBXBuildFile; fileRef = ACDD3FDA1BC7430D00E7DE33 /* RCTBorderStyle.h */; };
		3D80D96B1DF6FA890028D040 /* RCTComponent.h in Copy Headers */ = {isa = PBXBuildFile; fileRef = 13C325281AA63B6A0048765F /* RCTComponent.h */; };
		3D80D96C1DF6FA890028D040 /* RCTComponentData.h in Copy Headers */ = {isa = PBXBuildFile; fileRef = 13AB90BF1B6FA36700713B4F /* RCTComponentData.h */; };
		3D80D96D1DF6FA890028D040 /* RCTConvert+CoreLocation.h in Copy Headers */ = {isa = PBXBuildFile; fileRef = 13456E911ADAD2DE009F94A7 /* RCTConvert+CoreLocation.h */; };
		3D80D9711DF6FA890028D040 /* RCTFont.h in Copy Headers */ = {isa = PBXBuildFile; fileRef = 3D37B5801D522B190042D5B5 /* RCTFont.h */; };
		3D80D9761DF6FA890028D040 /* RCTModalHostView.h in Copy Headers */ = {isa = PBXBuildFile; fileRef = 83A1FE8A1B62640A00BE0E65 /* RCTModalHostView.h */; };
		3D80D9771DF6FA890028D040 /* RCTModalHostViewController.h in Copy Headers */ = {isa = PBXBuildFile; fileRef = 83392EB11B6634E10013B15F /* RCTModalHostViewController.h */; };
		3D80D9781DF6FA890028D040 /* RCTModalHostViewManager.h in Copy Headers */ = {isa = PBXBuildFile; fileRef = 83A1FE8D1B62643A00BE0E65 /* RCTModalHostViewManager.h */; };
		3D80D9791DF6FA890028D040 /* RCTNavigator.h in Copy Headers */ = {isa = PBXBuildFile; fileRef = 13B0800C1A69489C00A75B9A /* RCTNavigator.h */; };
		3D80D97A1DF6FA890028D040 /* RCTNavigatorManager.h in Copy Headers */ = {isa = PBXBuildFile; fileRef = 13B0800E1A69489C00A75B9A /* RCTNavigatorManager.h */; };
		3D80D97B1DF6FA890028D040 /* RCTNavItem.h in Copy Headers */ = {isa = PBXBuildFile; fileRef = 13B080101A69489C00A75B9A /* RCTNavItem.h */; };
		3D80D97C1DF6FA890028D040 /* RCTNavItemManager.h in Copy Headers */ = {isa = PBXBuildFile; fileRef = 13B080121A69489C00A75B9A /* RCTNavItemManager.h */; };
		3D80D97D1DF6FA890028D040 /* RCTPicker.h in Copy Headers */ = {isa = PBXBuildFile; fileRef = 58114A121AAE854800E7D092 /* RCTPicker.h */; };
		3D80D97E1DF6FA890028D040 /* RCTPickerManager.h in Copy Headers */ = {isa = PBXBuildFile; fileRef = 58114A141AAE854800E7D092 /* RCTPickerManager.h */; };
		3D80D97F1DF6FA890028D040 /* RCTPointerEvents.h in Copy Headers */ = {isa = PBXBuildFile; fileRef = 13442BF31AA90E0B0037E5B0 /* RCTPointerEvents.h */; };
		3D80D9801DF6FA890028D040 /* RCTProgressViewManager.h in Copy Headers */ = {isa = PBXBuildFile; fileRef = 13513F3A1B1F43F400FCE529 /* RCTProgressViewManager.h */; };
		3D80D9811DF6FA890028D040 /* RCTRefreshControl.h in Copy Headers */ = {isa = PBXBuildFile; fileRef = 191E3EBF1C29DC3800C180A6 /* RCTRefreshControl.h */; };
		3D80D9821DF6FA890028D040 /* RCTRefreshControlManager.h in Copy Headers */ = {isa = PBXBuildFile; fileRef = 191E3EBC1C29D9AF00C180A6 /* RCTRefreshControlManager.h */; };
		3D80D9831DF6FA890028D040 /* RCTRootShadowView.h in Copy Headers */ = {isa = PBXBuildFile; fileRef = 13BCE8071C99CB9D00DD7AAD /* RCTRootShadowView.h */; };
		3D80D9871DF6FA890028D040 /* RCTSegmentedControl.h in Copy Headers */ = {isa = PBXBuildFile; fileRef = 131B6AF01AF1093D00FFC3E0 /* RCTSegmentedControl.h */; };
		3D80D9881DF6FA890028D040 /* RCTSegmentedControlManager.h in Copy Headers */ = {isa = PBXBuildFile; fileRef = 131B6AF21AF1093D00FFC3E0 /* RCTSegmentedControlManager.h */; };
		3D80D9891DF6FA890028D040 /* RCTShadowView.h in Copy Headers */ = {isa = PBXBuildFile; fileRef = 13E0674B1A70F44B002CDEE1 /* RCTShadowView.h */; };
		3D80D98A1DF6FA890028D040 /* RCTSlider.h in Copy Headers */ = {isa = PBXBuildFile; fileRef = 13AF20431AE707F8005F5298 /* RCTSlider.h */; };
		3D80D98B1DF6FA890028D040 /* RCTSliderManager.h in Copy Headers */ = {isa = PBXBuildFile; fileRef = 14F484541AABFCE100FDF6B9 /* RCTSliderManager.h */; };
		3D80D98C1DF6FA890028D040 /* RCTSwitch.h in Copy Headers */ = {isa = PBXBuildFile; fileRef = 14F362071AABD06A001CE568 /* RCTSwitch.h */; };
		3D80D98D1DF6FA890028D040 /* RCTSwitchManager.h in Copy Headers */ = {isa = PBXBuildFile; fileRef = 14F362091AABD06A001CE568 /* RCTSwitchManager.h */; };
		3D80D98E1DF6FA890028D040 /* RCTTabBar.h in Copy Headers */ = {isa = PBXBuildFile; fileRef = 137327DF1AA5CF210034F82E /* RCTTabBar.h */; };
		3D80D98F1DF6FA890028D040 /* RCTTabBarItem.h in Copy Headers */ = {isa = PBXBuildFile; fileRef = 137327E11AA5CF210034F82E /* RCTTabBarItem.h */; };
		3D80D9901DF6FA890028D040 /* RCTTabBarItemManager.h in Copy Headers */ = {isa = PBXBuildFile; fileRef = 137327E31AA5CF210034F82E /* RCTTabBarItemManager.h */; };
		3D80D9911DF6FA890028D040 /* RCTTabBarManager.h in Copy Headers */ = {isa = PBXBuildFile; fileRef = 137327E51AA5CF210034F82E /* RCTTabBarManager.h */; };
		3D80D9921DF6FA890028D040 /* RCTTextDecorationLineType.h in Copy Headers */ = {isa = PBXBuildFile; fileRef = E3BBC8EB1ADE6F47001BBD81 /* RCTTextDecorationLineType.h */; };
		3D80D9931DF6FA890028D040 /* RCTView.h in Copy Headers */ = {isa = PBXBuildFile; fileRef = 13E0674F1A70F44B002CDEE1 /* RCTView.h */; };
		3D80D9951DF6FA890028D040 /* RCTViewManager.h in Copy Headers */ = {isa = PBXBuildFile; fileRef = 13E0674D1A70F44B002CDEE1 /* RCTViewManager.h */; };
		3D80D9961DF6FA890028D040 /* RCTWebView.h in Copy Headers */ = {isa = PBXBuildFile; fileRef = 13C156011AB1A2840079392D /* RCTWebView.h */; };
		3D80D9971DF6FA890028D040 /* RCTWebViewManager.h in Copy Headers */ = {isa = PBXBuildFile; fileRef = 13C156031AB1A2840079392D /* RCTWebViewManager.h */; };
		3D80D9981DF6FA890028D040 /* RCTWrapperViewController.h in Copy Headers */ = {isa = PBXBuildFile; fileRef = 13B080231A694A8400A75B9A /* RCTWrapperViewController.h */; };
		3D80D99A1DF6FA890028D040 /* UIView+React.h in Copy Headers */ = {isa = PBXBuildFile; fileRef = 13E067531A70F44B002CDEE1 /* UIView+React.h */; };
		3D80DA191DF820620028D040 /* RCTImageLoader.h in Headers */ = {isa = PBXBuildFile; fileRef = 3D1FA0831DE4F3A000E03CC6 /* RCTImageLoader.h */; };
		3D80DA1A1DF820620028D040 /* RCTImageStoreManager.h in Headers */ = {isa = PBXBuildFile; fileRef = 3D1FA0841DE4F3A000E03CC6 /* RCTImageStoreManager.h */; };
		3D80DA1B1DF820620028D040 /* RCTResizeMode.h in Headers */ = {isa = PBXBuildFile; fileRef = 3D1FA0851DE4F3A000E03CC6 /* RCTResizeMode.h */; };
		3D80DA1C1DF820620028D040 /* RCTLinkingManager.h in Headers */ = {isa = PBXBuildFile; fileRef = 3D1FA08B1DE4F4DD00E03CC6 /* RCTLinkingManager.h */; };
		3D80DA1D1DF820620028D040 /* RCTNetworking.h in Headers */ = {isa = PBXBuildFile; fileRef = 3D1FA07A1DE4F2EA00E03CC6 /* RCTNetworking.h */; };
		3D80DA1E1DF820620028D040 /* RCTNetworkTask.h in Headers */ = {isa = PBXBuildFile; fileRef = 3D1FA07B1DE4F2EA00E03CC6 /* RCTNetworkTask.h */; };
		3D80DA1F1DF820620028D040 /* RCTPushNotificationManager.h in Headers */ = {isa = PBXBuildFile; fileRef = 3D1FA08D1DE4F4EE00E03CC6 /* RCTPushNotificationManager.h */; };
		3D80DA201DF820620028D040 /* RCTAssert.h in Headers */ = {isa = PBXBuildFile; fileRef = 83CBBA4A1A601E3B00E9B192 /* RCTAssert.h */; };
		3D80DA211DF820620028D040 /* RCTBridge.h in Headers */ = {isa = PBXBuildFile; fileRef = 83CBBA5E1A601EAA00E9B192 /* RCTBridge.h */; };
		3D80DA221DF820620028D040 /* RCTBridge+Private.h in Headers */ = {isa = PBXBuildFile; fileRef = 14A43DB81C1F849600794BC8 /* RCTBridge+Private.h */; };
		3D80DA231DF820620028D040 /* RCTBridgeDelegate.h in Headers */ = {isa = PBXBuildFile; fileRef = 1482F9E61B55B927000ADFF3 /* RCTBridgeDelegate.h */; };
		3D80DA241DF820620028D040 /* RCTBridgeMethod.h in Headers */ = {isa = PBXBuildFile; fileRef = 13AFBCA11C07287B00BBAEAA /* RCTBridgeMethod.h */; };
		3D80DA251DF820620028D040 /* RCTBridgeModule.h in Headers */ = {isa = PBXBuildFile; fileRef = 830213F31A654E0800B993E6 /* RCTBridgeModule.h */; };
		3D80DA261DF820620028D040 /* RCTBundleURLProvider.h in Headers */ = {isa = PBXBuildFile; fileRef = 68EFE4EC1CF6EB3000A1DE13 /* RCTBundleURLProvider.h */; };
		3D80DA271DF820620028D040 /* RCTConvert.h in Headers */ = {isa = PBXBuildFile; fileRef = 83CBBACA1A6023D300E9B192 /* RCTConvert.h */; };
		3D80DA281DF820620028D040 /* RCTDefines.h in Headers */ = {isa = PBXBuildFile; fileRef = 13AF1F851AE6E777005F5298 /* RCTDefines.h */; };
		3D80DA291DF820620028D040 /* RCTDisplayLink.h in Headers */ = {isa = PBXBuildFile; fileRef = 3D1E68D81CABD13900DD7465 /* RCTDisplayLink.h */; };
		3D80DA2A1DF820620028D040 /* RCTErrorCustomizer.h in Headers */ = {isa = PBXBuildFile; fileRef = 3EDCA8A21D3591E700450C31 /* RCTErrorCustomizer.h */; };
		3D80DA2B1DF820620028D040 /* RCTErrorInfo.h in Headers */ = {isa = PBXBuildFile; fileRef = 3EDCA8A31D3591E700450C31 /* RCTErrorInfo.h */; };
		3D80DA2C1DF820620028D040 /* RCTEventDispatcher.h in Headers */ = {isa = PBXBuildFile; fileRef = 83CBBA651A601EF300E9B192 /* RCTEventDispatcher.h */; };
		3D80DA2D1DF820620028D040 /* RCTFrameUpdate.h in Headers */ = {isa = PBXBuildFile; fileRef = 1436DD071ADE7AA000A5ED7D /* RCTFrameUpdate.h */; };
		3D80DA2E1DF820620028D040 /* RCTImageSource.h in Headers */ = {isa = PBXBuildFile; fileRef = 13BB3D001BECD54500932C10 /* RCTImageSource.h */; };
		3D80DA2F1DF820620028D040 /* RCTInvalidating.h in Headers */ = {isa = PBXBuildFile; fileRef = 83CBBA4C1A601E3B00E9B192 /* RCTInvalidating.h */; };
		3D80DA301DF820620028D040 /* RCTJavaScriptExecutor.h in Headers */ = {isa = PBXBuildFile; fileRef = 83CBBA631A601ECA00E9B192 /* RCTJavaScriptExecutor.h */; };
		3D80DA311DF820620028D040 /* RCTJavaScriptLoader.h in Headers */ = {isa = PBXBuildFile; fileRef = 14200DA81AC179B3008EE6BA /* RCTJavaScriptLoader.h */; };
		3D80DA321DF820620028D040 /* RCTJSStackFrame.h in Headers */ = {isa = PBXBuildFile; fileRef = 008341F51D1DB34400876D9A /* RCTJSStackFrame.h */; };
		3D80DA331DF820620028D040 /* RCTKeyCommands.h in Headers */ = {isa = PBXBuildFile; fileRef = 13A1F71C1A75392D00D3D453 /* RCTKeyCommands.h */; };
		3D80DA341DF820620028D040 /* RCTLog.h in Headers */ = {isa = PBXBuildFile; fileRef = 83CBBA4D1A601E3B00E9B192 /* RCTLog.h */; };
		3D80DA351DF820620028D040 /* RCTModuleData.h in Headers */ = {isa = PBXBuildFile; fileRef = 14C2CA721B3AC64300E6CBB2 /* RCTModuleData.h */; };
		3D80DA361DF820620028D040 /* RCTModuleMethod.h in Headers */ = {isa = PBXBuildFile; fileRef = 14C2CA6F1B3AC63800E6CBB2 /* RCTModuleMethod.h */; };
		3D80DA371DF820620028D040 /* RCTMultipartDataTask.h in Headers */ = {isa = PBXBuildFile; fileRef = 006FC4121D9B20820057AAAD /* RCTMultipartDataTask.h */; };
		3D80DA381DF820620028D040 /* RCTMultipartStreamReader.h in Headers */ = {isa = PBXBuildFile; fileRef = 001BFCCE1D8381DE008E587E /* RCTMultipartStreamReader.h */; };
		3D80DA391DF820620028D040 /* RCTNullability.h in Headers */ = {isa = PBXBuildFile; fileRef = 13A6E20F1C19ABC700845B82 /* RCTNullability.h */; };
		3D80DA3A1DF820620028D040 /* RCTParserUtils.h in Headers */ = {isa = PBXBuildFile; fileRef = 13A6E20C1C19AA0C00845B82 /* RCTParserUtils.h */; };
		3D80DA3B1DF820620028D040 /* RCTPerformanceLogger.h in Headers */ = {isa = PBXBuildFile; fileRef = 142014181B32094000CC17BA /* RCTPerformanceLogger.h */; };
		3D80DA3C1DF820620028D040 /* RCTPlatform.h in Headers */ = {isa = PBXBuildFile; fileRef = 3D7749421DC1065C007EC8D8 /* RCTPlatform.h */; };
		3D80DA3D1DF820620028D040 /* RCTRootView.h in Headers */ = {isa = PBXBuildFile; fileRef = 830A229C1A66C68A008503DA /* RCTRootView.h */; };
		3D80DA3E1DF820620028D040 /* RCTRootViewDelegate.h in Headers */ = {isa = PBXBuildFile; fileRef = 13AFBCA21C07287B00BBAEAA /* RCTRootViewDelegate.h */; };
		3D80DA3F1DF820620028D040 /* RCTRootViewInternal.h in Headers */ = {isa = PBXBuildFile; fileRef = 6A15FB0C1BDF663500531DFB /* RCTRootViewInternal.h */; };
		3D80DA401DF820620028D040 /* RCTTouchEvent.h in Headers */ = {isa = PBXBuildFile; fileRef = 391E86A31C623EC800009732 /* RCTTouchEvent.h */; };
		3D80DA411DF820620028D040 /* RCTTouchHandler.h in Headers */ = {isa = PBXBuildFile; fileRef = 83CBBA961A6020BB00E9B192 /* RCTTouchHandler.h */; };
		3D80DA421DF820620028D040 /* RCTURLRequestDelegate.h in Headers */ = {isa = PBXBuildFile; fileRef = 1345A83A1B265A0E00583190 /* RCTURLRequestDelegate.h */; };
		3D80DA431DF820620028D040 /* RCTURLRequestHandler.h in Headers */ = {isa = PBXBuildFile; fileRef = 1345A83B1B265A0E00583190 /* RCTURLRequestHandler.h */; };
		3D80DA441DF820620028D040 /* RCTUtils.h in Headers */ = {isa = PBXBuildFile; fileRef = 83CBBA4F1A601E3B00E9B192 /* RCTUtils.h */; };
		3D80DA491DF820620028D040 /* RCTJSCSamplingProfiler.h in Headers */ = {isa = PBXBuildFile; fileRef = 369123DF1DDC75850095B341 /* RCTJSCSamplingProfiler.h */; };
		3D80DA4A1DF820620028D040 /* RCTAccessibilityManager.h in Headers */ = {isa = PBXBuildFile; fileRef = E9B20B791B500126007A2DA7 /* RCTAccessibilityManager.h */; };
		3D80DA4B1DF820620028D040 /* RCTAlertManager.h in Headers */ = {isa = PBXBuildFile; fileRef = 13B07FE71A69327A00A75B9A /* RCTAlertManager.h */; };
		3D80DA4C1DF820620028D040 /* RCTAppState.h in Headers */ = {isa = PBXBuildFile; fileRef = 1372B7081AB030C200659ED6 /* RCTAppState.h */; };
		3D80DA4D1DF820620028D040 /* RCTAsyncLocalStorage.h in Headers */ = {isa = PBXBuildFile; fileRef = 58114A4F1AAE93D500E7D092 /* RCTAsyncLocalStorage.h */; };
		3D80DA4E1DF820620028D040 /* RCTClipboard.h in Headers */ = {isa = PBXBuildFile; fileRef = 13D033611C1837FE0021DC29 /* RCTClipboard.h */; };
		3D80DA4F1DF820620028D040 /* RCTDevLoadingView.h in Headers */ = {isa = PBXBuildFile; fileRef = 13A0C2851B74F71200B29F6F /* RCTDevLoadingView.h */; };
		3D80DA501DF820620028D040 /* RCTDevMenu.h in Headers */ = {isa = PBXBuildFile; fileRef = 13A0C2871B74F71200B29F6F /* RCTDevMenu.h */; };
		3D80DA511DF820620028D040 /* RCTEventEmitter.h in Headers */ = {isa = PBXBuildFile; fileRef = 13D9FEE91CDCCECF00158BD7 /* RCTEventEmitter.h */; };
		3D80DA521DF820620028D040 /* RCTExceptionsManager.h in Headers */ = {isa = PBXBuildFile; fileRef = 13B07FE91A69327A00A75B9A /* RCTExceptionsManager.h */; };
		3D80DA531DF820620028D040 /* RCTI18nManager.h in Headers */ = {isa = PBXBuildFile; fileRef = B233E6E81D2D843200BC68BA /* RCTI18nManager.h */; };
		3D80DA541DF820620028D040 /* RCTI18nUtil.h in Headers */ = {isa = PBXBuildFile; fileRef = 352DCFEE1D19F4C20056D623 /* RCTI18nUtil.h */; };
		3D80DA551DF820620028D040 /* RCTKeyboardObserver.h in Headers */ = {isa = PBXBuildFile; fileRef = 13D9FEEC1CDCD93000158BD7 /* RCTKeyboardObserver.h */; };
		3D80DA561DF820620028D040 /* RCTRedBox.h in Headers */ = {isa = PBXBuildFile; fileRef = 13F17A831B8493E5007D4C75 /* RCTRedBox.h */; };
		3D80DA571DF820620028D040 /* RCTSourceCode.h in Headers */ = {isa = PBXBuildFile; fileRef = 000E6CE91AB0E97F000CDF4D /* RCTSourceCode.h */; };
		3D80DA581DF820620028D040 /* RCTStatusBarManager.h in Headers */ = {isa = PBXBuildFile; fileRef = 13723B4E1A82FD3C00F88898 /* RCTStatusBarManager.h */; };
		3D80DA591DF820620028D040 /* RCTTiming.h in Headers */ = {isa = PBXBuildFile; fileRef = 13B07FED1A69327A00A75B9A /* RCTTiming.h */; };
		3D80DA5A1DF820620028D040 /* RCTUIManager.h in Headers */ = {isa = PBXBuildFile; fileRef = 13E067481A70F434002CDEE1 /* RCTUIManager.h */; };
		3D80DA5B1DF820620028D040 /* RCTFPSGraph.h in Headers */ = {isa = PBXBuildFile; fileRef = 14F7A0EE1BDA714B003C6C10 /* RCTFPSGraph.h */; };
		3D80DA5D1DF820620028D040 /* RCTMacros.h in Headers */ = {isa = PBXBuildFile; fileRef = 14BF71811C04795500C97D0C /* RCTMacros.h */; };
		3D80DA5E1DF820620028D040 /* RCTProfile.h in Headers */ = {isa = PBXBuildFile; fileRef = 1450FF801BCFF28A00208362 /* RCTProfile.h */; };
		3D80DA5F1DF820620028D040 /* RCTActivityIndicatorView.h in Headers */ = {isa = PBXBuildFile; fileRef = B95154301D1B34B200FE7B80 /* RCTActivityIndicatorView.h */; };
		3D80DA601DF820620028D040 /* RCTActivityIndicatorViewManager.h in Headers */ = {isa = PBXBuildFile; fileRef = 13B080181A69489C00A75B9A /* RCTActivityIndicatorViewManager.h */; };
		3D80DA611DF820620028D040 /* RCTAnimationType.h in Headers */ = {isa = PBXBuildFile; fileRef = 13442BF21AA90E0B0037E5B0 /* RCTAnimationType.h */; };
		3D80DA621DF820620028D040 /* RCTAutoInsetsProtocol.h in Headers */ = {isa = PBXBuildFile; fileRef = 13C325261AA63B6A0048765F /* RCTAutoInsetsProtocol.h */; };
		3D80DA631DF820620028D040 /* RCTBorderDrawing.h in Headers */ = {isa = PBXBuildFile; fileRef = 13CC8A801B17642100940AE7 /* RCTBorderDrawing.h */; };
		3D80DA641DF820620028D040 /* RCTBorderStyle.h in Headers */ = {isa = PBXBuildFile; fileRef = ACDD3FDA1BC7430D00E7DE33 /* RCTBorderStyle.h */; };
		3D80DA651DF820620028D040 /* RCTComponent.h in Headers */ = {isa = PBXBuildFile; fileRef = 13C325281AA63B6A0048765F /* RCTComponent.h */; };
		3D80DA661DF820620028D040 /* RCTComponentData.h in Headers */ = {isa = PBXBuildFile; fileRef = 13AB90BF1B6FA36700713B4F /* RCTComponentData.h */; };
		3D80DA671DF820620028D040 /* RCTConvert+CoreLocation.h in Headers */ = {isa = PBXBuildFile; fileRef = 13456E911ADAD2DE009F94A7 /* RCTConvert+CoreLocation.h */; };
		3D80DA6B1DF820620028D040 /* RCTFont.h in Headers */ = {isa = PBXBuildFile; fileRef = 3D37B5801D522B190042D5B5 /* RCTFont.h */; };
		3D80DA701DF820620028D040 /* RCTModalHostView.h in Headers */ = {isa = PBXBuildFile; fileRef = 83A1FE8A1B62640A00BE0E65 /* RCTModalHostView.h */; };
		3D80DA711DF820620028D040 /* RCTModalHostViewController.h in Headers */ = {isa = PBXBuildFile; fileRef = 83392EB11B6634E10013B15F /* RCTModalHostViewController.h */; };
		3D80DA721DF820620028D040 /* RCTModalHostViewManager.h in Headers */ = {isa = PBXBuildFile; fileRef = 83A1FE8D1B62643A00BE0E65 /* RCTModalHostViewManager.h */; };
		3D80DA731DF820620028D040 /* RCTNavigator.h in Headers */ = {isa = PBXBuildFile; fileRef = 13B0800C1A69489C00A75B9A /* RCTNavigator.h */; };
		3D80DA741DF820620028D040 /* RCTNavigatorManager.h in Headers */ = {isa = PBXBuildFile; fileRef = 13B0800E1A69489C00A75B9A /* RCTNavigatorManager.h */; };
		3D80DA751DF820620028D040 /* RCTNavItem.h in Headers */ = {isa = PBXBuildFile; fileRef = 13B080101A69489C00A75B9A /* RCTNavItem.h */; };
		3D80DA761DF820620028D040 /* RCTNavItemManager.h in Headers */ = {isa = PBXBuildFile; fileRef = 13B080121A69489C00A75B9A /* RCTNavItemManager.h */; };
		3D80DA771DF820620028D040 /* RCTPicker.h in Headers */ = {isa = PBXBuildFile; fileRef = 58114A121AAE854800E7D092 /* RCTPicker.h */; };
		3D80DA781DF820620028D040 /* RCTPickerManager.h in Headers */ = {isa = PBXBuildFile; fileRef = 58114A141AAE854800E7D092 /* RCTPickerManager.h */; };
		3D80DA791DF820620028D040 /* RCTPointerEvents.h in Headers */ = {isa = PBXBuildFile; fileRef = 13442BF31AA90E0B0037E5B0 /* RCTPointerEvents.h */; };
		3D80DA7A1DF820620028D040 /* RCTProgressViewManager.h in Headers */ = {isa = PBXBuildFile; fileRef = 13513F3A1B1F43F400FCE529 /* RCTProgressViewManager.h */; };
		3D80DA7B1DF820620028D040 /* RCTRefreshControl.h in Headers */ = {isa = PBXBuildFile; fileRef = 191E3EBF1C29DC3800C180A6 /* RCTRefreshControl.h */; };
		3D80DA7C1DF820620028D040 /* RCTRefreshControlManager.h in Headers */ = {isa = PBXBuildFile; fileRef = 191E3EBC1C29D9AF00C180A6 /* RCTRefreshControlManager.h */; };
		3D80DA7D1DF820620028D040 /* RCTRootShadowView.h in Headers */ = {isa = PBXBuildFile; fileRef = 13BCE8071C99CB9D00DD7AAD /* RCTRootShadowView.h */; };
		3D80DA811DF820620028D040 /* RCTSegmentedControl.h in Headers */ = {isa = PBXBuildFile; fileRef = 131B6AF01AF1093D00FFC3E0 /* RCTSegmentedControl.h */; };
		3D80DA821DF820620028D040 /* RCTSegmentedControlManager.h in Headers */ = {isa = PBXBuildFile; fileRef = 131B6AF21AF1093D00FFC3E0 /* RCTSegmentedControlManager.h */; };
		3D80DA831DF820620028D040 /* RCTShadowView.h in Headers */ = {isa = PBXBuildFile; fileRef = 13E0674B1A70F44B002CDEE1 /* RCTShadowView.h */; };
		3D80DA841DF820620028D040 /* RCTSlider.h in Headers */ = {isa = PBXBuildFile; fileRef = 13AF20431AE707F8005F5298 /* RCTSlider.h */; };
		3D80DA851DF820620028D040 /* RCTSliderManager.h in Headers */ = {isa = PBXBuildFile; fileRef = 14F484541AABFCE100FDF6B9 /* RCTSliderManager.h */; };
		3D80DA861DF820620028D040 /* RCTSwitch.h in Headers */ = {isa = PBXBuildFile; fileRef = 14F362071AABD06A001CE568 /* RCTSwitch.h */; };
		3D80DA871DF820620028D040 /* RCTSwitchManager.h in Headers */ = {isa = PBXBuildFile; fileRef = 14F362091AABD06A001CE568 /* RCTSwitchManager.h */; };
		3D80DA881DF820620028D040 /* RCTTabBar.h in Headers */ = {isa = PBXBuildFile; fileRef = 137327DF1AA5CF210034F82E /* RCTTabBar.h */; };
		3D80DA891DF820620028D040 /* RCTTabBarItem.h in Headers */ = {isa = PBXBuildFile; fileRef = 137327E11AA5CF210034F82E /* RCTTabBarItem.h */; };
		3D80DA8A1DF820620028D040 /* RCTTabBarItemManager.h in Headers */ = {isa = PBXBuildFile; fileRef = 137327E31AA5CF210034F82E /* RCTTabBarItemManager.h */; };
		3D80DA8B1DF820620028D040 /* RCTTabBarManager.h in Headers */ = {isa = PBXBuildFile; fileRef = 137327E51AA5CF210034F82E /* RCTTabBarManager.h */; };
		3D80DA8C1DF820620028D040 /* RCTTextDecorationLineType.h in Headers */ = {isa = PBXBuildFile; fileRef = E3BBC8EB1ADE6F47001BBD81 /* RCTTextDecorationLineType.h */; };
		3D80DA8D1DF820620028D040 /* RCTView.h in Headers */ = {isa = PBXBuildFile; fileRef = 13E0674F1A70F44B002CDEE1 /* RCTView.h */; };
		3D80DA8F1DF820620028D040 /* RCTViewManager.h in Headers */ = {isa = PBXBuildFile; fileRef = 13E0674D1A70F44B002CDEE1 /* RCTViewManager.h */; };
		3D80DA901DF820620028D040 /* RCTWebView.h in Headers */ = {isa = PBXBuildFile; fileRef = 13C156011AB1A2840079392D /* RCTWebView.h */; };
		3D80DA911DF820620028D040 /* RCTWebViewManager.h in Headers */ = {isa = PBXBuildFile; fileRef = 13C156031AB1A2840079392D /* RCTWebViewManager.h */; };
		3D80DA921DF820620028D040 /* RCTWrapperViewController.h in Headers */ = {isa = PBXBuildFile; fileRef = 13B080231A694A8400A75B9A /* RCTWrapperViewController.h */; };
		3D80DA931DF820620028D040 /* UIView+Private.h in Headers */ = {isa = PBXBuildFile; fileRef = 83F15A171B7CC46900F10295 /* UIView+Private.h */; };
		3D80DA941DF820620028D040 /* UIView+React.h in Headers */ = {isa = PBXBuildFile; fileRef = 13E067531A70F44B002CDEE1 /* UIView+React.h */; };
		3D8ED92C1E5B120100D83D20 /* libcxxreact.a in Frameworks */ = {isa = PBXBuildFile; fileRef = 3D3CD9321DE5FBEE00167DC4 /* libcxxreact.a */; };
		3D8ED92D1E5B120100D83D20 /* libyoga.a in Frameworks */ = {isa = PBXBuildFile; fileRef = 3D3C06751DE3340C00C268FA /* libyoga.a */; };
		3DA9819E1E5B0DBB004F2374 /* NSDataBigString.h in Headers */ = {isa = PBXBuildFile; fileRef = 3D7454B31E54786200E74ADD /* NSDataBigString.h */; };
		3DA981A01E5B0E34004F2374 /* CxxModule.h in Copy Headers */ = {isa = PBXBuildFile; fileRef = 3D92B0A71E03699D0018521A /* CxxModule.h */; };
		3DA981A11E5B0E34004F2374 /* CxxNativeModule.h in Copy Headers */ = {isa = PBXBuildFile; fileRef = 3D92B0A91E03699D0018521A /* CxxNativeModule.h */; };
		3DA981A21E5B0E34004F2374 /* JSExecutor.h in Copy Headers */ = {isa = PBXBuildFile; fileRef = 3D92B0AB1E03699D0018521A /* JSExecutor.h */; };
		3DA981A51E5B0E34004F2374 /* Instance.h in Copy Headers */ = {isa = PBXBuildFile; fileRef = 3D92B0AF1E03699D0018521A /* Instance.h */; };
		3DA981A61E5B0E34004F2374 /* JsArgumentHelpers-inl.h in Copy Headers */ = {isa = PBXBuildFile; fileRef = 3D92B0B01E03699D0018521A /* JsArgumentHelpers-inl.h */; };
		3DA981A71E5B0E34004F2374 /* JsArgumentHelpers.h in Copy Headers */ = {isa = PBXBuildFile; fileRef = 3D92B0B11E03699D0018521A /* JsArgumentHelpers.h */; };
		3DA981A81E5B0E34004F2374 /* JSBigString.h in Copy Headers */ = {isa = PBXBuildFile; fileRef = 3D7454781E54757500E74ADD /* JSBigString.h */; };
		3DA981A91E5B0E34004F2374 /* JSBundleType.h in Copy Headers */ = {isa = PBXBuildFile; fileRef = 3D3CD8F51DE5FB2300167DC4 /* JSBundleType.h */; };
		3DA981AA1E5B0E34004F2374 /* JSCExecutor.h in Copy Headers */ = {isa = PBXBuildFile; fileRef = 3D92B0B31E03699D0018521A /* JSCExecutor.h */; };
		3DA981AC1E5B0E34004F2374 /* JSCLegacyTracing.h in Copy Headers */ = {isa = PBXBuildFile; fileRef = 3D92B0B71E03699D0018521A /* JSCLegacyTracing.h */; };
		3DA981AD1E5B0E34004F2374 /* JSCMemory.h in Copy Headers */ = {isa = PBXBuildFile; fileRef = 3D92B0B91E03699D0018521A /* JSCMemory.h */; };
		3DA981AE1E5B0E34004F2374 /* JSCNativeModules.h in Copy Headers */ = {isa = PBXBuildFile; fileRef = 3D92B0BB1E03699D0018521A /* JSCNativeModules.h */; };
		3DA981AF1E5B0E34004F2374 /* JSCPerfStats.h in Copy Headers */ = {isa = PBXBuildFile; fileRef = 3D92B0BD1E03699D0018521A /* JSCPerfStats.h */; };
		3DA981B01E5B0E34004F2374 /* JSCSamplingProfiler.h in Copy Headers */ = {isa = PBXBuildFile; fileRef = 3D92B0BF1E03699D0018521A /* JSCSamplingProfiler.h */; };
		3DA981B11E5B0E34004F2374 /* JSCUtils.h in Copy Headers */ = {isa = PBXBuildFile; fileRef = 3D92B0C31E03699D0018521A /* JSCUtils.h */; };
		3DA981B31E5B0E34004F2374 /* JSIndexedRAMBundle.h in Copy Headers */ = {isa = PBXBuildFile; fileRef = 3D92B0C71E03699D0018521A /* JSIndexedRAMBundle.h */; };
		3DA981B41E5B0E34004F2374 /* JSModulesUnbundle.h in Copy Headers */ = {isa = PBXBuildFile; fileRef = 3D92B0C81E03699D0018521A /* JSModulesUnbundle.h */; };
		3DA981B51E5B0E34004F2374 /* MessageQueueThread.h in Copy Headers */ = {isa = PBXBuildFile; fileRef = 3D92B0C91E03699D0018521A /* MessageQueueThread.h */; };
		3DA981B61E5B0E34004F2374 /* MethodCall.h in Copy Headers */ = {isa = PBXBuildFile; fileRef = 3D92B0CB1E03699D0018521A /* MethodCall.h */; };
		3DA981B71E5B0E34004F2374 /* ModuleRegistry.h in Copy Headers */ = {isa = PBXBuildFile; fileRef = 3D92B0CD1E03699D0018521A /* ModuleRegistry.h */; };
		3DA981B81E5B0E34004F2374 /* NativeModule.h in Copy Headers */ = {isa = PBXBuildFile; fileRef = 3D92B0CE1E03699D0018521A /* NativeModule.h */; };
		3DA981B91E5B0E34004F2374 /* NativeToJsBridge.h in Copy Headers */ = {isa = PBXBuildFile; fileRef = 3D92B0D01E03699D0018521A /* NativeToJsBridge.h */; };
		3DA981BB1E5B0E34004F2374 /* Platform.h in Copy Headers */ = {isa = PBXBuildFile; fileRef = 3D92B0D21E03699D0018521A /* Platform.h */; };
		3DA981BC1E5B0E34004F2374 /* RecoverableError.h in Copy Headers */ = {isa = PBXBuildFile; fileRef = 3D7454791E54757500E74ADD /* RecoverableError.h */; };
		3DA981BD1E5B0E34004F2374 /* SampleCxxModule.h in Copy Headers */ = {isa = PBXBuildFile; fileRef = 3D92B0D41E03699D0018521A /* SampleCxxModule.h */; };
		3DA981BE1E5B0E34004F2374 /* SystraceSection.h in Copy Headers */ = {isa = PBXBuildFile; fileRef = 3D92B0D51E03699D0018521A /* SystraceSection.h */; };
		3DA981BF1E5B0F29004F2374 /* RCTAssert.h in Copy Headers */ = {isa = PBXBuildFile; fileRef = 83CBBA4A1A601E3B00E9B192 /* RCTAssert.h */; };
		3DA981C01E5B0F29004F2374 /* RCTBridge.h in Copy Headers */ = {isa = PBXBuildFile; fileRef = 83CBBA5E1A601EAA00E9B192 /* RCTBridge.h */; };
		3DA981C21E5B0F29004F2374 /* RCTBridgeDelegate.h in Copy Headers */ = {isa = PBXBuildFile; fileRef = 1482F9E61B55B927000ADFF3 /* RCTBridgeDelegate.h */; };
		3DA981C31E5B0F29004F2374 /* RCTBridgeMethod.h in Copy Headers */ = {isa = PBXBuildFile; fileRef = 13AFBCA11C07287B00BBAEAA /* RCTBridgeMethod.h */; };
		3DA981C41E5B0F29004F2374 /* RCTBridgeModule.h in Copy Headers */ = {isa = PBXBuildFile; fileRef = 830213F31A654E0800B993E6 /* RCTBridgeModule.h */; };
		3DA981C51E5B0F29004F2374 /* RCTBundleURLProvider.h in Copy Headers */ = {isa = PBXBuildFile; fileRef = 68EFE4EC1CF6EB3000A1DE13 /* RCTBundleURLProvider.h */; };
		3DA981C61E5B0F29004F2374 /* RCTConvert.h in Copy Headers */ = {isa = PBXBuildFile; fileRef = 83CBBACA1A6023D300E9B192 /* RCTConvert.h */; };
		3DA981C71E5B0F29004F2374 /* RCTDefines.h in Copy Headers */ = {isa = PBXBuildFile; fileRef = 13AF1F851AE6E777005F5298 /* RCTDefines.h */; };
		3DA981C81E5B0F29004F2374 /* RCTDisplayLink.h in Copy Headers */ = {isa = PBXBuildFile; fileRef = 3D1E68D81CABD13900DD7465 /* RCTDisplayLink.h */; };
		3DA981C91E5B0F29004F2374 /* RCTErrorCustomizer.h in Copy Headers */ = {isa = PBXBuildFile; fileRef = 3EDCA8A21D3591E700450C31 /* RCTErrorCustomizer.h */; };
		3DA981CA1E5B0F29004F2374 /* RCTErrorInfo.h in Copy Headers */ = {isa = PBXBuildFile; fileRef = 3EDCA8A31D3591E700450C31 /* RCTErrorInfo.h */; };
		3DA981CB1E5B0F29004F2374 /* RCTEventDispatcher.h in Copy Headers */ = {isa = PBXBuildFile; fileRef = 83CBBA651A601EF300E9B192 /* RCTEventDispatcher.h */; };
		3DA981CC1E5B0F29004F2374 /* RCTFrameUpdate.h in Copy Headers */ = {isa = PBXBuildFile; fileRef = 1436DD071ADE7AA000A5ED7D /* RCTFrameUpdate.h */; };
		3DA981CD1E5B0F29004F2374 /* RCTImageSource.h in Copy Headers */ = {isa = PBXBuildFile; fileRef = 13BB3D001BECD54500932C10 /* RCTImageSource.h */; };
		3DA981CE1E5B0F29004F2374 /* RCTInvalidating.h in Copy Headers */ = {isa = PBXBuildFile; fileRef = 83CBBA4C1A601E3B00E9B192 /* RCTInvalidating.h */; };
		3DA981CF1E5B0F29004F2374 /* RCTJavaScriptExecutor.h in Copy Headers */ = {isa = PBXBuildFile; fileRef = 83CBBA631A601ECA00E9B192 /* RCTJavaScriptExecutor.h */; };
		3DA981D01E5B0F29004F2374 /* RCTJavaScriptLoader.h in Copy Headers */ = {isa = PBXBuildFile; fileRef = 14200DA81AC179B3008EE6BA /* RCTJavaScriptLoader.h */; };
		3DA981D11E5B0F29004F2374 /* RCTJSStackFrame.h in Copy Headers */ = {isa = PBXBuildFile; fileRef = 008341F51D1DB34400876D9A /* RCTJSStackFrame.h */; };
		3DA981D21E5B0F29004F2374 /* RCTKeyCommands.h in Copy Headers */ = {isa = PBXBuildFile; fileRef = 13A1F71C1A75392D00D3D453 /* RCTKeyCommands.h */; };
		3DA981D31E5B0F29004F2374 /* RCTLog.h in Copy Headers */ = {isa = PBXBuildFile; fileRef = 83CBBA4D1A601E3B00E9B192 /* RCTLog.h */; };
		3DA981D41E5B0F29004F2374 /* RCTModuleData.h in Copy Headers */ = {isa = PBXBuildFile; fileRef = 14C2CA721B3AC64300E6CBB2 /* RCTModuleData.h */; };
		3DA981D51E5B0F29004F2374 /* RCTModuleMethod.h in Copy Headers */ = {isa = PBXBuildFile; fileRef = 14C2CA6F1B3AC63800E6CBB2 /* RCTModuleMethod.h */; };
		3DA981D61E5B0F29004F2374 /* RCTMultipartDataTask.h in Copy Headers */ = {isa = PBXBuildFile; fileRef = 006FC4121D9B20820057AAAD /* RCTMultipartDataTask.h */; };
		3DA981D71E5B0F29004F2374 /* RCTMultipartStreamReader.h in Copy Headers */ = {isa = PBXBuildFile; fileRef = 001BFCCE1D8381DE008E587E /* RCTMultipartStreamReader.h */; };
		3DA981D81E5B0F29004F2374 /* RCTNullability.h in Copy Headers */ = {isa = PBXBuildFile; fileRef = 13A6E20F1C19ABC700845B82 /* RCTNullability.h */; };
		3DA981D91E5B0F29004F2374 /* RCTParserUtils.h in Copy Headers */ = {isa = PBXBuildFile; fileRef = 13A6E20C1C19AA0C00845B82 /* RCTParserUtils.h */; };
		3DA981DA1E5B0F29004F2374 /* RCTPerformanceLogger.h in Copy Headers */ = {isa = PBXBuildFile; fileRef = 142014181B32094000CC17BA /* RCTPerformanceLogger.h */; };
		3DA981DB1E5B0F29004F2374 /* RCTPlatform.h in Copy Headers */ = {isa = PBXBuildFile; fileRef = 3D7749421DC1065C007EC8D8 /* RCTPlatform.h */; };
		3DA981DC1E5B0F29004F2374 /* RCTReloadCommand.h in Copy Headers */ = {isa = PBXBuildFile; fileRef = A2440AA01DF8D854006E7BFC /* RCTReloadCommand.h */; };
		3DA981DD1E5B0F29004F2374 /* RCTRootContentView.h in Copy Headers */ = {isa = PBXBuildFile; fileRef = 59A7B9FB1E577DBF0068EDBF /* RCTRootContentView.h */; };
		3DA981DE1E5B0F29004F2374 /* RCTRootView.h in Copy Headers */ = {isa = PBXBuildFile; fileRef = 830A229C1A66C68A008503DA /* RCTRootView.h */; };
		3DA981DF1E5B0F29004F2374 /* RCTRootViewDelegate.h in Copy Headers */ = {isa = PBXBuildFile; fileRef = 13AFBCA21C07287B00BBAEAA /* RCTRootViewDelegate.h */; };
		3DA981E11E5B0F29004F2374 /* RCTTouchEvent.h in Copy Headers */ = {isa = PBXBuildFile; fileRef = 391E86A31C623EC800009732 /* RCTTouchEvent.h */; };
		3DA981E21E5B0F29004F2374 /* RCTTouchHandler.h in Copy Headers */ = {isa = PBXBuildFile; fileRef = 83CBBA961A6020BB00E9B192 /* RCTTouchHandler.h */; };
		3DA981E31E5B0F29004F2374 /* RCTURLRequestDelegate.h in Copy Headers */ = {isa = PBXBuildFile; fileRef = 1345A83A1B265A0E00583190 /* RCTURLRequestDelegate.h */; };
		3DA981E41E5B0F29004F2374 /* RCTURLRequestHandler.h in Copy Headers */ = {isa = PBXBuildFile; fileRef = 1345A83B1B265A0E00583190 /* RCTURLRequestHandler.h */; };
		3DA981E51E5B0F29004F2374 /* RCTUtils.h in Copy Headers */ = {isa = PBXBuildFile; fileRef = 83CBBA4F1A601E3B00E9B192 /* RCTUtils.h */; };
		3DA981E91E5B0F7F004F2374 /* RCTJSCSamplingProfiler.h in Copy Headers */ = {isa = PBXBuildFile; fileRef = 369123DF1DDC75850095B341 /* RCTJSCSamplingProfiler.h */; };
		3DA981EA1E5B0F7F004F2374 /* RCTAccessibilityManager.h in Copy Headers */ = {isa = PBXBuildFile; fileRef = E9B20B791B500126007A2DA7 /* RCTAccessibilityManager.h */; };
		3DA981EB1E5B0F7F004F2374 /* RCTAlertManager.h in Copy Headers */ = {isa = PBXBuildFile; fileRef = 13B07FE71A69327A00A75B9A /* RCTAlertManager.h */; };
		3DA981EC1E5B0F7F004F2374 /* RCTAppState.h in Copy Headers */ = {isa = PBXBuildFile; fileRef = 1372B7081AB030C200659ED6 /* RCTAppState.h */; };
		3DA981ED1E5B0F7F004F2374 /* RCTAsyncLocalStorage.h in Copy Headers */ = {isa = PBXBuildFile; fileRef = 58114A4F1AAE93D500E7D092 /* RCTAsyncLocalStorage.h */; };
		3DA981EE1E5B0F7F004F2374 /* RCTClipboard.h in Copy Headers */ = {isa = PBXBuildFile; fileRef = 13D033611C1837FE0021DC29 /* RCTClipboard.h */; };
		3DA981EF1E5B0F7F004F2374 /* RCTDevLoadingView.h in Copy Headers */ = {isa = PBXBuildFile; fileRef = 13A0C2851B74F71200B29F6F /* RCTDevLoadingView.h */; };
		3DA981F01E5B0F7F004F2374 /* RCTDevMenu.h in Copy Headers */ = {isa = PBXBuildFile; fileRef = 13A0C2871B74F71200B29F6F /* RCTDevMenu.h */; };
		3DA981F11E5B0F7F004F2374 /* RCTEventEmitter.h in Copy Headers */ = {isa = PBXBuildFile; fileRef = 13D9FEE91CDCCECF00158BD7 /* RCTEventEmitter.h */; };
		3DA981F21E5B0F7F004F2374 /* RCTExceptionsManager.h in Copy Headers */ = {isa = PBXBuildFile; fileRef = 13B07FE91A69327A00A75B9A /* RCTExceptionsManager.h */; };
		3DA981F31E5B0F7F004F2374 /* RCTI18nManager.h in Copy Headers */ = {isa = PBXBuildFile; fileRef = B233E6E81D2D843200BC68BA /* RCTI18nManager.h */; };
		3DA981F41E5B0F7F004F2374 /* RCTI18nUtil.h in Copy Headers */ = {isa = PBXBuildFile; fileRef = 352DCFEE1D19F4C20056D623 /* RCTI18nUtil.h */; };
		3DA981F51E5B0F7F004F2374 /* RCTKeyboardObserver.h in Copy Headers */ = {isa = PBXBuildFile; fileRef = 13D9FEEC1CDCD93000158BD7 /* RCTKeyboardObserver.h */; };
		3DA981F61E5B0F7F004F2374 /* RCTRedBox.h in Copy Headers */ = {isa = PBXBuildFile; fileRef = 13F17A831B8493E5007D4C75 /* RCTRedBox.h */; };
		3DA981F71E5B0F7F004F2374 /* RCTSourceCode.h in Copy Headers */ = {isa = PBXBuildFile; fileRef = 000E6CE91AB0E97F000CDF4D /* RCTSourceCode.h */; };
		3DA981F81E5B0F7F004F2374 /* RCTStatusBarManager.h in Copy Headers */ = {isa = PBXBuildFile; fileRef = 13723B4E1A82FD3C00F88898 /* RCTStatusBarManager.h */; };
		3DA981F91E5B0F7F004F2374 /* RCTTiming.h in Copy Headers */ = {isa = PBXBuildFile; fileRef = 13B07FED1A69327A00A75B9A /* RCTTiming.h */; };
		3DA981FA1E5B0F7F004F2374 /* RCTUIManager.h in Copy Headers */ = {isa = PBXBuildFile; fileRef = 13E067481A70F434002CDEE1 /* RCTUIManager.h */; };
		3DA981FB1E5B0F7F004F2374 /* RCTFPSGraph.h in Copy Headers */ = {isa = PBXBuildFile; fileRef = 14F7A0EE1BDA714B003C6C10 /* RCTFPSGraph.h */; };
		3DA981FD1E5B0F7F004F2374 /* RCTMacros.h in Copy Headers */ = {isa = PBXBuildFile; fileRef = 14BF71811C04795500C97D0C /* RCTMacros.h */; };
		3DA981FE1E5B0F7F004F2374 /* RCTProfile.h in Copy Headers */ = {isa = PBXBuildFile; fileRef = 1450FF801BCFF28A00208362 /* RCTProfile.h */; };
		3DA981FF1E5B0F7F004F2374 /* RCTActivityIndicatorView.h in Copy Headers */ = {isa = PBXBuildFile; fileRef = B95154301D1B34B200FE7B80 /* RCTActivityIndicatorView.h */; };
		3DA982001E5B0F7F004F2374 /* RCTActivityIndicatorViewManager.h in Copy Headers */ = {isa = PBXBuildFile; fileRef = 13B080181A69489C00A75B9A /* RCTActivityIndicatorViewManager.h */; };
		3DA982011E5B0F7F004F2374 /* RCTAnimationType.h in Copy Headers */ = {isa = PBXBuildFile; fileRef = 13442BF21AA90E0B0037E5B0 /* RCTAnimationType.h */; };
		3DA982021E5B0F7F004F2374 /* RCTAutoInsetsProtocol.h in Copy Headers */ = {isa = PBXBuildFile; fileRef = 13C325261AA63B6A0048765F /* RCTAutoInsetsProtocol.h */; };
		3DA982031E5B0F7F004F2374 /* RCTBorderDrawing.h in Copy Headers */ = {isa = PBXBuildFile; fileRef = 13CC8A801B17642100940AE7 /* RCTBorderDrawing.h */; };
		3DA982041E5B0F7F004F2374 /* RCTBorderStyle.h in Copy Headers */ = {isa = PBXBuildFile; fileRef = ACDD3FDA1BC7430D00E7DE33 /* RCTBorderStyle.h */; };
		3DA982051E5B0F7F004F2374 /* RCTComponent.h in Copy Headers */ = {isa = PBXBuildFile; fileRef = 13C325281AA63B6A0048765F /* RCTComponent.h */; };
		3DA982061E5B0F7F004F2374 /* RCTComponentData.h in Copy Headers */ = {isa = PBXBuildFile; fileRef = 13AB90BF1B6FA36700713B4F /* RCTComponentData.h */; };
		3DA982071E5B0F7F004F2374 /* RCTConvert+CoreLocation.h in Copy Headers */ = {isa = PBXBuildFile; fileRef = 13456E911ADAD2DE009F94A7 /* RCTConvert+CoreLocation.h */; };
		3DA9820C1E5B0F7F004F2374 /* RCTFont.h in Copy Headers */ = {isa = PBXBuildFile; fileRef = 3D37B5801D522B190042D5B5 /* RCTFont.h */; };
		3DA982111E5B0F7F004F2374 /* RCTModalHostView.h in Copy Headers */ = {isa = PBXBuildFile; fileRef = 83A1FE8A1B62640A00BE0E65 /* RCTModalHostView.h */; };
		3DA982121E5B0F7F004F2374 /* RCTModalHostViewController.h in Copy Headers */ = {isa = PBXBuildFile; fileRef = 83392EB11B6634E10013B15F /* RCTModalHostViewController.h */; };
		3DA982131E5B0F7F004F2374 /* RCTModalHostViewManager.h in Copy Headers */ = {isa = PBXBuildFile; fileRef = 83A1FE8D1B62643A00BE0E65 /* RCTModalHostViewManager.h */; };
		3DA982141E5B0F7F004F2374 /* RCTNavigator.h in Copy Headers */ = {isa = PBXBuildFile; fileRef = 13B0800C1A69489C00A75B9A /* RCTNavigator.h */; };
		3DA982151E5B0F7F004F2374 /* RCTNavigatorManager.h in Copy Headers */ = {isa = PBXBuildFile; fileRef = 13B0800E1A69489C00A75B9A /* RCTNavigatorManager.h */; };
		3DA982161E5B0F7F004F2374 /* RCTNavItem.h in Copy Headers */ = {isa = PBXBuildFile; fileRef = 13B080101A69489C00A75B9A /* RCTNavItem.h */; };
		3DA982171E5B0F7F004F2374 /* RCTNavItemManager.h in Copy Headers */ = {isa = PBXBuildFile; fileRef = 13B080121A69489C00A75B9A /* RCTNavItemManager.h */; };
		3DA982181E5B0F7F004F2374 /* RCTPicker.h in Copy Headers */ = {isa = PBXBuildFile; fileRef = 58114A121AAE854800E7D092 /* RCTPicker.h */; };
		3DA982191E5B0F7F004F2374 /* RCTPickerManager.h in Copy Headers */ = {isa = PBXBuildFile; fileRef = 58114A141AAE854800E7D092 /* RCTPickerManager.h */; };
		3DA9821A1E5B0F7F004F2374 /* RCTPointerEvents.h in Copy Headers */ = {isa = PBXBuildFile; fileRef = 13442BF31AA90E0B0037E5B0 /* RCTPointerEvents.h */; };
		3DA9821B1E5B0F7F004F2374 /* RCTProgressViewManager.h in Copy Headers */ = {isa = PBXBuildFile; fileRef = 13513F3A1B1F43F400FCE529 /* RCTProgressViewManager.h */; };
		3DA9821C1E5B0F7F004F2374 /* RCTRefreshControl.h in Copy Headers */ = {isa = PBXBuildFile; fileRef = 191E3EBF1C29DC3800C180A6 /* RCTRefreshControl.h */; };
		3DA9821D1E5B0F7F004F2374 /* RCTRefreshControlManager.h in Copy Headers */ = {isa = PBXBuildFile; fileRef = 191E3EBC1C29D9AF00C180A6 /* RCTRefreshControlManager.h */; };
		3DA9821E1E5B0F7F004F2374 /* RCTRootShadowView.h in Copy Headers */ = {isa = PBXBuildFile; fileRef = 13BCE8071C99CB9D00DD7AAD /* RCTRootShadowView.h */; };
		3DA982241E5B0F7F004F2374 /* RCTSegmentedControl.h in Copy Headers */ = {isa = PBXBuildFile; fileRef = 131B6AF01AF1093D00FFC3E0 /* RCTSegmentedControl.h */; };
		3DA982251E5B0F7F004F2374 /* RCTSegmentedControlManager.h in Copy Headers */ = {isa = PBXBuildFile; fileRef = 131B6AF21AF1093D00FFC3E0 /* RCTSegmentedControlManager.h */; };
		3DA982261E5B0F7F004F2374 /* RCTShadowView.h in Copy Headers */ = {isa = PBXBuildFile; fileRef = 13E0674B1A70F44B002CDEE1 /* RCTShadowView.h */; };
		3DA982271E5B0F7F004F2374 /* RCTSlider.h in Copy Headers */ = {isa = PBXBuildFile; fileRef = 13AF20431AE707F8005F5298 /* RCTSlider.h */; };
		3DA982281E5B0F7F004F2374 /* RCTSliderManager.h in Copy Headers */ = {isa = PBXBuildFile; fileRef = 14F484541AABFCE100FDF6B9 /* RCTSliderManager.h */; };
		3DA982291E5B0F7F004F2374 /* RCTSwitch.h in Copy Headers */ = {isa = PBXBuildFile; fileRef = 14F362071AABD06A001CE568 /* RCTSwitch.h */; };
		3DA9822A1E5B0F7F004F2374 /* RCTSwitchManager.h in Copy Headers */ = {isa = PBXBuildFile; fileRef = 14F362091AABD06A001CE568 /* RCTSwitchManager.h */; };
		3DA9822B1E5B0F7F004F2374 /* RCTTabBar.h in Copy Headers */ = {isa = PBXBuildFile; fileRef = 137327DF1AA5CF210034F82E /* RCTTabBar.h */; };
		3DA9822C1E5B0F7F004F2374 /* RCTTabBarItem.h in Copy Headers */ = {isa = PBXBuildFile; fileRef = 137327E11AA5CF210034F82E /* RCTTabBarItem.h */; };
		3DA9822D1E5B0F7F004F2374 /* RCTTabBarItemManager.h in Copy Headers */ = {isa = PBXBuildFile; fileRef = 137327E31AA5CF210034F82E /* RCTTabBarItemManager.h */; };
		3DA9822E1E5B0F7F004F2374 /* RCTTabBarManager.h in Copy Headers */ = {isa = PBXBuildFile; fileRef = 137327E51AA5CF210034F82E /* RCTTabBarManager.h */; };
		3DA9822F1E5B0F7F004F2374 /* RCTTextDecorationLineType.h in Copy Headers */ = {isa = PBXBuildFile; fileRef = E3BBC8EB1ADE6F47001BBD81 /* RCTTextDecorationLineType.h */; };
		3DA982301E5B0F7F004F2374 /* RCTTVView.h in Copy Headers */ = {isa = PBXBuildFile; fileRef = 130443D61E401AD800D93A67 /* RCTTVView.h */; };
		3DA982311E5B0F7F004F2374 /* RCTView.h in Copy Headers */ = {isa = PBXBuildFile; fileRef = 13E0674F1A70F44B002CDEE1 /* RCTView.h */; };
		3DA982331E5B0F7F004F2374 /* RCTViewManager.h in Copy Headers */ = {isa = PBXBuildFile; fileRef = 13E0674D1A70F44B002CDEE1 /* RCTViewManager.h */; };
		3DA982341E5B0F7F004F2374 /* RCTWebView.h in Copy Headers */ = {isa = PBXBuildFile; fileRef = 13C156011AB1A2840079392D /* RCTWebView.h */; };
		3DA982351E5B0F7F004F2374 /* RCTWebViewManager.h in Copy Headers */ = {isa = PBXBuildFile; fileRef = 13C156031AB1A2840079392D /* RCTWebViewManager.h */; };
		3DA982361E5B0F7F004F2374 /* RCTWrapperViewController.h in Copy Headers */ = {isa = PBXBuildFile; fileRef = 13B080231A694A8400A75B9A /* RCTWrapperViewController.h */; };
		3DA982381E5B0F7F004F2374 /* UIView+React.h in Copy Headers */ = {isa = PBXBuildFile; fileRef = 13E067531A70F44B002CDEE1 /* UIView+React.h */; };
		3DA982391E5B0F8A004F2374 /* UIView+Private.h in Headers */ = {isa = PBXBuildFile; fileRef = 83F15A171B7CC46900F10295 /* UIView+Private.h */; };
		3DA9823B1E5B1053004F2374 /* CxxModule.h in Copy Headers */ = {isa = PBXBuildFile; fileRef = 3D92B0A71E03699D0018521A /* CxxModule.h */; };
		3DA9823C1E5B1053004F2374 /* CxxNativeModule.h in Copy Headers */ = {isa = PBXBuildFile; fileRef = 3D92B0A91E03699D0018521A /* CxxNativeModule.h */; };
		3DA9823D1E5B1053004F2374 /* JSExecutor.h in Copy Headers */ = {isa = PBXBuildFile; fileRef = 3D92B0AB1E03699D0018521A /* JSExecutor.h */; };
		3DA982401E5B1053004F2374 /* Instance.h in Copy Headers */ = {isa = PBXBuildFile; fileRef = 3D92B0AF1E03699D0018521A /* Instance.h */; };
		3DA982411E5B1053004F2374 /* JsArgumentHelpers-inl.h in Copy Headers */ = {isa = PBXBuildFile; fileRef = 3D92B0B01E03699D0018521A /* JsArgumentHelpers-inl.h */; };
		3DA982421E5B1053004F2374 /* JsArgumentHelpers.h in Copy Headers */ = {isa = PBXBuildFile; fileRef = 3D92B0B11E03699D0018521A /* JsArgumentHelpers.h */; };
		3DA982431E5B1053004F2374 /* JSBigString.h in Copy Headers */ = {isa = PBXBuildFile; fileRef = 3D7454781E54757500E74ADD /* JSBigString.h */; };
		3DA982441E5B1053004F2374 /* JSBundleType.h in Copy Headers */ = {isa = PBXBuildFile; fileRef = 3D3CD8F51DE5FB2300167DC4 /* JSBundleType.h */; };
		3DA982451E5B1053004F2374 /* JSCExecutor.h in Copy Headers */ = {isa = PBXBuildFile; fileRef = 3D92B0B31E03699D0018521A /* JSCExecutor.h */; };
		3DA982471E5B1053004F2374 /* JSCLegacyTracing.h in Copy Headers */ = {isa = PBXBuildFile; fileRef = 3D92B0B71E03699D0018521A /* JSCLegacyTracing.h */; };
		3DA982481E5B1053004F2374 /* JSCMemory.h in Copy Headers */ = {isa = PBXBuildFile; fileRef = 3D92B0B91E03699D0018521A /* JSCMemory.h */; };
		3DA982491E5B1053004F2374 /* JSCNativeModules.h in Copy Headers */ = {isa = PBXBuildFile; fileRef = 3D92B0BB1E03699D0018521A /* JSCNativeModules.h */; };
		3DA9824A1E5B1053004F2374 /* JSCPerfStats.h in Copy Headers */ = {isa = PBXBuildFile; fileRef = 3D92B0BD1E03699D0018521A /* JSCPerfStats.h */; };
		3DA9824B1E5B1053004F2374 /* JSCSamplingProfiler.h in Copy Headers */ = {isa = PBXBuildFile; fileRef = 3D92B0BF1E03699D0018521A /* JSCSamplingProfiler.h */; };
		3DA9824C1E5B1053004F2374 /* JSCUtils.h in Copy Headers */ = {isa = PBXBuildFile; fileRef = 3D92B0C31E03699D0018521A /* JSCUtils.h */; };
		3DA9824E1E5B1053004F2374 /* JSIndexedRAMBundle.h in Copy Headers */ = {isa = PBXBuildFile; fileRef = 3D92B0C71E03699D0018521A /* JSIndexedRAMBundle.h */; };
		3DA9824F1E5B1053004F2374 /* JSModulesUnbundle.h in Copy Headers */ = {isa = PBXBuildFile; fileRef = 3D92B0C81E03699D0018521A /* JSModulesUnbundle.h */; };
		3DA982501E5B1053004F2374 /* MessageQueueThread.h in Copy Headers */ = {isa = PBXBuildFile; fileRef = 3D92B0C91E03699D0018521A /* MessageQueueThread.h */; };
		3DA982511E5B1053004F2374 /* MethodCall.h in Copy Headers */ = {isa = PBXBuildFile; fileRef = 3D92B0CB1E03699D0018521A /* MethodCall.h */; };
		3DA982521E5B1053004F2374 /* ModuleRegistry.h in Copy Headers */ = {isa = PBXBuildFile; fileRef = 3D92B0CD1E03699D0018521A /* ModuleRegistry.h */; };
		3DA982531E5B1053004F2374 /* NativeModule.h in Copy Headers */ = {isa = PBXBuildFile; fileRef = 3D92B0CE1E03699D0018521A /* NativeModule.h */; };
		3DA982541E5B1053004F2374 /* NativeToJsBridge.h in Copy Headers */ = {isa = PBXBuildFile; fileRef = 3D92B0D01E03699D0018521A /* NativeToJsBridge.h */; };
		3DA982561E5B1053004F2374 /* Platform.h in Copy Headers */ = {isa = PBXBuildFile; fileRef = 3D92B0D21E03699D0018521A /* Platform.h */; };
		3DA982571E5B1053004F2374 /* RecoverableError.h in Copy Headers */ = {isa = PBXBuildFile; fileRef = 3D7454791E54757500E74ADD /* RecoverableError.h */; };
		3DA982581E5B1053004F2374 /* SampleCxxModule.h in Copy Headers */ = {isa = PBXBuildFile; fileRef = 3D92B0D41E03699D0018521A /* SampleCxxModule.h */; };
		3DA982591E5B1053004F2374 /* SystraceSection.h in Copy Headers */ = {isa = PBXBuildFile; fileRef = 3D92B0D51E03699D0018521A /* SystraceSection.h */; };
		3DA9825A1E5B1079004F2374 /* JavaScriptCore.h in Copy Headers */ = {isa = PBXBuildFile; fileRef = 3D7A27DC1DE32541002E3F95 /* JavaScriptCore.h */; };
		3DA9825B1E5B1079004F2374 /* JSCHelpers.h in Copy Headers */ = {isa = PBXBuildFile; fileRef = 3D92B1081E0369AD0018521A /* JSCHelpers.h */; };
		3DA9825C1E5B1079004F2374 /* JSCWrapper.h in Copy Headers */ = {isa = PBXBuildFile; fileRef = 3D7A27DE1DE32541002E3F95 /* JSCWrapper.h */; };
		3DA9825D1E5B1079004F2374 /* noncopyable.h in Copy Headers */ = {isa = PBXBuildFile; fileRef = 3D92B1091E0369AD0018521A /* noncopyable.h */; };
		3DA9825E1E5B1079004F2374 /* Unicode.h in Copy Headers */ = {isa = PBXBuildFile; fileRef = 3D92B10B1E0369AD0018521A /* Unicode.h */; };
		3DA9825F1E5B1079004F2374 /* Value.h in Copy Headers */ = {isa = PBXBuildFile; fileRef = 3D92B10D1E0369AD0018521A /* Value.h */; };
		3DA982601E5B1089004F2374 /* JSCHelpers.h in Copy Headers */ = {isa = PBXBuildFile; fileRef = 3D92B1081E0369AD0018521A /* JSCHelpers.h */; };
		3DA982611E5B1089004F2374 /* noncopyable.h in Copy Headers */ = {isa = PBXBuildFile; fileRef = 3D92B1091E0369AD0018521A /* noncopyable.h */; };
		3DA982621E5B1089004F2374 /* Unicode.h in Copy Headers */ = {isa = PBXBuildFile; fileRef = 3D92B10B1E0369AD0018521A /* Unicode.h */; };
		3DA982631E5B1089004F2374 /* Value.h in Copy Headers */ = {isa = PBXBuildFile; fileRef = 3D92B10D1E0369AD0018521A /* Value.h */; };
		3DC159E41E83E1AE007B1282 /* RCTRootContentView.m in Sources */ = {isa = PBXBuildFile; fileRef = 59A7B9FC1E577DBF0068EDBF /* RCTRootContentView.m */; };
		3DC159E51E83E1E9007B1282 /* JSBigString.cpp in Sources */ = {isa = PBXBuildFile; fileRef = 27B958731E57587D0096647A /* JSBigString.cpp */; };
		3DC159E61E83E1FA007B1282 /* JSBigString.cpp in Sources */ = {isa = PBXBuildFile; fileRef = 27B958731E57587D0096647A /* JSBigString.cpp */; };
		3DCD185D1DF978E7007FE5A1 /* RCTReloadCommand.m in Sources */ = {isa = PBXBuildFile; fileRef = A2440AA11DF8D854006E7BFC /* RCTReloadCommand.m */; };
		3DCE52F31FEAB10600613583 /* RCTRedBoxExtraDataViewController.h in Headers */ = {isa = PBXBuildFile; fileRef = FEFAAC9D1FDB89B40057BBE0 /* RCTRedBoxExtraDataViewController.h */; };
		3DCE52F41FEAB10D00613583 /* RCTRedBoxExtraDataViewController.m in Sources */ = {isa = PBXBuildFile; fileRef = FEFAAC9C1FDB89B40057BBE0 /* RCTRedBoxExtraDataViewController.m */; };
		3DCE53251FEAB1E000613583 /* RCTShadowView.m in Sources */ = {isa = PBXBuildFile; fileRef = 5335D5401FE81A4700883D58 /* RCTShadowView.m */; };
		3DCE53281FEAB23100613583 /* RCTDatePicker.h in Headers */ = {isa = PBXBuildFile; fileRef = 133CAE8C1B8E5CFD00F6AD92 /* RCTDatePicker.h */; };
		3DCE53291FEAB23100613583 /* RCTDatePicker.m in Sources */ = {isa = PBXBuildFile; fileRef = 133CAE8D1B8E5CFD00F6AD92 /* RCTDatePicker.m */; };
		3DCE532A1FEAB23100613583 /* RCTDatePickerManager.h in Headers */ = {isa = PBXBuildFile; fileRef = 58C571C01AA56C1900CDF9C8 /* RCTDatePickerManager.h */; };
		3DCE532B1FEAB23100613583 /* RCTDatePickerManager.m in Sources */ = {isa = PBXBuildFile; fileRef = 58C571BF1AA56C1900CDF9C8 /* RCTDatePickerManager.m */; };
		3DDEC1521DDCE0CA0020BBDF /* RCTJSCSamplingProfiler.m in Sources */ = {isa = PBXBuildFile; fileRef = 369123E01DDC75850095B341 /* RCTJSCSamplingProfiler.m */; };
		3DE4F8681DF85D8E00B9E5A0 /* YGEnums.h in Copy Headers */ = {isa = PBXBuildFile; fileRef = 130A77031DF767AF001F9587 /* YGEnums.h */; };
		3DE4F8691DF85D8E00B9E5A0 /* YGMacros.h in Copy Headers */ = {isa = PBXBuildFile; fileRef = 130A77041DF767AF001F9587 /* YGMacros.h */; };
		3DE4F86A1DF85D8E00B9E5A0 /* Yoga.h in Copy Headers */ = {isa = PBXBuildFile; fileRef = 130A77081DF767AF001F9587 /* Yoga.h */; };
		3DF1BE821F26576400068F1A /* JSCTracing.cpp in Sources */ = {isa = PBXBuildFile; fileRef = 3DF1BE801F26576400068F1A /* JSCTracing.cpp */; };
		3DF1BE831F26576400068F1A /* JSCTracing.h in Headers */ = {isa = PBXBuildFile; fileRef = 3DF1BE811F26576400068F1A /* JSCTracing.h */; };
		3DF1BE841F26577000068F1A /* JSCTracing.h in Headers */ = {isa = PBXBuildFile; fileRef = 3DF1BE811F26576400068F1A /* JSCTracing.h */; };
		3DF1BE851F26577300068F1A /* JSCTracing.cpp in Sources */ = {isa = PBXBuildFile; fileRef = 3DF1BE801F26576400068F1A /* JSCTracing.cpp */; };
		3DFE0D161DF8574D00459392 /* YGEnums.h in Headers */ = {isa = PBXBuildFile; fileRef = 130A77031DF767AF001F9587 /* YGEnums.h */; };
		3DFE0D171DF8574D00459392 /* YGMacros.h in Headers */ = {isa = PBXBuildFile; fileRef = 130A77041DF767AF001F9587 /* YGMacros.h */; };
		3DFE0D191DF8574D00459392 /* Yoga.h in Headers */ = {isa = PBXBuildFile; fileRef = 130A77081DF767AF001F9587 /* Yoga.h */; };
		3DFE0D1A1DF8575800459392 /* YGEnums.h in Copy Headers */ = {isa = PBXBuildFile; fileRef = 130A77031DF767AF001F9587 /* YGEnums.h */; };
		3DFE0D1B1DF8575800459392 /* YGMacros.h in Copy Headers */ = {isa = PBXBuildFile; fileRef = 130A77041DF767AF001F9587 /* YGMacros.h */; };
		3DFE0D1C1DF8575800459392 /* Yoga.h in Copy Headers */ = {isa = PBXBuildFile; fileRef = 130A77081DF767AF001F9587 /* Yoga.h */; };
		3EDCA8A51D3591E700450C31 /* RCTErrorInfo.m in Sources */ = {isa = PBXBuildFile; fileRef = 3EDCA8A41D3591E700450C31 /* RCTErrorInfo.m */; };
		5335D5411FE81A4700883D58 /* RCTShadowView.m in Sources */ = {isa = PBXBuildFile; fileRef = 5335D5401FE81A4700883D58 /* RCTShadowView.m */; };
		53438962203905BB008E0CB3 /* YGLayout.cpp in Sources */ = {isa = PBXBuildFile; fileRef = 5343895E203905B6008E0CB3 /* YGLayout.cpp */; };
		53438963203905BC008E0CB3 /* YGLayout.cpp in Sources */ = {isa = PBXBuildFile; fileRef = 5343895E203905B6008E0CB3 /* YGLayout.cpp */; };
		53438964203905BF008E0CB3 /* YGLayout.h in Headers */ = {isa = PBXBuildFile; fileRef = 5343895F203905B6008E0CB3 /* YGLayout.h */; };
		53438965203905C0008E0CB3 /* YGLayout.h in Headers */ = {isa = PBXBuildFile; fileRef = 5343895F203905B6008E0CB3 /* YGLayout.h */; };
		5352C5752038FF9500A3B97E /* YGStyle.cpp in Sources */ = {isa = PBXBuildFile; fileRef = 5352C5722038FF8D00A3B97E /* YGStyle.cpp */; };
		5352C5762038FF9700A3B97E /* YGStyle.cpp in Sources */ = {isa = PBXBuildFile; fileRef = 5352C5722038FF8D00A3B97E /* YGStyle.cpp */; };
		5352C5772038FF9A00A3B97E /* YGStyle.h in Headers */ = {isa = PBXBuildFile; fileRef = 5352C5712038FF8D00A3B97E /* YGStyle.h */; };
		5352C5782038FF9B00A3B97E /* YGStyle.h in Headers */ = {isa = PBXBuildFile; fileRef = 5352C5712038FF8D00A3B97E /* YGStyle.h */; };
		53756E3B2004FFFA00FBBD99 /* Utils.cpp in Sources */ = {isa = PBXBuildFile; fileRef = 53756E372004FFF700FBBD99 /* Utils.cpp */; };
		53756E3C2004FFFC00FBBD99 /* Utils.h in Headers */ = {isa = PBXBuildFile; fileRef = 53756E382004FFF700FBBD99 /* Utils.h */; };
		53756E3D2004FFFE00FBBD99 /* Utils.h in Headers */ = {isa = PBXBuildFile; fileRef = 53756E382004FFF700FBBD99 /* Utils.h */; };
		53756E3E2005000300FBBD99 /* Utils.cpp in Sources */ = {isa = PBXBuildFile; fileRef = 53756E372004FFF700FBBD99 /* Utils.cpp */; };
		5376C5E41FC6DDBC0083513D /* YGNodePrint.cpp in Sources */ = {isa = PBXBuildFile; fileRef = 5376C5E11FC6DDB20083513D /* YGNodePrint.cpp */; };
		5376C5E51FC6DDBD0083513D /* YGNodePrint.cpp in Sources */ = {isa = PBXBuildFile; fileRef = 5376C5E11FC6DDB20083513D /* YGNodePrint.cpp */; };
		5376C5E61FC6DDC10083513D /* YGNodePrint.h in Headers */ = {isa = PBXBuildFile; fileRef = 5376C5E01FC6DDB20083513D /* YGNodePrint.h */; };
		5376C5E71FC6DDC20083513D /* YGNodePrint.h in Headers */ = {isa = PBXBuildFile; fileRef = 5376C5E01FC6DDB20083513D /* YGNodePrint.h */; };
		53D123971FBF1DF5001B8A10 /* libyoga.a in Frameworks */ = {isa = PBXBuildFile; fileRef = 3D3C059A1DE3340900C268FA /* libyoga.a */; };
		53D1239A1FBF1EF2001B8A10 /* YGEnums.cpp in Sources */ = {isa = PBXBuildFile; fileRef = 53CBF1861FB4FE80002CBB31 /* YGEnums.cpp */; };
		53D1239B1FBF1EF4001B8A10 /* YGEnums.cpp in Sources */ = {isa = PBXBuildFile; fileRef = 53CBF1861FB4FE80002CBB31 /* YGEnums.cpp */; };
		53D1239E1FBF1EFB001B8A10 /* Yoga-internal.h in Headers */ = {isa = PBXBuildFile; fileRef = 53CBF1851FB4FE80002CBB31 /* Yoga-internal.h */; };
		53D1239F1FBF1EFB001B8A10 /* Yoga-internal.h in Headers */ = {isa = PBXBuildFile; fileRef = 53CBF1851FB4FE80002CBB31 /* Yoga-internal.h */; };
		53D123A01FBF1EFF001B8A10 /* Yoga.cpp in Sources */ = {isa = PBXBuildFile; fileRef = 53CBF1871FB4FE80002CBB31 /* Yoga.cpp */; };
		53D123A11FBF1EFF001B8A10 /* Yoga.cpp in Sources */ = {isa = PBXBuildFile; fileRef = 53CBF1871FB4FE80002CBB31 /* Yoga.cpp */; };
		53DEF6EA205AE5A0006A3890 /* YGFloatOptional.cpp in Sources */ = {isa = PBXBuildFile; fileRef = 53DEF6E6205AE59B006A3890 /* YGFloatOptional.cpp */; };
		53DEF6EB205AE5A1006A3890 /* YGFloatOptional.cpp in Sources */ = {isa = PBXBuildFile; fileRef = 53DEF6E6205AE59B006A3890 /* YGFloatOptional.cpp */; };
		53DEF6EC205AE5A6006A3890 /* YGFloatOptional.h in Headers */ = {isa = PBXBuildFile; fileRef = 53DEF6E7205AE59C006A3890 /* YGFloatOptional.h */; };
		53DEF6ED205AE5A7006A3890 /* YGFloatOptional.h in Headers */ = {isa = PBXBuildFile; fileRef = 53DEF6E7205AE59C006A3890 /* YGFloatOptional.h */; };
		53EC85E21FDEC75F0051B2B5 /* YGNode.cpp in Sources */ = {isa = PBXBuildFile; fileRef = 53EC85DF1FDEC75A0051B2B5 /* YGNode.cpp */; };
		53EC85E31FDEC75F0051B2B5 /* YGNode.cpp in Sources */ = {isa = PBXBuildFile; fileRef = 53EC85DF1FDEC75A0051B2B5 /* YGNode.cpp */; };
		53EC85E41FDEC7630051B2B5 /* YGNode.h in Headers */ = {isa = PBXBuildFile; fileRef = 53EC85DE1FDEC75A0051B2B5 /* YGNode.h */; };
		53EC85E51FDEC7630051B2B5 /* YGNode.h in Headers */ = {isa = PBXBuildFile; fileRef = 53EC85DE1FDEC75A0051B2B5 /* YGNode.h */; };
		58114A161AAE854800E7D092 /* RCTPicker.m in Sources */ = {isa = PBXBuildFile; fileRef = 58114A131AAE854800E7D092 /* RCTPicker.m */; };
		58114A171AAE854800E7D092 /* RCTPickerManager.m in Sources */ = {isa = PBXBuildFile; fileRef = 58114A151AAE854800E7D092 /* RCTPickerManager.m */; };
		58114A501AAE93D500E7D092 /* RCTAsyncLocalStorage.m in Sources */ = {isa = PBXBuildFile; fileRef = 58114A4E1AAE93D500E7D092 /* RCTAsyncLocalStorage.m */; };
		590D7BFD1EBD458B00D8A370 /* RCTShadowView+Layout.h in Headers */ = {isa = PBXBuildFile; fileRef = 590D7BFB1EBD458B00D8A370 /* RCTShadowView+Layout.h */; };
		590D7BFE1EBD458B00D8A370 /* RCTShadowView+Layout.h in Headers */ = {isa = PBXBuildFile; fileRef = 590D7BFB1EBD458B00D8A370 /* RCTShadowView+Layout.h */; };
		590D7BFF1EBD458B00D8A370 /* RCTShadowView+Layout.m in Sources */ = {isa = PBXBuildFile; fileRef = 590D7BFC1EBD458B00D8A370 /* RCTShadowView+Layout.m */; };
		590D7C001EBD458B00D8A370 /* RCTShadowView+Layout.m in Sources */ = {isa = PBXBuildFile; fileRef = 590D7BFC1EBD458B00D8A370 /* RCTShadowView+Layout.m */; };
		591F78DA202ADB22004A668C /* RCTLayout.m in Sources */ = {isa = PBXBuildFile; fileRef = 591F78D8202ADB21004A668C /* RCTLayout.m */; };
		591F78DB202ADB22004A668C /* RCTLayout.m in Sources */ = {isa = PBXBuildFile; fileRef = 591F78D8202ADB21004A668C /* RCTLayout.m */; };
		591F78DC202ADB22004A668C /* RCTLayout.h in Headers */ = {isa = PBXBuildFile; fileRef = 591F78D9202ADB22004A668C /* RCTLayout.h */; };
		591F78DD202ADB22004A668C /* RCTLayout.h in Headers */ = {isa = PBXBuildFile; fileRef = 591F78D9202ADB22004A668C /* RCTLayout.h */; };
		591F78DE202ADB8F004A668C /* RCTLayout.h in Copy Headers */ = {isa = PBXBuildFile; fileRef = 591F78D9202ADB22004A668C /* RCTLayout.h */; };
		591F78DF202ADB97004A668C /* RCTLayout.h in Copy Headers */ = {isa = PBXBuildFile; fileRef = 591F78D9202ADB22004A668C /* RCTLayout.h */; };
		5925356A20084D0600DD584B /* RCTSurfaceSizeMeasureMode.mm in Sources */ = {isa = PBXBuildFile; fileRef = 5925356920084D0600DD584B /* RCTSurfaceSizeMeasureMode.mm */; };
		5925356B20084D0600DD584B /* RCTSurfaceSizeMeasureMode.mm in Sources */ = {isa = PBXBuildFile; fileRef = 5925356920084D0600DD584B /* RCTSurfaceSizeMeasureMode.mm */; };
		59283CA01FD67321000EAAB9 /* RCTSurfaceStage.m in Sources */ = {isa = PBXBuildFile; fileRef = 59283C9F1FD67320000EAAB9 /* RCTSurfaceStage.m */; };
		59283CA11FD67321000EAAB9 /* RCTSurfaceStage.m in Sources */ = {isa = PBXBuildFile; fileRef = 59283C9F1FD67320000EAAB9 /* RCTSurfaceStage.m */; };
		594F0A321FD23228007FBE96 /* RCTSurfaceHostingView.h in Headers */ = {isa = PBXBuildFile; fileRef = 594F0A2F1FD23228007FBE96 /* RCTSurfaceHostingView.h */; };
		594F0A331FD23228007FBE96 /* RCTSurfaceHostingView.h in Headers */ = {isa = PBXBuildFile; fileRef = 594F0A2F1FD23228007FBE96 /* RCTSurfaceHostingView.h */; };
		594F0A341FD23228007FBE96 /* RCTSurfaceHostingView.mm in Sources */ = {isa = PBXBuildFile; fileRef = 594F0A301FD23228007FBE96 /* RCTSurfaceHostingView.mm */; };
		594F0A351FD23228007FBE96 /* RCTSurfaceHostingView.mm in Sources */ = {isa = PBXBuildFile; fileRef = 594F0A301FD23228007FBE96 /* RCTSurfaceHostingView.mm */; };
		594F0A361FD23228007FBE96 /* RCTSurfaceSizeMeasureMode.h in Headers */ = {isa = PBXBuildFile; fileRef = 594F0A311FD23228007FBE96 /* RCTSurfaceSizeMeasureMode.h */; };
		594F0A371FD23228007FBE96 /* RCTSurfaceSizeMeasureMode.h in Headers */ = {isa = PBXBuildFile; fileRef = 594F0A311FD23228007FBE96 /* RCTSurfaceSizeMeasureMode.h */; };
		594F0A381FD233A2007FBE96 /* RCTSurface.h in Copy Headers */ = {isa = PBXBuildFile; fileRef = 599FAA2A1FB274970058CCF6 /* RCTSurface.h */; };
		594F0A391FD233A2007FBE96 /* RCTSurfaceDelegate.h in Copy Headers */ = {isa = PBXBuildFile; fileRef = 599FAA2C1FB274970058CCF6 /* RCTSurfaceDelegate.h */; };
		594F0A3A1FD233A2007FBE96 /* RCTSurfaceRootShadowView.h in Copy Headers */ = {isa = PBXBuildFile; fileRef = 599FAA2D1FB274970058CCF6 /* RCTSurfaceRootShadowView.h */; };
		594F0A3B1FD233A2007FBE96 /* RCTSurfaceRootShadowViewDelegate.h in Copy Headers */ = {isa = PBXBuildFile; fileRef = 599FAA2F1FB274970058CCF6 /* RCTSurfaceRootShadowViewDelegate.h */; };
		594F0A3C1FD233A2007FBE96 /* RCTSurfaceRootView.h in Copy Headers */ = {isa = PBXBuildFile; fileRef = 599FAA301FB274970058CCF6 /* RCTSurfaceRootView.h */; };
		594F0A3D1FD233A2007FBE96 /* RCTSurfaceStage.h in Copy Headers */ = {isa = PBXBuildFile; fileRef = 599FAA321FB274970058CCF6 /* RCTSurfaceStage.h */; };
		594F0A3E1FD233A2007FBE96 /* RCTSurfaceView.h in Copy Headers */ = {isa = PBXBuildFile; fileRef = 599FAA341FB274970058CCF6 /* RCTSurfaceView.h */; };
		594F0A3F1FD233A2007FBE96 /* RCTSurfaceHostingView.h in Copy Headers */ = {isa = PBXBuildFile; fileRef = 594F0A2F1FD23228007FBE96 /* RCTSurfaceHostingView.h */; };
		594F0A401FD233A2007FBE96 /* RCTSurfaceSizeMeasureMode.h in Copy Headers */ = {isa = PBXBuildFile; fileRef = 594F0A311FD23228007FBE96 /* RCTSurfaceSizeMeasureMode.h */; };
		594F0A411FD233BD007FBE96 /* RCTSurface.h in Copy Headers */ = {isa = PBXBuildFile; fileRef = 599FAA2A1FB274970058CCF6 /* RCTSurface.h */; };
		594F0A421FD233BD007FBE96 /* RCTSurfaceDelegate.h in Copy Headers */ = {isa = PBXBuildFile; fileRef = 599FAA2C1FB274970058CCF6 /* RCTSurfaceDelegate.h */; };
		594F0A431FD233BD007FBE96 /* RCTSurfaceRootShadowView.h in Copy Headers */ = {isa = PBXBuildFile; fileRef = 599FAA2D1FB274970058CCF6 /* RCTSurfaceRootShadowView.h */; };
		594F0A441FD233BD007FBE96 /* RCTSurfaceRootShadowViewDelegate.h in Copy Headers */ = {isa = PBXBuildFile; fileRef = 599FAA2F1FB274970058CCF6 /* RCTSurfaceRootShadowViewDelegate.h */; };
		594F0A451FD233BD007FBE96 /* RCTSurfaceRootView.h in Copy Headers */ = {isa = PBXBuildFile; fileRef = 599FAA301FB274970058CCF6 /* RCTSurfaceRootView.h */; };
		594F0A461FD233BD007FBE96 /* RCTSurfaceStage.h in Copy Headers */ = {isa = PBXBuildFile; fileRef = 599FAA321FB274970058CCF6 /* RCTSurfaceStage.h */; };
		594F0A471FD233BD007FBE96 /* RCTSurfaceView.h in Copy Headers */ = {isa = PBXBuildFile; fileRef = 599FAA341FB274970058CCF6 /* RCTSurfaceView.h */; };
		594F0A481FD233BD007FBE96 /* RCTSurfaceHostingView.h in Copy Headers */ = {isa = PBXBuildFile; fileRef = 594F0A2F1FD23228007FBE96 /* RCTSurfaceHostingView.h */; };
		594F0A491FD233BD007FBE96 /* RCTSurfaceSizeMeasureMode.h in Copy Headers */ = {isa = PBXBuildFile; fileRef = 594F0A311FD23228007FBE96 /* RCTSurfaceSizeMeasureMode.h */; };
		59500D431F71C63F00B122B7 /* RCTUIManagerUtils.h in Headers */ = {isa = PBXBuildFile; fileRef = 59500D411F71C63700B122B7 /* RCTUIManagerUtils.h */; };
		59500D441F71C63F00B122B7 /* RCTUIManagerUtils.h in Headers */ = {isa = PBXBuildFile; fileRef = 59500D411F71C63700B122B7 /* RCTUIManagerUtils.h */; };
		59500D451F71C63F00B122B7 /* RCTUIManagerUtils.m in Sources */ = {isa = PBXBuildFile; fileRef = 59500D421F71C63F00B122B7 /* RCTUIManagerUtils.m */; };
		59500D461F71C63F00B122B7 /* RCTUIManagerUtils.m in Sources */ = {isa = PBXBuildFile; fileRef = 59500D421F71C63F00B122B7 /* RCTUIManagerUtils.m */; };
		59500D471F71C66700B122B7 /* RCTUIManagerUtils.h in Copy Headers */ = {isa = PBXBuildFile; fileRef = 59500D411F71C63700B122B7 /* RCTUIManagerUtils.h */; };
		59500D481F71C67600B122B7 /* RCTUIManagerUtils.h in Copy Headers */ = {isa = PBXBuildFile; fileRef = 59500D411F71C63700B122B7 /* RCTUIManagerUtils.h */; };
		5960C1B51F0804A00066FD5B /* RCTLayoutAnimation.h in Headers */ = {isa = PBXBuildFile; fileRef = 5960C1B11F0804A00066FD5B /* RCTLayoutAnimation.h */; };
		5960C1B61F0804A00066FD5B /* RCTLayoutAnimation.h in Headers */ = {isa = PBXBuildFile; fileRef = 5960C1B11F0804A00066FD5B /* RCTLayoutAnimation.h */; };
		5960C1B71F0804A00066FD5B /* RCTLayoutAnimation.m in Sources */ = {isa = PBXBuildFile; fileRef = 5960C1B21F0804A00066FD5B /* RCTLayoutAnimation.m */; };
		5960C1B81F0804A00066FD5B /* RCTLayoutAnimation.m in Sources */ = {isa = PBXBuildFile; fileRef = 5960C1B21F0804A00066FD5B /* RCTLayoutAnimation.m */; };
		5960C1B91F0804A00066FD5B /* RCTLayoutAnimationGroup.h in Headers */ = {isa = PBXBuildFile; fileRef = 5960C1B31F0804A00066FD5B /* RCTLayoutAnimationGroup.h */; };
		5960C1BA1F0804A00066FD5B /* RCTLayoutAnimationGroup.h in Headers */ = {isa = PBXBuildFile; fileRef = 5960C1B31F0804A00066FD5B /* RCTLayoutAnimationGroup.h */; };
		5960C1BB1F0804A00066FD5B /* RCTLayoutAnimationGroup.m in Sources */ = {isa = PBXBuildFile; fileRef = 5960C1B41F0804A00066FD5B /* RCTLayoutAnimationGroup.m */; };
		5960C1BC1F0804A00066FD5B /* RCTLayoutAnimationGroup.m in Sources */ = {isa = PBXBuildFile; fileRef = 5960C1B41F0804A00066FD5B /* RCTLayoutAnimationGroup.m */; };
		5960C1BD1F0804DF0066FD5B /* RCTLayoutAnimation.h in Copy Headers */ = {isa = PBXBuildFile; fileRef = 5960C1B11F0804A00066FD5B /* RCTLayoutAnimation.h */; };
		5960C1BE1F0804DF0066FD5B /* RCTLayoutAnimationGroup.h in Copy Headers */ = {isa = PBXBuildFile; fileRef = 5960C1B31F0804A00066FD5B /* RCTLayoutAnimationGroup.h */; };
		5960C1BF1F0804F50066FD5B /* RCTLayoutAnimation.h in Copy Headers */ = {isa = PBXBuildFile; fileRef = 5960C1B11F0804A00066FD5B /* RCTLayoutAnimation.h */; };
		5960C1C01F0804F50066FD5B /* RCTLayoutAnimationGroup.h in Copy Headers */ = {isa = PBXBuildFile; fileRef = 5960C1B31F0804A00066FD5B /* RCTLayoutAnimationGroup.h */; };
		597633361F4E021D005BE8A4 /* RCTShadowView+Internal.m in Sources */ = {isa = PBXBuildFile; fileRef = 597633341F4E021D005BE8A4 /* RCTShadowView+Internal.m */; };
		597633371F4E021D005BE8A4 /* RCTShadowView+Internal.m in Sources */ = {isa = PBXBuildFile; fileRef = 597633341F4E021D005BE8A4 /* RCTShadowView+Internal.m */; };
		597633381F4E021D005BE8A4 /* RCTShadowView+Internal.h in Headers */ = {isa = PBXBuildFile; fileRef = 597633351F4E021D005BE8A4 /* RCTShadowView+Internal.h */; };
		597633391F4E021D005BE8A4 /* RCTShadowView+Internal.h in Headers */ = {isa = PBXBuildFile; fileRef = 597633351F4E021D005BE8A4 /* RCTShadowView+Internal.h */; };
		598FD1921F816A2A006C54CB /* RAMBundleRegistry.h in Copy Headers */ = {isa = PBXBuildFile; fileRef = C6D380181F71D75B00621378 /* RAMBundleRegistry.h */; };
		598FD1931F817284006C54CB /* PrivateDataBase.cpp in Sources */ = {isa = PBXBuildFile; fileRef = 9936F3351F5F2F480010BF04 /* PrivateDataBase.cpp */; };
		598FD1941F8172A9006C54CB /* PrivateDataBase.h in Headers */ = {isa = PBXBuildFile; fileRef = 9936F3361F5F2F480010BF04 /* PrivateDataBase.h */; };
		598FD1951F817335006C54CB /* RCTModalManager.h in Headers */ = {isa = PBXBuildFile; fileRef = 91076A881F743AB00081B4FA /* RCTModalManager.h */; };
		598FD1961F817335006C54CB /* RCTModalManager.m in Sources */ = {isa = PBXBuildFile; fileRef = 91076A871F743AB00081B4FA /* RCTModalManager.m */; };
		598FD1971F817336006C54CB /* RCTModalManager.h in Headers */ = {isa = PBXBuildFile; fileRef = 91076A881F743AB00081B4FA /* RCTModalManager.h */; };
		599FAA361FB274980058CCF6 /* RCTSurface.h in Headers */ = {isa = PBXBuildFile; fileRef = 599FAA2A1FB274970058CCF6 /* RCTSurface.h */; };
		599FAA371FB274980058CCF6 /* RCTSurface.h in Headers */ = {isa = PBXBuildFile; fileRef = 599FAA2A1FB274970058CCF6 /* RCTSurface.h */; };
		599FAA381FB274980058CCF6 /* RCTSurface.mm in Sources */ = {isa = PBXBuildFile; fileRef = 599FAA2B1FB274970058CCF6 /* RCTSurface.mm */; };
		599FAA391FB274980058CCF6 /* RCTSurface.mm in Sources */ = {isa = PBXBuildFile; fileRef = 599FAA2B1FB274970058CCF6 /* RCTSurface.mm */; };
		599FAA3A1FB274980058CCF6 /* RCTSurfaceDelegate.h in Headers */ = {isa = PBXBuildFile; fileRef = 599FAA2C1FB274970058CCF6 /* RCTSurfaceDelegate.h */; };
		599FAA3B1FB274980058CCF6 /* RCTSurfaceDelegate.h in Headers */ = {isa = PBXBuildFile; fileRef = 599FAA2C1FB274970058CCF6 /* RCTSurfaceDelegate.h */; };
		599FAA3C1FB274980058CCF6 /* RCTSurfaceRootShadowView.h in Headers */ = {isa = PBXBuildFile; fileRef = 599FAA2D1FB274970058CCF6 /* RCTSurfaceRootShadowView.h */; };
		599FAA3D1FB274980058CCF6 /* RCTSurfaceRootShadowView.h in Headers */ = {isa = PBXBuildFile; fileRef = 599FAA2D1FB274970058CCF6 /* RCTSurfaceRootShadowView.h */; };
		599FAA3E1FB274980058CCF6 /* RCTSurfaceRootShadowView.m in Sources */ = {isa = PBXBuildFile; fileRef = 599FAA2E1FB274970058CCF6 /* RCTSurfaceRootShadowView.m */; };
		599FAA3F1FB274980058CCF6 /* RCTSurfaceRootShadowView.m in Sources */ = {isa = PBXBuildFile; fileRef = 599FAA2E1FB274970058CCF6 /* RCTSurfaceRootShadowView.m */; };
		599FAA401FB274980058CCF6 /* RCTSurfaceRootShadowViewDelegate.h in Headers */ = {isa = PBXBuildFile; fileRef = 599FAA2F1FB274970058CCF6 /* RCTSurfaceRootShadowViewDelegate.h */; };
		599FAA411FB274980058CCF6 /* RCTSurfaceRootShadowViewDelegate.h in Headers */ = {isa = PBXBuildFile; fileRef = 599FAA2F1FB274970058CCF6 /* RCTSurfaceRootShadowViewDelegate.h */; };
		599FAA421FB274980058CCF6 /* RCTSurfaceRootView.h in Headers */ = {isa = PBXBuildFile; fileRef = 599FAA301FB274970058CCF6 /* RCTSurfaceRootView.h */; };
		599FAA431FB274980058CCF6 /* RCTSurfaceRootView.h in Headers */ = {isa = PBXBuildFile; fileRef = 599FAA301FB274970058CCF6 /* RCTSurfaceRootView.h */; };
		599FAA441FB274980058CCF6 /* RCTSurfaceRootView.mm in Sources */ = {isa = PBXBuildFile; fileRef = 599FAA311FB274970058CCF6 /* RCTSurfaceRootView.mm */; };
		599FAA451FB274980058CCF6 /* RCTSurfaceRootView.mm in Sources */ = {isa = PBXBuildFile; fileRef = 599FAA311FB274970058CCF6 /* RCTSurfaceRootView.mm */; };
		599FAA461FB274980058CCF6 /* RCTSurfaceStage.h in Headers */ = {isa = PBXBuildFile; fileRef = 599FAA321FB274970058CCF6 /* RCTSurfaceStage.h */; };
		599FAA471FB274980058CCF6 /* RCTSurfaceStage.h in Headers */ = {isa = PBXBuildFile; fileRef = 599FAA321FB274970058CCF6 /* RCTSurfaceStage.h */; };
		599FAA481FB274980058CCF6 /* RCTSurfaceView+Internal.h in Headers */ = {isa = PBXBuildFile; fileRef = 599FAA331FB274970058CCF6 /* RCTSurfaceView+Internal.h */; };
		599FAA491FB274980058CCF6 /* RCTSurfaceView+Internal.h in Headers */ = {isa = PBXBuildFile; fileRef = 599FAA331FB274970058CCF6 /* RCTSurfaceView+Internal.h */; };
		599FAA4A1FB274980058CCF6 /* RCTSurfaceView.h in Headers */ = {isa = PBXBuildFile; fileRef = 599FAA341FB274970058CCF6 /* RCTSurfaceView.h */; };
		599FAA4B1FB274980058CCF6 /* RCTSurfaceView.h in Headers */ = {isa = PBXBuildFile; fileRef = 599FAA341FB274970058CCF6 /* RCTSurfaceView.h */; };
		599FAA4C1FB274980058CCF6 /* RCTSurfaceView.mm in Sources */ = {isa = PBXBuildFile; fileRef = 599FAA351FB274970058CCF6 /* RCTSurfaceView.mm */; };
		599FAA4D1FB274980058CCF6 /* RCTSurfaceView.mm in Sources */ = {isa = PBXBuildFile; fileRef = 599FAA351FB274970058CCF6 /* RCTSurfaceView.mm */; };
		59A7B9FD1E577DBF0068EDBF /* RCTRootContentView.h in Headers */ = {isa = PBXBuildFile; fileRef = 59A7B9FB1E577DBF0068EDBF /* RCTRootContentView.h */; };
		59A7B9FE1E577DBF0068EDBF /* RCTRootContentView.m in Sources */ = {isa = PBXBuildFile; fileRef = 59A7B9FC1E577DBF0068EDBF /* RCTRootContentView.m */; };
		59B1EBC91EBD46250047B19B /* RCTShadowView+Layout.h in Copy Headers */ = {isa = PBXBuildFile; fileRef = 590D7BFB1EBD458B00D8A370 /* RCTShadowView+Layout.h */; };
		59B1EBCA1EBD47520047B19B /* RCTShadowView+Layout.h in Copy Headers */ = {isa = PBXBuildFile; fileRef = 590D7BFB1EBD458B00D8A370 /* RCTShadowView+Layout.h */; };
		59D031ED1F8353D3008361F0 /* RCTSafeAreaShadowView.h in Headers */ = {isa = PBXBuildFile; fileRef = 59D031E51F8353D3008361F0 /* RCTSafeAreaShadowView.h */; };
		59D031EE1F8353D3008361F0 /* RCTSafeAreaShadowView.h in Headers */ = {isa = PBXBuildFile; fileRef = 59D031E51F8353D3008361F0 /* RCTSafeAreaShadowView.h */; };
		59D031EF1F8353D3008361F0 /* RCTSafeAreaShadowView.m in Sources */ = {isa = PBXBuildFile; fileRef = 59D031E61F8353D3008361F0 /* RCTSafeAreaShadowView.m */; };
		59D031F01F8353D3008361F0 /* RCTSafeAreaShadowView.m in Sources */ = {isa = PBXBuildFile; fileRef = 59D031E61F8353D3008361F0 /* RCTSafeAreaShadowView.m */; };
		59D031F11F8353D3008361F0 /* RCTSafeAreaView.h in Headers */ = {isa = PBXBuildFile; fileRef = 59D031E71F8353D3008361F0 /* RCTSafeAreaView.h */; };
		59D031F21F8353D3008361F0 /* RCTSafeAreaView.h in Headers */ = {isa = PBXBuildFile; fileRef = 59D031E71F8353D3008361F0 /* RCTSafeAreaView.h */; };
		59D031F31F8353D3008361F0 /* RCTSafeAreaView.m in Sources */ = {isa = PBXBuildFile; fileRef = 59D031E81F8353D3008361F0 /* RCTSafeAreaView.m */; };
		59D031F41F8353D3008361F0 /* RCTSafeAreaView.m in Sources */ = {isa = PBXBuildFile; fileRef = 59D031E81F8353D3008361F0 /* RCTSafeAreaView.m */; };
		59D031F51F8353D3008361F0 /* RCTSafeAreaViewLocalData.h in Headers */ = {isa = PBXBuildFile; fileRef = 59D031E91F8353D3008361F0 /* RCTSafeAreaViewLocalData.h */; };
		59D031F61F8353D3008361F0 /* RCTSafeAreaViewLocalData.h in Headers */ = {isa = PBXBuildFile; fileRef = 59D031E91F8353D3008361F0 /* RCTSafeAreaViewLocalData.h */; };
		59D031F71F8353D3008361F0 /* RCTSafeAreaViewLocalData.m in Sources */ = {isa = PBXBuildFile; fileRef = 59D031EA1F8353D3008361F0 /* RCTSafeAreaViewLocalData.m */; };
		59D031F81F8353D3008361F0 /* RCTSafeAreaViewLocalData.m in Sources */ = {isa = PBXBuildFile; fileRef = 59D031EA1F8353D3008361F0 /* RCTSafeAreaViewLocalData.m */; };
		59D031F91F8353D3008361F0 /* RCTSafeAreaViewManager.h in Headers */ = {isa = PBXBuildFile; fileRef = 59D031EB1F8353D3008361F0 /* RCTSafeAreaViewManager.h */; };
		59D031FA1F8353D3008361F0 /* RCTSafeAreaViewManager.h in Headers */ = {isa = PBXBuildFile; fileRef = 59D031EB1F8353D3008361F0 /* RCTSafeAreaViewManager.h */; };
		59D031FB1F8353D3008361F0 /* RCTSafeAreaViewManager.m in Sources */ = {isa = PBXBuildFile; fileRef = 59D031EC1F8353D3008361F0 /* RCTSafeAreaViewManager.m */; };
		59D031FC1F8353D3008361F0 /* RCTSafeAreaViewManager.m in Sources */ = {isa = PBXBuildFile; fileRef = 59D031EC1F8353D3008361F0 /* RCTSafeAreaViewManager.m */; };
		59E604A01FE9CCE300BD90C5 /* RCTScrollContentShadowView.h in Headers */ = {isa = PBXBuildFile; fileRef = 59E6049C1FE9CCE100BD90C5 /* RCTScrollContentShadowView.h */; };
		59E604A11FE9CCE300BD90C5 /* RCTScrollContentShadowView.h in Headers */ = {isa = PBXBuildFile; fileRef = 59E6049C1FE9CCE100BD90C5 /* RCTScrollContentShadowView.h */; };
		59E604A21FE9CCE300BD90C5 /* RCTScrollContentViewManager.m in Sources */ = {isa = PBXBuildFile; fileRef = 59E6049D1FE9CCE200BD90C5 /* RCTScrollContentViewManager.m */; };
		59E604A31FE9CCE300BD90C5 /* RCTScrollContentViewManager.m in Sources */ = {isa = PBXBuildFile; fileRef = 59E6049D1FE9CCE200BD90C5 /* RCTScrollContentViewManager.m */; };
		59E604A41FE9CCE300BD90C5 /* RCTScrollContentShadowView.m in Sources */ = {isa = PBXBuildFile; fileRef = 59E6049E1FE9CCE200BD90C5 /* RCTScrollContentShadowView.m */; };
		59E604A51FE9CCE300BD90C5 /* RCTScrollContentShadowView.m in Sources */ = {isa = PBXBuildFile; fileRef = 59E6049E1FE9CCE200BD90C5 /* RCTScrollContentShadowView.m */; };
		59E604A61FE9CCE300BD90C5 /* RCTScrollContentViewManager.h in Headers */ = {isa = PBXBuildFile; fileRef = 59E6049F1FE9CCE200BD90C5 /* RCTScrollContentViewManager.h */; };
		59E604A71FE9CCE300BD90C5 /* RCTScrollContentViewManager.h in Headers */ = {isa = PBXBuildFile; fileRef = 59E6049F1FE9CCE200BD90C5 /* RCTScrollContentViewManager.h */; };
		59EB6DBB1EBD6FC90072A5E7 /* RCTUIManagerObserverCoordinator.h in Headers */ = {isa = PBXBuildFile; fileRef = 59EB6DB91EBD6FC90072A5E7 /* RCTUIManagerObserverCoordinator.h */; };
		59EB6DBC1EBD6FC90072A5E7 /* RCTUIManagerObserverCoordinator.h in Headers */ = {isa = PBXBuildFile; fileRef = 59EB6DB91EBD6FC90072A5E7 /* RCTUIManagerObserverCoordinator.h */; };
		59EB6DBD1EBD6FC90072A5E7 /* RCTUIManagerObserverCoordinator.mm in Sources */ = {isa = PBXBuildFile; fileRef = 59EB6DBA1EBD6FC90072A5E7 /* RCTUIManagerObserverCoordinator.mm */; };
		59EB6DBE1EBD6FC90072A5E7 /* RCTUIManagerObserverCoordinator.mm in Sources */ = {isa = PBXBuildFile; fileRef = 59EB6DBA1EBD6FC90072A5E7 /* RCTUIManagerObserverCoordinator.mm */; };
		59EB6DBF1EBD6FFC0072A5E7 /* RCTUIManagerObserverCoordinator.h in Copy Headers */ = {isa = PBXBuildFile; fileRef = 59EB6DB91EBD6FC90072A5E7 /* RCTUIManagerObserverCoordinator.h */; };
		59EB6DC01EBD70130072A5E7 /* RCTUIManagerObserverCoordinator.h in Copy Headers */ = {isa = PBXBuildFile; fileRef = 59EB6DB91EBD6FC90072A5E7 /* RCTUIManagerObserverCoordinator.h */; };
		59EDBCA71FDF4E0C003573DE /* RCTScrollableProtocol.h in Headers */ = {isa = PBXBuildFile; fileRef = 59EDBC9C1FDF4E0C003573DE /* RCTScrollableProtocol.h */; };
		59EDBCA81FDF4E0C003573DE /* RCTScrollableProtocol.h in Headers */ = {isa = PBXBuildFile; fileRef = 59EDBC9C1FDF4E0C003573DE /* RCTScrollableProtocol.h */; };
		59EDBCA91FDF4E0C003573DE /* (null) in Headers */ = {isa = PBXBuildFile; };
		59EDBCAA1FDF4E0C003573DE /* (null) in Headers */ = {isa = PBXBuildFile; };
		59EDBCAB1FDF4E0C003573DE /* (null) in Sources */ = {isa = PBXBuildFile; };
		59EDBCAC1FDF4E0C003573DE /* (null) in Sources */ = {isa = PBXBuildFile; };
		59EDBCAD1FDF4E0C003573DE /* RCTScrollContentView.h in Headers */ = {isa = PBXBuildFile; fileRef = 59EDBC9F1FDF4E0C003573DE /* RCTScrollContentView.h */; };
		59EDBCAE1FDF4E0C003573DE /* RCTScrollContentView.h in Headers */ = {isa = PBXBuildFile; fileRef = 59EDBC9F1FDF4E0C003573DE /* RCTScrollContentView.h */; };
		59EDBCAF1FDF4E0C003573DE /* RCTScrollContentView.m in Sources */ = {isa = PBXBuildFile; fileRef = 59EDBCA01FDF4E0C003573DE /* RCTScrollContentView.m */; };
		59EDBCB01FDF4E0C003573DE /* RCTScrollContentView.m in Sources */ = {isa = PBXBuildFile; fileRef = 59EDBCA01FDF4E0C003573DE /* RCTScrollContentView.m */; };
		59EDBCB11FDF4E0C003573DE /* (null) in Headers */ = {isa = PBXBuildFile; };
		59EDBCB21FDF4E0C003573DE /* (null) in Headers */ = {isa = PBXBuildFile; };
		59EDBCB31FDF4E0C003573DE /* (null) in Sources */ = {isa = PBXBuildFile; };
		59EDBCB41FDF4E0C003573DE /* (null) in Sources */ = {isa = PBXBuildFile; };
		59EDBCB51FDF4E0C003573DE /* RCTScrollView.h in Headers */ = {isa = PBXBuildFile; fileRef = 59EDBCA31FDF4E0C003573DE /* RCTScrollView.h */; };
		59EDBCB61FDF4E0C003573DE /* RCTScrollView.h in Headers */ = {isa = PBXBuildFile; fileRef = 59EDBCA31FDF4E0C003573DE /* RCTScrollView.h */; };
		59EDBCB71FDF4E0C003573DE /* RCTScrollView.m in Sources */ = {isa = PBXBuildFile; fileRef = 59EDBCA41FDF4E0C003573DE /* RCTScrollView.m */; };
		59EDBCB81FDF4E0C003573DE /* RCTScrollView.m in Sources */ = {isa = PBXBuildFile; fileRef = 59EDBCA41FDF4E0C003573DE /* RCTScrollView.m */; };
		59EDBCB91FDF4E0C003573DE /* RCTScrollViewManager.h in Headers */ = {isa = PBXBuildFile; fileRef = 59EDBCA51FDF4E0C003573DE /* RCTScrollViewManager.h */; };
		59EDBCBA1FDF4E0C003573DE /* RCTScrollViewManager.h in Headers */ = {isa = PBXBuildFile; fileRef = 59EDBCA51FDF4E0C003573DE /* RCTScrollViewManager.h */; };
		59EDBCBB1FDF4E0C003573DE /* RCTScrollViewManager.m in Sources */ = {isa = PBXBuildFile; fileRef = 59EDBCA61FDF4E0C003573DE /* RCTScrollViewManager.m */; };
		59EDBCBC1FDF4E0C003573DE /* RCTScrollViewManager.m in Sources */ = {isa = PBXBuildFile; fileRef = 59EDBCA61FDF4E0C003573DE /* RCTScrollViewManager.m */; };
		59EDBCBD1FDF4E43003573DE /* RCTScrollableProtocol.h in Copy Headers */ = {isa = PBXBuildFile; fileRef = 59EDBC9C1FDF4E0C003573DE /* RCTScrollableProtocol.h */; };
		59EDBCBE1FDF4E43003573DE /* (null) in Copy Headers */ = {isa = PBXBuildFile; };
		59EDBCBF1FDF4E43003573DE /* RCTScrollContentView.h in Copy Headers */ = {isa = PBXBuildFile; fileRef = 59EDBC9F1FDF4E0C003573DE /* RCTScrollContentView.h */; };
		59EDBCC01FDF4E43003573DE /* (null) in Copy Headers */ = {isa = PBXBuildFile; };
		59EDBCC11FDF4E43003573DE /* RCTScrollView.h in Copy Headers */ = {isa = PBXBuildFile; fileRef = 59EDBCA31FDF4E0C003573DE /* RCTScrollView.h */; };
		59EDBCC21FDF4E43003573DE /* RCTScrollViewManager.h in Copy Headers */ = {isa = PBXBuildFile; fileRef = 59EDBCA51FDF4E0C003573DE /* RCTScrollViewManager.h */; };
		59EDBCC31FDF4E55003573DE /* RCTScrollableProtocol.h in Copy Headers */ = {isa = PBXBuildFile; fileRef = 59EDBC9C1FDF4E0C003573DE /* RCTScrollableProtocol.h */; };
		59EDBCC41FDF4E55003573DE /* (null) in Copy Headers */ = {isa = PBXBuildFile; };
		59EDBCC51FDF4E55003573DE /* RCTScrollContentView.h in Copy Headers */ = {isa = PBXBuildFile; fileRef = 59EDBC9F1FDF4E0C003573DE /* RCTScrollContentView.h */; };
		59EDBCC61FDF4E55003573DE /* (null) in Copy Headers */ = {isa = PBXBuildFile; };
		59EDBCC71FDF4E55003573DE /* RCTScrollView.h in Copy Headers */ = {isa = PBXBuildFile; fileRef = 59EDBCA31FDF4E0C003573DE /* RCTScrollView.h */; };
		59EDBCC81FDF4E55003573DE /* RCTScrollViewManager.h in Copy Headers */ = {isa = PBXBuildFile; fileRef = 59EDBCA51FDF4E0C003573DE /* RCTScrollViewManager.h */; };
		5C70426020A1004800FBEEF7 /* RCTFontConstantsOverride.h in Headers */ = {isa = PBXBuildFile; fileRef = 5C70425F20A1004800FBEEF7 /* RCTFontConstantsOverride.h */; };
		5C70426120A1022C00FBEEF7 /* RCTFontConstantsOverride.h in Copy Headers */ = {isa = PBXBuildFile; fileRef = 5C70425F20A1004800FBEEF7 /* RCTFontConstantsOverride.h */; };
		5CE2080220772F7D009A43B3 /* YGConfig.cpp in Sources */ = {isa = PBXBuildFile; fileRef = 5CE2080020772F7C009A43B3 /* YGConfig.cpp */; };
		5CE2080320772F7D009A43B3 /* YGConfig.h in Headers */ = {isa = PBXBuildFile; fileRef = 5CE2080120772F7C009A43B3 /* YGConfig.h */; };
		657734841EE834C900A0E9EA /* RCTInspectorDevServerHelper.h in Headers */ = {isa = PBXBuildFile; fileRef = 657734821EE834C900A0E9EA /* RCTInspectorDevServerHelper.h */; };
		657734851EE834C900A0E9EA /* RCTInspectorDevServerHelper.mm in Sources */ = {isa = PBXBuildFile; fileRef = 657734831EE834C900A0E9EA /* RCTInspectorDevServerHelper.mm */; };
		657734861EE834D900A0E9EA /* RCTInspectorDevServerHelper.mm in Sources */ = {isa = PBXBuildFile; fileRef = 657734831EE834C900A0E9EA /* RCTInspectorDevServerHelper.mm */; };
		657734871EE834E000A0E9EA /* RCTInspectorDevServerHelper.h in Headers */ = {isa = PBXBuildFile; fileRef = 657734821EE834C900A0E9EA /* RCTInspectorDevServerHelper.h */; };
		6577348E1EE8354A00A0E9EA /* RCTInspector.h in Headers */ = {isa = PBXBuildFile; fileRef = 6577348A1EE8354A00A0E9EA /* RCTInspector.h */; };
		6577348F1EE8354A00A0E9EA /* RCTInspector.mm in Sources */ = {isa = PBXBuildFile; fileRef = 6577348B1EE8354A00A0E9EA /* RCTInspector.mm */; };
		657734901EE8354A00A0E9EA /* RCTInspectorPackagerConnection.h in Headers */ = {isa = PBXBuildFile; fileRef = 6577348C1EE8354A00A0E9EA /* RCTInspectorPackagerConnection.h */; };
		657734911EE8354A00A0E9EA /* RCTInspectorPackagerConnection.m in Sources */ = {isa = PBXBuildFile; fileRef = 6577348D1EE8354A00A0E9EA /* RCTInspectorPackagerConnection.m */; };
		657734921EE8356100A0E9EA /* RCTInspector.h in Headers */ = {isa = PBXBuildFile; fileRef = 6577348A1EE8354A00A0E9EA /* RCTInspector.h */; };
		657734931EE8356100A0E9EA /* RCTInspector.mm in Sources */ = {isa = PBXBuildFile; fileRef = 6577348B1EE8354A00A0E9EA /* RCTInspector.mm */; };
		657734941EE8356100A0E9EA /* RCTInspectorPackagerConnection.h in Headers */ = {isa = PBXBuildFile; fileRef = 6577348C1EE8354A00A0E9EA /* RCTInspectorPackagerConnection.h */; };
		657734951EE8356100A0E9EA /* RCTInspectorPackagerConnection.m in Sources */ = {isa = PBXBuildFile; fileRef = 6577348D1EE8354A00A0E9EA /* RCTInspectorPackagerConnection.m */; };
		66CD94B11F1045E700CB3C7C /* RCTMaskedView.h in Headers */ = {isa = PBXBuildFile; fileRef = 66CD94AD1F1045E700CB3C7C /* RCTMaskedView.h */; };
		66CD94B21F1045E700CB3C7C /* RCTMaskedView.h in Headers */ = {isa = PBXBuildFile; fileRef = 66CD94AD1F1045E700CB3C7C /* RCTMaskedView.h */; };
		66CD94B31F1045E700CB3C7C /* RCTMaskedView.m in Sources */ = {isa = PBXBuildFile; fileRef = 66CD94AE1F1045E700CB3C7C /* RCTMaskedView.m */; };
		66CD94B41F1045E700CB3C7C /* RCTMaskedView.m in Sources */ = {isa = PBXBuildFile; fileRef = 66CD94AE1F1045E700CB3C7C /* RCTMaskedView.m */; };
		66CD94B51F1045E700CB3C7C /* RCTMaskedViewManager.h in Headers */ = {isa = PBXBuildFile; fileRef = 66CD94AF1F1045E700CB3C7C /* RCTMaskedViewManager.h */; };
		66CD94B61F1045E700CB3C7C /* RCTMaskedViewManager.h in Headers */ = {isa = PBXBuildFile; fileRef = 66CD94AF1F1045E700CB3C7C /* RCTMaskedViewManager.h */; };
		66CD94B71F1045E700CB3C7C /* RCTMaskedViewManager.m in Sources */ = {isa = PBXBuildFile; fileRef = 66CD94B01F1045E700CB3C7C /* RCTMaskedViewManager.m */; };
		66CD94B81F1045E700CB3C7C /* RCTMaskedViewManager.m in Sources */ = {isa = PBXBuildFile; fileRef = 66CD94B01F1045E700CB3C7C /* RCTMaskedViewManager.m */; };
		68EFE4EE1CF6EB3900A1DE13 /* RCTBundleURLProvider.m in Sources */ = {isa = PBXBuildFile; fileRef = 68EFE4ED1CF6EB3900A1DE13 /* RCTBundleURLProvider.m */; };
		830A229E1A66C68A008503DA /* RCTRootView.m in Sources */ = {isa = PBXBuildFile; fileRef = 830A229D1A66C68A008503DA /* RCTRootView.m */; };
		83392EB31B6634E10013B15F /* RCTModalHostViewController.m in Sources */ = {isa = PBXBuildFile; fileRef = 83392EB21B6634E10013B15F /* RCTModalHostViewController.m */; };
		83A1FE8C1B62640A00BE0E65 /* RCTModalHostView.m in Sources */ = {isa = PBXBuildFile; fileRef = 83A1FE8B1B62640A00BE0E65 /* RCTModalHostView.m */; };
		83A1FE8F1B62643A00BE0E65 /* RCTModalHostViewManager.m in Sources */ = {isa = PBXBuildFile; fileRef = 83A1FE8E1B62643A00BE0E65 /* RCTModalHostViewManager.m */; };
		83CBBA511A601E3B00E9B192 /* RCTAssert.m in Sources */ = {isa = PBXBuildFile; fileRef = 83CBBA4B1A601E3B00E9B192 /* RCTAssert.m */; };
		83CBBA521A601E3B00E9B192 /* RCTLog.mm in Sources */ = {isa = PBXBuildFile; fileRef = 83CBBA4E1A601E3B00E9B192 /* RCTLog.mm */; };
		83CBBA531A601E3B00E9B192 /* RCTUtils.m in Sources */ = {isa = PBXBuildFile; fileRef = 83CBBA501A601E3B00E9B192 /* RCTUtils.m */; };
		83CBBA601A601EAA00E9B192 /* RCTBridge.m in Sources */ = {isa = PBXBuildFile; fileRef = 83CBBA5F1A601EAA00E9B192 /* RCTBridge.m */; };
		83CBBA691A601EF300E9B192 /* RCTEventDispatcher.m in Sources */ = {isa = PBXBuildFile; fileRef = 83CBBA661A601EF300E9B192 /* RCTEventDispatcher.m */; };
		83CBBA981A6020BB00E9B192 /* RCTTouchHandler.m in Sources */ = {isa = PBXBuildFile; fileRef = 83CBBA971A6020BB00E9B192 /* RCTTouchHandler.m */; };
		83CBBACC1A6023D300E9B192 /* RCTConvert.m in Sources */ = {isa = PBXBuildFile; fileRef = 83CBBACB1A6023D300E9B192 /* RCTConvert.m */; };
		916F9C2D1F743F57002E5920 /* RCTModalManager.m in Sources */ = {isa = PBXBuildFile; fileRef = 91076A871F743AB00081B4FA /* RCTModalManager.m */; };
		9936F3371F5F2F480010BF04 /* PrivateDataBase.cpp in Sources */ = {isa = PBXBuildFile; fileRef = 9936F3351F5F2F480010BF04 /* PrivateDataBase.cpp */; };
		9936F3381F5F2F480010BF04 /* PrivateDataBase.h in Headers */ = {isa = PBXBuildFile; fileRef = 9936F3361F5F2F480010BF04 /* PrivateDataBase.h */; };
		9936F3391F5F2F5C0010BF04 /* PrivateDataBase.h in Headers */ = {isa = PBXBuildFile; fileRef = 9936F3361F5F2F480010BF04 /* PrivateDataBase.h */; };
		9936F33A1F5F2F7C0010BF04 /* PrivateDataBase.h in Copy Headers */ = {isa = PBXBuildFile; fileRef = 9936F3361F5F2F480010BF04 /* PrivateDataBase.h */; };
		9936F33B1F5F2F9D0010BF04 /* PrivateDataBase.cpp in Sources */ = {isa = PBXBuildFile; fileRef = 9936F3351F5F2F480010BF04 /* PrivateDataBase.cpp */; };
		9936F33C1F5F2FE70010BF04 /* PrivateDataBase.h in Headers */ = {isa = PBXBuildFile; fileRef = 9936F3361F5F2F480010BF04 /* PrivateDataBase.h */; };
		9936F33D1F5F2FF40010BF04 /* PrivateDataBase.h in Copy Headers */ = {isa = PBXBuildFile; fileRef = 9936F3361F5F2F480010BF04 /* PrivateDataBase.h */; };
		9936F33E1F5F2FFC0010BF04 /* PrivateDataBase.cpp in Sources */ = {isa = PBXBuildFile; fileRef = 9936F3351F5F2F480010BF04 /* PrivateDataBase.cpp */; };
		A2440AA21DF8D854006E7BFC /* RCTReloadCommand.h in Headers */ = {isa = PBXBuildFile; fileRef = A2440AA01DF8D854006E7BFC /* RCTReloadCommand.h */; };
		A2440AA31DF8D854006E7BFC /* RCTReloadCommand.m in Sources */ = {isa = PBXBuildFile; fileRef = A2440AA11DF8D854006E7BFC /* RCTReloadCommand.m */; };
		A2440AA41DF8D865006E7BFC /* RCTReloadCommand.h in Headers */ = {isa = PBXBuildFile; fileRef = A2440AA01DF8D854006E7BFC /* RCTReloadCommand.h */; };
		AC70D2E91DE489E4002E6351 /* RCTJavaScriptLoader.mm in Sources */ = {isa = PBXBuildFile; fileRef = AC70D2E81DE489E4002E6351 /* RCTJavaScriptLoader.mm */; };
		B233E6EA1D2D845D00BC68BA /* RCTI18nManager.m in Sources */ = {isa = PBXBuildFile; fileRef = B233E6E91D2D845D00BC68BA /* RCTI18nManager.m */; };
		B95154321D1B34B200FE7B80 /* RCTActivityIndicatorView.m in Sources */ = {isa = PBXBuildFile; fileRef = B95154311D1B34B200FE7B80 /* RCTActivityIndicatorView.m */; };
		C60128AB1F3D1258009DF9FF /* RCTCxxConvert.h in Headers */ = {isa = PBXBuildFile; fileRef = C60128A91F3D1258009DF9FF /* RCTCxxConvert.h */; };
		C60128AC1F3D1258009DF9FF /* RCTCxxConvert.h in Headers */ = {isa = PBXBuildFile; fileRef = C60128A91F3D1258009DF9FF /* RCTCxxConvert.h */; };
		C60128AD1F3D1258009DF9FF /* RCTCxxConvert.m in Sources */ = {isa = PBXBuildFile; fileRef = C60128AA1F3D1258009DF9FF /* RCTCxxConvert.m */; };
		C60128AE1F3D1258009DF9FF /* RCTCxxConvert.m in Sources */ = {isa = PBXBuildFile; fileRef = C60128AA1F3D1258009DF9FF /* RCTCxxConvert.m */; };
		C606692E1F3CC60500E67165 /* RCTModuleMethod.mm in Sources */ = {isa = PBXBuildFile; fileRef = C606692D1F3CC60500E67165 /* RCTModuleMethod.mm */; };
		C606692F1F3CC60500E67165 /* RCTModuleMethod.mm in Sources */ = {isa = PBXBuildFile; fileRef = C606692D1F3CC60500E67165 /* RCTModuleMethod.mm */; };
		C60669361F3CCF1B00E67165 /* RCTManagedPointer.mm in Sources */ = {isa = PBXBuildFile; fileRef = C60669351F3CCF1B00E67165 /* RCTManagedPointer.mm */; };
		C60669371F3CCF1B00E67165 /* RCTManagedPointer.mm in Sources */ = {isa = PBXBuildFile; fileRef = C60669351F3CCF1B00E67165 /* RCTManagedPointer.mm */; };
		C654505E1F3BD9280090799B /* RCTManagedPointer.h in Headers */ = {isa = PBXBuildFile; fileRef = C654505D1F3BD9280090799B /* RCTManagedPointer.h */; };
		C654505F1F3BD9280090799B /* RCTManagedPointer.h in Headers */ = {isa = PBXBuildFile; fileRef = C654505D1F3BD9280090799B /* RCTManagedPointer.h */; };
		C669D8981F72E3DE006748EB /* RAMBundleRegistry.h in Copy Headers */ = {isa = PBXBuildFile; fileRef = C6D380181F71D75B00621378 /* RAMBundleRegistry.h */; };
		C6D3801A1F71D76100621378 /* RAMBundleRegistry.h in Headers */ = {isa = PBXBuildFile; fileRef = C6D380181F71D75B00621378 /* RAMBundleRegistry.h */; };
		C6D3801B1F71D76200621378 /* RAMBundleRegistry.h in Headers */ = {isa = PBXBuildFile; fileRef = C6D380181F71D75B00621378 /* RAMBundleRegistry.h */; };
		C6D3801C1F71D76700621378 /* RAMBundleRegistry.cpp in Sources */ = {isa = PBXBuildFile; fileRef = C6D380191F71D75B00621378 /* RAMBundleRegistry.cpp */; };
		C6D3801D1F71D76800621378 /* RAMBundleRegistry.cpp in Sources */ = {isa = PBXBuildFile; fileRef = C6D380191F71D75B00621378 /* RAMBundleRegistry.cpp */; };
		CF2731C01E7B8DE40044CA4F /* RCTDeviceInfo.h in Headers */ = {isa = PBXBuildFile; fileRef = CF2731BE1E7B8DE40044CA4F /* RCTDeviceInfo.h */; };
		CF2731C11E7B8DE40044CA4F /* RCTDeviceInfo.m in Sources */ = {isa = PBXBuildFile; fileRef = CF2731BF1E7B8DE40044CA4F /* RCTDeviceInfo.m */; };
		CF2731C21E7B8DEF0044CA4F /* RCTDeviceInfo.h in Headers */ = {isa = PBXBuildFile; fileRef = CF2731BE1E7B8DE40044CA4F /* RCTDeviceInfo.h */; };
		CF2731C31E7B8DF30044CA4F /* RCTDeviceInfo.m in Sources */ = {isa = PBXBuildFile; fileRef = CF2731BF1E7B8DE40044CA4F /* RCTDeviceInfo.m */; };
		E223624420875A8000108244 /* JSExecutor.cpp in Sources */ = {isa = PBXBuildFile; fileRef = E223624320875A8000108244 /* JSExecutor.cpp */; };
		E9B20B7B1B500126007A2DA7 /* RCTAccessibilityManager.m in Sources */ = {isa = PBXBuildFile; fileRef = E9B20B7A1B500126007A2DA7 /* RCTAccessibilityManager.m */; };
		EBF21BBC1FC498270052F4D5 /* InspectorInterfaces.h in Headers */ = {isa = PBXBuildFile; fileRef = EBF21BBA1FC498270052F4D5 /* InspectorInterfaces.h */; };
		EBF21BBD1FC498270052F4D5 /* InspectorInterfaces.cpp in Sources */ = {isa = PBXBuildFile; fileRef = EBF21BBB1FC498270052F4D5 /* InspectorInterfaces.cpp */; };
		EBF21BBE1FC498630052F4D5 /* InspectorInterfaces.h in Headers */ = {isa = PBXBuildFile; fileRef = EBF21BBA1FC498270052F4D5 /* InspectorInterfaces.h */; };
		EBF21BFB1FC498FC0052F4D5 /* InspectorInterfaces.h in Copy Headers */ = {isa = PBXBuildFile; fileRef = EBF21BBA1FC498270052F4D5 /* InspectorInterfaces.h */; };
		EBF21BFC1FC4990B0052F4D5 /* InspectorInterfaces.cpp in Sources */ = {isa = PBXBuildFile; fileRef = EBF21BBB1FC498270052F4D5 /* InspectorInterfaces.cpp */; };
		EBF21BFE1FC499840052F4D5 /* InspectorInterfaces.h in Copy Headers */ = {isa = PBXBuildFile; fileRef = EBF21BBA1FC498270052F4D5 /* InspectorInterfaces.h */; };
		EBF21BFF1FC4998E0052F4D5 /* InspectorInterfaces.cpp in Sources */ = {isa = PBXBuildFile; fileRef = EBF21BBB1FC498270052F4D5 /* InspectorInterfaces.cpp */; };
		EBF21C001FC499A80052F4D5 /* InspectorInterfaces.cpp in Sources */ = {isa = PBXBuildFile; fileRef = EBF21BBB1FC498270052F4D5 /* InspectorInterfaces.cpp */; };
		F1EFDA50201F661000EE6E4C /* RCTUIUtils.m in Sources */ = {isa = PBXBuildFile; fileRef = F1EFDA4E201F660F00EE6E4C /* RCTUIUtils.m */; };
		FEFAAC9E1FDB89B50057BBE0 /* RCTRedBoxExtraDataViewController.m in Sources */ = {isa = PBXBuildFile; fileRef = FEFAAC9C1FDB89B40057BBE0 /* RCTRedBoxExtraDataViewController.m */; };
		FEFAAC9F1FDB89B50057BBE0 /* RCTRedBoxExtraDataViewController.h in Headers */ = {isa = PBXBuildFile; fileRef = FEFAAC9D1FDB89B40057BBE0 /* RCTRedBoxExtraDataViewController.h */; };
/* End PBXBuildFile section */

/* Begin PBXContainerItemProxy section */
		1320081A1E283DC300F0C457 /* PBXContainerItemProxy */ = {
			isa = PBXContainerItemProxy;
			containerPortal = 83CBB9F71A601CBA00E9B192 /* Project object */;
			proxyType = 1;
			remoteGlobalIDString = 139D7ECD1E25DB7D00323FB7;
			remoteInfo = "third-party";
		};
		1320081C1E283DCB00F0C457 /* PBXContainerItemProxy */ = {
			isa = PBXContainerItemProxy;
			containerPortal = 83CBB9F71A601CBA00E9B192 /* Project object */;
			proxyType = 1;
			remoteGlobalIDString = 139D7E871E25C6D100323FB7;
			remoteInfo = "double-conversion";
		};
		3D0574541DE5FF9600184BB4 /* PBXContainerItemProxy */ = {
			isa = PBXContainerItemProxy;
			containerPortal = 83CBB9F71A601CBA00E9B192 /* Project object */;
			proxyType = 1;
			remoteGlobalIDString = 3D3C059B1DE3340C00C268FA;
			remoteInfo = "yoga-tvOS";
		};
		3D0574561DE5FF9600184BB4 /* PBXContainerItemProxy */ = {
			isa = PBXContainerItemProxy;
			containerPortal = 83CBB9F71A601CBA00E9B192 /* Project object */;
			proxyType = 1;
			remoteGlobalIDString = 3D3CD9261DE5FBEE00167DC4;
			remoteInfo = "cxxreact-tvOS";
		};
		3D383D631EBD27CE005632C8 /* PBXContainerItemProxy */ = {
			isa = PBXContainerItemProxy;
			containerPortal = 83CBB9F71A601CBA00E9B192 /* Project object */;
			proxyType = 1;
			remoteGlobalIDString = 3D383D211EBD27B6005632C8;
			remoteInfo = "third-party-tvOS";
		};
		3D383D651EBD27DB005632C8 /* PBXContainerItemProxy */ = {
			isa = PBXContainerItemProxy;
			containerPortal = 83CBB9F71A601CBA00E9B192 /* Project object */;
			proxyType = 1;
			remoteGlobalIDString = 3D383D3D1EBD27B9005632C8;
			remoteInfo = "double-conversion-tvOS";
		};
		3D3CD94B1DE5FCE700167DC4 /* PBXContainerItemProxy */ = {
			isa = PBXContainerItemProxy;
			containerPortal = 83CBB9F71A601CBA00E9B192 /* Project object */;
			proxyType = 1;
			remoteGlobalIDString = 3D3CD9191DE5FBEC00167DC4;
			remoteInfo = cxxreact;
		};
		3D3CD94F1DE5FDB900167DC4 /* PBXContainerItemProxy */ = {
			isa = PBXContainerItemProxy;
			containerPortal = 83CBB9F71A601CBA00E9B192 /* Project object */;
			proxyType = 1;
			remoteGlobalIDString = 3D3CD8FF1DE5FBD600167DC4;
			remoteInfo = jschelpers;
		};
		3DC159E71E83E2A0007B1282 /* PBXContainerItemProxy */ = {
			isa = PBXContainerItemProxy;
			containerPortal = 83CBB9F71A601CBA00E9B192 /* Project object */;
			proxyType = 1;
			remoteGlobalIDString = 3D3CD90C1DE5FBD800167DC4;
			remoteInfo = "jschelpers-tvOS";
		};
		53D123981FBF1E0C001B8A10 /* PBXContainerItemProxy */ = {
			isa = PBXContainerItemProxy;
			containerPortal = 83CBB9F71A601CBA00E9B192 /* Project object */;
			proxyType = 1;
			remoteGlobalIDString = 3D3C04B91DE3340900C268FA;
			remoteInfo = yoga;
		};
		9936F33F1F5F305D0010BF04 /* PBXContainerItemProxy */ = {
			isa = PBXContainerItemProxy;
			containerPortal = 83CBB9F71A601CBA00E9B192 /* Project object */;
			proxyType = 1;
			remoteGlobalIDString = 9936F2F81F5F2E4B0010BF04;
			remoteInfo = privatedata;
		};
		9936F3411F5F30640010BF04 /* PBXContainerItemProxy */ = {
			isa = PBXContainerItemProxy;
			containerPortal = 83CBB9F71A601CBA00E9B192 /* Project object */;
			proxyType = 1;
			remoteGlobalIDString = 9936F3141F5F2E5B0010BF04;
			remoteInfo = "privatedata-tvOS";
		};
		9936F3431F5F30780010BF04 /* PBXContainerItemProxy */ = {
			isa = PBXContainerItemProxy;
			containerPortal = 83CBB9F71A601CBA00E9B192 /* Project object */;
			proxyType = 1;
			remoteGlobalIDString = 9936F2F81F5F2E4B0010BF04;
			remoteInfo = privatedata;
		};
		9936F3451F5F30830010BF04 /* PBXContainerItemProxy */ = {
			isa = PBXContainerItemProxy;
			containerPortal = 83CBB9F71A601CBA00E9B192 /* Project object */;
			proxyType = 1;
			remoteGlobalIDString = 9936F3141F5F2E5B0010BF04;
			remoteInfo = "privatedata-tvOS";
		};
		EBF21C011FC499D10052F4D5 /* PBXContainerItemProxy */ = {
			isa = PBXContainerItemProxy;
			containerPortal = 83CBB9F71A601CBA00E9B192 /* Project object */;
			proxyType = 1;
			remoteGlobalIDString = EBF21BBF1FC498900052F4D5;
			remoteInfo = jsinspector;
		};
		EBF21C031FC499D80052F4D5 /* PBXContainerItemProxy */ = {
			isa = PBXContainerItemProxy;
			containerPortal = 83CBB9F71A601CBA00E9B192 /* Project object */;
			proxyType = 1;
			remoteGlobalIDString = EBF21BDD1FC4989A0052F4D5;
			remoteInfo = "jsinspector-tvOS";
		};
/* End PBXContainerItemProxy section */

/* Begin PBXCopyFilesBuildPhase section */
		139D7E861E25C6D100323FB7 /* CopyFiles */ = {
			isa = PBXCopyFilesBuildPhase;
			buildActionMask = 2147483647;
			dstPath = "include/$(PRODUCT_NAME)";
			dstSubfolderSpec = 16;
			files = (
				19F61BFA1E8495CD00571D81 /* bignum-dtoa.h in CopyFiles */,
				19F61BFB1E8495CD00571D81 /* bignum.h in CopyFiles */,
				19F61BFC1E8495CD00571D81 /* cached-powers.h in CopyFiles */,
				19F61BFD1E8495CD00571D81 /* diy-fp.h in CopyFiles */,
				19F61BFE1E8495CD00571D81 /* double-conversion.h in CopyFiles */,
				19F61BFF1E8495CD00571D81 /* fast-dtoa.h in CopyFiles */,
				19F61C001E8495CD00571D81 /* fixed-dtoa.h in CopyFiles */,
				19F61C011E8495CD00571D81 /* ieee.h in CopyFiles */,
				19F61C021E8495CD00571D81 /* strtod.h in CopyFiles */,
				19F61C031E8495CD00571D81 /* utils.h in CopyFiles */,
			);
			runOnlyForDeploymentPostprocessing = 0;
		};
		3D302E191DF8249100D6DDAE /* Copy Headers */ = {
			isa = PBXCopyFilesBuildPhase;
			buildActionMask = 2147483647;
			dstPath = include/React;
			dstSubfolderSpec = 16;
			files = (
				591F78DF202ADB97004A668C /* RCTLayout.h in Copy Headers */,
				59EDBCC31FDF4E55003573DE /* RCTScrollableProtocol.h in Copy Headers */,
				59EDBCC41FDF4E55003573DE /* (null) in Copy Headers */,
				59EDBCC51FDF4E55003573DE /* RCTScrollContentView.h in Copy Headers */,
				59EDBCC61FDF4E55003573DE /* (null) in Copy Headers */,
				59EDBCC71FDF4E55003573DE /* RCTScrollView.h in Copy Headers */,
				59EDBCC81FDF4E55003573DE /* RCTScrollViewManager.h in Copy Headers */,
				594F0A411FD233BD007FBE96 /* RCTSurface.h in Copy Headers */,
				594F0A421FD233BD007FBE96 /* RCTSurfaceDelegate.h in Copy Headers */,
				594F0A431FD233BD007FBE96 /* RCTSurfaceRootShadowView.h in Copy Headers */,
				594F0A441FD233BD007FBE96 /* RCTSurfaceRootShadowViewDelegate.h in Copy Headers */,
				594F0A451FD233BD007FBE96 /* RCTSurfaceRootView.h in Copy Headers */,
				594F0A461FD233BD007FBE96 /* RCTSurfaceStage.h in Copy Headers */,
				594F0A471FD233BD007FBE96 /* RCTSurfaceView.h in Copy Headers */,
				594F0A481FD233BD007FBE96 /* RCTSurfaceHostingView.h in Copy Headers */,
				594F0A491FD233BD007FBE96 /* RCTSurfaceSizeMeasureMode.h in Copy Headers */,
				2D16E68E1FA4FD3900B85C8A /* RCTTVNavigationEventEmitter.h in Copy Headers */,
				59500D481F71C67600B122B7 /* RCTUIManagerUtils.h in Copy Headers */,
				3D0E37901F1CC5E100DCAC9F /* RCTWebSocketModule.h in Copy Headers */,
				5960C1BF1F0804F50066FD5B /* RCTLayoutAnimation.h in Copy Headers */,
				5960C1C01F0804F50066FD5B /* RCTLayoutAnimationGroup.h in Copy Headers */,
				59EB6DC01EBD70130072A5E7 /* RCTUIManagerObserverCoordinator.h in Copy Headers */,
				59B1EBCA1EBD47520047B19B /* RCTShadowView+Layout.h in Copy Headers */,
				3D0B84271EC0B45400B2BD8E /* RCTLinkingManager.h in Copy Headers */,
				3D0B84251EC0B42600B2BD8E /* RCTNetworking.h in Copy Headers */,
				3D0B84261EC0B42600B2BD8E /* RCTNetworkTask.h in Copy Headers */,
				3D0B84231EC0B40D00B2BD8E /* RCTImageLoader.h in Copy Headers */,
				3D0B84241EC0B40D00B2BD8E /* RCTImageStoreManager.h in Copy Headers */,
				3D0B84221EC0B3F600B2BD8E /* RCTResizeMode.h in Copy Headers */,
				3D383D201EBD27AF005632C8 /* RCTBridge+Private.h in Copy Headers */,
				3D7BFD351EA8E43F008DFB7A /* RCTDevSettings.h in Copy Headers */,
				3D7BFD331EA8E433008DFB7A /* RCTPackagerClient.h in Copy Headers */,
				3DA981E91E5B0F7F004F2374 /* RCTJSCSamplingProfiler.h in Copy Headers */,
				3DA981EA1E5B0F7F004F2374 /* RCTAccessibilityManager.h in Copy Headers */,
				3DA981EB1E5B0F7F004F2374 /* RCTAlertManager.h in Copy Headers */,
				3DA981EC1E5B0F7F004F2374 /* RCTAppState.h in Copy Headers */,
				3DA981ED1E5B0F7F004F2374 /* RCTAsyncLocalStorage.h in Copy Headers */,
				3DA981EE1E5B0F7F004F2374 /* RCTClipboard.h in Copy Headers */,
				3DA981EF1E5B0F7F004F2374 /* RCTDevLoadingView.h in Copy Headers */,
				3DA981F01E5B0F7F004F2374 /* RCTDevMenu.h in Copy Headers */,
				3DA981F11E5B0F7F004F2374 /* RCTEventEmitter.h in Copy Headers */,
				3DA981F21E5B0F7F004F2374 /* RCTExceptionsManager.h in Copy Headers */,
				3DA981F31E5B0F7F004F2374 /* RCTI18nManager.h in Copy Headers */,
				3DA981F41E5B0F7F004F2374 /* RCTI18nUtil.h in Copy Headers */,
				3DA981F51E5B0F7F004F2374 /* RCTKeyboardObserver.h in Copy Headers */,
				3DA981F61E5B0F7F004F2374 /* RCTRedBox.h in Copy Headers */,
				3DA981F71E5B0F7F004F2374 /* RCTSourceCode.h in Copy Headers */,
				3DA981F81E5B0F7F004F2374 /* RCTStatusBarManager.h in Copy Headers */,
				3DA981F91E5B0F7F004F2374 /* RCTTiming.h in Copy Headers */,
				3DA981FA1E5B0F7F004F2374 /* RCTUIManager.h in Copy Headers */,
				3DA981FB1E5B0F7F004F2374 /* RCTFPSGraph.h in Copy Headers */,
				3DA981FD1E5B0F7F004F2374 /* RCTMacros.h in Copy Headers */,
				3DA981FE1E5B0F7F004F2374 /* RCTProfile.h in Copy Headers */,
				3DA981FF1E5B0F7F004F2374 /* RCTActivityIndicatorView.h in Copy Headers */,
				3DA982001E5B0F7F004F2374 /* RCTActivityIndicatorViewManager.h in Copy Headers */,
				3DA982011E5B0F7F004F2374 /* RCTAnimationType.h in Copy Headers */,
				3DA982021E5B0F7F004F2374 /* RCTAutoInsetsProtocol.h in Copy Headers */,
				3DA982031E5B0F7F004F2374 /* RCTBorderDrawing.h in Copy Headers */,
				3DA982041E5B0F7F004F2374 /* RCTBorderStyle.h in Copy Headers */,
				3DA982051E5B0F7F004F2374 /* RCTComponent.h in Copy Headers */,
				3DA982061E5B0F7F004F2374 /* RCTComponentData.h in Copy Headers */,
				3DA982071E5B0F7F004F2374 /* RCTConvert+CoreLocation.h in Copy Headers */,
				3DA9820C1E5B0F7F004F2374 /* RCTFont.h in Copy Headers */,
				3DA982111E5B0F7F004F2374 /* RCTModalHostView.h in Copy Headers */,
				3DA982121E5B0F7F004F2374 /* RCTModalHostViewController.h in Copy Headers */,
				3DA982131E5B0F7F004F2374 /* RCTModalHostViewManager.h in Copy Headers */,
				3DA982141E5B0F7F004F2374 /* RCTNavigator.h in Copy Headers */,
				3DA982151E5B0F7F004F2374 /* RCTNavigatorManager.h in Copy Headers */,
				3DA982161E5B0F7F004F2374 /* RCTNavItem.h in Copy Headers */,
				3DA982171E5B0F7F004F2374 /* RCTNavItemManager.h in Copy Headers */,
				3DA982181E5B0F7F004F2374 /* RCTPicker.h in Copy Headers */,
				3DA982191E5B0F7F004F2374 /* RCTPickerManager.h in Copy Headers */,
				3DA9821A1E5B0F7F004F2374 /* RCTPointerEvents.h in Copy Headers */,
				3DA9821B1E5B0F7F004F2374 /* RCTProgressViewManager.h in Copy Headers */,
				3DA9821C1E5B0F7F004F2374 /* RCTRefreshControl.h in Copy Headers */,
				3DA9821D1E5B0F7F004F2374 /* RCTRefreshControlManager.h in Copy Headers */,
				3DA9821E1E5B0F7F004F2374 /* RCTRootShadowView.h in Copy Headers */,
				3DA982241E5B0F7F004F2374 /* RCTSegmentedControl.h in Copy Headers */,
				3DA982251E5B0F7F004F2374 /* RCTSegmentedControlManager.h in Copy Headers */,
				3DA982261E5B0F7F004F2374 /* RCTShadowView.h in Copy Headers */,
				3DA982271E5B0F7F004F2374 /* RCTSlider.h in Copy Headers */,
				3DA982281E5B0F7F004F2374 /* RCTSliderManager.h in Copy Headers */,
				3DA982291E5B0F7F004F2374 /* RCTSwitch.h in Copy Headers */,
				3DA9822A1E5B0F7F004F2374 /* RCTSwitchManager.h in Copy Headers */,
				3DA9822B1E5B0F7F004F2374 /* RCTTabBar.h in Copy Headers */,
				3DA9822C1E5B0F7F004F2374 /* RCTTabBarItem.h in Copy Headers */,
				3DA9822D1E5B0F7F004F2374 /* RCTTabBarItemManager.h in Copy Headers */,
				3DA9822E1E5B0F7F004F2374 /* RCTTabBarManager.h in Copy Headers */,
				3DA9822F1E5B0F7F004F2374 /* RCTTextDecorationLineType.h in Copy Headers */,
				3DA982301E5B0F7F004F2374 /* RCTTVView.h in Copy Headers */,
				3DA982311E5B0F7F004F2374 /* RCTView.h in Copy Headers */,
				3DA982331E5B0F7F004F2374 /* RCTViewManager.h in Copy Headers */,
				3DA982341E5B0F7F004F2374 /* RCTWebView.h in Copy Headers */,
				3DA982351E5B0F7F004F2374 /* RCTWebViewManager.h in Copy Headers */,
				3DA982361E5B0F7F004F2374 /* RCTWrapperViewController.h in Copy Headers */,
				3DA982381E5B0F7F004F2374 /* UIView+React.h in Copy Headers */,
				3DA981BF1E5B0F29004F2374 /* RCTAssert.h in Copy Headers */,
				3DA981C01E5B0F29004F2374 /* RCTBridge.h in Copy Headers */,
				3DA981C21E5B0F29004F2374 /* RCTBridgeDelegate.h in Copy Headers */,
				3DA981C31E5B0F29004F2374 /* RCTBridgeMethod.h in Copy Headers */,
				3DA981C41E5B0F29004F2374 /* RCTBridgeModule.h in Copy Headers */,
				3DA981C51E5B0F29004F2374 /* RCTBundleURLProvider.h in Copy Headers */,
				3DA981C61E5B0F29004F2374 /* RCTConvert.h in Copy Headers */,
				3DA981C71E5B0F29004F2374 /* RCTDefines.h in Copy Headers */,
				3DA981C81E5B0F29004F2374 /* RCTDisplayLink.h in Copy Headers */,
				3DA981C91E5B0F29004F2374 /* RCTErrorCustomizer.h in Copy Headers */,
				3DA981CA1E5B0F29004F2374 /* RCTErrorInfo.h in Copy Headers */,
				3DA981CB1E5B0F29004F2374 /* RCTEventDispatcher.h in Copy Headers */,
				3DA981CC1E5B0F29004F2374 /* RCTFrameUpdate.h in Copy Headers */,
				3DA981CD1E5B0F29004F2374 /* RCTImageSource.h in Copy Headers */,
				3DA981CE1E5B0F29004F2374 /* RCTInvalidating.h in Copy Headers */,
				3DA981CF1E5B0F29004F2374 /* RCTJavaScriptExecutor.h in Copy Headers */,
				3DA981D01E5B0F29004F2374 /* RCTJavaScriptLoader.h in Copy Headers */,
				3DA981D11E5B0F29004F2374 /* RCTJSStackFrame.h in Copy Headers */,
				3DA981D21E5B0F29004F2374 /* RCTKeyCommands.h in Copy Headers */,
				3DA981D31E5B0F29004F2374 /* RCTLog.h in Copy Headers */,
				3DA981D41E5B0F29004F2374 /* RCTModuleData.h in Copy Headers */,
				3DA981D51E5B0F29004F2374 /* RCTModuleMethod.h in Copy Headers */,
				3DA981D61E5B0F29004F2374 /* RCTMultipartDataTask.h in Copy Headers */,
				3DA981D71E5B0F29004F2374 /* RCTMultipartStreamReader.h in Copy Headers */,
				3DA981D81E5B0F29004F2374 /* RCTNullability.h in Copy Headers */,
				3DA981D91E5B0F29004F2374 /* RCTParserUtils.h in Copy Headers */,
				3DA981DA1E5B0F29004F2374 /* RCTPerformanceLogger.h in Copy Headers */,
				3DA981DB1E5B0F29004F2374 /* RCTPlatform.h in Copy Headers */,
				3DA981DC1E5B0F29004F2374 /* RCTReloadCommand.h in Copy Headers */,
				3DA981DD1E5B0F29004F2374 /* RCTRootContentView.h in Copy Headers */,
				3DA981DE1E5B0F29004F2374 /* RCTRootView.h in Copy Headers */,
				3DA981DF1E5B0F29004F2374 /* RCTRootViewDelegate.h in Copy Headers */,
				3DA981E11E5B0F29004F2374 /* RCTTouchEvent.h in Copy Headers */,
				3DA981E21E5B0F29004F2374 /* RCTTouchHandler.h in Copy Headers */,
				3DA981E31E5B0F29004F2374 /* RCTURLRequestDelegate.h in Copy Headers */,
				3DA981E41E5B0F29004F2374 /* RCTURLRequestHandler.h in Copy Headers */,
				3DA981E51E5B0F29004F2374 /* RCTUtils.h in Copy Headers */,
			);
			name = "Copy Headers";
			runOnlyForDeploymentPostprocessing = 0;
		};
		3D302F171DF825FE00D6DDAE /* Copy Headers */ = {
			isa = PBXCopyFilesBuildPhase;
			buildActionMask = 2147483647;
			dstPath = include/yoga;
			dstSubfolderSpec = 16;
			files = (
				3DFE0D1A1DF8575800459392 /* YGEnums.h in Copy Headers */,
				3DFE0D1B1DF8575800459392 /* YGMacros.h in Copy Headers */,
				3DFE0D1C1DF8575800459392 /* Yoga.h in Copy Headers */,
			);
			name = "Copy Headers";
			runOnlyForDeploymentPostprocessing = 0;
		};
		3D302F1B1DF8263300D6DDAE /* Copy Headers */ = {
			isa = PBXCopyFilesBuildPhase;
			buildActionMask = 2147483647;
			dstPath = include/cxxreact;
			dstSubfolderSpec = 16;
			files = (
				598FD1921F816A2A006C54CB /* RAMBundleRegistry.h in Copy Headers */,
				3DA9823B1E5B1053004F2374 /* CxxModule.h in Copy Headers */,
				3DA9823C1E5B1053004F2374 /* CxxNativeModule.h in Copy Headers */,
				3DA9823D1E5B1053004F2374 /* JSExecutor.h in Copy Headers */,
				3DA982401E5B1053004F2374 /* Instance.h in Copy Headers */,
				3DA982411E5B1053004F2374 /* JsArgumentHelpers-inl.h in Copy Headers */,
				3DA982421E5B1053004F2374 /* JsArgumentHelpers.h in Copy Headers */,
				3DA982431E5B1053004F2374 /* JSBigString.h in Copy Headers */,
				3DA982441E5B1053004F2374 /* JSBundleType.h in Copy Headers */,
				3DA982451E5B1053004F2374 /* JSCExecutor.h in Copy Headers */,
				3DA982471E5B1053004F2374 /* JSCLegacyTracing.h in Copy Headers */,
				3DA982481E5B1053004F2374 /* JSCMemory.h in Copy Headers */,
				3DA982491E5B1053004F2374 /* JSCNativeModules.h in Copy Headers */,
				3DA9824A1E5B1053004F2374 /* JSCPerfStats.h in Copy Headers */,
				3DA9824B1E5B1053004F2374 /* JSCSamplingProfiler.h in Copy Headers */,
				3DA9824C1E5B1053004F2374 /* JSCUtils.h in Copy Headers */,
				3DA9824E1E5B1053004F2374 /* JSIndexedRAMBundle.h in Copy Headers */,
				3DA9824F1E5B1053004F2374 /* JSModulesUnbundle.h in Copy Headers */,
				3DA982501E5B1053004F2374 /* MessageQueueThread.h in Copy Headers */,
				3DA982511E5B1053004F2374 /* MethodCall.h in Copy Headers */,
				3DA982521E5B1053004F2374 /* ModuleRegistry.h in Copy Headers */,
				3DA982531E5B1053004F2374 /* NativeModule.h in Copy Headers */,
				3DA982541E5B1053004F2374 /* NativeToJsBridge.h in Copy Headers */,
				3DA982561E5B1053004F2374 /* Platform.h in Copy Headers */,
				3DA982571E5B1053004F2374 /* RecoverableError.h in Copy Headers */,
				3DA982581E5B1053004F2374 /* SampleCxxModule.h in Copy Headers */,
				3DA982591E5B1053004F2374 /* SystraceSection.h in Copy Headers */,
			);
			name = "Copy Headers";
			runOnlyForDeploymentPostprocessing = 0;
		};
		3D302F1D1DF8264A00D6DDAE /* Copy Headers */ = {
			isa = PBXCopyFilesBuildPhase;
			buildActionMask = 2147483647;
			dstPath = include/jschelpers;
			dstSubfolderSpec = 16;
			files = (
				3DA982601E5B1089004F2374 /* JSCHelpers.h in Copy Headers */,
				3DA982611E5B1089004F2374 /* noncopyable.h in Copy Headers */,
				3DA982621E5B1089004F2374 /* Unicode.h in Copy Headers */,
				3DA982631E5B1089004F2374 /* Value.h in Copy Headers */,
				3D302F1E1DF8265A00D6DDAE /* JavaScriptCore.h in Copy Headers */,
				3D302F1F1DF8265A00D6DDAE /* JSCWrapper.h in Copy Headers */,
			);
			name = "Copy Headers";
			runOnlyForDeploymentPostprocessing = 0;
		};
		3D383D491EBD27B9005632C8 /* CopyFiles */ = {
			isa = PBXCopyFilesBuildPhase;
			buildActionMask = 2147483647;
			dstPath = "include/$(PRODUCT_NAME)";
			dstSubfolderSpec = 16;
			files = (
				3D383D4A1EBD27B9005632C8 /* bignum-dtoa.h in CopyFiles */,
				3D383D4B1EBD27B9005632C8 /* bignum.h in CopyFiles */,
				3D383D4C1EBD27B9005632C8 /* cached-powers.h in CopyFiles */,
				3D383D4D1EBD27B9005632C8 /* diy-fp.h in CopyFiles */,
				3D383D4E1EBD27B9005632C8 /* double-conversion.h in CopyFiles */,
				3D383D4F1EBD27B9005632C8 /* fast-dtoa.h in CopyFiles */,
				3D383D501EBD27B9005632C8 /* fixed-dtoa.h in CopyFiles */,
				3D383D511EBD27B9005632C8 /* ieee.h in CopyFiles */,
				3D383D521EBD27B9005632C8 /* strtod.h in CopyFiles */,
				3D383D531EBD27B9005632C8 /* utils.h in CopyFiles */,
			);
			runOnlyForDeploymentPostprocessing = 0;
		};
		3D80D91E1DF6FA530028D040 /* Copy Headers */ = {
			isa = PBXCopyFilesBuildPhase;
			buildActionMask = 2147483647;
			dstPath = include/React;
			dstSubfolderSpec = 16;
			files = (
				5C70426120A1022C00FBEEF7 /* RCTFontConstantsOverride.h in Copy Headers */,
				39C50FF92046EACF00CEE534 /* RCTVersion.h in Copy Headers */,
				591F78DE202ADB8F004A668C /* RCTLayout.h in Copy Headers */,
				59EDBCBD1FDF4E43003573DE /* RCTScrollableProtocol.h in Copy Headers */,
				59EDBCBE1FDF4E43003573DE /* (null) in Copy Headers */,
				59EDBCBF1FDF4E43003573DE /* RCTScrollContentView.h in Copy Headers */,
				59EDBCC01FDF4E43003573DE /* (null) in Copy Headers */,
				59EDBCC11FDF4E43003573DE /* RCTScrollView.h in Copy Headers */,
				59EDBCC21FDF4E43003573DE /* RCTScrollViewManager.h in Copy Headers */,
				594F0A381FD233A2007FBE96 /* RCTSurface.h in Copy Headers */,
				594F0A391FD233A2007FBE96 /* RCTSurfaceDelegate.h in Copy Headers */,
				594F0A3A1FD233A2007FBE96 /* RCTSurfaceRootShadowView.h in Copy Headers */,
				594F0A3B1FD233A2007FBE96 /* RCTSurfaceRootShadowViewDelegate.h in Copy Headers */,
				594F0A3C1FD233A2007FBE96 /* RCTSurfaceRootView.h in Copy Headers */,
				594F0A3D1FD233A2007FBE96 /* RCTSurfaceStage.h in Copy Headers */,
				594F0A3E1FD233A2007FBE96 /* RCTSurfaceView.h in Copy Headers */,
				594F0A3F1FD233A2007FBE96 /* RCTSurfaceHostingView.h in Copy Headers */,
				594F0A401FD233A2007FBE96 /* RCTSurfaceSizeMeasureMode.h in Copy Headers */,
				59500D471F71C66700B122B7 /* RCTUIManagerUtils.h in Copy Headers */,
				3D0E378F1F1CC5CF00DCAC9F /* RCTWebSocketModule.h in Copy Headers */,
				5960C1BD1F0804DF0066FD5B /* RCTLayoutAnimation.h in Copy Headers */,
				5960C1BE1F0804DF0066FD5B /* RCTLayoutAnimationGroup.h in Copy Headers */,
				59EB6DBF1EBD6FFC0072A5E7 /* RCTUIManagerObserverCoordinator.h in Copy Headers */,
				59B1EBC91EBD46250047B19B /* RCTShadowView+Layout.h in Copy Headers */,
				3D383D1F1EBD27A8005632C8 /* RCTBridge+Private.h in Copy Headers */,
				3D7BFD311EA8E41F008DFB7A /* RCTPackagerClient.h in Copy Headers */,
				3D7BFD291EA8E37B008DFB7A /* RCTDevSettings.h in Copy Headers */,
				3D80D91F1DF6FA890028D040 /* RCTImageLoader.h in Copy Headers */,
				3D80D9201DF6FA890028D040 /* RCTImageStoreManager.h in Copy Headers */,
				3D80D9211DF6FA890028D040 /* RCTResizeMode.h in Copy Headers */,
				3D80D9221DF6FA890028D040 /* RCTLinkingManager.h in Copy Headers */,
				3D80D9231DF6FA890028D040 /* RCTNetworking.h in Copy Headers */,
				3D80D9241DF6FA890028D040 /* RCTNetworkTask.h in Copy Headers */,
				3D80D9251DF6FA890028D040 /* RCTPushNotificationManager.h in Copy Headers */,
				3D80D9261DF6FA890028D040 /* RCTAssert.h in Copy Headers */,
				3D80D9271DF6FA890028D040 /* RCTBridge.h in Copy Headers */,
				3D80D9291DF6FA890028D040 /* RCTBridgeDelegate.h in Copy Headers */,
				3D80D92A1DF6FA890028D040 /* RCTBridgeMethod.h in Copy Headers */,
				3D80D92B1DF6FA890028D040 /* RCTBridgeModule.h in Copy Headers */,
				3D80D92C1DF6FA890028D040 /* RCTBundleURLProvider.h in Copy Headers */,
				3D80D92D1DF6FA890028D040 /* RCTConvert.h in Copy Headers */,
				3D80D92E1DF6FA890028D040 /* RCTDefines.h in Copy Headers */,
				3D80D92F1DF6FA890028D040 /* RCTDisplayLink.h in Copy Headers */,
				3D80D9301DF6FA890028D040 /* RCTErrorCustomizer.h in Copy Headers */,
				3D80D9311DF6FA890028D040 /* RCTErrorInfo.h in Copy Headers */,
				3D80D9321DF6FA890028D040 /* RCTEventDispatcher.h in Copy Headers */,
				3D80D9331DF6FA890028D040 /* RCTFrameUpdate.h in Copy Headers */,
				3D80D9341DF6FA890028D040 /* RCTImageSource.h in Copy Headers */,
				3D80D9351DF6FA890028D040 /* RCTInvalidating.h in Copy Headers */,
				3D80D9361DF6FA890028D040 /* RCTJavaScriptExecutor.h in Copy Headers */,
				3D80D9371DF6FA890028D040 /* RCTJavaScriptLoader.h in Copy Headers */,
				3D80D9381DF6FA890028D040 /* RCTJSStackFrame.h in Copy Headers */,
				3D80D9391DF6FA890028D040 /* RCTKeyCommands.h in Copy Headers */,
				3D80D93A1DF6FA890028D040 /* RCTLog.h in Copy Headers */,
				3D80D93B1DF6FA890028D040 /* RCTModuleData.h in Copy Headers */,
				3D80D93C1DF6FA890028D040 /* RCTModuleMethod.h in Copy Headers */,
				3D80D93D1DF6FA890028D040 /* RCTMultipartDataTask.h in Copy Headers */,
				3D80D93E1DF6FA890028D040 /* RCTMultipartStreamReader.h in Copy Headers */,
				3D80D93F1DF6FA890028D040 /* RCTNullability.h in Copy Headers */,
				3D80D9401DF6FA890028D040 /* RCTParserUtils.h in Copy Headers */,
				3D80D9411DF6FA890028D040 /* RCTPerformanceLogger.h in Copy Headers */,
				3D80D9421DF6FA890028D040 /* RCTPlatform.h in Copy Headers */,
				3D80D9431DF6FA890028D040 /* RCTRootView.h in Copy Headers */,
				3D80D9441DF6FA890028D040 /* RCTRootViewDelegate.h in Copy Headers */,
				3D80D9461DF6FA890028D040 /* RCTTouchEvent.h in Copy Headers */,
				3D80D9471DF6FA890028D040 /* RCTTouchHandler.h in Copy Headers */,
				3D80D9481DF6FA890028D040 /* RCTURLRequestDelegate.h in Copy Headers */,
				3D80D9491DF6FA890028D040 /* RCTURLRequestHandler.h in Copy Headers */,
				3D80D94A1DF6FA890028D040 /* RCTUtils.h in Copy Headers */,
				3D80D94F1DF6FA890028D040 /* RCTJSCSamplingProfiler.h in Copy Headers */,
				3D80D9501DF6FA890028D040 /* RCTAccessibilityManager.h in Copy Headers */,
				3D80D9511DF6FA890028D040 /* RCTAlertManager.h in Copy Headers */,
				3D80D9521DF6FA890028D040 /* RCTAppState.h in Copy Headers */,
				3D80D9531DF6FA890028D040 /* RCTAsyncLocalStorage.h in Copy Headers */,
				3D80D9541DF6FA890028D040 /* RCTClipboard.h in Copy Headers */,
				3D80D9551DF6FA890028D040 /* RCTDevLoadingView.h in Copy Headers */,
				3D80D9561DF6FA890028D040 /* RCTDevMenu.h in Copy Headers */,
				3D80D9571DF6FA890028D040 /* RCTEventEmitter.h in Copy Headers */,
				3D80D9581DF6FA890028D040 /* RCTExceptionsManager.h in Copy Headers */,
				3D80D9591DF6FA890028D040 /* RCTI18nManager.h in Copy Headers */,
				3D80D95A1DF6FA890028D040 /* RCTI18nUtil.h in Copy Headers */,
				3D80D95B1DF6FA890028D040 /* RCTKeyboardObserver.h in Copy Headers */,
				3D80D95C1DF6FA890028D040 /* RCTRedBox.h in Copy Headers */,
				3D80D95D1DF6FA890028D040 /* RCTSourceCode.h in Copy Headers */,
				3D80D95E1DF6FA890028D040 /* RCTStatusBarManager.h in Copy Headers */,
				3D80D95F1DF6FA890028D040 /* RCTTiming.h in Copy Headers */,
				3D80D9601DF6FA890028D040 /* RCTUIManager.h in Copy Headers */,
				3D80D9611DF6FA890028D040 /* RCTFPSGraph.h in Copy Headers */,
				3D80D9631DF6FA890028D040 /* RCTMacros.h in Copy Headers */,
				3D80D9641DF6FA890028D040 /* RCTProfile.h in Copy Headers */,
				3D80D9651DF6FA890028D040 /* RCTActivityIndicatorView.h in Copy Headers */,
				3D80D9661DF6FA890028D040 /* RCTActivityIndicatorViewManager.h in Copy Headers */,
				3D80D9671DF6FA890028D040 /* RCTAnimationType.h in Copy Headers */,
				3D80D9681DF6FA890028D040 /* RCTAutoInsetsProtocol.h in Copy Headers */,
				3D80D9691DF6FA890028D040 /* RCTBorderDrawing.h in Copy Headers */,
				3D80D96A1DF6FA890028D040 /* RCTBorderStyle.h in Copy Headers */,
				3D80D96B1DF6FA890028D040 /* RCTComponent.h in Copy Headers */,
				3D80D96C1DF6FA890028D040 /* RCTComponentData.h in Copy Headers */,
				3D80D96D1DF6FA890028D040 /* RCTConvert+CoreLocation.h in Copy Headers */,
				3D80D9711DF6FA890028D040 /* RCTFont.h in Copy Headers */,
				3D80D9761DF6FA890028D040 /* RCTModalHostView.h in Copy Headers */,
				3D80D9771DF6FA890028D040 /* RCTModalHostViewController.h in Copy Headers */,
				3D80D9781DF6FA890028D040 /* RCTModalHostViewManager.h in Copy Headers */,
				3D80D9791DF6FA890028D040 /* RCTNavigator.h in Copy Headers */,
				3D80D97A1DF6FA890028D040 /* RCTNavigatorManager.h in Copy Headers */,
				3D80D97B1DF6FA890028D040 /* RCTNavItem.h in Copy Headers */,
				3D80D97C1DF6FA890028D040 /* RCTNavItemManager.h in Copy Headers */,
				3D80D97D1DF6FA890028D040 /* RCTPicker.h in Copy Headers */,
				3D80D97E1DF6FA890028D040 /* RCTPickerManager.h in Copy Headers */,
				3D80D97F1DF6FA890028D040 /* RCTPointerEvents.h in Copy Headers */,
				3D80D9801DF6FA890028D040 /* RCTProgressViewManager.h in Copy Headers */,
				3D80D9811DF6FA890028D040 /* RCTRefreshControl.h in Copy Headers */,
				3D80D9821DF6FA890028D040 /* RCTRefreshControlManager.h in Copy Headers */,
				3D80D9831DF6FA890028D040 /* RCTRootShadowView.h in Copy Headers */,
				3D80D9871DF6FA890028D040 /* RCTSegmentedControl.h in Copy Headers */,
				3D80D9881DF6FA890028D040 /* RCTSegmentedControlManager.h in Copy Headers */,
				3D80D9891DF6FA890028D040 /* RCTShadowView.h in Copy Headers */,
				3D80D98A1DF6FA890028D040 /* RCTSlider.h in Copy Headers */,
				3D80D98B1DF6FA890028D040 /* RCTSliderManager.h in Copy Headers */,
				3D80D98C1DF6FA890028D040 /* RCTSwitch.h in Copy Headers */,
				3D80D98D1DF6FA890028D040 /* RCTSwitchManager.h in Copy Headers */,
				3D80D98E1DF6FA890028D040 /* RCTTabBar.h in Copy Headers */,
				3D80D98F1DF6FA890028D040 /* RCTTabBarItem.h in Copy Headers */,
				3D80D9901DF6FA890028D040 /* RCTTabBarItemManager.h in Copy Headers */,
				3D80D9911DF6FA890028D040 /* RCTTabBarManager.h in Copy Headers */,
				3D80D9921DF6FA890028D040 /* RCTTextDecorationLineType.h in Copy Headers */,
				3D80D9931DF6FA890028D040 /* RCTView.h in Copy Headers */,
				3D80D9951DF6FA890028D040 /* RCTViewManager.h in Copy Headers */,
				3D80D9961DF6FA890028D040 /* RCTWebView.h in Copy Headers */,
				3D80D9971DF6FA890028D040 /* RCTWebViewManager.h in Copy Headers */,
				3D80D9981DF6FA890028D040 /* RCTWrapperViewController.h in Copy Headers */,
				3D80D99A1DF6FA890028D040 /* UIView+React.h in Copy Headers */,
			);
			name = "Copy Headers";
			runOnlyForDeploymentPostprocessing = 0;
		};
		3D80DAB41DF8212E0028D040 /* Copy Headers */ = {
			isa = PBXCopyFilesBuildPhase;
			buildActionMask = 12;
			dstPath = include/yoga;
			dstSubfolderSpec = 16;
			files = (
				3DE4F8681DF85D8E00B9E5A0 /* YGEnums.h in Copy Headers */,
				3DE4F8691DF85D8E00B9E5A0 /* YGMacros.h in Copy Headers */,
				3DE4F86A1DF85D8E00B9E5A0 /* Yoga.h in Copy Headers */,
			);
			name = "Copy Headers";
			runOnlyForDeploymentPostprocessing = 0;
		};
		3D80DAB91DF821710028D040 /* Copy Headers */ = {
			isa = PBXCopyFilesBuildPhase;
			buildActionMask = 2147483647;
			dstPath = include/cxxreact;
			dstSubfolderSpec = 16;
			files = (
				133EA4E52098F6E30035B1D8 /* ReactMarker.h in Copy Headers */,
				C669D8981F72E3DE006748EB /* RAMBundleRegistry.h in Copy Headers */,
				3DA981A01E5B0E34004F2374 /* CxxModule.h in Copy Headers */,
				3DA981A11E5B0E34004F2374 /* CxxNativeModule.h in Copy Headers */,
				3DA981A21E5B0E34004F2374 /* JSExecutor.h in Copy Headers */,
				3DA981A51E5B0E34004F2374 /* Instance.h in Copy Headers */,
				3DA981A61E5B0E34004F2374 /* JsArgumentHelpers-inl.h in Copy Headers */,
				3DA981A71E5B0E34004F2374 /* JsArgumentHelpers.h in Copy Headers */,
				3DA981A81E5B0E34004F2374 /* JSBigString.h in Copy Headers */,
				3DA981A91E5B0E34004F2374 /* JSBundleType.h in Copy Headers */,
				3DA981AA1E5B0E34004F2374 /* JSCExecutor.h in Copy Headers */,
				3DA981AC1E5B0E34004F2374 /* JSCLegacyTracing.h in Copy Headers */,
				3DA981AD1E5B0E34004F2374 /* JSCMemory.h in Copy Headers */,
				3DA981AE1E5B0E34004F2374 /* JSCNativeModules.h in Copy Headers */,
				3DA981AF1E5B0E34004F2374 /* JSCPerfStats.h in Copy Headers */,
				3DA981B01E5B0E34004F2374 /* JSCSamplingProfiler.h in Copy Headers */,
				3DA981B11E5B0E34004F2374 /* JSCUtils.h in Copy Headers */,
				3DA981B31E5B0E34004F2374 /* JSIndexedRAMBundle.h in Copy Headers */,
				3DA981B41E5B0E34004F2374 /* JSModulesUnbundle.h in Copy Headers */,
				3DA981B51E5B0E34004F2374 /* MessageQueueThread.h in Copy Headers */,
				3DA981B61E5B0E34004F2374 /* MethodCall.h in Copy Headers */,
				3DA981B71E5B0E34004F2374 /* ModuleRegistry.h in Copy Headers */,
				3DA981B81E5B0E34004F2374 /* NativeModule.h in Copy Headers */,
				3DA981B91E5B0E34004F2374 /* NativeToJsBridge.h in Copy Headers */,
				3DA981BB1E5B0E34004F2374 /* Platform.h in Copy Headers */,
				3DA981BC1E5B0E34004F2374 /* RecoverableError.h in Copy Headers */,
				3DA981BD1E5B0E34004F2374 /* SampleCxxModule.h in Copy Headers */,
				3DA981BE1E5B0E34004F2374 /* SystraceSection.h in Copy Headers */,
			);
			name = "Copy Headers";
			runOnlyForDeploymentPostprocessing = 0;
		};
		3D80DABB1DF8218B0028D040 /* Copy Headers */ = {
			isa = PBXCopyFilesBuildPhase;
			buildActionMask = 2147483647;
			dstPath = include/jschelpers;
			dstSubfolderSpec = 16;
			files = (
				3DA9825A1E5B1079004F2374 /* JavaScriptCore.h in Copy Headers */,
				3DA9825B1E5B1079004F2374 /* JSCHelpers.h in Copy Headers */,
				3DA9825C1E5B1079004F2374 /* JSCWrapper.h in Copy Headers */,
				3DA9825D1E5B1079004F2374 /* noncopyable.h in Copy Headers */,
				3DA9825E1E5B1079004F2374 /* Unicode.h in Copy Headers */,
				3DA9825F1E5B1079004F2374 /* Value.h in Copy Headers */,
			);
			name = "Copy Headers";
			runOnlyForDeploymentPostprocessing = 0;
		};
		9936F3021F5F2E4B0010BF04 /* Copy Headers */ = {
			isa = PBXCopyFilesBuildPhase;
			buildActionMask = 2147483647;
			dstPath = include/privatedata;
			dstSubfolderSpec = 16;
			files = (
				9936F33D1F5F2FF40010BF04 /* PrivateDataBase.h in Copy Headers */,
			);
			name = "Copy Headers";
			runOnlyForDeploymentPostprocessing = 0;
		};
		9936F31E1F5F2E5B0010BF04 /* Copy Headers */ = {
			isa = PBXCopyFilesBuildPhase;
			buildActionMask = 2147483647;
			dstPath = include/privatedata;
			dstSubfolderSpec = 16;
			files = (
				9936F33A1F5F2F7C0010BF04 /* PrivateDataBase.h in Copy Headers */,
			);
			name = "Copy Headers";
			runOnlyForDeploymentPostprocessing = 0;
		};
		EBF21BCB1FC498900052F4D5 /* Copy Headers */ = {
			isa = PBXCopyFilesBuildPhase;
			buildActionMask = 2147483647;
			dstPath = include/jsinspector;
			dstSubfolderSpec = 16;
			files = (
				EBF21BFB1FC498FC0052F4D5 /* InspectorInterfaces.h in Copy Headers */,
			);
			name = "Copy Headers";
			runOnlyForDeploymentPostprocessing = 0;
		};
		EBF21BE91FC4989A0052F4D5 /* Copy Headers */ = {
			isa = PBXCopyFilesBuildPhase;
			buildActionMask = 2147483647;
			dstPath = include/jsinspector;
			dstSubfolderSpec = 16;
			files = (
				EBF21BFE1FC499840052F4D5 /* InspectorInterfaces.h in Copy Headers */,
			);
			name = "Copy Headers";
			runOnlyForDeploymentPostprocessing = 0;
		};
/* End PBXCopyFilesBuildPhase section */

/* Begin PBXFileReference section */
		000E6CE91AB0E97F000CDF4D /* RCTSourceCode.h */ = {isa = PBXFileReference; fileEncoding = 4; lastKnownFileType = sourcecode.c.h; path = RCTSourceCode.h; sourceTree = "<group>"; };
		000E6CEA1AB0E980000CDF4D /* RCTSourceCode.m */ = {isa = PBXFileReference; fileEncoding = 4; lastKnownFileType = sourcecode.c.objc; path = RCTSourceCode.m; sourceTree = "<group>"; };
		001BFCCE1D8381DE008E587E /* RCTMultipartStreamReader.h */ = {isa = PBXFileReference; fileEncoding = 4; lastKnownFileType = sourcecode.c.h; path = RCTMultipartStreamReader.h; sourceTree = "<group>"; };
		001BFCCF1D8381DE008E587E /* RCTMultipartStreamReader.m */ = {isa = PBXFileReference; fileEncoding = 4; lastKnownFileType = sourcecode.c.objc; path = RCTMultipartStreamReader.m; sourceTree = "<group>"; };
		006FC4121D9B20820057AAAD /* RCTMultipartDataTask.h */ = {isa = PBXFileReference; fileEncoding = 4; lastKnownFileType = sourcecode.c.h; path = RCTMultipartDataTask.h; sourceTree = "<group>"; };
		006FC4131D9B20820057AAAD /* RCTMultipartDataTask.m */ = {isa = PBXFileReference; fileEncoding = 4; lastKnownFileType = sourcecode.c.objc; path = RCTMultipartDataTask.m; sourceTree = "<group>"; };
		008341F41D1DB34400876D9A /* RCTJSStackFrame.m */ = {isa = PBXFileReference; fileEncoding = 4; lastKnownFileType = sourcecode.c.objc; path = RCTJSStackFrame.m; sourceTree = "<group>"; };
		008341F51D1DB34400876D9A /* RCTJSStackFrame.h */ = {isa = PBXFileReference; fileEncoding = 4; lastKnownFileType = sourcecode.c.h; path = RCTJSStackFrame.h; sourceTree = "<group>"; };
		1304439F1E3FEAA900D93A67 /* RCTFollyConvert.h */ = {isa = PBXFileReference; fileEncoding = 4; lastKnownFileType = sourcecode.c.h; name = RCTFollyConvert.h; path = CxxUtils/RCTFollyConvert.h; sourceTree = "<group>"; };
		130443A01E3FEAA900D93A67 /* RCTFollyConvert.mm */ = {isa = PBXFileReference; fileEncoding = 4; lastKnownFileType = sourcecode.cpp.objcpp; name = RCTFollyConvert.mm; path = CxxUtils/RCTFollyConvert.mm; sourceTree = "<group>"; };
		130443C31E401A8C00D93A67 /* RCTConvert+Transform.h */ = {isa = PBXFileReference; fileEncoding = 4; lastKnownFileType = sourcecode.c.h; path = "RCTConvert+Transform.h"; sourceTree = "<group>"; };
		130443C41E401A8C00D93A67 /* RCTConvert+Transform.m */ = {isa = PBXFileReference; fileEncoding = 4; lastKnownFileType = sourcecode.c.objc; path = "RCTConvert+Transform.m"; sourceTree = "<group>"; };
		130443D61E401AD800D93A67 /* RCTTVView.h */ = {isa = PBXFileReference; fileEncoding = 4; lastKnownFileType = sourcecode.c.h; path = RCTTVView.h; sourceTree = "<group>"; };
		130443D71E401AD800D93A67 /* RCTTVView.m */ = {isa = PBXFileReference; fileEncoding = 4; lastKnownFileType = sourcecode.c.objc; path = RCTTVView.m; sourceTree = "<group>"; };
		130A77031DF767AF001F9587 /* YGEnums.h */ = {isa = PBXFileReference; lastKnownFileType = sourcecode.c.h; path = YGEnums.h; sourceTree = "<group>"; };
		130A77041DF767AF001F9587 /* YGMacros.h */ = {isa = PBXFileReference; lastKnownFileType = sourcecode.c.h; path = YGMacros.h; sourceTree = "<group>"; };
		130A77081DF767AF001F9587 /* Yoga.h */ = {isa = PBXFileReference; lastKnownFileType = sourcecode.c.h; path = Yoga.h; sourceTree = "<group>"; };
		130E3D861E6A082100ACE484 /* RCTDevSettings.h */ = {isa = PBXFileReference; fileEncoding = 4; lastKnownFileType = sourcecode.c.h; path = RCTDevSettings.h; sourceTree = "<group>"; };
		130E3D871E6A082100ACE484 /* RCTDevSettings.mm */ = {isa = PBXFileReference; fileEncoding = 4; lastKnownFileType = sourcecode.cpp.objcpp; path = RCTDevSettings.mm; sourceTree = "<group>"; };
		13134C741E296B2A00B9F3CB /* RCTCxxBridge.mm */ = {isa = PBXFileReference; fileEncoding = 4; lastKnownFileType = sourcecode.cpp.objcpp; path = RCTCxxBridge.mm; sourceTree = "<group>"; };
		13134C771E296B2A00B9F3CB /* RCTMessageThread.h */ = {isa = PBXFileReference; fileEncoding = 4; lastKnownFileType = sourcecode.c.h; path = RCTMessageThread.h; sourceTree = "<group>"; };
		13134C781E296B2A00B9F3CB /* RCTMessageThread.mm */ = {isa = PBXFileReference; fileEncoding = 4; lastKnownFileType = sourcecode.cpp.objcpp; path = RCTMessageThread.mm; sourceTree = "<group>"; };
		13134C7B1E296B2A00B9F3CB /* RCTObjcExecutor.h */ = {isa = PBXFileReference; fileEncoding = 4; lastKnownFileType = sourcecode.c.h; path = RCTObjcExecutor.h; sourceTree = "<group>"; };
		13134C7C1E296B2A00B9F3CB /* RCTObjcExecutor.mm */ = {isa = PBXFileReference; fileEncoding = 4; lastKnownFileType = sourcecode.cpp.objcpp; path = RCTObjcExecutor.mm; sourceTree = "<group>"; };
		13134C7E1E296B2A00B9F3CB /* RCTCxxMethod.h */ = {isa = PBXFileReference; fileEncoding = 4; lastKnownFileType = sourcecode.c.h; path = RCTCxxMethod.h; sourceTree = "<group>"; };
		13134C7F1E296B2A00B9F3CB /* RCTCxxMethod.mm */ = {isa = PBXFileReference; fileEncoding = 4; lastKnownFileType = sourcecode.cpp.objcpp; path = RCTCxxMethod.mm; sourceTree = "<group>"; };
		13134C801E296B2A00B9F3CB /* RCTCxxModule.h */ = {isa = PBXFileReference; fileEncoding = 4; lastKnownFileType = sourcecode.c.h; path = RCTCxxModule.h; sourceTree = "<group>"; };
		13134C811E296B2A00B9F3CB /* RCTCxxModule.mm */ = {isa = PBXFileReference; fileEncoding = 4; lastKnownFileType = sourcecode.cpp.objcpp; path = RCTCxxModule.mm; sourceTree = "<group>"; };
		13134C821E296B2A00B9F3CB /* RCTCxxUtils.h */ = {isa = PBXFileReference; fileEncoding = 4; lastKnownFileType = sourcecode.c.h; path = RCTCxxUtils.h; sourceTree = "<group>"; };
		13134C831E296B2A00B9F3CB /* RCTCxxUtils.mm */ = {isa = PBXFileReference; fileEncoding = 4; lastKnownFileType = sourcecode.cpp.objcpp; path = RCTCxxUtils.mm; sourceTree = "<group>"; };
		131B6AF01AF1093D00FFC3E0 /* RCTSegmentedControl.h */ = {isa = PBXFileReference; fileEncoding = 4; lastKnownFileType = sourcecode.c.h; path = RCTSegmentedControl.h; sourceTree = "<group>"; };
		131B6AF11AF1093D00FFC3E0 /* RCTSegmentedControl.m */ = {isa = PBXFileReference; fileEncoding = 4; lastKnownFileType = sourcecode.c.objc; path = RCTSegmentedControl.m; sourceTree = "<group>"; };
		131B6AF21AF1093D00FFC3E0 /* RCTSegmentedControlManager.h */ = {isa = PBXFileReference; fileEncoding = 4; lastKnownFileType = sourcecode.c.h; path = RCTSegmentedControlManager.h; sourceTree = "<group>"; };
		131B6AF31AF1093D00FFC3E0 /* RCTSegmentedControlManager.m */ = {isa = PBXFileReference; fileEncoding = 4; lastKnownFileType = sourcecode.c.objc; path = RCTSegmentedControlManager.m; sourceTree = "<group>"; };
		133CAE8C1B8E5CFD00F6AD92 /* RCTDatePicker.h */ = {isa = PBXFileReference; fileEncoding = 4; lastKnownFileType = sourcecode.c.h; path = RCTDatePicker.h; sourceTree = "<group>"; };
		133CAE8D1B8E5CFD00F6AD92 /* RCTDatePicker.m */ = {isa = PBXFileReference; fileEncoding = 4; lastKnownFileType = sourcecode.c.objc; path = RCTDatePicker.m; sourceTree = "<group>"; };
		13442BF21AA90E0B0037E5B0 /* RCTAnimationType.h */ = {isa = PBXFileReference; fileEncoding = 4; lastKnownFileType = sourcecode.c.h; path = RCTAnimationType.h; sourceTree = "<group>"; };
		13442BF31AA90E0B0037E5B0 /* RCTPointerEvents.h */ = {isa = PBXFileReference; fileEncoding = 4; lastKnownFileType = sourcecode.c.h; path = RCTPointerEvents.h; sourceTree = "<group>"; };
		13456E911ADAD2DE009F94A7 /* RCTConvert+CoreLocation.h */ = {isa = PBXFileReference; fileEncoding = 4; lastKnownFileType = sourcecode.c.h; path = "RCTConvert+CoreLocation.h"; sourceTree = "<group>"; };
		13456E921ADAD2DE009F94A7 /* RCTConvert+CoreLocation.m */ = {isa = PBXFileReference; fileEncoding = 4; lastKnownFileType = sourcecode.c.objc; path = "RCTConvert+CoreLocation.m"; sourceTree = "<group>"; };
		1345A83A1B265A0E00583190 /* RCTURLRequestDelegate.h */ = {isa = PBXFileReference; fileEncoding = 4; lastKnownFileType = sourcecode.c.h; path = RCTURLRequestDelegate.h; sourceTree = "<group>"; };
		1345A83B1B265A0E00583190 /* RCTURLRequestHandler.h */ = {isa = PBXFileReference; fileEncoding = 4; lastKnownFileType = sourcecode.c.h; path = RCTURLRequestHandler.h; sourceTree = "<group>"; };
		134D63C21F1FEC4B008872B5 /* RCTCxxBridgeDelegate.h */ = {isa = PBXFileReference; fileEncoding = 4; lastKnownFileType = sourcecode.c.h; path = RCTCxxBridgeDelegate.h; sourceTree = "<group>"; };
		13513F3A1B1F43F400FCE529 /* RCTProgressViewManager.h */ = {isa = PBXFileReference; fileEncoding = 4; lastKnownFileType = sourcecode.c.h; path = RCTProgressViewManager.h; sourceTree = "<group>"; };
		13513F3B1B1F43F400FCE529 /* RCTProgressViewManager.m */ = {isa = PBXFileReference; fileEncoding = 4; lastKnownFileType = sourcecode.c.objc; path = RCTProgressViewManager.m; sourceTree = "<group>"; };
		135A9BF91E7B0EAE00587AEB /* RCTJSCErrorHandling.h */ = {isa = PBXFileReference; fileEncoding = 4; lastKnownFileType = sourcecode.c.h; path = RCTJSCErrorHandling.h; sourceTree = "<group>"; };
		135A9BFA1E7B0EAE00587AEB /* RCTJSCErrorHandling.mm */ = {isa = PBXFileReference; fileEncoding = 4; lastKnownFileType = sourcecode.cpp.objcpp; path = RCTJSCErrorHandling.mm; sourceTree = "<group>"; };
		135A9BFD1E7B0EE600587AEB /* RCTJSCHelpers.h */ = {isa = PBXFileReference; fileEncoding = 4; lastKnownFileType = sourcecode.c.h; path = RCTJSCHelpers.h; sourceTree = "<group>"; };
		135A9BFE1E7B0EE600587AEB /* RCTJSCHelpers.mm */ = {isa = PBXFileReference; fileEncoding = 4; lastKnownFileType = sourcecode.cpp.objcpp; path = RCTJSCHelpers.mm; sourceTree = "<group>"; };
		13723B4E1A82FD3C00F88898 /* RCTStatusBarManager.h */ = {isa = PBXFileReference; fileEncoding = 4; lastKnownFileType = sourcecode.c.h; path = RCTStatusBarManager.h; sourceTree = "<group>"; };
		13723B4F1A82FD3C00F88898 /* RCTStatusBarManager.m */ = {isa = PBXFileReference; fileEncoding = 4; lastKnownFileType = sourcecode.c.objc; path = RCTStatusBarManager.m; sourceTree = "<group>"; };
		1372B7081AB030C200659ED6 /* RCTAppState.h */ = {isa = PBXFileReference; fileEncoding = 4; lastKnownFileType = sourcecode.c.h; path = RCTAppState.h; sourceTree = "<group>"; };
		1372B7091AB030C200659ED6 /* RCTAppState.m */ = {isa = PBXFileReference; fileEncoding = 4; lastKnownFileType = sourcecode.c.objc; path = RCTAppState.m; sourceTree = "<group>"; };
		137327DF1AA5CF210034F82E /* RCTTabBar.h */ = {isa = PBXFileReference; fileEncoding = 4; lastKnownFileType = sourcecode.c.h; path = RCTTabBar.h; sourceTree = "<group>"; };
		137327E01AA5CF210034F82E /* RCTTabBar.m */ = {isa = PBXFileReference; fileEncoding = 4; lastKnownFileType = sourcecode.c.objc; path = RCTTabBar.m; sourceTree = "<group>"; };
		137327E11AA5CF210034F82E /* RCTTabBarItem.h */ = {isa = PBXFileReference; fileEncoding = 4; lastKnownFileType = sourcecode.c.h; path = RCTTabBarItem.h; sourceTree = "<group>"; };
		137327E21AA5CF210034F82E /* RCTTabBarItem.m */ = {isa = PBXFileReference; fileEncoding = 4; lastKnownFileType = sourcecode.c.objc; path = RCTTabBarItem.m; sourceTree = "<group>"; };
		137327E31AA5CF210034F82E /* RCTTabBarItemManager.h */ = {isa = PBXFileReference; fileEncoding = 4; lastKnownFileType = sourcecode.c.h; path = RCTTabBarItemManager.h; sourceTree = "<group>"; };
		137327E41AA5CF210034F82E /* RCTTabBarItemManager.m */ = {isa = PBXFileReference; fileEncoding = 4; lastKnownFileType = sourcecode.c.objc; path = RCTTabBarItemManager.m; sourceTree = "<group>"; };
		137327E51AA5CF210034F82E /* RCTTabBarManager.h */ = {isa = PBXFileReference; fileEncoding = 4; lastKnownFileType = sourcecode.c.h; path = RCTTabBarManager.h; sourceTree = "<group>"; };
		137327E61AA5CF210034F82E /* RCTTabBarManager.m */ = {isa = PBXFileReference; fileEncoding = 4; lastKnownFileType = sourcecode.c.objc; path = RCTTabBarManager.m; sourceTree = "<group>"; };
		1384E2061E806D4E00545659 /* RCTNativeModule.h */ = {isa = PBXFileReference; fileEncoding = 4; lastKnownFileType = sourcecode.c.h; path = RCTNativeModule.h; sourceTree = "<group>"; };
		1384E2071E806D4E00545659 /* RCTNativeModule.mm */ = {isa = PBXFileReference; fileEncoding = 4; lastKnownFileType = sourcecode.cpp.objcpp; path = RCTNativeModule.mm; sourceTree = "<group>"; };
		139D7E391E25C5A300323FB7 /* bignum-dtoa.cc */ = {isa = PBXFileReference; fileEncoding = 4; lastKnownFileType = sourcecode.cpp.cpp; name = "bignum-dtoa.cc"; path = "double-conversion-1.1.5/src/bignum-dtoa.cc"; sourceTree = "<group>"; };
		139D7E3A1E25C5A300323FB7 /* bignum-dtoa.h */ = {isa = PBXFileReference; fileEncoding = 4; lastKnownFileType = sourcecode.c.h; name = "bignum-dtoa.h"; path = "double-conversion-1.1.5/src/bignum-dtoa.h"; sourceTree = "<group>"; };
		139D7E3B1E25C5A300323FB7 /* bignum.cc */ = {isa = PBXFileReference; fileEncoding = 4; lastKnownFileType = sourcecode.cpp.cpp; name = bignum.cc; path = "double-conversion-1.1.5/src/bignum.cc"; sourceTree = "<group>"; };
		139D7E3C1E25C5A300323FB7 /* bignum.h */ = {isa = PBXFileReference; fileEncoding = 4; lastKnownFileType = sourcecode.c.h; name = bignum.h; path = "double-conversion-1.1.5/src/bignum.h"; sourceTree = "<group>"; };
		139D7E3D1E25C5A300323FB7 /* cached-powers.cc */ = {isa = PBXFileReference; fileEncoding = 4; lastKnownFileType = sourcecode.cpp.cpp; name = "cached-powers.cc"; path = "double-conversion-1.1.5/src/cached-powers.cc"; sourceTree = "<group>"; };
		139D7E3E1E25C5A300323FB7 /* cached-powers.h */ = {isa = PBXFileReference; fileEncoding = 4; lastKnownFileType = sourcecode.c.h; name = "cached-powers.h"; path = "double-conversion-1.1.5/src/cached-powers.h"; sourceTree = "<group>"; };
		139D7E3F1E25C5A300323FB7 /* diy-fp.cc */ = {isa = PBXFileReference; fileEncoding = 4; lastKnownFileType = sourcecode.cpp.cpp; name = "diy-fp.cc"; path = "double-conversion-1.1.5/src/diy-fp.cc"; sourceTree = "<group>"; };
		139D7E401E25C5A300323FB7 /* diy-fp.h */ = {isa = PBXFileReference; fileEncoding = 4; lastKnownFileType = sourcecode.c.h; name = "diy-fp.h"; path = "double-conversion-1.1.5/src/diy-fp.h"; sourceTree = "<group>"; };
		139D7E411E25C5A300323FB7 /* double-conversion.cc */ = {isa = PBXFileReference; fileEncoding = 4; lastKnownFileType = sourcecode.cpp.cpp; name = "double-conversion.cc"; path = "double-conversion-1.1.5/src/double-conversion.cc"; sourceTree = "<group>"; };
		139D7E421E25C5A300323FB7 /* double-conversion.h */ = {isa = PBXFileReference; fileEncoding = 4; lastKnownFileType = sourcecode.c.h; name = "double-conversion.h"; path = "double-conversion-1.1.5/src/double-conversion.h"; sourceTree = "<group>"; };
		139D7E431E25C5A300323FB7 /* fast-dtoa.cc */ = {isa = PBXFileReference; fileEncoding = 4; lastKnownFileType = sourcecode.cpp.cpp; name = "fast-dtoa.cc"; path = "double-conversion-1.1.5/src/fast-dtoa.cc"; sourceTree = "<group>"; };
		139D7E441E25C5A300323FB7 /* fast-dtoa.h */ = {isa = PBXFileReference; fileEncoding = 4; lastKnownFileType = sourcecode.c.h; name = "fast-dtoa.h"; path = "double-conversion-1.1.5/src/fast-dtoa.h"; sourceTree = "<group>"; };
		139D7E451E25C5A300323FB7 /* fixed-dtoa.cc */ = {isa = PBXFileReference; fileEncoding = 4; lastKnownFileType = sourcecode.cpp.cpp; name = "fixed-dtoa.cc"; path = "double-conversion-1.1.5/src/fixed-dtoa.cc"; sourceTree = "<group>"; };
		139D7E461E25C5A300323FB7 /* fixed-dtoa.h */ = {isa = PBXFileReference; fileEncoding = 4; lastKnownFileType = sourcecode.c.h; name = "fixed-dtoa.h"; path = "double-conversion-1.1.5/src/fixed-dtoa.h"; sourceTree = "<group>"; };
		139D7E471E25C5A300323FB7 /* ieee.h */ = {isa = PBXFileReference; fileEncoding = 4; lastKnownFileType = sourcecode.c.h; name = ieee.h; path = "double-conversion-1.1.5/src/ieee.h"; sourceTree = "<group>"; };
		139D7E481E25C5A300323FB7 /* strtod.cc */ = {isa = PBXFileReference; fileEncoding = 4; lastKnownFileType = sourcecode.cpp.cpp; name = strtod.cc; path = "double-conversion-1.1.5/src/strtod.cc"; sourceTree = "<group>"; };
		139D7E491E25C5A300323FB7 /* strtod.h */ = {isa = PBXFileReference; fileEncoding = 4; lastKnownFileType = sourcecode.c.h; name = strtod.h; path = "double-conversion-1.1.5/src/strtod.h"; sourceTree = "<group>"; };
		139D7E4A1E25C5A300323FB7 /* utils.h */ = {isa = PBXFileReference; fileEncoding = 4; lastKnownFileType = sourcecode.c.h; name = utils.h; path = "double-conversion-1.1.5/src/utils.h"; sourceTree = "<group>"; };
		139D7E881E25C6D100323FB7 /* libdouble-conversion.a */ = {isa = PBXFileReference; explicitFileType = archive.ar; includeInIndex = 0; path = "libdouble-conversion.a"; sourceTree = BUILT_PRODUCTS_DIR; };
		139D7ECE1E25DB7D00323FB7 /* libthird-party.a */ = {isa = PBXFileReference; explicitFileType = archive.ar; includeInIndex = 0; path = "libthird-party.a"; sourceTree = BUILT_PRODUCTS_DIR; };
		139D7ED81E25DBDC00323FB7 /* config.h */ = {isa = PBXFileReference; fileEncoding = 4; lastKnownFileType = sourcecode.c.h; name = config.h; path = "glog-0.3.4/src/config.h"; sourceTree = "<group>"; };
		139D7ED91E25DBDC00323FB7 /* demangle.h */ = {isa = PBXFileReference; fileEncoding = 4; lastKnownFileType = sourcecode.c.h; name = demangle.h; path = "glog-0.3.4/src/demangle.h"; sourceTree = "<group>"; };
		139D7EDA1E25DBDC00323FB7 /* logging.cc */ = {isa = PBXFileReference; fileEncoding = 4; lastKnownFileType = sourcecode.cpp.cpp; name = logging.cc; path = "glog-0.3.4/src/logging.cc"; sourceTree = "<group>"; };
		139D7EDB1E25DBDC00323FB7 /* raw_logging.cc */ = {isa = PBXFileReference; fileEncoding = 4; lastKnownFileType = sourcecode.cpp.cpp; name = raw_logging.cc; path = "glog-0.3.4/src/raw_logging.cc"; sourceTree = "<group>"; };
		139D7EDC1E25DBDC00323FB7 /* signalhandler.cc */ = {isa = PBXFileReference; fileEncoding = 4; lastKnownFileType = sourcecode.cpp.cpp; name = signalhandler.cc; path = "glog-0.3.4/src/signalhandler.cc"; sourceTree = "<group>"; };
		139D7EDD1E25DBDC00323FB7 /* stacktrace.h */ = {isa = PBXFileReference; fileEncoding = 4; lastKnownFileType = sourcecode.c.h; name = stacktrace.h; path = "glog-0.3.4/src/stacktrace.h"; sourceTree = "<group>"; };
		139D7EDE1E25DBDC00323FB7 /* symbolize.cc */ = {isa = PBXFileReference; fileEncoding = 4; lastKnownFileType = sourcecode.cpp.cpp; name = symbolize.cc; path = "glog-0.3.4/src/symbolize.cc"; sourceTree = "<group>"; };
		139D7EDF1E25DBDC00323FB7 /* symbolize.h */ = {isa = PBXFileReference; fileEncoding = 4; lastKnownFileType = sourcecode.c.h; name = symbolize.h; path = "glog-0.3.4/src/symbolize.h"; sourceTree = "<group>"; };
		139D7EE01E25DBDC00323FB7 /* utilities.cc */ = {isa = PBXFileReference; fileEncoding = 4; lastKnownFileType = sourcecode.cpp.cpp; name = utilities.cc; path = "glog-0.3.4/src/utilities.cc"; sourceTree = "<group>"; };
		139D7EE11E25DBDC00323FB7 /* utilities.h */ = {isa = PBXFileReference; fileEncoding = 4; lastKnownFileType = sourcecode.c.h; name = utilities.h; path = "glog-0.3.4/src/utilities.h"; sourceTree = "<group>"; };
		139D7EE21E25DBDC00323FB7 /* vlog_is_on.cc */ = {isa = PBXFileReference; fileEncoding = 4; lastKnownFileType = sourcecode.cpp.cpp; name = vlog_is_on.cc; path = "glog-0.3.4/src/vlog_is_on.cc"; sourceTree = "<group>"; };
		139D7F081E25DE3700323FB7 /* demangle.cc */ = {isa = PBXFileReference; fileEncoding = 4; lastKnownFileType = sourcecode.cpp.cpp; name = demangle.cc; path = "glog-0.3.4/src/demangle.cc"; sourceTree = "<group>"; };
		139D7F111E25DEC900323FB7 /* log_severity.h */ = {isa = PBXFileReference; fileEncoding = 4; lastKnownFileType = sourcecode.c.h; path = log_severity.h; sourceTree = "<group>"; };
		139D7F121E25DEC900323FB7 /* logging.h */ = {isa = PBXFileReference; fileEncoding = 4; lastKnownFileType = sourcecode.c.h; path = logging.h; sourceTree = "<group>"; };
		139D7F141E25DEC900323FB7 /* raw_logging.h */ = {isa = PBXFileReference; fileEncoding = 4; lastKnownFileType = sourcecode.c.h; path = raw_logging.h; sourceTree = "<group>"; };
		139D7F161E25DEC900323FB7 /* stl_logging.h */ = {isa = PBXFileReference; fileEncoding = 4; lastKnownFileType = sourcecode.c.h; path = stl_logging.h; sourceTree = "<group>"; };
		139D7F181E25DEC900323FB7 /* vlog_is_on.h */ = {isa = PBXFileReference; fileEncoding = 4; lastKnownFileType = sourcecode.c.h; path = vlog_is_on.h; sourceTree = "<group>"; };
		139D849C1E273B5600323FB7 /* AtomicIntrusiveLinkedList.h */ = {isa = PBXFileReference; fileEncoding = 4; lastKnownFileType = sourcecode.c.h; name = AtomicIntrusiveLinkedList.h; path = "folly-2016.10.31.00/folly/AtomicIntrusiveLinkedList.h"; sourceTree = "<group>"; };
		139D849D1E273B5600323FB7 /* Bits.cpp */ = {isa = PBXFileReference; fileEncoding = 4; lastKnownFileType = sourcecode.cpp.cpp; name = Bits.cpp; path = "folly-2016.10.31.00/folly/Bits.cpp"; sourceTree = "<group>"; };
		139D849E1E273B5600323FB7 /* Bits.h */ = {isa = PBXFileReference; fileEncoding = 4; lastKnownFileType = sourcecode.c.h; name = Bits.h; path = "folly-2016.10.31.00/folly/Bits.h"; sourceTree = "<group>"; };
		139D849F1E273B5600323FB7 /* Conv.cpp */ = {isa = PBXFileReference; fileEncoding = 4; lastKnownFileType = sourcecode.cpp.cpp; name = Conv.cpp; path = "folly-2016.10.31.00/folly/Conv.cpp"; sourceTree = "<group>"; };
		139D84A01E273B5600323FB7 /* Conv.h */ = {isa = PBXFileReference; fileEncoding = 4; lastKnownFileType = sourcecode.c.h; name = Conv.h; path = "folly-2016.10.31.00/folly/Conv.h"; sourceTree = "<group>"; };
		139D84A11E273B5600323FB7 /* dynamic-inl.h */ = {isa = PBXFileReference; fileEncoding = 4; lastKnownFileType = sourcecode.c.h; name = "dynamic-inl.h"; path = "folly-2016.10.31.00/folly/dynamic-inl.h"; sourceTree = "<group>"; };
		139D84A21E273B5600323FB7 /* dynamic.cpp */ = {isa = PBXFileReference; fileEncoding = 4; lastKnownFileType = sourcecode.cpp.cpp; name = dynamic.cpp; path = "folly-2016.10.31.00/folly/dynamic.cpp"; sourceTree = "<group>"; };
		139D84A31E273B5600323FB7 /* dynamic.h */ = {isa = PBXFileReference; fileEncoding = 4; lastKnownFileType = sourcecode.c.h; name = dynamic.h; path = "folly-2016.10.31.00/folly/dynamic.h"; sourceTree = "<group>"; };
		139D84A41E273B5600323FB7 /* Exception.h */ = {isa = PBXFileReference; fileEncoding = 4; lastKnownFileType = sourcecode.c.h; name = Exception.h; path = "folly-2016.10.31.00/folly/Exception.h"; sourceTree = "<group>"; };
		139D84A71E273B5600323FB7 /* json.cpp */ = {isa = PBXFileReference; fileEncoding = 4; lastKnownFileType = sourcecode.cpp.cpp; name = json.cpp; path = "folly-2016.10.31.00/folly/json.cpp"; sourceTree = "<group>"; };
		139D84A81E273B5600323FB7 /* json.h */ = {isa = PBXFileReference; fileEncoding = 4; lastKnownFileType = sourcecode.c.h; name = json.h; path = "folly-2016.10.31.00/folly/json.h"; sourceTree = "<group>"; };
		139D84A91E273B5600323FB7 /* Memory.h */ = {isa = PBXFileReference; fileEncoding = 4; lastKnownFileType = sourcecode.c.h; name = Memory.h; path = "folly-2016.10.31.00/folly/Memory.h"; sourceTree = "<group>"; };
		139D84AA1E273B5600323FB7 /* MoveWrapper.h */ = {isa = PBXFileReference; fileEncoding = 4; lastKnownFileType = sourcecode.c.h; name = MoveWrapper.h; path = "folly-2016.10.31.00/folly/MoveWrapper.h"; sourceTree = "<group>"; };
		139D84AB1E273B5600323FB7 /* Optional.h */ = {isa = PBXFileReference; fileEncoding = 4; lastKnownFileType = sourcecode.c.h; name = Optional.h; path = "folly-2016.10.31.00/folly/Optional.h"; sourceTree = "<group>"; };
		139D84AC1E273B5600323FB7 /* ScopeGuard.h */ = {isa = PBXFileReference; fileEncoding = 4; lastKnownFileType = sourcecode.c.h; name = ScopeGuard.h; path = "folly-2016.10.31.00/folly/ScopeGuard.h"; sourceTree = "<group>"; };
		13A0C2851B74F71200B29F6F /* RCTDevLoadingView.h */ = {isa = PBXFileReference; fileEncoding = 4; lastKnownFileType = sourcecode.c.h; lineEnding = 0; path = RCTDevLoadingView.h; sourceTree = "<group>"; xcLanguageSpecificationIdentifier = xcode.lang.objcpp; };
		13A0C2861B74F71200B29F6F /* RCTDevLoadingView.m */ = {isa = PBXFileReference; fileEncoding = 4; lastKnownFileType = sourcecode.c.objc; path = RCTDevLoadingView.m; sourceTree = "<group>"; };
		13A0C2871B74F71200B29F6F /* RCTDevMenu.h */ = {isa = PBXFileReference; fileEncoding = 4; lastKnownFileType = sourcecode.c.h; lineEnding = 0; path = RCTDevMenu.h; sourceTree = "<group>"; xcLanguageSpecificationIdentifier = xcode.lang.objcpp; };
		13A0C2881B74F71200B29F6F /* RCTDevMenu.m */ = {isa = PBXFileReference; fileEncoding = 4; lastKnownFileType = sourcecode.c.objc; path = RCTDevMenu.m; sourceTree = "<group>"; };
		13A1F71C1A75392D00D3D453 /* RCTKeyCommands.h */ = {isa = PBXFileReference; fileEncoding = 4; lastKnownFileType = sourcecode.c.h; path = RCTKeyCommands.h; sourceTree = "<group>"; };
		13A1F71D1A75392D00D3D453 /* RCTKeyCommands.m */ = {isa = PBXFileReference; fileEncoding = 4; lastKnownFileType = sourcecode.c.objc; path = RCTKeyCommands.m; sourceTree = "<group>"; };
		13A6E20C1C19AA0C00845B82 /* RCTParserUtils.h */ = {isa = PBXFileReference; fileEncoding = 4; lastKnownFileType = sourcecode.c.h; path = RCTParserUtils.h; sourceTree = "<group>"; };
		13A6E20D1C19AA0C00845B82 /* RCTParserUtils.m */ = {isa = PBXFileReference; fileEncoding = 4; lastKnownFileType = sourcecode.c.objc; path = RCTParserUtils.m; sourceTree = "<group>"; };
		13A6E20F1C19ABC700845B82 /* RCTNullability.h */ = {isa = PBXFileReference; fileEncoding = 4; lastKnownFileType = sourcecode.c.h; path = RCTNullability.h; sourceTree = "<group>"; };
		13AB90BF1B6FA36700713B4F /* RCTComponentData.h */ = {isa = PBXFileReference; fileEncoding = 4; lastKnownFileType = sourcecode.c.h; path = RCTComponentData.h; sourceTree = "<group>"; };
		13AB90C01B6FA36700713B4F /* RCTComponentData.m */ = {isa = PBXFileReference; fileEncoding = 4; lastKnownFileType = sourcecode.c.objc; path = RCTComponentData.m; sourceTree = "<group>"; };
		13AF1F851AE6E777005F5298 /* RCTDefines.h */ = {isa = PBXFileReference; fileEncoding = 4; lastKnownFileType = sourcecode.c.h; path = RCTDefines.h; sourceTree = "<group>"; };
		13AF20431AE707F8005F5298 /* RCTSlider.h */ = {isa = PBXFileReference; fileEncoding = 4; lastKnownFileType = sourcecode.c.h; path = RCTSlider.h; sourceTree = "<group>"; };
		13AF20441AE707F9005F5298 /* RCTSlider.m */ = {isa = PBXFileReference; fileEncoding = 4; lastKnownFileType = sourcecode.c.objc; path = RCTSlider.m; sourceTree = "<group>"; };
		13AFBCA11C07287B00BBAEAA /* RCTBridgeMethod.h */ = {isa = PBXFileReference; fileEncoding = 4; lastKnownFileType = sourcecode.c.h; path = RCTBridgeMethod.h; sourceTree = "<group>"; };
		13AFBCA21C07287B00BBAEAA /* RCTRootViewDelegate.h */ = {isa = PBXFileReference; fileEncoding = 4; lastKnownFileType = sourcecode.c.h; path = RCTRootViewDelegate.h; sourceTree = "<group>"; };
		13B07FE71A69327A00A75B9A /* RCTAlertManager.h */ = {isa = PBXFileReference; fileEncoding = 4; lastKnownFileType = sourcecode.c.h; path = RCTAlertManager.h; sourceTree = "<group>"; };
		13B07FE81A69327A00A75B9A /* RCTAlertManager.m */ = {isa = PBXFileReference; fileEncoding = 4; lastKnownFileType = sourcecode.c.objc; path = RCTAlertManager.m; sourceTree = "<group>"; };
		13B07FE91A69327A00A75B9A /* RCTExceptionsManager.h */ = {isa = PBXFileReference; fileEncoding = 4; lastKnownFileType = sourcecode.c.h; lineEnding = 0; path = RCTExceptionsManager.h; sourceTree = "<group>"; xcLanguageSpecificationIdentifier = xcode.lang.objcpp; };
		13B07FEA1A69327A00A75B9A /* RCTExceptionsManager.m */ = {isa = PBXFileReference; fileEncoding = 4; lastKnownFileType = sourcecode.c.objc; path = RCTExceptionsManager.m; sourceTree = "<group>"; };
		13B07FED1A69327A00A75B9A /* RCTTiming.h */ = {isa = PBXFileReference; fileEncoding = 4; lastKnownFileType = sourcecode.c.h; path = RCTTiming.h; sourceTree = "<group>"; };
		13B07FEE1A69327A00A75B9A /* RCTTiming.m */ = {isa = PBXFileReference; fileEncoding = 4; lastKnownFileType = sourcecode.c.objc; path = RCTTiming.m; sourceTree = "<group>"; };
		13B0800C1A69489C00A75B9A /* RCTNavigator.h */ = {isa = PBXFileReference; fileEncoding = 4; lastKnownFileType = sourcecode.c.h; path = RCTNavigator.h; sourceTree = "<group>"; };
		13B0800D1A69489C00A75B9A /* RCTNavigator.m */ = {isa = PBXFileReference; fileEncoding = 4; lastKnownFileType = sourcecode.c.objc; path = RCTNavigator.m; sourceTree = "<group>"; };
		13B0800E1A69489C00A75B9A /* RCTNavigatorManager.h */ = {isa = PBXFileReference; fileEncoding = 4; lastKnownFileType = sourcecode.c.h; path = RCTNavigatorManager.h; sourceTree = "<group>"; };
		13B0800F1A69489C00A75B9A /* RCTNavigatorManager.m */ = {isa = PBXFileReference; fileEncoding = 4; lastKnownFileType = sourcecode.c.objc; path = RCTNavigatorManager.m; sourceTree = "<group>"; };
		13B080101A69489C00A75B9A /* RCTNavItem.h */ = {isa = PBXFileReference; fileEncoding = 4; lastKnownFileType = sourcecode.c.h; path = RCTNavItem.h; sourceTree = "<group>"; };
		13B080111A69489C00A75B9A /* RCTNavItem.m */ = {isa = PBXFileReference; fileEncoding = 4; lastKnownFileType = sourcecode.c.objc; path = RCTNavItem.m; sourceTree = "<group>"; };
		13B080121A69489C00A75B9A /* RCTNavItemManager.h */ = {isa = PBXFileReference; fileEncoding = 4; lastKnownFileType = sourcecode.c.h; path = RCTNavItemManager.h; sourceTree = "<group>"; };
		13B080131A69489C00A75B9A /* RCTNavItemManager.m */ = {isa = PBXFileReference; fileEncoding = 4; lastKnownFileType = sourcecode.c.objc; path = RCTNavItemManager.m; sourceTree = "<group>"; };
		13B080181A69489C00A75B9A /* RCTActivityIndicatorViewManager.h */ = {isa = PBXFileReference; fileEncoding = 4; lastKnownFileType = sourcecode.c.h; path = RCTActivityIndicatorViewManager.h; sourceTree = "<group>"; };
		13B080191A69489C00A75B9A /* RCTActivityIndicatorViewManager.m */ = {isa = PBXFileReference; fileEncoding = 4; lastKnownFileType = sourcecode.c.objc; path = RCTActivityIndicatorViewManager.m; sourceTree = "<group>"; };
		13B080231A694A8400A75B9A /* RCTWrapperViewController.h */ = {isa = PBXFileReference; fileEncoding = 4; lastKnownFileType = sourcecode.c.h; path = RCTWrapperViewController.h; sourceTree = "<group>"; };
		13B080241A694A8400A75B9A /* RCTWrapperViewController.m */ = {isa = PBXFileReference; fileEncoding = 4; lastKnownFileType = sourcecode.c.objc; path = RCTWrapperViewController.m; sourceTree = "<group>"; };
		13BB3D001BECD54500932C10 /* RCTImageSource.h */ = {isa = PBXFileReference; fileEncoding = 4; lastKnownFileType = sourcecode.c.h; lineEnding = 0; path = RCTImageSource.h; sourceTree = "<group>"; xcLanguageSpecificationIdentifier = xcode.lang.objcpp; };
		13BB3D011BECD54500932C10 /* RCTImageSource.m */ = {isa = PBXFileReference; fileEncoding = 4; lastKnownFileType = sourcecode.c.objc; path = RCTImageSource.m; sourceTree = "<group>"; };
		13BCE8071C99CB9D00DD7AAD /* RCTRootShadowView.h */ = {isa = PBXFileReference; fileEncoding = 4; lastKnownFileType = sourcecode.c.h; path = RCTRootShadowView.h; sourceTree = "<group>"; };
		13BCE8081C99CB9D00DD7AAD /* RCTRootShadowView.m */ = {isa = PBXFileReference; fileEncoding = 4; lastKnownFileType = sourcecode.c.objc; path = RCTRootShadowView.m; sourceTree = "<group>"; };
		13C156011AB1A2840079392D /* RCTWebView.h */ = {isa = PBXFileReference; fileEncoding = 4; lastKnownFileType = sourcecode.c.h; path = RCTWebView.h; sourceTree = "<group>"; };
		13C156021AB1A2840079392D /* RCTWebView.m */ = {isa = PBXFileReference; fileEncoding = 4; lastKnownFileType = sourcecode.c.objc; path = RCTWebView.m; sourceTree = "<group>"; };
		13C156031AB1A2840079392D /* RCTWebViewManager.h */ = {isa = PBXFileReference; fileEncoding = 4; lastKnownFileType = sourcecode.c.h; path = RCTWebViewManager.h; sourceTree = "<group>"; };
		13C156041AB1A2840079392D /* RCTWebViewManager.m */ = {isa = PBXFileReference; fileEncoding = 4; lastKnownFileType = sourcecode.c.objc; path = RCTWebViewManager.m; sourceTree = "<group>"; };
		13C325261AA63B6A0048765F /* RCTAutoInsetsProtocol.h */ = {isa = PBXFileReference; fileEncoding = 4; lastKnownFileType = sourcecode.c.h; path = RCTAutoInsetsProtocol.h; sourceTree = "<group>"; };
		13C325281AA63B6A0048765F /* RCTComponent.h */ = {isa = PBXFileReference; fileEncoding = 4; lastKnownFileType = sourcecode.c.h; path = RCTComponent.h; sourceTree = "<group>"; };
		13CC8A801B17642100940AE7 /* RCTBorderDrawing.h */ = {isa = PBXFileReference; fileEncoding = 4; lastKnownFileType = sourcecode.c.h; path = RCTBorderDrawing.h; sourceTree = "<group>"; };
		13CC8A811B17642100940AE7 /* RCTBorderDrawing.m */ = {isa = PBXFileReference; fileEncoding = 4; lastKnownFileType = sourcecode.c.objc; path = RCTBorderDrawing.m; sourceTree = "<group>"; };
		13D033611C1837FE0021DC29 /* RCTClipboard.h */ = {isa = PBXFileReference; fileEncoding = 4; lastKnownFileType = sourcecode.c.h; path = RCTClipboard.h; sourceTree = "<group>"; };
		13D033621C1837FE0021DC29 /* RCTClipboard.m */ = {isa = PBXFileReference; fileEncoding = 4; lastKnownFileType = sourcecode.c.objc; path = RCTClipboard.m; sourceTree = "<group>"; };
		13D9FEE91CDCCECF00158BD7 /* RCTEventEmitter.h */ = {isa = PBXFileReference; fileEncoding = 4; lastKnownFileType = sourcecode.c.h; lineEnding = 0; path = RCTEventEmitter.h; sourceTree = "<group>"; xcLanguageSpecificationIdentifier = xcode.lang.objcpp; };
		13D9FEEA1CDCCECF00158BD7 /* RCTEventEmitter.m */ = {isa = PBXFileReference; fileEncoding = 4; lastKnownFileType = sourcecode.c.objc; path = RCTEventEmitter.m; sourceTree = "<group>"; };
		13D9FEEC1CDCD93000158BD7 /* RCTKeyboardObserver.h */ = {isa = PBXFileReference; fileEncoding = 4; lastKnownFileType = sourcecode.c.h; path = RCTKeyboardObserver.h; sourceTree = "<group>"; };
		13D9FEED1CDCD93000158BD7 /* RCTKeyboardObserver.m */ = {isa = PBXFileReference; fileEncoding = 4; lastKnownFileType = sourcecode.c.objc; path = RCTKeyboardObserver.m; sourceTree = "<group>"; };
		13DA8A2F2097A90A00276ED4 /* ReactMarker.h */ = {isa = PBXFileReference; fileEncoding = 4; lastKnownFileType = sourcecode.c.h; path = ReactMarker.h; sourceTree = "<group>"; };
		13DA8A302097A90B00276ED4 /* ReactMarker.cpp */ = {isa = PBXFileReference; fileEncoding = 4; lastKnownFileType = sourcecode.cpp.cpp; path = ReactMarker.cpp; sourceTree = "<group>"; };
		13E067481A70F434002CDEE1 /* RCTUIManager.h */ = {isa = PBXFileReference; fileEncoding = 4; lastKnownFileType = sourcecode.c.h; path = RCTUIManager.h; sourceTree = "<group>"; };
		13E067491A70F434002CDEE1 /* RCTUIManager.m */ = {isa = PBXFileReference; fileEncoding = 4; lastKnownFileType = sourcecode.c.objc; path = RCTUIManager.m; sourceTree = "<group>"; };
		13E0674B1A70F44B002CDEE1 /* RCTShadowView.h */ = {isa = PBXFileReference; fileEncoding = 4; lastKnownFileType = sourcecode.c.h; path = RCTShadowView.h; sourceTree = "<group>"; };
		13E0674D1A70F44B002CDEE1 /* RCTViewManager.h */ = {isa = PBXFileReference; fileEncoding = 4; lastKnownFileType = sourcecode.c.h; path = RCTViewManager.h; sourceTree = "<group>"; };
		13E0674E1A70F44B002CDEE1 /* RCTViewManager.m */ = {isa = PBXFileReference; fileEncoding = 4; lastKnownFileType = sourcecode.c.objc; path = RCTViewManager.m; sourceTree = "<group>"; };
		13E0674F1A70F44B002CDEE1 /* RCTView.h */ = {isa = PBXFileReference; fileEncoding = 4; lastKnownFileType = sourcecode.c.h; path = RCTView.h; sourceTree = "<group>"; };
		13E067501A70F44B002CDEE1 /* RCTView.m */ = {isa = PBXFileReference; fileEncoding = 4; lastKnownFileType = sourcecode.c.objc; path = RCTView.m; sourceTree = "<group>"; };
		13E067531A70F44B002CDEE1 /* UIView+React.h */ = {isa = PBXFileReference; fileEncoding = 4; lastKnownFileType = sourcecode.c.h; path = "UIView+React.h"; sourceTree = "<group>"; };
		13E067541A70F44B002CDEE1 /* UIView+React.m */ = {isa = PBXFileReference; fileEncoding = 4; lastKnownFileType = sourcecode.c.objc; path = "UIView+React.m"; sourceTree = "<group>"; };
		13F17A831B8493E5007D4C75 /* RCTRedBox.h */ = {isa = PBXFileReference; fileEncoding = 4; lastKnownFileType = sourcecode.c.h; path = RCTRedBox.h; sourceTree = "<group>"; };
		13F17A841B8493E5007D4C75 /* RCTRedBox.m */ = {isa = PBXFileReference; fileEncoding = 4; lastKnownFileType = sourcecode.c.objc; path = RCTRedBox.m; sourceTree = "<group>"; };
		13F887521E2971C500C3C7A1 /* Demangle.cpp */ = {isa = PBXFileReference; fileEncoding = 4; lastKnownFileType = sourcecode.cpp.cpp; name = Demangle.cpp; path = "folly-2016.10.31.00/folly/Demangle.cpp"; sourceTree = "<group>"; };
		13F887531E2971C500C3C7A1 /* StringBase.cpp */ = {isa = PBXFileReference; fileEncoding = 4; lastKnownFileType = sourcecode.cpp.cpp; name = StringBase.cpp; path = "folly-2016.10.31.00/folly/StringBase.cpp"; sourceTree = "<group>"; };
		13F887541E2971C500C3C7A1 /* Unicode.cpp */ = {isa = PBXFileReference; fileEncoding = 4; lastKnownFileType = sourcecode.cpp.cpp; name = Unicode.cpp; path = "folly-2016.10.31.00/folly/Unicode.cpp"; sourceTree = "<group>"; };
		13F8879C1E29740700C3C7A1 /* BitsFunctexcept.cpp */ = {isa = PBXFileReference; fileEncoding = 4; lastKnownFileType = sourcecode.cpp.cpp; name = BitsFunctexcept.cpp; path = "folly-2016.10.31.00/folly/portability/BitsFunctexcept.cpp"; sourceTree = "<group>"; };
		13F887A01E2977D800C3C7A1 /* MallocImpl.cpp */ = {isa = PBXFileReference; fileEncoding = 4; lastKnownFileType = sourcecode.cpp.cpp; name = MallocImpl.cpp; path = "folly-2016.10.31.00/folly/detail/MallocImpl.cpp"; sourceTree = "<group>"; };
		14200DA81AC179B3008EE6BA /* RCTJavaScriptLoader.h */ = {isa = PBXFileReference; fileEncoding = 4; lastKnownFileType = sourcecode.c.h; path = RCTJavaScriptLoader.h; sourceTree = "<group>"; };
		142014171B32094000CC17BA /* RCTPerformanceLogger.m */ = {isa = PBXFileReference; fileEncoding = 4; lastKnownFileType = sourcecode.c.objc; path = RCTPerformanceLogger.m; sourceTree = "<group>"; };
		142014181B32094000CC17BA /* RCTPerformanceLogger.h */ = {isa = PBXFileReference; fileEncoding = 4; lastKnownFileType = sourcecode.c.h; path = RCTPerformanceLogger.h; sourceTree = "<group>"; };
		1436DD071ADE7AA000A5ED7D /* RCTFrameUpdate.h */ = {isa = PBXFileReference; lastKnownFileType = sourcecode.c.h; path = RCTFrameUpdate.h; sourceTree = "<group>"; };
		1450FF801BCFF28A00208362 /* RCTProfile.h */ = {isa = PBXFileReference; fileEncoding = 4; lastKnownFileType = sourcecode.c.h; path = RCTProfile.h; sourceTree = "<group>"; };
		1450FF811BCFF28A00208362 /* RCTProfile.m */ = {isa = PBXFileReference; fileEncoding = 4; lastKnownFileType = sourcecode.c.objc; path = RCTProfile.m; sourceTree = "<group>"; };
		1450FF821BCFF28A00208362 /* RCTProfileTrampoline-arm.S */ = {isa = PBXFileReference; fileEncoding = 4; lastKnownFileType = sourcecode.asm; path = "RCTProfileTrampoline-arm.S"; sourceTree = "<group>"; };
		1450FF831BCFF28A00208362 /* RCTProfileTrampoline-arm64.S */ = {isa = PBXFileReference; fileEncoding = 4; lastKnownFileType = sourcecode.asm; path = "RCTProfileTrampoline-arm64.S"; sourceTree = "<group>"; };
		1450FF851BCFF28A00208362 /* RCTProfileTrampoline-x86_64.S */ = {isa = PBXFileReference; fileEncoding = 4; lastKnownFileType = sourcecode.asm; path = "RCTProfileTrampoline-x86_64.S"; sourceTree = "<group>"; };
		1482F9E61B55B927000ADFF3 /* RCTBridgeDelegate.h */ = {isa = PBXFileReference; lastKnownFileType = sourcecode.c.h; path = RCTBridgeDelegate.h; sourceTree = "<group>"; };
		14A43DB81C1F849600794BC8 /* RCTBridge+Private.h */ = {isa = PBXFileReference; lastKnownFileType = sourcecode.c.h; path = "RCTBridge+Private.h"; sourceTree = "<group>"; };
		14BF717F1C04793D00C97D0C /* RCTProfileTrampoline-i386.S */ = {isa = PBXFileReference; fileEncoding = 4; lastKnownFileType = sourcecode.asm; path = "RCTProfileTrampoline-i386.S"; sourceTree = "<group>"; };
		14BF71811C04795500C97D0C /* RCTMacros.h */ = {isa = PBXFileReference; fileEncoding = 4; lastKnownFileType = sourcecode.c.h; path = RCTMacros.h; sourceTree = "<group>"; };
		14C2CA6F1B3AC63800E6CBB2 /* RCTModuleMethod.h */ = {isa = PBXFileReference; fileEncoding = 4; lastKnownFileType = sourcecode.c.h; path = RCTModuleMethod.h; sourceTree = "<group>"; };
		14C2CA721B3AC64300E6CBB2 /* RCTModuleData.h */ = {isa = PBXFileReference; fileEncoding = 4; lastKnownFileType = sourcecode.c.h; path = RCTModuleData.h; sourceTree = "<group>"; };
		14C2CA731B3AC64300E6CBB2 /* RCTModuleData.mm */ = {isa = PBXFileReference; fileEncoding = 4; lastKnownFileType = sourcecode.cpp.objcpp; path = RCTModuleData.mm; sourceTree = "<group>"; };
		14C2CA751B3AC64F00E6CBB2 /* RCTFrameUpdate.m */ = {isa = PBXFileReference; fileEncoding = 4; lastKnownFileType = sourcecode.c.objc; path = RCTFrameUpdate.m; sourceTree = "<group>"; };
		14F362071AABD06A001CE568 /* RCTSwitch.h */ = {isa = PBXFileReference; fileEncoding = 4; lastKnownFileType = sourcecode.c.h; path = RCTSwitch.h; sourceTree = "<group>"; };
		14F362081AABD06A001CE568 /* RCTSwitch.m */ = {isa = PBXFileReference; fileEncoding = 4; lastKnownFileType = sourcecode.c.objc; path = RCTSwitch.m; sourceTree = "<group>"; };
		14F362091AABD06A001CE568 /* RCTSwitchManager.h */ = {isa = PBXFileReference; fileEncoding = 4; lastKnownFileType = sourcecode.c.h; path = RCTSwitchManager.h; sourceTree = "<group>"; };
		14F3620A1AABD06A001CE568 /* RCTSwitchManager.m */ = {isa = PBXFileReference; fileEncoding = 4; lastKnownFileType = sourcecode.c.objc; path = RCTSwitchManager.m; sourceTree = "<group>"; };
		14F484541AABFCE100FDF6B9 /* RCTSliderManager.h */ = {isa = PBXFileReference; fileEncoding = 4; lastKnownFileType = sourcecode.c.h; path = RCTSliderManager.h; sourceTree = "<group>"; };
		14F484551AABFCE100FDF6B9 /* RCTSliderManager.m */ = {isa = PBXFileReference; fileEncoding = 4; lastKnownFileType = sourcecode.c.objc; path = RCTSliderManager.m; sourceTree = "<group>"; };
		14F7A0EB1BDA3B3C003C6C10 /* RCTPerfMonitor.m */ = {isa = PBXFileReference; fileEncoding = 4; lastKnownFileType = sourcecode.c.objc; path = RCTPerfMonitor.m; sourceTree = "<group>"; };
		14F7A0EE1BDA714B003C6C10 /* RCTFPSGraph.h */ = {isa = PBXFileReference; fileEncoding = 4; lastKnownFileType = sourcecode.c.h; lineEnding = 0; path = RCTFPSGraph.h; sourceTree = "<group>"; xcLanguageSpecificationIdentifier = xcode.lang.objcpp; };
		14F7A0EF1BDA714B003C6C10 /* RCTFPSGraph.m */ = {isa = PBXFileReference; fileEncoding = 4; lastKnownFileType = sourcecode.c.objc; path = RCTFPSGraph.m; sourceTree = "<group>"; };
		191E3EBC1C29D9AF00C180A6 /* RCTRefreshControlManager.h */ = {isa = PBXFileReference; fileEncoding = 4; lastKnownFileType = sourcecode.c.h; path = RCTRefreshControlManager.h; sourceTree = "<group>"; };
		191E3EBD1C29D9AF00C180A6 /* RCTRefreshControlManager.m */ = {isa = PBXFileReference; fileEncoding = 4; lastKnownFileType = sourcecode.c.objc; path = RCTRefreshControlManager.m; sourceTree = "<group>"; };
		191E3EBF1C29DC3800C180A6 /* RCTRefreshControl.h */ = {isa = PBXFileReference; fileEncoding = 4; lastKnownFileType = sourcecode.c.h; path = RCTRefreshControl.h; sourceTree = "<group>"; };
		191E3EC01C29DC3800C180A6 /* RCTRefreshControl.m */ = {isa = PBXFileReference; fileEncoding = 4; lastKnownFileType = sourcecode.c.objc; path = RCTRefreshControl.m; sourceTree = "<group>"; };
		1968A25D1F67275300EB3D1D /* RCTComponentEvent.h */ = {isa = PBXFileReference; fileEncoding = 4; lastKnownFileType = sourcecode.c.h; path = RCTComponentEvent.h; sourceTree = "<group>"; };
		1968A25E1F67275300EB3D1D /* RCTComponentEvent.m */ = {isa = PBXFileReference; fileEncoding = 4; lastKnownFileType = sourcecode.c.objc; path = RCTComponentEvent.m; sourceTree = "<group>"; };
		199B8A6E1F44DB16005DEF67 /* RCTVersion.h */ = {isa = PBXFileReference; fileEncoding = 4; lastKnownFileType = sourcecode.c.h; path = RCTVersion.h; sourceTree = "<group>"; };
		19DED2281E77E29200F089BB /* systemJSCWrapper.cpp */ = {isa = PBXFileReference; fileEncoding = 4; lastKnownFileType = sourcecode.cpp.cpp; path = systemJSCWrapper.cpp; sourceTree = "<group>"; };
		27B958731E57587D0096647A /* JSBigString.cpp */ = {isa = PBXFileReference; fileEncoding = 4; lastKnownFileType = sourcecode.cpp.cpp; path = JSBigString.cpp; sourceTree = "<group>"; };
		2D2A28131D9B038B00D4039D /* libReact.a */ = {isa = PBXFileReference; explicitFileType = archive.ar; includeInIndex = 0; path = libReact.a; sourceTree = BUILT_PRODUCTS_DIR; };
		352DCFEE1D19F4C20056D623 /* RCTI18nUtil.h */ = {isa = PBXFileReference; fileEncoding = 4; lastKnownFileType = sourcecode.c.h; path = RCTI18nUtil.h; sourceTree = "<group>"; };
		352DCFEF1D19F4C20056D623 /* RCTI18nUtil.m */ = {isa = PBXFileReference; fileEncoding = 4; lastKnownFileType = sourcecode.c.objc; path = RCTI18nUtil.m; sourceTree = "<group>"; };
		369123DF1DDC75850095B341 /* RCTJSCSamplingProfiler.h */ = {isa = PBXFileReference; fileEncoding = 4; lastKnownFileType = sourcecode.c.h; path = RCTJSCSamplingProfiler.h; sourceTree = "<group>"; };
		369123E01DDC75850095B341 /* RCTJSCSamplingProfiler.m */ = {isa = PBXFileReference; fileEncoding = 4; lastKnownFileType = sourcecode.c.objc; path = RCTJSCSamplingProfiler.m; sourceTree = "<group>"; };
		391E86A21C623EC800009732 /* RCTTouchEvent.m */ = {isa = PBXFileReference; fileEncoding = 4; lastKnownFileType = sourcecode.c.objc; path = RCTTouchEvent.m; sourceTree = "<group>"; };
		391E86A31C623EC800009732 /* RCTTouchEvent.h */ = {isa = PBXFileReference; fileEncoding = 4; lastKnownFileType = sourcecode.c.h; path = RCTTouchEvent.h; sourceTree = "<group>"; };
		39C50FFA2046EE3500CEE534 /* RCTVersion.m */ = {isa = PBXFileReference; fileEncoding = 4; lastKnownFileType = sourcecode.c.objc; path = RCTVersion.m; sourceTree = "<group>"; };
		3D0B84281EC0B49400B2BD8E /* RCTTVRemoteHandler.h */ = {isa = PBXFileReference; fileEncoding = 4; lastKnownFileType = sourcecode.c.h; path = RCTTVRemoteHandler.h; sourceTree = "<group>"; };
		3D0B84291EC0B49400B2BD8E /* RCTTVRemoteHandler.m */ = {isa = PBXFileReference; fileEncoding = 4; lastKnownFileType = sourcecode.c.objc; path = RCTTVRemoteHandler.m; sourceTree = "<group>"; };
		3D0B842D1EC0B51200B2BD8E /* RCTTVNavigationEventEmitter.h */ = {isa = PBXFileReference; fileEncoding = 4; lastKnownFileType = sourcecode.c.h; path = RCTTVNavigationEventEmitter.h; sourceTree = "<group>"; };
		3D0B842E1EC0B51200B2BD8E /* RCTTVNavigationEventEmitter.m */ = {isa = PBXFileReference; fileEncoding = 4; lastKnownFileType = sourcecode.c.objc; path = RCTTVNavigationEventEmitter.m; sourceTree = "<group>"; };
		3D0E37891F1CC40000DCAC9F /* RCTWebSocketModule.h */ = {isa = PBXFileReference; fileEncoding = 4; lastKnownFileType = sourcecode.c.h; name = RCTWebSocketModule.h; path = WebSocket/RCTWebSocketModule.h; sourceTree = "<group>"; };
		3D0E378B1F1CC58C00DCAC9F /* RCTWebSocketObserver.h */ = {isa = PBXFileReference; fileEncoding = 4; lastKnownFileType = sourcecode.c.h; name = RCTWebSocketObserver.h; path = WebSocket/RCTWebSocketObserver.h; sourceTree = "<group>"; };
		3D1E68D81CABD13900DD7465 /* RCTDisplayLink.h */ = {isa = PBXFileReference; fileEncoding = 4; lastKnownFileType = sourcecode.c.h; path = RCTDisplayLink.h; sourceTree = "<group>"; };
		3D1E68D91CABD13900DD7465 /* RCTDisplayLink.m */ = {isa = PBXFileReference; fileEncoding = 4; lastKnownFileType = sourcecode.c.objc; path = RCTDisplayLink.m; sourceTree = "<group>"; };
		3D1FA07A1DE4F2EA00E03CC6 /* RCTNetworking.h */ = {isa = PBXFileReference; fileEncoding = 4; lastKnownFileType = sourcecode.c.h; path = RCTNetworking.h; sourceTree = "<group>"; };
		3D1FA07B1DE4F2EA00E03CC6 /* RCTNetworkTask.h */ = {isa = PBXFileReference; fileEncoding = 4; lastKnownFileType = sourcecode.c.h; path = RCTNetworkTask.h; sourceTree = "<group>"; };
		3D1FA0831DE4F3A000E03CC6 /* RCTImageLoader.h */ = {isa = PBXFileReference; fileEncoding = 4; lastKnownFileType = sourcecode.c.h; path = RCTImageLoader.h; sourceTree = "<group>"; };
		3D1FA0841DE4F3A000E03CC6 /* RCTImageStoreManager.h */ = {isa = PBXFileReference; fileEncoding = 4; lastKnownFileType = sourcecode.c.h; path = RCTImageStoreManager.h; sourceTree = "<group>"; };
		3D1FA0851DE4F3A000E03CC6 /* RCTResizeMode.h */ = {isa = PBXFileReference; fileEncoding = 4; lastKnownFileType = sourcecode.c.h; path = RCTResizeMode.h; sourceTree = "<group>"; };
		3D1FA08B1DE4F4DD00E03CC6 /* RCTLinkingManager.h */ = {isa = PBXFileReference; fileEncoding = 4; lastKnownFileType = sourcecode.c.h; path = RCTLinkingManager.h; sourceTree = "<group>"; };
		3D1FA08D1DE4F4EE00E03CC6 /* RCTPushNotificationManager.h */ = {isa = PBXFileReference; fileEncoding = 4; lastKnownFileType = sourcecode.c.h; name = RCTPushNotificationManager.h; path = PushNotificationIOS/RCTPushNotificationManager.h; sourceTree = "<group>"; };
		3D37B5801D522B190042D5B5 /* RCTFont.h */ = {isa = PBXFileReference; fileEncoding = 4; lastKnownFileType = sourcecode.c.h; lineEnding = 0; path = RCTFont.h; sourceTree = "<group>"; xcLanguageSpecificationIdentifier = xcode.lang.objcpp; };
		3D37B5811D522B190042D5B5 /* RCTFont.mm */ = {isa = PBXFileReference; fileEncoding = 4; lastKnownFileType = sourcecode.cpp.objcpp; path = RCTFont.mm; sourceTree = "<group>"; };
		3D383D3C1EBD27B6005632C8 /* libthird-party.a */ = {isa = PBXFileReference; explicitFileType = archive.ar; includeInIndex = 0; path = "libthird-party.a"; sourceTree = BUILT_PRODUCTS_DIR; };
		3D383D621EBD27B9005632C8 /* libdouble-conversion.a */ = {isa = PBXFileReference; explicitFileType = archive.ar; includeInIndex = 0; path = "libdouble-conversion.a"; sourceTree = BUILT_PRODUCTS_DIR; };
		3D3C059A1DE3340900C268FA /* libyoga.a */ = {isa = PBXFileReference; explicitFileType = archive.ar; includeInIndex = 0; path = libyoga.a; sourceTree = BUILT_PRODUCTS_DIR; };
		3D3C06751DE3340C00C268FA /* libyoga.a */ = {isa = PBXFileReference; explicitFileType = archive.ar; includeInIndex = 0; path = libyoga.a; sourceTree = BUILT_PRODUCTS_DIR; };
		3D3CD8F51DE5FB2300167DC4 /* JSBundleType.h */ = {isa = PBXFileReference; fileEncoding = 4; lastKnownFileType = sourcecode.c.h; path = JSBundleType.h; sourceTree = "<group>"; };
		3D3CD90B1DE5FBD600167DC4 /* libjschelpers.a */ = {isa = PBXFileReference; explicitFileType = archive.ar; includeInIndex = 0; path = libjschelpers.a; sourceTree = BUILT_PRODUCTS_DIR; };
		3D3CD9181DE5FBD800167DC4 /* libjschelpers.a */ = {isa = PBXFileReference; explicitFileType = archive.ar; includeInIndex = 0; path = libjschelpers.a; sourceTree = BUILT_PRODUCTS_DIR; };
		3D3CD9251DE5FBEC00167DC4 /* libcxxreact.a */ = {isa = PBXFileReference; explicitFileType = archive.ar; includeInIndex = 0; path = libcxxreact.a; sourceTree = BUILT_PRODUCTS_DIR; };
		3D3CD9321DE5FBEE00167DC4 /* libcxxreact.a */ = {isa = PBXFileReference; explicitFileType = archive.ar; includeInIndex = 0; path = libcxxreact.a; sourceTree = BUILT_PRODUCTS_DIR; };
		3D7454781E54757500E74ADD /* JSBigString.h */ = {isa = PBXFileReference; fileEncoding = 4; lastKnownFileType = sourcecode.c.h; path = JSBigString.h; sourceTree = "<group>"; };
		3D7454791E54757500E74ADD /* RecoverableError.h */ = {isa = PBXFileReference; fileEncoding = 4; lastKnownFileType = sourcecode.c.h; path = RecoverableError.h; sourceTree = "<group>"; };
		3D7454B31E54786200E74ADD /* NSDataBigString.h */ = {isa = PBXFileReference; fileEncoding = 4; lastKnownFileType = sourcecode.c.h; path = NSDataBigString.h; sourceTree = "<group>"; };
		3D7749421DC1065C007EC8D8 /* RCTPlatform.h */ = {isa = PBXFileReference; fileEncoding = 4; lastKnownFileType = sourcecode.c.h; path = RCTPlatform.h; sourceTree = "<group>"; };
		3D7749431DC1065C007EC8D8 /* RCTPlatform.m */ = {isa = PBXFileReference; fileEncoding = 4; lastKnownFileType = sourcecode.c.objc; path = RCTPlatform.m; sourceTree = "<group>"; };
		3D788F841EBD2D240063D616 /* third-party.xcconfig */ = {isa = PBXFileReference; fileEncoding = 4; lastKnownFileType = text.xcconfig; path = "third-party.xcconfig"; sourceTree = "<group>"; };
		3D7A27DC1DE32541002E3F95 /* JavaScriptCore.h */ = {isa = PBXFileReference; fileEncoding = 4; lastKnownFileType = sourcecode.c.h; path = JavaScriptCore.h; sourceTree = "<group>"; };
		3D7A27DD1DE32541002E3F95 /* JSCWrapper.cpp */ = {isa = PBXFileReference; fileEncoding = 4; lastKnownFileType = sourcecode.cpp.cpp; path = JSCWrapper.cpp; sourceTree = "<group>"; };
		3D7A27DE1DE32541002E3F95 /* JSCWrapper.h */ = {isa = PBXFileReference; fileEncoding = 4; lastKnownFileType = sourcecode.c.h; path = JSCWrapper.h; sourceTree = "<group>"; };
		3D7AA9C31E548CD5001955CF /* NSDataBigString.mm */ = {isa = PBXFileReference; fileEncoding = 4; lastKnownFileType = sourcecode.cpp.objcpp; path = NSDataBigString.mm; sourceTree = "<group>"; };
		3D7BFD0B1EA8E351008DFB7A /* RCTPackagerClient.h */ = {isa = PBXFileReference; fileEncoding = 4; lastKnownFileType = sourcecode.c.h; path = RCTPackagerClient.h; sourceTree = "<group>"; };
		3D7BFD0C1EA8E351008DFB7A /* RCTPackagerClient.m */ = {isa = PBXFileReference; fileEncoding = 4; lastKnownFileType = sourcecode.c.objc; path = RCTPackagerClient.m; sourceTree = "<group>"; };
		3D7BFD0F1EA8E351008DFB7A /* RCTPackagerConnection.h */ = {isa = PBXFileReference; fileEncoding = 4; lastKnownFileType = sourcecode.c.h; path = RCTPackagerConnection.h; sourceTree = "<group>"; };
		3D7BFD101EA8E351008DFB7A /* RCTPackagerConnection.mm */ = {isa = PBXFileReference; fileEncoding = 4; lastKnownFileType = sourcecode.cpp.objcpp; path = RCTPackagerConnection.mm; sourceTree = "<group>"; };
		3D7BFD2B1EA8E3FA008DFB7A /* RCTReconnectingWebSocket.h */ = {isa = PBXFileReference; fileEncoding = 4; lastKnownFileType = sourcecode.c.h; name = RCTReconnectingWebSocket.h; path = WebSocket/RCTReconnectingWebSocket.h; sourceTree = "<group>"; };
		3D7BFD2C1EA8E3FA008DFB7A /* RCTSRWebSocket.h */ = {isa = PBXFileReference; fileEncoding = 4; lastKnownFileType = sourcecode.c.h; name = RCTSRWebSocket.h; path = WebSocket/RCTSRWebSocket.h; sourceTree = "<group>"; };
		3D92B0A71E03699D0018521A /* CxxModule.h */ = {isa = PBXFileReference; fileEncoding = 4; lastKnownFileType = sourcecode.c.h; path = CxxModule.h; sourceTree = "<group>"; };
		3D92B0A81E03699D0018521A /* CxxNativeModule.cpp */ = {isa = PBXFileReference; fileEncoding = 4; lastKnownFileType = sourcecode.cpp.cpp; path = CxxNativeModule.cpp; sourceTree = "<group>"; };
		3D92B0A91E03699D0018521A /* CxxNativeModule.h */ = {isa = PBXFileReference; fileEncoding = 4; lastKnownFileType = sourcecode.c.h; path = CxxNativeModule.h; sourceTree = "<group>"; };
		3D92B0AB1E03699D0018521A /* JSExecutor.h */ = {isa = PBXFileReference; fileEncoding = 4; lastKnownFileType = sourcecode.c.h; path = JSExecutor.h; sourceTree = "<group>"; };
		3D92B0AE1E03699D0018521A /* Instance.cpp */ = {isa = PBXFileReference; fileEncoding = 4; lastKnownFileType = sourcecode.cpp.cpp; path = Instance.cpp; sourceTree = "<group>"; };
		3D92B0AF1E03699D0018521A /* Instance.h */ = {isa = PBXFileReference; fileEncoding = 4; lastKnownFileType = sourcecode.c.h; path = Instance.h; sourceTree = "<group>"; };
		3D92B0B01E03699D0018521A /* JsArgumentHelpers-inl.h */ = {isa = PBXFileReference; fileEncoding = 4; lastKnownFileType = sourcecode.c.h; path = "JsArgumentHelpers-inl.h"; sourceTree = "<group>"; };
		3D92B0B11E03699D0018521A /* JsArgumentHelpers.h */ = {isa = PBXFileReference; fileEncoding = 4; lastKnownFileType = sourcecode.c.h; path = JsArgumentHelpers.h; sourceTree = "<group>"; };
		3D92B0B21E03699D0018521A /* JSCExecutor.cpp */ = {isa = PBXFileReference; fileEncoding = 4; lastKnownFileType = sourcecode.cpp.cpp; path = JSCExecutor.cpp; sourceTree = "<group>"; };
		3D92B0B31E03699D0018521A /* JSCExecutor.h */ = {isa = PBXFileReference; fileEncoding = 4; lastKnownFileType = sourcecode.c.h; path = JSCExecutor.h; sourceTree = "<group>"; };
		3D92B0B61E03699D0018521A /* JSCLegacyTracing.cpp */ = {isa = PBXFileReference; fileEncoding = 4; lastKnownFileType = sourcecode.cpp.cpp; path = JSCLegacyTracing.cpp; sourceTree = "<group>"; };
		3D92B0B71E03699D0018521A /* JSCLegacyTracing.h */ = {isa = PBXFileReference; fileEncoding = 4; lastKnownFileType = sourcecode.c.h; path = JSCLegacyTracing.h; sourceTree = "<group>"; };
		3D92B0B81E03699D0018521A /* JSCMemory.cpp */ = {isa = PBXFileReference; fileEncoding = 4; lastKnownFileType = sourcecode.cpp.cpp; path = JSCMemory.cpp; sourceTree = "<group>"; };
		3D92B0B91E03699D0018521A /* JSCMemory.h */ = {isa = PBXFileReference; fileEncoding = 4; lastKnownFileType = sourcecode.c.h; path = JSCMemory.h; sourceTree = "<group>"; };
		3D92B0BA1E03699D0018521A /* JSCNativeModules.cpp */ = {isa = PBXFileReference; fileEncoding = 4; lastKnownFileType = sourcecode.cpp.cpp; path = JSCNativeModules.cpp; sourceTree = "<group>"; };
		3D92B0BB1E03699D0018521A /* JSCNativeModules.h */ = {isa = PBXFileReference; fileEncoding = 4; lastKnownFileType = sourcecode.c.h; path = JSCNativeModules.h; sourceTree = "<group>"; };
		3D92B0BC1E03699D0018521A /* JSCPerfStats.cpp */ = {isa = PBXFileReference; fileEncoding = 4; lastKnownFileType = sourcecode.cpp.cpp; path = JSCPerfStats.cpp; sourceTree = "<group>"; };
		3D92B0BD1E03699D0018521A /* JSCPerfStats.h */ = {isa = PBXFileReference; fileEncoding = 4; lastKnownFileType = sourcecode.c.h; path = JSCPerfStats.h; sourceTree = "<group>"; };
		3D92B0BE1E03699D0018521A /* JSCSamplingProfiler.cpp */ = {isa = PBXFileReference; fileEncoding = 4; lastKnownFileType = sourcecode.cpp.cpp; path = JSCSamplingProfiler.cpp; sourceTree = "<group>"; };
		3D92B0BF1E03699D0018521A /* JSCSamplingProfiler.h */ = {isa = PBXFileReference; fileEncoding = 4; lastKnownFileType = sourcecode.c.h; path = JSCSamplingProfiler.h; sourceTree = "<group>"; };
		3D92B0C21E03699D0018521A /* JSCUtils.cpp */ = {isa = PBXFileReference; fileEncoding = 4; lastKnownFileType = sourcecode.cpp.cpp; path = JSCUtils.cpp; sourceTree = "<group>"; };
		3D92B0C31E03699D0018521A /* JSCUtils.h */ = {isa = PBXFileReference; fileEncoding = 4; lastKnownFileType = sourcecode.c.h; path = JSCUtils.h; sourceTree = "<group>"; };
		3D92B0C61E03699D0018521A /* JSIndexedRAMBundle.cpp */ = {isa = PBXFileReference; fileEncoding = 4; lastKnownFileType = sourcecode.cpp.cpp; path = JSIndexedRAMBundle.cpp; sourceTree = "<group>"; };
		3D92B0C71E03699D0018521A /* JSIndexedRAMBundle.h */ = {isa = PBXFileReference; fileEncoding = 4; lastKnownFileType = sourcecode.c.h; path = JSIndexedRAMBundle.h; sourceTree = "<group>"; };
		3D92B0C81E03699D0018521A /* JSModulesUnbundle.h */ = {isa = PBXFileReference; fileEncoding = 4; lastKnownFileType = sourcecode.c.h; path = JSModulesUnbundle.h; sourceTree = "<group>"; };
		3D92B0C91E03699D0018521A /* MessageQueueThread.h */ = {isa = PBXFileReference; fileEncoding = 4; lastKnownFileType = sourcecode.c.h; path = MessageQueueThread.h; sourceTree = "<group>"; };
		3D92B0CA1E03699D0018521A /* MethodCall.cpp */ = {isa = PBXFileReference; fileEncoding = 4; lastKnownFileType = sourcecode.cpp.cpp; path = MethodCall.cpp; sourceTree = "<group>"; };
		3D92B0CB1E03699D0018521A /* MethodCall.h */ = {isa = PBXFileReference; fileEncoding = 4; lastKnownFileType = sourcecode.c.h; path = MethodCall.h; sourceTree = "<group>"; };
		3D92B0CC1E03699D0018521A /* ModuleRegistry.cpp */ = {isa = PBXFileReference; fileEncoding = 4; lastKnownFileType = sourcecode.cpp.cpp; path = ModuleRegistry.cpp; sourceTree = "<group>"; };
		3D92B0CD1E03699D0018521A /* ModuleRegistry.h */ = {isa = PBXFileReference; fileEncoding = 4; lastKnownFileType = sourcecode.c.h; path = ModuleRegistry.h; sourceTree = "<group>"; };
		3D92B0CE1E03699D0018521A /* NativeModule.h */ = {isa = PBXFileReference; fileEncoding = 4; lastKnownFileType = sourcecode.c.h; path = NativeModule.h; sourceTree = "<group>"; };
		3D92B0CF1E03699D0018521A /* NativeToJsBridge.cpp */ = {isa = PBXFileReference; fileEncoding = 4; lastKnownFileType = sourcecode.cpp.cpp; path = NativeToJsBridge.cpp; sourceTree = "<group>"; };
		3D92B0D01E03699D0018521A /* NativeToJsBridge.h */ = {isa = PBXFileReference; fileEncoding = 4; lastKnownFileType = sourcecode.c.h; path = NativeToJsBridge.h; sourceTree = "<group>"; };
		3D92B0D11E03699D0018521A /* Platform.cpp */ = {isa = PBXFileReference; fileEncoding = 4; lastKnownFileType = sourcecode.cpp.cpp; path = Platform.cpp; sourceTree = "<group>"; };
		3D92B0D21E03699D0018521A /* Platform.h */ = {isa = PBXFileReference; fileEncoding = 4; lastKnownFileType = sourcecode.c.h; path = Platform.h; sourceTree = "<group>"; };
		3D92B0D31E03699D0018521A /* SampleCxxModule.cpp */ = {isa = PBXFileReference; fileEncoding = 4; lastKnownFileType = sourcecode.cpp.cpp; path = SampleCxxModule.cpp; sourceTree = "<group>"; };
		3D92B0D41E03699D0018521A /* SampleCxxModule.h */ = {isa = PBXFileReference; fileEncoding = 4; lastKnownFileType = sourcecode.c.h; path = SampleCxxModule.h; sourceTree = "<group>"; };
		3D92B0D51E03699D0018521A /* SystraceSection.h */ = {isa = PBXFileReference; fileEncoding = 4; lastKnownFileType = sourcecode.c.h; path = SystraceSection.h; sourceTree = "<group>"; };
		3D92B1071E0369AD0018521A /* JSCHelpers.cpp */ = {isa = PBXFileReference; fileEncoding = 4; lastKnownFileType = sourcecode.cpp.cpp; path = JSCHelpers.cpp; sourceTree = "<group>"; };
		3D92B1081E0369AD0018521A /* JSCHelpers.h */ = {isa = PBXFileReference; fileEncoding = 4; lastKnownFileType = sourcecode.c.h; path = JSCHelpers.h; sourceTree = "<group>"; };
		3D92B1091E0369AD0018521A /* noncopyable.h */ = {isa = PBXFileReference; fileEncoding = 4; lastKnownFileType = sourcecode.c.h; path = noncopyable.h; sourceTree = "<group>"; };
		3D92B10A1E0369AD0018521A /* Unicode.cpp */ = {isa = PBXFileReference; fileEncoding = 4; lastKnownFileType = sourcecode.cpp.cpp; path = Unicode.cpp; sourceTree = "<group>"; };
		3D92B10B1E0369AD0018521A /* Unicode.h */ = {isa = PBXFileReference; fileEncoding = 4; lastKnownFileType = sourcecode.c.h; path = Unicode.h; sourceTree = "<group>"; };
		3D92B10C1E0369AD0018521A /* Value.cpp */ = {isa = PBXFileReference; fileEncoding = 4; lastKnownFileType = sourcecode.cpp.cpp; path = Value.cpp; sourceTree = "<group>"; };
		3D92B10D1E0369AD0018521A /* Value.h */ = {isa = PBXFileReference; fileEncoding = 4; lastKnownFileType = sourcecode.c.h; path = Value.h; sourceTree = "<group>"; };
		3DF1BE801F26576400068F1A /* JSCTracing.cpp */ = {isa = PBXFileReference; fileEncoding = 4; lastKnownFileType = sourcecode.cpp.cpp; path = JSCTracing.cpp; sourceTree = "<group>"; };
		3DF1BE811F26576400068F1A /* JSCTracing.h */ = {isa = PBXFileReference; fileEncoding = 4; lastKnownFileType = sourcecode.c.h; path = JSCTracing.h; sourceTree = "<group>"; };
		3EDCA8A21D3591E700450C31 /* RCTErrorCustomizer.h */ = {isa = PBXFileReference; fileEncoding = 4; lastKnownFileType = sourcecode.c.h; path = RCTErrorCustomizer.h; sourceTree = "<group>"; };
		3EDCA8A31D3591E700450C31 /* RCTErrorInfo.h */ = {isa = PBXFileReference; fileEncoding = 4; lastKnownFileType = sourcecode.c.h; path = RCTErrorInfo.h; sourceTree = "<group>"; };
		3EDCA8A41D3591E700450C31 /* RCTErrorInfo.m */ = {isa = PBXFileReference; fileEncoding = 4; lastKnownFileType = sourcecode.c.objc; path = RCTErrorInfo.m; sourceTree = "<group>"; };
		5335D5401FE81A4700883D58 /* RCTShadowView.m */ = {isa = PBXFileReference; fileEncoding = 4; lastKnownFileType = sourcecode.c.objc; path = RCTShadowView.m; sourceTree = "<group>"; };
		5343895E203905B6008E0CB3 /* YGLayout.cpp */ = {isa = PBXFileReference; fileEncoding = 4; lastKnownFileType = sourcecode.cpp.cpp; path = YGLayout.cpp; sourceTree = "<group>"; };
		5343895F203905B6008E0CB3 /* YGLayout.h */ = {isa = PBXFileReference; fileEncoding = 4; lastKnownFileType = sourcecode.c.h; path = YGLayout.h; sourceTree = "<group>"; };
		5352C5712038FF8D00A3B97E /* YGStyle.h */ = {isa = PBXFileReference; fileEncoding = 4; lastKnownFileType = sourcecode.c.h; path = YGStyle.h; sourceTree = "<group>"; };
		5352C5722038FF8D00A3B97E /* YGStyle.cpp */ = {isa = PBXFileReference; fileEncoding = 4; lastKnownFileType = sourcecode.cpp.cpp; path = YGStyle.cpp; sourceTree = "<group>"; };
		53756E372004FFF700FBBD99 /* Utils.cpp */ = {isa = PBXFileReference; fileEncoding = 4; lastKnownFileType = sourcecode.cpp.cpp; path = Utils.cpp; sourceTree = "<group>"; };
		53756E382004FFF700FBBD99 /* Utils.h */ = {isa = PBXFileReference; fileEncoding = 4; lastKnownFileType = sourcecode.c.h; path = Utils.h; sourceTree = "<group>"; };
		5376C5E01FC6DDB20083513D /* YGNodePrint.h */ = {isa = PBXFileReference; fileEncoding = 4; lastKnownFileType = sourcecode.c.h; path = YGNodePrint.h; sourceTree = "<group>"; };
		5376C5E11FC6DDB20083513D /* YGNodePrint.cpp */ = {isa = PBXFileReference; fileEncoding = 4; lastKnownFileType = sourcecode.cpp.cpp; path = YGNodePrint.cpp; sourceTree = "<group>"; };
		53CBF1851FB4FE80002CBB31 /* Yoga-internal.h */ = {isa = PBXFileReference; fileEncoding = 4; lastKnownFileType = sourcecode.c.h; path = "Yoga-internal.h"; sourceTree = "<group>"; };
		53CBF1861FB4FE80002CBB31 /* YGEnums.cpp */ = {isa = PBXFileReference; fileEncoding = 4; lastKnownFileType = sourcecode.cpp.cpp; path = YGEnums.cpp; sourceTree = "<group>"; };
		53CBF1871FB4FE80002CBB31 /* Yoga.cpp */ = {isa = PBXFileReference; fileEncoding = 4; lastKnownFileType = sourcecode.cpp.cpp; path = Yoga.cpp; sourceTree = "<group>"; };
		53D123831FBF1D49001B8A10 /* libyoga.a */ = {isa = PBXFileReference; lastKnownFileType = archive.ar; name = libyoga.a; path = "../../../../../../../../../Library/Developer/Xcode/DerivedData/yoga-hdfifpwsinitsibujacpiefkjfdy/Build/Products/Debug/libyoga.a"; sourceTree = "<group>"; };
		53DEF6E6205AE59B006A3890 /* YGFloatOptional.cpp */ = {isa = PBXFileReference; fileEncoding = 4; lastKnownFileType = sourcecode.cpp.cpp; path = YGFloatOptional.cpp; sourceTree = "<group>"; };
		53DEF6E7205AE59C006A3890 /* YGFloatOptional.h */ = {isa = PBXFileReference; fileEncoding = 4; lastKnownFileType = sourcecode.c.h; path = YGFloatOptional.h; sourceTree = "<group>"; };
		53EC85DE1FDEC75A0051B2B5 /* YGNode.h */ = {isa = PBXFileReference; fileEncoding = 4; lastKnownFileType = sourcecode.c.h; path = YGNode.h; sourceTree = "<group>"; };
		53EC85DF1FDEC75A0051B2B5 /* YGNode.cpp */ = {isa = PBXFileReference; fileEncoding = 4; lastKnownFileType = sourcecode.cpp.cpp; path = YGNode.cpp; sourceTree = "<group>"; };
		58114A121AAE854800E7D092 /* RCTPicker.h */ = {isa = PBXFileReference; fileEncoding = 4; lastKnownFileType = sourcecode.c.h; path = RCTPicker.h; sourceTree = "<group>"; };
		58114A131AAE854800E7D092 /* RCTPicker.m */ = {isa = PBXFileReference; fileEncoding = 4; lastKnownFileType = sourcecode.c.objc; path = RCTPicker.m; sourceTree = "<group>"; };
		58114A141AAE854800E7D092 /* RCTPickerManager.h */ = {isa = PBXFileReference; fileEncoding = 4; lastKnownFileType = sourcecode.c.h; path = RCTPickerManager.h; sourceTree = "<group>"; };
		58114A151AAE854800E7D092 /* RCTPickerManager.m */ = {isa = PBXFileReference; fileEncoding = 4; lastKnownFileType = sourcecode.c.objc; path = RCTPickerManager.m; sourceTree = "<group>"; };
		58114A4E1AAE93D500E7D092 /* RCTAsyncLocalStorage.m */ = {isa = PBXFileReference; fileEncoding = 4; lastKnownFileType = sourcecode.c.objc; path = RCTAsyncLocalStorage.m; sourceTree = "<group>"; };
		58114A4F1AAE93D500E7D092 /* RCTAsyncLocalStorage.h */ = {isa = PBXFileReference; fileEncoding = 4; lastKnownFileType = sourcecode.c.h; path = RCTAsyncLocalStorage.h; sourceTree = "<group>"; };
		58C571BF1AA56C1900CDF9C8 /* RCTDatePickerManager.m */ = {isa = PBXFileReference; fileEncoding = 4; lastKnownFileType = sourcecode.c.objc; path = RCTDatePickerManager.m; sourceTree = "<group>"; };
		58C571C01AA56C1900CDF9C8 /* RCTDatePickerManager.h */ = {isa = PBXFileReference; fileEncoding = 4; lastKnownFileType = sourcecode.c.h; lineEnding = 0; path = RCTDatePickerManager.h; sourceTree = "<group>"; xcLanguageSpecificationIdentifier = xcode.lang.objcpp; };
		590D7BFB1EBD458B00D8A370 /* RCTShadowView+Layout.h */ = {isa = PBXFileReference; fileEncoding = 4; lastKnownFileType = sourcecode.c.h; path = "RCTShadowView+Layout.h"; sourceTree = "<group>"; };
		590D7BFC1EBD458B00D8A370 /* RCTShadowView+Layout.m */ = {isa = PBXFileReference; fileEncoding = 4; lastKnownFileType = sourcecode.c.objc; path = "RCTShadowView+Layout.m"; sourceTree = "<group>"; };
		591F78D8202ADB21004A668C /* RCTLayout.m */ = {isa = PBXFileReference; fileEncoding = 4; lastKnownFileType = sourcecode.c.objc; path = RCTLayout.m; sourceTree = "<group>"; };
		591F78D9202ADB22004A668C /* RCTLayout.h */ = {isa = PBXFileReference; fileEncoding = 4; lastKnownFileType = sourcecode.c.h; path = RCTLayout.h; sourceTree = "<group>"; };
		5925356920084D0600DD584B /* RCTSurfaceSizeMeasureMode.mm */ = {isa = PBXFileReference; fileEncoding = 4; lastKnownFileType = sourcecode.cpp.objcpp; path = RCTSurfaceSizeMeasureMode.mm; sourceTree = "<group>"; };
		59283C9F1FD67320000EAAB9 /* RCTSurfaceStage.m */ = {isa = PBXFileReference; fileEncoding = 4; lastKnownFileType = sourcecode.c.objc; path = RCTSurfaceStage.m; sourceTree = "<group>"; };
		594F0A2F1FD23228007FBE96 /* RCTSurfaceHostingView.h */ = {isa = PBXFileReference; fileEncoding = 4; lastKnownFileType = sourcecode.c.h; path = RCTSurfaceHostingView.h; sourceTree = "<group>"; };
		594F0A301FD23228007FBE96 /* RCTSurfaceHostingView.mm */ = {isa = PBXFileReference; fileEncoding = 4; lastKnownFileType = sourcecode.cpp.objcpp; path = RCTSurfaceHostingView.mm; sourceTree = "<group>"; };
		594F0A311FD23228007FBE96 /* RCTSurfaceSizeMeasureMode.h */ = {isa = PBXFileReference; fileEncoding = 4; lastKnownFileType = sourcecode.c.h; path = RCTSurfaceSizeMeasureMode.h; sourceTree = "<group>"; };
		59500D411F71C63700B122B7 /* RCTUIManagerUtils.h */ = {isa = PBXFileReference; fileEncoding = 4; lastKnownFileType = sourcecode.c.h; path = RCTUIManagerUtils.h; sourceTree = "<group>"; };
		59500D421F71C63F00B122B7 /* RCTUIManagerUtils.m */ = {isa = PBXFileReference; fileEncoding = 4; lastKnownFileType = sourcecode.c.objc; path = RCTUIManagerUtils.m; sourceTree = "<group>"; };
		5960C1B11F0804A00066FD5B /* RCTLayoutAnimation.h */ = {isa = PBXFileReference; fileEncoding = 4; lastKnownFileType = sourcecode.c.h; path = RCTLayoutAnimation.h; sourceTree = "<group>"; };
		5960C1B21F0804A00066FD5B /* RCTLayoutAnimation.m */ = {isa = PBXFileReference; fileEncoding = 4; lastKnownFileType = sourcecode.c.objc; path = RCTLayoutAnimation.m; sourceTree = "<group>"; };
		5960C1B31F0804A00066FD5B /* RCTLayoutAnimationGroup.h */ = {isa = PBXFileReference; fileEncoding = 4; lastKnownFileType = sourcecode.c.h; path = RCTLayoutAnimationGroup.h; sourceTree = "<group>"; };
		5960C1B41F0804A00066FD5B /* RCTLayoutAnimationGroup.m */ = {isa = PBXFileReference; fileEncoding = 4; lastKnownFileType = sourcecode.c.objc; path = RCTLayoutAnimationGroup.m; sourceTree = "<group>"; };
		597633341F4E021D005BE8A4 /* RCTShadowView+Internal.m */ = {isa = PBXFileReference; fileEncoding = 4; lastKnownFileType = sourcecode.c.objc; path = "RCTShadowView+Internal.m"; sourceTree = "<group>"; };
		597633351F4E021D005BE8A4 /* RCTShadowView+Internal.h */ = {isa = PBXFileReference; fileEncoding = 4; lastKnownFileType = sourcecode.c.h; path = "RCTShadowView+Internal.h"; sourceTree = "<group>"; };
		599FAA2A1FB274970058CCF6 /* RCTSurface.h */ = {isa = PBXFileReference; fileEncoding = 4; lastKnownFileType = sourcecode.c.h; path = RCTSurface.h; sourceTree = "<group>"; };
		599FAA2B1FB274970058CCF6 /* RCTSurface.mm */ = {isa = PBXFileReference; fileEncoding = 4; lastKnownFileType = sourcecode.cpp.objcpp; path = RCTSurface.mm; sourceTree = "<group>"; };
		599FAA2C1FB274970058CCF6 /* RCTSurfaceDelegate.h */ = {isa = PBXFileReference; fileEncoding = 4; lastKnownFileType = sourcecode.c.h; path = RCTSurfaceDelegate.h; sourceTree = "<group>"; };
		599FAA2D1FB274970058CCF6 /* RCTSurfaceRootShadowView.h */ = {isa = PBXFileReference; fileEncoding = 4; lastKnownFileType = sourcecode.c.h; path = RCTSurfaceRootShadowView.h; sourceTree = "<group>"; };
		599FAA2E1FB274970058CCF6 /* RCTSurfaceRootShadowView.m */ = {isa = PBXFileReference; fileEncoding = 4; lastKnownFileType = sourcecode.c.objc; path = RCTSurfaceRootShadowView.m; sourceTree = "<group>"; };
		599FAA2F1FB274970058CCF6 /* RCTSurfaceRootShadowViewDelegate.h */ = {isa = PBXFileReference; fileEncoding = 4; lastKnownFileType = sourcecode.c.h; path = RCTSurfaceRootShadowViewDelegate.h; sourceTree = "<group>"; };
		599FAA301FB274970058CCF6 /* RCTSurfaceRootView.h */ = {isa = PBXFileReference; fileEncoding = 4; lastKnownFileType = sourcecode.c.h; path = RCTSurfaceRootView.h; sourceTree = "<group>"; };
		599FAA311FB274970058CCF6 /* RCTSurfaceRootView.mm */ = {isa = PBXFileReference; fileEncoding = 4; lastKnownFileType = sourcecode.cpp.objcpp; path = RCTSurfaceRootView.mm; sourceTree = "<group>"; };
		599FAA321FB274970058CCF6 /* RCTSurfaceStage.h */ = {isa = PBXFileReference; fileEncoding = 4; lastKnownFileType = sourcecode.c.h; path = RCTSurfaceStage.h; sourceTree = "<group>"; };
		599FAA331FB274970058CCF6 /* RCTSurfaceView+Internal.h */ = {isa = PBXFileReference; fileEncoding = 4; lastKnownFileType = sourcecode.c.h; path = "RCTSurfaceView+Internal.h"; sourceTree = "<group>"; };
		599FAA341FB274970058CCF6 /* RCTSurfaceView.h */ = {isa = PBXFileReference; fileEncoding = 4; lastKnownFileType = sourcecode.c.h; path = RCTSurfaceView.h; sourceTree = "<group>"; };
		599FAA351FB274970058CCF6 /* RCTSurfaceView.mm */ = {isa = PBXFileReference; fileEncoding = 4; lastKnownFileType = sourcecode.cpp.objcpp; path = RCTSurfaceView.mm; sourceTree = "<group>"; };
		59A7B9FB1E577DBF0068EDBF /* RCTRootContentView.h */ = {isa = PBXFileReference; fileEncoding = 4; lastKnownFileType = sourcecode.c.h; path = RCTRootContentView.h; sourceTree = "<group>"; };
		59A7B9FC1E577DBF0068EDBF /* RCTRootContentView.m */ = {isa = PBXFileReference; fileEncoding = 4; lastKnownFileType = sourcecode.c.objc; path = RCTRootContentView.m; sourceTree = "<group>"; };
		59D031E51F8353D3008361F0 /* RCTSafeAreaShadowView.h */ = {isa = PBXFileReference; fileEncoding = 4; lastKnownFileType = sourcecode.c.h; path = RCTSafeAreaShadowView.h; sourceTree = "<group>"; };
		59D031E61F8353D3008361F0 /* RCTSafeAreaShadowView.m */ = {isa = PBXFileReference; fileEncoding = 4; lastKnownFileType = sourcecode.c.objc; path = RCTSafeAreaShadowView.m; sourceTree = "<group>"; };
		59D031E71F8353D3008361F0 /* RCTSafeAreaView.h */ = {isa = PBXFileReference; fileEncoding = 4; lastKnownFileType = sourcecode.c.h; path = RCTSafeAreaView.h; sourceTree = "<group>"; };
		59D031E81F8353D3008361F0 /* RCTSafeAreaView.m */ = {isa = PBXFileReference; fileEncoding = 4; lastKnownFileType = sourcecode.c.objc; path = RCTSafeAreaView.m; sourceTree = "<group>"; };
		59D031E91F8353D3008361F0 /* RCTSafeAreaViewLocalData.h */ = {isa = PBXFileReference; fileEncoding = 4; lastKnownFileType = sourcecode.c.h; path = RCTSafeAreaViewLocalData.h; sourceTree = "<group>"; };
		59D031EA1F8353D3008361F0 /* RCTSafeAreaViewLocalData.m */ = {isa = PBXFileReference; fileEncoding = 4; lastKnownFileType = sourcecode.c.objc; path = RCTSafeAreaViewLocalData.m; sourceTree = "<group>"; };
		59D031EB1F8353D3008361F0 /* RCTSafeAreaViewManager.h */ = {isa = PBXFileReference; fileEncoding = 4; lastKnownFileType = sourcecode.c.h; path = RCTSafeAreaViewManager.h; sourceTree = "<group>"; };
		59D031EC1F8353D3008361F0 /* RCTSafeAreaViewManager.m */ = {isa = PBXFileReference; fileEncoding = 4; lastKnownFileType = sourcecode.c.objc; path = RCTSafeAreaViewManager.m; sourceTree = "<group>"; };
		59E6049C1FE9CCE100BD90C5 /* RCTScrollContentShadowView.h */ = {isa = PBXFileReference; fileEncoding = 4; lastKnownFileType = sourcecode.c.h; path = RCTScrollContentShadowView.h; sourceTree = "<group>"; };
		59E6049D1FE9CCE200BD90C5 /* RCTScrollContentViewManager.m */ = {isa = PBXFileReference; fileEncoding = 4; lastKnownFileType = sourcecode.c.objc; path = RCTScrollContentViewManager.m; sourceTree = "<group>"; };
		59E6049E1FE9CCE200BD90C5 /* RCTScrollContentShadowView.m */ = {isa = PBXFileReference; fileEncoding = 4; lastKnownFileType = sourcecode.c.objc; path = RCTScrollContentShadowView.m; sourceTree = "<group>"; };
		59E6049F1FE9CCE200BD90C5 /* RCTScrollContentViewManager.h */ = {isa = PBXFileReference; fileEncoding = 4; lastKnownFileType = sourcecode.c.h; path = RCTScrollContentViewManager.h; sourceTree = "<group>"; };
		59EB6DB91EBD6FC90072A5E7 /* RCTUIManagerObserverCoordinator.h */ = {isa = PBXFileReference; fileEncoding = 4; lastKnownFileType = sourcecode.c.h; path = RCTUIManagerObserverCoordinator.h; sourceTree = "<group>"; };
		59EB6DBA1EBD6FC90072A5E7 /* RCTUIManagerObserverCoordinator.mm */ = {isa = PBXFileReference; fileEncoding = 4; lastKnownFileType = sourcecode.cpp.objcpp; path = RCTUIManagerObserverCoordinator.mm; sourceTree = "<group>"; };
		59EDBC9C1FDF4E0C003573DE /* RCTScrollableProtocol.h */ = {isa = PBXFileReference; fileEncoding = 4; lastKnownFileType = sourcecode.c.h; path = RCTScrollableProtocol.h; sourceTree = "<group>"; };
		59EDBC9F1FDF4E0C003573DE /* RCTScrollContentView.h */ = {isa = PBXFileReference; fileEncoding = 4; lastKnownFileType = sourcecode.c.h; path = RCTScrollContentView.h; sourceTree = "<group>"; };
		59EDBCA01FDF4E0C003573DE /* RCTScrollContentView.m */ = {isa = PBXFileReference; fileEncoding = 4; lastKnownFileType = sourcecode.c.objc; path = RCTScrollContentView.m; sourceTree = "<group>"; };
		59EDBCA31FDF4E0C003573DE /* RCTScrollView.h */ = {isa = PBXFileReference; fileEncoding = 4; lastKnownFileType = sourcecode.c.h; path = RCTScrollView.h; sourceTree = "<group>"; };
		59EDBCA41FDF4E0C003573DE /* RCTScrollView.m */ = {isa = PBXFileReference; fileEncoding = 4; lastKnownFileType = sourcecode.c.objc; path = RCTScrollView.m; sourceTree = "<group>"; };
		59EDBCA51FDF4E0C003573DE /* RCTScrollViewManager.h */ = {isa = PBXFileReference; fileEncoding = 4; lastKnownFileType = sourcecode.c.h; path = RCTScrollViewManager.h; sourceTree = "<group>"; };
		59EDBCA61FDF4E0C003573DE /* RCTScrollViewManager.m */ = {isa = PBXFileReference; fileEncoding = 4; lastKnownFileType = sourcecode.c.objc; path = RCTScrollViewManager.m; sourceTree = "<group>"; };
		5C70425F20A1004800FBEEF7 /* RCTFontConstantsOverride.h */ = {isa = PBXFileReference; fileEncoding = 4; lastKnownFileType = sourcecode.c.h; path = RCTFontConstantsOverride.h; sourceTree = "<group>"; };
		5CE2080020772F7C009A43B3 /* YGConfig.cpp */ = {isa = PBXFileReference; fileEncoding = 4; lastKnownFileType = sourcecode.cpp.cpp; path = YGConfig.cpp; sourceTree = "<group>"; };
		5CE2080120772F7C009A43B3 /* YGConfig.h */ = {isa = PBXFileReference; fileEncoding = 4; lastKnownFileType = sourcecode.c.h; path = YGConfig.h; sourceTree = "<group>"; };
		657734821EE834C900A0E9EA /* RCTInspectorDevServerHelper.h */ = {isa = PBXFileReference; fileEncoding = 4; lastKnownFileType = sourcecode.c.h; path = RCTInspectorDevServerHelper.h; sourceTree = "<group>"; };
		657734831EE834C900A0E9EA /* RCTInspectorDevServerHelper.mm */ = {isa = PBXFileReference; fileEncoding = 4; lastKnownFileType = sourcecode.cpp.objcpp; path = RCTInspectorDevServerHelper.mm; sourceTree = "<group>"; };
		6577348A1EE8354A00A0E9EA /* RCTInspector.h */ = {isa = PBXFileReference; fileEncoding = 4; lastKnownFileType = sourcecode.c.h; name = RCTInspector.h; path = Inspector/RCTInspector.h; sourceTree = "<group>"; };
		6577348B1EE8354A00A0E9EA /* RCTInspector.mm */ = {isa = PBXFileReference; fileEncoding = 4; lastKnownFileType = sourcecode.cpp.objcpp; name = RCTInspector.mm; path = Inspector/RCTInspector.mm; sourceTree = "<group>"; };
		6577348C1EE8354A00A0E9EA /* RCTInspectorPackagerConnection.h */ = {isa = PBXFileReference; fileEncoding = 4; lastKnownFileType = sourcecode.c.h; name = RCTInspectorPackagerConnection.h; path = Inspector/RCTInspectorPackagerConnection.h; sourceTree = "<group>"; };
		6577348D1EE8354A00A0E9EA /* RCTInspectorPackagerConnection.m */ = {isa = PBXFileReference; fileEncoding = 4; lastKnownFileType = sourcecode.c.objc; name = RCTInspectorPackagerConnection.m; path = Inspector/RCTInspectorPackagerConnection.m; sourceTree = "<group>"; };
		66CD94AD1F1045E700CB3C7C /* RCTMaskedView.h */ = {isa = PBXFileReference; fileEncoding = 4; lastKnownFileType = sourcecode.c.h; path = RCTMaskedView.h; sourceTree = "<group>"; };
		66CD94AE1F1045E700CB3C7C /* RCTMaskedView.m */ = {isa = PBXFileReference; fileEncoding = 4; lastKnownFileType = sourcecode.c.objc; path = RCTMaskedView.m; sourceTree = "<group>"; };
		66CD94AF1F1045E700CB3C7C /* RCTMaskedViewManager.h */ = {isa = PBXFileReference; fileEncoding = 4; lastKnownFileType = sourcecode.c.h; path = RCTMaskedViewManager.h; sourceTree = "<group>"; };
		66CD94B01F1045E700CB3C7C /* RCTMaskedViewManager.m */ = {isa = PBXFileReference; fileEncoding = 4; lastKnownFileType = sourcecode.c.objc; path = RCTMaskedViewManager.m; sourceTree = "<group>"; };
		68EFE4EC1CF6EB3000A1DE13 /* RCTBundleURLProvider.h */ = {isa = PBXFileReference; fileEncoding = 4; lastKnownFileType = sourcecode.c.h; path = RCTBundleURLProvider.h; sourceTree = "<group>"; };
		68EFE4ED1CF6EB3900A1DE13 /* RCTBundleURLProvider.m */ = {isa = PBXFileReference; fileEncoding = 4; lastKnownFileType = sourcecode.c.objc; path = RCTBundleURLProvider.m; sourceTree = "<group>"; };
		6A15FB0C1BDF663500531DFB /* RCTRootViewInternal.h */ = {isa = PBXFileReference; fileEncoding = 4; lastKnownFileType = sourcecode.c.h; path = RCTRootViewInternal.h; sourceTree = "<group>"; };
		830213F31A654E0800B993E6 /* RCTBridgeModule.h */ = {isa = PBXFileReference; lastKnownFileType = sourcecode.c.h; path = RCTBridgeModule.h; sourceTree = "<group>"; };
		830A229C1A66C68A008503DA /* RCTRootView.h */ = {isa = PBXFileReference; fileEncoding = 4; lastKnownFileType = sourcecode.c.h; path = RCTRootView.h; sourceTree = "<group>"; };
		830A229D1A66C68A008503DA /* RCTRootView.m */ = {isa = PBXFileReference; fileEncoding = 4; lastKnownFileType = sourcecode.c.objc; path = RCTRootView.m; sourceTree = "<group>"; };
		83392EB11B6634E10013B15F /* RCTModalHostViewController.h */ = {isa = PBXFileReference; fileEncoding = 4; lastKnownFileType = sourcecode.c.h; path = RCTModalHostViewController.h; sourceTree = "<group>"; };
		83392EB21B6634E10013B15F /* RCTModalHostViewController.m */ = {isa = PBXFileReference; fileEncoding = 4; lastKnownFileType = sourcecode.c.objc; path = RCTModalHostViewController.m; sourceTree = "<group>"; };
		83A1FE8A1B62640A00BE0E65 /* RCTModalHostView.h */ = {isa = PBXFileReference; fileEncoding = 4; lastKnownFileType = sourcecode.c.h; path = RCTModalHostView.h; sourceTree = "<group>"; };
		83A1FE8B1B62640A00BE0E65 /* RCTModalHostView.m */ = {isa = PBXFileReference; fileEncoding = 4; lastKnownFileType = sourcecode.c.objc; path = RCTModalHostView.m; sourceTree = "<group>"; };
		83A1FE8D1B62643A00BE0E65 /* RCTModalHostViewManager.h */ = {isa = PBXFileReference; fileEncoding = 4; lastKnownFileType = sourcecode.c.h; path = RCTModalHostViewManager.h; sourceTree = "<group>"; };
		83A1FE8E1B62643A00BE0E65 /* RCTModalHostViewManager.m */ = {isa = PBXFileReference; fileEncoding = 4; lastKnownFileType = sourcecode.c.objc; path = RCTModalHostViewManager.m; sourceTree = "<group>"; };
		83CBBA2E1A601D0E00E9B192 /* libReact.a */ = {isa = PBXFileReference; explicitFileType = archive.ar; includeInIndex = 0; path = libReact.a; sourceTree = BUILT_PRODUCTS_DIR; };
		83CBBA4A1A601E3B00E9B192 /* RCTAssert.h */ = {isa = PBXFileReference; fileEncoding = 4; lastKnownFileType = sourcecode.c.h; path = RCTAssert.h; sourceTree = "<group>"; };
		83CBBA4B1A601E3B00E9B192 /* RCTAssert.m */ = {isa = PBXFileReference; fileEncoding = 4; lastKnownFileType = sourcecode.c.objc; path = RCTAssert.m; sourceTree = "<group>"; };
		83CBBA4C1A601E3B00E9B192 /* RCTInvalidating.h */ = {isa = PBXFileReference; fileEncoding = 4; lastKnownFileType = sourcecode.c.h; path = RCTInvalidating.h; sourceTree = "<group>"; };
		83CBBA4D1A601E3B00E9B192 /* RCTLog.h */ = {isa = PBXFileReference; fileEncoding = 4; lastKnownFileType = sourcecode.c.h; path = RCTLog.h; sourceTree = "<group>"; };
		83CBBA4E1A601E3B00E9B192 /* RCTLog.mm */ = {isa = PBXFileReference; fileEncoding = 4; lastKnownFileType = sourcecode.cpp.objcpp; path = RCTLog.mm; sourceTree = "<group>"; };
		83CBBA4F1A601E3B00E9B192 /* RCTUtils.h */ = {isa = PBXFileReference; fileEncoding = 4; lastKnownFileType = sourcecode.c.h; path = RCTUtils.h; sourceTree = "<group>"; };
		83CBBA501A601E3B00E9B192 /* RCTUtils.m */ = {isa = PBXFileReference; fileEncoding = 4; lastKnownFileType = sourcecode.c.objc; path = RCTUtils.m; sourceTree = "<group>"; };
		83CBBA5E1A601EAA00E9B192 /* RCTBridge.h */ = {isa = PBXFileReference; fileEncoding = 4; lastKnownFileType = sourcecode.c.h; path = RCTBridge.h; sourceTree = "<group>"; };
		83CBBA5F1A601EAA00E9B192 /* RCTBridge.m */ = {isa = PBXFileReference; fileEncoding = 4; lastKnownFileType = sourcecode.c.objc; path = RCTBridge.m; sourceTree = "<group>"; };
		83CBBA631A601ECA00E9B192 /* RCTJavaScriptExecutor.h */ = {isa = PBXFileReference; lastKnownFileType = sourcecode.c.h; lineEnding = 0; path = RCTJavaScriptExecutor.h; sourceTree = "<group>"; xcLanguageSpecificationIdentifier = xcode.lang.objcpp; };
		83CBBA651A601EF300E9B192 /* RCTEventDispatcher.h */ = {isa = PBXFileReference; fileEncoding = 4; lastKnownFileType = sourcecode.c.h; lineEnding = 0; path = RCTEventDispatcher.h; sourceTree = "<group>"; xcLanguageSpecificationIdentifier = xcode.lang.objcpp; };
		83CBBA661A601EF300E9B192 /* RCTEventDispatcher.m */ = {isa = PBXFileReference; fileEncoding = 4; lastKnownFileType = sourcecode.c.objc; path = RCTEventDispatcher.m; sourceTree = "<group>"; };
		83CBBA961A6020BB00E9B192 /* RCTTouchHandler.h */ = {isa = PBXFileReference; fileEncoding = 4; lastKnownFileType = sourcecode.c.h; path = RCTTouchHandler.h; sourceTree = "<group>"; };
		83CBBA971A6020BB00E9B192 /* RCTTouchHandler.m */ = {isa = PBXFileReference; fileEncoding = 4; lastKnownFileType = sourcecode.c.objc; path = RCTTouchHandler.m; sourceTree = "<group>"; };
		83CBBACA1A6023D300E9B192 /* RCTConvert.h */ = {isa = PBXFileReference; fileEncoding = 4; lastKnownFileType = sourcecode.c.h; lineEnding = 0; path = RCTConvert.h; sourceTree = "<group>"; xcLanguageSpecificationIdentifier = xcode.lang.objcpp; };
		83CBBACB1A6023D300E9B192 /* RCTConvert.m */ = {isa = PBXFileReference; fileEncoding = 4; lastKnownFileType = sourcecode.c.objc; path = RCTConvert.m; sourceTree = "<group>"; };
		83F15A171B7CC46900F10295 /* UIView+Private.h */ = {isa = PBXFileReference; lastKnownFileType = sourcecode.c.h; path = "UIView+Private.h"; sourceTree = "<group>"; };
		91076A871F743AB00081B4FA /* RCTModalManager.m */ = {isa = PBXFileReference; lastKnownFileType = sourcecode.c.objc; path = RCTModalManager.m; sourceTree = "<group>"; };
		91076A881F743AB00081B4FA /* RCTModalManager.h */ = {isa = PBXFileReference; lastKnownFileType = sourcecode.c.h; path = RCTModalManager.h; sourceTree = "<group>"; };
		9936F3131F5F2E4B0010BF04 /* libprivatedata.a */ = {isa = PBXFileReference; explicitFileType = archive.ar; includeInIndex = 0; path = libprivatedata.a; sourceTree = BUILT_PRODUCTS_DIR; };
		9936F32F1F5F2E5B0010BF04 /* libprivatedata-tvOS.a */ = {isa = PBXFileReference; explicitFileType = archive.ar; includeInIndex = 0; path = "libprivatedata-tvOS.a"; sourceTree = BUILT_PRODUCTS_DIR; };
		9936F3351F5F2F480010BF04 /* PrivateDataBase.cpp */ = {isa = PBXFileReference; fileEncoding = 4; lastKnownFileType = sourcecode.cpp.cpp; name = PrivateDataBase.cpp; path = privatedata/PrivateDataBase.cpp; sourceTree = "<group>"; };
		9936F3361F5F2F480010BF04 /* PrivateDataBase.h */ = {isa = PBXFileReference; fileEncoding = 4; lastKnownFileType = sourcecode.c.h; name = PrivateDataBase.h; path = privatedata/PrivateDataBase.h; sourceTree = "<group>"; };
		A2440AA01DF8D854006E7BFC /* RCTReloadCommand.h */ = {isa = PBXFileReference; fileEncoding = 4; lastKnownFileType = sourcecode.c.h; path = RCTReloadCommand.h; sourceTree = "<group>"; };
		A2440AA11DF8D854006E7BFC /* RCTReloadCommand.m */ = {isa = PBXFileReference; fileEncoding = 4; lastKnownFileType = sourcecode.c.objc; path = RCTReloadCommand.m; sourceTree = "<group>"; };
		AC70D2E81DE489E4002E6351 /* RCTJavaScriptLoader.mm */ = {isa = PBXFileReference; fileEncoding = 4; lastKnownFileType = sourcecode.cpp.objcpp; path = RCTJavaScriptLoader.mm; sourceTree = "<group>"; };
		AC70D2EB1DE48A22002E6351 /* JSBundleType.cpp */ = {isa = PBXFileReference; fileEncoding = 4; lastKnownFileType = sourcecode.cpp.cpp; path = JSBundleType.cpp; sourceTree = "<group>"; };
		ACDD3FDA1BC7430D00E7DE33 /* RCTBorderStyle.h */ = {isa = PBXFileReference; fileEncoding = 4; lastKnownFileType = sourcecode.c.h; path = RCTBorderStyle.h; sourceTree = "<group>"; };
		B233E6E81D2D843200BC68BA /* RCTI18nManager.h */ = {isa = PBXFileReference; fileEncoding = 4; lastKnownFileType = sourcecode.c.h; lineEnding = 0; path = RCTI18nManager.h; sourceTree = "<group>"; xcLanguageSpecificationIdentifier = xcode.lang.objcpp; };
		B233E6E91D2D845D00BC68BA /* RCTI18nManager.m */ = {isa = PBXFileReference; fileEncoding = 4; lastKnownFileType = sourcecode.c.objc; path = RCTI18nManager.m; sourceTree = "<group>"; };
		B95154301D1B34B200FE7B80 /* RCTActivityIndicatorView.h */ = {isa = PBXFileReference; fileEncoding = 4; lastKnownFileType = sourcecode.c.h; path = RCTActivityIndicatorView.h; sourceTree = "<group>"; };
		B95154311D1B34B200FE7B80 /* RCTActivityIndicatorView.m */ = {isa = PBXFileReference; fileEncoding = 4; lastKnownFileType = sourcecode.c.objc; path = RCTActivityIndicatorView.m; sourceTree = "<group>"; };
		C60128A91F3D1258009DF9FF /* RCTCxxConvert.h */ = {isa = PBXFileReference; fileEncoding = 4; lastKnownFileType = sourcecode.c.h; path = RCTCxxConvert.h; sourceTree = "<group>"; };
		C60128AA1F3D1258009DF9FF /* RCTCxxConvert.m */ = {isa = PBXFileReference; fileEncoding = 4; lastKnownFileType = sourcecode.c.objc; path = RCTCxxConvert.m; sourceTree = "<group>"; };
		C606692D1F3CC60500E67165 /* RCTModuleMethod.mm */ = {isa = PBXFileReference; fileEncoding = 4; lastKnownFileType = sourcecode.cpp.objcpp; path = RCTModuleMethod.mm; sourceTree = "<group>"; };
		C60669351F3CCF1B00E67165 /* RCTManagedPointer.mm */ = {isa = PBXFileReference; fileEncoding = 4; lastKnownFileType = sourcecode.cpp.objcpp; path = RCTManagedPointer.mm; sourceTree = "<group>"; };
		C654505D1F3BD9280090799B /* RCTManagedPointer.h */ = {isa = PBXFileReference; fileEncoding = 4; lastKnownFileType = sourcecode.c.h; path = RCTManagedPointer.h; sourceTree = "<group>"; };
		C6D380181F71D75B00621378 /* RAMBundleRegistry.h */ = {isa = PBXFileReference; lastKnownFileType = sourcecode.c.h; path = RAMBundleRegistry.h; sourceTree = "<group>"; };
		C6D380191F71D75B00621378 /* RAMBundleRegistry.cpp */ = {isa = PBXFileReference; lastKnownFileType = sourcecode.cpp.cpp; path = RAMBundleRegistry.cpp; sourceTree = "<group>"; };
		CF2731BE1E7B8DE40044CA4F /* RCTDeviceInfo.h */ = {isa = PBXFileReference; fileEncoding = 4; lastKnownFileType = sourcecode.c.h; path = RCTDeviceInfo.h; sourceTree = "<group>"; };
		CF2731BF1E7B8DE40044CA4F /* RCTDeviceInfo.m */ = {isa = PBXFileReference; fileEncoding = 4; lastKnownFileType = sourcecode.c.objc; path = RCTDeviceInfo.m; sourceTree = "<group>"; };
		E223624320875A8000108244 /* JSExecutor.cpp */ = {isa = PBXFileReference; fileEncoding = 4; lastKnownFileType = sourcecode.cpp.cpp; path = JSExecutor.cpp; sourceTree = "<group>"; };
		E3BBC8EB1ADE6F47001BBD81 /* RCTTextDecorationLineType.h */ = {isa = PBXFileReference; lastKnownFileType = sourcecode.c.h; path = RCTTextDecorationLineType.h; sourceTree = "<group>"; };
		E9B20B791B500126007A2DA7 /* RCTAccessibilityManager.h */ = {isa = PBXFileReference; fileEncoding = 4; lastKnownFileType = sourcecode.c.h; path = RCTAccessibilityManager.h; sourceTree = "<group>"; };
		E9B20B7A1B500126007A2DA7 /* RCTAccessibilityManager.m */ = {isa = PBXFileReference; fileEncoding = 4; lastKnownFileType = sourcecode.c.objc; path = RCTAccessibilityManager.m; sourceTree = "<group>"; };
		EBF21BBA1FC498270052F4D5 /* InspectorInterfaces.h */ = {isa = PBXFileReference; fileEncoding = 4; lastKnownFileType = sourcecode.c.h; path = InspectorInterfaces.h; sourceTree = "<group>"; };
		EBF21BBB1FC498270052F4D5 /* InspectorInterfaces.cpp */ = {isa = PBXFileReference; fileEncoding = 4; lastKnownFileType = sourcecode.cpp.cpp; path = InspectorInterfaces.cpp; sourceTree = "<group>"; };
		EBF21BDC1FC498900052F4D5 /* libjsinspector.a */ = {isa = PBXFileReference; explicitFileType = archive.ar; includeInIndex = 0; path = libjsinspector.a; sourceTree = BUILT_PRODUCTS_DIR; };
		EBF21BFA1FC4989A0052F4D5 /* libjsinspector-tvOS.a */ = {isa = PBXFileReference; explicitFileType = archive.ar; includeInIndex = 0; path = "libjsinspector-tvOS.a"; sourceTree = BUILT_PRODUCTS_DIR; };
		F1EFDA4E201F660F00EE6E4C /* RCTUIUtils.m */ = {isa = PBXFileReference; fileEncoding = 4; lastKnownFileType = sourcecode.c.objc; path = RCTUIUtils.m; sourceTree = "<group>"; };
		F1EFDA4F201F660F00EE6E4C /* RCTUIUtils.h */ = {isa = PBXFileReference; fileEncoding = 4; lastKnownFileType = sourcecode.c.h; path = RCTUIUtils.h; sourceTree = "<group>"; };
		FEFAAC9C1FDB89B40057BBE0 /* RCTRedBoxExtraDataViewController.m */ = {isa = PBXFileReference; fileEncoding = 4; lastKnownFileType = sourcecode.c.objc; path = RCTRedBoxExtraDataViewController.m; sourceTree = "<group>"; };
		FEFAAC9D1FDB89B40057BBE0 /* RCTRedBoxExtraDataViewController.h */ = {isa = PBXFileReference; fileEncoding = 4; lastKnownFileType = sourcecode.c.h; path = RCTRedBoxExtraDataViewController.h; sourceTree = "<group>"; };
/* End PBXFileReference section */

/* Begin PBXFrameworksBuildPhase section */
		3D3C08881DE342EE00C268FA /* Frameworks */ = {
			isa = PBXFrameworksBuildPhase;
			buildActionMask = 2147483647;
			files = (
				53D123971FBF1DF5001B8A10 /* libyoga.a in Frameworks */,
				3D383D6D1EBD2940005632C8 /* libdouble-conversion.a in Frameworks */,
				3D383D6E1EBD2940005632C8 /* libjschelpers.a in Frameworks */,
				3D383D6F1EBD2940005632C8 /* libthird-party.a in Frameworks */,
				3D3CD9411DE5FC5300167DC4 /* libcxxreact.a in Frameworks */,
			);
			runOnlyForDeploymentPostprocessing = 0;
		};
		3D3C088B1DE342FE00C268FA /* Frameworks */ = {
			isa = PBXFrameworksBuildPhase;
			buildActionMask = 2147483647;
			files = (
				2D1D83CE1F74E2DA00615550 /* libdouble-conversion.a in Frameworks */,
				2D1D83CD1F74E2CE00615550 /* libprivatedata-tvOS.a in Frameworks */,
				3D383D711EBD2949005632C8 /* libjschelpers.a in Frameworks */,
				3D383D721EBD2949005632C8 /* libthird-party.a in Frameworks */,
				3D8ED92C1E5B120100D83D20 /* libcxxreact.a in Frameworks */,
				3D8ED92D1E5B120100D83D20 /* libyoga.a in Frameworks */,
			);
			runOnlyForDeploymentPostprocessing = 0;
		};
/* End PBXFrameworksBuildPhase section */

/* Begin PBXGroup section */
		1304439E1E3FEA8B00D93A67 /* CxxUtils */ = {
			isa = PBXGroup;
			children = (
				1304439F1E3FEAA900D93A67 /* RCTFollyConvert.h */,
				130443A01E3FEAA900D93A67 /* RCTFollyConvert.mm */,
			);
			name = CxxUtils;
			sourceTree = "<group>";
		};
		130A77021DF767AF001F9587 /* yoga */ = {
			isa = PBXGroup;
			children = (
				5CE2080020772F7C009A43B3 /* YGConfig.cpp */,
				5CE2080120772F7C009A43B3 /* YGConfig.h */,
				53DEF6E6205AE59B006A3890 /* YGFloatOptional.cpp */,
				53DEF6E7205AE59C006A3890 /* YGFloatOptional.h */,
				5343895E203905B6008E0CB3 /* YGLayout.cpp */,
				5343895F203905B6008E0CB3 /* YGLayout.h */,
				5352C5722038FF8D00A3B97E /* YGStyle.cpp */,
				5352C5712038FF8D00A3B97E /* YGStyle.h */,
				53756E372004FFF700FBBD99 /* Utils.cpp */,
				53756E382004FFF700FBBD99 /* Utils.h */,
				53EC85DF1FDEC75A0051B2B5 /* YGNode.cpp */,
				53EC85DE1FDEC75A0051B2B5 /* YGNode.h */,
				5376C5E11FC6DDB20083513D /* YGNodePrint.cpp */,
				5376C5E01FC6DDB20083513D /* YGNodePrint.h */,
				53CBF1861FB4FE80002CBB31 /* YGEnums.cpp */,
				53CBF1851FB4FE80002CBB31 /* Yoga-internal.h */,
				53CBF1871FB4FE80002CBB31 /* Yoga.cpp */,
				130A77031DF767AF001F9587 /* YGEnums.h */,
				130A77041DF767AF001F9587 /* YGMacros.h */,
				130A77081DF767AF001F9587 /* Yoga.h */,
			);
			name = yoga;
			path = yoga/yoga;
			sourceTree = "<group>";
		};
		13134C721E296B2A00B9F3CB /* CxxBridge */ = {
			isa = PBXGroup;
			children = (
				134D63C21F1FEC4B008872B5 /* RCTCxxBridgeDelegate.h */,
				3D7454B31E54786200E74ADD /* NSDataBigString.h */,
				3D7AA9C31E548CD5001955CF /* NSDataBigString.mm */,
				13134C741E296B2A00B9F3CB /* RCTCxxBridge.mm */,
				135A9BFD1E7B0EE600587AEB /* RCTJSCHelpers.h */,
				135A9BFE1E7B0EE600587AEB /* RCTJSCHelpers.mm */,
				13134C771E296B2A00B9F3CB /* RCTMessageThread.h */,
				13134C781E296B2A00B9F3CB /* RCTMessageThread.mm */,
				13134C7B1E296B2A00B9F3CB /* RCTObjcExecutor.h */,
				13134C7C1E296B2A00B9F3CB /* RCTObjcExecutor.mm */,
			);
			path = CxxBridge;
			sourceTree = "<group>";
		};
		13134C7D1E296B2A00B9F3CB /* CxxModule */ = {
			isa = PBXGroup;
			children = (
				1384E2061E806D4E00545659 /* RCTNativeModule.h */,
				1384E2071E806D4E00545659 /* RCTNativeModule.mm */,
				13134C7E1E296B2A00B9F3CB /* RCTCxxMethod.h */,
				13134C7F1E296B2A00B9F3CB /* RCTCxxMethod.mm */,
				13134C801E296B2A00B9F3CB /* RCTCxxModule.h */,
				13134C811E296B2A00B9F3CB /* RCTCxxModule.mm */,
				13134C821E296B2A00B9F3CB /* RCTCxxUtils.h */,
				13134C831E296B2A00B9F3CB /* RCTCxxUtils.mm */,
			);
			path = CxxModule;
			sourceTree = "<group>";
		};
		139D7E381E25C55B00323FB7 /* double-conversion */ = {
			isa = PBXGroup;
			children = (
				139D7E391E25C5A300323FB7 /* bignum-dtoa.cc */,
				139D7E3A1E25C5A300323FB7 /* bignum-dtoa.h */,
				139D7E3B1E25C5A300323FB7 /* bignum.cc */,
				139D7E3C1E25C5A300323FB7 /* bignum.h */,
				139D7E3D1E25C5A300323FB7 /* cached-powers.cc */,
				139D7E3E1E25C5A300323FB7 /* cached-powers.h */,
				139D7E3F1E25C5A300323FB7 /* diy-fp.cc */,
				139D7E401E25C5A300323FB7 /* diy-fp.h */,
				139D7E411E25C5A300323FB7 /* double-conversion.cc */,
				139D7E421E25C5A300323FB7 /* double-conversion.h */,
				139D7E431E25C5A300323FB7 /* fast-dtoa.cc */,
				139D7E441E25C5A300323FB7 /* fast-dtoa.h */,
				139D7E451E25C5A300323FB7 /* fixed-dtoa.cc */,
				139D7E461E25C5A300323FB7 /* fixed-dtoa.h */,
				139D7E471E25C5A300323FB7 /* ieee.h */,
				139D7E481E25C5A300323FB7 /* strtod.cc */,
				139D7E491E25C5A300323FB7 /* strtod.h */,
				139D7E4A1E25C5A300323FB7 /* utils.h */,
			);
			name = "double-conversion";
			sourceTree = "<group>";
		};
		139D7ED71E25DB9200323FB7 /* glog */ = {
			isa = PBXGroup;
			children = (
				139D7F101E25DEC900323FB7 /* glog */,
				139D7ED81E25DBDC00323FB7 /* config.h */,
				139D7F081E25DE3700323FB7 /* demangle.cc */,
				139D7ED91E25DBDC00323FB7 /* demangle.h */,
				139D7EDA1E25DBDC00323FB7 /* logging.cc */,
				139D7EDB1E25DBDC00323FB7 /* raw_logging.cc */,
				139D7EDC1E25DBDC00323FB7 /* signalhandler.cc */,
				139D7EDD1E25DBDC00323FB7 /* stacktrace.h */,
				139D7EDE1E25DBDC00323FB7 /* symbolize.cc */,
				139D7EDF1E25DBDC00323FB7 /* symbolize.h */,
				139D7EE01E25DBDC00323FB7 /* utilities.cc */,
				139D7EE11E25DBDC00323FB7 /* utilities.h */,
				139D7EE21E25DBDC00323FB7 /* vlog_is_on.cc */,
			);
			name = glog;
			sourceTree = "<group>";
		};
		139D7F101E25DEC900323FB7 /* glog */ = {
			isa = PBXGroup;
			children = (
				139D7F111E25DEC900323FB7 /* log_severity.h */,
				139D7F121E25DEC900323FB7 /* logging.h */,
				139D7F141E25DEC900323FB7 /* raw_logging.h */,
				139D7F161E25DEC900323FB7 /* stl_logging.h */,
				139D7F181E25DEC900323FB7 /* vlog_is_on.h */,
			);
			name = glog;
			path = "glog-0.3.4/src/glog";
			sourceTree = "<group>";
		};
		139D849B1E2739EC00323FB7 /* folly */ = {
			isa = PBXGroup;
			children = (
				13F887A01E2977D800C3C7A1 /* MallocImpl.cpp */,
				13F8879C1E29740700C3C7A1 /* BitsFunctexcept.cpp */,
				13F887521E2971C500C3C7A1 /* Demangle.cpp */,
				13F887531E2971C500C3C7A1 /* StringBase.cpp */,
				13F887541E2971C500C3C7A1 /* Unicode.cpp */,
				139D849C1E273B5600323FB7 /* AtomicIntrusiveLinkedList.h */,
				139D849D1E273B5600323FB7 /* Bits.cpp */,
				139D849E1E273B5600323FB7 /* Bits.h */,
				139D849F1E273B5600323FB7 /* Conv.cpp */,
				139D84A01E273B5600323FB7 /* Conv.h */,
				139D84A11E273B5600323FB7 /* dynamic-inl.h */,
				139D84A21E273B5600323FB7 /* dynamic.cpp */,
				139D84A31E273B5600323FB7 /* dynamic.h */,
				139D84A41E273B5600323FB7 /* Exception.h */,
				139D84A71E273B5600323FB7 /* json.cpp */,
				139D84A81E273B5600323FB7 /* json.h */,
				139D84A91E273B5600323FB7 /* Memory.h */,
				139D84AA1E273B5600323FB7 /* MoveWrapper.h */,
				139D84AB1E273B5600323FB7 /* Optional.h */,
				139D84AC1E273B5600323FB7 /* ScopeGuard.h */,
			);
			name = folly;
			sourceTree = "<group>";
		};
		13B07FE01A69315300A75B9A /* Modules */ = {
			isa = PBXGroup;
			children = (
				E9B20B791B500126007A2DA7 /* RCTAccessibilityManager.h */,
				E9B20B7A1B500126007A2DA7 /* RCTAccessibilityManager.m */,
				13B07FE71A69327A00A75B9A /* RCTAlertManager.h */,
				13B07FE81A69327A00A75B9A /* RCTAlertManager.m */,
				1372B7081AB030C200659ED6 /* RCTAppState.h */,
				1372B7091AB030C200659ED6 /* RCTAppState.m */,
				58114A4F1AAE93D500E7D092 /* RCTAsyncLocalStorage.h */,
				58114A4E1AAE93D500E7D092 /* RCTAsyncLocalStorage.m */,
				13D033611C1837FE0021DC29 /* RCTClipboard.h */,
				13D033621C1837FE0021DC29 /* RCTClipboard.m */,
				CF2731BE1E7B8DE40044CA4F /* RCTDeviceInfo.h */,
				CF2731BF1E7B8DE40044CA4F /* RCTDeviceInfo.m */,
				130E3D861E6A082100ACE484 /* RCTDevSettings.h */,
				130E3D871E6A082100ACE484 /* RCTDevSettings.mm */,
				13D9FEE91CDCCECF00158BD7 /* RCTEventEmitter.h */,
				13D9FEEA1CDCCECF00158BD7 /* RCTEventEmitter.m */,
				13B07FE91A69327A00A75B9A /* RCTExceptionsManager.h */,
				13B07FEA1A69327A00A75B9A /* RCTExceptionsManager.m */,
				B233E6E81D2D843200BC68BA /* RCTI18nManager.h */,
				B233E6E91D2D845D00BC68BA /* RCTI18nManager.m */,
				352DCFEE1D19F4C20056D623 /* RCTI18nUtil.h */,
				352DCFEF1D19F4C20056D623 /* RCTI18nUtil.m */,
				369123DF1DDC75850095B341 /* RCTJSCSamplingProfiler.h */,
				369123E01DDC75850095B341 /* RCTJSCSamplingProfiler.m */,
				13D9FEEC1CDCD93000158BD7 /* RCTKeyboardObserver.h */,
				13D9FEED1CDCD93000158BD7 /* RCTKeyboardObserver.m */,
				5960C1B11F0804A00066FD5B /* RCTLayoutAnimation.h */,
				5960C1B21F0804A00066FD5B /* RCTLayoutAnimation.m */,
				5960C1B31F0804A00066FD5B /* RCTLayoutAnimationGroup.h */,
				5960C1B41F0804A00066FD5B /* RCTLayoutAnimationGroup.m */,
				13F17A831B8493E5007D4C75 /* RCTRedBox.h */,
				13F17A841B8493E5007D4C75 /* RCTRedBox.m */,
				FEFAAC9D1FDB89B40057BBE0 /* RCTRedBoxExtraDataViewController.h */,
				FEFAAC9C1FDB89B40057BBE0 /* RCTRedBoxExtraDataViewController.m */,
				000E6CE91AB0E97F000CDF4D /* RCTSourceCode.h */,
				000E6CEA1AB0E980000CDF4D /* RCTSourceCode.m */,
				13723B4E1A82FD3C00F88898 /* RCTStatusBarManager.h */,
				13723B4F1A82FD3C00F88898 /* RCTStatusBarManager.m */,
				13B07FED1A69327A00A75B9A /* RCTTiming.h */,
				13B07FEE1A69327A00A75B9A /* RCTTiming.m */,
				3D0B842D1EC0B51200B2BD8E /* RCTTVNavigationEventEmitter.h */,
				3D0B842E1EC0B51200B2BD8E /* RCTTVNavigationEventEmitter.m */,
				13E067481A70F434002CDEE1 /* RCTUIManager.h */,
				13E067491A70F434002CDEE1 /* RCTUIManager.m */,
				59EB6DB91EBD6FC90072A5E7 /* RCTUIManagerObserverCoordinator.h */,
				59EB6DBA1EBD6FC90072A5E7 /* RCTUIManagerObserverCoordinator.mm */,
				59500D411F71C63700B122B7 /* RCTUIManagerUtils.h */,
				59500D421F71C63F00B122B7 /* RCTUIManagerUtils.m */,
			);
			path = Modules;
			sourceTree = "<group>";
		};
		13B07FF31A6947C200A75B9A /* Views */ = {
			isa = PBXGroup;
			children = (
				5C70425F20A1004800FBEEF7 /* RCTFontConstantsOverride.h */,
				B95154301D1B34B200FE7B80 /* RCTActivityIndicatorView.h */,
				B95154311D1B34B200FE7B80 /* RCTActivityIndicatorView.m */,
				13B080181A69489C00A75B9A /* RCTActivityIndicatorViewManager.h */,
				13B080191A69489C00A75B9A /* RCTActivityIndicatorViewManager.m */,
				13442BF21AA90E0B0037E5B0 /* RCTAnimationType.h */,
				13C325261AA63B6A0048765F /* RCTAutoInsetsProtocol.h */,
				13CC8A801B17642100940AE7 /* RCTBorderDrawing.h */,
				13CC8A811B17642100940AE7 /* RCTBorderDrawing.m */,
				ACDD3FDA1BC7430D00E7DE33 /* RCTBorderStyle.h */,
				13C325281AA63B6A0048765F /* RCTComponent.h */,
				13AB90BF1B6FA36700713B4F /* RCTComponentData.h */,
				13AB90C01B6FA36700713B4F /* RCTComponentData.m */,
				13456E911ADAD2DE009F94A7 /* RCTConvert+CoreLocation.h */,
				13456E921ADAD2DE009F94A7 /* RCTConvert+CoreLocation.m */,
				130443C31E401A8C00D93A67 /* RCTConvert+Transform.h */,
				130443C41E401A8C00D93A67 /* RCTConvert+Transform.m */,
				133CAE8C1B8E5CFD00F6AD92 /* RCTDatePicker.h */,
				133CAE8D1B8E5CFD00F6AD92 /* RCTDatePicker.m */,
				58C571C01AA56C1900CDF9C8 /* RCTDatePickerManager.h */,
				58C571BF1AA56C1900CDF9C8 /* RCTDatePickerManager.m */,
				3D37B5801D522B190042D5B5 /* RCTFont.h */,
				3D37B5811D522B190042D5B5 /* RCTFont.mm */,
				591F78D9202ADB22004A668C /* RCTLayout.h */,
				591F78D8202ADB21004A668C /* RCTLayout.m */,
				66CD94AD1F1045E700CB3C7C /* RCTMaskedView.h */,
				66CD94AE1F1045E700CB3C7C /* RCTMaskedView.m */,
				66CD94AF1F1045E700CB3C7C /* RCTMaskedViewManager.h */,
				66CD94B01F1045E700CB3C7C /* RCTMaskedViewManager.m */,
				83A1FE8A1B62640A00BE0E65 /* RCTModalHostView.h */,
				83A1FE8B1B62640A00BE0E65 /* RCTModalHostView.m */,
				83392EB11B6634E10013B15F /* RCTModalHostViewController.h */,
				83392EB21B6634E10013B15F /* RCTModalHostViewController.m */,
				83A1FE8D1B62643A00BE0E65 /* RCTModalHostViewManager.h */,
				83A1FE8E1B62643A00BE0E65 /* RCTModalHostViewManager.m */,
				91076A881F743AB00081B4FA /* RCTModalManager.h */,
				91076A871F743AB00081B4FA /* RCTModalManager.m */,
				13B0800C1A69489C00A75B9A /* RCTNavigator.h */,
				13B0800D1A69489C00A75B9A /* RCTNavigator.m */,
				13B0800E1A69489C00A75B9A /* RCTNavigatorManager.h */,
				13B0800F1A69489C00A75B9A /* RCTNavigatorManager.m */,
				13B080101A69489C00A75B9A /* RCTNavItem.h */,
				13B080111A69489C00A75B9A /* RCTNavItem.m */,
				13B080121A69489C00A75B9A /* RCTNavItemManager.h */,
				13B080131A69489C00A75B9A /* RCTNavItemManager.m */,
				58114A121AAE854800E7D092 /* RCTPicker.h */,
				58114A131AAE854800E7D092 /* RCTPicker.m */,
				58114A141AAE854800E7D092 /* RCTPickerManager.h */,
				58114A151AAE854800E7D092 /* RCTPickerManager.m */,
				13442BF31AA90E0B0037E5B0 /* RCTPointerEvents.h */,
				13513F3A1B1F43F400FCE529 /* RCTProgressViewManager.h */,
				13513F3B1B1F43F400FCE529 /* RCTProgressViewManager.m */,
				191E3EBF1C29DC3800C180A6 /* RCTRefreshControl.h */,
				191E3EC01C29DC3800C180A6 /* RCTRefreshControl.m */,
				191E3EBC1C29D9AF00C180A6 /* RCTRefreshControlManager.h */,
				191E3EBD1C29D9AF00C180A6 /* RCTRefreshControlManager.m */,
				13BCE8071C99CB9D00DD7AAD /* RCTRootShadowView.h */,
				13BCE8081C99CB9D00DD7AAD /* RCTRootShadowView.m */,
				131B6AF01AF1093D00FFC3E0 /* RCTSegmentedControl.h */,
				131B6AF11AF1093D00FFC3E0 /* RCTSegmentedControl.m */,
				131B6AF21AF1093D00FFC3E0 /* RCTSegmentedControlManager.h */,
				131B6AF31AF1093D00FFC3E0 /* RCTSegmentedControlManager.m */,
				13E0674B1A70F44B002CDEE1 /* RCTShadowView.h */,
				5335D5401FE81A4700883D58 /* RCTShadowView.m */,
				597633351F4E021D005BE8A4 /* RCTShadowView+Internal.h */,
				597633341F4E021D005BE8A4 /* RCTShadowView+Internal.m */,
				590D7BFB1EBD458B00D8A370 /* RCTShadowView+Layout.h */,
				590D7BFC1EBD458B00D8A370 /* RCTShadowView+Layout.m */,
				13AF20431AE707F8005F5298 /* RCTSlider.h */,
				13AF20441AE707F9005F5298 /* RCTSlider.m */,
				14F484541AABFCE100FDF6B9 /* RCTSliderManager.h */,
				14F484551AABFCE100FDF6B9 /* RCTSliderManager.m */,
				14F362071AABD06A001CE568 /* RCTSwitch.h */,
				14F362081AABD06A001CE568 /* RCTSwitch.m */,
				14F362091AABD06A001CE568 /* RCTSwitchManager.h */,
				14F3620A1AABD06A001CE568 /* RCTSwitchManager.m */,
				137327DF1AA5CF210034F82E /* RCTTabBar.h */,
				137327E01AA5CF210034F82E /* RCTTabBar.m */,
				137327E11AA5CF210034F82E /* RCTTabBarItem.h */,
				137327E21AA5CF210034F82E /* RCTTabBarItem.m */,
				137327E31AA5CF210034F82E /* RCTTabBarItemManager.h */,
				137327E41AA5CF210034F82E /* RCTTabBarItemManager.m */,
				137327E51AA5CF210034F82E /* RCTTabBarManager.h */,
				137327E61AA5CF210034F82E /* RCTTabBarManager.m */,
				E3BBC8EB1ADE6F47001BBD81 /* RCTTextDecorationLineType.h */,
				130443D61E401AD800D93A67 /* RCTTVView.h */,
				130443D71E401AD800D93A67 /* RCTTVView.m */,
				13E0674F1A70F44B002CDEE1 /* RCTView.h */,
				13E067501A70F44B002CDEE1 /* RCTView.m */,
				13E0674D1A70F44B002CDEE1 /* RCTViewManager.h */,
				13E0674E1A70F44B002CDEE1 /* RCTViewManager.m */,
				13C156011AB1A2840079392D /* RCTWebView.h */,
				13C156021AB1A2840079392D /* RCTWebView.m */,
				13C156031AB1A2840079392D /* RCTWebViewManager.h */,
				13C156041AB1A2840079392D /* RCTWebViewManager.m */,
				13B080231A694A8400A75B9A /* RCTWrapperViewController.h */,
				13B080241A694A8400A75B9A /* RCTWrapperViewController.m */,
				59D031E41F8353D3008361F0 /* SafeAreaView */,
				59EDBC9B1FDF4E0C003573DE /* ScrollView */,
				83F15A171B7CC46900F10295 /* UIView+Private.h */,
				13E067531A70F44B002CDEE1 /* UIView+React.h */,
				13E067541A70F44B002CDEE1 /* UIView+React.m */,
			);
			path = Views;
			sourceTree = "<group>";
		};
		1450FF7F1BCFF28A00208362 /* Profiler */ = {
			isa = PBXGroup;
			children = (
				14F7A0EE1BDA714B003C6C10 /* RCTFPSGraph.h */,
				14F7A0EF1BDA714B003C6C10 /* RCTFPSGraph.m */,
				14BF71811C04795500C97D0C /* RCTMacros.h */,
				14F7A0EB1BDA3B3C003C6C10 /* RCTPerfMonitor.m */,
				1450FF801BCFF28A00208362 /* RCTProfile.h */,
				1450FF811BCFF28A00208362 /* RCTProfile.m */,
				1450FF821BCFF28A00208362 /* RCTProfileTrampoline-arm.S */,
				1450FF831BCFF28A00208362 /* RCTProfileTrampoline-arm64.S */,
				14BF717F1C04793D00C97D0C /* RCTProfileTrampoline-i386.S */,
				1450FF851BCFF28A00208362 /* RCTProfileTrampoline-x86_64.S */,
			);
			path = Profiler;
			sourceTree = "<group>";
		};
		3D10A3C71DDF3CED004A0F9D /* ReactCommon */ = {
			isa = PBXGroup;
			children = (
				9936F3341F5F2F360010BF04 /* privatedata */,
				130A77021DF767AF001F9587 /* yoga */,
				AC70D2EA1DE489FC002E6351 /* cxxreact */,
				3D4A621D1DDD3985001F41B4 /* jschelpers */,
				EBF21BB91FC497DA0052F4D5 /* jsinspector */,
			);
			name = ReactCommon;
			path = ../ReactCommon;
			sourceTree = "<group>";
		};
		3D1FA0781DE4F2CD00E03CC6 /* Libraries */ = {
			isa = PBXGroup;
			children = (
				3D1FA0821DE4F36600E03CC6 /* Image */,
				3D1FA0891DE4F4B900E03CC6 /* LinkingIOS */,
				3D1FA0791DE4F2D200E03CC6 /* Network */,
				3D1FA08A1DE4F4D600E03CC6 /* PushNotificationIOS */,
				3D7BFD2A1EA8E3D3008DFB7A /* WebSocket */,
			);
			name = Libraries;
			path = ../Libraries;
			sourceTree = "<group>";
		};
		3D1FA0791DE4F2D200E03CC6 /* Network */ = {
			isa = PBXGroup;
			children = (
				3D1FA07A1DE4F2EA00E03CC6 /* RCTNetworking.h */,
				3D1FA07B1DE4F2EA00E03CC6 /* RCTNetworkTask.h */,
			);
			path = Network;
			sourceTree = "<group>";
		};
		3D1FA0821DE4F36600E03CC6 /* Image */ = {
			isa = PBXGroup;
			children = (
				3D1FA0831DE4F3A000E03CC6 /* RCTImageLoader.h */,
				3D1FA0841DE4F3A000E03CC6 /* RCTImageStoreManager.h */,
				3D1FA0851DE4F3A000E03CC6 /* RCTResizeMode.h */,
			);
			path = Image;
			sourceTree = "<group>";
		};
		3D1FA0891DE4F4B900E03CC6 /* LinkingIOS */ = {
			isa = PBXGroup;
			children = (
				3D1FA08B1DE4F4DD00E03CC6 /* RCTLinkingManager.h */,
			);
			path = LinkingIOS;
			sourceTree = "<group>";
		};
		3D1FA08A1DE4F4D600E03CC6 /* PushNotificationIOS */ = {
			isa = PBXGroup;
			children = (
				3D1FA08D1DE4F4EE00E03CC6 /* RCTPushNotificationManager.h */,
			);
			name = PushNotificationIOS;
			sourceTree = "<group>";
		};
		3D4A621D1DDD3985001F41B4 /* jschelpers */ = {
			isa = PBXGroup;
			children = (
				19DED2281E77E29200F089BB /* systemJSCWrapper.cpp */,
				3D7A27DC1DE32541002E3F95 /* JavaScriptCore.h */,
				3D92B1071E0369AD0018521A /* JSCHelpers.cpp */,
				3D92B1081E0369AD0018521A /* JSCHelpers.h */,
				3D7A27DD1DE32541002E3F95 /* JSCWrapper.cpp */,
				3D7A27DE1DE32541002E3F95 /* JSCWrapper.h */,
				3D92B1091E0369AD0018521A /* noncopyable.h */,
				3D92B10A1E0369AD0018521A /* Unicode.cpp */,
				3D92B10B1E0369AD0018521A /* Unicode.h */,
				3D92B10C1E0369AD0018521A /* Value.cpp */,
				3D92B10D1E0369AD0018521A /* Value.h */,
			);
			path = jschelpers;
			sourceTree = "<group>";
		};
		3D7BFD0A1EA8E2D1008DFB7A /* DevSupport */ = {
			isa = PBXGroup;
			children = (
				657734821EE834C900A0E9EA /* RCTInspectorDevServerHelper.h */,
				657734831EE834C900A0E9EA /* RCTInspectorDevServerHelper.mm */,
				13A0C2851B74F71200B29F6F /* RCTDevLoadingView.h */,
				13A0C2861B74F71200B29F6F /* RCTDevLoadingView.m */,
				13A0C2871B74F71200B29F6F /* RCTDevMenu.h */,
				13A0C2881B74F71200B29F6F /* RCTDevMenu.m */,
				3D7BFD0B1EA8E351008DFB7A /* RCTPackagerClient.h */,
				3D7BFD0C1EA8E351008DFB7A /* RCTPackagerClient.m */,
				3D7BFD0F1EA8E351008DFB7A /* RCTPackagerConnection.h */,
				3D7BFD101EA8E351008DFB7A /* RCTPackagerConnection.mm */,
			);
			path = DevSupport;
			sourceTree = "<group>";
		};
		3D7BFD2A1EA8E3D3008DFB7A /* WebSocket */ = {
			isa = PBXGroup;
			children = (
				3D0E378B1F1CC58C00DCAC9F /* RCTWebSocketObserver.h */,
				3D0E37891F1CC40000DCAC9F /* RCTWebSocketModule.h */,
				3D7BFD2B1EA8E3FA008DFB7A /* RCTReconnectingWebSocket.h */,
				3D7BFD2C1EA8E3FA008DFB7A /* RCTSRWebSocket.h */,
			);
			name = WebSocket;
			sourceTree = "<group>";
		};
		3D92B1151E036A690018521A /* ThirdParty */ = {
			isa = PBXGroup;
			children = (
				139D849B1E2739EC00323FB7 /* folly */,
				139D7ED71E25DB9200323FB7 /* glog */,
				139D7E381E25C55B00323FB7 /* double-conversion */,
			);
			name = ThirdParty;
			path = "../third-party";
			sourceTree = "<group>";
		};
		53D123821FBF1D49001B8A10 /* Frameworks */ = {
			isa = PBXGroup;
			children = (
				53D123831FBF1D49001B8A10 /* libyoga.a */,
			);
			name = Frameworks;
			sourceTree = "<group>";
		};
		594F0A2E1FD23228007FBE96 /* SurfaceHostingView */ = {
			isa = PBXGroup;
			children = (
				594F0A2F1FD23228007FBE96 /* RCTSurfaceHostingView.h */,
				594F0A301FD23228007FBE96 /* RCTSurfaceHostingView.mm */,
				594F0A311FD23228007FBE96 /* RCTSurfaceSizeMeasureMode.h */,
				5925356920084D0600DD584B /* RCTSurfaceSizeMeasureMode.mm */,
			);
			path = SurfaceHostingView;
			sourceTree = "<group>";
		};
		599FAA291FB274970058CCF6 /* Surface */ = {
			isa = PBXGroup;
			children = (
				599FAA2A1FB274970058CCF6 /* RCTSurface.h */,
				599FAA2B1FB274970058CCF6 /* RCTSurface.mm */,
				599FAA2C1FB274970058CCF6 /* RCTSurfaceDelegate.h */,
				599FAA2D1FB274970058CCF6 /* RCTSurfaceRootShadowView.h */,
				599FAA2E1FB274970058CCF6 /* RCTSurfaceRootShadowView.m */,
				599FAA2F1FB274970058CCF6 /* RCTSurfaceRootShadowViewDelegate.h */,
				599FAA301FB274970058CCF6 /* RCTSurfaceRootView.h */,
				599FAA311FB274970058CCF6 /* RCTSurfaceRootView.mm */,
				599FAA321FB274970058CCF6 /* RCTSurfaceStage.h */,
				59283C9F1FD67320000EAAB9 /* RCTSurfaceStage.m */,
				599FAA341FB274970058CCF6 /* RCTSurfaceView.h */,
				599FAA351FB274970058CCF6 /* RCTSurfaceView.mm */,
				599FAA331FB274970058CCF6 /* RCTSurfaceView+Internal.h */,
				594F0A2E1FD23228007FBE96 /* SurfaceHostingView */,
			);
			path = Surface;
			sourceTree = "<group>";
		};
		59D031E41F8353D3008361F0 /* SafeAreaView */ = {
			isa = PBXGroup;
			children = (
				59D031E51F8353D3008361F0 /* RCTSafeAreaShadowView.h */,
				59D031E61F8353D3008361F0 /* RCTSafeAreaShadowView.m */,
				59D031E71F8353D3008361F0 /* RCTSafeAreaView.h */,
				59D031E81F8353D3008361F0 /* RCTSafeAreaView.m */,
				59D031E91F8353D3008361F0 /* RCTSafeAreaViewLocalData.h */,
				59D031EA1F8353D3008361F0 /* RCTSafeAreaViewLocalData.m */,
				59D031EB1F8353D3008361F0 /* RCTSafeAreaViewManager.h */,
				59D031EC1F8353D3008361F0 /* RCTSafeAreaViewManager.m */,
			);
			path = SafeAreaView;
			sourceTree = "<group>";
		};
		59EDBC9B1FDF4E0C003573DE /* ScrollView */ = {
			isa = PBXGroup;
			children = (
				59EDBC9C1FDF4E0C003573DE /* RCTScrollableProtocol.h */,
				59E6049C1FE9CCE100BD90C5 /* RCTScrollContentShadowView.h */,
				59E6049E1FE9CCE200BD90C5 /* RCTScrollContentShadowView.m */,
				59EDBC9F1FDF4E0C003573DE /* RCTScrollContentView.h */,
				59EDBCA01FDF4E0C003573DE /* RCTScrollContentView.m */,
				59E6049F1FE9CCE200BD90C5 /* RCTScrollContentViewManager.h */,
				59E6049D1FE9CCE200BD90C5 /* RCTScrollContentViewManager.m */,
				59EDBCA31FDF4E0C003573DE /* RCTScrollView.h */,
				59EDBCA41FDF4E0C003573DE /* RCTScrollView.m */,
				59EDBCA51FDF4E0C003573DE /* RCTScrollViewManager.h */,
				59EDBCA61FDF4E0C003573DE /* RCTScrollViewManager.m */,
			);
			path = ScrollView;
			sourceTree = "<group>";
		};
		657734881EE8352500A0E9EA /* Inspector */ = {
			isa = PBXGroup;
			children = (
				6577348A1EE8354A00A0E9EA /* RCTInspector.h */,
				6577348B1EE8354A00A0E9EA /* RCTInspector.mm */,
				6577348C1EE8354A00A0E9EA /* RCTInspectorPackagerConnection.h */,
				6577348D1EE8354A00A0E9EA /* RCTInspectorPackagerConnection.m */,
			);
			name = Inspector;
			sourceTree = "<group>";
		};
		83CBB9F61A601CBA00E9B192 = {
			isa = PBXGroup;
			children = (
				83CBBA2F1A601D0F00E9B192 /* React */,
				3D788F841EBD2D240063D616 /* third-party.xcconfig */,
				3D10A3C71DDF3CED004A0F9D /* ReactCommon */,
				3D1FA0781DE4F2CD00E03CC6 /* Libraries */,
				3D92B1151E036A690018521A /* ThirdParty */,
				83CBBA001A601CBA00E9B192 /* Products */,
				53D123821FBF1D49001B8A10 /* Frameworks */,
			);
			indentWidth = 2;
			sourceTree = "<group>";
			tabWidth = 2;
			usesTabs = 0;
		};
		83CBBA001A601CBA00E9B192 /* Products */ = {
			isa = PBXGroup;
			children = (
				83CBBA2E1A601D0E00E9B192 /* libReact.a */,
				2D2A28131D9B038B00D4039D /* libReact.a */,
				3D3C059A1DE3340900C268FA /* libyoga.a */,
				3D3C06751DE3340C00C268FA /* libyoga.a */,
				3D3CD90B1DE5FBD600167DC4 /* libjschelpers.a */,
				3D3CD9181DE5FBD800167DC4 /* libjschelpers.a */,
				3D3CD9251DE5FBEC00167DC4 /* libcxxreact.a */,
				3D3CD9321DE5FBEE00167DC4 /* libcxxreact.a */,
				139D7E881E25C6D100323FB7 /* libdouble-conversion.a */,
				139D7ECE1E25DB7D00323FB7 /* libthird-party.a */,
				3D383D3C1EBD27B6005632C8 /* libthird-party.a */,
				3D383D621EBD27B9005632C8 /* libdouble-conversion.a */,
				9936F3131F5F2E4B0010BF04 /* libprivatedata.a */,
				9936F32F1F5F2E5B0010BF04 /* libprivatedata-tvOS.a */,
				EBF21BDC1FC498900052F4D5 /* libjsinspector.a */,
				EBF21BFA1FC4989A0052F4D5 /* libjsinspector-tvOS.a */,
			);
			name = Products;
			sourceTree = "<group>";
		};
		83CBBA2F1A601D0F00E9B192 /* React */ = {
			isa = PBXGroup;
			children = (
				83CBBA491A601E3B00E9B192 /* Base */,
				13134C721E296B2A00B9F3CB /* CxxBridge */,
				13134C7D1E296B2A00B9F3CB /* CxxModule */,
				1304439E1E3FEA8B00D93A67 /* CxxUtils */,
				3D7BFD0A1EA8E2D1008DFB7A /* DevSupport */,
				657734881EE8352500A0E9EA /* Inspector */,
				13B07FE01A69315300A75B9A /* Modules */,
				1450FF7F1BCFF28A00208362 /* Profiler */,
				F1EFDA4D201F660F00EE6E4C /* UIUtils */,
				13B07FF31A6947C200A75B9A /* Views */,
			);
			name = React;
			sourceTree = "<group>";
		};
		83CBBA491A601E3B00E9B192 /* Base */ = {
			isa = PBXGroup;
			children = (
				83CBBA4A1A601E3B00E9B192 /* RCTAssert.h */,
				83CBBA4B1A601E3B00E9B192 /* RCTAssert.m */,
				83CBBA5E1A601EAA00E9B192 /* RCTBridge.h */,
				83CBBA5F1A601EAA00E9B192 /* RCTBridge.m */,
				14A43DB81C1F849600794BC8 /* RCTBridge+Private.h */,
				1482F9E61B55B927000ADFF3 /* RCTBridgeDelegate.h */,
				13AFBCA11C07287B00BBAEAA /* RCTBridgeMethod.h */,
				830213F31A654E0800B993E6 /* RCTBridgeModule.h */,
				68EFE4EC1CF6EB3000A1DE13 /* RCTBundleURLProvider.h */,
				68EFE4ED1CF6EB3900A1DE13 /* RCTBundleURLProvider.m */,
				1968A25D1F67275300EB3D1D /* RCTComponentEvent.h */,
				1968A25E1F67275300EB3D1D /* RCTComponentEvent.m */,
				83CBBACA1A6023D300E9B192 /* RCTConvert.h */,
				83CBBACB1A6023D300E9B192 /* RCTConvert.m */,
				C60128A91F3D1258009DF9FF /* RCTCxxConvert.h */,
				C60128AA1F3D1258009DF9FF /* RCTCxxConvert.m */,
				13AF1F851AE6E777005F5298 /* RCTDefines.h */,
				3D1E68D81CABD13900DD7465 /* RCTDisplayLink.h */,
				3D1E68D91CABD13900DD7465 /* RCTDisplayLink.m */,
				3EDCA8A21D3591E700450C31 /* RCTErrorCustomizer.h */,
				3EDCA8A31D3591E700450C31 /* RCTErrorInfo.h */,
				3EDCA8A41D3591E700450C31 /* RCTErrorInfo.m */,
				83CBBA651A601EF300E9B192 /* RCTEventDispatcher.h */,
				83CBBA661A601EF300E9B192 /* RCTEventDispatcher.m */,
				1436DD071ADE7AA000A5ED7D /* RCTFrameUpdate.h */,
				14C2CA751B3AC64F00E6CBB2 /* RCTFrameUpdate.m */,
				13BB3D001BECD54500932C10 /* RCTImageSource.h */,
				13BB3D011BECD54500932C10 /* RCTImageSource.m */,
				83CBBA4C1A601E3B00E9B192 /* RCTInvalidating.h */,
				83CBBA631A601ECA00E9B192 /* RCTJavaScriptExecutor.h */,
				14200DA81AC179B3008EE6BA /* RCTJavaScriptLoader.h */,
				AC70D2E81DE489E4002E6351 /* RCTJavaScriptLoader.mm */,
				135A9BF91E7B0EAE00587AEB /* RCTJSCErrorHandling.h */,
				135A9BFA1E7B0EAE00587AEB /* RCTJSCErrorHandling.mm */,
				008341F51D1DB34400876D9A /* RCTJSStackFrame.h */,
				008341F41D1DB34400876D9A /* RCTJSStackFrame.m */,
				13A1F71C1A75392D00D3D453 /* RCTKeyCommands.h */,
				13A1F71D1A75392D00D3D453 /* RCTKeyCommands.m */,
				83CBBA4D1A601E3B00E9B192 /* RCTLog.h */,
				83CBBA4E1A601E3B00E9B192 /* RCTLog.mm */,
				C654505D1F3BD9280090799B /* RCTManagedPointer.h */,
				C60669351F3CCF1B00E67165 /* RCTManagedPointer.mm */,
				14C2CA721B3AC64300E6CBB2 /* RCTModuleData.h */,
				14C2CA731B3AC64300E6CBB2 /* RCTModuleData.mm */,
				14C2CA6F1B3AC63800E6CBB2 /* RCTModuleMethod.h */,
				C606692D1F3CC60500E67165 /* RCTModuleMethod.mm */,
				006FC4121D9B20820057AAAD /* RCTMultipartDataTask.h */,
				006FC4131D9B20820057AAAD /* RCTMultipartDataTask.m */,
				001BFCCE1D8381DE008E587E /* RCTMultipartStreamReader.h */,
				001BFCCF1D8381DE008E587E /* RCTMultipartStreamReader.m */,
				13A6E20F1C19ABC700845B82 /* RCTNullability.h */,
				13A6E20C1C19AA0C00845B82 /* RCTParserUtils.h */,
				13A6E20D1C19AA0C00845B82 /* RCTParserUtils.m */,
				142014181B32094000CC17BA /* RCTPerformanceLogger.h */,
				142014171B32094000CC17BA /* RCTPerformanceLogger.m */,
				3D7749421DC1065C007EC8D8 /* RCTPlatform.h */,
				3D7749431DC1065C007EC8D8 /* RCTPlatform.m */,
				A2440AA01DF8D854006E7BFC /* RCTReloadCommand.h */,
				A2440AA11DF8D854006E7BFC /* RCTReloadCommand.m */,
				59A7B9FB1E577DBF0068EDBF /* RCTRootContentView.h */,
				59A7B9FC1E577DBF0068EDBF /* RCTRootContentView.m */,
				830A229C1A66C68A008503DA /* RCTRootView.h */,
				830A229D1A66C68A008503DA /* RCTRootView.m */,
				13AFBCA21C07287B00BBAEAA /* RCTRootViewDelegate.h */,
				6A15FB0C1BDF663500531DFB /* RCTRootViewInternal.h */,
				391E86A31C623EC800009732 /* RCTTouchEvent.h */,
				391E86A21C623EC800009732 /* RCTTouchEvent.m */,
				83CBBA961A6020BB00E9B192 /* RCTTouchHandler.h */,
				83CBBA971A6020BB00E9B192 /* RCTTouchHandler.m */,
				3D0B84281EC0B49400B2BD8E /* RCTTVRemoteHandler.h */,
				3D0B84291EC0B49400B2BD8E /* RCTTVRemoteHandler.m */,
				1345A83A1B265A0E00583190 /* RCTURLRequestDelegate.h */,
				1345A83B1B265A0E00583190 /* RCTURLRequestHandler.h */,
				83CBBA4F1A601E3B00E9B192 /* RCTUtils.h */,
				83CBBA501A601E3B00E9B192 /* RCTUtils.m */,
				199B8A6E1F44DB16005DEF67 /* RCTVersion.h */,
				39C50FFA2046EE3500CEE534 /* RCTVersion.m */,
				599FAA291FB274970058CCF6 /* Surface */,
			);
			path = Base;
			sourceTree = "<group>";
		};
		9936F3341F5F2F360010BF04 /* privatedata */ = {
			isa = PBXGroup;
			children = (
				9936F3351F5F2F480010BF04 /* PrivateDataBase.cpp */,
				9936F3361F5F2F480010BF04 /* PrivateDataBase.h */,
			);
			name = privatedata;
			sourceTree = "<group>";
		};
		AC70D2EA1DE489FC002E6351 /* cxxreact */ = {
			isa = PBXGroup;
			children = (
				13DA8A302097A90B00276ED4 /* ReactMarker.cpp */,
				13DA8A2F2097A90A00276ED4 /* ReactMarker.h */,
				E223624320875A8000108244 /* JSExecutor.cpp */,
				3D92B0A71E03699D0018521A /* CxxModule.h */,
				3D92B0A81E03699D0018521A /* CxxNativeModule.cpp */,
				3D92B0A91E03699D0018521A /* CxxNativeModule.h */,
				3D92B0AE1E03699D0018521A /* Instance.cpp */,
				3D92B0AF1E03699D0018521A /* Instance.h */,
				3D92B0B01E03699D0018521A /* JsArgumentHelpers-inl.h */,
				3D92B0B11E03699D0018521A /* JsArgumentHelpers.h */,
				27B958731E57587D0096647A /* JSBigString.cpp */,
				3D7454781E54757500E74ADD /* JSBigString.h */,
				AC70D2EB1DE48A22002E6351 /* JSBundleType.cpp */,
				3D3CD8F51DE5FB2300167DC4 /* JSBundleType.h */,
				3D92B0B21E03699D0018521A /* JSCExecutor.cpp */,
				3D92B0B31E03699D0018521A /* JSCExecutor.h */,
				3D92B0B61E03699D0018521A /* JSCLegacyTracing.cpp */,
				3D92B0B71E03699D0018521A /* JSCLegacyTracing.h */,
				3D92B0B81E03699D0018521A /* JSCMemory.cpp */,
				3D92B0B91E03699D0018521A /* JSCMemory.h */,
				3D92B0BA1E03699D0018521A /* JSCNativeModules.cpp */,
				3D92B0BB1E03699D0018521A /* JSCNativeModules.h */,
				3D92B0BC1E03699D0018521A /* JSCPerfStats.cpp */,
				3D92B0BD1E03699D0018521A /* JSCPerfStats.h */,
				3D92B0BE1E03699D0018521A /* JSCSamplingProfiler.cpp */,
				3D92B0BF1E03699D0018521A /* JSCSamplingProfiler.h */,
				3DF1BE801F26576400068F1A /* JSCTracing.cpp */,
				3DF1BE811F26576400068F1A /* JSCTracing.h */,
				3D92B0C21E03699D0018521A /* JSCUtils.cpp */,
				3D92B0C31E03699D0018521A /* JSCUtils.h */,
				3D92B0AB1E03699D0018521A /* JSExecutor.h */,
				3D92B0C61E03699D0018521A /* JSIndexedRAMBundle.cpp */,
				3D92B0C71E03699D0018521A /* JSIndexedRAMBundle.h */,
				3D92B0C81E03699D0018521A /* JSModulesUnbundle.h */,
				3D92B0C91E03699D0018521A /* MessageQueueThread.h */,
				3D92B0CA1E03699D0018521A /* MethodCall.cpp */,
				3D92B0CB1E03699D0018521A /* MethodCall.h */,
				3D92B0CC1E03699D0018521A /* ModuleRegistry.cpp */,
				3D92B0CD1E03699D0018521A /* ModuleRegistry.h */,
				3D92B0CE1E03699D0018521A /* NativeModule.h */,
				3D92B0CF1E03699D0018521A /* NativeToJsBridge.cpp */,
				3D92B0D01E03699D0018521A /* NativeToJsBridge.h */,
				3D92B0D11E03699D0018521A /* Platform.cpp */,
				3D92B0D21E03699D0018521A /* Platform.h */,
				C6D380191F71D75B00621378 /* RAMBundleRegistry.cpp */,
				C6D380181F71D75B00621378 /* RAMBundleRegistry.h */,
				3D7454791E54757500E74ADD /* RecoverableError.h */,
				3D92B0D31E03699D0018521A /* SampleCxxModule.cpp */,
				3D92B0D41E03699D0018521A /* SampleCxxModule.h */,
				3D92B0D51E03699D0018521A /* SystraceSection.h */,
			);
			path = cxxreact;
			sourceTree = "<group>";
		};
		EBF21BB91FC497DA0052F4D5 /* jsinspector */ = {
			isa = PBXGroup;
			children = (
				EBF21BBB1FC498270052F4D5 /* InspectorInterfaces.cpp */,
				EBF21BBA1FC498270052F4D5 /* InspectorInterfaces.h */,
			);
			path = jsinspector;
			sourceTree = "<group>";
		};
		F1EFDA4D201F660F00EE6E4C /* UIUtils */ = {
			isa = PBXGroup;
			children = (
				F1EFDA4F201F660F00EE6E4C /* RCTUIUtils.h */,
				F1EFDA4E201F660F00EE6E4C /* RCTUIUtils.m */,
			);
			path = UIUtils;
			sourceTree = "<group>";
		};
/* End PBXGroup section */

/* Begin PBXHeadersBuildPhase section */
		139D7EA41E25C7BD00323FB7 /* Headers */ = {
			isa = PBXHeadersBuildPhase;
			buildActionMask = 2147483647;
			files = (
				139D7EA51E25C85300323FB7 /* bignum-dtoa.h in Headers */,
				139D7EA61E25C85300323FB7 /* bignum.h in Headers */,
				139D7EA71E25C85300323FB7 /* cached-powers.h in Headers */,
				139D7EA81E25C85300323FB7 /* diy-fp.h in Headers */,
				139D7EA91E25C85300323FB7 /* double-conversion.h in Headers */,
				139D7EAA1E25C85300323FB7 /* fast-dtoa.h in Headers */,
				139D7EAB1E25C85300323FB7 /* fixed-dtoa.h in Headers */,
				139D7EAC1E25C85300323FB7 /* ieee.h in Headers */,
				139D7EAD1E25C85300323FB7 /* strtod.h in Headers */,
				139D7EAE1E25C85300323FB7 /* utils.h in Headers */,
			);
			runOnlyForDeploymentPostprocessing = 0;
		};
		3D302F231DF828D100D6DDAE /* Headers */ = {
			isa = PBXHeadersBuildPhase;
			buildActionMask = 2147483647;
			files = (
				3DA982391E5B0F8A004F2374 /* UIView+Private.h in Headers */,
				13134C8D1E296B2A00B9F3CB /* RCTMessageThread.h in Headers */,
				130443DE1E401B0D00D93A67 /* RCTTVView.h in Headers */,
				598FD1941F8172A9006C54CB /* PrivateDataBase.h in Headers */,
				3D7AA9C51E548CDB001955CF /* NSDataBigString.h in Headers */,
				5960C1BA1F0804A00066FD5B /* RCTLayoutAnimationGroup.h in Headers */,
				13134C991E296B2A00B9F3CB /* RCTCxxMethod.h in Headers */,
				3D0E378D1F1CC58F00DCAC9F /* RCTWebSocketObserver.h in Headers */,
				3D302F471DF828F800D6DDAE /* RCTPlatform.h in Headers */,
				13134C951E296B2A00B9F3CB /* RCTObjcExecutor.h in Headers */,
				590D7BFE1EBD458B00D8A370 /* RCTShadowView+Layout.h in Headers */,
				13134C9D1E296B2A00B9F3CB /* RCTCxxModule.h in Headers */,
				66CD94B61F1045E700CB3C7C /* RCTMaskedViewManager.h in Headers */,
				130443A31E3FEAAE00D93A67 /* RCTFollyConvert.h in Headers */,
				3D7BFD1E1EA8E351008DFB7A /* RCTPackagerConnection.h in Headers */,
				3D302F241DF828F800D6DDAE /* RCTImageLoader.h in Headers */,
				3D302F251DF828F800D6DDAE /* RCTImageStoreManager.h in Headers */,
				C60128AC1F3D1258009DF9FF /* RCTCxxConvert.h in Headers */,
				3D302F261DF828F800D6DDAE /* RCTResizeMode.h in Headers */,
				3D302F271DF828F800D6DDAE /* RCTLinkingManager.h in Headers */,
				3D7BFD161EA8E351008DFB7A /* RCTPackagerClient.h in Headers */,
				3D302F281DF828F800D6DDAE /* RCTNetworking.h in Headers */,
				3D302F291DF828F800D6DDAE /* RCTNetworkTask.h in Headers */,
				3D7BFD2E1EA8E3FA008DFB7A /* RCTReconnectingWebSocket.h in Headers */,
				3D302F2A1DF828F800D6DDAE /* RCTPushNotificationManager.h in Headers */,
				3D302F2B1DF828F800D6DDAE /* RCTAssert.h in Headers */,
				3D302F2C1DF828F800D6DDAE /* RCTBridge.h in Headers */,
				3D302F2D1DF828F800D6DDAE /* RCTBridge+Private.h in Headers */,
				3D302F2E1DF828F800D6DDAE /* RCTBridgeDelegate.h in Headers */,
				3D302F2F1DF828F800D6DDAE /* RCTBridgeMethod.h in Headers */,
				130E3D8A1E6A083600ACE484 /* RCTDevSettings.h in Headers */,
				3D0E378E1F1CC59100DCAC9F /* RCTWebSocketModule.h in Headers */,
				3D302F301DF828F800D6DDAE /* RCTBridgeModule.h in Headers */,
				3D302F311DF828F800D6DDAE /* RCTBundleURLProvider.h in Headers */,
				3D302F321DF828F800D6DDAE /* RCTConvert.h in Headers */,
				3D302F331DF828F800D6DDAE /* RCTDefines.h in Headers */,
				3D0B842F1EC0B51200B2BD8E /* RCTTVNavigationEventEmitter.h in Headers */,
				3D302F341DF828F800D6DDAE /* RCTDisplayLink.h in Headers */,
				3D302F351DF828F800D6DDAE /* RCTErrorCustomizer.h in Headers */,
				3D302F361DF828F800D6DDAE /* RCTErrorInfo.h in Headers */,
				3D302F371DF828F800D6DDAE /* RCTEventDispatcher.h in Headers */,
				59EDBCAA1FDF4E0C003573DE /* (null) in Headers */,
				594F0A371FD23228007FBE96 /* RCTSurfaceSizeMeasureMode.h in Headers */,
				3D302F381DF828F800D6DDAE /* RCTFrameUpdate.h in Headers */,
				3D302F391DF828F800D6DDAE /* RCTImageSource.h in Headers */,
				597633391F4E021D005BE8A4 /* RCTShadowView+Internal.h in Headers */,
				3D302F3A1DF828F800D6DDAE /* RCTInvalidating.h in Headers */,
				3D302F3B1DF828F800D6DDAE /* RCTJavaScriptExecutor.h in Headers */,
				59D031F61F8353D3008361F0 /* RCTSafeAreaViewLocalData.h in Headers */,
				3D302F3C1DF828F800D6DDAE /* RCTJavaScriptLoader.h in Headers */,
				3D302F3D1DF828F800D6DDAE /* RCTJSStackFrame.h in Headers */,
				599FAA491FB274980058CCF6 /* RCTSurfaceView+Internal.h in Headers */,
				59EDBCB61FDF4E0C003573DE /* RCTScrollView.h in Headers */,
				3D302F3E1DF828F800D6DDAE /* RCTKeyCommands.h in Headers */,
				135A9C031E7B0F6100587AEB /* RCTJSCErrorHandling.h in Headers */,
				599FAA411FB274980058CCF6 /* RCTSurfaceRootShadowViewDelegate.h in Headers */,
				3D302F3F1DF828F800D6DDAE /* RCTLog.h in Headers */,
				599FAA431FB274980058CCF6 /* RCTSurfaceRootView.h in Headers */,
				3D302F401DF828F800D6DDAE /* RCTModuleData.h in Headers */,
				5960C1B61F0804A00066FD5B /* RCTLayoutAnimation.h in Headers */,
				3D302F411DF828F800D6DDAE /* RCTModuleMethod.h in Headers */,
				3D302F421DF828F800D6DDAE /* RCTMultipartDataTask.h in Headers */,
				3D302F431DF828F800D6DDAE /* RCTMultipartStreamReader.h in Headers */,
				199B8A761F44DEDA005DEF67 /* RCTVersion.h in Headers */,
				3D302F441DF828F800D6DDAE /* RCTNullability.h in Headers */,
				3D302F451DF828F800D6DDAE /* RCTParserUtils.h in Headers */,
				3D302F461DF828F800D6DDAE /* RCTPerformanceLogger.h in Headers */,
				3D302F481DF828F800D6DDAE /* RCTRootView.h in Headers */,
				3D302F491DF828F800D6DDAE /* RCTRootViewDelegate.h in Headers */,
				3D302F4A1DF828F800D6DDAE /* RCTRootViewInternal.h in Headers */,
				59EDBCB21FDF4E0C003573DE /* (null) in Headers */,
				3D302F4B1DF828F800D6DDAE /* RCTTouchEvent.h in Headers */,
				591F78DD202ADB22004A668C /* RCTLayout.h in Headers */,
				59D031F21F8353D3008361F0 /* RCTSafeAreaView.h in Headers */,
				3D302F4C1DF828F800D6DDAE /* RCTTouchHandler.h in Headers */,
				3D302F4D1DF828F800D6DDAE /* RCTURLRequestDelegate.h in Headers */,
				3D302F4E1DF828F800D6DDAE /* RCTURLRequestHandler.h in Headers */,
				59500D441F71C63F00B122B7 /* RCTUIManagerUtils.h in Headers */,
				3D302F4F1DF828F800D6DDAE /* RCTUtils.h in Headers */,
				59D031FA1F8353D3008361F0 /* RCTSafeAreaViewManager.h in Headers */,
				3D302F541DF828F800D6DDAE /* RCTJSCSamplingProfiler.h in Headers */,
				3D302F551DF828F800D6DDAE /* RCTAccessibilityManager.h in Headers */,
				3D302F561DF828F800D6DDAE /* RCTAlertManager.h in Headers */,
				3D302F571DF828F800D6DDAE /* RCTAppState.h in Headers */,
				3D302F581DF828F800D6DDAE /* RCTAsyncLocalStorage.h in Headers */,
				59D031EE1F8353D3008361F0 /* RCTSafeAreaShadowView.h in Headers */,
				3D302F591DF828F800D6DDAE /* RCTClipboard.h in Headers */,
				3D302F5A1DF828F800D6DDAE /* RCTDevLoadingView.h in Headers */,
				59EDBCBA1FDF4E0C003573DE /* RCTScrollViewManager.h in Headers */,
				3D0B842A1EC0B49400B2BD8E /* RCTTVRemoteHandler.h in Headers */,
				3D302F5B1DF828F800D6DDAE /* RCTDevMenu.h in Headers */,
				657734921EE8356100A0E9EA /* RCTInspector.h in Headers */,
				3D302F5C1DF828F800D6DDAE /* RCTEventEmitter.h in Headers */,
				3D302F5D1DF828F800D6DDAE /* RCTExceptionsManager.h in Headers */,
				599FAA4B1FB274980058CCF6 /* RCTSurfaceView.h in Headers */,
				599FAA3D1FB274980058CCF6 /* RCTSurfaceRootShadowView.h in Headers */,
				3D302F5E1DF828F800D6DDAE /* RCTI18nManager.h in Headers */,
				3D302F5F1DF828F800D6DDAE /* RCTI18nUtil.h in Headers */,
				3D302F601DF828F800D6DDAE /* RCTKeyboardObserver.h in Headers */,
				3D302F611DF828F800D6DDAE /* RCTRedBox.h in Headers */,
				3D302F621DF828F800D6DDAE /* RCTSourceCode.h in Headers */,
				3D302F631DF828F800D6DDAE /* RCTStatusBarManager.h in Headers */,
				3DCE52F31FEAB10600613583 /* RCTRedBoxExtraDataViewController.h in Headers */,
				3D302F641DF828F800D6DDAE /* RCTTiming.h in Headers */,
				3D302F651DF828F800D6DDAE /* RCTUIManager.h in Headers */,
				599FAA3B1FB274980058CCF6 /* RCTSurfaceDelegate.h in Headers */,
				3D302F661DF828F800D6DDAE /* RCTFPSGraph.h in Headers */,
				3D302F681DF828F800D6DDAE /* RCTMacros.h in Headers */,
				3D302F691DF828F800D6DDAE /* RCTProfile.h in Headers */,
				3DF1BE841F26577000068F1A /* JSCTracing.h in Headers */,
				3D302F6A1DF828F800D6DDAE /* RCTActivityIndicatorView.h in Headers */,
				3D302F6B1DF828F800D6DDAE /* RCTActivityIndicatorViewManager.h in Headers */,
				3D7BFD301EA8E3FA008DFB7A /* RCTSRWebSocket.h in Headers */,
				59EDBCA81FDF4E0C003573DE /* RCTScrollableProtocol.h in Headers */,
				3D302F6C1DF828F800D6DDAE /* RCTAnimationType.h in Headers */,
				598FD1951F817335006C54CB /* RCTModalManager.h in Headers */,
				657734871EE834E000A0E9EA /* RCTInspectorDevServerHelper.h in Headers */,
				3D302F6D1DF828F800D6DDAE /* RCTAutoInsetsProtocol.h in Headers */,
				3D302F6E1DF828F800D6DDAE /* RCTBorderDrawing.h in Headers */,
				3D302F6F1DF828F800D6DDAE /* RCTBorderStyle.h in Headers */,
				3D302F701DF828F800D6DDAE /* RCTComponent.h in Headers */,
				3D302F711DF828F800D6DDAE /* RCTComponentData.h in Headers */,
				3D302F721DF828F800D6DDAE /* RCTConvert+CoreLocation.h in Headers */,
				3D302F761DF828F800D6DDAE /* RCTFont.h in Headers */,
				3D302F7B1DF828F800D6DDAE /* RCTModalHostView.h in Headers */,
				1384E20A1E806D5700545659 /* RCTNativeModule.h in Headers */,
				3D302F7C1DF828F800D6DDAE /* RCTModalHostViewController.h in Headers */,
				3D302F7D1DF828F800D6DDAE /* RCTModalHostViewManager.h in Headers */,
				594F0A331FD23228007FBE96 /* RCTSurfaceHostingView.h in Headers */,
				3D302F7E1DF828F800D6DDAE /* RCTNavigator.h in Headers */,
				3D302F7F1DF828F800D6DDAE /* RCTNavigatorManager.h in Headers */,
				130443DD1E401AF500D93A67 /* RCTConvert+Transform.h in Headers */,
				134D63C41F1FEC65008872B5 /* RCTCxxBridgeDelegate.h in Headers */,
				3D302F801DF828F800D6DDAE /* RCTNavItem.h in Headers */,
<<<<<<< HEAD
				C6194AAD1EF156280034D062 /* RCTPackagerConnectionBridgeConfig.h in Headers */,
				1968A2601F67275300EB3D1D /* RCTComponentEvent.h in Headers */,
=======
>>>>>>> 9fbff62b
				3D302F811DF828F800D6DDAE /* RCTNavItemManager.h in Headers */,
				135A9C061E7B0F7800587AEB /* RCTJSCHelpers.h in Headers */,
				3D302F841DF828F800D6DDAE /* RCTPointerEvents.h in Headers */,
				59EB6DBC1EBD6FC90072A5E7 /* RCTUIManagerObserverCoordinator.h in Headers */,
				657734941EE8356100A0E9EA /* RCTInspectorPackagerConnection.h in Headers */,
				3D302F851DF828F800D6DDAE /* RCTProgressViewManager.h in Headers */,
				3D302F861DF828F800D6DDAE /* RCTRefreshControl.h in Headers */,
				EBF21BBE1FC498630052F4D5 /* InspectorInterfaces.h in Headers */,
				C654505F1F3BD9280090799B /* RCTManagedPointer.h in Headers */,
				3D302F871DF828F800D6DDAE /* RCTRefreshControlManager.h in Headers */,
				A2440AA41DF8D865006E7BFC /* RCTReloadCommand.h in Headers */,
				3D302F881DF828F800D6DDAE /* RCTRootShadowView.h in Headers */,
				CF2731C21E7B8DEF0044CA4F /* RCTDeviceInfo.h in Headers */,
				599FAA371FB274980058CCF6 /* RCTSurface.h in Headers */,
				3D302F8C1DF828F800D6DDAE /* RCTSegmentedControl.h in Headers */,
				66CD94B21F1045E700CB3C7C /* RCTMaskedView.h in Headers */,
				3D302F8D1DF828F800D6DDAE /* RCTSegmentedControlManager.h in Headers */,
				3D302F8E1DF828F800D6DDAE /* RCTShadowView.h in Headers */,
				59E604A11FE9CCE300BD90C5 /* RCTScrollContentShadowView.h in Headers */,
				3D302F8F1DF828F800D6DDAE /* RCTSlider.h in Headers */,
				3D302F901DF828F800D6DDAE /* RCTSliderManager.h in Headers */,
				3D302F911DF828F800D6DDAE /* RCTSwitch.h in Headers */,
				3D302F921DF828F800D6DDAE /* RCTSwitchManager.h in Headers */,
				3D302F931DF828F800D6DDAE /* RCTTabBar.h in Headers */,
				3D302F941DF828F800D6DDAE /* RCTTabBarItem.h in Headers */,
				3D302F951DF828F800D6DDAE /* RCTTabBarItemManager.h in Headers */,
				59EDBCAE1FDF4E0C003573DE /* RCTScrollContentView.h in Headers */,
				3D302F961DF828F800D6DDAE /* RCTTabBarManager.h in Headers */,
				59E604A71FE9CCE300BD90C5 /* RCTScrollContentViewManager.h in Headers */,
				3D302F971DF828F800D6DDAE /* RCTTextDecorationLineType.h in Headers */,
				3D302F981DF828F800D6DDAE /* RCTView.h in Headers */,
				3D302F9A1DF828F800D6DDAE /* RCTViewManager.h in Headers */,
				3D302F9D1DF828F800D6DDAE /* RCTWrapperViewController.h in Headers */,
				3D302F9F1DF828F800D6DDAE /* UIView+React.h in Headers */,
				599FAA471FB274980058CCF6 /* RCTSurfaceStage.h in Headers */,
				13134CA11E296B2A00B9F3CB /* RCTCxxUtils.h in Headers */,
			);
			runOnlyForDeploymentPostprocessing = 0;
		};
		3D30301C1DF8292200D6DDAE /* Headers */ = {
			isa = PBXHeadersBuildPhase;
			buildActionMask = 2147483647;
			files = (
				5352C5782038FF9B00A3B97E /* YGStyle.h in Headers */,
				53EC85E41FDEC7630051B2B5 /* YGNode.h in Headers */,
				53D1239F1FBF1EFB001B8A10 /* Yoga-internal.h in Headers */,
				3DFE0D161DF8574D00459392 /* YGEnums.h in Headers */,
				3DFE0D171DF8574D00459392 /* YGMacros.h in Headers */,
				53756E3D2004FFFE00FBBD99 /* Utils.h in Headers */,
				5376C5E71FC6DDC20083513D /* YGNodePrint.h in Headers */,
				3DFE0D191DF8574D00459392 /* Yoga.h in Headers */,
				53438965203905C0008E0CB3 /* YGLayout.h in Headers */,
				53DEF6ED205AE5A7006A3890 /* YGFloatOptional.h in Headers */,
			);
			runOnlyForDeploymentPostprocessing = 0;
		};
		3D3030211DF8294400D6DDAE /* Headers */ = {
			isa = PBXHeadersBuildPhase;
			buildActionMask = 2147483647;
			files = (
				13DA8A322097A90B00276ED4 /* ReactMarker.h in Headers */,
				3D74547E1E54759A00E74ADD /* JSModulesUnbundle.h in Headers */,
				C6D3801B1F71D76200621378 /* RAMBundleRegistry.h in Headers */,
				27595AD51E575C7800CCE2B1 /* NativeToJsBridge.h in Headers */,
				27595AC41E575C7800CCE2B1 /* Instance.h in Headers */,
				27595AD11E575C7800CCE2B1 /* MessageQueueThread.h in Headers */,
				27595ACE1E575C7800CCE2B1 /* JSCUtils.h in Headers */,
				3D7454811E5475AF00E74ADD /* RecoverableError.h in Headers */,
				27595AC51E575C7800CCE2B1 /* JsArgumentHelpers-inl.h in Headers */,
				27595AC91E575C7800CCE2B1 /* JSCLegacyTracing.h in Headers */,
				27595AD61E575C7800CCE2B1 /* Platform.h in Headers */,
				27595AD81E575C7800CCE2B1 /* SystraceSection.h in Headers */,
				27595AC61E575C7800CCE2B1 /* JsArgumentHelpers.h in Headers */,
				27595AD71E575C7800CCE2B1 /* SampleCxxModule.h in Headers */,
				27595AD21E575C7800CCE2B1 /* MethodCall.h in Headers */,
				3D3030221DF8294C00D6DDAE /* JSBundleType.h in Headers */,
				27595ACA1E575C7800CCE2B1 /* JSCMemory.h in Headers */,
				3D74547D1E54758900E74ADD /* JSBigString.h in Headers */,
				27595AC71E575C7800CCE2B1 /* JSCExecutor.h in Headers */,
				27595ACD1E575C7800CCE2B1 /* JSCSamplingProfiler.h in Headers */,
				27595ABF1E575C7800CCE2B1 /* CxxModule.h in Headers */,
				27595AD41E575C7800CCE2B1 /* NativeModule.h in Headers */,
				27595ACB1E575C7800CCE2B1 /* JSCNativeModules.h in Headers */,
				27595AC01E575C7800CCE2B1 /* CxxNativeModule.h in Headers */,
				27595AD01E575C7800CCE2B1 /* JSIndexedRAMBundle.h in Headers */,
				27595AD31E575C7800CCE2B1 /* ModuleRegistry.h in Headers */,
				27595ACC1E575C7800CCE2B1 /* JSCPerfStats.h in Headers */,
				27595AC11E575C7800CCE2B1 /* JSExecutor.h in Headers */,
			);
			runOnlyForDeploymentPostprocessing = 0;
		};
		3D3030241DF8295800D6DDAE /* Headers */ = {
			isa = PBXHeadersBuildPhase;
			buildActionMask = 2147483647;
			files = (
				19F61C041E8495FF00571D81 /* JSCHelpers.h in Headers */,
				19F61C051E8495FF00571D81 /* noncopyable.h in Headers */,
				19F61C061E8495FF00571D81 /* Unicode.h in Headers */,
				19F61C071E8495FF00571D81 /* Value.h in Headers */,
				3D3030251DF8295E00D6DDAE /* JavaScriptCore.h in Headers */,
				3D3030261DF8295E00D6DDAE /* JSCWrapper.h in Headers */,
			);
			runOnlyForDeploymentPostprocessing = 0;
		};
		3D383D541EBD27B9005632C8 /* Headers */ = {
			isa = PBXHeadersBuildPhase;
			buildActionMask = 2147483647;
			files = (
				3D383D551EBD27B9005632C8 /* bignum-dtoa.h in Headers */,
				3D383D561EBD27B9005632C8 /* bignum.h in Headers */,
				3D383D571EBD27B9005632C8 /* cached-powers.h in Headers */,
				3D383D581EBD27B9005632C8 /* diy-fp.h in Headers */,
				3D383D591EBD27B9005632C8 /* double-conversion.h in Headers */,
				3D383D5A1EBD27B9005632C8 /* fast-dtoa.h in Headers */,
				3D383D5B1EBD27B9005632C8 /* fixed-dtoa.h in Headers */,
				3D383D5C1EBD27B9005632C8 /* ieee.h in Headers */,
				3D383D5D1EBD27B9005632C8 /* strtod.h in Headers */,
				3D383D5E1EBD27B9005632C8 /* utils.h in Headers */,
			);
			runOnlyForDeploymentPostprocessing = 0;
		};
		3D3C04BB1DE3340900C268FA /* Headers */ = {
			isa = PBXHeadersBuildPhase;
			buildActionMask = 2147483647;
			files = (
				5352C5772038FF9A00A3B97E /* YGStyle.h in Headers */,
				53EC85E51FDEC7630051B2B5 /* YGNode.h in Headers */,
				53D1239E1FBF1EFB001B8A10 /* Yoga-internal.h in Headers */,
				133957881DF76D3500EC27BE /* YGEnums.h in Headers */,
				1339578B1DF76D3500EC27BE /* Yoga.h in Headers */,
				53756E3C2004FFFC00FBBD99 /* Utils.h in Headers */,
				5376C5E61FC6DDC10083513D /* YGNodePrint.h in Headers */,
				133957891DF76D3500EC27BE /* YGMacros.h in Headers */,
				53438964203905BF008E0CB3 /* YGLayout.h in Headers */,
				53DEF6EC205AE5A6006A3890 /* YGFloatOptional.h in Headers */,
			);
			runOnlyForDeploymentPostprocessing = 0;
		};
		3D3CD9001DE5FBD600167DC4 /* Headers */ = {
			isa = PBXHeadersBuildPhase;
			buildActionMask = 2147483647;
			files = (
				13EBC6821E28733C00880AC5 /* Value.h in Headers */,
				13EBC6811E28733C00880AC5 /* Unicode.h in Headers */,
				13EBC6801E28733C00880AC5 /* noncopyable.h in Headers */,
				13EBC67E1E28726000880AC5 /* JSCHelpers.h in Headers */,
				3D3CD93D1DE5FC1400167DC4 /* JavaScriptCore.h in Headers */,
				3D3CD93E1DE5FC1400167DC4 /* JSCWrapper.h in Headers */,
			);
			runOnlyForDeploymentPostprocessing = 0;
		};
		3D3CD91A1DE5FBEC00167DC4 /* Headers */ = {
			isa = PBXHeadersBuildPhase;
			buildActionMask = 2147483647;
			files = (
				13DA8A312097A90B00276ED4 /* ReactMarker.h in Headers */,
				3D74547F1E54759E00E74ADD /* JSModulesUnbundle.h in Headers */,
				C6D3801A1F71D76100621378 /* RAMBundleRegistry.h in Headers */,
				27595ABA1E575C7800CCE2B1 /* NativeToJsBridge.h in Headers */,
				27595AA91E575C7800CCE2B1 /* Instance.h in Headers */,
				27595AB61E575C7800CCE2B1 /* MessageQueueThread.h in Headers */,
				27595AB31E575C7800CCE2B1 /* JSCUtils.h in Headers */,
				3D7454801E5475AF00E74ADD /* RecoverableError.h in Headers */,
				27595AAA1E575C7800CCE2B1 /* JsArgumentHelpers-inl.h in Headers */,
				27595AAE1E575C7800CCE2B1 /* JSCLegacyTracing.h in Headers */,
				27595ABB1E575C7800CCE2B1 /* Platform.h in Headers */,
				27595ABD1E575C7800CCE2B1 /* SystraceSection.h in Headers */,
				27595AAB1E575C7800CCE2B1 /* JsArgumentHelpers.h in Headers */,
				27595ABC1E575C7800CCE2B1 /* SampleCxxModule.h in Headers */,
				27595AB71E575C7800CCE2B1 /* MethodCall.h in Headers */,
				27595AAF1E575C7800CCE2B1 /* JSCMemory.h in Headers */,
				3D74547C1E54758900E74ADD /* JSBigString.h in Headers */,
				27595AAC1E575C7800CCE2B1 /* JSCExecutor.h in Headers */,
				27595AB21E575C7800CCE2B1 /* JSCSamplingProfiler.h in Headers */,
				27595AA41E575C7800CCE2B1 /* CxxModule.h in Headers */,
				27595AB91E575C7800CCE2B1 /* NativeModule.h in Headers */,
				27595AB01E575C7800CCE2B1 /* JSCNativeModules.h in Headers */,
				3D3CD9451DE5FC7100167DC4 /* JSBundleType.h in Headers */,
				27595AA51E575C7800CCE2B1 /* CxxNativeModule.h in Headers */,
				27595AB51E575C7800CCE2B1 /* JSIndexedRAMBundle.h in Headers */,
				27595AB81E575C7800CCE2B1 /* ModuleRegistry.h in Headers */,
				27595AB11E575C7800CCE2B1 /* JSCPerfStats.h in Headers */,
				27595AA61E575C7800CCE2B1 /* JSExecutor.h in Headers */,
			);
			runOnlyForDeploymentPostprocessing = 0;
		};
		3D80DA181DF820500028D040 /* Headers */ = {
			isa = PBXHeadersBuildPhase;
			buildActionMask = 2147483647;
			files = (
				3D80DA191DF820620028D040 /* RCTImageLoader.h in Headers */,
				C654505E1F3BD9280090799B /* RCTManagedPointer.h in Headers */,
				13134C941E296B2A00B9F3CB /* RCTObjcExecutor.h in Headers */,
				199B8A6F1F44DB16005DEF67 /* RCTVersion.h in Headers */,
				3D80DA1A1DF820620028D040 /* RCTImageStoreManager.h in Headers */,
				130443A11E3FEAA900D93A67 /* RCTFollyConvert.h in Headers */,
				3D80DA1B1DF820620028D040 /* RCTResizeMode.h in Headers */,
				3D80DA1C1DF820620028D040 /* RCTLinkingManager.h in Headers */,
				3D80DA1D1DF820620028D040 /* RCTNetworking.h in Headers */,
				3D80DA1E1DF820620028D040 /* RCTNetworkTask.h in Headers */,
				657734841EE834C900A0E9EA /* RCTInspectorDevServerHelper.h in Headers */,
				3D80DA1F1DF820620028D040 /* RCTPushNotificationManager.h in Headers */,
				3D80DA201DF820620028D040 /* RCTAssert.h in Headers */,
				3D80DA211DF820620028D040 /* RCTBridge.h in Headers */,
				13F880381E296D2800C3C7A1 /* JSCWrapper.h in Headers */,
				3D80DA221DF820620028D040 /* RCTBridge+Private.h in Headers */,
				599FAA461FB274980058CCF6 /* RCTSurfaceStage.h in Headers */,
				599FAA361FB274980058CCF6 /* RCTSurface.h in Headers */,
				3D80DA231DF820620028D040 /* RCTBridgeDelegate.h in Headers */,
				3D80DA241DF820620028D040 /* RCTBridgeMethod.h in Headers */,
				1968A25F1F67275300EB3D1D /* RCTComponentEvent.h in Headers */,
				3D7BFD151EA8E351008DFB7A /* RCTPackagerClient.h in Headers */,
				3D80DA251DF820620028D040 /* RCTBridgeModule.h in Headers */,
				3D80DA261DF820620028D040 /* RCTBundleURLProvider.h in Headers */,
				599FAA401FB274980058CCF6 /* RCTSurfaceRootShadowViewDelegate.h in Headers */,
				5960C1B51F0804A00066FD5B /* RCTLayoutAnimation.h in Headers */,
				3D80DA271DF820620028D040 /* RCTConvert.h in Headers */,
				3D80DA281DF820620028D040 /* RCTDefines.h in Headers */,
				3D80DA291DF820620028D040 /* RCTDisplayLink.h in Headers */,
				597633381F4E021D005BE8A4 /* RCTShadowView+Internal.h in Headers */,
				3D80DA2A1DF820620028D040 /* RCTErrorCustomizer.h in Headers */,
				3D80DA2B1DF820620028D040 /* RCTErrorInfo.h in Headers */,
				1384E2081E806D4E00545659 /* RCTNativeModule.h in Headers */,
				3D7BFD2D1EA8E3FA008DFB7A /* RCTReconnectingWebSocket.h in Headers */,
				3D80DA2C1DF820620028D040 /* RCTEventDispatcher.h in Headers */,
				3D80DA2D1DF820620028D040 /* RCTFrameUpdate.h in Headers */,
				59EDBCA91FDF4E0C003573DE /* (null) in Headers */,
				3D80DA2E1DF820620028D040 /* RCTImageSource.h in Headers */,
				3D80DA2F1DF820620028D040 /* RCTInvalidating.h in Headers */,
				598FD1971F817336006C54CB /* RCTModalManager.h in Headers */,
				599FAA3A1FB274980058CCF6 /* RCTSurfaceDelegate.h in Headers */,
				9936F3381F5F2F480010BF04 /* PrivateDataBase.h in Headers */,
				3D80DA301DF820620028D040 /* RCTJavaScriptExecutor.h in Headers */,
				3DCE53281FEAB23100613583 /* RCTDatePicker.h in Headers */,
				135A9BFF1E7B0EE600587AEB /* RCTJSCHelpers.h in Headers */,
				3D80DA311DF820620028D040 /* RCTJavaScriptLoader.h in Headers */,
				130E3D881E6A082100ACE484 /* RCTDevSettings.h in Headers */,
				3D80DA321DF820620028D040 /* RCTJSStackFrame.h in Headers */,
				130443DC1E401AF400D93A67 /* RCTConvert+Transform.h in Headers */,
				3D80DA331DF820620028D040 /* RCTKeyCommands.h in Headers */,
				3D80DA341DF820620028D040 /* RCTLog.h in Headers */,
				3D80DA351DF820620028D040 /* RCTModuleData.h in Headers */,
				3D80DA361DF820620028D040 /* RCTModuleMethod.h in Headers */,
				3D80DA371DF820620028D040 /* RCTMultipartDataTask.h in Headers */,
				3D80DA381DF820620028D040 /* RCTMultipartStreamReader.h in Headers */,
				594F0A361FD23228007FBE96 /* RCTSurfaceSizeMeasureMode.h in Headers */,
				3D80DA391DF820620028D040 /* RCTNullability.h in Headers */,
				3D80DA3A1DF820620028D040 /* RCTParserUtils.h in Headers */,
				59EDBCB11FDF4E0C003573DE /* (null) in Headers */,
				599FAA421FB274980058CCF6 /* RCTSurfaceRootView.h in Headers */,
				59D031F91F8353D3008361F0 /* RCTSafeAreaViewManager.h in Headers */,
				3D80DA3B1DF820620028D040 /* RCTPerformanceLogger.h in Headers */,
				59D031F51F8353D3008361F0 /* RCTSafeAreaViewLocalData.h in Headers */,
				3D80DA3C1DF820620028D040 /* RCTPlatform.h in Headers */,
				3D80DA3D1DF820620028D040 /* RCTRootView.h in Headers */,
				59EDBCB91FDF4E0C003573DE /* RCTScrollViewManager.h in Headers */,
				59EDBCB51FDF4E0C003573DE /* RCTScrollView.h in Headers */,
				135A9BFB1E7B0EAE00587AEB /* RCTJSCErrorHandling.h in Headers */,
				3D80DA3E1DF820620028D040 /* RCTRootViewDelegate.h in Headers */,
				3D80DA3F1DF820620028D040 /* RCTRootViewInternal.h in Headers */,
				3D80DA401DF820620028D040 /* RCTTouchEvent.h in Headers */,
				3D80DA411DF820620028D040 /* RCTTouchHandler.h in Headers */,
				59E604A61FE9CCE300BD90C5 /* RCTScrollContentViewManager.h in Headers */,
				13134C8C1E296B2A00B9F3CB /* RCTMessageThread.h in Headers */,
				59EB6DBB1EBD6FC90072A5E7 /* RCTUIManagerObserverCoordinator.h in Headers */,
				3D80DA421DF820620028D040 /* RCTURLRequestDelegate.h in Headers */,
				3D80DA431DF820620028D040 /* RCTURLRequestHandler.h in Headers */,
				3D80DA441DF820620028D040 /* RCTUtils.h in Headers */,
				13134C981E296B2A00B9F3CB /* RCTCxxMethod.h in Headers */,
				3D80DA491DF820620028D040 /* RCTJSCSamplingProfiler.h in Headers */,
				3D80DA4A1DF820620028D040 /* RCTAccessibilityManager.h in Headers */,
				3D80DA4B1DF820620028D040 /* RCTAlertManager.h in Headers */,
				3D80DA4C1DF820620028D040 /* RCTAppState.h in Headers */,
				3D0E378C1F1CC58C00DCAC9F /* RCTWebSocketObserver.h in Headers */,
				3D80DA4D1DF820620028D040 /* RCTAsyncLocalStorage.h in Headers */,
				3D80DA4E1DF820620028D040 /* RCTClipboard.h in Headers */,
				3D80DA4F1DF820620028D040 /* RCTDevLoadingView.h in Headers */,
				3D80DA501DF820620028D040 /* RCTDevMenu.h in Headers */,
				3D80DA511DF820620028D040 /* RCTEventEmitter.h in Headers */,
				59A7B9FD1E577DBF0068EDBF /* RCTRootContentView.h in Headers */,
				3D80DA521DF820620028D040 /* RCTExceptionsManager.h in Headers */,
				3DCE532A1FEAB23100613583 /* RCTDatePickerManager.h in Headers */,
				3D80DA531DF820620028D040 /* RCTI18nManager.h in Headers */,
				3D7BFD2F1EA8E3FA008DFB7A /* RCTSRWebSocket.h in Headers */,
				3D80DA541DF820620028D040 /* RCTI18nUtil.h in Headers */,
				3D80DA551DF820620028D040 /* RCTKeyboardObserver.h in Headers */,
				3D80DA561DF820620028D040 /* RCTRedBox.h in Headers */,
				3D80DA571DF820620028D040 /* RCTSourceCode.h in Headers */,
				EBF21BBC1FC498270052F4D5 /* InspectorInterfaces.h in Headers */,
				3D80DA581DF820620028D040 /* RCTStatusBarManager.h in Headers */,
				3D80DA591DF820620028D040 /* RCTTiming.h in Headers */,
				3D80DA5A1DF820620028D040 /* RCTUIManager.h in Headers */,
				3D80DA5B1DF820620028D040 /* RCTFPSGraph.h in Headers */,
				FEFAAC9F1FDB89B50057BBE0 /* RCTRedBoxExtraDataViewController.h in Headers */,
				59E604A01FE9CCE300BD90C5 /* RCTScrollContentShadowView.h in Headers */,
				3D80DA5D1DF820620028D040 /* RCTMacros.h in Headers */,
				3D80DA5E1DF820620028D040 /* RCTProfile.h in Headers */,
				3D80DA5F1DF820620028D040 /* RCTActivityIndicatorView.h in Headers */,
				3D80DA601DF820620028D040 /* RCTActivityIndicatorViewManager.h in Headers */,
				59500D431F71C63F00B122B7 /* RCTUIManagerUtils.h in Headers */,
				5960C1B91F0804A00066FD5B /* RCTLayoutAnimationGroup.h in Headers */,
				CF2731C01E7B8DE40044CA4F /* RCTDeviceInfo.h in Headers */,
				3D80DA611DF820620028D040 /* RCTAnimationType.h in Headers */,
				3D0E378A1F1CC40000DCAC9F /* RCTWebSocketModule.h in Headers */,
				3D80DA621DF820620028D040 /* RCTAutoInsetsProtocol.h in Headers */,
				C60128AB1F3D1258009DF9FF /* RCTCxxConvert.h in Headers */,
				59EDBCAD1FDF4E0C003573DE /* RCTScrollContentView.h in Headers */,
				5C70426020A1004800FBEEF7 /* RCTFontConstantsOverride.h in Headers */,
				59EDBCA71FDF4E0C003573DE /* RCTScrollableProtocol.h in Headers */,
				591F78DC202ADB22004A668C /* RCTLayout.h in Headers */,
				5CE2080320772F7D009A43B3 /* YGConfig.h in Headers */,
				3D80DA631DF820620028D040 /* RCTBorderDrawing.h in Headers */,
				3D80DA641DF820620028D040 /* RCTBorderStyle.h in Headers */,
				3D80DA651DF820620028D040 /* RCTComponent.h in Headers */,
				3D80DA661DF820620028D040 /* RCTComponentData.h in Headers */,
				3DA9819E1E5B0DBB004F2374 /* NSDataBigString.h in Headers */,
				59D031F11F8353D3008361F0 /* RCTSafeAreaView.h in Headers */,
				3D80DA671DF820620028D040 /* RCTConvert+CoreLocation.h in Headers */,
				66CD94B11F1045E700CB3C7C /* RCTMaskedView.h in Headers */,
				3D80DA6B1DF820620028D040 /* RCTFont.h in Headers */,
				3D80DA701DF820620028D040 /* RCTModalHostView.h in Headers */,
				3D80DA711DF820620028D040 /* RCTModalHostViewController.h in Headers */,
				3DF1BE831F26576400068F1A /* JSCTracing.h in Headers */,
				3D80DA721DF820620028D040 /* RCTModalHostViewManager.h in Headers */,
				13134C9C1E296B2A00B9F3CB /* RCTCxxModule.h in Headers */,
				3D80DA731DF820620028D040 /* RCTNavigator.h in Headers */,
				3D80DA741DF820620028D040 /* RCTNavigatorManager.h in Headers */,
				594F0A321FD23228007FBE96 /* RCTSurfaceHostingView.h in Headers */,
				3D80DA751DF820620028D040 /* RCTNavItem.h in Headers */,
				3D80DA761DF820620028D040 /* RCTNavItemManager.h in Headers */,
				3D80DA771DF820620028D040 /* RCTPicker.h in Headers */,
				3D80DA781DF820620028D040 /* RCTPickerManager.h in Headers */,
				3D80DA791DF820620028D040 /* RCTPointerEvents.h in Headers */,
				3D80DA7A1DF820620028D040 /* RCTProgressViewManager.h in Headers */,
				3D80DA7B1DF820620028D040 /* RCTRefreshControl.h in Headers */,
				A2440AA21DF8D854006E7BFC /* RCTReloadCommand.h in Headers */,
				3D80DA7C1DF820620028D040 /* RCTRefreshControlManager.h in Headers */,
				59D031ED1F8353D3008361F0 /* RCTSafeAreaShadowView.h in Headers */,
				3D80DA7D1DF820620028D040 /* RCTRootShadowView.h in Headers */,
				134D63C31F1FEC4B008872B5 /* RCTCxxBridgeDelegate.h in Headers */,
				657734901EE8354A00A0E9EA /* RCTInspectorPackagerConnection.h in Headers */,
				3D7BFD1D1EA8E351008DFB7A /* RCTPackagerConnection.h in Headers */,
				3D80DA811DF820620028D040 /* RCTSegmentedControl.h in Headers */,
				599FAA3C1FB274980058CCF6 /* RCTSurfaceRootShadowView.h in Headers */,
				3D80DA821DF820620028D040 /* RCTSegmentedControlManager.h in Headers */,
				3D80DA831DF820620028D040 /* RCTShadowView.h in Headers */,
				3D80DA841DF820620028D040 /* RCTSlider.h in Headers */,
				3D80DA851DF820620028D040 /* RCTSliderManager.h in Headers */,
				3D80DA861DF820620028D040 /* RCTSwitch.h in Headers */,
				3D80DA871DF820620028D040 /* RCTSwitchManager.h in Headers */,
				3D80DA881DF820620028D040 /* RCTTabBar.h in Headers */,
				3D80DA891DF820620028D040 /* RCTTabBarItem.h in Headers */,
				3D80DA8A1DF820620028D040 /* RCTTabBarItemManager.h in Headers */,
				66CD94B51F1045E700CB3C7C /* RCTMaskedViewManager.h in Headers */,
				3D80DA8B1DF820620028D040 /* RCTTabBarManager.h in Headers */,
				3D80DA8C1DF820620028D040 /* RCTTextDecorationLineType.h in Headers */,
				6577348E1EE8354A00A0E9EA /* RCTInspector.h in Headers */,
				3D80DA8D1DF820620028D040 /* RCTView.h in Headers */,
				590D7BFD1EBD458B00D8A370 /* RCTShadowView+Layout.h in Headers */,
				3D80DA8F1DF820620028D040 /* RCTViewManager.h in Headers */,
				13134CA01E296B2A00B9F3CB /* RCTCxxUtils.h in Headers */,
				599FAA4A1FB274980058CCF6 /* RCTSurfaceView.h in Headers */,
				3D80DA901DF820620028D040 /* RCTWebView.h in Headers */,
				3D80DA911DF820620028D040 /* RCTWebViewManager.h in Headers */,
				3D80DA921DF820620028D040 /* RCTWrapperViewController.h in Headers */,
				3D80DA931DF820620028D040 /* UIView+Private.h in Headers */,
				3D80DA941DF820620028D040 /* UIView+React.h in Headers */,
				599FAA481FB274980058CCF6 /* RCTSurfaceView+Internal.h in Headers */,
			);
			runOnlyForDeploymentPostprocessing = 0;
		};
		9936F2FB1F5F2E4B0010BF04 /* Headers */ = {
			isa = PBXHeadersBuildPhase;
			buildActionMask = 2147483647;
			files = (
				9936F33C1F5F2FE70010BF04 /* PrivateDataBase.h in Headers */,
			);
			runOnlyForDeploymentPostprocessing = 0;
		};
		9936F3171F5F2E5B0010BF04 /* Headers */ = {
			isa = PBXHeadersBuildPhase;
			buildActionMask = 2147483647;
			files = (
				9936F3391F5F2F5C0010BF04 /* PrivateDataBase.h in Headers */,
			);
			runOnlyForDeploymentPostprocessing = 0;
		};
		EBF21BC41FC498900052F4D5 /* Headers */ = {
			isa = PBXHeadersBuildPhase;
			buildActionMask = 2147483647;
			files = (
			);
			runOnlyForDeploymentPostprocessing = 0;
		};
		EBF21BE21FC4989A0052F4D5 /* Headers */ = {
			isa = PBXHeadersBuildPhase;
			buildActionMask = 2147483647;
			files = (
			);
			runOnlyForDeploymentPostprocessing = 0;
		};
/* End PBXHeadersBuildPhase section */

/* Begin PBXNativeTarget section */
		139D7E871E25C6D100323FB7 /* double-conversion */ = {
			isa = PBXNativeTarget;
			buildConfigurationList = 139D7E8E1E25C6D100323FB7 /* Build configuration list for PBXNativeTarget "double-conversion" */;
			buildPhases = (
				190EE32F1E6A43DE00A8543A /* Install Third Party */,
				139D7EA41E25C7BD00323FB7 /* Headers */,
				139D7E841E25C6D100323FB7 /* Sources */,
				139D7E861E25C6D100323FB7 /* CopyFiles */,
			);
			buildRules = (
			);
			dependencies = (
			);
			name = "double-conversion";
			productName = ThirdParty;
			productReference = 139D7E881E25C6D100323FB7 /* libdouble-conversion.a */;
			productType = "com.apple.product-type.library.static";
		};
		139D7ECD1E25DB7D00323FB7 /* third-party */ = {
			isa = PBXNativeTarget;
			buildConfigurationList = 139D7ED41E25DB7D00323FB7 /* Build configuration list for PBXNativeTarget "third-party" */;
			buildPhases = (
				139D7ECA1E25DB7D00323FB7 /* Sources */,
			);
			buildRules = (
			);
			dependencies = (
				1320081D1E283DCB00F0C457 /* PBXTargetDependency */,
			);
			name = "third-party";
			productName = "third-party";
			productReference = 139D7ECE1E25DB7D00323FB7 /* libthird-party.a */;
			productType = "com.apple.product-type.library.static";
		};
		2D2A28121D9B038B00D4039D /* React-tvOS */ = {
			isa = PBXNativeTarget;
			buildConfigurationList = 2D2A281B1D9B038B00D4039D /* Build configuration list for PBXNativeTarget "React-tvOS" */;
			buildPhases = (
				2D6948301DA3088700B3FA97 /* Start Packager */,
				3D302F231DF828D100D6DDAE /* Headers */,
				3D302E191DF8249100D6DDAE /* Copy Headers */,
				2D2A280F1D9B038B00D4039D /* Sources */,
				2D6948201DA3042200B3FA97 /* Include RCTJSCProfiler */,
				3D3C088B1DE342FE00C268FA /* Frameworks */,
			);
			buildRules = (
			);
			dependencies = (
				3D0574551DE5FF9600184BB4 /* PBXTargetDependency */,
				3D0574571DE5FF9600184BB4 /* PBXTargetDependency */,
			);
			name = "React-tvOS";
			productName = "React-tvOS";
			productReference = 2D2A28131D9B038B00D4039D /* libReact.a */;
			productType = "com.apple.product-type.library.static";
		};
		3D383D211EBD27B6005632C8 /* third-party-tvOS */ = {
			isa = PBXNativeTarget;
			buildConfigurationList = 3D383D391EBD27B6005632C8 /* Build configuration list for PBXNativeTarget "third-party-tvOS" */;
			buildPhases = (
				3D383D241EBD27B6005632C8 /* Sources */,
			);
			buildRules = (
			);
			dependencies = (
				3D383D661EBD27DB005632C8 /* PBXTargetDependency */,
			);
			name = "third-party-tvOS";
			productName = "third-party";
			productReference = 3D383D3C1EBD27B6005632C8 /* libthird-party.a */;
			productType = "com.apple.product-type.library.static";
		};
		3D383D3D1EBD27B9005632C8 /* double-conversion-tvOS */ = {
			isa = PBXNativeTarget;
			buildConfigurationList = 3D383D5F1EBD27B9005632C8 /* Build configuration list for PBXNativeTarget "double-conversion-tvOS" */;
			buildPhases = (
				3D383D3E1EBD27B9005632C8 /* Install Third Party */,
				3D383D541EBD27B9005632C8 /* Headers */,
				3D383D3F1EBD27B9005632C8 /* Sources */,
				3D383D491EBD27B9005632C8 /* CopyFiles */,
			);
			buildRules = (
			);
			dependencies = (
			);
			name = "double-conversion-tvOS";
			productName = ThirdParty;
			productReference = 3D383D621EBD27B9005632C8 /* libdouble-conversion.a */;
			productType = "com.apple.product-type.library.static";
		};
		3D3C04B91DE3340900C268FA /* yoga */ = {
			isa = PBXNativeTarget;
			buildConfigurationList = 3D3C05971DE3340900C268FA /* Build configuration list for PBXNativeTarget "yoga" */;
			buildPhases = (
				3D3C04BB1DE3340900C268FA /* Headers */,
				3D80DAB41DF8212E0028D040 /* Copy Headers */,
				3D3C05301DE3340900C268FA /* Sources */,
			);
			buildRules = (
			);
			dependencies = (
			);
			name = yoga;
			productName = React;
			productReference = 3D3C059A1DE3340900C268FA /* libyoga.a */;
			productType = "com.apple.product-type.library.static";
		};
		3D3C059B1DE3340C00C268FA /* yoga-tvOS */ = {
			isa = PBXNativeTarget;
			buildConfigurationList = 3D3C06721DE3340C00C268FA /* Build configuration list for PBXNativeTarget "yoga-tvOS" */;
			buildPhases = (
				3D30301C1DF8292200D6DDAE /* Headers */,
				3D302F171DF825FE00D6DDAE /* Copy Headers */,
				3D3C06181DE3340C00C268FA /* Sources */,
			);
			buildRules = (
			);
			dependencies = (
			);
			name = "yoga-tvOS";
			productName = "React-tvOS";
			productReference = 3D3C06751DE3340C00C268FA /* libyoga.a */;
			productType = "com.apple.product-type.library.static";
		};
		3D3CD8FF1DE5FBD600167DC4 /* jschelpers */ = {
			isa = PBXNativeTarget;
			buildConfigurationList = 3D3CD9081DE5FBD600167DC4 /* Build configuration list for PBXNativeTarget "jschelpers" */;
			buildPhases = (
				3D3CD9001DE5FBD600167DC4 /* Headers */,
				3D80DABB1DF8218B0028D040 /* Copy Headers */,
				3D3CD9051DE5FBD600167DC4 /* Sources */,
			);
			buildRules = (
			);
			dependencies = (
				9936F3441F5F30780010BF04 /* PBXTargetDependency */,
				1320081B1E283DC300F0C457 /* PBXTargetDependency */,
			);
			name = jschelpers;
			productName = React;
			productReference = 3D3CD90B1DE5FBD600167DC4 /* libjschelpers.a */;
			productType = "com.apple.product-type.library.static";
		};
		3D3CD90C1DE5FBD800167DC4 /* jschelpers-tvOS */ = {
			isa = PBXNativeTarget;
			buildConfigurationList = 3D3CD9151DE5FBD800167DC4 /* Build configuration list for PBXNativeTarget "jschelpers-tvOS" */;
			buildPhases = (
				3D3030241DF8295800D6DDAE /* Headers */,
				3D302F1D1DF8264A00D6DDAE /* Copy Headers */,
				3D3CD9121DE5FBD800167DC4 /* Sources */,
			);
			buildRules = (
			);
			dependencies = (
				9936F3461F5F30830010BF04 /* PBXTargetDependency */,
				3D383D641EBD27CE005632C8 /* PBXTargetDependency */,
			);
			name = "jschelpers-tvOS";
			productName = "React-tvOS";
			productReference = 3D3CD9181DE5FBD800167DC4 /* libjschelpers.a */;
			productType = "com.apple.product-type.library.static";
		};
		3D3CD9191DE5FBEC00167DC4 /* cxxreact */ = {
			isa = PBXNativeTarget;
			buildConfigurationList = 3D3CD9221DE5FBEC00167DC4 /* Build configuration list for PBXNativeTarget "cxxreact" */;
			buildPhases = (
				3D3CD91A1DE5FBEC00167DC4 /* Headers */,
				3D80DAB91DF821710028D040 /* Copy Headers */,
				3D3CD91F1DE5FBEC00167DC4 /* Sources */,
			);
			buildRules = (
			);
			dependencies = (
				EBF21C021FC499D10052F4D5 /* PBXTargetDependency */,
				9936F3401F5F305D0010BF04 /* PBXTargetDependency */,
				3D3CD9501DE5FDB900167DC4 /* PBXTargetDependency */,
			);
			name = cxxreact;
			productName = React;
			productReference = 3D3CD9251DE5FBEC00167DC4 /* libcxxreact.a */;
			productType = "com.apple.product-type.library.static";
		};
		3D3CD9261DE5FBEE00167DC4 /* cxxreact-tvOS */ = {
			isa = PBXNativeTarget;
			buildConfigurationList = 3D3CD92F1DE5FBEE00167DC4 /* Build configuration list for PBXNativeTarget "cxxreact-tvOS" */;
			buildPhases = (
				3D3030211DF8294400D6DDAE /* Headers */,
				3D302F1B1DF8263300D6DDAE /* Copy Headers */,
				3D3CD92C1DE5FBEE00167DC4 /* Sources */,
			);
			buildRules = (
			);
			dependencies = (
				EBF21C041FC499D80052F4D5 /* PBXTargetDependency */,
				9936F3421F5F30640010BF04 /* PBXTargetDependency */,
				3DC159E81E83E2A0007B1282 /* PBXTargetDependency */,
			);
			name = "cxxreact-tvOS";
			productName = "React-tvOS";
			productReference = 3D3CD9321DE5FBEE00167DC4 /* libcxxreact.a */;
			productType = "com.apple.product-type.library.static";
		};
		83CBBA2D1A601D0E00E9B192 /* React */ = {
			isa = PBXNativeTarget;
			buildConfigurationList = 83CBBA3F1A601D0F00E9B192 /* Build configuration list for PBXNativeTarget "React" */;
			buildPhases = (
				006B79A01A781F38006873D1 /* Start Packager */,
				3D80DA181DF820500028D040 /* Headers */,
				3D80D91E1DF6FA530028D040 /* Copy Headers */,
				83CBBA2A1A601D0E00E9B192 /* Sources */,
				142C4F7F1B582EA6001F0B58 /* Include RCTJSCProfiler */,
				3D3C08881DE342EE00C268FA /* Frameworks */,
			);
			buildRules = (
			);
			dependencies = (
				53D123991FBF1E0C001B8A10 /* PBXTargetDependency */,
				3D3CD94C1DE5FCE700167DC4 /* PBXTargetDependency */,
			);
			name = React;
			productName = React;
			productReference = 83CBBA2E1A601D0E00E9B192 /* libReact.a */;
			productType = "com.apple.product-type.library.static";
		};
		9936F2F81F5F2E4B0010BF04 /* privatedata */ = {
			isa = PBXNativeTarget;
			buildConfigurationList = 9936F3101F5F2E4B0010BF04 /* Build configuration list for PBXNativeTarget "privatedata" */;
			buildPhases = (
				9936F2FB1F5F2E4B0010BF04 /* Headers */,
				9936F3021F5F2E4B0010BF04 /* Copy Headers */,
				9936F30A1F5F2E4B0010BF04 /* Sources */,
			);
			buildRules = (
			);
			dependencies = (
			);
			name = privatedata;
			productName = React;
			productReference = 9936F3131F5F2E4B0010BF04 /* libprivatedata.a */;
			productType = "com.apple.product-type.library.static";
		};
		9936F3141F5F2E5B0010BF04 /* privatedata-tvOS */ = {
			isa = PBXNativeTarget;
			buildConfigurationList = 9936F32C1F5F2E5B0010BF04 /* Build configuration list for PBXNativeTarget "privatedata-tvOS" */;
			buildPhases = (
				9936F3171F5F2E5B0010BF04 /* Headers */,
				9936F31E1F5F2E5B0010BF04 /* Copy Headers */,
				9936F3261F5F2E5B0010BF04 /* Sources */,
			);
			buildRules = (
			);
			dependencies = (
			);
			name = "privatedata-tvOS";
			productName = "React-tvOS";
			productReference = 9936F32F1F5F2E5B0010BF04 /* libprivatedata-tvOS.a */;
			productType = "com.apple.product-type.library.static";
		};
		EBF21BBF1FC498900052F4D5 /* jsinspector */ = {
			isa = PBXNativeTarget;
			buildConfigurationList = EBF21BD91FC498900052F4D5 /* Build configuration list for PBXNativeTarget "jsinspector" */;
			buildPhases = (
				EBF21BC41FC498900052F4D5 /* Headers */,
				EBF21BCB1FC498900052F4D5 /* Copy Headers */,
				EBF21BD31FC498900052F4D5 /* Sources */,
			);
			buildRules = (
			);
			dependencies = (
			);
			name = jsinspector;
			productName = React;
			productReference = EBF21BDC1FC498900052F4D5 /* libjsinspector.a */;
			productType = "com.apple.product-type.library.static";
		};
		EBF21BDD1FC4989A0052F4D5 /* jsinspector-tvOS */ = {
			isa = PBXNativeTarget;
			buildConfigurationList = EBF21BF71FC4989A0052F4D5 /* Build configuration list for PBXNativeTarget "jsinspector-tvOS" */;
			buildPhases = (
				EBF21BE21FC4989A0052F4D5 /* Headers */,
				EBF21BE91FC4989A0052F4D5 /* Copy Headers */,
				EBF21BF11FC4989A0052F4D5 /* Sources */,
			);
			buildRules = (
			);
			dependencies = (
			);
			name = "jsinspector-tvOS";
			productName = "React-tvOS";
			productReference = EBF21BFA1FC4989A0052F4D5 /* libjsinspector-tvOS.a */;
			productType = "com.apple.product-type.library.static";
		};
/* End PBXNativeTarget section */

/* Begin PBXProject section */
		83CBB9F71A601CBA00E9B192 /* Project object */ = {
			isa = PBXProject;
			attributes = {
				LastUpgradeCheck = 0810;
				ORGANIZATIONNAME = Facebook;
				TargetAttributes = {
					139D7E871E25C6D100323FB7 = {
						CreatedOnToolsVersion = 8.1;
						DevelopmentTeam = V9WTTPBFK9;
						ProvisioningStyle = Automatic;
					};
					139D7ECD1E25DB7D00323FB7 = {
						CreatedOnToolsVersion = 8.1;
						DevelopmentTeam = V9WTTPBFK9;
						ProvisioningStyle = Automatic;
					};
					2D2A28121D9B038B00D4039D = {
						CreatedOnToolsVersion = 8.0;
						ProvisioningStyle = Automatic;
					};
					3D383D211EBD27B6005632C8 = {
						DevelopmentTeam = V9WTTPBFK9;
					};
					3D383D3D1EBD27B9005632C8 = {
						DevelopmentTeam = V9WTTPBFK9;
					};
					83CBBA2D1A601D0E00E9B192 = {
						CreatedOnToolsVersion = 6.1.1;
					};
				};
			};
			buildConfigurationList = 83CBB9FA1A601CBA00E9B192 /* Build configuration list for PBXProject "React" */;
			compatibilityVersion = "Xcode 3.2";
			developmentRegion = English;
			hasScannedForEncodings = 0;
			knownRegions = (
				en,
				Base,
			);
			mainGroup = 83CBB9F61A601CBA00E9B192;
			productRefGroup = 83CBBA001A601CBA00E9B192 /* Products */;
			projectDirPath = "";
			projectRoot = "";
			targets = (
				83CBBA2D1A601D0E00E9B192 /* React */,
				2D2A28121D9B038B00D4039D /* React-tvOS */,
				3D3C04B91DE3340900C268FA /* yoga */,
				3D3C059B1DE3340C00C268FA /* yoga-tvOS */,
				3D3CD9191DE5FBEC00167DC4 /* cxxreact */,
				3D3CD9261DE5FBEE00167DC4 /* cxxreact-tvOS */,
				3D3CD8FF1DE5FBD600167DC4 /* jschelpers */,
				3D3CD90C1DE5FBD800167DC4 /* jschelpers-tvOS */,
				EBF21BBF1FC498900052F4D5 /* jsinspector */,
				EBF21BDD1FC4989A0052F4D5 /* jsinspector-tvOS */,
				139D7ECD1E25DB7D00323FB7 /* third-party */,
				3D383D211EBD27B6005632C8 /* third-party-tvOS */,
				139D7E871E25C6D100323FB7 /* double-conversion */,
				3D383D3D1EBD27B9005632C8 /* double-conversion-tvOS */,
				9936F2F81F5F2E4B0010BF04 /* privatedata */,
				9936F3141F5F2E5B0010BF04 /* privatedata-tvOS */,
			);
		};
/* End PBXProject section */

/* Begin PBXShellScriptBuildPhase section */
		006B79A01A781F38006873D1 /* Start Packager */ = {
			isa = PBXShellScriptBuildPhase;
			buildActionMask = 2147483647;
			files = (
			);
			inputPaths = (
			);
			name = "Start Packager";
			outputPaths = (
			);
			runOnlyForDeploymentPostprocessing = 0;
			shellPath = /bin/sh;
			shellScript = "export RCT_METRO_PORT=\"${RCT_METRO_PORT:=8081}\"\necho \"export RCT_METRO_PORT=${RCT_METRO_PORT}\" > \"${SRCROOT}/../scripts/.packager.env\"\nif [ -z \"${RCT_NO_LAUNCH_PACKAGER+xxx}\" ] ; then\n  if nc -w 5 -z localhost ${RCT_METRO_PORT} ; then\n    if ! curl -s \"http://localhost:${RCT_METRO_PORT}/status\" | grep -q \"packager-status:running\" ; then\n      echo \"Port ${RCT_METRO_PORT} already in use, packager is either not running or not running correctly\"\n      exit 2\n    fi\n  else\n    open \"$SRCROOT/../scripts/launchPackager.command\" || echo \"Can't start packager automatically\"\n  fi\nfi";
			showEnvVarsInLog = 0;
		};
		142C4F7F1B582EA6001F0B58 /* Include RCTJSCProfiler */ = {
			isa = PBXShellScriptBuildPhase;
			buildActionMask = 2147483647;
			files = (
			);
			inputPaths = (
			);
			name = "Include RCTJSCProfiler";
			outputPaths = (
			);
			runOnlyForDeploymentPostprocessing = 0;
			shellPath = /bin/sh;
			shellScript = "if [[ \"$CONFIGURATION\" == \"Debug\" ]] && [[ -d \"/tmp/RCTJSCProfiler\" ]]; then\n   find \"${CONFIGURATION_BUILD_DIR}\" -name '*.app' | xargs -I{} sh -c 'cp -r /tmp/RCTJSCProfiler \"$1\"' -- {}\nfi";
			showEnvVarsInLog = 0;
		};
		190EE32F1E6A43DE00A8543A /* Install Third Party */ = {
			isa = PBXShellScriptBuildPhase;
			buildActionMask = 2147483647;
			files = (
			);
			inputPaths = (
			);
			name = "Install Third Party";
			outputPaths = (
			);
			runOnlyForDeploymentPostprocessing = 0;
			shellPath = /bin/sh;
			shellScript = "cd \"$SRCROOT/..\"\nexec ./scripts/ios-install-third-party.sh";
		};
		2D6948201DA3042200B3FA97 /* Include RCTJSCProfiler */ = {
			isa = PBXShellScriptBuildPhase;
			buildActionMask = 2147483647;
			files = (
			);
			inputPaths = (
			);
			name = "Include RCTJSCProfiler";
			outputPaths = (
			);
			runOnlyForDeploymentPostprocessing = 0;
			shellPath = /bin/sh;
			shellScript = "if [[ \"$CONFIGURATION\" == \"Debug\" ]] && [[ -d \"/tmp/RCTJSCProfiler\" ]]; then\nfind \"${CONFIGURATION_BUILD_DIR}\" -name '*.app' | xargs -I{} sh -c 'cp -r /tmp/RCTJSCProfiler \"$1\"' -- {}\nfi";
			showEnvVarsInLog = 0;
		};
		2D6948301DA3088700B3FA97 /* Start Packager */ = {
			isa = PBXShellScriptBuildPhase;
			buildActionMask = 2147483647;
			files = (
			);
			inputPaths = (
			);
			name = "Start Packager";
			outputPaths = (
			);
			runOnlyForDeploymentPostprocessing = 0;
			shellPath = /bin/sh;
			shellScript = "if [ -z \"${RCT_NO_LAUNCH_PACKAGER+xxx}\" ] ; then\nif nc -w 5 -z localhost 8081 ; then\nif ! curl -s \"http://localhost:8081/status\" | grep -q \"packager-status:running\" ; then\necho \"Port 8081 already in use, packager is either not running or not running correctly\"\nexit 2\nfi\nelse\nopen \"$SRCROOT/../scripts/launchPackager.command\" || echo \"Can't start packager automatically\"\nfi\nfi";
			showEnvVarsInLog = 0;
		};
		3D383D3E1EBD27B9005632C8 /* Install Third Party */ = {
			isa = PBXShellScriptBuildPhase;
			buildActionMask = 2147483647;
			files = (
			);
			inputPaths = (
			);
			name = "Install Third Party";
			outputPaths = (
			);
			runOnlyForDeploymentPostprocessing = 0;
			shellPath = /bin/sh;
			shellScript = "cd \"$SRCROOT/..\"\nexec ./scripts/ios-install-third-party.sh";
		};
/* End PBXShellScriptBuildPhase section */

/* Begin PBXSourcesBuildPhase section */
		139D7E841E25C6D100323FB7 /* Sources */ = {
			isa = PBXSourcesBuildPhase;
			buildActionMask = 2147483647;
			files = (
				139D7E911E25C70B00323FB7 /* bignum-dtoa.cc in Sources */,
				139D7E931E25C70B00323FB7 /* bignum.cc in Sources */,
				139D7E951E25C70B00323FB7 /* cached-powers.cc in Sources */,
				139D7E971E25C70B00323FB7 /* diy-fp.cc in Sources */,
				139D7E991E25C70B00323FB7 /* double-conversion.cc in Sources */,
				139D7E9B1E25C70B00323FB7 /* fast-dtoa.cc in Sources */,
				139D7E9D1E25C70B00323FB7 /* fixed-dtoa.cc in Sources */,
				139D7EA01E25C70B00323FB7 /* strtod.cc in Sources */,
			);
			runOnlyForDeploymentPostprocessing = 0;
		};
		139D7ECA1E25DB7D00323FB7 /* Sources */ = {
			isa = PBXSourcesBuildPhase;
			buildActionMask = 2147483647;
			files = (
				139D84B01E273B5600323FB7 /* Conv.cpp in Sources */,
				13F887591E2971D400C3C7A1 /* StringBase.cpp in Sources */,
				139D7F031E25DE1100323FB7 /* raw_logging.cc in Sources */,
				139D7F041E25DE1100323FB7 /* signalhandler.cc in Sources */,
				139D84B11E273B5600323FB7 /* dynamic.cpp in Sources */,
				139D7F061E25DE1100323FB7 /* utilities.cc in Sources */,
				13F887A21E2977FF00C3C7A1 /* MallocImpl.cpp in Sources */,
				139D84AF1E273B5600323FB7 /* Bits.cpp in Sources */,
				139D7F051E25DE1100323FB7 /* symbolize.cc in Sources */,
				139D7F071E25DE1100323FB7 /* vlog_is_on.cc in Sources */,
				13F8875A1E2971D400C3C7A1 /* Unicode.cpp in Sources */,
				139D7F091E25DE3700323FB7 /* demangle.cc in Sources */,
				13F887581E2971D400C3C7A1 /* Demangle.cpp in Sources */,
				139D7F021E25DE1100323FB7 /* logging.cc in Sources */,
				139D84B31E273B5600323FB7 /* json.cpp in Sources */,
				13F8879F1E29741900C3C7A1 /* BitsFunctexcept.cpp in Sources */,
			);
			runOnlyForDeploymentPostprocessing = 0;
		};
		2D2A280F1D9B038B00D4039D /* Sources */ = {
			isa = PBXSourcesBuildPhase;
			buildActionMask = 2147483647;
			files = (
				598FD1931F817284006C54CB /* PrivateDataBase.cpp in Sources */,
				3DC159E41E83E1AE007B1282 /* RCTRootContentView.m in Sources */,
				3D80D91B1DF6F8200028D040 /* RCTPlatform.m in Sources */,
				2D0EB9F32021067800CAF88A /* RCTUIUtils.m in Sources */,
				2DD0EFE11DA84F2800B0C975 /* RCTStatusBarManager.m in Sources */,
				2D3B5EC91D9B095C00451313 /* RCTBorderDrawing.m in Sources */,
				66CD94B81F1045E700CB3C7C /* RCTMaskedViewManager.m in Sources */,
				2D3B5E991D9B089A00451313 /* RCTDisplayLink.m in Sources */,
				2D3B5EA11D9B08B600451313 /* RCTModuleData.mm in Sources */,
				2D3B5EEA1D9B09CD00451313 /* RCTTabBar.m in Sources */,
				3DCE52F41FEAB10D00613583 /* RCTRedBoxExtraDataViewController.m in Sources */,
				590D7C001EBD458B00D8A370 /* RCTShadowView+Layout.m in Sources */,
				2D3B5EAE1D9B08F800451313 /* RCTEventEmitter.m in Sources */,
				2D3B5ECA1D9B095F00451313 /* RCTComponentData.m in Sources */,
				2D3B5EA31D9B08BE00451313 /* RCTParserUtils.m in Sources */,
				59500D461F71C63F00B122B7 /* RCTUIManagerUtils.m in Sources */,
				599FAA4D1FB274980058CCF6 /* RCTSurfaceView.mm in Sources */,
				59EDBCB41FDF4E0C003573DE /* (null) in Sources */,
				2D3B5EA01D9B08B200451313 /* RCTLog.mm in Sources */,
				5960C1BC1F0804A00066FD5B /* RCTLayoutAnimationGroup.m in Sources */,
				2D3B5ECF1D9B096F00451313 /* RCTFont.mm in Sources */,
				2D3B5ED51D9B098000451313 /* RCTModalHostViewController.m in Sources */,
				39C50FFC2046EE3500CEE534 /* RCTVersion.m in Sources */,
				2D3B5EBC1D9B092600451313 /* RCTKeyboardObserver.m in Sources */,
				657734931EE8356100A0E9EA /* RCTInspector.mm in Sources */,
				59EB6DBE1EBD6FC90072A5E7 /* RCTUIManagerObserverCoordinator.mm in Sources */,
				2D3B5E971D9B089000451313 /* RCTBridge.m in Sources */,
				2D3B5E9B1D9B08A000451313 /* RCTFrameUpdate.m in Sources */,
				2D3B5EE41D9B09BB00451313 /* RCTSegmentedControlManager.m in Sources */,
				59EDBCB81FDF4E0C003573DE /* RCTScrollView.m in Sources */,
				13134C9F1E296B2A00B9F3CB /* RCTCxxModule.mm in Sources */,
				1968A2621F67275300EB3D1D /* RCTComponentEvent.m in Sources */,
				2D3B5EE31D9B09B700451313 /* RCTSegmentedControl.m in Sources */,
				130443A41E3FEAC600D93A67 /* RCTFollyConvert.mm in Sources */,
				3D7BFD201EA8E351008DFB7A /* RCTPackagerConnection.mm in Sources */,
				59E604A51FE9CCE300BD90C5 /* RCTScrollContentShadowView.m in Sources */,
				5960C1B81F0804A00066FD5B /* RCTLayoutAnimation.m in Sources */,
				2D3B5EB71D9B091800451313 /* RCTRedBox.m in Sources */,
				3D7AA9C61E548CDD001955CF /* NSDataBigString.mm in Sources */,
				13134C8F1E296B2A00B9F3CB /* RCTMessageThread.mm in Sources */,
				2D3B5EAF1D9B08FB00451313 /* RCTAccessibilityManager.m in Sources */,
				2D3B5EF11D9B09E700451313 /* UIView+React.m in Sources */,
				2D3B5E931D9B087300451313 /* RCTErrorInfo.m in Sources */,
				C60669371F3CCF1B00E67165 /* RCTManagedPointer.mm in Sources */,
				2D3B5EE01D9B09AD00451313 /* RCTRootShadowView.m in Sources */,
				2D3B5EBA1D9B092100451313 /* RCTI18nUtil.m in Sources */,
				2D3B5EB41D9B090A00451313 /* RCTDevLoadingView.m in Sources */,
				3D0B842C1EC0B4EA00B2BD8E /* RCTTVView.m in Sources */,
				2D3B5EED1D9B09D700451313 /* RCTTabBarManager.m in Sources */,
				2D3B5EEF1D9B09DC00451313 /* RCTViewManager.m in Sources */,
				13134C971E296B2A00B9F3CB /* RCTObjcExecutor.mm in Sources */,
				594F0A351FD23228007FBE96 /* RCTSurfaceHostingView.mm in Sources */,
				130E3D8B1E6A083900ACE484 /* RCTDevSettings.mm in Sources */,
				2D3B5ED81D9B098A00451313 /* RCTNavigatorManager.m in Sources */,
				2D3B5E951D9B087C00451313 /* RCTAssert.m in Sources */,
				59D031F81F8353D3008361F0 /* RCTSafeAreaViewLocalData.m in Sources */,
				3DF1BE851F26577300068F1A /* JSCTracing.cpp in Sources */,
				2D3B5EB61D9B091400451313 /* RCTExceptionsManager.m in Sources */,
				2D3B5EEB1D9B09D000451313 /* RCTTabBarItem.m in Sources */,
				2D3B5ED41D9B097D00451313 /* RCTModalHostView.m in Sources */,
				599FAA391FB274980058CCF6 /* RCTSurface.mm in Sources */,
				C606692F1F3CC60500E67165 /* RCTModuleMethod.mm in Sources */,
				2D3B5E9F1D9B08AF00451313 /* RCTKeyCommands.m in Sources */,
				2D3B5EA51D9B08C700451313 /* RCTRootView.m in Sources */,
				2DCCC3151FE48142007C5315 /* RCTRedBoxExtraDataViewController.m in Sources */,
				13134C871E296B2A00B9F3CB /* RCTCxxBridge.mm in Sources */,
				CF2731C31E7B8DF30044CA4F /* RCTDeviceInfo.m in Sources */,
				599FAA3F1FB274980058CCF6 /* RCTSurfaceRootShadowView.m in Sources */,
				EBF21C001FC499A80052F4D5 /* InspectorInterfaces.cpp in Sources */,
				597633371F4E021D005BE8A4 /* RCTShadowView+Internal.m in Sources */,
				2D3B5EB11D9B090100451313 /* RCTAppState.m in Sources */,
				59E604A31FE9CCE300BD90C5 /* RCTScrollContentViewManager.m in Sources */,
				1384E20B1E806D5B00545659 /* RCTNativeModule.mm in Sources */,
				2D3B5EC21D9B093B00451313 /* RCTProfile.m in Sources */,
				2D3B5ECB1D9B096200451313 /* RCTConvert+CoreLocation.m in Sources */,
				2D3B5EEE1D9B09DA00451313 /* RCTView.m in Sources */,
				2D3B5E981D9B089500451313 /* RCTConvert.m in Sources */,
				3D7BFD181EA8E351008DFB7A /* RCTPackagerClient.m in Sources */,
				2D3B5EA71D9B08CE00451313 /* RCTTouchHandler.m in Sources */,
				59D031F01F8353D3008361F0 /* RCTSafeAreaShadowView.m in Sources */,
				5925356B20084D0600DD584B /* RCTSurfaceSizeMeasureMode.mm in Sources */,
				3D05745A1DE5FFF500184BB4 /* RCTJavaScriptLoader.mm in Sources */,
				2D3B5EA41D9B08C200451313 /* RCTPerformanceLogger.m in Sources */,
				3DCE53251FEAB1E000613583 /* RCTShadowView.m in Sources */,
				2D3B5E9E1D9B08AD00451313 /* RCTJSStackFrame.m in Sources */,
				13134CA31E296B2A00B9F3CB /* RCTCxxUtils.mm in Sources */,
				59D031F41F8353D3008361F0 /* RCTSafeAreaView.m in Sources */,
				2D3B5E941D9B087900451313 /* RCTBundleURLProvider.m in Sources */,
				2D3B5EB81D9B091B00451313 /* RCTSourceCode.m in Sources */,
				591F78DB202ADB22004A668C /* RCTLayout.m in Sources */,
				2D3B5EB51D9B091100451313 /* RCTDevMenu.m in Sources */,
				59EDBCAC1FDF4E0C003573DE /* (null) in Sources */,
				2D3B5EBD1D9B092A00451313 /* RCTTiming.m in Sources */,
				135A9C041E7B0F6400587AEB /* RCTJSCErrorHandling.mm in Sources */,
				2D3B5EA81D9B08D300451313 /* RCTUtils.m in Sources */,
				599FAA451FB274980058CCF6 /* RCTSurfaceRootView.mm in Sources */,
				2D3B5EC81D9B095800451313 /* RCTActivityIndicatorViewManager.m in Sources */,
				598FD1961F817335006C54CB /* RCTModalManager.m in Sources */,
				3DCD185D1DF978E7007FE5A1 /* RCTReloadCommand.m in Sources */,
				130443DB1E401ADD00D93A67 /* RCTConvert+Transform.m in Sources */,
				3D0B84301EC0B51200B2BD8E /* RCTTVNavigationEventEmitter.m in Sources */,
				2D3B5EC61D9B095000451313 /* RCTProfileTrampoline-x86_64.S in Sources */,
				2D3B5EA61D9B08CA00451313 /* RCTTouchEvent.m in Sources */,
				2D8C2E331DA40441000EE098 /* RCTMultipartStreamReader.m in Sources */,
				2D1D83EF1F74E76C00615550 /* RCTModalManager.m in Sources */,
				59EDBCBC1FDF4E0C003573DE /* RCTScrollViewManager.m in Sources */,
				59EDBCB01FDF4E0C003573DE /* RCTScrollContentView.m in Sources */,
				2D3B5EF01D9B09E300451313 /* RCTWrapperViewController.m in Sources */,
				2D3B5EEC1D9B09D400451313 /* RCTTabBarItemManager.m in Sources */,
				2D3B5EB01D9B08FE00451313 /* RCTAlertManager.m in Sources */,
				13134C9B1E296B2A00B9F3CB /* RCTCxxMethod.mm in Sources */,
				2D3B5E9C1D9B08A300451313 /* RCTImageSource.m in Sources */,
				3DDEC1521DDCE0CA0020BBDF /* RCTJSCSamplingProfiler.m in Sources */,
				2D3B5EC31D9B094800451313 /* RCTProfileTrampoline-arm.S in Sources */,
				3D0B842B1EC0B49400B2BD8E /* RCTTVRemoteHandler.m in Sources */,
				657734861EE834D900A0E9EA /* RCTInspectorDevServerHelper.mm in Sources */,
				2D3B5ED91D9B098E00451313 /* RCTNavItem.m in Sources */,
				66CD94B41F1045E700CB3C7C /* RCTMaskedView.m in Sources */,
				2D74EAFA1DAE9590003B751B /* RCTMultipartDataTask.m in Sources */,
				2D3B5EC51D9B094D00451313 /* RCTProfileTrampoline-i386.S in Sources */,
				657734951EE8356100A0E9EA /* RCTInspectorPackagerConnection.m in Sources */,
				59283CA11FD67321000EAAB9 /* RCTSurfaceStage.m in Sources */,
				2D3B5EC41D9B094B00451313 /* RCTProfileTrampoline-arm64.S in Sources */,
				2D3B5EBB1D9B092300451313 /* RCTI18nManager.m in Sources */,
				2D3B5EBE1D9B092D00451313 /* RCTUIManager.m in Sources */,
				C60128AE1F3D1258009DF9FF /* RCTCxxConvert.m in Sources */,
				2D3B5EDD1D9B09A300451313 /* RCTProgressViewManager.m in Sources */,
				2D3B5ED71D9B098700451313 /* RCTNavigator.m in Sources */,
				2D3B5EDA1D9B099100451313 /* RCTNavItemManager.m in Sources */,
				2D3B5EC11D9B093900451313 /* RCTFPSGraph.m in Sources */,
				2D3B5E9A1D9B089D00451313 /* RCTEventDispatcher.m in Sources */,
				2D3B5ED61D9B098400451313 /* RCTModalHostViewManager.m in Sources */,
				135A9C051E7B0F7500587AEB /* RCTJSCHelpers.mm in Sources */,
				2D3B5EC71D9B095600451313 /* RCTActivityIndicatorView.m in Sources */,
				2D3B5EB21D9B090300451313 /* RCTAsyncLocalStorage.m in Sources */,
				59D031FC1F8353D3008361F0 /* RCTSafeAreaViewManager.m in Sources */,
				2D3B5EC01D9B093600451313 /* RCTPerfMonitor.m in Sources */,
			);
			runOnlyForDeploymentPostprocessing = 0;
		};
		3D383D241EBD27B6005632C8 /* Sources */ = {
			isa = PBXSourcesBuildPhase;
			buildActionMask = 2147483647;
			files = (
				3D383D251EBD27B6005632C8 /* Conv.cpp in Sources */,
				3D383D261EBD27B6005632C8 /* StringBase.cpp in Sources */,
				3D383D271EBD27B6005632C8 /* raw_logging.cc in Sources */,
				3D383D281EBD27B6005632C8 /* signalhandler.cc in Sources */,
				3D383D291EBD27B6005632C8 /* dynamic.cpp in Sources */,
				3D383D2A1EBD27B6005632C8 /* utilities.cc in Sources */,
				3D383D2B1EBD27B6005632C8 /* MallocImpl.cpp in Sources */,
				3D383D2C1EBD27B6005632C8 /* Bits.cpp in Sources */,
				3D383D2D1EBD27B6005632C8 /* symbolize.cc in Sources */,
				3D383D2E1EBD27B6005632C8 /* vlog_is_on.cc in Sources */,
				3D383D2F1EBD27B6005632C8 /* Unicode.cpp in Sources */,
				3D383D301EBD27B6005632C8 /* demangle.cc in Sources */,
				3D383D311EBD27B6005632C8 /* Demangle.cpp in Sources */,
				3D383D331EBD27B6005632C8 /* logging.cc in Sources */,
				3D383D341EBD27B6005632C8 /* json.cpp in Sources */,
				3D383D351EBD27B6005632C8 /* BitsFunctexcept.cpp in Sources */,
			);
			runOnlyForDeploymentPostprocessing = 0;
		};
		3D383D3F1EBD27B9005632C8 /* Sources */ = {
			isa = PBXSourcesBuildPhase;
			buildActionMask = 2147483647;
			files = (
				3D383D401EBD27B9005632C8 /* bignum-dtoa.cc in Sources */,
				3D383D411EBD27B9005632C8 /* bignum.cc in Sources */,
				3D383D421EBD27B9005632C8 /* cached-powers.cc in Sources */,
				3D383D431EBD27B9005632C8 /* diy-fp.cc in Sources */,
				3D383D441EBD27B9005632C8 /* double-conversion.cc in Sources */,
				3D383D451EBD27B9005632C8 /* fast-dtoa.cc in Sources */,
				3D383D461EBD27B9005632C8 /* fixed-dtoa.cc in Sources */,
				3D383D471EBD27B9005632C8 /* strtod.cc in Sources */,
			);
			runOnlyForDeploymentPostprocessing = 0;
		};
		3D3C05301DE3340900C268FA /* Sources */ = {
			isa = PBXSourcesBuildPhase;
			buildActionMask = 2147483647;
			files = (
				53DEF6EA205AE5A0006A3890 /* YGFloatOptional.cpp in Sources */,
				53D123A01FBF1EFF001B8A10 /* Yoga.cpp in Sources */,
				5352C5752038FF9500A3B97E /* YGStyle.cpp in Sources */,
				53EC85E21FDEC75F0051B2B5 /* YGNode.cpp in Sources */,
				53D1239A1FBF1EF2001B8A10 /* YGEnums.cpp in Sources */,
				53756E3B2004FFFA00FBBD99 /* Utils.cpp in Sources */,
				53438962203905BB008E0CB3 /* YGLayout.cpp in Sources */,
				5376C5E41FC6DDBC0083513D /* YGNodePrint.cpp in Sources */,
			);
			runOnlyForDeploymentPostprocessing = 0;
		};
		3D3C06181DE3340C00C268FA /* Sources */ = {
			isa = PBXSourcesBuildPhase;
			buildActionMask = 2147483647;
			files = (
				53DEF6EB205AE5A1006A3890 /* YGFloatOptional.cpp in Sources */,
				53D123A11FBF1EFF001B8A10 /* Yoga.cpp in Sources */,
				5352C5762038FF9700A3B97E /* YGStyle.cpp in Sources */,
				53EC85E31FDEC75F0051B2B5 /* YGNode.cpp in Sources */,
				53D1239B1FBF1EF4001B8A10 /* YGEnums.cpp in Sources */,
				53756E3E2005000300FBBD99 /* Utils.cpp in Sources */,
				53438963203905BC008E0CB3 /* YGLayout.cpp in Sources */,
				5376C5E51FC6DDBD0083513D /* YGNodePrint.cpp in Sources */,
			);
			runOnlyForDeploymentPostprocessing = 0;
		};
		3D3CD9051DE5FBD600167DC4 /* Sources */ = {
			isa = PBXSourcesBuildPhase;
			buildActionMask = 2147483647;
			files = (
				13EBC6711E2870DE00880AC5 /* JSCWrapper.cpp in Sources */,
				13EBC6731E2870DE00880AC5 /* Value.cpp in Sources */,
				13EBC67D1E28725900880AC5 /* JSCHelpers.cpp in Sources */,
				135A9C021E7B0F4800587AEB /* systemJSCWrapper.cpp in Sources */,
				13EBC67B1E28723000880AC5 /* Unicode.cpp in Sources */,
			);
			runOnlyForDeploymentPostprocessing = 0;
		};
		3D3CD9121DE5FBD800167DC4 /* Sources */ = {
			isa = PBXSourcesBuildPhase;
			buildActionMask = 2147483647;
			files = (
				13EBC6791E2870E400880AC5 /* Unicode.cpp in Sources */,
				13EBC6781E2870E400880AC5 /* JSCWrapper.cpp in Sources */,
				13EBC6771E2870E400880AC5 /* JSCHelpers.cpp in Sources */,
				135A9C011E7B0F4700587AEB /* systemJSCWrapper.cpp in Sources */,
				13EBC67A1E2870E400880AC5 /* Value.cpp in Sources */,
			);
			runOnlyForDeploymentPostprocessing = 0;
		};
		3D3CD91F1DE5FBEC00167DC4 /* Sources */ = {
			isa = PBXSourcesBuildPhase;
			buildActionMask = 2147483647;
			files = (
				3DC159E51E83E1E9007B1282 /* JSBigString.cpp in Sources */,
				13F8877B1E29726200C3C7A1 /* JSIndexedRAMBundle.cpp in Sources */,
				13F8877D1E29726200C3C7A1 /* ModuleRegistry.cpp in Sources */,
				C6D3801C1F71D76700621378 /* RAMBundleRegistry.cpp in Sources */,
				13F8876E1E29726200C3C7A1 /* CxxNativeModule.cpp in Sources */,
				13F887721E29726200C3C7A1 /* JSCExecutor.cpp in Sources */,
				13F887741E29726200C3C7A1 /* JSCLegacyTracing.cpp in Sources */,
				13DA8A332097A90B00276ED4 /* ReactMarker.cpp in Sources */,
				13F887771E29726200C3C7A1 /* JSCPerfStats.cpp in Sources */,
				13F887711E29726200C3C7A1 /* JSBundleType.cpp in Sources */,
				13F887791E29726200C3C7A1 /* JSCUtils.cpp in Sources */,
				13F887781E29726200C3C7A1 /* JSCSamplingProfiler.cpp in Sources */,
				13F887751E29726200C3C7A1 /* JSCMemory.cpp in Sources */,
				13F8877C1E29726200C3C7A1 /* MethodCall.cpp in Sources */,
				13F8877F1E29726200C3C7A1 /* Platform.cpp in Sources */,
				13F887701E29726200C3C7A1 /* Instance.cpp in Sources */,
				13F8877E1E29726200C3C7A1 /* NativeToJsBridge.cpp in Sources */,
				13F887761E29726200C3C7A1 /* JSCNativeModules.cpp in Sources */,
				13F887801E29726200C3C7A1 /* SampleCxxModule.cpp in Sources */,
			);
			runOnlyForDeploymentPostprocessing = 0;
		};
		3D3CD92C1DE5FBEE00167DC4 /* Sources */ = {
			isa = PBXSourcesBuildPhase;
			buildActionMask = 2147483647;
			files = (
				3DC159E61E83E1FA007B1282 /* JSBigString.cpp in Sources */,
				13F8878E1E29726300C3C7A1 /* JSIndexedRAMBundle.cpp in Sources */,
				13F887901E29726300C3C7A1 /* ModuleRegistry.cpp in Sources */,
				C6D3801D1F71D76800621378 /* RAMBundleRegistry.cpp in Sources */,
				13F887851E29726300C3C7A1 /* JSCExecutor.cpp in Sources */,
				13F887871E29726300C3C7A1 /* JSCLegacyTracing.cpp in Sources */,
				13F8878A1E29726300C3C7A1 /* JSCPerfStats.cpp in Sources */,
				13DA8A342097A90B00276ED4 /* ReactMarker.cpp in Sources */,
				13F887841E29726300C3C7A1 /* Instance.cpp in Sources */,
				13F8878C1E29726300C3C7A1 /* JSCUtils.cpp in Sources */,
				13F8878B1E29726300C3C7A1 /* JSCSamplingProfiler.cpp in Sources */,
				13F887881E29726300C3C7A1 /* JSCMemory.cpp in Sources */,
				3D80D9181DF6F7A80028D040 /* JSBundleType.cpp in Sources */,
				13F8878F1E29726300C3C7A1 /* MethodCall.cpp in Sources */,
				13F887921E29726300C3C7A1 /* Platform.cpp in Sources */,
				13F887911E29726300C3C7A1 /* NativeToJsBridge.cpp in Sources */,
				13F887821E29726300C3C7A1 /* CxxNativeModule.cpp in Sources */,
				13F887891E29726300C3C7A1 /* JSCNativeModules.cpp in Sources */,
				13F887931E29726300C3C7A1 /* SampleCxxModule.cpp in Sources */,
			);
			runOnlyForDeploymentPostprocessing = 0;
		};
		83CBBA2A1A601D0E00E9B192 /* Sources */ = {
			isa = PBXSourcesBuildPhase;
			buildActionMask = 2147483647;
			files = (
				13134C9A1E296B2A00B9F3CB /* RCTCxxMethod.mm in Sources */,
				E223624420875A8000108244 /* JSExecutor.cpp in Sources */,
				59500D451F71C63F00B122B7 /* RCTUIManagerUtils.m in Sources */,
				597633361F4E021D005BE8A4 /* RCTShadowView+Internal.m in Sources */,
				13723B501A82FD3C00F88898 /* RCTStatusBarManager.m in Sources */,
				000E6CEB1AB0E980000CDF4D /* RCTSourceCode.m in Sources */,
				001BFCD01D8381DE008E587E /* RCTMultipartStreamReader.m in Sources */,
				14C2CA761B3AC64F00E6CBB2 /* RCTFrameUpdate.m in Sources */,
				594F0A341FD23228007FBE96 /* RCTSurfaceHostingView.mm in Sources */,
				13134C861E296B2A00B9F3CB /* RCTCxxBridge.mm in Sources */,
				13B07FEF1A69327A00A75B9A /* RCTAlertManager.m in Sources */,
				599FAA4C1FB274980058CCF6 /* RCTSurfaceView.mm in Sources */,
				352DCFF01D19F4C20056D623 /* RCTI18nUtil.m in Sources */,
				66CD94B71F1045E700CB3C7C /* RCTMaskedViewManager.m in Sources */,
				008341F61D1DB34400876D9A /* RCTJSStackFrame.m in Sources */,
				13134C961E296B2A00B9F3CB /* RCTObjcExecutor.mm in Sources */,
				59D031FB1F8353D3008361F0 /* RCTSafeAreaViewManager.m in Sources */,
				83CBBACC1A6023D300E9B192 /* RCTConvert.m in Sources */,
				131B6AF41AF1093D00FFC3E0 /* RCTSegmentedControl.m in Sources */,
				830A229E1A66C68A008503DA /* RCTRootView.m in Sources */,
				13B07FF01A69327A00A75B9A /* RCTExceptionsManager.m in Sources */,
				13A0C28A1B74F71200B29F6F /* RCTDevMenu.m in Sources */,
				13BCE8091C99CB9D00DD7AAD /* RCTRootShadowView.m in Sources */,
				006FC4141D9B20820057AAAD /* RCTMultipartDataTask.m in Sources */,
				59EDBCB31FDF4E0C003573DE /* (null) in Sources */,
				13CC8A821B17642100940AE7 /* RCTBorderDrawing.m in Sources */,
				C60128AD1F3D1258009DF9FF /* RCTCxxConvert.m in Sources */,
				3DCE53291FEAB23100613583 /* RCTDatePicker.m in Sources */,
				83CBBA511A601E3B00E9B192 /* RCTAssert.m in Sources */,
				59EB6DBD1EBD6FC90072A5E7 /* RCTUIManagerObserverCoordinator.mm in Sources */,
				59E604A21FE9CCE300BD90C5 /* RCTScrollContentViewManager.m in Sources */,
				13AF20451AE707F9005F5298 /* RCTSlider.m in Sources */,
				130443A21E3FEAA900D93A67 /* RCTFollyConvert.mm in Sources */,
				58114A501AAE93D500E7D092 /* RCTAsyncLocalStorage.m in Sources */,
				657734851EE834C900A0E9EA /* RCTInspectorDevServerHelper.mm in Sources */,
				130E3D891E6A082100ACE484 /* RCTDevSettings.mm in Sources */,
				59283CA01FD67321000EAAB9 /* RCTSurfaceStage.m in Sources */,
				13513F3C1B1F43F400FCE529 /* RCTProgressViewManager.m in Sources */,
				14F7A0F01BDA714B003C6C10 /* RCTFPSGraph.m in Sources */,
				1968A2611F67275300EB3D1D /* RCTComponentEvent.m in Sources */,
				3D7BFD171EA8E351008DFB7A /* RCTPackagerClient.m in Sources */,
				14F3620D1AABD06A001CE568 /* RCTSwitch.m in Sources */,
				13134C8E1E296B2A00B9F3CB /* RCTMessageThread.mm in Sources */,
				599FAA381FB274980058CCF6 /* RCTSurface.mm in Sources */,
				59D031EF1F8353D3008361F0 /* RCTSafeAreaShadowView.m in Sources */,
				3D1E68DB1CABD13900DD7465 /* RCTDisplayLink.m in Sources */,
				14F3620E1AABD06A001CE568 /* RCTSwitchManager.m in Sources */,
				13B080201A69489C00A75B9A /* RCTActivityIndicatorViewManager.m in Sources */,
				13E067561A70F44B002CDEE1 /* RCTViewManager.m in Sources */,
				13BB3D021BECD54500932C10 /* RCTImageSource.m in Sources */,
				13134CA21E296B2A00B9F3CB /* RCTCxxUtils.mm in Sources */,
				C606692E1F3CC60500E67165 /* RCTModuleMethod.mm in Sources */,
				1450FF8A1BCFF28A00208362 /* RCTProfileTrampoline-x86_64.S in Sources */,
				13D9FEEB1CDCCECF00158BD7 /* RCTEventEmitter.m in Sources */,
				599FAA3E1FB274980058CCF6 /* RCTSurfaceRootShadowView.m in Sources */,
				AC70D2E91DE489E4002E6351 /* RCTJavaScriptLoader.mm in Sources */,
				39C50FFB2046EE3500CEE534 /* RCTVersion.m in Sources */,
				14F7A0EC1BDA3B3C003C6C10 /* RCTPerfMonitor.m in Sources */,
				5960C1B71F0804A00066FD5B /* RCTLayoutAnimation.m in Sources */,
				13134C9E1E296B2A00B9F3CB /* RCTCxxModule.mm in Sources */,
				59E604A41FE9CCE300BD90C5 /* RCTScrollContentShadowView.m in Sources */,
				1450FF881BCFF28A00208362 /* RCTProfileTrampoline-arm64.S in Sources */,
				13E41EEB1C05CA0B00CD8DAC /* RCTProfileTrampoline-i386.S in Sources */,
				3D37B5821D522B190042D5B5 /* RCTFont.mm in Sources */,
				137327EA1AA5CF210034F82E /* RCTTabBarManager.m in Sources */,
				59EDBCB71FDF4E0C003573DE /* RCTScrollView.m in Sources */,
				59EDBCAB1FDF4E0C003573DE /* (null) in Sources */,
				59EDBCBB1FDF4E0C003573DE /* RCTScrollViewManager.m in Sources */,
				369123E11DDC75850095B341 /* RCTJSCSamplingProfiler.m in Sources */,
				599FAA441FB274980058CCF6 /* RCTSurfaceRootView.mm in Sources */,
				C60669361F3CCF1B00E67165 /* RCTManagedPointer.mm in Sources */,
				13B080261A694A8400A75B9A /* RCTWrapperViewController.m in Sources */,
				A2440AA31DF8D854006E7BFC /* RCTReloadCommand.m in Sources */,
				3DF1BE821F26576400068F1A /* JSCTracing.cpp in Sources */,
				6577348F1EE8354A00A0E9EA /* RCTInspector.mm in Sources */,
				E9B20B7B1B500126007A2DA7 /* RCTAccessibilityManager.m in Sources */,
				13A0C2891B74F71200B29F6F /* RCTDevLoadingView.m in Sources */,
				13B07FF21A69327A00A75B9A /* RCTTiming.m in Sources */,
				1372B70A1AB030C200659ED6 /* RCTAppState.m in Sources */,
				59A7B9FE1E577DBF0068EDBF /* RCTRootContentView.m in Sources */,
				13E067591A70F44B002CDEE1 /* UIView+React.m in Sources */,
				591F78DA202ADB22004A668C /* RCTLayout.m in Sources */,
				FEFAAC9E1FDB89B50057BBE0 /* RCTRedBoxExtraDataViewController.m in Sources */,
				14F484561AABFCE100FDF6B9 /* RCTSliderManager.m in Sources */,
				CF2731C11E7B8DE40044CA4F /* RCTDeviceInfo.m in Sources */,
				3D7AA9C41E548CD5001955CF /* NSDataBigString.mm in Sources */,
				13D033631C1837FE0021DC29 /* RCTClipboard.m in Sources */,
				14C2CA741B3AC64300E6CBB2 /* RCTModuleData.mm in Sources */,
				142014191B32094000CC17BA /* RCTPerformanceLogger.m in Sources */,
				83CBBA981A6020BB00E9B192 /* RCTTouchHandler.m in Sources */,
				3EDCA8A51D3591E700450C31 /* RCTErrorInfo.m in Sources */,
				83CBBA521A601E3B00E9B192 /* RCTLog.mm in Sources */,
				13B0801D1A69489C00A75B9A /* RCTNavItemManager.m in Sources */,
				13A6E20E1C19AA0C00845B82 /* RCTParserUtils.m in Sources */,
				59D031F71F8353D3008361F0 /* RCTSafeAreaViewLocalData.m in Sources */,
				13E067571A70F44B002CDEE1 /* RCTView.m in Sources */,
				3D7749441DC1065C007EC8D8 /* RCTPlatform.m in Sources */,
				EBF21BBD1FC498270052F4D5 /* InspectorInterfaces.cpp in Sources */,
				59EDBCAF1FDF4E0C003573DE /* RCTScrollContentView.m in Sources */,
				13D9FEEE1CDCD93000158BD7 /* RCTKeyboardObserver.m in Sources */,
				135A9C001E7B0EE600587AEB /* RCTJSCHelpers.mm in Sources */,
				B233E6EA1D2D845D00BC68BA /* RCTI18nManager.m in Sources */,
				3D7BFD1F1EA8E351008DFB7A /* RCTPackagerConnection.mm in Sources */,
				13456E931ADAD2DE009F94A7 /* RCTConvert+CoreLocation.m in Sources */,
				137327E91AA5CF210034F82E /* RCTTabBarItemManager.m in Sources */,
				13A1F71E1A75392D00D3D453 /* RCTKeyCommands.m in Sources */,
				83CBBA531A601E3B00E9B192 /* RCTUtils.m in Sources */,
				130443C61E401A8C00D93A67 /* RCTConvert+Transform.m in Sources */,
				5CE2080220772F7D009A43B3 /* YGConfig.cpp in Sources */,
				191E3EC11C29DC3800C180A6 /* RCTRefreshControl.m in Sources */,
				3DCE532B1FEAB23100613583 /* RCTDatePickerManager.m in Sources */,
				13C156051AB1A2840079392D /* RCTWebView.m in Sources */,
				83CBBA601A601EAA00E9B192 /* RCTBridge.m in Sources */,
				590D7BFF1EBD458B00D8A370 /* RCTShadowView+Layout.m in Sources */,
				5335D5411FE81A4700883D58 /* RCTShadowView.m in Sources */,
				66CD94B31F1045E700CB3C7C /* RCTMaskedView.m in Sources */,
				13C156061AB1A2840079392D /* RCTWebViewManager.m in Sources */,
				58114A161AAE854800E7D092 /* RCTPicker.m in Sources */,
				137327E81AA5CF210034F82E /* RCTTabBarItem.m in Sources */,
				83A1FE8C1B62640A00BE0E65 /* RCTModalHostView.m in Sources */,
				5925356A20084D0600DD584B /* RCTSurfaceSizeMeasureMode.mm in Sources */,
				9936F3371F5F2F480010BF04 /* PrivateDataBase.cpp in Sources */,
				1450FF871BCFF28A00208362 /* RCTProfileTrampoline-arm.S in Sources */,
				131B6AF51AF1093D00FFC3E0 /* RCTSegmentedControlManager.m in Sources */,
				58114A171AAE854800E7D092 /* RCTPickerManager.m in Sources */,
				191E3EBE1C29D9AF00C180A6 /* RCTRefreshControlManager.m in Sources */,
				657734911EE8354A00A0E9EA /* RCTInspectorPackagerConnection.m in Sources */,
				68EFE4EE1CF6EB3900A1DE13 /* RCTBundleURLProvider.m in Sources */,
				B95154321D1B34B200FE7B80 /* RCTActivityIndicatorView.m in Sources */,
				5960C1BB1F0804A00066FD5B /* RCTLayoutAnimationGroup.m in Sources */,
				13B0801A1A69489C00A75B9A /* RCTNavigator.m in Sources */,
				137327E71AA5CF210034F82E /* RCTTabBar.m in Sources */,
				13F17A851B8493E5007D4C75 /* RCTRedBox.m in Sources */,
				135A9BFC1E7B0EAE00587AEB /* RCTJSCErrorHandling.mm in Sources */,
				59D031F31F8353D3008361F0 /* RCTSafeAreaView.m in Sources */,
				83392EB31B6634E10013B15F /* RCTModalHostViewController.m in Sources */,
				13B0801C1A69489C00A75B9A /* RCTNavItem.m in Sources */,
				83CBBA691A601EF300E9B192 /* RCTEventDispatcher.m in Sources */,
				83A1FE8F1B62643A00BE0E65 /* RCTModalHostViewManager.m in Sources */,
				13E0674A1A70F434002CDEE1 /* RCTUIManager.m in Sources */,
				1384E2091E806D4E00545659 /* RCTNativeModule.mm in Sources */,
				391E86A41C623EC800009732 /* RCTTouchEvent.m in Sources */,
				1450FF861BCFF28A00208362 /* RCTProfile.m in Sources */,
				13AB90C11B6FA36700713B4F /* RCTComponentData.m in Sources */,
				13B0801B1A69489C00A75B9A /* RCTNavigatorManager.m in Sources */,
				916F9C2D1F743F57002E5920 /* RCTModalManager.m in Sources */,
				F1EFDA50201F661000EE6E4C /* RCTUIUtils.m in Sources */,
			);
			runOnlyForDeploymentPostprocessing = 0;
		};
		9936F30A1F5F2E4B0010BF04 /* Sources */ = {
			isa = PBXSourcesBuildPhase;
			buildActionMask = 2147483647;
			files = (
				9936F33E1F5F2FFC0010BF04 /* PrivateDataBase.cpp in Sources */,
			);
			runOnlyForDeploymentPostprocessing = 0;
		};
		9936F3261F5F2E5B0010BF04 /* Sources */ = {
			isa = PBXSourcesBuildPhase;
			buildActionMask = 2147483647;
			files = (
				9936F33B1F5F2F9D0010BF04 /* PrivateDataBase.cpp in Sources */,
			);
			runOnlyForDeploymentPostprocessing = 0;
		};
		EBF21BD31FC498900052F4D5 /* Sources */ = {
			isa = PBXSourcesBuildPhase;
			buildActionMask = 2147483647;
			files = (
				EBF21BFC1FC4990B0052F4D5 /* InspectorInterfaces.cpp in Sources */,
			);
			runOnlyForDeploymentPostprocessing = 0;
		};
		EBF21BF11FC4989A0052F4D5 /* Sources */ = {
			isa = PBXSourcesBuildPhase;
			buildActionMask = 2147483647;
			files = (
				EBF21BFF1FC4998E0052F4D5 /* InspectorInterfaces.cpp in Sources */,
			);
			runOnlyForDeploymentPostprocessing = 0;
		};
/* End PBXSourcesBuildPhase section */

/* Begin PBXTargetDependency section */
		1320081B1E283DC300F0C457 /* PBXTargetDependency */ = {
			isa = PBXTargetDependency;
			target = 139D7ECD1E25DB7D00323FB7 /* third-party */;
			targetProxy = 1320081A1E283DC300F0C457 /* PBXContainerItemProxy */;
		};
		1320081D1E283DCB00F0C457 /* PBXTargetDependency */ = {
			isa = PBXTargetDependency;
			target = 139D7E871E25C6D100323FB7 /* double-conversion */;
			targetProxy = 1320081C1E283DCB00F0C457 /* PBXContainerItemProxy */;
		};
		3D0574551DE5FF9600184BB4 /* PBXTargetDependency */ = {
			isa = PBXTargetDependency;
			target = 3D3C059B1DE3340C00C268FA /* yoga-tvOS */;
			targetProxy = 3D0574541DE5FF9600184BB4 /* PBXContainerItemProxy */;
		};
		3D0574571DE5FF9600184BB4 /* PBXTargetDependency */ = {
			isa = PBXTargetDependency;
			target = 3D3CD9261DE5FBEE00167DC4 /* cxxreact-tvOS */;
			targetProxy = 3D0574561DE5FF9600184BB4 /* PBXContainerItemProxy */;
		};
		3D383D641EBD27CE005632C8 /* PBXTargetDependency */ = {
			isa = PBXTargetDependency;
			target = 3D383D211EBD27B6005632C8 /* third-party-tvOS */;
			targetProxy = 3D383D631EBD27CE005632C8 /* PBXContainerItemProxy */;
		};
		3D383D661EBD27DB005632C8 /* PBXTargetDependency */ = {
			isa = PBXTargetDependency;
			target = 3D383D3D1EBD27B9005632C8 /* double-conversion-tvOS */;
			targetProxy = 3D383D651EBD27DB005632C8 /* PBXContainerItemProxy */;
		};
		3D3CD94C1DE5FCE700167DC4 /* PBXTargetDependency */ = {
			isa = PBXTargetDependency;
			target = 3D3CD9191DE5FBEC00167DC4 /* cxxreact */;
			targetProxy = 3D3CD94B1DE5FCE700167DC4 /* PBXContainerItemProxy */;
		};
		3D3CD9501DE5FDB900167DC4 /* PBXTargetDependency */ = {
			isa = PBXTargetDependency;
			target = 3D3CD8FF1DE5FBD600167DC4 /* jschelpers */;
			targetProxy = 3D3CD94F1DE5FDB900167DC4 /* PBXContainerItemProxy */;
		};
		3DC159E81E83E2A0007B1282 /* PBXTargetDependency */ = {
			isa = PBXTargetDependency;
			target = 3D3CD90C1DE5FBD800167DC4 /* jschelpers-tvOS */;
			targetProxy = 3DC159E71E83E2A0007B1282 /* PBXContainerItemProxy */;
		};
		53D123991FBF1E0C001B8A10 /* PBXTargetDependency */ = {
			isa = PBXTargetDependency;
			target = 3D3C04B91DE3340900C268FA /* yoga */;
			targetProxy = 53D123981FBF1E0C001B8A10 /* PBXContainerItemProxy */;
		};
		9936F3401F5F305D0010BF04 /* PBXTargetDependency */ = {
			isa = PBXTargetDependency;
			target = 9936F2F81F5F2E4B0010BF04 /* privatedata */;
			targetProxy = 9936F33F1F5F305D0010BF04 /* PBXContainerItemProxy */;
		};
		9936F3421F5F30640010BF04 /* PBXTargetDependency */ = {
			isa = PBXTargetDependency;
			target = 9936F3141F5F2E5B0010BF04 /* privatedata-tvOS */;
			targetProxy = 9936F3411F5F30640010BF04 /* PBXContainerItemProxy */;
		};
		9936F3441F5F30780010BF04 /* PBXTargetDependency */ = {
			isa = PBXTargetDependency;
			target = 9936F2F81F5F2E4B0010BF04 /* privatedata */;
			targetProxy = 9936F3431F5F30780010BF04 /* PBXContainerItemProxy */;
		};
		9936F3461F5F30830010BF04 /* PBXTargetDependency */ = {
			isa = PBXTargetDependency;
			target = 9936F3141F5F2E5B0010BF04 /* privatedata-tvOS */;
			targetProxy = 9936F3451F5F30830010BF04 /* PBXContainerItemProxy */;
		};
		EBF21C021FC499D10052F4D5 /* PBXTargetDependency */ = {
			isa = PBXTargetDependency;
			target = EBF21BBF1FC498900052F4D5 /* jsinspector */;
			targetProxy = EBF21C011FC499D10052F4D5 /* PBXContainerItemProxy */;
		};
		EBF21C041FC499D80052F4D5 /* PBXTargetDependency */ = {
			isa = PBXTargetDependency;
			target = EBF21BDD1FC4989A0052F4D5 /* jsinspector-tvOS */;
			targetProxy = EBF21C031FC499D80052F4D5 /* PBXContainerItemProxy */;
		};
/* End PBXTargetDependency section */

/* Begin XCBuildConfiguration section */
		139D7E8F1E25C6D100323FB7 /* Debug */ = {
			isa = XCBuildConfiguration;
			buildSettings = {
				ALWAYS_SEARCH_USER_PATHS = NO;
				CLANG_ANALYZER_NONNULL = YES;
				CLANG_WARN_DOCUMENTATION_COMMENTS = YES;
				CLANG_WARN_SUSPICIOUS_MOVES = YES;
				DEBUG_INFORMATION_FORMAT = dwarf;
				DEVELOPMENT_TEAM = V9WTTPBFK9;
				OTHER_LDFLAGS = "-ObjC";
				PRIVATE_HEADERS_FOLDER_PATH = "/usr/local/include/double-conversion";
				PRODUCT_NAME = "$(TARGET_NAME)";
				SKIP_INSTALL = YES;
			};
			name = Debug;
		};
		139D7E901E25C6D100323FB7 /* Release */ = {
			isa = XCBuildConfiguration;
			buildSettings = {
				ALWAYS_SEARCH_USER_PATHS = NO;
				CLANG_ANALYZER_NONNULL = YES;
				CLANG_WARN_DOCUMENTATION_COMMENTS = YES;
				CLANG_WARN_SUSPICIOUS_MOVES = YES;
				COPY_PHASE_STRIP = NO;
				DEBUG_INFORMATION_FORMAT = "dwarf-with-dsym";
				DEVELOPMENT_TEAM = V9WTTPBFK9;
				OTHER_LDFLAGS = "-ObjC";
				PRIVATE_HEADERS_FOLDER_PATH = "/usr/local/include/double-conversion";
				PRODUCT_NAME = "$(TARGET_NAME)";
				SKIP_INSTALL = YES;
			};
			name = Release;
		};
		139D7ED51E25DB7D00323FB7 /* Debug */ = {
			isa = XCBuildConfiguration;
			baseConfigurationReference = 3D788F841EBD2D240063D616 /* third-party.xcconfig */;
			buildSettings = {
				ALWAYS_SEARCH_USER_PATHS = NO;
				CLANG_ANALYZER_NONNULL = YES;
				CLANG_WARN_DOCUMENTATION_COMMENTS = YES;
				CLANG_WARN_SUSPICIOUS_MOVES = YES;
				DEBUG_INFORMATION_FORMAT = dwarf;
				DEVELOPMENT_TEAM = V9WTTPBFK9;
				OTHER_CPLUSPLUSFLAGS = "$(OTHER_CFLAGS)";
				OTHER_LDFLAGS = "-ObjC";
				PRODUCT_NAME = "$(TARGET_NAME)";
				SKIP_INSTALL = YES;
				USER_HEADER_SEARCH_PATHS = "";
			};
			name = Debug;
		};
		139D7ED61E25DB7D00323FB7 /* Release */ = {
			isa = XCBuildConfiguration;
			baseConfigurationReference = 3D788F841EBD2D240063D616 /* third-party.xcconfig */;
			buildSettings = {
				ALWAYS_SEARCH_USER_PATHS = NO;
				CLANG_ANALYZER_NONNULL = YES;
				CLANG_WARN_DOCUMENTATION_COMMENTS = YES;
				CLANG_WARN_SUSPICIOUS_MOVES = YES;
				COPY_PHASE_STRIP = NO;
				DEBUG_INFORMATION_FORMAT = "dwarf-with-dsym";
				DEVELOPMENT_TEAM = V9WTTPBFK9;
				OTHER_CPLUSPLUSFLAGS = "$(OTHER_CFLAGS)";
				OTHER_LDFLAGS = "-ObjC";
				PRODUCT_NAME = "$(TARGET_NAME)";
				SKIP_INSTALL = YES;
				USER_HEADER_SEARCH_PATHS = "";
			};
			name = Release;
		};
		2D2A28191D9B038B00D4039D /* Debug */ = {
			isa = XCBuildConfiguration;
			baseConfigurationReference = 3D788F841EBD2D240063D616 /* third-party.xcconfig */;
			buildSettings = {
				CLANG_ANALYZER_NONNULL = YES;
				CLANG_CXX_LANGUAGE_STANDARD = "c++14";
				CLANG_WARN_DOCUMENTATION_COMMENTS = YES;
				CLANG_WARN_INFINITE_RECURSION = YES;
				CLANG_WARN_SUSPICIOUS_MOVES = YES;
				DEBUG_INFORMATION_FORMAT = dwarf;
				ENABLE_TESTABILITY = YES;
				GCC_NO_COMMON_BLOCKS = YES;
				OTHER_LDFLAGS = "-ObjC";
				PRODUCT_NAME = React;
				PUBLIC_HEADERS_FOLDER_PATH = /usr/local/include/React;
				SDKROOT = appletvos;
			};
			name = Debug;
		};
		2D2A281A1D9B038B00D4039D /* Release */ = {
			isa = XCBuildConfiguration;
			baseConfigurationReference = 3D788F841EBD2D240063D616 /* third-party.xcconfig */;
			buildSettings = {
				CLANG_ANALYZER_NONNULL = YES;
				CLANG_CXX_LANGUAGE_STANDARD = "c++14";
				CLANG_WARN_DOCUMENTATION_COMMENTS = YES;
				CLANG_WARN_INFINITE_RECURSION = YES;
				CLANG_WARN_SUSPICIOUS_MOVES = YES;
				COPY_PHASE_STRIP = NO;
				DEBUG_INFORMATION_FORMAT = "dwarf-with-dsym";
				GCC_NO_COMMON_BLOCKS = YES;
				OTHER_LDFLAGS = "-ObjC";
				PRODUCT_NAME = React;
				PUBLIC_HEADERS_FOLDER_PATH = /usr/local/include/React;
				SDKROOT = appletvos;
			};
			name = Release;
		};
		3D383D3A1EBD27B6005632C8 /* Debug */ = {
			isa = XCBuildConfiguration;
			baseConfigurationReference = 3D788F841EBD2D240063D616 /* third-party.xcconfig */;
			buildSettings = {
				ALWAYS_SEARCH_USER_PATHS = NO;
				CLANG_ANALYZER_NONNULL = YES;
				CLANG_WARN_DOCUMENTATION_COMMENTS = YES;
				CLANG_WARN_SUSPICIOUS_MOVES = YES;
				DEBUG_INFORMATION_FORMAT = dwarf;
				DEVELOPMENT_TEAM = V9WTTPBFK9;
				OTHER_CPLUSPLUSFLAGS = "$(OTHER_CFLAGS)";
				OTHER_LDFLAGS = "-ObjC";
				PRODUCT_NAME = "third-party";
				SDKROOT = appletvos;
				SKIP_INSTALL = YES;
				USER_HEADER_SEARCH_PATHS = "";
			};
			name = Debug;
		};
		3D383D3B1EBD27B6005632C8 /* Release */ = {
			isa = XCBuildConfiguration;
			baseConfigurationReference = 3D788F841EBD2D240063D616 /* third-party.xcconfig */;
			buildSettings = {
				ALWAYS_SEARCH_USER_PATHS = NO;
				CLANG_ANALYZER_NONNULL = YES;
				CLANG_WARN_DOCUMENTATION_COMMENTS = YES;
				CLANG_WARN_SUSPICIOUS_MOVES = YES;
				COPY_PHASE_STRIP = NO;
				DEBUG_INFORMATION_FORMAT = "dwarf-with-dsym";
				DEVELOPMENT_TEAM = V9WTTPBFK9;
				OTHER_CPLUSPLUSFLAGS = "$(OTHER_CFLAGS)";
				OTHER_LDFLAGS = "-ObjC";
				PRODUCT_NAME = "third-party";
				SDKROOT = appletvos;
				SKIP_INSTALL = YES;
				USER_HEADER_SEARCH_PATHS = "";
			};
			name = Release;
		};
		3D383D601EBD27B9005632C8 /* Debug */ = {
			isa = XCBuildConfiguration;
			buildSettings = {
				ALWAYS_SEARCH_USER_PATHS = NO;
				CLANG_ANALYZER_NONNULL = YES;
				CLANG_WARN_DOCUMENTATION_COMMENTS = YES;
				CLANG_WARN_SUSPICIOUS_MOVES = YES;
				DEBUG_INFORMATION_FORMAT = dwarf;
				DEVELOPMENT_TEAM = V9WTTPBFK9;
				OTHER_LDFLAGS = "-ObjC";
				PRIVATE_HEADERS_FOLDER_PATH = "/usr/local/include/double-conversion";
				PRODUCT_NAME = "double-conversion";
				SDKROOT = appletvos;
				SKIP_INSTALL = YES;
			};
			name = Debug;
		};
		3D383D611EBD27B9005632C8 /* Release */ = {
			isa = XCBuildConfiguration;
			buildSettings = {
				ALWAYS_SEARCH_USER_PATHS = NO;
				CLANG_ANALYZER_NONNULL = YES;
				CLANG_WARN_DOCUMENTATION_COMMENTS = YES;
				CLANG_WARN_SUSPICIOUS_MOVES = YES;
				COPY_PHASE_STRIP = NO;
				DEBUG_INFORMATION_FORMAT = "dwarf-with-dsym";
				DEVELOPMENT_TEAM = V9WTTPBFK9;
				OTHER_LDFLAGS = "-ObjC";
				PRIVATE_HEADERS_FOLDER_PATH = "/usr/local/include/double-conversion";
				PRODUCT_NAME = "double-conversion";
				SDKROOT = appletvos;
				SKIP_INSTALL = YES;
			};
			name = Release;
		};
		3D3C05981DE3340900C268FA /* Debug */ = {
			isa = XCBuildConfiguration;
			buildSettings = {
				CLANG_CXX_LANGUAGE_STANDARD = "c++14";
				CLANG_STATIC_ANALYZER_MODE = deep;
				GCC_WARN_ABOUT_MISSING_NEWLINE = YES;
				OTHER_LDFLAGS = "-ObjC";
				PRODUCT_NAME = "$(TARGET_NAME)";
				PUBLIC_HEADERS_FOLDER_PATH = /usr/local/include/yoga;
				RUN_CLANG_STATIC_ANALYZER = YES;
			};
			name = Debug;
		};
		3D3C05991DE3340900C268FA /* Release */ = {
			isa = XCBuildConfiguration;
			buildSettings = {
				CLANG_CXX_LANGUAGE_STANDARD = "c++14";
				CLANG_STATIC_ANALYZER_MODE = deep;
				GCC_PREPROCESSOR_DEFINITIONS = "$(inherited)";
				GCC_WARN_ABOUT_MISSING_NEWLINE = YES;
				OTHER_LDFLAGS = "-ObjC";
				PRODUCT_NAME = "$(TARGET_NAME)";
				PUBLIC_HEADERS_FOLDER_PATH = /usr/local/include/yoga;
				RUN_CLANG_STATIC_ANALYZER = NO;
			};
			name = Release;
		};
		3D3C06731DE3340C00C268FA /* Debug */ = {
			isa = XCBuildConfiguration;
			buildSettings = {
				CLANG_ANALYZER_NONNULL = YES;
				CLANG_CXX_LANGUAGE_STANDARD = "c++14";
				CLANG_WARN_DOCUMENTATION_COMMENTS = YES;
				CLANG_WARN_INFINITE_RECURSION = YES;
				CLANG_WARN_SUSPICIOUS_MOVES = YES;
				DEBUG_INFORMATION_FORMAT = dwarf;
				ENABLE_TESTABILITY = YES;
				GCC_NO_COMMON_BLOCKS = YES;
				OTHER_LDFLAGS = "-ObjC";
				PRODUCT_NAME = yoga;
				PUBLIC_HEADERS_FOLDER_PATH = /usr/local/include/yoga;
				SDKROOT = appletvos;
			};
			name = Debug;
		};
		3D3C06741DE3340C00C268FA /* Release */ = {
			isa = XCBuildConfiguration;
			buildSettings = {
				CLANG_ANALYZER_NONNULL = YES;
				CLANG_CXX_LANGUAGE_STANDARD = "c++14";
				CLANG_WARN_DOCUMENTATION_COMMENTS = YES;
				CLANG_WARN_INFINITE_RECURSION = YES;
				CLANG_WARN_SUSPICIOUS_MOVES = YES;
				COPY_PHASE_STRIP = NO;
				DEBUG_INFORMATION_FORMAT = "dwarf-with-dsym";
				GCC_NO_COMMON_BLOCKS = YES;
				OTHER_LDFLAGS = "-ObjC";
				PRODUCT_NAME = yoga;
				PUBLIC_HEADERS_FOLDER_PATH = /usr/local/include/yoga;
				SDKROOT = appletvos;
			};
			name = Release;
		};
		3D3CD9091DE5FBD600167DC4 /* Debug */ = {
			isa = XCBuildConfiguration;
			baseConfigurationReference = 3D788F841EBD2D240063D616 /* third-party.xcconfig */;
			buildSettings = {
				CLANG_CXX_LANGUAGE_STANDARD = "c++14";
				CLANG_STATIC_ANALYZER_MODE = deep;
				GCC_WARN_ABOUT_MISSING_NEWLINE = YES;
				OTHER_LDFLAGS = "-ObjC";
				PRODUCT_NAME = "$(TARGET_NAME)";
				PUBLIC_HEADERS_FOLDER_PATH = /usr/local/include/jschelpers;
				RUN_CLANG_STATIC_ANALYZER = YES;
			};
			name = Debug;
		};
		3D3CD90A1DE5FBD600167DC4 /* Release */ = {
			isa = XCBuildConfiguration;
			baseConfigurationReference = 3D788F841EBD2D240063D616 /* third-party.xcconfig */;
			buildSettings = {
				CLANG_CXX_LANGUAGE_STANDARD = "c++14";
				CLANG_STATIC_ANALYZER_MODE = deep;
				GCC_PREPROCESSOR_DEFINITIONS = "$(inherited)";
				GCC_WARN_ABOUT_MISSING_NEWLINE = YES;
				OTHER_LDFLAGS = "-ObjC";
				PRODUCT_NAME = "$(TARGET_NAME)";
				PUBLIC_HEADERS_FOLDER_PATH = /usr/local/include/jschelpers;
				RUN_CLANG_STATIC_ANALYZER = NO;
			};
			name = Release;
		};
		3D3CD9161DE5FBD800167DC4 /* Debug */ = {
			isa = XCBuildConfiguration;
			baseConfigurationReference = 3D788F841EBD2D240063D616 /* third-party.xcconfig */;
			buildSettings = {
				CLANG_ANALYZER_NONNULL = YES;
				CLANG_CXX_LANGUAGE_STANDARD = "c++14";
				CLANG_WARN_DOCUMENTATION_COMMENTS = YES;
				CLANG_WARN_INFINITE_RECURSION = YES;
				CLANG_WARN_SUSPICIOUS_MOVES = YES;
				DEBUG_INFORMATION_FORMAT = dwarf;
				ENABLE_TESTABILITY = YES;
				GCC_NO_COMMON_BLOCKS = YES;
				OTHER_LDFLAGS = "-ObjC";
				PRODUCT_NAME = jschelpers;
				PUBLIC_HEADERS_FOLDER_PATH = /usr/local/include/jschelpers;
				SDKROOT = appletvos;
			};
			name = Debug;
		};
		3D3CD9171DE5FBD800167DC4 /* Release */ = {
			isa = XCBuildConfiguration;
			baseConfigurationReference = 3D788F841EBD2D240063D616 /* third-party.xcconfig */;
			buildSettings = {
				CLANG_ANALYZER_NONNULL = YES;
				CLANG_CXX_LANGUAGE_STANDARD = "c++14";
				CLANG_WARN_DOCUMENTATION_COMMENTS = YES;
				CLANG_WARN_INFINITE_RECURSION = YES;
				CLANG_WARN_SUSPICIOUS_MOVES = YES;
				COPY_PHASE_STRIP = NO;
				DEBUG_INFORMATION_FORMAT = "dwarf-with-dsym";
				GCC_NO_COMMON_BLOCKS = YES;
				OTHER_LDFLAGS = "-ObjC";
				PRODUCT_NAME = jschelpers;
				PUBLIC_HEADERS_FOLDER_PATH = /usr/local/include/jschelpers;
				SDKROOT = appletvos;
			};
			name = Release;
		};
		3D3CD9231DE5FBEC00167DC4 /* Debug */ = {
			isa = XCBuildConfiguration;
			baseConfigurationReference = 3D788F841EBD2D240063D616 /* third-party.xcconfig */;
			buildSettings = {
				CLANG_CXX_LANGUAGE_STANDARD = "c++14";
				CLANG_STATIC_ANALYZER_MODE = deep;
				GCC_WARN_ABOUT_MISSING_NEWLINE = YES;
				OTHER_LDFLAGS = "-ObjC";
				PRODUCT_NAME = "$(TARGET_NAME)";
				PUBLIC_HEADERS_FOLDER_PATH = /usr/local/include/cxxreact;
				RUN_CLANG_STATIC_ANALYZER = YES;
			};
			name = Debug;
		};
		3D3CD9241DE5FBEC00167DC4 /* Release */ = {
			isa = XCBuildConfiguration;
			baseConfigurationReference = 3D788F841EBD2D240063D616 /* third-party.xcconfig */;
			buildSettings = {
				CLANG_CXX_LANGUAGE_STANDARD = "c++14";
				CLANG_STATIC_ANALYZER_MODE = deep;
				GCC_PREPROCESSOR_DEFINITIONS = "$(inherited)";
				GCC_WARN_ABOUT_MISSING_NEWLINE = YES;
				OTHER_LDFLAGS = "-ObjC";
				PRODUCT_NAME = "$(TARGET_NAME)";
				PUBLIC_HEADERS_FOLDER_PATH = /usr/local/include/cxxreact;
				RUN_CLANG_STATIC_ANALYZER = NO;
			};
			name = Release;
		};
		3D3CD9301DE5FBEE00167DC4 /* Debug */ = {
			isa = XCBuildConfiguration;
			baseConfigurationReference = 3D788F841EBD2D240063D616 /* third-party.xcconfig */;
			buildSettings = {
				CLANG_ANALYZER_NONNULL = YES;
				CLANG_CXX_LANGUAGE_STANDARD = "c++14";
				CLANG_WARN_DOCUMENTATION_COMMENTS = YES;
				CLANG_WARN_INFINITE_RECURSION = YES;
				CLANG_WARN_SUSPICIOUS_MOVES = YES;
				DEBUG_INFORMATION_FORMAT = dwarf;
				ENABLE_TESTABILITY = YES;
				GCC_NO_COMMON_BLOCKS = YES;
				OTHER_LDFLAGS = "-ObjC";
				PRODUCT_NAME = cxxreact;
				PUBLIC_HEADERS_FOLDER_PATH = /usr/local/include/cxxreact;
				SDKROOT = appletvos;
			};
			name = Debug;
		};
		3D3CD9311DE5FBEE00167DC4 /* Release */ = {
			isa = XCBuildConfiguration;
			baseConfigurationReference = 3D788F841EBD2D240063D616 /* third-party.xcconfig */;
			buildSettings = {
				CLANG_ANALYZER_NONNULL = YES;
				CLANG_CXX_LANGUAGE_STANDARD = "c++14";
				CLANG_WARN_DOCUMENTATION_COMMENTS = YES;
				CLANG_WARN_INFINITE_RECURSION = YES;
				CLANG_WARN_SUSPICIOUS_MOVES = YES;
				COPY_PHASE_STRIP = NO;
				DEBUG_INFORMATION_FORMAT = "dwarf-with-dsym";
				GCC_NO_COMMON_BLOCKS = YES;
				OTHER_LDFLAGS = "-ObjC";
				PRODUCT_NAME = cxxreact;
				PUBLIC_HEADERS_FOLDER_PATH = /usr/local/include/cxxreact;
				SDKROOT = appletvos;
			};
			name = Release;
		};
		83CBBA201A601CBA00E9B192 /* Debug */ = {
			isa = XCBuildConfiguration;
			buildSettings = {
				CLANG_CXX_LANGUAGE_STANDARD = "gnu++0x";
				CLANG_CXX_LIBRARY = "libc++";
				CLANG_ENABLE_MODULES = YES;
				CLANG_ENABLE_OBJC_ARC = YES;
				CLANG_WARN_BOOL_CONVERSION = YES;
				CLANG_WARN_CONSTANT_CONVERSION = YES;
				CLANG_WARN_DIRECT_OBJC_ISA_USAGE = YES_ERROR;
				CLANG_WARN_EMPTY_BODY = YES;
				CLANG_WARN_ENUM_CONVERSION = YES;
				CLANG_WARN_INFINITE_RECURSION = YES;
				CLANG_WARN_INT_CONVERSION = YES;
				CLANG_WARN_OBJC_ROOT_CLASS = YES_ERROR;
				CLANG_WARN_SUSPICIOUS_MOVE = YES;
				CLANG_WARN_UNREACHABLE_CODE = YES;
				CLANG_WARN__DUPLICATE_METHOD_MATCH = YES;
				"CODE_SIGN_IDENTITY[sdk=iphoneos*]" = "iPhone Developer";
				COPY_PHASE_STRIP = NO;
				ENABLE_STRICT_OBJC_MSGSEND = YES;
				ENABLE_TESTABILITY = YES;
				GCC_C_LANGUAGE_STANDARD = gnu99;
				GCC_DYNAMIC_NO_PIC = NO;
				GCC_NO_COMMON_BLOCKS = YES;
				GCC_OPTIMIZATION_LEVEL = 0;
				GCC_PREPROCESSOR_DEFINITIONS = (
					"DEBUG=1",
					"RCT_DEBUG=1",
					"RCT_DEV=1",
					"RCT_NSASSERT=1",
				);
				GCC_SYMBOLS_PRIVATE_EXTERN = NO;
				GCC_WARN_64_TO_32_BIT_CONVERSION = YES;
				GCC_WARN_ABOUT_MISSING_PROTOTYPES = YES;
				GCC_WARN_ABOUT_RETURN_TYPE = YES_ERROR;
				GCC_WARN_INITIALIZER_NOT_FULLY_BRACKETED = YES;
				GCC_WARN_SHADOW = YES;
				GCC_WARN_UNDECLARED_SELECTOR = YES;
				GCC_WARN_UNINITIALIZED_AUTOS = YES_AGGRESSIVE;
				GCC_WARN_UNUSED_FUNCTION = YES;
				GCC_WARN_UNUSED_VARIABLE = YES;
				IPHONEOS_DEPLOYMENT_TARGET = 8.0;
				MTL_ENABLE_DEBUG_INFO = YES;
				ONLY_ACTIVE_ARCH = YES;
				SDKROOT = iphoneos;
				SKIP_INSTALL = YES;
				TVOS_DEPLOYMENT_TARGET = 9.2;
				WARNING_CFLAGS = (
					"-Wextra",
					"-Wall",
					"-Wno-semicolon-before-method-body",
				);
			};
			name = Debug;
		};
		83CBBA211A601CBA00E9B192 /* Release */ = {
			isa = XCBuildConfiguration;
			buildSettings = {
				CLANG_CXX_LANGUAGE_STANDARD = "gnu++0x";
				CLANG_CXX_LIBRARY = "libc++";
				CLANG_ENABLE_MODULES = YES;
				CLANG_ENABLE_OBJC_ARC = YES;
				CLANG_WARN_BOOL_CONVERSION = YES;
				CLANG_WARN_CONSTANT_CONVERSION = YES;
				CLANG_WARN_DIRECT_OBJC_ISA_USAGE = YES_ERROR;
				CLANG_WARN_EMPTY_BODY = YES;
				CLANG_WARN_ENUM_CONVERSION = YES;
				CLANG_WARN_INFINITE_RECURSION = YES;
				CLANG_WARN_INT_CONVERSION = YES;
				CLANG_WARN_OBJC_ROOT_CLASS = YES_ERROR;
				CLANG_WARN_SUSPICIOUS_MOVE = YES;
				CLANG_WARN_UNREACHABLE_CODE = YES;
				CLANG_WARN__DUPLICATE_METHOD_MATCH = YES;
				"CODE_SIGN_IDENTITY[sdk=iphoneos*]" = "iPhone Developer";
				COPY_PHASE_STRIP = YES;
				ENABLE_NS_ASSERTIONS = NO;
				ENABLE_STRICT_OBJC_MSGSEND = YES;
				GCC_C_LANGUAGE_STANDARD = gnu99;
				GCC_NO_COMMON_BLOCKS = YES;
				GCC_PREPROCESSOR_DEFINITIONS = "";
				GCC_WARN_64_TO_32_BIT_CONVERSION = YES;
				GCC_WARN_ABOUT_MISSING_PROTOTYPES = YES;
				GCC_WARN_ABOUT_RETURN_TYPE = YES_ERROR;
				GCC_WARN_INITIALIZER_NOT_FULLY_BRACKETED = YES;
				GCC_WARN_SHADOW = YES;
				GCC_WARN_UNDECLARED_SELECTOR = YES;
				GCC_WARN_UNINITIALIZED_AUTOS = YES_AGGRESSIVE;
				GCC_WARN_UNUSED_FUNCTION = YES;
				GCC_WARN_UNUSED_VARIABLE = YES;
				IPHONEOS_DEPLOYMENT_TARGET = 8.0;
				MTL_ENABLE_DEBUG_INFO = NO;
				SDKROOT = iphoneos;
				SKIP_INSTALL = YES;
				TVOS_DEPLOYMENT_TARGET = 9.2;
				VALIDATE_PRODUCT = YES;
				WARNING_CFLAGS = (
					"-Wextra",
					"-Wall",
					"-Wno-semicolon-before-method-body",
				);
			};
			name = Release;
		};
		83CBBA401A601D0F00E9B192 /* Debug */ = {
			isa = XCBuildConfiguration;
			baseConfigurationReference = 3D788F841EBD2D240063D616 /* third-party.xcconfig */;
			buildSettings = {
				CLANG_CXX_LANGUAGE_STANDARD = "c++14";
				CLANG_STATIC_ANALYZER_MODE = deep;
				GCC_PREPROCESSOR_DEFINITIONS = (
					"DEBUG=1",
					"RCT_DEBUG=1",
					"RCT_DEV=1",
					"RCT_NSASSERT=1",
					"RCT_METRO_PORT=${RCT_METRO_PORT}",
				);
				GCC_WARN_ABOUT_MISSING_NEWLINE = YES;
				OTHER_LDFLAGS = "-ObjC";
				PRODUCT_NAME = "$(TARGET_NAME)";
				PUBLIC_HEADERS_FOLDER_PATH = /usr/local/include/React;
				RUN_CLANG_STATIC_ANALYZER = YES;
			};
			name = Debug;
		};
		83CBBA411A601D0F00E9B192 /* Release */ = {
			isa = XCBuildConfiguration;
			baseConfigurationReference = 3D788F841EBD2D240063D616 /* third-party.xcconfig */;
			buildSettings = {
				CLANG_CXX_LANGUAGE_STANDARD = "c++14";
				CLANG_STATIC_ANALYZER_MODE = deep;
				GCC_PREPROCESSOR_DEFINITIONS = (
					"$(inherited)",
					"RCT_METRO_PORT=${RCT_METRO_PORT}",
				);
				GCC_WARN_ABOUT_MISSING_NEWLINE = YES;
				OTHER_LDFLAGS = "-ObjC";
				PRODUCT_NAME = "$(TARGET_NAME)";
				PUBLIC_HEADERS_FOLDER_PATH = /usr/local/include/React;
				RUN_CLANG_STATIC_ANALYZER = NO;
			};
			name = Release;
		};
		9936F3111F5F2E4B0010BF04 /* Debug */ = {
			isa = XCBuildConfiguration;
			baseConfigurationReference = 3D788F841EBD2D240063D616 /* third-party.xcconfig */;
			buildSettings = {
				CLANG_CXX_LANGUAGE_STANDARD = "c++14";
				CLANG_STATIC_ANALYZER_MODE = deep;
				GCC_WARN_ABOUT_MISSING_NEWLINE = YES;
				OTHER_LDFLAGS = "-ObjC";
				PRODUCT_NAME = "$(TARGET_NAME)";
				PUBLIC_HEADERS_FOLDER_PATH = /usr/local/include/privatedata;
				RUN_CLANG_STATIC_ANALYZER = YES;
			};
			name = Debug;
		};
		9936F3121F5F2E4B0010BF04 /* Release */ = {
			isa = XCBuildConfiguration;
			baseConfigurationReference = 3D788F841EBD2D240063D616 /* third-party.xcconfig */;
			buildSettings = {
				CLANG_CXX_LANGUAGE_STANDARD = "c++14";
				CLANG_STATIC_ANALYZER_MODE = deep;
				GCC_PREPROCESSOR_DEFINITIONS = "$(inherited)";
				GCC_WARN_ABOUT_MISSING_NEWLINE = YES;
				OTHER_LDFLAGS = "-ObjC";
				PRODUCT_NAME = "$(TARGET_NAME)";
				PUBLIC_HEADERS_FOLDER_PATH = /usr/local/include/privatedata;
				RUN_CLANG_STATIC_ANALYZER = NO;
			};
			name = Release;
		};
		9936F32D1F5F2E5B0010BF04 /* Debug */ = {
			isa = XCBuildConfiguration;
			baseConfigurationReference = 3D788F841EBD2D240063D616 /* third-party.xcconfig */;
			buildSettings = {
				CLANG_ANALYZER_NONNULL = YES;
				CLANG_CXX_LANGUAGE_STANDARD = "c++14";
				CLANG_WARN_DOCUMENTATION_COMMENTS = YES;
				CLANG_WARN_INFINITE_RECURSION = YES;
				CLANG_WARN_SUSPICIOUS_MOVES = YES;
				DEBUG_INFORMATION_FORMAT = dwarf;
				ENABLE_TESTABILITY = YES;
				GCC_NO_COMMON_BLOCKS = YES;
				OTHER_LDFLAGS = "-ObjC";
				PRODUCT_NAME = "$(TARGET_NAME)";
				PUBLIC_HEADERS_FOLDER_PATH = /usr/local/include/privatedata;
				SDKROOT = appletvos;
			};
			name = Debug;
		};
		9936F32E1F5F2E5B0010BF04 /* Release */ = {
			isa = XCBuildConfiguration;
			baseConfigurationReference = 3D788F841EBD2D240063D616 /* third-party.xcconfig */;
			buildSettings = {
				CLANG_ANALYZER_NONNULL = YES;
				CLANG_CXX_LANGUAGE_STANDARD = "c++14";
				CLANG_WARN_DOCUMENTATION_COMMENTS = YES;
				CLANG_WARN_INFINITE_RECURSION = YES;
				CLANG_WARN_SUSPICIOUS_MOVES = YES;
				COPY_PHASE_STRIP = NO;
				DEBUG_INFORMATION_FORMAT = "dwarf-with-dsym";
				GCC_NO_COMMON_BLOCKS = YES;
				OTHER_LDFLAGS = "-ObjC";
				PRODUCT_NAME = "$(TARGET_NAME)";
				PUBLIC_HEADERS_FOLDER_PATH = /usr/local/include/privatedata;
				SDKROOT = appletvos;
			};
			name = Release;
		};
		EBF21BDA1FC498900052F4D5 /* Debug */ = {
			isa = XCBuildConfiguration;
			baseConfigurationReference = 3D788F841EBD2D240063D616 /* third-party.xcconfig */;
			buildSettings = {
				CLANG_CXX_LANGUAGE_STANDARD = "c++14";
				CLANG_STATIC_ANALYZER_MODE = deep;
				GCC_WARN_ABOUT_MISSING_NEWLINE = YES;
				OTHER_LDFLAGS = "-ObjC";
				PRODUCT_NAME = "$(TARGET_NAME)";
				PUBLIC_HEADERS_FOLDER_PATH = /usr/local/include/jsinspector;
				RUN_CLANG_STATIC_ANALYZER = YES;
			};
			name = Debug;
		};
		EBF21BDB1FC498900052F4D5 /* Release */ = {
			isa = XCBuildConfiguration;
			baseConfigurationReference = 3D788F841EBD2D240063D616 /* third-party.xcconfig */;
			buildSettings = {
				CLANG_CXX_LANGUAGE_STANDARD = "c++14";
				CLANG_STATIC_ANALYZER_MODE = deep;
				GCC_PREPROCESSOR_DEFINITIONS = "$(inherited)";
				GCC_WARN_ABOUT_MISSING_NEWLINE = YES;
				OTHER_LDFLAGS = "-ObjC";
				PRODUCT_NAME = "$(TARGET_NAME)";
				PUBLIC_HEADERS_FOLDER_PATH = /usr/local/include/jsinspector;
				RUN_CLANG_STATIC_ANALYZER = NO;
			};
			name = Release;
		};
		EBF21BF81FC4989A0052F4D5 /* Debug */ = {
			isa = XCBuildConfiguration;
			baseConfigurationReference = 3D788F841EBD2D240063D616 /* third-party.xcconfig */;
			buildSettings = {
				CLANG_ANALYZER_NONNULL = YES;
				CLANG_CXX_LANGUAGE_STANDARD = "c++14";
				CLANG_WARN_DOCUMENTATION_COMMENTS = YES;
				CLANG_WARN_INFINITE_RECURSION = YES;
				CLANG_WARN_SUSPICIOUS_MOVES = YES;
				DEBUG_INFORMATION_FORMAT = dwarf;
				ENABLE_TESTABILITY = YES;
				GCC_NO_COMMON_BLOCKS = YES;
				OTHER_LDFLAGS = "-ObjC";
				PRODUCT_NAME = "$(TARGET_NAME)";
				PUBLIC_HEADERS_FOLDER_PATH = /usr/local/include/jsinspector;
				SDKROOT = appletvos;
			};
			name = Debug;
		};
		EBF21BF91FC4989A0052F4D5 /* Release */ = {
			isa = XCBuildConfiguration;
			baseConfigurationReference = 3D788F841EBD2D240063D616 /* third-party.xcconfig */;
			buildSettings = {
				CLANG_ANALYZER_NONNULL = YES;
				CLANG_CXX_LANGUAGE_STANDARD = "c++14";
				CLANG_WARN_DOCUMENTATION_COMMENTS = YES;
				CLANG_WARN_INFINITE_RECURSION = YES;
				CLANG_WARN_SUSPICIOUS_MOVES = YES;
				COPY_PHASE_STRIP = NO;
				DEBUG_INFORMATION_FORMAT = "dwarf-with-dsym";
				GCC_NO_COMMON_BLOCKS = YES;
				OTHER_LDFLAGS = "-ObjC";
				PRODUCT_NAME = "$(TARGET_NAME)";
				PUBLIC_HEADERS_FOLDER_PATH = /usr/local/include/jsinspector;
				SDKROOT = appletvos;
			};
			name = Release;
		};
/* End XCBuildConfiguration section */

/* Begin XCConfigurationList section */
		139D7E8E1E25C6D100323FB7 /* Build configuration list for PBXNativeTarget "double-conversion" */ = {
			isa = XCConfigurationList;
			buildConfigurations = (
				139D7E8F1E25C6D100323FB7 /* Debug */,
				139D7E901E25C6D100323FB7 /* Release */,
			);
			defaultConfigurationIsVisible = 0;
			defaultConfigurationName = Release;
		};
		139D7ED41E25DB7D00323FB7 /* Build configuration list for PBXNativeTarget "third-party" */ = {
			isa = XCConfigurationList;
			buildConfigurations = (
				139D7ED51E25DB7D00323FB7 /* Debug */,
				139D7ED61E25DB7D00323FB7 /* Release */,
			);
			defaultConfigurationIsVisible = 0;
			defaultConfigurationName = Release;
		};
		2D2A281B1D9B038B00D4039D /* Build configuration list for PBXNativeTarget "React-tvOS" */ = {
			isa = XCConfigurationList;
			buildConfigurations = (
				2D2A28191D9B038B00D4039D /* Debug */,
				2D2A281A1D9B038B00D4039D /* Release */,
			);
			defaultConfigurationIsVisible = 0;
			defaultConfigurationName = Release;
		};
		3D383D391EBD27B6005632C8 /* Build configuration list for PBXNativeTarget "third-party-tvOS" */ = {
			isa = XCConfigurationList;
			buildConfigurations = (
				3D383D3A1EBD27B6005632C8 /* Debug */,
				3D383D3B1EBD27B6005632C8 /* Release */,
			);
			defaultConfigurationIsVisible = 0;
			defaultConfigurationName = Release;
		};
		3D383D5F1EBD27B9005632C8 /* Build configuration list for PBXNativeTarget "double-conversion-tvOS" */ = {
			isa = XCConfigurationList;
			buildConfigurations = (
				3D383D601EBD27B9005632C8 /* Debug */,
				3D383D611EBD27B9005632C8 /* Release */,
			);
			defaultConfigurationIsVisible = 0;
			defaultConfigurationName = Release;
		};
		3D3C05971DE3340900C268FA /* Build configuration list for PBXNativeTarget "yoga" */ = {
			isa = XCConfigurationList;
			buildConfigurations = (
				3D3C05981DE3340900C268FA /* Debug */,
				3D3C05991DE3340900C268FA /* Release */,
			);
			defaultConfigurationIsVisible = 0;
			defaultConfigurationName = Release;
		};
		3D3C06721DE3340C00C268FA /* Build configuration list for PBXNativeTarget "yoga-tvOS" */ = {
			isa = XCConfigurationList;
			buildConfigurations = (
				3D3C06731DE3340C00C268FA /* Debug */,
				3D3C06741DE3340C00C268FA /* Release */,
			);
			defaultConfigurationIsVisible = 0;
			defaultConfigurationName = Release;
		};
		3D3CD9081DE5FBD600167DC4 /* Build configuration list for PBXNativeTarget "jschelpers" */ = {
			isa = XCConfigurationList;
			buildConfigurations = (
				3D3CD9091DE5FBD600167DC4 /* Debug */,
				3D3CD90A1DE5FBD600167DC4 /* Release */,
			);
			defaultConfigurationIsVisible = 0;
			defaultConfigurationName = Release;
		};
		3D3CD9151DE5FBD800167DC4 /* Build configuration list for PBXNativeTarget "jschelpers-tvOS" */ = {
			isa = XCConfigurationList;
			buildConfigurations = (
				3D3CD9161DE5FBD800167DC4 /* Debug */,
				3D3CD9171DE5FBD800167DC4 /* Release */,
			);
			defaultConfigurationIsVisible = 0;
			defaultConfigurationName = Release;
		};
		3D3CD9221DE5FBEC00167DC4 /* Build configuration list for PBXNativeTarget "cxxreact" */ = {
			isa = XCConfigurationList;
			buildConfigurations = (
				3D3CD9231DE5FBEC00167DC4 /* Debug */,
				3D3CD9241DE5FBEC00167DC4 /* Release */,
			);
			defaultConfigurationIsVisible = 0;
			defaultConfigurationName = Release;
		};
		3D3CD92F1DE5FBEE00167DC4 /* Build configuration list for PBXNativeTarget "cxxreact-tvOS" */ = {
			isa = XCConfigurationList;
			buildConfigurations = (
				3D3CD9301DE5FBEE00167DC4 /* Debug */,
				3D3CD9311DE5FBEE00167DC4 /* Release */,
			);
			defaultConfigurationIsVisible = 0;
			defaultConfigurationName = Release;
		};
		83CBB9FA1A601CBA00E9B192 /* Build configuration list for PBXProject "React" */ = {
			isa = XCConfigurationList;
			buildConfigurations = (
				83CBBA201A601CBA00E9B192 /* Debug */,
				83CBBA211A601CBA00E9B192 /* Release */,
			);
			defaultConfigurationIsVisible = 0;
			defaultConfigurationName = Release;
		};
		83CBBA3F1A601D0F00E9B192 /* Build configuration list for PBXNativeTarget "React" */ = {
			isa = XCConfigurationList;
			buildConfigurations = (
				83CBBA401A601D0F00E9B192 /* Debug */,
				83CBBA411A601D0F00E9B192 /* Release */,
			);
			defaultConfigurationIsVisible = 0;
			defaultConfigurationName = Release;
		};
		9936F3101F5F2E4B0010BF04 /* Build configuration list for PBXNativeTarget "privatedata" */ = {
			isa = XCConfigurationList;
			buildConfigurations = (
				9936F3111F5F2E4B0010BF04 /* Debug */,
				9936F3121F5F2E4B0010BF04 /* Release */,
			);
			defaultConfigurationIsVisible = 0;
			defaultConfigurationName = Release;
		};
		9936F32C1F5F2E5B0010BF04 /* Build configuration list for PBXNativeTarget "privatedata-tvOS" */ = {
			isa = XCConfigurationList;
			buildConfigurations = (
				9936F32D1F5F2E5B0010BF04 /* Debug */,
				9936F32E1F5F2E5B0010BF04 /* Release */,
			);
			defaultConfigurationIsVisible = 0;
			defaultConfigurationName = Release;
		};
		EBF21BD91FC498900052F4D5 /* Build configuration list for PBXNativeTarget "jsinspector" */ = {
			isa = XCConfigurationList;
			buildConfigurations = (
				EBF21BDA1FC498900052F4D5 /* Debug */,
				EBF21BDB1FC498900052F4D5 /* Release */,
			);
			defaultConfigurationIsVisible = 0;
			defaultConfigurationName = Release;
		};
		EBF21BF71FC4989A0052F4D5 /* Build configuration list for PBXNativeTarget "jsinspector-tvOS" */ = {
			isa = XCConfigurationList;
			buildConfigurations = (
				EBF21BF81FC4989A0052F4D5 /* Debug */,
				EBF21BF91FC4989A0052F4D5 /* Release */,
			);
			defaultConfigurationIsVisible = 0;
			defaultConfigurationName = Release;
		};
/* End XCConfigurationList section */
	};
	rootObject = 83CBB9F71A601CBA00E9B192 /* Project object */;
}<|MERGE_RESOLUTION|>--- conflicted
+++ resolved
@@ -3287,11 +3287,7 @@
 				130443DD1E401AF500D93A67 /* RCTConvert+Transform.h in Headers */,
 				134D63C41F1FEC65008872B5 /* RCTCxxBridgeDelegate.h in Headers */,
 				3D302F801DF828F800D6DDAE /* RCTNavItem.h in Headers */,
-<<<<<<< HEAD
-				C6194AAD1EF156280034D062 /* RCTPackagerConnectionBridgeConfig.h in Headers */,
 				1968A2601F67275300EB3D1D /* RCTComponentEvent.h in Headers */,
-=======
->>>>>>> 9fbff62b
 				3D302F811DF828F800D6DDAE /* RCTNavItemManager.h in Headers */,
 				135A9C061E7B0F7800587AEB /* RCTJSCHelpers.h in Headers */,
 				3D302F841DF828F800D6DDAE /* RCTPointerEvents.h in Headers */,
