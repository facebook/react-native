// !$*UTF8*$!
{
	archiveVersion = 1;
	classes = {
	};
	objectVersion = 46;
	objects = {

/* Begin PBXBuildFile section */
		000E6CEB1AB0E980000CDF4D /* RCTSourceCode.m in Sources */ = {isa = PBXBuildFile; fileRef = 000E6CEA1AB0E980000CDF4D /* RCTSourceCode.m */; };
		001BFCD01D8381DE008E587E /* RCTMultipartStreamReader.m in Sources */ = {isa = PBXBuildFile; fileRef = 001BFCCF1D8381DE008E587E /* RCTMultipartStreamReader.m */; };
		006FC4141D9B20820057AAAD /* RCTMultipartDataTask.m in Sources */ = {isa = PBXBuildFile; fileRef = 006FC4131D9B20820057AAAD /* RCTMultipartDataTask.m */; };
		008341F61D1DB34400876D9A /* RCTJSStackFrame.m in Sources */ = {isa = PBXBuildFile; fileRef = 008341F41D1DB34400876D9A /* RCTJSStackFrame.m */; };
		131B6AF41AF1093D00FFC3E0 /* RCTSegmentedControl.m in Sources */ = {isa = PBXBuildFile; fileRef = 131B6AF11AF1093D00FFC3E0 /* RCTSegmentedControl.m */; };
		131B6AF51AF1093D00FFC3E0 /* RCTSegmentedControlManager.m in Sources */ = {isa = PBXBuildFile; fileRef = 131B6AF31AF1093D00FFC3E0 /* RCTSegmentedControlManager.m */; };
		1321C8D01D3EB50800D58318 /* CSSNodeList.c in Sources */ = {isa = PBXBuildFile; fileRef = 1321C8CE1D3EB50800D58318 /* CSSNodeList.c */; };
		133683521D37ACA10077D0C3 /* CSSLayout.c in Sources */ = {isa = PBXBuildFile; fileRef = 133683441D37ACA10077D0C3 /* CSSLayout.c */; };
		133CAE8E1B8E5CFD00F6AD92 /* RCTDatePicker.m in Sources */ = {isa = PBXBuildFile; fileRef = 133CAE8D1B8E5CFD00F6AD92 /* RCTDatePicker.m */; };
		13456E931ADAD2DE009F94A7 /* RCTConvert+CoreLocation.m in Sources */ = {isa = PBXBuildFile; fileRef = 13456E921ADAD2DE009F94A7 /* RCTConvert+CoreLocation.m */; };
		13456E961ADAD482009F94A7 /* RCTConvert+MapKit.m in Sources */ = {isa = PBXBuildFile; fileRef = 13456E951ADAD482009F94A7 /* RCTConvert+MapKit.m */; };
		134FCB3D1A6E7F0800051CC8 /* RCTJSCExecutor.mm in Sources */ = {isa = PBXBuildFile; fileRef = 134FCB3A1A6E7F0800051CC8 /* RCTJSCExecutor.mm */; };
		13513F3C1B1F43F400FCE529 /* RCTProgressViewManager.m in Sources */ = {isa = PBXBuildFile; fileRef = 13513F3B1B1F43F400FCE529 /* RCTProgressViewManager.m */; };
		13723B501A82FD3C00F88898 /* RCTStatusBarManager.m in Sources */ = {isa = PBXBuildFile; fileRef = 13723B4F1A82FD3C00F88898 /* RCTStatusBarManager.m */; };
		1372B70A1AB030C200659ED6 /* RCTAppState.m in Sources */ = {isa = PBXBuildFile; fileRef = 1372B7091AB030C200659ED6 /* RCTAppState.m */; };
		137327E71AA5CF210034F82E /* RCTTabBar.m in Sources */ = {isa = PBXBuildFile; fileRef = 137327E01AA5CF210034F82E /* RCTTabBar.m */; };
		137327E81AA5CF210034F82E /* RCTTabBarItem.m in Sources */ = {isa = PBXBuildFile; fileRef = 137327E21AA5CF210034F82E /* RCTTabBarItem.m */; };
		137327E91AA5CF210034F82E /* RCTTabBarItemManager.m in Sources */ = {isa = PBXBuildFile; fileRef = 137327E41AA5CF210034F82E /* RCTTabBarItemManager.m */; };
		137327EA1AA5CF210034F82E /* RCTTabBarManager.m in Sources */ = {isa = PBXBuildFile; fileRef = 137327E61AA5CF210034F82E /* RCTTabBarManager.m */; };
		13A0C2891B74F71200B29F6F /* RCTDevLoadingView.m in Sources */ = {isa = PBXBuildFile; fileRef = 13A0C2861B74F71200B29F6F /* RCTDevLoadingView.m */; };
		13A0C28A1B74F71200B29F6F /* RCTDevMenu.m in Sources */ = {isa = PBXBuildFile; fileRef = 13A0C2881B74F71200B29F6F /* RCTDevMenu.m */; };
		13A1F71E1A75392D00D3D453 /* RCTKeyCommands.m in Sources */ = {isa = PBXBuildFile; fileRef = 13A1F71D1A75392D00D3D453 /* RCTKeyCommands.m */; };
		13A6E20E1C19AA0C00845B82 /* RCTParserUtils.m in Sources */ = {isa = PBXBuildFile; fileRef = 13A6E20D1C19AA0C00845B82 /* RCTParserUtils.m */; };
		13AB90C11B6FA36700713B4F /* RCTComponentData.m in Sources */ = {isa = PBXBuildFile; fileRef = 13AB90C01B6FA36700713B4F /* RCTComponentData.m */; };
		13AF20451AE707F9005F5298 /* RCTSlider.m in Sources */ = {isa = PBXBuildFile; fileRef = 13AF20441AE707F9005F5298 /* RCTSlider.m */; };
		13AFBCA01C07247D00BBAEAA /* RCTMapOverlay.m in Sources */ = {isa = PBXBuildFile; fileRef = 13AFBC9F1C07247D00BBAEAA /* RCTMapOverlay.m */; };
		13B07FEF1A69327A00A75B9A /* RCTAlertManager.m in Sources */ = {isa = PBXBuildFile; fileRef = 13B07FE81A69327A00A75B9A /* RCTAlertManager.m */; };
		13B07FF01A69327A00A75B9A /* RCTExceptionsManager.m in Sources */ = {isa = PBXBuildFile; fileRef = 13B07FEA1A69327A00A75B9A /* RCTExceptionsManager.m */; };
		13B07FF21A69327A00A75B9A /* RCTTiming.m in Sources */ = {isa = PBXBuildFile; fileRef = 13B07FEE1A69327A00A75B9A /* RCTTiming.m */; };
		13B080051A6947C200A75B9A /* RCTScrollView.m in Sources */ = {isa = PBXBuildFile; fileRef = 13B07FF71A6947C200A75B9A /* RCTScrollView.m */; };
		13B080061A6947C200A75B9A /* RCTScrollViewManager.m in Sources */ = {isa = PBXBuildFile; fileRef = 13B07FF91A6947C200A75B9A /* RCTScrollViewManager.m */; };
		13B0801A1A69489C00A75B9A /* RCTNavigator.m in Sources */ = {isa = PBXBuildFile; fileRef = 13B0800D1A69489C00A75B9A /* RCTNavigator.m */; };
		13B0801B1A69489C00A75B9A /* RCTNavigatorManager.m in Sources */ = {isa = PBXBuildFile; fileRef = 13B0800F1A69489C00A75B9A /* RCTNavigatorManager.m */; };
		13B0801C1A69489C00A75B9A /* RCTNavItem.m in Sources */ = {isa = PBXBuildFile; fileRef = 13B080111A69489C00A75B9A /* RCTNavItem.m */; };
		13B0801D1A69489C00A75B9A /* RCTNavItemManager.m in Sources */ = {isa = PBXBuildFile; fileRef = 13B080131A69489C00A75B9A /* RCTNavItemManager.m */; };
		13B080201A69489C00A75B9A /* RCTActivityIndicatorViewManager.m in Sources */ = {isa = PBXBuildFile; fileRef = 13B080191A69489C00A75B9A /* RCTActivityIndicatorViewManager.m */; };
		13B080261A694A8400A75B9A /* RCTWrapperViewController.m in Sources */ = {isa = PBXBuildFile; fileRef = 13B080241A694A8400A75B9A /* RCTWrapperViewController.m */; };
		13B202041BFB948C00C07393 /* RCTMapAnnotation.m in Sources */ = {isa = PBXBuildFile; fileRef = 13B202031BFB948C00C07393 /* RCTMapAnnotation.m */; };
		13BB3D021BECD54500932C10 /* RCTImageSource.m in Sources */ = {isa = PBXBuildFile; fileRef = 13BB3D011BECD54500932C10 /* RCTImageSource.m */; };
		13BCE8091C99CB9D00DD7AAD /* RCTRootShadowView.m in Sources */ = {isa = PBXBuildFile; fileRef = 13BCE8081C99CB9D00DD7AAD /* RCTRootShadowView.m */; };
		13C156051AB1A2840079392D /* RCTWebView.m in Sources */ = {isa = PBXBuildFile; fileRef = 13C156021AB1A2840079392D /* RCTWebView.m */; };
		13C156061AB1A2840079392D /* RCTWebViewManager.m in Sources */ = {isa = PBXBuildFile; fileRef = 13C156041AB1A2840079392D /* RCTWebViewManager.m */; };
		13CC8A821B17642100940AE7 /* RCTBorderDrawing.m in Sources */ = {isa = PBXBuildFile; fileRef = 13CC8A811B17642100940AE7 /* RCTBorderDrawing.m */; };
		13D033631C1837FE0021DC29 /* RCTClipboard.m in Sources */ = {isa = PBXBuildFile; fileRef = 13D033621C1837FE0021DC29 /* RCTClipboard.m */; };
		13D9FEEB1CDCCECF00158BD7 /* RCTEventEmitter.m in Sources */ = {isa = PBXBuildFile; fileRef = 13D9FEEA1CDCCECF00158BD7 /* RCTEventEmitter.m */; };
		13D9FEEE1CDCD93000158BD7 /* RCTKeyboardObserver.m in Sources */ = {isa = PBXBuildFile; fileRef = 13D9FEED1CDCD93000158BD7 /* RCTKeyboardObserver.m */; };
		13E0674A1A70F434002CDEE1 /* RCTUIManager.m in Sources */ = {isa = PBXBuildFile; fileRef = 13E067491A70F434002CDEE1 /* RCTUIManager.m */; };
		13E067551A70F44B002CDEE1 /* RCTShadowView.m in Sources */ = {isa = PBXBuildFile; fileRef = 13E0674C1A70F44B002CDEE1 /* RCTShadowView.m */; };
		13E067561A70F44B002CDEE1 /* RCTViewManager.m in Sources */ = {isa = PBXBuildFile; fileRef = 13E0674E1A70F44B002CDEE1 /* RCTViewManager.m */; };
		13E067571A70F44B002CDEE1 /* RCTView.m in Sources */ = {isa = PBXBuildFile; fileRef = 13E067501A70F44B002CDEE1 /* RCTView.m */; };
		13E067591A70F44B002CDEE1 /* UIView+React.m in Sources */ = {isa = PBXBuildFile; fileRef = 13E067541A70F44B002CDEE1 /* UIView+React.m */; };
		13E41EEB1C05CA0B00CD8DAC /* RCTProfileTrampoline-i386.S in Sources */ = {isa = PBXBuildFile; fileRef = 14BF717F1C04793D00C97D0C /* RCTProfileTrampoline-i386.S */; };
		13F17A851B8493E5007D4C75 /* RCTRedBox.m in Sources */ = {isa = PBXBuildFile; fileRef = 13F17A841B8493E5007D4C75 /* RCTRedBox.m */; };
		14200DAA1AC179B3008EE6BA /* RCTJavaScriptLoader.m in Sources */ = {isa = PBXBuildFile; fileRef = 14200DA91AC179B3008EE6BA /* RCTJavaScriptLoader.m */; };
		142014191B32094000CC17BA /* RCTPerformanceLogger.m in Sources */ = {isa = PBXBuildFile; fileRef = 142014171B32094000CC17BA /* RCTPerformanceLogger.m */; };
		14435CE51AAC4AE100FC20F4 /* RCTMap.m in Sources */ = {isa = PBXBuildFile; fileRef = 14435CE21AAC4AE100FC20F4 /* RCTMap.m */; };
		14435CE61AAC4AE100FC20F4 /* RCTMapManager.m in Sources */ = {isa = PBXBuildFile; fileRef = 14435CE41AAC4AE100FC20F4 /* RCTMapManager.m */; };
		1450FF861BCFF28A00208362 /* RCTProfile.m in Sources */ = {isa = PBXBuildFile; fileRef = 1450FF811BCFF28A00208362 /* RCTProfile.m */; };
		1450FF871BCFF28A00208362 /* RCTProfileTrampoline-arm.S in Sources */ = {isa = PBXBuildFile; fileRef = 1450FF821BCFF28A00208362 /* RCTProfileTrampoline-arm.S */; };
		1450FF881BCFF28A00208362 /* RCTProfileTrampoline-arm64.S in Sources */ = {isa = PBXBuildFile; fileRef = 1450FF831BCFF28A00208362 /* RCTProfileTrampoline-arm64.S */; };
		1450FF8A1BCFF28A00208362 /* RCTProfileTrampoline-x86_64.S in Sources */ = {isa = PBXBuildFile; fileRef = 1450FF851BCFF28A00208362 /* RCTProfileTrampoline-x86_64.S */; };
		14A43DF31C20B1C900794BC8 /* RCTJSCProfiler.m in Sources */ = {isa = PBXBuildFile; fileRef = 14A43DF21C20B1C900794BC8 /* RCTJSCProfiler.m */; };
		14C2CA711B3AC63800E6CBB2 /* RCTModuleMethod.m in Sources */ = {isa = PBXBuildFile; fileRef = 14C2CA701B3AC63800E6CBB2 /* RCTModuleMethod.m */; };
		14C2CA741B3AC64300E6CBB2 /* RCTModuleData.mm in Sources */ = {isa = PBXBuildFile; fileRef = 14C2CA731B3AC64300E6CBB2 /* RCTModuleData.mm */; };
		14C2CA761B3AC64F00E6CBB2 /* RCTFrameUpdate.m in Sources */ = {isa = PBXBuildFile; fileRef = 14C2CA751B3AC64F00E6CBB2 /* RCTFrameUpdate.m */; };
		14C2CA781B3ACB0400E6CBB2 /* RCTBatchedBridge.m in Sources */ = {isa = PBXBuildFile; fileRef = 14C2CA771B3ACB0400E6CBB2 /* RCTBatchedBridge.m */; };
		14F3620D1AABD06A001CE568 /* RCTSwitch.m in Sources */ = {isa = PBXBuildFile; fileRef = 14F362081AABD06A001CE568 /* RCTSwitch.m */; };
		14F3620E1AABD06A001CE568 /* RCTSwitchManager.m in Sources */ = {isa = PBXBuildFile; fileRef = 14F3620A1AABD06A001CE568 /* RCTSwitchManager.m */; };
		14F484561AABFCE100FDF6B9 /* RCTSliderManager.m in Sources */ = {isa = PBXBuildFile; fileRef = 14F484551AABFCE100FDF6B9 /* RCTSliderManager.m */; };
		14F7A0EC1BDA3B3C003C6C10 /* RCTPerfMonitor.m in Sources */ = {isa = PBXBuildFile; fileRef = 14F7A0EB1BDA3B3C003C6C10 /* RCTPerfMonitor.m */; };
		14F7A0F01BDA714B003C6C10 /* RCTFPSGraph.m in Sources */ = {isa = PBXBuildFile; fileRef = 14F7A0EF1BDA714B003C6C10 /* RCTFPSGraph.m */; };
		191E3EBE1C29D9AF00C180A6 /* RCTRefreshControlManager.m in Sources */ = {isa = PBXBuildFile; fileRef = 191E3EBD1C29D9AF00C180A6 /* RCTRefreshControlManager.m */; };
		191E3EC11C29DC3800C180A6 /* RCTRefreshControl.m in Sources */ = {isa = PBXBuildFile; fileRef = 191E3EC01C29DC3800C180A6 /* RCTRefreshControl.m */; };
		2D3B5E931D9B087300451313 /* RCTErrorInfo.m in Sources */ = {isa = PBXBuildFile; fileRef = 3EDCA8A41D3591E700450C31 /* RCTErrorInfo.m */; };
		2D3B5E941D9B087900451313 /* RCTBundleURLProvider.m in Sources */ = {isa = PBXBuildFile; fileRef = 68EFE4ED1CF6EB3900A1DE13 /* RCTBundleURLProvider.m */; };
		2D3B5E951D9B087C00451313 /* RCTAssert.m in Sources */ = {isa = PBXBuildFile; fileRef = 83CBBA4B1A601E3B00E9B192 /* RCTAssert.m */; };
		2D3B5E961D9B088500451313 /* RCTBatchedBridge.m in Sources */ = {isa = PBXBuildFile; fileRef = 14C2CA771B3ACB0400E6CBB2 /* RCTBatchedBridge.m */; };
		2D3B5E971D9B089000451313 /* RCTBridge.m in Sources */ = {isa = PBXBuildFile; fileRef = 83CBBA5F1A601EAA00E9B192 /* RCTBridge.m */; };
		2D3B5E981D9B089500451313 /* RCTConvert.m in Sources */ = {isa = PBXBuildFile; fileRef = 83CBBACB1A6023D300E9B192 /* RCTConvert.m */; };
		2D3B5E991D9B089A00451313 /* RCTDisplayLink.m in Sources */ = {isa = PBXBuildFile; fileRef = 3D1E68D91CABD13900DD7465 /* RCTDisplayLink.m */; };
		2D3B5E9A1D9B089D00451313 /* RCTEventDispatcher.m in Sources */ = {isa = PBXBuildFile; fileRef = 83CBBA661A601EF300E9B192 /* RCTEventDispatcher.m */; };
		2D3B5E9B1D9B08A000451313 /* RCTFrameUpdate.m in Sources */ = {isa = PBXBuildFile; fileRef = 14C2CA751B3AC64F00E6CBB2 /* RCTFrameUpdate.m */; };
		2D3B5E9C1D9B08A300451313 /* RCTImageSource.m in Sources */ = {isa = PBXBuildFile; fileRef = 13BB3D011BECD54500932C10 /* RCTImageSource.m */; };
		2D3B5E9D1D9B08A800451313 /* RCTJavaScriptLoader.m in Sources */ = {isa = PBXBuildFile; fileRef = 14200DA91AC179B3008EE6BA /* RCTJavaScriptLoader.m */; };
		2D3B5E9E1D9B08AD00451313 /* RCTJSStackFrame.m in Sources */ = {isa = PBXBuildFile; fileRef = 008341F41D1DB34400876D9A /* RCTJSStackFrame.m */; };
		2D3B5E9F1D9B08AF00451313 /* RCTKeyCommands.m in Sources */ = {isa = PBXBuildFile; fileRef = 13A1F71D1A75392D00D3D453 /* RCTKeyCommands.m */; };
		2D3B5EA01D9B08B200451313 /* RCTLog.mm in Sources */ = {isa = PBXBuildFile; fileRef = 83CBBA4E1A601E3B00E9B192 /* RCTLog.mm */; };
		2D3B5EA11D9B08B600451313 /* RCTModuleData.mm in Sources */ = {isa = PBXBuildFile; fileRef = 14C2CA731B3AC64300E6CBB2 /* RCTModuleData.mm */; };
		2D3B5EA21D9B08BA00451313 /* RCTModuleMethod.m in Sources */ = {isa = PBXBuildFile; fileRef = 14C2CA701B3AC63800E6CBB2 /* RCTModuleMethod.m */; };
		2D3B5EA31D9B08BE00451313 /* RCTParserUtils.m in Sources */ = {isa = PBXBuildFile; fileRef = 13A6E20D1C19AA0C00845B82 /* RCTParserUtils.m */; };
		2D3B5EA41D9B08C200451313 /* RCTPerformanceLogger.m in Sources */ = {isa = PBXBuildFile; fileRef = 142014171B32094000CC17BA /* RCTPerformanceLogger.m */; };
		2D3B5EA51D9B08C700451313 /* RCTRootView.m in Sources */ = {isa = PBXBuildFile; fileRef = 830A229D1A66C68A008503DA /* RCTRootView.m */; };
		2D3B5EA61D9B08CA00451313 /* RCTTouchEvent.m in Sources */ = {isa = PBXBuildFile; fileRef = 391E86A21C623EC800009732 /* RCTTouchEvent.m */; };
		2D3B5EA71D9B08CE00451313 /* RCTTouchHandler.m in Sources */ = {isa = PBXBuildFile; fileRef = 83CBBA971A6020BB00E9B192 /* RCTTouchHandler.m */; };
		2D3B5EA81D9B08D300451313 /* RCTUtils.m in Sources */ = {isa = PBXBuildFile; fileRef = 83CBBA501A601E3B00E9B192 /* RCTUtils.m */; };
		2D3B5EA91D9B08E300451313 /* CSSNodeList.c in Sources */ = {isa = PBXBuildFile; fileRef = 1321C8CE1D3EB50800D58318 /* CSSNodeList.c */; };
		2D3B5EAA1D9B08E600451313 /* CSSLayout.c in Sources */ = {isa = PBXBuildFile; fileRef = 133683441D37ACA10077D0C3 /* CSSLayout.c */; };
		2D3B5EAB1D9B08EC00451313 /* RCTJSCErrorHandling.m in Sources */ = {isa = PBXBuildFile; fileRef = 3DC724311D8BF99A00808C32 /* RCTJSCErrorHandling.m */; };
		2D3B5EAC1D9B08EF00451313 /* RCTJSCExecutor.mm in Sources */ = {isa = PBXBuildFile; fileRef = 134FCB3A1A6E7F0800051CC8 /* RCTJSCExecutor.mm */; };
		2D3B5EAD1D9B08F200451313 /* RCTJSCWrapper.mm in Sources */ = {isa = PBXBuildFile; fileRef = 85C199ED1CD2407900DAD810 /* RCTJSCWrapper.mm */; };
		2D3B5EAE1D9B08F800451313 /* RCTEventEmitter.m in Sources */ = {isa = PBXBuildFile; fileRef = 13D9FEEA1CDCCECF00158BD7 /* RCTEventEmitter.m */; };
		2D3B5EAF1D9B08FB00451313 /* RCTAccessibilityManager.m in Sources */ = {isa = PBXBuildFile; fileRef = E9B20B7A1B500126007A2DA7 /* RCTAccessibilityManager.m */; };
		2D3B5EB01D9B08FE00451313 /* RCTAlertManager.m in Sources */ = {isa = PBXBuildFile; fileRef = 13B07FE81A69327A00A75B9A /* RCTAlertManager.m */; };
		2D3B5EB11D9B090100451313 /* RCTAppState.m in Sources */ = {isa = PBXBuildFile; fileRef = 1372B7091AB030C200659ED6 /* RCTAppState.m */; };
		2D3B5EB21D9B090300451313 /* RCTAsyncLocalStorage.m in Sources */ = {isa = PBXBuildFile; fileRef = 58114A4E1AAE93D500E7D092 /* RCTAsyncLocalStorage.m */; };
		2D3B5EB41D9B090A00451313 /* RCTDevLoadingView.m in Sources */ = {isa = PBXBuildFile; fileRef = 13A0C2861B74F71200B29F6F /* RCTDevLoadingView.m */; };
		2D3B5EB51D9B091100451313 /* RCTDevMenu.m in Sources */ = {isa = PBXBuildFile; fileRef = 13A0C2881B74F71200B29F6F /* RCTDevMenu.m */; };
		2D3B5EB61D9B091400451313 /* RCTExceptionsManager.m in Sources */ = {isa = PBXBuildFile; fileRef = 13B07FEA1A69327A00A75B9A /* RCTExceptionsManager.m */; };
		2D3B5EB71D9B091800451313 /* RCTRedBox.m in Sources */ = {isa = PBXBuildFile; fileRef = 13F17A841B8493E5007D4C75 /* RCTRedBox.m */; };
		2D3B5EB81D9B091B00451313 /* RCTSourceCode.m in Sources */ = {isa = PBXBuildFile; fileRef = 000E6CEA1AB0E980000CDF4D /* RCTSourceCode.m */; };
		2D3B5EBA1D9B092100451313 /* RCTI18nUtil.m in Sources */ = {isa = PBXBuildFile; fileRef = 352DCFEF1D19F4C20056D623 /* RCTI18nUtil.m */; };
		2D3B5EBB1D9B092300451313 /* RCTI18nManager.m in Sources */ = {isa = PBXBuildFile; fileRef = B233E6E91D2D845D00BC68BA /* RCTI18nManager.m */; };
		2D3B5EBC1D9B092600451313 /* RCTKeyboardObserver.m in Sources */ = {isa = PBXBuildFile; fileRef = 13D9FEED1CDCD93000158BD7 /* RCTKeyboardObserver.m */; };
		2D3B5EBD1D9B092A00451313 /* RCTTiming.m in Sources */ = {isa = PBXBuildFile; fileRef = 13B07FEE1A69327A00A75B9A /* RCTTiming.m */; };
		2D3B5EBE1D9B092D00451313 /* RCTUIManager.m in Sources */ = {isa = PBXBuildFile; fileRef = 13E067491A70F434002CDEE1 /* RCTUIManager.m */; };
		2D3B5EBF1D9B093300451313 /* RCTJSCProfiler.m in Sources */ = {isa = PBXBuildFile; fileRef = 14A43DF21C20B1C900794BC8 /* RCTJSCProfiler.m */; };
		2D3B5EC01D9B093600451313 /* RCTPerfMonitor.m in Sources */ = {isa = PBXBuildFile; fileRef = 14F7A0EB1BDA3B3C003C6C10 /* RCTPerfMonitor.m */; };
		2D3B5EC11D9B093900451313 /* RCTFPSGraph.m in Sources */ = {isa = PBXBuildFile; fileRef = 14F7A0EF1BDA714B003C6C10 /* RCTFPSGraph.m */; };
		2D3B5EC21D9B093B00451313 /* RCTProfile.m in Sources */ = {isa = PBXBuildFile; fileRef = 1450FF811BCFF28A00208362 /* RCTProfile.m */; };
		2D3B5EC31D9B094800451313 /* RCTProfileTrampoline-arm.S in Sources */ = {isa = PBXBuildFile; fileRef = 1450FF821BCFF28A00208362 /* RCTProfileTrampoline-arm.S */; };
		2D3B5EC41D9B094B00451313 /* RCTProfileTrampoline-arm64.S in Sources */ = {isa = PBXBuildFile; fileRef = 1450FF831BCFF28A00208362 /* RCTProfileTrampoline-arm64.S */; };
		2D3B5EC51D9B094D00451313 /* RCTProfileTrampoline-i386.S in Sources */ = {isa = PBXBuildFile; fileRef = 14BF717F1C04793D00C97D0C /* RCTProfileTrampoline-i386.S */; };
		2D3B5EC61D9B095000451313 /* RCTProfileTrampoline-x86_64.S in Sources */ = {isa = PBXBuildFile; fileRef = 1450FF851BCFF28A00208362 /* RCTProfileTrampoline-x86_64.S */; };
		2D3B5EC71D9B095600451313 /* RCTActivityIndicatorView.m in Sources */ = {isa = PBXBuildFile; fileRef = B95154311D1B34B200FE7B80 /* RCTActivityIndicatorView.m */; };
		2D3B5EC81D9B095800451313 /* RCTActivityIndicatorViewManager.m in Sources */ = {isa = PBXBuildFile; fileRef = 13B080191A69489C00A75B9A /* RCTActivityIndicatorViewManager.m */; };
		2D3B5EC91D9B095C00451313 /* RCTBorderDrawing.m in Sources */ = {isa = PBXBuildFile; fileRef = 13CC8A811B17642100940AE7 /* RCTBorderDrawing.m */; };
		2D3B5ECA1D9B095F00451313 /* RCTComponentData.m in Sources */ = {isa = PBXBuildFile; fileRef = 13AB90C01B6FA36700713B4F /* RCTComponentData.m */; };
		2D3B5ECB1D9B096200451313 /* RCTConvert+CoreLocation.m in Sources */ = {isa = PBXBuildFile; fileRef = 13456E921ADAD2DE009F94A7 /* RCTConvert+CoreLocation.m */; };
		2D3B5ECC1D9B096500451313 /* RCTConvert+MapKit.m in Sources */ = {isa = PBXBuildFile; fileRef = 13456E951ADAD482009F94A7 /* RCTConvert+MapKit.m */; };
		2D3B5ECF1D9B096F00451313 /* RCTFont.mm in Sources */ = {isa = PBXBuildFile; fileRef = 3D37B5811D522B190042D5B5 /* RCTFont.mm */; };
		2D3B5ED01D9B097200451313 /* RCTMap.m in Sources */ = {isa = PBXBuildFile; fileRef = 14435CE21AAC4AE100FC20F4 /* RCTMap.m */; };
		2D3B5ED11D9B097500451313 /* RCTMapAnnotation.m in Sources */ = {isa = PBXBuildFile; fileRef = 13B202031BFB948C00C07393 /* RCTMapAnnotation.m */; };
		2D3B5ED21D9B097800451313 /* RCTMapManager.m in Sources */ = {isa = PBXBuildFile; fileRef = 14435CE41AAC4AE100FC20F4 /* RCTMapManager.m */; };
		2D3B5ED31D9B097B00451313 /* RCTMapOverlay.m in Sources */ = {isa = PBXBuildFile; fileRef = 13AFBC9F1C07247D00BBAEAA /* RCTMapOverlay.m */; };
		2D3B5ED41D9B097D00451313 /* RCTModalHostView.m in Sources */ = {isa = PBXBuildFile; fileRef = 83A1FE8B1B62640A00BE0E65 /* RCTModalHostView.m */; };
		2D3B5ED51D9B098000451313 /* RCTModalHostViewController.m in Sources */ = {isa = PBXBuildFile; fileRef = 83392EB21B6634E10013B15F /* RCTModalHostViewController.m */; };
		2D3B5ED61D9B098400451313 /* RCTModalHostViewManager.m in Sources */ = {isa = PBXBuildFile; fileRef = 83A1FE8E1B62643A00BE0E65 /* RCTModalHostViewManager.m */; };
		2D3B5ED71D9B098700451313 /* RCTNavigator.m in Sources */ = {isa = PBXBuildFile; fileRef = 13B0800D1A69489C00A75B9A /* RCTNavigator.m */; };
		2D3B5ED81D9B098A00451313 /* RCTNavigatorManager.m in Sources */ = {isa = PBXBuildFile; fileRef = 13B0800F1A69489C00A75B9A /* RCTNavigatorManager.m */; };
		2D3B5ED91D9B098E00451313 /* RCTNavItem.m in Sources */ = {isa = PBXBuildFile; fileRef = 13B080111A69489C00A75B9A /* RCTNavItem.m */; };
		2D3B5EDA1D9B099100451313 /* RCTNavItemManager.m in Sources */ = {isa = PBXBuildFile; fileRef = 13B080131A69489C00A75B9A /* RCTNavItemManager.m */; };
		2D3B5EDD1D9B09A300451313 /* RCTProgressViewManager.m in Sources */ = {isa = PBXBuildFile; fileRef = 13513F3B1B1F43F400FCE529 /* RCTProgressViewManager.m */; };
		2D3B5EE01D9B09AD00451313 /* RCTRootShadowView.m in Sources */ = {isa = PBXBuildFile; fileRef = 13BCE8081C99CB9D00DD7AAD /* RCTRootShadowView.m */; };
		2D3B5EE11D9B09B000451313 /* RCTScrollView.m in Sources */ = {isa = PBXBuildFile; fileRef = 13B07FF71A6947C200A75B9A /* RCTScrollView.m */; };
		2D3B5EE21D9B09B400451313 /* RCTScrollViewManager.m in Sources */ = {isa = PBXBuildFile; fileRef = 13B07FF91A6947C200A75B9A /* RCTScrollViewManager.m */; };
		2D3B5EE31D9B09B700451313 /* RCTSegmentedControl.m in Sources */ = {isa = PBXBuildFile; fileRef = 131B6AF11AF1093D00FFC3E0 /* RCTSegmentedControl.m */; };
		2D3B5EE41D9B09BB00451313 /* RCTSegmentedControlManager.m in Sources */ = {isa = PBXBuildFile; fileRef = 131B6AF31AF1093D00FFC3E0 /* RCTSegmentedControlManager.m */; };
		2D3B5EE51D9B09BE00451313 /* RCTShadowView.m in Sources */ = {isa = PBXBuildFile; fileRef = 13E0674C1A70F44B002CDEE1 /* RCTShadowView.m */; };
		2D3B5EEA1D9B09CD00451313 /* RCTTabBar.m in Sources */ = {isa = PBXBuildFile; fileRef = 137327E01AA5CF210034F82E /* RCTTabBar.m */; };
		2D3B5EEB1D9B09D000451313 /* RCTTabBarItem.m in Sources */ = {isa = PBXBuildFile; fileRef = 137327E21AA5CF210034F82E /* RCTTabBarItem.m */; };
		2D3B5EEC1D9B09D400451313 /* RCTTabBarItemManager.m in Sources */ = {isa = PBXBuildFile; fileRef = 137327E41AA5CF210034F82E /* RCTTabBarItemManager.m */; };
		2D3B5EED1D9B09D700451313 /* RCTTabBarManager.m in Sources */ = {isa = PBXBuildFile; fileRef = 137327E61AA5CF210034F82E /* RCTTabBarManager.m */; };
		2D3B5EEE1D9B09DA00451313 /* RCTView.m in Sources */ = {isa = PBXBuildFile; fileRef = 13E067501A70F44B002CDEE1 /* RCTView.m */; };
		2D3B5EEF1D9B09DC00451313 /* RCTViewManager.m in Sources */ = {isa = PBXBuildFile; fileRef = 13E0674E1A70F44B002CDEE1 /* RCTViewManager.m */; };
		2D3B5EF01D9B09E300451313 /* RCTWrapperViewController.m in Sources */ = {isa = PBXBuildFile; fileRef = 13B080241A694A8400A75B9A /* RCTWrapperViewController.m */; };
		2D3B5EF11D9B09E700451313 /* UIView+React.m in Sources */ = {isa = PBXBuildFile; fileRef = 13E067541A70F44B002CDEE1 /* UIView+React.m */; };
		2D537FD21DA4809D000F876C /* (null) in Sources */ = {isa = PBXBuildFile; };
		2D562E431DA5976B00F962D6 /* RCTTVRemoteHandler.m in Sources */ = {isa = PBXBuildFile; fileRef = 2D562E421DA5976B00F962D6 /* RCTTVRemoteHandler.m */; };
		2D562E441DA5979400F962D6 /* RCTTVRemoteHandler.m in Sources */ = {isa = PBXBuildFile; fileRef = 2D562E421DA5976B00F962D6 /* RCTTVRemoteHandler.m */; };
		2D74EAFA1DAE9590003B751B /* RCTMultipartDataTask.m in Sources */ = {isa = PBXBuildFile; fileRef = 006FC4131D9B20820057AAAD /* RCTMultipartDataTask.m */; };
		2D8C2E331DA40441000EE098 /* RCTMultipartStreamReader.m in Sources */ = {isa = PBXBuildFile; fileRef = 001BFCCF1D8381DE008E587E /* RCTMultipartStreamReader.m */; };
		2DAD4AF61DD9014F00236162 /* RCTTVNavigationEventEmitter.m in Sources */ = {isa = PBXBuildFile; fileRef = 2DAD4AF51DD9014F00236162 /* RCTTVNavigationEventEmitter.m */; };
		2DAD4AF71DD9014F00236162 /* RCTTVNavigationEventEmitter.m in Sources */ = {isa = PBXBuildFile; fileRef = 2DAD4AF51DD9014F00236162 /* RCTTVNavigationEventEmitter.m */; };
		2DB532C91DCE410F0056782F /* RCTTVView.m in Sources */ = {isa = PBXBuildFile; fileRef = 2DB532C81DCE410F0056782F /* RCTTVView.m */; };
		2DB532CC1DCE45750056782F /* RCTTVViewManager.m in Sources */ = {isa = PBXBuildFile; fileRef = 2DB532CB1DCE45750056782F /* RCTTVViewManager.m */; };
		2DD0EFE11DA84F2800B0C975 /* RCTStatusBarManager.m in Sources */ = {isa = PBXBuildFile; fileRef = 13723B4F1A82FD3C00F88898 /* RCTStatusBarManager.m */; };
		2DD60CA11DD1563700788D15 /* RCTTVViewManager.m in Sources */ = {isa = PBXBuildFile; fileRef = 2DB532CB1DCE45750056782F /* RCTTVViewManager.m */; };
		2DD60CA21DD1564200788D15 /* RCTTVView.m in Sources */ = {isa = PBXBuildFile; fileRef = 2DB532C81DCE410F0056782F /* RCTTVView.m */; };
		2DF603491DDBE9AD00493BA5 /* JSCSamplingProfiler.m in Sources */ = {isa = PBXBuildFile; fileRef = 2DF603481DDBE9AD00493BA5 /* JSCSamplingProfiler.m */; };
		2DF6034A1DDBE9C900493BA5 /* JSCSamplingProfiler.m in Sources */ = {isa = PBXBuildFile; fileRef = 2DF603481DDBE9AD00493BA5 /* JSCSamplingProfiler.m */; };
		352DCFF01D19F4C20056D623 /* RCTI18nUtil.m in Sources */ = {isa = PBXBuildFile; fileRef = 352DCFEF1D19F4C20056D623 /* RCTI18nUtil.m */; };
		369123E11DDC75850095B341 /* JSCSamplingProfiler.m in Sources */ = {isa = PBXBuildFile; fileRef = 369123E01DDC75850095B341 /* JSCSamplingProfiler.m */; };
		391E86A41C623EC800009732 /* RCTTouchEvent.m in Sources */ = {isa = PBXBuildFile; fileRef = 391E86A21C623EC800009732 /* RCTTouchEvent.m */; };
		3D1E68DB1CABD13900DD7465 /* RCTDisplayLink.m in Sources */ = {isa = PBXBuildFile; fileRef = 3D1E68D91CABD13900DD7465 /* RCTDisplayLink.m */; };
		3D37B5821D522B190042D5B5 /* RCTFont.mm in Sources */ = {isa = PBXBuildFile; fileRef = 3D37B5811D522B190042D5B5 /* RCTFont.mm */; };
		3D7749441DC1065C007EC8D8 /* RCTPlatform.m in Sources */ = {isa = PBXBuildFile; fileRef = 3D7749431DC1065C007EC8D8 /* RCTPlatform.m */; };
		3DC724321D8BF99A00808C32 /* RCTJSCErrorHandling.m in Sources */ = {isa = PBXBuildFile; fileRef = 3DC724311D8BF99A00808C32 /* RCTJSCErrorHandling.m */; };
		3DDEC1521DDCE0CA0020BBDF /* JSCSamplingProfiler.m in Sources */ = {isa = PBXBuildFile; fileRef = 369123E01DDC75850095B341 /* JSCSamplingProfiler.m */; };
		3EDCA8A51D3591E700450C31 /* RCTErrorInfo.m in Sources */ = {isa = PBXBuildFile; fileRef = 3EDCA8A41D3591E700450C31 /* RCTErrorInfo.m */; };
		58114A161AAE854800E7D092 /* RCTPicker.m in Sources */ = {isa = PBXBuildFile; fileRef = 58114A131AAE854800E7D092 /* RCTPicker.m */; };
		58114A171AAE854800E7D092 /* RCTPickerManager.m in Sources */ = {isa = PBXBuildFile; fileRef = 58114A151AAE854800E7D092 /* RCTPickerManager.m */; };
		58114A501AAE93D500E7D092 /* RCTAsyncLocalStorage.m in Sources */ = {isa = PBXBuildFile; fileRef = 58114A4E1AAE93D500E7D092 /* RCTAsyncLocalStorage.m */; };
		58C571C11AA56C1900CDF9C8 /* RCTDatePickerManager.m in Sources */ = {isa = PBXBuildFile; fileRef = 58C571BF1AA56C1900CDF9C8 /* RCTDatePickerManager.m */; };
		68EFE4EE1CF6EB3900A1DE13 /* RCTBundleURLProvider.m in Sources */ = {isa = PBXBuildFile; fileRef = 68EFE4ED1CF6EB3900A1DE13 /* RCTBundleURLProvider.m */; };
		830A229E1A66C68A008503DA /* RCTRootView.m in Sources */ = {isa = PBXBuildFile; fileRef = 830A229D1A66C68A008503DA /* RCTRootView.m */; };
		83392EB31B6634E10013B15F /* RCTModalHostViewController.m in Sources */ = {isa = PBXBuildFile; fileRef = 83392EB21B6634E10013B15F /* RCTModalHostViewController.m */; };
		83A1FE8C1B62640A00BE0E65 /* RCTModalHostView.m in Sources */ = {isa = PBXBuildFile; fileRef = 83A1FE8B1B62640A00BE0E65 /* RCTModalHostView.m */; };
		83A1FE8F1B62643A00BE0E65 /* RCTModalHostViewManager.m in Sources */ = {isa = PBXBuildFile; fileRef = 83A1FE8E1B62643A00BE0E65 /* RCTModalHostViewManager.m */; };
		83CBBA511A601E3B00E9B192 /* RCTAssert.m in Sources */ = {isa = PBXBuildFile; fileRef = 83CBBA4B1A601E3B00E9B192 /* RCTAssert.m */; };
		83CBBA521A601E3B00E9B192 /* RCTLog.mm in Sources */ = {isa = PBXBuildFile; fileRef = 83CBBA4E1A601E3B00E9B192 /* RCTLog.mm */; };
		83CBBA531A601E3B00E9B192 /* RCTUtils.m in Sources */ = {isa = PBXBuildFile; fileRef = 83CBBA501A601E3B00E9B192 /* RCTUtils.m */; };
		83CBBA601A601EAA00E9B192 /* RCTBridge.m in Sources */ = {isa = PBXBuildFile; fileRef = 83CBBA5F1A601EAA00E9B192 /* RCTBridge.m */; };
		83CBBA691A601EF300E9B192 /* RCTEventDispatcher.m in Sources */ = {isa = PBXBuildFile; fileRef = 83CBBA661A601EF300E9B192 /* RCTEventDispatcher.m */; };
		83CBBA981A6020BB00E9B192 /* RCTTouchHandler.m in Sources */ = {isa = PBXBuildFile; fileRef = 83CBBA971A6020BB00E9B192 /* RCTTouchHandler.m */; };
		83CBBACC1A6023D300E9B192 /* RCTConvert.m in Sources */ = {isa = PBXBuildFile; fileRef = 83CBBACB1A6023D300E9B192 /* RCTConvert.m */; };
		85C199EE1CD2407900DAD810 /* RCTJSCWrapper.mm in Sources */ = {isa = PBXBuildFile; fileRef = 85C199ED1CD2407900DAD810 /* RCTJSCWrapper.mm */; };
		B233E6EA1D2D845D00BC68BA /* RCTI18nManager.m in Sources */ = {isa = PBXBuildFile; fileRef = B233E6E91D2D845D00BC68BA /* RCTI18nManager.m */; };
		B95154321D1B34B200FE7B80 /* RCTActivityIndicatorView.m in Sources */ = {isa = PBXBuildFile; fileRef = B95154311D1B34B200FE7B80 /* RCTActivityIndicatorView.m */; };
		E9B20B7B1B500126007A2DA7 /* RCTAccessibilityManager.m in Sources */ = {isa = PBXBuildFile; fileRef = E9B20B7A1B500126007A2DA7 /* RCTAccessibilityManager.m */; };
/* End PBXBuildFile section */

/* Begin PBXCopyFilesBuildPhase section */
		2D2A28111D9B038B00D4039D /* CopyFiles */ = {
			isa = PBXCopyFilesBuildPhase;
			buildActionMask = 2147483647;
			dstPath = "include/$(PRODUCT_NAME)";
			dstSubfolderSpec = 16;
			files = (
			);
			runOnlyForDeploymentPostprocessing = 0;
		};
		83CBBA2C1A601D0E00E9B192 /* Copy Files */ = {
			isa = PBXCopyFilesBuildPhase;
			buildActionMask = 2147483647;
			dstPath = "include/$(PRODUCT_NAME)";
			dstSubfolderSpec = 16;
			files = (
			);
			name = "Copy Files";
			runOnlyForDeploymentPostprocessing = 0;
		};
/* End PBXCopyFilesBuildPhase section */

/* Begin PBXFileReference section */
		000E6CE91AB0E97F000CDF4D /* RCTSourceCode.h */ = {isa = PBXFileReference; fileEncoding = 4; lastKnownFileType = sourcecode.c.h; path = RCTSourceCode.h; sourceTree = "<group>"; };
		000E6CEA1AB0E980000CDF4D /* RCTSourceCode.m */ = {isa = PBXFileReference; fileEncoding = 4; lastKnownFileType = sourcecode.c.objc; path = RCTSourceCode.m; sourceTree = "<group>"; };
		001BFCCE1D8381DE008E587E /* RCTMultipartStreamReader.h */ = {isa = PBXFileReference; fileEncoding = 4; lastKnownFileType = sourcecode.c.h; path = RCTMultipartStreamReader.h; sourceTree = "<group>"; };
		001BFCCF1D8381DE008E587E /* RCTMultipartStreamReader.m */ = {isa = PBXFileReference; fileEncoding = 4; lastKnownFileType = sourcecode.c.objc; path = RCTMultipartStreamReader.m; sourceTree = "<group>"; };
		006FC4121D9B20820057AAAD /* RCTMultipartDataTask.h */ = {isa = PBXFileReference; fileEncoding = 4; lastKnownFileType = sourcecode.c.h; path = RCTMultipartDataTask.h; sourceTree = "<group>"; };
		006FC4131D9B20820057AAAD /* RCTMultipartDataTask.m */ = {isa = PBXFileReference; fileEncoding = 4; lastKnownFileType = sourcecode.c.objc; path = RCTMultipartDataTask.m; sourceTree = "<group>"; };
		008341F41D1DB34400876D9A /* RCTJSStackFrame.m */ = {isa = PBXFileReference; fileEncoding = 4; lastKnownFileType = sourcecode.c.objc; path = RCTJSStackFrame.m; sourceTree = "<group>"; };
		008341F51D1DB34400876D9A /* RCTJSStackFrame.h */ = {isa = PBXFileReference; fileEncoding = 4; lastKnownFileType = sourcecode.c.h; path = RCTJSStackFrame.h; sourceTree = "<group>"; };
		131B6AF01AF1093D00FFC3E0 /* RCTSegmentedControl.h */ = {isa = PBXFileReference; fileEncoding = 4; lastKnownFileType = sourcecode.c.h; path = RCTSegmentedControl.h; sourceTree = "<group>"; };
		131B6AF11AF1093D00FFC3E0 /* RCTSegmentedControl.m */ = {isa = PBXFileReference; fileEncoding = 4; lastKnownFileType = sourcecode.c.objc; path = RCTSegmentedControl.m; sourceTree = "<group>"; };
		131B6AF21AF1093D00FFC3E0 /* RCTSegmentedControlManager.h */ = {isa = PBXFileReference; fileEncoding = 4; lastKnownFileType = sourcecode.c.h; path = RCTSegmentedControlManager.h; sourceTree = "<group>"; };
		131B6AF31AF1093D00FFC3E0 /* RCTSegmentedControlManager.m */ = {isa = PBXFileReference; fileEncoding = 4; lastKnownFileType = sourcecode.c.objc; path = RCTSegmentedControlManager.m; sourceTree = "<group>"; };
		1321C8CE1D3EB50800D58318 /* CSSNodeList.c */ = {isa = PBXFileReference; fileEncoding = 4; lastKnownFileType = sourcecode.c.c; path = CSSNodeList.c; sourceTree = "<group>"; };
		1321C8CF1D3EB50800D58318 /* CSSNodeList.h */ = {isa = PBXFileReference; fileEncoding = 4; lastKnownFileType = sourcecode.c.h; path = CSSNodeList.h; sourceTree = "<group>"; };
		133683441D37ACA10077D0C3 /* CSSLayout.c */ = {isa = PBXFileReference; fileEncoding = 4; lastKnownFileType = sourcecode.c.c; path = CSSLayout.c; sourceTree = "<group>"; };
		133683451D37ACA10077D0C3 /* CSSLayout.h */ = {isa = PBXFileReference; fileEncoding = 4; lastKnownFileType = sourcecode.c.h; path = CSSLayout.h; sourceTree = "<group>"; };
		133683481D37ACA10077D0C3 /* CSSMacros.h */ = {isa = PBXFileReference; fileEncoding = 4; lastKnownFileType = sourcecode.c.h; path = CSSMacros.h; sourceTree = "<group>"; };
		133CAE8C1B8E5CFD00F6AD92 /* RCTDatePicker.h */ = {isa = PBXFileReference; fileEncoding = 4; lastKnownFileType = sourcecode.c.h; path = RCTDatePicker.h; sourceTree = "<group>"; };
		133CAE8D1B8E5CFD00F6AD92 /* RCTDatePicker.m */ = {isa = PBXFileReference; fileEncoding = 4; lastKnownFileType = sourcecode.c.objc; path = RCTDatePicker.m; sourceTree = "<group>"; };
		13442BF21AA90E0B0037E5B0 /* RCTAnimationType.h */ = {isa = PBXFileReference; fileEncoding = 4; lastKnownFileType = sourcecode.c.h; path = RCTAnimationType.h; sourceTree = "<group>"; };
		13442BF31AA90E0B0037E5B0 /* RCTPointerEvents.h */ = {isa = PBXFileReference; fileEncoding = 4; lastKnownFileType = sourcecode.c.h; path = RCTPointerEvents.h; sourceTree = "<group>"; };
		13442BF41AA90E0B0037E5B0 /* RCTViewControllerProtocol.h */ = {isa = PBXFileReference; fileEncoding = 4; lastKnownFileType = sourcecode.c.h; path = RCTViewControllerProtocol.h; sourceTree = "<group>"; };
		13456E911ADAD2DE009F94A7 /* RCTConvert+CoreLocation.h */ = {isa = PBXFileReference; fileEncoding = 4; lastKnownFileType = sourcecode.c.h; path = "RCTConvert+CoreLocation.h"; sourceTree = "<group>"; };
		13456E921ADAD2DE009F94A7 /* RCTConvert+CoreLocation.m */ = {isa = PBXFileReference; fileEncoding = 4; lastKnownFileType = sourcecode.c.objc; path = "RCTConvert+CoreLocation.m"; sourceTree = "<group>"; };
		13456E941ADAD482009F94A7 /* RCTConvert+MapKit.h */ = {isa = PBXFileReference; fileEncoding = 4; lastKnownFileType = sourcecode.c.h; path = "RCTConvert+MapKit.h"; sourceTree = "<group>"; };
		13456E951ADAD482009F94A7 /* RCTConvert+MapKit.m */ = {isa = PBXFileReference; fileEncoding = 4; lastKnownFileType = sourcecode.c.objc; path = "RCTConvert+MapKit.m"; sourceTree = "<group>"; };
		1345A83A1B265A0E00583190 /* RCTURLRequestDelegate.h */ = {isa = PBXFileReference; fileEncoding = 4; lastKnownFileType = sourcecode.c.h; path = RCTURLRequestDelegate.h; sourceTree = "<group>"; };
		1345A83B1B265A0E00583190 /* RCTURLRequestHandler.h */ = {isa = PBXFileReference; fileEncoding = 4; lastKnownFileType = sourcecode.c.h; path = RCTURLRequestHandler.h; sourceTree = "<group>"; };
		134FCB391A6E7F0800051CC8 /* RCTJSCExecutor.h */ = {isa = PBXFileReference; fileEncoding = 4; lastKnownFileType = sourcecode.c.h; path = RCTJSCExecutor.h; sourceTree = "<group>"; };
		134FCB3A1A6E7F0800051CC8 /* RCTJSCExecutor.mm */ = {isa = PBXFileReference; fileEncoding = 4; lastKnownFileType = sourcecode.cpp.objcpp; path = RCTJSCExecutor.mm; sourceTree = "<group>"; };
		13513F3A1B1F43F400FCE529 /* RCTProgressViewManager.h */ = {isa = PBXFileReference; fileEncoding = 4; lastKnownFileType = sourcecode.c.h; path = RCTProgressViewManager.h; sourceTree = "<group>"; };
		13513F3B1B1F43F400FCE529 /* RCTProgressViewManager.m */ = {isa = PBXFileReference; fileEncoding = 4; lastKnownFileType = sourcecode.c.objc; path = RCTProgressViewManager.m; sourceTree = "<group>"; };
		13723B4E1A82FD3C00F88898 /* RCTStatusBarManager.h */ = {isa = PBXFileReference; fileEncoding = 4; lastKnownFileType = sourcecode.c.h; path = RCTStatusBarManager.h; sourceTree = "<group>"; };
		13723B4F1A82FD3C00F88898 /* RCTStatusBarManager.m */ = {isa = PBXFileReference; fileEncoding = 4; lastKnownFileType = sourcecode.c.objc; path = RCTStatusBarManager.m; sourceTree = "<group>"; };
		1372B7081AB030C200659ED6 /* RCTAppState.h */ = {isa = PBXFileReference; fileEncoding = 4; lastKnownFileType = sourcecode.c.h; path = RCTAppState.h; sourceTree = "<group>"; };
		1372B7091AB030C200659ED6 /* RCTAppState.m */ = {isa = PBXFileReference; fileEncoding = 4; lastKnownFileType = sourcecode.c.objc; path = RCTAppState.m; sourceTree = "<group>"; };
		137327DF1AA5CF210034F82E /* RCTTabBar.h */ = {isa = PBXFileReference; fileEncoding = 4; lastKnownFileType = sourcecode.c.h; path = RCTTabBar.h; sourceTree = "<group>"; };
		137327E01AA5CF210034F82E /* RCTTabBar.m */ = {isa = PBXFileReference; fileEncoding = 4; lastKnownFileType = sourcecode.c.objc; path = RCTTabBar.m; sourceTree = "<group>"; };
		137327E11AA5CF210034F82E /* RCTTabBarItem.h */ = {isa = PBXFileReference; fileEncoding = 4; lastKnownFileType = sourcecode.c.h; path = RCTTabBarItem.h; sourceTree = "<group>"; };
		137327E21AA5CF210034F82E /* RCTTabBarItem.m */ = {isa = PBXFileReference; fileEncoding = 4; lastKnownFileType = sourcecode.c.objc; path = RCTTabBarItem.m; sourceTree = "<group>"; };
		137327E31AA5CF210034F82E /* RCTTabBarItemManager.h */ = {isa = PBXFileReference; fileEncoding = 4; lastKnownFileType = sourcecode.c.h; path = RCTTabBarItemManager.h; sourceTree = "<group>"; };
		137327E41AA5CF210034F82E /* RCTTabBarItemManager.m */ = {isa = PBXFileReference; fileEncoding = 4; lastKnownFileType = sourcecode.c.objc; path = RCTTabBarItemManager.m; sourceTree = "<group>"; };
		137327E51AA5CF210034F82E /* RCTTabBarManager.h */ = {isa = PBXFileReference; fileEncoding = 4; lastKnownFileType = sourcecode.c.h; path = RCTTabBarManager.h; sourceTree = "<group>"; };
		137327E61AA5CF210034F82E /* RCTTabBarManager.m */ = {isa = PBXFileReference; fileEncoding = 4; lastKnownFileType = sourcecode.c.objc; path = RCTTabBarManager.m; sourceTree = "<group>"; };
		13A0C2851B74F71200B29F6F /* RCTDevLoadingView.h */ = {isa = PBXFileReference; fileEncoding = 4; lastKnownFileType = sourcecode.c.h; path = RCTDevLoadingView.h; sourceTree = "<group>"; };
		13A0C2861B74F71200B29F6F /* RCTDevLoadingView.m */ = {isa = PBXFileReference; fileEncoding = 4; lastKnownFileType = sourcecode.c.objc; path = RCTDevLoadingView.m; sourceTree = "<group>"; };
		13A0C2871B74F71200B29F6F /* RCTDevMenu.h */ = {isa = PBXFileReference; fileEncoding = 4; lastKnownFileType = sourcecode.c.h; path = RCTDevMenu.h; sourceTree = "<group>"; };
		13A0C2881B74F71200B29F6F /* RCTDevMenu.m */ = {isa = PBXFileReference; fileEncoding = 4; lastKnownFileType = sourcecode.c.objc; path = RCTDevMenu.m; sourceTree = "<group>"; };
		13A1F71C1A75392D00D3D453 /* RCTKeyCommands.h */ = {isa = PBXFileReference; fileEncoding = 4; lastKnownFileType = sourcecode.c.h; path = RCTKeyCommands.h; sourceTree = "<group>"; };
		13A1F71D1A75392D00D3D453 /* RCTKeyCommands.m */ = {isa = PBXFileReference; fileEncoding = 4; lastKnownFileType = sourcecode.c.objc; path = RCTKeyCommands.m; sourceTree = "<group>"; };
		13A6E20C1C19AA0C00845B82 /* RCTParserUtils.h */ = {isa = PBXFileReference; fileEncoding = 4; lastKnownFileType = sourcecode.c.h; path = RCTParserUtils.h; sourceTree = "<group>"; };
		13A6E20D1C19AA0C00845B82 /* RCTParserUtils.m */ = {isa = PBXFileReference; fileEncoding = 4; lastKnownFileType = sourcecode.c.objc; path = RCTParserUtils.m; sourceTree = "<group>"; };
		13A6E20F1C19ABC700845B82 /* RCTNullability.h */ = {isa = PBXFileReference; fileEncoding = 4; lastKnownFileType = sourcecode.c.h; path = RCTNullability.h; sourceTree = "<group>"; };
		13AB90BF1B6FA36700713B4F /* RCTComponentData.h */ = {isa = PBXFileReference; fileEncoding = 4; lastKnownFileType = sourcecode.c.h; path = RCTComponentData.h; sourceTree = "<group>"; };
		13AB90C01B6FA36700713B4F /* RCTComponentData.m */ = {isa = PBXFileReference; fileEncoding = 4; lastKnownFileType = sourcecode.c.objc; path = RCTComponentData.m; sourceTree = "<group>"; };
		13AF1F851AE6E777005F5298 /* RCTDefines.h */ = {isa = PBXFileReference; fileEncoding = 4; lastKnownFileType = sourcecode.c.h; path = RCTDefines.h; sourceTree = "<group>"; };
		13AF20431AE707F8005F5298 /* RCTSlider.h */ = {isa = PBXFileReference; fileEncoding = 4; lastKnownFileType = sourcecode.c.h; path = RCTSlider.h; sourceTree = "<group>"; };
		13AF20441AE707F9005F5298 /* RCTSlider.m */ = {isa = PBXFileReference; fileEncoding = 4; lastKnownFileType = sourcecode.c.objc; path = RCTSlider.m; sourceTree = "<group>"; };
		13AFBC9E1C07247D00BBAEAA /* RCTMapOverlay.h */ = {isa = PBXFileReference; fileEncoding = 4; lastKnownFileType = sourcecode.c.h; path = RCTMapOverlay.h; sourceTree = "<group>"; };
		13AFBC9F1C07247D00BBAEAA /* RCTMapOverlay.m */ = {isa = PBXFileReference; fileEncoding = 4; lastKnownFileType = sourcecode.c.objc; path = RCTMapOverlay.m; sourceTree = "<group>"; };
		13AFBCA11C07287B00BBAEAA /* RCTBridgeMethod.h */ = {isa = PBXFileReference; fileEncoding = 4; lastKnownFileType = sourcecode.c.h; path = RCTBridgeMethod.h; sourceTree = "<group>"; };
		13AFBCA21C07287B00BBAEAA /* RCTRootViewDelegate.h */ = {isa = PBXFileReference; fileEncoding = 4; lastKnownFileType = sourcecode.c.h; path = RCTRootViewDelegate.h; sourceTree = "<group>"; };
		13B07FE71A69327A00A75B9A /* RCTAlertManager.h */ = {isa = PBXFileReference; fileEncoding = 4; lastKnownFileType = sourcecode.c.h; path = RCTAlertManager.h; sourceTree = "<group>"; };
		13B07FE81A69327A00A75B9A /* RCTAlertManager.m */ = {isa = PBXFileReference; fileEncoding = 4; lastKnownFileType = sourcecode.c.objc; path = RCTAlertManager.m; sourceTree = "<group>"; };
		13B07FE91A69327A00A75B9A /* RCTExceptionsManager.h */ = {isa = PBXFileReference; fileEncoding = 4; lastKnownFileType = sourcecode.c.h; path = RCTExceptionsManager.h; sourceTree = "<group>"; };
		13B07FEA1A69327A00A75B9A /* RCTExceptionsManager.m */ = {isa = PBXFileReference; fileEncoding = 4; lastKnownFileType = sourcecode.c.objc; path = RCTExceptionsManager.m; sourceTree = "<group>"; };
		13B07FED1A69327A00A75B9A /* RCTTiming.h */ = {isa = PBXFileReference; fileEncoding = 4; lastKnownFileType = sourcecode.c.h; path = RCTTiming.h; sourceTree = "<group>"; };
		13B07FEE1A69327A00A75B9A /* RCTTiming.m */ = {isa = PBXFileReference; fileEncoding = 4; lastKnownFileType = sourcecode.c.objc; path = RCTTiming.m; sourceTree = "<group>"; };
		13B07FF61A6947C200A75B9A /* RCTScrollView.h */ = {isa = PBXFileReference; fileEncoding = 4; lastKnownFileType = sourcecode.c.h; path = RCTScrollView.h; sourceTree = "<group>"; };
		13B07FF71A6947C200A75B9A /* RCTScrollView.m */ = {isa = PBXFileReference; fileEncoding = 4; lastKnownFileType = sourcecode.c.objc; path = RCTScrollView.m; sourceTree = "<group>"; };
		13B07FF81A6947C200A75B9A /* RCTScrollViewManager.h */ = {isa = PBXFileReference; fileEncoding = 4; lastKnownFileType = sourcecode.c.h; path = RCTScrollViewManager.h; sourceTree = "<group>"; };
		13B07FF91A6947C200A75B9A /* RCTScrollViewManager.m */ = {isa = PBXFileReference; fileEncoding = 4; lastKnownFileType = sourcecode.c.objc; path = RCTScrollViewManager.m; sourceTree = "<group>"; };
		13B0800C1A69489C00A75B9A /* RCTNavigator.h */ = {isa = PBXFileReference; fileEncoding = 4; lastKnownFileType = sourcecode.c.h; path = RCTNavigator.h; sourceTree = "<group>"; };
		13B0800D1A69489C00A75B9A /* RCTNavigator.m */ = {isa = PBXFileReference; fileEncoding = 4; lastKnownFileType = sourcecode.c.objc; path = RCTNavigator.m; sourceTree = "<group>"; };
		13B0800E1A69489C00A75B9A /* RCTNavigatorManager.h */ = {isa = PBXFileReference; fileEncoding = 4; lastKnownFileType = sourcecode.c.h; path = RCTNavigatorManager.h; sourceTree = "<group>"; };
		13B0800F1A69489C00A75B9A /* RCTNavigatorManager.m */ = {isa = PBXFileReference; fileEncoding = 4; lastKnownFileType = sourcecode.c.objc; path = RCTNavigatorManager.m; sourceTree = "<group>"; };
		13B080101A69489C00A75B9A /* RCTNavItem.h */ = {isa = PBXFileReference; fileEncoding = 4; lastKnownFileType = sourcecode.c.h; path = RCTNavItem.h; sourceTree = "<group>"; };
		13B080111A69489C00A75B9A /* RCTNavItem.m */ = {isa = PBXFileReference; fileEncoding = 4; lastKnownFileType = sourcecode.c.objc; path = RCTNavItem.m; sourceTree = "<group>"; };
		13B080121A69489C00A75B9A /* RCTNavItemManager.h */ = {isa = PBXFileReference; fileEncoding = 4; lastKnownFileType = sourcecode.c.h; path = RCTNavItemManager.h; sourceTree = "<group>"; };
		13B080131A69489C00A75B9A /* RCTNavItemManager.m */ = {isa = PBXFileReference; fileEncoding = 4; lastKnownFileType = sourcecode.c.objc; path = RCTNavItemManager.m; sourceTree = "<group>"; };
		13B080181A69489C00A75B9A /* RCTActivityIndicatorViewManager.h */ = {isa = PBXFileReference; fileEncoding = 4; lastKnownFileType = sourcecode.c.h; path = RCTActivityIndicatorViewManager.h; sourceTree = "<group>"; };
		13B080191A69489C00A75B9A /* RCTActivityIndicatorViewManager.m */ = {isa = PBXFileReference; fileEncoding = 4; lastKnownFileType = sourcecode.c.objc; path = RCTActivityIndicatorViewManager.m; sourceTree = "<group>"; };
		13B080231A694A8400A75B9A /* RCTWrapperViewController.h */ = {isa = PBXFileReference; fileEncoding = 4; lastKnownFileType = sourcecode.c.h; path = RCTWrapperViewController.h; sourceTree = "<group>"; };
		13B080241A694A8400A75B9A /* RCTWrapperViewController.m */ = {isa = PBXFileReference; fileEncoding = 4; lastKnownFileType = sourcecode.c.objc; path = RCTWrapperViewController.m; sourceTree = "<group>"; };
		13B202021BFB948C00C07393 /* RCTMapAnnotation.h */ = {isa = PBXFileReference; fileEncoding = 4; lastKnownFileType = sourcecode.c.h; path = RCTMapAnnotation.h; sourceTree = "<group>"; };
		13B202031BFB948C00C07393 /* RCTMapAnnotation.m */ = {isa = PBXFileReference; fileEncoding = 4; lastKnownFileType = sourcecode.c.objc; path = RCTMapAnnotation.m; sourceTree = "<group>"; };
		13BB3D001BECD54500932C10 /* RCTImageSource.h */ = {isa = PBXFileReference; fileEncoding = 4; lastKnownFileType = sourcecode.c.h; path = RCTImageSource.h; sourceTree = "<group>"; };
		13BB3D011BECD54500932C10 /* RCTImageSource.m */ = {isa = PBXFileReference; fileEncoding = 4; lastKnownFileType = sourcecode.c.objc; path = RCTImageSource.m; sourceTree = "<group>"; };
		13BCE8071C99CB9D00DD7AAD /* RCTRootShadowView.h */ = {isa = PBXFileReference; fileEncoding = 4; lastKnownFileType = sourcecode.c.h; path = RCTRootShadowView.h; sourceTree = "<group>"; };
		13BCE8081C99CB9D00DD7AAD /* RCTRootShadowView.m */ = {isa = PBXFileReference; fileEncoding = 4; lastKnownFileType = sourcecode.c.objc; path = RCTRootShadowView.m; sourceTree = "<group>"; };
		13C156011AB1A2840079392D /* RCTWebView.h */ = {isa = PBXFileReference; fileEncoding = 4; lastKnownFileType = sourcecode.c.h; path = RCTWebView.h; sourceTree = "<group>"; };
		13C156021AB1A2840079392D /* RCTWebView.m */ = {isa = PBXFileReference; fileEncoding = 4; lastKnownFileType = sourcecode.c.objc; path = RCTWebView.m; sourceTree = "<group>"; };
		13C156031AB1A2840079392D /* RCTWebViewManager.h */ = {isa = PBXFileReference; fileEncoding = 4; lastKnownFileType = sourcecode.c.h; path = RCTWebViewManager.h; sourceTree = "<group>"; };
		13C156041AB1A2840079392D /* RCTWebViewManager.m */ = {isa = PBXFileReference; fileEncoding = 4; lastKnownFileType = sourcecode.c.objc; path = RCTWebViewManager.m; sourceTree = "<group>"; };
		13C325261AA63B6A0048765F /* RCTAutoInsetsProtocol.h */ = {isa = PBXFileReference; fileEncoding = 4; lastKnownFileType = sourcecode.c.h; path = RCTAutoInsetsProtocol.h; sourceTree = "<group>"; };
		13C325271AA63B6A0048765F /* RCTScrollableProtocol.h */ = {isa = PBXFileReference; fileEncoding = 4; lastKnownFileType = sourcecode.c.h; path = RCTScrollableProtocol.h; sourceTree = "<group>"; };
		13C325281AA63B6A0048765F /* RCTComponent.h */ = {isa = PBXFileReference; fileEncoding = 4; lastKnownFileType = sourcecode.c.h; path = RCTComponent.h; sourceTree = "<group>"; };
		13CC8A801B17642100940AE7 /* RCTBorderDrawing.h */ = {isa = PBXFileReference; fileEncoding = 4; lastKnownFileType = sourcecode.c.h; path = RCTBorderDrawing.h; sourceTree = "<group>"; };
		13CC8A811B17642100940AE7 /* RCTBorderDrawing.m */ = {isa = PBXFileReference; fileEncoding = 4; lastKnownFileType = sourcecode.c.objc; path = RCTBorderDrawing.m; sourceTree = "<group>"; };
		13D033611C1837FE0021DC29 /* RCTClipboard.h */ = {isa = PBXFileReference; fileEncoding = 4; lastKnownFileType = sourcecode.c.h; path = RCTClipboard.h; sourceTree = "<group>"; };
		13D033621C1837FE0021DC29 /* RCTClipboard.m */ = {isa = PBXFileReference; fileEncoding = 4; lastKnownFileType = sourcecode.c.objc; path = RCTClipboard.m; sourceTree = "<group>"; };
		13D9FEE91CDCCECF00158BD7 /* RCTEventEmitter.h */ = {isa = PBXFileReference; fileEncoding = 4; lastKnownFileType = sourcecode.c.h; path = RCTEventEmitter.h; sourceTree = "<group>"; };
		13D9FEEA1CDCCECF00158BD7 /* RCTEventEmitter.m */ = {isa = PBXFileReference; fileEncoding = 4; lastKnownFileType = sourcecode.c.objc; path = RCTEventEmitter.m; sourceTree = "<group>"; };
		13D9FEEC1CDCD93000158BD7 /* RCTKeyboardObserver.h */ = {isa = PBXFileReference; fileEncoding = 4; lastKnownFileType = sourcecode.c.h; path = RCTKeyboardObserver.h; sourceTree = "<group>"; };
		13D9FEED1CDCD93000158BD7 /* RCTKeyboardObserver.m */ = {isa = PBXFileReference; fileEncoding = 4; lastKnownFileType = sourcecode.c.objc; path = RCTKeyboardObserver.m; sourceTree = "<group>"; };
		13E067481A70F434002CDEE1 /* RCTUIManager.h */ = {isa = PBXFileReference; fileEncoding = 4; lastKnownFileType = sourcecode.c.h; path = RCTUIManager.h; sourceTree = "<group>"; };
		13E067491A70F434002CDEE1 /* RCTUIManager.m */ = {isa = PBXFileReference; fileEncoding = 4; lastKnownFileType = sourcecode.c.objc; path = RCTUIManager.m; sourceTree = "<group>"; };
		13E0674B1A70F44B002CDEE1 /* RCTShadowView.h */ = {isa = PBXFileReference; fileEncoding = 4; lastKnownFileType = sourcecode.c.h; path = RCTShadowView.h; sourceTree = "<group>"; };
		13E0674C1A70F44B002CDEE1 /* RCTShadowView.m */ = {isa = PBXFileReference; fileEncoding = 4; lastKnownFileType = sourcecode.c.objc; path = RCTShadowView.m; sourceTree = "<group>"; };
		13E0674D1A70F44B002CDEE1 /* RCTViewManager.h */ = {isa = PBXFileReference; fileEncoding = 4; lastKnownFileType = sourcecode.c.h; path = RCTViewManager.h; sourceTree = "<group>"; };
		13E0674E1A70F44B002CDEE1 /* RCTViewManager.m */ = {isa = PBXFileReference; fileEncoding = 4; lastKnownFileType = sourcecode.c.objc; path = RCTViewManager.m; sourceTree = "<group>"; };
		13E0674F1A70F44B002CDEE1 /* RCTView.h */ = {isa = PBXFileReference; fileEncoding = 4; lastKnownFileType = sourcecode.c.h; path = RCTView.h; sourceTree = "<group>"; };
		13E067501A70F44B002CDEE1 /* RCTView.m */ = {isa = PBXFileReference; fileEncoding = 4; lastKnownFileType = sourcecode.c.objc; path = RCTView.m; sourceTree = "<group>"; };
		13E067531A70F44B002CDEE1 /* UIView+React.h */ = {isa = PBXFileReference; fileEncoding = 4; lastKnownFileType = sourcecode.c.h; path = "UIView+React.h"; sourceTree = "<group>"; };
		13E067541A70F44B002CDEE1 /* UIView+React.m */ = {isa = PBXFileReference; fileEncoding = 4; lastKnownFileType = sourcecode.c.objc; path = "UIView+React.m"; sourceTree = "<group>"; };
		13F17A831B8493E5007D4C75 /* RCTRedBox.h */ = {isa = PBXFileReference; fileEncoding = 4; lastKnownFileType = sourcecode.c.h; path = RCTRedBox.h; sourceTree = "<group>"; };
		13F17A841B8493E5007D4C75 /* RCTRedBox.m */ = {isa = PBXFileReference; fileEncoding = 4; lastKnownFileType = sourcecode.c.objc; path = RCTRedBox.m; sourceTree = "<group>"; };
		14200DA81AC179B3008EE6BA /* RCTJavaScriptLoader.h */ = {isa = PBXFileReference; fileEncoding = 4; lastKnownFileType = sourcecode.c.h; path = RCTJavaScriptLoader.h; sourceTree = "<group>"; };
		14200DA91AC179B3008EE6BA /* RCTJavaScriptLoader.m */ = {isa = PBXFileReference; fileEncoding = 4; lastKnownFileType = sourcecode.c.objc; path = RCTJavaScriptLoader.m; sourceTree = "<group>"; };
		142014171B32094000CC17BA /* RCTPerformanceLogger.m */ = {isa = PBXFileReference; fileEncoding = 4; lastKnownFileType = sourcecode.c.objc; path = RCTPerformanceLogger.m; sourceTree = "<group>"; };
		142014181B32094000CC17BA /* RCTPerformanceLogger.h */ = {isa = PBXFileReference; fileEncoding = 4; lastKnownFileType = sourcecode.c.h; path = RCTPerformanceLogger.h; sourceTree = "<group>"; };
		1436DD071ADE7AA000A5ED7D /* RCTFrameUpdate.h */ = {isa = PBXFileReference; lastKnownFileType = sourcecode.c.h; path = RCTFrameUpdate.h; sourceTree = "<group>"; };
		14435CE11AAC4AE100FC20F4 /* RCTMap.h */ = {isa = PBXFileReference; fileEncoding = 4; lastKnownFileType = sourcecode.c.h; path = RCTMap.h; sourceTree = "<group>"; };
		14435CE21AAC4AE100FC20F4 /* RCTMap.m */ = {isa = PBXFileReference; fileEncoding = 4; lastKnownFileType = sourcecode.c.objc; path = RCTMap.m; sourceTree = "<group>"; };
		14435CE31AAC4AE100FC20F4 /* RCTMapManager.h */ = {isa = PBXFileReference; fileEncoding = 4; lastKnownFileType = sourcecode.c.h; path = RCTMapManager.h; sourceTree = "<group>"; };
		14435CE41AAC4AE100FC20F4 /* RCTMapManager.m */ = {isa = PBXFileReference; fileEncoding = 4; lastKnownFileType = sourcecode.c.objc; path = RCTMapManager.m; sourceTree = "<group>"; };
		1450FF801BCFF28A00208362 /* RCTProfile.h */ = {isa = PBXFileReference; fileEncoding = 4; lastKnownFileType = sourcecode.c.h; path = RCTProfile.h; sourceTree = "<group>"; };
		1450FF811BCFF28A00208362 /* RCTProfile.m */ = {isa = PBXFileReference; fileEncoding = 4; lastKnownFileType = sourcecode.c.objc; path = RCTProfile.m; sourceTree = "<group>"; };
		1450FF821BCFF28A00208362 /* RCTProfileTrampoline-arm.S */ = {isa = PBXFileReference; fileEncoding = 4; lastKnownFileType = sourcecode.asm; path = "RCTProfileTrampoline-arm.S"; sourceTree = "<group>"; };
		1450FF831BCFF28A00208362 /* RCTProfileTrampoline-arm64.S */ = {isa = PBXFileReference; fileEncoding = 4; lastKnownFileType = sourcecode.asm; path = "RCTProfileTrampoline-arm64.S"; sourceTree = "<group>"; };
		1450FF851BCFF28A00208362 /* RCTProfileTrampoline-x86_64.S */ = {isa = PBXFileReference; fileEncoding = 4; lastKnownFileType = sourcecode.asm; path = "RCTProfileTrampoline-x86_64.S"; sourceTree = "<group>"; };
		1482F9E61B55B927000ADFF3 /* RCTBridgeDelegate.h */ = {isa = PBXFileReference; lastKnownFileType = sourcecode.c.h; path = RCTBridgeDelegate.h; sourceTree = "<group>"; };
		14A43DB81C1F849600794BC8 /* RCTBridge+Private.h */ = {isa = PBXFileReference; lastKnownFileType = sourcecode.c.h; path = "RCTBridge+Private.h"; sourceTree = "<group>"; };
		14A43DF11C20B1C900794BC8 /* RCTJSCProfiler.h */ = {isa = PBXFileReference; fileEncoding = 4; lastKnownFileType = sourcecode.c.h; path = RCTJSCProfiler.h; sourceTree = "<group>"; };
		14A43DF21C20B1C900794BC8 /* RCTJSCProfiler.m */ = {isa = PBXFileReference; fileEncoding = 4; lastKnownFileType = sourcecode.c.objc; path = RCTJSCProfiler.m; sourceTree = "<group>"; };
		14BF717F1C04793D00C97D0C /* RCTProfileTrampoline-i386.S */ = {isa = PBXFileReference; fileEncoding = 4; lastKnownFileType = sourcecode.asm; path = "RCTProfileTrampoline-i386.S"; sourceTree = "<group>"; };
		14BF71811C04795500C97D0C /* RCTMacros.h */ = {isa = PBXFileReference; fileEncoding = 4; lastKnownFileType = sourcecode.c.h; path = RCTMacros.h; sourceTree = "<group>"; };
		14C2CA6F1B3AC63800E6CBB2 /* RCTModuleMethod.h */ = {isa = PBXFileReference; fileEncoding = 4; lastKnownFileType = sourcecode.c.h; path = RCTModuleMethod.h; sourceTree = "<group>"; };
		14C2CA701B3AC63800E6CBB2 /* RCTModuleMethod.m */ = {isa = PBXFileReference; fileEncoding = 4; lastKnownFileType = sourcecode.c.objc; path = RCTModuleMethod.m; sourceTree = "<group>"; };
		14C2CA721B3AC64300E6CBB2 /* RCTModuleData.h */ = {isa = PBXFileReference; fileEncoding = 4; lastKnownFileType = sourcecode.c.h; path = RCTModuleData.h; sourceTree = "<group>"; };
		14C2CA731B3AC64300E6CBB2 /* RCTModuleData.mm */ = {isa = PBXFileReference; fileEncoding = 4; lastKnownFileType = sourcecode.cpp.objcpp; path = RCTModuleData.mm; sourceTree = "<group>"; };
		14C2CA751B3AC64F00E6CBB2 /* RCTFrameUpdate.m */ = {isa = PBXFileReference; fileEncoding = 4; lastKnownFileType = sourcecode.c.objc; path = RCTFrameUpdate.m; sourceTree = "<group>"; };
		14C2CA771B3ACB0400E6CBB2 /* RCTBatchedBridge.m */ = {isa = PBXFileReference; fileEncoding = 4; lastKnownFileType = sourcecode.c.objc; path = RCTBatchedBridge.m; sourceTree = "<group>"; };
		14F362071AABD06A001CE568 /* RCTSwitch.h */ = {isa = PBXFileReference; fileEncoding = 4; lastKnownFileType = sourcecode.c.h; path = RCTSwitch.h; sourceTree = "<group>"; };
		14F362081AABD06A001CE568 /* RCTSwitch.m */ = {isa = PBXFileReference; fileEncoding = 4; lastKnownFileType = sourcecode.c.objc; path = RCTSwitch.m; sourceTree = "<group>"; };
		14F362091AABD06A001CE568 /* RCTSwitchManager.h */ = {isa = PBXFileReference; fileEncoding = 4; lastKnownFileType = sourcecode.c.h; path = RCTSwitchManager.h; sourceTree = "<group>"; };
		14F3620A1AABD06A001CE568 /* RCTSwitchManager.m */ = {isa = PBXFileReference; fileEncoding = 4; lastKnownFileType = sourcecode.c.objc; path = RCTSwitchManager.m; sourceTree = "<group>"; };
		14F484541AABFCE100FDF6B9 /* RCTSliderManager.h */ = {isa = PBXFileReference; fileEncoding = 4; lastKnownFileType = sourcecode.c.h; path = RCTSliderManager.h; sourceTree = "<group>"; };
		14F484551AABFCE100FDF6B9 /* RCTSliderManager.m */ = {isa = PBXFileReference; fileEncoding = 4; lastKnownFileType = sourcecode.c.objc; path = RCTSliderManager.m; sourceTree = "<group>"; };
		14F7A0EB1BDA3B3C003C6C10 /* RCTPerfMonitor.m */ = {isa = PBXFileReference; fileEncoding = 4; lastKnownFileType = sourcecode.c.objc; path = RCTPerfMonitor.m; sourceTree = "<group>"; };
		14F7A0EE1BDA714B003C6C10 /* RCTFPSGraph.h */ = {isa = PBXFileReference; fileEncoding = 4; lastKnownFileType = sourcecode.c.h; path = RCTFPSGraph.h; sourceTree = "<group>"; };
		14F7A0EF1BDA714B003C6C10 /* RCTFPSGraph.m */ = {isa = PBXFileReference; fileEncoding = 4; lastKnownFileType = sourcecode.c.objc; path = RCTFPSGraph.m; sourceTree = "<group>"; };
		191E3EBC1C29D9AF00C180A6 /* RCTRefreshControlManager.h */ = {isa = PBXFileReference; fileEncoding = 4; lastKnownFileType = sourcecode.c.h; path = RCTRefreshControlManager.h; sourceTree = "<group>"; };
		191E3EBD1C29D9AF00C180A6 /* RCTRefreshControlManager.m */ = {isa = PBXFileReference; fileEncoding = 4; lastKnownFileType = sourcecode.c.objc; path = RCTRefreshControlManager.m; sourceTree = "<group>"; };
		191E3EBF1C29DC3800C180A6 /* RCTRefreshControl.h */ = {isa = PBXFileReference; fileEncoding = 4; lastKnownFileType = sourcecode.c.h; path = RCTRefreshControl.h; sourceTree = "<group>"; };
		191E3EC01C29DC3800C180A6 /* RCTRefreshControl.m */ = {isa = PBXFileReference; fileEncoding = 4; lastKnownFileType = sourcecode.c.objc; path = RCTRefreshControl.m; sourceTree = "<group>"; };
		2D2A28131D9B038B00D4039D /* libReact-tvOS.a */ = {isa = PBXFileReference; explicitFileType = archive.ar; includeInIndex = 0; path = "libReact-tvOS.a"; sourceTree = BUILT_PRODUCTS_DIR; };
		2D562E411DA5976B00F962D6 /* RCTTVRemoteHandler.h */ = {isa = PBXFileReference; fileEncoding = 4; lastKnownFileType = sourcecode.c.h; path = RCTTVRemoteHandler.h; sourceTree = "<group>"; };
		2D562E421DA5976B00F962D6 /* RCTTVRemoteHandler.m */ = {isa = PBXFileReference; fileEncoding = 4; lastKnownFileType = sourcecode.c.objc; path = RCTTVRemoteHandler.m; sourceTree = "<group>"; };
		2DAD4AF41DD9014F00236162 /* RCTTVNavigationEventEmitter.h */ = {isa = PBXFileReference; fileEncoding = 4; lastKnownFileType = sourcecode.c.h; path = RCTTVNavigationEventEmitter.h; sourceTree = "<group>"; };
		2DAD4AF51DD9014F00236162 /* RCTTVNavigationEventEmitter.m */ = {isa = PBXFileReference; fileEncoding = 4; lastKnownFileType = sourcecode.c.objc; path = RCTTVNavigationEventEmitter.m; sourceTree = "<group>"; };
		2DB532C71DCE410F0056782F /* RCTTVView.h */ = {isa = PBXFileReference; fileEncoding = 4; lastKnownFileType = sourcecode.c.h; path = RCTTVView.h; sourceTree = "<group>"; };
		2DB532C81DCE410F0056782F /* RCTTVView.m */ = {isa = PBXFileReference; fileEncoding = 4; lastKnownFileType = sourcecode.c.objc; path = RCTTVView.m; sourceTree = "<group>"; };
		2DB532CA1DCE45750056782F /* RCTTVViewManager.h */ = {isa = PBXFileReference; fileEncoding = 4; lastKnownFileType = sourcecode.c.h; path = RCTTVViewManager.h; sourceTree = "<group>"; };
		2DB532CB1DCE45750056782F /* RCTTVViewManager.m */ = {isa = PBXFileReference; fileEncoding = 4; lastKnownFileType = sourcecode.c.objc; path = RCTTVViewManager.m; sourceTree = "<group>"; };
		2DF603471DDBE9AD00493BA5 /* JSCSamplingProfiler.h */ = {isa = PBXFileReference; fileEncoding = 4; lastKnownFileType = sourcecode.c.h; path = JSCSamplingProfiler.h; sourceTree = "<group>"; };
		2DF603481DDBE9AD00493BA5 /* JSCSamplingProfiler.m */ = {isa = PBXFileReference; fileEncoding = 4; lastKnownFileType = sourcecode.c.objc; path = JSCSamplingProfiler.m; sourceTree = "<group>"; };
		352DCFEE1D19F4C20056D623 /* RCTI18nUtil.h */ = {isa = PBXFileReference; fileEncoding = 4; lastKnownFileType = sourcecode.c.h; path = RCTI18nUtil.h; sourceTree = "<group>"; };
		352DCFEF1D19F4C20056D623 /* RCTI18nUtil.m */ = {isa = PBXFileReference; fileEncoding = 4; lastKnownFileType = sourcecode.c.objc; path = RCTI18nUtil.m; sourceTree = "<group>"; };
		369123DF1DDC75850095B341 /* JSCSamplingProfiler.h */ = {isa = PBXFileReference; fileEncoding = 4; lastKnownFileType = sourcecode.c.h; path = JSCSamplingProfiler.h; sourceTree = "<group>"; };
		369123E01DDC75850095B341 /* JSCSamplingProfiler.m */ = {isa = PBXFileReference; fileEncoding = 4; lastKnownFileType = sourcecode.c.objc; path = JSCSamplingProfiler.m; sourceTree = "<group>"; };
		391E86A21C623EC800009732 /* RCTTouchEvent.m */ = {isa = PBXFileReference; fileEncoding = 4; lastKnownFileType = sourcecode.c.objc; path = RCTTouchEvent.m; sourceTree = "<group>"; };
		391E86A31C623EC800009732 /* RCTTouchEvent.h */ = {isa = PBXFileReference; fileEncoding = 4; lastKnownFileType = sourcecode.c.h; path = RCTTouchEvent.h; sourceTree = "<group>"; };
		3D1E68D81CABD13900DD7465 /* RCTDisplayLink.h */ = {isa = PBXFileReference; fileEncoding = 4; lastKnownFileType = sourcecode.c.h; path = RCTDisplayLink.h; sourceTree = "<group>"; };
		3D1E68D91CABD13900DD7465 /* RCTDisplayLink.m */ = {isa = PBXFileReference; fileEncoding = 4; lastKnownFileType = sourcecode.c.objc; path = RCTDisplayLink.m; sourceTree = "<group>"; };
		3D37B5801D522B190042D5B5 /* RCTFont.h */ = {isa = PBXFileReference; fileEncoding = 4; lastKnownFileType = sourcecode.c.h; path = RCTFont.h; sourceTree = "<group>"; };
		3D37B5811D522B190042D5B5 /* RCTFont.mm */ = {isa = PBXFileReference; fileEncoding = 4; lastKnownFileType = sourcecode.cpp.objcpp; path = RCTFont.mm; sourceTree = "<group>"; };
		3D7749421DC1065C007EC8D8 /* RCTPlatform.h */ = {isa = PBXFileReference; fileEncoding = 4; lastKnownFileType = sourcecode.c.h; path = RCTPlatform.h; sourceTree = "<group>"; };
		3D7749431DC1065C007EC8D8 /* RCTPlatform.m */ = {isa = PBXFileReference; fileEncoding = 4; lastKnownFileType = sourcecode.c.objc; path = RCTPlatform.m; sourceTree = "<group>"; };
		3DB910701C74B21600838BBE /* RCTWebSocketProxy.h */ = {isa = PBXFileReference; fileEncoding = 4; lastKnownFileType = sourcecode.c.h; path = RCTWebSocketProxy.h; sourceTree = "<group>"; };
		3DB910711C74B21600838BBE /* RCTWebSocketProxyDelegate.h */ = {isa = PBXFileReference; fileEncoding = 4; lastKnownFileType = sourcecode.c.h; path = RCTWebSocketProxyDelegate.h; sourceTree = "<group>"; };
		3DC724301D8BF99A00808C32 /* RCTJSCErrorHandling.h */ = {isa = PBXFileReference; fileEncoding = 4; lastKnownFileType = sourcecode.c.h; path = RCTJSCErrorHandling.h; sourceTree = "<group>"; };
		3DC724311D8BF99A00808C32 /* RCTJSCErrorHandling.m */ = {isa = PBXFileReference; fileEncoding = 4; lastKnownFileType = sourcecode.c.objc; path = RCTJSCErrorHandling.m; sourceTree = "<group>"; };
		3EDCA8A21D3591E700450C31 /* RCTErrorCustomizer.h */ = {isa = PBXFileReference; fileEncoding = 4; lastKnownFileType = sourcecode.c.h; path = RCTErrorCustomizer.h; sourceTree = "<group>"; };
		3EDCA8A31D3591E700450C31 /* RCTErrorInfo.h */ = {isa = PBXFileReference; fileEncoding = 4; lastKnownFileType = sourcecode.c.h; path = RCTErrorInfo.h; sourceTree = "<group>"; };
		3EDCA8A41D3591E700450C31 /* RCTErrorInfo.m */ = {isa = PBXFileReference; fileEncoding = 4; lastKnownFileType = sourcecode.c.objc; path = RCTErrorInfo.m; sourceTree = "<group>"; };
		58114A121AAE854800E7D092 /* RCTPicker.h */ = {isa = PBXFileReference; fileEncoding = 4; lastKnownFileType = sourcecode.c.h; path = RCTPicker.h; sourceTree = "<group>"; };
		58114A131AAE854800E7D092 /* RCTPicker.m */ = {isa = PBXFileReference; fileEncoding = 4; lastKnownFileType = sourcecode.c.objc; path = RCTPicker.m; sourceTree = "<group>"; };
		58114A141AAE854800E7D092 /* RCTPickerManager.h */ = {isa = PBXFileReference; fileEncoding = 4; lastKnownFileType = sourcecode.c.h; path = RCTPickerManager.h; sourceTree = "<group>"; };
		58114A151AAE854800E7D092 /* RCTPickerManager.m */ = {isa = PBXFileReference; fileEncoding = 4; lastKnownFileType = sourcecode.c.objc; path = RCTPickerManager.m; sourceTree = "<group>"; };
		58114A4E1AAE93D500E7D092 /* RCTAsyncLocalStorage.m */ = {isa = PBXFileReference; fileEncoding = 4; lastKnownFileType = sourcecode.c.objc; path = RCTAsyncLocalStorage.m; sourceTree = "<group>"; };
		58114A4F1AAE93D500E7D092 /* RCTAsyncLocalStorage.h */ = {isa = PBXFileReference; fileEncoding = 4; lastKnownFileType = sourcecode.c.h; path = RCTAsyncLocalStorage.h; sourceTree = "<group>"; };
		58C571BF1AA56C1900CDF9C8 /* RCTDatePickerManager.m */ = {isa = PBXFileReference; fileEncoding = 4; lastKnownFileType = sourcecode.c.objc; path = RCTDatePickerManager.m; sourceTree = "<group>"; };
		58C571C01AA56C1900CDF9C8 /* RCTDatePickerManager.h */ = {isa = PBXFileReference; fileEncoding = 4; lastKnownFileType = sourcecode.c.h; path = RCTDatePickerManager.h; sourceTree = "<group>"; };
		68EFE4EC1CF6EB3000A1DE13 /* RCTBundleURLProvider.h */ = {isa = PBXFileReference; fileEncoding = 4; lastKnownFileType = sourcecode.c.h; path = RCTBundleURLProvider.h; sourceTree = "<group>"; };
		68EFE4ED1CF6EB3900A1DE13 /* RCTBundleURLProvider.m */ = {isa = PBXFileReference; fileEncoding = 4; lastKnownFileType = sourcecode.c.objc; path = RCTBundleURLProvider.m; sourceTree = "<group>"; };
		6A15FB0C1BDF663500531DFB /* RCTRootViewInternal.h */ = {isa = PBXFileReference; fileEncoding = 4; lastKnownFileType = sourcecode.c.h; path = RCTRootViewInternal.h; sourceTree = "<group>"; };
		830213F31A654E0800B993E6 /* RCTBridgeModule.h */ = {isa = PBXFileReference; lastKnownFileType = sourcecode.c.h; path = RCTBridgeModule.h; sourceTree = "<group>"; };
		830A229C1A66C68A008503DA /* RCTRootView.h */ = {isa = PBXFileReference; fileEncoding = 4; lastKnownFileType = sourcecode.c.h; path = RCTRootView.h; sourceTree = "<group>"; };
		830A229D1A66C68A008503DA /* RCTRootView.m */ = {isa = PBXFileReference; fileEncoding = 4; lastKnownFileType = sourcecode.c.objc; path = RCTRootView.m; sourceTree = "<group>"; };
		83392EB11B6634E10013B15F /* RCTModalHostViewController.h */ = {isa = PBXFileReference; fileEncoding = 4; lastKnownFileType = sourcecode.c.h; path = RCTModalHostViewController.h; sourceTree = "<group>"; };
		83392EB21B6634E10013B15F /* RCTModalHostViewController.m */ = {isa = PBXFileReference; fileEncoding = 4; lastKnownFileType = sourcecode.c.objc; path = RCTModalHostViewController.m; sourceTree = "<group>"; };
		83A1FE8A1B62640A00BE0E65 /* RCTModalHostView.h */ = {isa = PBXFileReference; fileEncoding = 4; lastKnownFileType = sourcecode.c.h; path = RCTModalHostView.h; sourceTree = "<group>"; };
		83A1FE8B1B62640A00BE0E65 /* RCTModalHostView.m */ = {isa = PBXFileReference; fileEncoding = 4; lastKnownFileType = sourcecode.c.objc; path = RCTModalHostView.m; sourceTree = "<group>"; };
		83A1FE8D1B62643A00BE0E65 /* RCTModalHostViewManager.h */ = {isa = PBXFileReference; fileEncoding = 4; lastKnownFileType = sourcecode.c.h; path = RCTModalHostViewManager.h; sourceTree = "<group>"; };
		83A1FE8E1B62643A00BE0E65 /* RCTModalHostViewManager.m */ = {isa = PBXFileReference; fileEncoding = 4; lastKnownFileType = sourcecode.c.objc; path = RCTModalHostViewManager.m; sourceTree = "<group>"; };
		83CBBA2E1A601D0E00E9B192 /* libReact.a */ = {isa = PBXFileReference; explicitFileType = archive.ar; includeInIndex = 0; path = libReact.a; sourceTree = BUILT_PRODUCTS_DIR; };
		83CBBA4A1A601E3B00E9B192 /* RCTAssert.h */ = {isa = PBXFileReference; fileEncoding = 4; lastKnownFileType = sourcecode.c.h; path = RCTAssert.h; sourceTree = "<group>"; };
		83CBBA4B1A601E3B00E9B192 /* RCTAssert.m */ = {isa = PBXFileReference; fileEncoding = 4; lastKnownFileType = sourcecode.c.objc; path = RCTAssert.m; sourceTree = "<group>"; };
		83CBBA4C1A601E3B00E9B192 /* RCTInvalidating.h */ = {isa = PBXFileReference; fileEncoding = 4; lastKnownFileType = sourcecode.c.h; path = RCTInvalidating.h; sourceTree = "<group>"; };
		83CBBA4D1A601E3B00E9B192 /* RCTLog.h */ = {isa = PBXFileReference; fileEncoding = 4; lastKnownFileType = sourcecode.c.h; path = RCTLog.h; sourceTree = "<group>"; };
		83CBBA4E1A601E3B00E9B192 /* RCTLog.mm */ = {isa = PBXFileReference; fileEncoding = 4; lastKnownFileType = sourcecode.cpp.objcpp; path = RCTLog.mm; sourceTree = "<group>"; };
		83CBBA4F1A601E3B00E9B192 /* RCTUtils.h */ = {isa = PBXFileReference; fileEncoding = 4; lastKnownFileType = sourcecode.c.h; path = RCTUtils.h; sourceTree = "<group>"; };
		83CBBA501A601E3B00E9B192 /* RCTUtils.m */ = {isa = PBXFileReference; fileEncoding = 4; lastKnownFileType = sourcecode.c.objc; path = RCTUtils.m; sourceTree = "<group>"; };
		83CBBA5E1A601EAA00E9B192 /* RCTBridge.h */ = {isa = PBXFileReference; fileEncoding = 4; lastKnownFileType = sourcecode.c.h; path = RCTBridge.h; sourceTree = "<group>"; };
		83CBBA5F1A601EAA00E9B192 /* RCTBridge.m */ = {isa = PBXFileReference; fileEncoding = 4; lastKnownFileType = sourcecode.c.objc; path = RCTBridge.m; sourceTree = "<group>"; };
		83CBBA631A601ECA00E9B192 /* RCTJavaScriptExecutor.h */ = {isa = PBXFileReference; lastKnownFileType = sourcecode.c.h; path = RCTJavaScriptExecutor.h; sourceTree = "<group>"; };
		83CBBA651A601EF300E9B192 /* RCTEventDispatcher.h */ = {isa = PBXFileReference; fileEncoding = 4; lastKnownFileType = sourcecode.c.h; path = RCTEventDispatcher.h; sourceTree = "<group>"; };
		83CBBA661A601EF300E9B192 /* RCTEventDispatcher.m */ = {isa = PBXFileReference; fileEncoding = 4; lastKnownFileType = sourcecode.c.objc; path = RCTEventDispatcher.m; sourceTree = "<group>"; };
		83CBBA961A6020BB00E9B192 /* RCTTouchHandler.h */ = {isa = PBXFileReference; fileEncoding = 4; lastKnownFileType = sourcecode.c.h; path = RCTTouchHandler.h; sourceTree = "<group>"; };
		83CBBA971A6020BB00E9B192 /* RCTTouchHandler.m */ = {isa = PBXFileReference; fileEncoding = 4; lastKnownFileType = sourcecode.c.objc; path = RCTTouchHandler.m; sourceTree = "<group>"; };
		83CBBACA1A6023D300E9B192 /* RCTConvert.h */ = {isa = PBXFileReference; fileEncoding = 4; lastKnownFileType = sourcecode.c.h; path = RCTConvert.h; sourceTree = "<group>"; };
		83CBBACB1A6023D300E9B192 /* RCTConvert.m */ = {isa = PBXFileReference; fileEncoding = 4; lastKnownFileType = sourcecode.c.objc; path = RCTConvert.m; sourceTree = "<group>"; };
		83F15A171B7CC46900F10295 /* UIView+Private.h */ = {isa = PBXFileReference; lastKnownFileType = sourcecode.c.h; path = "UIView+Private.h"; sourceTree = "<group>"; };
		85C199EC1CD2407900DAD810 /* RCTJSCWrapper.h */ = {isa = PBXFileReference; fileEncoding = 4; lastKnownFileType = sourcecode.c.h; path = RCTJSCWrapper.h; sourceTree = "<group>"; };
		85C199ED1CD2407900DAD810 /* RCTJSCWrapper.mm */ = {isa = PBXFileReference; explicitFileType = sourcecode.cpp.objcpp; fileEncoding = 4; path = RCTJSCWrapper.mm; sourceTree = "<group>"; };
		ACDD3FDA1BC7430D00E7DE33 /* RCTBorderStyle.h */ = {isa = PBXFileReference; fileEncoding = 4; lastKnownFileType = sourcecode.c.h; path = RCTBorderStyle.h; sourceTree = "<group>"; };
		B233E6E81D2D843200BC68BA /* RCTI18nManager.h */ = {isa = PBXFileReference; fileEncoding = 4; lastKnownFileType = sourcecode.c.h; path = RCTI18nManager.h; sourceTree = "<group>"; };
		B233E6E91D2D845D00BC68BA /* RCTI18nManager.m */ = {isa = PBXFileReference; fileEncoding = 4; lastKnownFileType = sourcecode.c.objc; path = RCTI18nManager.m; sourceTree = "<group>"; };
		B95154301D1B34B200FE7B80 /* RCTActivityIndicatorView.h */ = {isa = PBXFileReference; fileEncoding = 4; lastKnownFileType = sourcecode.c.h; path = RCTActivityIndicatorView.h; sourceTree = "<group>"; };
		B95154311D1B34B200FE7B80 /* RCTActivityIndicatorView.m */ = {isa = PBXFileReference; fileEncoding = 4; lastKnownFileType = sourcecode.c.objc; path = RCTActivityIndicatorView.m; sourceTree = "<group>"; };
		E3BBC8EB1ADE6F47001BBD81 /* RCTTextDecorationLineType.h */ = {isa = PBXFileReference; lastKnownFileType = sourcecode.c.h; path = RCTTextDecorationLineType.h; sourceTree = "<group>"; };
		E9B20B791B500126007A2DA7 /* RCTAccessibilityManager.h */ = {isa = PBXFileReference; fileEncoding = 4; lastKnownFileType = sourcecode.c.h; path = RCTAccessibilityManager.h; sourceTree = "<group>"; };
		E9B20B7A1B500126007A2DA7 /* RCTAccessibilityManager.m */ = {isa = PBXFileReference; fileEncoding = 4; lastKnownFileType = sourcecode.c.objc; path = RCTAccessibilityManager.m; sourceTree = "<group>"; };
/* End PBXFileReference section */

/* Begin PBXFrameworksBuildPhase section */
		2D2A28101D9B038B00D4039D /* Frameworks */ = {
			isa = PBXFrameworksBuildPhase;
			buildActionMask = 2147483647;
			files = (
			);
			runOnlyForDeploymentPostprocessing = 0;
		};
		83CBBA2B1A601D0E00E9B192 /* Frameworks */ = {
			isa = PBXFrameworksBuildPhase;
			buildActionMask = 2147483647;
			files = (
			);
			runOnlyForDeploymentPostprocessing = 0;
		};
/* End PBXFrameworksBuildPhase section */

/* Begin PBXGroup section */
		133683431D37ACA10077D0C3 /* CSSLayout */ = {
			isa = PBXGroup;
			children = (
				1321C8CE1D3EB50800D58318 /* CSSNodeList.c */,
				1321C8CF1D3EB50800D58318 /* CSSNodeList.h */,
				133683441D37ACA10077D0C3 /* CSSLayout.c */,
				133683451D37ACA10077D0C3 /* CSSLayout.h */,
				133683481D37ACA10077D0C3 /* CSSMacros.h */,
			);
			name = CSSLayout;
			path = ../ReactCommon/CSSLayout/CSSLayout;
			sourceTree = "<group>";
		};
		134FCB381A6E7F0800051CC8 /* Executors */ = {
			isa = PBXGroup;
			children = (
				3DC724301D8BF99A00808C32 /* RCTJSCErrorHandling.h */,
				3DC724311D8BF99A00808C32 /* RCTJSCErrorHandling.m */,
				134FCB391A6E7F0800051CC8 /* RCTJSCExecutor.h */,
				134FCB3A1A6E7F0800051CC8 /* RCTJSCExecutor.mm */,
				85C199EC1CD2407900DAD810 /* RCTJSCWrapper.h */,
				85C199ED1CD2407900DAD810 /* RCTJSCWrapper.mm */,
			);
			path = Executors;
			sourceTree = "<group>";
		};
		13B07FE01A69315300A75B9A /* Modules */ = {
			isa = PBXGroup;
			children = (
<<<<<<< HEAD
				2DF603471DDBE9AD00493BA5 /* JSCSamplingProfiler.h */,
				2DF603481DDBE9AD00493BA5 /* JSCSamplingProfiler.m */,
=======
				369123DF1DDC75850095B341 /* JSCSamplingProfiler.h */,
				369123E01DDC75850095B341 /* JSCSamplingProfiler.m */,
>>>>>>> 2de1c350
				13D9FEE91CDCCECF00158BD7 /* RCTEventEmitter.h */,
				13D9FEEA1CDCCECF00158BD7 /* RCTEventEmitter.m */,
				E9B20B791B500126007A2DA7 /* RCTAccessibilityManager.h */,
				E9B20B7A1B500126007A2DA7 /* RCTAccessibilityManager.m */,
				13B07FE71A69327A00A75B9A /* RCTAlertManager.h */,
				13B07FE81A69327A00A75B9A /* RCTAlertManager.m */,
				1372B7081AB030C200659ED6 /* RCTAppState.h */,
				1372B7091AB030C200659ED6 /* RCTAppState.m */,
				58114A4F1AAE93D500E7D092 /* RCTAsyncLocalStorage.h */,
				58114A4E1AAE93D500E7D092 /* RCTAsyncLocalStorage.m */,
				13D033611C1837FE0021DC29 /* RCTClipboard.h */,
				13D033621C1837FE0021DC29 /* RCTClipboard.m */,
				13A0C2851B74F71200B29F6F /* RCTDevLoadingView.h */,
				13A0C2861B74F71200B29F6F /* RCTDevLoadingView.m */,
				13A0C2871B74F71200B29F6F /* RCTDevMenu.h */,
				13A0C2881B74F71200B29F6F /* RCTDevMenu.m */,
				13B07FE91A69327A00A75B9A /* RCTExceptionsManager.h */,
				13B07FEA1A69327A00A75B9A /* RCTExceptionsManager.m */,
				13F17A831B8493E5007D4C75 /* RCTRedBox.h */,
				13F17A841B8493E5007D4C75 /* RCTRedBox.m */,
				000E6CE91AB0E97F000CDF4D /* RCTSourceCode.h */,
				000E6CEA1AB0E980000CDF4D /* RCTSourceCode.m */,
				13723B4E1A82FD3C00F88898 /* RCTStatusBarManager.h */,
				13723B4F1A82FD3C00F88898 /* RCTStatusBarManager.m */,
				352DCFEE1D19F4C20056D623 /* RCTI18nUtil.h */,
				352DCFEF1D19F4C20056D623 /* RCTI18nUtil.m */,
				B233E6E91D2D845D00BC68BA /* RCTI18nManager.m */,
				B233E6E81D2D843200BC68BA /* RCTI18nManager.h */,
				13D9FEEC1CDCD93000158BD7 /* RCTKeyboardObserver.h */,
				13D9FEED1CDCD93000158BD7 /* RCTKeyboardObserver.m */,
				13B07FED1A69327A00A75B9A /* RCTTiming.h */,
				13B07FEE1A69327A00A75B9A /* RCTTiming.m */,
				13E067481A70F434002CDEE1 /* RCTUIManager.h */,
				13E067491A70F434002CDEE1 /* RCTUIManager.m */,
				2DAD4AF41DD9014F00236162 /* RCTTVNavigationEventEmitter.h */,
				2DAD4AF51DD9014F00236162 /* RCTTVNavigationEventEmitter.m */,
			);
			path = Modules;
			sourceTree = "<group>";
		};
		13B07FF31A6947C200A75B9A /* Views */ = {
			isa = PBXGroup;
			children = (
				B95154301D1B34B200FE7B80 /* RCTActivityIndicatorView.h */,
				B95154311D1B34B200FE7B80 /* RCTActivityIndicatorView.m */,
				13B080181A69489C00A75B9A /* RCTActivityIndicatorViewManager.h */,
				13B080191A69489C00A75B9A /* RCTActivityIndicatorViewManager.m */,
				13442BF21AA90E0B0037E5B0 /* RCTAnimationType.h */,
				13C325261AA63B6A0048765F /* RCTAutoInsetsProtocol.h */,
				13CC8A801B17642100940AE7 /* RCTBorderDrawing.h */,
				13CC8A811B17642100940AE7 /* RCTBorderDrawing.m */,
				ACDD3FDA1BC7430D00E7DE33 /* RCTBorderStyle.h */,
				13C325281AA63B6A0048765F /* RCTComponent.h */,
				13AB90BF1B6FA36700713B4F /* RCTComponentData.h */,
				13AB90C01B6FA36700713B4F /* RCTComponentData.m */,
				13456E911ADAD2DE009F94A7 /* RCTConvert+CoreLocation.h */,
				13456E921ADAD2DE009F94A7 /* RCTConvert+CoreLocation.m */,
				13456E941ADAD482009F94A7 /* RCTConvert+MapKit.h */,
				13456E951ADAD482009F94A7 /* RCTConvert+MapKit.m */,
				133CAE8C1B8E5CFD00F6AD92 /* RCTDatePicker.h */,
				133CAE8D1B8E5CFD00F6AD92 /* RCTDatePicker.m */,
				58C571C01AA56C1900CDF9C8 /* RCTDatePickerManager.h */,
				58C571BF1AA56C1900CDF9C8 /* RCTDatePickerManager.m */,
				3D37B5801D522B190042D5B5 /* RCTFont.h */,
				3D37B5811D522B190042D5B5 /* RCTFont.mm */,
				14435CE11AAC4AE100FC20F4 /* RCTMap.h */,
				14435CE21AAC4AE100FC20F4 /* RCTMap.m */,
				13B202021BFB948C00C07393 /* RCTMapAnnotation.h */,
				13B202031BFB948C00C07393 /* RCTMapAnnotation.m */,
				14435CE31AAC4AE100FC20F4 /* RCTMapManager.h */,
				14435CE41AAC4AE100FC20F4 /* RCTMapManager.m */,
				13AFBC9E1C07247D00BBAEAA /* RCTMapOverlay.h */,
				13AFBC9F1C07247D00BBAEAA /* RCTMapOverlay.m */,
				83A1FE8A1B62640A00BE0E65 /* RCTModalHostView.h */,
				83A1FE8B1B62640A00BE0E65 /* RCTModalHostView.m */,
				83392EB11B6634E10013B15F /* RCTModalHostViewController.h */,
				83392EB21B6634E10013B15F /* RCTModalHostViewController.m */,
				83A1FE8D1B62643A00BE0E65 /* RCTModalHostViewManager.h */,
				83A1FE8E1B62643A00BE0E65 /* RCTModalHostViewManager.m */,
				13B0800C1A69489C00A75B9A /* RCTNavigator.h */,
				13B0800D1A69489C00A75B9A /* RCTNavigator.m */,
				13B0800E1A69489C00A75B9A /* RCTNavigatorManager.h */,
				13B0800F1A69489C00A75B9A /* RCTNavigatorManager.m */,
				13B080101A69489C00A75B9A /* RCTNavItem.h */,
				13B080111A69489C00A75B9A /* RCTNavItem.m */,
				13B080121A69489C00A75B9A /* RCTNavItemManager.h */,
				13B080131A69489C00A75B9A /* RCTNavItemManager.m */,
				58114A121AAE854800E7D092 /* RCTPicker.h */,
				58114A131AAE854800E7D092 /* RCTPicker.m */,
				58114A141AAE854800E7D092 /* RCTPickerManager.h */,
				58114A151AAE854800E7D092 /* RCTPickerManager.m */,
				13442BF31AA90E0B0037E5B0 /* RCTPointerEvents.h */,
				13513F3A1B1F43F400FCE529 /* RCTProgressViewManager.h */,
				13513F3B1B1F43F400FCE529 /* RCTProgressViewManager.m */,
				191E3EBF1C29DC3800C180A6 /* RCTRefreshControl.h */,
				191E3EC01C29DC3800C180A6 /* RCTRefreshControl.m */,
				191E3EBC1C29D9AF00C180A6 /* RCTRefreshControlManager.h */,
				191E3EBD1C29D9AF00C180A6 /* RCTRefreshControlManager.m */,
				13BCE8071C99CB9D00DD7AAD /* RCTRootShadowView.h */,
				13BCE8081C99CB9D00DD7AAD /* RCTRootShadowView.m */,
				13C325271AA63B6A0048765F /* RCTScrollableProtocol.h */,
				13B07FF61A6947C200A75B9A /* RCTScrollView.h */,
				13B07FF71A6947C200A75B9A /* RCTScrollView.m */,
				13B07FF81A6947C200A75B9A /* RCTScrollViewManager.h */,
				13B07FF91A6947C200A75B9A /* RCTScrollViewManager.m */,
				131B6AF01AF1093D00FFC3E0 /* RCTSegmentedControl.h */,
				131B6AF11AF1093D00FFC3E0 /* RCTSegmentedControl.m */,
				131B6AF21AF1093D00FFC3E0 /* RCTSegmentedControlManager.h */,
				131B6AF31AF1093D00FFC3E0 /* RCTSegmentedControlManager.m */,
				13E0674B1A70F44B002CDEE1 /* RCTShadowView.h */,
				13E0674C1A70F44B002CDEE1 /* RCTShadowView.m */,
				13AF20431AE707F8005F5298 /* RCTSlider.h */,
				13AF20441AE707F9005F5298 /* RCTSlider.m */,
				14F484541AABFCE100FDF6B9 /* RCTSliderManager.h */,
				14F484551AABFCE100FDF6B9 /* RCTSliderManager.m */,
				14F362071AABD06A001CE568 /* RCTSwitch.h */,
				14F362081AABD06A001CE568 /* RCTSwitch.m */,
				14F362091AABD06A001CE568 /* RCTSwitchManager.h */,
				14F3620A1AABD06A001CE568 /* RCTSwitchManager.m */,
				137327DF1AA5CF210034F82E /* RCTTabBar.h */,
				137327E01AA5CF210034F82E /* RCTTabBar.m */,
				137327E11AA5CF210034F82E /* RCTTabBarItem.h */,
				137327E21AA5CF210034F82E /* RCTTabBarItem.m */,
				137327E31AA5CF210034F82E /* RCTTabBarItemManager.h */,
				137327E41AA5CF210034F82E /* RCTTabBarItemManager.m */,
				137327E51AA5CF210034F82E /* RCTTabBarManager.h */,
				137327E61AA5CF210034F82E /* RCTTabBarManager.m */,
				E3BBC8EB1ADE6F47001BBD81 /* RCTTextDecorationLineType.h */,
				2DB532C71DCE410F0056782F /* RCTTVView.h */,
				2DB532C81DCE410F0056782F /* RCTTVView.m */,
				2DB532CA1DCE45750056782F /* RCTTVViewManager.h */,
				2DB532CB1DCE45750056782F /* RCTTVViewManager.m */,
				13E0674F1A70F44B002CDEE1 /* RCTView.h */,
				13E067501A70F44B002CDEE1 /* RCTView.m */,
				13442BF41AA90E0B0037E5B0 /* RCTViewControllerProtocol.h */,
				13E0674D1A70F44B002CDEE1 /* RCTViewManager.h */,
				13E0674E1A70F44B002CDEE1 /* RCTViewManager.m */,
				13C156011AB1A2840079392D /* RCTWebView.h */,
				13C156021AB1A2840079392D /* RCTWebView.m */,
				13C156031AB1A2840079392D /* RCTWebViewManager.h */,
				13C156041AB1A2840079392D /* RCTWebViewManager.m */,
				13B080231A694A8400A75B9A /* RCTWrapperViewController.h */,
				13B080241A694A8400A75B9A /* RCTWrapperViewController.m */,
				83F15A171B7CC46900F10295 /* UIView+Private.h */,
				13E067531A70F44B002CDEE1 /* UIView+React.h */,
				13E067541A70F44B002CDEE1 /* UIView+React.m */,
			);
			path = Views;
			sourceTree = "<group>";
		};
		1450FF7F1BCFF28A00208362 /* Profiler */ = {
			isa = PBXGroup;
			children = (
				14A43DF11C20B1C900794BC8 /* RCTJSCProfiler.h */,
				14A43DF21C20B1C900794BC8 /* RCTJSCProfiler.m */,
				14BF71811C04795500C97D0C /* RCTMacros.h */,
				14F7A0EB1BDA3B3C003C6C10 /* RCTPerfMonitor.m */,
				14F7A0EE1BDA714B003C6C10 /* RCTFPSGraph.h */,
				14F7A0EF1BDA714B003C6C10 /* RCTFPSGraph.m */,
				1450FF801BCFF28A00208362 /* RCTProfile.h */,
				1450FF811BCFF28A00208362 /* RCTProfile.m */,
				1450FF821BCFF28A00208362 /* RCTProfileTrampoline-arm.S */,
				1450FF831BCFF28A00208362 /* RCTProfileTrampoline-arm64.S */,
				14BF717F1C04793D00C97D0C /* RCTProfileTrampoline-i386.S */,
				1450FF851BCFF28A00208362 /* RCTProfileTrampoline-x86_64.S */,
			);
			path = Profiler;
			sourceTree = "<group>";
		};
		83CBB9F61A601CBA00E9B192 = {
			isa = PBXGroup;
			children = (
				83CBBA2F1A601D0F00E9B192 /* React */,
				83CBBA001A601CBA00E9B192 /* Products */,
			);
			indentWidth = 2;
			sourceTree = "<group>";
			tabWidth = 2;
		};
		83CBBA001A601CBA00E9B192 /* Products */ = {
			isa = PBXGroup;
			children = (
				83CBBA2E1A601D0E00E9B192 /* libReact.a */,
				2D2A28131D9B038B00D4039D /* libReact-tvOS.a */,
			);
			name = Products;
			sourceTree = "<group>";
		};
		83CBBA2F1A601D0F00E9B192 /* React */ = {
			isa = PBXGroup;
			children = (
				83CBBA491A601E3B00E9B192 /* Base */,
				133683431D37ACA10077D0C3 /* CSSLayout */,
				134FCB381A6E7F0800051CC8 /* Executors */,
				13B07FE01A69315300A75B9A /* Modules */,
				1450FF7F1BCFF28A00208362 /* Profiler */,
				13B07FF31A6947C200A75B9A /* Views */,
			);
			name = React;
			sourceTree = "<group>";
		};
		83CBBA491A601E3B00E9B192 /* Base */ = {
			isa = PBXGroup;
			children = (
				83CBBA4A1A601E3B00E9B192 /* RCTAssert.h */,
				83CBBA4B1A601E3B00E9B192 /* RCTAssert.m */,
				14C2CA771B3ACB0400E6CBB2 /* RCTBatchedBridge.m */,
				83CBBA5E1A601EAA00E9B192 /* RCTBridge.h */,
				83CBBA5F1A601EAA00E9B192 /* RCTBridge.m */,
				14A43DB81C1F849600794BC8 /* RCTBridge+Private.h */,
				1482F9E61B55B927000ADFF3 /* RCTBridgeDelegate.h */,
				13AFBCA11C07287B00BBAEAA /* RCTBridgeMethod.h */,
				830213F31A654E0800B993E6 /* RCTBridgeModule.h */,
				68EFE4EC1CF6EB3000A1DE13 /* RCTBundleURLProvider.h */,
				68EFE4ED1CF6EB3900A1DE13 /* RCTBundleURLProvider.m */,
				83CBBACA1A6023D300E9B192 /* RCTConvert.h */,
				83CBBACB1A6023D300E9B192 /* RCTConvert.m */,
				13AF1F851AE6E777005F5298 /* RCTDefines.h */,
				3D1E68D81CABD13900DD7465 /* RCTDisplayLink.h */,
				3D1E68D91CABD13900DD7465 /* RCTDisplayLink.m */,
				3EDCA8A21D3591E700450C31 /* RCTErrorCustomizer.h */,
				3EDCA8A31D3591E700450C31 /* RCTErrorInfo.h */,
				3EDCA8A41D3591E700450C31 /* RCTErrorInfo.m */,
				83CBBA651A601EF300E9B192 /* RCTEventDispatcher.h */,
				83CBBA661A601EF300E9B192 /* RCTEventDispatcher.m */,
				1436DD071ADE7AA000A5ED7D /* RCTFrameUpdate.h */,
				14C2CA751B3AC64F00E6CBB2 /* RCTFrameUpdate.m */,
				13BB3D001BECD54500932C10 /* RCTImageSource.h */,
				13BB3D011BECD54500932C10 /* RCTImageSource.m */,
				83CBBA4C1A601E3B00E9B192 /* RCTInvalidating.h */,
				83CBBA631A601ECA00E9B192 /* RCTJavaScriptExecutor.h */,
				14200DA81AC179B3008EE6BA /* RCTJavaScriptLoader.h */,
				14200DA91AC179B3008EE6BA /* RCTJavaScriptLoader.m */,
				008341F51D1DB34400876D9A /* RCTJSStackFrame.h */,
				008341F41D1DB34400876D9A /* RCTJSStackFrame.m */,
				13A1F71C1A75392D00D3D453 /* RCTKeyCommands.h */,
				13A1F71D1A75392D00D3D453 /* RCTKeyCommands.m */,
				83CBBA4D1A601E3B00E9B192 /* RCTLog.h */,
				83CBBA4E1A601E3B00E9B192 /* RCTLog.mm */,
				14C2CA721B3AC64300E6CBB2 /* RCTModuleData.h */,
				14C2CA731B3AC64300E6CBB2 /* RCTModuleData.mm */,
				14C2CA6F1B3AC63800E6CBB2 /* RCTModuleMethod.h */,
				14C2CA701B3AC63800E6CBB2 /* RCTModuleMethod.m */,
				006FC4121D9B20820057AAAD /* RCTMultipartDataTask.h */,
				006FC4131D9B20820057AAAD /* RCTMultipartDataTask.m */,
				001BFCCE1D8381DE008E587E /* RCTMultipartStreamReader.h */,
				001BFCCF1D8381DE008E587E /* RCTMultipartStreamReader.m */,
				13A6E20F1C19ABC700845B82 /* RCTNullability.h */,
				13A6E20C1C19AA0C00845B82 /* RCTParserUtils.h */,
				13A6E20D1C19AA0C00845B82 /* RCTParserUtils.m */,
				142014181B32094000CC17BA /* RCTPerformanceLogger.h */,
				142014171B32094000CC17BA /* RCTPerformanceLogger.m */,
				3D7749421DC1065C007EC8D8 /* RCTPlatform.h */,
				3D7749431DC1065C007EC8D8 /* RCTPlatform.m */,
				830A229C1A66C68A008503DA /* RCTRootView.h */,
				830A229D1A66C68A008503DA /* RCTRootView.m */,
				13AFBCA21C07287B00BBAEAA /* RCTRootViewDelegate.h */,
				6A15FB0C1BDF663500531DFB /* RCTRootViewInternal.h */,
				391E86A31C623EC800009732 /* RCTTouchEvent.h */,
				391E86A21C623EC800009732 /* RCTTouchEvent.m */,
				83CBBA961A6020BB00E9B192 /* RCTTouchHandler.h */,
				83CBBA971A6020BB00E9B192 /* RCTTouchHandler.m */,
				2D562E411DA5976B00F962D6 /* RCTTVRemoteHandler.h */,
				2D562E421DA5976B00F962D6 /* RCTTVRemoteHandler.m */,
				1345A83A1B265A0E00583190 /* RCTURLRequestDelegate.h */,
				1345A83B1B265A0E00583190 /* RCTURLRequestHandler.h */,
				83CBBA4F1A601E3B00E9B192 /* RCTUtils.h */,
				83CBBA501A601E3B00E9B192 /* RCTUtils.m */,
				3DB910701C74B21600838BBE /* RCTWebSocketProxy.h */,
				3DB910711C74B21600838BBE /* RCTWebSocketProxyDelegate.h */,
			);
			path = Base;
			sourceTree = "<group>";
		};
/* End PBXGroup section */

/* Begin PBXNativeTarget section */
		2D2A28121D9B038B00D4039D /* React-tvOS */ = {
			isa = PBXNativeTarget;
			buildConfigurationList = 2D2A281B1D9B038B00D4039D /* Build configuration list for PBXNativeTarget "React-tvOS" */;
			buildPhases = (
				2D6948301DA3088700B3FA97 /* ShellScript */,
				2D2A280F1D9B038B00D4039D /* Sources */,
				2D2A28101D9B038B00D4039D /* Frameworks */,
				2D2A28111D9B038B00D4039D /* CopyFiles */,
				2D6948201DA3042200B3FA97 /* ShellScript */,
			);
			buildRules = (
			);
			dependencies = (
			);
			name = "React-tvOS";
			productName = "React-tvOS";
			productReference = 2D2A28131D9B038B00D4039D /* libReact-tvOS.a */;
			productType = "com.apple.product-type.library.static";
		};
		83CBBA2D1A601D0E00E9B192 /* React */ = {
			isa = PBXNativeTarget;
			buildConfigurationList = 83CBBA3F1A601D0F00E9B192 /* Build configuration list for PBXNativeTarget "React" */;
			buildPhases = (
				006B79A01A781F38006873D1 /* ShellScript */,
				83CBBA2A1A601D0E00E9B192 /* Sources */,
				83CBBA2B1A601D0E00E9B192 /* Frameworks */,
				83CBBA2C1A601D0E00E9B192 /* Copy Files */,
				142C4F7F1B582EA6001F0B58 /* ShellScript */,
			);
			buildRules = (
			);
			dependencies = (
			);
			name = React;
			productName = React;
			productReference = 83CBBA2E1A601D0E00E9B192 /* libReact.a */;
			productType = "com.apple.product-type.library.static";
		};
/* End PBXNativeTarget section */

/* Begin PBXProject section */
		83CBB9F71A601CBA00E9B192 /* Project object */ = {
			isa = PBXProject;
			attributes = {
				LastUpgradeCheck = 0800;
				ORGANIZATIONNAME = Facebook;
				TargetAttributes = {
					2D2A28121D9B038B00D4039D = {
						CreatedOnToolsVersion = 8.0;
						ProvisioningStyle = Automatic;
					};
					83CBBA2D1A601D0E00E9B192 = {
						CreatedOnToolsVersion = 6.1.1;
					};
				};
			};
			buildConfigurationList = 83CBB9FA1A601CBA00E9B192 /* Build configuration list for PBXProject "React" */;
			compatibilityVersion = "Xcode 3.2";
			developmentRegion = English;
			hasScannedForEncodings = 0;
			knownRegions = (
				en,
				Base,
			);
			mainGroup = 83CBB9F61A601CBA00E9B192;
			productRefGroup = 83CBBA001A601CBA00E9B192 /* Products */;
			projectDirPath = "";
			projectRoot = "";
			targets = (
				83CBBA2D1A601D0E00E9B192 /* React */,
				2D2A28121D9B038B00D4039D /* React-tvOS */,
			);
		};
/* End PBXProject section */

/* Begin PBXShellScriptBuildPhase section */
		006B79A01A781F38006873D1 /* ShellScript */ = {
			isa = PBXShellScriptBuildPhase;
			buildActionMask = 2147483647;
			files = (
			);
			inputPaths = (
			);
			outputPaths = (
			);
			runOnlyForDeploymentPostprocessing = 0;
			shellPath = /bin/sh;
			shellScript = "if [ -z \"${RCT_NO_LAUNCH_PACKAGER+xxx}\" ] ; then\n  if nc -w 5 -z localhost 8081 ; then\n    if ! curl -s \"http://localhost:8081/status\" | grep -q \"packager-status:running\" ; then\n      echo \"Port 8081 already in use, packager is either not running or not running correctly\"\n      exit 2\n    fi\n  else\n    open \"$SRCROOT/../packager/launchPackager.command\" || echo \"Can't start packager automatically\"\n  fi\nfi";
		};
		142C4F7F1B582EA6001F0B58 /* ShellScript */ = {
			isa = PBXShellScriptBuildPhase;
			buildActionMask = 2147483647;
			files = (
			);
			inputPaths = (
			);
			outputPaths = (
			);
			runOnlyForDeploymentPostprocessing = 0;
			shellPath = /bin/sh;
			shellScript = "if [[ \"$CONFIGURATION\" == \"Debug\" ]] && [[ -d \"/tmp/RCTJSCProfiler\" ]]; then\n   find \"${CONFIGURATION_BUILD_DIR}\" -name '*.app' | xargs -I{} sh -c 'cp -r /tmp/RCTJSCProfiler \"$1\"' -- {}\nfi";
			showEnvVarsInLog = 0;
		};
		2D6948201DA3042200B3FA97 /* ShellScript */ = {
			isa = PBXShellScriptBuildPhase;
			buildActionMask = 2147483647;
			files = (
			);
			inputPaths = (
			);
			outputPaths = (
			);
			runOnlyForDeploymentPostprocessing = 0;
			shellPath = /bin/sh;
			shellScript = "if [[ \"$CONFIGURATION\" == \"Debug\" ]] && [[ -d \"/tmp/RCTJSCProfiler\" ]]; then\nfind \"${CONFIGURATION_BUILD_DIR}\" -name '*.app' | xargs -I{} sh -c 'cp -r /tmp/RCTJSCProfiler \"$1\"' -- {}\nfi";
		};
		2D6948301DA3088700B3FA97 /* ShellScript */ = {
			isa = PBXShellScriptBuildPhase;
			buildActionMask = 2147483647;
			files = (
			);
			inputPaths = (
			);
			outputPaths = (
			);
			runOnlyForDeploymentPostprocessing = 0;
			shellPath = /bin/sh;
			shellScript = "if [ -z \"${RCT_NO_LAUNCH_PACKAGER+xxx}\" ] ; then\nif nc -w 5 -z localhost 8081 ; then\nif ! curl -s \"http://localhost:8081/status\" | grep -q \"packager-status:running\" ; then\necho \"Port 8081 already in use, packager is either not running or not running correctly\"\nexit 2\nfi\nelse\nopen \"$SRCROOT/../packager/launchPackager.command\" || echo \"Can't start packager automatically\"\nfi\nfi";
		};
/* End PBXShellScriptBuildPhase section */

/* Begin PBXSourcesBuildPhase section */
		2D2A280F1D9B038B00D4039D /* Sources */ = {
			isa = PBXSourcesBuildPhase;
			buildActionMask = 2147483647;
			files = (
				2DD0EFE11DA84F2800B0C975 /* RCTStatusBarManager.m in Sources */,
				2D3B5EC91D9B095C00451313 /* RCTBorderDrawing.m in Sources */,
				2D3B5ED31D9B097B00451313 /* RCTMapOverlay.m in Sources */,
				2D3B5E991D9B089A00451313 /* RCTDisplayLink.m in Sources */,
				2D3B5EBF1D9B093300451313 /* RCTJSCProfiler.m in Sources */,
				2D3B5EA11D9B08B600451313 /* RCTModuleData.mm in Sources */,
				2D3B5EEA1D9B09CD00451313 /* RCTTabBar.m in Sources */,
				2D3B5EAE1D9B08F800451313 /* RCTEventEmitter.m in Sources */,
				2D3B5ECA1D9B095F00451313 /* RCTComponentData.m in Sources */,
				2D3B5EA31D9B08BE00451313 /* RCTParserUtils.m in Sources */,
				2D3B5EA01D9B08B200451313 /* RCTLog.mm in Sources */,
				2D3B5EE21D9B09B400451313 /* RCTScrollViewManager.m in Sources */,
				2D3B5ECF1D9B096F00451313 /* RCTFont.mm in Sources */,
				2D3B5ED51D9B098000451313 /* RCTModalHostViewController.m in Sources */,
				2D3B5EBC1D9B092600451313 /* RCTKeyboardObserver.m in Sources */,
				2D3B5E971D9B089000451313 /* RCTBridge.m in Sources */,
				2D3B5EA21D9B08BA00451313 /* RCTModuleMethod.m in Sources */,
				2D3B5E9B1D9B08A000451313 /* RCTFrameUpdate.m in Sources */,
				2D3B5EE41D9B09BB00451313 /* RCTSegmentedControlManager.m in Sources */,
				2D3B5EE31D9B09B700451313 /* RCTSegmentedControl.m in Sources */,
				2D3B5E9D1D9B08A800451313 /* RCTJavaScriptLoader.m in Sources */,
				2D3B5EB71D9B091800451313 /* RCTRedBox.m in Sources */,
				2D3B5ED11D9B097500451313 /* RCTMapAnnotation.m in Sources */,
				2D3B5EAB1D9B08EC00451313 /* RCTJSCErrorHandling.m in Sources */,
				2D3B5EAF1D9B08FB00451313 /* RCTAccessibilityManager.m in Sources */,
				2DD60CA11DD1563700788D15 /* RCTTVViewManager.m in Sources */,
				2D537FD21DA4809D000F876C /* (null) in Sources */,
				2D3B5EF11D9B09E700451313 /* UIView+React.m in Sources */,
				2D3B5E931D9B087300451313 /* RCTErrorInfo.m in Sources */,
				2D3B5EE01D9B09AD00451313 /* RCTRootShadowView.m in Sources */,
				2D3B5EAD1D9B08F200451313 /* RCTJSCWrapper.mm in Sources */,
				2D3B5EBA1D9B092100451313 /* RCTI18nUtil.m in Sources */,
				2DD60CA21DD1564200788D15 /* RCTTVView.m in Sources */,
				2D3B5EB41D9B090A00451313 /* RCTDevLoadingView.m in Sources */,
				2D3B5EED1D9B09D700451313 /* RCTTabBarManager.m in Sources */,
				2D3B5EEF1D9B09DC00451313 /* RCTViewManager.m in Sources */,
				2D3B5EA91D9B08E300451313 /* CSSNodeList.c in Sources */,
				2D3B5EE11D9B09B000451313 /* RCTScrollView.m in Sources */,
				2D3B5ED81D9B098A00451313 /* RCTNavigatorManager.m in Sources */,
				2D3B5E951D9B087C00451313 /* RCTAssert.m in Sources */,
				2D3B5ED21D9B097800451313 /* RCTMapManager.m in Sources */,
				2D3B5EB61D9B091400451313 /* RCTExceptionsManager.m in Sources */,
				2D3B5EEB1D9B09D000451313 /* RCTTabBarItem.m in Sources */,
				2D3B5E961D9B088500451313 /* RCTBatchedBridge.m in Sources */,
				2D3B5ED41D9B097D00451313 /* RCTModalHostView.m in Sources */,
				2D3B5E9F1D9B08AF00451313 /* RCTKeyCommands.m in Sources */,
				2D3B5EA51D9B08C700451313 /* RCTRootView.m in Sources */,
				2D3B5EAC1D9B08EF00451313 /* RCTJSCExecutor.mm in Sources */,
				2D3B5EB11D9B090100451313 /* RCTAppState.m in Sources */,
				2D3B5EC21D9B093B00451313 /* RCTProfile.m in Sources */,
				2D3B5EAA1D9B08E600451313 /* CSSLayout.c in Sources */,
				2D3B5ECB1D9B096200451313 /* RCTConvert+CoreLocation.m in Sources */,
				2D3B5EEE1D9B09DA00451313 /* RCTView.m in Sources */,
				2D562E441DA5979400F962D6 /* RCTTVRemoteHandler.m in Sources */,
				2D3B5ECC1D9B096500451313 /* RCTConvert+MapKit.m in Sources */,
				2D3B5E981D9B089500451313 /* RCTConvert.m in Sources */,
				2D3B5EA71D9B08CE00451313 /* RCTTouchHandler.m in Sources */,
				2D3B5EA41D9B08C200451313 /* RCTPerformanceLogger.m in Sources */,
				2D3B5E9E1D9B08AD00451313 /* RCTJSStackFrame.m in Sources */,
				2D3B5E941D9B087900451313 /* RCTBundleURLProvider.m in Sources */,
				2D3B5EB81D9B091B00451313 /* RCTSourceCode.m in Sources */,
				2D3B5EB51D9B091100451313 /* RCTDevMenu.m in Sources */,
				2D3B5EBD1D9B092A00451313 /* RCTTiming.m in Sources */,
				2D3B5EA81D9B08D300451313 /* RCTUtils.m in Sources */,
				2D3B5EC81D9B095800451313 /* RCTActivityIndicatorViewManager.m in Sources */,
				2D3B5EC61D9B095000451313 /* RCTProfileTrampoline-x86_64.S in Sources */,
				2DF6034A1DDBE9C900493BA5 /* JSCSamplingProfiler.m in Sources */,
				2D3B5ED01D9B097200451313 /* RCTMap.m in Sources */,
				2D3B5EA61D9B08CA00451313 /* RCTTouchEvent.m in Sources */,
				2D8C2E331DA40441000EE098 /* RCTMultipartStreamReader.m in Sources */,
				2D3B5EF01D9B09E300451313 /* RCTWrapperViewController.m in Sources */,
				2D3B5EEC1D9B09D400451313 /* RCTTabBarItemManager.m in Sources */,
				2D3B5EB01D9B08FE00451313 /* RCTAlertManager.m in Sources */,
				2D3B5E9C1D9B08A300451313 /* RCTImageSource.m in Sources */,
				3DDEC1521DDCE0CA0020BBDF /* JSCSamplingProfiler.m in Sources */,
				2D3B5EC31D9B094800451313 /* RCTProfileTrampoline-arm.S in Sources */,
				2D3B5ED91D9B098E00451313 /* RCTNavItem.m in Sources */,
				2D74EAFA1DAE9590003B751B /* RCTMultipartDataTask.m in Sources */,
				2D3B5EC51D9B094D00451313 /* RCTProfileTrampoline-i386.S in Sources */,
				2D3B5EC41D9B094B00451313 /* RCTProfileTrampoline-arm64.S in Sources */,
				2D3B5EBB1D9B092300451313 /* RCTI18nManager.m in Sources */,
				2D3B5EBE1D9B092D00451313 /* RCTUIManager.m in Sources */,
				2D3B5EDD1D9B09A300451313 /* RCTProgressViewManager.m in Sources */,
				2D3B5ED71D9B098700451313 /* RCTNavigator.m in Sources */,
				2D3B5EDA1D9B099100451313 /* RCTNavItemManager.m in Sources */,
				2D3B5EC11D9B093900451313 /* RCTFPSGraph.m in Sources */,
				2D3B5E9A1D9B089D00451313 /* RCTEventDispatcher.m in Sources */,
				2D3B5ED61D9B098400451313 /* RCTModalHostViewManager.m in Sources */,
				2DAD4AF71DD9014F00236162 /* RCTTVNavigationEventEmitter.m in Sources */,
				2D3B5EE51D9B09BE00451313 /* RCTShadowView.m in Sources */,
				2D3B5EC71D9B095600451313 /* RCTActivityIndicatorView.m in Sources */,
				2D3B5EB21D9B090300451313 /* RCTAsyncLocalStorage.m in Sources */,
				2D3B5EC01D9B093600451313 /* RCTPerfMonitor.m in Sources */,
			);
			runOnlyForDeploymentPostprocessing = 0;
		};
		83CBBA2A1A601D0E00E9B192 /* Sources */ = {
			isa = PBXSourcesBuildPhase;
			buildActionMask = 2147483647;
			files = (
				13456E961ADAD482009F94A7 /* RCTConvert+MapKit.m in Sources */,
				13723B501A82FD3C00F88898 /* RCTStatusBarManager.m in Sources */,
				000E6CEB1AB0E980000CDF4D /* RCTSourceCode.m in Sources */,
				14A43DF31C20B1C900794BC8 /* RCTJSCProfiler.m in Sources */,
				001BFCD01D8381DE008E587E /* RCTMultipartStreamReader.m in Sources */,
				133CAE8E1B8E5CFD00F6AD92 /* RCTDatePicker.m in Sources */,
				14C2CA761B3AC64F00E6CBB2 /* RCTFrameUpdate.m in Sources */,
				13B07FEF1A69327A00A75B9A /* RCTAlertManager.m in Sources */,
				352DCFF01D19F4C20056D623 /* RCTI18nUtil.m in Sources */,
				008341F61D1DB34400876D9A /* RCTJSStackFrame.m in Sources */,
				83CBBACC1A6023D300E9B192 /* RCTConvert.m in Sources */,
				131B6AF41AF1093D00FFC3E0 /* RCTSegmentedControl.m in Sources */,
				830A229E1A66C68A008503DA /* RCTRootView.m in Sources */,
				13B07FF01A69327A00A75B9A /* RCTExceptionsManager.m in Sources */,
				13B202041BFB948C00C07393 /* RCTMapAnnotation.m in Sources */,
				13A0C28A1B74F71200B29F6F /* RCTDevMenu.m in Sources */,
				13BCE8091C99CB9D00DD7AAD /* RCTRootShadowView.m in Sources */,
				14C2CA711B3AC63800E6CBB2 /* RCTModuleMethod.m in Sources */,
				006FC4141D9B20820057AAAD /* RCTMultipartDataTask.m in Sources */,
				1321C8D01D3EB50800D58318 /* CSSNodeList.c in Sources */,
				2DB532C91DCE410F0056782F /* RCTTVView.m in Sources */,
				13CC8A821B17642100940AE7 /* RCTBorderDrawing.m in Sources */,
				83CBBA511A601E3B00E9B192 /* RCTAssert.m in Sources */,
				13AF20451AE707F9005F5298 /* RCTSlider.m in Sources */,
				58114A501AAE93D500E7D092 /* RCTAsyncLocalStorage.m in Sources */,
				13513F3C1B1F43F400FCE529 /* RCTProgressViewManager.m in Sources */,
				14F7A0F01BDA714B003C6C10 /* RCTFPSGraph.m in Sources */,
				14F3620D1AABD06A001CE568 /* RCTSwitch.m in Sources */,
				3D1E68DB1CABD13900DD7465 /* RCTDisplayLink.m in Sources */,
				14F3620E1AABD06A001CE568 /* RCTSwitchManager.m in Sources */,
				13B080201A69489C00A75B9A /* RCTActivityIndicatorViewManager.m in Sources */,
				13E067561A70F44B002CDEE1 /* RCTViewManager.m in Sources */,
				13BB3D021BECD54500932C10 /* RCTImageSource.m in Sources */,
				58C571C11AA56C1900CDF9C8 /* RCTDatePickerManager.m in Sources */,
				1450FF8A1BCFF28A00208362 /* RCTProfileTrampoline-x86_64.S in Sources */,
				13D9FEEB1CDCCECF00158BD7 /* RCTEventEmitter.m in Sources */,
				14F7A0EC1BDA3B3C003C6C10 /* RCTPerfMonitor.m in Sources */,
				1450FF881BCFF28A00208362 /* RCTProfileTrampoline-arm64.S in Sources */,
				13E41EEB1C05CA0B00CD8DAC /* RCTProfileTrampoline-i386.S in Sources */,
				3D37B5821D522B190042D5B5 /* RCTFont.mm in Sources */,
				13B080061A6947C200A75B9A /* RCTScrollViewManager.m in Sources */,
				14200DAA1AC179B3008EE6BA /* RCTJavaScriptLoader.m in Sources */,
				137327EA1AA5CF210034F82E /* RCTTabBarManager.m in Sources */,
				369123E11DDC75850095B341 /* JSCSamplingProfiler.m in Sources */,
				13B080261A694A8400A75B9A /* RCTWrapperViewController.m in Sources */,
				13B080051A6947C200A75B9A /* RCTScrollView.m in Sources */,
				E9B20B7B1B500126007A2DA7 /* RCTAccessibilityManager.m in Sources */,
				13A0C2891B74F71200B29F6F /* RCTDevLoadingView.m in Sources */,
				2DAD4AF61DD9014F00236162 /* RCTTVNavigationEventEmitter.m in Sources */,
				13B07FF21A69327A00A75B9A /* RCTTiming.m in Sources */,
				1372B70A1AB030C200659ED6 /* RCTAppState.m in Sources */,
				134FCB3D1A6E7F0800051CC8 /* RCTJSCExecutor.mm in Sources */,
				14C2CA781B3ACB0400E6CBB2 /* RCTBatchedBridge.m in Sources */,
				13E067591A70F44B002CDEE1 /* UIView+React.m in Sources */,
				14F484561AABFCE100FDF6B9 /* RCTSliderManager.m in Sources */,
				13D033631C1837FE0021DC29 /* RCTClipboard.m in Sources */,
				85C199EE1CD2407900DAD810 /* RCTJSCWrapper.mm in Sources */,
				14C2CA741B3AC64300E6CBB2 /* RCTModuleData.mm in Sources */,
				142014191B32094000CC17BA /* RCTPerformanceLogger.m in Sources */,
				83CBBA981A6020BB00E9B192 /* RCTTouchHandler.m in Sources */,
				3EDCA8A51D3591E700450C31 /* RCTErrorInfo.m in Sources */,
				83CBBA521A601E3B00E9B192 /* RCTLog.mm in Sources */,
				13B0801D1A69489C00A75B9A /* RCTNavItemManager.m in Sources */,
				13A6E20E1C19AA0C00845B82 /* RCTParserUtils.m in Sources */,
				13E067571A70F44B002CDEE1 /* RCTView.m in Sources */,
				3D7749441DC1065C007EC8D8 /* RCTPlatform.m in Sources */,
				13AFBCA01C07247D00BBAEAA /* RCTMapOverlay.m in Sources */,
				13D9FEEE1CDCD93000158BD7 /* RCTKeyboardObserver.m in Sources */,
				B233E6EA1D2D845D00BC68BA /* RCTI18nManager.m in Sources */,
				133683521D37ACA10077D0C3 /* CSSLayout.c in Sources */,
				2DB532CC1DCE45750056782F /* RCTTVViewManager.m in Sources */,
				13456E931ADAD2DE009F94A7 /* RCTConvert+CoreLocation.m in Sources */,
				137327E91AA5CF210034F82E /* RCTTabBarItemManager.m in Sources */,
				13A1F71E1A75392D00D3D453 /* RCTKeyCommands.m in Sources */,
				83CBBA531A601E3B00E9B192 /* RCTUtils.m in Sources */,
				14435CE61AAC4AE100FC20F4 /* RCTMapManager.m in Sources */,
				191E3EC11C29DC3800C180A6 /* RCTRefreshControl.m in Sources */,
				13C156051AB1A2840079392D /* RCTWebView.m in Sources */,
				83CBBA601A601EAA00E9B192 /* RCTBridge.m in Sources */,
				13C156061AB1A2840079392D /* RCTWebViewManager.m in Sources */,
				58114A161AAE854800E7D092 /* RCTPicker.m in Sources */,
				137327E81AA5CF210034F82E /* RCTTabBarItem.m in Sources */,
				83A1FE8C1B62640A00BE0E65 /* RCTModalHostView.m in Sources */,
				13E067551A70F44B002CDEE1 /* RCTShadowView.m in Sources */,
				1450FF871BCFF28A00208362 /* RCTProfileTrampoline-arm.S in Sources */,
				2D562E431DA5976B00F962D6 /* RCTTVRemoteHandler.m in Sources */,
				131B6AF51AF1093D00FFC3E0 /* RCTSegmentedControlManager.m in Sources */,
				58114A171AAE854800E7D092 /* RCTPickerManager.m in Sources */,
				191E3EBE1C29D9AF00C180A6 /* RCTRefreshControlManager.m in Sources */,
				68EFE4EE1CF6EB3900A1DE13 /* RCTBundleURLProvider.m in Sources */,
				B95154321D1B34B200FE7B80 /* RCTActivityIndicatorView.m in Sources */,
				13B0801A1A69489C00A75B9A /* RCTNavigator.m in Sources */,
				137327E71AA5CF210034F82E /* RCTTabBar.m in Sources */,
				3DC724321D8BF99A00808C32 /* RCTJSCErrorHandling.m in Sources */,
				13F17A851B8493E5007D4C75 /* RCTRedBox.m in Sources */,
				83392EB31B6634E10013B15F /* RCTModalHostViewController.m in Sources */,
				14435CE51AAC4AE100FC20F4 /* RCTMap.m in Sources */,
				13B0801C1A69489C00A75B9A /* RCTNavItem.m in Sources */,
				83CBBA691A601EF300E9B192 /* RCTEventDispatcher.m in Sources */,
				83A1FE8F1B62643A00BE0E65 /* RCTModalHostViewManager.m in Sources */,
				2DF603491DDBE9AD00493BA5 /* JSCSamplingProfiler.m in Sources */,
				13E0674A1A70F434002CDEE1 /* RCTUIManager.m in Sources */,
				391E86A41C623EC800009732 /* RCTTouchEvent.m in Sources */,
				1450FF861BCFF28A00208362 /* RCTProfile.m in Sources */,
				13AB90C11B6FA36700713B4F /* RCTComponentData.m in Sources */,
				13B0801B1A69489C00A75B9A /* RCTNavigatorManager.m in Sources */,
			);
			runOnlyForDeploymentPostprocessing = 0;
		};
/* End PBXSourcesBuildPhase section */

/* Begin XCBuildConfiguration section */
		2D2A28191D9B038B00D4039D /* Debug */ = {
			isa = XCBuildConfiguration;
			buildSettings = {
				CLANG_ANALYZER_NONNULL = YES;
				CLANG_CXX_LANGUAGE_STANDARD = "c++14";
				CLANG_WARN_DOCUMENTATION_COMMENTS = YES;
				CLANG_WARN_INFINITE_RECURSION = YES;
				CLANG_WARN_SUSPICIOUS_MOVES = YES;
				DEBUG_INFORMATION_FORMAT = dwarf;
				ENABLE_TESTABILITY = YES;
				GCC_NO_COMMON_BLOCKS = YES;
				GCC_PREPROCESSOR_DEFINITIONS = (
					"DEBUG=1",
					"$(inherited)",
				);
				OTHER_LDFLAGS = "-ObjC";
				PRODUCT_NAME = "$(TARGET_NAME)";
				SDKROOT = appletvos;
				SKIP_INSTALL = YES;
				TVOS_DEPLOYMENT_TARGET = 9.2;
			};
			name = Debug;
		};
		2D2A281A1D9B038B00D4039D /* Release */ = {
			isa = XCBuildConfiguration;
			buildSettings = {
				CLANG_ANALYZER_NONNULL = YES;
				CLANG_CXX_LANGUAGE_STANDARD = "c++14";
				CLANG_WARN_DOCUMENTATION_COMMENTS = YES;
				CLANG_WARN_INFINITE_RECURSION = YES;
				CLANG_WARN_SUSPICIOUS_MOVES = YES;
				COPY_PHASE_STRIP = NO;
				DEBUG_INFORMATION_FORMAT = "dwarf-with-dsym";
				GCC_NO_COMMON_BLOCKS = YES;
				OTHER_LDFLAGS = "-ObjC";
				PRODUCT_NAME = "$(TARGET_NAME)";
				SDKROOT = appletvos;
				SKIP_INSTALL = YES;
				TVOS_DEPLOYMENT_TARGET = 9.2;
			};
			name = Release;
		};
		83CBBA201A601CBA00E9B192 /* Debug */ = {
			isa = XCBuildConfiguration;
			buildSettings = {
				ALWAYS_SEARCH_USER_PATHS = NO;
				CLANG_CXX_LANGUAGE_STANDARD = "gnu++0x";
				CLANG_CXX_LIBRARY = "libc++";
				CLANG_ENABLE_MODULES = YES;
				CLANG_ENABLE_OBJC_ARC = YES;
				CLANG_WARN_BOOL_CONVERSION = YES;
				CLANG_WARN_CONSTANT_CONVERSION = YES;
				CLANG_WARN_DIRECT_OBJC_ISA_USAGE = YES_ERROR;
				CLANG_WARN_EMPTY_BODY = YES;
				CLANG_WARN_ENUM_CONVERSION = YES;
				CLANG_WARN_INFINITE_RECURSION = YES;
				CLANG_WARN_INT_CONVERSION = YES;
				CLANG_WARN_OBJC_ROOT_CLASS = YES_ERROR;
				CLANG_WARN_SUSPICIOUS_MOVE = YES;
				CLANG_WARN_UNREACHABLE_CODE = YES;
				CLANG_WARN__DUPLICATE_METHOD_MATCH = YES;
				"CODE_SIGN_IDENTITY[sdk=iphoneos*]" = "iPhone Developer";
				COPY_PHASE_STRIP = NO;
				ENABLE_STRICT_OBJC_MSGSEND = YES;
				GCC_C_LANGUAGE_STANDARD = gnu99;
				GCC_DYNAMIC_NO_PIC = NO;
				GCC_NO_COMMON_BLOCKS = YES;
				GCC_OPTIMIZATION_LEVEL = 0;
				GCC_PREPROCESSOR_DEFINITIONS = (
					"DEBUG=1",
					"RCT_DEBUG=1",
					"RCT_DEV=1",
					"RCT_NSASSERT=1",
				);
				GCC_SYMBOLS_PRIVATE_EXTERN = NO;
				GCC_WARN_64_TO_32_BIT_CONVERSION = YES;
				GCC_WARN_ABOUT_MISSING_PROTOTYPES = YES;
				GCC_WARN_ABOUT_RETURN_TYPE = YES_ERROR;
				GCC_WARN_INITIALIZER_NOT_FULLY_BRACKETED = YES;
				GCC_WARN_SHADOW = YES;
				GCC_WARN_UNDECLARED_SELECTOR = YES;
				GCC_WARN_UNINITIALIZED_AUTOS = YES_AGGRESSIVE;
				GCC_WARN_UNUSED_FUNCTION = YES;
				GCC_WARN_UNUSED_VARIABLE = YES;
				IPHONEOS_DEPLOYMENT_TARGET = 8.0;
				MTL_ENABLE_DEBUG_INFO = YES;
				ONLY_ACTIVE_ARCH = YES;
				SDKROOT = iphoneos;
				WARNING_CFLAGS = (
					"-Wextra",
					"-Wall",
				);
			};
			name = Debug;
		};
		83CBBA211A601CBA00E9B192 /* Release */ = {
			isa = XCBuildConfiguration;
			buildSettings = {
				ALWAYS_SEARCH_USER_PATHS = NO;
				CLANG_CXX_LANGUAGE_STANDARD = "gnu++0x";
				CLANG_CXX_LIBRARY = "libc++";
				CLANG_ENABLE_MODULES = YES;
				CLANG_ENABLE_OBJC_ARC = YES;
				CLANG_WARN_BOOL_CONVERSION = YES;
				CLANG_WARN_CONSTANT_CONVERSION = YES;
				CLANG_WARN_DIRECT_OBJC_ISA_USAGE = YES_ERROR;
				CLANG_WARN_EMPTY_BODY = YES;
				CLANG_WARN_ENUM_CONVERSION = YES;
				CLANG_WARN_INFINITE_RECURSION = YES;
				CLANG_WARN_INT_CONVERSION = YES;
				CLANG_WARN_OBJC_ROOT_CLASS = YES_ERROR;
				CLANG_WARN_SUSPICIOUS_MOVE = YES;
				CLANG_WARN_UNREACHABLE_CODE = YES;
				CLANG_WARN__DUPLICATE_METHOD_MATCH = YES;
				"CODE_SIGN_IDENTITY[sdk=iphoneos*]" = "iPhone Developer";
				COPY_PHASE_STRIP = YES;
				ENABLE_NS_ASSERTIONS = NO;
				ENABLE_STRICT_OBJC_MSGSEND = YES;
				GCC_C_LANGUAGE_STANDARD = gnu99;
				GCC_NO_COMMON_BLOCKS = YES;
				GCC_PREPROCESSOR_DEFINITIONS = "";
				GCC_WARN_64_TO_32_BIT_CONVERSION = YES;
				GCC_WARN_ABOUT_MISSING_PROTOTYPES = YES;
				GCC_WARN_ABOUT_RETURN_TYPE = YES_ERROR;
				GCC_WARN_INITIALIZER_NOT_FULLY_BRACKETED = YES;
				GCC_WARN_SHADOW = YES;
				GCC_WARN_UNDECLARED_SELECTOR = YES;
				GCC_WARN_UNINITIALIZED_AUTOS = YES_AGGRESSIVE;
				GCC_WARN_UNUSED_FUNCTION = YES;
				GCC_WARN_UNUSED_VARIABLE = YES;
				IPHONEOS_DEPLOYMENT_TARGET = 8.0;
				MTL_ENABLE_DEBUG_INFO = NO;
				SDKROOT = iphoneos;
				VALIDATE_PRODUCT = YES;
				WARNING_CFLAGS = (
					"-Wextra",
					"-Wall",
				);
			};
			name = Release;
		};
		83CBBA401A601D0F00E9B192 /* Debug */ = {
			isa = XCBuildConfiguration;
			buildSettings = {
				CLANG_CXX_LANGUAGE_STANDARD = "c++14";
				CLANG_STATIC_ANALYZER_MODE = deep;
				GCC_PREPROCESSOR_DEFINITIONS = "$(inherited)";
				GCC_WARN_ABOUT_MISSING_NEWLINE = YES;
				HEADER_SEARCH_PATHS = (
					"$(inherited)",
					/Applications/Xcode.app/Contents/Developer/Toolchains/XcodeDefault.xctoolchain/usr/include,
					"$(SRCROOT)",
				);
				OTHER_LDFLAGS = "-ObjC";
				PRODUCT_NAME = "$(TARGET_NAME)";
				RUN_CLANG_STATIC_ANALYZER = YES;
				SKIP_INSTALL = YES;
			};
			name = Debug;
		};
		83CBBA411A601D0F00E9B192 /* Release */ = {
			isa = XCBuildConfiguration;
			buildSettings = {
				CLANG_CXX_LANGUAGE_STANDARD = "c++14";
				CLANG_STATIC_ANALYZER_MODE = deep;
				GCC_PREPROCESSOR_DEFINITIONS = "$(inherited)";
				GCC_WARN_ABOUT_MISSING_NEWLINE = YES;
				HEADER_SEARCH_PATHS = (
					"$(inherited)",
					/Applications/Xcode.app/Contents/Developer/Toolchains/XcodeDefault.xctoolchain/usr/include,
					"$(SRCROOT)",
				);
				OTHER_LDFLAGS = "-ObjC";
				PRODUCT_NAME = "$(TARGET_NAME)";
				RUN_CLANG_STATIC_ANALYZER = NO;
				SKIP_INSTALL = YES;
			};
			name = Release;
		};
/* End XCBuildConfiguration section */

/* Begin XCConfigurationList section */
		2D2A281B1D9B038B00D4039D /* Build configuration list for PBXNativeTarget "React-tvOS" */ = {
			isa = XCConfigurationList;
			buildConfigurations = (
				2D2A28191D9B038B00D4039D /* Debug */,
				2D2A281A1D9B038B00D4039D /* Release */,
			);
			defaultConfigurationIsVisible = 0;
			defaultConfigurationName = Release;
		};
		83CBB9FA1A601CBA00E9B192 /* Build configuration list for PBXProject "React" */ = {
			isa = XCConfigurationList;
			buildConfigurations = (
				83CBBA201A601CBA00E9B192 /* Debug */,
				83CBBA211A601CBA00E9B192 /* Release */,
			);
			defaultConfigurationIsVisible = 0;
			defaultConfigurationName = Release;
		};
		83CBBA3F1A601D0F00E9B192 /* Build configuration list for PBXNativeTarget "React" */ = {
			isa = XCConfigurationList;
			buildConfigurations = (
				83CBBA401A601D0F00E9B192 /* Debug */,
				83CBBA411A601D0F00E9B192 /* Release */,
			);
			defaultConfigurationIsVisible = 0;
			defaultConfigurationName = Release;
		};
/* End XCConfigurationList section */
	};
	rootObject = 83CBB9F71A601CBA00E9B192 /* Project object */;
}<|MERGE_RESOLUTION|>--- conflicted
+++ resolved
@@ -175,8 +175,8 @@
 		2DD0EFE11DA84F2800B0C975 /* RCTStatusBarManager.m in Sources */ = {isa = PBXBuildFile; fileRef = 13723B4F1A82FD3C00F88898 /* RCTStatusBarManager.m */; };
 		2DD60CA11DD1563700788D15 /* RCTTVViewManager.m in Sources */ = {isa = PBXBuildFile; fileRef = 2DB532CB1DCE45750056782F /* RCTTVViewManager.m */; };
 		2DD60CA21DD1564200788D15 /* RCTTVView.m in Sources */ = {isa = PBXBuildFile; fileRef = 2DB532C81DCE410F0056782F /* RCTTVView.m */; };
-		2DF603491DDBE9AD00493BA5 /* JSCSamplingProfiler.m in Sources */ = {isa = PBXBuildFile; fileRef = 2DF603481DDBE9AD00493BA5 /* JSCSamplingProfiler.m */; };
-		2DF6034A1DDBE9C900493BA5 /* JSCSamplingProfiler.m in Sources */ = {isa = PBXBuildFile; fileRef = 2DF603481DDBE9AD00493BA5 /* JSCSamplingProfiler.m */; };
+		2DF603491DDBE9AD00493BA5 /* JSCSamplingProfiler.m in Sources */ = {isa = PBXBuildFile; fileRef = 369123E01DDC75850095B341 /* JSCSamplingProfiler.m */; };
+		2DF6034A1DDBE9C900493BA5 /* JSCSamplingProfiler.m in Sources */ = {isa = PBXBuildFile; fileRef = 369123E01DDC75850095B341 /* JSCSamplingProfiler.m */; };
 		352DCFF01D19F4C20056D623 /* RCTI18nUtil.m in Sources */ = {isa = PBXBuildFile; fileRef = 352DCFEF1D19F4C20056D623 /* RCTI18nUtil.m */; };
 		369123E11DDC75850095B341 /* JSCSamplingProfiler.m in Sources */ = {isa = PBXBuildFile; fileRef = 369123E01DDC75850095B341 /* JSCSamplingProfiler.m */; };
 		391E86A41C623EC800009732 /* RCTTouchEvent.m in Sources */ = {isa = PBXBuildFile; fileRef = 391E86A21C623EC800009732 /* RCTTouchEvent.m */; };
@@ -396,8 +396,8 @@
 		2DB532C81DCE410F0056782F /* RCTTVView.m */ = {isa = PBXFileReference; fileEncoding = 4; lastKnownFileType = sourcecode.c.objc; path = RCTTVView.m; sourceTree = "<group>"; };
 		2DB532CA1DCE45750056782F /* RCTTVViewManager.h */ = {isa = PBXFileReference; fileEncoding = 4; lastKnownFileType = sourcecode.c.h; path = RCTTVViewManager.h; sourceTree = "<group>"; };
 		2DB532CB1DCE45750056782F /* RCTTVViewManager.m */ = {isa = PBXFileReference; fileEncoding = 4; lastKnownFileType = sourcecode.c.objc; path = RCTTVViewManager.m; sourceTree = "<group>"; };
-		2DF603471DDBE9AD00493BA5 /* JSCSamplingProfiler.h */ = {isa = PBXFileReference; fileEncoding = 4; lastKnownFileType = sourcecode.c.h; path = JSCSamplingProfiler.h; sourceTree = "<group>"; };
-		2DF603481DDBE9AD00493BA5 /* JSCSamplingProfiler.m */ = {isa = PBXFileReference; fileEncoding = 4; lastKnownFileType = sourcecode.c.objc; path = JSCSamplingProfiler.m; sourceTree = "<group>"; };
+		369123DF1DDC75850095B341 /* JSCSamplingProfiler.h */ = {isa = PBXFileReference; fileEncoding = 4; lastKnownFileType = sourcecode.c.h; path = JSCSamplingProfiler.h; sourceTree = "<group>"; };
+		369123E01DDC75850095B341 /* JSCSamplingProfiler.m */ = {isa = PBXFileReference; fileEncoding = 4; lastKnownFileType = sourcecode.c.objc; path = JSCSamplingProfiler.m; sourceTree = "<group>"; };
 		352DCFEE1D19F4C20056D623 /* RCTI18nUtil.h */ = {isa = PBXFileReference; fileEncoding = 4; lastKnownFileType = sourcecode.c.h; path = RCTI18nUtil.h; sourceTree = "<group>"; };
 		352DCFEF1D19F4C20056D623 /* RCTI18nUtil.m */ = {isa = PBXFileReference; fileEncoding = 4; lastKnownFileType = sourcecode.c.objc; path = RCTI18nUtil.m; sourceTree = "<group>"; };
 		369123DF1DDC75850095B341 /* JSCSamplingProfiler.h */ = {isa = PBXFileReference; fileEncoding = 4; lastKnownFileType = sourcecode.c.h; path = JSCSamplingProfiler.h; sourceTree = "<group>"; };
@@ -514,13 +514,8 @@
 		13B07FE01A69315300A75B9A /* Modules */ = {
 			isa = PBXGroup;
 			children = (
-<<<<<<< HEAD
-				2DF603471DDBE9AD00493BA5 /* JSCSamplingProfiler.h */,
-				2DF603481DDBE9AD00493BA5 /* JSCSamplingProfiler.m */,
-=======
 				369123DF1DDC75850095B341 /* JSCSamplingProfiler.h */,
 				369123E01DDC75850095B341 /* JSCSamplingProfiler.m */,
->>>>>>> 2de1c350
 				13D9FEE91CDCCECF00158BD7 /* RCTEventEmitter.h */,
 				13D9FEEA1CDCCECF00158BD7 /* RCTEventEmitter.m */,
 				E9B20B791B500126007A2DA7 /* RCTAccessibilityManager.h */,
