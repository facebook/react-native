/*
 * Copyright (c) Facebook, Inc. and its affiliates.
 *
 * This source code is licensed under the MIT license found in the
 * LICENSE file in the root directory of this source tree.
 */

#import "RCTEventDispatcherProtocol.h"

const NSInteger RCTTextUpdateLagWarningThreshold = 3;

NSString *RCTNormalizeInputEventName(NSString *eventName)
{
  if ([eventName hasPrefix:@"on"]) {
    eventName = [eventName stringByReplacingCharactersInRange:(NSRange){0, 2} withString:@"top"];
  } else if (![eventName hasPrefix:@"top"]) {
    eventName = [[@"top" stringByAppendingString:[eventName substringToIndex:1].uppercaseString]
        stringByAppendingString:[eventName substringFromIndex:1]];
  }
  return eventName;
}

<<<<<<< HEAD
static NSNumber *RCTGetEventID(NSNumber *viewTag, NSString *eventName, uint16_t coalescingKey)
{
  return @(viewTag.intValue | (((uint64_t)eventName.hash & 0xFFFF) << 32) | (((uint64_t)coalescingKey) << 48));
}

static uint16_t RCTUniqueCoalescingKeyGenerator = 0;

@implementation RCTEventDispatcher {
  // We need this lock to protect access to _events, _eventQueue and _eventsDispatchScheduled. It's filled in on main
  // thread and consumed on js thread.
  NSLock *_eventQueueLock;
  // We have this id -> event mapping so we coalesce effectively.
  NSMutableDictionary<NSNumber *, id<RCTEvent>> *_events;
  // This array contains ids of events in order they come in, so we can emit them to JS in the exact same order.
  NSMutableArray<NSNumber *> *_eventQueue;
  BOOL _eventsDispatchScheduled;
  NSHashTable<id<RCTEventDispatcherObserver>> *_observers;
  NSLock *_observersLock;
}

@synthesize bridge = _bridge;
@synthesize dispatchToJSThread = _dispatchToJSThread;
@synthesize invokeJS = _invokeJS;
@synthesize invokeJSWithModuleDotMethod = _invokeJSWithModuleDotMethod;

RCT_EXPORT_MODULE()

- (void)setBridge:(RCTBridge *)bridge
{
  _bridge = bridge;
  _events = [NSMutableDictionary new];
  _eventQueue = [NSMutableArray new];
  _eventQueueLock = [NSLock new];
  _eventsDispatchScheduled = NO;
  _observers = [NSHashTable weakObjectsHashTable];
  _observersLock = [NSLock new];
}

- (void)sendAppEventWithName:(NSString *)name body:(id)body
{
  if (_bridge) {
    [_bridge enqueueJSCall:@"RCTNativeAppEventEmitter"
                    method:@"emit"
                      args:body ? @[ name, body ] : @[ name ]
                completion:NULL];
  } else {
    _invokeJS(@"RCTNativeAppEventEmitter", @"emit", body ? @[ name, body ] : @[ name ]);
  }
}

- (void)sendDeviceEventWithName:(NSString *)name body:(id)body
{
  if (_bridge) {
    [_bridge enqueueJSCall:@"RCTDeviceEventEmitter"
                    method:@"emit"
                      args:body ? @[ name, body ] : @[ name ]
                completion:NULL];
  } else {
    _invokeJS(@"RCTDeviceEventEmitter", @"emit", body ? @[ name, body ] : @[ name ]);
  }
}

- (void)sendTextEventWithType:(RCTTextEventType)type
                     reactTag:(NSNumber *)reactTag
                         text:(NSString *)text
                          key:(NSString *)key
                   eventCount:(NSInteger)eventCount
{
  static NSString *events[] = {@"focus", @"blur", @"change", @"submitEditing", @"endEditing", @"keyPress", @"keyDown", @"keyUp"};

  NSMutableDictionary *body = [[NSMutableDictionary alloc] initWithDictionary:@{
    @"eventCount" : @(eventCount),
  }];

  if (text) {
    body[@"text"] = text;
  }

  if (key) {
    if (key.length == 0) {
      key = @"Backspace"; // backspace
    } else {
      switch ([key characterAtIndex:0]) {
        case '\t':
          key = @"Tab";
          break;
        case '\n':
          key = @"Enter";
        default:
          break;
      }
    }
    body[@"key"] = key;
  }

  RCTComponentEvent *event = [[RCTComponentEvent alloc] initWithName:events[type] viewTag:reactTag body:body];
  [self sendEvent:event];
}

- (void)sendEvent:(id<RCTEvent>)event
{
  [_observersLock lock];

  for (id<RCTEventDispatcherObserver> observer in _observers) {
    [observer eventDispatcherWillDispatchEvent:event];
  }

  [_observersLock unlock];

  [_eventQueueLock lock];

  NSNumber *eventID;
  if (event.canCoalesce) {
    eventID = RCTGetEventID(event.viewTag, event.eventName, event.coalescingKey);
    id<RCTEvent> previousEvent = _events[eventID];
    if (previousEvent) {
      event = [previousEvent coalesceWithEvent:event];
    } else {
      [_eventQueue addObject:eventID];
    }
  } else {
    id<RCTEvent> previousEvent = _events[eventID];
    eventID = RCTGetEventID(event.viewTag, event.eventName, RCTUniqueCoalescingKeyGenerator++);
    RCTAssert(
        previousEvent == nil,
        @"Got event %@ which cannot be coalesced, but has the same eventID %@ as the previous event %@",
        event,
        eventID,
        previousEvent);
    [_eventQueue addObject:eventID];
  }

  _events[eventID] = event;

  BOOL scheduleEventsDispatch = NO;
  if (!_eventsDispatchScheduled) {
    _eventsDispatchScheduled = YES;
    scheduleEventsDispatch = YES;
  }

  // We have to release the lock before dispatching block with events,
  // since dispatchBlock: can be executed synchronously on the same queue.
  // (This is happening when chrome debugging is turned on.)
  [_eventQueueLock unlock];

  if (scheduleEventsDispatch) {
    if (_bridge) {
      [_bridge
          dispatchBlock:^{
            [self flushEventsQueue];
          }
                  queue:RCTJSThread];
    } else if (_dispatchToJSThread) {
      _dispatchToJSThread(^{
        [self flushEventsQueue];
      });
    }
  }
}

- (void)addDispatchObserver:(id<RCTEventDispatcherObserver>)observer
{
  [_observersLock lock];
  [_observers addObject:observer];
  [_observersLock unlock];
}

- (void)removeDispatchObserver:(id<RCTEventDispatcherObserver>)observer
{
  [_observersLock lock];
  [_observers removeObject:observer];
  [_observersLock unlock];
}

- (void)dispatchEvent:(id<RCTEvent>)event
{
  if (_bridge) {
    [_bridge enqueueJSCall:[[event class] moduleDotMethod] args:[event arguments]];
  } else {
    _invokeJSWithModuleDotMethod([[event class] moduleDotMethod], [event arguments]);
  }
}

- (dispatch_queue_t)methodQueue
{
  return RCTJSThread;
}

// js thread only (which surprisingly can be the main thread, depends on used JS executor)
- (void)flushEventsQueue
{
  [_eventQueueLock lock];
  NSDictionary *events = _events;
  _events = [NSMutableDictionary new];
  NSMutableArray *eventQueue = _eventQueue;
  _eventQueue = [NSMutableArray new];
  _eventsDispatchScheduled = NO;
  [_eventQueueLock unlock];

  for (NSNumber *eventId in eventQueue) {
    [self dispatchEvent:events[eventId]];
  }
}

@end

=======
>>>>>>> 82187bfb
@implementation RCTBridge (RCTEventDispatcher)

- (id<RCTEventDispatcherProtocol>)eventDispatcher
{
  return [self moduleForName:@"EventDispatcher" lazilyLoadIfNecessary:YES];
}

@end<|MERGE_RESOLUTION|>--- conflicted
+++ resolved
@@ -20,215 +20,6 @@
   return eventName;
 }
 
-<<<<<<< HEAD
-static NSNumber *RCTGetEventID(NSNumber *viewTag, NSString *eventName, uint16_t coalescingKey)
-{
-  return @(viewTag.intValue | (((uint64_t)eventName.hash & 0xFFFF) << 32) | (((uint64_t)coalescingKey) << 48));
-}
-
-static uint16_t RCTUniqueCoalescingKeyGenerator = 0;
-
-@implementation RCTEventDispatcher {
-  // We need this lock to protect access to _events, _eventQueue and _eventsDispatchScheduled. It's filled in on main
-  // thread and consumed on js thread.
-  NSLock *_eventQueueLock;
-  // We have this id -> event mapping so we coalesce effectively.
-  NSMutableDictionary<NSNumber *, id<RCTEvent>> *_events;
-  // This array contains ids of events in order they come in, so we can emit them to JS in the exact same order.
-  NSMutableArray<NSNumber *> *_eventQueue;
-  BOOL _eventsDispatchScheduled;
-  NSHashTable<id<RCTEventDispatcherObserver>> *_observers;
-  NSLock *_observersLock;
-}
-
-@synthesize bridge = _bridge;
-@synthesize dispatchToJSThread = _dispatchToJSThread;
-@synthesize invokeJS = _invokeJS;
-@synthesize invokeJSWithModuleDotMethod = _invokeJSWithModuleDotMethod;
-
-RCT_EXPORT_MODULE()
-
-- (void)setBridge:(RCTBridge *)bridge
-{
-  _bridge = bridge;
-  _events = [NSMutableDictionary new];
-  _eventQueue = [NSMutableArray new];
-  _eventQueueLock = [NSLock new];
-  _eventsDispatchScheduled = NO;
-  _observers = [NSHashTable weakObjectsHashTable];
-  _observersLock = [NSLock new];
-}
-
-- (void)sendAppEventWithName:(NSString *)name body:(id)body
-{
-  if (_bridge) {
-    [_bridge enqueueJSCall:@"RCTNativeAppEventEmitter"
-                    method:@"emit"
-                      args:body ? @[ name, body ] : @[ name ]
-                completion:NULL];
-  } else {
-    _invokeJS(@"RCTNativeAppEventEmitter", @"emit", body ? @[ name, body ] : @[ name ]);
-  }
-}
-
-- (void)sendDeviceEventWithName:(NSString *)name body:(id)body
-{
-  if (_bridge) {
-    [_bridge enqueueJSCall:@"RCTDeviceEventEmitter"
-                    method:@"emit"
-                      args:body ? @[ name, body ] : @[ name ]
-                completion:NULL];
-  } else {
-    _invokeJS(@"RCTDeviceEventEmitter", @"emit", body ? @[ name, body ] : @[ name ]);
-  }
-}
-
-- (void)sendTextEventWithType:(RCTTextEventType)type
-                     reactTag:(NSNumber *)reactTag
-                         text:(NSString *)text
-                          key:(NSString *)key
-                   eventCount:(NSInteger)eventCount
-{
-  static NSString *events[] = {@"focus", @"blur", @"change", @"submitEditing", @"endEditing", @"keyPress", @"keyDown", @"keyUp"};
-
-  NSMutableDictionary *body = [[NSMutableDictionary alloc] initWithDictionary:@{
-    @"eventCount" : @(eventCount),
-  }];
-
-  if (text) {
-    body[@"text"] = text;
-  }
-
-  if (key) {
-    if (key.length == 0) {
-      key = @"Backspace"; // backspace
-    } else {
-      switch ([key characterAtIndex:0]) {
-        case '\t':
-          key = @"Tab";
-          break;
-        case '\n':
-          key = @"Enter";
-        default:
-          break;
-      }
-    }
-    body[@"key"] = key;
-  }
-
-  RCTComponentEvent *event = [[RCTComponentEvent alloc] initWithName:events[type] viewTag:reactTag body:body];
-  [self sendEvent:event];
-}
-
-- (void)sendEvent:(id<RCTEvent>)event
-{
-  [_observersLock lock];
-
-  for (id<RCTEventDispatcherObserver> observer in _observers) {
-    [observer eventDispatcherWillDispatchEvent:event];
-  }
-
-  [_observersLock unlock];
-
-  [_eventQueueLock lock];
-
-  NSNumber *eventID;
-  if (event.canCoalesce) {
-    eventID = RCTGetEventID(event.viewTag, event.eventName, event.coalescingKey);
-    id<RCTEvent> previousEvent = _events[eventID];
-    if (previousEvent) {
-      event = [previousEvent coalesceWithEvent:event];
-    } else {
-      [_eventQueue addObject:eventID];
-    }
-  } else {
-    id<RCTEvent> previousEvent = _events[eventID];
-    eventID = RCTGetEventID(event.viewTag, event.eventName, RCTUniqueCoalescingKeyGenerator++);
-    RCTAssert(
-        previousEvent == nil,
-        @"Got event %@ which cannot be coalesced, but has the same eventID %@ as the previous event %@",
-        event,
-        eventID,
-        previousEvent);
-    [_eventQueue addObject:eventID];
-  }
-
-  _events[eventID] = event;
-
-  BOOL scheduleEventsDispatch = NO;
-  if (!_eventsDispatchScheduled) {
-    _eventsDispatchScheduled = YES;
-    scheduleEventsDispatch = YES;
-  }
-
-  // We have to release the lock before dispatching block with events,
-  // since dispatchBlock: can be executed synchronously on the same queue.
-  // (This is happening when chrome debugging is turned on.)
-  [_eventQueueLock unlock];
-
-  if (scheduleEventsDispatch) {
-    if (_bridge) {
-      [_bridge
-          dispatchBlock:^{
-            [self flushEventsQueue];
-          }
-                  queue:RCTJSThread];
-    } else if (_dispatchToJSThread) {
-      _dispatchToJSThread(^{
-        [self flushEventsQueue];
-      });
-    }
-  }
-}
-
-- (void)addDispatchObserver:(id<RCTEventDispatcherObserver>)observer
-{
-  [_observersLock lock];
-  [_observers addObject:observer];
-  [_observersLock unlock];
-}
-
-- (void)removeDispatchObserver:(id<RCTEventDispatcherObserver>)observer
-{
-  [_observersLock lock];
-  [_observers removeObject:observer];
-  [_observersLock unlock];
-}
-
-- (void)dispatchEvent:(id<RCTEvent>)event
-{
-  if (_bridge) {
-    [_bridge enqueueJSCall:[[event class] moduleDotMethod] args:[event arguments]];
-  } else {
-    _invokeJSWithModuleDotMethod([[event class] moduleDotMethod], [event arguments]);
-  }
-}
-
-- (dispatch_queue_t)methodQueue
-{
-  return RCTJSThread;
-}
-
-// js thread only (which surprisingly can be the main thread, depends on used JS executor)
-- (void)flushEventsQueue
-{
-  [_eventQueueLock lock];
-  NSDictionary *events = _events;
-  _events = [NSMutableDictionary new];
-  NSMutableArray *eventQueue = _eventQueue;
-  _eventQueue = [NSMutableArray new];
-  _eventsDispatchScheduled = NO;
-  [_eventQueueLock unlock];
-
-  for (NSNumber *eventId in eventQueue) {
-    [self dispatchEvent:events[eventId]];
-  }
-}
-
-@end
-
-=======
->>>>>>> 82187bfb
 @implementation RCTBridge (RCTEventDispatcher)
 
 - (id<RCTEventDispatcherProtocol>)eventDispatcher
