--- conflicted
+++ resolved
@@ -90,15 +90,9 @@
 
 static BOOL RCTParseUnused(const char **input)
 {
-<<<<<<< HEAD
-  return RCTReadString(input, "__attribute__((unused))") ||
-         RCTReadString(input, "__attribute__((__unused__))") ||
-         RCTReadString(input, "__unused");
-=======
   return RCTReadString(input, "__unused") ||
          RCTReadString(input, "__attribute__((__unused__))") ||
          RCTReadString(input, "__attribute__((unused))");
->>>>>>> ffdf6bf9
 }
 
 static RCTNullability RCTParseNullability(const char **input)
