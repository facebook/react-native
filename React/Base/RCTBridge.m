/**
 * Copyright (c) 2015-present, Facebook, Inc.
 * All rights reserved.
 *
 * This source code is licensed under the BSD-style license found in the
 * LICENSE file in the root directory of this source tree. An additional grant
 * of patent rights can be found in the PATENTS file in the same directory.
 */

#import "RCTBridge.h"

#import <objc/runtime.h>

#import "RCTEventDispatcher.h"
#import "RCTKeyCommands.h"
#import "RCTLog.h"
#import "RCTPerformanceLogger.h"
#import "RCTUtils.h"

NSString *const RCTReloadNotification = @"RCTReloadNotification";
NSString *const RCTJavaScriptDidLoadNotification = @"RCTJavaScriptDidLoadNotification";
NSString *const RCTJavaScriptDidFailToLoadNotification = @"RCTJavaScriptDidFailToLoadNotification";
NSString *const RCTDidCreateNativeModules = @"RCTDidCreateNativeModules";

@class RCTBatchedBridge;

@interface RCTBatchedBridge : RCTBridge <RCTInvalidating>

@property (nonatomic, weak) RCTBridge *parentBridge;

- (instancetype)initWithParentBridge:(RCTBridge *)bridge NS_DESIGNATED_INITIALIZER;

@end

@interface RCTBridge ()

@property (nonatomic, strong) RCTBatchedBridge *batchedBridge;

@end

RCT_EXTERN id<RCTJavaScriptExecutor> RCTGetLatestExecutor(void);

static NSMutableArray *RCTModuleClasses;
NSArray *RCTGetModuleClasses(void);
NSArray *RCTGetModuleClasses(void)
{
  return RCTModuleClasses;
}

void RCTRegisterModule(Class moduleClass)
{
  static dispatch_once_t onceToken;
  dispatch_once(&onceToken, ^{
    RCTModuleClasses = [[NSMutableArray alloc] init];
  });

  RCTAssert([moduleClass conformsToProtocol:@protocol(RCTBridgeModule)],
            @"%@ does not conform to the RCTBridgeModule protocol",
            NSStringFromClass(moduleClass));

  // Register module
  [RCTModuleClasses addObject:moduleClass];
}

/**
 * This function returns the module name for a given class.
 */
NSString *RCTBridgeModuleNameForClass(Class cls)
{
  NSString *name = nil;
  if ([cls respondsToSelector:NSSelectorFromString(@"moduleName")]) {
    name = [cls valueForKey:@"moduleName"];
  }
  if ([name length] == 0) {
    name = NSStringFromClass(cls);
  }
  if ([name hasPrefix:@"RK"]) {
    name = [name stringByReplacingCharactersInRange:(NSRange){0,@"RK".length} withString:@"RCT"];
  }
  return name;
}

/**
 * Check if class has been registered
 */
BOOL RCTBridgeModuleClassIsRegistered(Class);
BOOL RCTBridgeModuleClassIsRegistered(Class cls)
{
  return [objc_getAssociatedObject(cls, &RCTBridgeModuleClassIsRegistered) ?: @YES boolValue];
}

@implementation RCTBridge

dispatch_queue_t RCTJSThread;

+ (void)initialize
{
  static dispatch_once_t onceToken;
  dispatch_once(&onceToken, ^{

    // Set up JS thread
    RCTJSThread = (id)kCFNull;

#if RCT_DEBUG

    // Set up module classes
    static unsigned int classCount;
    Class *classes = objc_copyClassList(&classCount);

    for (unsigned int i = 0; i < classCount; i++)
    {
      Class cls = classes[i];
      Class superclass = cls;
      while (superclass)
      {
        if (class_conformsToProtocol(superclass, @protocol(RCTBridgeModule)))
        {
          if (![RCTModuleClasses containsObject:cls]) {
            RCTLogWarn(@"Class %@ was not exported. Did you forget to use "
                       "RCT_EXPORT_MODULE()?", cls);

            RCTRegisterModule(cls);
            objc_setAssociatedObject(cls, &RCTBridgeModuleClassIsRegistered,
                                     @NO, OBJC_ASSOCIATION_RETAIN_NONATOMIC);
          }
          break;
        }
        superclass = class_getSuperclass(superclass);
      }
    }

    free(classes);

#endif

  });
}

- (instancetype)initWithBundleURL:(NSURL *)bundleURL
                   moduleProvider:(RCTBridgeModuleProviderBlock)block
                    launchOptions:(NSDictionary *)launchOptions
{
  RCTAssertMainThread();

  if ((self = [super init])) {
    RCTPerformanceLoggerStart(RCTPLTTI);

    _bundleURL = bundleURL;
    _moduleProvider = block;
    _launchOptions = [launchOptions copy];
    [self bindKeys];
    [self setUp];
  }
  return self;
}

RCT_NOT_IMPLEMENTED(-init)

- (void)dealloc
{
  /**
   * This runs only on the main thread, but crashes the subclass
   * RCTAssertMainThread();
   */
  [[NSNotificationCenter defaultCenter] removeObserver:self];
  [self invalidate];
}

- (void)bindKeys
{
  RCTAssertMainThread();

  [[NSNotificationCenter defaultCenter] addObserver:self
                                           selector:@selector(reload)
                                               name:RCTReloadNotification
                                             object:nil];

#if TARGET_IPHONE_SIMULATOR

  __weak RCTBridge *weakSelf = self;
  RCTKeyCommands *commands = [RCTKeyCommands sharedInstance];

  // reload in current mode
  [commands registerKeyCommandWithInput:@"r"
                          modifierFlags:UIKeyModifierCommand
                                 action:^(__unused UIKeyCommand *command) {
                                   [weakSelf reload];
                                 }];

#endif

}

- (RCTEventDispatcher *)eventDispatcher
{
  return self.modules[RCTBridgeModuleNameForClass([RCTEventDispatcher class])];
}

- (void)reload
{
  /**
   * AnyThread
   */
  dispatch_async(dispatch_get_main_queue(), ^{
    [self invalidate];
    [self setUp];
  });
}

- (void)setUp
{
  RCTAssertMainThread();

  _batchedBridge = [[RCTBatchedBridge alloc] initWithParentBridge:self];
}

- (BOOL)isLoading
{
  return _batchedBridge.loading;
}

- (BOOL)isValid
{
  return _batchedBridge.isValid;
}

- (void)invalidate
{
  RCTAssertMainThread();

  [_batchedBridge invalidate];
  _batchedBridge = nil;
}

+ (void)logMessage:(NSString *)message level:(NSString *)level
{
  dispatch_async(dispatch_get_main_queue(), ^{
    if (!RCTGetLatestExecutor().isValid) {
      return;
    }

    [RCTGetLatestExecutor() executeJSCall:@"RCTLog"
                                   method:@"logIfNoNativeHook"
                                arguments:@[level, message]
                                 callback:^(__unused id json, __unused NSError *error) {}];
  });
}

- (NSDictionary *)modules
{
  return _batchedBridge.modules;
}

#define RCT_INNER_BRIDGE_ONLY(...) \
- (void)__VA_ARGS__ \
{ \
  RCTLogMustFix(@"Called method \"%@\" on top level bridge. This method should \
              only be called from bridge instance in a bridge module", @(__func__)); \
}

- (void)enqueueJSCall:(NSString *)moduleDotMethod args:(NSArray *)args
{
  [self.batchedBridge enqueueJSCall:moduleDotMethod args:args];
}

RCT_INNER_BRIDGE_ONLY(_invokeAndProcessModule:(__unused NSString *)module
                      method:(__unused NSString *)method
<<<<<<< HEAD
                      arguments:(__unused NSArray *)args
                      context:(__unused NSNumber *)context)

@end

@implementation RCTBatchedBridge
{
  BOOL _loading;
  __weak id<RCTJavaScriptExecutor> _javaScriptExecutor;
  RCTSparseArray *_modulesByID;
  RCTSparseArray *_queuesByID;
  dispatch_queue_t _methodQueue;
  NSDictionary *_modulesByName;
  CADisplayLink *_mainDisplayLink;
  CADisplayLink *_jsDisplayLink;
  NSMutableSet *_frameUpdateObservers;
  NSMutableArray *_scheduledCalls;
  RCTSparseArray *_scheduledCallbacks;
}

@synthesize valid = _valid;

- (instancetype)initWithParentBridge:(RCTBridge *)bridge
{
  RCTAssertMainThread();
  RCTAssertParam(bridge);

  if ((self = [super initWithBundleURL:bridge.bundleURL
                        moduleProvider:bridge.moduleProvider
                         launchOptions:bridge.launchOptions])) {

    _parentBridge = bridge;

    /**
     * Set Initial State
     */
    _valid = YES;
    _loading = YES;
    _frameUpdateObservers = [[NSMutableSet alloc] init];
    _scheduledCalls = [[NSMutableArray alloc] init];
    _scheduledCallbacks = [[RCTSparseArray alloc] init];
    _queuesByID = [[RCTSparseArray alloc] init];
    _jsDisplayLink = [CADisplayLink displayLinkWithTarget:self selector:@selector(_jsThreadUpdate:)];

    if (RCT_DEV) {
      _mainDisplayLink = [CADisplayLink displayLinkWithTarget:self selector:@selector(_mainThreadUpdate:)];
      [_mainDisplayLink addToRunLoop:[NSRunLoop mainRunLoop] forMode:NSRunLoopCommonModes];
    }

    /**
     * Initialize and register bridge modules *before* adding the display link
     * so we don't have threading issues
     */
    _methodQueue = dispatch_queue_create("com.facebook.React.BridgeMethodQueue", DISPATCH_QUEUE_SERIAL);
    [self registerModules];

    /**
     * Start the application script
     */
    [self initJS];
  }
  return self;
}

- (instancetype)initWithBundleURL:(__unused NSURL *)bundleURL
                   moduleProvider:(__unused RCTBridgeModuleProviderBlock)block
                    launchOptions:(__unused NSDictionary *)launchOptions
{
  return [self initWithParentBridge:nil];
}

/**
 * Override to ensure that we won't create another nested bridge
 */
- (void)setUp {}

- (void)reload
{
  [_parentBridge reload];
}

- (Class)executorClass
{
  return _parentBridge.executorClass ?: [RCTContextExecutor class];
}

- (void)setExecutorClass:(Class)executorClass
{
  RCTAssertMainThread();

  _parentBridge.executorClass = executorClass;
}

- (BOOL)isLoading
{
  return _loading;
}

- (BOOL)isValid
{
  return _valid;
}

- (void)registerModules
{
  RCTAssertMainThread();

  // Register passed-in module instances
  NSMutableDictionary *preregisteredModules = [[NSMutableDictionary alloc] init];
  for (id<RCTBridgeModule> module in self.moduleProvider ? self.moduleProvider() : nil) {
    preregisteredModules[RCTBridgeModuleNameForClass([module class])] = module;
  }

  // Instantiate modules
  _modulesByID = [[RCTSparseArray alloc] init];
  NSMutableDictionary *modulesByName = [preregisteredModules mutableCopy];
  [RCTModuleClassesByID enumerateObjectsUsingBlock:
   ^(Class moduleClass, NSUInteger moduleID, __unused BOOL *stop) {
    NSString *moduleName = RCTModuleNamesByID[moduleID];
    // Check if module instance has already been registered for this name
    id<RCTBridgeModule> module = modulesByName[moduleName];
    if (module) {
      // Preregistered instances takes precedence, no questions asked
      if (!preregisteredModules[moduleName]) {
        // It's OK to have a name collision as long as the second instance is nil
        RCTAssert([[moduleClass alloc] init] == nil,
                  @"Attempted to register RCTBridgeModule class %@ for the name "
                  "'%@', but name was already registered by class %@", moduleClass,
                  moduleName, [modulesByName[moduleName] class]);
      }
      if ([module class] != moduleClass) {
        RCTLogInfo(@"RCTBridgeModule of class %@ with name '%@' was encountered "
                   "in the project, but name was already registered by class %@."
                   "That's fine if it's intentional - just letting you know.",
                   moduleClass, moduleName, [modulesByName[moduleName] class]);
      }
    } else {
      // Module name hasn't been used before, so go ahead and instantiate
      module = [[moduleClass alloc] init];
    }
    if (module) {
      // Store module instance
      _modulesByID[moduleID] = modulesByName[moduleName] = module;
    }
  }];

  // Store modules
  _modulesByName = [modulesByName copy];

  /**
   * The executor is a bridge module, wait for it to be created and set it before
   * any other module has access to the bridge
   */
  _javaScriptExecutor = _modulesByName[RCTBridgeModuleNameForClass(self.executorClass)];
  _latestJSExecutor = _javaScriptExecutor;
  RCTSetExecutorID(_javaScriptExecutor);

  [_javaScriptExecutor setUp];

  // Set bridge
  for (id<RCTBridgeModule> module in _modulesByName.allValues) {
    if ([module respondsToSelector:@selector(setBridge:)]) {
      module.bridge = self;
    }
  }

  // Get method queues
  [_modulesByID enumerateObjectsUsingBlock:
   ^(id<RCTBridgeModule> module, NSNumber *moduleID, __unused BOOL *stop) {
    if ([module respondsToSelector:@selector(methodQueue)]) {
      dispatch_queue_t queue = [module methodQueue];
      if (queue) {
        _queuesByID[moduleID] = queue;
      } else {
        _queuesByID[moduleID] = (id)kCFNull;
      }
    }

    if ([module conformsToProtocol:@protocol(RCTFrameUpdateObserver)]) {
      [_frameUpdateObservers addObject:module];
   }
  }];
}

- (void)initJS
{
  RCTAssertMainThread();

  // Inject module data into JS context
  NSString *configJSON = RCTJSONStringify(@{
    @"remoteModuleConfig": RCTRemoteModulesConfig(_modulesByName),
  }, NULL);
  dispatch_semaphore_t semaphore = dispatch_semaphore_create(0);
  [_javaScriptExecutor injectJSONText:configJSON
                  asGlobalObjectNamed:@"__fbBatchedBridgeConfig" callback:
   ^(__unused id err) {
     dispatch_semaphore_signal(semaphore);
   }];

  dispatch_semaphore_wait(semaphore, DISPATCH_TIME_NOW);

  NSURL *bundleURL = _parentBridge.bundleURL;
  if (_javaScriptExecutor == nil) {

    /**
     * HACK (tadeu): If it failed to connect to the debugger, set loading to NO
     * so we can attempt to reload again.
     */
    _loading = NO;

  } else if (!bundleURL) {

    // Allow testing without a script
    dispatch_async(dispatch_get_main_queue(), ^{
      _loading = NO;
      [[NSNotificationCenter defaultCenter] postNotificationName:RCTJavaScriptDidLoadNotification
                                                          object:_parentBridge
                                                        userInfo:@{ @"bridge": self }];
    });
  } else {

    RCTJavaScriptLoader *loader = [[RCTJavaScriptLoader alloc] initWithBridge:self];
    [loader loadBundleAtURL:bundleURL onComplete:^(NSError *error, NSString *script) {

      _loading = NO;
      if (!self.isValid) {
        return;
      }

      RCTSourceCode *sourceCodeModule = self.modules[RCTBridgeModuleNameForClass([RCTSourceCode class])];
      sourceCodeModule.scriptURL = bundleURL;
      sourceCodeModule.scriptText = script;
      if (error) {

        NSArray *stack = [error userInfo][@"stack"];
        if (stack) {
          [[RCTRedBox sharedInstance] showErrorMessage:[error localizedDescription]
                                             withStack:stack];
        } else {
          [[RCTRedBox sharedInstance] showErrorMessage:[error localizedDescription]
                                           withDetails:[error localizedFailureReason]];
        }

        NSDictionary *userInfo = @{@"bridge": self, @"error": error};
        [[NSNotificationCenter defaultCenter] postNotificationName:RCTJavaScriptDidFailToLoadNotification
                                                            object:_parentBridge
                                                          userInfo:userInfo];

      } else {

        [self enqueueApplicationScript:script url:bundleURL onComplete:^(NSError *loadError) {

          if (!loadError) {

            /**
             * Register the display link to start sending js calls after everything
             * is setup
             */
            NSRunLoop *targetRunLoop = [_javaScriptExecutor isKindOfClass:[RCTContextExecutor class]] ? [NSRunLoop currentRunLoop] : [NSRunLoop mainRunLoop];
            [_jsDisplayLink addToRunLoop:targetRunLoop forMode:NSRunLoopCommonModes];

            [[NSNotificationCenter defaultCenter] postNotificationName:RCTJavaScriptDidLoadNotification
                                                                object:_parentBridge
                                                              userInfo:@{ @"bridge": self }];
          } else {
            [[RCTRedBox sharedInstance] showErrorMessage:[loadError localizedDescription]
                                             withDetails:[loadError localizedFailureReason]];
          }
        }];
      }
    }];
  }
}

- (NSDictionary *)modules
{
  if (!self.isValid) {
    return nil;
  }

  RCTAssert(_modulesByName != nil, @"Bridge modules have not yet been initialized. "
            "You may be trying to access a module too early in the startup procedure.");

  return _modulesByName;
}

#pragma mark - RCTInvalidating

- (void)invalidate
{
  if (!self.isValid) {
    return;
  }

  RCTAssertMainThread();

  _valid = NO;
  if (_latestJSExecutor == _javaScriptExecutor) {
    _latestJSExecutor = nil;
  }

  void (^mainThreadInvalidate)(void) = ^{
    RCTAssertMainThread();

    [_mainDisplayLink invalidate];
    _mainDisplayLink = nil;

    // Invalidate modules
    for (id target in _modulesByID.allObjects) {
      if ([target respondsToSelector:@selector(invalidate)]) {
        [self dispatchBlock:^{
          [(id<RCTInvalidating>)target invalidate];
        } forModule:target];
      }
    }

    // Release modules (breaks retain cycle if module has strong bridge reference)
    _frameUpdateObservers = nil;
    _modulesByID = nil;
    _queuesByID = nil;
    _modulesByName = nil;
  };

  if (!_javaScriptExecutor) {

    // No JS thread running
    mainThreadInvalidate();
    return;
  }

  [_javaScriptExecutor executeBlockOnJavaScriptQueue:^{

    /**
     * JS Thread deallocations
     */
    [_javaScriptExecutor invalidate];
    _javaScriptExecutor = nil;

    [_jsDisplayLink invalidate];
    _jsDisplayLink = nil;

    /**
     * Main Thread deallocations
     */
    dispatch_async(dispatch_get_main_queue(), mainThreadInvalidate);

  }];
}

#pragma mark - RCTBridge methods

/**
 * Public. Can be invoked from any thread.
 */
- (void)enqueueJSCall:(NSString *)moduleDotMethod args:(NSArray *)args
{
  NSArray *ids = [moduleDotMethod componentsSeparatedByString:@"."];

  [self _invokeAndProcessModule:@"BatchedBridge"
                         method:@"callFunctionReturnFlushedQueue"
                      arguments:@[ids[0], ids[1], args ?: @[]]
                        context:RCTGetExecutorID(_javaScriptExecutor)];
}

/**
 * Private hack to support `setTimeout(fn, 0)`
 */
- (void)_immediatelyCallTimer:(NSNumber *)timer
{
  RCTAssertJSThread();

  dispatch_block_t block = ^{
    [self _actuallyInvokeAndProcessModule:@"BatchedBridge"
                                   method:@"callFunctionReturnFlushedQueue"
                                arguments:@[@"JSTimersExecution", @"callTimers", @[@[timer]]]
                                  context:RCTGetExecutorID(_javaScriptExecutor)];
  };

  if ([_javaScriptExecutor respondsToSelector:@selector(executeAsyncBlockOnJavaScriptQueue:)]) {
    [_javaScriptExecutor executeAsyncBlockOnJavaScriptQueue:block];
  } else {
    [_javaScriptExecutor executeBlockOnJavaScriptQueue:block];
  }
}

- (void)enqueueApplicationScript:(NSString *)script url:(NSURL *)url onComplete:(RCTJavaScriptCompleteBlock)onComplete
{
  RCTAssert(onComplete != nil, @"onComplete block passed in should be non-nil");

  RCTProfileBeginEvent();

  [_javaScriptExecutor executeApplicationScript:script sourceURL:url onComplete:^(NSError *scriptLoadError) {
    RCTAssertJSThread();

    RCTProfileEndEvent(@"ApplicationScript", @"js_call,init", scriptLoadError);
    if (scriptLoadError) {
      onComplete(scriptLoadError);
      return;
    }

    RCTProfileBeginEvent();
    NSNumber *context = RCTGetExecutorID(_javaScriptExecutor);
    [_javaScriptExecutor executeJSCall:@"BatchedBridge"
                                method:@"flushedQueue"
                             arguments:@[]
                               context:context
                              callback:^(id json, NSError *error) {
                                RCTProfileEndEvent(@"FetchApplicationScriptCallbacks", @"js_call,init", @{
                                  @"json": RCTNullIfNil(json),
                                  @"error": RCTNullIfNil(error),
                                });

                                [self _handleBuffer:json context:context];

                                onComplete(error);
                              }];
  }];
}

#pragma mark - Payload Generation

- (void)dispatchBlock:(dispatch_block_t)block forModule:(id<RCTBridgeModule>)module
{
  [self dispatchBlock:block forModuleID:RCTModuleIDsByName[RCTBridgeModuleNameForClass([module class])]];
}

- (void)dispatchBlock:(dispatch_block_t)block forModuleID:(NSNumber *)moduleID
{
  RCTAssertJSThread();

  id queue = nil;
  if (moduleID) {
    queue = _queuesByID[moduleID];
  }

  if (queue == (id)kCFNull) {
    [_javaScriptExecutor executeBlockOnJavaScriptQueue:block];
  } else {
    dispatch_async(queue ?: _methodQueue, block);
  }
}

/**
 * Called by enqueueJSCall from any thread, or from _immediatelyCallTimer,
 * on the JS thread, but only in non-batched mode.
 */
- (void)_invokeAndProcessModule:(NSString *)module method:(NSString *)method arguments:(NSArray *)args context:(NSNumber *)context
{
  /**
   * AnyThread
   */

  RCTProfileBeginFlowEvent();

  __weak RCTBatchedBridge *weakSelf = self;
  [_javaScriptExecutor executeBlockOnJavaScriptQueue:^{
    RCTProfileEndFlowEvent();
    RCTProfileBeginEvent();

    RCTBatchedBridge *strongSelf = weakSelf;
    if (!strongSelf.isValid || !strongSelf->_scheduledCallbacks || !strongSelf->_scheduledCalls) {
      return;
    }


    RCT_IF_DEV(NSNumber *callID = _RCTProfileBeginFlowEvent();)
    id call = @{
      @"js_args": @{
        @"module": module,
        @"method": method,
        @"args": args,
      },
      @"context": context ?: @0,
      RCT_IF_DEV(@"call_id": callID,)
    };
    if ([method isEqualToString:@"invokeCallbackAndReturnFlushedQueue"]) {
      strongSelf->_scheduledCallbacks[args[0]] = call;
    } else {
      [strongSelf->_scheduledCalls addObject:call];
    }

    RCTProfileEndEvent(@"enqueue_call", @"objc_call", call);
  }];
}

- (void)_actuallyInvokeAndProcessModule:(NSString *)module method:(NSString *)method arguments:(NSArray *)args context:(NSNumber *)context
{
  RCTAssertJSThread();

  [[NSNotificationCenter defaultCenter] postNotificationName:RCTEnqueueNotification object:nil userInfo:nil];

  RCTJavaScriptCallback processResponse = ^(id json, __unused NSError *error) {
    if (!self.isValid) {
      return;
    }
    [[NSNotificationCenter defaultCenter] postNotificationName:RCTDequeueNotification object:nil userInfo:nil];
    [self _handleBuffer:json context:context];
  };

  [_javaScriptExecutor executeJSCall:module
                              method:method
                           arguments:args
                             context:context
                            callback:processResponse];
}

#pragma mark - Payload Processing

- (void)_handleBuffer:(id)buffer context:(NSNumber *)context
{
  RCTAssertJSThread();

  if (buffer == nil || buffer == (id)kCFNull) {
    return;
  }

  NSArray *requestsArray = [RCTConvert NSArray:buffer];

#if RCT_DEBUG

  if (![buffer isKindOfClass:[NSArray class]]) {
    RCTLogError(@"Buffer must be an instance of NSArray, got %@", NSStringFromClass([buffer class]));
    return;
  }

  NSUInteger bufferRowCount = [requestsArray count];
  NSUInteger expectedFieldsCount = RCTBridgeFieldResponseReturnValues + 1;

  if (bufferRowCount != expectedFieldsCount) {
    RCTLogError(@"Must pass all fields to buffer - expected %zd, saw %zd", expectedFieldsCount, bufferRowCount);
    return;
  }

  for (NSUInteger fieldIndex = RCTBridgeFieldRequestModuleIDs; fieldIndex <= RCTBridgeFieldParamss; fieldIndex++) {
    id field = [requestsArray objectAtIndex:fieldIndex];
    if (![field isKindOfClass:[NSArray class]]) {
      RCTLogError(@"Field at index %zd in buffer must be an instance of NSArray, got %@", fieldIndex, NSStringFromClass([field class]));
      return;
    }
  }

#endif

  NSArray *moduleIDs = requestsArray[RCTBridgeFieldRequestModuleIDs];
  NSArray *methodIDs = requestsArray[RCTBridgeFieldMethodIDs];
  NSArray *paramsArrays = requestsArray[RCTBridgeFieldParamss];

  NSUInteger numRequests = [moduleIDs count];

  if (RCT_DEBUG && (numRequests != methodIDs.count || numRequests != paramsArrays.count)) {
    RCTLogError(@"Invalid data message - all must be length: %zd", numRequests);
    return;
  }

  NSMapTable *buckets = [[NSMapTable alloc] initWithKeyOptions:NSPointerFunctionsStrongMemory valueOptions:NSPointerFunctionsStrongMemory capacity:_queuesByID.count];
  for (NSUInteger i = 0; i < numRequests; i++) {
    id queue = RCTNullIfNil(_queuesByID[moduleIDs[i]]);
    NSMutableOrderedSet *set = [buckets objectForKey:queue];
    if (!set) {
      set = [[NSMutableOrderedSet alloc] init];
      [buckets setObject:set forKey:queue];
    }
    [set addObject:@(i)];
  }

  for (id queue in buckets) {
    RCTProfileBeginFlowEvent();
    dispatch_block_t block = ^{
      RCTProfileEndFlowEvent();
      RCTProfileBeginEvent();

      NSOrderedSet *calls = [buckets objectForKey:queue];
      @autoreleasepool {
        for (NSNumber *indexObj in calls) {
          NSUInteger index = indexObj.unsignedIntegerValue;
          [self _handleRequestNumber:index
                            moduleID:[moduleIDs[index] integerValue]
                            methodID:[methodIDs[index] integerValue]
                              params:paramsArrays[index]
                             context:context];
        }
      }

      RCTProfileEndEvent(RCTCurrentThreadName(), @"objc_call,dispatch_async", @{ @"calls": @(calls.count) });
    };

    if (queue == (id)kCFNull) {
      [_javaScriptExecutor executeBlockOnJavaScriptQueue:block];
    } else {
      dispatch_async(queue, block);
    }
  }

  // TODO: batchDidComplete is only used by RCTUIManager - can we eliminate this special case?
  [_modulesByID enumerateObjectsUsingBlock:
   ^(id<RCTBridgeModule> module, NSNumber *moduleID, __unused BOOL *stop) {
    if ([module respondsToSelector:@selector(batchDidComplete)]) {
      [self dispatchBlock:^{
        [module batchDidComplete];
      } forModuleID:moduleID];
    }
  }];
}

- (BOOL)_handleRequestNumber:(NSUInteger)i
                    moduleID:(NSUInteger)moduleID
                    methodID:(NSUInteger)methodID
                      params:(NSArray *)params
                     context:(NSNumber *)context
{
  if (!self.isValid) {
    return NO;
  }

  if (RCT_DEBUG && ![params isKindOfClass:[NSArray class]]) {
    RCTLogError(@"Invalid module/method/params tuple for request #%zd", i);
    return NO;
  }

  // Look up method
  NSArray *methods = RCTExportedMethodsByModuleID()[moduleID];

  if (RCT_DEBUG && methodID >= methods.count) {
    RCTLogError(@"Unknown methodID: %zd for module: %zd (%@)", methodID, moduleID, RCTModuleNamesByID[moduleID]);
    return NO;
  }

  RCTProfileBeginEvent();

  RCTModuleMethod *method = methods[methodID];

  // Look up module
  id module = self->_modulesByID[moduleID];
  if (RCT_DEBUG && !module) {
    RCTLogError(@"No module found for name '%@'", RCTModuleNamesByID[moduleID]);
    return NO;
  }

  @try {
    [method invokeWithBridge:self module:module arguments:params context:context];
  }
  @catch (NSException *exception) {
    RCTLogError(@"Exception thrown while invoking %@ on target %@ with params %@: %@", method.JSMethodName, module, params, exception);
    if (!RCT_DEBUG && [exception.name rangeOfString:@"Unhandled JS Exception"].location != NSNotFound) {
      @throw exception;
    }
  }

  RCTProfileEndEvent(@"Invoke callback", @"objc_call", @{
    @"module": method.moduleClassName,
    @"method": method.JSMethodName,
    @"selector": NSStringFromSelector(method.selector),
    @"args": RCTJSONStringify(RCTNullIfNil(params), NULL),
  });

  return YES;
}

- (void)_jsThreadUpdate:(CADisplayLink *)displayLink
{
  RCTAssertJSThread();
  RCTProfileBeginEvent();

  RCTFrameUpdate *frameUpdate = [[RCTFrameUpdate alloc] initWithDisplayLink:displayLink];
  for (id<RCTFrameUpdateObserver> observer in _frameUpdateObservers) {
    if (![observer respondsToSelector:@selector(isPaused)] || ![observer isPaused]) {
      RCT_IF_DEV(NSString *name = [NSString stringWithFormat:@"[%@ didUpdateFrame:%f]", observer, displayLink.timestamp];)
      RCTProfileBeginFlowEvent();
      [self dispatchBlock:^{
        RCTProfileEndFlowEvent();
        RCTProfileBeginEvent();
        [observer didUpdateFrame:frameUpdate];
        RCTProfileEndEvent(name, @"objc_call,fps", nil);
      } forModule:(id<RCTBridgeModule>)observer];
    }
  }

  NSArray *calls = [_scheduledCallbacks.allObjects arrayByAddingObjectsFromArray:_scheduledCalls];
  NSNumber *currentExecutorID = RCTGetExecutorID(_javaScriptExecutor);
  calls = [calls filteredArrayUsingPredicate:
           [NSPredicate predicateWithBlock:
            ^BOOL(NSDictionary *call, __unused NSDictionary *bindings) {
    return [call[@"context"] isEqualToNumber:currentExecutorID];
  }]];

  RCT_IF_DEV(
    RCTProfileImmediateEvent(@"JS Thread Tick", displayLink.timestamp, @"g");

    for (NSDictionary *call in calls) {
      _RCTProfileEndFlowEvent(call[@"call_id"]);
    }
  )

  if (calls.count > 0) {
    _scheduledCalls = [[NSMutableArray alloc] init];
    _scheduledCallbacks = [[RCTSparseArray alloc] init];
    [self _actuallyInvokeAndProcessModule:@"BatchedBridge"
                                   method:@"processBatch"
                                arguments:@[[calls valueForKey:@"js_args"]]
                                  context:RCTGetExecutorID(_javaScriptExecutor)];
  }

  RCTProfileEndEvent(@"DispatchFrameUpdate", @"objc_call", nil);

  dispatch_async(dispatch_get_main_queue(), ^{
    [self.perfStats.jsGraph onTick:displayLink.timestamp];
  });
}

- (void)_mainThreadUpdate:(CADisplayLink *)displayLink
{
  RCTAssertMainThread();

  RCTProfileImmediateEvent(@"VSYNC", displayLink.timestamp, @"g");

  [self.perfStats.uiGraph onTick:displayLink.timestamp];
}

- (void)startProfiling
{
  RCTAssertMainThread();

  if (![_parentBridge.bundleURL.scheme isEqualToString:@"http"]) {
    RCTLogError(@"To run the profiler you must be running from the dev server");
    return;
  }

  [_javaScriptExecutor executeBlockOnJavaScriptQueue:^{
    RCTProfileInit(self);
  }];
}

- (void)stopProfiling
{
  RCTAssertMainThread();

  [_javaScriptExecutor executeBlockOnJavaScriptQueue:^{
    NSString *log = RCTProfileEnd(self);
    NSURL *bundleURL = _parentBridge.bundleURL;
    NSString *URLString = [NSString stringWithFormat:@"%@://%@:%@/profile", bundleURL.scheme, bundleURL.host, bundleURL.port];
    NSURL *URL = [NSURL URLWithString:URLString];
    NSMutableURLRequest *URLRequest = [NSMutableURLRequest requestWithURL:URL];
    URLRequest.HTTPMethod = @"POST";
    [URLRequest setValue:@"application/json" forHTTPHeaderField:@"Content-Type"];
    NSURLSessionTask *task =
    [[NSURLSession sharedSession] uploadTaskWithRequest:URLRequest
                                               fromData:[log dataUsingEncoding:NSUTF8StringEncoding]
                                      completionHandler:
     ^(__unused NSData *data, __unused NSURLResponse *response, NSError *error) {
       if (error) {
         RCTLogError(@"%@", error.localizedDescription);
       }
     }];

    [task resume];
  }];
}

=======
                      arguments:(__unused NSArray *)args);
>>>>>>> e2a2472a
@end<|MERGE_RESOLUTION|>--- conflicted
+++ resolved
@@ -265,766 +265,5 @@
 
 RCT_INNER_BRIDGE_ONLY(_invokeAndProcessModule:(__unused NSString *)module
                       method:(__unused NSString *)method
-<<<<<<< HEAD
-                      arguments:(__unused NSArray *)args
-                      context:(__unused NSNumber *)context)
-
-@end
-
-@implementation RCTBatchedBridge
-{
-  BOOL _loading;
-  __weak id<RCTJavaScriptExecutor> _javaScriptExecutor;
-  RCTSparseArray *_modulesByID;
-  RCTSparseArray *_queuesByID;
-  dispatch_queue_t _methodQueue;
-  NSDictionary *_modulesByName;
-  CADisplayLink *_mainDisplayLink;
-  CADisplayLink *_jsDisplayLink;
-  NSMutableSet *_frameUpdateObservers;
-  NSMutableArray *_scheduledCalls;
-  RCTSparseArray *_scheduledCallbacks;
-}
-
-@synthesize valid = _valid;
-
-- (instancetype)initWithParentBridge:(RCTBridge *)bridge
-{
-  RCTAssertMainThread();
-  RCTAssertParam(bridge);
-
-  if ((self = [super initWithBundleURL:bridge.bundleURL
-                        moduleProvider:bridge.moduleProvider
-                         launchOptions:bridge.launchOptions])) {
-
-    _parentBridge = bridge;
-
-    /**
-     * Set Initial State
-     */
-    _valid = YES;
-    _loading = YES;
-    _frameUpdateObservers = [[NSMutableSet alloc] init];
-    _scheduledCalls = [[NSMutableArray alloc] init];
-    _scheduledCallbacks = [[RCTSparseArray alloc] init];
-    _queuesByID = [[RCTSparseArray alloc] init];
-    _jsDisplayLink = [CADisplayLink displayLinkWithTarget:self selector:@selector(_jsThreadUpdate:)];
-
-    if (RCT_DEV) {
-      _mainDisplayLink = [CADisplayLink displayLinkWithTarget:self selector:@selector(_mainThreadUpdate:)];
-      [_mainDisplayLink addToRunLoop:[NSRunLoop mainRunLoop] forMode:NSRunLoopCommonModes];
-    }
-
-    /**
-     * Initialize and register bridge modules *before* adding the display link
-     * so we don't have threading issues
-     */
-    _methodQueue = dispatch_queue_create("com.facebook.React.BridgeMethodQueue", DISPATCH_QUEUE_SERIAL);
-    [self registerModules];
-
-    /**
-     * Start the application script
-     */
-    [self initJS];
-  }
-  return self;
-}
-
-- (instancetype)initWithBundleURL:(__unused NSURL *)bundleURL
-                   moduleProvider:(__unused RCTBridgeModuleProviderBlock)block
-                    launchOptions:(__unused NSDictionary *)launchOptions
-{
-  return [self initWithParentBridge:nil];
-}
-
-/**
- * Override to ensure that we won't create another nested bridge
- */
-- (void)setUp {}
-
-- (void)reload
-{
-  [_parentBridge reload];
-}
-
-- (Class)executorClass
-{
-  return _parentBridge.executorClass ?: [RCTContextExecutor class];
-}
-
-- (void)setExecutorClass:(Class)executorClass
-{
-  RCTAssertMainThread();
-
-  _parentBridge.executorClass = executorClass;
-}
-
-- (BOOL)isLoading
-{
-  return _loading;
-}
-
-- (BOOL)isValid
-{
-  return _valid;
-}
-
-- (void)registerModules
-{
-  RCTAssertMainThread();
-
-  // Register passed-in module instances
-  NSMutableDictionary *preregisteredModules = [[NSMutableDictionary alloc] init];
-  for (id<RCTBridgeModule> module in self.moduleProvider ? self.moduleProvider() : nil) {
-    preregisteredModules[RCTBridgeModuleNameForClass([module class])] = module;
-  }
-
-  // Instantiate modules
-  _modulesByID = [[RCTSparseArray alloc] init];
-  NSMutableDictionary *modulesByName = [preregisteredModules mutableCopy];
-  [RCTModuleClassesByID enumerateObjectsUsingBlock:
-   ^(Class moduleClass, NSUInteger moduleID, __unused BOOL *stop) {
-    NSString *moduleName = RCTModuleNamesByID[moduleID];
-    // Check if module instance has already been registered for this name
-    id<RCTBridgeModule> module = modulesByName[moduleName];
-    if (module) {
-      // Preregistered instances takes precedence, no questions asked
-      if (!preregisteredModules[moduleName]) {
-        // It's OK to have a name collision as long as the second instance is nil
-        RCTAssert([[moduleClass alloc] init] == nil,
-                  @"Attempted to register RCTBridgeModule class %@ for the name "
-                  "'%@', but name was already registered by class %@", moduleClass,
-                  moduleName, [modulesByName[moduleName] class]);
-      }
-      if ([module class] != moduleClass) {
-        RCTLogInfo(@"RCTBridgeModule of class %@ with name '%@' was encountered "
-                   "in the project, but name was already registered by class %@."
-                   "That's fine if it's intentional - just letting you know.",
-                   moduleClass, moduleName, [modulesByName[moduleName] class]);
-      }
-    } else {
-      // Module name hasn't been used before, so go ahead and instantiate
-      module = [[moduleClass alloc] init];
-    }
-    if (module) {
-      // Store module instance
-      _modulesByID[moduleID] = modulesByName[moduleName] = module;
-    }
-  }];
-
-  // Store modules
-  _modulesByName = [modulesByName copy];
-
-  /**
-   * The executor is a bridge module, wait for it to be created and set it before
-   * any other module has access to the bridge
-   */
-  _javaScriptExecutor = _modulesByName[RCTBridgeModuleNameForClass(self.executorClass)];
-  _latestJSExecutor = _javaScriptExecutor;
-  RCTSetExecutorID(_javaScriptExecutor);
-
-  [_javaScriptExecutor setUp];
-
-  // Set bridge
-  for (id<RCTBridgeModule> module in _modulesByName.allValues) {
-    if ([module respondsToSelector:@selector(setBridge:)]) {
-      module.bridge = self;
-    }
-  }
-
-  // Get method queues
-  [_modulesByID enumerateObjectsUsingBlock:
-   ^(id<RCTBridgeModule> module, NSNumber *moduleID, __unused BOOL *stop) {
-    if ([module respondsToSelector:@selector(methodQueue)]) {
-      dispatch_queue_t queue = [module methodQueue];
-      if (queue) {
-        _queuesByID[moduleID] = queue;
-      } else {
-        _queuesByID[moduleID] = (id)kCFNull;
-      }
-    }
-
-    if ([module conformsToProtocol:@protocol(RCTFrameUpdateObserver)]) {
-      [_frameUpdateObservers addObject:module];
-   }
-  }];
-}
-
-- (void)initJS
-{
-  RCTAssertMainThread();
-
-  // Inject module data into JS context
-  NSString *configJSON = RCTJSONStringify(@{
-    @"remoteModuleConfig": RCTRemoteModulesConfig(_modulesByName),
-  }, NULL);
-  dispatch_semaphore_t semaphore = dispatch_semaphore_create(0);
-  [_javaScriptExecutor injectJSONText:configJSON
-                  asGlobalObjectNamed:@"__fbBatchedBridgeConfig" callback:
-   ^(__unused id err) {
-     dispatch_semaphore_signal(semaphore);
-   }];
-
-  dispatch_semaphore_wait(semaphore, DISPATCH_TIME_NOW);
-
-  NSURL *bundleURL = _parentBridge.bundleURL;
-  if (_javaScriptExecutor == nil) {
-
-    /**
-     * HACK (tadeu): If it failed to connect to the debugger, set loading to NO
-     * so we can attempt to reload again.
-     */
-    _loading = NO;
-
-  } else if (!bundleURL) {
-
-    // Allow testing without a script
-    dispatch_async(dispatch_get_main_queue(), ^{
-      _loading = NO;
-      [[NSNotificationCenter defaultCenter] postNotificationName:RCTJavaScriptDidLoadNotification
-                                                          object:_parentBridge
-                                                        userInfo:@{ @"bridge": self }];
-    });
-  } else {
-
-    RCTJavaScriptLoader *loader = [[RCTJavaScriptLoader alloc] initWithBridge:self];
-    [loader loadBundleAtURL:bundleURL onComplete:^(NSError *error, NSString *script) {
-
-      _loading = NO;
-      if (!self.isValid) {
-        return;
-      }
-
-      RCTSourceCode *sourceCodeModule = self.modules[RCTBridgeModuleNameForClass([RCTSourceCode class])];
-      sourceCodeModule.scriptURL = bundleURL;
-      sourceCodeModule.scriptText = script;
-      if (error) {
-
-        NSArray *stack = [error userInfo][@"stack"];
-        if (stack) {
-          [[RCTRedBox sharedInstance] showErrorMessage:[error localizedDescription]
-                                             withStack:stack];
-        } else {
-          [[RCTRedBox sharedInstance] showErrorMessage:[error localizedDescription]
-                                           withDetails:[error localizedFailureReason]];
-        }
-
-        NSDictionary *userInfo = @{@"bridge": self, @"error": error};
-        [[NSNotificationCenter defaultCenter] postNotificationName:RCTJavaScriptDidFailToLoadNotification
-                                                            object:_parentBridge
-                                                          userInfo:userInfo];
-
-      } else {
-
-        [self enqueueApplicationScript:script url:bundleURL onComplete:^(NSError *loadError) {
-
-          if (!loadError) {
-
-            /**
-             * Register the display link to start sending js calls after everything
-             * is setup
-             */
-            NSRunLoop *targetRunLoop = [_javaScriptExecutor isKindOfClass:[RCTContextExecutor class]] ? [NSRunLoop currentRunLoop] : [NSRunLoop mainRunLoop];
-            [_jsDisplayLink addToRunLoop:targetRunLoop forMode:NSRunLoopCommonModes];
-
-            [[NSNotificationCenter defaultCenter] postNotificationName:RCTJavaScriptDidLoadNotification
-                                                                object:_parentBridge
-                                                              userInfo:@{ @"bridge": self }];
-          } else {
-            [[RCTRedBox sharedInstance] showErrorMessage:[loadError localizedDescription]
-                                             withDetails:[loadError localizedFailureReason]];
-          }
-        }];
-      }
-    }];
-  }
-}
-
-- (NSDictionary *)modules
-{
-  if (!self.isValid) {
-    return nil;
-  }
-
-  RCTAssert(_modulesByName != nil, @"Bridge modules have not yet been initialized. "
-            "You may be trying to access a module too early in the startup procedure.");
-
-  return _modulesByName;
-}
-
-#pragma mark - RCTInvalidating
-
-- (void)invalidate
-{
-  if (!self.isValid) {
-    return;
-  }
-
-  RCTAssertMainThread();
-
-  _valid = NO;
-  if (_latestJSExecutor == _javaScriptExecutor) {
-    _latestJSExecutor = nil;
-  }
-
-  void (^mainThreadInvalidate)(void) = ^{
-    RCTAssertMainThread();
-
-    [_mainDisplayLink invalidate];
-    _mainDisplayLink = nil;
-
-    // Invalidate modules
-    for (id target in _modulesByID.allObjects) {
-      if ([target respondsToSelector:@selector(invalidate)]) {
-        [self dispatchBlock:^{
-          [(id<RCTInvalidating>)target invalidate];
-        } forModule:target];
-      }
-    }
-
-    // Release modules (breaks retain cycle if module has strong bridge reference)
-    _frameUpdateObservers = nil;
-    _modulesByID = nil;
-    _queuesByID = nil;
-    _modulesByName = nil;
-  };
-
-  if (!_javaScriptExecutor) {
-
-    // No JS thread running
-    mainThreadInvalidate();
-    return;
-  }
-
-  [_javaScriptExecutor executeBlockOnJavaScriptQueue:^{
-
-    /**
-     * JS Thread deallocations
-     */
-    [_javaScriptExecutor invalidate];
-    _javaScriptExecutor = nil;
-
-    [_jsDisplayLink invalidate];
-    _jsDisplayLink = nil;
-
-    /**
-     * Main Thread deallocations
-     */
-    dispatch_async(dispatch_get_main_queue(), mainThreadInvalidate);
-
-  }];
-}
-
-#pragma mark - RCTBridge methods
-
-/**
- * Public. Can be invoked from any thread.
- */
-- (void)enqueueJSCall:(NSString *)moduleDotMethod args:(NSArray *)args
-{
-  NSArray *ids = [moduleDotMethod componentsSeparatedByString:@"."];
-
-  [self _invokeAndProcessModule:@"BatchedBridge"
-                         method:@"callFunctionReturnFlushedQueue"
-                      arguments:@[ids[0], ids[1], args ?: @[]]
-                        context:RCTGetExecutorID(_javaScriptExecutor)];
-}
-
-/**
- * Private hack to support `setTimeout(fn, 0)`
- */
-- (void)_immediatelyCallTimer:(NSNumber *)timer
-{
-  RCTAssertJSThread();
-
-  dispatch_block_t block = ^{
-    [self _actuallyInvokeAndProcessModule:@"BatchedBridge"
-                                   method:@"callFunctionReturnFlushedQueue"
-                                arguments:@[@"JSTimersExecution", @"callTimers", @[@[timer]]]
-                                  context:RCTGetExecutorID(_javaScriptExecutor)];
-  };
-
-  if ([_javaScriptExecutor respondsToSelector:@selector(executeAsyncBlockOnJavaScriptQueue:)]) {
-    [_javaScriptExecutor executeAsyncBlockOnJavaScriptQueue:block];
-  } else {
-    [_javaScriptExecutor executeBlockOnJavaScriptQueue:block];
-  }
-}
-
-- (void)enqueueApplicationScript:(NSString *)script url:(NSURL *)url onComplete:(RCTJavaScriptCompleteBlock)onComplete
-{
-  RCTAssert(onComplete != nil, @"onComplete block passed in should be non-nil");
-
-  RCTProfileBeginEvent();
-
-  [_javaScriptExecutor executeApplicationScript:script sourceURL:url onComplete:^(NSError *scriptLoadError) {
-    RCTAssertJSThread();
-
-    RCTProfileEndEvent(@"ApplicationScript", @"js_call,init", scriptLoadError);
-    if (scriptLoadError) {
-      onComplete(scriptLoadError);
-      return;
-    }
-
-    RCTProfileBeginEvent();
-    NSNumber *context = RCTGetExecutorID(_javaScriptExecutor);
-    [_javaScriptExecutor executeJSCall:@"BatchedBridge"
-                                method:@"flushedQueue"
-                             arguments:@[]
-                               context:context
-                              callback:^(id json, NSError *error) {
-                                RCTProfileEndEvent(@"FetchApplicationScriptCallbacks", @"js_call,init", @{
-                                  @"json": RCTNullIfNil(json),
-                                  @"error": RCTNullIfNil(error),
-                                });
-
-                                [self _handleBuffer:json context:context];
-
-                                onComplete(error);
-                              }];
-  }];
-}
-
-#pragma mark - Payload Generation
-
-- (void)dispatchBlock:(dispatch_block_t)block forModule:(id<RCTBridgeModule>)module
-{
-  [self dispatchBlock:block forModuleID:RCTModuleIDsByName[RCTBridgeModuleNameForClass([module class])]];
-}
-
-- (void)dispatchBlock:(dispatch_block_t)block forModuleID:(NSNumber *)moduleID
-{
-  RCTAssertJSThread();
-
-  id queue = nil;
-  if (moduleID) {
-    queue = _queuesByID[moduleID];
-  }
-
-  if (queue == (id)kCFNull) {
-    [_javaScriptExecutor executeBlockOnJavaScriptQueue:block];
-  } else {
-    dispatch_async(queue ?: _methodQueue, block);
-  }
-}
-
-/**
- * Called by enqueueJSCall from any thread, or from _immediatelyCallTimer,
- * on the JS thread, but only in non-batched mode.
- */
-- (void)_invokeAndProcessModule:(NSString *)module method:(NSString *)method arguments:(NSArray *)args context:(NSNumber *)context
-{
-  /**
-   * AnyThread
-   */
-
-  RCTProfileBeginFlowEvent();
-
-  __weak RCTBatchedBridge *weakSelf = self;
-  [_javaScriptExecutor executeBlockOnJavaScriptQueue:^{
-    RCTProfileEndFlowEvent();
-    RCTProfileBeginEvent();
-
-    RCTBatchedBridge *strongSelf = weakSelf;
-    if (!strongSelf.isValid || !strongSelf->_scheduledCallbacks || !strongSelf->_scheduledCalls) {
-      return;
-    }
-
-
-    RCT_IF_DEV(NSNumber *callID = _RCTProfileBeginFlowEvent();)
-    id call = @{
-      @"js_args": @{
-        @"module": module,
-        @"method": method,
-        @"args": args,
-      },
-      @"context": context ?: @0,
-      RCT_IF_DEV(@"call_id": callID,)
-    };
-    if ([method isEqualToString:@"invokeCallbackAndReturnFlushedQueue"]) {
-      strongSelf->_scheduledCallbacks[args[0]] = call;
-    } else {
-      [strongSelf->_scheduledCalls addObject:call];
-    }
-
-    RCTProfileEndEvent(@"enqueue_call", @"objc_call", call);
-  }];
-}
-
-- (void)_actuallyInvokeAndProcessModule:(NSString *)module method:(NSString *)method arguments:(NSArray *)args context:(NSNumber *)context
-{
-  RCTAssertJSThread();
-
-  [[NSNotificationCenter defaultCenter] postNotificationName:RCTEnqueueNotification object:nil userInfo:nil];
-
-  RCTJavaScriptCallback processResponse = ^(id json, __unused NSError *error) {
-    if (!self.isValid) {
-      return;
-    }
-    [[NSNotificationCenter defaultCenter] postNotificationName:RCTDequeueNotification object:nil userInfo:nil];
-    [self _handleBuffer:json context:context];
-  };
-
-  [_javaScriptExecutor executeJSCall:module
-                              method:method
-                           arguments:args
-                             context:context
-                            callback:processResponse];
-}
-
-#pragma mark - Payload Processing
-
-- (void)_handleBuffer:(id)buffer context:(NSNumber *)context
-{
-  RCTAssertJSThread();
-
-  if (buffer == nil || buffer == (id)kCFNull) {
-    return;
-  }
-
-  NSArray *requestsArray = [RCTConvert NSArray:buffer];
-
-#if RCT_DEBUG
-
-  if (![buffer isKindOfClass:[NSArray class]]) {
-    RCTLogError(@"Buffer must be an instance of NSArray, got %@", NSStringFromClass([buffer class]));
-    return;
-  }
-
-  NSUInteger bufferRowCount = [requestsArray count];
-  NSUInteger expectedFieldsCount = RCTBridgeFieldResponseReturnValues + 1;
-
-  if (bufferRowCount != expectedFieldsCount) {
-    RCTLogError(@"Must pass all fields to buffer - expected %zd, saw %zd", expectedFieldsCount, bufferRowCount);
-    return;
-  }
-
-  for (NSUInteger fieldIndex = RCTBridgeFieldRequestModuleIDs; fieldIndex <= RCTBridgeFieldParamss; fieldIndex++) {
-    id field = [requestsArray objectAtIndex:fieldIndex];
-    if (![field isKindOfClass:[NSArray class]]) {
-      RCTLogError(@"Field at index %zd in buffer must be an instance of NSArray, got %@", fieldIndex, NSStringFromClass([field class]));
-      return;
-    }
-  }
-
-#endif
-
-  NSArray *moduleIDs = requestsArray[RCTBridgeFieldRequestModuleIDs];
-  NSArray *methodIDs = requestsArray[RCTBridgeFieldMethodIDs];
-  NSArray *paramsArrays = requestsArray[RCTBridgeFieldParamss];
-
-  NSUInteger numRequests = [moduleIDs count];
-
-  if (RCT_DEBUG && (numRequests != methodIDs.count || numRequests != paramsArrays.count)) {
-    RCTLogError(@"Invalid data message - all must be length: %zd", numRequests);
-    return;
-  }
-
-  NSMapTable *buckets = [[NSMapTable alloc] initWithKeyOptions:NSPointerFunctionsStrongMemory valueOptions:NSPointerFunctionsStrongMemory capacity:_queuesByID.count];
-  for (NSUInteger i = 0; i < numRequests; i++) {
-    id queue = RCTNullIfNil(_queuesByID[moduleIDs[i]]);
-    NSMutableOrderedSet *set = [buckets objectForKey:queue];
-    if (!set) {
-      set = [[NSMutableOrderedSet alloc] init];
-      [buckets setObject:set forKey:queue];
-    }
-    [set addObject:@(i)];
-  }
-
-  for (id queue in buckets) {
-    RCTProfileBeginFlowEvent();
-    dispatch_block_t block = ^{
-      RCTProfileEndFlowEvent();
-      RCTProfileBeginEvent();
-
-      NSOrderedSet *calls = [buckets objectForKey:queue];
-      @autoreleasepool {
-        for (NSNumber *indexObj in calls) {
-          NSUInteger index = indexObj.unsignedIntegerValue;
-          [self _handleRequestNumber:index
-                            moduleID:[moduleIDs[index] integerValue]
-                            methodID:[methodIDs[index] integerValue]
-                              params:paramsArrays[index]
-                             context:context];
-        }
-      }
-
-      RCTProfileEndEvent(RCTCurrentThreadName(), @"objc_call,dispatch_async", @{ @"calls": @(calls.count) });
-    };
-
-    if (queue == (id)kCFNull) {
-      [_javaScriptExecutor executeBlockOnJavaScriptQueue:block];
-    } else {
-      dispatch_async(queue, block);
-    }
-  }
-
-  // TODO: batchDidComplete is only used by RCTUIManager - can we eliminate this special case?
-  [_modulesByID enumerateObjectsUsingBlock:
-   ^(id<RCTBridgeModule> module, NSNumber *moduleID, __unused BOOL *stop) {
-    if ([module respondsToSelector:@selector(batchDidComplete)]) {
-      [self dispatchBlock:^{
-        [module batchDidComplete];
-      } forModuleID:moduleID];
-    }
-  }];
-}
-
-- (BOOL)_handleRequestNumber:(NSUInteger)i
-                    moduleID:(NSUInteger)moduleID
-                    methodID:(NSUInteger)methodID
-                      params:(NSArray *)params
-                     context:(NSNumber *)context
-{
-  if (!self.isValid) {
-    return NO;
-  }
-
-  if (RCT_DEBUG && ![params isKindOfClass:[NSArray class]]) {
-    RCTLogError(@"Invalid module/method/params tuple for request #%zd", i);
-    return NO;
-  }
-
-  // Look up method
-  NSArray *methods = RCTExportedMethodsByModuleID()[moduleID];
-
-  if (RCT_DEBUG && methodID >= methods.count) {
-    RCTLogError(@"Unknown methodID: %zd for module: %zd (%@)", methodID, moduleID, RCTModuleNamesByID[moduleID]);
-    return NO;
-  }
-
-  RCTProfileBeginEvent();
-
-  RCTModuleMethod *method = methods[methodID];
-
-  // Look up module
-  id module = self->_modulesByID[moduleID];
-  if (RCT_DEBUG && !module) {
-    RCTLogError(@"No module found for name '%@'", RCTModuleNamesByID[moduleID]);
-    return NO;
-  }
-
-  @try {
-    [method invokeWithBridge:self module:module arguments:params context:context];
-  }
-  @catch (NSException *exception) {
-    RCTLogError(@"Exception thrown while invoking %@ on target %@ with params %@: %@", method.JSMethodName, module, params, exception);
-    if (!RCT_DEBUG && [exception.name rangeOfString:@"Unhandled JS Exception"].location != NSNotFound) {
-      @throw exception;
-    }
-  }
-
-  RCTProfileEndEvent(@"Invoke callback", @"objc_call", @{
-    @"module": method.moduleClassName,
-    @"method": method.JSMethodName,
-    @"selector": NSStringFromSelector(method.selector),
-    @"args": RCTJSONStringify(RCTNullIfNil(params), NULL),
-  });
-
-  return YES;
-}
-
-- (void)_jsThreadUpdate:(CADisplayLink *)displayLink
-{
-  RCTAssertJSThread();
-  RCTProfileBeginEvent();
-
-  RCTFrameUpdate *frameUpdate = [[RCTFrameUpdate alloc] initWithDisplayLink:displayLink];
-  for (id<RCTFrameUpdateObserver> observer in _frameUpdateObservers) {
-    if (![observer respondsToSelector:@selector(isPaused)] || ![observer isPaused]) {
-      RCT_IF_DEV(NSString *name = [NSString stringWithFormat:@"[%@ didUpdateFrame:%f]", observer, displayLink.timestamp];)
-      RCTProfileBeginFlowEvent();
-      [self dispatchBlock:^{
-        RCTProfileEndFlowEvent();
-        RCTProfileBeginEvent();
-        [observer didUpdateFrame:frameUpdate];
-        RCTProfileEndEvent(name, @"objc_call,fps", nil);
-      } forModule:(id<RCTBridgeModule>)observer];
-    }
-  }
-
-  NSArray *calls = [_scheduledCallbacks.allObjects arrayByAddingObjectsFromArray:_scheduledCalls];
-  NSNumber *currentExecutorID = RCTGetExecutorID(_javaScriptExecutor);
-  calls = [calls filteredArrayUsingPredicate:
-           [NSPredicate predicateWithBlock:
-            ^BOOL(NSDictionary *call, __unused NSDictionary *bindings) {
-    return [call[@"context"] isEqualToNumber:currentExecutorID];
-  }]];
-
-  RCT_IF_DEV(
-    RCTProfileImmediateEvent(@"JS Thread Tick", displayLink.timestamp, @"g");
-
-    for (NSDictionary *call in calls) {
-      _RCTProfileEndFlowEvent(call[@"call_id"]);
-    }
-  )
-
-  if (calls.count > 0) {
-    _scheduledCalls = [[NSMutableArray alloc] init];
-    _scheduledCallbacks = [[RCTSparseArray alloc] init];
-    [self _actuallyInvokeAndProcessModule:@"BatchedBridge"
-                                   method:@"processBatch"
-                                arguments:@[[calls valueForKey:@"js_args"]]
-                                  context:RCTGetExecutorID(_javaScriptExecutor)];
-  }
-
-  RCTProfileEndEvent(@"DispatchFrameUpdate", @"objc_call", nil);
-
-  dispatch_async(dispatch_get_main_queue(), ^{
-    [self.perfStats.jsGraph onTick:displayLink.timestamp];
-  });
-}
-
-- (void)_mainThreadUpdate:(CADisplayLink *)displayLink
-{
-  RCTAssertMainThread();
-
-  RCTProfileImmediateEvent(@"VSYNC", displayLink.timestamp, @"g");
-
-  [self.perfStats.uiGraph onTick:displayLink.timestamp];
-}
-
-- (void)startProfiling
-{
-  RCTAssertMainThread();
-
-  if (![_parentBridge.bundleURL.scheme isEqualToString:@"http"]) {
-    RCTLogError(@"To run the profiler you must be running from the dev server");
-    return;
-  }
-
-  [_javaScriptExecutor executeBlockOnJavaScriptQueue:^{
-    RCTProfileInit(self);
-  }];
-}
-
-- (void)stopProfiling
-{
-  RCTAssertMainThread();
-
-  [_javaScriptExecutor executeBlockOnJavaScriptQueue:^{
-    NSString *log = RCTProfileEnd(self);
-    NSURL *bundleURL = _parentBridge.bundleURL;
-    NSString *URLString = [NSString stringWithFormat:@"%@://%@:%@/profile", bundleURL.scheme, bundleURL.host, bundleURL.port];
-    NSURL *URL = [NSURL URLWithString:URLString];
-    NSMutableURLRequest *URLRequest = [NSMutableURLRequest requestWithURL:URL];
-    URLRequest.HTTPMethod = @"POST";
-    [URLRequest setValue:@"application/json" forHTTPHeaderField:@"Content-Type"];
-    NSURLSessionTask *task =
-    [[NSURLSession sharedSession] uploadTaskWithRequest:URLRequest
-                                               fromData:[log dataUsingEncoding:NSUTF8StringEncoding]
-                                      completionHandler:
-     ^(__unused NSData *data, __unused NSURLResponse *response, NSError *error) {
-       if (error) {
-         RCTLogError(@"%@", error.localizedDescription);
-       }
-     }];
-
-    [task resume];
-  }];
-}
-
-=======
                       arguments:(__unused NSArray *)args);
->>>>>>> e2a2472a
 @end