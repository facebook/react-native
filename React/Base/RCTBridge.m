/*
 * Copyright (c) Meta Platforms, Inc. and affiliates.
 *
 * This source code is licensed under the MIT license found in the
 * LICENSE file in the root directory of this source tree.
 */

#import "RCTBridge.h"
#import "RCTBridge+Private.h"
#import "RCTDevSettings.h" // [macOS]

#import <objc/runtime.h>

#import "RCTConvert.h"
#if RCT_ENABLE_INSPECTOR
#import "RCTInspectorDevServerHelper.h"
#endif
#import "RCTDevLoadingViewProtocol.h"
#import "RCTJSThread.h"
#import "RCTLog.h"
#import "RCTModuleData.h"
#import "RCTPerformanceLogger.h"
#import "RCTProfile.h"
#import "RCTReloadCommand.h"
#import "RCTUtils.h"

static NSMutableArray<Class> *RCTModuleClasses;
static dispatch_queue_t RCTModuleClassesSyncQueue;
NSArray<Class> *RCTGetModuleClasses(void)
{
  __block NSArray<Class> *result;
  dispatch_sync(RCTModuleClassesSyncQueue, ^{
    result = [RCTModuleClasses copy];
  });
  return result;
}

/**
 * Register the given class as a bridge module. All modules must be registered
 * prior to the first bridge initialization.
 * TODO: (T115656171) Refactor RCTRegisterModule out of Bridge.m since it doesn't use the Bridge.
 */
void RCTRegisterModule(Class);
void RCTRegisterModule(Class moduleClass)
{
<<<<<<< HEAD
  RCTLogNewArchitectureValidation(
      RCTNotAllowedInBridgeless,
      @"RCTRegisterModule()",
      [NSString stringWithFormat:@"'%@' was registered unexpectedly", moduleClass]);

=======
>>>>>>> 890805db
  static dispatch_once_t onceToken;
  dispatch_once(&onceToken, ^{
    RCTModuleClasses = [NSMutableArray new];
    RCTModuleClassesSyncQueue =
        dispatch_queue_create("com.facebook.react.ModuleClassesSyncQueue", DISPATCH_QUEUE_CONCURRENT);
  });

  RCTAssert(
      [moduleClass conformsToProtocol:@protocol(RCTBridgeModule)],
      @"%@ does not conform to the RCTBridgeModule protocol",
      moduleClass);

  // Register module
  dispatch_barrier_async(RCTModuleClassesSyncQueue, ^{
    [RCTModuleClasses addObject:moduleClass];
  });
}

/**
 * This function returns the module name for a given class.
 */
NSString *RCTBridgeModuleNameForClass(Class cls)
{
#if RCT_DEBUG
  RCTAssert(
      [cls conformsToProtocol:@protocol(RCTBridgeModule)],
      @"Bridge module `%@` does not conform to RCTBridgeModule",
      cls);
#endif

  NSString *name = [cls moduleName];
  if (name.length == 0) {
    name = NSStringFromClass(cls);
  }

  return RCTDropReactPrefixes(name);
}

static BOOL turboModuleEnabled = NO;
BOOL RCTTurboModuleEnabled(void)
{
#if RCT_DEBUG
  // TODO(T53341772): Allow TurboModule for test environment. Right now this breaks RNTester tests if enabled.
  if (RCTRunningInTestEnvironment()) {
    return NO;
  }
#endif
  return turboModuleEnabled;
}

void RCTEnableTurboModule(BOOL enabled)
{
  turboModuleEnabled = enabled;
}

static BOOL turboModuleEagerInitEnabled = NO;
BOOL RCTTurboModuleEagerInitEnabled(void)
{
  return turboModuleEagerInitEnabled;
}

void RCTEnableTurboModuleEagerInit(BOOL enabled)
{
  turboModuleEagerInitEnabled = enabled;
}

static BOOL turboModuleSharedMutexInitEnabled = NO;
BOOL RCTTurboModuleSharedMutexInitEnabled(void)
{
  return turboModuleSharedMutexInitEnabled;
}

void RCTEnableTurboModuleSharedMutexInit(BOOL enabled)
{
  turboModuleSharedMutexInitEnabled = enabled;
}

static RCTTurboModuleCleanupMode turboModuleCleanupMode = kRCTGlobalScope;
RCTTurboModuleCleanupMode RCTGetTurboModuleCleanupMode(void)
{
  return turboModuleCleanupMode;
}

void RCTSetTurboModuleCleanupMode(RCTTurboModuleCleanupMode mode)
{
  turboModuleCleanupMode = mode;
}

// Turn off TurboModule delegate locking
static BOOL turboModuleManagerDelegateLockingDisabled = YES;
BOOL RCTTurboModuleManagerDelegateLockingDisabled(void)
{
  return turboModuleManagerDelegateLockingDisabled;
}

void RCTDisableTurboModuleManagerDelegateLocking(BOOL disabled)
{
  turboModuleManagerDelegateLockingDisabled = disabled;
}

// Turn off TurboModule delegate locking
static BOOL viewConfigEventValidAttributesDisabled = NO;
BOOL RCTViewConfigEventValidAttributesDisabled(void)
{
  return viewConfigEventValidAttributesDisabled;
}

void RCTDisableViewConfigEventValidAttributes(BOOL disabled)
{
  viewConfigEventValidAttributesDisabled = disabled;
}

@interface RCTBridge () <RCTReloadListener>
@end

@implementation RCTBridge {
  NSURL *_delegateBundleURL;
}

+ (void)initialize
{
  _RCTInitializeJSThreadConstantInternal();
}

static RCTBridge *RCTCurrentBridgeInstance = nil;

/**
 * The last current active bridge instance. This is set automatically whenever
 * the bridge is accessed. It can be useful for static functions or singletons
 * that need to access the bridge for purposes such as logging, but should not
 * be relied upon to return any particular instance, due to race conditions.
 */
+ (instancetype)currentBridge
{
  return RCTCurrentBridgeInstance;
}

+ (void)setCurrentBridge:(RCTBridge *)currentBridge
{
  RCTCurrentBridgeInstance = currentBridge;
}

- (instancetype)initWithDelegate:(id<RCTBridgeDelegate>)delegate launchOptions:(NSDictionary *)launchOptions
{
  return [self initWithDelegate:delegate bundleURL:nil moduleProvider:nil launchOptions:launchOptions];
}

- (instancetype)initWithBundleURL:(NSURL *)bundleURL
                   moduleProvider:(RCTBridgeModuleListProvider)block
                    launchOptions:(NSDictionary *)launchOptions
{
  return [self initWithDelegate:nil bundleURL:bundleURL moduleProvider:block launchOptions:launchOptions];
}

- (instancetype)initWithDelegate:(id<RCTBridgeDelegate>)delegate
                       bundleURL:(NSURL *)bundleURL
                  moduleProvider:(RCTBridgeModuleListProvider)block
                   launchOptions:(NSDictionary *)launchOptions
{
  if (self = [super init]) {
    RCTEnforceNewArchitectureValidation(RCTNotAllowedInBridgeless, self, nil);
    _delegate = delegate;
    _bundleURL = bundleURL;
    _moduleProvider = block;
    _launchOptions = [launchOptions copy];

    [self setUp];
  }
  return self;
}

RCT_NOT_IMPLEMENTED(-(instancetype)init)

- (void)dealloc
{
  /**
   * This runs only on the main thread, but crashes the subclass
   * RCTAssertMainQueue();
   */
  [self invalidate];
}

- (void)setRCTTurboModuleRegistry:(id<RCTTurboModuleRegistry>)turboModuleRegistry
{
  [self.batchedBridge setRCTTurboModuleRegistry:turboModuleRegistry];
}

- (void)attachBridgeAPIsToTurboModule:(id<RCTTurboModule>)module
{
  [self.batchedBridge attachBridgeAPIsToTurboModule:module];
}

- (void)didReceiveReloadCommand
{
#if RCT_ENABLE_INSPECTOR
  // Disable debugger to resume the JsVM & avoid thread locks while reloading
  [RCTInspectorDevServerHelper disableDebugger];
#endif

  [[NSNotificationCenter defaultCenter] postNotificationName:RCTBridgeWillReloadNotification object:self userInfo:nil];

  /**
   * Any thread
   */
  dispatch_async(dispatch_get_main_queue(), ^{
    // WARNING: Invalidation is async, so it may not finish before re-setting up the bridge,
    // causing some issues. TODO: revisit this post-Fabric/TurboModule.
    [self invalidate];
    // Reload is a special case, do not preserve launchOptions and treat reload as a fresh start
    self->_launchOptions = nil;
    [self setUp];
  });
}

- (RCTModuleRegistry *)moduleRegistry
{
  return self.batchedBridge.moduleRegistry;
}

- (NSArray<Class> *)moduleClasses
{
  return self.batchedBridge.moduleClasses;
}

- (id)moduleForName:(NSString *)moduleName
{
  return [self.batchedBridge moduleForName:moduleName];
}

- (id)moduleForName:(NSString *)moduleName lazilyLoadIfNecessary:(BOOL)lazilyLoad
{
  return [self.batchedBridge moduleForName:moduleName lazilyLoadIfNecessary:lazilyLoad];
}

- (id)moduleForClass:(Class)moduleClass
{
  id module = [self.batchedBridge moduleForClass:moduleClass];
  if (!module) {
    module = [self moduleForName:RCTBridgeModuleNameForClass(moduleClass)];
  }
  return module;
}

- (NSArray *)modulesConformingToProtocol:(Protocol *)protocol
{
  NSMutableArray *modules = [NSMutableArray new];
  for (Class moduleClass in [self.moduleClasses copy]) {
    if ([moduleClass conformsToProtocol:protocol]) {
      id module = [self moduleForClass:moduleClass];
      if (module) {
        [modules addObject:module];
      }
    }
  }
  return [modules copy];
}

- (BOOL)moduleIsInitialized:(Class)moduleClass
{
  return [self.batchedBridge moduleIsInitialized:moduleClass];
}

/**
 * DEPRECATED - please use RCTReloadCommand.
 */
- (void)reload
{
  RCTTriggerReloadCommandListeners(@"Unknown from bridge");
}

/**
 * DEPRECATED - please use RCTReloadCommand.
 */
- (void)reloadWithReason:(NSString *)reason
{
  RCTTriggerReloadCommandListeners(reason);
}

- (void)onFastRefresh
{
  [[NSNotificationCenter defaultCenter] postNotificationName:RCTBridgeFastRefreshNotification object:self];
}

/**
 * DEPRECATED - please use RCTReloadCommand.
 */
- (void)requestReload
{
  [self reloadWithReason:@"Requested from bridge"];
}

- (Class)bridgeClass
{
  return [RCTCxxBridge class];
}

- (void)setUp
{
  RCT_PROFILE_BEGIN_EVENT(0, @"-[RCTBridge setUp]", nil);

  _performanceLogger = [RCTPerformanceLogger new];
  [_performanceLogger markStartForTag:RCTPLBridgeStartup];
  [_performanceLogger markStartForTag:RCTPLTTI];

  Class bridgeClass = self.bridgeClass;

  // Only update bundleURL from delegate if delegate bundleURL has changed
  NSURL *previousDelegateURL = _delegateBundleURL;
  _delegateBundleURL = [self.delegate sourceURLForBridge:self];
  if (_delegateBundleURL && ![_delegateBundleURL isEqual:previousDelegateURL]) {
    _bundleURL = _delegateBundleURL;
  }

  // Sanitize the bundle URL
  _bundleURL = [RCTConvert NSURL:_bundleURL.absoluteString];

  RCTExecuteOnMainQueue(^{
    RCTRegisterReloadCommandListener(self);
    RCTReloadCommandSetBundleURL(self->_bundleURL);
  });

  self.batchedBridge = [[bridgeClass alloc] initWithParentBridge:self];
  [self.batchedBridge start];

  RCT_PROFILE_END_EVENT(RCTProfileTagAlways, @"");
}

- (BOOL)isLoading
{
  return self.batchedBridge.loading;
}

- (BOOL)isValid
{
  return self.batchedBridge.valid;
}

- (BOOL)isBatchActive
{
  return [_batchedBridge isBatchActive];
}

- (void)invalidate
{
  [[NSNotificationCenter defaultCenter] postNotificationName:RCTBridgeWillBeInvalidatedNotification object:self];

  RCTBridge *batchedBridge = self.batchedBridge;
  self.batchedBridge = nil;

  if (batchedBridge) {
    RCTExecuteOnMainQueue(^{
      [batchedBridge invalidate];
    });
  }
}

- (void)updateModuleWithInstance:(id<RCTBridgeModule>)instance
{
  [self.batchedBridge updateModuleWithInstance:instance];
}

- (void)registerAdditionalModuleClasses:(NSArray<Class> *)modules
{
  [self.batchedBridge registerAdditionalModuleClasses:modules];
}

- (void)enqueueJSCall:(NSString *)moduleDotMethod args:(NSArray *)args
{
  NSArray<NSString *> *ids = [moduleDotMethod componentsSeparatedByString:@"."];
  NSString *module = ids[0];
  NSString *method = ids[1];
  [self enqueueJSCall:module method:method args:args completion:NULL];
}

- (void)enqueueJSCall:(NSString *)module
               method:(NSString *)method
                 args:(NSArray *)args
           completion:(dispatch_block_t)completion
{
  [self.batchedBridge enqueueJSCall:module method:method args:args completion:completion];
}

- (void)enqueueCallback:(NSNumber *)cbID args:(NSArray *)args
{
  [self.batchedBridge enqueueCallback:cbID args:args];
}

- (void)registerSegmentWithId:(NSUInteger)segmentId path:(NSString *)path
{
  [self.batchedBridge registerSegmentWithId:segmentId path:path];
}

- (void)loadAndExecuteSplitBundleURL:(NSURL *)bundleURL
                             onError:(RCTLoadAndExecuteErrorBlock)onError
                          onComplete:(dispatch_block_t)onComplete
{
  [self.batchedBridge loadAndExecuteSplitBundleURL:bundleURL onError:onError onComplete:onComplete];
}

@end<|MERGE_RESOLUTION|>--- conflicted
+++ resolved
@@ -43,14 +43,6 @@
 void RCTRegisterModule(Class);
 void RCTRegisterModule(Class moduleClass)
 {
-<<<<<<< HEAD
-  RCTLogNewArchitectureValidation(
-      RCTNotAllowedInBridgeless,
-      @"RCTRegisterModule()",
-      [NSString stringWithFormat:@"'%@' was registered unexpectedly", moduleClass]);
-
-=======
->>>>>>> 890805db
   static dispatch_once_t onceToken;
   dispatch_once(&onceToken, ^{
     RCTModuleClasses = [NSMutableArray new];
