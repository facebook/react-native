--- conflicted
+++ resolved
@@ -255,11 +255,7 @@
  */
 - (void)reloadWithReason:(NSString *)reason
 {
-<<<<<<< HEAD
-  #if RCT_ENABLE_INSPECTOR
-=======
 #if RCT_ENABLE_INSPECTOR
->>>>>>> 3c9e5f14
   // Disable debugger to resume the JsVM & avoid thread locks while reloading
   [RCTInspectorDevServerHelper disableDebugger];
 #endif
