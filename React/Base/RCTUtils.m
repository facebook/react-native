/**
 * Copyright (c) 2015-present, Facebook, Inc.
 * All rights reserved.
 *
 * This source code is licensed under the BSD-style license found in the
 * LICENSE file in the root directory of this source tree. An additional grant
 * of patent rights can be found in the PATENTS file in the same directory.
 */

#import "RCTUtils.h"

#import <dlfcn.h>
#import <mach/mach_time.h>
#import <objc/message.h>
#import <objc/runtime.h>
#import <zlib.h>

#import <UIKit/UIKit.h>

#import <CommonCrypto/CommonCrypto.h>

#import "RCTAssert.h"
#import "RCTLog.h"

NSString *const RCTErrorUnspecified = @"EUNSPECIFIED";

static NSString *__nullable _RCTJSONStringifyNoRetry(id __nullable jsonObject, NSError **error)
{
  if (!jsonObject) {
    return nil;
  }

  static SEL JSONKitSelector = NULL;
  static NSSet<Class> *collectionTypes;
  static dispatch_once_t onceToken;
  dispatch_once(&onceToken, ^{
    SEL selector = NSSelectorFromString(@"JSONStringWithOptions:error:");
    if ([NSDictionary instancesRespondToSelector:selector]) {
      JSONKitSelector = selector;
      collectionTypes = [NSSet setWithObjects:
                         [NSArray class], [NSMutableArray class],
                         [NSDictionary class], [NSMutableDictionary class], nil];
    }
  });

  @try {

    // Use JSONKit if available and object is not a fragment
    if (JSONKitSelector && [collectionTypes containsObject:[jsonObject classForCoder]]) {
      return ((NSString *(*)(id, SEL, int, NSError **))objc_msgSend)(jsonObject, JSONKitSelector, 0, error);
    }

    // Use Foundation JSON method
    NSData *jsonData = [NSJSONSerialization
                        dataWithJSONObject:jsonObject options:(NSJSONWritingOptions)NSJSONReadingAllowFragments
                        error:error];

    return jsonData ? [[NSString alloc] initWithData:jsonData encoding:NSUTF8StringEncoding] : nil;
  }
  @catch (NSException *exception) {

    // Convert exception to error
    if (error) {
      *error = [NSError errorWithDomain:RCTErrorDomain code:0 userInfo:@{
        NSLocalizedDescriptionKey: exception.description ?: @""
      }];
    }
    return nil;
  }
}

NSString *__nullable RCTJSONStringify(id __nullable jsonObject, NSError **error)
{
  if (error) {
    return _RCTJSONStringifyNoRetry(jsonObject, error);
  } else {
    NSError *localError;
    NSString *json = _RCTJSONStringifyNoRetry(jsonObject, &localError);
    if (localError) {
      RCTLogError(@"RCTJSONStringify() encountered the following error: %@",
                  localError.localizedDescription);
      // Sanitize the data, then retry. This is slow, but it prevents uncaught
      // data issues from crashing in production
      return _RCTJSONStringifyNoRetry(RCTJSONClean(jsonObject), NULL);
    }
    return json;
  }
}

static id __nullable _RCTJSONParse(NSString *__nullable jsonString, BOOL mutable, NSError **error)
{
  static SEL JSONKitSelector = NULL;
  static SEL JSONKitMutableSelector = NULL;
  static dispatch_once_t onceToken;
  dispatch_once(&onceToken, ^{
    SEL selector = NSSelectorFromString(@"objectFromJSONStringWithParseOptions:error:");
    if ([NSString instancesRespondToSelector:selector]) {
      JSONKitSelector = selector;
      JSONKitMutableSelector = NSSelectorFromString(@"mutableObjectFromJSONStringWithParseOptions:error:");
    }
  });

  if (jsonString) {

    // Use JSONKit if available and string is not a fragment
    if (JSONKitSelector) {
      NSInteger length = jsonString.length;
      for (NSInteger i = 0; i < length; i++) {
        unichar c = [jsonString characterAtIndex:i];
        if (strchr("{[", c)) {
          static const int options = (1 << 2); // loose unicode
          SEL selector = mutable ? JSONKitMutableSelector : JSONKitSelector;
          return ((id (*)(id, SEL, int, NSError **))objc_msgSend)(jsonString, selector, options, error);
        }
        if (!strchr(" \r\n\t", c)) {
          break;
        }
      }
    }

    // Use Foundation JSON method
    NSData *jsonData = [jsonString dataUsingEncoding:NSUTF8StringEncoding];
    if (!jsonData) {
      jsonData = [jsonString dataUsingEncoding:NSUTF8StringEncoding allowLossyConversion:YES];
      if (jsonData) {
        RCTLogWarn(@"RCTJSONParse received the following string, which could "
                   "not be losslessly converted to UTF8 data: '%@'", jsonString);
      } else {
        NSString *errorMessage = @"RCTJSONParse received invalid UTF8 data";
        if (error) {
          *error = RCTErrorWithMessage(errorMessage);
        } else {
          RCTLogError(@"%@", errorMessage);
        }
        return nil;
      }
    }
    NSJSONReadingOptions options = NSJSONReadingAllowFragments;
    if (mutable) {
      options |= NSJSONReadingMutableContainers;
    }
    return [NSJSONSerialization JSONObjectWithData:jsonData
                                           options:options
                                             error:error];
  }
  return nil;
}

id __nullable RCTJSONParse(NSString *__nullable jsonString, NSError **error)
{
  return _RCTJSONParse(jsonString, NO, error);
}

id __nullable RCTJSONParseMutable(NSString *__nullable jsonString, NSError **error)
{
  return _RCTJSONParse(jsonString, YES, error);
}

id RCTJSONClean(id object)
{
  static dispatch_once_t onceToken;
  static NSSet<Class> *validLeafTypes;
  dispatch_once(&onceToken, ^{
    validLeafTypes = [[NSSet alloc] initWithArray:@[
      [NSString class],
      [NSMutableString class],
      [NSNumber class],
      [NSNull class],
    ]];
  });

  if ([validLeafTypes containsObject:[object classForCoder]]) {
    if ([object isKindOfClass:[NSNumber class]]) {
      return @(RCTZeroIfNaN([object doubleValue]));
    }
    if ([object isKindOfClass:[NSString class]]) {
      if ([object UTF8String] == NULL) {
        return (id)kCFNull;
      }
    }
    return object;
  }

  if ([object isKindOfClass:[NSDictionary class]]) {
    __block BOOL copy = NO;
    NSMutableDictionary<NSString *, id> *values = [[NSMutableDictionary alloc] initWithCapacity:[object count]];
    [object enumerateKeysAndObjectsUsingBlock:^(NSString *key, id item, __unused BOOL *stop) {
      id value = RCTJSONClean(item);
      values[key] = value;
      copy |= value != item;
    }];
    return copy ? values : object;
  }

  if ([object isKindOfClass:[NSArray class]]) {
    __block BOOL copy = NO;
    __block NSArray *values = object;
    [object enumerateObjectsUsingBlock:^(id item, NSUInteger idx, __unused BOOL *stop) {
      id value = RCTJSONClean(item);
      if (copy) {
        [(NSMutableArray *)values addObject:value];
      } else if (value != item) {
        // Converted value is different, so we'll need to copy the array
        values = [[NSMutableArray alloc] initWithCapacity:values.count];
        for (NSUInteger i = 0; i < idx; i++) {
          [(NSMutableArray *)values addObject:object[i]];
        }
        [(NSMutableArray *)values addObject:value];
        copy = YES;
      }
    }];
    return values;
  }

  return (id)kCFNull;
}

NSString *RCTMD5Hash(NSString *string)
{
  const char *str = string.UTF8String;
  unsigned char result[CC_MD5_DIGEST_LENGTH];
  CC_MD5(str, (CC_LONG)strlen(str), result);

  return [NSString stringWithFormat:@"%02x%02x%02x%02x%02x%02x%02x%02x%02x%02x%02x%02x%02x%02x%02x%02x",
    result[0], result[1], result[2], result[3],
    result[4], result[5], result[6], result[7],
    result[8], result[9], result[10], result[11],
    result[12], result[13], result[14], result[15]
  ];
}

BOOL RCTIsMainQueue()
{
  static void *mainQueueKey = &mainQueueKey;
  static dispatch_once_t onceToken;
  dispatch_once(&onceToken, ^{
    dispatch_queue_set_specific(dispatch_get_main_queue(),
                                mainQueueKey, mainQueueKey, NULL);
  });
  return dispatch_get_specific(mainQueueKey) == mainQueueKey;
}

void RCTExecuteOnMainQueue(dispatch_block_t block)
{
  if (RCTIsMainQueue()) {
    block();
  } else {
    dispatch_async(dispatch_get_main_queue(), ^{
      block();
    });
  }
}

// Please do not use this method
// unless you know what you are doing.
void RCTUnsafeExecuteOnMainQueueSync(dispatch_block_t block)
{
  if (RCTIsMainQueue()) {
    block();
  } else {
    dispatch_sync(dispatch_get_main_queue(), ^{
      block();
    });
  }
}

CGFloat RCTScreenScale()
{
  static CGFloat scale;
  static dispatch_once_t onceToken;
  dispatch_once(&onceToken, ^{
<<<<<<< HEAD
#pragma GCC diagnostic push
#pragma GCC diagnostic ignored "-Wdeprecated-declarations"
    // Need to leave this here until a proper replacementfor synchronous
    // main-queue execution is defined
    RCTExecuteOnMainThread(^{
      scale = [UIScreen mainScreen].scale;
    }, YES);
#pragma GCC diagnostic pop
=======
    RCTUnsafeExecuteOnMainQueueSync(^{
      scale = [UIScreen mainScreen].scale;
    });
>>>>>>> c3e61655
  });

  return scale;
}

CGSize RCTScreenSize()
{
  // FIXME: this caches the bounds at app start, whatever those were, and then
  // doesn't update when the device is rotated. We need to find another thread-
  // safe way to get the screen size.

  static CGSize size;
  static dispatch_once_t onceToken;
  dispatch_once(&onceToken, ^{
<<<<<<< HEAD
#pragma GCC diagnostic push
#pragma GCC diagnostic ignored "-Wdeprecated-declarations"
    // Need to leave this here until a proper replacementfor synchronous
    // main-queue execution is defined
    RCTExecuteOnMainThread(^{
      size = [UIScreen mainScreen].bounds.size;
    }, YES);
#pragma GCC diagnostic pop
=======
    RCTUnsafeExecuteOnMainQueueSync(^{
      size = [UIScreen mainScreen].bounds.size;
    });
>>>>>>> c3e61655
  });

  return size;
}

CGFloat RCTRoundPixelValue(CGFloat value)
{
  CGFloat scale = RCTScreenScale();
  return round(value * scale) / scale;
}

CGFloat RCTCeilPixelValue(CGFloat value)
{
  CGFloat scale = RCTScreenScale();
  return ceil(value * scale) / scale;
}

CGFloat RCTFloorPixelValue(CGFloat value)
{
  CGFloat scale = RCTScreenScale();
  return floor(value * scale) / scale;
}

CGSize RCTSizeInPixels(CGSize pointSize, CGFloat scale)
{
  return (CGSize){
    ceil(pointSize.width * scale),
    ceil(pointSize.height * scale),
  };
}

void RCTSwapClassMethods(Class cls, SEL original, SEL replacement)
{
  Method originalMethod = class_getClassMethod(cls, original);
  IMP originalImplementation = method_getImplementation(originalMethod);
  const char *originalArgTypes = method_getTypeEncoding(originalMethod);

  Method replacementMethod = class_getClassMethod(cls, replacement);
  IMP replacementImplementation = method_getImplementation(replacementMethod);
  const char *replacementArgTypes = method_getTypeEncoding(replacementMethod);

  if (class_addMethod(cls, original, replacementImplementation, replacementArgTypes)) {
    class_replaceMethod(cls, replacement, originalImplementation, originalArgTypes);
  } else {
    method_exchangeImplementations(originalMethod, replacementMethod);
  }
}

void RCTSwapInstanceMethods(Class cls, SEL original, SEL replacement)
{
  Method originalMethod = class_getInstanceMethod(cls, original);
  IMP originalImplementation = method_getImplementation(originalMethod);
  const char *originalArgTypes = method_getTypeEncoding(originalMethod);

  Method replacementMethod = class_getInstanceMethod(cls, replacement);
  IMP replacementImplementation = method_getImplementation(replacementMethod);
  const char *replacementArgTypes = method_getTypeEncoding(replacementMethod);

  if (class_addMethod(cls, original, replacementImplementation, replacementArgTypes)) {
    class_replaceMethod(cls, replacement, originalImplementation, originalArgTypes);
  } else {
    method_exchangeImplementations(originalMethod, replacementMethod);
  }
}

BOOL RCTClassOverridesClassMethod(Class cls, SEL selector)
{
  return RCTClassOverridesInstanceMethod(object_getClass(cls), selector);
}

BOOL RCTClassOverridesInstanceMethod(Class cls, SEL selector)
{
  unsigned int numberOfMethods;
  Method *methods = class_copyMethodList(cls, &numberOfMethods);
  for (unsigned int i = 0; i < numberOfMethods; i++) {
    if (method_getName(methods[i]) == selector) {
      free(methods);
      return YES;
    }
  }
  free(methods);
  return NO;
}

NSDictionary<NSString *, id> *RCTMakeError(NSString *message,
                                           id __nullable toStringify,
                                           NSDictionary<NSString *, id> *__nullable extraData)
{
  if (toStringify) {
    message = [message stringByAppendingString:[toStringify description]];
  }

  NSMutableDictionary<NSString *, id> *error = [extraData mutableCopy] ?: [NSMutableDictionary new];
  error[@"message"] = message;
  return error;
}

NSDictionary<NSString *, id> *RCTMakeAndLogError(NSString *message,
                                                 id __nullable toStringify,
                                                 NSDictionary<NSString *, id> *__nullable extraData)
{
  NSDictionary<NSString *, id> *error = RCTMakeError(message, toStringify, extraData);
  RCTLogError(@"\nError: %@", error);
  return error;
}

NSDictionary<NSString *, id> *RCTJSErrorFromNSError(NSError *error)
{
  NSString *codeWithDomain = [NSString stringWithFormat:@"E%@%zd", error.domain.uppercaseString, error.code];
  return RCTJSErrorFromCodeMessageAndNSError(codeWithDomain,
                                             error.localizedDescription,
                                             error);
}

// TODO: Can we just replace RCTMakeError with this function instead?
NSDictionary<NSString *, id> *RCTJSErrorFromCodeMessageAndNSError(NSString *code,
                                                                  NSString *message,
                                                                  NSError *__nullable error)
{
  NSString *errorMessage;
  NSArray<NSString *> *stackTrace = [NSThread callStackSymbols];
  NSMutableDictionary *userInfo;
  NSMutableDictionary<NSString *, id> *errorInfo =
  [NSMutableDictionary dictionaryWithObject:stackTrace forKey:@"nativeStackIOS"];

  if (error) {
    errorMessage = error.localizedDescription ?: @"Unknown error from a native module";
    errorInfo[@"domain"] = error.domain ?: RCTErrorDomain;
    if (error.userInfo) {
      userInfo = [error.userInfo mutableCopy];
      if (userInfo != nil && userInfo[NSUnderlyingErrorKey] != nil) {
        NSError *underlyingError = error.userInfo[NSUnderlyingErrorKey];
        NSString *underlyingCode = [NSString stringWithFormat:@"%d", (int)underlyingError.code];
        userInfo[NSUnderlyingErrorKey] = RCTJSErrorFromCodeMessageAndNSError(underlyingCode, @"underlying error", underlyingError);
      }
    }
  } else {
    errorMessage = @"Unknown error from a native module";
    errorInfo[@"domain"] = RCTErrorDomain;
    userInfo = nil;
  }
  errorInfo[@"code"] = code ?: RCTErrorUnspecified;
  errorInfo[@"userInfo"] = RCTNullIfNil(userInfo);

  // Allow for explicit overriding of the error message
  errorMessage = message ?: errorMessage;

  return RCTMakeError(errorMessage, nil, errorInfo);
}

BOOL RCTRunningInTestEnvironment(void)
{
  static BOOL isTestEnvironment = NO;
  static dispatch_once_t onceToken;
  dispatch_once(&onceToken, ^{
    NSDictionary *environment = [[NSProcessInfo processInfo] environment];
    isTestEnvironment = objc_lookUpClass("SenTestCase") || objc_lookUpClass("XCTest") ||
      [environment[@"IS_TESTING"] boolValue];
  });
  return isTestEnvironment;
}

BOOL RCTRunningInAppExtension(void)
{
  return [[[[NSBundle mainBundle] bundlePath] pathExtension] isEqualToString:@"appex"];
}

UIApplication *__nullable RCTSharedApplication(void)
{
  if (RCTRunningInAppExtension()) {
    return nil;
  }
  return [[UIApplication class] performSelector:@selector(sharedApplication)];
}

UIWindow *__nullable RCTKeyWindow(void)
{
  if (RCTRunningInAppExtension()) {
    return nil;
  }

  // TODO: replace with a more robust solution
  return RCTSharedApplication().keyWindow;
}

UIViewController *__nullable RCTPresentedViewController(void)
{
  if (RCTRunningInAppExtension()) {
    return nil;
  }

  UIViewController *controller = RCTKeyWindow().rootViewController;
  UIViewController *presentedController = controller.presentedViewController;
  while (presentedController && ![presentedController isBeingDismissed]) {
    controller = presentedController;
    presentedController = controller.presentedViewController;
  }

  return controller;
}

BOOL RCTForceTouchAvailable(void)
{
  static BOOL forceSupported;
  static dispatch_once_t onceToken;
  dispatch_once(&onceToken, ^{
    forceSupported = [UITraitCollection class] &&
    [UITraitCollection instancesRespondToSelector:@selector(forceTouchCapability)];
  });

  return forceSupported &&
    (RCTKeyWindow() ?: [UIView new]).traitCollection.forceTouchCapability == UIForceTouchCapabilityAvailable;
}

NSError *RCTErrorWithMessage(NSString *message)
{
  NSDictionary<NSString *, id> *errorInfo = @{NSLocalizedDescriptionKey: message};
  return [[NSError alloc] initWithDomain:RCTErrorDomain code:0 userInfo:errorInfo];
}

double RCTZeroIfNaN(double value)
{
  return isnan(value) || isinf(value) ? 0 : value;
}

double RCTSanitizeNaNValue(double value, NSString *property)
{
  if (!isnan(value) && !isinf(value)) {
    return value;
  }

  RCTLogWarn(@"The value `%@` equals NaN or INF and will be replaced by `0`.", property);
  return 0;
}

NSURL *RCTDataURL(NSString *mimeType, NSData *data)
{
  return [NSURL URLWithString:
          [NSString stringWithFormat:@"data:%@;base64,%@", mimeType,
           [data base64EncodedStringWithOptions:(NSDataBase64EncodingOptions)0]]];
}

BOOL RCTIsGzippedData(NSData *__nullable); // exposed for unit testing purposes
BOOL RCTIsGzippedData(NSData *__nullable data)
{
  UInt8 *bytes = (UInt8 *)data.bytes;
  return (data.length >= 2 && bytes[0] == 0x1f && bytes[1] == 0x8b);
}

NSData *__nullable RCTGzipData(NSData *__nullable input, float level)
{
  if (input.length == 0 || RCTIsGzippedData(input)) {
    return input;
  }

  void *libz = dlopen("/usr/lib/libz.dylib", RTLD_LAZY);
  int (*deflateInit2_)(z_streamp, int, int, int, int, int, const char *, int) = dlsym(libz, "deflateInit2_");
  int (*deflate)(z_streamp, int) = dlsym(libz, "deflate");
  int (*deflateEnd)(z_streamp) = dlsym(libz, "deflateEnd");

  z_stream stream;
  stream.zalloc = Z_NULL;
  stream.zfree = Z_NULL;
  stream.opaque = Z_NULL;
  stream.avail_in = (uint)input.length;
  stream.next_in = (Bytef *)input.bytes;
  stream.total_out = 0;
  stream.avail_out = 0;

  static const NSUInteger RCTGZipChunkSize = 16384;

  NSMutableData *output = nil;
  int compression = (level < 0.0f)? Z_DEFAULT_COMPRESSION: (int)(roundf(level * 9));
  if (deflateInit2(&stream, compression, Z_DEFLATED, 31, 8, Z_DEFAULT_STRATEGY) == Z_OK) {
    output = [NSMutableData dataWithLength:RCTGZipChunkSize];
    while (stream.avail_out == 0) {
      if (stream.total_out >= output.length) {
        output.length += RCTGZipChunkSize;
      }
      stream.next_out = (uint8_t *)output.mutableBytes + stream.total_out;
      stream.avail_out = (uInt)(output.length - stream.total_out);
      deflate(&stream, Z_FINISH);
    }
    deflateEnd(&stream);
    output.length = stream.total_out;
  }

  dlclose(libz);

  return output;
}

NSString *__nullable RCTBundlePathForURL(NSURL *__nullable URL)
{
  if (!URL.fileURL) {
    // Not a file path
    return nil;
  }
  NSString *path = URL.path;
  NSString *bundlePath = [[NSBundle mainBundle] resourcePath];
  if (![path hasPrefix:bundlePath]) {
    // Not a bundle-relative file
    return nil;
  }
  path = [path substringFromIndex:bundlePath.length];
  if ([path hasPrefix:@"/"]) {
    path = [path substringFromIndex:1];
  }
  return path;
}

BOOL RCTIsLocalAssetURL(NSURL *__nullable imageURL)
{
  NSString *name = RCTBundlePathForURL(imageURL);
  if (!name) {
    return NO;
  }

  NSString *extension = [name pathExtension];
  return [extension isEqualToString:@"png"] || [extension isEqualToString:@"jpg"];
}

static NSString *bundleName(NSBundle *bundle)
{
  NSString *name = bundle.infoDictionary[@"CFBundleName"];
  if (!name) {
    name = [[bundle.bundlePath lastPathComponent] stringByDeletingPathExtension];
  }
  return name;
}

static NSBundle *bundleForPath(NSString *key)
{
  static NSMutableDictionary *bundleCache;
  if (!bundleCache) {
    bundleCache = [NSMutableDictionary new];
    bundleCache[@"main"] = [NSBundle mainBundle];

    // Initialize every bundle in the array
    for (NSString *path in [[NSBundle mainBundle] pathsForResourcesOfType:@"bundle" inDirectory:nil]) {
      [NSBundle bundleWithPath:path];
    }

    // The bundles initialized above will now also be in `allBundles`
    for (NSBundle *bundle in [NSBundle allBundles]) {
      bundleCache[bundleName(bundle)] = bundle;
    }
  }

  return bundleCache[key];
}

UIImage *__nullable RCTImageFromLocalAssetURL(NSURL *imageURL)
{
  NSString *imageName = RCTBundlePathForURL(imageURL);

  NSBundle *bundle = nil;
  NSArray *imagePathComponents = [imageName pathComponents];
  if ([imagePathComponents count] > 1 &&
      [[[imagePathComponents firstObject] pathExtension] isEqualToString:@"bundle"]) {
    NSString *bundlePath = [imagePathComponents firstObject];
    bundle = bundleForPath([bundlePath stringByDeletingPathExtension]);
    imageName = [imageName substringFromIndex:(bundlePath.length + 1)];
  }

  UIImage *image = nil;
  if (bundle) {
    image = [UIImage imageNamed:imageName inBundle:bundle compatibleWithTraitCollection:nil];
  } else {
    image = [UIImage imageNamed:imageName];
  }

  if (!image) {
    // Attempt to load from the file system
    NSString *filePath = imageURL.path;
    if (filePath.pathExtension.length == 0) {
      filePath = [filePath stringByAppendingPathExtension:@"png"];
    }
    image = [UIImage imageWithContentsOfFile:filePath];
  }

  if (!image && !bundle) {
    // We did not find the image in the mainBundle, check in other shipped frameworks.
    NSArray<NSURL *> *possibleFrameworks = [[NSFileManager defaultManager] contentsOfDirectoryAtURL:[[NSBundle mainBundle] privateFrameworksURL]
                                                                        includingPropertiesForKeys:@[]
                                                                                           options:0
                                                                                             error:nil];
    for (NSURL *frameworkURL in possibleFrameworks) {
      bundle = [NSBundle bundleWithURL:frameworkURL];
      image = [UIImage imageNamed:imageName inBundle:bundle compatibleWithTraitCollection:nil];
      if (image) {
        RCTLogWarn(@"Image %@ not found in mainBundle, but found in %@", imageName, bundle);
        break;
      }
    }
  }
  return image;
}

RCT_EXTERN NSString *__nullable RCTTempFilePath(NSString *extension, NSError **error)
{
  static NSError *setupError = nil;
  static NSString *directory;
  static dispatch_once_t onceToken;
  dispatch_once(&onceToken, ^{
    directory = [NSTemporaryDirectory() stringByAppendingPathComponent:@"ReactNative"];
    // If the temporary directory already exists, we'll delete it to ensure
    // that temp files from the previous run have all been deleted. This is not
    // a security measure, it simply prevents the temp directory from using too
    // much space, as the circumstances under which iOS clears it automatically
    // are not well-defined.
    NSFileManager *fileManager = [NSFileManager new];
    if ([fileManager fileExistsAtPath:directory]) {
      [fileManager removeItemAtPath:directory error:NULL];
    }
    if (![fileManager fileExistsAtPath:directory]) {
      NSError *localError = nil;
      if (![fileManager createDirectoryAtPath:directory
                  withIntermediateDirectories:YES
                                   attributes:nil
                                        error:&localError]) {
        // This is bad
        RCTLogError(@"Failed to create temporary directory: %@", localError);
        setupError = localError;
        directory = nil;
      }
    }
  });

  if (!directory || setupError) {
    if (error) {
      *error = setupError;
    }
    return nil;
  }

  // Append a unique filename
  NSString *filename = [NSUUID new].UUIDString;
  if (extension) {
    filename = [filename stringByAppendingPathExtension:extension];
  }
  return [directory stringByAppendingPathComponent:filename];
}

static void RCTGetRGBAColorComponents(CGColorRef color, CGFloat rgba[4])
{
  CGColorSpaceModel model = CGColorSpaceGetModel(CGColorGetColorSpace(color));
  const CGFloat *components = CGColorGetComponents(color);
  switch (model)
  {
    case kCGColorSpaceModelMonochrome:
    {
      rgba[0] = components[0];
      rgba[1] = components[0];
      rgba[2] = components[0];
      rgba[3] = components[1];
      break;
    }
    case kCGColorSpaceModelRGB:
    {
      rgba[0] = components[0];
      rgba[1] = components[1];
      rgba[2] = components[2];
      rgba[3] = components[3];
      break;
    }
    case kCGColorSpaceModelCMYK:
    case kCGColorSpaceModelDeviceN:
    case kCGColorSpaceModelIndexed:
    case kCGColorSpaceModelLab:
    case kCGColorSpaceModelPattern:
    case kCGColorSpaceModelUnknown:
    {

#ifdef RCT_DEBUG
      //unsupported format
      RCTLogError(@"Unsupported color model: %i", model);
#endif

      rgba[0] = 0.0;
      rgba[1] = 0.0;
      rgba[2] = 0.0;
      rgba[3] = 1.0;
      break;
    }
  }
}

NSString *RCTColorToHexString(CGColorRef color)
{
  CGFloat rgba[4];
  RCTGetRGBAColorComponents(color, rgba);
  uint8_t r = rgba[0]*255;
  uint8_t g = rgba[1]*255;
  uint8_t b = rgba[2]*255;
  uint8_t a = rgba[3]*255;
  if (a < 255) {
    return [NSString stringWithFormat:@"#%02x%02x%02x%02x", r, g, b, a];
  } else {
    return [NSString stringWithFormat:@"#%02x%02x%02x", r, g, b];
  }
}

// (https://github.com/0xced/XCDFormInputAccessoryView/blob/master/XCDFormInputAccessoryView/XCDFormInputAccessoryView.m#L10-L14)
NSString *RCTUIKitLocalizedString(NSString *string)
{
  NSBundle *UIKitBundle = [NSBundle bundleForClass:[UIApplication class]];
  return UIKitBundle ? [UIKitBundle localizedStringForKey:string value:string table:nil] : string;
}

NSString *__nullable RCTGetURLQueryParam(NSURL *__nullable URL, NSString *param)
{
  RCTAssertParam(param);
  if (!URL) {
    return nil;
  }

  NSURLComponents *components = [NSURLComponents componentsWithURL:URL
                                           resolvingAgainstBaseURL:YES];
  for (NSURLQueryItem *queryItem in [components.queryItems reverseObjectEnumerator]) {
    if ([queryItem.name isEqualToString:param]) {
      return queryItem.value;
    }
  }

  return nil;
}

NSURL *__nullable RCTURLByReplacingQueryParam(NSURL *__nullable URL, NSString *param, NSString *__nullable value)
{
  RCTAssertParam(param);
  if (!URL) {
    return nil;
  }

  NSURLComponents *components = [NSURLComponents componentsWithURL:URL
                                           resolvingAgainstBaseURL:YES];

  __block NSInteger paramIndex = NSNotFound;
  NSMutableArray<NSURLQueryItem *> *queryItems = [components.queryItems mutableCopy];
  [queryItems enumerateObjectsWithOptions:NSEnumerationReverse usingBlock:
   ^(NSURLQueryItem *item, NSUInteger i, BOOL *stop) {
     if ([item.name isEqualToString:param]) {
       paramIndex = i;
       *stop = YES;
     }
   }];

  if (!value) {
    if (paramIndex != NSNotFound) {
      [queryItems removeObjectAtIndex:paramIndex];
    }
  } else {
    NSURLQueryItem *newItem  = [NSURLQueryItem queryItemWithName:param
                                                           value:value];
    if (paramIndex == NSNotFound) {
      [queryItems addObject:newItem];
    } else {
      [queryItems replaceObjectAtIndex:paramIndex withObject:newItem];
    }
  }
  components.queryItems = queryItems;
  return components.URL;
}<|MERGE_RESOLUTION|>--- conflicted
+++ resolved
@@ -269,20 +269,13 @@
   static CGFloat scale;
   static dispatch_once_t onceToken;
   dispatch_once(&onceToken, ^{
-<<<<<<< HEAD
 #pragma GCC diagnostic push
 #pragma GCC diagnostic ignored "-Wdeprecated-declarations"
     // Need to leave this here until a proper replacementfor synchronous
     // main-queue execution is defined
-    RCTExecuteOnMainThread(^{
-      scale = [UIScreen mainScreen].scale;
-    }, YES);
-#pragma GCC diagnostic pop
-=======
     RCTUnsafeExecuteOnMainQueueSync(^{
       scale = [UIScreen mainScreen].scale;
     });
->>>>>>> c3e61655
   });
 
   return scale;
@@ -297,20 +290,13 @@
   static CGSize size;
   static dispatch_once_t onceToken;
   dispatch_once(&onceToken, ^{
-<<<<<<< HEAD
 #pragma GCC diagnostic push
 #pragma GCC diagnostic ignored "-Wdeprecated-declarations"
     // Need to leave this here until a proper replacementfor synchronous
     // main-queue execution is defined
-    RCTExecuteOnMainThread(^{
-      size = [UIScreen mainScreen].bounds.size;
-    }, YES);
-#pragma GCC diagnostic pop
-=======
     RCTUnsafeExecuteOnMainQueueSync(^{
       size = [UIScreen mainScreen].bounds.size;
     });
->>>>>>> c3e61655
   });
 
   return size;
