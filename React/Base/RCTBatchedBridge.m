--- conflicted
+++ resolved
@@ -197,13 +197,9 @@
     // Force JS __DEV__ value to match RCT_DEBUG
     if (shouldOverrideDev) {
       NSString *sourceString = [[NSString alloc] initWithData:source encoding:NSUTF8StringEncoding];
-<<<<<<< HEAD
-      NSRange range = [sourceString rangeOfString:@"__DEV__ ="];
-=======
       NSRange range = [sourceString rangeOfString:@"\\b__DEV__\\s*?=\\s*?(!1|!0|false|true)"
                                           options:NSRegularExpressionSearch];
 
->>>>>>> 3a223e97
       RCTAssert(range.location != NSNotFound, @"It looks like the implementation"
                 "of __DEV__ has changed. Update -[RCTBatchedBridge loadSource:].");
 
