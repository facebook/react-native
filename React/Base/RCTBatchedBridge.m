--- conflicted
+++ resolved
@@ -237,16 +237,11 @@
   }, NULL);
   [_javaScriptExecutor injectJSONText:configJSON
                   asGlobalObjectNamed:@"__fbBatchedBridgeConfig" callback:
-<<<<<<< HEAD
-   ^(__unused id err) {
-=======
    ^(NSError *error) {
      if (error) {
        [[RCTRedBox sharedInstance] showError:error];
      }
 
-     dispatch_semaphore_signal(semaphore);
->>>>>>> fc23d0c4
    }];
 
   NSURL *bundleURL = _parentBridge.bundleURL;
