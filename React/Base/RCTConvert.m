/*
 * Copyright (c) Facebook, Inc. and its affiliates.
 *
 * This source code is licensed under the MIT license found in the
 * LICENSE file in the root directory of this source tree.
 */

#import "RCTConvert.h"

#import <objc/message.h>

#import <CoreText/CoreText.h>

#import "RCTDefines.h"
#import "RCTImageSource.h"
#import "RCTParserUtils.h"
#import "RCTUtils.h"

#if TARGET_OS_OSX // [TODO(macOS GH#774)
#import "RCTDynamicColor.h"
#endif // ]TODO(macOS GH#774)

@implementation RCTConvert

RCT_CONVERTER(id, id, self)

RCT_CONVERTER(BOOL, BOOL, boolValue)
RCT_NUMBER_CONVERTER(double, doubleValue)
RCT_NUMBER_CONVERTER(float, floatValue)
RCT_NUMBER_CONVERTER(int, intValue)

RCT_NUMBER_CONVERTER(int64_t, longLongValue);
RCT_NUMBER_CONVERTER(uint64_t, unsignedLongLongValue);

RCT_NUMBER_CONVERTER(NSInteger, integerValue)
RCT_NUMBER_CONVERTER(NSUInteger, unsignedIntegerValue)

/**
 * This macro is used for creating converter functions for directly
 * representable json values that require no conversion.
 */
#if RCT_DEBUG
#define RCT_JSON_CONVERTER(type)             \
  +(type *)type : (id)json                   \
  {                                          \
    if ([json isKindOfClass:[type class]]) { \
      return json;                           \
    } else if (json) {                       \
      RCTLogConvertError(json, @ #type);     \
    }                                        \
    return nil;                              \
  }
#else
#define RCT_JSON_CONVERTER(type) \
  +(type *)type : (id)json       \
  {                              \
    return json;                 \
  }
#endif

RCT_JSON_CONVERTER(NSArray)
RCT_JSON_CONVERTER(NSDictionary)
RCT_JSON_CONVERTER(NSString)
RCT_JSON_CONVERTER(NSNumber)

RCT_CUSTOM_CONVERTER(NSSet *, NSSet, [NSSet setWithArray:json])
RCT_CUSTOM_CONVERTER(NSData *, NSData, [json dataUsingEncoding:NSUTF8StringEncoding])

+ (NSIndexSet *)NSIndexSet:(id)json
{
  json = [self NSNumberArray:json];
  NSMutableIndexSet *indexSet = [NSMutableIndexSet new];
  for (NSNumber *number in json) {
    NSInteger index = number.integerValue;
    if (RCT_DEBUG && index < 0) {
      RCTLogError(@"Invalid index value %lld. Indices must be positive.", (long long)index);
    }
    [indexSet addIndex:index];
  }
  return indexSet;
}

+ (NSURL *)NSURL:(id)json
{
  NSString *path = [self NSString:RCTNilIfNull(json)];
  if (!path) {
    return nil;
  }

  @try { // NSURL has a history of crashing with bad input, so let's be safe

    NSURL *URL = [NSURL URLWithString:path];
    if (URL.scheme) { // Was a well-formed absolute URL
      return URL;
    }

    // Check if it has a scheme
    if ([path rangeOfString:@":"].location != NSNotFound) {
      NSMutableCharacterSet *urlAllowedCharacterSet = [NSMutableCharacterSet new];
      [urlAllowedCharacterSet formUnionWithCharacterSet:[NSCharacterSet URLUserAllowedCharacterSet]];
      [urlAllowedCharacterSet formUnionWithCharacterSet:[NSCharacterSet URLPasswordAllowedCharacterSet]];
      [urlAllowedCharacterSet formUnionWithCharacterSet:[NSCharacterSet URLHostAllowedCharacterSet]];
      [urlAllowedCharacterSet formUnionWithCharacterSet:[NSCharacterSet URLPathAllowedCharacterSet]];
      [urlAllowedCharacterSet formUnionWithCharacterSet:[NSCharacterSet URLQueryAllowedCharacterSet]];
      [urlAllowedCharacterSet formUnionWithCharacterSet:[NSCharacterSet URLFragmentAllowedCharacterSet]];
      path = [path stringByAddingPercentEncodingWithAllowedCharacters:urlAllowedCharacterSet];
      URL = [NSURL URLWithString:path];
      if (URL) {
        return URL;
      }
    }

    // Assume that it's a local path
    path = path.stringByRemovingPercentEncoding;
    if ([path hasPrefix:@"~"]) {
      // Path is inside user directory
      path = path.stringByExpandingTildeInPath;
    } else if (!path.absolutePath) {
      // Assume it's a resource path
      path = [[NSBundle mainBundle].resourcePath stringByAppendingPathComponent:path];
    }
    if (!(URL = [NSURL fileURLWithPath:path])) {
      RCTLogConvertError(json, @"a valid URL");
    }
    return URL;
  } @catch (__unused NSException *e) {
    RCTLogConvertError(json, @"a valid URL");
    return nil;
  }
}

RCT_ENUM_CONVERTER(
    NSURLRequestCachePolicy,
    (@{
      @"default" : @(NSURLRequestUseProtocolCachePolicy),
      @"reload" : @(NSURLRequestReloadIgnoringLocalCacheData),
      @"force-cache" : @(NSURLRequestReturnCacheDataElseLoad),
      @"only-if-cached" : @(NSURLRequestReturnCacheDataDontLoad),
    }),
    NSURLRequestUseProtocolCachePolicy,
    integerValue)

+ (NSURLRequest *)NSURLRequest:(id)json
{
  if ([json isKindOfClass:[NSString class]]) {
    NSURL *URL = [self NSURL:json];
    return URL ? [NSURLRequest requestWithURL:URL] : nil;
  }
  if ([json isKindOfClass:[NSDictionary class]]) {
    NSString *URLString = json[@"uri"] ?: json[@"url"];

    NSURL *URL;
    NSString *bundleName = json[@"bundle"];
    if (bundleName) {
      URLString = [NSString stringWithFormat:@"%@.bundle/%@", bundleName, URLString];
    }

    URL = [self NSURL:URLString];
    if (!URL) {
      return nil;
    }

    NSData *body = [self NSData:json[@"body"]];
    NSString *method = [self NSString:json[@"method"]].uppercaseString ?: @"GET";
    NSURLRequestCachePolicy cachePolicy = [self NSURLRequestCachePolicy:json[@"cache"]];
    NSDictionary *headers = [self NSDictionary:json[@"headers"]];
    if ([method isEqualToString:@"GET"] && headers == nil && body == nil &&
        cachePolicy == NSURLRequestUseProtocolCachePolicy) {
      return [NSURLRequest requestWithURL:URL];
    }

    if (headers) {
      __block BOOL allHeadersAreStrings = YES;
      [headers enumerateKeysAndObjectsUsingBlock:^(NSString *key, id header, BOOL *stop) {
        if (![header isKindOfClass:[NSString class]]) {
          RCTLogError(
              @"Values of HTTP headers passed must be  of type string. "
               "Value of header '%@' is not a string.",
              key);
          allHeadersAreStrings = NO;
          *stop = YES;
        }
      }];
      if (!allHeadersAreStrings) {
        // Set headers to nil here to avoid crashing later.
        headers = nil;
      }
    }

    NSMutableURLRequest *request = [NSMutableURLRequest requestWithURL:URL];
    request.HTTPBody = body;
    request.HTTPMethod = method;
    request.cachePolicy = cachePolicy;
    request.allHTTPHeaderFields = headers;
    return [request copy];
  }
  if (json) {
    RCTLogConvertError(json, @"a valid URLRequest");
  }
  return nil;
}

+ (RCTFileURL *)RCTFileURL:(id)json
{
  NSURL *fileURL = [self NSURL:json];
  if (!fileURL.fileURL) {
    RCTLogError(@"URI must be a local file, '%@' isn't.", fileURL);
    return nil;
  }
  if (![[NSFileManager defaultManager] fileExistsAtPath:fileURL.path]) {
    RCTLogError(@"File '%@' could not be found.", fileURL);
    return nil;
  }
  return fileURL;
}

+ (NSDate *)NSDate:(id)json
{
  if ([json isKindOfClass:[NSNumber class]]) {
    return [NSDate dateWithTimeIntervalSince1970:[self NSTimeInterval:json]];
  } else if ([json isKindOfClass:[NSString class]]) {
    static NSDateFormatter *formatter;
    static dispatch_once_t onceToken;
    dispatch_once(&onceToken, ^{
      formatter = [NSDateFormatter new];
      formatter.dateFormat = @"yyyy-MM-dd'T'HH:mm:ss.SSSZZZZZ";
      formatter.locale = [NSLocale localeWithLocaleIdentifier:@"en_US_POSIX"];
      formatter.timeZone = [NSTimeZone timeZoneWithName:@"UTC"];
    });
    NSDate *date = [formatter dateFromString:json];
    if (!date) {
      RCTLogError(
          @"JSON String '%@' could not be interpreted as a date. "
           "Expected format: YYYY-MM-DD'T'HH:mm:ss.sssZ",
          json);
    }
    return date;
  } else if (json) {
    RCTLogConvertError(json, @"a date");
  }
  return nil;
}

+ (NSLocale *)NSLocale:(id)json
{
  if ([json isKindOfClass:[NSString class]]) {
    NSLocale *locale = [[NSLocale alloc] initWithLocaleIdentifier:json];
    if (!locale) {
      RCTLogError(@"JSON String '%@' could not be interpreted as a valid locale. ", json);
    }
    return locale;
  } else if (json) {
    RCTLogConvertError(json, @"a locale");
  }
  return nil;
}

// JS Standard for time is milliseconds
RCT_CUSTOM_CONVERTER(NSTimeInterval, NSTimeInterval, [self double:json] / 1000.0)

// JS standard for time zones is minutes.
RCT_CUSTOM_CONVERTER(NSTimeZone *, NSTimeZone, [NSTimeZone timeZoneForSecondsFromGMT:[self double:json] * 60.0])

NSNumber *RCTConvertEnumValue(const char *typeName, NSDictionary *mapping, NSNumber *defaultValue, id json)
{
  if (!json) {
    return defaultValue;
  }
  if ([json isKindOfClass:[NSNumber class]]) {
    NSArray *allValues = mapping.allValues;
    if ([allValues containsObject:json] || [json isEqual:defaultValue]) {
      return json;
    }
    RCTLogError(@"Invalid %s '%@'. should be one of: %@", typeName, json, allValues);
    return defaultValue;
  }
  if (RCT_DEBUG && ![json isKindOfClass:[NSString class]]) {
    RCTLogError(@"Expected NSNumber or NSString for %s, received %@: %@", typeName, [json classForCoder], json);
  }
  id value = mapping[json];
  if (RCT_DEBUG && !value && [json description].length > 0) {
    RCTLogError(
        @"Invalid %s '%@'. should be one of: %@",
        typeName,
        json,
        [[mapping allKeys] sortedArrayUsingSelector:@selector(caseInsensitiveCompare:)]);
  }
  return value ?: defaultValue;
}

NSNumber *RCTConvertMultiEnumValue(const char *typeName, NSDictionary *mapping, NSNumber *defaultValue, id json)
{
  if ([json isKindOfClass:[NSArray class]]) {
    if ([json count] == 0) {
      return defaultValue;
    }
    long long result = 0;
    for (id arrayElement in json) {
      NSNumber *value = RCTConvertEnumValue(typeName, mapping, defaultValue, arrayElement);
      result |= value.longLongValue;
    }
    return @(result);
  }
  return RCTConvertEnumValue(typeName, mapping, defaultValue, json);
}

RCT_ENUM_CONVERTER(
    NSLineBreakMode,
    (@{
      @"clip" : @(NSLineBreakByClipping),
      @"head" : @(NSLineBreakByTruncatingHead),
      @"tail" : @(NSLineBreakByTruncatingTail),
      @"middle" : @(NSLineBreakByTruncatingMiddle),
      @"wordWrapping" : @(NSLineBreakByWordWrapping),
    }),
    NSLineBreakByTruncatingTail,
    integerValue)

RCT_ENUM_CONVERTER(
    NSTextAlignment,
    (@{
      @"auto" : @(NSTextAlignmentNatural),
      @"left" : @(NSTextAlignmentLeft),
      @"center" : @(NSTextAlignmentCenter),
      @"right" : @(NSTextAlignmentRight),
      @"justify" : @(NSTextAlignmentJustified),
    }),
    NSTextAlignmentNatural,
    integerValue)

RCT_ENUM_CONVERTER(
    NSUnderlineStyle,
    (@{
      @"solid" : @(NSUnderlineStyleSingle),
      @"double" : @(NSUnderlineStyleDouble),
      @"dotted" : @(NSUnderlinePatternDot | NSUnderlineStyleSingle),
      @"dashed" : @(NSUnderlinePatternDash | NSUnderlineStyleSingle),
    }),
    NSUnderlineStyleSingle,
    integerValue)

RCT_ENUM_CONVERTER(
    RCTBorderStyle,
    (@{
      @"solid" : @(RCTBorderStyleSolid),
      @"dotted" : @(RCTBorderStyleDotted),
      @"dashed" : @(RCTBorderStyleDashed),
    }),
    RCTBorderStyleSolid,
    integerValue)

RCT_ENUM_CONVERTER(
    RCTTextDecorationLineType,
    (@{
      @"none" : @(RCTTextDecorationLineTypeNone),
      @"underline" : @(RCTTextDecorationLineTypeUnderline),
      @"line-through" : @(RCTTextDecorationLineTypeStrikethrough),
      @"underline line-through" : @(RCTTextDecorationLineTypeUnderlineStrikethrough),
    }),
    RCTTextDecorationLineTypeNone,
    integerValue)

// [TODO(OSS Candidate ISS#2710739)
RCT_ENUM_CONVERTER(
    RCTFontSmoothing,
    (@{
      @"auto": @(RCTFontSmoothingAuto),
      @"none": @(RCTFontSmoothingNone),
      @"antialiased": @(RCTFontSmoothingAntialiased),
      @"subpixel-antialiased": @(RCTFontSmoothingSubpixelAntialiased),
    }),
    RCTFontSmoothingAuto,
    integerValue)
// ]TODO(OSS Candidate ISS#2710739)

RCT_ENUM_CONVERTER(
    NSWritingDirection,
    (@{
      @"auto" : @(NSWritingDirectionNatural),
      @"ltr" : @(NSWritingDirectionLeftToRight),
      @"rtl" : @(NSWritingDirectionRightToLeft),
    }),
    NSWritingDirectionNatural,
    integerValue)

#if !TARGET_OS_OSX // TODO(macOS GH#774)
RCT_ENUM_CONVERTER(
    UITextAutocapitalizationType,
    (@{
      @"none" : @(UITextAutocapitalizationTypeNone),
      @"words" : @(UITextAutocapitalizationTypeWords),
      @"sentences" : @(UITextAutocapitalizationTypeSentences),
      @"characters" : @(UITextAutocapitalizationTypeAllCharacters)
    }),
    UITextAutocapitalizationTypeSentences,
    integerValue)

RCT_ENUM_CONVERTER(
    UITextFieldViewMode,
    (@{
      @"never" : @(UITextFieldViewModeNever),
      @"while-editing" : @(UITextFieldViewModeWhileEditing),
      @"unless-editing" : @(UITextFieldViewModeUnlessEditing),
      @"always" : @(UITextFieldViewModeAlways),
    }),
    UITextFieldViewModeNever,
    integerValue)

+ (UIKeyboardType)UIKeyboardType:(id)json RCT_DYNAMIC
{
  static NSDictionary<NSString *, NSNumber *> *mapping;
  static dispatch_once_t onceToken;
  dispatch_once(&onceToken, ^{
    NSMutableDictionary<NSString *, NSNumber *> *temporaryMapping = [NSMutableDictionary dictionaryWithDictionary:@{
      @"default" : @(UIKeyboardTypeDefault),
      @"ascii-capable" : @(UIKeyboardTypeASCIICapable),
      @"numbers-and-punctuation" : @(UIKeyboardTypeNumbersAndPunctuation),
      @"url" : @(UIKeyboardTypeURL),
      @"number-pad" : @(UIKeyboardTypeNumberPad),
      @"phone-pad" : @(UIKeyboardTypePhonePad),
      @"name-phone-pad" : @(UIKeyboardTypeNamePhonePad),
      @"email-address" : @(UIKeyboardTypeEmailAddress),
      @"decimal-pad" : @(UIKeyboardTypeDecimalPad),
      @"twitter" : @(UIKeyboardTypeTwitter),
      @"web-search" : @(UIKeyboardTypeWebSearch),
      // Added for Android compatibility
      @"numeric" : @(UIKeyboardTypeDecimalPad),
    }];
    temporaryMapping[@"ascii-capable-number-pad"] = @(UIKeyboardTypeASCIICapableNumberPad);
    mapping = temporaryMapping;
  });

  UIKeyboardType type = RCTConvertEnumValue("UIKeyboardType", mapping, @(UIKeyboardTypeDefault), json).integerValue;
  return type;
}

RCT_MULTI_ENUM_CONVERTER(
    UIDataDetectorTypes,
    (@{
      @"phoneNumber" : @(UIDataDetectorTypePhoneNumber),
      @"link" : @(UIDataDetectorTypeLink),
      @"address" : @(UIDataDetectorTypeAddress),
      @"calendarEvent" : @(UIDataDetectorTypeCalendarEvent),
      @"none" : @(UIDataDetectorTypeNone),
      @"all" : @(UIDataDetectorTypeAll),
    }),
    UIDataDetectorTypePhoneNumber,
    unsignedLongLongValue)

RCT_MULTI_ENUM_CONVERTER(
    WKDataDetectorTypes,
    (@{
      @"phoneNumber" : @(WKDataDetectorTypePhoneNumber),
      @"link" : @(WKDataDetectorTypeLink),
      @"address" : @(WKDataDetectorTypeAddress),
      @"calendarEvent" : @(WKDataDetectorTypeCalendarEvent),
      @"trackingNumber" : @(WKDataDetectorTypeTrackingNumber),
      @"flightNumber" : @(WKDataDetectorTypeFlightNumber),
      @"lookupSuggestion" : @(WKDataDetectorTypeLookupSuggestion),
      @"none" : @(WKDataDetectorTypeNone),
      @"all" : @(WKDataDetectorTypeAll),
    }),
    WKDataDetectorTypePhoneNumber,
    unsignedLongLongValue)

RCT_ENUM_CONVERTER(
    UIKeyboardAppearance,
    (@{
      @"default" : @(UIKeyboardAppearanceDefault),
      @"light" : @(UIKeyboardAppearanceLight),
      @"dark" : @(UIKeyboardAppearanceDark),
    }),
    UIKeyboardAppearanceDefault,
    integerValue)

RCT_ENUM_CONVERTER(
    UIReturnKeyType,
    (@{
      @"default" : @(UIReturnKeyDefault),
      @"go" : @(UIReturnKeyGo),
      @"google" : @(UIReturnKeyGoogle),
      @"join" : @(UIReturnKeyJoin),
      @"next" : @(UIReturnKeyNext),
      @"route" : @(UIReturnKeyRoute),
      @"search" : @(UIReturnKeySearch),
      @"send" : @(UIReturnKeySend),
      @"yahoo" : @(UIReturnKeyYahoo),
      @"done" : @(UIReturnKeyDone),
      @"emergency-call" : @(UIReturnKeyEmergencyCall),
    }),
    UIReturnKeyDefault,
    integerValue)

RCT_ENUM_CONVERTER(
    UIViewContentMode,
    (@{
      @"scale-to-fill" : @(UIViewContentModeScaleToFill),
      @"scale-aspect-fit" : @(UIViewContentModeScaleAspectFit),
      @"scale-aspect-fill" : @(UIViewContentModeScaleAspectFill),
      @"redraw" : @(UIViewContentModeRedraw),
      @"center" : @(UIViewContentModeCenter),
      @"top" : @(UIViewContentModeTop),
      @"bottom" : @(UIViewContentModeBottom),
      @"left" : @(UIViewContentModeLeft),
      @"right" : @(UIViewContentModeRight),
      @"top-left" : @(UIViewContentModeTopLeft),
      @"top-right" : @(UIViewContentModeTopRight),
      @"bottom-left" : @(UIViewContentModeBottomLeft),
      @"bottom-right" : @(UIViewContentModeBottomRight),
      // Cross-platform values
      @"cover" : @(UIViewContentModeScaleAspectFill),
      @"contain" : @(UIViewContentModeScaleAspectFit),
      @"stretch" : @(UIViewContentModeScaleToFill),
    }),
    UIViewContentModeScaleAspectFill,
    integerValue)

RCT_ENUM_CONVERTER(
    UIBarStyle,
    (@{
      @"default" : @(UIBarStyleDefault),
      @"black" : @(UIBarStyleBlack),
      @"blackOpaque" : @(UIBarStyleBlackOpaque),
      @"blackTranslucent" : @(UIBarStyleBlackTranslucent),
    }),
    UIBarStyleDefault,
    integerValue)
<<<<<<< HEAD
#endif
#else // [TODO(macOS GH#774)
RCT_MULTI_ENUM_CONVERTER(NSTextCheckingTypes, (@{
  @"ortography": @(NSTextCheckingTypeOrthography),
  @"spelling": @(NSTextCheckingTypeSpelling),
  @"grammar": @(NSTextCheckingTypeGrammar),
  @"calendarEvent": @(NSTextCheckingTypeDate),
  @"address": @(NSTextCheckingTypeAddress),
  @"link": @(NSTextCheckingTypeLink),
  @"quote": @(NSTextCheckingTypeQuote),
  @"dash": @(NSTextCheckingTypeDash),
  @"replacement": @(NSTextCheckingTypeReplacement),
  @"correction": @(NSTextCheckingTypeCorrection),
  @"regularExpression": @(NSTextCheckingTypeRegularExpression),
  @"phoneNumber": @(NSTextCheckingTypePhoneNumber),
  @"transitInformation": @(NSTextCheckingTypeTransitInformation),
}), NSTextCheckingTypeOrthography, unsignedLongLongValue)
#endif // ]TODO(macOS GH#774)
=======
>>>>>>> 21603775

static void convertCGStruct(const char *type, NSArray *fields, CGFloat *result, id json)
{
  NSUInteger count = fields.count;
  if ([json isKindOfClass:[NSArray class]]) {
    if (RCT_DEBUG && [json count] != count) {
      RCTLogError(
          @"Expected array with count %llu, but count is %llu: %@",
          (unsigned long long)count,
          (unsigned long long)[json count],
          json);
    } else {
      for (NSUInteger i = 0; i < count; i++) {
        result[i] = [RCTConvert CGFloat:RCTNilIfNull(json[i])];
      }
    }
  } else if ([json isKindOfClass:[NSDictionary class]]) {
    for (NSUInteger i = 0; i < count; i++) {
      result[i] = [RCTConvert CGFloat:RCTNilIfNull(json[fields[i]])];
    }
  } else if (json) {
    RCTLogConvertError(json, @(type));
  }
}

/**
 * This macro is used for creating converter functions for structs that consist
 * of a number of CGFloat properties, such as CGPoint, CGRect, etc.
 */
#define RCT_CGSTRUCT_CONVERTER(type, values)                  \
  +(type)type : (id)json                                      \
  {                                                           \
    static NSArray *fields;                                   \
    static dispatch_once_t onceToken;                         \
    dispatch_once(&onceToken, ^{                              \
      fields = values;                                        \
    });                                                       \
    type result;                                              \
    convertCGStruct(#type, fields, (CGFloat *)&result, json); \
    return result;                                            \
  }

RCT_CUSTOM_CONVERTER(CGFloat, CGFloat, [self double:json])

RCT_CGSTRUCT_CONVERTER(CGPoint, (@[ @"x", @"y" ]))
RCT_CGSTRUCT_CONVERTER(CGSize, (@[ @"width", @"height" ]))
RCT_CGSTRUCT_CONVERTER(CGRect, (@[ @"x", @"y", @"width", @"height" ]))
RCT_CGSTRUCT_CONVERTER(UIEdgeInsets, (@[ @"top", @"left", @"bottom", @"right" ]))

RCT_ENUM_CONVERTER(
    CGLineJoin,
    (@{
      @"miter" : @(kCGLineJoinMiter),
      @"round" : @(kCGLineJoinRound),
      @"bevel" : @(kCGLineJoinBevel),
    }),
    kCGLineJoinMiter,
    intValue)

RCT_ENUM_CONVERTER(
    CGLineCap,
    (@{
      @"butt" : @(kCGLineCapButt),
      @"round" : @(kCGLineCapRound),
      @"square" : @(kCGLineCapSquare),
    }),
    kCGLineCapButt,
    intValue)

RCT_CGSTRUCT_CONVERTER(CGAffineTransform, (@[ @"a", @"b", @"c", @"d", @"tx", @"ty" ]))

static NSString *const RCTFallback = @"fallback";
static NSString *const RCTFallbackARGB = @"fallback-argb";
static NSString *const RCTSelector = @"selector";
static NSString *const RCTIndex = @"index";

/** The following dictionary defines the react-native semantic colors for ios.
 *  If the value for a given name is empty then the name itself
 *  is used as the UIColor selector.
 *  If the RCTSelector key is present then that value is used for a selector instead
 *  of the key name.
 *  If the given selector is not available on the running OS version then
 *  the RCTFallback selector is used instead.
 *  If the RCTIndex key is present then object returned from UIColor is an
 *  NSArray and the object at index RCTIndex is to be used.
 */
static NSDictionary<NSString *, NSDictionary *> *RCTSemanticColorsMap()
{
  static NSDictionary<NSString *, NSDictionary *> *colorMap = nil;
  if (colorMap == nil) {
    NSMutableDictionary<NSString *, NSDictionary *> *map = [@{
#if TARGET_OS_OSX // [TODO(macOS GH#774)
      // https://developer.apple.com/documentation/appkit/nscolor/ui_element_colors
      // Label Colors
      @"labelColor": @{}, // 10_10
      @"secondaryLabelColor": @{}, // 10_10
      @"tertiaryLabelColor": @{}, // 10_10
      @"quaternaryLabelColor": @{}, // 10_10
      // Text Colors
      @"textColor": @{},
      @"placeholderTextColor": @{}, // 10_10
      @"selectedTextColor": @{},
      @"textBackgroundColor": @{},
      @"selectedTextBackgroundColor": @{},
      @"keyboardFocusIndicatorColor": @{},
      @"unemphasizedSelectedTextColor": @{ // 10_14
        RCTFallback: @"selectedTextColor"
      },
      @"unemphasizedSelectedTextBackgroundColor": @{ // 10_14
        RCTFallback: @"textBackgroundColor"
      },
      // Content Colors
      @"linkColor": @{}, // 10_10
      @"separatorColor": @{ // 10_14: Replacement for +controlHighlightColor, +controlLightHighlightColor, +controlShadowColor, +controlDarkShadowColor
        RCTFallback: @"gridColor"
      },
      @"selectedContentBackgroundColor": @{ // 10_14: Alias for +alternateSelectedControlColor
        RCTFallback: @"alternateSelectedControlColor"
      },
      @"unemphasizedSelectedContentBackgroundColor": @{ // 10_14: Alias for +secondarySelectedControlColor
        RCTFallback: @"secondarySelectedControlColor"
      },
      // Menu Colors
      @"selectedMenuItemTextColor": @{},
      // Table Colors
      @"gridColor": @{},
      @"headerTextColor": @{},
      @"alternatingEvenContentBackgroundColor": @{ // 10_14: Alias for +controlAlternatingRowBackgroundColors
        RCTSelector: @"alternatingContentBackgroundColors",
        RCTIndex: @0,
        RCTFallback: @"controlAlternatingRowBackgroundColors"
      },
      @"alternatingOddContentBackgroundColor": @{ // 10_14: Alias for +controlAlternatingRowBackgroundColors
        RCTSelector: @"alternatingContentBackgroundColors",
        RCTIndex: @1,
        RCTFallback: @"controlAlternatingRowBackgroundColors"
      },
      // Control Colors
      @"controlAccentColor": @{ // 10_14
        RCTFallback: @"controlColor"
      },
      @"controlColor": @{},
      @"controlBackgroundColor": @{},
      @"controlTextColor": @{},
      @"disabledControlTextColor": @{},
      @"selectedControlColor": @{},
      @"selectedControlTextColor": @{},
      @"alternateSelectedControlTextColor": @{},
      @"scrubberTexturedBackgroundColor": @{}, // 10_12_2
      // Window Colors
      @"windowBackgroundColor": @{},
      @"windowFrameTextColor": @{},
      @"underPageBackgroundColor": @{}, // 10_8
      // Highlights and Shadows
      @"findHighlightColor": @{ // 10_13
        RCTFallback: @"highlightColor"
      },
      @"highlightColor": @{},
      @"shadowColor": @{},
      // https://developer.apple.com/documentation/appkit/nscolor/standard_colors
      // Standard Colors
      @"systemBlueColor": @{},   // 10_10
      @"systemBrownColor": @{},  // 10_10
      @"systemGrayColor": @{},   // 10_10
      @"systemGreenColor": @{},  // 10_10
      @"systemOrangeColor": @{}, // 10_10
      @"systemPinkColor": @{},   // 10_10
      @"systemPurpleColor": @{}, // 10_10
      @"systemRedColor": @{},    // 10_10
      @"systemYellowColor": @{}, // 10_10
#else // ]TODO(macOS GH#774)
      // https://developer.apple.com/documentation/uikit/uicolor/ui_element_colors
      // Label Colors
      @"labelColor" : @{
        // iOS 13.0
        RCTFallbackARGB :
            @(0xFF000000) // fallback for iOS<=12: RGBA returned by this semantic color in light mode on iOS 13
      },
      @"secondaryLabelColor" : @{
        // iOS 13.0
        RCTFallbackARGB : @(0x993c3c43)
      },
      @"tertiaryLabelColor" : @{
        // iOS 13.0
        RCTFallbackARGB : @(0x4c3c3c43)
      },
      @"quaternaryLabelColor" : @{
        // iOS 13.0
        RCTFallbackARGB : @(0x2d3c3c43)
      },
      // Fill Colors
      @"systemFillColor" : @{
        // iOS 13.0
        RCTFallbackARGB : @(0x33787880)
      },
      @"secondarySystemFillColor" : @{
        // iOS 13.0
        RCTFallbackARGB : @(0x28787880)
      },
      @"tertiarySystemFillColor" : @{
        // iOS 13.0
        RCTFallbackARGB : @(0x1e767680)
      },
      @"quaternarySystemFillColor" : @{
        // iOS 13.0
        RCTFallbackARGB : @(0x14747480)
      },
      // Text Colors
      @"placeholderTextColor" : @{
        // iOS 13.0
        RCTFallbackARGB : @(0x4c3c3c43)
      },
      // Standard Content Background Colors
      @"systemBackgroundColor" : @{
        // iOS 13.0
        RCTFallbackARGB : @(0xFFffffff)
      },
      @"secondarySystemBackgroundColor" : @{
        // iOS 13.0
        RCTFallbackARGB : @(0xFFf2f2f7)
      },
      @"tertiarySystemBackgroundColor" : @{
        // iOS 13.0
        RCTFallbackARGB : @(0xFFffffff)
      },
      // Grouped Content Background Colors
      @"systemGroupedBackgroundColor" : @{
        // iOS 13.0
        RCTFallbackARGB : @(0xFFf2f2f7)
      },
      @"secondarySystemGroupedBackgroundColor" : @{
        // iOS 13.0
        RCTFallbackARGB : @(0xFFffffff)
      },
      @"tertiarySystemGroupedBackgroundColor" : @{
        // iOS 13.0
        RCTFallbackARGB : @(0xFFf2f2f7)
      },
      // Separator Colors
      @"separatorColor" : @{
        // iOS 13.0
        RCTFallbackARGB : @(0x493c3c43)
      },
      @"opaqueSeparatorColor" : @{
        // iOS 13.0
        RCTFallbackARGB : @(0xFFc6c6c8)
      },
      // Link Color
      @"linkColor" : @{
        // iOS 13.0
        RCTFallbackARGB : @(0xFF007aff)
      },
      // Nonadaptable Colors
      @"darkTextColor" : @{},
      @"lightTextColor" : @{},
      // https://developer.apple.com/documentation/uikit/uicolor/standard_colors
      // Adaptable Colors
      @"systemBlueColor" : @{},
      @"systemBrownColor" : @{
        // iOS 13.0
        RCTFallbackARGB : @(0xFFa2845e)
      },
      @"systemGreenColor" : @{},
      @"systemIndigoColor" : @{
        // iOS 13.0
        RCTFallbackARGB : @(0xFF5856d6)
      },
      @"systemOrangeColor" : @{},
      @"systemPinkColor" : @{},
      @"systemPurpleColor" : @{},
      @"systemRedColor" : @{},
      @"systemTealColor" : @{},
      @"systemYellowColor" : @{},
      // Adaptable Gray Colors
      @"systemGrayColor" : @{},
      @"systemGray2Color" : @{
        // iOS 13.0
        RCTFallbackARGB : @(0xFFaeaeb2)
      },
      @"systemGray3Color" : @{
        // iOS 13.0
        RCTFallbackARGB : @(0xFFc7c7cc)
      },
      @"systemGray4Color" : @{
        // iOS 13.0
        RCTFallbackARGB : @(0xFFd1d1d6)
      },
      @"systemGray5Color" : @{
        // iOS 13.0
        RCTFallbackARGB : @(0xFFe5e5ea)
      },
      @"systemGray6Color" : @{
        // iOS 13.0
        RCTFallbackARGB : @(0xFFf2f2f7)
      },
#endif // TODO(macOS GH#774)
    } mutableCopy];
    // The color names are the Objective-C UIColor selector names,
    // but Swift selector names are valid as well, so make aliases.
    static NSString *const RCTColorSuffix = @"Color";
    NSMutableDictionary<NSString *, NSDictionary *> *aliases = [NSMutableDictionary new];
    for (NSString *objcSelector in map) {
      RCTAssert(
          [objcSelector hasSuffix:RCTColorSuffix], @"A selector in the color map did not end with the suffix Color.");
      NSMutableDictionary *entry = [map[objcSelector] mutableCopy];
      if ([entry objectForKey:RCTSelector] == nil) {
        entry[RCTSelector] = objcSelector;
      }
      NSString *swiftSelector = [objcSelector substringToIndex:[objcSelector length] - [RCTColorSuffix length]];
      aliases[swiftSelector] = entry;
    }
    [map addEntriesFromDictionary:aliases];
#if DEBUG
    [map addEntriesFromDictionary:@{
      // The follow exist for Unit Tests
      @"unitTestFallbackColor" : @{RCTFallback : @"gridColor"},
      @"unitTestFallbackColorIOS" : @{RCTFallback : @"blueColor"},
      @"unitTestFallbackColorEven" : @{
        RCTSelector : @"unitTestFallbackColorEven",
        RCTIndex : @0,
        RCTFallback : @"controlAlternatingRowBackgroundColors"
      },
      @"unitTestFallbackColorOdd" : @{
        RCTSelector : @"unitTestFallbackColorOdd",
        RCTIndex : @1,
        RCTFallback : @"controlAlternatingRowBackgroundColors"
      },
    }];
#endif
    colorMap = [map copy];
  }

  return colorMap;
}

// [TODO(macOS GH#774)
/** Returns a UIColor based on a semantic color name.
 *  Returns nil if the semantic color name is invalid.
 */
static RCTUIColor *RCTColorFromSemanticColorName(NSString *semanticColorName)
{
  NSDictionary<NSString *, NSDictionary *> *colorMap = RCTSemanticColorsMap();
  RCTUIColor *color = nil;
  NSDictionary<NSString *, id> *colorInfo = colorMap[semanticColorName];
  if (colorInfo) {
    NSString *semanticColorSelector = colorInfo[RCTSelector];
    if (semanticColorSelector == nil) {
      semanticColorSelector = semanticColorName;
    }
    SEL selector = NSSelectorFromString(semanticColorSelector);
    if (![RCTUIColor respondsToSelector:selector]) {
      NSNumber *fallbackRGB = colorInfo[RCTFallbackARGB];
      if (fallbackRGB != nil) {
        RCTAssert([fallbackRGB isKindOfClass:[NSNumber class]], @"fallback ARGB is not a number");
        return [RCTConvert UIColor:fallbackRGB];
      }
      semanticColorSelector = colorInfo[RCTFallback];
      selector = NSSelectorFromString(semanticColorSelector);
    }
    RCTAssert ([RCTUIColor respondsToSelector:selector], @"RCTUIColor does not respond to a semantic color selector.");
    Class klass = [RCTUIColor class];
    IMP imp = [klass methodForSelector:selector];
    id (*getSemanticColorObject)(id, SEL) = (void *)imp;
    id colorObject = getSemanticColorObject(klass, selector);
    if ([colorObject isKindOfClass:[RCTUIColor class]]) {
      color = colorObject;
    } else if ([colorObject isKindOfClass:[NSArray class]]) {
      NSArray *colors = colorObject;
      NSNumber *index = colorInfo[RCTIndex];
      RCTAssert(index, @"index should not be null");
      color = colors[[index unsignedIntegerValue]];
    } else {
      RCTAssert(false, @"selector return an unknown object type");
    }
  }
  return color;
}
// ]TODO(macOS GH#774)

/** Returns a comma seperated list of the valid semantic color names
 */
static NSString *RCTSemanticColorNames()
{
  NSMutableString *names = [[NSMutableString alloc] init];
  NSDictionary<NSString *, NSDictionary *> *colorMap = RCTSemanticColorsMap();
  NSArray *allKeys = [[[colorMap allKeys] mutableCopy] sortedArrayUsingSelector:@selector(localizedCaseInsensitiveCompare:)];

  for(id key in allKeys) {
    if ([names length]) {
      [names appendString:@", "];
    }
    [names appendString:key];
  }
  return names;
}

// [TODO(macOS GH#774)
+ (RCTUIColor *)NSColor:(id)json
{
  return [RCTConvert UIColor:json];
}
// ]TODO(macOS GH#774)

// [TODO(macOS GH#750)
#if TARGET_OS_OSX
static NSColor *RCTColorWithSystemEffect(NSColor* color, NSString *systemEffectString) {
    NSColor *colorWithEffect = color;
    if (systemEffectString != nil) {
        if ([systemEffectString isEqualToString:@"none"]) {
            colorWithEffect = [color colorWithSystemEffect:NSColorSystemEffectNone];
        } else if ([systemEffectString isEqualToString:@"pressed"]) {
            colorWithEffect = [color colorWithSystemEffect:NSColorSystemEffectPressed];
        } else if ([systemEffectString isEqualToString:@"deepPressed"]) {
            colorWithEffect = [color colorWithSystemEffect:NSColorSystemEffectDeepPressed];
        } else if ([systemEffectString isEqualToString:@"disabled"]) {
            colorWithEffect = [color colorWithSystemEffect:NSColorSystemEffectDisabled];
        } else if ([systemEffectString isEqualToString:@"rollover"]) {
            colorWithEffect = [color colorWithSystemEffect:NSColorSystemEffectRollover];
        }
    }
    return colorWithEffect;
}
#endif //TARGET_OS_OSX
// ]TODO(macOS GH#750)

+ (RCTUIColor *)UIColor:(id)json // TODO(OSS Candidate ISS#2710739)
{
  if (!json) {
    return nil;
  }
  if ([json isKindOfClass:[NSArray class]]) {
    NSArray *components = [self NSNumberArray:json];
    CGFloat alpha = components.count > 3 ? [self CGFloat:components[3]] : 1.0;
    return [RCTUIColor colorWithRed:[self CGFloat:components[0]] // TODO(OSS Candidate ISS#2710739)
                              green:[self CGFloat:components[1]]
                               blue:[self CGFloat:components[2]]
                              alpha:alpha];
  } else if ([json isKindOfClass:[NSNumber class]]) {
    NSUInteger argb = [self NSUInteger:json];
    CGFloat a = ((argb >> 24) & 0xFF) / 255.0;
    CGFloat r = ((argb >> 16) & 0xFF) / 255.0;
    CGFloat g = ((argb >> 8) & 0xFF) / 255.0;
    CGFloat b = (argb & 0xFF) / 255.0;
    return [RCTUIColor colorWithRed:r green:g blue:b alpha:a]; // TODO(OSS Candidate ISS#2710739)
// [TODO(macOS GH#774)
  } else if ([json isKindOfClass:[NSDictionary class]]) {
    NSDictionary *dictionary = json;
    id value = nil;
    if ((value = [dictionary objectForKey:@"semantic"])) {
      if ([value isKindOfClass:[NSString class]]) {
        NSString *semanticName = value;
        RCTUIColor *color = RCTColorFromSemanticColorName(semanticName);
        if (color == nil) {
          RCTLogConvertError(
              json,
              [@"a UIColor.  Expected one of the following values: " stringByAppendingString:RCTSemanticColorNames()]);
        }
        return color;
      } else if ([value isKindOfClass:[NSArray class]]) {
        for (id name in value) {
          RCTUIColor *color = RCTColorFromSemanticColorName(name);
          if (color != nil) {
            return color;
          }
        }
        RCTLogConvertError(
            json,
            [@"a UIColor.  None of the names in the array were one of the following values: "
                stringByAppendingString:RCTSemanticColorNames()]);
        return nil;
      }
      RCTLogConvertError(
          json, @"a UIColor.  Expected either a single name or an array of names but got something else.");
      return nil;
    } else if ((value = [dictionary objectForKey:@"dynamic"])) {
      NSDictionary *appearances = value;
      id light = [appearances objectForKey:@"light"];
      RCTUIColor *lightColor = [RCTConvert UIColor:light];
      id dark = [appearances objectForKey:@"dark"];
      RCTUIColor *darkColor = [RCTConvert UIColor:dark];
      if (lightColor != nil && darkColor != nil) {
#if TARGET_OS_OSX
        RCTDynamicColor *color = [[RCTDynamicColor alloc] initWithAquaColor:lightColor darkAquaColor:darkColor];
        return color;
#else
#if defined(__IPHONE_OS_VERSION_MAX_ALLOWED) && __IPHONE_OS_VERSION_MAX_ALLOWED >= 130000
        if (@available(iOS 13.0, *)) {
          UIColor *color =
              [UIColor colorWithDynamicProvider:^UIColor *_Nonnull(UITraitCollection *_Nonnull collection) {
                return collection.userInterfaceStyle == UIUserInterfaceStyleDark ? darkColor : lightColor;
              }];
          return color;
        } else {
#endif
          return lightColor;
#if defined(__IPHONE_OS_VERSION_MAX_ALLOWED) && __IPHONE_OS_VERSION_MAX_ALLOWED >= 130000
        }
#endif
#endif
// [TODO(macOS GH#774)
      } else {
        RCTLogConvertError(json, @"a UIColor. Expected a dynamic appearance aware color.");
        return nil;
      }
// [TODO(macOS GH#750)
#if TARGET_OS_OSX
    } else if((value = [dictionary objectForKey:@"colorWithSystemEffect"])) {
        NSDictionary *colorWithSystemEffect = value;
        id base = [colorWithSystemEffect objectForKey:@"baseColor"];
        NSColor *baseColor = [RCTConvert UIColor:base];
        NSString * systemEffectString = [colorWithSystemEffect objectForKey:@"systemEffect"];
        if (baseColor != nil && systemEffectString != nil) {
            return RCTColorWithSystemEffect(baseColor, systemEffectString);
        } else {
            RCTLogConvertError(
                json, @"a UIColor.  Expected a color with a system effect string, but got something else");
            return nil;
        }
#endif //TARGET_OS_OSX
// ]TODO(macOS GH#750)
    } else {
      RCTLogConvertError(json, @"a UIColor. Expected a semantic color, dynamic appearance aware color, or color with system effect"); //TODO(macOS GH#750)
      return nil;
    }
// ]TODO(macOS GH#774)
  } else {
    RCTLogConvertError(json, @"a UIColor. Did you forget to call processColor() on the JS side?");
    return nil;
  }
}

+ (CGColorRef)CGColor:(id)json
{
  return [self UIColor:json].CGColor;
}

+ (YGValue)YGValue:(id)json
{
  if (!json) {
    return YGValueUndefined;
  } else if ([json isKindOfClass:[NSNumber class]]) {
    return (YGValue){[json floatValue], YGUnitPoint};
  } else if ([json isKindOfClass:[NSString class]]) {
    NSString *s = (NSString *)json;
    if ([s isEqualToString:@"auto"]) {
      return (YGValue){YGUndefined, YGUnitAuto};
    } else if ([s hasSuffix:@"%"]) {
      return (YGValue){[[s substringToIndex:s.length] floatValue], YGUnitPercent};
    } else {
      RCTLogConvertError(json, @"a YGValue. Did you forget the % or pt suffix?");
    }
  } else {
    RCTLogConvertError(json, @"a YGValue.");
  }
  return YGValueUndefined;
}

NSArray *RCTConvertArrayValue(SEL type, id json)
{
  __block BOOL copy = NO;
  __block NSArray *values = json = [RCTConvert NSArray:json];
  [json enumerateObjectsUsingBlock:^(id jsonValue, NSUInteger idx, __unused BOOL *stop) {
    id value = ((id(*)(Class, SEL, id))objc_msgSend)([RCTConvert class], type, jsonValue);
    if (copy) {
      if (value) {
        [(NSMutableArray *)values addObject:value];
      }
    } else if (value != jsonValue) {
      // Converted value is different, so we'll need to copy the array
      values = [[NSMutableArray alloc] initWithCapacity:values.count];
      for (NSUInteger i = 0; i < idx; i++) {
        [(NSMutableArray *)values addObject:json[i]];
      }
      if (value) {
        [(NSMutableArray *)values addObject:value];
      }
      copy = YES;
    }
  }];
  return values;
}

RCT_ARRAY_CONVERTER(NSURL)
RCT_ARRAY_CONVERTER(RCTFileURL)
RCT_ARRAY_CONVERTER(RCTUIColor) // TODO(OSS Candidate ISS#2710739)

/**
 * This macro is used for creating converter functions for directly
 * representable json array values that require no conversion.
 */
#if RCT_DEBUG
#define RCT_JSON_ARRAY_CONVERTER_NAMED(type, name) RCT_ARRAY_CONVERTER_NAMED(type, name)
#else
#define RCT_JSON_ARRAY_CONVERTER_NAMED(type, name) \
  +(NSArray *)name##Array : (id)json               \
  {                                                \
    return json;                                   \
  }
#endif
#define RCT_JSON_ARRAY_CONVERTER(type) RCT_JSON_ARRAY_CONVERTER_NAMED(type, type)

RCT_JSON_ARRAY_CONVERTER(NSArray)
RCT_JSON_ARRAY_CONVERTER(NSString)
RCT_JSON_ARRAY_CONVERTER_NAMED(NSArray<NSString *>, NSStringArray)
RCT_JSON_ARRAY_CONVERTER(NSDictionary)
RCT_JSON_ARRAY_CONVERTER(NSNumber)

// Can't use RCT_ARRAY_CONVERTER due to bridged cast
+ (NSArray *)CGColorArray:(id)json
{
  NSMutableArray *colors = [NSMutableArray new];
  for (id value in [self NSArray:json]) {
    [colors addObject:(__bridge id)[self CGColor:value]];
  }
  return colors;
}

#if TARGET_OS_OSX // [TODO(macOS GH#774)
+ (NSArray<NSPasteboardType> *)NSPasteboardType:(id)json
{
  NSString *type = [self NSString:json];
  if (!type) {
    return @[];
  }
  
  if ([type isEqualToString:@"fileUrl"]) {
    return @[NSFilenamesPboardType];
  }
  
  return @[];
}

+ (NSArray<NSPasteboardType> *)NSPasteboardTypeArray:(id)json
{
  if ([json isKindOfClass:[NSString class]]) {
    return [RCTConvert NSPasteboardType:json];
  } else if ([json isKindOfClass:[NSArray class]]) {
    NSMutableArray *mutablePastboardTypes = [[NSMutableArray alloc] init];
    for (NSString *type in json) {
      [mutablePastboardTypes addObjectsFromArray:[RCTConvert NSPasteboardType:type]];
      return mutablePastboardTypes.copy;
    }
  }
  return @[];
}
#endif // ]TODO(macOS GH#774)

static id RCTConvertPropertyListValue(id json)
{
  if (!json || json == (id)kCFNull) {
    return nil;
  }

  if ([json isKindOfClass:[NSDictionary class]]) {
    __block BOOL copy = NO;
    NSMutableDictionary *values = [[NSMutableDictionary alloc] initWithCapacity:[json count]];
    [json enumerateKeysAndObjectsUsingBlock:^(NSString *key, id jsonValue, __unused BOOL *stop) {
      id value = RCTConvertPropertyListValue(jsonValue);
      if (value) {
        values[key] = value;
      }
      copy |= value != jsonValue;
    }];
    return copy ? values : json;
  }

  if ([json isKindOfClass:[NSArray class]]) {
    __block BOOL copy = NO;
    __block NSArray *values = json;
    [json enumerateObjectsUsingBlock:^(id jsonValue, NSUInteger idx, __unused BOOL *stop) {
      id value = RCTConvertPropertyListValue(jsonValue);
      if (copy) {
        if (value) {
          [(NSMutableArray *)values addObject:value];
        }
      } else if (value != jsonValue) {
        // Converted value is different, so we'll need to copy the array
        values = [[NSMutableArray alloc] initWithCapacity:values.count];
        for (NSUInteger i = 0; i < idx; i++) {
          [(NSMutableArray *)values addObject:json[i]];
        }
        if (value) {
          [(NSMutableArray *)values addObject:value];
        }
        copy = YES;
      }
    }];
    return values;
  }

  // All other JSON types are supported by property lists
  return json;
}

+ (NSPropertyList)NSPropertyList:(id)json
{
  return RCTConvertPropertyListValue(json);
}

RCT_ENUM_CONVERTER(css_backface_visibility_t, (@{@"hidden" : @NO, @"visible" : @YES}), YES, boolValue)

RCT_ENUM_CONVERTER(
    YGOverflow,
    (@{
      @"hidden" : @(YGOverflowHidden),
      @"visible" : @(YGOverflowVisible),
      @"scroll" : @(YGOverflowScroll),
    }),
    YGOverflowVisible,
    intValue)

RCT_ENUM_CONVERTER(
    YGDisplay,
    (@{
      @"flex" : @(YGDisplayFlex),
      @"none" : @(YGDisplayNone),
    }),
    YGDisplayFlex,
    intValue)

RCT_ENUM_CONVERTER(
    YGFlexDirection,
    (@{
      @"row" : @(YGFlexDirectionRow),
      @"row-reverse" : @(YGFlexDirectionRowReverse),
      @"column" : @(YGFlexDirectionColumn),
      @"column-reverse" : @(YGFlexDirectionColumnReverse)
    }),
    YGFlexDirectionColumn,
    intValue)

RCT_ENUM_CONVERTER(
    YGJustify,
    (@{
      @"flex-start" : @(YGJustifyFlexStart),
      @"flex-end" : @(YGJustifyFlexEnd),
      @"center" : @(YGJustifyCenter),
      @"space-between" : @(YGJustifySpaceBetween),
      @"space-around" : @(YGJustifySpaceAround),
      @"space-evenly" : @(YGJustifySpaceEvenly)
    }),
    YGJustifyFlexStart,
    intValue)

RCT_ENUM_CONVERTER(
    YGAlign,
    (@{
      @"flex-start" : @(YGAlignFlexStart),
      @"flex-end" : @(YGAlignFlexEnd),
      @"center" : @(YGAlignCenter),
      @"auto" : @(YGAlignAuto),
      @"stretch" : @(YGAlignStretch),
      @"baseline" : @(YGAlignBaseline),
      @"space-between" : @(YGAlignSpaceBetween),
      @"space-around" : @(YGAlignSpaceAround)
    }),
    YGAlignFlexStart,
    intValue)

RCT_ENUM_CONVERTER(
    YGDirection,
    (@{
      @"inherit" : @(YGDirectionInherit),
      @"ltr" : @(YGDirectionLTR),
      @"rtl" : @(YGDirectionRTL),
    }),
    YGDirectionInherit,
    intValue)

RCT_ENUM_CONVERTER(
    YGPositionType,
    (@{
      @"static" : @(YGPositionTypeStatic),
      @"absolute" : @(YGPositionTypeAbsolute),
      @"relative" : @(YGPositionTypeRelative)
    }),
    YGPositionTypeRelative,
    intValue)

RCT_ENUM_CONVERTER(
    YGWrap,
    (@{@"wrap" : @(YGWrapWrap), @"nowrap" : @(YGWrapNoWrap), @"wrap-reverse" : @(YGWrapWrapReverse)}),
    YGWrapNoWrap,
    intValue)

RCT_ENUM_CONVERTER(
    RCTPointerEvents,
    (@{
      @"none" : @(RCTPointerEventsNone),
      @"box-only" : @(RCTPointerEventsBoxOnly),
      @"box-none" : @(RCTPointerEventsBoxNone),
      @"auto" : @(RCTPointerEventsUnspecified)
    }),
    RCTPointerEventsUnspecified,
    integerValue)

RCT_ENUM_CONVERTER(
    RCTAnimationType,
    (@{
#if !TARGET_OS_OSX // TODO(macOS GH#774)
      @"spring" : @(RCTAnimationTypeSpring),
#endif // TODO(macOS GH#774)
      @"linear" : @(RCTAnimationTypeLinear),
      @"easeIn" : @(RCTAnimationTypeEaseIn),
      @"easeOut" : @(RCTAnimationTypeEaseOut),
      @"easeInEaseOut" : @(RCTAnimationTypeEaseInEaseOut),
#if !TARGET_OS_OSX // TODO(macOS GH#774)
      @"keyboard" : @(RCTAnimationTypeKeyboard),
#endif // TODO(macOS GH#774)
    }),
    RCTAnimationTypeEaseInEaseOut,
    integerValue)

#if TARGET_OS_OSX // [TODO(macOS GH#774)
+ (NSString*)accessibilityRoleFromTrait:(NSString*)trait
{
  static NSDictionary<NSString *, NSString *> *traitOrRoleToAccessibilityRole;
  static dispatch_once_t onceToken;
  dispatch_once(&onceToken, ^{
    traitOrRoleToAccessibilityRole = @{
      // from https://reactnative.dev/docs/accessibility#accessibilityrole
      @"adjustable": NSAccessibilitySliderRole,
      @"alert": NSAccessibilityStaticTextRole, // no exact match on macOS
      @"button": NSAccessibilityButtonRole, // also a legacy iOS accessibilityTraits
      @"checkbox": NSAccessibilityCheckBoxRole,
      @"combobox": NSAccessibilityComboBoxRole,
      @"header": NSAccessibilityStaticTextRole, // no exact match on macOS
      @"image": NSAccessibilityImageRole, // also a legacy iOS accessibilityTraits
      @"imagebutton": NSAccessibilityButtonRole, // no exact match on macOS
      @"keyboardkey": NSAccessibilityButtonRole, // no exact match on macOS
      @"link": NSAccessibilityLinkRole, // also a legacy iOS accessibilityTraits
      @"menu": NSAccessibilityMenuRole,
      @"menubar": NSAccessibilityMenuBarRole,
      @"menuitem": NSAccessibilityMenuBarItemRole,
      @"none": NSAccessibilityUnknownRole,
      @"progressbar": NSAccessibilityProgressIndicatorRole,
      @"radio": NSAccessibilityRadioButtonRole,
      @"radiogroup": NSAccessibilityRadioGroupRole,
      @"scrollbar": NSAccessibilityScrollBarRole,
      @"search": NSAccessibilityTextFieldRole, // no exact match on macOS
      @"spinbutton": NSAccessibilityIncrementorRole,
      @"summary": NSAccessibilityStaticTextRole, // no exact match on macOS
      @"switch": NSAccessibilityCheckBoxRole, // no exact match on macOS
      @"tab": NSAccessibilityButtonRole, // no exact match on macOS
      @"tablist": NSAccessibilityTabGroupRole,
      @"text": NSAccessibilityStaticTextRole, // also a legacy iOS accessibilityTraits
      @"timer": NSAccessibilityStaticTextRole, // no exact match on macOS
      @"toolbar": NSAccessibilityToolbarRole,
      // Roles/traits that are macOS specific and are used by some of the core components (Lists):
      @"disclosure": NSAccessibilityDisclosureTriangleRole,
      @"group": NSAccessibilityGroupRole,
      @"list": NSAccessibilityListRole,
      @"popupbutton": NSAccessibilityPopUpButtonRole,
      @"menubutton": NSAccessibilityMenuButtonRole,
    };
  });

  NSString *role = [traitOrRoleToAccessibilityRole valueForKey:trait];
  if (role == nil) {
    role = NSAccessibilityUnknownRole;
  }
  return role;
}

+ (NSString *)accessibilityRoleFromTraits:(id)json
{
  if ([json isKindOfClass:[NSString class]]) {
    return [RCTConvert accessibilityRoleFromTrait:json];
  } else if ([json isKindOfClass:[NSArray class]]) {
    for (NSString *trait in json) {
      NSString *accessibilityRole = [RCTConvert accessibilityRoleFromTrait:trait];
      if (![accessibilityRole isEqualToString:NSAccessibilityUnknownRole]) {
        return accessibilityRole;
      }
    }
  }
  return NSAccessibilityUnknownRole;
}
#endif // ]TODO(macOS GH#774)

@end

@interface RCTImageSource (Packager)

@property (nonatomic, assign) BOOL packagerAsset;

@end

@implementation RCTConvert (Deprecated)

/* This method is only used when loading images synchronously, e.g. for tabbar icons */
+ (UIImage *)UIImage:(id)json
{
  if (!json) {
    return nil;
  }

  RCTImageSource *imageSource = [self RCTImageSource:json];
  if (!imageSource) {
    return nil;
  }

  __block UIImage *image;
  if (!RCTIsMainQueue()) {
    // It seems that none of the UIImage loading methods can be guaranteed
    // thread safe, so we'll pick the lesser of two evils here and block rather
    // than run the risk of crashing
    RCTLogWarn(@"Calling [RCTConvert UIImage:] on a background thread is not recommended");
    RCTUnsafeExecuteOnMainQueueSync(^{
      image = [self UIImage:json];
    });
    return image;
  }

  NSURL *URL = imageSource.request.URL;
  NSString *scheme = URL.scheme.lowercaseString;
  if ([scheme isEqualToString:@"file"]) {
    image = RCTImageFromLocalAssetURL(URL);
    // There is a case where this may fail when the image is at the bundle location.
    // RCTImageFromLocalAssetURL only checks for the image in the same location as the jsbundle
    // Hence, if the bundle is CodePush-ed, it will not be able to find the image.
    // This check is added here instead of being inside RCTImageFromLocalAssetURL, since
    // we don't want breaking changes to RCTImageFromLocalAssetURL, which is called in a lot of places
    // This is a deprecated method, and hence has the least impact on existing code. Basically,
    // instead of crashing the app, it tries one more location for the image.
    if (!image) {
      image = RCTImageFromLocalBundleAssetURL(URL);
    }
    if (!image) {
      RCTLogConvertError(json, @"an image. File not found.");
    }
  } else if ([scheme isEqualToString:@"data"]) {
    image = UIImageWithData([NSData dataWithContentsOfURL:URL]); // TODO(macOS GH#774)
  } else if ([scheme isEqualToString:@"http"] && imageSource.packagerAsset) {
    image = UIImageWithData([NSData dataWithContentsOfURL:URL]); // TODO(macOS GH#774)
  } else {
    RCTLogConvertError(json, @"an image. Only local files or data URIs are supported.");
    return nil;
  }

  CGImageRef imageRef = UIImageGetCGImageRef(image); // TODO(macOS GH#774)
#if !TARGET_OS_OSX // TODO(macOS GH#774)
  CGFloat scale = imageSource.scale;
  if (!scale && imageSource.size.width) {
    // If no scale provided, set scale to image width / source width
    scale = CGImageGetWidth(imageRef) / imageSource.size.width; // TODO(macOS GH#774)
  }
  if (scale) {
    image = [UIImage imageWithCGImage:imageRef scale:scale orientation:image.imageOrientation];
  }
#else // [TODO(macOS GH#774)
  if (!CGSizeEqualToSize(image.size, imageSource.size)) {
    image = [[NSImage alloc] initWithCGImage:imageRef size:imageSource.size];
  }
#endif // ]TODO(macOS GH#774)

  if (!CGSizeEqualToSize(imageSource.size, CGSizeZero) && !CGSizeEqualToSize(imageSource.size, image.size)) {
    RCTLogError(
        @"Image source %@ size %@ does not match loaded image size %@.",
        URL.path.lastPathComponent,
        NSStringFromCGSize(imageSource.size),
        NSStringFromCGSize(image.size));
  }

  return image;
}

+ (CGImageRef)CGImage:(id)json
{
  return UIImageGetCGImageRef([self UIImage:json]); // TODO(macOS GH#774)
}

@end<|MERGE_RESOLUTION|>--- conflicted
+++ resolved
@@ -525,8 +525,6 @@
     }),
     UIBarStyleDefault,
     integerValue)
-<<<<<<< HEAD
-#endif
 #else // [TODO(macOS GH#774)
 RCT_MULTI_ENUM_CONVERTER(NSTextCheckingTypes, (@{
   @"ortography": @(NSTextCheckingTypeOrthography),
@@ -544,8 +542,6 @@
   @"transitInformation": @(NSTextCheckingTypeTransitInformation),
 }), NSTextCheckingTypeOrthography, unsignedLongLongValue)
 #endif // ]TODO(macOS GH#774)
-=======
->>>>>>> 21603775
 
 static void convertCGStruct(const char *type, NSArray *fields, CGFloat *result, id json)
 {
