/**
 * Copyright (c) 2015-present, Facebook, Inc.
 * All rights reserved.
 *
 * This source code is licensed under the BSD-style license found in the
 * LICENSE file in the root directory of this source tree. An additional grant
 * of patent rights can be found in the PATENTS file in the same directory.
 */

#import "RCTConvert.h"

#import <objc/message.h>

#import "RCTCache.h"
#import "RCTDefines.h"

@implementation RCTConvert

RCT_CONVERTER(id, id, self)

RCT_CONVERTER(BOOL, BOOL, boolValue)
RCT_NUMBER_CONVERTER(double, doubleValue)
RCT_NUMBER_CONVERTER(float, floatValue)
RCT_NUMBER_CONVERTER(int, intValue)

RCT_NUMBER_CONVERTER(int64_t, longLongValue);
RCT_NUMBER_CONVERTER(uint64_t, unsignedLongLongValue);

RCT_NUMBER_CONVERTER(NSInteger, integerValue)
RCT_NUMBER_CONVERTER(NSUInteger, unsignedIntegerValue)

/**
 * This macro is used for creating converter functions for directly
 * representable json values that require no conversion.
 */
#if RCT_DEBUG
#define RCT_JSON_CONVERTER(type)           \
+ (type *)type:(id)json                    \
{                                          \
  if ([json isKindOfClass:[type class]]) { \
    return json;                           \
  } else if (json) {                       \
    RCTLogConvertError(json, @#type);      \
  }                                        \
  return nil;                              \
}
#else
#define RCT_JSON_CONVERTER(type)           \
+ (type *)type:(id)json { return json; }
#endif

RCT_JSON_CONVERTER(NSArray)
RCT_JSON_CONVERTER(NSDictionary)
RCT_JSON_CONVERTER(NSString)
RCT_JSON_CONVERTER(NSNumber)

RCT_CUSTOM_CONVERTER(NSSet *, NSSet, [NSSet setWithArray:json])
RCT_CUSTOM_CONVERTER(NSData *, NSData, [json dataUsingEncoding:NSUTF8StringEncoding])

+ (NSIndexSet *)NSIndexSet:(id)json
{
  json = [self NSNumberArray:json];
  NSMutableIndexSet *indexSet = [NSMutableIndexSet new];
  for (NSNumber *number in json) {
    NSInteger index = number.integerValue;
    if (RCT_DEBUG && index < 0) {
      RCTLogError(@"Invalid index value %zd. Indices must be positive.", index);
    }
    [indexSet addIndex:index];
  }
  return indexSet;
}

+ (NSURL *)NSURL:(id)json
{
  NSString *path = [self NSString:json];
  if (!path) {
    return nil;
  }

  @try { // NSURL has a history of crashing with bad input, so let's be safe

    NSURL *URL = [NSURL URLWithString:path];
    if (URL.scheme) { // Was a well-formed absolute URL
      return URL;
    }

    // Check if it has a scheme
    if ([path rangeOfString:@":"].location != NSNotFound) {
      path = [path stringByAddingPercentEscapesUsingEncoding:NSUTF8StringEncoding];
      URL = [NSURL URLWithString:path];
      if (URL) {
        return URL;
      }
    }

    // Assume that it's a local path
    path = path.stringByRemovingPercentEncoding;
    if ([path hasPrefix:@"~"]) {
      // Path is inside user directory
      path = path.stringByExpandingTildeInPath;
    } else if (!path.absolutePath) {
      // Assume it's a resource path
      path = [[NSBundle mainBundle].resourcePath stringByAppendingPathComponent:path];
    }
    return [NSURL fileURLWithPath:path];
  }
  @catch (__unused NSException *e) {
    RCTLogConvertError(json, @"a valid URL");
    return nil;
  }
}

+ (NSURLRequest *)NSURLRequest:(id)json
{
  NSURL *URL = [self NSURL:json];
  return URL ? [NSURLRequest requestWithURL:URL] : nil;
}

+ (RCTFileURL *)RCTFileURL:(id)json
{
  NSURL *fileURL = [self NSURL:json];
  if (!fileURL.fileURL) {
    RCTLogError(@"URI must be a local file, '%@' isn't.", fileURL);
    return nil;
  }
  if (![[NSFileManager defaultManager] fileExistsAtPath:fileURL.path]) {
    RCTLogError(@"File '%@' could not be found.", fileURL);
    return nil;
  }
  return fileURL;
}

+ (NSDate *)NSDate:(id)json
{
  if ([json isKindOfClass:[NSNumber class]]) {
    return [NSDate dateWithTimeIntervalSince1970:[self NSTimeInterval:json]];
  } else if ([json isKindOfClass:[NSString class]]) {
    static NSDateFormatter *formatter;
    static dispatch_once_t onceToken;
    dispatch_once(&onceToken, ^{
      formatter = [NSDateFormatter new];
      formatter.dateFormat = @"yyyy-MM-dd'T'HH:mm:ss.SSSZZZZZ";
      formatter.locale = [NSLocale localeWithLocaleIdentifier:@"en_US_POSIX"];
      formatter.timeZone = [NSTimeZone timeZoneWithName:@"UTC"];
    });
    NSDate *date = [formatter dateFromString:json];
    if (!date) {
      RCTLogError(@"JSON String '%@' could not be interpreted as a date. "
                  "Expected format: YYYY-MM-DD'T'HH:mm:ss.sssZ", json);
    }
    return date;
  } else if (json) {
    RCTLogConvertError(json, @"a date");
  }
  return nil;
}

// JS Standard for time is milliseconds
RCT_CUSTOM_CONVERTER(NSTimeInterval, NSTimeInterval, [self double:json] / 1000.0)

// JS standard for time zones is minutes.
RCT_CUSTOM_CONVERTER(NSTimeZone *, NSTimeZone, [NSTimeZone timeZoneForSecondsFromGMT:[self double:json] * 60.0])

NSNumber *RCTConvertEnumValue(const char *typeName, NSDictionary *mapping, NSNumber *defaultValue, id json)
{
  if (!json) {
    return defaultValue;
  }
  if ([json isKindOfClass:[NSNumber class]]) {
    NSArray *allValues = mapping.allValues;
    if ([mapping.allValues containsObject:json] || [json isEqual:defaultValue]) {
      return json;
    }
    RCTLogError(@"Invalid %s '%@'. should be one of: %@", typeName, json, allValues);
    return defaultValue;
  }
  if (RCT_DEBUG && ![json isKindOfClass:[NSString class]]) {
    RCTLogError(@"Expected NSNumber or NSString for %s, received %@: %@",
                typeName, [json classForCoder], json);
  }
  id value = mapping[json];
  if (RCT_DEBUG && !value && [json description].length > 0) {
    RCTLogError(@"Invalid %s '%@'. should be one of: %@", typeName, json, [[mapping allKeys] sortedArrayUsingSelector: @selector(caseInsensitiveCompare:)]);
  }
  return value ?: defaultValue;
}

NSNumber *RCTConvertMultiEnumValue(const char *typeName, NSDictionary *mapping, NSNumber *defaultValue, id json)
{
  if ([json isKindOfClass:[NSArray class]]) {
    if ([json count] == 0) {
      return defaultValue;
    }
    long long result = 0;
    for (id arrayElement in json) {
      NSNumber *value = RCTConvertEnumValue(typeName, mapping, defaultValue, arrayElement);
      result |= value.longLongValue;
    }
    return @(result);
  }
  return RCTConvertEnumValue(typeName, mapping, defaultValue, json);
}

RCT_ENUM_CONVERTER(NSTextAlignment, (@{
  @"auto": @(NSTextAlignmentNatural),
  @"left": @(NSTextAlignmentLeft),
  @"center": @(NSTextAlignmentCenter),
  @"right": @(NSTextAlignmentRight),
  @"justify": @(NSTextAlignmentJustified),
}), NSTextAlignmentNatural, integerValue)

RCT_ENUM_CONVERTER(NSUnderlineStyle, (@{
  @"solid": @(NSUnderlineStyleSingle),
  @"double": @(NSUnderlineStyleDouble),
  @"dotted": @(NSUnderlinePatternDot | NSUnderlineStyleSingle),
  @"dashed": @(NSUnderlinePatternDash | NSUnderlineStyleSingle),
}), NSUnderlineStyleSingle, integerValue)

RCT_ENUM_CONVERTER(RCTTextDecorationLineType, (@{
  @"none": @(RCTTextDecorationLineTypeNone),
  @"underline": @(RCTTextDecorationLineTypeUnderline),
  @"line-through": @(RCTTextDecorationLineTypeStrikethrough),
  @"underline line-through": @(RCTTextDecorationLineTypeUnderlineStrikethrough),
}), RCTTextDecorationLineTypeNone, integerValue)

RCT_ENUM_CONVERTER(NSWritingDirection, (@{
  @"auto": @(NSWritingDirectionNatural),
  @"ltr": @(NSWritingDirectionLeftToRight),
  @"rtl": @(NSWritingDirectionRightToLeft),
}), NSWritingDirectionNatural, integerValue)

RCT_ENUM_CONVERTER(UITextAutocapitalizationType, (@{
  @"none": @(UITextAutocapitalizationTypeNone),
  @"words": @(UITextAutocapitalizationTypeWords),
  @"sentences": @(UITextAutocapitalizationTypeSentences),
  @"characters": @(UITextAutocapitalizationTypeAllCharacters)
}), UITextAutocapitalizationTypeSentences, integerValue)

RCT_ENUM_CONVERTER(UITextFieldViewMode, (@{
  @"never": @(UITextFieldViewModeNever),
  @"while-editing": @(UITextFieldViewModeWhileEditing),
  @"unless-editing": @(UITextFieldViewModeUnlessEditing),
  @"always": @(UITextFieldViewModeAlways),
}), UITextFieldViewModeNever, integerValue)

RCT_ENUM_CONVERTER(UIKeyboardType, (@{
  @"default": @(UIKeyboardTypeDefault),
  @"ascii-capable": @(UIKeyboardTypeASCIICapable),
  @"numbers-and-punctuation": @(UIKeyboardTypeNumbersAndPunctuation),
  @"url": @(UIKeyboardTypeURL),
  @"number-pad": @(UIKeyboardTypeNumberPad),
  @"phone-pad": @(UIKeyboardTypePhonePad),
  @"name-phone-pad": @(UIKeyboardTypeNamePhonePad),
  @"email-address": @(UIKeyboardTypeEmailAddress),
  @"decimal-pad": @(UIKeyboardTypeDecimalPad),
  @"twitter": @(UIKeyboardTypeTwitter),
  @"web-search": @(UIKeyboardTypeWebSearch),
  // Added for Android compatibility
  @"numeric": @(UIKeyboardTypeDecimalPad),
}), UIKeyboardTypeDefault, integerValue)

RCT_ENUM_CONVERTER(UIReturnKeyType, (@{
  @"default": @(UIReturnKeyDefault),
  @"go": @(UIReturnKeyGo),
  @"google": @(UIReturnKeyGoogle),
  @"join": @(UIReturnKeyJoin),
  @"next": @(UIReturnKeyNext),
  @"route": @(UIReturnKeyRoute),
  @"search": @(UIReturnKeySearch),
  @"send": @(UIReturnKeySend),
  @"yahoo": @(UIReturnKeyYahoo),
  @"done": @(UIReturnKeyDone),
  @"emergency-call": @(UIReturnKeyEmergencyCall),
}), UIReturnKeyDefault, integerValue)

RCT_ENUM_CONVERTER(UIViewContentMode, (@{
  @"scale-to-fill": @(UIViewContentModeScaleToFill),
  @"scale-aspect-fit": @(UIViewContentModeScaleAspectFit),
  @"scale-aspect-fill": @(UIViewContentModeScaleAspectFill),
  @"redraw": @(UIViewContentModeRedraw),
  @"center": @(UIViewContentModeCenter),
  @"top": @(UIViewContentModeTop),
  @"bottom": @(UIViewContentModeBottom),
  @"left": @(UIViewContentModeLeft),
  @"right": @(UIViewContentModeRight),
  @"top-left": @(UIViewContentModeTopLeft),
  @"top-right": @(UIViewContentModeTopRight),
  @"bottom-left": @(UIViewContentModeBottomLeft),
  @"bottom-right": @(UIViewContentModeBottomRight),
  // Cross-platform values
  @"cover": @(UIViewContentModeScaleAspectFill),
  @"contain": @(UIViewContentModeScaleAspectFit),
  @"stretch": @(UIViewContentModeScaleToFill),
}), UIViewContentModeScaleAspectFill, integerValue)

RCT_ENUM_CONVERTER(UIBarStyle, (@{
  @"default": @(UIBarStyleDefault),
  @"black": @(UIBarStyleBlack),
}), UIBarStyleDefault, integerValue)

// TODO: normalise the use of w/width so we can do away with the alias values (#6566645)
static void RCTConvertCGStructValue(const char *type, NSArray *fields, NSDictionary *aliases, CGFloat *result, id json)
{
  NSUInteger count = fields.count;
  if ([json isKindOfClass:[NSArray class]]) {
    if (RCT_DEBUG && [json count] != count) {
      RCTLogError(@"Expected array with count %zd, but count is %zd: %@", count, [json count], json);
    } else {
      for (NSUInteger i = 0; i < count; i++) {
        result[i] = [RCTConvert CGFloat:json[i]];
      }
    }
  } else if ([json isKindOfClass:[NSDictionary class]]) {
    if (aliases.count) {
      json = [json mutableCopy];
      for (NSString *alias in aliases) {
        NSString *key = aliases[alias];
        NSNumber *number = json[alias];
        if (number) {
          RCTLogWarn(@"Using deprecated '%@' property for '%s'. Use '%@' instead.", alias, type, key);
          ((NSMutableDictionary *)json)[key] = number;
        }
      }
    }
    for (NSUInteger i = 0; i < count; i++) {
      result[i] = [RCTConvert CGFloat:json[fields[i]]];
    }
  } else if (json) {
    RCTLogConvertError(json, @(type));
  }
}

/**
 * This macro is used for creating converter functions for structs that consist
 * of a number of CGFloat properties, such as CGPoint, CGRect, etc.
 */
#define RCT_CGSTRUCT_CONVERTER(type, values, aliases) \
+ (type)type:(id)json                                 \
{                                                     \
  static NSArray *fields;                             \
  static dispatch_once_t onceToken;                   \
  dispatch_once(&onceToken, ^{                        \
    fields = values;                                  \
  });                                                 \
  type result;                                        \
  RCTConvertCGStructValue(#type, fields, aliases, (CGFloat *)&result, json); \
  return result;                                      \
}

RCT_CUSTOM_CONVERTER(CGFloat, CGFloat, [self double:json])
RCT_CGSTRUCT_CONVERTER(CGPoint, (@[@"x", @"y"]), (@{@"l": @"x", @"t": @"y"}))
RCT_CGSTRUCT_CONVERTER(CGSize, (@[@"width", @"height"]), (@{@"w": @"width", @"h": @"height"}))
RCT_CGSTRUCT_CONVERTER(CGRect, (@[@"x", @"y", @"width", @"height"]), (@{@"l": @"x", @"t": @"y", @"w": @"width", @"h": @"height"}))
RCT_CGSTRUCT_CONVERTER(UIEdgeInsets, (@[@"top", @"left", @"bottom", @"right"]), nil)

RCT_ENUM_CONVERTER(CGLineJoin, (@{
  @"miter": @(kCGLineJoinMiter),
  @"round": @(kCGLineJoinRound),
  @"bevel": @(kCGLineJoinBevel),
}), kCGLineJoinMiter, intValue)

RCT_ENUM_CONVERTER(CGLineCap, (@{
  @"butt": @(kCGLineCapButt),
  @"round": @(kCGLineCapRound),
  @"square": @(kCGLineCapSquare),
}), kCGLineCapButt, intValue)

RCT_CGSTRUCT_CONVERTER(CATransform3D, (@[
  @"m11", @"m12", @"m13", @"m14",
  @"m21", @"m22", @"m23", @"m24",
  @"m31", @"m32", @"m33", @"m34",
  @"m41", @"m42", @"m43", @"m44"
]), nil)

RCT_CGSTRUCT_CONVERTER(CGAffineTransform, (@[
  @"a", @"b", @"c", @"d", @"tx", @"ty"
]), nil)

+ (UIColor *)UIColor:(id)json
{
<<<<<<< HEAD
  // Check color cache
  static RCTCache *colorCache = nil;
  static dispatch_once_t onceToken;
  dispatch_once(&onceToken, ^{
    colorCache = [[RCTCache alloc] init];
    colorCache.countLimit = 128;
  });
  UIColor *color = colorCache[json];
  if (color) {
    return color;
  }

  if ([json isKindOfClass:[NSString class]]) {

    // Check named colors
    static NSDictionary *namedColors = nil;
    static dispatch_once_t onceToken;
    dispatch_once(&onceToken, ^{
      namedColors = @{

        // CSS colors
        @"aliceblue": @"#f0f8ff",
        @"antiquewhite": @"#faebd7",
        @"aqua": @"#00ffff",
        @"aquamarine": @"#7fffd4",
        @"azure": @"#f0ffff",
        @"beige": @"#f5f5dc",
        @"bisque": @"#ffe4c4",
        @"black": @"#000000",
        @"blanchedalmond": @"#ffebcd",
        @"blue": @"#0000ff",
        @"blueviolet": @"#8a2be2",
        @"brown": @"#a52a2a",
        @"burlywood": @"#deb887",
        @"cadetblue": @"#5f9ea0",
        @"chartreuse": @"#7fff00",
        @"chocolate": @"#d2691e",
        @"coral": @"#ff7f50",
        @"cornflowerblue": @"#6495ed",
        @"cornsilk": @"#fff8dc",
        @"crimson": @"#dc143c",
        @"cyan": @"#00ffff",
        @"darkblue": @"#00008b",
        @"darkcyan": @"#008b8b",
        @"darkgoldenrod": @"#b8860b",
        @"darkgray": @"#a9a9a9",
        @"darkgrey": @"#a9a9a9",
        @"darkgreen": @"#006400",
        @"darkkhaki": @"#bdb76b",
        @"darkmagenta": @"#8b008b",
        @"darkolivegreen": @"#556b2f",
        @"darkorange": @"#ff8c00",
        @"darkorchid": @"#9932cc",
        @"darkred": @"#8b0000",
        @"darksalmon": @"#e9967a",
        @"darkseagreen": @"#8fbc8f",
        @"darkslateblue": @"#483d8b",
        @"darkslategray": @"#2f4f4f",
        @"darkslategrey": @"#2f4f4f",
        @"darkturquoise": @"#00ced1",
        @"darkviolet": @"#9400d3",
        @"deeppink": @"#ff1493",
        @"deepskyblue": @"#00bfff",
        @"dimgray": @"#696969",
        @"dimgrey": @"#696969",
        @"dodgerblue": @"#1e90ff",
        @"firebrick": @"#b22222",
        @"floralwhite": @"#fffaf0",
        @"forestgreen": @"#228b22",
        @"fuchsia": @"#ff00ff",
        @"gainsboro": @"#dcdcdc",
        @"ghostwhite": @"#f8f8ff",
        @"gold": @"#ffd700",
        @"goldenrod": @"#daa520",
        @"gray": @"#808080",
        @"grey": @"#808080",
        @"green": @"#008000",
        @"greenyellow": @"#adff2f",
        @"honeydew": @"#f0fff0",
        @"hotpink": @"#ff69b4",
        @"indianred": @"#cd5c5c",
        @"indigo": @"#4b0082",
        @"ivory": @"#fffff0",
        @"khaki": @"#f0e68c",
        @"lavender": @"#e6e6fa",
        @"lavenderblush": @"#fff0f5",
        @"lawngreen": @"#7cfc00",
        @"lemonchiffon": @"#fffacd",
        @"lightblue": @"#add8e6",
        @"lightcoral": @"#f08080",
        @"lightcyan": @"#e0ffff",
        @"lightgoldenrodyellow": @"#fafad2",
        @"lightgray": @"#d3d3d3",
        @"lightgrey": @"#d3d3d3",
        @"lightgreen": @"#90ee90",
        @"lightpink": @"#ffb6c1",
        @"lightsalmon": @"#ffa07a",
        @"lightseagreen": @"#20b2aa",
        @"lightskyblue": @"#87cefa",
        @"lightslategray": @"#778899",
        @"lightslategrey": @"#778899",
        @"lightsteelblue": @"#b0c4de",
        @"lightyellow": @"#ffffe0",
        @"lime": @"#00ff00",
        @"limegreen": @"#32cd32",
        @"linen": @"#faf0e6",
        @"magenta": @"#ff00ff",
        @"maroon": @"#800000",
        @"mediumaquamarine": @"#66cdaa",
        @"mediumblue": @"#0000cd",
        @"mediumorchid": @"#ba55d3",
        @"mediumpurple": @"#9370db",
        @"mediumseagreen": @"#3cb371",
        @"mediumslateblue": @"#7b68ee",
        @"mediumspringgreen": @"#00fa9a",
        @"mediumturquoise": @"#48d1cc",
        @"mediumvioletred": @"#c71585",
        @"midnightblue": @"#191970",
        @"mintcream": @"#f5fffa",
        @"mistyrose": @"#ffe4e1",
        @"moccasin": @"#ffe4b5",
        @"navajowhite": @"#ffdead",
        @"navy": @"#000080",
        @"oldlace": @"#fdf5e6",
        @"olive": @"#808000",
        @"olivedrab": @"#6b8e23",
        @"orange": @"#ffa500",
        @"orangered": @"#ff4500",
        @"orchid": @"#da70d6",
        @"palegoldenrod": @"#eee8aa",
        @"palegreen": @"#98fb98",
        @"paleturquoise": @"#afeeee",
        @"palevioletred": @"#db7093",
        @"papayawhip": @"#ffefd5",
        @"peachpuff": @"#ffdab9",
        @"peru": @"#cd853f",
        @"pink": @"#ffc0cb",
        @"plum": @"#dda0dd",
        @"powderblue": @"#b0e0e6",
        @"purple": @"#800080",
        @"rebeccapurple": @"#663399",
        @"red": @"#ff0000",
        @"rosybrown": @"#bc8f8f",
        @"royalblue": @"#4169e1",
        @"saddlebrown": @"#8b4513",
        @"salmon": @"#fa8072",
        @"sandybrown": @"#f4a460",
        @"seagreen": @"#2e8b57",
        @"seashell": @"#fff5ee",
        @"sienna": @"#a0522d",
        @"silver": @"#c0c0c0",
        @"skyblue": @"#87ceeb",
        @"slateblue": @"#6a5acd",
        @"slategray": @"#708090",
        @"slategrey": @"#708090",
        @"snow": @"#fffafa",
        @"springgreen": @"#00ff7f",
        @"steelblue": @"#4682b4",
        @"tan": @"#d2b48c",
        @"teal": @"#008080",
        @"thistle": @"#d8bfd8",
        @"tomato": @"#ff6347",
        @"turquoise": @"#40e0d0",
        @"violet": @"#ee82ee",
        @"wheat": @"#f5deb3",
        @"white": @"#ffffff",
        @"whitesmoke": @"#f5f5f5",
        @"yellow": @"#ffff00",
        @"yellowgreen": @"#9acd32",

        // Nonstandard color extensions
        @"transparent": @"rgba(0,0,0,0)",
      };
    });
    NSString *colorString = namedColors[json];
    if (!colorString) {
      colorString = json;
    }

    // Parse color
    double red = 0, green = 0, blue = 0;
    double alpha = 1.0;
    if ([colorString hasPrefix:@"#"]) {
      uint32_t redInt = 0, greenInt = 0, blueInt = 0;
      if (colorString.length == 4) { // 3 digit hex
        sscanf([colorString UTF8String], "#%01x%01x%01x", &redInt, &greenInt, &blueInt);
        // expand to 6 digit hex
        red = redInt | (redInt << 4);
        green = greenInt | (greenInt << 4);
        blue = blueInt | (blueInt << 4);
      } else if (colorString.length == 7) { // 6 digit hex
        sscanf(colorString.UTF8String, "#%02x%02x%02x", &redInt, &greenInt, &blueInt);
        red = redInt;
        green = greenInt;
        blue = blueInt;
      } else {
        RCTLogError(@"Invalid hex color %@. Hex colors should be 3 or 6 digits long.", colorString);
        alpha = -1;
      }
    } else if ([colorString hasPrefix:@"rgba("]) {
      sscanf(colorString.UTF8String, "rgba(%lf,%lf,%lf,%lf)", &red, &green, &blue, &alpha);
    } else if ([colorString hasPrefix:@"rgb("]) {
      sscanf(colorString.UTF8String, "rgb(%lf,%lf,%lf)", &red, &green, &blue);
    } else {
      RCTLogError(@"Unrecognized color format '%@', must be one of #hex|rgba|rgb or a valid CSS color name.", colorString);
      alpha = -1;
    }
    if (alpha < 0) {
      RCTLogError(@"Invalid color string '%@'", colorString);
    } else {
      color = [UIColor colorWithRed:red / 255.0 green:green / 255.0 blue:blue / 255.0 alpha:alpha];
    }

  } else if ([json isKindOfClass:[NSArray class]]) {

    if ([json count] < 3 || [json count] > 4) {
      RCTLogError(@"Expected array with count 3 or 4, but count is %zd: %@", [json count], json);
    } else {

      // Color array
      color = [UIColor colorWithRed:[self CGFloat:json[0]]
                              green:[self CGFloat:json[1]]
                               blue:[self CGFloat:json[2]]
                              alpha:[json count] > 3 ? [self CGFloat:json[3]] : 1];
    }

  } else if ([json isKindOfClass:[NSDictionary class]]) {

    // Color dictionary
    color = [UIColor colorWithRed:[self CGFloat:json[@"r"]]
                            green:[self CGFloat:json[@"g"]]
                             blue:[self CGFloat:json[@"b"]]
                            alpha:[self CGFloat:json[@"a"] ?: @1]];

  }
  else if (RCT_DEBUG && json && json != (id)kCFNull) {
    RCTLogConvertError(json, "a color");
  }

  // Default color
  if (!color) {
    color = [UIColor clearColor];
  }

  // Cache and return
  if (json) {
    colorCache[json] = color;
=======
  if ([json isKindOfClass:[NSArray class]]) {
    NSArray *components = [self NSNumberArray:json];
    CGFloat alpha = components.count > 3 ? [self CGFloat:components[3]] : 1.0;
    return [UIColor colorWithRed:[self CGFloat:components[0]]
                           green:[self CGFloat:components[1]]
                            blue:[self CGFloat:components[2]]
                           alpha:alpha];
  } else {
    NSUInteger argb = [self NSUInteger:json];
    CGFloat a = ((argb >> 24) & 0xFF) / 255.0;
    CGFloat r = ((argb >> 16) & 0xFF) / 255.0;
    CGFloat g = ((argb >> 8) & 0xFF) / 255.0;
    CGFloat b = (argb & 0xFF) / 255.0;
    return [UIColor colorWithRed:r green:g blue:b alpha:a];
>>>>>>> bd36e402
  }
}

+ (CGColorRef)CGColor:(id)json
{
  return [self UIColor:json].CGColor;
}

+ (UIImage *)UIImage:(id)json
{
  // TODO: we might as well cache the result of these checks (and possibly the
  // image itself) so as to reduce overhead on subsequent checks of the same input

  if (!json) {
    return nil;
  }

  UIImage *image;
  NSString *path;
  CGFloat scale = 0.0;
  if ([json isKindOfClass:[NSString class]]) {
    path = json;
  } else if ([json isKindOfClass:[NSDictionary class]]) {
    path = [self NSString:json[@"uri"]];
    scale = [self CGFloat:json[@"scale"]];
  } else {
    RCTLogConvertError(json, @"an image");
  }

  NSURL *URL = [self NSURL:path];
  NSString *scheme = URL.scheme.lowercaseString;
  if (path && [scheme isEqualToString:@"file"]) {
    if (RCT_DEBUG || [NSThread currentThread] == [NSThread mainThread]) {
      if ([URL.path hasPrefix:[NSBundle mainBundle].resourcePath]) {
        // Image may reside inside a .car file, in which case we have no choice
        // but to use +[UIImage imageNamed] - but this method isn't thread safe
        static NSMutableDictionary *XCAssetMap = nil;
        if (!XCAssetMap) {
          XCAssetMap = [NSMutableDictionary new];
        }
        NSNumber *isAsset = XCAssetMap[path];
        if (!isAsset || isAsset.boolValue) {
          image = [UIImage imageNamed:path];
          if (RCT_DEBUG && image) {
            // If we succeeded in loading the image via imageNamed, and the
            // method wasn't called on the main thread, that's a coding error
            RCTAssertMainThread();
          }
        }
        if (!isAsset) {
          // Avoid calling `+imageNamed` again in future if it's not needed.
          XCAssetMap[path] = @(image != nil);
        }
      }
    }

    if (!image) {
      // Attempt to load from the file system
      if (path.pathExtension.length == 0) {
        path = [path stringByAppendingPathExtension:@"png"];
      }
      image = [UIImage imageWithContentsOfFile:path];
    }

  } else if ([scheme isEqualToString:@"data"]) {
    image = [UIImage imageWithData:[NSData dataWithContentsOfURL:URL]];
  } else {
    RCTLogConvertError(json, @"an image. Only local files or data URIs are supported");
  }

  if (scale > 0) {
    image = [UIImage imageWithCGImage:image.CGImage
                                scale:scale
                          orientation:image.imageOrientation];
  }
  return image;
}

+ (CGImageRef)CGImage:(id)json
{
  return [self UIImage:json].CGImage;
}

#if !defined(__IPHONE_8_2) || __IPHONE_OS_VERSION_MIN_REQUIRED < __IPHONE_8_2

// These constants are defined in iPhone SDK 8.2, but the app cannot run on
// iOS < 8.2 unless we redefine them here. If you target iOS 8.2 or above
// as a base target, the standard constants will be used instead.

#define UIFontWeightUltraLight -0.8
#define UIFontWeightThin -0.6
#define UIFontWeightLight -0.4
#define UIFontWeightRegular 0
#define UIFontWeightMedium 0.23
#define UIFontWeightSemibold 0.3
#define UIFontWeightBold 0.4
#define UIFontWeightHeavy 0.56
#define UIFontWeightBlack 0.62

#endif

typedef CGFloat RCTFontWeight;
RCT_ENUM_CONVERTER(RCTFontWeight, (@{
  @"normal": @(UIFontWeightRegular),
  @"bold": @(UIFontWeightBold),
  @"100": @(UIFontWeightUltraLight),
  @"200": @(UIFontWeightThin),
  @"300": @(UIFontWeightLight),
  @"400": @(UIFontWeightRegular),
  @"500": @(UIFontWeightMedium),
  @"600": @(UIFontWeightSemibold),
  @"700": @(UIFontWeightBold),
  @"800": @(UIFontWeightHeavy),
  @"900": @(UIFontWeightBlack),
}), UIFontWeightRegular, doubleValue)

typedef BOOL RCTFontStyle;
RCT_ENUM_CONVERTER(RCTFontStyle, (@{
  @"normal": @NO,
  @"italic": @YES,
  @"oblique": @YES,
}), NO, boolValue)

static RCTFontWeight RCTWeightOfFont(UIFont *font)
{
  static NSDictionary *nameToWeight;
  static dispatch_once_t onceToken;
  dispatch_once(&onceToken, ^{
    nameToWeight = @{
      @"normal": @(UIFontWeightRegular),
      @"bold": @(UIFontWeightBold),
      @"ultralight": @(UIFontWeightUltraLight),
      @"thin": @(UIFontWeightThin),
      @"light": @(UIFontWeightLight),
      @"regular": @(UIFontWeightRegular),
      @"medium": @(UIFontWeightMedium),
      @"semibold": @(UIFontWeightSemibold),
      @"bold": @(UIFontWeightBold),
      @"heavy": @(UIFontWeightHeavy),
      @"black": @(UIFontWeightBlack),
    };
  });
  NSDictionary *traits = [font.fontDescriptor objectForKey:UIFontDescriptorTraitsAttribute];
  double weight = [traits[UIFontWeightTrait] doubleValue];
  if (weight == 0.0) {
    for (NSString *name in nameToWeight) {
      if ([font.fontName.lowercaseString rangeOfString:name].location != NSNotFound) {
        return [nameToWeight[name] doubleValue];
      }
    }
  }
  return weight;
}

static BOOL RCTFontIsItalic(UIFont *font)
{
  NSDictionary *traits = [font.fontDescriptor objectForKey:UIFontDescriptorTraitsAttribute];
  UIFontDescriptorSymbolicTraits symbolicTraits = [traits[UIFontSymbolicTrait] unsignedIntValue];
  return (symbolicTraits & UIFontDescriptorTraitItalic) != 0;
}

static BOOL RCTFontIsCondensed(UIFont *font)
{
  NSDictionary *traits = [font.fontDescriptor objectForKey:UIFontDescriptorTraitsAttribute];
  UIFontDescriptorSymbolicTraits symbolicTraits = [traits[UIFontSymbolicTrait] unsignedIntValue];
  return (symbolicTraits & UIFontDescriptorTraitCondensed) != 0;
}

+ (UIFont *)UIFont:(id)json
{
  json = [self NSDictionary:json];
  return [self UIFont:nil
           withFamily:json[@"fontFamily"]
                 size:json[@"fontSize"]
               weight:json[@"fontWeight"]
                style:json[@"fontStyle"]
          scaleMultiplier:1.0f];
}

+ (UIFont *)UIFont:(UIFont *)font withSize:(id)json
{
  return [self UIFont:font withFamily:nil size:json weight:nil style:nil scaleMultiplier:1.0];
}

+ (UIFont *)UIFont:(UIFont *)font withWeight:(id)json
{
  return [self UIFont:font withFamily:nil size:nil weight:json style:nil scaleMultiplier:1.0];
}

+ (UIFont *)UIFont:(UIFont *)font withStyle:(id)json
{
  return [self UIFont:font withFamily:nil size:nil weight:nil style:json scaleMultiplier:1.0];
}

+ (UIFont *)UIFont:(UIFont *)font withFamily:(id)json
{
  return [self UIFont:font withFamily:json size:nil weight:nil style:nil scaleMultiplier:1.0];
}

+ (UIFont *)UIFont:(UIFont *)font withFamily:(id)family
              size:(id)size weight:(id)weight style:(id)style
   scaleMultiplier:(CGFloat)scaleMultiplier
{
  // Defaults
  NSString *const RCTDefaultFontFamily = @"System";
  NSString *const RCTIOS8SystemFontFamily = @"Helvetica Neue";
  const RCTFontWeight RCTDefaultFontWeight = UIFontWeightRegular;
  const CGFloat RCTDefaultFontSize = 14;

  // Initialize properties to defaults
  CGFloat fontSize = RCTDefaultFontSize;
  RCTFontWeight fontWeight = RCTDefaultFontWeight;
  NSString *familyName = RCTDefaultFontFamily;
  BOOL isItalic = NO;
  BOOL isCondensed = NO;

  if (font) {
    familyName = font.familyName ?: RCTDefaultFontFamily;
    fontSize = font.pointSize ?: RCTDefaultFontSize;
    fontWeight = RCTWeightOfFont(font);
    isItalic = RCTFontIsItalic(font);
    isCondensed = RCTFontIsCondensed(font);
  }

  // Get font attributes
  fontSize = [self CGFloat:size] ?: fontSize;
  if (scaleMultiplier > 0.0 && scaleMultiplier != 1.0) {
    fontSize = round(fontSize * scaleMultiplier);
  }
  familyName = [self NSString:family] ?: familyName;
  isItalic = style ? [self RCTFontStyle:style] : isItalic;
  fontWeight = weight ? [self RCTFontWeight:weight] : fontWeight;

  // Handle system font as special case. This ensures that we preserve
  // the specific metrics of the standard system font as closely as possible.
  if ([familyName isEqual:RCTDefaultFontFamily]) {
    if ([UIFont respondsToSelector:@selector(systemFontOfSize:weight:)]) {
      font = [UIFont systemFontOfSize:fontSize weight:fontWeight];
      if (isItalic || isCondensed) {
        UIFontDescriptor *fontDescriptor = [font fontDescriptor];
        UIFontDescriptorSymbolicTraits symbolicTraits = fontDescriptor.symbolicTraits;
        if (isItalic) {
          symbolicTraits |= UIFontDescriptorTraitItalic;
        }
        if (isCondensed) {
          symbolicTraits |= UIFontDescriptorTraitCondensed;
        }
        fontDescriptor = [fontDescriptor fontDescriptorWithSymbolicTraits:symbolicTraits];
        font = [UIFont fontWithDescriptor:fontDescriptor size:fontSize];
      }
      return font;
    } else {
      // systemFontOfSize:weight: isn't available prior to iOS 8.2, so we
      // fall back to finding the correct font manually, by linear search.
      familyName = RCTIOS8SystemFontFamily;
    }
  }

  // Gracefully handle being given a font name rather than font family, for
  // example: "Helvetica Light Oblique" rather than just "Helvetica".
  if ([UIFont fontNamesForFamilyName:familyName].count == 0) {
    font = [UIFont fontWithName:familyName size:fontSize];
    if (font) {
      // It's actually a font name, not a font family name,
      // but we'll do what was meant, not what was said.
      familyName = font.familyName;
      fontWeight = weight ? fontWeight : RCTWeightOfFont(font);
      isItalic = style ? isItalic : RCTFontIsItalic(font);
      isCondensed = RCTFontIsCondensed(font);
    } else {
      // Not a valid font or family
      RCTLogError(@"Unrecognized font family '%@'", familyName);
      if ([UIFont respondsToSelector:@selector(systemFontOfSize:weight:)]) {
        font = [UIFont systemFontOfSize:fontSize weight:fontWeight];
      } else if (fontWeight > UIFontWeightRegular) {
        font = [UIFont boldSystemFontOfSize:fontSize];
      } else {
        font = [UIFont systemFontOfSize:fontSize];
      }
    }
  }

  // Get the closest font that matches the given weight for the fontFamily
  UIFont *bestMatch = font;
  CGFloat closestWeight = INFINITY;
  for (NSString *name in [UIFont fontNamesForFamilyName:familyName]) {
    UIFont *match = [UIFont fontWithName:name size:fontSize];
    if (isItalic == RCTFontIsItalic(match) &&
        isCondensed == RCTFontIsCondensed(match)) {
      CGFloat testWeight = RCTWeightOfFont(match);
      if (ABS(testWeight - fontWeight) < ABS(closestWeight - fontWeight)) {
        bestMatch = match;
        closestWeight = testWeight;
      }
    }
  }

  return bestMatch;
}

NSArray *RCTConvertArrayValue(SEL type, id json)
{
  __block BOOL copy = NO;
  __block NSArray *values = json = [RCTConvert NSArray:json];
  [json enumerateObjectsUsingBlock:^(id jsonValue, NSUInteger idx, __unused BOOL *stop) {
    id value = ((id(*)(Class, SEL, id))objc_msgSend)([RCTConvert class], type, jsonValue);
    if (copy) {
      if (value) {
        [(NSMutableArray *)values addObject:value];
      }
    } else if (value != jsonValue) {
      // Converted value is different, so we'll need to copy the array
      values = [[NSMutableArray alloc] initWithCapacity:values.count];
      for (NSUInteger i = 0; i < idx; i++) {
        [(NSMutableArray *)values addObject:json[i]];
      }
      if (value) {
        [(NSMutableArray *)values addObject:value];
      }
      copy = YES;
    }
  }];
  return values;
}

RCT_ARRAY_CONVERTER(NSURL)
RCT_ARRAY_CONVERTER(RCTFileURL)
RCT_ARRAY_CONVERTER(UIColor)

/**
 * This macro is used for creating converter functions for directly
 * representable json array values that require no conversion.
 */
#if RCT_DEBUG
#define RCT_JSON_ARRAY_CONVERTER(type) RCT_ARRAY_CONVERTER(type)
#else
#define RCT_JSON_ARRAY_CONVERTER(type) + (NSArray *)type##Array:(id)json { return json; }
#endif

RCT_JSON_ARRAY_CONVERTER(NSArray)
RCT_JSON_ARRAY_CONVERTER(NSString)
RCT_JSON_ARRAY_CONVERTER(NSDictionary)
RCT_JSON_ARRAY_CONVERTER(NSNumber)

// Can't use RCT_ARRAY_CONVERTER due to bridged cast
+ (NSArray *)CGColorArray:(id)json
{
  NSMutableArray *colors = [NSMutableArray new];
  for (id value in [self NSArray:json]) {
    [colors addObject:(__bridge id)[self CGColor:value]];
  }
  return colors;
}

static id RCTConvertPropertyListValue(id json)
{
  if (!json || json == (id)kCFNull) {
    return nil;
  }

  if ([json isKindOfClass:[NSDictionary class]]) {
    __block BOOL copy = NO;
    NSMutableDictionary *values = [[NSMutableDictionary alloc] initWithCapacity:[json count]];
    [json enumerateKeysAndObjectsUsingBlock:^(NSString *key, id jsonValue, __unused BOOL *stop) {
      id value = RCTConvertPropertyListValue(jsonValue);
      if (value) {
        values[key] = value;
      }
      copy |= value != jsonValue;
    }];
    return copy ? values : json;
  }

  if ([json isKindOfClass:[NSArray class]]) {
    __block BOOL copy = NO;
    __block NSArray *values = json;
    [json enumerateObjectsUsingBlock:^(id jsonValue, NSUInteger idx, __unused BOOL *stop) {
      id value = RCTConvertPropertyListValue(jsonValue);
      if (copy) {
        if (value) {
          [(NSMutableArray *)values addObject:value];
        }
      } else if (value != jsonValue) {
        // Converted value is different, so we'll need to copy the array
        values = [[NSMutableArray alloc] initWithCapacity:values.count];
        for (NSUInteger i = 0; i < idx; i++) {
          [(NSMutableArray *)values addObject:json[i]];
        }
        if (value) {
          [(NSMutableArray *)values addObject:value];
        }
        copy = YES;
      }
    }];
    return values;
  }

  // All other JSON types are supported by property lists
  return json;
}

+ (NSPropertyList)NSPropertyList:(id)json
{
  return RCTConvertPropertyListValue(json);
}

RCT_ENUM_CONVERTER(css_backface_visibility_t, (@{
  @"hidden": @NO,
  @"visible": @YES
}), YES, boolValue)

RCT_ENUM_CONVERTER(css_clip_t, (@{
  @"hidden": @YES,
  @"visible": @NO
}), NO, boolValue)

RCT_ENUM_CONVERTER(css_flex_direction_t, (@{
  @"row": @(CSS_FLEX_DIRECTION_ROW),
  @"column": @(CSS_FLEX_DIRECTION_COLUMN)
}), CSS_FLEX_DIRECTION_COLUMN, intValue)

RCT_ENUM_CONVERTER(css_justify_t, (@{
  @"flex-start": @(CSS_JUSTIFY_FLEX_START),
  @"flex-end": @(CSS_JUSTIFY_FLEX_END),
  @"center": @(CSS_JUSTIFY_CENTER),
  @"space-between": @(CSS_JUSTIFY_SPACE_BETWEEN),
  @"space-around": @(CSS_JUSTIFY_SPACE_AROUND)
}), CSS_JUSTIFY_FLEX_START, intValue)

RCT_ENUM_CONVERTER(css_align_t, (@{
  @"flex-start": @(CSS_ALIGN_FLEX_START),
  @"flex-end": @(CSS_ALIGN_FLEX_END),
  @"center": @(CSS_ALIGN_CENTER),
  @"auto": @(CSS_ALIGN_AUTO),
  @"stretch": @(CSS_ALIGN_STRETCH)
}), CSS_ALIGN_FLEX_START, intValue)

RCT_ENUM_CONVERTER(css_position_type_t, (@{
  @"absolute": @(CSS_POSITION_ABSOLUTE),
  @"relative": @(CSS_POSITION_RELATIVE)
}), CSS_POSITION_RELATIVE, intValue)

RCT_ENUM_CONVERTER(css_wrap_type_t, (@{
  @"wrap": @(CSS_WRAP),
  @"nowrap": @(CSS_NOWRAP)
}), CSS_NOWRAP, intValue)

RCT_ENUM_CONVERTER(RCTPointerEvents, (@{
  @"none": @(RCTPointerEventsNone),
  @"box-only": @(RCTPointerEventsBoxOnly),
  @"box-none": @(RCTPointerEventsBoxNone),
  @"auto": @(RCTPointerEventsUnspecified)
}), RCTPointerEventsUnspecified, integerValue)

RCT_ENUM_CONVERTER(RCTAnimationType, (@{
  @"spring": @(RCTAnimationTypeSpring),
  @"linear": @(RCTAnimationTypeLinear),
  @"easeIn": @(RCTAnimationTypeEaseIn),
  @"easeOut": @(RCTAnimationTypeEaseOut),
  @"easeInEaseOut": @(RCTAnimationTypeEaseInEaseOut),
  @"keyboard": @(RCTAnimationTypeKeyboard),
}), RCTAnimationTypeEaseInEaseOut, integerValue)

@end<|MERGE_RESOLUTION|>--- conflicted
+++ resolved
@@ -379,255 +379,6 @@
 
 + (UIColor *)UIColor:(id)json
 {
-<<<<<<< HEAD
-  // Check color cache
-  static RCTCache *colorCache = nil;
-  static dispatch_once_t onceToken;
-  dispatch_once(&onceToken, ^{
-    colorCache = [[RCTCache alloc] init];
-    colorCache.countLimit = 128;
-  });
-  UIColor *color = colorCache[json];
-  if (color) {
-    return color;
-  }
-
-  if ([json isKindOfClass:[NSString class]]) {
-
-    // Check named colors
-    static NSDictionary *namedColors = nil;
-    static dispatch_once_t onceToken;
-    dispatch_once(&onceToken, ^{
-      namedColors = @{
-
-        // CSS colors
-        @"aliceblue": @"#f0f8ff",
-        @"antiquewhite": @"#faebd7",
-        @"aqua": @"#00ffff",
-        @"aquamarine": @"#7fffd4",
-        @"azure": @"#f0ffff",
-        @"beige": @"#f5f5dc",
-        @"bisque": @"#ffe4c4",
-        @"black": @"#000000",
-        @"blanchedalmond": @"#ffebcd",
-        @"blue": @"#0000ff",
-        @"blueviolet": @"#8a2be2",
-        @"brown": @"#a52a2a",
-        @"burlywood": @"#deb887",
-        @"cadetblue": @"#5f9ea0",
-        @"chartreuse": @"#7fff00",
-        @"chocolate": @"#d2691e",
-        @"coral": @"#ff7f50",
-        @"cornflowerblue": @"#6495ed",
-        @"cornsilk": @"#fff8dc",
-        @"crimson": @"#dc143c",
-        @"cyan": @"#00ffff",
-        @"darkblue": @"#00008b",
-        @"darkcyan": @"#008b8b",
-        @"darkgoldenrod": @"#b8860b",
-        @"darkgray": @"#a9a9a9",
-        @"darkgrey": @"#a9a9a9",
-        @"darkgreen": @"#006400",
-        @"darkkhaki": @"#bdb76b",
-        @"darkmagenta": @"#8b008b",
-        @"darkolivegreen": @"#556b2f",
-        @"darkorange": @"#ff8c00",
-        @"darkorchid": @"#9932cc",
-        @"darkred": @"#8b0000",
-        @"darksalmon": @"#e9967a",
-        @"darkseagreen": @"#8fbc8f",
-        @"darkslateblue": @"#483d8b",
-        @"darkslategray": @"#2f4f4f",
-        @"darkslategrey": @"#2f4f4f",
-        @"darkturquoise": @"#00ced1",
-        @"darkviolet": @"#9400d3",
-        @"deeppink": @"#ff1493",
-        @"deepskyblue": @"#00bfff",
-        @"dimgray": @"#696969",
-        @"dimgrey": @"#696969",
-        @"dodgerblue": @"#1e90ff",
-        @"firebrick": @"#b22222",
-        @"floralwhite": @"#fffaf0",
-        @"forestgreen": @"#228b22",
-        @"fuchsia": @"#ff00ff",
-        @"gainsboro": @"#dcdcdc",
-        @"ghostwhite": @"#f8f8ff",
-        @"gold": @"#ffd700",
-        @"goldenrod": @"#daa520",
-        @"gray": @"#808080",
-        @"grey": @"#808080",
-        @"green": @"#008000",
-        @"greenyellow": @"#adff2f",
-        @"honeydew": @"#f0fff0",
-        @"hotpink": @"#ff69b4",
-        @"indianred": @"#cd5c5c",
-        @"indigo": @"#4b0082",
-        @"ivory": @"#fffff0",
-        @"khaki": @"#f0e68c",
-        @"lavender": @"#e6e6fa",
-        @"lavenderblush": @"#fff0f5",
-        @"lawngreen": @"#7cfc00",
-        @"lemonchiffon": @"#fffacd",
-        @"lightblue": @"#add8e6",
-        @"lightcoral": @"#f08080",
-        @"lightcyan": @"#e0ffff",
-        @"lightgoldenrodyellow": @"#fafad2",
-        @"lightgray": @"#d3d3d3",
-        @"lightgrey": @"#d3d3d3",
-        @"lightgreen": @"#90ee90",
-        @"lightpink": @"#ffb6c1",
-        @"lightsalmon": @"#ffa07a",
-        @"lightseagreen": @"#20b2aa",
-        @"lightskyblue": @"#87cefa",
-        @"lightslategray": @"#778899",
-        @"lightslategrey": @"#778899",
-        @"lightsteelblue": @"#b0c4de",
-        @"lightyellow": @"#ffffe0",
-        @"lime": @"#00ff00",
-        @"limegreen": @"#32cd32",
-        @"linen": @"#faf0e6",
-        @"magenta": @"#ff00ff",
-        @"maroon": @"#800000",
-        @"mediumaquamarine": @"#66cdaa",
-        @"mediumblue": @"#0000cd",
-        @"mediumorchid": @"#ba55d3",
-        @"mediumpurple": @"#9370db",
-        @"mediumseagreen": @"#3cb371",
-        @"mediumslateblue": @"#7b68ee",
-        @"mediumspringgreen": @"#00fa9a",
-        @"mediumturquoise": @"#48d1cc",
-        @"mediumvioletred": @"#c71585",
-        @"midnightblue": @"#191970",
-        @"mintcream": @"#f5fffa",
-        @"mistyrose": @"#ffe4e1",
-        @"moccasin": @"#ffe4b5",
-        @"navajowhite": @"#ffdead",
-        @"navy": @"#000080",
-        @"oldlace": @"#fdf5e6",
-        @"olive": @"#808000",
-        @"olivedrab": @"#6b8e23",
-        @"orange": @"#ffa500",
-        @"orangered": @"#ff4500",
-        @"orchid": @"#da70d6",
-        @"palegoldenrod": @"#eee8aa",
-        @"palegreen": @"#98fb98",
-        @"paleturquoise": @"#afeeee",
-        @"palevioletred": @"#db7093",
-        @"papayawhip": @"#ffefd5",
-        @"peachpuff": @"#ffdab9",
-        @"peru": @"#cd853f",
-        @"pink": @"#ffc0cb",
-        @"plum": @"#dda0dd",
-        @"powderblue": @"#b0e0e6",
-        @"purple": @"#800080",
-        @"rebeccapurple": @"#663399",
-        @"red": @"#ff0000",
-        @"rosybrown": @"#bc8f8f",
-        @"royalblue": @"#4169e1",
-        @"saddlebrown": @"#8b4513",
-        @"salmon": @"#fa8072",
-        @"sandybrown": @"#f4a460",
-        @"seagreen": @"#2e8b57",
-        @"seashell": @"#fff5ee",
-        @"sienna": @"#a0522d",
-        @"silver": @"#c0c0c0",
-        @"skyblue": @"#87ceeb",
-        @"slateblue": @"#6a5acd",
-        @"slategray": @"#708090",
-        @"slategrey": @"#708090",
-        @"snow": @"#fffafa",
-        @"springgreen": @"#00ff7f",
-        @"steelblue": @"#4682b4",
-        @"tan": @"#d2b48c",
-        @"teal": @"#008080",
-        @"thistle": @"#d8bfd8",
-        @"tomato": @"#ff6347",
-        @"turquoise": @"#40e0d0",
-        @"violet": @"#ee82ee",
-        @"wheat": @"#f5deb3",
-        @"white": @"#ffffff",
-        @"whitesmoke": @"#f5f5f5",
-        @"yellow": @"#ffff00",
-        @"yellowgreen": @"#9acd32",
-
-        // Nonstandard color extensions
-        @"transparent": @"rgba(0,0,0,0)",
-      };
-    });
-    NSString *colorString = namedColors[json];
-    if (!colorString) {
-      colorString = json;
-    }
-
-    // Parse color
-    double red = 0, green = 0, blue = 0;
-    double alpha = 1.0;
-    if ([colorString hasPrefix:@"#"]) {
-      uint32_t redInt = 0, greenInt = 0, blueInt = 0;
-      if (colorString.length == 4) { // 3 digit hex
-        sscanf([colorString UTF8String], "#%01x%01x%01x", &redInt, &greenInt, &blueInt);
-        // expand to 6 digit hex
-        red = redInt | (redInt << 4);
-        green = greenInt | (greenInt << 4);
-        blue = blueInt | (blueInt << 4);
-      } else if (colorString.length == 7) { // 6 digit hex
-        sscanf(colorString.UTF8String, "#%02x%02x%02x", &redInt, &greenInt, &blueInt);
-        red = redInt;
-        green = greenInt;
-        blue = blueInt;
-      } else {
-        RCTLogError(@"Invalid hex color %@. Hex colors should be 3 or 6 digits long.", colorString);
-        alpha = -1;
-      }
-    } else if ([colorString hasPrefix:@"rgba("]) {
-      sscanf(colorString.UTF8String, "rgba(%lf,%lf,%lf,%lf)", &red, &green, &blue, &alpha);
-    } else if ([colorString hasPrefix:@"rgb("]) {
-      sscanf(colorString.UTF8String, "rgb(%lf,%lf,%lf)", &red, &green, &blue);
-    } else {
-      RCTLogError(@"Unrecognized color format '%@', must be one of #hex|rgba|rgb or a valid CSS color name.", colorString);
-      alpha = -1;
-    }
-    if (alpha < 0) {
-      RCTLogError(@"Invalid color string '%@'", colorString);
-    } else {
-      color = [UIColor colorWithRed:red / 255.0 green:green / 255.0 blue:blue / 255.0 alpha:alpha];
-    }
-
-  } else if ([json isKindOfClass:[NSArray class]]) {
-
-    if ([json count] < 3 || [json count] > 4) {
-      RCTLogError(@"Expected array with count 3 or 4, but count is %zd: %@", [json count], json);
-    } else {
-
-      // Color array
-      color = [UIColor colorWithRed:[self CGFloat:json[0]]
-                              green:[self CGFloat:json[1]]
-                               blue:[self CGFloat:json[2]]
-                              alpha:[json count] > 3 ? [self CGFloat:json[3]] : 1];
-    }
-
-  } else if ([json isKindOfClass:[NSDictionary class]]) {
-
-    // Color dictionary
-    color = [UIColor colorWithRed:[self CGFloat:json[@"r"]]
-                            green:[self CGFloat:json[@"g"]]
-                             blue:[self CGFloat:json[@"b"]]
-                            alpha:[self CGFloat:json[@"a"] ?: @1]];
-
-  }
-  else if (RCT_DEBUG && json && json != (id)kCFNull) {
-    RCTLogConvertError(json, "a color");
-  }
-
-  // Default color
-  if (!color) {
-    color = [UIColor clearColor];
-  }
-
-  // Cache and return
-  if (json) {
-    colorCache[json] = color;
-=======
   if ([json isKindOfClass:[NSArray class]]) {
     NSArray *components = [self NSNumberArray:json];
     CGFloat alpha = components.count > 3 ? [self CGFloat:components[3]] : 1.0;
@@ -642,7 +393,6 @@
     CGFloat g = ((argb >> 8) & 0xFF) / 255.0;
     CGFloat b = (argb & 0xFF) / 255.0;
     return [UIColor colorWithRed:r green:g blue:b alpha:a];
->>>>>>> bd36e402
   }
 }
 
