--- conflicted
+++ resolved
@@ -388,9 +388,7 @@
     NSWritingDirectionNatural,
     integerValue)
 
-<<<<<<< HEAD
 #if !TARGET_OS_OSX // [macOS]
-=======
 + (NSLineBreakStrategy)NSLineBreakStrategy:(id)json RCT_DYNAMIC
 {
   if (@available(iOS 14.0, *)) {
@@ -410,7 +408,6 @@
   }
 }
 
->>>>>>> 890805db
 RCT_ENUM_CONVERTER(
     UITextAutocapitalizationType,
     (@{
