/*
 * Copyright (c) Facebook, Inc. and its affiliates.
 *
 * This source code is licensed under the MIT license found in the
 * LICENSE file in the root directory of this source tree.
 */

#import "RCTConvert.h"

#import <objc/message.h>

#import <CoreText/CoreText.h>

#import "RCTDefines.h"
#import "RCTImageSource.h"
#import "RCTParserUtils.h"
#import "RCTUtils.h"

#if TARGET_OS_OSX // [TODO(macOS ISS#2323203)
#import "RCTDynamicColor.h"
#endif // ]TODO(macOS ISS#2323203)

@implementation RCTConvert

RCT_CONVERTER(id, id, self)

RCT_CONVERTER(BOOL, BOOL, boolValue)
RCT_NUMBER_CONVERTER(double, doubleValue)
RCT_NUMBER_CONVERTER(float, floatValue)
RCT_NUMBER_CONVERTER(int, intValue)

RCT_NUMBER_CONVERTER(int64_t, longLongValue);
RCT_NUMBER_CONVERTER(uint64_t, unsignedLongLongValue);

RCT_NUMBER_CONVERTER(NSInteger, integerValue)
RCT_NUMBER_CONVERTER(NSUInteger, unsignedIntegerValue)

/**
 * This macro is used for creating converter functions for directly
 * representable json values that require no conversion.
 */
#if RCT_DEBUG
#define RCT_JSON_CONVERTER(type)             \
  +(type *)type : (id)json                   \
  {                                          \
    if ([json isKindOfClass:[type class]]) { \
      return json;                           \
    } else if (json) {                       \
      RCTLogConvertError(json, @ #type);     \
    }                                        \
    return nil;                              \
  }
#else
#define RCT_JSON_CONVERTER(type) \
  +(type *)type : (id)json       \
  {                              \
    return json;                 \
  }
#endif

RCT_JSON_CONVERTER(NSArray)
RCT_JSON_CONVERTER(NSDictionary)
RCT_JSON_CONVERTER(NSString)
RCT_JSON_CONVERTER(NSNumber)

RCT_CUSTOM_CONVERTER(NSSet *, NSSet, [NSSet setWithArray:json])
RCT_CUSTOM_CONVERTER(NSData *, NSData, [json dataUsingEncoding:NSUTF8StringEncoding])

+ (NSIndexSet *)NSIndexSet:(id)json
{
  json = [self NSNumberArray:json];
  NSMutableIndexSet *indexSet = [NSMutableIndexSet new];
  for (NSNumber *number in json) {
    NSInteger index = number.integerValue;
    if (RCT_DEBUG && index < 0) {
      RCTLogError(@"Invalid index value %lld. Indices must be positive.", (long long)index);
    }
    [indexSet addIndex:index];
  }
  return indexSet;
}

+ (NSURL *)NSURL:(id)json
{
  NSString *path = [self NSString:RCTNilIfNull(json)];
  if (!path) {
    return nil;
  }

  @try { // NSURL has a history of crashing with bad input, so let's be safe

    NSURL *URL = [NSURL URLWithString:path];
    if (URL.scheme) { // Was a well-formed absolute URL
      return URL;
    }

    // Check if it has a scheme
    if ([path rangeOfString:@":"].location != NSNotFound) {
      NSMutableCharacterSet *urlAllowedCharacterSet = [NSMutableCharacterSet new];
      [urlAllowedCharacterSet formUnionWithCharacterSet:[NSCharacterSet URLUserAllowedCharacterSet]];
      [urlAllowedCharacterSet formUnionWithCharacterSet:[NSCharacterSet URLPasswordAllowedCharacterSet]];
      [urlAllowedCharacterSet formUnionWithCharacterSet:[NSCharacterSet URLHostAllowedCharacterSet]];
      [urlAllowedCharacterSet formUnionWithCharacterSet:[NSCharacterSet URLPathAllowedCharacterSet]];
      [urlAllowedCharacterSet formUnionWithCharacterSet:[NSCharacterSet URLQueryAllowedCharacterSet]];
      [urlAllowedCharacterSet formUnionWithCharacterSet:[NSCharacterSet URLFragmentAllowedCharacterSet]];
      path = [path stringByAddingPercentEncodingWithAllowedCharacters:urlAllowedCharacterSet];
      URL = [NSURL URLWithString:path];
      if (URL) {
        return URL;
      }
    }

    // Assume that it's a local path
    path = path.stringByRemovingPercentEncoding;
    if ([path hasPrefix:@"~"]) {
      // Path is inside user directory
      path = path.stringByExpandingTildeInPath;
    } else if (!path.absolutePath) {
      // Assume it's a resource path
      path = [[NSBundle mainBundle].resourcePath stringByAppendingPathComponent:path];
    }
    if (!(URL = [NSURL fileURLWithPath:path])) {
      RCTLogConvertError(json, @"a valid URL");
    }
    return URL;
  } @catch (__unused NSException *e) {
    RCTLogConvertError(json, @"a valid URL");
    return nil;
  }
}

RCT_ENUM_CONVERTER(
    NSURLRequestCachePolicy,
    (@{
      @"default" : @(NSURLRequestUseProtocolCachePolicy),
      @"reload" : @(NSURLRequestReloadIgnoringLocalCacheData),
      @"force-cache" : @(NSURLRequestReturnCacheDataElseLoad),
      @"only-if-cached" : @(NSURLRequestReturnCacheDataDontLoad),
    }),
    NSURLRequestUseProtocolCachePolicy,
    integerValue)

+ (NSURLRequest *)NSURLRequest:(id)json
{
  if ([json isKindOfClass:[NSString class]]) {
    NSURL *URL = [self NSURL:json];
    return URL ? [NSURLRequest requestWithURL:URL] : nil;
  }
  if ([json isKindOfClass:[NSDictionary class]]) {
    NSString *URLString = json[@"uri"] ?: json[@"url"];

    NSURL *URL;
    NSString *bundleName = json[@"bundle"];
    if (bundleName) {
      URLString = [NSString stringWithFormat:@"%@.bundle/%@", bundleName, URLString];
    }

    URL = [self NSURL:URLString];
    if (!URL) {
      return nil;
    }

    NSData *body = [self NSData:json[@"body"]];
    NSString *method = [self NSString:json[@"method"]].uppercaseString ?: @"GET";
    NSURLRequestCachePolicy cachePolicy = [self NSURLRequestCachePolicy:json[@"cache"]];
    NSDictionary *headers = [self NSDictionary:json[@"headers"]];
    if ([method isEqualToString:@"GET"] && headers == nil && body == nil &&
        cachePolicy == NSURLRequestUseProtocolCachePolicy) {
      return [NSURLRequest requestWithURL:URL];
    }

    if (headers) {
      __block BOOL allHeadersAreStrings = YES;
      [headers enumerateKeysAndObjectsUsingBlock:^(NSString *key, id header, BOOL *stop) {
        if (![header isKindOfClass:[NSString class]]) {
          RCTLogError(
              @"Values of HTTP headers passed must be  of type string. "
               "Value of header '%@' is not a string.",
              key);
          allHeadersAreStrings = NO;
          *stop = YES;
        }
      }];
      if (!allHeadersAreStrings) {
        // Set headers to nil here to avoid crashing later.
        headers = nil;
      }
    }

    NSMutableURLRequest *request = [NSMutableURLRequest requestWithURL:URL];
    request.HTTPBody = body;
    request.HTTPMethod = method;
    request.cachePolicy = cachePolicy;
    request.allHTTPHeaderFields = headers;
    return [request copy];
  }
  if (json) {
    RCTLogConvertError(json, @"a valid URLRequest");
  }
  return nil;
}

+ (RCTFileURL *)RCTFileURL:(id)json
{
  NSURL *fileURL = [self NSURL:json];
  if (!fileURL.fileURL) {
    RCTLogError(@"URI must be a local file, '%@' isn't.", fileURL);
    return nil;
  }
  if (![[NSFileManager defaultManager] fileExistsAtPath:fileURL.path]) {
    RCTLogError(@"File '%@' could not be found.", fileURL);
    return nil;
  }
  return fileURL;
}

+ (NSDate *)NSDate:(id)json
{
  if ([json isKindOfClass:[NSNumber class]]) {
    return [NSDate dateWithTimeIntervalSince1970:[self NSTimeInterval:json]];
  } else if ([json isKindOfClass:[NSString class]]) {
    static NSDateFormatter *formatter;
    static dispatch_once_t onceToken;
    dispatch_once(&onceToken, ^{
      formatter = [NSDateFormatter new];
      formatter.dateFormat = @"yyyy-MM-dd'T'HH:mm:ss.SSSZZZZZ";
      formatter.locale = [NSLocale localeWithLocaleIdentifier:@"en_US_POSIX"];
      formatter.timeZone = [NSTimeZone timeZoneWithName:@"UTC"];
    });
    NSDate *date = [formatter dateFromString:json];
    if (!date) {
      RCTLogError(
          @"JSON String '%@' could not be interpreted as a date. "
           "Expected format: YYYY-MM-DD'T'HH:mm:ss.sssZ",
          json);
    }
    return date;
  } else if (json) {
    RCTLogConvertError(json, @"a date");
  }
  return nil;
}

+ (NSLocale *)NSLocale:(id)json
{
  if ([json isKindOfClass:[NSString class]]) {
    NSLocale *locale = [[NSLocale alloc] initWithLocaleIdentifier:json];
    if (!locale) {
      RCTLogError(@"JSON String '%@' could not be interpreted as a valid locale. ", json);
    }
    return locale;
  } else if (json) {
    RCTLogConvertError(json, @"a locale");
  }
  return nil;
}

// JS Standard for time is milliseconds
RCT_CUSTOM_CONVERTER(NSTimeInterval, NSTimeInterval, [self double:json] / 1000.0)

// JS standard for time zones is minutes.
RCT_CUSTOM_CONVERTER(NSTimeZone *, NSTimeZone, [NSTimeZone timeZoneForSecondsFromGMT:[self double:json] * 60.0])

NSNumber *RCTConvertEnumValue(const char *typeName, NSDictionary *mapping, NSNumber *defaultValue, id json)
{
  if (!json) {
    return defaultValue;
  }
  if ([json isKindOfClass:[NSNumber class]]) {
    NSArray *allValues = mapping.allValues;
    if ([allValues containsObject:json] || [json isEqual:defaultValue]) {
      return json;
    }
    RCTLogError(@"Invalid %s '%@'. should be one of: %@", typeName, json, allValues);
    return defaultValue;
  }
  if (RCT_DEBUG && ![json isKindOfClass:[NSString class]]) {
    RCTLogError(@"Expected NSNumber or NSString for %s, received %@: %@", typeName, [json classForCoder], json);
  }
  id value = mapping[json];
  if (RCT_DEBUG && !value && [json description].length > 0) {
    RCTLogError(
        @"Invalid %s '%@'. should be one of: %@",
        typeName,
        json,
        [[mapping allKeys] sortedArrayUsingSelector:@selector(caseInsensitiveCompare:)]);
  }
  return value ?: defaultValue;
}

NSNumber *RCTConvertMultiEnumValue(const char *typeName, NSDictionary *mapping, NSNumber *defaultValue, id json)
{
  if ([json isKindOfClass:[NSArray class]]) {
    if ([json count] == 0) {
      return defaultValue;
    }
    long long result = 0;
    for (id arrayElement in json) {
      NSNumber *value = RCTConvertEnumValue(typeName, mapping, defaultValue, arrayElement);
      result |= value.longLongValue;
    }
    return @(result);
  }
  return RCTConvertEnumValue(typeName, mapping, defaultValue, json);
}

<<<<<<< HEAD
RCT_ENUM_CONVERTER(NSLineBreakMode, (@{
  @"clip": @(NSLineBreakByClipping),
  @"head": @(NSLineBreakByTruncatingHead),
  @"tail": @(NSLineBreakByTruncatingTail),
  @"middle": @(NSLineBreakByTruncatingMiddle),
  @"wordWrapping": @(NSLineBreakByWordWrapping),
}), NSLineBreakByTruncatingTail, integerValue)

RCT_ENUM_CONVERTER(NSTextAlignment, (@{
  @"auto": @(NSTextAlignmentNatural),
  @"left": @(NSTextAlignmentLeft),
  @"center": @(NSTextAlignmentCenter),
  @"right": @(NSTextAlignmentRight),
  @"justify": @(NSTextAlignmentJustified),
}), NSTextAlignmentNatural, integerValue)

RCT_ENUM_CONVERTER(NSUnderlineStyle, (@{
  @"solid": @(NSUnderlineStyleSingle),
  @"double": @(NSUnderlineStyleDouble),
  @"dotted": @(NSUnderlinePatternDot | NSUnderlineStyleSingle),
  @"dashed": @(NSUnderlinePatternDash | NSUnderlineStyleSingle),
}), NSUnderlineStyleSingle, integerValue)

RCT_ENUM_CONVERTER(RCTBorderStyle, (@{
  @"solid": @(RCTBorderStyleSolid),
  @"dotted": @(RCTBorderStyleDotted),
  @"dashed": @(RCTBorderStyleDashed),
}), RCTBorderStyleSolid, integerValue)

RCT_ENUM_CONVERTER(RCTTextDecorationLineType, (@{
  @"none": @(RCTTextDecorationLineTypeNone),
  @"underline": @(RCTTextDecorationLineTypeUnderline),
  @"line-through": @(RCTTextDecorationLineTypeStrikethrough),
  @"underline line-through": @(RCTTextDecorationLineTypeUnderlineStrikethrough),
}), RCTTextDecorationLineTypeNone, integerValue)

// [TODO(OSS Candidate ISS#2710739)
RCT_ENUM_CONVERTER(RCTFontSmoothing, (@{
  @"auto": @(RCTFontSmoothingAuto),
  @"none": @(RCTFontSmoothingNone),
  @"antialiased": @(RCTFontSmoothingAntialiased),
  @"subpixel-antialiased": @(RCTFontSmoothingSubpixelAntialiased),
}), RCTFontSmoothingAuto, integerValue)
// ]TODO(OSS Candidate ISS#2710739)

RCT_ENUM_CONVERTER(NSWritingDirection, (@{
  @"auto": @(NSWritingDirectionNatural),
  @"ltr": @(NSWritingDirectionLeftToRight),
  @"rtl": @(NSWritingDirectionRightToLeft),
}), NSWritingDirectionNatural, integerValue)

#if !TARGET_OS_OSX // TODO(macOS ISS#2323203)
RCT_ENUM_CONVERTER(UITextAutocapitalizationType, (@{
  @"none": @(UITextAutocapitalizationTypeNone),
  @"words": @(UITextAutocapitalizationTypeWords),
  @"sentences": @(UITextAutocapitalizationTypeSentences),
  @"characters": @(UITextAutocapitalizationTypeAllCharacters)
}), UITextAutocapitalizationTypeSentences, integerValue)

RCT_ENUM_CONVERTER(UITextFieldViewMode, (@{
  @"never": @(UITextFieldViewModeNever),
  @"while-editing": @(UITextFieldViewModeWhileEditing),
  @"unless-editing": @(UITextFieldViewModeUnlessEditing),
  @"always": @(UITextFieldViewModeAlways),
}), UITextFieldViewModeNever, integerValue)
=======
RCT_ENUM_CONVERTER(
    NSLineBreakMode,
    (@{
      @"clip" : @(NSLineBreakByClipping),
      @"head" : @(NSLineBreakByTruncatingHead),
      @"tail" : @(NSLineBreakByTruncatingTail),
      @"middle" : @(NSLineBreakByTruncatingMiddle),
      @"wordWrapping" : @(NSLineBreakByWordWrapping),
    }),
    NSLineBreakByTruncatingTail,
    integerValue)

RCT_ENUM_CONVERTER(
    NSTextAlignment,
    (@{
      @"auto" : @(NSTextAlignmentNatural),
      @"left" : @(NSTextAlignmentLeft),
      @"center" : @(NSTextAlignmentCenter),
      @"right" : @(NSTextAlignmentRight),
      @"justify" : @(NSTextAlignmentJustified),
    }),
    NSTextAlignmentNatural,
    integerValue)

RCT_ENUM_CONVERTER(
    NSUnderlineStyle,
    (@{
      @"solid" : @(NSUnderlineStyleSingle),
      @"double" : @(NSUnderlineStyleDouble),
      @"dotted" : @(NSUnderlinePatternDot | NSUnderlineStyleSingle),
      @"dashed" : @(NSUnderlinePatternDash | NSUnderlineStyleSingle),
    }),
    NSUnderlineStyleSingle,
    integerValue)

RCT_ENUM_CONVERTER(
    RCTBorderStyle,
    (@{
      @"solid" : @(RCTBorderStyleSolid),
      @"dotted" : @(RCTBorderStyleDotted),
      @"dashed" : @(RCTBorderStyleDashed),
    }),
    RCTBorderStyleSolid,
    integerValue)

RCT_ENUM_CONVERTER(
    RCTTextDecorationLineType,
    (@{
      @"none" : @(RCTTextDecorationLineTypeNone),
      @"underline" : @(RCTTextDecorationLineTypeUnderline),
      @"line-through" : @(RCTTextDecorationLineTypeStrikethrough),
      @"underline line-through" : @(RCTTextDecorationLineTypeUnderlineStrikethrough),
    }),
    RCTTextDecorationLineTypeNone,
    integerValue)

RCT_ENUM_CONVERTER(
    NSWritingDirection,
    (@{
      @"auto" : @(NSWritingDirectionNatural),
      @"ltr" : @(NSWritingDirectionLeftToRight),
      @"rtl" : @(NSWritingDirectionRightToLeft),
    }),
    NSWritingDirectionNatural,
    integerValue)

RCT_ENUM_CONVERTER(
    UITextAutocapitalizationType,
    (@{
      @"none" : @(UITextAutocapitalizationTypeNone),
      @"words" : @(UITextAutocapitalizationTypeWords),
      @"sentences" : @(UITextAutocapitalizationTypeSentences),
      @"characters" : @(UITextAutocapitalizationTypeAllCharacters)
    }),
    UITextAutocapitalizationTypeSentences,
    integerValue)

RCT_ENUM_CONVERTER(
    UITextFieldViewMode,
    (@{
      @"never" : @(UITextFieldViewModeNever),
      @"while-editing" : @(UITextFieldViewModeWhileEditing),
      @"unless-editing" : @(UITextFieldViewModeUnlessEditing),
      @"always" : @(UITextFieldViewModeAlways),
    }),
    UITextFieldViewModeNever,
    integerValue)
>>>>>>> 3c9e5f14

+ (UIKeyboardType)UIKeyboardType:(id)json RCT_DYNAMIC
{
  static NSDictionary<NSString *, NSNumber *> *mapping;
  static dispatch_once_t onceToken;
  dispatch_once(&onceToken, ^{
    NSMutableDictionary<NSString *, NSNumber *> *temporaryMapping = [NSMutableDictionary dictionaryWithDictionary:@{
      @"default" : @(UIKeyboardTypeDefault),
      @"ascii-capable" : @(UIKeyboardTypeASCIICapable),
      @"numbers-and-punctuation" : @(UIKeyboardTypeNumbersAndPunctuation),
      @"url" : @(UIKeyboardTypeURL),
      @"number-pad" : @(UIKeyboardTypeNumberPad),
      @"phone-pad" : @(UIKeyboardTypePhonePad),
      @"name-phone-pad" : @(UIKeyboardTypeNamePhonePad),
      @"email-address" : @(UIKeyboardTypeEmailAddress),
      @"decimal-pad" : @(UIKeyboardTypeDecimalPad),
      @"twitter" : @(UIKeyboardTypeTwitter),
      @"web-search" : @(UIKeyboardTypeWebSearch),
      // Added for Android compatibility
      @"numeric" : @(UIKeyboardTypeDecimalPad),
    }];
    temporaryMapping[@"ascii-capable-number-pad"] = @(UIKeyboardTypeASCIICapableNumberPad);
    mapping = temporaryMapping;
  });

  UIKeyboardType type = RCTConvertEnumValue("UIKeyboardType", mapping, @(UIKeyboardTypeDefault), json).integerValue;
  return type;
}

#if !TARGET_OS_TV
RCT_MULTI_ENUM_CONVERTER(
    UIDataDetectorTypes,
    (@{
      @"phoneNumber" : @(UIDataDetectorTypePhoneNumber),
      @"link" : @(UIDataDetectorTypeLink),
      @"address" : @(UIDataDetectorTypeAddress),
      @"calendarEvent" : @(UIDataDetectorTypeCalendarEvent),
      @"none" : @(UIDataDetectorTypeNone),
      @"all" : @(UIDataDetectorTypeAll),
    }),
    UIDataDetectorTypePhoneNumber,
    unsignedLongLongValue)

#if WEBKIT_IOS_10_APIS_AVAILABLE
RCT_MULTI_ENUM_CONVERTER(
    WKDataDetectorTypes,
    (@{
      @"phoneNumber" : @(WKDataDetectorTypePhoneNumber),
      @"link" : @(WKDataDetectorTypeLink),
      @"address" : @(WKDataDetectorTypeAddress),
      @"calendarEvent" : @(WKDataDetectorTypeCalendarEvent),
      @"trackingNumber" : @(WKDataDetectorTypeTrackingNumber),
      @"flightNumber" : @(WKDataDetectorTypeFlightNumber),
      @"lookupSuggestion" : @(WKDataDetectorTypeLookupSuggestion),
      @"none" : @(WKDataDetectorTypeNone),
      @"all" : @(WKDataDetectorTypeAll),
    }),
    WKDataDetectorTypePhoneNumber,
    unsignedLongLongValue)
#endif // WEBKIT_IOS_10_APIS_AVAILABLE

#endif // !TARGET_OS_TV

RCT_ENUM_CONVERTER(
    UIKeyboardAppearance,
    (@{
      @"default" : @(UIKeyboardAppearanceDefault),
      @"light" : @(UIKeyboardAppearanceLight),
      @"dark" : @(UIKeyboardAppearanceDark),
    }),
    UIKeyboardAppearanceDefault,
    integerValue)

RCT_ENUM_CONVERTER(
    UIReturnKeyType,
    (@{
      @"default" : @(UIReturnKeyDefault),
      @"go" : @(UIReturnKeyGo),
      @"google" : @(UIReturnKeyGoogle),
      @"join" : @(UIReturnKeyJoin),
      @"next" : @(UIReturnKeyNext),
      @"route" : @(UIReturnKeyRoute),
      @"search" : @(UIReturnKeySearch),
      @"send" : @(UIReturnKeySend),
      @"yahoo" : @(UIReturnKeyYahoo),
      @"done" : @(UIReturnKeyDone),
      @"emergency-call" : @(UIReturnKeyEmergencyCall),
    }),
    UIReturnKeyDefault,
    integerValue)

RCT_ENUM_CONVERTER(
    UIViewContentMode,
    (@{
      @"scale-to-fill" : @(UIViewContentModeScaleToFill),
      @"scale-aspect-fit" : @(UIViewContentModeScaleAspectFit),
      @"scale-aspect-fill" : @(UIViewContentModeScaleAspectFill),
      @"redraw" : @(UIViewContentModeRedraw),
      @"center" : @(UIViewContentModeCenter),
      @"top" : @(UIViewContentModeTop),
      @"bottom" : @(UIViewContentModeBottom),
      @"left" : @(UIViewContentModeLeft),
      @"right" : @(UIViewContentModeRight),
      @"top-left" : @(UIViewContentModeTopLeft),
      @"top-right" : @(UIViewContentModeTopRight),
      @"bottom-left" : @(UIViewContentModeBottomLeft),
      @"bottom-right" : @(UIViewContentModeBottomRight),
      // Cross-platform values
      @"cover" : @(UIViewContentModeScaleAspectFill),
      @"contain" : @(UIViewContentModeScaleAspectFit),
      @"stretch" : @(UIViewContentModeScaleToFill),
    }),
    UIViewContentModeScaleAspectFill,
    integerValue)

#if !TARGET_OS_TV
RCT_ENUM_CONVERTER(
    UIBarStyle,
    (@{
      @"default" : @(UIBarStyleDefault),
      @"black" : @(UIBarStyleBlack),
      @"blackOpaque" : @(UIBarStyleBlackOpaque),
      @"blackTranslucent" : @(UIBarStyleBlackTranslucent),
    }),
    UIBarStyleDefault,
    integerValue)
#endif
#else // [TODO(macOS ISS#2323203)
RCT_MULTI_ENUM_CONVERTER(NSTextCheckingTypes, (@{
  @"ortography": @(NSTextCheckingTypeOrthography),
  @"spelling": @(NSTextCheckingTypeSpelling),
  @"grammar": @(NSTextCheckingTypeGrammar),
  @"calendarEvent": @(NSTextCheckingTypeDate),
  @"address": @(NSTextCheckingTypeAddress),
  @"link": @(NSTextCheckingTypeLink),
  @"quote": @(NSTextCheckingTypeQuote),
  @"dash": @(NSTextCheckingTypeDash),
  @"replacement": @(NSTextCheckingTypeReplacement),
  @"correction": @(NSTextCheckingTypeCorrection),
  @"regularExpression": @(NSTextCheckingTypeRegularExpression),
  @"phoneNumber": @(NSTextCheckingTypePhoneNumber),
  @"transitInformation": @(NSTextCheckingTypeTransitInformation),
}), NSTextCheckingTypeOrthography, unsignedLongLongValue)
#endif // ]TODO(macOS ISS#2323203)

static void convertCGStruct(const char *type, NSArray *fields, CGFloat *result, id json)
{
  NSUInteger count = fields.count;
  if ([json isKindOfClass:[NSArray class]]) {
    if (RCT_DEBUG && [json count] != count) {
      RCTLogError(
          @"Expected array with count %llu, but count is %llu: %@",
          (unsigned long long)count,
          (unsigned long long)[json count],
          json);
    } else {
      for (NSUInteger i = 0; i < count; i++) {
        result[i] = [RCTConvert CGFloat:RCTNilIfNull(json[i])];
      }
    }
  } else if ([json isKindOfClass:[NSDictionary class]]) {
    for (NSUInteger i = 0; i < count; i++) {
      result[i] = [RCTConvert CGFloat:RCTNilIfNull(json[fields[i]])];
    }
  } else if (json) {
    RCTLogConvertError(json, @(type));
  }
}

/**
 * This macro is used for creating converter functions for structs that consist
 * of a number of CGFloat properties, such as CGPoint, CGRect, etc.
 */
#define RCT_CGSTRUCT_CONVERTER(type, values)                  \
  +(type)type : (id)json                                      \
  {                                                           \
    static NSArray *fields;                                   \
    static dispatch_once_t onceToken;                         \
    dispatch_once(&onceToken, ^{                              \
      fields = values;                                        \
    });                                                       \
    type result;                                              \
    convertCGStruct(#type, fields, (CGFloat *)&result, json); \
    return result;                                            \
  }

RCT_CUSTOM_CONVERTER(CGFloat, CGFloat, [self double:json])

RCT_CGSTRUCT_CONVERTER(CGPoint, (@[ @"x", @"y" ]))
RCT_CGSTRUCT_CONVERTER(CGSize, (@[ @"width", @"height" ]))
RCT_CGSTRUCT_CONVERTER(CGRect, (@[ @"x", @"y", @"width", @"height" ]))
RCT_CGSTRUCT_CONVERTER(UIEdgeInsets, (@[ @"top", @"left", @"bottom", @"right" ]))

RCT_ENUM_CONVERTER(
    CGLineJoin,
    (@{
      @"miter" : @(kCGLineJoinMiter),
      @"round" : @(kCGLineJoinRound),
      @"bevel" : @(kCGLineJoinBevel),
    }),
    kCGLineJoinMiter,
    intValue)

RCT_ENUM_CONVERTER(
    CGLineCap,
    (@{
      @"butt" : @(kCGLineCapButt),
      @"round" : @(kCGLineCapRound),
      @"square" : @(kCGLineCapSquare),
    }),
    kCGLineCapButt,
    intValue)

RCT_CGSTRUCT_CONVERTER(CGAffineTransform, (@[ @"a", @"b", @"c", @"d", @"tx", @"ty" ]))

static NSString *const RCTFallback = @"fallback";
static NSString *const RCTFallbackARGB = @"fallback-argb";
static NSString *const RCTSelector = @"selector";
static NSString *const RCTIndex = @"index";

/** The following dictionary defines the react-native semantic colors for ios.
 *  If the value for a given name is empty then the name itself
 *  is used as the UIColor selector.
 *  If the RCTSelector key is present then that value is used for a selector instead
 *  of the key name.
 *  If the given selector is not available on the running OS version then
 *  the RCTFallback selector is used instead.
 *  If the RCTIndex key is present then object returned from UIColor is an
 *  NSArray and the object at index RCTIndex is to be used.
 */
static NSDictionary<NSString *, NSDictionary *> *RCTSemanticColorsMap()
{
  static NSDictionary<NSString *, NSDictionary *> *colorMap = nil;
  if (colorMap == nil) {
    NSMutableDictionary<NSString *, NSDictionary *> *map = [@{
      // https://developer.apple.com/documentation/uikit/uicolor/ui_element_colors
      // Label Colors
      @"labelColor" : @{
        // iOS 13.0
        RCTFallbackARGB :
            @(0xFF000000) // fallback for iOS<=12: RGBA returned by this semantic color in light mode on iOS 13
      },
      @"secondaryLabelColor" : @{
        // iOS 13.0
        RCTFallbackARGB : @(0x993c3c43)
      },
      @"tertiaryLabelColor" : @{
        // iOS 13.0
        RCTFallbackARGB : @(0x4c3c3c43)
      },
      @"quaternaryLabelColor" : @{
        // iOS 13.0
        RCTFallbackARGB : @(0x2d3c3c43)
      },
      // Fill Colors
      @"systemFillColor" : @{
        // iOS 13.0
        RCTFallbackARGB : @(0x33787880)
      },
      @"secondarySystemFillColor" : @{
        // iOS 13.0
        RCTFallbackARGB : @(0x28787880)
      },
      @"tertiarySystemFillColor" : @{
        // iOS 13.0
        RCTFallbackARGB : @(0x1e767680)
      },
      @"quaternarySystemFillColor" : @{
        // iOS 13.0
        RCTFallbackARGB : @(0x14747480)
      },
      // Text Colors
      @"placeholderTextColor" : @{
        // iOS 13.0
        RCTFallbackARGB : @(0x4c3c3c43)
      },
      // Standard Content Background Colors
      @"systemBackgroundColor" : @{
        // iOS 13.0
        RCTFallbackARGB : @(0xFFffffff)
      },
      @"secondarySystemBackgroundColor" : @{
        // iOS 13.0
        RCTFallbackARGB : @(0xFFf2f2f7)
      },
      @"tertiarySystemBackgroundColor" : @{
        // iOS 13.0
        RCTFallbackARGB : @(0xFFffffff)
      },
      // Grouped Content Background Colors
      @"systemGroupedBackgroundColor" : @{
        // iOS 13.0
        RCTFallbackARGB : @(0xFFf2f2f7)
      },
      @"secondarySystemGroupedBackgroundColor" : @{
        // iOS 13.0
        RCTFallbackARGB : @(0xFFffffff)
      },
      @"tertiarySystemGroupedBackgroundColor" : @{
        // iOS 13.0
        RCTFallbackARGB : @(0xFFf2f2f7)
      },
      // Separator Colors
      @"separatorColor" : @{
        // iOS 13.0
        RCTFallbackARGB : @(0x493c3c43)
      },
      @"opaqueSeparatorColor" : @{
        // iOS 13.0
        RCTFallbackARGB : @(0xFFc6c6c8)
      },
      // Link Color
      @"linkColor" : @{
        // iOS 13.0
        RCTFallbackARGB : @(0xFF007aff)
      },
      // Nonadaptable Colors
      @"darkTextColor" : @{},
      @"lightTextColor" : @{},
      // https://developer.apple.com/documentation/uikit/uicolor/standard_colors
      // Adaptable Colors
      @"systemBlueColor" : @{},
      @"systemBrownColor" : @{
        // iOS 13.0
        RCTFallbackARGB : @(0xFFa2845e)
      },
      @"systemGreenColor" : @{},
      @"systemIndigoColor" : @{
        // iOS 13.0
        RCTFallbackARGB : @(0xFF5856d6)
      },
      @"systemOrangeColor" : @{},
      @"systemPinkColor" : @{},
      @"systemPurpleColor" : @{},
      @"systemRedColor" : @{},
      @"systemTealColor" : @{},
      @"systemYellowColor" : @{},
      // Adaptable Gray Colors
      @"systemGrayColor" : @{},
      @"systemGray2Color" : @{
        // iOS 13.0
        RCTFallbackARGB : @(0xFFaeaeb2)
      },
      @"systemGray3Color" : @{
        // iOS 13.0
        RCTFallbackARGB : @(0xFFc7c7cc)
      },
      @"systemGray4Color" : @{
        // iOS 13.0
        RCTFallbackARGB : @(0xFFd1d1d6)
      },
      @"systemGray5Color" : @{
        // iOS 13.0
        RCTFallbackARGB : @(0xFFe5e5ea)
      },
      @"systemGray6Color" : @{
        // iOS 13.0
        RCTFallbackARGB : @(0xFFf2f2f7)
      },
    } mutableCopy];
    // The color names are the Objective-C UIColor selector names,
    // but Swift selector names are valid as well, so make aliases.
    static NSString *const RCTColorSuffix = @"Color";
    NSMutableDictionary<NSString *, NSDictionary *> *aliases = [NSMutableDictionary new];
    for (NSString *objcSelector in map) {
      RCTAssert([objcSelector hasSuffix:RCTColorSuffix], @"A selector in the color map did not end with the suffix Color.");
      NSMutableDictionary *entry = [map[objcSelector] mutableCopy];
      RCTAssert([entry objectForKey:RCTSelector] == nil, @"Entry should not already have an RCTSelector");
      NSString *swiftSelector = [objcSelector substringToIndex:[objcSelector length] - [RCTColorSuffix length]];
      entry[RCTSelector] = objcSelector;
      aliases[swiftSelector] = entry;
    }
    [map addEntriesFromDictionary:aliases];
#if DEBUG
    [map addEntriesFromDictionary:@{
      // The follow exist for Unit Tests
      @"unitTestFallbackColor" : @{RCTFallback : @"gridColor"},
      @"unitTestFallbackColorIOS" : @{RCTFallback : @"blueColor"},
      @"unitTestFallbackColorEven" : @{
        RCTSelector : @"unitTestFallbackColorEven",
        RCTIndex : @0,
        RCTFallback : @"controlAlternatingRowBackgroundColors"
      },
      @"unitTestFallbackColorOdd" : @{
        RCTSelector : @"unitTestFallbackColorOdd",
        RCTIndex : @1,
        RCTFallback : @"controlAlternatingRowBackgroundColors"
      },
    }];
#endif
    colorMap = [map copy];
  }

  return colorMap;
}

/** Returns a UIColor based on a semantic color name.
 *  Returns nil if the semantic color name is invalid.
 */
static UIColor *RCTColorFromSemanticColorName(NSString *semanticColorName)
{
  NSDictionary<NSString *, NSDictionary *> *colorMap = RCTSemanticColorsMap();
  UIColor *color = nil;
  NSDictionary<NSString *, id> *colorInfo = colorMap[semanticColorName];
  if (colorInfo) {
    NSString *semanticColorSelector = colorInfo[RCTSelector];
    if (semanticColorSelector == nil) {
      semanticColorSelector = semanticColorName;
    }
    SEL selector = NSSelectorFromString(semanticColorSelector);
    if (![UIColor respondsToSelector:selector]) {
      NSNumber *fallbackRGB = colorInfo[RCTFallbackARGB];
      if (fallbackRGB != nil) {
        RCTAssert([fallbackRGB isKindOfClass:[NSNumber class]], @"fallback ARGB is not a number");
        return [RCTConvert UIColor:fallbackRGB];
      }
      semanticColorSelector = colorInfo[RCTFallback];
      selector = NSSelectorFromString(semanticColorSelector);
    }
    RCTAssert([UIColor respondsToSelector:selector], @"RCTUIColor does not respond to a semantic color selector.");
    Class klass = [UIColor class];
    IMP imp = [klass methodForSelector:selector];
    id (*getSemanticColorObject)(id, SEL) = (void *)imp;
    id colorObject = getSemanticColorObject(klass, selector);
    if ([colorObject isKindOfClass:[UIColor class]]) {
      color = colorObject;
    } else if ([colorObject isKindOfClass:[NSArray class]]) {
      NSArray *colors = colorObject;
      NSNumber *index = colorInfo[RCTIndex];
      RCTAssert(index, @"index should not be null");
      color = colors[[index unsignedIntegerValue]];
    } else {
      RCTAssert(false, @"selector return an unknown object type");
    }
  }
  return color;
}

/** Returns an alphabetically sorted comma seperated list of the valid semantic color names
 */
static NSString *RCTSemanticColorNames()
{
  NSMutableString *names = [[NSMutableString alloc] init];
  NSDictionary<NSString *, NSDictionary *> *colorMap = RCTSemanticColorsMap();
  NSArray *allKeys =
      [[[colorMap allKeys] mutableCopy] sortedArrayUsingSelector:@selector(localizedCaseInsensitiveCompare:)];

  for (id key in allKeys) {
    if ([names length]) {
      [names appendString:@", "];
    }
    [names appendString:key];
  }
  return names;
}

// [TODO(macOS ISS#2323203)
static NSString *const RCTFallback = @"fallback";
static NSString *const RCTFallbackARGB = @"fallback-argb";
static NSString *const RCTSelector = @"selector";
static NSString *const RCTIndex = @"index";

/** The following dictionary defines the react-native semantic colors for macos and ios.
 *  If the value for a given name is empty then the name itself
 *  is used as the UIColor selector.
 *  If the RCTSelector key is present then that value is used for a selector instead
 *  of the key name.
 *  If the given selector is not available on the running OS version then
 *  the RCTFallback selector is used instead.
 *  If the RCTIndex key is present then object returned from UIColor is an
 *  NSArray and the object at index RCTIndex is to be used.
 */
static NSDictionary<NSString *, NSDictionary *>* RCTSemanticColorsMap()
{
  static NSDictionary<NSString *, NSDictionary *> *colorMap = nil;
  if (colorMap == nil) {
    colorMap = @{
#if TARGET_OS_OSX
      // https://developer.apple.com/documentation/appkit/nscolor/ui_element_colors
      // Label Colors
      @"labelColor": @{}, // 10_10
      @"secondaryLabelColor": @{}, // 10_10
      @"tertiaryLabelColor": @{}, // 10_10
      @"quaternaryLabelColor": @{}, // 10_10
      // Text Colors
      @"textColor": @{},
      @"placeholderTextColor": @{}, // 10_10
      @"selectedTextColor": @{},
      @"textBackgroundColor": @{},
      @"selectedTextBackgroundColor": @{},
      @"keyboardFocusIndicatorColor": @{},
      @"unemphasizedSelectedTextColor": @{ // 10_14
        RCTFallback: @"selectedTextColor"
      },
      @"unemphasizedSelectedTextBackgroundColor": @{ // 10_14
        RCTFallback: @"textBackgroundColor"
      },
      // Content Colors
      @"linkColor": @{}, // 10_10
      @"separatorColor": @{ // 10_14: Replacement for +controlHighlightColor, +controlLightHighlightColor, +controlShadowColor, +controlDarkShadowColor
        RCTFallback: @"gridColor"
      },
      @"selectedContentBackgroundColor": @{ // 10_14: Alias for +alternateSelectedControlColor
        RCTFallback: @"alternateSelectedControlColor"
      },
      @"unemphasizedSelectedContentBackgroundColor": @{ // 10_14: Alias for +secondarySelectedControlColor
        RCTFallback: @"secondarySelectedControlColor"
      },
      // Menu Colors
      @"selectedMenuItemTextColor": @{},
      // Table Colors
      @"gridColor": @{},
      @"headerTextColor": @{},
      @"alternatingContentBackgroundColorEven": @{ // 10_14: Alias for +controlAlternatingRowBackgroundColors
        RCTSelector: @"alternatingContentBackgroundColors",
        RCTIndex: @0,
        RCTFallback: @"controlAlternatingRowBackgroundColors"
      },
      @"alternatingContentBackgroundColorOdd": @{ // 10_14: Alias for +controlAlternatingRowBackgroundColors
        RCTSelector: @"alternatingContentBackgroundColors",
        RCTIndex: @1,
        RCTFallback: @"controlAlternatingRowBackgroundColors"
      },
      // Control Colors
      @"controlAccentColor": @{ // 10_14
        RCTFallback: @"controlColor"
      },
      @"controlColor": @{},
      @"controlBackgroundColor": @{},
      @"controlTextColor": @{},
      @"disabledControlTextColor": @{},
      @"selectedControlColor": @{},
      @"selectedControlTextColor": @{},
      @"alternateSelectedControlTextColor": @{},
      @"scrubberTexturedBackgroundColor": @{}, // 10_12_2
      // Window Colors
      @"windowBackgroundColor": @{},
      @"windowFrameTextColor": @{},
      @"underPageBackgroundColor": @{}, // 10_8
      // Highlights and Shadows
      @"findHighlightColor": @{ // 10_13
        RCTFallback: @"highlightColor"
      },
      @"highlightColor": @{},
      @"shadowColor": @{},
      // https://developer.apple.com/documentation/appkit/nscolor/standard_colors
      // Standard Colors
      @"systemBlueColor": @{},   // 10_10
      @"systemBrownColor": @{},  // 10_10
      @"systemGrayColor": @{},   // 10_10
      @"systemGreenColor": @{},  // 10_10
      @"systemOrangeColor": @{}, // 10_10
      @"systemPinkColor": @{},   // 10_10
      @"systemPurpleColor": @{}, // 10_10
      @"systemRedColor": @{},    // 10_10
      @"systemYellowColor": @{}, // 10_10
#else // TARGET_OS_IOS
      // https://developer.apple.com/documentation/uikit/uicolor/ui_element_colors
      // Label Colors
      @"labelColor": @{ // iOS 13.0
        RCTFallbackARGB: @(0xFF000000) // fallback for iOS<=12: RGBA returned by this semantic color in light mode on iOS 13
      },
      @"secondaryLabelColor": @{ // iOS 13.0
        RCTFallbackARGB: @(0x993c3c43)
      },
      @"tertiaryLabelColor": @{ // iOS 13.0
        RCTFallbackARGB: @(0x4c3c3c43)
      },
      @"quaternaryLabelColor": @{ // iOS 13.0
        RCTFallbackARGB: @(0x2d3c3c43)
      },
      // Fill Colors
      @"systemFillColor": @{ // iOS 13.0
        RCTFallbackARGB: @(0x33787880)
      },
      @"secondarySystemFillColor": @{ // iOS 13.0
        RCTFallbackARGB: @(0x28787880)
      },
      @"tertiarySystemFillColor": @{ // iOS 13.0
        RCTFallbackARGB: @(0x1e767680)
      },
      @"quaternarySystemFillColor": @{ // iOS 13.0
        RCTFallbackARGB: @(0x14747480)
      },
      // Text Colors
      @"placeholderTextColor": @{ // iOS 13.0
        RCTFallbackARGB: @(0x4c3c3c43)
      },
      // Standard Content Background Colors
      @"systemBackgroundColor": @{ // iOS 13.0
        RCTFallbackARGB: @(0xFFffffff)
      },
      @"secondarySystemBackgroundColor": @{ // iOS 13.0
        RCTFallbackARGB: @(0xFFf2f2f7)
      },
      @"tertiarySystemBackgroundColor": @{ // iOS 13.0
        RCTFallbackARGB: @(0xFFffffff)
      },
      // Grouped Content Background Colors
      @"systemGroupedBackgroundColor": @{ // iOS 13.0
        RCTFallbackARGB: @(0xFFf2f2f7)
      },
      @"secondarySystemGroupedBackgroundColor": @{ // iOS 13.0
        RCTFallbackARGB: @(0xFFffffff)
      },
      @"tertiarySystemGroupedBackgroundColor": @{ // iOS 13.0
        RCTFallbackARGB: @(0xFFf2f2f7)
      },
      // Separator Colors
      @"separatorColor": @{ // iOS 13.0
        RCTFallbackARGB: @(0x493c3c43)
      },
      @"opaqueSeparatorColor": @{ // iOS 13.0
        RCTFallbackARGB: @(0xFFc6c6c8)
      },
      // Link Color
      @"linkColor": @{ // iOS 13.0
        RCTFallbackARGB: @(0xFF007aff)
      },
      // Nonadaptable Colors
      @"darkTextColor": @{},
      @"lightTextColor": @{},
      // https://developer.apple.com/documentation/uikit/uicolor/standard_colors
      // Adaptable Colors
      @"systemBlueColor": @{},
      @"systemBrownColor": @{ // iOS 13.0
        RCTFallbackARGB: @(0xFFa2845e)
      },
      @"systemGreenColor": @{},
      @"systemIndigoColor": @{ // iOS 13.0
        RCTFallbackARGB: @(0xFF5856d6)
      },
      @"systemOrangeColor": @{},
      @"systemPinkColor": @{},
      @"systemPurpleColor": @{},
      @"systemRedColor": @{},
      @"systemTealColor": @{},
      @"systemYellowColor": @{},
      // Adaptable Gray Colors
      @"systemGrayColor": @{},
      @"systemGray2Color": @{ // iOS 13.0
        RCTFallbackARGB: @(0xFFaeaeb2)
      },
      @"systemGray3Color": @{ // iOS 13.0
        RCTFallbackARGB: @(0xFFc7c7cc)
      },
      @"systemGray4Color": @{ // iOS 13.0
        RCTFallbackARGB: @(0xFFd1d1d6)
      },
      @"systemGray5Color": @{ // iOS 13.0
        RCTFallbackARGB: @(0xFFe5e5ea)
      },
      @"systemGray6Color": @{ // iOS 13.0
        RCTFallbackARGB: @(0xFFf2f2f7)
      },
#endif
#if DEBUG
      // The follow exist for Unit Tests
      @"unitTestFallbackColor": @{
        RCTFallback: @"gridColor"
      },
      @"unitTestFallbackColorIOS": @{
        RCTFallback: @"blueColor"
      },
      @"unitTestFallbackColorEven": @{
        RCTSelector: @"unitTestFallbackColorEven",
        RCTIndex: @0,
        RCTFallback: @"controlAlternatingRowBackgroundColors"
      },
      @"unitTestFallbackColorOdd": @{
        RCTSelector: @"unitTestFallbackColorOdd",
        RCTIndex: @1,
        RCTFallback: @"controlAlternatingRowBackgroundColors"
      },
#endif
    };
  }
  return colorMap;
}

/** Returns a UIColor based on a semantic color name.
 *  Returns nil if the semantic color name is invalid.
 */
static RCTUIColor *RCTColorFromSemanticColorName(NSString *semanticColorName)
{
  NSDictionary<NSString *, NSDictionary *> *colorMap = RCTSemanticColorsMap();
  RCTUIColor *color = nil;
  NSDictionary<NSString *, id> *colorInfo = colorMap[semanticColorName];
  if (colorInfo) {
    NSString *semanticColorSelector = colorInfo[RCTSelector];
    if (semanticColorSelector == nil) {
      semanticColorSelector = semanticColorName;
    }
    SEL selector = NSSelectorFromString(semanticColorSelector);
    if (![RCTUIColor respondsToSelector:selector]) {
      NSNumber *fallbackRGB = colorInfo[RCTFallbackARGB];
      if (fallbackRGB != nil) {
        RCTAssert([fallbackRGB isKindOfClass:[NSNumber class]], @"fallback ARGB is not a number");
        return [RCTConvert UIColor:fallbackRGB];
      }
      semanticColorSelector = colorInfo[RCTFallback];
      selector = NSSelectorFromString(semanticColorSelector);
    }
    RCTAssert ([RCTUIColor respondsToSelector:selector], @"RCTUIColor does not respond to a semantic color selector.");
    Class klass = [RCTUIColor class];
    IMP imp = [klass methodForSelector:selector];
    id (*getSemanticColorObject)(id, SEL) = (void *)imp;
    id colorObject = getSemanticColorObject(klass, selector);
    if ([colorObject isKindOfClass:[RCTUIColor class]]) {
      color = colorObject;
    } else if ([colorObject isKindOfClass:[NSArray class]]) {
      NSArray *colors = colorObject;
      NSNumber *index = colorInfo[RCTIndex];
      RCTAssert(index, @"index should not be null");
      color = colors[[index unsignedIntegerValue]];
    } else {
      RCTAssert(false, @"selector return an unknown object type");
    }
  }
  return color;
}

/** Returns a comma seperated list of the valid semantic color names
 */
static NSString *RCTSemanticColorNames()
{
  NSMutableString *names = [[NSMutableString alloc] init];
  NSDictionary<NSString *, NSDictionary *> *colorMap = RCTSemanticColorsMap();
  NSArray *allKeys = [[[colorMap allKeys] mutableCopy] sortedArrayUsingSelector:@selector(localizedCaseInsensitiveCompare:)];

  for(id key in allKeys) {
    if ([names length]) {
      [names appendString:@", "];
    }
    [names appendString:key];
  }
  return names;
}

+ (RCTUIColor *)NSColor:(id)json
{
  return [RCTConvert UIColor:json];
}
// ]TODO(macOS ISS#2323203)

+ (RCTUIColor *)UIColor:(id)json // TODO(OSS Candidate ISS#2710739)
{
  if (!json) {
    return nil;
  }
  if ([json isKindOfClass:[NSArray class]]) {
    NSArray *components = [self NSNumberArray:json];
    CGFloat alpha = components.count > 3 ? [self CGFloat:components[3]] : 1.0;
    return [RCTUIColor colorWithRed:[self CGFloat:components[0]] // TODO(OSS Candidate ISS#2710739)
                              green:[self CGFloat:components[1]]
                               blue:[self CGFloat:components[2]]
                              alpha:alpha];
  } else if ([json isKindOfClass:[NSNumber class]]) {
    NSUInteger argb = [self NSUInteger:json];
    CGFloat a = ((argb >> 24) & 0xFF) / 255.0;
    CGFloat r = ((argb >> 16) & 0xFF) / 255.0;
    CGFloat g = ((argb >> 8) & 0xFF) / 255.0;
    CGFloat b = (argb & 0xFF) / 255.0;
<<<<<<< HEAD
    return [RCTUIColor colorWithRed:r green:g blue:b alpha:a]; // TODO(OSS Candidate ISS#2710739)
// [TODO(macOS ISS#2323203)
=======
    return [UIColor colorWithRed:r green:g blue:b alpha:a];
>>>>>>> 3c9e5f14
  } else if ([json isKindOfClass:[NSDictionary class]]) {
    NSDictionary *dictionary = json;
    id value = nil;
    if ((value = [dictionary objectForKey:@"semantic"])) {
<<<<<<< HEAD
      NSString *semanticName = value;
      RCTUIColor *color = RCTColorFromSemanticColorName(semanticName);
      if (color == nil) {
        RCTLogConvertError(json, [@"a UIColor.  Expected one of the following values: " stringByAppendingString:RCTSemanticColorNames()]);
      }
      return color;
    } else if ((value = [dictionary objectForKey:@"dynamic"])) {
      NSDictionary *appearances = value;
      id light = [appearances objectForKey:@"light"];
      RCTUIColor *lightColor = [RCTConvert UIColor:light];
      id dark = [appearances objectForKey:@"dark"];
      RCTUIColor *darkColor = [RCTConvert UIColor:dark];
      if (lightColor != nil && darkColor != nil) {
#if TARGET_OS_OSX
        RCTDynamicColor *color = [[RCTDynamicColor alloc] initWithAquaColor:lightColor darkAquaColor:darkColor];
        return color;
#else
#if defined(__IPHONE_OS_VERSION_MAX_ALLOWED) && __IPHONE_OS_VERSION_MAX_ALLOWED >= 130000
        if (@available(iOS 13.0, *)) {
          UIColor *color = [UIColor colorWithDynamicProvider:^UIColor * _Nonnull(UITraitCollection * _Nonnull collection) {
            return collection.userInterfaceStyle == UIUserInterfaceStyleLight ? lightColor : darkColor;
          }];
=======
      if ([value isKindOfClass:[NSString class]]) {
        NSString *semanticName = value;
        UIColor *color = RCTColorFromSemanticColorName(semanticName);
        if (color == nil) {
          RCTLogConvertError(
              json,
              [@"a UIColor.  Expected one of the following values: " stringByAppendingString:RCTSemanticColorNames()]);
        }
        return color;
      } else if ([value isKindOfClass:[NSArray class]]) {
        for (id name in value) {
          UIColor *color = RCTColorFromSemanticColorName(name);
          if (color != nil) {
            return color;
          }
        }
        RCTLogConvertError(
            json,
            [@"a UIColor.  None of the names in the array were one of the following values: "
                stringByAppendingString:RCTSemanticColorNames()]);
        return nil;
      }
      RCTLogConvertError(
          json, @"a UIColor.  Expected either a single name or an array of names but got something else.");
      return nil;
    } else if ((value = [dictionary objectForKey:@"dynamic"])) {
      NSDictionary *appearances = value;
      id light = [appearances objectForKey:@"light"];
      UIColor *lightColor = [RCTConvert UIColor:light];
      id dark = [appearances objectForKey:@"dark"];
      UIColor *darkColor = [RCTConvert UIColor:dark];
      if (lightColor != nil && darkColor != nil) {
#if defined(__IPHONE_OS_VERSION_MAX_ALLOWED) && __IPHONE_OS_VERSION_MAX_ALLOWED >= 130000
        if (@available(iOS 13.0, *)) {
          UIColor *color =
              [UIColor colorWithDynamicProvider:^UIColor *_Nonnull(UITraitCollection *_Nonnull collection) {
                return collection.userInterfaceStyle == UIUserInterfaceStyleDark ? darkColor : lightColor;
              }];
>>>>>>> 3c9e5f14
          return color;
        } else {
#endif
          return lightColor;
#if defined(__IPHONE_OS_VERSION_MAX_ALLOWED) && __IPHONE_OS_VERSION_MAX_ALLOWED >= 130000
        }
#endif
<<<<<<< HEAD
#endif
      } else {
        RCTLogConvertError(json, @"a UIColor. Expected a mac dynamic appearance aware color.");
        return nil;
      }
    } else {
      RCTLogConvertError(json, @"a UIColor. Expected a mac semantic color or dynamic appearance aware color.");
      return nil;
    }
// ]TODO(macOS ISS#2323203)
=======
      } else {
        RCTLogConvertError(json, @"a UIColor. Expected an iOS dynamic appearance aware color.");
        return nil;
      }
    } else {
      RCTLogConvertError(json, @"a UIColor. Expected an iOS semantic color or dynamic appearance aware color.");
      return nil;
    }
>>>>>>> 3c9e5f14
  } else {
    RCTLogConvertError(json, @"a UIColor. Did you forget to call processColor() on the JS side?");
    return nil;
  }
}

+ (CGColorRef)CGColor:(id)json
{
  return [self UIColor:json].CGColor;
}

+ (YGValue)YGValue:(id)json
{
  if (!json) {
    return YGValueUndefined;
  } else if ([json isKindOfClass:[NSNumber class]]) {
    return (YGValue){[json floatValue], YGUnitPoint};
  } else if ([json isKindOfClass:[NSString class]]) {
    NSString *s = (NSString *)json;
    if ([s isEqualToString:@"auto"]) {
      return (YGValue){YGUndefined, YGUnitAuto};
    } else if ([s hasSuffix:@"%"]) {
      return (YGValue){[[s substringToIndex:s.length] floatValue], YGUnitPercent};
    } else {
      RCTLogConvertError(json, @"a YGValue. Did you forget the % or pt suffix?");
    }
  } else {
    RCTLogConvertError(json, @"a YGValue.");
  }
  return YGValueUndefined;
}

NSArray *RCTConvertArrayValue(SEL type, id json)
{
  __block BOOL copy = NO;
  __block NSArray *values = json = [RCTConvert NSArray:json];
  [json enumerateObjectsUsingBlock:^(id jsonValue, NSUInteger idx, __unused BOOL *stop) {
    id value = ((id(*)(Class, SEL, id))objc_msgSend)([RCTConvert class], type, jsonValue);
    if (copy) {
      if (value) {
        [(NSMutableArray *)values addObject:value];
      }
    } else if (value != jsonValue) {
      // Converted value is different, so we'll need to copy the array
      values = [[NSMutableArray alloc] initWithCapacity:values.count];
      for (NSUInteger i = 0; i < idx; i++) {
        [(NSMutableArray *)values addObject:json[i]];
      }
      if (value) {
        [(NSMutableArray *)values addObject:value];
      }
      copy = YES;
    }
  }];
  return values;
}

RCT_ARRAY_CONVERTER(NSURL)
RCT_ARRAY_CONVERTER(RCTFileURL)
RCT_ARRAY_CONVERTER(RCTUIColor) // TODO(OSS Candidate ISS#2710739)

/**
 * This macro is used for creating converter functions for directly
 * representable json array values that require no conversion.
 */
#if RCT_DEBUG
#define RCT_JSON_ARRAY_CONVERTER_NAMED(type, name) RCT_ARRAY_CONVERTER_NAMED(type, name)
#else
#define RCT_JSON_ARRAY_CONVERTER_NAMED(type, name) \
  +(NSArray *)name##Array : (id)json               \
  {                                                \
    return json;                                   \
  }
#endif
#define RCT_JSON_ARRAY_CONVERTER(type) RCT_JSON_ARRAY_CONVERTER_NAMED(type, type)

RCT_JSON_ARRAY_CONVERTER(NSArray)
RCT_JSON_ARRAY_CONVERTER(NSString)
RCT_JSON_ARRAY_CONVERTER_NAMED(NSArray<NSString *>, NSStringArray)
RCT_JSON_ARRAY_CONVERTER(NSDictionary)
RCT_JSON_ARRAY_CONVERTER(NSNumber)

// Can't use RCT_ARRAY_CONVERTER due to bridged cast
+ (NSArray *)CGColorArray:(id)json
{
  NSMutableArray *colors = [NSMutableArray new];
  for (id value in [self NSArray:json]) {
    [colors addObject:(__bridge id)[self CGColor:value]];
  }
  return colors;
}

#if TARGET_OS_OSX // [TODO(macOS ISS#2323203)
+ (NSArray<NSPasteboardType> *)NSPasteboardType:(id)json
{
  NSString *type = [self NSString:json];
  if (!type) {
    return @[];
  }
  
  if ([type isEqualToString:@"fileUrl"]) {
    return @[NSFilenamesPboardType];
  }
  
  return @[];
}

+ (NSArray<NSPasteboardType> *)NSPasteboardTypeArray:(id)json
{
  if ([json isKindOfClass:[NSString class]]) {
    return [RCTConvert NSPasteboardType:json];
  } else if ([json isKindOfClass:[NSArray class]]) {
    NSMutableArray *mutablePastboardTypes = [[NSMutableArray alloc] init];
    for (NSString *type in json) {
      [mutablePastboardTypes addObjectsFromArray:[RCTConvert NSPasteboardType:type]];
      return mutablePastboardTypes.copy;
    }
  }
  return @[];
}
#endif // ]TODO(macOS ISS#2323203)

static id RCTConvertPropertyListValue(id json)
{
  if (!json || json == (id)kCFNull) {
    return nil;
  }

  if ([json isKindOfClass:[NSDictionary class]]) {
    __block BOOL copy = NO;
    NSMutableDictionary *values = [[NSMutableDictionary alloc] initWithCapacity:[json count]];
    [json enumerateKeysAndObjectsUsingBlock:^(NSString *key, id jsonValue, __unused BOOL *stop) {
      id value = RCTConvertPropertyListValue(jsonValue);
      if (value) {
        values[key] = value;
      }
      copy |= value != jsonValue;
    }];
    return copy ? values : json;
  }

  if ([json isKindOfClass:[NSArray class]]) {
    __block BOOL copy = NO;
    __block NSArray *values = json;
    [json enumerateObjectsUsingBlock:^(id jsonValue, NSUInteger idx, __unused BOOL *stop) {
      id value = RCTConvertPropertyListValue(jsonValue);
      if (copy) {
        if (value) {
          [(NSMutableArray *)values addObject:value];
        }
      } else if (value != jsonValue) {
        // Converted value is different, so we'll need to copy the array
        values = [[NSMutableArray alloc] initWithCapacity:values.count];
        for (NSUInteger i = 0; i < idx; i++) {
          [(NSMutableArray *)values addObject:json[i]];
        }
        if (value) {
          [(NSMutableArray *)values addObject:value];
        }
        copy = YES;
      }
    }];
    return values;
  }

  // All other JSON types are supported by property lists
  return json;
}

+ (NSPropertyList)NSPropertyList:(id)json
{
  return RCTConvertPropertyListValue(json);
}

<<<<<<< HEAD
RCT_ENUM_CONVERTER(css_backface_visibility_t, (@{
  @"hidden": @NO,
  @"visible": @YES
}), YES, boolValue)

RCT_ENUM_CONVERTER(YGOverflow, (@{
  @"hidden": @(YGOverflowHidden),
  @"visible": @(YGOverflowVisible),
  @"scroll": @(YGOverflowScroll),
}), YGOverflowVisible, intValue)

RCT_ENUM_CONVERTER(YGDisplay, (@{
  @"flex": @(YGDisplayFlex),
  @"none": @(YGDisplayNone),
}), YGDisplayFlex, intValue)

RCT_ENUM_CONVERTER(YGFlexDirection, (@{
  @"row": @(YGFlexDirectionRow),
  @"row-reverse": @(YGFlexDirectionRowReverse),
  @"column": @(YGFlexDirectionColumn),
  @"column-reverse": @(YGFlexDirectionColumnReverse)
}), YGFlexDirectionColumn, intValue)

RCT_ENUM_CONVERTER(YGJustify, (@{
  @"flex-start": @(YGJustifyFlexStart),
  @"flex-end": @(YGJustifyFlexEnd),
  @"center": @(YGJustifyCenter),
  @"space-between": @(YGJustifySpaceBetween),
  @"space-around": @(YGJustifySpaceAround),
  @"space-evenly": @(YGJustifySpaceEvenly)
}), YGJustifyFlexStart, intValue)

RCT_ENUM_CONVERTER(YGAlign, (@{
  @"flex-start": @(YGAlignFlexStart),
  @"flex-end": @(YGAlignFlexEnd),
  @"center": @(YGAlignCenter),
  @"auto": @(YGAlignAuto),
  @"stretch": @(YGAlignStretch),
  @"baseline": @(YGAlignBaseline),
  @"space-between": @(YGAlignSpaceBetween),
  @"space-around": @(YGAlignSpaceAround)
}), YGAlignFlexStart, intValue)

RCT_ENUM_CONVERTER(YGDirection, (@{
  @"inherit": @(YGDirectionInherit),
  @"ltr": @(YGDirectionLTR),
  @"rtl": @(YGDirectionRTL),
}), YGDirectionInherit, intValue)

RCT_ENUM_CONVERTER(YGPositionType, (@{
  @"absolute": @(YGPositionTypeAbsolute),
  @"relative": @(YGPositionTypeRelative)
}), YGPositionTypeRelative, intValue)

RCT_ENUM_CONVERTER(YGWrap, (@{
  @"wrap": @(YGWrapWrap),
  @"nowrap": @(YGWrapNoWrap),
  @"wrap-reverse": @(YGWrapWrapReverse)
}), YGWrapNoWrap, intValue)

RCT_ENUM_CONVERTER(RCTPointerEvents, (@{
  @"none": @(RCTPointerEventsNone),
  @"box-only": @(RCTPointerEventsBoxOnly),
  @"box-none": @(RCTPointerEventsBoxNone),
  @"auto": @(RCTPointerEventsUnspecified)
}), RCTPointerEventsUnspecified, integerValue)

RCT_ENUM_CONVERTER(RCTAnimationType, (@{
#if !TARGET_OS_OSX // TODO(macOS ISS#2323203)
  @"spring": @(RCTAnimationTypeSpring),
#endif // TODO(macOS ISS#2323203)
  @"linear": @(RCTAnimationTypeLinear),
  @"easeIn": @(RCTAnimationTypeEaseIn),
  @"easeOut": @(RCTAnimationTypeEaseOut),
  @"easeInEaseOut": @(RCTAnimationTypeEaseInEaseOut),
#if !TARGET_OS_OSX // TODO(macOS ISS#2323203)
  @"keyboard": @(RCTAnimationTypeKeyboard),
#endif // TODO(macOS ISS#2323203)
}), RCTAnimationTypeEaseInEaseOut, integerValue)
=======
RCT_ENUM_CONVERTER(css_backface_visibility_t, (@{@"hidden" : @NO, @"visible" : @YES}), YES, boolValue)

RCT_ENUM_CONVERTER(
    YGOverflow,
    (@{
      @"hidden" : @(YGOverflowHidden),
      @"visible" : @(YGOverflowVisible),
      @"scroll" : @(YGOverflowScroll),
    }),
    YGOverflowVisible,
    intValue)

RCT_ENUM_CONVERTER(
    YGDisplay,
    (@{
      @"flex" : @(YGDisplayFlex),
      @"none" : @(YGDisplayNone),
    }),
    YGDisplayFlex,
    intValue)

RCT_ENUM_CONVERTER(
    YGFlexDirection,
    (@{
      @"row" : @(YGFlexDirectionRow),
      @"row-reverse" : @(YGFlexDirectionRowReverse),
      @"column" : @(YGFlexDirectionColumn),
      @"column-reverse" : @(YGFlexDirectionColumnReverse)
    }),
    YGFlexDirectionColumn,
    intValue)

RCT_ENUM_CONVERTER(
    YGJustify,
    (@{
      @"flex-start" : @(YGJustifyFlexStart),
      @"flex-end" : @(YGJustifyFlexEnd),
      @"center" : @(YGJustifyCenter),
      @"space-between" : @(YGJustifySpaceBetween),
      @"space-around" : @(YGJustifySpaceAround),
      @"space-evenly" : @(YGJustifySpaceEvenly)
    }),
    YGJustifyFlexStart,
    intValue)

RCT_ENUM_CONVERTER(
    YGAlign,
    (@{
      @"flex-start" : @(YGAlignFlexStart),
      @"flex-end" : @(YGAlignFlexEnd),
      @"center" : @(YGAlignCenter),
      @"auto" : @(YGAlignAuto),
      @"stretch" : @(YGAlignStretch),
      @"baseline" : @(YGAlignBaseline),
      @"space-between" : @(YGAlignSpaceBetween),
      @"space-around" : @(YGAlignSpaceAround)
    }),
    YGAlignFlexStart,
    intValue)

RCT_ENUM_CONVERTER(
    YGDirection,
    (@{
      @"inherit" : @(YGDirectionInherit),
      @"ltr" : @(YGDirectionLTR),
      @"rtl" : @(YGDirectionRTL),
    }),
    YGDirectionInherit,
    intValue)

RCT_ENUM_CONVERTER(
    YGPositionType,
    (@{@"absolute" : @(YGPositionTypeAbsolute), @"relative" : @(YGPositionTypeRelative)}),
    YGPositionTypeRelative,
    intValue)

RCT_ENUM_CONVERTER(
    YGWrap,
    (@{@"wrap" : @(YGWrapWrap), @"nowrap" : @(YGWrapNoWrap), @"wrap-reverse" : @(YGWrapWrapReverse)}),
    YGWrapNoWrap,
    intValue)

RCT_ENUM_CONVERTER(
    RCTPointerEvents,
    (@{
      @"none" : @(RCTPointerEventsNone),
      @"box-only" : @(RCTPointerEventsBoxOnly),
      @"box-none" : @(RCTPointerEventsBoxNone),
      @"auto" : @(RCTPointerEventsUnspecified)
    }),
    RCTPointerEventsUnspecified,
    integerValue)

RCT_ENUM_CONVERTER(
    RCTAnimationType,
    (@{
      @"spring" : @(RCTAnimationTypeSpring),
      @"linear" : @(RCTAnimationTypeLinear),
      @"easeIn" : @(RCTAnimationTypeEaseIn),
      @"easeOut" : @(RCTAnimationTypeEaseOut),
      @"easeInEaseOut" : @(RCTAnimationTypeEaseInEaseOut),
      @"keyboard" : @(RCTAnimationTypeKeyboard),
    }),
    RCTAnimationTypeEaseInEaseOut,
    integerValue)
>>>>>>> 3c9e5f14

#if TARGET_OS_OSX // [TODO(macOS ISS#2323203)
+ (NSString*)accessibilityRoleFromTrait:(NSString*)trait
{
  // a subset of iOS accessibilityTraits map to macOS accessiblityRoles:
  if ([trait isEqualToString:@"button"]) {
    return NSAccessibilityButtonRole;
  } else if ([trait isEqualToString:@"text"]) {
    return NSAccessibilityStaticTextRole;
  } else if ([trait isEqualToString:@"link"]) {
    return NSAccessibilityLinkRole;
  } else if ([trait isEqualToString:@"image"]) {
    return NSAccessibilityImageRole;
    // a set of RN accessibilityTraits are macOS specific accessiblity roles:
  }	else if ([trait isEqualToString:@"group"]) {
    return NSAccessibilityGroupRole;
  } else if ([trait isEqualToString:@"list"]) {
    return NSAccessibilityListRole;
  }
  return NSAccessibilityUnknownRole;
}

+ (NSString *)accessibilityRoleFromTraits:(id)json
{
  if ([json isKindOfClass:[NSString class]]) {
    return [RCTConvert accessibilityRoleFromTrait:json];
  } else if ([json isKindOfClass:[NSArray class]]) {
    for (NSString *trait in json) {
      NSString *accessibilityRole = [RCTConvert accessibilityRoleFromTrait:trait];
      if (![accessibilityRole isEqualToString:NSAccessibilityUnknownRole]) {
        return accessibilityRole;
      }
    }
  }
  return NSAccessibilityUnknownRole;
}
#endif // ]TODO(macOS ISS#2323203)

@end

@interface RCTImageSource (Packager)

@property (nonatomic, assign) BOOL packagerAsset;

@end

@implementation RCTConvert (Deprecated)

/* This method is only used when loading images synchronously, e.g. for tabbar icons */
+ (UIImage *)UIImage:(id)json
{
  if (!json) {
    return nil;
  }

  RCTImageSource *imageSource = [self RCTImageSource:json];
  if (!imageSource) {
    return nil;
  }

  __block UIImage *image;
  if (!RCTIsMainQueue()) {
    // It seems that none of the UIImage loading methods can be guaranteed
    // thread safe, so we'll pick the lesser of two evils here and block rather
    // than run the risk of crashing
    RCTLogWarn(@"Calling [RCTConvert UIImage:] on a background thread is not recommended");
    RCTUnsafeExecuteOnMainQueueSync(^{
      image = [self UIImage:json];
    });
    return image;
  }

  NSURL *URL = imageSource.request.URL;
  NSString *scheme = URL.scheme.lowercaseString;
  if ([scheme isEqualToString:@"file"]) {
    image = RCTImageFromLocalAssetURL(URL);
    // There is a case where this may fail when the image is at the bundle location.
    // RCTImageFromLocalAssetURL only checks for the image in the same location as the jsbundle
    // Hence, if the bundle is CodePush-ed, it will not be able to find the image.
    // This check is added here instead of being inside RCTImageFromLocalAssetURL, since
    // we don't want breaking changes to RCTImageFromLocalAssetURL, which is called in a lot of places
    // This is a deprecated method, and hence has the least impact on existing code. Basically,
    // instead of crashing the app, it tries one more location for the image.
    if (!image) {
      image = RCTImageFromLocalBundleAssetURL(URL);
    }
    if (!image) {
      RCTLogConvertError(json, @"an image. File not found.");
    }
  } else if ([scheme isEqualToString:@"data"]) {
    image = UIImageWithData([NSData dataWithContentsOfURL:URL]); // TODO(macOS ISS#2323203)
  } else if ([scheme isEqualToString:@"http"] && imageSource.packagerAsset) {
    image = UIImageWithData([NSData dataWithContentsOfURL:URL]); // TODO(macOS ISS#2323203)
  } else {
    RCTLogConvertError(json, @"an image. Only local files or data URIs are supported.");
    return nil;
  }

  CGImageRef imageRef = UIImageGetCGImageRef(image); // TODO(macOS ISS#2323203)
#if !TARGET_OS_OSX // TODO(macOS ISS#2323203)
  CGFloat scale = imageSource.scale;
  if (!scale && imageSource.size.width) {
    // If no scale provided, set scale to image width / source width
    scale = CGImageGetWidth(imageRef) / imageSource.size.width; // TODO(macOS ISS#2323203)
  }
  if (scale) {
<<<<<<< HEAD
    image = [UIImage imageWithCGImage:imageRef
                                scale:scale
                          orientation:image.imageOrientation];
=======
    image = [UIImage imageWithCGImage:image.CGImage scale:scale orientation:image.imageOrientation];
>>>>>>> 3c9e5f14
  }
#else // [TODO(macOS ISS#2323203)
  if (!CGSizeEqualToSize(image.size, imageSource.size)) {
    image = [[NSImage alloc] initWithCGImage:imageRef size:imageSource.size];
  }
#endif // ]TODO(macOS ISS#2323203)

  if (!CGSizeEqualToSize(imageSource.size, CGSizeZero) && !CGSizeEqualToSize(imageSource.size, image.size)) {
    RCTLogError(
        @"Image source %@ size %@ does not match loaded image size %@.",
        URL.path.lastPathComponent,
        NSStringFromCGSize(imageSource.size),
        NSStringFromCGSize(image.size));
  }

  return image;
}

+ (CGImageRef)CGImage:(id)json
{
  return UIImageGetCGImageRef([self UIImage:json]); // TODO(macOS ISS#2323203)
}

@end<|MERGE_RESOLUTION|>--- conflicted
+++ resolved
@@ -304,73 +304,6 @@
   return RCTConvertEnumValue(typeName, mapping, defaultValue, json);
 }
 
-<<<<<<< HEAD
-RCT_ENUM_CONVERTER(NSLineBreakMode, (@{
-  @"clip": @(NSLineBreakByClipping),
-  @"head": @(NSLineBreakByTruncatingHead),
-  @"tail": @(NSLineBreakByTruncatingTail),
-  @"middle": @(NSLineBreakByTruncatingMiddle),
-  @"wordWrapping": @(NSLineBreakByWordWrapping),
-}), NSLineBreakByTruncatingTail, integerValue)
-
-RCT_ENUM_CONVERTER(NSTextAlignment, (@{
-  @"auto": @(NSTextAlignmentNatural),
-  @"left": @(NSTextAlignmentLeft),
-  @"center": @(NSTextAlignmentCenter),
-  @"right": @(NSTextAlignmentRight),
-  @"justify": @(NSTextAlignmentJustified),
-}), NSTextAlignmentNatural, integerValue)
-
-RCT_ENUM_CONVERTER(NSUnderlineStyle, (@{
-  @"solid": @(NSUnderlineStyleSingle),
-  @"double": @(NSUnderlineStyleDouble),
-  @"dotted": @(NSUnderlinePatternDot | NSUnderlineStyleSingle),
-  @"dashed": @(NSUnderlinePatternDash | NSUnderlineStyleSingle),
-}), NSUnderlineStyleSingle, integerValue)
-
-RCT_ENUM_CONVERTER(RCTBorderStyle, (@{
-  @"solid": @(RCTBorderStyleSolid),
-  @"dotted": @(RCTBorderStyleDotted),
-  @"dashed": @(RCTBorderStyleDashed),
-}), RCTBorderStyleSolid, integerValue)
-
-RCT_ENUM_CONVERTER(RCTTextDecorationLineType, (@{
-  @"none": @(RCTTextDecorationLineTypeNone),
-  @"underline": @(RCTTextDecorationLineTypeUnderline),
-  @"line-through": @(RCTTextDecorationLineTypeStrikethrough),
-  @"underline line-through": @(RCTTextDecorationLineTypeUnderlineStrikethrough),
-}), RCTTextDecorationLineTypeNone, integerValue)
-
-// [TODO(OSS Candidate ISS#2710739)
-RCT_ENUM_CONVERTER(RCTFontSmoothing, (@{
-  @"auto": @(RCTFontSmoothingAuto),
-  @"none": @(RCTFontSmoothingNone),
-  @"antialiased": @(RCTFontSmoothingAntialiased),
-  @"subpixel-antialiased": @(RCTFontSmoothingSubpixelAntialiased),
-}), RCTFontSmoothingAuto, integerValue)
-// ]TODO(OSS Candidate ISS#2710739)
-
-RCT_ENUM_CONVERTER(NSWritingDirection, (@{
-  @"auto": @(NSWritingDirectionNatural),
-  @"ltr": @(NSWritingDirectionLeftToRight),
-  @"rtl": @(NSWritingDirectionRightToLeft),
-}), NSWritingDirectionNatural, integerValue)
-
-#if !TARGET_OS_OSX // TODO(macOS ISS#2323203)
-RCT_ENUM_CONVERTER(UITextAutocapitalizationType, (@{
-  @"none": @(UITextAutocapitalizationTypeNone),
-  @"words": @(UITextAutocapitalizationTypeWords),
-  @"sentences": @(UITextAutocapitalizationTypeSentences),
-  @"characters": @(UITextAutocapitalizationTypeAllCharacters)
-}), UITextAutocapitalizationTypeSentences, integerValue)
-
-RCT_ENUM_CONVERTER(UITextFieldViewMode, (@{
-  @"never": @(UITextFieldViewModeNever),
-  @"while-editing": @(UITextFieldViewModeWhileEditing),
-  @"unless-editing": @(UITextFieldViewModeUnlessEditing),
-  @"always": @(UITextFieldViewModeAlways),
-}), UITextFieldViewModeNever, integerValue)
-=======
 RCT_ENUM_CONVERTER(
     NSLineBreakMode,
     (@{
@@ -427,6 +360,19 @@
     RCTTextDecorationLineTypeNone,
     integerValue)
 
+// [TODO(OSS Candidate ISS#2710739)
+RCT_ENUM_CONVERTER(
+    RCTFontSmoothing,
+    (@{
+      @"auto": @(RCTFontSmoothingAuto),
+      @"none": @(RCTFontSmoothingNone),
+      @"antialiased": @(RCTFontSmoothingAntialiased),
+      @"subpixel-antialiased": @(RCTFontSmoothingSubpixelAntialiased),
+    }),
+    RCTFontSmoothingAuto,
+    integerValue)
+// ]TODO(OSS Candidate ISS#2710739)
+
 RCT_ENUM_CONVERTER(
     NSWritingDirection,
     (@{
@@ -437,6 +383,7 @@
     NSWritingDirectionNatural,
     integerValue)
 
+#if !TARGET_OS_OSX // TODO(macOS ISS#2323203)
 RCT_ENUM_CONVERTER(
     UITextAutocapitalizationType,
     (@{
@@ -458,7 +405,6 @@
     }),
     UITextFieldViewModeNever,
     integerValue)
->>>>>>> 3c9e5f14
 
 + (UIKeyboardType)UIKeyboardType:(id)json RCT_DYNAMIC
 {
@@ -1222,40 +1168,12 @@
     CGFloat r = ((argb >> 16) & 0xFF) / 255.0;
     CGFloat g = ((argb >> 8) & 0xFF) / 255.0;
     CGFloat b = (argb & 0xFF) / 255.0;
-<<<<<<< HEAD
     return [RCTUIColor colorWithRed:r green:g blue:b alpha:a]; // TODO(OSS Candidate ISS#2710739)
 // [TODO(macOS ISS#2323203)
-=======
-    return [UIColor colorWithRed:r green:g blue:b alpha:a];
->>>>>>> 3c9e5f14
   } else if ([json isKindOfClass:[NSDictionary class]]) {
     NSDictionary *dictionary = json;
     id value = nil;
     if ((value = [dictionary objectForKey:@"semantic"])) {
-<<<<<<< HEAD
-      NSString *semanticName = value;
-      RCTUIColor *color = RCTColorFromSemanticColorName(semanticName);
-      if (color == nil) {
-        RCTLogConvertError(json, [@"a UIColor.  Expected one of the following values: " stringByAppendingString:RCTSemanticColorNames()]);
-      }
-      return color;
-    } else if ((value = [dictionary objectForKey:@"dynamic"])) {
-      NSDictionary *appearances = value;
-      id light = [appearances objectForKey:@"light"];
-      RCTUIColor *lightColor = [RCTConvert UIColor:light];
-      id dark = [appearances objectForKey:@"dark"];
-      RCTUIColor *darkColor = [RCTConvert UIColor:dark];
-      if (lightColor != nil && darkColor != nil) {
-#if TARGET_OS_OSX
-        RCTDynamicColor *color = [[RCTDynamicColor alloc] initWithAquaColor:lightColor darkAquaColor:darkColor];
-        return color;
-#else
-#if defined(__IPHONE_OS_VERSION_MAX_ALLOWED) && __IPHONE_OS_VERSION_MAX_ALLOWED >= 130000
-        if (@available(iOS 13.0, *)) {
-          UIColor *color = [UIColor colorWithDynamicProvider:^UIColor * _Nonnull(UITraitCollection * _Nonnull collection) {
-            return collection.userInterfaceStyle == UIUserInterfaceStyleLight ? lightColor : darkColor;
-          }];
-=======
       if ([value isKindOfClass:[NSString class]]) {
         NSString *semanticName = value;
         UIColor *color = RCTColorFromSemanticColorName(semanticName);
@@ -1288,13 +1206,16 @@
       id dark = [appearances objectForKey:@"dark"];
       UIColor *darkColor = [RCTConvert UIColor:dark];
       if (lightColor != nil && darkColor != nil) {
+#if TARGET_OS_OSX
+        RCTDynamicColor *color = [[RCTDynamicColor alloc] initWithAquaColor:lightColor darkAquaColor:darkColor];
+        return color;
+#else
 #if defined(__IPHONE_OS_VERSION_MAX_ALLOWED) && __IPHONE_OS_VERSION_MAX_ALLOWED >= 130000
         if (@available(iOS 13.0, *)) {
           UIColor *color =
               [UIColor colorWithDynamicProvider:^UIColor *_Nonnull(UITraitCollection *_Nonnull collection) {
                 return collection.userInterfaceStyle == UIUserInterfaceStyleDark ? darkColor : lightColor;
               }];
->>>>>>> 3c9e5f14
           return color;
         } else {
 #endif
@@ -1302,27 +1223,17 @@
 #if defined(__IPHONE_OS_VERSION_MAX_ALLOWED) && __IPHONE_OS_VERSION_MAX_ALLOWED >= 130000
         }
 #endif
-<<<<<<< HEAD
 #endif
+// [TODO(macOS ISS#2323203)
       } else {
-        RCTLogConvertError(json, @"a UIColor. Expected a mac dynamic appearance aware color.");
+        RCTLogConvertError(json, @"a UIColor. Expected a dynamic appearance aware color.");
         return nil;
       }
     } else {
-      RCTLogConvertError(json, @"a UIColor. Expected a mac semantic color or dynamic appearance aware color.");
+      RCTLogConvertError(json, @"a UIColor. Expected a semantic color or dynamic appearance aware color.");
       return nil;
     }
 // ]TODO(macOS ISS#2323203)
-=======
-      } else {
-        RCTLogConvertError(json, @"a UIColor. Expected an iOS dynamic appearance aware color.");
-        return nil;
-      }
-    } else {
-      RCTLogConvertError(json, @"a UIColor. Expected an iOS semantic color or dynamic appearance aware color.");
-      return nil;
-    }
->>>>>>> 3c9e5f14
   } else {
     RCTLogConvertError(json, @"a UIColor. Did you forget to call processColor() on the JS side?");
     return nil;
@@ -1497,87 +1408,6 @@
   return RCTConvertPropertyListValue(json);
 }
 
-<<<<<<< HEAD
-RCT_ENUM_CONVERTER(css_backface_visibility_t, (@{
-  @"hidden": @NO,
-  @"visible": @YES
-}), YES, boolValue)
-
-RCT_ENUM_CONVERTER(YGOverflow, (@{
-  @"hidden": @(YGOverflowHidden),
-  @"visible": @(YGOverflowVisible),
-  @"scroll": @(YGOverflowScroll),
-}), YGOverflowVisible, intValue)
-
-RCT_ENUM_CONVERTER(YGDisplay, (@{
-  @"flex": @(YGDisplayFlex),
-  @"none": @(YGDisplayNone),
-}), YGDisplayFlex, intValue)
-
-RCT_ENUM_CONVERTER(YGFlexDirection, (@{
-  @"row": @(YGFlexDirectionRow),
-  @"row-reverse": @(YGFlexDirectionRowReverse),
-  @"column": @(YGFlexDirectionColumn),
-  @"column-reverse": @(YGFlexDirectionColumnReverse)
-}), YGFlexDirectionColumn, intValue)
-
-RCT_ENUM_CONVERTER(YGJustify, (@{
-  @"flex-start": @(YGJustifyFlexStart),
-  @"flex-end": @(YGJustifyFlexEnd),
-  @"center": @(YGJustifyCenter),
-  @"space-between": @(YGJustifySpaceBetween),
-  @"space-around": @(YGJustifySpaceAround),
-  @"space-evenly": @(YGJustifySpaceEvenly)
-}), YGJustifyFlexStart, intValue)
-
-RCT_ENUM_CONVERTER(YGAlign, (@{
-  @"flex-start": @(YGAlignFlexStart),
-  @"flex-end": @(YGAlignFlexEnd),
-  @"center": @(YGAlignCenter),
-  @"auto": @(YGAlignAuto),
-  @"stretch": @(YGAlignStretch),
-  @"baseline": @(YGAlignBaseline),
-  @"space-between": @(YGAlignSpaceBetween),
-  @"space-around": @(YGAlignSpaceAround)
-}), YGAlignFlexStart, intValue)
-
-RCT_ENUM_CONVERTER(YGDirection, (@{
-  @"inherit": @(YGDirectionInherit),
-  @"ltr": @(YGDirectionLTR),
-  @"rtl": @(YGDirectionRTL),
-}), YGDirectionInherit, intValue)
-
-RCT_ENUM_CONVERTER(YGPositionType, (@{
-  @"absolute": @(YGPositionTypeAbsolute),
-  @"relative": @(YGPositionTypeRelative)
-}), YGPositionTypeRelative, intValue)
-
-RCT_ENUM_CONVERTER(YGWrap, (@{
-  @"wrap": @(YGWrapWrap),
-  @"nowrap": @(YGWrapNoWrap),
-  @"wrap-reverse": @(YGWrapWrapReverse)
-}), YGWrapNoWrap, intValue)
-
-RCT_ENUM_CONVERTER(RCTPointerEvents, (@{
-  @"none": @(RCTPointerEventsNone),
-  @"box-only": @(RCTPointerEventsBoxOnly),
-  @"box-none": @(RCTPointerEventsBoxNone),
-  @"auto": @(RCTPointerEventsUnspecified)
-}), RCTPointerEventsUnspecified, integerValue)
-
-RCT_ENUM_CONVERTER(RCTAnimationType, (@{
-#if !TARGET_OS_OSX // TODO(macOS ISS#2323203)
-  @"spring": @(RCTAnimationTypeSpring),
-#endif // TODO(macOS ISS#2323203)
-  @"linear": @(RCTAnimationTypeLinear),
-  @"easeIn": @(RCTAnimationTypeEaseIn),
-  @"easeOut": @(RCTAnimationTypeEaseOut),
-  @"easeInEaseOut": @(RCTAnimationTypeEaseInEaseOut),
-#if !TARGET_OS_OSX // TODO(macOS ISS#2323203)
-  @"keyboard": @(RCTAnimationTypeKeyboard),
-#endif // TODO(macOS ISS#2323203)
-}), RCTAnimationTypeEaseInEaseOut, integerValue)
-=======
 RCT_ENUM_CONVERTER(css_backface_visibility_t, (@{@"hidden" : @NO, @"visible" : @YES}), YES, boolValue)
 
 RCT_ENUM_CONVERTER(
@@ -1674,16 +1504,19 @@
 RCT_ENUM_CONVERTER(
     RCTAnimationType,
     (@{
+#if !TARGET_OS_OSX // TODO(macOS ISS#2323203)
       @"spring" : @(RCTAnimationTypeSpring),
+#endif // TODO(macOS ISS#2323203)
       @"linear" : @(RCTAnimationTypeLinear),
       @"easeIn" : @(RCTAnimationTypeEaseIn),
       @"easeOut" : @(RCTAnimationTypeEaseOut),
       @"easeInEaseOut" : @(RCTAnimationTypeEaseInEaseOut),
+#if !TARGET_OS_OSX // TODO(macOS ISS#2323203)
       @"keyboard" : @(RCTAnimationTypeKeyboard),
+#endif // TODO(macOS ISS#2323203)
     }),
     RCTAnimationTypeEaseInEaseOut,
     integerValue)
->>>>>>> 3c9e5f14
 
 #if TARGET_OS_OSX // [TODO(macOS ISS#2323203)
 + (NSString*)accessibilityRoleFromTrait:(NSString*)trait
@@ -1790,13 +1623,7 @@
     scale = CGImageGetWidth(imageRef) / imageSource.size.width; // TODO(macOS ISS#2323203)
   }
   if (scale) {
-<<<<<<< HEAD
-    image = [UIImage imageWithCGImage:imageRef
-                                scale:scale
-                          orientation:image.imageOrientation];
-=======
-    image = [UIImage imageWithCGImage:image.CGImage scale:scale orientation:image.imageOrientation];
->>>>>>> 3c9e5f14
+    image = [UIImage imageWithCGImage:imageRef scale:scale orientation:image.imageOrientation];
   }
 #else // [TODO(macOS ISS#2323203)
   if (!CGSizeEqualToSize(image.size, imageSource.size)) {
