/**
 * Copyright (c) 2015-present, Facebook, Inc.
 * All rights reserved.
 *
 * This source code is licensed under the BSD-style license found in the
 * LICENSE file in the root directory of this source tree. An additional grant
 * of patent rights can be found in the PATENTS file in the same directory.
 */

#import <Foundation/Foundation.h>

#import "RCTConvert.h"

/**
 * Object containing an image URL and associated metadata.
 */
@interface RCTImageSource : NSObject

<<<<<<< HEAD
@property (nonatomic, strong, readonly) NSURL *imageURL;
@property (nonatomic, strong, readonly) NSURL *bundleURL;
=======
@property (nonatomic, copy, readonly) NSURLRequest *request;
>>>>>>> de9d22ee
@property (nonatomic, assign, readonly) CGSize size;
@property (nonatomic, assign, readonly) CGFloat scale;

/**
 * Create a new image source object.
 * Pass a size of CGSizeZero if you do not know or wish to specify the image
 * size. Pass a scale of zero if you do not know or wish to specify the scale.
 */
<<<<<<< HEAD
- (instancetype)initWithURL:(NSURL *)url
                  bundleURL:(NSURL *)bundleURL
                       size:(CGSize)size
                      scale:(CGFloat)scale;
=======
- (instancetype)initWithURLRequest:(NSURLRequest *)request
                              size:(CGSize)size
                             scale:(CGFloat)scale;
>>>>>>> de9d22ee

/**
 * Create a copy of the image source with the specified size and scale.
 */
- (instancetype)imageSourceWithSize:(CGSize)size scale:(CGFloat)scale;

@end

@interface RCTImageSource (Deprecated)

@property (nonatomic, strong, readonly) NSURL *imageURL
__deprecated_msg("Use request.URL instead.");

@end

@interface RCTConvert (ImageSource)

+ (RCTImageSource *)RCTImageSource:(id)json;
+ (NSArray<RCTImageSource *> *)RCTImageSourceArray:(id)json;

@end<|MERGE_RESOLUTION|>--- conflicted
+++ resolved
@@ -16,12 +16,8 @@
  */
 @interface RCTImageSource : NSObject
 
-<<<<<<< HEAD
-@property (nonatomic, strong, readonly) NSURL *imageURL;
+@property (nonatomic, copy, readonly) NSURLRequest *request;
 @property (nonatomic, strong, readonly) NSURL *bundleURL;
-=======
-@property (nonatomic, copy, readonly) NSURLRequest *request;
->>>>>>> de9d22ee
 @property (nonatomic, assign, readonly) CGSize size;
 @property (nonatomic, assign, readonly) CGFloat scale;
 
@@ -30,16 +26,10 @@
  * Pass a size of CGSizeZero if you do not know or wish to specify the image
  * size. Pass a scale of zero if you do not know or wish to specify the scale.
  */
-<<<<<<< HEAD
-- (instancetype)initWithURL:(NSURL *)url
-                  bundleURL:(NSURL *)bundleURL
-                       size:(CGSize)size
-                      scale:(CGFloat)scale;
-=======
 - (instancetype)initWithURLRequest:(NSURLRequest *)request
+                         bundleURL:(NSURL *)bundleURL
                               size:(CGSize)size
                              scale:(CGFloat)scale;
->>>>>>> de9d22ee
 
 /**
  * Create a copy of the image source with the specified size and scale.
