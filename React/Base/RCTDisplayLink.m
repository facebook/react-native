--- conflicted
+++ resolved
@@ -100,21 +100,12 @@
 
 - (void)invalidate
 {
-<<<<<<< HEAD
-  // [macOS
-=======
->>>>>>> f238f153
   // ensure observer callbacks do not hold a reference to weak self via pauseCallback
   for (RCTModuleData *moduleData in _frameUpdateObservers) {
     id<RCTFrameUpdateObserver> observer = (id<RCTFrameUpdateObserver>)moduleData.instance;
     [observer setPauseCallback:nil];
   }
-<<<<<<< HEAD
-  [_frameUpdateObservers removeAllObjects];	// just to be explicit
-  // macOS]
-=======
   [_frameUpdateObservers removeAllObjects]; // just to be explicit
->>>>>>> f238f153
 
   [_jsDisplayLink invalidate];
 }
