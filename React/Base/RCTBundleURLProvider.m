--- conflicted
+++ resolved
@@ -221,12 +221,8 @@
 {
   NSString *path = [NSString stringWithFormat:@"/%@.bundle", bundleRoot];
   // When we support only iOS 8 and above, use queryItems for a better API.
-<<<<<<< HEAD
-  NSString *query = [NSString stringWithFormat:@"platform=%@&dev=%@&minify=%@",
+  NSString *query = [NSString stringWithFormat:@"platform=%@&dev=%@&minify=%@&modulesOnly=%@&runMdoule=%@",
                                                kRCTPlatformName, // TODO(macOS GH#774)
-=======
-  NSString *query = [NSString stringWithFormat:@"platform=ios&dev=%@&minify=%@&modulesOnly=%@&runMdoule=%@",
->>>>>>> a50fa552
                                                enableDev ? @"true" : @"false",
                                                enableMinification ? @"true" : @"false",
                                                modulesOnly ? @"true" : @"false",
