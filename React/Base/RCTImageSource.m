/**
 * Copyright (c) 2015-present, Facebook, Inc.
 * All rights reserved.
 *
 * This source code is licensed under the BSD-style license found in the
 * LICENSE file in the root directory of this source tree. An additional grant
 * of patent rights can be found in the PATENTS file in the same directory.
 */

#import "RCTImageSource.h"
#import "RCTUtils.h"

@interface RCTImageSource ()

@property (nonatomic, assign) BOOL packagerAsset;

@end

@implementation RCTImageSource

<<<<<<< HEAD
- (instancetype)initWithURL:(NSURL *)url bundleURL:(NSURL *)bundleURL size:(CGSize)size scale:(CGFloat)scale
{
  if ((self = [super init])) {
    _imageURL  = url;
    _bundleURL = bundleURL;
=======
- (instancetype)initWithURLRequest:(NSURLRequest *)request size:(CGSize)size scale:(CGFloat)scale
{
  if ((self = [super init])) {
    _request = [request copy];
>>>>>>> de9d22ee
    _size = size;
    _scale = scale;
  }
  return self;
}

- (instancetype)imageSourceWithSize:(CGSize)size scale:(CGFloat)scale
{
<<<<<<< HEAD
  RCTImageSource *imageSource = [[RCTImageSource alloc] initWithURL:_imageURL
                                                          bundleURL:_bundleURL
                                                               size:size
                                                              scale:scale];
=======
  RCTImageSource *imageSource = [[RCTImageSource alloc] initWithURLRequest:_request
                                                                      size:size
                                                                     scale:scale];
>>>>>>> de9d22ee
  imageSource.packagerAsset = _packagerAsset;
  return imageSource;
}

- (BOOL)isEqual:(RCTImageSource *)object
{
  if (![object isKindOfClass:[RCTImageSource class]]) {
    return NO;
  }
<<<<<<< HEAD
  BOOL bundleURLEqual = ((_bundleURL == nil && object.bundleURL == nil) || [_bundleURL isEqual:object.bundleURL]);
  return [_imageURL isEqual:object.imageURL] && bundleURLEqual && _scale == object.scale &&
    (CGSizeEqualToSize(_size, object.size) || CGSizeEqualToSize(object.size, CGSizeZero));
=======
  return [_request isEqual:object.request] && _scale == object.scale &&
  (CGSizeEqualToSize(_size, object.size) || CGSizeEqualToSize(object.size, CGSizeZero));
>>>>>>> de9d22ee
}

@end


@implementation RCTImageSource (Deprecated)

- (NSURL *)imageURL
{
  return self.request.URL;
}

@end

@implementation RCTConvert (ImageSource)

+ (RCTImageSource *)RCTImageSource:(id)json
{
  if (!json) {
    return nil;
  }

<<<<<<< HEAD
  NSURL *imageURL;
  NSURL *bundleURL;
=======
  NSURLRequest *request;
>>>>>>> de9d22ee
  CGSize size = CGSizeZero;
  CGFloat scale = 1.0;
  BOOL packagerAsset = NO;
  if ([json isKindOfClass:[NSDictionary class]]) {
    if (!(request = [self NSURLRequest:json])) {
      return nil;
    }
    bundleURL = [self NSURL:RCTNilIfNull(json[@"bundle"])];
    size = [self CGSize:json];
    scale = [self CGFloat:json[@"scale"]] ?: [self BOOL:json[@"deprecated"]] ? 0.0 : 1.0;
    packagerAsset = [self BOOL:json[@"__packager_asset"]];
  } else if ([json isKindOfClass:[NSString class]]) {
    request = [self NSURLRequest:json];
  } else {
    RCTLogConvertError(json, @"an image. Did you forget to call resolveAssetSource() on the JS side?");
    return nil;
  }

<<<<<<< HEAD
  RCTImageSource *imageSource = [[RCTImageSource alloc] initWithURL:imageURL
                                                          bundleURL:bundleURL
=======
  RCTImageSource *imageSource = [[RCTImageSource alloc] initWithURLRequest:request
>>>>>>> de9d22ee
                                                               size:size
                                                              scale:scale];
  imageSource.packagerAsset = packagerAsset;
  return imageSource;
}

RCT_ARRAY_CONVERTER(RCTImageSource)

@end<|MERGE_RESOLUTION|>--- conflicted
+++ resolved
@@ -18,18 +18,11 @@
 
 @implementation RCTImageSource
 
-<<<<<<< HEAD
-- (instancetype)initWithURL:(NSURL *)url bundleURL:(NSURL *)bundleURL size:(CGSize)size scale:(CGFloat)scale
-{
-  if ((self = [super init])) {
-    _imageURL  = url;
-    _bundleURL = bundleURL;
-=======
-- (instancetype)initWithURLRequest:(NSURLRequest *)request size:(CGSize)size scale:(CGFloat)scale
+- (instancetype)initWithURLRequest:(NSURLRequest *)request bundleURL:(NSURL *)bundleURL size:(CGSize)size scale:(CGFloat)scale
 {
   if ((self = [super init])) {
     _request = [request copy];
->>>>>>> de9d22ee
+    _bundleURL = [bundleURL copy];
     _size = size;
     _scale = scale;
   }
@@ -38,16 +31,10 @@
 
 - (instancetype)imageSourceWithSize:(CGSize)size scale:(CGFloat)scale
 {
-<<<<<<< HEAD
-  RCTImageSource *imageSource = [[RCTImageSource alloc] initWithURL:_imageURL
-                                                          bundleURL:_bundleURL
-                                                               size:size
-                                                              scale:scale];
-=======
   RCTImageSource *imageSource = [[RCTImageSource alloc] initWithURLRequest:_request
+                                                                 bundleURL:_bundleURL
                                                                       size:size
                                                                      scale:scale];
->>>>>>> de9d22ee
   imageSource.packagerAsset = _packagerAsset;
   return imageSource;
 }
@@ -57,14 +44,9 @@
   if (![object isKindOfClass:[RCTImageSource class]]) {
     return NO;
   }
-<<<<<<< HEAD
   BOOL bundleURLEqual = ((_bundleURL == nil && object.bundleURL == nil) || [_bundleURL isEqual:object.bundleURL]);
-  return [_imageURL isEqual:object.imageURL] && bundleURLEqual && _scale == object.scale &&
-    (CGSizeEqualToSize(_size, object.size) || CGSizeEqualToSize(object.size, CGSizeZero));
-=======
-  return [_request isEqual:object.request] && _scale == object.scale &&
+  return [_request isEqual:object.request] && bundleURLEqual && _scale == object.scale &&
   (CGSizeEqualToSize(_size, object.size) || CGSizeEqualToSize(object.size, CGSizeZero));
->>>>>>> de9d22ee
 }
 
 @end
@@ -87,12 +69,8 @@
     return nil;
   }
 
-<<<<<<< HEAD
-  NSURL *imageURL;
+  NSURLRequest *request;
   NSURL *bundleURL;
-=======
-  NSURLRequest *request;
->>>>>>> de9d22ee
   CGSize size = CGSizeZero;
   CGFloat scale = 1.0;
   BOOL packagerAsset = NO;
@@ -111,12 +89,8 @@
     return nil;
   }
 
-<<<<<<< HEAD
-  RCTImageSource *imageSource = [[RCTImageSource alloc] initWithURL:imageURL
+  RCTImageSource *imageSource = [[RCTImageSource alloc] initWithURLRequest:request
                                                           bundleURL:bundleURL
-=======
-  RCTImageSource *imageSource = [[RCTImageSource alloc] initWithURLRequest:request
->>>>>>> de9d22ee
                                                                size:size
                                                               scale:scale];
   imageSource.packagerAsset = packagerAsset;
