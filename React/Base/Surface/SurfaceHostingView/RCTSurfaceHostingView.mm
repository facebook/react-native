--- conflicted
+++ resolved
@@ -201,19 +201,7 @@
 
 #pragma mark - UITraitCollection updates
 
-<<<<<<< HEAD
 #if !TARGET_OS_OSX // TODO(macOS ISS#2323203)
-- (void)traitCollectionDidChange:(UITraitCollection *)previousTraitCollection
-{
-  [super traitCollectionDidChange:previousTraitCollection];
-  [[NSNotificationCenter defaultCenter] postNotificationName:RCTUserInterfaceStyleDidChangeNotification
-                                                      object:self
-                                                    userInfo:@{
-                                                      RCTUserInterfaceStyleDidChangeNotificationTraitCollectionKey: self.traitCollection,
-                                                    }];
-}
-#endif // TODO(macOS ISS#2323203)
-=======
 - (void)traitCollectionDidChange:(UITraitCollection *)previousTraitCollection
 {
   [super traitCollectionDidChange:previousTraitCollection];
@@ -224,7 +212,7 @@
                     RCTUserInterfaceStyleDidChangeNotificationTraitCollectionKey : self.traitCollection,
                   }];
 }
->>>>>>> 3c9e5f14
+#endif // TODO(macOS ISS#2323203)
 
 #pragma mark - Private stuff
 
