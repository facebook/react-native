/*
 * Copyright (c) Facebook, Inc. and its affiliates.
 *
 * This source code is licensed under the MIT license found in the
 * LICENSE file in the root directory of this source tree.
 */

#import "RCTTouchHandler.h"

#if !TARGET_OS_OSX // [TODO(macOS GH#774)
#import <UIKit/UIGestureRecognizerSubclass.h>
<<<<<<< HEAD
#endif // ]TODO(macOS GH#774)
=======
>>>>>>> 8595f3f2

#import "RCTAssert.h"
#import "RCTBridge.h"
#import "RCTEventDispatcherProtocol.h"
#import "RCTLog.h"
#import "RCTSurfaceView.h"
#import "RCTTouchEvent.h"
#import "RCTUIManager.h"
#import "RCTUtils.h"
#import "UIView+React.h"

@interface RCTTouchHandler () <UIGestureRecognizerDelegate>
@end

// TODO: this class behaves a lot like a module, and could be implemented as a
// module if we were to assume that modules and RootViews had a 1:1 relationship
@implementation RCTTouchHandler {
  __weak id<RCTEventDispatcherProtocol> _eventDispatcher;

  /**
   * Arrays managed in parallel tracking native touch object along with the
   * native view that was touched, and the React touch data dictionary.
   * These must be kept track of because `UIKit` destroys the touch targets
   * if touches are canceled, and we have no other way to recover this info.
   */
  NSMutableOrderedSet *_nativeTouches; // TODO(macOS GH#774)
  NSMutableArray<NSMutableDictionary *> *_reactTouches;
  NSMutableArray<RCTPlatformView *> *_touchViews; // TODO(macOS GH#774)

  __weak RCTUIView *_cachedRootView; // TODO(macOS GH#774)

  uint16_t _coalescingKey;
#if TARGET_OS_OSX// [TODO(macOS GH#774)
  BOOL _shouldSendMouseUpOnSystemBehalf;
#endif// ]TODO(macOS GH#774)
}

- (instancetype)initWithBridge:(RCTBridge *)bridge
{
  RCTAssertParam(bridge);

  if ((self = [super initWithTarget:nil action:NULL])) {
    _eventDispatcher = bridge.eventDispatcher;

    _nativeTouches = [NSMutableOrderedSet new];
    _reactTouches = [NSMutableArray new];
    _touchViews = [NSMutableArray new];

<<<<<<< HEAD
    // Get a UNIX epoch basis time:
    _unixEpochBasisTime = [[NSDate date] timeIntervalSince1970] - [NSProcessInfo processInfo].systemUptime;

#if !TARGET_OS_OSX // TODO(macOS GH#774)
=======
>>>>>>> 8595f3f2
    // `cancelsTouchesInView` and `delaysTouches*` are needed in order to be used as a top level
    // event delegated recognizer. Otherwise, lower-level components not built
    // using RCT, will fail to recognize gestures.
    self.cancelsTouchesInView = NO;
    self.delaysTouchesBegan = NO; // This is default value.
    self.delaysTouchesEnded = NO;
#else // [TODO(macOS GH#774)
    self.delaysPrimaryMouseButtonEvents = NO; // default is NO.
    self.delaysSecondaryMouseButtonEvents = NO; // default is NO.
    self.delaysOtherMouseButtonEvents = NO; // default is NO.
#endif // ]TODO(macOS GH#774)

    self.delegate = self;
  }

  return self;
}

RCT_NOT_IMPLEMENTED(-(instancetype)initWithTarget : (id)target action : (SEL)action)
#if TARGET_OS_OSX // [TODO(macOS GH#774)
RCT_NOT_IMPLEMENTED(- (instancetype)initWithCoder:(NSCoder *)coder)
#endif // ]TODO(macOS GH#774)

- (void)attachToView:(RCTUIView *)view // TODO(macOS ISS#3536887)
{
  RCTAssert(self.view == nil, @"RCTTouchHandler already has attached view.");

  [view addGestureRecognizer:self];
}

- (void)detachFromView:(RCTUIView *)view // TODO(macOS ISS#3536887)
{
  RCTAssertParam(view);
  RCTAssert(self.view == view, @"RCTTouchHandler attached to another view.");

  [view removeGestureRecognizer:self];
}

#pragma mark - Bookkeeping for touch indices

- (void)_recordNewTouches:(NSSet *)touches
{
#if !TARGET_OS_OSX // TODO(macOS GH#774)
  for (UITouch *touch in touches) {
#else // [TODO(macOS GH#774)
  for (NSEvent *touch in touches) {
#endif // ]TODO(macOS GH#774)

    RCTAssert(![_nativeTouches containsObject:touch], @"Touch is already recorded. This is a critical bug.");

    // Find closest React-managed touchable view
    
#if !TARGET_OS_OSX // TODO(macOS GH#774)
    UIView *targetView = touch.view;
    while (targetView) {
      if (targetView.reactTag && targetView.userInteractionEnabled) {
        break;
      }
      targetView = targetView.superview;
    }

    NSNumber *reactTag = [targetView reactTagAtPoint:[touch locationInView:targetView]];
    if (!reactTag || !targetView.userInteractionEnabled) {
      continue;
    }
#else // [TODO(macOS GH#774)
    // -[NSView hitTest:] takes coordinates in a view's superview coordinate system.
    // The assumption here is that a RCTUIView/RCTSurfaceView will always have a superview.
    CGPoint touchLocation = [self.view.superview convertPoint:touch.locationInWindow fromView:nil];
    NSView *targetView = [self.view hitTest:touchLocation];
    // Pair the mouse down events with mouse up events so our _nativeTouches cache doesn't get stale
    if ([targetView isKindOfClass:[NSControl class]]) {
      _shouldSendMouseUpOnSystemBehalf = [(NSControl*)targetView isEnabled];
    } else if ([targetView isKindOfClass:[NSText class]]) {
      _shouldSendMouseUpOnSystemBehalf = [(NSText*)targetView isSelectable];
    } else {
      _shouldSendMouseUpOnSystemBehalf = NO;
    }
    touchLocation = [targetView convertPoint:touchLocation fromView:self.view.superview];
    
    while (targetView) {
      BOOL isUserInteractionEnabled = NO;
      if ([((RCTUIView*)targetView) respondsToSelector:@selector(isUserInteractionEnabled)]) { // TODO(macOS ISS#3536887)
        isUserInteractionEnabled = ((RCTUIView*)targetView).isUserInteractionEnabled; // TODO(macOS ISS#3536887)
      }
      if (targetView.reactTag && isUserInteractionEnabled) {
        break;
      }
      targetView = targetView.superview;
    }

    NSNumber *reactTag = [targetView reactTagAtPoint:touchLocation];
    BOOL isUserInteractionEnabled = NO;
    if ([((RCTUIView*)targetView) respondsToSelector:@selector(isUserInteractionEnabled)]) { // TODO(macOS ISS#3536887)
      isUserInteractionEnabled = ((RCTUIView*)targetView).isUserInteractionEnabled; // TODO(macOS ISS#3536887)
    }
    if (!reactTag || !isUserInteractionEnabled) {
      continue;
    }
#endif // ]TODO(macOS GH#774)

    // Get new, unique touch identifier for the react touch
    const NSUInteger RCTMaxTouches = 11; // This is the maximum supported by iDevices
    NSInteger touchID = ([_reactTouches.lastObject[@"identifier"] integerValue] + 1) % RCTMaxTouches;
    for (NSDictionary *reactTouch in _reactTouches) {
      NSInteger usedID = [reactTouch[@"identifier"] integerValue];
      if (usedID == touchID) {
        // ID has already been used, try next value
        touchID++;
      } else if (usedID > touchID) {
        // If usedID > touchID, touchID must be unique, so we can stop looking
        break;
      }
    }

    // Create touch
    NSMutableDictionary *reactTouch = [[NSMutableDictionary alloc] initWithCapacity:RCTMaxTouches];
    reactTouch[@"target"] = reactTag;
    reactTouch[@"identifier"] = @(touchID);

    // Add to arrays
    [_touchViews addObject:targetView];
    [_nativeTouches addObject:touch];
    [_reactTouches addObject:reactTouch];
  }
}

- (void)_recordRemovedTouches:(NSSet *)touches
{
#if !TARGET_OS_OSX // TODO(macOS GH#774)
  for (UITouch *touch in touches) {
    NSInteger index = [_nativeTouches indexOfObject:touch];
#else // [TODO(macOS GH#774)
    for (NSEvent *touch in touches) {
      NSInteger index = [_nativeTouches indexOfObjectPassingTest:^BOOL(NSEvent *event, __unused NSUInteger idx, __unused BOOL *stop) {
        return touch.eventNumber == event.eventNumber;
      }];
#endif // ]TODO(macOS GH#774)
    if (index == NSNotFound) {
      continue;
    }

    [_touchViews removeObjectAtIndex:index];
    [_nativeTouches removeObjectAtIndex:index];
    [_reactTouches removeObjectAtIndex:index];
  }
}

- (void)_updateReactTouchAtIndex:(NSInteger)touchIndex
{
#if !TARGET_OS_OSX // TODO(macOS GH#774)
  UITouch *nativeTouch = _nativeTouches[touchIndex];
  CGPoint windowLocation = [nativeTouch locationInView:nativeTouch.window];
  RCTAssert(_cachedRootView, @"We were unable to find a root view for the touch");
  CGPoint rootViewLocation = [nativeTouch.window convertPoint:windowLocation toView:_cachedRootView];

  UIView *touchView = _touchViews[touchIndex];
  CGPoint touchViewLocation = [nativeTouch.window convertPoint:windowLocation toView:touchView];
#else // [TODO(macOS GH#774)
  NSEvent *nativeTouch = _nativeTouches[touchIndex];
  CGPoint location = nativeTouch.locationInWindow;
  CGPoint rootViewLocation = CGPointMake(location.x, CGRectGetHeight(self.view.window.frame) - location.y);
  CGPoint touchViewLocation = rootViewLocation;
#endif // ]TODO(macOS GH#774)

  NSMutableDictionary *reactTouch = _reactTouches[touchIndex];
  reactTouch[@"pageX"] = @(RCTSanitizeNaNValue(rootViewLocation.x, @"touchEvent.pageX"));
  reactTouch[@"pageY"] = @(RCTSanitizeNaNValue(rootViewLocation.y, @"touchEvent.pageY"));
  reactTouch[@"locationX"] = @(RCTSanitizeNaNValue(touchViewLocation.x, @"touchEvent.locationX"));
  reactTouch[@"locationY"] = @(RCTSanitizeNaNValue(touchViewLocation.y, @"touchEvent.locationY"));
  reactTouch[@"timestamp"] = @(nativeTouch.timestamp * 1000); // in ms, for JS

#if !TARGET_OS_OSX // TODO(macOS GH#774)
  // TODO: force for a 'normal' touch is usually 1.0;
  // should we expose a `normalTouchForce` constant somewhere (which would
  // have a value of `1.0 / nativeTouch.maximumPossibleForce`)?
  if (RCTForceTouchAvailable()) {
    reactTouch[@"force"] = @(RCTZeroIfNaN(nativeTouch.force / nativeTouch.maximumPossibleForce));
  } else if (nativeTouch.type == UITouchTypePencil) {
    reactTouch[@"force"] = @(RCTZeroIfNaN(nativeTouch.force / nativeTouch.maximumPossibleForce));
    reactTouch[@"altitudeAngle"] = @(RCTZeroIfNaN(nativeTouch.altitudeAngle));
  }
#else // [TODO(macOS GH#774)
  NSEventModifierFlags modifierFlags = nativeTouch.modifierFlags;
  if (modifierFlags & NSEventModifierFlagShift) {
    reactTouch[@"shiftKey"] = @YES;
  }
  if (modifierFlags & NSEventModifierFlagControl) {
    reactTouch[@"ctrlKey"] = @YES;
  }
  if (modifierFlags & NSEventModifierFlagOption) {
    reactTouch[@"altKey"] = @YES;
  }
  if (modifierFlags & NSEventModifierFlagCommand) {
    reactTouch[@"metaKey"] = @YES;
  }
  
  NSEventType type = nativeTouch.type;
  if (type == NSEventTypeLeftMouseDown || type == NSEventTypeLeftMouseUp || type == NSEventTypeLeftMouseDragged) {
    reactTouch[@"button"] = @0;
  } else if (type == NSEventTypeRightMouseDown || type == NSEventTypeRightMouseUp || type == NSEventTypeRightMouseDragged) {
    reactTouch[@"button"] = @2;
  }
#endif // ]TODO(macOS GH#774)
}

/**
 * Constructs information about touch events to send across the serialized
 * boundary. This data should be compliant with W3C `Touch` objects. This data
 * alone isn't sufficient to construct W3C `Event` objects. To construct that,
 * there must be a simple receiver on the other side of the bridge that
 * organizes the touch objects into `Event`s.
 *
 * We send the data as an array of `Touch`es, the type of action
 * (start/end/move/cancel) and the indices that represent "changed" `Touch`es
 * from that array.
 */
#if !TARGET_OS_OSX // TODO(macOS GH#774)
- (void)_updateAndDispatchTouches:(NSSet<UITouch *> *)touches eventName:(NSString *)eventName
#else // [TODO(macOS GH#774)
- (void)_updateAndDispatchTouches:(NSSet<NSEvent *> *)touches eventName:(NSString *)eventName
#endif // ]TODO(macOS GH#774)
{
  // Update touches
  NSMutableArray<NSNumber *> *changedIndexes = [NSMutableArray new];
#if !TARGET_OS_OSX // TODO(macOS GH#774)
  for (UITouch *touch in touches) {
    NSInteger index = [_nativeTouches indexOfObject:touch];
#else // [TODO(macOS GH#774)
  for (NSEvent *touch in touches) {
    NSInteger index = [_nativeTouches indexOfObjectPassingTest:^BOOL(NSEvent *event, __unused NSUInteger idx, __unused BOOL *stop) {
      return touch.eventNumber == event.eventNumber;
    }];
#endif // ]TODO(macOS GH#774)
    
    if (index == NSNotFound) {
      continue;
    }
    
#if TARGET_OS_OSX // [TODO(macOS GH#774)
    _nativeTouches[index] = touch;
#endif // ]TODO(macOS GH#774)

    [self _updateReactTouchAtIndex:index];
    [changedIndexes addObject:@(index)];
  }

  if (changedIndexes.count == 0) {
    return;
  }

  // Deep copy the touches because they will be accessed from another thread
  // TODO: would it be safer to do this in the bridge or executor, rather than trusting caller?
  NSMutableArray<NSDictionary *> *reactTouches = [[NSMutableArray alloc] initWithCapacity:_reactTouches.count];
  for (NSDictionary *touch in _reactTouches) {
    [reactTouches addObject:[touch copy]];
  }

  BOOL canBeCoalesced = [eventName isEqualToString:@"touchMove"];

  // We increment `_coalescingKey` twice here just for sure that
  // this `_coalescingKey` will not be reused by another (preceding or following) event
  // (yes, even if coalescing only happens (and makes sense) on events of the same type).

  if (!canBeCoalesced) {
    _coalescingKey++;
  }

  RCTTouchEvent *event = [[RCTTouchEvent alloc] initWithEventName:eventName
                                                         reactTag:self.view.reactTag
                                                     reactTouches:reactTouches
                                                   changedIndexes:changedIndexes
                                                    coalescingKey:_coalescingKey];

  if (!canBeCoalesced) {
    _coalescingKey++;
  }

  [_eventDispatcher sendEvent:event];
}

/***
 * To ensure compatibility when using UIManager.measure and RCTTouchHandler, we have to adopt
 * UIManager.measure's behavior in finding a "root view".
 * Usually RCTTouchHandler is already attached to a root view but in some cases (e.g. Modal),
 * we are instead attached to some RCTView subtree. This is also the case when embedding some RN
 * views inside a separate ViewController not controlled by RN.
 * This logic will either find the nearest rootView, or go all the way to the UIWindow.
 * While this is not optimal, it is exactly what UIManager.measure does, and what Touchable.js
 * relies on.
 * We cache it here so that we don't have to repeat it for every touch in the gesture.
 */
- (void)_cacheRootView
{
  RCTUIView *rootView = self.view; // TODO(macOS ISS#3536887)
  while (rootView.superview && ![rootView isReactRootView] && ![rootView isKindOfClass:[RCTSurfaceView class]]) {
    rootView = rootView.superview;
  }
  _cachedRootView = rootView;
}

#pragma mark - Gesture Recognizer Delegate Callbacks

#if !TARGET_OS_OSX // TODO(macOS GH#774)
static BOOL RCTAllTouchesAreCancelledOrEnded(NSSet *touches) // TODO(macOS GH#774)
{
  for (UITouch *touch in touches) {
    if (touch.phase == UITouchPhaseBegan || touch.phase == UITouchPhaseMoved || touch.phase == UITouchPhaseStationary) {
      return NO;
    }
  }
  return YES;
}

static BOOL RCTAnyTouchesChanged(NSSet *touches) // [TODO(macOS GH#774)
{
  for (UITouch *touch in touches) {
    if (touch.phase == UITouchPhaseBegan || touch.phase == UITouchPhaseMoved) {
      return YES;
    }
  }
  return NO;
}
#endif // ]TODO(macOS GH#774)

#pragma mark - `UIResponder`-ish touch-delivery methods

- (void)interactionsBegan:(NSSet *)touches  // TODO(macOS GH#774)
{
  [self _cacheRootView];

  // "start" has to record new touches *before* extracting the event.
  // "end"/"cancel" needs to remove the touch *after* extracting the event.
  [self _recordNewTouches:touches];

  [self _updateAndDispatchTouches:touches eventName:@"touchStart"];

  if (self.state == UIGestureRecognizerStatePossible) {
    self.state = UIGestureRecognizerStateBegan;
  } else if (self.state == UIGestureRecognizerStateBegan) {
    self.state = UIGestureRecognizerStateChanged;
  }
}

- (void)interactionsMoved:(NSSet *)touches // TODO(macOS GH#774)
{
  [self _updateAndDispatchTouches:touches eventName:@"touchMove"];
  self.state = UIGestureRecognizerStateChanged;
}

- (void)interactionsEnded:(NSSet *)touches withEvent:(UIEvent*)event // TODO(macOS GH#774)
{
  [self _updateAndDispatchTouches:touches eventName:@"touchEnd"];
#if !TARGET_OS_OSX // TODO(macOS GH#774)
  if (RCTAllTouchesAreCancelledOrEnded(event.allTouches)) {
    self.state = UIGestureRecognizerStateEnded;
  } else if (RCTAnyTouchesChanged(event.allTouches)) {
    self.state = UIGestureRecognizerStateChanged;
  }
#else // [TODO(macOS GH#774)
  self.state = UIGestureRecognizerStateEnded;
#endif // ]TODO(macOS GH#774)

  [self _recordRemovedTouches:touches];
}

- (void)interactionsCancelled:(NSSet *)touches withEvent:(UIEvent*)event // TODO(macOS GH#774)
{
  [self _updateAndDispatchTouches:touches eventName:@"touchCancel"];
#if !TARGET_OS_OSX // TODO(macOS GH#774)
  if (RCTAllTouchesAreCancelledOrEnded(event.allTouches)) {
    self.state = UIGestureRecognizerStateCancelled;
  } else if (RCTAnyTouchesChanged(event.allTouches)) {
    self.state = UIGestureRecognizerStateChanged;
  }
#else // [TODO(macOS GH#774)
  self.state = UIGestureRecognizerStateCancelled;
#endif // ]TODO(macOS GH#774)
  
  [self _recordRemovedTouches:touches];
}
  
#if !TARGET_OS_OSX // [TODO(macOS GH#774)
- (void)touchesBegan:(NSSet<UITouch *> *)touches withEvent:(UIEvent *)event
{
  [super touchesBegan:touches withEvent:event];
  [self interactionsBegan:touches];
}

- (void)touchesMoved:(NSSet<UITouch *> *)touches withEvent:(UIEvent *)event
{
  [super touchesMoved:touches withEvent:event];
  [self interactionsMoved:touches];
}

- (void)touchesEnded:(NSSet<UITouch *> *)touches withEvent:(UIEvent *)event
{
  [super touchesEnded:touches withEvent:event];
  [self interactionsEnded:touches withEvent:event];
}

- (void)touchesCancelled:(NSSet<UITouch *> *)touches withEvent:(UIEvent *)event
{
  [super touchesCancelled:touches withEvent:event];
  [self interactionsCancelled:touches withEvent:event];
}
#else

- (BOOL)acceptsFirstMouse:(NSEvent *)event
{
  // This will only be called if the hit-tested view returns YES for acceptsFirstMouse,
  // therefore asking it again would be redundant.
  return YES;
}

- (void)mouseDown:(NSEvent *)event
{
  [super mouseDown:event];
  [self interactionsBegan:[NSSet setWithObject:event]];
  // [TODO(macOS GH#774)
  if (_shouldSendMouseUpOnSystemBehalf) {
    _shouldSendMouseUpOnSystemBehalf = NO;
    
    NSEvent *newEvent = [NSEvent mouseEventWithType:NSEventTypeLeftMouseUp
                                           location:[event locationInWindow]
                                      modifierFlags:[event modifierFlags]
                                          timestamp:[event timestamp]
                                       windowNumber:[event windowNumber]
                                            context:nil
                                        eventNumber:[event eventNumber]
                                         clickCount:[event clickCount]
                                           pressure:[event pressure]];
    [self interactionsEnded:[NSSet setWithObject:newEvent] withEvent:newEvent];
    // ]TODO(macOS GH#774)
  }
}
  
- (void)rightMouseDown:(NSEvent *)event
{
  [super rightMouseDown:event];
  [self interactionsBegan:[NSSet setWithObject:event]];
}
  
- (void)mouseDragged:(NSEvent *)event
{
  [super mouseDragged:event];
  [self interactionsMoved:[NSSet setWithObject:event]];
}
  
- (void)rightMouseDragged:(NSEvent *)event
{
  [super rightMouseDragged:event];
  [self interactionsMoved:[NSSet setWithObject:event]];
}

- (void)mouseUp:(NSEvent *)event
{
  [super mouseUp:event];
  [self interactionsEnded:[NSSet setWithObject:event] withEvent:event];
}
  
- (void)rightMouseUp:(NSEvent *)event
{
  [super rightMouseUp:event];
  [self interactionsEnded:[NSSet setWithObject:event] withEvent:event];
}
  
#endif // ]TODO(macOS GH#774)

- (BOOL)canPreventGestureRecognizer:(__unused UIGestureRecognizer *)preventedGestureRecognizer
{
  return NO;
}

- (BOOL)canBePreventedByGestureRecognizer:(UIGestureRecognizer *)preventingGestureRecognizer
{
  // We fail in favour of other external gesture recognizers.
  // iOS will ask `delegate`'s opinion about this gesture recognizer little bit later.
  return !RCTUIViewIsDescendantOfView(preventingGestureRecognizer.view, self.view); // TODO(macOS GH#774) and TODO(macOS ISS#3536887)
}

- (void)reset
{
  if (_nativeTouches.count != 0) {
    [self _updateAndDispatchTouches:_nativeTouches.set eventName:@"touchCancel"];

    [_nativeTouches removeAllObjects];
    [_reactTouches removeAllObjects];
    [_touchViews removeAllObjects];

    _cachedRootView = nil;
  }
}

#pragma mark - Other

- (void)cancel
{
  self.enabled = NO;
  self.enabled = YES;
}

#if TARGET_OS_OSX // [TODO(macOS GH#774)
- (void)willShowMenuWithEvent:(NSEvent*)event
{
  if (event.type == NSEventTypeRightMouseDown) {
    [self interactionsEnded:[NSSet setWithObject:event] withEvent:event];
  }
}
#endif // ]TODO(macOS GH#774)

#pragma mark - UIGestureRecognizerDelegate

- (BOOL)gestureRecognizer:(__unused UIGestureRecognizer *)gestureRecognizer
    shouldRequireFailureOfGestureRecognizer:(UIGestureRecognizer *)otherGestureRecognizer
{
  // Same condition for `failure of` as for `be prevented by`.
  return [self canBePreventedByGestureRecognizer:otherGestureRecognizer];
}

@end<|MERGE_RESOLUTION|>--- conflicted
+++ resolved
@@ -9,10 +9,7 @@
 
 #if !TARGET_OS_OSX // [TODO(macOS GH#774)
 #import <UIKit/UIGestureRecognizerSubclass.h>
-<<<<<<< HEAD
-#endif // ]TODO(macOS GH#774)
-=======
->>>>>>> 8595f3f2
+#endif // ]TODO(macOS GH#774)
 
 #import "RCTAssert.h"
 #import "RCTBridge.h"
@@ -61,13 +58,7 @@
     _reactTouches = [NSMutableArray new];
     _touchViews = [NSMutableArray new];
 
-<<<<<<< HEAD
-    // Get a UNIX epoch basis time:
-    _unixEpochBasisTime = [[NSDate date] timeIntervalSince1970] - [NSProcessInfo processInfo].systemUptime;
-
-#if !TARGET_OS_OSX // TODO(macOS GH#774)
-=======
->>>>>>> 8595f3f2
+#if !TARGET_OS_OSX // TODO(macOS GH#774)
     // `cancelsTouchesInView` and `delaysTouches*` are needed in order to be used as a top level
     // event delegated recognizer. Otherwise, lower-level components not built
     // using RCT, will fail to recognize gestures.
