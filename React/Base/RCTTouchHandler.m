--- conflicted
+++ resolved
@@ -76,14 +76,10 @@
   return self;
 }
 
-<<<<<<< HEAD
-RCT_NOT_IMPLEMENTED(- (instancetype)initWithTarget:(id)target action:(SEL)action)
+RCT_NOT_IMPLEMENTED(-(instancetype)initWithTarget : (id)target action : (SEL)action)
 #if TARGET_OS_OSX // [TODO(macOS ISS#2323203)
 RCT_NOT_IMPLEMENTED(- (instancetype)initWithCoder:(NSCoder *)coder)
 #endif // ]TODO(macOS ISS#2323203)
-=======
-RCT_NOT_IMPLEMENTED(-(instancetype)initWithTarget : (id)target action : (SEL)action)
->>>>>>> 3c9e5f14
 
 - (void)attachToView:(RCTUIView *)view // TODO(macOS ISS#3536887)
 {
@@ -106,16 +102,11 @@
 {
 #if !TARGET_OS_OSX // TODO(macOS ISS#2323203)
   for (UITouch *touch in touches) {
-<<<<<<< HEAD
 #else // [TODO(macOS ISS#2323203)
   for (NSEvent *touch in touches) {
 #endif // ]TODO(macOS ISS#2323203)
 
-    RCTAssert(![_nativeTouches containsObject:touch],
-              @"Touch is already recorded. This is a critical bug.");
-=======
     RCTAssert(![_nativeTouches containsObject:touch], @"Touch is already recorded. This is a critical bug.");
->>>>>>> 3c9e5f14
 
     // Find closest React-managed touchable view
     
@@ -169,20 +160,7 @@
     // Get new, unique touch identifier for the react touch
     const NSUInteger RCTMaxTouches = 11; // This is the maximum supported by iDevices
     NSInteger touchID = ([_reactTouches.lastObject[@"identifier"] integerValue] + 1) % RCTMaxTouches;
-<<<<<<< HEAD
     touchID = [self _eventWithNumber:touchID]; // TODO(macOS ISS#2323203)
-=======
-    for (NSDictionary *reactTouch in _reactTouches) {
-      NSInteger usedID = [reactTouch[@"identifier"] integerValue];
-      if (usedID == touchID) {
-        // ID has already been used, try next value
-        touchID++;
-      } else if (usedID > touchID) {
-        // If usedID > touchID, touchID must be unique, so we can stop looking
-        break;
-      }
-    }
->>>>>>> 3c9e5f14
 
     // Create touch
     NSMutableDictionary *reactTouch = [[NSMutableDictionary alloc] initWithCapacity:RCTMaxTouches];
@@ -203,7 +181,7 @@
     NSInteger usedID = [reactTouch[@"identifier"] integerValue];
     if (usedID == touchID) {
       // ID has already been used, try next value
-      touchID ++;
+      touchID++;
     } else if (usedID > touchID) {
       // If usedID > touchID, touchID must be unique, so we can stop looking
       break;
@@ -256,13 +234,9 @@
   reactTouch[@"pageY"] = @(RCTSanitizeNaNValue(rootViewLocation.y, @"touchEvent.pageY"));
   reactTouch[@"locationX"] = @(RCTSanitizeNaNValue(touchViewLocation.x, @"touchEvent.locationX"));
   reactTouch[@"locationY"] = @(RCTSanitizeNaNValue(touchViewLocation.y, @"touchEvent.locationY"));
-<<<<<<< HEAD
-  reactTouch[@"timestamp"] =  @(nativeTouch.timestamp * 1000); // in ms, for JS
-#if !TARGET_OS_OSX // TODO(macOS ISS#2323203)
-=======
   reactTouch[@"timestamp"] = @(nativeTouch.timestamp * 1000); // in ms, for JS
 
->>>>>>> 3c9e5f14
+#if !TARGET_OS_OSX // TODO(macOS ISS#2323203)
   // TODO: force for a 'normal' touch is usually 1.0;
   // should we expose a `normalTouchForce` constant somewhere (which would
   // have a value of `1.0 / nativeTouch.maximumPossibleForce`)?
@@ -308,12 +282,11 @@
  * (start/end/move/cancel) and the indices that represent "changed" `Touch`es
  * from that array.
  */
-<<<<<<< HEAD
-- (void)_updateAndDispatchTouches:(NSSet *)touches // TODO(macOS ISS#2323203)
-                        eventName:(NSString *)eventName
-=======
+#if !TARGET_OS_OSX // TODO(macOS ISS#2323203)
 - (void)_updateAndDispatchTouches:(NSSet<UITouch *> *)touches eventName:(NSString *)eventName
->>>>>>> 3c9e5f14
+#else // [TODO(macOS ISS#2323203)
+- (void)_updateAndDispatchTouches:(NSSet<NSEvent *> *)touches eventName:(NSString *)eventName
+#endif // ]TODO(macOS ISS#2323203)
 {
   // Update touches
   NSMutableArray<NSNumber *> *changedIndexes = [NSMutableArray new];
