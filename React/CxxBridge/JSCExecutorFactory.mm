/*
 * Copyright (c) Facebook, Inc. and its affiliates.
 *
 * This source code is licensed under the MIT license found in the
 * LICENSE file in the root directory of this source tree.
 */

#include "JSCExecutorFactory.h"

#import <jsi/JSCRuntime.h>

#import <memory>

namespace facebook {
namespace react {

std::unique_ptr<JSExecutor> JSCExecutorFactory::createJSExecutor(
    std::shared_ptr<ExecutorDelegate> delegate,
<<<<<<< HEAD
    std::shared_ptr<MessageQueueThread> __unused jsQueue) {
  return std::make_unique<JSIExecutor>(
      facebook::jsc::makeJSCRuntime(),
      delegate,
      JSIExecutor::defaultTimeoutInvoker,
      runtimeInstaller_);
=======
    std::shared_ptr<MessageQueueThread> __unused jsQueue)
{
  auto installBindings = [runtimeInstaller = runtimeInstaller_](jsi::Runtime &runtime) {
    react::Logger iosLoggingBinder = [](const std::string &message, unsigned int logLevel) {
      _RCTLogJavaScriptInternal(static_cast<RCTLogLevel>(logLevel), [NSString stringWithUTF8String:message.c_str()]);
    };
    react::bindNativeLogger(runtime, iosLoggingBinder);

    react::PerformanceNow iosPerformanceNowBinder = []() {
      // CACurrentMediaTime() returns the current absolute time, in seconds
      return CACurrentMediaTime() * 1000;
    };
    react::bindNativePerformanceNow(runtime, iosPerformanceNowBinder);

    // Wrap over the original runtimeInstaller
    if (runtimeInstaller) {
      runtimeInstaller(runtime);
    }
  };
  return std::make_unique<JSIExecutor>(
      facebook::jsc::makeJSCRuntime(), delegate, JSIExecutor::defaultTimeoutInvoker, std::move(installBindings));
>>>>>>> 3c9e5f14
}

} // namespace react
} // namespace facebook<|MERGE_RESOLUTION|>--- conflicted
+++ resolved
@@ -16,36 +16,10 @@
 
 std::unique_ptr<JSExecutor> JSCExecutorFactory::createJSExecutor(
     std::shared_ptr<ExecutorDelegate> delegate,
-<<<<<<< HEAD
-    std::shared_ptr<MessageQueueThread> __unused jsQueue) {
-  return std::make_unique<JSIExecutor>(
-      facebook::jsc::makeJSCRuntime(),
-      delegate,
-      JSIExecutor::defaultTimeoutInvoker,
-      runtimeInstaller_);
-=======
     std::shared_ptr<MessageQueueThread> __unused jsQueue)
 {
-  auto installBindings = [runtimeInstaller = runtimeInstaller_](jsi::Runtime &runtime) {
-    react::Logger iosLoggingBinder = [](const std::string &message, unsigned int logLevel) {
-      _RCTLogJavaScriptInternal(static_cast<RCTLogLevel>(logLevel), [NSString stringWithUTF8String:message.c_str()]);
-    };
-    react::bindNativeLogger(runtime, iosLoggingBinder);
-
-    react::PerformanceNow iosPerformanceNowBinder = []() {
-      // CACurrentMediaTime() returns the current absolute time, in seconds
-      return CACurrentMediaTime() * 1000;
-    };
-    react::bindNativePerformanceNow(runtime, iosPerformanceNowBinder);
-
-    // Wrap over the original runtimeInstaller
-    if (runtimeInstaller) {
-      runtimeInstaller(runtime);
-    }
-  };
   return std::make_unique<JSIExecutor>(
-      facebook::jsc::makeJSCRuntime(), delegate, JSIExecutor::defaultTimeoutInvoker, std::move(installBindings));
->>>>>>> 3c9e5f14
+      facebook::jsc::makeJSCRuntime(), delegate, JSIExecutor::defaultTimeoutInvoker, runtimeInstaller_);
 }
 
 } // namespace react
