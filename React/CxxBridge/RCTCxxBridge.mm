--- conflicted
+++ resolved
@@ -27,11 +27,7 @@
 #import <React/RCTRedBox.h>
 #import <React/RCTReloadCommand.h>
 #import <React/RCTUtils.h>
-<<<<<<< HEAD
-#import <React/RCTFollyConvert.h>
 #import <React/RCTBundleURLProvider.h> // TODO(macOS ISS#2323203)
-=======
->>>>>>> 3c9e5f14
 #import <cxxreact/CxxNativeModule.h>
 #import <cxxreact/Instance.h>
 #import <cxxreact/JSBundleType.h>
@@ -49,6 +45,7 @@
 #else
 #import "JSCExecutorFactory.h"
 #endif
+#import "RCTJSIExecutorRuntimeInstaller.h"
 
 #import "NSDataBigString.h"
 #import "RCTMessageThread.h"
@@ -352,21 +349,12 @@
       executorFactory = [cxxDelegate jsExecutorFactoryForBridge:self];
     }
     if (!executorFactory) {
-      auto installBindings =
-        [](facebook::jsi::Runtime &runtime) {
-          facebook::react::Logger iosLoggingBinder =
-            [](const std::string &message, unsigned int logLevel) {
-              _RCTLogJavaScriptInternal(
-                static_cast<RCTLogLevel>(logLevel),
-                [NSString stringWithUTF8String:message.c_str()]);
-            };
-          facebook::react::bindNativeLogger(runtime, iosLoggingBinder);
-        };
-#if RCT_USE_HERMES
+      auto installBindings = RCTJSIExecutorRuntimeInstaller(nullptr);
+ #if RCT_USE_HERMES
       executorFactory = std::make_shared<HermesExecutorFactory>(installBindings);
-#else
+ #else
       executorFactory = std::make_shared<JSCExecutorFactory>(installBindings);
-#endif
+ #endif
     }
   } else {
     id<RCTJavaScriptExecutor> objcExecutor = [self moduleForClass:self.executorClass];
@@ -394,27 +382,16 @@
           [weakSelf handleError:error];
         }
 
-<<<<<<< HEAD
-    sourceCode = source.data;
-    dispatch_group_leave(prepareBridge);
-  } onProgress:^(RCTLoadingProgress *progressData) {
-#if (RCT_DEV | RCT_ENABLE_LOADING_VIEW) && __has_include(<React/RCTDevLoadingView.h>)
-    if ([[self devSettings] isDevModeEnabled]) { // TODO(OSS Candidate ISS#2710739)
-      // Note: RCTDevLoadingView should have been loaded at this point, so no need to allow lazy loading.
-      RCTDevLoadingView *loadingView = [weakSelf moduleForName:RCTBridgeModuleNameForClass([RCTDevLoadingView class])
-                                        lazilyLoadIfNecessary:NO];
-      [loadingView updateProgress:progressData];
-    } // TODO(OSS Candidate ISS#2710739)
-=======
         sourceCode = source.data;
         dispatch_group_leave(prepareBridge);
       }
       onProgress:^(RCTLoadingProgress *progressData) {
 #if (RCT_DEV | RCT_ENABLE_LOADING_VIEW) && __has_include(<React/RCTDevLoadingViewProtocol.h>)
-        id<RCTDevLoadingViewProtocol> loadingView = [weakSelf moduleForName:@"DevLoadingView"
-                                                      lazilyLoadIfNecessary:YES];
-        [loadingView updateProgress:progressData];
->>>>>>> 3c9e5f14
+        if ([[self devSettings] isDevModeEnabled]) { // TODO(OSS Candidate ISS#2710739)
+          id<RCTDevLoadingViewProtocol> loadingView = [weakSelf moduleForName:@"DevLoadingView"
+                                                        lazilyLoadIfNecessary:YES];
+          [loadingView updateProgress:progressData];
+        } // TODO(OSS Candidate ISS#2710739)
 #endif
       }];
 
@@ -526,11 +503,6 @@
     }
     return moduleData.instance;
   }
-<<<<<<< HEAD
-  
-  static NSSet<NSString *> *ignoredModuleLoadFailures = [NSSet setWithArray: @[@"UIManager"]];
-=======
->>>>>>> 3c9e5f14
 
   // Module may not be loaded yet, so attempt to force load it here.
   const BOOL result = [self.delegate respondsToSelector:@selector(bridge:didNotFindModule:)] &&
@@ -640,12 +612,7 @@
       executorFactory,
       _jsMessageThread,
       [self _buildModuleRegistryUnlocked]);
-<<<<<<< HEAD
-
-   _moduleRegistryCreated = YES;
-=======
   _moduleRegistryCreated = YES;
->>>>>>> 3c9e5f14
 }
 
 - (void)updateModuleWithInstance:(id<RCTBridgeModule>)instance
@@ -970,21 +937,9 @@
     [self enqueueApplicationScript:sourceCode url:self.bundleURL onComplete:completion];
   }
 
-<<<<<<< HEAD
-  RCTDevSettings *devSettings = [self devSettings]; // TODO(OSS Candidate ISS#2710739)
-  if ([devSettings isDevModeEnabled] && devSettings.isHotLoadingAvailable) {
-    NSString *path = [self.bundleURL.path substringFromIndex:1]; // strip initial slash
-    NSString *host = self.bundleURL.host;
-    NSNumber *port = self.bundleURL.port;
-    BOOL isHotLoadingEnabled = self.devSettings.isHotLoadingEnabled;
-    [self enqueueJSCall:@"HMRClient"
-                 method:@"setup"
-                   args:@[kRCTPlatformName, path, host, RCTNullIfNil(port), @(isHotLoadingEnabled)] // TODO(macOS ISS#2323203)
-             completion:NULL];
-  }
-=======
-  [self.devSettings setupHotModuleReloadClientIfApplicableForURL:self.bundleURL];
->>>>>>> 3c9e5f14
+  if (self.devSettings.isDevModeEnabled) { // TODO(OSS Candidate ISS#2710739)
+    [self.devSettings setupHotModuleReloadClientIfApplicableForURL:self.bundleURL];
+  }
 }
 
 - (void)handleError:(NSError *)error
@@ -1385,19 +1340,12 @@
 {
   [self _tryAndHandleError:^{
     NSString *sourceUrlStr = deriveSourceURL(url);
-<<<<<<< HEAD
-    [[NSNotificationCenter defaultCenter]
-      postNotificationName:RCTJavaScriptWillStartExecutingNotification
-      object:self->_parentBridge userInfo:@{@"bridge": self}];
-    // TODO(OSS Candidate ISS#2710739) - use local reactInstance, instance can be null'd while constructing NSDataBigString
-=======
     [[NSNotificationCenter defaultCenter] postNotificationName:RCTJavaScriptWillStartExecutingNotification
                                                         object:self->_parentBridge
                                                       userInfo:@{@"bridge" : self}];
 
     // hold a local reference to reactInstance in case a parallel thread
     // resets it between null check and usage
->>>>>>> 3c9e5f14
     auto reactInstance = self->_reactInstance;
     if (isRAMBundle(script)) {
       [self->_performanceLogger markStartForTag:RCTPLRAMBundleLoad];
@@ -1406,15 +1354,9 @@
       [self->_performanceLogger markStopForTag:RCTPLRAMBundleLoad];
       [self->_performanceLogger setValue:scriptStr->size() forTag:RCTPLRAMStartupCodeSize];
       if (reactInstance) {
-<<<<<<< HEAD
-        auto registry = RAMBundleRegistry::multipleBundlesRegistry(std::move(ramBundle), JSIndexedRAMBundle::buildFactory());
-        reactInstance->loadRAMBundle(std::move(registry), std::move(scriptStr),
-                                            sourceUrlStr.UTF8String, !async);
-=======
         auto registry =
             RAMBundleRegistry::multipleBundlesRegistry(std::move(ramBundle), JSIndexedRAMBundle::buildFactory());
         reactInstance->loadRAMBundle(std::move(registry), std::move(scriptStr), sourceUrlStr.UTF8String, !async);
->>>>>>> 3c9e5f14
       }
     } else if (reactInstance) {
       reactInstance->loadScriptFromString(std::make_unique<NSDataBigString>(script), sourceUrlStr.UTF8String, !async);
