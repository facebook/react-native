--- conflicted
+++ resolved
@@ -392,19 +392,11 @@
     }
     if (!executorFactory) {
       auto installBindings = RCTJSIExecutorRuntimeInstaller(nullptr);
-<<<<<<< HEAD
- #if RCT_USE_HERMES
-      executorFactory = std::make_shared<HermesExecutorFactory>(installBindings);
- #else
-      executorFactory = std::make_shared<JSCExecutorFactory>(installBindings);
- #endif
-=======
 #if RCT_USE_HERMES
       executorFactory = std::make_shared<HermesExecutorFactory>(installBindings);
 #else
       executorFactory = std::make_shared<JSCExecutorFactory>(installBindings);
 #endif
->>>>>>> 93e7a7a7
     }
   } else {
     id<RCTJavaScriptExecutor> objcExecutor = [self moduleForClass:self.executorClass];
