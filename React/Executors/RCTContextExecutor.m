/**
 * Copyright (c) 2015-present, Facebook, Inc.
 * All rights reserved.
 *
 * This source code is licensed under the BSD-style license found in the
 * LICENSE file in the root directory of this source tree. An additional grant
 * of patent rights can be found in the PATENTS file in the same directory.
 */

#import "RCTContextExecutor.h"

#import <pthread.h>

#import <JavaScriptCore/JavaScriptCore.h>
#import <UIKit/UIDevice.h>

#import "RCTAssert.h"
#import "RCTDefines.h"
#import "RCTDevMenu.h"
#import "RCTLog.h"
#import "RCTProfile.h"
#import "RCTPerformanceLogger.h"
#import "RCTUtils.h"

#ifndef RCT_JSC_PROFILER
#if RCT_DEV
#define RCT_JSC_PROFILER 1
#else
#define RCT_JSC_PROFILER 0
#endif
#endif

#if RCT_JSC_PROFILER
#include <dlfcn.h>

#ifndef RCT_JSC_PROFILER_DYLIB
#define RCT_JSC_PROFILER_DYLIB [[[NSBundle mainBundle] pathForResource:[NSString stringWithFormat:@"RCTJSCProfiler.ios%zd", [[[UIDevice currentDevice] systemVersion] integerValue]] ofType:@"dylib" inDirectory:@"RCTJSCProfiler"] UTF8String]
#endif
#endif

@interface RCTJavaScriptContext : NSObject <RCTInvalidating>

@property (nonatomic, assign, readonly) JSGlobalContextRef ctx;

- (instancetype)initWithJSContext:(JSGlobalContextRef)context NS_DESIGNATED_INITIALIZER;

@end

@implementation RCTJavaScriptContext
{
  RCTJavaScriptContext *_self;
}

- (instancetype)initWithJSContext:(JSGlobalContextRef)context
{
  if ((self = [super init])) {
    _ctx = context;
    _self = self;
  }
  return self;
}

RCT_NOT_IMPLEMENTED(-(instancetype)init)

- (BOOL)isValid
{
  return _ctx != NULL;
}

- (void)invalidate
{
  if (self.isValid) {
    JSGlobalContextRelease(_ctx);
    _ctx = NULL;
    _self = nil;
  }
}

- (void)dealloc
{
  CFRunLoopStop([[NSRunLoop currentRunLoop] getCFRunLoop]);
}

@end

@implementation RCTContextExecutor
{
  RCTJavaScriptContext *_context;
  NSThread *_javaScriptThread;
}

@synthesize valid = _valid;
@synthesize bridge = _bridge;

RCT_EXPORT_MODULE()

/**
 * The one tiny pure native hook that we implement is a native logging hook.
 * You could even argue that this is not necessary - we could plumb logging
 * calls through a batched bridge, but having the pure native hook allows
 * logging to successfully come through even in the event that a batched bridge
 * crashes.
 */

static JSValueRef RCTNativeLoggingHook(JSContextRef context, __unused JSObjectRef object, __unused JSObjectRef thisObject, size_t argumentCount, const JSValueRef arguments[], JSValueRef *exception)
{
  if (argumentCount > 0) {
    JSStringRef messageRef = JSValueToStringCopy(context, arguments[0], exception);
    if (!messageRef) {
      return JSValueMakeUndefined(context);
    }
    NSString *message = (__bridge_transfer NSString *)JSStringCopyCFString(kCFAllocatorDefault, messageRef);
    JSStringRelease(messageRef);
    NSRegularExpression *regex = [NSRegularExpression regularExpressionWithPattern:
                                  @"( stack: )?([_a-z0-9]*)@?(http://|file:///)[a-z.0-9:/_-]+/([a-z0-9_]+).bundle(:[0-9]+:[0-9]+)"
                                                                           options:NSRegularExpressionCaseInsensitive
                                                                             error:NULL];
    message = [regex stringByReplacingMatchesInString:message
                                              options:0
                                                range:(NSRange){0, message.length}
                                         withTemplate:@"[$4$5]  \t$2"];

    RCTLogLevel level = RCTLogLevelInfo;
    if (argumentCount > 1) {
      level = MAX(level, JSValueToNumber(context, arguments[1], exception) - 1);
    }
    RCTGetLogFunction()(level, nil, nil, message);
  }

  return JSValueMakeUndefined(context);
}

// Do-very-little native hook for testing.
static JSValueRef RCTNoop(JSContextRef context, __unused JSObjectRef object, __unused JSObjectRef thisObject, __unused size_t argumentCount, __unused const JSValueRef arguments[], __unused JSValueRef *exception)
{
  static int counter = 0;
  counter++;
  return JSValueMakeUndefined(context);
}

static NSString *RCTJSValueToNSString(JSContextRef context, JSValueRef value)
{
  JSStringRef JSString = JSValueToStringCopy(context, value, NULL);
  CFStringRef string = JSStringCopyCFString(kCFAllocatorDefault, JSString);
  JSStringRelease(JSString);

  return (__bridge_transfer NSString *)string;
}

static NSString *RCTJSValueToJSONString(JSContextRef context, JSValueRef value, unsigned indent)
{
  JSStringRef JSString = JSValueCreateJSONString(context, value, indent, NULL);
  CFStringRef string = JSStringCopyCFString(kCFAllocatorDefault, JSString);
  JSStringRelease(JSString);

  return (__bridge_transfer NSString *)string;
}

static NSError *RCTNSErrorFromJSError(JSContextRef context, JSValueRef jsError)
{
  NSString *errorMessage = jsError ? RCTJSValueToNSString(context, jsError) : @"unknown JS error";
  NSString *details = jsError ? RCTJSValueToJSONString(context, jsError, 2) : @"no details";
  return [NSError errorWithDomain:@"JS" code:1 userInfo:@{NSLocalizedDescriptionKey: errorMessage, NSLocalizedFailureReasonErrorKey: details}];
}

#if RCT_DEV

static JSValueRef RCTNativeTraceBeginSection(JSContextRef context, __unused JSObjectRef object, __unused JSObjectRef thisObject, size_t argumentCount, const JSValueRef arguments[], __unused JSValueRef *exception)
{
  static int profileCounter = 1;
  NSString *profileName;
  double tag = 0;

  if (argumentCount > 0) {
    if (JSValueIsNumber(context, arguments[0])) {
      tag = JSValueToNumber(context, arguments[0], NULL);
    } else {
      profileName = RCTJSValueToNSString(context, arguments[0]);
    }
  } else {
    profileName = [NSString stringWithFormat:@"Profile %d", profileCounter++];
  }

  if (argumentCount > 1 && JSValueIsString(context, arguments[1])) {
    profileName = RCTJSValueToNSString(context, arguments[1]);
  }

  if (profileName) {
    RCTProfileBeginEvent(tag, profileName, nil);
  }

  return JSValueMakeUndefined(context);
}

static JSValueRef RCTNativeTraceEndSection(JSContextRef context, __unused JSObjectRef object, __unused JSObjectRef thisObject, __unused size_t argumentCount, __unused const JSValueRef arguments[], __unused JSValueRef *exception)
{
  if (argumentCount > 0) {
    JSValueRef *error = NULL;
    double tag = JSValueToNumber(context, arguments[0], error);

    if (error == NULL) {
      RCTProfileEndEvent((uint64_t)tag, @"console", nil);
    }
  }

  return JSValueMakeUndefined(context);
}

static void RCTInstallJSCProfiler(RCTBridge *bridge, JSContextRef context)
{
#if RCT_JSC_PROFILER
  void *JSCProfiler = dlopen(RCT_JSC_PROFILER_DYLIB, RTLD_NOW);
  if (JSCProfiler != NULL) {
    void (*nativeProfilerStart)(JSContextRef, const char *) =
      (__typeof__(nativeProfilerStart))dlsym(JSCProfiler, "nativeProfilerStart");
    void (*nativeProfilerEnd)(JSContextRef, const char *, const char *) =
      (__typeof__(nativeProfilerEnd))dlsym(JSCProfiler, "nativeProfilerEnd");

    if (nativeProfilerStart != NULL && nativeProfilerEnd != NULL) {
      void (*nativeProfilerEnableByteCode)(void) =
        (__typeof__(nativeProfilerEnableByteCode))dlsym(JSCProfiler, "nativeProfilerEnableByteCode");

      if (nativeProfilerEnableByteCode != NULL) {
        nativeProfilerEnableByteCode();
      }

      __block BOOL isProfiling = NO;
      [bridge.devMenu addItem:[RCTDevMenuItem buttonItemWithTitle:@"Profile" handler:^{
        if (isProfiling) {
          NSString *outputFile = [NSTemporaryDirectory() stringByAppendingPathComponent:@"cpu_profile.json"];
          nativeProfilerEnd(context, "profile", outputFile.UTF8String);
          NSData *profileData = [NSData dataWithContentsOfFile:outputFile
                                                       options:NSDataReadingMappedIfSafe
                                                         error:NULL];

          RCTProfileSendResult(bridge, @"cpu-profile", profileData);
        } else {
          nativeProfilerStart(context, "profile");
        }
        isProfiling = !isProfiling;
      }]];
    }
  }
#endif
}

#endif

+ (void)runRunLoopThread
{
  @autoreleasepool {
    // copy thread name to pthread name
    pthread_setname_np([NSThread currentThread].name.UTF8String);

    // Set up a dummy runloop source to avoid spinning
    CFRunLoopSourceContext noSpinCtx = {0, NULL, NULL, NULL, NULL, NULL, NULL, NULL, NULL, NULL};
    CFRunLoopSourceRef noSpinSource = CFRunLoopSourceCreate(NULL, 0, &noSpinCtx);
    CFRunLoopAddSource(CFRunLoopGetCurrent(), noSpinSource, kCFRunLoopDefaultMode);
    CFRelease(noSpinSource);

    // run the run loop
    while (kCFRunLoopRunStopped != CFRunLoopRunInMode(kCFRunLoopDefaultMode, ((NSDate *)[NSDate distantFuture]).timeIntervalSinceReferenceDate, NO)) {
      RCTAssert(NO, @"not reached assertion"); // runloop spun. that's bad.
    }
  }
}

- (instancetype)init
{
  NSThread *javaScriptThread = [[NSThread alloc] initWithTarget:[self class]
                                                       selector:@selector(runRunLoopThread)
                                                         object:nil];
  javaScriptThread.name = @"com.facebook.React.JavaScript";
  javaScriptThread.threadPriority = [NSThread mainThread].threadPriority;
  [javaScriptThread start];

  return [self initWithJavaScriptThread:javaScriptThread globalContextRef:NULL];
}

- (instancetype)initWithJavaScriptThread:(NSThread *)javaScriptThread
                        globalContextRef:(JSGlobalContextRef)context
{
  RCTAssert(javaScriptThread != nil,
            @"Can't initialize RCTContextExecutor without a javaScriptThread");

  if ((self = [super init])) {
    _valid = YES;
    _javaScriptThread = javaScriptThread;
    __weak RCTContextExecutor *weakSelf = self;
    [self executeBlockOnJavaScriptQueue: ^{
      RCTContextExecutor *strongSelf = weakSelf;
      if (!strongSelf) {
        return;
      }
      // Assumes that no other JS tasks are scheduled before.
      JSGlobalContextRef ctx;
      if (context) {
        ctx = JSGlobalContextRetain(context);
        strongSelf->_context = [[RCTJavaScriptContext alloc] initWithJSContext:ctx];
      }
    }];
  }

  return self;
}

- (void)setUp
{
  __weak RCTContextExecutor *weakSelf = self;
  [self executeBlockOnJavaScriptQueue:^{
    RCTContextExecutor *strongSelf = weakSelf;
    if (!strongSelf.isValid) {
      return;
    }
    if (!strongSelf->_context) {
      JSGlobalContextRef ctx = JSGlobalContextCreate(NULL);
      strongSelf->_context = [[RCTJavaScriptContext alloc] initWithJSContext:ctx];
    }
    [strongSelf _addNativeHook:RCTNativeLoggingHook withName:"nativeLoggingHook"];
    [strongSelf _addNativeHook:RCTNoop withName:"noop"];
#if RCT_DEV
    [strongSelf _addNativeHook:RCTNativeTraceBeginSection withName:"nativeTraceBeginSection"];
    [strongSelf _addNativeHook:RCTNativeTraceEndSection withName:"nativeTraceEndSection"];

    RCTInstallJSCProfiler(_bridge, strongSelf->_context.ctx);

    for (NSString *event in @[RCTProfileDidStartProfiling, RCTProfileDidEndProfiling]) {
      [[NSNotificationCenter defaultCenter] addObserver:strongSelf
                                               selector:@selector(toggleProfilingFlag:)
                                                   name:event
                                                 object:nil];
    }
#endif
  }];
}

- (void)toggleProfilingFlag:(NSNotification *)notification
{
  JSObjectRef globalObject = JSContextGetGlobalObject(_context.ctx);

  bool enabled = [notification.name isEqualToString:RCTProfileDidStartProfiling];
  JSStringRef JSName = JSStringCreateWithUTF8CString("__BridgeProfilingIsProfiling");
  JSObjectSetProperty(_context.ctx,
                      globalObject,
                      JSName,
                      JSValueMakeBoolean(_context.ctx, enabled),
                      kJSPropertyAttributeNone,
                      NULL);
  JSStringRelease(JSName);
}

- (void)_addNativeHook:(JSObjectCallAsFunctionCallback)hook withName:(const char *)name
{
  JSObjectRef globalObject = JSContextGetGlobalObject(_context.ctx);

  JSStringRef JSName = JSStringCreateWithUTF8CString(name);
  JSObjectSetProperty(_context.ctx, globalObject, JSName, JSObjectMakeFunctionWithCallback(_context.ctx, JSName, hook), kJSPropertyAttributeNone, NULL);
  JSStringRelease(JSName);

}

- (void)invalidate
{
  if (!self.isValid) {
    return;
  }

  _valid = NO;

#if RCT_DEV
  [[NSNotificationCenter defaultCenter] removeObserver:self];
#endif

  [_context performSelector:@selector(invalidate)
                   onThread:_javaScriptThread
                 withObject:nil
              waitUntilDone:NO];
  _context = nil;
}

- (void)dealloc
{
  [self invalidate];
}

- (void)executeJSString:(NSString*)execString
                context:(NSNumber *)executorID
               callback:(RCTJavaScriptCallback)onComplete
{
    RCTAssert(onComplete != nil, @"onComplete block should not be nil");
    __weak RCTContextExecutor *weakSelf = self;
    [self executeBlockOnJavaScriptQueue:RCTProfileBlock((^{
        RCTContextExecutor *strongSelf = weakSelf;
        if (!strongSelf || !strongSelf.isValid || ![RCTGetExecutorID(strongSelf) isEqualToNumber:executorID]) {
            return;
        }
        
        JSValueRef jsError = NULL;
        JSStringRef execJSString = JSStringCreateWithCFString((__bridge CFStringRef)execString);
        JSValueRef result = JSEvaluateScript(strongSelf->_context.ctx, execJSString, NULL, NULL, 0, &jsError);
        JSStringRelease(execJSString);
        
        if (!result) {
            onComplete(nil, RCTNSErrorFromJSError(strongSelf->_context.ctx, jsError));
            return;
        }
        
        // Looks like making lots of JSC API calls is slower than communicating by using a JSON
        // string. Also it ensures that data stuctures don't have cycles and non-serializable fields.
        // see [RCTContextExecutorTests testDeserializationPerf]
        id objcValue;
        // We often return `null` from JS when there is nothing for native side. JSONKit takes an extra hundred microseconds
        // to handle this simple case, so we are adding a shortcut to make executeJSCall method even faster
        if (!JSValueIsNull(strongSelf->_context.ctx, result)) {
            JSStringRef jsJSONString = JSValueCreateJSONString(strongSelf->_context.ctx, result, 0, nil);
            if (jsJSONString) {
                NSString *objcJSONString = (__bridge_transfer NSString *)JSStringCopyCFString(kCFAllocatorDefault, jsJSONString);
                JSStringRelease(jsJSONString);
                
                objcValue = RCTJSONParse(objcJSONString, NULL);
            }
        }
        
        onComplete(objcValue, nil);
    }), @"js_call", (@{@"exec_string":execString}))];
}

- (void)executeJSCall:(NSString *)name
               method:(NSString *)method
            arguments:(NSArray *)arguments
             callback:(RCTJavaScriptCallback)onComplete
{
<<<<<<< HEAD
=======
  RCTAssert(onComplete != nil, @"onComplete block should not be nil");
  __weak RCTContextExecutor *weakSelf = self;
  [self executeBlockOnJavaScriptQueue:RCTProfileBlock((^{
    RCTContextExecutor *strongSelf = weakSelf;
    if (!strongSelf || !strongSelf.isValid) {
      return;
    }
>>>>>>> 515d5a5f
    NSError *error;
    NSString *argsString = (arguments.count == 1) ? RCTJSONStringify(arguments[0], &error) : RCTJSONStringify(arguments, &error);
    if (!argsString) {
      RCTLogError(@"Cannot convert argument to string: %@", error);
      onComplete(nil, error);
      return;
    }
<<<<<<< HEAD
    NSString *execString = [NSString stringWithFormat:@"require('%@').%@.apply(null, %@);", name, method, argsString];
    [self executeJSString:execString context:executorID callback:onComplete];
=======

    JSValueRef errorJSRef = NULL;
    JSValueRef resultJSRef = NULL;
    JSGlobalContextRef contextJSRef = JSContextGetGlobalContext(strongSelf->_context.ctx);
    JSObjectRef globalObjectJSRef = JSContextGetGlobalObject(strongSelf->_context.ctx);

    // get require
    JSStringRef requireNameJSStringRef = JSStringCreateWithUTF8CString("require");
    JSValueRef requireJSRef = JSObjectGetProperty(contextJSRef, globalObjectJSRef, requireNameJSStringRef, &errorJSRef);
    JSStringRelease(requireNameJSStringRef);

    if (requireJSRef != NULL && !JSValueIsUndefined(contextJSRef, requireJSRef) && errorJSRef == NULL) {

      // get module
      JSStringRef moduleNameJSStringRef = JSStringCreateWithCFString((__bridge CFStringRef)name);
      JSValueRef moduleNameJSRef = JSValueMakeString(contextJSRef, moduleNameJSStringRef);
      JSValueRef moduleJSRef = JSObjectCallAsFunction(contextJSRef, (JSObjectRef)requireJSRef, NULL, 1, (const JSValueRef *)&moduleNameJSRef, &errorJSRef);
      JSStringRelease(moduleNameJSStringRef);

      if (moduleJSRef != NULL && errorJSRef == NULL && !JSValueIsUndefined(contextJSRef, moduleJSRef)) {

        // get method
        JSStringRef methodNameJSStringRef = JSStringCreateWithCFString((__bridge CFStringRef)method);
        JSValueRef methodJSRef = JSObjectGetProperty(contextJSRef, (JSObjectRef)moduleJSRef, methodNameJSStringRef, &errorJSRef);
        JSStringRelease(methodNameJSStringRef);

        if (methodJSRef != NULL && errorJSRef == NULL) {

          // direct method invoke with no arguments
          if (arguments.count == 0) {
            resultJSRef = JSObjectCallAsFunction(contextJSRef, (JSObjectRef)methodJSRef, (JSObjectRef)moduleJSRef, 0, NULL, &errorJSRef);
          }

          // direct method invoke with 1 argument
          else if(arguments.count == 1) {
            JSStringRef argsJSStringRef = JSStringCreateWithCFString((__bridge CFStringRef)argsString);
            JSValueRef argsJSRef = JSValueMakeFromJSONString(contextJSRef, argsJSStringRef);
            resultJSRef = JSObjectCallAsFunction(contextJSRef, (JSObjectRef)methodJSRef, (JSObjectRef)moduleJSRef, 1, &argsJSRef, &errorJSRef);
            JSStringRelease(argsJSStringRef);

          } else {
            // apply invoke with array of arguments
            JSStringRef applyNameJSStringRef = JSStringCreateWithUTF8CString("apply");
            JSValueRef applyJSRef = JSObjectGetProperty(contextJSRef, (JSObjectRef)methodJSRef, applyNameJSStringRef, &errorJSRef);
            JSStringRelease(applyNameJSStringRef);

            if (applyJSRef != NULL && errorJSRef == NULL) {
              // invoke apply
              JSStringRef argsJSStringRef = JSStringCreateWithCFString((__bridge CFStringRef)argsString);
              JSValueRef argsJSRef = JSValueMakeFromJSONString(contextJSRef, argsJSStringRef);

              JSValueRef args[2];
              args[0] = JSValueMakeNull(contextJSRef);
              args[1] = argsJSRef;

              resultJSRef = JSObjectCallAsFunction(contextJSRef, (JSObjectRef)applyJSRef, (JSObjectRef)methodJSRef, 2, args, &errorJSRef);
              JSStringRelease(argsJSStringRef);
            }
          }
        }
      }
    }

    if (!resultJSRef) {
      onComplete(nil, RCTNSErrorFromJSError(contextJSRef, errorJSRef));
      return;
    }

    // Looks like making lots of JSC API calls is slower than communicating by using a JSON
    // string. Also it ensures that data stuctures don't have cycles and non-serializable fields.
    // see [RCTContextExecutorTests testDeserializationPerf]
    id objcValue;
    // We often return `null` from JS when there is nothing for native side. JSONKit takes an extra hundred microseconds
    // to handle this simple case, so we are adding a shortcut to make executeJSCall method even faster
    if (!JSValueIsNull(contextJSRef, resultJSRef)) {
      JSStringRef jsJSONString = JSValueCreateJSONString(contextJSRef, resultJSRef, 0, nil);
      if (jsJSONString) {
        NSString *objcJSONString = (__bridge_transfer NSString *)JSStringCopyCFString(kCFAllocatorDefault, jsJSONString);
        JSStringRelease(jsJSONString);

        objcValue = RCTJSONParse(objcJSONString, NULL);
      }
    }

    onComplete(objcValue, nil);
  }), 0, @"js_call", (@{@"module":name, @"method": method, @"args": arguments}))];
>>>>>>> 515d5a5f
}

- (void)executeApplicationScript:(NSString *)script
                       sourceURL:(NSURL *)sourceURL
                      onComplete:(RCTJavaScriptCompleteBlock)onComplete
{
  RCTAssertParam(script);
  RCTAssertParam(sourceURL);

  __weak RCTContextExecutor *weakSelf = self;
  [self executeBlockOnJavaScriptQueue:RCTProfileBlock((^{
    RCTContextExecutor *strongSelf = weakSelf;
    if (!strongSelf || !strongSelf.isValid) {
      return;
    }

    RCTPerformanceLoggerStart(RCTPLScriptExecution);
    JSValueRef jsError = NULL;
    JSStringRef execJSString = JSStringCreateWithCFString((__bridge CFStringRef)script);
    JSStringRef jsURL = JSStringCreateWithCFString((__bridge CFStringRef)sourceURL.absoluteString);
    JSValueRef result = JSEvaluateScript(strongSelf->_context.ctx, execJSString, NULL, jsURL, 0, &jsError);
    JSStringRelease(jsURL);
    JSStringRelease(execJSString);
    RCTPerformanceLoggerEnd(RCTPLScriptExecution);

    if (onComplete) {
      NSError *error;
      if (!result) {
        error = RCTNSErrorFromJSError(strongSelf->_context.ctx, jsError);
      }
      onComplete(error);
    }
  }), 0, @"js_call", (@{ @"url": sourceURL.absoluteString }))];
}

- (void)executeBlockOnJavaScriptQueue:(dispatch_block_t)block
{
  if ([NSThread currentThread] != _javaScriptThread) {
    [self performSelector:@selector(executeBlockOnJavaScriptQueue:)
                 onThread:_javaScriptThread withObject:block waitUntilDone:NO];
  } else {
    block();
  }
}

- (void)executeAsyncBlockOnJavaScriptQueue:(dispatch_block_t)block
{
  [self performSelector:@selector(executeBlockOnJavaScriptQueue:)
               onThread:_javaScriptThread
             withObject:block
          waitUntilDone:NO];
}

- (void)_runBlock:(dispatch_block_t)block
{
  block();
}

- (void)injectJSONText:(NSString *)script
   asGlobalObjectNamed:(NSString *)objectName
              callback:(RCTJavaScriptCompleteBlock)onComplete
{
  if (RCT_DEBUG) {
    RCTAssert(RCTJSONParse(script, NULL) != nil, @"%@ wasn't valid JSON!", script);
  }

  __weak RCTContextExecutor *weakSelf = self;
  [self executeBlockOnJavaScriptQueue:RCTProfileBlock((^{
    RCTContextExecutor *strongSelf = weakSelf;
    if (!strongSelf || !strongSelf.isValid) {
      return;
    }
    JSStringRef execJSString = JSStringCreateWithCFString((__bridge CFStringRef)script);
    JSValueRef valueToInject = JSValueMakeFromJSONString(strongSelf->_context.ctx, execJSString);
    JSStringRelease(execJSString);

    if (!valueToInject) {
      NSString *errorDesc = [NSString stringWithFormat:@"Can't make JSON value from script '%@'", script];
      RCTLogError(@"%@", errorDesc);

      if (onComplete) {
        NSError *error = [NSError errorWithDomain:@"JS" code:2 userInfo:@{NSLocalizedDescriptionKey: errorDesc}];
        onComplete(error);
      }
      return;
    }

    JSObjectRef globalObject = JSContextGetGlobalObject(strongSelf->_context.ctx);
    JSStringRef JSName = JSStringCreateWithCFString((__bridge CFStringRef)objectName);
    JSObjectSetProperty(strongSelf->_context.ctx, globalObject, JSName, valueToInject, kJSPropertyAttributeNone, NULL);
    JSStringRelease(JSName);
    if (onComplete) {
      onComplete(nil);
    }
  }), 0, @"js_call,json_call", (@{@"objectName": objectName}))];
}

RCT_EXPORT_METHOD(setContextName:(nonnull NSString *)name)
{
  if (JSGlobalContextSetName != NULL) {
    JSStringRef JSName = JSStringCreateWithCFString((__bridge CFStringRef)name);
    JSGlobalContextSetName(_context.ctx, JSName);
    JSStringRelease(JSName);
  }
}

@end<|MERGE_RESOLUTION|>--- conflicted
+++ resolved
@@ -395,13 +395,70 @@
             return;
         }
         
-        JSValueRef jsError = NULL;
-        JSStringRef execJSString = JSStringCreateWithCFString((__bridge CFStringRef)execString);
-        JSValueRef result = JSEvaluateScript(strongSelf->_context.ctx, execJSString, NULL, NULL, 0, &jsError);
-        JSStringRelease(execJSString);
+        JSValueRef errorJSRef = NULL;
+        JSValueRef resultJSRef = NULL;
+        JSGlobalContextRef contextJSRef = JSContextGetGlobalContext(strongSelf->_context.ctx);
+        JSObjectRef globalObjectJSRef = JSContextGetGlobalObject(strongSelf->_context.ctx);
         
-        if (!result) {
-            onComplete(nil, RCTNSErrorFromJSError(strongSelf->_context.ctx, jsError));
+        // get require
+        JSStringRef requireNameJSStringRef = JSStringCreateWithUTF8CString("require");
+        JSValueRef requireJSRef = JSObjectGetProperty(contextJSRef, globalObjectJSRef, requireNameJSStringRef, &errorJSRef);
+        JSStringRelease(requireNameJSStringRef);
+        
+        if (requireJSRef != NULL && !JSValueIsUndefined(contextJSRef, requireJSRef) && errorJSRef == NULL) {
+            
+            // get module
+            JSStringRef moduleNameJSStringRef = JSStringCreateWithCFString((__bridge CFStringRef)name);
+            JSValueRef moduleNameJSRef = JSValueMakeString(contextJSRef, moduleNameJSStringRef);
+            JSValueRef moduleJSRef = JSObjectCallAsFunction(contextJSRef, (JSObjectRef)requireJSRef, NULL, 1, (const JSValueRef *)&moduleNameJSRef, &errorJSRef);
+            JSStringRelease(moduleNameJSStringRef);
+            
+            if (moduleJSRef != NULL && errorJSRef == NULL && !JSValueIsUndefined(contextJSRef, moduleJSRef)) {
+                
+                // get method
+                JSStringRef methodNameJSStringRef = JSStringCreateWithCFString((__bridge CFStringRef)method);
+                JSValueRef methodJSRef = JSObjectGetProperty(contextJSRef, (JSObjectRef)moduleJSRef, methodNameJSStringRef, &errorJSRef);
+                JSStringRelease(methodNameJSStringRef);
+                
+                if (methodJSRef != NULL && errorJSRef == NULL) {
+                    
+                    // direct method invoke with no arguments
+                    if (arguments.count == 0) {
+                        resultJSRef = JSObjectCallAsFunction(contextJSRef, (JSObjectRef)methodJSRef, (JSObjectRef)moduleJSRef, 0, NULL, &errorJSRef);
+                    }
+                    
+                    // direct method invoke with 1 argument
+                    else if(arguments.count == 1) {
+                        JSStringRef argsJSStringRef = JSStringCreateWithCFString((__bridge CFStringRef)argsString);
+                        JSValueRef argsJSRef = JSValueMakeFromJSONString(contextJSRef, argsJSStringRef);
+                        resultJSRef = JSObjectCallAsFunction(contextJSRef, (JSObjectRef)methodJSRef, (JSObjectRef)moduleJSRef, 1, &argsJSRef, &errorJSRef);
+                        JSStringRelease(argsJSStringRef);
+                        
+                    } else {
+                        // apply invoke with array of arguments
+                        JSStringRef applyNameJSStringRef = JSStringCreateWithUTF8CString("apply");
+                        JSValueRef applyJSRef = JSObjectGetProperty(contextJSRef, (JSObjectRef)methodJSRef, applyNameJSStringRef, &errorJSRef);
+                        JSStringRelease(applyNameJSStringRef);
+                        
+                        if (applyJSRef != NULL && errorJSRef == NULL) {
+                            // invoke apply
+                            JSStringRef argsJSStringRef = JSStringCreateWithCFString((__bridge CFStringRef)argsString);
+                            JSValueRef argsJSRef = JSValueMakeFromJSONString(contextJSRef, argsJSStringRef);
+                            
+                            JSValueRef args[2];
+                            args[0] = JSValueMakeNull(contextJSRef);
+                            args[1] = argsJSRef;
+                            
+                            resultJSRef = JSObjectCallAsFunction(contextJSRef, (JSObjectRef)applyJSRef, (JSObjectRef)methodJSRef, 2, args, &errorJSRef);
+                            JSStringRelease(argsJSStringRef);
+                        }
+                    }
+                }
+            }
+        }
+        
+        if (!resultJSRef) {
+            onComplete(nil, RCTNSErrorFromJSError(contextJSRef, errorJSRef));
             return;
         }
         
@@ -411,8 +468,8 @@
         id objcValue;
         // We often return `null` from JS when there is nothing for native side. JSONKit takes an extra hundred microseconds
         // to handle this simple case, so we are adding a shortcut to make executeJSCall method even faster
-        if (!JSValueIsNull(strongSelf->_context.ctx, result)) {
-            JSStringRef jsJSONString = JSValueCreateJSONString(strongSelf->_context.ctx, result, 0, nil);
+        if (!JSValueIsNull(contextJSRef, resultJSRef)) {
+            JSStringRef jsJSONString = JSValueCreateJSONString(contextJSRef, resultJSRef, 0, nil);
             if (jsJSONString) {
                 NSString *objcJSONString = (__bridge_transfer NSString *)JSStringCopyCFString(kCFAllocatorDefault, jsJSONString);
                 JSStringRelease(jsJSONString);
@@ -422,7 +479,7 @@
         }
         
         onComplete(objcValue, nil);
-    }), @"js_call", (@{@"exec_string":execString}))];
+    }), 0, @"js_call", (@{@"module":name, @"method": method, @"args": arguments}))];
 }
 
 - (void)executeJSCall:(NSString *)name
@@ -430,16 +487,6 @@
             arguments:(NSArray *)arguments
              callback:(RCTJavaScriptCallback)onComplete
 {
-<<<<<<< HEAD
-=======
-  RCTAssert(onComplete != nil, @"onComplete block should not be nil");
-  __weak RCTContextExecutor *weakSelf = self;
-  [self executeBlockOnJavaScriptQueue:RCTProfileBlock((^{
-    RCTContextExecutor *strongSelf = weakSelf;
-    if (!strongSelf || !strongSelf.isValid) {
-      return;
-    }
->>>>>>> 515d5a5f
     NSError *error;
     NSString *argsString = (arguments.count == 1) ? RCTJSONStringify(arguments[0], &error) : RCTJSONStringify(arguments, &error);
     if (!argsString) {
@@ -447,97 +494,9 @@
       onComplete(nil, error);
       return;
     }
-<<<<<<< HEAD
+
     NSString *execString = [NSString stringWithFormat:@"require('%@').%@.apply(null, %@);", name, method, argsString];
     [self executeJSString:execString context:executorID callback:onComplete];
-=======
-
-    JSValueRef errorJSRef = NULL;
-    JSValueRef resultJSRef = NULL;
-    JSGlobalContextRef contextJSRef = JSContextGetGlobalContext(strongSelf->_context.ctx);
-    JSObjectRef globalObjectJSRef = JSContextGetGlobalObject(strongSelf->_context.ctx);
-
-    // get require
-    JSStringRef requireNameJSStringRef = JSStringCreateWithUTF8CString("require");
-    JSValueRef requireJSRef = JSObjectGetProperty(contextJSRef, globalObjectJSRef, requireNameJSStringRef, &errorJSRef);
-    JSStringRelease(requireNameJSStringRef);
-
-    if (requireJSRef != NULL && !JSValueIsUndefined(contextJSRef, requireJSRef) && errorJSRef == NULL) {
-
-      // get module
-      JSStringRef moduleNameJSStringRef = JSStringCreateWithCFString((__bridge CFStringRef)name);
-      JSValueRef moduleNameJSRef = JSValueMakeString(contextJSRef, moduleNameJSStringRef);
-      JSValueRef moduleJSRef = JSObjectCallAsFunction(contextJSRef, (JSObjectRef)requireJSRef, NULL, 1, (const JSValueRef *)&moduleNameJSRef, &errorJSRef);
-      JSStringRelease(moduleNameJSStringRef);
-
-      if (moduleJSRef != NULL && errorJSRef == NULL && !JSValueIsUndefined(contextJSRef, moduleJSRef)) {
-
-        // get method
-        JSStringRef methodNameJSStringRef = JSStringCreateWithCFString((__bridge CFStringRef)method);
-        JSValueRef methodJSRef = JSObjectGetProperty(contextJSRef, (JSObjectRef)moduleJSRef, methodNameJSStringRef, &errorJSRef);
-        JSStringRelease(methodNameJSStringRef);
-
-        if (methodJSRef != NULL && errorJSRef == NULL) {
-
-          // direct method invoke with no arguments
-          if (arguments.count == 0) {
-            resultJSRef = JSObjectCallAsFunction(contextJSRef, (JSObjectRef)methodJSRef, (JSObjectRef)moduleJSRef, 0, NULL, &errorJSRef);
-          }
-
-          // direct method invoke with 1 argument
-          else if(arguments.count == 1) {
-            JSStringRef argsJSStringRef = JSStringCreateWithCFString((__bridge CFStringRef)argsString);
-            JSValueRef argsJSRef = JSValueMakeFromJSONString(contextJSRef, argsJSStringRef);
-            resultJSRef = JSObjectCallAsFunction(contextJSRef, (JSObjectRef)methodJSRef, (JSObjectRef)moduleJSRef, 1, &argsJSRef, &errorJSRef);
-            JSStringRelease(argsJSStringRef);
-
-          } else {
-            // apply invoke with array of arguments
-            JSStringRef applyNameJSStringRef = JSStringCreateWithUTF8CString("apply");
-            JSValueRef applyJSRef = JSObjectGetProperty(contextJSRef, (JSObjectRef)methodJSRef, applyNameJSStringRef, &errorJSRef);
-            JSStringRelease(applyNameJSStringRef);
-
-            if (applyJSRef != NULL && errorJSRef == NULL) {
-              // invoke apply
-              JSStringRef argsJSStringRef = JSStringCreateWithCFString((__bridge CFStringRef)argsString);
-              JSValueRef argsJSRef = JSValueMakeFromJSONString(contextJSRef, argsJSStringRef);
-
-              JSValueRef args[2];
-              args[0] = JSValueMakeNull(contextJSRef);
-              args[1] = argsJSRef;
-
-              resultJSRef = JSObjectCallAsFunction(contextJSRef, (JSObjectRef)applyJSRef, (JSObjectRef)methodJSRef, 2, args, &errorJSRef);
-              JSStringRelease(argsJSStringRef);
-            }
-          }
-        }
-      }
-    }
-
-    if (!resultJSRef) {
-      onComplete(nil, RCTNSErrorFromJSError(contextJSRef, errorJSRef));
-      return;
-    }
-
-    // Looks like making lots of JSC API calls is slower than communicating by using a JSON
-    // string. Also it ensures that data stuctures don't have cycles and non-serializable fields.
-    // see [RCTContextExecutorTests testDeserializationPerf]
-    id objcValue;
-    // We often return `null` from JS when there is nothing for native side. JSONKit takes an extra hundred microseconds
-    // to handle this simple case, so we are adding a shortcut to make executeJSCall method even faster
-    if (!JSValueIsNull(contextJSRef, resultJSRef)) {
-      JSStringRef jsJSONString = JSValueCreateJSONString(contextJSRef, resultJSRef, 0, nil);
-      if (jsJSONString) {
-        NSString *objcJSONString = (__bridge_transfer NSString *)JSStringCopyCFString(kCFAllocatorDefault, jsJSONString);
-        JSStringRelease(jsJSONString);
-
-        objcValue = RCTJSONParse(objcJSONString, NULL);
-      }
-    }
-
-    onComplete(objcValue, nil);
-  }), 0, @"js_call", (@{@"module":name, @"method": method, @"args": arguments}))];
->>>>>>> 515d5a5f
 }
 
 - (void)executeApplicationScript:(NSString *)script
