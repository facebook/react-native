{
  "private": true,
  "scripts": {
    "danger": "node ./node_modules/.bin/danger"
  },
  "devDependencies": {
    "danger": "^11.0.2",
    "lodash.includes": "^4.3.0",
    "minimatch": "^3.0.4"
  },
  "dependencies": {
<<<<<<< HEAD
    "@octokit/rest": "^16.43.0",
    "firebase": "^9.6.5"
=======
    "@octokit/rest": "^18.12.0",
    "firebase": "^9.0.2"
>>>>>>> d3a0c412
  }
}<|MERGE_RESOLUTION|>--- conflicted
+++ resolved
@@ -9,12 +9,7 @@
     "minimatch": "^3.0.4"
   },
   "dependencies": {
-<<<<<<< HEAD
-    "@octokit/rest": "^16.43.0",
+    "@octokit/rest": "^18.12.0",
     "firebase": "^9.6.5"
-=======
-    "@octokit/rest": "^18.12.0",
-    "firebase": "^9.0.2"
->>>>>>> d3a0c412
   }
 }