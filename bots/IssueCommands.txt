React Native GitHub Issue Task Force: AndrewJack, astreet, bestander, brentvatne, browniefed, cancan101, charpeni, chirag04, christopherdro, corbt, cosmith, damusnet, DanielMSchmidt, davidaurelio, dmmiller, dsibiski, foghina, frantic, gantman, geirman, grabbou, gre, ide, janicduplessis, javache, jaygarcia, jsierles, kmagiera, knowbody, kmagiera, Kureev, lelandrichardson, martinbigio, melihmucuk, mkonicek, ncuillery, radko93, react-native-bot, rigdern, rmevans9, rt2zz, ryankask, satya164, skevy, tabrindle, vjeux

@facebook-github-bot answered
comment Closing this issue as {author} says the question asked has been answered.
close

@facebook-github-bot duplicate (#[0-9]+)
comment Duplicate of {match0}
close

@facebook-github-bot expected
comment The comment above tells me this is expected behavior. If you'd like to change how this feature works, please submit a feature request on [Canny](https://react-native.canny.io/feature-requests) so that other people can vote on it. See ["How to Contribute"](https://facebook.github.io/react-native/docs/contributing.html#bugs).
close

@facebook-github-bot stack-overflow
comment Hey {issue_author}, thanks for posting this! {author} tells me this issue looks like a question that would be best asked on [Stack Overflow](http://stackoverflow.com/questions/tagged/react-native). Stack Overflow is amazing for Q&A: it has a reputation system, voting, the ability to mark a question as answered. Because of the reputation system it is likely the community will see and answer your question there. This also helps us use the GitHub bug tracker for bugs only. See ["What to Expect from Maintainers"](https://facebook.github.io/react-native/docs/maintainers.html#handling-issues).
add-label For Stack Overflow
close

@facebook-github-bot label (.*)
add-label {match0}

@facebook-github-bot no-reply
comment Closing this issue as more information is needed to debug this and we haven't heard back from the author. See ["What to Expect from Maintainers"](https://facebook.github.io/react-native/docs/maintainers.html#handling-issues).
add-label Needs Response from Author
close

@facebook-github-bot no-template
<<<<<<< HEAD
comment Hey, thanks for reporting this issue! It looks like your description is missing some necessary information, or the list of reproduction steps is not complete. Can you please add all the details specified in the [Issue Template](https://raw.githubusercontent.com/facebook/react-native/master/.github/ISSUE_TEMPLATE.md)? This is necessary for people to be able to understand and reproduce the issue being reported. I am going to close this, but feel free to open a new issue with the additional information provided and someone will take a look. See ["What to Expect from Maintainers"](https://facebook.github.io/react-native/docs/maintainers.html#handling-issues) to learn more.
add-label Missing required information from template
=======
comment Hey, thanks for reporting this issue! It looks like your description is missing some necessary information, or the list of reproduction steps is not complete. Can you please add all the details specified in the [Issue Template](https://raw.githubusercontent.com/facebook/react-native/master/.github/ISSUE_TEMPLATE.md)? This is necessary for people to be able to understand and reproduce the issue being reported. I am going to close this, but feel free to open a new issue with the additional information provided. Thanks! See ["What to Expect from Maintainers"](https://facebook.github.io/react-native/docs/maintainers.html#handling-issues) to learn more.
add-label Needs more information
>>>>>>> 1f882681
close

@facebook-github-bot close
comment {author} has closed this issue. If you think it should remain open, let us know why. See ["What to Expect from Maintainers"](https://facebook.github.io/react-native/docs/maintainers.html#handling-issues).
close

@facebook-github-bot large-pr
comment Thank you for your contribution. Unfortunately, this pull request seems relatively large.<br/><br/>In order to reduce the load on maintainers, it would be valuable if you could [split this into small, targeted PRs that changed one thing at a time](https://graysonkoonce.com/stacked-pull-requests-keeping-github-diffs-small/).<br/><br/>If doing this requires more than a few pull requests, please open (or update) an issue specifying your goal and the different steps you will take in your PRs. This will ensure maintainers have context on the relationship between the PRs.<br/><br/>We have added the tag large-pr and closed this task. If this is a codemod or other formatting change that is simple but inherently touches many files, please comment on this and let us know and we will reopen the PR.
add-label Large PR
close

@facebook-github-bot bugfix
comment Hey {issue_author}, if you're sure this is a bug, can you send a pull request with a fix?
add-label Help Wanted

@facebook-github-bot needs-repro
comment Can you reproduce the issue using [Snack](http://snack.expo.io)? This step is necessary for people to be able to see and debug the issue being reported. See ["How to Contribute"](https://facebook.github.io/react-native/docs/contributing.html#bugs).
add-label Needs more information

@facebook-github-bot cannot-repro
comment Thanks for opening the issue! It does not appear like a community member will be able to reliably reproduce this issue. This may be for several reasons; perhaps it affects a particular app but a minimal repro has not been provided, or the issue may be sporadic. As it happens, we need a concrete set of steps that can demonstrably reproduce the issue as this will allow your fellow community members to validate a fix. We'll close the issue for now, but feel free to submit a new issue once you're able to reliably reproduce the issue locally. Thanks for your understanding! See ["What to Expect from Maintainers"](https://facebook.github.io/react-native/docs/maintainers.html) to learn more.
close

@facebook-github-bot reopen
comment Okay, reopening this issue.
reopen

@facebook-github-bot feature
comment Hey {issue_author}! Thanks for opening the issue, however it looks like a feature request. As noted in the [Issue template](https://raw.githubusercontent.com/facebook/react-native/master/.github/ISSUE_TEMPLATE.md) we'd like to use the GitHub issues to track bugs only. Can you implement the feature as a standalone npm module? If not, consider sending a pull request or a creating an entry on [Canny](https://react-native.canny.io/feature-requests/). It has a voting system and if the feature gets upvoted enough it might get implemented. Closing this now, thanks for understanding! See ["How to Contribute"](https://facebook.github.io/react-native/docs/contributing.html#bugs).
add-label Feature Request
close

@facebook-github-bot cla
comment Hey {issue_author}! Thanks for sending this pull request! We would love to review your changes however it looks like you haven't signed the CLA yet. You can do so at https://code.facebook.com/cla. See ["How to Contribute"](https://facebook.github.io/react-native/docs/contributing.html#pull-requests) to learn more.

@facebook-github-bot icebox
comment {author} tells me to close this issue because it has been inactive for a while. Maybe the issue has been fixed in a recent release, or perhaps it is not affecting a lot of people. Either way, we're automatically closing issues after a period of inactivity. Please do not take it personally!<br/><br/>If you think this issue should definitely remain open, please let us know. The following information is helpful when it comes to determining if the issue should be re-opened:<br/><br/>- Does the issue still reproduce on the latest release candidate? Post a comment with the version you tested.<br/>- If so, is there any information missing from the bug report? Post a comment with all the information required by the [issue template](https://github.com/facebook/react-native/blob/master/.github/ISSUE_TEMPLATE.md).<br/>- Is there a pull request that addresses this issue? Post a comment with the PR number so we can follow up.<br/><br/>If you would like to work on a patch to fix the issue, *contributions are very welcome*! Read through the [contribution guide](http://facebook.github.io/react-native/docs/contributing.html), and feel free to hop into [#react-native](https://discordapp.com/invite/0ZcbPKXt5bZjGY5n) if you need help planning your contribution.
add-label Icebox
close<|MERGE_RESOLUTION|>--- conflicted
+++ resolved
@@ -26,13 +26,8 @@
 close
 
 @facebook-github-bot no-template
-<<<<<<< HEAD
 comment Hey, thanks for reporting this issue! It looks like your description is missing some necessary information, or the list of reproduction steps is not complete. Can you please add all the details specified in the [Issue Template](https://raw.githubusercontent.com/facebook/react-native/master/.github/ISSUE_TEMPLATE.md)? This is necessary for people to be able to understand and reproduce the issue being reported. I am going to close this, but feel free to open a new issue with the additional information provided and someone will take a look. See ["What to Expect from Maintainers"](https://facebook.github.io/react-native/docs/maintainers.html#handling-issues) to learn more.
 add-label Missing required information from template
-=======
-comment Hey, thanks for reporting this issue! It looks like your description is missing some necessary information, or the list of reproduction steps is not complete. Can you please add all the details specified in the [Issue Template](https://raw.githubusercontent.com/facebook/react-native/master/.github/ISSUE_TEMPLATE.md)? This is necessary for people to be able to understand and reproduce the issue being reported. I am going to close this, but feel free to open a new issue with the additional information provided. Thanks! See ["What to Expect from Maintainers"](https://facebook.github.io/react-native/docs/maintainers.html#handling-issues) to learn more.
-add-label Needs more information
->>>>>>> 1f882681
 close
 
 @facebook-github-bot close
