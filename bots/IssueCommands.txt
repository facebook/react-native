--- conflicted
+++ resolved
@@ -36,7 +36,6 @@
 reopen
 
 @facebook-github-bot feature
-<<<<<<< HEAD
 comment Hey {issue_author}! Thanks for opening the issue, however it looks like a feature request. As noted in the [Issue template](https://github.com/facebook/react-native/blob/master/.github/ISSUE_TEMPLATE.md) we'd like to use the GitHub issues to track bugs only. Can you implement the feature as a standalone npm module? If not consider sending a pull request or a create an entry on [Canny](https://react-native.canny.io/feature-requests/). It has a voting system and if the feature gets upvoted enough it might get implemented. Closing this now, thanks for understanding!
 close
 
@@ -47,10 +46,6 @@
 comment {author} tells me to close this issue because it has been inactive for a while. If you think it should still be opened let us know why.
 add-label Icebox
 close
-=======
-comment Hey {issue_author}! Thanks for opening the issue, however it looks like a feature request. As noted in the [Issue template](https://github.com/facebook/react-native/blob/master/ISSUE_TEMPLATE.md) we'd like to use the GitHub issues to track bugs only. Can you implement the feature as a standalone npm module? If not consider sending a pull request or a create an entry on [Product Pains](https://productpains.com/product/react-native). It has a voting system and if the feature gets upvoted enough it might get implemented. Closing this now, thanks for understanding!
-close
 
 @facebook-github-bot cla
-comment Hey {issue_author}! Thanks for sending this pull request! We would love to review your changes however it looks like you haven't signed the CLA yet. You can do so at https://code.facebook.com/cla.
->>>>>>> eac0b685
+comment Hey {issue_author}! Thanks for sending this pull request! We would love to review your changes however it looks like you haven't signed the CLA yet. You can do so at https://code.facebook.com/cla.