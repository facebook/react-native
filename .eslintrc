{
  "root": true,

  "parser": "babel-eslint",

  "ecmaFeatures": {
    "jsx": true
  },

  "env": {
    "es6": true,
    "jest": true,
  },

  "plugins": [
<<<<<<< HEAD
    "react",
    "custom"
=======
    "eslint-comments",
    "flowtype",
    "prettier",
    "react",
    "jest"
>>>>>>> 7e7d00ae
  ],

  // Map from global var to bool specifying if it can be redefined
  "globals": {
    "__DEV__": true,
    "__dirname": false,
    "__fbBatchedBridgeConfig": false,
    "alert": false,
    "cancelAnimationFrame": false,
    "cancelIdleCallback": false,
    "clearImmediate": true,
    "clearInterval": false,
    "clearTimeout": false,
    "console": false,
    "document": false,
    "escape": false,
    "Event": false,
    "EventTarget": false,
    "exports": false,
    "fetch": false,
    "FormData": false,
    "global": false,
    "jest": false,
    "Map": true,
    "module": false,
    "navigator": false,
    "process": false,
    "Promise": true,
    "requestAnimationFrame": true,
    "requestIdleCallback": true,
    "require": false,
    "Set": true,
    "setImmediate": true,
    "setInterval": false,
    "setTimeout": false,
    "window": false,
    "XMLHttpRequest": false,
    "pit": false
  },

  "rules": {
  // General

    // This must be disallowed in this repo because the minimum supported
    // version of node is 4 which doesn't support trailing commas.
    // Once the minimum supported version is 8 or greater this can be changed
    "comma-dangle": [2, {            // disallow trailing commas in object literals
        "arrays": "ignore",
        "objects": "ignore",
        "imports": "ignore",
        "exports": "ignore",
        "functions": "never"
    }],

    "no-cond-assign": 1,             // disallow assignment in conditional expressions
    "no-console": 0,                 // disallow use of console (off by default in the node environment)
    "no-const-assign": 2,            // disallow assignment to const-declared variables
    "no-constant-condition": 0,      // disallow use of constant expressions in conditions
    "no-control-regex": 1,           // disallow control characters in regular expressions
    "no-debugger": 1,                // disallow use of debugger
    "no-dupe-keys": 2,               // disallow duplicate keys when creating object literals
    "no-empty": 0,                   // disallow empty statements
    "no-ex-assign": 1,               // disallow assigning to the exception in a catch block
    "no-extra-boolean-cast": 1,      // disallow double-negation boolean casts in a boolean context
    "no-extra-parens": 0,            // disallow unnecessary parentheses (off by default)
    "no-extra-semi": 1,              // disallow unnecessary semicolons
    "no-func-assign": 1,             // disallow overwriting functions written as function declarations
    "no-inner-declarations": 0,      // disallow function or variable declarations in nested blocks
    "no-invalid-regexp": 1,          // disallow invalid regular expression strings in the RegExp constructor
    "no-negated-in-lhs": 1,          // disallow negation of the left operand of an in expression
    "no-obj-calls": 1,               // disallow the use of object properties of the global object (Math and JSON) as functions
    "no-regex-spaces": 1,            // disallow multiple spaces in a regular expression literal
    "no-reserved-keys": 0,           // disallow reserved words being used as object literal keys (off by default)
    "no-sparse-arrays": 1,           // disallow sparse arrays
    "no-unreachable": 2,             // disallow unreachable statements after a return, throw, continue, or break statement
    "use-isnan": 1,                  // disallow comparisons with the value NaN
    "valid-jsdoc": 0,                // Ensure JSDoc comments are valid (off by default)
    "valid-typeof": 1,               // Ensure that the results of typeof are compared against a valid string

  // Best Practices
  // These are rules designed to prevent you from making mistakes. They either prescribe a better way of doing something or help you avoid footguns.

    "block-scoped-var": 0,           // treat var statements as if they were block scoped (off by default)
    "complexity": 0,                 // specify the maximum cyclomatic complexity allowed in a program (off by default)
    "consistent-return": 0,          // require return statements to either always or never specify values
    "curly": 1,                      // specify curly brace conventions for all control statements
    "default-case": 0,               // require default case in switch statements (off by default)
    "dot-notation": 1,               // encourages use of dot notation whenever possible
    "eqeqeq": [1, "allow-null"],     // require the use of === and !==
    "guard-for-in": 0,               // make sure for-in loops have an if statement (off by default)
    "no-alert": 1,                   // disallow the use of alert, confirm, and prompt
    "no-caller": 1,                  // disallow use of arguments.caller or arguments.callee
    "no-div-regex": 1,               // disallow division operators explicitly at beginning of regular expression (off by default)
    "no-else-return": 0,             // disallow else after a return in an if (off by default)
    "no-eq-null": 0,                 // disallow comparisons to null without a type-checking operator (off by default)
    "no-eval": 2,                    // disallow use of eval()
    "no-extend-native": 1,           // disallow adding to native types
    "no-extra-bind": 1,              // disallow unnecessary function binding
    "no-fallthrough": 1,             // disallow fallthrough of case statements
    "no-floating-decimal": 1,        // disallow the use of leading or trailing decimal points in numeric literals (off by default)
    "no-implied-eval": 1,            // disallow use of eval()-like methods
    "no-labels": 1,                  // disallow use of labeled statements
    "no-iterator": 1,                // disallow usage of __iterator__ property
    "no-lone-blocks": 1,             // disallow unnecessary nested blocks
    "no-loop-func": 0,               // disallow creation of functions within loops
    "no-multi-str": 0,               // disallow use of multiline strings
    "no-native-reassign": 0,         // disallow reassignments of native objects
    "no-new": 1,                     // disallow use of new operator when not part of the assignment or comparison
    "no-new-func": 2,                // disallow use of new operator for Function object
    "no-new-wrappers": 1,            // disallows creating new instances of String,Number, and Boolean
    "no-octal": 1,                   // disallow use of octal literals
    "no-octal-escape": 1,            // disallow use of octal escape sequences in string literals, such as var foo = "Copyright \251";
    "no-proto": 1,                   // disallow usage of __proto__ property
    "no-redeclare": 0,               // disallow declaring the same variable more then once
    "no-return-assign": 1,           // disallow use of assignment in return statement
    "no-script-url": 1,              // disallow use of javascript: urls.
    "no-self-compare": 1,            // disallow comparisons where both sides are exactly the same (off by default)
    "no-sequences": 1,               // disallow use of comma operator
    "no-unused-expressions": 0,      // disallow usage of expressions in statement position
    "no-void": 1,                    // disallow use of void operator (off by default)
    "no-warning-comments": 0,        // disallow usage of configurable warning terms in comments": 1,                        // e.g. TODO or FIXME (off by default)
    "no-with": 1,                    // disallow use of the with statement
    "radix": 1,                      // require use of the second argument for parseInt() (off by default)
    "semi-spacing": 1,	             // require a space after a semi-colon
    "vars-on-top": 0,                // requires to declare all vars on top of their containing scope (off by default)
    "wrap-iife": 0,                  // require immediate function invocation to be wrapped in parentheses (off by default)
    "yoda": 1,                       // require or disallow Yoda conditions

  // Variables
  // These rules have to do with variable declarations.

    "no-catch-shadow": 1,            // disallow the catch clause parameter name being the same as a variable in the outer scope (off by default in the node environment)
    "no-delete-var": 1,              // disallow deletion of variables
    "no-label-var": 1,               // disallow labels that share a name with a variable
    "no-shadow": 1,                  // disallow declaration of variables already declared in the outer scope
    "no-shadow-restricted-names": 1, // disallow shadowing of names such as arguments
    "no-undef": 2,                   // disallow use of undeclared variables unless mentioned in a /*global */ block
    "no-undefined": 0,               // disallow use of undefined variable (off by default)
    "no-undef-init": 1,              // disallow use of undefined when initializing variables
    "no-unused-vars": [1, {"vars": "all", "args": "none"}], // disallow declaration of variables that are not used in the code
    "no-use-before-define": 0,       // disallow use of variables before they are defined

  // Node.js
  // These rules are specific to JavaScript running on Node.js.

    "handle-callback-err": 1,        // enforces error handling in callbacks (off by default) (on by default in the node environment)
    "no-mixed-requires": 1,          // disallow mixing regular variable and require declarations (off by default) (on by default in the node environment)
    "no-new-require": 1,             // disallow use of new operator with the require function (off by default) (on by default in the node environment)
    "no-path-concat": 1,             // disallow string concatenation with __dirname and __filename (off by default) (on by default in the node environment)
    "no-process-exit": 0,            // disallow process.exit() (on by default in the node environment)
    "no-restricted-modules": 1,      // restrict usage of specified node modules (off by default)
    "no-sync": 0,                    // disallow use of synchronous methods (off by default)

  // ESLint Comments Plugin
  // The following rules are made available via `eslint-plugin-eslint-comments`
    'eslint-comments/no-aggregating-enable': 1, // disallows eslint-enable comments for multiple eslint-disable comments
    'eslint-comments/no-unlimited-disable': 1, // disallows eslint-disable comments without rule names
    'eslint-comments/no-unused-disable': 1, // disallow disables that don't cover any errors
    'eslint-comments/no-unused-enable': 1, // // disallow enables that don't enable anything or enable rules that weren't disabled

  // Flow Plugin
  // The following rules are made available via `eslint-plugin-flowtype`
    "flowtype/define-flow-type": 1,
    "flowtype/use-flow-type": 1,

  // Prettier Plugin
  // https://github.com/prettier/eslint-plugin-prettier
    "prettier/prettier": [2, "fb", "@format"],

  // Stylistic Issues
  // These rules are purely matters of style and are quite subjective.

    "key-spacing": 0,
    "keyword-spacing": 1,            // enforce spacing before and after keywords
    "jsx-quotes": [1, "prefer-double"], // enforces the usage of double quotes for all JSX attribute values which doesn’t contain a double quote
    "comma-spacing": 0,
    "no-multi-spaces": 0,
    "brace-style": 0,                // enforce one true brace style (off by default)
    "camelcase": 0,                  // require camel case names
    "consistent-this": 1,            // enforces consistent naming when capturing the current execution context (off by default)
    "eol-last": 1,                   // enforce newline at the end of file, with no multiple empty lines
    "func-names": 0,                 // require function expressions to have a name (off by default)
    "func-style": 0,                 // enforces use of function declarations or expressions (off by default)
    "new-cap": 0,                    // require a capital letter for constructors
    "new-parens": 1,                 // disallow the omission of parentheses when invoking a constructor with no arguments
    "no-nested-ternary": 0,          // disallow nested ternary expressions (off by default)
    "no-array-constructor": 1,       // disallow use of the Array constructor
    'no-empty-character-class': 1,   // disallow the use of empty character classes in regular expressions
    "no-lonely-if": 0,               // disallow if as the only statement in an else block (off by default)
    "no-new-object": 1,              // disallow use of the Object constructor
    "no-spaced-func": 1,             // disallow space between function identifier and application
    "no-ternary": 0,                 // disallow the use of ternary operators (off by default)
    "no-trailing-spaces": 1,         // disallow trailing whitespace at the end of lines
    "no-underscore-dangle": 0,       // disallow dangling underscores in identifiers
    "no-mixed-spaces-and-tabs": 1,   // disallow mixed spaces and tabs for indentation
    "quotes": [1, "single", "avoid-escape"], // specify whether double or single quotes should be used
    "quote-props": 0,                // require quotes around object literal property names (off by default)
    "semi": 1,                       // require or disallow use of semicolons instead of ASI
    "sort-vars": 0,                  // sort variables within the same declaration block (off by default)
    "space-in-brackets": 0,          // require or disallow spaces inside brackets (off by default)
    "space-in-parens": 0,            // require or disallow spaces inside parentheses (off by default)
    "space-infix-ops": 1,            // require spaces around operators
    "space-unary-ops": [1, { "words": true, "nonwords": false }], // require or disallow spaces before/after unary operators (words on by default, nonwords off by default)
    "max-nested-callbacks": 0,       // specify the maximum depth callbacks can be nested (off by default)
    "one-var": 0,                    // allow just one var statement per function (off by default)
    "wrap-regex": 0,                 // require regex literals to be wrapped in parentheses (off by default)

  // Legacy
  // The following rules are included for compatibility with JSHint and JSLint. While the names of the rules may not match up with the JSHint/JSLint counterpart, the functionality is the same.

    "max-depth": 0,                  // specify the maximum depth that blocks can be nested (off by default)
    "max-len": 0,                    // specify the maximum length of a line in your program (off by default)
    "max-params": 0,                 // limits the number of parameters that can be used in the function declaration. (off by default)
    "max-statements": 0,             // specify the maximum number of statement allowed in a function (off by default)
    "no-bitwise": 1,                 // disallow use of bitwise operators (off by default)
    "no-plusplus": 0,                // disallow use of unary operators, ++ and -- (off by default)

  // React Plugin
  // The following rules are made available via `eslint-plugin-react`.

    "react/display-name": 0,
    "react/jsx-boolean-value": 0,
    "react/jsx-no-comment-textnodes": 1,
    "react/jsx-no-duplicate-props": 2,
    "react/jsx-no-undef": 2,
    "react/jsx-sort-props": 0,
    "react/jsx-uses-react": 1,
    "react/jsx-uses-vars": 1,
    "react/no-did-mount-set-state": 1,
    "react/no-did-update-set-state": 1,
    "react/no-multi-comp": 0,
    "react/no-string-refs": 1,
    "react/no-unknown-property": 0,
    "react/prop-types": 0,
    "react/react-in-jsx-scope": 1,
    "react/self-closing-comp": 1,
    "react/wrap-multilines": 0,

<<<<<<< HEAD
    // Custom rules, the plugin is located in the eslint-plugin folder.
    "custom/fbjs-import": 1
=======
  // Jest Plugin
  // The following rules are made available via `eslint-plugin-jest`.
    "jest/no-disabled-tests": 1,
    "jest/no-focused-tests": 1,
    "jest/no-identical-title": 1,
    "jest/valid-expect": 1,
>>>>>>> 7e7d00ae
  }
}<|MERGE_RESOLUTION|>--- conflicted
+++ resolved
@@ -13,16 +13,12 @@
   },
 
   "plugins": [
-<<<<<<< HEAD
-    "react",
-    "custom"
-=======
     "eslint-comments",
     "flowtype",
     "prettier",
     "react",
-    "jest"
->>>>>>> 7e7d00ae
+    "jest",
+    "custom"
   ],
 
   // Map from global var to bool specifying if it can be redefined
@@ -261,16 +257,14 @@
     "react/self-closing-comp": 1,
     "react/wrap-multilines": 0,
 
-<<<<<<< HEAD
-    // Custom rules, the plugin is located in the eslint-plugin folder.
-    "custom/fbjs-import": 1
-=======
   // Jest Plugin
   // The following rules are made available via `eslint-plugin-jest`.
     "jest/no-disabled-tests": 1,
     "jest/no-focused-tests": 1,
     "jest/no-identical-title": 1,
     "jest/valid-expect": 1,
->>>>>>> 7e7d00ae
+    
+  // Custom rules, the plugin is located in the eslint-plugin folder.
+    "custom/fbjs-import": 1
   }
 }