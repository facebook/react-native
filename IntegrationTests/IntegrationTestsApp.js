/**
 * Copyright (c) 2015-present, Facebook, Inc.
 * All rights reserved.
 *
 * This source code is licensed under the BSD-style license found in the
 * LICENSE file in the root directory of this source tree. An additional grant
 * of patent rights can be found in the PATENTS file in the same directory.
 *
 * @flow
 * @providesModule IntegrationTestsApp
 */
'use strict';

var React = require('react');
var ReactNative = require('react-native');
var {
  AppRegistry,
  ScrollView,
  StyleSheet,
  Text,
  TouchableOpacity,
  View,
} = ReactNative;

// Keep this list in sync with RNTesterIntegrationTests.m
var TESTS = [
  require('./IntegrationTestHarnessTest'),
  require('./TimersTest'),
  require('./AsyncStorageTest'),
  require('./LayoutEventsTest'),
  require('./AppEventsTest'),
  require('./SimpleSnapshotTest'),
  require('./ImageCachePolicyTest'),
  require('./ImageSnapshotTest'),
  require('./PromiseTest'),
<<<<<<< HEAD
  require('./WebViewTest'),
=======
  require('./SyncMethodTest'),
>>>>>>> 62210531
  require('./WebSocketTest'),
];

TESTS.forEach(
  (test) => AppRegistry.registerComponent(test.displayName, () => test)
);

// Modules required for integration tests
require('LoggingTestModule');

type Test = any;

class IntegrationTestsApp extends React.Component {
  state = {
    test: (null: ?Test),
  };

  render() {
    if (this.state.test) {
      return (
        <ScrollView>
          <this.state.test />
        </ScrollView>
      );
    }
    return (
      <View style={styles.container}>
        <Text style={styles.row}>
          Click on a test to run it in this shell for easier debugging and
          development.  Run all tests in the testing environment with cmd+U in
          Xcode.
        </Text>
        <View style={styles.separator} />
        <ScrollView>
          {TESTS.map((test) => [
            <TouchableOpacity
              onPress={() => this.setState({test})}
              style={styles.row}>
              <Text style={styles.testName}>
                {test.displayName}
              </Text>
            </TouchableOpacity>,
            <View style={styles.separator} />
          ])}
        </ScrollView>
      </View>
    );
  }
}

var styles = StyleSheet.create({
  container: {
    backgroundColor: 'white',
    marginTop: 40,
    margin: 15,
  },
  row: {
    padding: 10,
  },
  testName: {
    fontWeight: '500',
  },
  separator: {
    height: 1,
    backgroundColor: '#bbbbbb',
  },
});

AppRegistry.registerComponent('IntegrationTestsApp', () => IntegrationTestsApp);<|MERGE_RESOLUTION|>--- conflicted
+++ resolved
@@ -33,11 +33,8 @@
   require('./ImageCachePolicyTest'),
   require('./ImageSnapshotTest'),
   require('./PromiseTest'),
-<<<<<<< HEAD
   require('./WebViewTest'),
-=======
   require('./SyncMethodTest'),
->>>>>>> 62210531
   require('./WebSocketTest'),
 ];
 
