# Copyright (c) Facebook, Inc. and its affiliates.
#
# This source code is licensed under the MIT license found in the
# LICENSE file in the root directory of this source tree.

require "json"

package = JSON.parse(File.read(File.join(__dir__, "..", "..", "package.json")))
version = package['version']

source = { :git => 'https://github.com/facebook/react-native.git' }
if version == '1000.0.0'
  # This is an unpublished version, use the latest commit hash of the react-native repo, which we’re presumably in.
  source[:commit] = `git rev-parse HEAD`.strip
else
  source[:tag] = "v#{version}"
end

folly_compiler_flags = '-DFOLLY_NO_CONFIG -DFOLLY_MOBILE=1 -DFOLLY_USE_LIBCPP=1 -Wno-comma -Wno-shorten-64-to-32'
folly_version = '2020.01.13.00'

Pod::Spec.new do |s|
  s.name                   = "RCTTypeSafety"
  s.version                = version
  s.summary                = "-"  # TODO
  s.homepage               = "https://reactnative.dev/"
  s.license                = package["license"]
  s.author                 = "Facebook, Inc. and its affiliates"
<<<<<<< HEAD
  s.platforms              = { :ios => "10.0", :tvos => "10.0", :osx => "10.14" } # TODO(macOS GH#774)
=======
  s.platforms              = { :ios => "10.0" }
>>>>>>> 21603775
  s.compiler_flags         = folly_compiler_flags
  s.source                 = source
  s.source_files           = "**/*.{c,h,m,mm,cpp}"
  s.header_dir             = "RCTTypeSafety"
  s.pod_target_xcconfig    = {
                               "USE_HEADERMAP" => "YES",
                               "CLANG_CXX_LANGUAGE_STANDARD" => "c++14",
                               "HEADER_SEARCH_PATHS" => "\"$(PODS_TARGET_SRCROOT)/Libraries/TypeSafety\" \"$(PODS_ROOT)/RCT-Folly\""
                             }

  s.dependency "FBLazyVector", version
  s.dependency "RCT-Folly", folly_version
  s.dependency "RCTRequired", version
  s.dependency "React-Core", version
end<|MERGE_RESOLUTION|>--- conflicted
+++ resolved
@@ -26,11 +26,7 @@
   s.homepage               = "https://reactnative.dev/"
   s.license                = package["license"]
   s.author                 = "Facebook, Inc. and its affiliates"
-<<<<<<< HEAD
-  s.platforms              = { :ios => "10.0", :tvos => "10.0", :osx => "10.14" } # TODO(macOS GH#774)
-=======
-  s.platforms              = { :ios => "10.0" }
->>>>>>> 21603775
+  s.platforms              = { :ios => "10.0", :osx => "10.14" } # TODO(macOS GH#774)
   s.compiler_flags         = folly_compiler_flags
   s.source                 = source
   s.source_files           = "**/*.{c,h,m,mm,cpp}"
