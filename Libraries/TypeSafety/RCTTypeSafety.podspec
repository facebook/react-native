# Copyright (c) Meta Platforms, Inc. and affiliates.
#
# This source code is licensed under the MIT license found in the
# LICENSE file in the root directory of this source tree.

require "json"

package = JSON.parse(File.read(File.join(__dir__, "..", "..", "package.json")))
version = package['version']

source = { :git => 'https://github.com/facebook/react-native.git' }
if version == '1000.0.0'
  # This is an unpublished version, use the latest commit hash of the react-native repo, which we’re presumably in.
  source[:commit] = `git rev-parse HEAD`.strip if system("git rev-parse --git-dir > /dev/null 2>&1")
else
  source[:tag] = "v#{version}"
end

Pod::Spec.new do |s|
  s.name                   = "RCTTypeSafety"
  s.version                = version
  s.summary                = "-"  # TODO
  s.homepage               = "https://reactnative.dev/"
  s.license                = package["license"]
  s.author                 = "Facebook, Inc. and its affiliates"
<<<<<<< HEAD
  s.platforms              = { :ios => "11.0", :osx => "10.15" } # [macOS]
  s.compiler_flags         = folly_compiler_flags
=======
  s.platforms              = { :ios => "12.4" }
>>>>>>> 890805db
  s.source                 = source
  s.source_files           = "**/*.{c,h,m,mm,cpp}"
  s.header_dir             = "RCTTypeSafety"
  s.pod_target_xcconfig    = {
                               "USE_HEADERMAP" => "YES",
                               "CLANG_CXX_LANGUAGE_STANDARD" => "c++17",
<<<<<<< HEAD
                               "HEADER_SEARCH_PATHS" => "\"$(PODS_TARGET_SRCROOT)/Libraries/TypeSafety\" \"$(PODS_ROOT)/RCT-Folly\""
=======
                               "HEADER_SEARCH_PATHS" => "\"$(PODS_TARGET_SRCROOT)/Libraries/TypeSafety\""
>>>>>>> 890805db
                             }

  s.dependency "FBLazyVector", version
  s.dependency "RCTRequired", version
  s.dependency "React-Core", version
end<|MERGE_RESOLUTION|>--- conflicted
+++ resolved
@@ -23,23 +23,14 @@
   s.homepage               = "https://reactnative.dev/"
   s.license                = package["license"]
   s.author                 = "Facebook, Inc. and its affiliates"
-<<<<<<< HEAD
-  s.platforms              = { :ios => "11.0", :osx => "10.15" } # [macOS]
-  s.compiler_flags         = folly_compiler_flags
-=======
-  s.platforms              = { :ios => "12.4" }
->>>>>>> 890805db
+  s.platforms              = { :ios => "12.4", :osx => "10.15" } # [macOS]
   s.source                 = source
   s.source_files           = "**/*.{c,h,m,mm,cpp}"
   s.header_dir             = "RCTTypeSafety"
   s.pod_target_xcconfig    = {
                                "USE_HEADERMAP" => "YES",
                                "CLANG_CXX_LANGUAGE_STANDARD" => "c++17",
-<<<<<<< HEAD
-                               "HEADER_SEARCH_PATHS" => "\"$(PODS_TARGET_SRCROOT)/Libraries/TypeSafety\" \"$(PODS_ROOT)/RCT-Folly\""
-=======
                                "HEADER_SEARCH_PATHS" => "\"$(PODS_TARGET_SRCROOT)/Libraries/TypeSafety\""
->>>>>>> 890805db
                              }
 
   s.dependency "FBLazyVector", version
