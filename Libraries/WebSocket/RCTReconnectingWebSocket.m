/*
 * Copyright (c) Meta Platforms, Inc. and affiliates.
 *
 * This source code is licensed under the MIT license found in the
 * LICENSE file in the root directory of this source tree.
 */

#import <React/RCTReconnectingWebSocket.h>

#import <React/RCTConvert.h>
#import <React/RCTDefines.h>

#import <SocketRocket/SRWebSocket.h>

#if RCT_DEV // Only supported in dev mode

@interface RCTReconnectingWebSocket () <SRWebSocketDelegate>
@end

@implementation RCTReconnectingWebSocket {
  NSURL *_url;
  SRWebSocket *_socket;
  BOOL _stopped;
}

- (instancetype)initWithURL:(NSURL *)url queue:(dispatch_queue_t)queue
{
  if (self = [super init]) {
    _url = url;
    _delegateDispatchQueue = queue;
  }
  return self;
}

- (instancetype)initWithURL:(NSURL *)url
{
  return [self initWithURL:url queue:dispatch_get_main_queue()];
}

- (void)send:(id)data
{
  [_socket sendData:data error:nil];
}

- (void)start
{
  [self stop];
  _stopped = NO;
  _socket = [[SRWebSocket alloc] initWithURL:_url];
  _socket.delegate = self;
  [_socket setDelegateDispatchQueue:_delegateDispatchQueue];
  [_socket open];
}

- (void)stop
{
  _stopped = YES;
  _socket.delegate = nil;
  [_socket closeWithCode:1000 reason:@"Invalidated"];
  _socket = nil;
}

- (void)webSocket:(SRWebSocket *)webSocket didReceiveMessage:(id)message
{
  [_delegate reconnectingWebSocket:self didReceiveMessage:message];
}

- (void)reconnect
{
  if (_stopped) {
    return;
  }

  __weak SRWebSocket *socket = _socket;
  __weak __typeof(self) weakSelf = self;

  dispatch_after(dispatch_time(DISPATCH_TIME_NOW, (int64_t)(2 * NSEC_PER_SEC)), dispatch_get_main_queue(), ^{
    [weakSelf start];
    if (!socket) {
      [weakSelf reconnect];
    }
  });
}

- (void)webSocketDidOpen:(SRWebSocket *)webSocket
{
  [_delegate reconnectingWebSocketDidOpen:self];
}

- (void)webSocket:(SRWebSocket *)webSocket didFailWithError:(NSError *)error
{
  [_delegate reconnectingWebSocketDidClose:self];
  if ([error code] != ECONNREFUSED) {
    [self reconnect];
  }
}

<<<<<<< HEAD
- (void)webSocket:(RCTSRWebSocket *)webSocket
    didCloseWithCode:(NSInteger)code
              reason:(NSString *)reason
            wasClean:(BOOL)wasClean
=======
- (void)webSocket:(SRWebSocket *)webSocket didCloseWithCode:(NSInteger)code reason:(NSString *)reason wasClean:(BOOL)wasClean
>>>>>>> 90bf99c9
{
  [_delegate reconnectingWebSocketDidClose:self];
  [self reconnect];
}

@end

#endif<|MERGE_RESOLUTION|>--- conflicted
+++ resolved
@@ -95,14 +95,7 @@
   }
 }
 
-<<<<<<< HEAD
-- (void)webSocket:(RCTSRWebSocket *)webSocket
-    didCloseWithCode:(NSInteger)code
-              reason:(NSString *)reason
-            wasClean:(BOOL)wasClean
-=======
 - (void)webSocket:(SRWebSocket *)webSocket didCloseWithCode:(NSInteger)code reason:(NSString *)reason wasClean:(BOOL)wasClean
->>>>>>> 90bf99c9
 {
   [_delegate reconnectingWebSocketDidClose:self];
   [self reconnect];
