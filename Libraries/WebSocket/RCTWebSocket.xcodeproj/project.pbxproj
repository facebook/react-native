--- conflicted
+++ resolved
@@ -131,11 +131,7 @@
 				3C86DF7A1ADF695F0047B81A /* RCTWebSocketModule.h */,
 				3C86DF7B1ADF695F0047B81A /* RCTWebSocketModule.m */,
 				3C86DF471ADF2C930047B81A /* Products */,
-<<<<<<< HEAD
 				AD0871001E2158CB007D136D /* Frameworks */,
-=======
-				13526A501F362F7F0008EF00 /* Frameworks */,
->>>>>>> cf2ef84b
 			);
 			indentWidth = 2;
 			sourceTree = "<group>";
