--- conflicted
+++ resolved
@@ -97,7 +97,6 @@
         }
 
         this.readyState = this.CLOSED;
-<<<<<<< HEAD
 
         var event = new Event('close');
 
@@ -105,13 +104,6 @@
         this.dispatchEvent(event);
 
         this._unregisterEvents();
-
-=======
-        this.onclose && this.onclose(ev);
-
-        this._unregisterEvents();
-
->>>>>>> 795e032c
         RCTWebSocketManager.close(CLOSE_NORMAL, '', id);
       }),
       RCTDeviceEventEmitter.addListener('websocketFailed', ev => {
