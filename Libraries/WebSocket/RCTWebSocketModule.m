--- conflicted
+++ resolved
@@ -36,13 +36,8 @@
 
 @implementation RCTWebSocketModule
 {
-<<<<<<< HEAD
-    NSMutableDictionary<NSNumber *, RCTSRWebSocket *> *_sockets;
-    NSMutableSet<NSNumber *> *_blobsEnabled;
-=======
   NSMutableDictionary<NSNumber *, RCTSRWebSocket *> *_sockets;
   NSMutableDictionary<NSNumber *, id> *_contentHandlers;
->>>>>>> c9aeaf67
 }
 
 RCT_EXPORT_MODULE()
@@ -156,21 +151,6 @@
 
 - (void)webSocket:(RCTSRWebSocket *)webSocket didReceiveMessage:(id)message
 {
-<<<<<<< HEAD
-  NSString *type = @"text";
-  if ([message isKindOfClass:[NSData class]]) {
-    if (_blobsEnabled && [_blobsEnabled containsObject:webSocket.reactTag]) {
-      RCTBlobManager *blobManager = [[self bridge] moduleForClass:[RCTBlobManager class]];
-      message = @{
-        @"blobId": [blobManager store:message],
-        @"offset": @0,
-        @"size": @(((NSData *)message).length),
-      };
-      type = @"blob";
-    } else {
-      message = [message base64EncodedStringWithOptions:0];
-      type = @"binary";
-=======
   NSString *type;
 
   NSNumber *socketID = [webSocket reactTag];
@@ -183,7 +163,6 @@
       message = [message base64EncodedStringWithOptions:0];
     } else {
       type = @"text";
->>>>>>> c9aeaf67
     }
   }
 
