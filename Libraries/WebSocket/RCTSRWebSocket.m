//
//   Copyright 2012 Square Inc.
//
//   Licensed under the Apache License, Version 2.0 (the "License");
//   you may not use this file except in compliance with the License.
//   You may obtain a copy of the License at
//
//       http://www.apache.org/licenses/LICENSE-2.0
//
//   Unless required by applicable law or agreed to in writing, software
//   distributed under the License is distributed on an "AS IS" BASIS,
//   WITHOUT WARRANTIES OR CONDITIONS OF ANY KIND, either express or implied.
//   See the License for the specific language governing permissions and
//   limitations under the License.
//

<<<<<<< HEAD
=======
#import <TargetConditionals.h> // [TODO(macOS ISS#2323203)
#if !TARGET_OS_OSX
#import <Endian.h>
#endif // ]TODO(macOS ISS#2323203)
>>>>>>> 782f783d
#import <React/RCTSRWebSocket.h>

#import <Availability.h>

#import <Security/SecRandom.h>

#import <CommonCrypto/CommonDigest.h>
#import <React/RCTAssert.h>
#import <React/RCTLog.h>

typedef NS_ENUM(NSInteger, RCTSROpCode)  {
  RCTSROpCodeTextFrame = 0x1,
  RCTSROpCodeBinaryFrame = 0x2,
  // 3-7 reserved.
  RCTSROpCodeConnectionClose = 0x8,
  RCTSROpCodePing = 0x9,
  RCTSROpCodePong = 0xA,
  // B-F reserved.
};

typedef struct {
  BOOL fin;
  //  BOOL rsv1;
  //  BOOL rsv2;
  //  BOOL rsv3;
  uint8_t opcode;
  BOOL masked;
  uint64_t payload_length;
} frame_header;

static NSString *const RCTSRWebSocketAppendToSecKeyString = @"258EAFA5-E914-47DA-95CA-C5AB0DC85B11";

//#define RCTSR_ENABLE_LOG
#ifdef RCTSR_ENABLE_LOG
#define RCTSRLog(format...) RCTLogInfo(format)
#else
#define RCTSRLog(...) do { } while (0)
#endif

// This is a hack, and probably not optimal
static inline int32_t validate_dispatch_data_partial_string(NSData *data)
{
  static const int maxCodepointSize = 3;

  for (int i = 0; i < maxCodepointSize; i++) {
    NSString *str = [[NSString alloc] initWithBytesNoCopy:(char *)data.bytes length:data.length - i encoding:NSUTF8StringEncoding freeWhenDone:NO];
    if (str) {
      return (int32_t)data.length - i;
    }
  }

  return -1;
}

@interface NSData (RCTSRWebSocket)

@property (nonatomic, readonly, copy) NSString *stringBySHA1ThenBase64Encoding;

@end


@interface NSString (RCTSRWebSocket)

@property (nonatomic, readonly, copy) NSString *stringBySHA1ThenBase64Encoding;

@end


@interface NSURL (RCTSRWebSocket)

// The origin isn't really applicable for a native application.
// So instead, just map ws -> http and wss -> https.
@property (nonatomic, readonly, copy) NSString *RCTSR_origin;

@end


@interface _RCTSRRunLoopThread : NSThread

@property (nonatomic, readonly) NSRunLoop *runLoop;

@end


static NSString *newSHA1String(const char *bytes, size_t length)
{
  uint8_t md[CC_SHA1_DIGEST_LENGTH];

  assert(length >= 0);
  assert(length <= UINT32_MAX);
  CC_SHA1(bytes, (CC_LONG)length, md);

  NSData *data = [NSData dataWithBytes:md length:CC_SHA1_DIGEST_LENGTH];
  return [data base64EncodedStringWithOptions:0];
}

@implementation NSData (RCTSRWebSocket)

- (NSString *)stringBySHA1ThenBase64Encoding
{
  return newSHA1String(self.bytes, self.length);
}

@end


@implementation NSString (RCTSRWebSocket)

- (NSString *)stringBySHA1ThenBase64Encoding
{
  return newSHA1String(self.UTF8String, self.length);
}

@end

NSString *const RCTSRWebSocketErrorDomain = @"RCTSRWebSocketErrorDomain";
NSString *const RCTSRHTTPResponseErrorKey = @"HTTPResponseStatusCode";

// Returns number of bytes consumed. Returning 0 means you didn't match.
// Sends bytes to callback handler;
typedef size_t (^stream_scanner)(NSData *collected_data);

typedef void (^data_callback)(RCTSRWebSocket *webSocket,  NSData *data);

@interface RCTSRIOConsumer : NSObject

@property (nonatomic, copy, readonly) stream_scanner consumer;
@property (nonatomic, copy, readonly) data_callback handler;
@property (nonatomic, assign) size_t bytesNeeded;
@property (nonatomic, assign, readonly) BOOL readToCurrentFrame;
@property (nonatomic, assign, readonly) BOOL unmaskBytes;

@end

// This class is not thread-safe, and is expected to always be run on the same queue.
@interface RCTSRIOConsumerPool : NSObject

- (instancetype)initWithBufferCapacity:(NSUInteger)poolSize NS_DESIGNATED_INITIALIZER;

- (RCTSRIOConsumer *)consumerWithScanner:(stream_scanner)scanner handler:(data_callback)handler bytesNeeded:(size_t)bytesNeeded readToCurrentFrame:(BOOL)readToCurrentFrame unmaskBytes:(BOOL)unmaskBytes;
- (void)returnConsumer:(RCTSRIOConsumer *)consumer;

@end

@interface RCTSRWebSocket ()  <NSStreamDelegate>

@property (nonatomic, assign) RCTSRReadyState readyState;

@property (nonatomic, strong) NSOperationQueue *delegateOperationQueue;
@property (nonatomic, strong) dispatch_queue_t delegateDispatchQueue;

@end

@implementation RCTSRWebSocket
{
  NSInteger _webSocketVersion;

  NSOperationQueue *_delegateOperationQueue;
  dispatch_queue_t _delegateDispatchQueue;

  dispatch_queue_t _workQueue;
  NSMutableArray<RCTSRIOConsumer *> *_consumers;

  NSInputStream *_inputStream;
  NSOutputStream *_outputStream;

  NSMutableData *_readBuffer;
  NSUInteger _readBufferOffset;

  NSMutableData *_outputBuffer;
  NSUInteger _outputBufferOffset;

  uint8_t _currentFrameOpcode;
  size_t _currentFrameCount;
  size_t _readOpCount;
  uint32_t _currentStringScanPosition;
  NSMutableData *_currentFrameData;

  NSString *_closeReason;

  NSString *_secKey;

  BOOL _pinnedCertFound;

  uint8_t _currentReadMaskKey[4];
  size_t _currentReadMaskOffset;

  BOOL _consumerStopped;

  BOOL _closeWhenFinishedWriting;
  BOOL _failed;

  BOOL _secure;
  NSURLRequest *_urlRequest;

  CFHTTPMessageRef _receivedHTTPHeaders;

  BOOL _sentClose;
  BOOL _didFail;
  int _closeCode;

  BOOL _isPumping;
  
  BOOL _cleanupScheduled;

  NSMutableSet<NSArray *> *_scheduledRunloops;

  // We use this to retain ourselves.
  __strong RCTSRWebSocket *_selfRetain;

  NSArray<NSString *> *_requestedProtocols;
  RCTSRIOConsumerPool *_consumerPool;
}

- (instancetype)initWithURLRequest:(NSURLRequest *)request protocols:(NSArray<NSString *> *)protocols
{
  RCTAssertParam(request);

  if ((self = [super init])) {
    _url = request.URL;
    _urlRequest = request;

    _requestedProtocols = [protocols copy];

    [self _RCTSR_commonInit];
  }
  return self;
}

RCT_NOT_IMPLEMENTED(- (instancetype)init)

- (instancetype)initWithURLRequest:(NSURLRequest *)request
{
  return [self initWithURLRequest:request protocols:nil];
}

- (instancetype)initWithURL:(NSURL *)URL
{
  return [self initWithURL:URL protocols:nil];
}

- (instancetype)initWithURL:(NSURL *)URL protocols:(NSArray<NSString *> *)protocols
{
  NSMutableURLRequest *request;
  if (URL) {
    // Build a mutable request so we can fill the cookie header.
    request = [NSMutableURLRequest requestWithURL:URL];

    // We load cookies from sharedHTTPCookieStorage (shared with XHR and
    // fetch). To get HTTPS-only cookies for wss URLs, replace wss with https
    // in the URL.
    NSURLComponents *components = [NSURLComponents componentsWithURL:URL resolvingAgainstBaseURL:true];
    if ([components.scheme isEqualToString:@"wss"]) {
      components.scheme = @"https";
    }

    // Load and set the cookie header.
    NSArray<NSHTTPCookie *> *cookies = [[NSHTTPCookieStorage sharedHTTPCookieStorage] cookiesForURL:components.URL];
    [request setAllHTTPHeaderFields:[NSHTTPCookie requestHeaderFieldsWithCookies:cookies]];
  }
  return [self initWithURLRequest:request protocols:protocols];
}

- (void)_RCTSR_commonInit
{
  NSString *scheme = _url.scheme.lowercaseString;
  assert([scheme isEqualToString:@"ws"] || [scheme isEqualToString:@"http"] || [scheme isEqualToString:@"wss"] || [scheme isEqualToString:@"https"]);

  if ([scheme isEqualToString:@"wss"] || [scheme isEqualToString:@"https"]) {
    _secure = YES;
  }

  _readyState = RCTSR_CONNECTING;
  _consumerStopped = YES;
  _webSocketVersion = 13;

  _workQueue = dispatch_queue_create("com.facebook.react.SRWebSocket", DISPATCH_QUEUE_SERIAL);

  // Going to set a specific on the queue so we can validate we're on the work queue
  dispatch_queue_set_specific(_workQueue, (__bridge void *)self, (__bridge void *)_workQueue, NULL);

  _delegateDispatchQueue = dispatch_get_main_queue();

  _readBuffer = [NSMutableData new];
  _outputBuffer = [NSMutableData new];

  _currentFrameData = [NSMutableData new];

  _consumers = [NSMutableArray new];

  _consumerPool = [RCTSRIOConsumerPool new];

  _scheduledRunloops = [NSMutableSet new];

  [self _initializeStreams];

  // default handlers
}

- (void)assertOnWorkQueue
{
  assert(dispatch_get_specific((__bridge void *)self) == (__bridge void *)_workQueue);
}

- (void)dealloc
{
  _inputStream.delegate = nil;
  _outputStream.delegate = nil;

  [_inputStream close];
  [_outputStream close];
  
  if (_receivedHTTPHeaders) {
    CFRelease(_receivedHTTPHeaders);
    _receivedHTTPHeaders = NULL;
  }
}

#ifndef NDEBUG

- (void)setReadyState:(RCTSRReadyState)aReadyState
{
  [self willChangeValueForKey:@"readyState"];
  assert(aReadyState > _readyState);
  _readyState = aReadyState;
  [self didChangeValueForKey:@"readyState"];
}

#endif

- (void)open
{
  assert(_url);
  RCTAssert(_readyState == RCTSR_CONNECTING, @"Cannot call -(void)open on RCTSRWebSocket more than once");

  _selfRetain = self;

  [self _connect];
}

// Calls block on delegate queue
- (void)_performDelegateBlock:(dispatch_block_t)block
{
  if (_delegateOperationQueue) {
    [_delegateOperationQueue addOperationWithBlock:block];
  } else {
    assert(_delegateDispatchQueue);
    dispatch_async(_delegateDispatchQueue, block);
  }
}

- (void)setDelegateDispatchQueue:(dispatch_queue_t)queue
{
  _delegateDispatchQueue = queue;
}

- (BOOL)_checkHandshake:(CFHTTPMessageRef)httpMessage
{
  NSString *acceptHeader = CFBridgingRelease(CFHTTPMessageCopyHeaderFieldValue(httpMessage, CFSTR("Sec-WebSocket-Accept")));

  if (acceptHeader == nil) {
    return NO;
  }

  NSString *concattedString = [_secKey stringByAppendingString:RCTSRWebSocketAppendToSecKeyString];
  NSString *expectedAccept = [concattedString stringBySHA1ThenBase64Encoding];

  return [acceptHeader isEqualToString:expectedAccept];
}

- (void)_HTTPHeadersDidFinish
{
  NSInteger responseCode = CFHTTPMessageGetResponseStatusCode(_receivedHTTPHeaders);

  if (responseCode >= 400) {
    RCTSRLog(@"Request failed with response code %ld", responseCode);
    [self _failWithError:[NSError errorWithDomain:RCTSRWebSocketErrorDomain code:2132 userInfo:@{NSLocalizedDescriptionKey:[NSString stringWithFormat:@"received bad response code from server %ld", (long)responseCode], RCTSRHTTPResponseErrorKey:@(responseCode)}]];
    return;
  }

  if (![self _checkHandshake:_receivedHTTPHeaders]) {
    [self _failWithError:[NSError errorWithDomain:RCTSRWebSocketErrorDomain code:2133 userInfo:@{NSLocalizedDescriptionKey: [NSString stringWithFormat:@"Invalid Sec-WebSocket-Accept response"]}]];
    return;
  }

  NSString *negotiatedProtocol = CFBridgingRelease(CFHTTPMessageCopyHeaderFieldValue(_receivedHTTPHeaders, CFSTR("Sec-WebSocket-Protocol")));
  if (negotiatedProtocol) {
    // Make sure we requested the protocol
    if ([_requestedProtocols indexOfObject:negotiatedProtocol] == NSNotFound) {
      [self _failWithError:[NSError errorWithDomain:RCTSRWebSocketErrorDomain code:2133 userInfo:@{NSLocalizedDescriptionKey: [NSString stringWithFormat:@"Server specified Sec-WebSocket-Protocol that wasn't requested"]}]];
      return;
    }

    _protocol = negotiatedProtocol;
  }

  self.readyState = RCTSR_OPEN;

  if (!_didFail) {
    [self _readFrameNew];
  }

  [self _performDelegateBlock:^{
    if ([self.delegate respondsToSelector:@selector(webSocketDidOpen:)]) {
      [self.delegate webSocketDidOpen:self];
    };
  }];
}

- (void)_readHTTPHeader
{
  if (_receivedHTTPHeaders == NULL) {
    _receivedHTTPHeaders = CFHTTPMessageCreateEmpty(NULL, NO);
  }

  [self _readUntilHeaderCompleteWithCallback:^(RCTSRWebSocket *socket,  NSData *data) {
    CFHTTPMessageAppendBytes(self->_receivedHTTPHeaders, (const UInt8 *)data.bytes, data.length);

    if (CFHTTPMessageIsHeaderComplete(self->_receivedHTTPHeaders)) {
      RCTSRLog(@"Finished reading headers %@", CFBridgingRelease(CFHTTPMessageCopyAllHeaderFields(_receivedHTTPHeaders)));
      [socket _HTTPHeadersDidFinish];
    } else {
      [socket _readHTTPHeader];
    }
  }];
}

- (void)didConnect
{
  RCTSRLog(@"Connected");
  CFHTTPMessageRef request = CFHTTPMessageCreateRequest(NULL, CFSTR("GET"), (__bridge CFURLRef)_url, kCFHTTPVersion1_1);

  // Set host first so it defaults
  CFHTTPMessageSetHeaderFieldValue(request, CFSTR("Host"), (__bridge CFStringRef)(_url.port ? [NSString stringWithFormat:@"%@:%@", _url.host, _url.port] : _url.host));

  NSMutableData *keyBytes = [[NSMutableData alloc] initWithLength:16];
  int result __unused = SecRandomCopyBytes(kSecRandomDefault, keyBytes.length, keyBytes.mutableBytes);
  assert(result == 0);
  _secKey = [keyBytes base64EncodedStringWithOptions:0];
  assert([_secKey length] == 24);

  CFHTTPMessageSetHeaderFieldValue(request, CFSTR("Upgrade"), CFSTR("websocket"));
  CFHTTPMessageSetHeaderFieldValue(request, CFSTR("Connection"), CFSTR("Upgrade"));
  CFHTTPMessageSetHeaderFieldValue(request, CFSTR("Sec-WebSocket-Key"), (__bridge CFStringRef)_secKey);
  CFHTTPMessageSetHeaderFieldValue(request, CFSTR("Sec-WebSocket-Version"), (__bridge CFStringRef)[NSString stringWithFormat:@"%ld", (long)_webSocketVersion]);

  CFHTTPMessageSetHeaderFieldValue(request, CFSTR("Origin"), (__bridge CFStringRef)_url.RCTSR_origin);

  if (_requestedProtocols) {
    CFHTTPMessageSetHeaderFieldValue(request, CFSTR("Sec-WebSocket-Protocol"), (__bridge CFStringRef)[_requestedProtocols componentsJoinedByString:@", "]);
  }

  [_urlRequest.allHTTPHeaderFields enumerateKeysAndObjectsUsingBlock:^(id key, id obj, BOOL *stop) {
    CFHTTPMessageSetHeaderFieldValue(request, (__bridge CFStringRef)key, (__bridge CFStringRef)obj);
  }];

  NSData *message = CFBridgingRelease(CFHTTPMessageCopySerializedMessage(request));

  CFRelease(request);

  [self _writeData:message];
  [self _readHTTPHeader];
}

- (void)_initializeStreams
{
  assert(_url.port.unsignedIntValue <= UINT32_MAX);
  uint32_t port = _url.port.unsignedIntValue;
  if (port == 0) {
    if (!_secure) {
      port = 80;
    } else {
      port = 443;
    }
  }
  NSString *host = _url.host;

  CFReadStreamRef readStream = NULL;
  CFWriteStreamRef writeStream = NULL;

  CFStreamCreatePairWithSocketToHost(NULL, (__bridge CFStringRef)host, port, &readStream, &writeStream);

  _outputStream = CFBridgingRelease(writeStream);
  _inputStream = CFBridgingRelease(readStream);


  if (_secure) {
    NSMutableDictionary<NSString *, id> *SSLOptions = [NSMutableDictionary new];

    [_outputStream setProperty:(__bridge id)kCFStreamSocketSecurityLevelNegotiatedSSL forKey:(__bridge id)kCFStreamPropertySocketSecurityLevel];

    // If we're using pinned certs, don't validate the certificate chain
    if (_urlRequest.RCTSR_SSLPinnedCertificates.count) {
      [SSLOptions setValue:@NO forKey:(__bridge id)kCFStreamSSLValidatesCertificateChain];
    }

#if DEBUG
    [SSLOptions setValue:@NO forKey:(__bridge id)kCFStreamSSLValidatesCertificateChain];
    RCTLogInfo(@"SocketRocket: In debug mode.  Allowing connection to any root cert");
#endif

    [_outputStream setProperty:SSLOptions
                        forKey:(__bridge id)kCFStreamPropertySSLSettings];
  }

  _inputStream.delegate = self;
  _outputStream.delegate = self;
}

- (void)_connect
{
  if (!_scheduledRunloops.count) {
    [self scheduleInRunLoop:[NSRunLoop RCTSR_networkRunLoop] forMode:NSDefaultRunLoopMode];
  }

  [_outputStream open];
  [_inputStream open];
}

- (void)scheduleInRunLoop:(NSRunLoop *)aRunLoop forMode:(NSString *)mode
{
  [_outputStream scheduleInRunLoop:aRunLoop forMode:mode];
  [_inputStream scheduleInRunLoop:aRunLoop forMode:mode];

  [_scheduledRunloops addObject:@[aRunLoop, mode]];
}

- (void)unscheduleFromRunLoop:(NSRunLoop *)aRunLoop forMode:(NSString *)mode
{
  [_outputStream removeFromRunLoop:aRunLoop forMode:mode];
  [_inputStream removeFromRunLoop:aRunLoop forMode:mode];

  [_scheduledRunloops removeObject:@[aRunLoop, mode]];
}

- (void)close
{
  [self closeWithCode:RCTSRStatusCodeNormal reason:nil];
}

- (void)closeWithCode:(NSInteger)code reason:(NSString *)reason
{
  assert(code);
  dispatch_async(_workQueue, ^{
    if (self.readyState == RCTSR_CLOSING || self.readyState == RCTSR_CLOSED) {
      return;
    }

    BOOL wasConnecting = self.readyState == RCTSR_CONNECTING;

    self.readyState = RCTSR_CLOSING;

    RCTSRLog(@"Closing with code %ld reason %@", code, reason);

    if (wasConnecting) {
      [self _disconnect];
      return;
    }

    size_t maxMsgSize = [reason maximumLengthOfBytesUsingEncoding:NSUTF8StringEncoding];
    NSMutableData *mutablePayload = [[NSMutableData alloc] initWithLength:sizeof(uint16_t) + maxMsgSize];
    NSData *payload = mutablePayload;

    ((uint16_t *)mutablePayload.mutableBytes)[0] = NSSwapBigShortToHost(code);

    if (reason) {
      NSRange remainingRange = {0};

      NSUInteger usedLength = 0;

      BOOL success __unused = [reason getBytes:(char *)mutablePayload.mutableBytes + sizeof(uint16_t) maxLength:payload.length - sizeof(uint16_t) usedLength:&usedLength encoding:NSUTF8StringEncoding options:NSStringEncodingConversionExternalRepresentation range:NSMakeRange(0, reason.length) remainingRange:&remainingRange];

      assert(success);
      assert(remainingRange.length == 0);

      if (usedLength != maxMsgSize) {
        payload = [payload subdataWithRange:NSMakeRange(0, usedLength + sizeof(uint16_t))];
      }
    }

    [self _sendFrameWithOpcode:RCTSROpCodeConnectionClose data:payload];
  });
}

- (void)_closeWithProtocolError:(NSString *)message
{
  // Need to shunt this on the _callbackQueue first to see if they received any messages
  [self _performDelegateBlock:^{
    [self closeWithCode:RCTSRStatusCodeProtocolError reason:message];
    dispatch_async(self->_workQueue, ^{
      [self _disconnect];
    });
  }];
}

- (void)_failWithError:(NSError *)error
{
  dispatch_async(_workQueue, ^{
    if (self.readyState != RCTSR_CLOSED) {
      self->_failed = YES;
      [self _performDelegateBlock:^{
        if ([self.delegate respondsToSelector:@selector(webSocket:didFailWithError:)]) {
          [self.delegate webSocket:self didFailWithError:error];
        }
      }];

      self.readyState = RCTSR_CLOSED;
      
      RCTSRLog(@"Failing with error %@", error.localizedDescription);

      [self _disconnect];
      [self _scheduleCleanup];
    }
  });
}

- (void)_writeData:(NSData *)data
{
  [self assertOnWorkQueue];

  if (_closeWhenFinishedWriting) {
    return;
  }
  [_outputBuffer appendData:data];
  [self _pumpWriting];
}

- (void)send:(id)data
{
  RCTAssert(self.readyState != RCTSR_CONNECTING, @"Invalid State: Cannot call send: until connection is open");
  if (nil == data) {
    return;
  }
  // TODO: maybe not copy this for performance
  data = [data copy];
  dispatch_async(_workQueue, ^{
    if ([data isKindOfClass:[NSString class]]) {
      [self _sendFrameWithOpcode:RCTSROpCodeTextFrame data:[(NSString *)data dataUsingEncoding:NSUTF8StringEncoding]];
    } else if ([data isKindOfClass:[NSData class]]) {
      [self _sendFrameWithOpcode:RCTSROpCodeBinaryFrame data:data];
    } else {
      assert(NO);
    }
  });
}

- (void)sendPing:(NSData *)data
{
  RCTAssert(self.readyState == RCTSR_OPEN, @"Invalid State: Cannot call send: until connection is open");
  // TODO: maybe not copy this for performance
  data = [data copy] ?: [NSData data]; // It's okay for a ping to be empty
  dispatch_async(_workQueue, ^{
    [self _sendFrameWithOpcode:RCTSROpCodePing data:data];
  });
}

- (void)handlePing:(NSData *)pingData
{
  // Need to pingpong this off _callbackQueue first to make sure messages happen in order
  [self _performDelegateBlock:^{
    dispatch_async(self->_workQueue, ^{
      [self _sendFrameWithOpcode:RCTSROpCodePong data:pingData];
    });
  }];
}

- (void)handlePong:(NSData *)pongData
{
  RCTSRLog(@"Received pong");
  [self _performDelegateBlock:^{
    if ([self.delegate respondsToSelector:@selector(webSocket:didReceivePong:)]) {
      [self.delegate webSocket:self didReceivePong:pongData];
    }
  }];
}

- (void)_handleMessage:(id)message
{
  RCTSRLog(@"Received message");
  [self _performDelegateBlock:^{
    [self.delegate webSocket:self didReceiveMessage:message];
  }];
}

static inline BOOL closeCodeIsValid(int closeCode)
{
  if (closeCode < 1000) {
    return NO;
  }

  if (closeCode >= 1000 && closeCode <= 1011) {
    if (closeCode == 1004 ||
        closeCode == 1005 ||
        closeCode == 1006) {
      return NO;
    }
    return YES;
  }

  if (closeCode >= 3000 && closeCode <= 3999) {
    return YES;
  }

  if (closeCode >= 4000 && closeCode <= 4999) {
    return YES;
  }

  return NO;
}

//  Note from RFC:
//
//  If there is a body, the first two
//  bytes of the body MUST be a 2-byte unsigned integer (in network byte
//  order) representing a status code with value /code/ defined in
//  Section 7.4.  Following the 2-byte integer the body MAY contain UTF-8
//  encoded data with value /reason/, the interpretation of which is not
//  defined by this specification.

- (void)handleCloseWithData:(NSData *)data
{
  size_t dataSize = data.length;
  __block uint16_t closeCode = 0;

  RCTSRLog(@"Received close frame");

  if (dataSize == 1) {
    // TODO: handle error
    [self _closeWithProtocolError:@"Payload for close must be larger than 2 bytes"];
    return;
  } else if (dataSize >= 2) {
    [data getBytes:&closeCode length:sizeof(closeCode)];
    _closeCode = NSSwapBigShortToHost(closeCode);
    if (!closeCodeIsValid(_closeCode)) {
      [self _closeWithProtocolError:[NSString stringWithFormat:@"Cannot have close code of %d", _closeCode]];
      return;
    }
    if (dataSize > 2) {
      _closeReason = [[NSString alloc] initWithData:[data subdataWithRange:NSMakeRange(2, dataSize - 2)] encoding:NSUTF8StringEncoding];
      if (!_closeReason) {
        [self _closeWithProtocolError:@"Close reason MUST be valid UTF-8"];
        return;
      }
    }
  } else {
    _closeCode = RCTSRStatusNoStatusReceived;
  }

  [self assertOnWorkQueue];

  if (self.readyState == RCTSR_OPEN) {
    [self closeWithCode:1000 reason:nil];
  }
  dispatch_async(_workQueue, ^{
    [self _disconnect];
  });
}

- (void)_disconnect
{
  [self assertOnWorkQueue];
  RCTSRLog(@"Trying to disconnect");
  _closeWhenFinishedWriting = YES;
  [self _pumpWriting];
}

- (void)_handleFrameWithData:(NSData *)frameData opCode:(NSInteger)opcode
{
  // Check that the current data is valid UTF8

  BOOL isControlFrame = (opcode == RCTSROpCodePing || opcode == RCTSROpCodePong || opcode == RCTSROpCodeConnectionClose);
  if (!isControlFrame) {
    [self _readFrameNew];
  } else {
    dispatch_async(_workQueue, ^{
      [self _readFrameContinue];
    });
  }

  switch (opcode) {
    case RCTSROpCodeTextFrame: {
      NSString *str = [[NSString alloc] initWithData:frameData encoding:NSUTF8StringEncoding];
      if (str == nil && frameData) {
        [self closeWithCode:RCTSRStatusCodeInvalidUTF8 reason:@"Text frames must be valid UTF-8"];
        dispatch_async(_workQueue, ^{
          [self _disconnect];
        });

        return;
      }
      [self _handleMessage:str];
      break;
    }
    case RCTSROpCodeBinaryFrame:
      [self _handleMessage:[frameData copy]];
      break;
    case RCTSROpCodeConnectionClose:
      [self handleCloseWithData:frameData];
      break;
    case RCTSROpCodePing:
      [self handlePing:frameData];
      break;
    case RCTSROpCodePong:
      [self handlePong:frameData];
      break;
    default:
      [self _closeWithProtocolError:[NSString stringWithFormat:@"Unknown opcode %ld", (long)opcode]];
      // TODO: Handle invalid opcode
      break;
  }
}

- (void)_handleFrameHeader:(frame_header)frame_header curData:(NSData *)curData
{
  assert(frame_header.opcode != 0);

  if (self.readyState != RCTSR_OPEN) {
    return;
  }

  BOOL isControlFrame = (frame_header.opcode == RCTSROpCodePing || frame_header.opcode == RCTSROpCodePong || frame_header.opcode == RCTSROpCodeConnectionClose);

  if (isControlFrame && !frame_header.fin) {
    [self _closeWithProtocolError:@"Fragmented control frames not allowed"];
    return;
  }

  if (isControlFrame && frame_header.payload_length >= 126) {
    [self _closeWithProtocolError:@"Control frames cannot have payloads larger than 126 bytes"];
    return;
  }

  if (!isControlFrame) {
    _currentFrameOpcode = frame_header.opcode;
    _currentFrameCount += 1;
  }

  if (frame_header.payload_length == 0) {
    if (isControlFrame) {
      [self _handleFrameWithData:curData opCode:frame_header.opcode];
    } else {
      if (frame_header.fin) {
        [self _handleFrameWithData:_currentFrameData opCode:frame_header.opcode];
      } else {
        // TODO: add assert that opcode is not a control;
        [self _readFrameContinue];
      }
    }
  } else {
    assert(frame_header.payload_length <= SIZE_T_MAX);
    [self _addConsumerWithDataLength:(size_t)frame_header.payload_length callback:^(RCTSRWebSocket *socket, NSData *newData) {
      if (isControlFrame) {
        [socket _handleFrameWithData:newData opCode:frame_header.opcode];
      } else {
        if (frame_header.fin) {
          [socket _handleFrameWithData:socket->_currentFrameData opCode:frame_header.opcode];
        } else {
          // TODO: add assert that opcode is not a control;
          [socket _readFrameContinue];
        }

      }
    } readToCurrentFrame:!isControlFrame unmaskBytes:frame_header.masked];
  }
}

/* From RFC:

 0                   1                   2                   3
 0 1 2 3 4 5 6 7 8 9 0 1 2 3 4 5 6 7 8 9 0 1 2 3 4 5 6 7 8 9 0 1
 +-+-+-+-+-------+-+-------------+-------------------------------+
 |F|R|R|R| opcode|M| Payload len |    Extended payload length    |
 |I|S|S|S|  (4)  |A|     (7)     |             (16/64)           |
 |N|V|V|V|       |S|             |   (if payload len==126/127)   |
 | |1|2|3|       |K|             |                               |
 +-+-+-+-+-------+-+-------------+ - - - - - - - - - - - - - - - +
 |     Extended payload length continued, if payload len == 127  |
 + - - - - - - - - - - - - - - - +-------------------------------+
 |                               |Masking-key, if MASK set to 1  |
 +-------------------------------+-------------------------------+
 | Masking-key (continued)       |          Payload Data         |
 +-------------------------------- - - - - - - - - - - - - - - - +
 :                     Payload Data continued ...                :
 + - - - - - - - - - - - - - - - - - - - - - - - - - - - - - - - +
 |                     Payload Data continued ...                |
 +---------------------------------------------------------------+
 */

static const uint8_t RCTSRFinMask          = 0x80;
static const uint8_t RCTSROpCodeMask       = 0x0F;
static const uint8_t RCTSRRsvMask          = 0x70;
static const uint8_t RCTSRMaskMask         = 0x80;
static const uint8_t RCTSRPayloadLenMask   = 0x7F;

- (void)_readFrameContinue
{
  assert((_currentFrameCount == 0 && _currentFrameOpcode == 0) || (_currentFrameCount > 0 && _currentFrameOpcode > 0));

  [self _addConsumerWithDataLength:2 callback:^(RCTSRWebSocket *socket, NSData *data) {
    __block frame_header header = {0};

    const uint8_t *headerBuffer = data.bytes;
    assert(data.length >= 2);

    if (headerBuffer[0] & RCTSRRsvMask) {
      [socket _closeWithProtocolError:@"Server used RSV bits"];
      return;
    }

    uint8_t receivedOpcode = (RCTSROpCodeMask &headerBuffer[0]);

    BOOL isControlFrame = (receivedOpcode == RCTSROpCodePing || receivedOpcode == RCTSROpCodePong || receivedOpcode == RCTSROpCodeConnectionClose);

    if (!isControlFrame && receivedOpcode != 0 && socket->_currentFrameCount > 0) {
      [socket _closeWithProtocolError:@"all data frames after the initial data frame must have opcode 0"];
      return;
    }

    if (receivedOpcode == 0 && socket->_currentFrameCount == 0) {
      [socket _closeWithProtocolError:@"cannot continue a message"];
      return;
    }

    header.opcode = receivedOpcode == 0 ? socket->_currentFrameOpcode : receivedOpcode;

    header.fin = !!(RCTSRFinMask &headerBuffer[0]);


    header.masked = !!(RCTSRMaskMask &headerBuffer[1]);
    header.payload_length = RCTSRPayloadLenMask & headerBuffer[1];

    headerBuffer = NULL;

    if (header.masked) {
      [socket _closeWithProtocolError:@"Client must receive unmasked data"];
    }

    size_t extra_bytes_needed = header.masked ? sizeof(self->_currentReadMaskKey) : 0;

    if (header.payload_length == 126) {
      extra_bytes_needed += sizeof(uint16_t);
    } else if (header.payload_length == 127) {
      extra_bytes_needed += sizeof(uint64_t);
    }

    if (extra_bytes_needed == 0) {
      [socket _handleFrameHeader:header curData:socket->_currentFrameData];
    } else {
      [socket _addConsumerWithDataLength:extra_bytes_needed callback:^(RCTSRWebSocket *_socket, NSData *_data) {
        size_t mapped_size __unused = _data.length;
        const void *mapped_buffer = _data.bytes;
        size_t offset = 0;

        if (header.payload_length == 126) {
          assert(mapped_size >= sizeof(uint16_t));
          uint16_t newLen = NSSwapBigShortToHost(*(uint16_t *)(mapped_buffer));
          header.payload_length = newLen;
          offset += sizeof(uint16_t);
        } else if (header.payload_length == 127) {
          assert(mapped_size >= sizeof(uint64_t));
          header.payload_length = NSSwapBigLongLongToHost(*(uint64_t *)(mapped_buffer));
          offset += sizeof(uint64_t);
        } else {
          assert(header.payload_length < 126 && header.payload_length >= 0);
        }

        if (header.masked) {
          assert(mapped_size >= sizeof(self->_currentReadMaskOffset) + offset);
          memcpy(_socket->_currentReadMaskKey, ((uint8_t *)mapped_buffer) + offset, sizeof(_socket->_currentReadMaskKey));
        }

        [_socket _handleFrameHeader:header curData:_socket->_currentFrameData];
      } readToCurrentFrame:NO unmaskBytes:NO];
    }
  } readToCurrentFrame:NO unmaskBytes:NO];
}

- (void)_readFrameNew
{
  dispatch_async(_workQueue, ^{
    self->_currentFrameData.length = 0;

    self->_currentFrameOpcode = 0;
    self->_currentFrameCount = 0;
    self->_readOpCount = 0;
    self->_currentStringScanPosition = 0;

    [self _readFrameContinue];
  });
}

- (void)_pumpWriting
{
  [self assertOnWorkQueue];

  NSUInteger dataLength = _outputBuffer.length;
  if (dataLength - _outputBufferOffset > 0 && _outputStream.hasSpaceAvailable) {
    NSInteger bytesWritten = [_outputStream write:_outputBuffer.bytes + _outputBufferOffset maxLength:dataLength - _outputBufferOffset];
    if (bytesWritten == -1) {
      [self _failWithError:[NSError errorWithDomain:RCTSRWebSocketErrorDomain code:2145 userInfo:@{NSLocalizedDescriptionKey: @"Error writing to stream"}]];
      return;
    }

    _outputBufferOffset += bytesWritten;

    if (_outputBufferOffset > 4096 && _outputBufferOffset > (_outputBuffer.length >> 1)) {
      _outputBuffer = [[NSMutableData alloc] initWithBytes:(char *)_outputBuffer.bytes + _outputBufferOffset length:_outputBuffer.length - _outputBufferOffset];
      _outputBufferOffset = 0;
    }
  }

  if (_closeWhenFinishedWriting &&
      _outputBuffer.length - _outputBufferOffset == 0 &&
      (_inputStream.streamStatus != NSStreamStatusNotOpen &&
       _inputStream.streamStatus != NSStreamStatusClosed) &&
      !_sentClose) {
    _sentClose = YES;

    [self _scheduleCleanup];

    if (!_failed) {
      [self _performDelegateBlock:^{
        if ([self.delegate respondsToSelector:@selector(webSocket:didCloseWithCode:reason:wasClean:)]) {
          [self.delegate webSocket:self didCloseWithCode:self->_closeCode reason:self->_closeReason wasClean:YES];
        }
      }];
    }
  }
}

- (void)_addConsumerWithScanner:(stream_scanner)consumer callback:(data_callback)callback
{
  [self assertOnWorkQueue];
  [self _addConsumerWithScanner:consumer callback:callback dataLength:0];
}

- (void)_addConsumerWithDataLength:(size_t)dataLength callback:(data_callback)callback readToCurrentFrame:(BOOL)readToCurrentFrame unmaskBytes:(BOOL)unmaskBytes
{
  [self assertOnWorkQueue];
  assert(dataLength);

  [_consumers addObject:[_consumerPool consumerWithScanner:nil handler:callback bytesNeeded:dataLength readToCurrentFrame:readToCurrentFrame unmaskBytes:unmaskBytes]];
  [self _pumpScanner];
}

- (void)_addConsumerWithScanner:(stream_scanner)consumer callback:(data_callback)callback dataLength:(size_t)dataLength
{
  [self assertOnWorkQueue];
  [_consumers addObject:[_consumerPool consumerWithScanner:consumer handler:callback bytesNeeded:dataLength readToCurrentFrame:NO unmaskBytes:NO]];
  [self _pumpScanner];
}

static const char CRLFCRLFBytes[] = {'\r', '\n', '\r', '\n'};

- (void)_readUntilHeaderCompleteWithCallback:(data_callback)dataHandler
{
  [self _readUntilBytes:CRLFCRLFBytes length:sizeof(CRLFCRLFBytes) callback:dataHandler];
}

- (void)_readUntilBytes:(const void *)bytes length:(size_t)length callback:(data_callback)dataHandler
{
  // TODO: optimize so this can continue from where we last searched
  stream_scanner consumer = ^size_t(NSData *data) {
    __block size_t found_size = 0;
    __block size_t match_count = 0;

    size_t size = data.length;
    const unsigned char *buffer = data.bytes;
    for (size_t i = 0; i < size; i++ ) {
      if (((const unsigned char *)buffer)[i] == ((const unsigned char *)bytes)[match_count]) {
        match_count += 1;
        if (match_count == length) {
          found_size = i + 1;
          break;
        }
      } else {
        match_count = 0;
      }
    }
    return found_size;
  };
  [self _addConsumerWithScanner:consumer callback:dataHandler];
}

// Returns true if did work
- (BOOL)_innerPumpScanner
{
  BOOL didWork = NO;

  if (self.readyState >= RCTSR_CLOSING) {
    return didWork;
  }

  if (!_consumers.count) {
    return didWork;
  }

  size_t curSize = _readBuffer.length - _readBufferOffset;
  if (!curSize) {
    return didWork;
  }

  RCTSRIOConsumer *consumer = _consumers[0];

  size_t bytesNeeded = consumer.bytesNeeded;

  size_t foundSize = 0;
  if (consumer.consumer) {
    NSData *tempView = [NSData dataWithBytesNoCopy:(char *)_readBuffer.bytes + _readBufferOffset length:_readBuffer.length - _readBufferOffset freeWhenDone:NO];
    foundSize = consumer.consumer(tempView);
  } else {
    assert(consumer.bytesNeeded);
    if (curSize >= bytesNeeded) {
      foundSize = bytesNeeded;
    } else if (consumer.readToCurrentFrame) {
      foundSize = curSize;
    }
  }

  NSData *slice = nil;
  if (consumer.readToCurrentFrame || foundSize) {
    NSRange sliceRange = NSMakeRange(_readBufferOffset, foundSize);
    slice = [_readBuffer subdataWithRange:sliceRange];

    _readBufferOffset += foundSize;

    if (_readBufferOffset > 4096 && _readBufferOffset > (_readBuffer.length >> 1)) {
      _readBuffer = [[NSMutableData alloc] initWithBytes:(char *)_readBuffer.bytes + _readBufferOffset length:_readBuffer.length - _readBufferOffset];            _readBufferOffset = 0;
    }

    if (consumer.unmaskBytes) {
      NSMutableData *mutableSlice = [slice mutableCopy];

      NSUInteger len = mutableSlice.length;
      uint8_t *bytes = mutableSlice.mutableBytes;

      for (NSUInteger i = 0; i < len; i++) {
        bytes[i] = bytes[i] ^ _currentReadMaskKey[_currentReadMaskOffset % sizeof(_currentReadMaskKey)];
        _currentReadMaskOffset += 1;
      }

      slice = mutableSlice;
    }

    if (consumer.readToCurrentFrame) {
      [_currentFrameData appendData:slice];

      _readOpCount += 1;

      if (_currentFrameOpcode == RCTSROpCodeTextFrame) {
        // Validate UTF8 stuff.
        size_t currentDataSize = _currentFrameData.length;
        if (_currentFrameOpcode == RCTSROpCodeTextFrame && currentDataSize > 0) {
          // TODO: Optimize this.  Don't really have to copy all the data each time

          size_t scanSize = currentDataSize - _currentStringScanPosition;

          NSData *scan_data = [_currentFrameData subdataWithRange:NSMakeRange(_currentStringScanPosition, scanSize)];
          int32_t valid_utf8_size = validate_dispatch_data_partial_string(scan_data);

          if (valid_utf8_size == -1) {
            [self closeWithCode:RCTSRStatusCodeInvalidUTF8 reason:@"Text frames must be valid UTF-8"];
            dispatch_async(_workQueue, ^{
              [self _disconnect];
            });
            return didWork;
          } else {
            _currentStringScanPosition += valid_utf8_size;
          }
        }
      }

      consumer.bytesNeeded -= foundSize;

      if (consumer.bytesNeeded == 0) {
        [_consumers removeObjectAtIndex:0];
        consumer.handler(self, nil);
        [_consumerPool returnConsumer:consumer];
        didWork = YES;
      }
    } else if (foundSize) {
      [_consumers removeObjectAtIndex:0];
      consumer.handler(self, slice);
      [_consumerPool returnConsumer:consumer];
      didWork = YES;
    }
  }
  return didWork;
}

- (void)_pumpScanner
{
  [self assertOnWorkQueue];

  if (!_isPumping) {
    _isPumping = YES;
  } else {
    return;
  }

  while ([self _innerPumpScanner]) {}

  _isPumping = NO;
}

//#define NOMASK

static const size_t RCTSRFrameHeaderOverhead = 32;

- (void)_sendFrameWithOpcode:(RCTSROpCode)opcode data:(NSData *)data
{
  [self assertOnWorkQueue];

  if (nil == data) {
    return;
  }

  size_t payloadLength = [data length];

  NSMutableData *frame = [[NSMutableData alloc] initWithLength:payloadLength + RCTSRFrameHeaderOverhead];
  if (!frame) {
    [self closeWithCode:RCTSRStatusCodeMessageTooBig reason:@"Message too big"];
    return;
  }
  uint8_t *frame_buffer = (uint8_t *)frame.mutableBytes;

  // set fin
  frame_buffer[0] = RCTSRFinMask | opcode;

  BOOL useMask = YES;
#ifdef NOMASK
  useMask = NO;
#endif

  if (useMask) {
    // set the mask and header
    frame_buffer[1] |= RCTSRMaskMask;
  }

  size_t frame_buffer_size = 2;

  const uint8_t *unmasked_payload = (uint8_t *)[data bytes];

  if (payloadLength < 126) {
    frame_buffer[1] |= payloadLength;
  } else if (payloadLength <= UINT16_MAX) {
    frame_buffer[1] |= 126;
    *((uint16_t *)(frame_buffer + frame_buffer_size)) = NSSwapBigShortToHost((uint16_t)payloadLength);
    frame_buffer_size += sizeof(uint16_t);
  } else {
    frame_buffer[1] |= 127;
    *((uint64_t *)(frame_buffer + frame_buffer_size)) = NSSwapBigLongLongToHost((uint64_t)payloadLength);
    frame_buffer_size += sizeof(uint64_t);
  }

  if (!useMask) {
    for (size_t i = 0; i < payloadLength; i++) {
      frame_buffer[frame_buffer_size] = unmasked_payload[i];
      frame_buffer_size += 1;
    }
  } else {
    uint8_t *mask_key = frame_buffer + frame_buffer_size;
    int result __unused = SecRandomCopyBytes(kSecRandomDefault, sizeof(uint32_t), (uint8_t *)mask_key);
    assert(result == 0);
    frame_buffer_size += sizeof(uint32_t);

    // TODO: could probably optimize this with SIMD
    for (size_t i = 0; i < payloadLength; i++) {
      frame_buffer[frame_buffer_size] = unmasked_payload[i] ^ mask_key[i % sizeof(uint32_t)];
      frame_buffer_size += 1;
    }
  }

  assert(frame_buffer_size <= [frame length]);
  frame.length = frame_buffer_size;

  [self _writeData:frame];
}

- (void)stream:(NSStream *)aStream handleEvent:(NSStreamEvent)eventCode
{
  if (_secure && !_pinnedCertFound && (eventCode == NSStreamEventHasBytesAvailable || eventCode == NSStreamEventHasSpaceAvailable)) {
    NSArray *sslCerts = _urlRequest.RCTSR_SSLPinnedCertificates;
    if (sslCerts) {
      SecTrustRef secTrust = (__bridge SecTrustRef)[aStream propertyForKey:(__bridge id)kCFStreamPropertySSLPeerTrust];
      if (secTrust) {
        NSInteger numCerts = SecTrustGetCertificateCount(secTrust);
        for (NSInteger i = 0; i < numCerts && !_pinnedCertFound; i++) {
          SecCertificateRef cert = SecTrustGetCertificateAtIndex(secTrust, i);
          NSData *certData = CFBridgingRelease(SecCertificateCopyData(cert));

          for (id ref in sslCerts) {
            SecCertificateRef trustedCert = (__bridge SecCertificateRef)ref;
            NSData *trustedCertData = CFBridgingRelease(SecCertificateCopyData(trustedCert));

            if ([trustedCertData isEqualToData:certData]) {
              _pinnedCertFound = YES;
              break;
            }
          }
        }
      }

      if (!_pinnedCertFound) {
        dispatch_async(_workQueue, ^{
          [self _failWithError:[NSError errorWithDomain:RCTSRWebSocketErrorDomain code:23556 userInfo:@{NSLocalizedDescriptionKey: [NSString stringWithFormat:@"Invalid server cert"]}]];
        });
        return;
      }
    }
  }
  
  // _workQueue cannot be NULL
  if (!_workQueue) {
    return;
  }
  __weak typeof(self) weakSelf = self;
  dispatch_async(_workQueue, ^{
    typeof(self) strongSelf = weakSelf;
    if (!strongSelf) {
      return;
    }
    [strongSelf safeHandleEvent:eventCode stream:aStream];
  });
}

- (void)safeHandleEvent:(NSStreamEvent)eventCode stream:(NSStream *)aStream
{
  switch (eventCode) {
    case NSStreamEventOpenCompleted: {
      RCTSRLog(@"NSStreamEventOpenCompleted %@", aStream);
      if (self.readyState >= RCTSR_CLOSING) {
        return;
      }
      assert(self->_readBuffer);
      
      if (self.readyState == RCTSR_CONNECTING && aStream == self->_inputStream) {
        [self didConnect];
      }
      [self _pumpWriting];
      [self _pumpScanner];
      break;
    }
      
    case NSStreamEventErrorOccurred: {
      RCTSRLog(@"NSStreamEventErrorOccurred %@ %@", aStream, [aStream.streamError copy]);
      // TODO: specify error better!
      [self _failWithError:aStream.streamError];
      self->_readBufferOffset = 0;
      self->_readBuffer.length = 0;
      break;
      
    }
      
    case NSStreamEventEndEncountered: {
      [self _pumpScanner];
      RCTSRLog(@"NSStreamEventEndEncountered %@", aStream);
      if (aStream.streamError) {
        [self _failWithError:aStream.streamError];
      } else {
        dispatch_async(self->_workQueue, ^{
          if (self.readyState != RCTSR_CLOSED) {
            self.readyState = RCTSR_CLOSED;
            [self _scheduleCleanup];
          }
          
          if (!self->_sentClose && !self->_failed) {
            self->_sentClose = YES;
            // If we get closed in this state it's probably not clean because we should be sending this when we send messages
            [self _performDelegateBlock:^{
              if ([self.delegate respondsToSelector:@selector(webSocket:didCloseWithCode:reason:wasClean:)]) {
                [self.delegate webSocket:self didCloseWithCode:RCTSRStatusCodeGoingAway reason:@"Stream end encountered" wasClean:NO];
              }
            }];
          }
        });
      }
      
      break;
    }
      
    case NSStreamEventHasBytesAvailable: {
      RCTSRLog(@"NSStreamEventHasBytesAvailable %@", aStream);
      const int bufferSize = 2048;
      uint8_t buffer[bufferSize];
      
      while (self->_inputStream.hasBytesAvailable) {
        NSInteger bytes_read = [self->_inputStream read:buffer maxLength:bufferSize];
        
        if (bytes_read > 0) {
          [self->_readBuffer appendBytes:buffer length:bytes_read];
        } else if (bytes_read < 0) {
          [self _failWithError:self->_inputStream.streamError];
        }
        
        if (bytes_read != bufferSize) {
          break;
        }
      };
      [self _pumpScanner];
      break;
    }
      
    case NSStreamEventHasSpaceAvailable: {
      RCTSRLog(@"NSStreamEventHasSpaceAvailable %@", aStream);
      [self _pumpWriting];
      break;
    }
      
    default:
      RCTSRLog(@"(default)  %@", aStream);
      break;
  }
}

- (void)_scheduleCleanup
{
  if (_cleanupScheduled) {
    return;
  }
  
  _cleanupScheduled = YES;
  
  // Cleanup NSStream's delegate in the same RunLoop used by the streams themselves:
  // This way we'll prevent race conditions between handleEvent and SRWebsocket's dealloc
  NSTimer *timer = [NSTimer timerWithTimeInterval:(0.0f) target:self selector:@selector(_cleanupSelfReference:) userInfo:nil repeats:NO];
  [[NSRunLoop RCTSR_networkRunLoop] addTimer:timer forMode:NSDefaultRunLoopMode];
}

- (void)_cleanupSelfReference:(NSTimer *)timer
{
  // Remove the streams, right now, from the networkRunLoop
  [_inputStream close];
  [_outputStream close];
  
  // Unschedule from RunLoop
  for (NSArray *runLoop in [_scheduledRunloops copy]) {
    [self unscheduleFromRunLoop:runLoop[0] forMode:runLoop[1]];
  }
  
  // Nuke NSStream's delegate
  _inputStream.delegate = nil;
  _outputStream.delegate = nil;
  
  // Cleanup selfRetain in the same GCD queue as usual
  dispatch_async(_workQueue, ^{
    self->_selfRetain = nil;
  });
}

@end

@implementation RCTSRIOConsumer

- (void)setupWithScanner:(stream_scanner)scanner handler:(data_callback)handler bytesNeeded:(size_t)bytesNeeded readToCurrentFrame:(BOOL)readToCurrentFrame unmaskBytes:(BOOL)unmaskBytes
{
  _consumer = [scanner copy];
  _handler = [handler copy];
  _bytesNeeded = bytesNeeded;
  _readToCurrentFrame = readToCurrentFrame;
  _unmaskBytes = unmaskBytes;
  assert(_consumer || _bytesNeeded);
}

@end

@implementation RCTSRIOConsumerPool
{
  NSUInteger _poolSize;
  NSMutableArray<RCTSRIOConsumer *> *_bufferedConsumers;
}

- (instancetype)initWithBufferCapacity:(NSUInteger)poolSize
{
  if ((self = [super init])) {
    _poolSize = poolSize;
    _bufferedConsumers = [[NSMutableArray alloc] initWithCapacity:poolSize];
  }
  return self;
}

- (instancetype)init
{
  return [self initWithBufferCapacity:8];
}

- (RCTSRIOConsumer *)consumerWithScanner:(stream_scanner)scanner handler:(data_callback)handler bytesNeeded:(size_t)bytesNeeded readToCurrentFrame:(BOOL)readToCurrentFrame unmaskBytes:(BOOL)unmaskBytes
{
  RCTSRIOConsumer *consumer = nil;
  if (_bufferedConsumers.count) {
    consumer = _bufferedConsumers.lastObject;
    [_bufferedConsumers removeLastObject];
  } else {
    consumer = [RCTSRIOConsumer new];
  }

  [consumer setupWithScanner:scanner handler:handler bytesNeeded:bytesNeeded readToCurrentFrame:readToCurrentFrame unmaskBytes:unmaskBytes];

  return consumer;
}

- (void)returnConsumer:(RCTSRIOConsumer *)consumer
{
  if (_bufferedConsumers.count < _poolSize) {
    [_bufferedConsumers addObject:consumer];
  }
}

@end

@implementation  NSURLRequest (CertificateAdditions)

- (NSArray *)RCTSR_SSLPinnedCertificates
{
  return [NSURLProtocol propertyForKey:@"RCTSR_SSLPinnedCertificates" inRequest:self];
}

@end

@implementation  NSMutableURLRequest (CertificateAdditions)

- (NSArray *)RCTSR_SSLPinnedCertificates
{
  return [NSURLProtocol propertyForKey:@"RCTSR_SSLPinnedCertificates" inRequest:self];
}

- (void)setRCTSR_SSLPinnedCertificates:(NSArray *)RCTSR_SSLPinnedCertificates
{
  [NSURLProtocol setProperty:RCTSR_SSLPinnedCertificates forKey:@"RCTSR_SSLPinnedCertificates" inRequest:self];
}

@end

@implementation NSURL (RCTSRWebSocket)

- (NSString *)RCTSR_origin
{
  NSString *scheme = self.scheme.lowercaseString;

  if ([scheme isEqualToString:@"wss"]) {
    scheme = @"https";
  } else if ([scheme isEqualToString:@"ws"]) {
    scheme = @"http";
  }

  int defaultPort = ([scheme isEqualToString:@"https"] ? 443 :
                     [scheme isEqualToString:@"http"] ? 80 :
                     -1);
  int port = self.port.intValue;
  if (port > 0 && port != defaultPort) {
    return [NSString stringWithFormat:@"%@://%@:%d", scheme, self.host, port];
  } else {
    return [NSString stringWithFormat:@"%@://%@", scheme, self.host];
  }
}

@end

static _RCTSRRunLoopThread *networkThread = nil;
static NSRunLoop *networkRunLoop = nil;

@implementation NSRunLoop (RCTSRWebSocket)

+ (NSRunLoop *)RCTSR_networkRunLoop
{
  static dispatch_once_t onceToken;
  dispatch_once(&onceToken, ^{
    networkThread = [_RCTSRRunLoopThread new];
    networkThread.name = @"com.squareup.SocketRocket.NetworkThread";
    [networkThread start];
    networkRunLoop = networkThread.runLoop;
  });

  return networkRunLoop;
}

@end

@implementation _RCTSRRunLoopThread
{
  dispatch_group_t _waitGroup;
}

@synthesize runLoop = _runLoop;

- (instancetype)init
{
  if ((self = [super init])) {
    _waitGroup = dispatch_group_create();
    dispatch_group_enter(_waitGroup);
  }
  return self;
}

- (void)main
{
  @autoreleasepool {
    _runLoop = [NSRunLoop currentRunLoop];
    dispatch_group_leave(_waitGroup);

    NSTimer *timer = [[NSTimer alloc] initWithFireDate:[NSDate distantFuture] interval:0.0 target:self selector:@selector(step) userInfo:nil repeats:NO];
    [_runLoop addTimer:timer forMode:NSDefaultRunLoopMode];

    while ([_runLoop runMode:NSDefaultRunLoopMode beforeDate:[NSDate distantFuture]]) { }
    assert(NO);
  }
}

- (void)step
{
  // Does nothing
}

- (NSRunLoop *)runLoop
{
  dispatch_group_wait(_waitGroup, DISPATCH_TIME_FOREVER);
  return _runLoop;
}

@end<|MERGE_RESOLUTION|>--- conflicted
+++ resolved
@@ -14,13 +14,10 @@
 //   limitations under the License.
 //
 
-<<<<<<< HEAD
-=======
 #import <TargetConditionals.h> // [TODO(macOS ISS#2323203)
 #if !TARGET_OS_OSX
 #import <Endian.h>
 #endif // ]TODO(macOS ISS#2323203)
->>>>>>> 782f783d
 #import <React/RCTSRWebSocket.h>
 
 #import <Availability.h>
