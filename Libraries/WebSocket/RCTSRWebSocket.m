//
//   Copyright 2012 Square Inc.
//
//   Licensed under the Apache License, Version 2.0 (the "License");
//   you may not use this file except in compliance with the License.
//   You may obtain a copy of the License at
//
//       http://www.apache.org/licenses/LICENSE-2.0
//
//   Unless required by applicable law or agreed to in writing, software
//   distributed under the License is distributed on an "AS IS" BASIS,
//   WITHOUT WARRANTIES OR CONDITIONS OF ANY KIND, either express or implied.
//   See the License for the specific language governing permissions and
//   limitations under the License.
//

<<<<<<< HEAD
#if !TARGET_OS_OSX // TODO(macOS ISS#2323203)
#import <Endian.h>
#endif // TODO(macOS ISS#2323203)b
=======
>>>>>>> 3c9e5f14
#import <React/RCTSRWebSocket.h>

#import <Availability.h>

#import <Security/SecRandom.h>

#import <CommonCrypto/CommonDigest.h>
#import <React/RCTAssert.h>
#import <React/RCTLog.h>

typedef NS_ENUM(NSInteger, RCTSROpCode)  {
  RCTSROpCodeTextFrame = 0x1,
  RCTSROpCodeBinaryFrame = 0x2,
  // 3-7 reserved.
  RCTSROpCodeConnectionClose = 0x8,
  RCTSROpCodePing = 0x9,
  RCTSROpCodePong = 0xA,
  // B-F reserved.
};

typedef struct {
  BOOL fin;
  //  BOOL rsv1;
  //  BOOL rsv2;
  //  BOOL rsv3;
  uint8_t opcode;
  BOOL masked;
  uint64_t payload_length;
} frame_header;

static NSString *const RCTSRWebSocketAppendToSecKeyString = @"258EAFA5-E914-47DA-95CA-C5AB0DC85B11";

//#define RCTSR_ENABLE_LOG
#ifdef RCTSR_ENABLE_LOG
#define RCTSRLog(format...) RCTLogInfo(format)
#else
#define RCTSRLog(...) do { } while (0)
#endif

// This is a hack, and probably not optimal
static inline int32_t validate_dispatch_data_partial_string(NSData *data)
{
  static const int maxCodepointSize = 3;

  for (int i = 0; i < maxCodepointSize; i++) {
    NSString *str = [[NSString alloc] initWithBytesNoCopy:(char *)data.bytes length:data.length - i encoding:NSUTF8StringEncoding freeWhenDone:NO];
    if (str) {
      return (int32_t)data.length - i;
    }
  }

  return -1;
}

@interface NSData (RCTSRWebSocket)

@property (nonatomic, readonly, copy) NSString *stringBySHA1ThenBase64Encoding;

@end


@interface NSString (RCTSRWebSocket)

@property (nonatomic, readonly, copy) NSString *stringBySHA1ThenBase64Encoding;

@end


@interface NSURL (RCTSRWebSocket)

// The origin isn't really applicable for a native application.
// So instead, just map ws -> http and wss -> https.
@property (nonatomic, readonly, copy) NSString *RCTSR_origin;

@end


@interface _RCTSRRunLoopThread : NSThread

@property (nonatomic, readonly) NSRunLoop *runLoop;

@end


static NSString *newSHA1String(const char *bytes, size_t length)
{
  uint8_t md[CC_SHA1_DIGEST_LENGTH];

  assert(length >= 0);
  assert(length <= UINT32_MAX);
  CC_SHA1(bytes, (CC_LONG)length, md);

  NSData *data = [NSData dataWithBytes:md length:CC_SHA1_DIGEST_LENGTH];
  return [data base64EncodedStringWithOptions:0];
}

@implementation NSData (RCTSRWebSocket)

- (NSString *)stringBySHA1ThenBase64Encoding
{
  return newSHA1String(self.bytes, self.length);
}

@end


@implementation NSString (RCTSRWebSocket)

- (NSString *)stringBySHA1ThenBase64Encoding
{
  return newSHA1String(self.UTF8String, self.length);
}

@end

NSString *const RCTSRWebSocketErrorDomain = @"RCTSRWebSocketErrorDomain";
NSString *const RCTSRHTTPResponseErrorKey = @"HTTPResponseStatusCode";

// Returns number of bytes consumed. Returning 0 means you didn't match.
// Sends bytes to callback handler;
typedef size_t (^stream_scanner)(NSData *collected_data);

typedef void (^data_callback)(RCTSRWebSocket *webSocket,  NSData *data);

@interface RCTSRIOConsumer : NSObject

@property (nonatomic, copy, readonly) stream_scanner consumer;
@property (nonatomic, copy, readonly) data_callback handler;
@property (nonatomic, assign) size_t bytesNeeded;
@property (nonatomic, assign, readonly) BOOL readToCurrentFrame;
@property (nonatomic, assign, readonly) BOOL unmaskBytes;

@end

// This class is not thread-safe, and is expected to always be run on the same queue.
@interface RCTSRIOConsumerPool : NSObject

- (instancetype)initWithBufferCapacity:(NSUInteger)poolSize NS_DESIGNATED_INITIALIZER;

- (RCTSRIOConsumer *)consumerWithScanner:(stream_scanner)scanner handler:(data_callback)handler bytesNeeded:(size_t)bytesNeeded readToCurrentFrame:(BOOL)readToCurrentFrame unmaskBytes:(BOOL)unmaskBytes;
- (void)returnConsumer:(RCTSRIOConsumer *)consumer;

@end

@interface RCTSRWebSocket ()  <NSStreamDelegate>

@property (nonatomic, assign) RCTSRReadyState readyState;

@property (nonatomic, strong) NSOperationQueue *delegateOperationQueue;
@property (nonatomic, strong) dispatch_queue_t delegateDispatchQueue;

@end

@implementation RCTSRWebSocket
{
  NSInteger _webSocketVersion;

  NSOperationQueue *_delegateOperationQueue;
  dispatch_queue_t _delegateDispatchQueue;

  dispatch_queue_t _workQueue;
  NSMutableArray<RCTSRIOConsumer *> *_consumers;

  NSInputStream *_inputStream;
  NSOutputStream *_outputStream;

  NSMutableData *_readBuffer;
  NSUInteger _readBufferOffset;

  NSMutableData *_outputBuffer;
  NSUInteger _outputBufferOffset;

  uint8_t _currentFrameOpcode;
  size_t _currentFrameCount;
  size_t _readOpCount;
  uint32_t _currentStringScanPosition;
  NSMutableData *_currentFrameData;

  NSString *_closeReason;

  NSString *_secKey;

  BOOL _pinnedCertFound;

  uint8_t _currentReadMaskKey[4];
  size_t _currentReadMaskOffset;

  BOOL _consumerStopped;

  BOOL _closeWhenFinishedWriting;
  BOOL _failed;

  BOOL _secure;
  NSURLRequest *_urlRequest;

  CFHTTPMessageRef _receivedHTTPHeaders;

  BOOL _sentClose;
  BOOL _didFail;
  int _closeCode;

  BOOL _isPumping;
  
  BOOL _cleanupScheduled;

  NSMutableSet<NSArray *> *_scheduledRunloops;

  // We use this to retain ourselves.
  __strong RCTSRWebSocket *_selfRetain;

  NSArray<NSString *> *_requestedProtocols;
  RCTSRIOConsumerPool *_consumerPool;
}

- (instancetype)initWithURLRequest:(NSURLRequest *)request protocols:(NSArray<NSString *> *)protocols
{
  RCTAssertParam(request);

  if ((self = [super init])) {
    _url = request.URL;
    _urlRequest = request;

    _requestedProtocols = [protocols copy];

    [self _RCTSR_commonInit];
  }
  return self;
}

RCT_NOT_IMPLEMENTED(- (instancetype)init)

- (instancetype)initWithURLRequest:(NSURLRequest *)request
{
  return [self initWithURLRequest:request protocols:nil];
}

- (instancetype)initWithURL:(NSURL *)URL
{
  return [self initWithURL:URL protocols:nil];
}

- (instancetype)initWithURL:(NSURL *)URL protocols:(NSArray<NSString *> *)protocols
{
  NSMutableURLRequest *request;
  if (URL) {
    // Build a mutable request so we can fill the cookie header.
    request = [NSMutableURLRequest requestWithURL:URL];

    // We load cookies from sharedHTTPCookieStorage (shared with XHR and
    // fetch). To get HTTPS-only cookies for wss URLs, replace wss with https
    // in the URL.
    NSURLComponents *components = [NSURLComponents componentsWithURL:URL resolvingAgainstBaseURL:true];
    if ([components.scheme isEqualToString:@"wss"]) {
      components.scheme = @"https";
    }

    // Load and set the cookie header.
    NSArray<NSHTTPCookie *> *cookies = [[NSHTTPCookieStorage sharedHTTPCookieStorage] cookiesForURL:components.URL];
    [request setAllHTTPHeaderFields:[NSHTTPCookie requestHeaderFieldsWithCookies:cookies]];
  }
  return [self initWithURLRequest:request protocols:protocols];
}

- (void)_RCTSR_commonInit
{
  NSString *scheme = _url.scheme.lowercaseString;
  assert([scheme isEqualToString:@"ws"] || [scheme isEqualToString:@"http"] || [scheme isEqualToString:@"wss"] || [scheme isEqualToString:@"https"]);

  if ([scheme isEqualToString:@"wss"] || [scheme isEqualToString:@"https"]) {
    _secure = YES;
  }

  _readyState = RCTSR_CONNECTING;
  _consumerStopped = YES;
  _webSocketVersion = 13;

  _workQueue = dispatch_queue_create("com.facebook.react.SRWebSocket", DISPATCH_QUEUE_SERIAL);

  // Going to set a specific on the queue so we can validate we're on the work queue
  dispatch_queue_set_specific(_workQueue, (__bridge void *)self, (__bridge void *)_workQueue, NULL);

  _delegateDispatchQueue = dispatch_get_main_queue();

  _readBuffer = [NSMutableData new];
  _outputBuffer = [NSMutableData new];

  _currentFrameData = [NSMutableData new];

  _consumers = [NSMutableArray new];

  _consumerPool = [RCTSRIOConsumerPool new];

  _scheduledRunloops = [NSMutableSet new];

  [self _initializeStreams];

  // default handlers
}

- (void)assertOnWorkQueue
{
  assert(dispatch_get_specific((__bridge void *)self) == (__bridge void *)_workQueue);
}

- (void)dealloc
{
  _inputStream.delegate = nil;
  _outputStream.delegate = nil;

  [_inputStream close];
  [_outputStream close];
  
  if (_receivedHTTPHeaders) {
    CFRelease(_receivedHTTPHeaders);
    _receivedHTTPHeaders = NULL;
  }
}

#ifndef NDEBUG

- (void)setReadyState:(RCTSRReadyState)aReadyState
{
  [self willChangeValueForKey:@"readyState"];
  assert(aReadyState > _readyState);
  _readyState = aReadyState;
  [self didChangeValueForKey:@"readyState"];
}

#endif

- (void)open
{
  assert(_url);
  RCTAssert(_readyState == RCTSR_CONNECTING, @"Cannot call -(void)open on RCTSRWebSocket more than once");

  _selfRetain = self;

  [self _connect];
}

// Calls block on delegate queue
- (void)_performDelegateBlock:(dispatch_block_t)block
{
  if (_delegateOperationQueue) {
    [_delegateOperationQueue addOperationWithBlock:block];
  } else {
    assert(_delegateDispatchQueue);
    dispatch_async(_delegateDispatchQueue, block);
  }
}

- (void)setDelegateDispatchQueue:(dispatch_queue_t)queue
{
  _delegateDispatchQueue = queue;
}

- (BOOL)_checkHandshake:(CFHTTPMessageRef)httpMessage
{
  NSString *acceptHeader = CFBridgingRelease(CFHTTPMessageCopyHeaderFieldValue(httpMessage, CFSTR("Sec-WebSocket-Accept")));

  if (acceptHeader == nil) {
    return NO;
  }

  NSString *concattedString = [_secKey stringByAppendingString:RCTSRWebSocketAppendToSecKeyString];
  NSString *expectedAccept = [concattedString stringBySHA1ThenBase64Encoding];

  return [acceptHeader isEqualToString:expectedAccept];
}

- (void)_HTTPHeadersDidFinish
{
  NSInteger responseCode = CFHTTPMessageGetResponseStatusCode(_receivedHTTPHeaders);

  if (responseCode >= 400) {
    RCTSRLog(@"Request failed with response code %ld", responseCode);
    [self _failWithError:[NSError errorWithDomain:RCTSRWebSocketErrorDomain code:2132 userInfo:@{NSLocalizedDescriptionKey:[NSString stringWithFormat:@"received bad response code from server %ld", (long)responseCode], RCTSRHTTPResponseErrorKey:@(responseCode)}]];
    return;
  }

  if (![self _checkHandshake:_receivedHTTPHeaders]) {
    [self _failWithError:[NSError errorWithDomain:RCTSRWebSocketErrorDomain code:2133 userInfo:@{NSLocalizedDescriptionKey: [NSString stringWithFormat:@"Invalid Sec-WebSocket-Accept response"]}]];
    return;
  }

  NSString *negotiatedProtocol = CFBridgingRelease(CFHTTPMessageCopyHeaderFieldValue(_receivedHTTPHeaders, CFSTR("Sec-WebSocket-Protocol")));
  if (negotiatedProtocol) {
    // Make sure we requested the protocol
    if ([_requestedProtocols indexOfObject:negotiatedProtocol] == NSNotFound) {
      [self _failWithError:[NSError errorWithDomain:RCTSRWebSocketErrorDomain code:2133 userInfo:@{NSLocalizedDescriptionKey: [NSString stringWithFormat:@"Server specified Sec-WebSocket-Protocol that wasn't requested"]}]];
      return;
    }

    _protocol = negotiatedProtocol;
  }

  self.readyState = RCTSR_OPEN;

  if (!_didFail) {
    [self _readFrameNew];
  }

  [self _performDelegateBlock:^{
    if ([self.delegate respondsToSelector:@selector(webSocketDidOpen:)]) {
      [self.delegate webSocketDidOpen:self];
    };
  }];
}

- (void)_readHTTPHeader
{
  if (_receivedHTTPHeaders == NULL) {
    _receivedHTTPHeaders = CFHTTPMessageCreateEmpty(NULL, NO);
  }

  [self _readUntilHeaderCompleteWithCallback:^(RCTSRWebSocket *socket,  NSData *data) {
    CFHTTPMessageAppendBytes(self->_receivedHTTPHeaders, (const UInt8 *)data.bytes, data.length);

    if (CFHTTPMessageIsHeaderComplete(self->_receivedHTTPHeaders)) {
      RCTSRLog(@"Finished reading headers %@", CFBridgingRelease(CFHTTPMessageCopyAllHeaderFields(_receivedHTTPHeaders)));
      [socket _HTTPHeadersDidFinish];
    } else {
      [socket _readHTTPHeader];
    }
  }];
}

- (void)didConnect
{
  RCTSRLog(@"Connected");
  CFHTTPMessageRef request = CFHTTPMessageCreateRequest(NULL, CFSTR("GET"), (__bridge CFURLRef)_url, kCFHTTPVersion1_1);

  // Set host first so it defaults
  CFHTTPMessageSetHeaderFieldValue(request, CFSTR("Host"), (__bridge CFStringRef)(_url.port ? [NSString stringWithFormat:@"%@:%@", _url.host, _url.port] : _url.host));

  NSMutableData *keyBytes = [[NSMutableData alloc] initWithLength:16];
  int result __unused = SecRandomCopyBytes(kSecRandomDefault, keyBytes.length, keyBytes.mutableBytes);
  assert(result == 0);
  _secKey = [keyBytes base64EncodedStringWithOptions:0];
  assert([_secKey length] == 24);

  CFHTTPMessageSetHeaderFieldValue(request, CFSTR("Upgrade"), CFSTR("websocket"));
  CFHTTPMessageSetHeaderFieldValue(request, CFSTR("Connection"), CFSTR("Upgrade"));
  CFHTTPMessageSetHeaderFieldValue(request, CFSTR("Sec-WebSocket-Key"), (__bridge CFStringRef)_secKey);
  CFHTTPMessageSetHeaderFieldValue(request, CFSTR("Sec-WebSocket-Version"), (__bridge CFStringRef)[NSString stringWithFormat:@"%ld", (long)_webSocketVersion]);

  CFHTTPMessageSetHeaderFieldValue(request, CFSTR("Origin"), (__bridge CFStringRef)_url.RCTSR_origin);

  if (_requestedProtocols) {
    CFHTTPMessageSetHeaderFieldValue(request, CFSTR("Sec-WebSocket-Protocol"), (__bridge CFStringRef)[_requestedProtocols componentsJoinedByString:@", "]);
  }

  [_urlRequest.allHTTPHeaderFields enumerateKeysAndObjectsUsingBlock:^(id key, id obj, BOOL *stop) {
    CFHTTPMessageSetHeaderFieldValue(request, (__bridge CFStringRef)key, (__bridge CFStringRef)obj);
  }];

  NSData *message = CFBridgingRelease(CFHTTPMessageCopySerializedMessage(request));

  CFRelease(request);

  [self _writeData:message];
  [self _readHTTPHeader];
}

- (void)_initializeStreams
{
  assert(_url.port.unsignedIntValue <= UINT32_MAX);
  uint32_t port = _url.port.unsignedIntValue;
  if (port == 0) {
    if (!_secure) {
      port = 80;
    } else {
      port = 443;
    }
  }
  NSString *host = _url.host;

  CFReadStreamRef readStream = NULL;
  CFWriteStreamRef writeStream = NULL;

  CFStreamCreatePairWithSocketToHost(NULL, (__bridge CFStringRef)host, port, &readStream, &writeStream);

  _outputStream = CFBridgingRelease(writeStream);
  _inputStream = CFBridgingRelease(readStream);


  if (_secure) {
    NSMutableDictionary<NSString *, id> *SSLOptions = [NSMutableDictionary new];

    [_outputStream setProperty:(__bridge id)kCFStreamSocketSecurityLevelNegotiatedSSL forKey:(__bridge id)kCFStreamPropertySocketSecurityLevel];

    // If we're using pinned certs, don't validate the certificate chain
    if (_urlRequest.RCTSR_SSLPinnedCertificates.count) {
      [SSLOptions setValue:@NO forKey:(__bridge id)kCFStreamSSLValidatesCertificateChain];
    }

#if DEBUG
    [SSLOptions setValue:@NO forKey:(__bridge id)kCFStreamSSLValidatesCertificateChain];
    RCTLogInfo(@"SocketRocket: In debug mode.  Allowing connection to any root cert");
#endif

    [_outputStream setProperty:SSLOptions
                        forKey:(__bridge id)kCFStreamPropertySSLSettings];
  }

  _inputStream.delegate = self;
  _outputStream.delegate = self;
}

- (void)_connect
{
  if (!_scheduledRunloops.count) {
    [self scheduleInRunLoop:[NSRunLoop RCTSR_networkRunLoop] forMode:NSDefaultRunLoopMode];
  }

  [_outputStream open];
  [_inputStream open];
}

- (void)scheduleInRunLoop:(NSRunLoop *)aRunLoop forMode:(NSString *)mode
{
  [_outputStream scheduleInRunLoop:aRunLoop forMode:mode];
  [_inputStream scheduleInRunLoop:aRunLoop forMode:mode];

  [_scheduledRunloops addObject:@[aRunLoop, mode]];
}

- (void)unscheduleFromRunLoop:(NSRunLoop *)aRunLoop forMode:(NSString *)mode
{
  [_outputStream removeFromRunLoop:aRunLoop forMode:mode];
  [_inputStream removeFromRunLoop:aRunLoop forMode:mode];

  [_scheduledRunloops removeObject:@[aRunLoop, mode]];
}

- (void)close
{
  [self closeWithCode:RCTSRStatusCodeNormal reason:nil];
}

- (void)closeWithCode:(NSInteger)code reason:(NSString *)reason
{
  assert(code);
  dispatch_async(_workQueue, ^{
    if (self.readyState == RCTSR_CLOSING || self.readyState == RCTSR_CLOSED) {
      return;
    }

    BOOL wasConnecting = self.readyState == RCTSR_CONNECTING;

    self.readyState = RCTSR_CLOSING;

    RCTSRLog(@"Closing with code %ld reason %@", code, reason);

    if (wasConnecting) {
      [self _disconnect];
      return;
    }

    size_t maxMsgSize = [reason maximumLengthOfBytesUsingEncoding:NSUTF8StringEncoding];
    NSMutableData *mutablePayload = [[NSMutableData alloc] initWithLength:sizeof(uint16_t) + maxMsgSize];
    NSData *payload = mutablePayload;

    ((uint16_t *)mutablePayload.mutableBytes)[0] = NSSwapBigShortToHost(code);

    if (reason) {
      NSRange remainingRange = {0};

      NSUInteger usedLength = 0;

      BOOL success __unused = [reason getBytes:(char *)mutablePayload.mutableBytes + sizeof(uint16_t) maxLength:payload.length - sizeof(uint16_t) usedLength:&usedLength encoding:NSUTF8StringEncoding options:NSStringEncodingConversionExternalRepresentation range:NSMakeRange(0, reason.length) remainingRange:&remainingRange];

      assert(success);
      assert(remainingRange.length == 0);

      if (usedLength != maxMsgSize) {
        payload = [payload subdataWithRange:NSMakeRange(0, usedLength + sizeof(uint16_t))];
      }
    }

    [self _sendFrameWithOpcode:RCTSROpCodeConnectionClose data:payload];
  });
}

- (void)_closeWithProtocolError:(NSString *)message
{
  // Need to shunt this on the _callbackQueue first to see if they received any messages
  [self _performDelegateBlock:^{
    [self closeWithCode:RCTSRStatusCodeProtocolError reason:message];
    dispatch_async(self->_workQueue, ^{
      [self _disconnect];
    });
  }];
}

- (void)_failWithError:(NSError *)error
{
  dispatch_async(_workQueue, ^{
    if (self.readyState != RCTSR_CLOSED) {
      self->_failed = YES;
      [self _performDelegateBlock:^{
        if ([self.delegate respondsToSelector:@selector(webSocket:didFailWithError:)]) {
          [self.delegate webSocket:self didFailWithError:error];
        }
      }];

      self.readyState = RCTSR_CLOSED;
      
      RCTSRLog(@"Failing with error %@", error.localizedDescription);

      [self _disconnect];
      [self _scheduleCleanup];
    }
  });
}

- (void)_writeData:(NSData *)data
{
  [self assertOnWorkQueue];

  if (_closeWhenFinishedWriting) {
    return;
  }
  [_outputBuffer appendData:data];
  [self _pumpWriting];
}

- (void)send:(id)data
{
  RCTAssert(self.readyState != RCTSR_CONNECTING, @"Invalid State: Cannot call send: until connection is open");
  if (nil == data) {
    return;
  }
  // TODO: maybe not copy this for performance
  data = [data copy];
  dispatch_async(_workQueue, ^{
    if ([data isKindOfClass:[NSString class]]) {
      [self _sendFrameWithOpcode:RCTSROpCodeTextFrame data:[(NSString *)data dataUsingEncoding:NSUTF8StringEncoding]];
    } else if ([data isKindOfClass:[NSData class]]) {
      [self _sendFrameWithOpcode:RCTSROpCodeBinaryFrame data:data];
    } else {
      assert(NO);
    }
  });
}

- (void)sendPing:(NSData *)data
{
  RCTAssert(self.readyState == RCTSR_OPEN, @"Invalid State: Cannot call send: until connection is open");
  // TODO: maybe not copy this for performance
  data = [data copy] ?: [NSData data]; // It's okay for a ping to be empty
  dispatch_async(_workQueue, ^{
    [self _sendFrameWithOpcode:RCTSROpCodePing data:data];
  });
}

- (void)handlePing:(NSData *)pingData
{
  // Need to pingpong this off _callbackQueue first to make sure messages happen in order
  [self _performDelegateBlock:^{
    dispatch_async(self->_workQueue, ^{
      [self _sendFrameWithOpcode:RCTSROpCodePong data:pingData];
    });
  }];
}

- (void)handlePong:(NSData *)pongData
{
  RCTSRLog(@"Received pong");
  [self _performDelegateBlock:^{
    if ([self.delegate respondsToSelector:@selector(webSocket:didReceivePong:)]) {
      [self.delegate webSocket:self didReceivePong:pongData];
    }
  }];
}

- (void)_handleMessage:(id)message
{
  RCTSRLog(@"Received message");
  [self _performDelegateBlock:^{
    [self.delegate webSocket:self didReceiveMessage:message];
  }];
}

static inline BOOL closeCodeIsValid(int closeCode)
{
  if (closeCode < 1000) {
    return NO;
  }

  if (closeCode >= 1000 && closeCode <= 1011) {
    if (closeCode == 1004 ||
        closeCode == 1005 ||
        closeCode == 1006) {
      return NO;
    }
    return YES;
  }

  if (closeCode >= 3000 && closeCode <= 3999) {
    return YES;
  }

  if (closeCode >= 4000 && closeCode <= 4999) {
    return YES;
  }

  return NO;
}

//  Note from RFC:
//
//  If there is a body, the first two
//  bytes of the body MUST be a 2-byte unsigned integer (in network byte
//  order) representing a status code with value /code/ defined in
//  Section 7.4.  Following the 2-byte integer the body MAY contain UTF-8
//  encoded data with value /reason/, the interpretation of which is not
//  defined by this specification.

- (void)handleCloseWithData:(NSData *)data
{
  size_t dataSize = data.length;
  __block uint16_t closeCode = 0;

  RCTSRLog(@"Received close frame");

  if (dataSize == 1) {
    // TODO: handle error
    [self _closeWithProtocolError:@"Payload for close must be larger than 2 bytes"];
    return;
  } else if (dataSize >= 2) {
    [data getBytes:&closeCode length:sizeof(closeCode)];
    _closeCode = NSSwapBigShortToHost(closeCode);
    if (!closeCodeIsValid(_closeCode)) {
      [self _closeWithProtocolError:[NSString stringWithFormat:@"Cannot have close code of %d", _closeCode]];
      return;
    }
    if (dataSize > 2) {
      _closeReason = [[NSString alloc] initWithData:[data subdataWithRange:NSMakeRange(2, dataSize - 2)] encoding:NSUTF8StringEncoding];
      if (!_closeReason) {
        [self _closeWithProtocolError:@"Close reason MUST be valid UTF-8"];
        return;
      }
    }
  } else {
    _closeCode = RCTSRStatusNoStatusReceived;
  }

  [self assertOnWorkQueue];

  if (self.readyState == RCTSR_OPEN) {
    [self closeWithCode:1000 reason:nil];
  }
  dispatch_async(_workQueue, ^{
    [self _disconnect];
  });
}

- (void)_disconnect
{
  [self assertOnWorkQueue];
  RCTSRLog(@"Trying to disconnect");
  _closeWhenFinishedWriting = YES;
  [self _pumpWriting];
}

- (void)_handleFrameWithData:(NSData *)frameData opCode:(NSInteger)opcode
{
  // Check that the current data is valid UTF8

  BOOL isControlFrame = (opcode == RCTSROpCodePing || opcode == RCTSROpCodePong || opcode == RCTSROpCodeConnectionClose);
  if (!isControlFrame) {
    [self _readFrameNew];
  } else {
    dispatch_async(_workQueue, ^{
      [self _readFrameContinue];
    });
  }

  switch (opcode) {
    case RCTSROpCodeTextFrame: {
      NSString *str = [[NSString alloc] initWithData:frameData encoding:NSUTF8StringEncoding];
      if (str == nil && frameData) {
        [self closeWithCode:RCTSRStatusCodeInvalidUTF8 reason:@"Text frames must be valid UTF-8"];
        dispatch_async(_workQueue, ^{
          [self _disconnect];
        });

        return;
      }
      [self _handleMessage:str];
      break;
    }
    case RCTSROpCodeBinaryFrame:
      [self _handleMessage:[frameData copy]];
      break;
    case RCTSROpCodeConnectionClose:
      [self handleCloseWithData:frameData];
      break;
    case RCTSROpCodePing:
      [self handlePing:frameData];
      break;
    case RCTSROpCodePong:
      [self handlePong:frameData];
      break;
    default:
      [self _closeWithProtocolError:[NSString stringWithFormat:@"Unknown opcode %ld", (long)opcode]];
      // TODO: Handle invalid opcode
      break;
  }
}

- (void)_handleFrameHeader:(frame_header)frame_header curData:(NSData *)curData
{
  assert(frame_header.opcode != 0);

  if (self.readyState != RCTSR_OPEN) {
    return;
  }

  BOOL isControlFrame = (frame_header.opcode == RCTSROpCodePing || frame_header.opcode == RCTSROpCodePong || frame_header.opcode == RCTSROpCodeConnectionClose);

  if (isControlFrame && !frame_header.fin) {
    [self _closeWithProtocolError:@"Fragmented control frames not allowed"];
    return;
  }

  if (isControlFrame && frame_header.payload_length >= 126) {
    [self _closeWithProtocolError:@"Control frames cannot have payloads larger than 126 bytes"];
    return;
  }

  if (!isControlFrame) {
    _currentFrameOpcode = frame_header.opcode;
    _currentFrameCount += 1;
  }

  if (frame_header.payload_length == 0) {
    if (isControlFrame) {
      [self _handleFrameWithData:curData opCode:frame_header.opcode];
    } else {
      if (frame_header.fin) {
        [self _handleFrameWithData:_currentFrameData opCode:frame_header.opcode];
      } else {
        // TODO: add assert that opcode is not a control;
        [self _readFrameContinue];
      }
    }
  } else {
    assert(frame_header.payload_length <= SIZE_T_MAX);
    [self _addConsumerWithDataLength:(size_t)frame_header.payload_length callback:^(RCTSRWebSocket *socket, NSData *newData) {
      if (isControlFrame) {
        [socket _handleFrameWithData:newData opCode:frame_header.opcode];
      } else {
        if (frame_header.fin) {
          [socket _handleFrameWithData:socket->_currentFrameData opCode:frame_header.opcode];
        } else {
          // TODO: add assert that opcode is not a control;
          [socket _readFrameContinue];
        }

      }
    } readToCurrentFrame:!isControlFrame unmaskBytes:frame_header.masked];
  }
}

/* From RFC:

 0                   1                   2                   3
 0 1 2 3 4 5 6 7 8 9 0 1 2 3 4 5 6 7 8 9 0 1 2 3 4 5 6 7 8 9 0 1
 +-+-+-+-+-------+-+-------------+-------------------------------+
 |F|R|R|R| opcode|M| Payload len |    Extended payload length    |
 |I|S|S|S|  (4)  |A|     (7)     |             (16/64)           |
 |N|V|V|V|       |S|             |   (if payload len==126/127)   |
 | |1|2|3|       |K|             |                               |
 +-+-+-+-+-------+-+-------------+ - - - - - - - - - - - - - - - +
 |     Extended payload length continued, if payload len == 127  |
 + - - - - - - - - - - - - - - - +-------------------------------+
 |                               |Masking-key, if MASK set to 1  |
 +-------------------------------+-------------------------------+
 | Masking-key (continued)       |          Payload Data         |
 +-------------------------------- - - - - - - - - - - - - - - - +
 :                     Payload Data continued ...                :
 + - - - - - - - - - - - - - - - - - - - - - - - - - - - - - - - +
 |                     Payload Data continued ...                |
 +---------------------------------------------------------------+
 */

static const uint8_t RCTSRFinMask          = 0x80;
static const uint8_t RCTSROpCodeMask       = 0x0F;
static const uint8_t RCTSRRsvMask          = 0x70;
static const uint8_t RCTSRMaskMask         = 0x80;
static const uint8_t RCTSRPayloadLenMask   = 0x7F;

- (void)_readFrameContinue
{
  assert((_currentFrameCount == 0 && _currentFrameOpcode == 0) || (_currentFrameCount > 0 && _currentFrameOpcode > 0));

  [self _addConsumerWithDataLength:2 callback:^(RCTSRWebSocket *socket, NSData *data) {
    __block frame_header header = {0};

    const uint8_t *headerBuffer = data.bytes;
    assert(data.length >= 2);

    if (headerBuffer[0] & RCTSRRsvMask) {
      [socket _closeWithProtocolError:@"Server used RSV bits"];
      return;
    }

    uint8_t receivedOpcode = (RCTSROpCodeMask &headerBuffer[0]);

    BOOL isControlFrame = (receivedOpcode == RCTSROpCodePing || receivedOpcode == RCTSROpCodePong || receivedOpcode == RCTSROpCodeConnectionClose);

    if (!isControlFrame && receivedOpcode != 0 && socket->_currentFrameCount > 0) {
      [socket _closeWithProtocolError:@"all data frames after the initial data frame must have opcode 0"];
      return;
    }

    if (receivedOpcode == 0 && socket->_currentFrameCount == 0) {
      [socket _closeWithProtocolError:@"cannot continue a message"];
      return;
    }

    header.opcode = receivedOpcode == 0 ? socket->_currentFrameOpcode : receivedOpcode;

    header.fin = !!(RCTSRFinMask &headerBuffer[0]);


    header.masked = !!(RCTSRMaskMask &headerBuffer[1]);
    header.payload_length = RCTSRPayloadLenMask & headerBuffer[1];

    headerBuffer = NULL;

    if (header.masked) {
      [socket _closeWithProtocolError:@"Client must receive unmasked data"];
    }

    size_t extra_bytes_needed = header.masked ? sizeof(self->_currentReadMaskKey) : 0;

    if (header.payload_length == 126) {
      extra_bytes_needed += sizeof(uint16_t);
    } else if (header.payload_length == 127) {
      extra_bytes_needed += sizeof(uint64_t);
    }

    if (extra_bytes_needed == 0) {
      [socket _handleFrameHeader:header curData:socket->_currentFrameData];
    } else {
      [socket _addConsumerWithDataLength:extra_bytes_needed callback:^(RCTSRWebSocket *_socket, NSData *_data) {
        size_t mapped_size __unused = _data.length;
        const void *mapped_buffer = _data.bytes;
        size_t offset = 0;

        if (header.payload_length == 126) {
          assert(mapped_size >= sizeof(uint16_t));
          uint16_t newLen = NSSwapBigShortToHost(*(uint16_t *)(mapped_buffer));
          header.payload_length = newLen;
          offset += sizeof(uint16_t);
        } else if (header.payload_length == 127) {
          assert(mapped_size >= sizeof(uint64_t));
          header.payload_length = NSSwapBigLongLongToHost(*(uint64_t *)(mapped_buffer));
          offset += sizeof(uint64_t);
        } else {
          assert(header.payload_length < 126 && header.payload_length >= 0);
        }

        if (header.masked) {
          assert(mapped_size >= sizeof(self->_currentReadMaskOffset) + offset);
          memcpy(_socket->_currentReadMaskKey, ((uint8_t *)mapped_buffer) + offset, sizeof(_socket->_currentReadMaskKey));
        }

        [_socket _handleFrameHeader:header curData:_socket->_currentFrameData];
      } readToCurrentFrame:NO unmaskBytes:NO];
    }
  } readToCurrentFrame:NO unmaskBytes:NO];
}

- (void)_readFrameNew
{
  dispatch_async(_workQueue, ^{
    self->_currentFrameData.length = 0;

    self->_currentFrameOpcode = 0;
    self->_currentFrameCount = 0;
    self->_readOpCount = 0;
    self->_currentStringScanPosition = 0;

    [self _readFrameContinue];
  });
}

- (void)_pumpWriting
{
  [self assertOnWorkQueue];

  NSUInteger dataLength = _outputBuffer.length;
  if (dataLength - _outputBufferOffset > 0 && _outputStream.hasSpaceAvailable) {
    NSInteger bytesWritten = [_outputStream write:_outputBuffer.bytes + _outputBufferOffset maxLength:dataLength - _outputBufferOffset];
    if (bytesWritten == -1) {
      [self _failWithError:[NSError errorWithDomain:RCTSRWebSocketErrorDomain code:2145 userInfo:@{NSLocalizedDescriptionKey: @"Error writing to stream"}]];
      return;
    }

    _outputBufferOffset += bytesWritten;

    if (_outputBufferOffset > 4096 && _outputBufferOffset > (_outputBuffer.length >> 1)) {
      _outputBuffer = [[NSMutableData alloc] initWithBytes:(char *)_outputBuffer.bytes + _outputBufferOffset length:_outputBuffer.length - _outputBufferOffset];
      _outputBufferOffset = 0;
    }
  }

  if (_closeWhenFinishedWriting &&
      _outputBuffer.length - _outputBufferOffset == 0 &&
      (_inputStream.streamStatus != NSStreamStatusNotOpen &&
       _inputStream.streamStatus != NSStreamStatusClosed) &&
      !_sentClose) {
    _sentClose = YES;

    [self _scheduleCleanup];

    if (!_failed) {
      [self _performDelegateBlock:^{
        if ([self.delegate respondsToSelector:@selector(webSocket:didCloseWithCode:reason:wasClean:)]) {
          [self.delegate webSocket:self didCloseWithCode:self->_closeCode reason:self->_closeReason wasClean:YES];
        }
      }];
    }
  }
}

- (void)_addConsumerWithScanner:(stream_scanner)consumer callback:(data_callback)callback
{
  [self assertOnWorkQueue];
  [self _addConsumerWithScanner:consumer callback:callback dataLength:0];
}

- (void)_addConsumerWithDataLength:(size_t)dataLength callback:(data_callback)callback readToCurrentFrame:(BOOL)readToCurrentFrame unmaskBytes:(BOOL)unmaskBytes
{
  [self assertOnWorkQueue];
  assert(dataLength);

  [_consumers addObject:[_consumerPool consumerWithScanner:nil handler:callback bytesNeeded:dataLength readToCurrentFrame:readToCurrentFrame unmaskBytes:unmaskBytes]];
  [self _pumpScanner];
}

- (void)_addConsumerWithScanner:(stream_scanner)consumer callback:(data_callback)callback dataLength:(size_t)dataLength
{
  [self assertOnWorkQueue];
  [_consumers addObject:[_consumerPool consumerWithScanner:consumer handler:callback bytesNeeded:dataLength readToCurrentFrame:NO unmaskBytes:NO]];
  [self _pumpScanner];
}

static const char CRLFCRLFBytes[] = {'\r', '\n', '\r', '\n'};

- (void)_readUntilHeaderCompleteWithCallback:(data_callback)dataHandler
{
  [self _readUntilBytes:CRLFCRLFBytes length:sizeof(CRLFCRLFBytes) callback:dataHandler];
}

- (void)_readUntilBytes:(const void *)bytes length:(size_t)length callback:(data_callback)dataHandler
{
  // TODO: optimize so this can continue from where we last searched
  stream_scanner consumer = ^size_t(NSData *data) {
    __block size_t found_size = 0;
    __block size_t match_count = 0;

    size_t size = data.length;
    const unsigned char *buffer = data.bytes;
    for (size_t i = 0; i < size; i++ ) {
      if (((const unsigned char *)buffer)[i] == ((const unsigned char *)bytes)[match_count]) {
        match_count += 1;
        if (match_count == length) {
          found_size = i + 1;
          break;
        }
      } else {
        match_count = 0;
      }
    }
    return found_size;
  };
  [self _addConsumerWithScanner:consumer callback:dataHandler];
}

// Returns true if did work
- (BOOL)_innerPumpScanner
{
  BOOL didWork = NO;

  if (self.readyState >= RCTSR_CLOSING) {
    return didWork;
  }

  if (!_consumers.count) {
    return didWork;
  }

  size_t curSize = _readBuffer.length - _readBufferOffset;
  if (!curSize) {
    return didWork;
  }

  RCTSRIOConsumer *consumer = _consumers[0];

  size_t bytesNeeded = consumer.bytesNeeded;

  size_t foundSize = 0;
  if (consumer.consumer) {
    NSData *tempView = [NSData dataWithBytesNoCopy:(char *)_readBuffer.bytes + _readBufferOffset length:_readBuffer.length - _readBufferOffset freeWhenDone:NO];
    foundSize = consumer.consumer(tempView);
  } else {
    assert(consumer.bytesNeeded);
    if (curSize >= bytesNeeded) {
      foundSize = bytesNeeded;
    } else if (consumer.readToCurrentFrame) {
      foundSize = curSize;
    }
  }

  NSData *slice = nil;
  if (consumer.readToCurrentFrame || foundSize) {
    NSRange sliceRange = NSMakeRange(_readBufferOffset, foundSize);
    slice = [_readBuffer subdataWithRange:sliceRange];

    _readBufferOffset += foundSize;

    if (_readBufferOffset > 4096 && _readBufferOffset > (_readBuffer.length >> 1)) {
      _readBuffer = [[NSMutableData alloc] initWithBytes:(char *)_readBuffer.bytes + _readBufferOffset length:_readBuffer.length - _readBufferOffset];            _readBufferOffset = 0;
    }

    if (consumer.unmaskBytes) {
      NSMutableData *mutableSlice = [slice mutableCopy];

      NSUInteger len = mutableSlice.length;
      uint8_t *bytes = mutableSlice.mutableBytes;

      for (NSUInteger i = 0; i < len; i++) {
        bytes[i] = bytes[i] ^ _currentReadMaskKey[_currentReadMaskOffset % sizeof(_currentReadMaskKey)];
        _currentReadMaskOffset += 1;
      }

      slice = mutableSlice;
    }

    if (consumer.readToCurrentFrame) {
      [_currentFrameData appendData:slice];

      _readOpCount += 1;

      if (_currentFrameOpcode == RCTSROpCodeTextFrame) {
        // Validate UTF8 stuff.
        size_t currentDataSize = _currentFrameData.length;
        if (_currentFrameOpcode == RCTSROpCodeTextFrame && currentDataSize > 0) {
          // TODO: Optimize this.  Don't really have to copy all the data each time

          size_t scanSize = currentDataSize - _currentStringScanPosition;

          NSData *scan_data = [_currentFrameData subdataWithRange:NSMakeRange(_currentStringScanPosition, scanSize)];
          int32_t valid_utf8_size = validate_dispatch_data_partial_string(scan_data);

          if (valid_utf8_size == -1) {
            [self closeWithCode:RCTSRStatusCodeInvalidUTF8 reason:@"Text frames must be valid UTF-8"];
            dispatch_async(_workQueue, ^{
              [self _disconnect];
            });
            return didWork;
          } else {
            _currentStringScanPosition += valid_utf8_size;
          }
        }
      }

      consumer.bytesNeeded -= foundSize;

      if (consumer.bytesNeeded == 0) {
        [_consumers removeObjectAtIndex:0];
        consumer.handler(self, nil);
        [_consumerPool returnConsumer:consumer];
        didWork = YES;
      }
    } else if (foundSize) {
      [_consumers removeObjectAtIndex:0];
      consumer.handler(self, slice);
      [_consumerPool returnConsumer:consumer];
      didWork = YES;
    }
  }
  return didWork;
}

- (void)_pumpScanner
{
  [self assertOnWorkQueue];

  if (!_isPumping) {
    _isPumping = YES;
  } else {
    return;
  }

  while ([self _innerPumpScanner]) {}

  _isPumping = NO;
}

//#define NOMASK

static const size_t RCTSRFrameHeaderOverhead = 32;

- (void)_sendFrameWithOpcode:(RCTSROpCode)opcode data:(NSData *)data
{
  [self assertOnWorkQueue];

  if (nil == data) {
    return;
  }

  size_t payloadLength = [data length];

  NSMutableData *frame = [[NSMutableData alloc] initWithLength:payloadLength + RCTSRFrameHeaderOverhead];
  if (!frame) {
    [self closeWithCode:RCTSRStatusCodeMessageTooBig reason:@"Message too big"];
    return;
  }
  uint8_t *frame_buffer = (uint8_t *)frame.mutableBytes;

  // set fin
  frame_buffer[0] = RCTSRFinMask | opcode;

  BOOL useMask = YES;
#ifdef NOMASK
  useMask = NO;
#endif

  if (useMask) {
    // set the mask and header
    frame_buffer[1] |= RCTSRMaskMask;
  }

  size_t frame_buffer_size = 2;

  const uint8_t *unmasked_payload = (uint8_t *)[data bytes];

  if (payloadLength < 126) {
    frame_buffer[1] |= payloadLength;
  } else if (payloadLength <= UINT16_MAX) {
    frame_buffer[1] |= 126;
    *((uint16_t *)(frame_buffer + frame_buffer_size)) = NSSwapBigShortToHost((uint16_t)payloadLength);
    frame_buffer_size += sizeof(uint16_t);
  } else {
    frame_buffer[1] |= 127;
    *((uint64_t *)(frame_buffer + frame_buffer_size)) = NSSwapBigLongLongToHost((uint64_t)payloadLength);
    frame_buffer_size += sizeof(uint64_t);
  }

  if (!useMask) {
    for (size_t i = 0; i < payloadLength; i++) {
      frame_buffer[frame_buffer_size] = unmasked_payload[i];
      frame_buffer_size += 1;
    }
  } else {
    uint8_t *mask_key = frame_buffer + frame_buffer_size;
    int result __unused = SecRandomCopyBytes(kSecRandomDefault, sizeof(uint32_t), (uint8_t *)mask_key);
    assert(result == 0);
    frame_buffer_size += sizeof(uint32_t);

    // TODO: could probably optimize this with SIMD
    for (size_t i = 0; i < payloadLength; i++) {
      frame_buffer[frame_buffer_size] = unmasked_payload[i] ^ mask_key[i % sizeof(uint32_t)];
      frame_buffer_size += 1;
    }
  }

  assert(frame_buffer_size <= [frame length]);
  frame.length = frame_buffer_size;

  [self _writeData:frame];
}

- (void)stream:(NSStream *)aStream handleEvent:(NSStreamEvent)eventCode
{
  if (_secure && !_pinnedCertFound && (eventCode == NSStreamEventHasBytesAvailable || eventCode == NSStreamEventHasSpaceAvailable)) {
    NSArray *sslCerts = _urlRequest.RCTSR_SSLPinnedCertificates;
    if (sslCerts) {
      SecTrustRef secTrust = (__bridge SecTrustRef)[aStream propertyForKey:(__bridge id)kCFStreamPropertySSLPeerTrust];
      if (secTrust) {
        NSInteger numCerts = SecTrustGetCertificateCount(secTrust);
        for (NSInteger i = 0; i < numCerts && !_pinnedCertFound; i++) {
          SecCertificateRef cert = SecTrustGetCertificateAtIndex(secTrust, i);
          NSData *certData = CFBridgingRelease(SecCertificateCopyData(cert));

          for (id ref in sslCerts) {
            SecCertificateRef trustedCert = (__bridge SecCertificateRef)ref;
            NSData *trustedCertData = CFBridgingRelease(SecCertificateCopyData(trustedCert));

            if ([trustedCertData isEqualToData:certData]) {
              _pinnedCertFound = YES;
              break;
            }
          }
        }
      }

      if (!_pinnedCertFound) {
        dispatch_async(_workQueue, ^{
          [self _failWithError:[NSError errorWithDomain:RCTSRWebSocketErrorDomain code:23556 userInfo:@{NSLocalizedDescriptionKey: [NSString stringWithFormat:@"Invalid server cert"]}]];
        });
        return;
      }
    }
  }
  
  // _workQueue cannot be NULL
  if (!_workQueue) {
    return;
  }
  __weak typeof(self) weakSelf = self;
  dispatch_async(_workQueue, ^{
    typeof(self) strongSelf = weakSelf;
    if (!strongSelf) {
      return;
    }
    [strongSelf safeHandleEvent:eventCode stream:aStream];
  });
}

- (void)safeHandleEvent:(NSStreamEvent)eventCode stream:(NSStream *)aStream
{
  switch (eventCode) {
    case NSStreamEventOpenCompleted: {
      RCTSRLog(@"NSStreamEventOpenCompleted %@", aStream);
      if (self.readyState >= RCTSR_CLOSING) {
        return;
      }
      assert(self->_readBuffer);
      
      if (self.readyState == RCTSR_CONNECTING && aStream == self->_inputStream) {
        [self didConnect];
      }
      [self _pumpWriting];
      [self _pumpScanner];
      break;
    }
      
    case NSStreamEventErrorOccurred: {
      RCTSRLog(@"NSStreamEventErrorOccurred %@ %@", aStream, [aStream.streamError copy]);
      // TODO: specify error better!
      [self _failWithError:aStream.streamError];
      self->_readBufferOffset = 0;
      self->_readBuffer.length = 0;
      break;
      
    }
      
    case NSStreamEventEndEncountered: {
      [self _pumpScanner];
      RCTSRLog(@"NSStreamEventEndEncountered %@", aStream);
      if (aStream.streamError) {
        [self _failWithError:aStream.streamError];
      } else {
        dispatch_async(self->_workQueue, ^{
          if (self.readyState != RCTSR_CLOSED) {
            self.readyState = RCTSR_CLOSED;
            [self _scheduleCleanup];
          }
          
          if (!self->_sentClose && !self->_failed) {
            self->_sentClose = YES;
            // If we get closed in this state it's probably not clean because we should be sending this when we send messages
            [self _performDelegateBlock:^{
              if ([self.delegate respondsToSelector:@selector(webSocket:didCloseWithCode:reason:wasClean:)]) {
                [self.delegate webSocket:self didCloseWithCode:RCTSRStatusCodeGoingAway reason:@"Stream end encountered" wasClean:NO];
              }
            }];
          }
        });
      }
      
      break;
    }
      
    case NSStreamEventHasBytesAvailable: {
      RCTSRLog(@"NSStreamEventHasBytesAvailable %@", aStream);
      const int bufferSize = 2048;
      uint8_t buffer[bufferSize];
      
      while (self->_inputStream.hasBytesAvailable) {
        NSInteger bytes_read = [self->_inputStream read:buffer maxLength:bufferSize];
        
        if (bytes_read > 0) {
          [self->_readBuffer appendBytes:buffer length:bytes_read];
        } else if (bytes_read < 0) {
          [self _failWithError:self->_inputStream.streamError];
        }
        
        if (bytes_read != bufferSize) {
          break;
        }
      };
      [self _pumpScanner];
      break;
    }
      
    case NSStreamEventHasSpaceAvailable: {
      RCTSRLog(@"NSStreamEventHasSpaceAvailable %@", aStream);
      [self _pumpWriting];
      break;
    }
      
    default:
      RCTSRLog(@"(default)  %@", aStream);
      break;
  }
}

- (void)_scheduleCleanup
{
  if (_cleanupScheduled) {
    return;
  }
  
  _cleanupScheduled = YES;
  
  // Cleanup NSStream's delegate in the same RunLoop used by the streams themselves:
  // This way we'll prevent race conditions between handleEvent and SRWebsocket's dealloc
  NSTimer *timer = [NSTimer timerWithTimeInterval:(0.0f) target:self selector:@selector(_cleanupSelfReference:) userInfo:nil repeats:NO];
  [[NSRunLoop RCTSR_networkRunLoop] addTimer:timer forMode:NSDefaultRunLoopMode];
}

- (void)_cleanupSelfReference:(NSTimer *)timer
{
  // Remove the streams, right now, from the networkRunLoop
  [_inputStream close];
  [_outputStream close];
  
  // Unschedule from RunLoop
  for (NSArray *runLoop in [_scheduledRunloops copy]) {
    [self unscheduleFromRunLoop:runLoop[0] forMode:runLoop[1]];
  }
  
  // Nuke NSStream's delegate
  _inputStream.delegate = nil;
  _outputStream.delegate = nil;
  
  // Cleanup selfRetain in the same GCD queue as usual
  dispatch_async(_workQueue, ^{
    self->_selfRetain = nil;
  });
}

@end

@implementation RCTSRIOConsumer

- (void)setupWithScanner:(stream_scanner)scanner handler:(data_callback)handler bytesNeeded:(size_t)bytesNeeded readToCurrentFrame:(BOOL)readToCurrentFrame unmaskBytes:(BOOL)unmaskBytes
{
  _consumer = [scanner copy];
  _handler = [handler copy];
  _bytesNeeded = bytesNeeded;
  _readToCurrentFrame = readToCurrentFrame;
  _unmaskBytes = unmaskBytes;
  assert(_consumer || _bytesNeeded);
}

@end

@implementation RCTSRIOConsumerPool
{
  NSUInteger _poolSize;
  NSMutableArray<RCTSRIOConsumer *> *_bufferedConsumers;
}

- (instancetype)initWithBufferCapacity:(NSUInteger)poolSize
{
  if ((self = [super init])) {
    _poolSize = poolSize;
    _bufferedConsumers = [[NSMutableArray alloc] initWithCapacity:poolSize];
  }
  return self;
}

- (instancetype)init
{
  return [self initWithBufferCapacity:8];
}

- (RCTSRIOConsumer *)consumerWithScanner:(stream_scanner)scanner handler:(data_callback)handler bytesNeeded:(size_t)bytesNeeded readToCurrentFrame:(BOOL)readToCurrentFrame unmaskBytes:(BOOL)unmaskBytes
{
  RCTSRIOConsumer *consumer = nil;
  if (_bufferedConsumers.count) {
    consumer = _bufferedConsumers.lastObject;
    [_bufferedConsumers removeLastObject];
  } else {
    consumer = [RCTSRIOConsumer new];
  }

  [consumer setupWithScanner:scanner handler:handler bytesNeeded:bytesNeeded readToCurrentFrame:readToCurrentFrame unmaskBytes:unmaskBytes];

  return consumer;
}

- (void)returnConsumer:(RCTSRIOConsumer *)consumer
{
  if (_bufferedConsumers.count < _poolSize) {
    [_bufferedConsumers addObject:consumer];
  }
}

@end

@implementation  NSURLRequest (CertificateAdditions)

- (NSArray *)RCTSR_SSLPinnedCertificates
{
  return [NSURLProtocol propertyForKey:@"RCTSR_SSLPinnedCertificates" inRequest:self];
}

@end

@implementation  NSMutableURLRequest (CertificateAdditions)

- (NSArray *)RCTSR_SSLPinnedCertificates
{
  return [NSURLProtocol propertyForKey:@"RCTSR_SSLPinnedCertificates" inRequest:self];
}

- (void)setRCTSR_SSLPinnedCertificates:(NSArray *)RCTSR_SSLPinnedCertificates
{
  [NSURLProtocol setProperty:RCTSR_SSLPinnedCertificates forKey:@"RCTSR_SSLPinnedCertificates" inRequest:self];
}

@end

@implementation NSURL (RCTSRWebSocket)

- (NSString *)RCTSR_origin
{
  NSString *scheme = self.scheme.lowercaseString;

  if ([scheme isEqualToString:@"wss"]) {
    scheme = @"https";
  } else if ([scheme isEqualToString:@"ws"]) {
    scheme = @"http";
  }

  int defaultPort = ([scheme isEqualToString:@"https"] ? 443 :
                     [scheme isEqualToString:@"http"] ? 80 :
                     -1);
  int port = self.port.intValue;
  if (port > 0 && port != defaultPort) {
    return [NSString stringWithFormat:@"%@://%@:%d", scheme, self.host, port];
  } else {
    return [NSString stringWithFormat:@"%@://%@", scheme, self.host];
  }
}

@end

static _RCTSRRunLoopThread *networkThread = nil;
static NSRunLoop *networkRunLoop = nil;

@implementation NSRunLoop (RCTSRWebSocket)

+ (NSRunLoop *)RCTSR_networkRunLoop
{
  static dispatch_once_t onceToken;
  dispatch_once(&onceToken, ^{
    networkThread = [_RCTSRRunLoopThread new];
    networkThread.name = @"com.squareup.SocketRocket.NetworkThread";
    [networkThread start];
    networkRunLoop = networkThread.runLoop;
  });

  return networkRunLoop;
}

@end

@implementation _RCTSRRunLoopThread
{
  dispatch_group_t _waitGroup;
}

@synthesize runLoop = _runLoop;

- (instancetype)init
{
  if ((self = [super init])) {
    _waitGroup = dispatch_group_create();
    dispatch_group_enter(_waitGroup);
  }
  return self;
}

- (void)main
{
  @autoreleasepool {
    _runLoop = [NSRunLoop currentRunLoop];
    dispatch_group_leave(_waitGroup);

    NSTimer *timer = [[NSTimer alloc] initWithFireDate:[NSDate distantFuture] interval:0.0 target:self selector:@selector(step) userInfo:nil repeats:NO];
    [_runLoop addTimer:timer forMode:NSDefaultRunLoopMode];

    while ([_runLoop runMode:NSDefaultRunLoopMode beforeDate:[NSDate distantFuture]]) { }
    assert(NO);
  }
}

- (void)step
{
  // Does nothing
}

- (NSRunLoop *)runLoop
{
  dispatch_group_wait(_waitGroup, DISPATCH_TIME_FOREVER);
  return _runLoop;
}

@end<|MERGE_RESOLUTION|>--- conflicted
+++ resolved
@@ -14,12 +14,6 @@
 //   limitations under the License.
 //
 
-<<<<<<< HEAD
-#if !TARGET_OS_OSX // TODO(macOS ISS#2323203)
-#import <Endian.h>
-#endif // TODO(macOS ISS#2323203)b
-=======
->>>>>>> 3c9e5f14
 #import <React/RCTSRWebSocket.h>
 
 #import <Availability.h>
