/**
 * Copyright (c) Facebook, Inc. and its affiliates.
 *
 * This source code is licensed under the MIT license found in the
 * LICENSE file in the root directory of this source tree.
 *
 * @flow strict-local
 * @format
 */

import {type EventSubscription} from '../vendor/emitter/EventEmitter';
import NativeEventEmitter from '../EventEmitter/NativeEventEmitter';
import logError from '../Utilities/logError';
import NativeAppState from './NativeAppState';
import Platform from '../Utilities/Platform';

export type AppStateValues = 'inactive' | 'background' | 'active';

type AppStateEventDefinitions = {
  change: [AppStateValues],
  memoryWarning: [],
  blur: [],
  focus: [],
};

type NativeAppStateEventDefinitions = {
  appStateDidChange: [{app_state: AppStateValues}],
  appStateFocusChange: [boolean],
  memoryWarning: [],
};

/**
 * `AppState` can tell you if the app is in the foreground or background,
 * and notify you when the state changes.
 *
 * See https://reactnative.dev/docs/appstate.html
 */
class AppState {
  currentState: ?string = null;
  isAvailable: boolean;

  _emitter: ?NativeEventEmitter<NativeAppStateEventDefinitions>;

  constructor() {
    if (NativeAppState == null) {
      this.isAvailable = false;
    } else {
      this.isAvailable = true;

<<<<<<< HEAD
      const emitter: NativeEventEmitter<NativeAppStateEventDefinitions> = new NativeEventEmitter(
        // T88715063: NativeEventEmitter only used this parameter on iOS. Now it uses it on all platforms, so this code was modified automatically to preserve its behavior
        // If you want to use the native module on other platforms, please remove this condition and test its behavior
        Platform.OS !== 'ios' && Platform.OS !== 'macos' // TODO(macOS GH#774): Also use this parameter on macOS
          ? null
          : NativeAppState,
      );
=======
      const emitter: NativeEventEmitter<NativeAppStateEventDefinitions> =
        new NativeEventEmitter(
          // T88715063: NativeEventEmitter only used this parameter on iOS. Now it uses it on all platforms, so this code was modified automatically to preserve its behavior
          // If you want to use the native module on other platforms, please remove this condition and test its behavior
          Platform.OS !== 'ios' ? null : NativeAppState,
        );
>>>>>>> ebb26cf2
      this._emitter = emitter;

      this.currentState = NativeAppState.getConstants().initialAppState;

      let eventUpdated = false;

      // TODO: this is a terrible solution - in order to ensure `currentState`
      // prop is up to date, we have to register an observer that updates it
      // whenever the state changes, even if nobody cares. We should just
      // deprecate the `currentState` property and get rid of this.
      emitter.addListener('appStateDidChange', appStateData => {
        eventUpdated = true;
        this.currentState = appStateData.app_state;
      });

      // TODO: see above - this request just populates the value of `currentState`
      // when the module is first initialized. Would be better to get rid of the
      // prop and expose `getCurrentAppState` method directly.
      // $FlowExpectedError[incompatible-call]
      NativeAppState.getCurrentAppState(appStateData => {
        // It's possible that the state will have changed here & listeners need to be notified
        if (!eventUpdated && this.currentState !== appStateData.app_state) {
          this.currentState = appStateData.app_state;
          emitter.emit('appStateDidChange', appStateData);
        }
      }, logError);
    }
  }

  // TODO: now that AppState is a subclass of NativeEventEmitter, we could
  // deprecate `addEventListener` and `removeEventListener` and just use
  // addListener` and `listener.remove()` directly. That will be a breaking
  // change though, as both the method and event names are different
  // (addListener events are currently required to be globally unique).
  /**
   * Add a handler to AppState changes by listening to the `change` event type
   * and providing the handler.
   *
   * See https://reactnative.dev/docs/appstate.html#addeventlistener
   */
  addEventListener<K: $Keys<AppStateEventDefinitions>>(
    type: K,
    handler: (...$ElementType<AppStateEventDefinitions, K>) => void,
  ): EventSubscription {
    const emitter = this._emitter;
    if (emitter == null) {
      throw new Error('Cannot use AppState when `isAvailable` is false.');
    }
    switch (type) {
      case 'change':
        // $FlowIssue[invalid-tuple-arity] Flow cannot refine handler based on the event type
        const changeHandler: AppStateValues => void = handler;
        return emitter.addListener('appStateDidChange', appStateData => {
          changeHandler(appStateData.app_state);
        });
      case 'memoryWarning':
        // $FlowIssue[invalid-tuple-arity] Flow cannot refine handler based on the event type
        const memoryWarningHandler: () => void = handler;
        return emitter.addListener('memoryWarning', memoryWarningHandler);
      case 'blur':
      case 'focus':
        // $FlowIssue[invalid-tuple-arity] Flow cannot refine handler based on the event type
        const focusOrBlurHandler: () => void = handler;
        return emitter.addListener('appStateFocusChange', hasFocus => {
          if (type === 'blur' && !hasFocus) {
            focusOrBlurHandler();
          }
          if (type === 'focus' && hasFocus) {
            focusOrBlurHandler();
          }
        });
    }
    throw new Error('Trying to subscribe to unknown event: ' + type);
  }

  /**
   * @deprecated Use `remove` on the EventSubscription from `addEventListener`.
   */
  removeEventListener<K: $Keys<AppStateEventDefinitions>>(
    type: K,
    listener: (...$ElementType<AppStateEventDefinitions, K>) => mixed,
  ): void {
    const emitter = this._emitter;
    if (emitter == null) {
      throw new Error('Cannot use AppState when `isAvailable` is false.');
    }
    // NOTE: This will report a deprecation notice via `console.error`.
    switch (type) {
      case 'change':
        // $FlowIssue[invalid-tuple-arity] Flow cannot refine handler based on the event type
        // $FlowIssue[incompatible-call]
        emitter.removeListener('appStateDidChange', listener);
        return;
      case 'memoryWarning':
        // $FlowIssue[invalid-tuple-arity] Flow cannot refine handler based on the event type
        emitter.removeListener('memoryWarning', listener);
        return;
      case 'blur':
      case 'focus':
        // $FlowIssue[invalid-tuple-arity] Flow cannot refine handler based on the event type
        // $FlowIssue[incompatible-call]
        emitter.addListener('appStateFocusChange', listener);
        return;
    }
    throw new Error('Trying to unsubscribe from unknown event: ' + type);
  }
}

module.exports = (new AppState(): AppState);<|MERGE_RESOLUTION|>--- conflicted
+++ resolved
@@ -47,22 +47,14 @@
     } else {
       this.isAvailable = true;
 
-<<<<<<< HEAD
-      const emitter: NativeEventEmitter<NativeAppStateEventDefinitions> = new NativeEventEmitter(
-        // T88715063: NativeEventEmitter only used this parameter on iOS. Now it uses it on all platforms, so this code was modified automatically to preserve its behavior
-        // If you want to use the native module on other platforms, please remove this condition and test its behavior
-        Platform.OS !== 'ios' && Platform.OS !== 'macos' // TODO(macOS GH#774): Also use this parameter on macOS
-          ? null
-          : NativeAppState,
-      );
-=======
       const emitter: NativeEventEmitter<NativeAppStateEventDefinitions> =
         new NativeEventEmitter(
           // T88715063: NativeEventEmitter only used this parameter on iOS. Now it uses it on all platforms, so this code was modified automatically to preserve its behavior
           // If you want to use the native module on other platforms, please remove this condition and test its behavior
-          Platform.OS !== 'ios' ? null : NativeAppState,
+          Platform.OS !== 'ios' && Platform.OS !== 'macos' // TODO(macOS GH#774): Also use this parameter on macOS
+            ? null
+            : NativeAppState,
         );
->>>>>>> ebb26cf2
       this._emitter = emitter;
 
       this.currentState = NativeAppState.getConstants().initialAppState;
