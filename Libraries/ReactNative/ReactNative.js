--- conflicted
+++ resolved
@@ -52,75 +52,6 @@
       },
     });
   }
-<<<<<<< HEAD
-  return element;
-};
-
-var render = function(
-  element: ReactElement,
-  mountInto: any,
-  callback?: ?(() => void)
-): ?ReactComponent {
-  return ReactNativeMount.renderComponent(element, mountInto, callback);
-};
-
-var ReactNative = {
-  hasReactNativeInitialized: false,
-  Children: {
-    map: ReactChildren.map,
-    forEach: ReactChildren.forEach,
-    count: ReactChildren.count,
-    toArray: ReactChildren.toArray,
-    only: onlyChild
-  },
-  Component: ReactComponent,
-  PropTypes: ReactPropTypes,
-  createClass: ReactClass.createClass,
-  createElement: createElement,
-  createFactory: createFactory,
-  cloneElement: cloneElement,
-  _augmentElement: augmentElement,
-  findNodeHandle: findNodeHandle,
-  render: render,
-  unmountComponentAtNode: ReactNativeMount.unmountComponentAtNode,
-
-  /* eslint-disable camelcase */
-  unstable_batchedUpdates: ReactUpdates.batchedUpdates,
-  /* eslint-enable camelcase */
-
-  // Hook for JSX spread, don't use this for anything else.
-  __spread: Object.assign,
-
-  unmountComponentAtNodeAndRemoveContainer: ReactNativeMount.unmountComponentAtNodeAndRemoveContainer,
-  isValidClass: ReactElement.isValidFactory,
-  isValidElement: ReactElement.isValidElement,
-
-  // Deprecations (remove for 0.13)
-  renderComponent: function(
-    element: ReactElement,
-    mountInto: number,
-    callback?: ?(() => void)
-  ): ?ReactComponent {
-    warning('Use React.render instead of React.renderComponent');
-    return ReactNative.render(element, mountInto, callback);
-  },
-};
-
-// Inject the runtime into a devtools global hook regardless of browser.
-// Allows for debugging when the hook is injected on the page.
-/* globals __REACT_DEVTOOLS_GLOBAL_HOOK__ */
-if (
-  typeof __REACT_DEVTOOLS_GLOBAL_HOOK__ !== 'undefined' &&
-  typeof __REACT_DEVTOOLS_GLOBAL_HOOK__.inject === 'function') {
-  __REACT_DEVTOOLS_GLOBAL_HOOK__.inject({
-    CurrentOwner: ReactCurrentOwner,
-    InstanceHandles: ReactInstanceHandles,
-    Mount: ReactNativeMount,
-    Reconciler: require('ReactReconciler'),
-    TextComponent: require('ReactNativeTextComponent'),
-  });
-=======
->>>>>>> dfdfe18c
 }
 
 module.exports = ReactNative;