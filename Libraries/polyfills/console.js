/**
 * Copyright (c) Facebook, Inc. and its affiliates.
 *
 * This source code is licensed under the MIT license found in the
 * LICENSE file in the root directory of this source tree.
 *
 * @polyfill
 * @nolint
 * @format
 */

/* eslint-disable no-shadow, eqeqeq, curly, no-unused-vars, no-void, no-control-regex  */

/**
 * This pipes all of our console logging functions to native logging so that
 * JavaScript errors in required modules show up in Xcode via NSLog.
 */
const inspect = (function() {
  // Copyright Joyent, Inc. and other Node contributors.
  //
  // Permission is hereby granted, free of charge, to any person obtaining a
  // copy of this software and associated documentation files (the
  // "Software"), to deal in the Software without restriction, including
  // without limitation the rights to use, copy, modify, merge, publish,
  // distribute, sublicense, and/or sell copies of the Software, and to permit
  // persons to whom the Software is furnished to do so, subject to the
  // following conditions:
  //
  // The above copyright notice and this permission notice shall be included
  // in all copies or substantial portions of the Software.
  //
  // THE SOFTWARE IS PROVIDED "AS IS", WITHOUT WARRANTY OF ANY KIND, EXPRESS
  // OR IMPLIED, INCLUDING BUT NOT LIMITED TO THE WARRANTIES OF
  // MERCHANTABILITY, FITNESS FOR A PARTICULAR PURPOSE AND NONINFRINGEMENT. IN
  // NO EVENT SHALL THE AUTHORS OR COPYRIGHT HOLDERS BE LIABLE FOR ANY CLAIM,
  // DAMAGES OR OTHER LIABILITY, WHETHER IN AN ACTION OF CONTRACT, TORT OR
  // OTHERWISE, ARISING FROM, OUT OF OR IN CONNECTION WITH THE SOFTWARE OR THE
  // USE OR OTHER DEALINGS IN THE SOFTWARE.
  //
  // https://github.com/joyent/node/blob/master/lib/util.js

  function inspect(obj, opts) {
    var ctx = {
      seen: [],
      formatValueCalls: 0,
      stylize: stylizeNoColor,
    };
    return formatValue(ctx, obj, opts.depth);
  }

  function stylizeNoColor(str, styleType) {
    return str;
  }

  function arrayToHash(array) {
    var hash = {};

    array.forEach(function(val, idx) {
      hash[val] = true;
    });

    return hash;
  }

  function formatValue(ctx, value, recurseTimes) {
    ctx.formatValueCalls++;
    if (ctx.formatValueCalls > 200) {
      return `[TOO BIG formatValueCalls ${ctx.formatValueCalls} exceeded limit of 200]`;
    }

    // Primitive types cannot have properties
    var primitive = formatPrimitive(ctx, value);
    if (primitive) {
      return primitive;
    }

    // Look up the keys of the object.
    var keys = Object.keys(value);
    var visibleKeys = arrayToHash(keys);

    // IE doesn't make error fields non-enumerable
    // http://msdn.microsoft.com/en-us/library/ie/dww52sbt(v=vs.94).aspx
    if (
      isError(value) &&
      (keys.indexOf('message') >= 0 || keys.indexOf('description') >= 0)
    ) {
      return formatError(value);
    }

    // Some type of object without properties can be shortcutted.
    if (keys.length === 0) {
      if (isFunction(value)) {
        var name = value.name ? ': ' + value.name : '';
        return ctx.stylize('[Function' + name + ']', 'special');
      }
      if (isRegExp(value)) {
        return ctx.stylize(RegExp.prototype.toString.call(value), 'regexp');
      }
      if (isDate(value)) {
        return ctx.stylize(Date.prototype.toString.call(value), 'date');
      }
      if (isError(value)) {
        return formatError(value);
      }
    }

    var base = '',
      array = false,
      braces = ['{', '}'];

    // Make Array say that they are Array
    if (isArray(value)) {
      array = true;
      braces = ['[', ']'];
    }

    // Make functions say that they are functions
    if (isFunction(value)) {
      var n = value.name ? ': ' + value.name : '';
      base = ' [Function' + n + ']';
    }

    // Make RegExps say that they are RegExps
    if (isRegExp(value)) {
      base = ' ' + RegExp.prototype.toString.call(value);
    }

    // Make dates with properties first say the date
    if (isDate(value)) {
      base = ' ' + Date.prototype.toUTCString.call(value);
    }

    // Make error with message first say the error
    if (isError(value)) {
      base = ' ' + formatError(value);
    }

    if (keys.length === 0 && (!array || value.length == 0)) {
      return braces[0] + base + braces[1];
    }

    if (recurseTimes < 0) {
      if (isRegExp(value)) {
        return ctx.stylize(RegExp.prototype.toString.call(value), 'regexp');
      } else {
        return ctx.stylize('[Object]', 'special');
      }
    }

    ctx.seen.push(value);

    var output;
    if (array) {
      output = formatArray(ctx, value, recurseTimes, visibleKeys, keys);
    } else {
      output = keys.map(function(key) {
        return formatProperty(
          ctx,
          value,
          recurseTimes,
          visibleKeys,
          key,
          array,
        );
      });
    }

    ctx.seen.pop();

    return reduceToSingleString(output, base, braces);
  }

  function formatPrimitive(ctx, value) {
    if (isUndefined(value)) return ctx.stylize('undefined', 'undefined');
    if (isString(value)) {
      var simple =
        "'" +
        JSON.stringify(value)
          .replace(/^"|"$/g, '')
          .replace(/'/g, "\\'")
          .replace(/\\"/g, '"') +
        "'";
      return ctx.stylize(simple, 'string');
    }
    if (isNumber(value)) return ctx.stylize('' + value, 'number');
    if (isBoolean(value)) return ctx.stylize('' + value, 'boolean');
    // For some reason typeof null is "object", so special case here.
    if (isNull(value)) return ctx.stylize('null', 'null');
  }

  function formatError(value) {
    return '[' + Error.prototype.toString.call(value) + ']';
  }

  function formatArray(ctx, value, recurseTimes, visibleKeys, keys) {
    var output = [];
    for (var i = 0, l = value.length; i < l; ++i) {
      if (hasOwnProperty(value, String(i))) {
        output.push(
          formatProperty(
            ctx,
            value,
            recurseTimes,
            visibleKeys,
            String(i),
            true,
          ),
        );
      } else {
        output.push('');
      }
    }
    keys.forEach(function(key) {
      if (!key.match(/^\d+$/)) {
        output.push(
          formatProperty(ctx, value, recurseTimes, visibleKeys, key, true),
        );
      }
    });
    return output;
  }

  function formatProperty(ctx, value, recurseTimes, visibleKeys, key, array) {
    var name, str, desc;
    desc = Object.getOwnPropertyDescriptor(value, key) || {value: value[key]};
    if (desc.get) {
      if (desc.set) {
        str = ctx.stylize('[Getter/Setter]', 'special');
      } else {
        str = ctx.stylize('[Getter]', 'special');
      }
    } else {
      if (desc.set) {
        str = ctx.stylize('[Setter]', 'special');
      }
    }
    if (!hasOwnProperty(visibleKeys, key)) {
      name = '[' + key + ']';
    }
    if (!str) {
      if (ctx.seen.indexOf(desc.value) < 0) {
        if (isNull(recurseTimes)) {
          str = formatValue(ctx, desc.value, null);
        } else {
          str = formatValue(ctx, desc.value, recurseTimes - 1);
        }
        if (str.indexOf('\n') > -1) {
          if (array) {
            str = str
              .split('\n')
              .map(function(line) {
                return '  ' + line;
              })
              .join('\n')
              .substr(2);
          } else {
            str =
              '\n' +
              str
                .split('\n')
                .map(function(line) {
                  return '   ' + line;
                })
                .join('\n');
          }
        }
      } else {
        str = ctx.stylize('[Circular]', 'special');
      }
    }
    if (isUndefined(name)) {
      if (array && key.match(/^\d+$/)) {
        return str;
      }
      name = JSON.stringify('' + key);
      if (name.match(/^"([a-zA-Z_][a-zA-Z_0-9]*)"$/)) {
        name = name.substr(1, name.length - 2);
        name = ctx.stylize(name, 'name');
      } else {
        name = name
          .replace(/'/g, "\\'")
          .replace(/\\"/g, '"')
          .replace(/(^"|"$)/g, "'");
        name = ctx.stylize(name, 'string');
      }
    }

    return name + ': ' + str;
  }

  function reduceToSingleString(output, base, braces) {
    var numLinesEst = 0;
    var length = output.reduce(function(prev, cur) {
      numLinesEst++;
      if (cur.indexOf('\n') >= 0) numLinesEst++;
      return prev + cur.replace(/\u001b\[\d\d?m/g, '').length + 1;
    }, 0);

    if (length > 60) {
      return (
        braces[0] +
        (base === '' ? '' : base + '\n ') +
        ' ' +
        output.join(',\n  ') +
        ' ' +
        braces[1]
      );
    }

    return braces[0] + base + ' ' + output.join(', ') + ' ' + braces[1];
  }

  // NOTE: These type checking functions intentionally don't use `instanceof`
  // because it is fragile and can be easily faked with `Object.create()`.
  function isArray(ar) {
    return Array.isArray(ar);
  }

  function isBoolean(arg) {
    return typeof arg === 'boolean';
  }

  function isNull(arg) {
    return arg === null;
  }

  function isNullOrUndefined(arg) {
    return arg == null;
  }

  function isNumber(arg) {
    return typeof arg === 'number';
  }

  function isString(arg) {
    return typeof arg === 'string';
  }

  function isSymbol(arg) {
    return typeof arg === 'symbol';
  }

  function isUndefined(arg) {
    return arg === void 0;
  }

  function isRegExp(re) {
    return isObject(re) && objectToString(re) === '[object RegExp]';
  }

  function isObject(arg) {
    return typeof arg === 'object' && arg !== null;
  }

  function isDate(d) {
    return isObject(d) && objectToString(d) === '[object Date]';
  }

  function isError(e) {
    return (
      isObject(e) &&
      (objectToString(e) === '[object Error]' || e instanceof Error)
    );
  }

  function isFunction(arg) {
    return typeof arg === 'function';
  }

  function objectToString(o) {
    return Object.prototype.toString.call(o);
  }

  function hasOwnProperty(obj, prop) {
    return Object.prototype.hasOwnProperty.call(obj, prop);
  }

  return inspect;
})();

const OBJECT_COLUMN_NAME = '(index)';
const LOG_LEVELS = {
  trace: 0,
  info: 1,
  warn: 2,
  error: 3,
};
const INSPECTOR_LEVELS = [];
INSPECTOR_LEVELS[LOG_LEVELS.trace] = 'debug';
INSPECTOR_LEVELS[LOG_LEVELS.info] = 'log';
INSPECTOR_LEVELS[LOG_LEVELS.warn] = 'warning';
INSPECTOR_LEVELS[LOG_LEVELS.error] = 'error';

// Strip the inner function in getNativeLogFunction(), if in dev also
// strip method printing to originalConsole.
const INSPECTOR_FRAMES_TO_SKIP = __DEV__ ? 2 : 1;

function getNativeLogFunction(level) {
  return function() {
    let str;
    if (arguments.length === 1 && typeof arguments[0] === 'string') {
      str = arguments[0];
    } else {
      str = Array.prototype.map
        .call(arguments, function(arg) {
          return inspect(arg, {depth: 10});
        })
        .join(', ');
    }

    // TRICKY
    // If more than one argument is provided, the code above collapses them all
    // into a single formatted string. This transform wraps string arguments in
    // single quotes (e.g. "foo" -> "'foo'") which then breaks the "Warning:"
    // check below. So it's important that we look at the first argument, rather
    // than the formatted argument string.
    const firstArg = arguments[0];

    let logLevel = level;
    if (
      typeof firstArg === 'string' &&
      firstArg.slice(0, 9) === 'Warning: ' &&
      logLevel >= LOG_LEVELS.error
    ) {
      // React warnings use console.error so that a stack trace is shown,
      // but we don't (currently) want these to show a redbox
      // (Note: Logic duplicated in ExceptionsManager.js.)
      logLevel = LOG_LEVELS.warn;
    }
    if (global.__inspectorLog) {
      global.__inspectorLog(
        INSPECTOR_LEVELS[logLevel],
        str,
        [].slice.call(arguments),
        INSPECTOR_FRAMES_TO_SKIP,
      );
    }
    if (groupStack.length) {
      str = groupFormat('', str);
    }
    global.nativeLoggingHook(str, logLevel);
  };
}

function repeat(element, n) {
  return Array.apply(null, Array(n)).map(function() {
    return element;
  });
}

function consoleTablePolyfill(rows) {
  // convert object -> array
  if (!Array.isArray(rows)) {
    var data = rows;
    rows = [];
    for (var key in data) {
      if (data.hasOwnProperty(key)) {
        var row = data[key];
        row[OBJECT_COLUMN_NAME] = key;
        rows.push(row);
      }
    }
  }
  if (rows.length === 0) {
    global.nativeLoggingHook('', LOG_LEVELS.info);
    return;
  }

  var columns = Object.keys(rows[0]).sort();
  var stringRows = [];
  var columnWidths = [];

  // Convert each cell to a string. Also
  // figure out max cell width for each column
  columns.forEach(function(k, i) {
    columnWidths[i] = k.length;
    for (var j = 0; j < rows.length; j++) {
      var cellStr = (rows[j][k] || '?').toString();
      stringRows[j] = stringRows[j] || [];
      stringRows[j][i] = cellStr;
      columnWidths[i] = Math.max(columnWidths[i], cellStr.length);
    }
  });

  // Join all elements in the row into a single string with | separators
  // (appends extra spaces to each cell to make separators  | aligned)
  function joinRow(row, space) {
    var cells = row.map(function(cell, i) {
      var extraSpaces = repeat(' ', columnWidths[i] - cell.length).join('');
      return cell + extraSpaces;
    });
    space = space || ' ';
    return cells.join(space + '|' + space);
  }

  var separators = columnWidths.map(function(columnWidth) {
    return repeat('-', columnWidth).join('');
  });
  var separatorRow = joinRow(separators, '-');
  var header = joinRow(columns);
  var table = [header, separatorRow];

  for (var i = 0; i < rows.length; i++) {
    table.push(joinRow(stringRows[i]));
  }

  // Notice extra empty line at the beginning.
  // Native logging hook adds "RCTLog >" at the front of every
  // logged string, which would shift the header and screw up
  // the table
  global.nativeLoggingHook('\n' + table.join('\n'), LOG_LEVELS.info);
}

const GROUP_PAD = '\u2502'; // Box light vertical
const GROUP_OPEN = '\u2510'; // Box light down+left
const GROUP_CLOSE = '\u2518'; // Box light up+left

const groupStack = [];

function groupFormat(prefix, msg) {
  // Insert group formatting before the console message
  return groupStack.join('') + prefix + ' ' + (msg || '');
}

function consoleGroupPolyfill(label) {
  global.nativeLoggingHook(groupFormat(GROUP_OPEN, label), LOG_LEVELS.info);
  groupStack.push(GROUP_PAD);
}

function consoleGroupCollapsedPolyfill(label) {
  global.nativeLoggingHook(groupFormat(GROUP_CLOSE, label), LOG_LEVELS.info);
  groupStack.push(GROUP_PAD);
}

function consoleGroupEndPolyfill() {
  groupStack.pop();
  global.nativeLoggingHook(groupFormat(GROUP_CLOSE), LOG_LEVELS.info);
}

function consoleAssertPolyfill(expression, label) {
  if (!expression) {
    global.nativeLoggingHook('Assertion failed: ' + label, LOG_LEVELS.error);
  }
}

if (global.nativeLoggingHook) {
  const originalConsole = global.console;
  // Preserve the original `console` as `originalConsole`
  if (__DEV__ && originalConsole) {
    const descriptor = Object.getOwnPropertyDescriptor(global, 'console');
    if (descriptor) {
      Object.defineProperty(global, 'originalConsole', descriptor);
    }
  }

  global.console = {
    error: getNativeLogFunction(LOG_LEVELS.error),
    info: getNativeLogFunction(LOG_LEVELS.info),
    log: getNativeLogFunction(LOG_LEVELS.info),
    warn: getNativeLogFunction(LOG_LEVELS.warn),
    trace: getNativeLogFunction(LOG_LEVELS.trace),
    debug: getNativeLogFunction(LOG_LEVELS.trace),
    table: consoleTablePolyfill,
    group: consoleGroupPolyfill,
    groupEnd: consoleGroupEndPolyfill,
    groupCollapsed: consoleGroupCollapsedPolyfill,
    assert: consoleAssertPolyfill,
  };

  Object.defineProperty(console, '_isPolyfilled', {
    value: true,
    enumerable: false,
  });

  // If available, also call the original `console` method since that is
  // sometimes useful. Ex: on OS X, this will let you see rich output in
  // the Safari Web Inspector console.
  if (__DEV__ && originalConsole) {
    Object.keys(console).forEach(methodName => {
      const reactNativeMethod = console[methodName];
      if (originalConsole[methodName]) {
        console[methodName] = function() {
<<<<<<< HEAD
          // TODO(T43930203): remove this special case once originalConsole.assert properly checks
          // the condition
          if (methodName === 'assert') {
            if (!arguments[0] && originalConsole.hasOwnProperty('assert')) {
              // TODO(macOS GH#774)
              originalConsole.assert(...arguments);
            }
          } else {
            originalConsole[methodName](...arguments);
          }
=======
          originalConsole[methodName](...arguments);
>>>>>>> e261f022
          reactNativeMethod.apply(console, arguments);
        };
      }
    });

    // The following methods are not supported by this polyfill but
    // we still should pass them to original console if they are
    // supported by it.
    ['clear', 'dir', 'dirxml', 'profile', 'profileEnd'].forEach(methodName => {
      if (typeof originalConsole[methodName] === 'function') {
        console[methodName] = function() {
          originalConsole[methodName](...arguments);
        };
      }
    });
  }
} else if (!global.console) {
  function stub() {}
  const log = global.print || stub;

  global.console = {
    debug: log,
    error: log,
    info: log,
    log: log,
    trace: log,
    warn: log,
    assert(expression, label) {
      if (!expression) {
        log('Assertion failed: ' + label);
      }
    },
    clear: stub,
    dir: stub,
    dirxml: stub,
    group: stub,
    groupCollapsed: stub,
    groupEnd: stub,
    profile: stub,
    profileEnd: stub,
    table: stub,
  };

  Object.defineProperty(console, '_isPolyfilled', {
    value: true,
    enumerable: false,
  });
}<|MERGE_RESOLUTION|>--- conflicted
+++ resolved
@@ -580,20 +580,7 @@
       const reactNativeMethod = console[methodName];
       if (originalConsole[methodName]) {
         console[methodName] = function() {
-<<<<<<< HEAD
-          // TODO(T43930203): remove this special case once originalConsole.assert properly checks
-          // the condition
-          if (methodName === 'assert') {
-            if (!arguments[0] && originalConsole.hasOwnProperty('assert')) {
-              // TODO(macOS GH#774)
-              originalConsole.assert(...arguments);
-            }
-          } else {
-            originalConsole[methodName](...arguments);
-          }
-=======
           originalConsole[methodName](...arguments);
->>>>>>> e261f022
           reactNativeMethod.apply(console, arguments);
         };
       }
