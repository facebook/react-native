--- conflicted
+++ resolved
@@ -404,14 +404,7 @@
       );
     } else if (this.props.onViewableItemsChanged) {
       this._virtualizedListPairs.push({
-<<<<<<< HEAD
         viewabilityConfig: this.props.viewabilityConfig || {},
-=======
-        /* $FlowFixMe[incompatible-call] (>=0.63.0 site=react_native_fb) This
-         * comment suppresses an error found when Flow v0.63 was deployed. To
-         * see the error delete this comment and run Flow. */
-        viewabilityConfig: this.props.viewabilityConfig,
->>>>>>> 5cb2debb
         onViewableItemsChanged: this._createOnViewableItemsChanged(
           this.props.onViewableItemsChanged,
         ),
@@ -599,12 +592,6 @@
     };
 
     return {
-<<<<<<< HEAD
-=======
-      /* $FlowFixMe[invalid-computed-prop] (>=0.111.0 site=react_native_fb)
-       * This comment suppresses an error found when Flow v0.111 was deployed.
-       * To see the error, delete this comment and run Flow. */
->>>>>>> 5cb2debb
       [virtualizedListRenderKey]: (info: RenderItemProps<ItemT>) => {
         if (numColumns > 1) {
           const {item, index} = info;
