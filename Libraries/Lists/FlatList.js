--- conflicted
+++ resolved
@@ -645,38 +645,6 @@
       }
     };
 
-<<<<<<< HEAD
-    return {
-      /* $FlowFixMe[invalid-computed-prop] (>=0.111.0 site=react_native_fb)
-       * This comment suppresses an error found when Flow v0.111 was deployed.
-       * To see the error, delete this comment and run Flow. */
-      [virtualizedListRenderKey]: (info: RenderItemProps<ItemT>) => {
-        if (numColumns > 1) {
-          const {item, index} = info;
-          invariant(
-            Array.isArray(item),
-            'Expected array of items with numColumns > 1',
-          );
-          return (
-            <View style={StyleSheet.compose(styles.row, columnWrapperStyle)}>
-              {item.map((it, kk) => {
-                const element = renderer({
-                  item: it,
-                  index: index * numColumns + kk,
-                  isSelected: info.isSelected, // [macOS]
-                  separators: info.separators,
-                });
-                return element != null ? (
-                  <React.Fragment key={kk}>{element}</React.Fragment>
-                ) : null;
-              })}
-            </View>
-          );
-        } else {
-          return renderer(info);
-        }
-      },
-=======
     const renderProp = (info: RenderItemProps<ItemT>) => {
       if (cols > 1) {
         const {item, index} = info;
@@ -702,7 +670,6 @@
       } else {
         return render(info);
       }
->>>>>>> 890805db
     };
 
     return ListItemComponent
