/**
 * Copyright (c) Facebook, Inc. and its affiliates.
 *
 * This source code is licensed under the MIT license found in the
 * LICENSE file in the root directory of this source tree.
 *
 * @flow
 * @format
 */

const Batchinator = require('../Interaction/Batchinator');
const FillRateHelper = require('./FillRateHelper');
const ReactNative = require('../Renderer/shims/ReactNative');
const RefreshControl = require('../Components/RefreshControl/RefreshControl');
const ScrollView = require('../Components/ScrollView/ScrollView');
const StyleSheet = require('../StyleSheet/StyleSheet');
const View = require('../Components/View/View');
const ViewabilityHelper = require('./ViewabilityHelper');

const flattenStyle = require('../StyleSheet/flattenStyle');
const infoLog = require('../Utilities/infoLog');
const invariant = require('invariant');

import {
  keyExtractor as defaultKeyExtractor,
  computeWindowedRenderLimits,
} from './VirtualizeUtils';

import * as React from 'react';
import type {ScrollResponderType} from '../Components/ScrollView/ScrollView';
import type {ViewStyleProp} from '../StyleSheet/StyleSheet';
import type {
  ViewabilityConfig,
  ViewToken,
  ViewabilityConfigCallbackPair,
} from './ViewabilityHelper';
import {
  VirtualizedListCellContextProvider,
  VirtualizedListContext,
  VirtualizedListContextProvider,
  type ChildListState,
  type ListDebugInfo,
} from './VirtualizedListContext';

import {CellRenderMask} from './CellRenderMask';
import clamp from '../Utilities/clamp';

type Item = any;

export type Separators = {
  highlight: () => void,
  unhighlight: () => void,
  updateProps: (select: 'leading' | 'trailing', newProps: Object) => void,
  ...
};

export type RenderItemProps<ItemT> = {
  item: ItemT,
  index: number,
  separators: Separators,
  ...
};

export type RenderItemType<ItemT> = (
  info: RenderItemProps<ItemT>,
) => React.Node;

type ViewabilityHelperCallbackTuple = {
  viewabilityHelper: ViewabilityHelper,
  onViewableItemsChanged: (info: {
    viewableItems: Array<ViewToken>,
    changed: Array<ViewToken>,
    ...
  }) => void,
  ...
};

type RequiredProps = {|
  /**
   * The default accessor functions assume this is an Array<{key: string} | {id: string}> but you can override
   * getItem, getItemCount, and keyExtractor to handle any type of index-based data.
   */
  data?: any,
  /**
   * A generic accessor for extracting an item from any sort of data blob.
   */
  getItem: (data: any, index: number) => ?Item,
  /**
   * Determines how many items are in the data blob.
   */
  getItemCount: (data: any) => number,
|};
type OptionalProps = {|
  renderItem?: ?RenderItemType<Item>,
  /**
   * `debug` will turn on extra logging and visual overlays to aid with debugging both usage and
   * implementation, but with a significant perf hit.
   */
  debug?: ?boolean,
  /**
   * DEPRECATED: Virtualization provides significant performance and memory optimizations, but fully
   * unmounts react instances that are outside of the render window. You should only need to disable
   * this for debugging purposes. Defaults to false.
   */
  disableVirtualization?: ?boolean,
  /**
   * A marker property for telling the list to re-render (since it implements `PureComponent`). If
   * any of your `renderItem`, Header, Footer, etc. functions depend on anything outside of the
   * `data` prop, stick it here and treat it immutably.
   */
  extraData?: any,
  // e.g. height, y
  getItemLayout?: (
    data: any,
    index: number,
  ) => {
    length: number,
    offset: number,
    index: number,
    ...
  },
  horizontal?: ?boolean,
  /**
   * How many items to render in the initial batch. This should be enough to fill the screen but not
   * much more. Note these items will never be unmounted as part of the windowed rendering in order
   * to improve perceived performance of scroll-to-top actions.
   */
  initialNumToRender?: ?number,
  /**
   * Instead of starting at the top with the first item, start at `initialScrollIndex`. This
   * disables the "scroll to top" optimization that keeps the first `initialNumToRender` items
   * always rendered and immediately renders the items starting at this initial index. Requires
   * `getItemLayout` to be implemented.
   */
  initialScrollIndex?: ?number,
  /**
   * Reverses the direction of scroll. Uses scale transforms of -1.
   */
  inverted?: ?boolean,
  keyExtractor?: ?(item: Item, index: number) => string,
  /**
   * Each cell is rendered using this element. Can be a React Component Class,
   * or a render function. Defaults to using View.
   */
  CellRendererComponent?: ?React.ComponentType<any>,
  /**
   * Rendered in between each item, but not at the top or bottom. By default, `highlighted` and
   * `leadingItem` props are provided. `renderItem` provides `separators.highlight`/`unhighlight`
   * which will update the `highlighted` prop, but you can also add custom props with
   * `separators.updateProps`.
   */
  ItemSeparatorComponent?: ?React.ComponentType<any>,
  /**
   * Takes an item from `data` and renders it into the list. Example usage:
   *
   *     <FlatList
   *       ItemSeparatorComponent={Platform.OS !== 'android' && ({highlighted}) => (
   *         <View style={[style.separator, highlighted && {marginLeft: 0}]} />
   *       )}
   *       data={[{title: 'Title Text', key: 'item1'}]}
   *       ListItemComponent={({item, separators}) => (
   *         <TouchableHighlight
   *           onPress={() => this._onPress(item)}
   *           onShowUnderlay={separators.highlight}
   *           onHideUnderlay={separators.unhighlight}>
   *           <View style={{backgroundColor: 'white'}}>
   *             <Text>{item.title}</Text>
   *           </View>
   *         </TouchableHighlight>
   *       )}
   *     />
   *
   * Provides additional metadata like `index` if you need it, as well as a more generic
   * `separators.updateProps` function which let's you set whatever props you want to change the
   * rendering of either the leading separator or trailing separator in case the more common
   * `highlight` and `unhighlight` (which set the `highlighted: boolean` prop) are insufficient for
   * your use-case.
   */
  ListItemComponent?: ?(React.ComponentType<any> | React.Element<any>),
  /**
   * Rendered when the list is empty. Can be a React Component Class, a render function, or
   * a rendered element.
   */
  ListEmptyComponent?: ?(React.ComponentType<any> | React.Element<any>),
  /**
   * Rendered at the bottom of all the items. Can be a React Component Class, a render function, or
   * a rendered element.
   */
  ListFooterComponent?: ?(React.ComponentType<any> | React.Element<any>),
  /**
   * Styling for internal View for ListFooterComponent
   */
  ListFooterComponentStyle?: ViewStyleProp,
  /**
   * Rendered at the top of all the items. Can be a React Component Class, a render function, or
   * a rendered element.
   */
  ListHeaderComponent?: ?(React.ComponentType<any> | React.Element<any>),
  /**
   * Styling for internal View for ListHeaderComponent
   */
  ListHeaderComponentStyle?: ViewStyleProp,
  /**
   * A unique identifier for this list. If there are multiple VirtualizedLists at the same level of
   * nesting within another VirtualizedList, this key is necessary for virtualization to
   * work properly.
   */
  listKey?: string,
  /**
   * The maximum number of items to render in each incremental render batch. The more rendered at
   * once, the better the fill rate, but responsiveness may suffer because rendering content may
   * interfere with responding to button taps or other interactions.
   */
  maxToRenderPerBatch?: ?number,
  /**
   * Called once when the scroll position gets within `onEndReachedThreshold` of the rendered
   * content.
   */
  onEndReached?: ?(info: {distanceFromEnd: number, ...}) => void,
  /**
   * How far from the end (in units of visible length of the list) the bottom edge of the
   * list must be from the end of the content to trigger the `onEndReached` callback.
   * Thus a value of 0.5 will trigger `onEndReached` when the end of the content is
   * within half the visible length of the list.
   */
  onEndReachedThreshold?: ?number,
  /**
   * If provided, a standard RefreshControl will be added for "Pull to Refresh" functionality. Make
   * sure to also set the `refreshing` prop correctly.
   */
  onRefresh?: ?() => void,
  /**
   * Used to handle failures when scrolling to an index that has not been measured yet. Recommended
   * action is to either compute your own offset and `scrollTo` it, or scroll as far as possible and
   * then try again after more items have been rendered.
   */
  onScrollToIndexFailed?: ?(info: {
    index: number,
    highestMeasuredFrameIndex: number,
    averageItemLength: number,
    ...
  }) => void,
  /**
   * Called when the viewability of rows changes, as defined by the
   * `viewabilityConfig` prop.
   */
  onViewableItemsChanged?: ?(info: {
    viewableItems: Array<ViewToken>,
    changed: Array<ViewToken>,
    ...
  }) => void,
  persistentScrollbar?: ?boolean,
  /**
   * Set this when offset is needed for the loading indicator to show correctly.
   */
  progressViewOffset?: number,
  /**
   * A custom refresh control element. When set, it overrides the default
   * <RefreshControl> component built internally. The onRefresh and refreshing
   * props are also ignored. Only works for vertical VirtualizedList.
   */
  refreshControl?: ?React.Element<any>,
  /**
   * Set this true while waiting for new data from a refresh.
   */
  refreshing?: ?boolean,
  /**
   * Note: may have bugs (missing content) in some circumstances - use at your own risk.
   *
   * This may improve scroll performance for large lists.
   */
  removeClippedSubviews?: boolean,
  /**
   * Render a custom scroll component, e.g. with a differently styled `RefreshControl`.
   */
  renderScrollComponent?: (props: Object) => React.Element<any>,
  /**
   * Amount of time between low-pri item render batches, e.g. for rendering items quite a ways off
   * screen. Similar fill rate/responsiveness tradeoff as `maxToRenderPerBatch`.
   */
  updateCellsBatchingPeriod?: ?number,
  /**
   * See `ViewabilityHelper` for flow type and further documentation.
   */
  viewabilityConfig?: ViewabilityConfig,
  /**
   * List of ViewabilityConfig/onViewableItemsChanged pairs. A specific onViewableItemsChanged
   * will be called when its corresponding ViewabilityConfig's conditions are met.
   */
  viewabilityConfigCallbackPairs?: Array<ViewabilityConfigCallbackPair>,
  /**
   * Determines the maximum number of items rendered outside of the visible area, in units of
   * visible lengths. So if your list fills the screen, then `windowSize={21}` (the default) will
   * render the visible screen area plus up to 10 screens above and 10 below the viewport. Reducing
   * this number will reduce memory consumption and may improve performance, but will increase the
   * chance that fast scrolling may reveal momentary blank areas of unrendered content.
   */
  windowSize?: ?number,
  /**
   * The legacy implementation is no longer supported.
   */
  legacyImplementation?: empty,
|};

type Props = {|
  ...React.ElementConfig<typeof ScrollView>,
  ...RequiredProps,
  ...OptionalProps,
|};

let _usedIndexForKey = false;
let _keylessItemComponentName: string = '';

type State = {
  renderMask: CellRenderMask,
  viewportWindow: {first: number, last: number},
};

/**
 * Default Props Helper Functions
 * Use the following helper functions for default values
 */

// horizontalOrDefault(this.props.horizontal)
function horizontalOrDefault(horizontal: ?boolean) {
  return horizontal ?? false;
}

// initialNumToRenderOrDefault(this.props.initialNumToRenderOrDefault)
function initialNumToRenderOrDefault(initialNumToRender: ?number) {
  return initialNumToRender ?? 10;
}

// maxToRenderPerBatchOrDefault(this.props.maxToRenderPerBatch)
function maxToRenderPerBatchOrDefault(maxToRenderPerBatch: ?number) {
  return maxToRenderPerBatch ?? 10;
}

// onEndReachedThresholdOrDefault(this.props.onEndReachedThreshold)
function onEndReachedThresholdOrDefault(onEndReachedThreshold: ?number) {
  return onEndReachedThreshold ?? 2;
}

// scrollEventThrottleOrDefault(this.props.scrollEventThrottle)
function scrollEventThrottleOrDefault(scrollEventThrottle: ?number) {
  return scrollEventThrottle ?? 50;
}

// windowSizeOrDefault(this.props.windowSize)
function windowSizeOrDefault(windowSize: ?number) {
  return windowSize ?? 21;
}

function findLastWhere<T>(
  arr: Array<T>,
  pred: (element: T) => boolean,
): T | null {
  for (let i = arr.length - 1; i >= 0; i--) {
    if (pred(arr[i])) {
      return arr[i];
    }
  }

  return null;
}

/**
 * Base implementation for the more convenient [`<FlatList>`](https://reactnative.dev/docs/flatlist.html)
 * and [`<SectionList>`](https://reactnative.dev/docs/sectionlist.html) components, which are also better
 * documented. In general, this should only really be used if you need more flexibility than
 * `FlatList` provides, e.g. for use with immutable data instead of plain arrays.
 *
 * Virtualization massively improves memory consumption and performance of large lists by
 * maintaining a finite render window of active items and replacing all items outside of the render
 * window with appropriately sized blank space. The window adapts to scrolling behavior, and items
 * are rendered incrementally with low-pri (after any running interactions) if they are far from the
 * visible area, or with hi-pri otherwise to minimize the potential of seeing blank space.
 *
 * Some caveats:
 *
 * - Internal state is not preserved when content scrolls out of the render window. Make sure all
 *   your data is captured in the item data or external stores like Flux, Redux, or Relay.
 * - This is a `PureComponent` which means that it will not re-render if `props` remain shallow-
 *   equal. Make sure that everything your `renderItem` function depends on is passed as a prop
 *   (e.g. `extraData`) that is not `===` after updates, otherwise your UI may not update on
 *   changes. This includes the `data` prop and parent component state.
 * - In order to constrain memory and enable smooth scrolling, content is rendered asynchronously
 *   offscreen. This means it's possible to scroll faster than the fill rate ands momentarily see
 *   blank content. This is a tradeoff that can be adjusted to suit the needs of each application,
 *   and we are working on improving it behind the scenes.
 * - By default, the list looks for a `key` or `id` prop on each item and uses that for the React key.
 *   Alternatively, you can provide a custom `keyExtractor` prop.
 * - As an effort to remove defaultProps, use helper functions when referencing certain props
 *
 */
class VirtualizedList extends React.PureComponent<Props, State> {
  static contextType: typeof VirtualizedListContext = VirtualizedListContext;

  // scrollToEnd may be janky without getItemLayout prop
  scrollToEnd(params?: ?{animated?: ?boolean, ...}) {
    const animated = params ? params.animated : true;
    const veryLast = this.props.getItemCount(this.props.data) - 1;
    const frame = this._getFrameMetricsApprox(veryLast);
    const offset = Math.max(
      0,
      frame.offset +
        frame.length +
        this._footerLength -
        this._scrollMetrics.visibleLength,
    );

    if (this._scrollRef == null) {
      return;
    }

    if (this._scrollRef.scrollTo == null) {
      console.warn(
        'No scrollTo method provided. This may be because you have two nested ' +
          'VirtualizedLists with the same orientation, or because you are ' +
          'using a custom component that does not implement scrollTo.',
      );
      return;
    }

    this._scrollRef.scrollTo(
      horizontalOrDefault(this.props.horizontal)
        ? {x: offset, animated}
        : {y: offset, animated},
    );
  }

  // scrollToIndex may be janky without getItemLayout prop
  scrollToIndex(params: {
    animated?: ?boolean,
    index: number,
    viewOffset?: number,
    viewPosition?: number,
    ...
  }) {
    const {
      data,
      horizontal,
      getItemCount,
      getItemLayout,
      onScrollToIndexFailed,
    } = this.props;
    const {animated, index, viewOffset, viewPosition} = params;
    invariant(
      index >= 0,
      `scrollToIndex out of range: requested index ${index} but minimum is 0`,
    );
    invariant(
      getItemCount(data) >= 1,
      `scrollToIndex out of range: item length ${getItemCount(
        data,
      )} but minimum is 1`,
    );
    invariant(
      index < getItemCount(data),
      `scrollToIndex out of range: requested index ${index} is out of 0 to ${
        getItemCount(data) - 1
      }`,
    );
    if (!getItemLayout && index > this._highestMeasuredFrameIndex) {
      invariant(
        !!onScrollToIndexFailed,
        'scrollToIndex should be used in conjunction with getItemLayout or onScrollToIndexFailed, ' +
          'otherwise there is no way to know the location of offscreen indices or handle failures.',
      );
      onScrollToIndexFailed({
        averageItemLength: this._averageCellLength,
        highestMeasuredFrameIndex: this._highestMeasuredFrameIndex,
        index,
      });
      return;
    }
    const frame = this._getFrameMetricsApprox(index);
    const offset =
      Math.max(
        0,
        frame.offset -
          (viewPosition || 0) *
            (this._scrollMetrics.visibleLength - frame.length),
      ) - (viewOffset || 0);

    if (this._scrollRef == null) {
      return;
    }

    if (this._scrollRef.scrollTo == null) {
      console.warn(
        'No scrollTo method provided. This may be because you have two nested ' +
          'VirtualizedLists with the same orientation, or because you are ' +
          'using a custom component that does not implement scrollTo.',
      );
      return;
    }

    this._scrollRef.scrollTo(
      horizontal ? {x: offset, animated} : {y: offset, animated},
    );
  }

  // scrollToItem may be janky without getItemLayout prop. Required linear scan through items -
  // use scrollToIndex instead if possible.
  scrollToItem(params: {
    animated?: ?boolean,
    item: Item,
    viewPosition?: number,
    ...
  }) {
    const {item} = params;
    const {data, getItem, getItemCount} = this.props;
    const itemCount = getItemCount(data);
    for (let index = 0; index < itemCount; index++) {
      if (getItem(data, index) === item) {
        this.scrollToIndex({...params, index});
        break;
      }
    }
  }

  /**
   * Scroll to a specific content pixel offset in the list.
   *
   * Param `offset` expects the offset to scroll to.
   * In case of `horizontal` is true, the offset is the x-value,
   * in any other case the offset is the y-value.
   *
   * Param `animated` (`true` by default) defines whether the list
   * should do an animation while scrolling.
   */
  scrollToOffset(params: {animated?: ?boolean, offset: number, ...}) {
    const {animated, offset} = params;

    if (this._scrollRef == null) {
      return;
    }

    if (this._scrollRef.scrollTo == null) {
      console.warn(
        'No scrollTo method provided. This may be because you have two nested ' +
          'VirtualizedLists with the same orientation, or because you are ' +
          'using a custom component that does not implement scrollTo.',
      );
      return;
    }

    this._scrollRef.scrollTo(
      horizontalOrDefault(this.props.horizontal)
        ? {x: offset, animated}
        : {y: offset, animated},
    );
  }

  recordInteraction() {
    this._nestedChildLists.forEach(childList => {
      childList.ref && childList.ref.recordInteraction();
    });
    this._viewabilityTuples.forEach(t => {
      t.viewabilityHelper.recordInteraction();
    });
    this._updateViewableItems(this.props.data);
  }

  flashScrollIndicators() {
    if (this._scrollRef == null) {
      return;
    }

    this._scrollRef.flashScrollIndicators();
  }

  /**
   * Provides a handle to the underlying scroll responder.
   * Note that `this._scrollRef` might not be a `ScrollView`, so we
   * need to check that it responds to `getScrollResponder` before calling it.
   */
  getScrollResponder(): ?ScrollResponderType {
    if (this._scrollRef && this._scrollRef.getScrollResponder) {
      return this._scrollRef.getScrollResponder();
    }
  }

  getScrollableNode(): ?number {
    if (this._scrollRef && this._scrollRef.getScrollableNode) {
      return this._scrollRef.getScrollableNode();
    } else {
      return ReactNative.findNodeHandle(this._scrollRef);
    }
  }

  getScrollRef():
    | ?React.ElementRef<typeof ScrollView>
    | ?React.ElementRef<typeof View> {
    if (this._scrollRef && this._scrollRef.getScrollRef) {
      return this._scrollRef.getScrollRef();
    } else {
      return this._scrollRef;
    }
  }

  setNativeProps(props: Object) {
    if (this._scrollRef) {
      this._scrollRef.setNativeProps(props);
    }
  }

  _getCellKey(): string {
    return this.context?.cellKey || 'rootList';
  }

  _getListKey(): string {
    return this.props.listKey || this._getCellKey();
  }

  _getDebugInfo(): ListDebugInfo {
    return {
      listKey: this._getListKey(),
      cellKey: this._getCellKey(),
      horizontal: horizontalOrDefault(this.props.horizontal),
      parent: this.context?.debugInfo,
    };
  }

  _getScrollMetrics = () => {
    return this._scrollMetrics;
  };

  hasMore(): boolean {
    return this._hasMore;
  }

  _getOutermostParentListRef = () => {
    if (this._isNestedWithSameOrientation()) {
      return this.context.getOutermostParentListRef();
    } else {
      return this;
    }
  };

  _getNestedChildState = (key: string): ?ChildListState => {
    const existingChildData = this._nestedChildLists.get(key);
    return existingChildData && existingChildData.state;
  };

  _registerAsNestedChild = (childList: {
    cellKey: string,
    key: string,
    ref: VirtualizedList,
    parentDebugInfo: ListDebugInfo,
    ...
  }): ?ChildListState => {
    // Register the mapping between this child key and the cellKey for its cell
    const childListsInCell =
      this._cellKeysToChildListKeys.get(childList.cellKey) || new Set();
    childListsInCell.add(childList.key);
    this._cellKeysToChildListKeys.set(childList.cellKey, childListsInCell);
    const existingChildData = this._nestedChildLists.get(childList.key);
    if (existingChildData && existingChildData.ref !== null) {
      console.error(
        'A VirtualizedList contains a cell which itself contains ' +
          'more than one VirtualizedList of the same orientation as the parent ' +
          'list. You must pass a unique listKey prop to each sibling list.\n\n' +
          describeNestedLists({
            ...childList,
            // We're called from the child's componentDidMount, so it's safe to
            // read the child's props here (albeit weird).
            horizontal: !!childList.ref.props.horizontal,
          }),
      );
    }
    this._nestedChildLists.set(childList.key, {
      ref: childList.ref,
      state: null,
    });

    if (this._hasInteracted) {
      childList.ref.recordInteraction();
    }
  };

  _unregisterAsNestedChild = (childList: {
    key: string,
    state: ChildListState,
    ...
  }): void => {
    this._nestedChildLists.set(childList.key, {
      ref: null,
      state: childList.state,
    });
  };

  state: State;

  constructor(props: Props) {
    super(props);
    invariant(
      // $FlowFixMe[prop-missing]
      !props.onScroll || !props.onScroll.__isNative,
      'Components based on VirtualizedList must be wrapped with Animated.createAnimatedComponent ' +
        'to support native onScroll events with useNativeDriver',
    );
    invariant(
      windowSizeOrDefault(props.windowSize) > 0,
      'VirtualizedList: The windowSize prop must be present and set to a value greater than 0.',
    );

    invariant(
      props.getItemCount,
      'VirtualizedList: The "getItemCount" prop must be provided',
    );

    this._fillRateHelper = new FillRateHelper(this._getFrameMetrics);
    this._updateCellsToRenderBatcher = new Batchinator(
      this._updateCellsToRender,
      this.props.updateCellsBatchingPeriod ?? 50,
    );

    if (this.props.viewabilityConfigCallbackPairs) {
      this._viewabilityTuples = this.props.viewabilityConfigCallbackPairs.map(
        pair => ({
          viewabilityHelper: new ViewabilityHelper(pair.viewabilityConfig),
          onViewableItemsChanged: pair.onViewableItemsChanged,
        }),
      );
    } else if (this.props.onViewableItemsChanged) {
      this._viewabilityTuples.push({
        viewabilityHelper: new ViewabilityHelper(this.props.viewabilityConfig),
        // $FlowFixMe[incompatible-call]
        onViewableItemsChanged: this.props.onViewableItemsChanged,
      });
    }

    let initialState = VirtualizedList._prepareState(
      props,
      VirtualizedList._initialRenderRegion(props),
    );

    if (this._isNestedWithSameOrientation()) {
      const storedState = this.context.getNestedChildState(this._getListKey());
      if (storedState) {
        initialState = storedState;
        this.state = storedState;
        this._frames = storedState.frames;
      }
    }

    this.state = initialState;
  }

  static _prepareState(
    props: Props,
    viewportWindow: {first: number, last: number},
  ): State {
    const itemCount = props.getItemCount(props.data);

    invariant(
      viewportWindow.first >= 0 &&
        viewportWindow.last >= viewportWindow.first - 1 &&
        viewportWindow.last < itemCount,
      `Invalid viewport window "${JSON.stringify(
        viewportWindow,
      )}" was passed to VirtualizedList._prepareState`,
    );

    const renderMask = new CellRenderMask(itemCount);

    if (itemCount > 0) {
      renderMask.addCells(viewportWindow);

      const scrollIndex = props.initialScrollIndex || 0;
      if (scrollIndex === 0) {
        const initialRegion = VirtualizedList._initialRenderRegion(props);
        renderMask.addCells(initialRegion);
      }

      const stickyIndicesSet = new Set(props.stickyHeaderIndices);
      VirtualizedList._ensureStickyHeadersBefore(
        props,
        stickyIndicesSet,
        renderMask,
        viewportWindow.first,
      );
    }

    return {renderMask, viewportWindow};
  }

  static _initialRenderRegion(props: Props): {first: number, last: number} {
    const itemCount = props.getItemCount(props.data);
    const scrollIndex = props.initialScrollIndex || 0;

    return {
      first: scrollIndex,
      last:
        Math.min(
          itemCount,
          scrollIndex + initialNumToRenderOrDefault(props.initialNumToRender),
        ) - 1,
    };
  }

  static _ensureStickyHeadersBefore(
    props: Props,
    stickyIndicesSet: Set<number>,
    renderMask: CellRenderMask,
    cellIdx: number,
  ) {
    const stickyOffset = props.ListHeaderComponent ? 1 : 0;

    for (let itemIdx = cellIdx - 1; itemIdx >= 0; itemIdx--) {
      if (stickyIndicesSet.has(itemIdx + stickyOffset)) {
        renderMask.addCells({first: itemIdx, last: itemIdx});
      }
    }
  }

  _adjustViewportWindow(
    props: Props,
    viewportWindow: {first: number, last: number},
  ): {first: number, last: number} {
    const {data, getItemCount} = props;
    const onEndReachedThreshold = onEndReachedThresholdOrDefault(
      props.onEndReachedThreshold,
    );
    this._updateViewableItems(data);

    const {contentLength, offset, visibleLength} = this._scrollMetrics;

    // Wait until the scroll view metrics have been set up. And until then,
    // we will trust the initialNumToRender suggestion
    if (visibleLength <= 0 || contentLength <= 0) {
      return viewportWindow;
    }

    let newviewportWindow: {first: number, last: number};
    if (this._isVirtualizationDisabled()) {
      const distanceFromEnd = contentLength - visibleLength - offset;
      const renderAhead =
        distanceFromEnd < onEndReachedThreshold * visibleLength
          ? maxToRenderPerBatchOrDefault(props.maxToRenderPerBatch)
          : 0;

      newviewportWindow = {
        first: 0,
        last: Math.min(
          this.state.viewportWindow.last + renderAhead,
          getItemCount(data) - 1,
        ),
      };
    } else {
      // If we have a non-zero initialScrollIndex and run this before we've scrolled,
      // wait until we've scrolled the view to the right place. And until then,
      // we will trust the initialScrollIndex suggestion.
      if (this.props.initialScrollIndex && !this._scrollMetrics.offset) {
        return viewportWindow;
      }

      newviewportWindow = computeWindowedRenderLimits(
        props.data,
        props.getItemCount,
        maxToRenderPerBatchOrDefault(props.maxToRenderPerBatch),
        windowSizeOrDefault(props.windowSize),
        viewportWindow,
        this._getFrameMetricsApprox,
        this._scrollMetrics,
      );
    }

    if (this._nestedChildLists.size > 0) {
      // If some cell in the new state has a child list in it, we should only render
      // up through that item, so that we give that list a chance to render.
      // Otherwise there's churn from multiple child lists mounting and un-mounting
      // their items.

      // Will this prevent rendering if the nested list doesn't realize the end?
      const childIdx = this._findFirstChildWithMore(
        newviewportWindow.first,
        newviewportWindow.last,
      );

      newviewportWindow.last = childIdx || newviewportWindow.last;
    }

    return newviewportWindow;
  }

  _findFirstChildWithMore(first: number, last: number): number | null {
    for (let ii = first; ii <= last; ii++) {
      const cellKeyForIndex = this._indicesToKeys.get(ii);
      const childListKeys =
        cellKeyForIndex && this._cellKeysToChildListKeys.get(cellKeyForIndex);
      if (!childListKeys) {
        continue;
      }
      // For each cell, need to check whether any child list in it has more elements to render
      for (let childKey of childListKeys) {
        const childList = this._nestedChildLists.get(childKey);
        if (childList && childList.ref && childList.ref.hasMore()) {
          return ii;
        }
      }
    }

    return null;
  }

  componentDidMount() {
    if (this._isNestedWithSameOrientation()) {
      this.context.registerAsNestedChild({
        cellKey: this._getCellKey(),
        key: this._getListKey(),
        ref: this,
        // NOTE: When the child mounts (here) it's not necessarily safe to read
        // the parent's props. This is why we explicitly propagate debugInfo
        // "down" via context and "up" again via this method call on the
        // parent.
        parentDebugInfo: this.context.debugInfo,
      });
    }
  }

  componentWillUnmount() {
    if (this._isNestedWithSameOrientation()) {
      this.context.unregisterAsNestedChild({
        key: this._getListKey(),
        state: {
          ...this.state,
          frames: this._frames,
        },
      });
    }
    this._updateViewableItems(null);
    this._updateCellsToRenderBatcher.dispose({abort: true});
    this._viewabilityTuples.forEach(tuple => {
      tuple.viewabilityHelper.dispose();
    });
    this._fillRateHelper.deactivateAndFlush();
  }

  static getDerivedStateFromProps(newProps: Props, prevState: State): State {
    return VirtualizedList._prepareState(
      newProps,
      VirtualizedList._constrainWindow(prevState, newProps),
    );
  }

  _pushCells(
    cells: Array<Object>,
    stickyHeaderIndices: Array<number>,
    stickyIndicesFromProps: Set<number>,
    first: number,
    last: number,
    inversionStyle: ViewStyleProp,
  ) {
    const {
      CellRendererComponent,
      ItemSeparatorComponent,
      data,
      getItem,
      getItemCount,
      horizontal,
    } = this.props;
    const stickyOffset = this.props.ListHeaderComponent ? 1 : 0;
    const end = getItemCount(data) - 1;
    let prevCellKey;
    last = Math.min(end, last);
    for (let ii = first; ii <= last; ii++) {
      const item = getItem(data, ii);
      const key = this._keyExtractor(item, ii);
      this._indicesToKeys.set(ii, key);
      if (stickyIndicesFromProps.has(ii + stickyOffset)) {
        stickyHeaderIndices.push(cells.length);
      }
      cells.push(
        <CellRenderer
          CellRendererComponent={CellRendererComponent}
          ItemSeparatorComponent={ii < end ? ItemSeparatorComponent : undefined}
          cellKey={key}
          fillRateHelper={this._fillRateHelper}
          horizontal={horizontal}
          index={ii}
          inversionStyle={inversionStyle}
          item={item}
          key={key}
          prevCellKey={prevCellKey}
          onUpdateSeparators={this._onUpdateSeparators}
          onLayout={e => this._onCellLayout(e, key, ii)}
          onUnmount={this._onCellUnmount}
          parentProps={this.props}
          ref={ref => {
            this._cellRefs[key] = ref;
          }}
        />,
      );
      prevCellKey = key;
    }
  }

  static _constrainWindow(
    prevState: State,
    props: Props,
  ): {first: number, last: number} {
    // first and last could be stale (e.g. if a new, shorter items props is passed in), so we make
    // sure we're rendering a reasonable range here.
    const prevWindow = prevState.viewportWindow;

    const itemCount = props.getItemCount(props.data);
    return {
      first: Math.max(
        0,
        Math.min(
          prevWindow.first,
          itemCount -
            1 -
            maxToRenderPerBatchOrDefault(props.maxToRenderPerBatch),
        ),
      ),
      last: Math.min(itemCount - 1, prevWindow.last),
    };
  }

  _onUpdateSeparators = (keys: Array<?string>, newProps: Object) => {
    keys.forEach(key => {
      const ref = key != null && this._cellRefs[key];
      ref && ref.updateSeparatorProps(newProps);
    });
  };

  _isVirtualizationDisabled(): boolean {
    return this.props.disableVirtualization || false;
  }

  _isNestedWithSameOrientation(): boolean {
    const nestedContext = this.context;
    return !!(
      nestedContext &&
      !!nestedContext.horizontal === horizontalOrDefault(this.props.horizontal)
    );
  }

  _getSpacerKey = (isVertical: boolean): string =>
    isVertical ? 'height' : 'width';

  _keyExtractor(item: Item, index: number) {
    if (this.props.keyExtractor != null) {
      return this.props.keyExtractor(item, index);
    }

    const key = defaultKeyExtractor(item, index);
    if (key === String(index)) {
      _usedIndexForKey = true;
      if (item.type && item.type.displayName) {
        _keylessItemComponentName = item.type.displayName;
      }
    }
    return key;
  }

  render(): React.Node {
    if (__DEV__) {
      const flatStyles = flattenStyle(this.props.contentContainerStyle);
      if (flatStyles != null && flatStyles.flexWrap === 'wrap') {
        console.warn(
          '`flexWrap: `wrap`` is not supported with the `VirtualizedList` components.' +
            'Consider using `numColumns` with `FlatList` instead.',
        );
      }
    }
    const {ListEmptyComponent, ListFooterComponent, ListHeaderComponent} =
      this.props;
    const {data, horizontal} = this.props;
    const inversionStyle = this.props.inverted
      ? horizontalOrDefault(this.props.horizontal)
        ? styles.horizontallyInverted
        : styles.verticallyInverted
      : null;
    const cells = [];
    const stickyIndicesFromProps = new Set(this.props.stickyHeaderIndices);
    const stickyHeaderIndices = [];

    // 1. Add cell for ListHeaderComponent
    if (ListHeaderComponent) {
      if (stickyIndicesFromProps.has(0)) {
        stickyHeaderIndices.push(0);
      }
      const element = React.isValidElement(ListHeaderComponent) ? (
        ListHeaderComponent
      ) : (
        // $FlowFixMe[not-a-component]
        // $FlowFixMe[incompatible-type-arg]
        <ListHeaderComponent />
      );
      cells.push(
        <VirtualizedListCellContextProvider
          cellKey={this._getCellKey() + '-header'}
          key="$header">
          <View
            onLayout={this._onLayoutHeader}
            style={StyleSheet.compose(
              inversionStyle,
              this.props.ListHeaderComponentStyle,
            )}>
            {
              // $FlowFixMe[incompatible-type] - Typing ReactNativeComponent revealed errors
              element
            }
          </View>
        </VirtualizedListCellContextProvider>,
      );
    }

    // 2a. Add a cell for ListEmptyComponent if applicable
    const itemCount = this.props.getItemCount(data);
    if (itemCount === 0 && ListEmptyComponent) {
      const element: React.Element<any> = ((React.isValidElement(
        ListEmptyComponent,
      ) ? (
        ListEmptyComponent
      ) : (
        // $FlowFixMe[not-a-component]
        // $FlowFixMe[incompatible-type-arg]
        <ListEmptyComponent />
      )): any);
      cells.push(
        React.cloneElement(element, {
          key: '$empty',
          onLayout: event => {
            this._onLayoutEmpty(event);
            if (element.props.onLayout) {
              element.props.onLayout(event);
            }
          },
          style: StyleSheet.compose(inversionStyle, element.props.style),
        }),
      );
    }

    // 2b. Add cells and gaps for each item
    if (itemCount > 0) {
      _usedIndexForKey = false;
      _keylessItemComponentName = '';
      const spacerKey = this._getSpacerKey(!horizontal);

      const renderRegions = this.state.renderMask.enumerateRegions();
      const lastSpacer = findLastWhere(renderRegions, r => r.isSpacer);

      for (const section of renderRegions) {
        if (section.isSpacer) {
          // Legacy behavior is to avoid spacers when virtualization is
          // disabled (including head spacers on initial render).
          if (this._isVirtualizationDisabled()) {
            continue;
          }

          // Without getItemLayout, we limit our tail spacer to the _highestMeasuredFrameIndex to
          // prevent the user for hyperscrolling into un-measured area because otherwise content will
          // likely jump around as it renders in above the viewport.
          const isLastSpacer = section === lastSpacer;
          const constrainToMeasured = isLastSpacer && !this.props.getItemLayout;
          const last = constrainToMeasured
            ? clamp(
                section.first - 1,
                section.last,
                this._highestMeasuredFrameIndex,
              )
            : section.last;

          const firstMetrics = this._getFrameMetricsApprox(section.first);
          const lastMetrics = this._getFrameMetricsApprox(last);
          const spacerSize =
            lastMetrics.offset + lastMetrics.length - firstMetrics.offset;
          cells.push(
            <View
              key={`$spacer-${section.first}`}
              style={{[spacerKey]: spacerSize}}
            />,
          );
        } else {
          this._pushCells(
            cells,
            stickyHeaderIndices,
            stickyIndicesFromProps,
            section.first,
            section.last,
            inversionStyle,
          );
        }
      }

      if (!this._hasWarned.keys && _usedIndexForKey) {
        console.warn(
          'VirtualizedList: missing keys for items, make sure to specify a key or id property on each ' +
            'item or provide a custom keyExtractor.',
          _keylessItemComponentName,
        );
        this._hasWarned.keys = true;
      }
    }

    // 3. Add cell for ListFooterComponent
    if (ListFooterComponent) {
      const element = React.isValidElement(ListFooterComponent) ? (
        ListFooterComponent
      ) : (
        // $FlowFixMe[not-a-component]
        // $FlowFixMe[incompatible-type-arg]
        <ListFooterComponent />
      );
      cells.push(
        <VirtualizedListCellContextProvider
          cellKey={this._getFooterCellKey()}
          key="$footer">
          <View
            onLayout={this._onLayoutFooter}
            style={StyleSheet.compose(
              inversionStyle,
              this.props.ListFooterComponentStyle,
            )}>
            {
              // $FlowFixMe[incompatible-type] - Typing ReactNativeComponent revealed errors
              element
            }
          </View>
        </VirtualizedListCellContextProvider>,
      );
    }

    // 4. Render the ScrollView
    const scrollProps = {
      ...this.props,
      onContentSizeChange: this._onContentSizeChange,
      onLayout: this._onLayout,
      onScroll: this._onScroll,
      onScrollBeginDrag: this._onScrollBeginDrag,
      onScrollEndDrag: this._onScrollEndDrag,
      onMomentumScrollBegin: this._onMomentumScrollBegin,
      onMomentumScrollEnd: this._onMomentumScrollEnd,
      scrollEventThrottle: scrollEventThrottleOrDefault(
        this.props.scrollEventThrottle,
      ), // TODO: Android support
      invertStickyHeaders:
        this.props.invertStickyHeaders !== undefined
          ? this.props.invertStickyHeaders
          : this.props.inverted,
      stickyHeaderIndices,
      style: inversionStyle
        ? [inversionStyle, this.props.style]
        : this.props.style,
    };

    this._hasMore = this.state.viewportWindow.last < itemCount - 1;

    const innerRet = (
      <VirtualizedListContextProvider
        value={{
          cellKey: null,
          getScrollMetrics: this._getScrollMetrics,
          horizontal: horizontalOrDefault(this.props.horizontal),
          getOutermostParentListRef: this._getOutermostParentListRef,
          getNestedChildState: this._getNestedChildState,
          registerAsNestedChild: this._registerAsNestedChild,
          unregisterAsNestedChild: this._unregisterAsNestedChild,
          debugInfo: this._getDebugInfo(),
        }}>
        {React.cloneElement(
          (
            this.props.renderScrollComponent ||
            this._defaultRenderScrollComponent
          )(scrollProps),
          {
            ref: this._captureScrollRef,
          },
          cells,
        )}
      </VirtualizedListContextProvider>
    );
    let ret = innerRet;
    if (__DEV__) {
      ret = (
        <ScrollView.Context.Consumer>
          {scrollContext => {
            if (
              scrollContext != null &&
              !scrollContext.horizontal ===
                !horizontalOrDefault(this.props.horizontal) &&
              !this._hasWarned.nesting &&
              this.context == null
            ) {
              // TODO (T46547044): use React.warn once 16.9 is sync'd: https://github.com/facebook/react/pull/15170
              console.error(
                'VirtualizedLists should never be nested inside plain ScrollViews with the same ' +
                  'orientation because it can break windowing and other functionality - use another ' +
                  'VirtualizedList-backed container instead.',
              );
              this._hasWarned.nesting = true;
            }
            return innerRet;
          }}
        </ScrollView.Context.Consumer>
      );
    }
    if (this.props.debug) {
      return (
        <View style={styles.debug}>
          {ret}
          {this._renderDebugOverlay()}
        </View>
      );
    } else {
      return ret;
    }
  }

  componentDidUpdate(prevProps: Props) {
    const {data, extraData} = this.props;
    if (data !== prevProps.data || extraData !== prevProps.extraData) {
      // clear the viewableIndices cache to also trigger
      // the onViewableItemsChanged callback with the new data
      this._viewabilityTuples.forEach(tuple => {
        tuple.viewabilityHelper.resetViewableIndices();
      });
    }
    // The `this._hiPriInProgress` is guaranteeing a hiPri cell update will only happen
    // once per fiber update. The `_scheduleCellsToRenderUpdate` will set it to true
    // if a hiPri update needs to perform. If `componentDidUpdate` is triggered with
    // `this._hiPriInProgress=true`, means it's triggered by the hiPri update. The
    // `_scheduleCellsToRenderUpdate` will check this condition and not perform
    // another hiPri update.
    const hiPriInProgress = this._hiPriInProgress;
    this._scheduleCellsToRenderUpdate();
    // Make sure setting `this._hiPriInProgress` back to false after `componentDidUpdate`
    // is triggered with `this._hiPriInProgress = true`
    if (hiPriInProgress) {
      this._hiPriInProgress = false;
    }
  }

  _averageCellLength = 0;
  // Maps a cell key to the set of keys for all outermost child lists within that cell
  _cellKeysToChildListKeys: Map<string, Set<string>> = new Map();
  _cellRefs = {};
  _fillRateHelper: FillRateHelper;
  _frames = {};
  _footerLength = 0;
  _hasDoneInitialScroll = false;
  _hasInteracted = false;
  _hasMore = false;
  _hasWarned = {};
  _headerLength = 0;
  _hiPriInProgress: boolean = false; // flag to prevent infinite hiPri cell limit update
  _highestMeasuredFrameIndex = 0;
  _indicesToKeys: Map<number, string> = new Map();
  _nestedChildLists: Map<
    string,
    {
      ref: ?VirtualizedList,
      state: ?ChildListState,
      ...
    },
  > = new Map();
  _offsetFromParentVirtualizedList: number = 0;
  _prevParentOffset: number = 0;
  _scrollMetrics = {
    contentLength: 0,
    dOffset: 0,
    dt: 10,
    offset: 0,
    timestamp: 0,
    velocity: 0,
    visibleLength: 0,
  };
  _scrollRef: ?React.ElementRef<any> = null;
  _sentEndForContentLength = 0;
  _totalCellLength = 0;
  _totalCellsMeasured = 0;
  _updateCellsToRenderBatcher: Batchinator;
  _viewabilityTuples: Array<ViewabilityHelperCallbackTuple> = [];

  _captureScrollRef = ref => {
    this._scrollRef = ref;
  };

  _computeBlankness() {
    this._fillRateHelper.computeBlankness(
      this.props,
      this.state.viewportWindow,
      this._scrollMetrics,
    );
  }

  _defaultRenderScrollComponent = props => {
    const onRefresh = props.onRefresh;
    if (this._isNestedWithSameOrientation()) {
      // $FlowFixMe[prop-missing] - Typing ReactNativeComponent revealed errors
      return <View {...props} />;
    } else if (onRefresh) {
      invariant(
        typeof props.refreshing === 'boolean',
        '`refreshing` prop must be set as a boolean in order to use `onRefresh`, but got `' +
          JSON.stringify(props.refreshing ?? 'undefined') +
          '`',
      );
      return (
        // $FlowFixMe[prop-missing] Invalid prop usage
        <ScrollView
          {...props}
          refreshControl={
            props.refreshControl == null ? (
              <RefreshControl
                refreshing={props.refreshing}
                onRefresh={onRefresh}
                progressViewOffset={props.progressViewOffset}
              />
            ) : (
              props.refreshControl
            )
          }
        />
      );
    } else {
      // $FlowFixMe[prop-missing] Invalid prop usage
      return <ScrollView {...props} />;
    }
  };

  _onCellLayout(e, cellKey, index) {
    const layout = e.nativeEvent.layout;
    const next = {
      offset: this._selectOffset(layout),
      length: this._selectLength(layout),
      index,
      inLayout: true,
    };
    const curr = this._frames[cellKey];
    if (
      !curr ||
      next.offset !== curr.offset ||
      next.length !== curr.length ||
      index !== curr.index
    ) {
      this._totalCellLength += next.length - (curr ? curr.length : 0);
      this._totalCellsMeasured += curr ? 0 : 1;
      this._averageCellLength =
        this._totalCellLength / this._totalCellsMeasured;
      this._frames[cellKey] = next;
      this._highestMeasuredFrameIndex = Math.max(
        this._highestMeasuredFrameIndex,
        index,
      );
      this._scheduleCellsToRenderUpdate();
    } else {
      this._frames[cellKey].inLayout = true;
    }

    this._triggerRemeasureForChildListsInCell(cellKey);

    this._computeBlankness();
    this._updateViewableItems(this.props.data);
  }

  _onCellUnmount = (cellKey: string) => {
    const curr = this._frames[cellKey];
    if (curr) {
      this._frames[cellKey] = {...curr, inLayout: false};
    }
  };

  _triggerRemeasureForChildListsInCell(cellKey: string): void {
    const childListKeys = this._cellKeysToChildListKeys.get(cellKey);
    if (childListKeys) {
      for (let childKey of childListKeys) {
        const childList = this._nestedChildLists.get(childKey);
        childList &&
          childList.ref &&
          childList.ref.measureLayoutRelativeToContainingList();
      }
    }
  }

  measureLayoutRelativeToContainingList(): void {
    // TODO (T35574538): findNodeHandle sometimes crashes with "Unable to find
    // node on an unmounted component" during scrolling
    try {
      if (!this._scrollRef) {
        return;
      }
      // We are assuming that getOutermostParentListRef().getScrollRef()
      // is a non-null reference to a ScrollView
      this._scrollRef.measureLayout(
        this.context.getOutermostParentListRef().getScrollRef(),
        (x, y, width, height) => {
          this._offsetFromParentVirtualizedList = this._selectOffset({x, y});
          this._scrollMetrics.contentLength = this._selectLength({
            width,
            height,
          });
          const scrollMetrics = this._convertParentScrollMetrics(
            this.context.getScrollMetrics(),
          );

          const metricsChanged =
            this._scrollMetrics.visibleLength !== scrollMetrics.visibleLength ||
            this._scrollMetrics.offset !== scrollMetrics.offset;

          if (metricsChanged) {
            this._scrollMetrics.visibleLength = scrollMetrics.visibleLength;
            this._scrollMetrics.offset = scrollMetrics.offset;

            // If metrics of the scrollView changed, then we triggered remeasure for child list
            // to ensure VirtualizedList has the right information.
            this._cellKeysToChildListKeys.forEach(childListKeys => {
              if (childListKeys) {
                for (let childKey of childListKeys) {
                  const childList = this._nestedChildLists.get(childKey);
                  childList &&
                    childList.ref &&
                    childList.ref.measureLayoutRelativeToContainingList();
                }
              }
            });
          }
        },
        error => {
          console.warn(
            "VirtualizedList: Encountered an error while measuring a list's" +
              ' offset from its containing VirtualizedList.',
          );
        },
      );
    } catch (error) {
      console.warn(
        'measureLayoutRelativeToContainingList threw an error',
        error.stack,
      );
    }
  }

  _onLayout = (e: Object) => {
    if (this._isNestedWithSameOrientation()) {
      // Need to adjust our scroll metrics to be relative to our containing
      // VirtualizedList before we can make claims about list item viewability
      this.measureLayoutRelativeToContainingList();
    } else {
      this._scrollMetrics.visibleLength = this._selectLength(
        e.nativeEvent.layout,
      );
    }
    this.props.onLayout && this.props.onLayout(e);
    this._scheduleCellsToRenderUpdate();
    this._maybeCallOnEndReached();
  };

  _onLayoutEmpty = e => {
    this.props.onLayout && this.props.onLayout(e);
  };

  _getFooterCellKey(): string {
    return this._getCellKey() + '-footer';
  }

  _onLayoutFooter = e => {
    this._triggerRemeasureForChildListsInCell(this._getFooterCellKey());
    this._footerLength = this._selectLength(e.nativeEvent.layout);
  };

  _onLayoutHeader = e => {
    this._headerLength = this._selectLength(e.nativeEvent.layout);
  };

  _renderDebugOverlay() {
    const normalize =
      this._scrollMetrics.visibleLength /
      (this._scrollMetrics.contentLength || 1);
    const framesInLayout = [];
    const itemCount = this.props.getItemCount(this.props.data);
    for (let ii = 0; ii < itemCount; ii++) {
      const frame = this._getFrameMetricsApprox(ii);
      /* $FlowFixMe[prop-missing] (>=0.68.0 site=react_native_fb) This comment
       * suppresses an error found when Flow v0.68 was deployed. To see the
       * error delete this comment and run Flow. */
      if (frame.inLayout) {
        framesInLayout.push(frame);
      }
    }
    const windowTop = this._getFrameMetricsApprox(
      this.state.viewportWindow.first,
    ).offset;
    const frameLast = this._getFrameMetricsApprox(
      this.state.viewportWindow.last,
    );
    const windowLen = frameLast.offset + frameLast.length - windowTop;
    const visTop = this._scrollMetrics.offset;
    const visLen = this._scrollMetrics.visibleLength;

    return (
      <View style={[styles.debugOverlayBase, styles.debugOverlay]}>
        {framesInLayout.map((f, ii) => (
          <View
            key={'f' + ii}
            style={[
              styles.debugOverlayBase,
              styles.debugOverlayFrame,
              {
                top: f.offset * normalize,
                height: f.length * normalize,
              },
            ]}
          />
        ))}
        <View
          style={[
            styles.debugOverlayBase,
            styles.debugOverlayFrameLast,
            {
              top: windowTop * normalize,
              height: windowLen * normalize,
            },
          ]}
        />
        <View
          style={[
            styles.debugOverlayBase,
            styles.debugOverlayFrameVis,
            {
              top: visTop * normalize,
              height: visLen * normalize,
            },
          ]}
        />
      </View>
    );
  }

  _selectLength(
    metrics: $ReadOnly<{
      height: number,
      width: number,
      ...
    }>,
  ): number {
    return !horizontalOrDefault(this.props.horizontal)
      ? metrics.height
      : metrics.width;
  }

  _selectOffset(
    metrics: $ReadOnly<{
      x: number,
      y: number,
      ...
    }>,
  ): number {
    return !horizontalOrDefault(this.props.horizontal) ? metrics.y : metrics.x;
  }

  _maybeCallOnEndReached() {
    const {data, getItemCount, onEndReached, onEndReachedThreshold} =
      this.props;
    const {contentLength, visibleLength, offset} = this._scrollMetrics;
    const distanceFromEnd = contentLength - visibleLength - offset;
    const threshold =
      onEndReachedThreshold != null ? onEndReachedThreshold * visibleLength : 2;
    if (
      onEndReached &&
      this.state.viewportWindow.last === getItemCount(data) - 1 &&
      distanceFromEnd < threshold &&
      this._scrollMetrics.contentLength !== this._sentEndForContentLength
    ) {
      // Only call onEndReached once for a given content length
      this._sentEndForContentLength = this._scrollMetrics.contentLength;
      onEndReached({distanceFromEnd});
    } else if (distanceFromEnd > threshold) {
      // If the user scrolls away from the end and back again cause
      // an onEndReached to be triggered again
      this._sentEndForContentLength = 0;
    }
  }

  _onContentSizeChange = (width: number, height: number) => {
    if (
      width > 0 &&
      height > 0 &&
      this.props.initialScrollIndex != null &&
      this.props.initialScrollIndex > 0 &&
      !this._hasDoneInitialScroll
    ) {
      if (this.props.contentOffset == null) {
        this.scrollToIndex({
          animated: false,
          index: this.props.initialScrollIndex,
        });
      }
      this._hasDoneInitialScroll = true;
    }
    if (this.props.onContentSizeChange) {
      this.props.onContentSizeChange(width, height);
    }
    this._scrollMetrics.contentLength = this._selectLength({height, width});
    this._scheduleCellsToRenderUpdate();
    this._maybeCallOnEndReached();
  };

  /* Translates metrics from a scroll event in a parent VirtualizedList into
   * coordinates relative to the child list.
   */
  _convertParentScrollMetrics = (metrics: {
    visibleLength: number,
    offset: number,
    ...
  }) => {
    // Offset of the top of the nested list relative to the top of its parent's viewport
    const offset = metrics.offset - this._offsetFromParentVirtualizedList;
    // Child's visible length is the same as its parent's
    const visibleLength = metrics.visibleLength;
    const dOffset = offset - this._scrollMetrics.offset;
    const contentLength = this._scrollMetrics.contentLength;

    return {
      visibleLength,
      contentLength,
      offset,
      dOffset,
    };
  };

  _onScroll = (e: Object) => {
    this._nestedChildLists.forEach(childList => {
      childList.ref && childList.ref._onScroll(e);
    });
    if (this.props.onScroll) {
      this.props.onScroll(e);
    }
    const timestamp = e.timeStamp;
    let visibleLength = this._selectLength(e.nativeEvent.layoutMeasurement);
    let contentLength = this._selectLength(e.nativeEvent.contentSize);
    let offset = this._selectOffset(e.nativeEvent.contentOffset);
    let dOffset = offset - this._scrollMetrics.offset;

    if (this._isNestedWithSameOrientation()) {
      if (this._scrollMetrics.contentLength === 0) {
        // Ignore scroll events until onLayout has been called and we
        // know our offset from our offset from our parent
        return;
      }
      ({visibleLength, contentLength, offset, dOffset} =
        this._convertParentScrollMetrics({
          visibleLength,
          offset,
        }));
    }

    const dt = this._scrollMetrics.timestamp
      ? Math.max(1, timestamp - this._scrollMetrics.timestamp)
      : 1;
    const velocity = dOffset / dt;

    if (
      dt > 500 &&
      this._scrollMetrics.dt > 500 &&
      contentLength > 5 * visibleLength &&
      !this._hasWarned.perf
    ) {
      infoLog(
        'VirtualizedList: You have a large list that is slow to update - make sure your ' +
          'renderItem function renders components that follow React performance best practices ' +
          'like PureComponent, shouldComponentUpdate, etc.',
        {dt, prevDt: this._scrollMetrics.dt, contentLength},
      );
      this._hasWarned.perf = true;
    }
    this._scrollMetrics = {
      contentLength,
      dt,
      dOffset,
      offset,
      timestamp,
      velocity,
      visibleLength,
    };
    this._updateViewableItems(this.props.data);
    if (!this.props) {
      return;
    }
    this._maybeCallOnEndReached();
    if (velocity !== 0) {
      this._fillRateHelper.activate();
    }
    this._computeBlankness();
    this._scheduleCellsToRenderUpdate();
  };

  _scheduleCellsToRenderUpdate() {
    const {first, last} = this.state.viewportWindow;
    const {offset, visibleLength, velocity} = this._scrollMetrics;
    const itemCount = this.props.getItemCount(this.props.data);
    let hiPri = false;
    const onEndReachedThreshold = onEndReachedThresholdOrDefault(
      this.props.onEndReachedThreshold,
    );
    const scrollingThreshold = (onEndReachedThreshold * visibleLength) / 2;
    // Mark as high priority if we're close to the start of the first item
    // But only if there are items before the first rendered item
    if (first > 0) {
      const distTop = offset - this._getFrameMetricsApprox(first).offset;
      hiPri =
        hiPri || distTop < 0 || (velocity < -2 && distTop < scrollingThreshold);
    }
    // Mark as high priority if we're close to the end of the last item
    // But only if there are items after the last rendered item
    if (last < itemCount - 1) {
      const distBottom =
        this._getFrameMetricsApprox(last).offset - (offset + visibleLength);
      hiPri =
        hiPri ||
        distBottom < 0 ||
        (velocity > 2 && distBottom < scrollingThreshold);
    }
    // Only trigger high-priority updates if we've actually rendered cells,
    // and with that size estimate, accurately compute how many cells we should render.
    // Otherwise, it would just render as many cells as it can (of zero dimension),
    // each time through attempting to render more (limited by maxToRenderPerBatch),
    // starving the renderer from actually laying out the objects and computing _averageCellLength.
    // If this is triggered in an `componentDidUpdate` followed by a hiPri cellToRenderUpdate
    // We shouldn't do another hipri cellToRenderUpdate
    if (
      hiPri &&
      (this._averageCellLength || this.props.getItemLayout) &&
      !this._hiPriInProgress
    ) {
      this._hiPriInProgress = true;
      // Don't worry about interactions when scrolling quickly; focus on filling content as fast
      // as possible.
      this._updateCellsToRenderBatcher.dispose({abort: true});
      this._updateCellsToRender();
      return;
    } else {
      this._updateCellsToRenderBatcher.schedule();
    }
  }

  _onScrollBeginDrag = (e): void => {
    this._nestedChildLists.forEach(childList => {
      childList.ref && childList.ref._onScrollBeginDrag(e);
    });
    this._viewabilityTuples.forEach(tuple => {
      tuple.viewabilityHelper.recordInteraction();
    });
    this._hasInteracted = true;
    this.props.onScrollBeginDrag && this.props.onScrollBeginDrag(e);
  };

  _onScrollEndDrag = (e): void => {
    this._nestedChildLists.forEach(childList => {
      childList.ref && childList.ref._onScrollEndDrag(e);
    });
    const {velocity} = e.nativeEvent;
    if (velocity) {
      this._scrollMetrics.velocity = this._selectOffset(velocity);
    }
    this._computeBlankness();
    this.props.onScrollEndDrag && this.props.onScrollEndDrag(e);
  };

  _onMomentumScrollBegin = (e): void => {
    this._nestedChildLists.forEach(childList => {
      childList.ref && childList.ref._onMomentumScrollBegin(e);
    });
    this.props.onMomentumScrollBegin && this.props.onMomentumScrollBegin(e);
  };

  _onMomentumScrollEnd = (e): void => {
    this._nestedChildLists.forEach(childList => {
      childList.ref && childList.ref._onMomentumScrollEnd(e);
    });
    this._scrollMetrics.velocity = 0;
    this._computeBlankness();
    this.props.onMomentumScrollEnd && this.props.onMomentumScrollEnd(e);
  };

  _updateCellsToRender = () => {
<<<<<<< HEAD
    this.setState((state, props) => {
      const nextState = VirtualizedList._prepareState(
        props,
        this._adjustViewportWindow(props, state.viewportWindow),
      );

      const viewportWindow = state.viewportWindow;
      const nextviewportWindow = nextState.viewportWindow;

=======
    const {
      data,
      getItemCount,
      onEndReachedThreshold: _onEndReachedThreshold,
    } = this.props;
    const onEndReachedThreshold = onEndReachedThresholdOrDefault(
      _onEndReachedThreshold,
    );
    const isVirtualizationDisabled = this._isVirtualizationDisabled();
    this._updateViewableItems(data);
    if (!data) {
      return;
    }
    this.setState(state => {
      let newState;
      const {contentLength, offset, visibleLength} = this._scrollMetrics;
      if (!isVirtualizationDisabled) {
        // If we run this with bogus data, we'll force-render window {first: 0, last: 0},
        // and wipe out the initialNumToRender rendered elements.
        // So let's wait until the scroll view metrics have been set up. And until then,
        // we will trust the initialNumToRender suggestion
        if (visibleLength > 0 && contentLength > 0) {
          // If we have a non-zero initialScrollIndex and run this before we've scrolled,
          // we'll wipe out the initialNumToRender rendered elements starting at initialScrollIndex.
          // So let's wait until we've scrolled the view to the right place. And until then,
          // we will trust the initialScrollIndex suggestion.
          if (!this.props.initialScrollIndex || this._scrollMetrics.offset) {
            newState = computeWindowedRenderLimits(
              this.props.data,
              this.props.getItemCount,
              maxToRenderPerBatchOrDefault(this.props.maxToRenderPerBatch),
              windowSizeOrDefault(this.props.windowSize),
              state,
              this._getFrameMetricsApprox,
              this._scrollMetrics,
            );
          }
        }
      } else {
        const distanceFromEnd = contentLength - visibleLength - offset;
        const renderAhead =
          distanceFromEnd < onEndReachedThreshold * visibleLength
            ? maxToRenderPerBatchOrDefault(this.props.maxToRenderPerBatch)
            : 0;
        newState = {
          first: 0,
          last: Math.min(state.last + renderAhead, getItemCount(data) - 1),
        };
      }
      if (newState && this._nestedChildLists.size > 0) {
        const newFirst = newState.first;
        const newLast = newState.last;
        // If some cell in the new state has a child list in it, we should only render
        // up through that item, so that we give that list a chance to render.
        // Otherwise there's churn from multiple child lists mounting and un-mounting
        // their items.
        for (let ii = newFirst; ii <= newLast; ii++) {
          const cellKeyForIndex = this._indicesToKeys.get(ii);
          const childListKeys =
            cellKeyForIndex &&
            this._cellKeysToChildListKeys.get(cellKeyForIndex);
          if (!childListKeys) {
            continue;
          }
          let someChildHasMore = false;
          // For each cell, need to check whether any child list in it has more elements to render
          for (let childKey of childListKeys) {
            const childList = this._nestedChildLists.get(childKey);
            if (childList && childList.ref && childList.ref.hasMore()) {
              someChildHasMore = true;
              break;
            }
          }
          if (someChildHasMore) {
            newState.last = ii;
            break;
          }
        }
      }
>>>>>>> 26e30a5e
      if (
        nextviewportWindow.first === viewportWindow.first &&
        nextviewportWindow.last === viewportWindow.last &&
        nextState.renderMask.equals(state.renderMask)
      ) {
        return null;
      }

      return nextState;
    });
  };

  _createViewToken = (index: number, isViewable: boolean) => {
    const {data, getItem} = this.props;
    const item = getItem(data, index);
    return {index, item, key: this._keyExtractor(item, index), isViewable};
  };

  _getFrameMetricsApprox = (
    index: number,
  ): {
    length: number,
    offset: number,
    ...
  } => {
    const frame = this._getFrameMetrics(index);
    if (frame && frame.index === index) {
      // check for invalid frames due to row re-ordering
      return frame;
    } else {
      const {getItemLayout} = this.props;
      invariant(
        !getItemLayout,
        'Should not have to estimate frames when a measurement metrics function is provided',
      );
      return {
        length: this._averageCellLength,
        offset: this._averageCellLength * index,
      };
    }
  };

  _getFrameMetrics = (
    index: number,
  ): ?{
    length: number,
    offset: number,
    index: number,
    inLayout?: boolean,
    ...
  } => {
    const {data, getItem, getItemCount, getItemLayout} = this.props;
    invariant(
      getItemCount(data) > index,
      'Tried to get frame for out of range index ' + index,
    );
    const item = getItem(data, index);
    let frame = item && this._frames[this._keyExtractor(item, index)];
    if (!frame || frame.index !== index) {
      if (getItemLayout) {
        frame = getItemLayout(data, index);
      }
    }
    /* $FlowFixMe[prop-missing] (>=0.63.0 site=react_native_fb) This comment
     * suppresses an error found when Flow v0.63 was deployed. To see the error
     * delete this comment and run Flow. */
    return frame;
  };

  _updateViewableItems(data: any) {
    const {getItemCount} = this.props;

    this._viewabilityTuples.forEach(tuple => {
      tuple.viewabilityHelper.onUpdate(
        getItemCount(data),
        this._scrollMetrics.offset,
        this._scrollMetrics.visibleLength,
        this._getFrameMetrics,
        this._createViewToken,
        tuple.onViewableItemsChanged,
        this.state.viewportWindow,
      );
    });
  }
}

type CellRendererProps = {
  CellRendererComponent?: ?React.ComponentType<any>,
  ItemSeparatorComponent: ?React.ComponentType<
    any | {highlighted: boolean, leadingItem: ?Item},
  >,
  cellKey: string,
  fillRateHelper: FillRateHelper,
  horizontal: ?boolean,
  index: number,
  inversionStyle: ViewStyleProp,
  item: Item,
  // This is extracted by ScrollViewStickyHeader
  onLayout: (event: Object) => void,
  onUnmount: (cellKey: string) => void,
  onUpdateSeparators: (cellKeys: Array<?string>, props: Object) => void,
  parentProps: {
    // e.g. height, y,
    getItemLayout?: (
      data: any,
      index: number,
    ) => {
      length: number,
      offset: number,
      index: number,
      ...
    },
    renderItem?: ?RenderItemType<Item>,
    ListItemComponent?: ?(React.ComponentType<any> | React.Element<any>),
    ...
  },
  prevCellKey: ?string,
  ...
};

type CellRendererState = {
  separatorProps: $ReadOnly<{|
    highlighted: boolean,
    leadingItem: ?Item,
  |}>,
  ...
};

class CellRenderer extends React.Component<
  CellRendererProps,
  CellRendererState,
> {
  state = {
    separatorProps: {
      highlighted: false,
      leadingItem: this.props.item,
    },
  };

  static getDerivedStateFromProps(
    props: CellRendererProps,
    prevState: CellRendererState,
  ): ?CellRendererState {
    return {
      separatorProps: {
        ...prevState.separatorProps,
        leadingItem: props.item,
      },
    };
  }

  // TODO: consider factoring separator stuff out of VirtualizedList into FlatList since it's not
  // reused by SectionList and we can keep VirtualizedList simpler.
  _separators = {
    highlight: () => {
      const {cellKey, prevCellKey} = this.props;
      this.props.onUpdateSeparators([cellKey, prevCellKey], {
        highlighted: true,
      });
    },
    unhighlight: () => {
      const {cellKey, prevCellKey} = this.props;
      this.props.onUpdateSeparators([cellKey, prevCellKey], {
        highlighted: false,
      });
    },
    updateProps: (select: 'leading' | 'trailing', newProps: Object) => {
      const {cellKey, prevCellKey} = this.props;
      this.props.onUpdateSeparators(
        [select === 'leading' ? prevCellKey : cellKey],
        newProps,
      );
    },
  };

  updateSeparatorProps(newProps: Object) {
    this.setState(state => ({
      separatorProps: {...state.separatorProps, ...newProps},
    }));
  }

  componentWillUnmount() {
    this.props.onUnmount(this.props.cellKey);
  }

  _renderElement(renderItem, ListItemComponent, item, index) {
    if (renderItem && ListItemComponent) {
      console.warn(
        'VirtualizedList: Both ListItemComponent and renderItem props are present. ListItemComponent will take' +
          ' precedence over renderItem.',
      );
    }

    if (ListItemComponent) {
      /* $FlowFixMe[not-a-component] (>=0.108.0 site=react_native_fb) This
       * comment suppresses an error found when Flow v0.108 was deployed. To
       * see the error, delete this comment and run Flow. */
      /* $FlowFixMe[incompatible-type-arg] (>=0.108.0 site=react_native_fb)
       * This comment suppresses an error found when Flow v0.108 was deployed.
       * To see the error, delete this comment and run Flow. */
      return React.createElement(ListItemComponent, {
        item,
        index,
        separators: this._separators,
      });
    }

    if (renderItem) {
      return renderItem({
        item,
        index,
        separators: this._separators,
      });
    }

    invariant(
      false,
      'VirtualizedList: Either ListItemComponent or renderItem props are required but none were found.',
    );
  }

  render() {
    const {
      CellRendererComponent,
      ItemSeparatorComponent,
      fillRateHelper,
      horizontal,
      item,
      index,
      inversionStyle,
      parentProps,
    } = this.props;
    const {renderItem, getItemLayout, ListItemComponent} = parentProps;
    const element = this._renderElement(
      renderItem,
      ListItemComponent,
      item,
      index,
    );

    const onLayout =
      /* $FlowFixMe[prop-missing] (>=0.68.0 site=react_native_fb) This comment
       * suppresses an error found when Flow v0.68 was deployed. To see the
       * error delete this comment and run Flow. */
      getItemLayout && !parentProps.debug && !fillRateHelper.enabled()
        ? undefined
        : this.props.onLayout;
    // NOTE: that when this is a sticky header, `onLayout` will get automatically extracted and
    // called explicitly by `ScrollViewStickyHeader`.
    const itemSeparator = ItemSeparatorComponent && (
      <ItemSeparatorComponent {...this.state.separatorProps} />
    );
    const cellStyle = inversionStyle
      ? horizontal
        ? [styles.rowReverse, inversionStyle]
        : [styles.columnReverse, inversionStyle]
      : horizontal
      ? [styles.row, inversionStyle]
      : inversionStyle;
    const result = !CellRendererComponent ? (
      /* $FlowFixMe[incompatible-type-arg] (>=0.89.0 site=react_native_fb) *
        This comment suppresses an error found when Flow v0.89 was deployed. *
        To see the error, delete this comment and run Flow. */
      <View style={cellStyle} onLayout={onLayout}>
        {element}
        {itemSeparator}
      </View>
    ) : (
      <CellRendererComponent
        {...this.props}
        style={cellStyle}
        onLayout={onLayout}>
        {element}
        {itemSeparator}
      </CellRendererComponent>
    );

    return (
      <VirtualizedListCellContextProvider cellKey={this.props.cellKey}>
        {result}
      </VirtualizedListCellContextProvider>
    );
  }
}

function describeNestedLists(childList: {
  +cellKey: string,
  +key: string,
  +ref: VirtualizedList,
  +parentDebugInfo: ListDebugInfo,
  +horizontal: boolean,
  ...
}) {
  let trace =
    'VirtualizedList trace:\n' +
    `  Child (${childList.horizontal ? 'horizontal' : 'vertical'}):\n` +
    `    listKey: ${childList.key}\n` +
    `    cellKey: ${childList.cellKey}`;

  let debugInfo = childList.parentDebugInfo;
  while (debugInfo) {
    trace +=
      `\n  Parent (${debugInfo.horizontal ? 'horizontal' : 'vertical'}):\n` +
      `    listKey: ${debugInfo.listKey}\n` +
      `    cellKey: ${debugInfo.cellKey}`;
    debugInfo = debugInfo.parent;
  }
  return trace;
}

const styles = StyleSheet.create({
  verticallyInverted: {
    transform: [{scaleY: -1}],
  },
  horizontallyInverted: {
    transform: [{scaleX: -1}],
  },
  row: {
    flexDirection: 'row',
  },
  rowReverse: {
    flexDirection: 'row-reverse',
  },
  columnReverse: {
    flexDirection: 'column-reverse',
  },
  debug: {
    flex: 1,
  },
  debugOverlayBase: {
    position: 'absolute',
    top: 0,
    right: 0,
  },
  debugOverlay: {
    bottom: 0,
    width: 20,
    borderColor: 'blue',
    borderWidth: 1,
  },
  debugOverlayFrame: {
    left: 0,
    backgroundColor: 'orange',
  },
  debugOverlayFrameLast: {
    left: 0,
    borderColor: 'green',
    borderWidth: 2,
  },
  debugOverlayFrameVis: {
    left: 0,
    borderColor: 'red',
    borderWidth: 2,
  },
});

module.exports = VirtualizedList;<|MERGE_RESOLUTION|>--- conflicted
+++ resolved
@@ -1880,7 +1880,6 @@
   };
 
   _updateCellsToRender = () => {
-<<<<<<< HEAD
     this.setState((state, props) => {
       const nextState = VirtualizedList._prepareState(
         props,
@@ -1890,87 +1889,6 @@
       const viewportWindow = state.viewportWindow;
       const nextviewportWindow = nextState.viewportWindow;
 
-=======
-    const {
-      data,
-      getItemCount,
-      onEndReachedThreshold: _onEndReachedThreshold,
-    } = this.props;
-    const onEndReachedThreshold = onEndReachedThresholdOrDefault(
-      _onEndReachedThreshold,
-    );
-    const isVirtualizationDisabled = this._isVirtualizationDisabled();
-    this._updateViewableItems(data);
-    if (!data) {
-      return;
-    }
-    this.setState(state => {
-      let newState;
-      const {contentLength, offset, visibleLength} = this._scrollMetrics;
-      if (!isVirtualizationDisabled) {
-        // If we run this with bogus data, we'll force-render window {first: 0, last: 0},
-        // and wipe out the initialNumToRender rendered elements.
-        // So let's wait until the scroll view metrics have been set up. And until then,
-        // we will trust the initialNumToRender suggestion
-        if (visibleLength > 0 && contentLength > 0) {
-          // If we have a non-zero initialScrollIndex and run this before we've scrolled,
-          // we'll wipe out the initialNumToRender rendered elements starting at initialScrollIndex.
-          // So let's wait until we've scrolled the view to the right place. And until then,
-          // we will trust the initialScrollIndex suggestion.
-          if (!this.props.initialScrollIndex || this._scrollMetrics.offset) {
-            newState = computeWindowedRenderLimits(
-              this.props.data,
-              this.props.getItemCount,
-              maxToRenderPerBatchOrDefault(this.props.maxToRenderPerBatch),
-              windowSizeOrDefault(this.props.windowSize),
-              state,
-              this._getFrameMetricsApprox,
-              this._scrollMetrics,
-            );
-          }
-        }
-      } else {
-        const distanceFromEnd = contentLength - visibleLength - offset;
-        const renderAhead =
-          distanceFromEnd < onEndReachedThreshold * visibleLength
-            ? maxToRenderPerBatchOrDefault(this.props.maxToRenderPerBatch)
-            : 0;
-        newState = {
-          first: 0,
-          last: Math.min(state.last + renderAhead, getItemCount(data) - 1),
-        };
-      }
-      if (newState && this._nestedChildLists.size > 0) {
-        const newFirst = newState.first;
-        const newLast = newState.last;
-        // If some cell in the new state has a child list in it, we should only render
-        // up through that item, so that we give that list a chance to render.
-        // Otherwise there's churn from multiple child lists mounting and un-mounting
-        // their items.
-        for (let ii = newFirst; ii <= newLast; ii++) {
-          const cellKeyForIndex = this._indicesToKeys.get(ii);
-          const childListKeys =
-            cellKeyForIndex &&
-            this._cellKeysToChildListKeys.get(cellKeyForIndex);
-          if (!childListKeys) {
-            continue;
-          }
-          let someChildHasMore = false;
-          // For each cell, need to check whether any child list in it has more elements to render
-          for (let childKey of childListKeys) {
-            const childList = this._nestedChildLists.get(childKey);
-            if (childList && childList.ref && childList.ref.hasMore()) {
-              someChildHasMore = true;
-              break;
-            }
-          }
-          if (someChildHasMore) {
-            newState.last = ii;
-            break;
-          }
-        }
-      }
->>>>>>> 26e30a5e
       if (
         nextviewportWindow.first === viewportWindow.first &&
         nextviewportWindow.last === viewportWindow.last &&
