/**
 * Copyright (c) 2015-present, Facebook, Inc.
 *
 * This source code is licensed under the MIT license found in the
 * LICENSE file in the root directory of this source tree.
 *
 * @flow
 * @format
 */
'use strict';

const Batchinator = require('Batchinator');
const FillRateHelper = require('FillRateHelper');
const PropTypes = require('prop-types');
const React = require('React');
const ReactNative = require('ReactNative');
const RefreshControl = require('RefreshControl');
const ScrollView = require('ScrollView');
const StyleSheet = require('StyleSheet');
const UIManager = require('UIManager');
const View = require('View');
const ViewabilityHelper = require('ViewabilityHelper');

const flattenStyle = require('flattenStyle');
const infoLog = require('infoLog');
const invariant = require('fbjs/lib/invariant');
/* $FlowFixMe(>=0.54.0 site=react_native_oss) This comment suppresses an error
 * found when Flow v0.54 was deployed. To see the error delete this comment and
 * run Flow. */
const warning = require('fbjs/lib/warning');

const {computeWindowedRenderLimits} = require('VirtualizeUtils');

import type {DangerouslyImpreciseStyleProp} from 'StyleSheet';
import type {
  ViewabilityConfig,
  ViewToken,
  ViewabilityConfigCallbackPair,
} from 'ViewabilityHelper';

type Item = any;

export type renderItemType = (info: any) => ?React.Element<any>;

type ViewabilityHelperCallbackTuple = {
  viewabilityHelper: ViewabilityHelper,
  onViewableItemsChanged: (info: {
    viewableItems: Array<ViewToken>,
    changed: Array<ViewToken>,
  }) => void,
};

type RequiredProps = {
  // TODO: Conflicts with the optional `renderItem` in
  // `VirtualizedSectionList`'s props.
  renderItem: $FlowFixMe<renderItemType>,
  /**
   * The default accessor functions assume this is an Array<{key: string}> but you can override
   * getItem, getItemCount, and keyExtractor to handle any type of index-based data.
   */
  data?: any,
  /**
   * A generic accessor for extracting an item from any sort of data blob.
   */
  getItem: (data: any, index: number) => ?Item,
  /**
   * Determines how many items are in the data blob.
   */
  getItemCount: (data: any) => number,
};
type OptionalProps = {
  /**
   * `debug` will turn on extra logging and visual overlays to aid with debugging both usage and
   * implementation, but with a significant perf hit.
   */
  debug?: ?boolean,
  /**
   * DEPRECATED: Virtualization provides significant performance and memory optimizations, but fully
   * unmounts react instances that are outside of the render window. You should only need to disable
   * this for debugging purposes.
   */
  disableVirtualization: boolean,
  /**
   * A marker property for telling the list to re-render (since it implements `PureComponent`). If
   * any of your `renderItem`, Header, Footer, etc. functions depend on anything outside of the
   * `data` prop, stick it here and treat it immutably.
   */
  extraData?: any,
  getItemLayout?: (
    data: any,
    index: number,
  ) => {length: number, offset: number, index: number}, // e.g. height, y
  horizontal?: ?boolean,
  /**
   * How many items to render in the initial batch. This should be enough to fill the screen but not
   * much more. Note these items will never be unmounted as part of the windowed rendering in order
   * to improve perceived performance of scroll-to-top actions.
   */
  initialNumToRender: number,
  /**
   * Instead of starting at the top with the first item, start at `initialScrollIndex`. This
   * disables the "scroll to top" optimization that keeps the first `initialNumToRender` items
   * always rendered and immediately renders the items starting at this initial index. Requires
   * `getItemLayout` to be implemented.
   */
  initialScrollIndex?: ?number,
  /**
   * Reverses the direction of scroll. Uses scale transforms of -1.
   */
  inverted?: ?boolean,
  keyExtractor: (item: Item, index: number) => string,
  /**
   * Each cell is rendered using this element. Can be a React Component Class,
   * or a render function. Defaults to using View.
   */
  CellRendererComponent?: ?React.ComponentType<any>,
  /**
   * Rendered when the list is empty. Can be a React Component Class, a render function, or
   * a rendered element.
   */
  ListEmptyComponent?: ?(React.ComponentType<any> | React.Element<any>),
  /**
   * Rendered at the bottom of all the items. Can be a React Component Class, a render function, or
   * a rendered element.
   */
  ListFooterComponent?: ?(React.ComponentType<any> | React.Element<any>),
  /**
   * Rendered at the top of all the items. Can be a React Component Class, a render function, or
   * a rendered element.
   */
  ListHeaderComponent?: ?(React.ComponentType<any> | React.Element<any>),
  /**
   * A unique identifier for this list. If there are multiple VirtualizedLists at the same level of
   * nesting within another VirtualizedList, this key is necessary for virtualization to
   * work properly.
   */
  listKey?: string,
  /**
   * The maximum number of items to render in each incremental render batch. The more rendered at
   * once, the better the fill rate, but responsiveness my suffer because rendering content may
   * interfere with responding to button taps or other interactions.
   */
  maxToRenderPerBatch: number,
  onEndReached?: ?(info: {distanceFromEnd: number}) => void,
  onEndReachedThreshold?: ?number, // units of visible length
  onLayout?: ?Function,
  /**
   * If provided, a standard RefreshControl will be added for "Pull to Refresh" functionality. Make
   * sure to also set the `refreshing` prop correctly.
   */
  onRefresh?: ?Function,
  /**
   * Used to handle failures when scrolling to an index that has not been measured yet. Recommended
   * action is to either compute your own offset and `scrollTo` it, or scroll as far as possible and
   * then try again after more items have been rendered.
   */
  onScrollToIndexFailed?: ?(info: {
    index: number,
    highestMeasuredFrameIndex: number,
    averageItemLength: number,
  }) => void,
  /**
   * Called when the viewability of rows changes, as defined by the
   * `viewabilityConfig` prop.
   */
  onViewableItemsChanged?: ?(info: {
    viewableItems: Array<ViewToken>,
    changed: Array<ViewToken>,
  }) => void,
  /**
   * Set this when offset is needed for the loading indicator to show correctly.
   * @platform android
   */
  progressViewOffset?: number,
  /**
   * A custom refresh control element. When set, it overrides the default
   * <RefreshControl> component built internally. The onRefresh and refreshing
   * props are also ignored. Only works for vertical VirtualizedList.
   */
  refreshControl?: ?React.Element<any>,
  /**
   * Set this true while waiting for new data from a refresh.
   */
  refreshing?: ?boolean,
  /**
   * Note: may have bugs (missing content) in some circumstances - use at your own risk.
   *
   * This may improve scroll performance for large lists.
   */
  removeClippedSubviews?: boolean,
  /**
   * Render a custom scroll component, e.g. with a differently styled `RefreshControl`.
   */
  renderScrollComponent?: (props: Object) => React.Element<any>,
  /**
   * Amount of time between low-pri item render batches, e.g. for rendering items quite a ways off
   * screen. Similar fill rate/responsiveness tradeoff as `maxToRenderPerBatch`.
   */
  updateCellsBatchingPeriod: number,
  viewabilityConfig?: ViewabilityConfig,
  /**
   * List of ViewabilityConfig/onViewableItemsChanged pairs. A specific onViewableItemsChanged
   * will be called when its corresponding ViewabilityConfig's conditions are met.
   */
  viewabilityConfigCallbackPairs?: Array<ViewabilityConfigCallbackPair>,
  /**
   * Determines the maximum number of items rendered outside of the visible area, in units of
   * visible lengths. So if your list fills the screen, then `windowSize={21}` (the default) will
   * render the visible screen area plus up to 10 screens above and 10 below the viewport. Reducing
   * this number will reduce memory consumption and may improve performance, but will increase the
   * chance that fast scrolling may reveal momentary blank areas of unrendered content.
   */
  windowSize: number,
};
/* $FlowFixMe - this Props seems to be missing a bunch of stuff. Remove this
 * comment to see the errors */
export type Props = RequiredProps & OptionalProps;

let _usedIndexForKey = false;
let _keylessItemComponentName: string = '';

type Frame = {
  offset: number,
  length: number,
  index: number,
  inLayout: boolean,
};

type ChildListState = {
  first: number,
  last: number,
  frames: {[key: number]: Frame},
};

type State = {first: number, last: number};

/**
 * Base implementation for the more convenient [`<FlatList>`](/react-native/docs/flatlist.html)
 * and [`<SectionList>`](/react-native/docs/sectionlist.html) components, which are also better
 * documented. In general, this should only really be used if you need more flexibility than
 * `FlatList` provides, e.g. for use with immutable data instead of plain arrays.
 *
 * Virtualization massively improves memory consumption and performance of large lists by
 * maintaining a finite render window of active items and replacing all items outside of the render
 * window with appropriately sized blank space. The window adapts to scrolling behavior, and items
 * are rendered incrementally with low-pri (after any running interactions) if they are far from the
 * visible area, or with hi-pri otherwise to minimize the potential of seeing blank space.
 *
 * Some caveats:
 *
 * - Internal state is not preserved when content scrolls out of the render window. Make sure all
 *   your data is captured in the item data or external stores like Flux, Redux, or Relay.
 * - This is a `PureComponent` which means that it will not re-render if `props` remain shallow-
 *   equal. Make sure that everything your `renderItem` function depends on is passed as a prop
 *   (e.g. `extraData`) that is not `===` after updates, otherwise your UI may not update on
 *   changes. This includes the `data` prop and parent component state.
 * - In order to constrain memory and enable smooth scrolling, content is rendered asynchronously
 *   offscreen. This means it's possible to scroll faster than the fill rate ands momentarily see
 *   blank content. This is a tradeoff that can be adjusted to suit the needs of each application,
 *   and we are working on improving it behind the scenes.
 * - By default, the list looks for a `key` prop on each item and uses that for the React key.
 *   Alternatively, you can provide a custom `keyExtractor` prop.
 *
 */
class VirtualizedList extends React.PureComponent<Props, State> {
  props: Props;

  // scrollToEnd may be janky without getItemLayout prop
  scrollToEnd(params?: ?{animated?: ?boolean}) {
    const animated = params ? params.animated : true;
    const veryLast = this.props.getItemCount(this.props.data) - 1;
    const frame = this._getFrameMetricsApprox(veryLast);
    const offset = Math.max(
      0,
      frame.offset +
        frame.length +
        this._footerLength -
        this._scrollMetrics.visibleLength,
    );
    /* $FlowFixMe(>=0.53.0 site=react_native_fb,react_native_oss) This comment
     * suppresses an error when upgrading Flow's support for React. To see the
     * error delete this comment and run Flow. */
    this._scrollRef.scrollTo(
      /* $FlowFixMe(>=0.53.0 site=react_native_fb,react_native_oss) This
       * comment suppresses an error when upgrading Flow's support for React.
       * To see the error delete this comment and run Flow. */
      this.props.horizontal ? {x: offset, animated} : {y: offset, animated},
    );
  }

  // scrollToIndex may be janky without getItemLayout prop
  scrollToIndex(params: {
    animated?: ?boolean,
    index: number,
    viewOffset?: number,
    viewPosition?: number,
  }) {
    const {
      data,
      horizontal,
      getItemCount,
      getItemLayout,
      onScrollToIndexFailed,
    } = this.props;
    const {animated, index, viewOffset, viewPosition} = params;
    invariant(
      index >= 0 && index < getItemCount(data),
      `scrollToIndex out of range: ${index} vs ${getItemCount(data) - 1}`,
    );
    if (!getItemLayout && index > this._highestMeasuredFrameIndex) {
      invariant(
        !!onScrollToIndexFailed,
        'scrollToIndex should be used in conjunction with getItemLayout or onScrollToIndexFailed, ' +
          'otherwise there is no way to know the location of offscreen indices or handle failures.',
      );
      onScrollToIndexFailed({
        averageItemLength: this._averageCellLength,
        highestMeasuredFrameIndex: this._highestMeasuredFrameIndex,
        index,
      });
      return;
    }
    const frame = this._getFrameMetricsApprox(index);
    const offset =
      Math.max(
        0,
        frame.offset -
          (viewPosition || 0) *
            (this._scrollMetrics.visibleLength - frame.length),
      ) - (viewOffset || 0);
    /* $FlowFixMe(>=0.53.0 site=react_native_fb,react_native_oss) This comment
     * suppresses an error when upgrading Flow's support for React. To see the
     * error delete this comment and run Flow. */
    this._scrollRef.scrollTo(
      /* $FlowFixMe(>=0.53.0 site=react_native_fb,react_native_oss) This
       * comment suppresses an error when upgrading Flow's support for React.
       * To see the error delete this comment and run Flow. */
      horizontal ? {x: offset, animated} : {y: offset, animated},
    );
  }

  // scrollToItem may be janky without getItemLayout prop. Required linear scan through items -
  // use scrollToIndex instead if possible.
  scrollToItem(params: {
    animated?: ?boolean,
    item: Item,
    viewPosition?: number,
  }) {
    const {item} = params;
    const {data, getItem, getItemCount} = this.props;
    const itemCount = getItemCount(data);
    for (let index = 0; index < itemCount; index++) {
      if (getItem(data, index) === item) {
        this.scrollToIndex({...params, index});
        break;
      }
    }
  }

  /**
   * Scroll to a specific content pixel offset in the list.
   *
   * Param `offset` expects the offset to scroll to.
   * In case of `horizontal` is true, the offset is the x-value,
   * in any other case the offset is the y-value.
   *
   * Param `animated` (`true` by default) defines whether the list
   * should do an animation while scrolling.
   */
  scrollToOffset(params: {animated?: ?boolean, offset: number}) {
    const {animated, offset} = params;
    /* $FlowFixMe(>=0.53.0 site=react_native_fb,react_native_oss) This comment
     * suppresses an error when upgrading Flow's support for React. To see the
     * error delete this comment and run Flow. */
    this._scrollRef.scrollTo(
      /* $FlowFixMe(>=0.53.0 site=react_native_fb,react_native_oss) This
       * comment suppresses an error when upgrading Flow's support for React.
       * To see the error delete this comment and run Flow. */
      this.props.horizontal ? {x: offset, animated} : {y: offset, animated},
    );
  }

  recordInteraction() {
    this._nestedChildLists.forEach(childList => {
      childList.ref && childList.ref.recordInteraction();
    });
    this._viewabilityTuples.forEach(t => {
      t.viewabilityHelper.recordInteraction();
    });
    this._updateViewableItems(this.props.data);
  }

  flashScrollIndicators() {
    /* $FlowFixMe(>=0.53.0 site=react_native_fb,react_native_oss) This comment
     * suppresses an error when upgrading Flow's support for React. To see the
     * error delete this comment and run Flow. */
    this._scrollRef.flashScrollIndicators();
  }

  /**
   * Provides a handle to the underlying scroll responder.
   * Note that `this._scrollRef` might not be a `ScrollView`, so we
   * need to check that it responds to `getScrollResponder` before calling it.
   */
  getScrollResponder() {
    if (this._scrollRef && this._scrollRef.getScrollResponder) {
      return this._scrollRef.getScrollResponder();
    }
  }

  getScrollableNode() {
    if (this._scrollRef && this._scrollRef.getScrollableNode) {
      return this._scrollRef.getScrollableNode();
    } else {
      return ReactNative.findNodeHandle(this._scrollRef);
    }
  }

  setNativeProps(props: Object) {
    if (this._scrollRef) {
      this._scrollRef.setNativeProps(props);
    }
  }

  static defaultProps = {
    disableVirtualization: false,
    horizontal: false,
    initialNumToRender: 10,
    keyExtractor: (item: Item, index: number) => {
      if (item.key != null) {
        return item.key;
      }
      _usedIndexForKey = true;
      if (item.type && item.type.displayName) {
        _keylessItemComponentName = item.type.displayName;
      }
      return String(index);
    },
    maxToRenderPerBatch: 10,
    onEndReachedThreshold: 2, // multiples of length
    scrollEventThrottle: 50,
    updateCellsBatchingPeriod: 50,
    windowSize: 21, // multiples of length
  };

  static contextTypes = {
    virtualizedCell: PropTypes.shape({
      cellKey: PropTypes.string,
    }),
    virtualizedList: PropTypes.shape({
      getScrollMetrics: PropTypes.func,
      horizontal: PropTypes.bool,
      getOutermostParentListRef: PropTypes.func,
      getNestedChildState: PropTypes.func,
      registerAsNestedChild: PropTypes.func,
      unregisterAsNestedChild: PropTypes.func,
    }),
  };

  static childContextTypes = {
    virtualizedList: PropTypes.shape({
      getScrollMetrics: PropTypes.func,
      horizontal: PropTypes.bool,
      getOutermostParentListRef: PropTypes.func,
      getNestedChildState: PropTypes.func,
      registerAsNestedChild: PropTypes.func,
      unregisterAsNestedChild: PropTypes.func,
    }),
  };

  getChildContext() {
    return {
      virtualizedList: {
        getScrollMetrics: this._getScrollMetrics,
        horizontal: this.props.horizontal,
        getOutermostParentListRef: this._getOutermostParentListRef,
        getNestedChildState: this._getNestedChildState,
        registerAsNestedChild: this._registerAsNestedChild,
        unregisterAsNestedChild: this._unregisterAsNestedChild,
      },
    };
  }

  _getCellKey(): string {
    return (
      (this.context.virtualizedCell && this.context.virtualizedCell.cellKey) ||
      'rootList'
    );
  }

  _getScrollMetrics = () => {
    return this._scrollMetrics;
  };

  hasMore(): boolean {
    return this._hasMore;
  }

  _getOutermostParentListRef = () => {
    if (this._isNestedWithSameOrientation()) {
      return this.context.virtualizedList.getOutermostParentListRef();
    } else {
      return this;
    }
  };

  _getNestedChildState = (key: string): ?ChildListState => {
    const existingChildData = this._nestedChildLists.get(key);
    return existingChildData && existingChildData.state;
  };

  _registerAsNestedChild = (childList: {
    cellKey: string,
    key: string,
    ref: VirtualizedList,
  }): ?ChildListState => {
    // Register the mapping between this child key and the cellKey for its cell
    const childListsInCell =
      this._cellKeysToChildListKeys.get(childList.cellKey) || new Set();
    childListsInCell.add(childList.key);
    this._cellKeysToChildListKeys.set(childList.cellKey, childListsInCell);

    const existingChildData = this._nestedChildLists.get(childList.key);
    invariant(
      !(existingChildData && existingChildData.ref !== null),
      'A VirtualizedList contains a cell which itself contains ' +
        'more than one VirtualizedList of the same orientation as the parent ' +
        'list. You must pass a unique listKey prop to each sibling list.',
    );
    this._nestedChildLists.set(childList.key, {
      ref: childList.ref,
      state: null,
    });

    if (this._hasInteracted) {
      childList.ref.recordInteraction();
    }
  };

  _unregisterAsNestedChild = (childList: {
    key: string,
    state: ChildListState,
  }): void => {
    this._nestedChildLists.set(childList.key, {
      ref: null,
      state: childList.state,
    });
  };

  state: State;

  constructor(props: Props, context: Object) {
    super(props, context);
    invariant(
      !props.onScroll || !props.onScroll.__isNative,
      'Components based on VirtualizedList must be wrapped with Animated.createAnimatedComponent ' +
        'to support native onScroll events with useNativeDriver',
    );

    invariant(
      props.windowSize > 0,
      'VirtualizedList: The windowSize prop must be present and set to a value greater than 0.',
    );

    this._fillRateHelper = new FillRateHelper(this._getFrameMetrics);
    this._updateCellsToRenderBatcher = new Batchinator(
      this._updateCellsToRender,
      this.props.updateCellsBatchingPeriod,
    );

    if (this.props.viewabilityConfigCallbackPairs) {
      this._viewabilityTuples = this.props.viewabilityConfigCallbackPairs.map(
        pair => ({
          viewabilityHelper: new ViewabilityHelper(pair.viewabilityConfig),
          onViewableItemsChanged: pair.onViewableItemsChanged,
        }),
      );
    } else if (this.props.onViewableItemsChanged) {
      this._viewabilityTuples.push({
        viewabilityHelper: new ViewabilityHelper(this.props.viewabilityConfig),
        onViewableItemsChanged: this.props.onViewableItemsChanged,
      });
    }

    let initialState = {
      first: this.props.initialScrollIndex || 0,
      last:
        Math.min(
          this.props.getItemCount(this.props.data),
          (this.props.initialScrollIndex || 0) + this.props.initialNumToRender,
        ) - 1,
    };

    if (this._isNestedWithSameOrientation()) {
      const storedState = this.context.virtualizedList.getNestedChildState(
        this.props.listKey || this._getCellKey(),
      );
      if (storedState) {
        initialState = storedState;
        this.state = storedState;
        this._frames = storedState.frames;
      }
    }

    this.state = initialState;
  }

  componentDidMount() {
    if (this._isNestedWithSameOrientation()) {
      this.context.virtualizedList.registerAsNestedChild({
        cellKey: this._getCellKey(),
        key: this.props.listKey || this._getCellKey(),
        ref: this,
      });
    }
  }

  componentWillUnmount() {
    if (this._isNestedWithSameOrientation()) {
      this.context.virtualizedList.unregisterAsNestedChild({
        key: this.props.listKey || this._getCellKey(),
        state: {
          first: this.state.first,
          last: this.state.last,
          frames: this._frames,
        },
      });
    }
    this._updateViewableItems(null);
    this._updateCellsToRenderBatcher.dispose({abort: true});
    this._viewabilityTuples.forEach(tuple => {
      tuple.viewabilityHelper.dispose();
    });
    this._fillRateHelper.deactivateAndFlush();
  }

  static getDerivedStateFromProps(newProps: Props, prevState: State) {
    const {data, extraData, getItemCount, maxToRenderPerBatch} = newProps;
    // first and last could be stale (e.g. if a new, shorter items props is passed in), so we make
    // sure we're rendering a reasonable range here.
    return {
      first: Math.max(
        0,
        Math.min(prevState.first, getItemCount(data) - 1 - maxToRenderPerBatch),
      ),
      last: Math.max(0, Math.min(prevState.last, getItemCount(data) - 1)),
    };
  }

  _pushCells(
    cells: Array<Object>,
    stickyHeaderIndices: Array<number>,
    stickyIndicesFromProps: Set<number>,
    first: number,
    last: number,
    inversionStyle: ?DangerouslyImpreciseStyleProp,
  ) {
    const {
      CellRendererComponent,
      ItemSeparatorComponent,
      data,
      getItem,
      getItemCount,
      horizontal,
      keyExtractor,
    } = this.props;
    const stickyOffset = this.props.ListHeaderComponent ? 1 : 0;
    const end = getItemCount(data) - 1;
    let prevCellKey;
    last = Math.min(end, last);
    for (let ii = first; ii <= last; ii++) {
      const item = getItem(data, ii);
      const key = keyExtractor(item, ii);
      this._indicesToKeys.set(ii, key);
      if (stickyIndicesFromProps.has(ii + stickyOffset)) {
        stickyHeaderIndices.push(cells.length);
      }
      cells.push(
        <CellRenderer
          CellRendererComponent={CellRendererComponent}
          ItemSeparatorComponent={ii < end ? ItemSeparatorComponent : undefined}
          cellKey={key}
          fillRateHelper={this._fillRateHelper}
          horizontal={horizontal}
          index={ii}
          inversionStyle={inversionStyle}
          item={item}
          key={key}
          prevCellKey={prevCellKey}
          onUpdateSeparators={this._onUpdateSeparators}
          onLayout={e => this._onCellLayout(e, key, ii)}
          onUnmount={this._onCellUnmount}
          parentProps={this.props}
          ref={ref => {
            this._cellRefs[key] = ref;
          }}
        />,
      );
      prevCellKey = key;
    }
  }

  _onUpdateSeparators = (keys: Array<?string>, newProps: Object) => {
    keys.forEach(key => {
      const ref = key != null && this._cellRefs[key];
      ref && ref.updateSeparatorProps(newProps);
    });
  };

  _isVirtualizationDisabled(): boolean {
    return this.props.disableVirtualization;
  }

  _isNestedWithSameOrientation(): boolean {
    const nestedContext = this.context.virtualizedList;
    return !!(
      nestedContext && !!nestedContext.horizontal === !!this.props.horizontal
    );
  }

  render() {
    if (__DEV__) {
      const flatStyles = flattenStyle(this.props.contentContainerStyle);
      warning(
        flatStyles == null || flatStyles.flexWrap !== 'wrap',
        '`flexWrap: `wrap`` is not supported with the `VirtualizedList` components.' +
          'Consider using `numColumns` with `FlatList` instead.',
      );
    }
    const {
      ListEmptyComponent,
      ListFooterComponent,
      ListHeaderComponent,
    } = this.props;
    const {data, horizontal} = this.props;
    const isVirtualizationDisabled = this._isVirtualizationDisabled();
    const inversionStyle = this.props.inverted
      ? this.props.horizontal
        ? styles.horizontallyInverted
        : styles.verticallyInverted
      : null;
    const cells = [];
    const stickyIndicesFromProps = new Set(this.props.stickyHeaderIndices);
    const stickyHeaderIndices = [];
    if (ListHeaderComponent) {
      if (stickyIndicesFromProps.has(0)) {
        stickyHeaderIndices.push(0);
      }
      const element = React.isValidElement(ListHeaderComponent) ? (
        ListHeaderComponent
      ) : (
        // $FlowFixMe
        <ListHeaderComponent />
      );
      cells.push(
        <VirtualizedCellWrapper
          cellKey={this._getCellKey() + '-header'}
          key="$header">
          <View onLayout={this._onLayoutHeader} style={inversionStyle}>
            {
              // $FlowFixMe - Typing ReactNativeComponent revealed errors
              element
            }
          </View>
        </VirtualizedCellWrapper>,
      );
    }
    const itemCount = this.props.getItemCount(data);
    if (itemCount > 0) {
      _usedIndexForKey = false;
      _keylessItemComponentName = '';
      const spacerKey = !horizontal ? 'height' : 'width';
      const lastInitialIndex = this.props.initialScrollIndex
        ? -1
        : this.props.initialNumToRender - 1;
      const {first, last} = this.state;
      this._pushCells(
        cells,
        stickyHeaderIndices,
        stickyIndicesFromProps,
        0,
        lastInitialIndex,
        inversionStyle,
      );
      const firstAfterInitial = Math.max(lastInitialIndex + 1, first);
      if (!isVirtualizationDisabled && first > lastInitialIndex + 1) {
        let insertedStickySpacer = false;
        if (stickyIndicesFromProps.size > 0) {
          const stickyOffset = ListHeaderComponent ? 1 : 0;
          // See if there are any sticky headers in the virtualized space that we need to render.
          for (let ii = firstAfterInitial - 1; ii > lastInitialIndex; ii--) {
            if (stickyIndicesFromProps.has(ii + stickyOffset)) {
              const initBlock = this._getFrameMetricsApprox(lastInitialIndex);
              const stickyBlock = this._getFrameMetricsApprox(ii);
              const leadSpace =
                stickyBlock.offset - (initBlock.offset + initBlock.length);
              cells.push(
                <View key="$sticky_lead" style={{[spacerKey]: leadSpace}} />,
              );
              this._pushCells(
                cells,
                stickyHeaderIndices,
                stickyIndicesFromProps,
                ii,
                ii,
                inversionStyle,
              );
              const trailSpace =
                this._getFrameMetricsApprox(first).offset -
                (stickyBlock.offset + stickyBlock.length);
              cells.push(
                <View key="$sticky_trail" style={{[spacerKey]: trailSpace}} />,
              );
              insertedStickySpacer = true;
              break;
            }
          }
        }
        if (!insertedStickySpacer) {
          const initBlock = this._getFrameMetricsApprox(lastInitialIndex);
          const firstSpace =
            this._getFrameMetricsApprox(first).offset -
            (initBlock.offset + initBlock.length);
          cells.push(
            <View key="$lead_spacer" style={{[spacerKey]: firstSpace}} />,
          );
        }
      }
      this._pushCells(
        cells,
        stickyHeaderIndices,
        stickyIndicesFromProps,
        firstAfterInitial,
        last,
        inversionStyle,
      );
      if (!this._hasWarned.keys && _usedIndexForKey) {
        console.warn(
          'VirtualizedList: missing keys for items, make sure to specify a key property on each ' +
            'item or provide a custom keyExtractor.',
          _keylessItemComponentName,
        );
        this._hasWarned.keys = true;
      }
      if (!isVirtualizationDisabled && last < itemCount - 1) {
        const lastFrame = this._getFrameMetricsApprox(last);
        // Without getItemLayout, we limit our tail spacer to the _highestMeasuredFrameIndex to
        // prevent the user for hyperscrolling into un-measured area because otherwise content will
        // likely jump around as it renders in above the viewport.
        const end = this.props.getItemLayout
          ? itemCount - 1
          : Math.min(itemCount - 1, this._highestMeasuredFrameIndex);
        const endFrame = this._getFrameMetricsApprox(end);
        const tailSpacerLength =
          endFrame.offset +
          endFrame.length -
          (lastFrame.offset + lastFrame.length);
        cells.push(
          <View key="$tail_spacer" style={{[spacerKey]: tailSpacerLength}} />,
        );
      }
    } else if (ListEmptyComponent) {
      const element: React.Element<any> = ((React.isValidElement(
        ListEmptyComponent,
      ) ? (
        ListEmptyComponent
      ) : (
        // $FlowFixMe
        <ListEmptyComponent />
      )): any);
      cells.push(
        React.cloneElement(element, {
          key: '$empty',
          onLayout: event => {
            this._onLayoutEmpty(event);
            if (element.props.onLayout) {
              element.props.onLayout(event);
            }
          },
          style: [element.props.style, inversionStyle],
        }),
      );
    }
    if (ListFooterComponent) {
      const element = React.isValidElement(ListFooterComponent) ? (
        ListFooterComponent
      ) : (
        // $FlowFixMe
        <ListFooterComponent />
      );
      cells.push(
        <VirtualizedCellWrapper
          cellKey={this._getCellKey() + '-footer'}
          key="$footer">
          <View onLayout={this._onLayoutFooter} style={inversionStyle}>
            {
              // $FlowFixMe - Typing ReactNativeComponent revealed errors
              element
            }
          </View>
        </VirtualizedCellWrapper>,
      );
    }
    const scrollProps = {
      ...this.props,
      onContentSizeChange: this._onContentSizeChange,
      onLayout: this._onLayout,
      onScroll: this._onScroll,
      onScrollBeginDrag: this._onScrollBeginDrag,
      onScrollEndDrag: this._onScrollEndDrag,
      onMomentumScrollEnd: this._onMomentumScrollEnd,
      scrollEventThrottle: this.props.scrollEventThrottle, // TODO: Android support
      invertStickyHeaders:
        this.props.invertStickyHeaders !== undefined
          ? this.props.invertStickyHeaders
          : this.props.inverted,
      stickyHeaderIndices,
    };
    if (inversionStyle) {
      /* $FlowFixMe(>=0.70.0 site=react_native_fb) This comment suppresses an
       * error found when Flow v0.70 was deployed. To see the error delete
       * this comment and run Flow. */
      scrollProps.style = [inversionStyle, this.props.style];
    }

    this._hasMore =
      this.state.last < this.props.getItemCount(this.props.data) - 1;

    const ret = React.cloneElement(
      (this.props.renderScrollComponent || this._defaultRenderScrollComponent)(
        scrollProps,
      ),
      // $FlowFixMe Invalid prop usage
      {
        ref: this._captureScrollRef,
      },
      cells,
    );
    if (this.props.debug) {
      return (
        <View style={{flex: 1}}>
          {ret}
          {this._renderDebugOverlay()}
        </View>
      );
    } else {
      return ret;
    }
  }

  componentDidUpdate(prevProps: Props) {
    const {data, extraData} = this.props;
    if (data !== prevProps.data || extraData !== prevProps.extraData) {
      this._hasDataChangedSinceEndReached = true;

      // clear the viewableIndices cache to also trigger
      // the onViewableItemsChanged callback with the new data
      this._viewabilityTuples.forEach(tuple => {
        tuple.viewabilityHelper.resetViewableIndices();
      });
    }
    this._scheduleCellsToRenderUpdate();
  }

  _averageCellLength = 0;
  // Maps a cell key to the set of keys for all outermost child lists within that cell
  _cellKeysToChildListKeys: Map<string, Set<string>> = new Map();
  _cellRefs = {};
  _fillRateHelper: FillRateHelper;
  _frames = {};
  _footerLength = 0;
  _hasDataChangedSinceEndReached = true;
  _hasInteracted = false;
  _hasMore = false;
  _hasWarned = {};
  _highestMeasuredFrameIndex = 0;
  _headerLength = 0;
  _indicesToKeys: Map<number, string> = new Map();
  _hasDoneInitialScroll = false;
  _nestedChildLists: Map<
    string,
    {ref: ?VirtualizedList, state: ?ChildListState},
  > = new Map();
  _offsetFromParentVirtualizedList: number = 0;
  _prevParentOffset: number = 0;
  _scrollMetrics = {
    contentLength: 0,
    dOffset: 0,
    dt: 10,
    offset: 0,
    timestamp: 0,
    velocity: 0,
    visibleLength: 0,
  };
  _scrollRef: ?React.ElementRef<any> = null;
  _sentEndForContentLength = 0;
  _totalCellLength = 0;
  _totalCellsMeasured = 0;
  _updateCellsToRenderBatcher: Batchinator;
  _viewabilityTuples: Array<ViewabilityHelperCallbackTuple> = [];

  _captureScrollRef = ref => {
    this._scrollRef = ref;
  };

  _computeBlankness() {
    this._fillRateHelper.computeBlankness(
      this.props,
      this.state,
      this._scrollMetrics,
    );
  }

  _defaultRenderScrollComponent = props => {
    const onRefresh = props.onRefresh;
    if (this._isNestedWithSameOrientation()) {
      // $FlowFixMe - Typing ReactNativeComponent revealed errors
      return <View {...props} />;
    } else if (onRefresh) {
      invariant(
        typeof props.refreshing === 'boolean',
        '`refreshing` prop must be set as a boolean in order to use `onRefresh`, but got `' +
          JSON.stringify(props.refreshing) +
          '`',
      );
      return (
        // $FlowFixMe Invalid prop usage
        <ScrollView
          {...props}
          refreshControl={
            props.refreshControl == null ? (
              <RefreshControl
                refreshing={props.refreshing}
                onRefresh={onRefresh}
                progressViewOffset={props.progressViewOffset}
              />
            ) : (
              props.refreshControl
            )
          }
        />
      );
    } else {
      // $FlowFixMe Invalid prop usage
      return <ScrollView {...props} />;
    }
  };

  _onCellLayout(e, cellKey, index) {
    const layout = e.nativeEvent.layout;
    const next = {
      offset: this._selectOffset(layout),
      length: this._selectLength(layout),
      index,
      inLayout: true,
    };
    const curr = this._frames[cellKey];
    if (
      !curr ||
      next.offset !== curr.offset ||
      next.length !== curr.length ||
      index !== curr.index
    ) {
      this._totalCellLength += next.length - (curr ? curr.length : 0);
      this._totalCellsMeasured += curr ? 0 : 1;
      this._averageCellLength =
        this._totalCellLength / this._totalCellsMeasured;
      this._frames[cellKey] = next;
      this._highestMeasuredFrameIndex = Math.max(
        this._highestMeasuredFrameIndex,
        index,
      );
      this._scheduleCellsToRenderUpdate();
    } else {
      this._frames[cellKey].inLayout = true;
    }

    const childListKeys = this._cellKeysToChildListKeys.get(cellKey);
    if (childListKeys) {
      for (let childKey of childListKeys) {
        const childList = this._nestedChildLists.get(childKey);
        childList &&
          childList.ref &&
          childList.ref.measureLayoutRelativeToContainingList();
      }
    }

    this._computeBlankness();
  }

  _onCellUnmount = (cellKey: string) => {
    const curr = this._frames[cellKey];
    if (curr) {
      this._frames[cellKey] = {...curr, inLayout: false};
    }
  };

  measureLayoutRelativeToContainingList(): void {
    UIManager.measureLayout(
      ReactNative.findNodeHandle(this),
      ReactNative.findNodeHandle(
        this.context.virtualizedList.getOutermostParentListRef(),
      ),
      error => {
        console.warn(
          "VirtualizedList: Encountered an error while measuring a list's" +
            ' offset from its containing VirtualizedList.',
        );
      },
      (x, y, width, height) => {
        this._offsetFromParentVirtualizedList = this._selectOffset({x, y});
        this._scrollMetrics.contentLength = this._selectLength({width, height});

        const scrollMetrics = this._convertParentScrollMetrics(
          this.context.virtualizedList.getScrollMetrics(),
        );
        this._scrollMetrics.visibleLength = scrollMetrics.visibleLength;
        this._scrollMetrics.offset = scrollMetrics.offset;
      },
    );
  }

  _onLayout = (e: Object) => {
    if (this._isNestedWithSameOrientation()) {
      // Need to adjust our scroll metrics to be relative to our containing
      // VirtualizedList before we can make claims about list item viewability
      this.measureLayoutRelativeToContainingList();
    } else {
      this._scrollMetrics.visibleLength = this._selectLength(
        e.nativeEvent.layout,
      );
    }
    this.props.onLayout && this.props.onLayout(e);
    this._scheduleCellsToRenderUpdate();
    this._maybeCallOnEndReached();
  };

  _onLayoutEmpty = e => {
    this.props.onLayout && this.props.onLayout(e);
  };

  _onLayoutFooter = e => {
    this._footerLength = this._selectLength(e.nativeEvent.layout);
  };

  _onLayoutHeader = e => {
    this._headerLength = this._selectLength(e.nativeEvent.layout);
  };

  _renderDebugOverlay() {
    const normalize =
      this._scrollMetrics.visibleLength / this._scrollMetrics.contentLength;
    const framesInLayout = [];
    const itemCount = this.props.getItemCount(this.props.data);
    for (let ii = 0; ii < itemCount; ii++) {
      const frame = this._getFrameMetricsApprox(ii);
      /* $FlowFixMe(>=0.68.0 site=react_native_fb) This comment suppresses an
       * error found when Flow v0.68 was deployed. To see the error delete this
       * comment and run Flow. */
      if (frame.inLayout) {
        framesInLayout.push(frame);
      }
    }
    const windowTop = this._getFrameMetricsApprox(this.state.first).offset;
    const frameLast = this._getFrameMetricsApprox(this.state.last);
    const windowLen = frameLast.offset + frameLast.length - windowTop;
    const visTop = this._scrollMetrics.offset;
    const visLen = this._scrollMetrics.visibleLength;
    const baseStyle = {position: 'absolute', top: 0, right: 0};
    return (
      <View
        style={{
          ...baseStyle,
          bottom: 0,
          width: 20,
          borderColor: 'blue',
          borderWidth: 1,
        }}>
        {framesInLayout.map((f, ii) => (
          <View
            key={'f' + ii}
            style={{
              ...baseStyle,
              left: 0,
              top: f.offset * normalize,
              height: f.length * normalize,
              backgroundColor: 'orange',
            }}
          />
        ))}
        <View
          style={{
            ...baseStyle,
            left: 0,
            top: windowTop * normalize,
            height: windowLen * normalize,
            borderColor: 'green',
            borderWidth: 2,
          }}
        />
        <View
          style={{
            ...baseStyle,
            left: 0,
            top: visTop * normalize,
            height: visLen * normalize,
            borderColor: 'red',
            borderWidth: 2,
          }}
        />
      </View>
    );
  }

  _selectLength(metrics: $ReadOnly<{height: number, width: number}>): number {
    return !this.props.horizontal ? metrics.height : metrics.width;
  }

<<<<<<< HEAD
  _selectOffset(metrics: {x: number, y: number}): number {
    return (
      (!this.props.horizontal ? metrics.y : metrics.x) - this._headerLength
    );
=======
  _selectOffset(metrics: $ReadOnly<{x: number, y: number}>): number {
    return !this.props.horizontal ? metrics.y : metrics.x;
>>>>>>> 5f8b44fd
  }

  _maybeCallOnEndReached() {
    const {
      data,
      getItemCount,
      onEndReached,
      onEndReachedThreshold,
    } = this.props;
    const {contentLength, visibleLength, offset} = this._scrollMetrics;
    const distanceFromEnd = contentLength - visibleLength - offset;
    if (
      onEndReached &&
      this.state.last === getItemCount(data) - 1 &&
      /* $FlowFixMe(>=0.63.0 site=react_native_fb) This comment suppresses an
       * error found when Flow v0.63 was deployed. To see the error delete this
       * comment and run Flow. */
      distanceFromEnd < onEndReachedThreshold * visibleLength &&
      (this._hasDataChangedSinceEndReached ||
        this._scrollMetrics.contentLength !== this._sentEndForContentLength)
    ) {
      // Only call onEndReached once for a given dataset + content length.
      this._hasDataChangedSinceEndReached = false;
      this._sentEndForContentLength = this._scrollMetrics.contentLength;
      onEndReached({distanceFromEnd});
    }
  }

  _onContentSizeChange = (width: number, height: number) => {
    if (
      width > 0 &&
      height > 0 &&
      this.props.initialScrollIndex != null &&
      this.props.initialScrollIndex > 0 &&
      !this._hasDoneInitialScroll
    ) {
      this.scrollToIndex({
        animated: false,
        index: this.props.initialScrollIndex,
      });
      this._hasDoneInitialScroll = true;
    }
    if (this.props.onContentSizeChange) {
      this.props.onContentSizeChange(width, height);
    }
    this._scrollMetrics.contentLength = this._selectLength({height, width});
    this._scheduleCellsToRenderUpdate();
    this._maybeCallOnEndReached();
  };

  /* Translates metrics from a scroll event in a parent VirtualizedList into
   * coordinates relative to the child list.
   */
  _convertParentScrollMetrics = (metrics: {
    visibleLength: number,
    offset: number,
  }) => {
    // Offset of the top of the nested list relative to the top of its parent's viewport
    const offset = metrics.offset - this._offsetFromParentVirtualizedList;
    // Child's visible length is the same as its parent's
    const visibleLength = metrics.visibleLength;
    const dOffset = offset - this._scrollMetrics.offset;
    const contentLength = this._scrollMetrics.contentLength;

    return {
      visibleLength,
      contentLength,
      offset,
      dOffset,
    };
  };

  _onScroll = (e: Object) => {
    this._nestedChildLists.forEach(childList => {
      childList.ref && childList.ref._onScroll(e);
    });
    if (this.props.onScroll) {
      this.props.onScroll(e);
    }
    const timestamp = e.timeStamp;
    let visibleLength = this._selectLength(e.nativeEvent.layoutMeasurement);
    let contentLength = this._selectLength(e.nativeEvent.contentSize);
    let offset = this._selectOffset(e.nativeEvent.contentOffset);
    let dOffset = offset - this._scrollMetrics.offset;

    if (this._isNestedWithSameOrientation()) {
      if (this._scrollMetrics.contentLength === 0) {
        // Ignore scroll events until onLayout has been called and we
        // know our offset from our offset from our parent
        return;
      }
      ({
        visibleLength,
        contentLength,
        offset,
        dOffset,
      } = this._convertParentScrollMetrics({
        visibleLength,
        offset,
      }));
    }

    const dt = this._scrollMetrics.timestamp
      ? Math.max(1, timestamp - this._scrollMetrics.timestamp)
      : 1;
    const velocity = dOffset / dt;

    if (
      dt > 500 &&
      this._scrollMetrics.dt > 500 &&
      contentLength > 5 * visibleLength &&
      !this._hasWarned.perf
    ) {
      infoLog(
        'VirtualizedList: You have a large list that is slow to update - make sure your ' +
          'renderItem function renders components that follow React performance best practices ' +
          'like PureComponent, shouldComponentUpdate, etc.',
        {dt, prevDt: this._scrollMetrics.dt, contentLength},
      );
      this._hasWarned.perf = true;
    }
    this._scrollMetrics = {
      contentLength,
      dt,
      dOffset,
      offset,
      timestamp,
      velocity,
      visibleLength,
    };
    this._updateViewableItems(this.props.data);
    if (!this.props) {
      return;
    }
    this._maybeCallOnEndReached();
    if (velocity !== 0) {
      this._fillRateHelper.activate();
    }
    this._computeBlankness();
    this._scheduleCellsToRenderUpdate();
  };

  _scheduleCellsToRenderUpdate() {
    const {first, last} = this.state;
    const {offset, visibleLength, velocity} = this._scrollMetrics;
    const itemCount = this.props.getItemCount(this.props.data);
    let hiPri = false;
    const scrollingThreshold =
      /* $FlowFixMe(>=0.63.0 site=react_native_fb) This comment suppresses an
       * error found when Flow v0.63 was deployed. To see the error delete
       * this comment and run Flow. */
      (this.props.onEndReachedThreshold * visibleLength) / 2;
    // Mark as high priority if we're close to the start of the first item
    // But only if there are items before the first rendered item
    if (first > 0) {
      const distTop = offset - this._getFrameMetricsApprox(first).offset;
      hiPri =
        hiPri || distTop < 0 || (velocity < -2 && distTop < scrollingThreshold);
    }
    // Mark as high priority if we're close to the end of the last item
    // But only if there are items after the last rendered item
    if (last < itemCount - 1) {
      const distBottom =
        this._getFrameMetricsApprox(last).offset - (offset + visibleLength);
      hiPri =
        hiPri ||
        distBottom < 0 ||
        (velocity > 2 && distBottom < scrollingThreshold);
    }
    // Only trigger high-priority updates if we've actually rendered cells,
    // and with that size estimate, accurately compute how many cells we should render.
    // Otherwise, it would just render as many cells as it can (of zero dimension),
    // each time through attempting to render more (limited by maxToRenderPerBatch),
    // starving the renderer from actually laying out the objects and computing _averageCellLength.
    if (hiPri && this._averageCellLength) {
      // Don't worry about interactions when scrolling quickly; focus on filling content as fast
      // as possible.
      this._updateCellsToRenderBatcher.dispose({abort: true});
      this._updateCellsToRender();
      return;
    } else {
      this._updateCellsToRenderBatcher.schedule();
    }
  }

  _onScrollBeginDrag = (e): void => {
    this._nestedChildLists.forEach(childList => {
      childList.ref && childList.ref._onScrollBeginDrag(e);
    });
    this._viewabilityTuples.forEach(tuple => {
      tuple.viewabilityHelper.recordInteraction();
    });
    this._hasInteracted = true;
    this.props.onScrollBeginDrag && this.props.onScrollBeginDrag(e);
  };

  _onScrollEndDrag = (e): void => {
    const {velocity} = e.nativeEvent;
    if (velocity) {
      this._scrollMetrics.velocity = this._selectOffset(velocity);
    }
    this._computeBlankness();
    this.props.onScrollEndDrag && this.props.onScrollEndDrag(e);
  };

  _onMomentumScrollEnd = (e): void => {
    this._scrollMetrics.velocity = 0;
    this._computeBlankness();
    this.props.onMomentumScrollEnd && this.props.onMomentumScrollEnd(e);
  };

  _updateCellsToRender = () => {
    const {data, getItemCount, onEndReachedThreshold} = this.props;
    const isVirtualizationDisabled = this._isVirtualizationDisabled();
    this._updateViewableItems(data);
    if (!data) {
      return;
    }
    this.setState(state => {
      let newState;
      if (!isVirtualizationDisabled) {
        // If we run this with bogus data, we'll force-render window {first: 0, last: 0},
        // and wipe out the initialNumToRender rendered elements.
        // So let's wait until the scroll view metrics have been set up. And until then,
        // we will trust the initialNumToRender suggestion
        if (this._scrollMetrics.visibleLength) {
          // If we have a non-zero initialScrollIndex and run this before we've scrolled,
          // we'll wipe out the initialNumToRender rendered elements starting at initialScrollIndex.
          // So let's wait until we've scrolled the view to the right place. And until then,
          // we will trust the initialScrollIndex suggestion.
          if (!this.props.initialScrollIndex || this._scrollMetrics.offset) {
            newState = computeWindowedRenderLimits(
              this.props,
              state,
              this._getFrameMetricsApprox,
              this._scrollMetrics,
            );
          }
        }
      } else {
        const {contentLength, offset, visibleLength} = this._scrollMetrics;
        const distanceFromEnd = contentLength - visibleLength - offset;
        const renderAhead =
          /* $FlowFixMe(>=0.63.0 site=react_native_fb) This comment suppresses
           * an error found when Flow v0.63 was deployed. To see the error
           * delete this comment and run Flow. */
          distanceFromEnd < onEndReachedThreshold * visibleLength
            ? this.props.maxToRenderPerBatch
            : 0;
        newState = {
          first: 0,
          last: Math.min(state.last + renderAhead, getItemCount(data) - 1),
        };
      }
      if (newState && this._nestedChildLists.size > 0) {
        const newFirst = newState.first;
        const newLast = newState.last;
        // If some cell in the new state has a child list in it, we should only render
        // up through that item, so that we give that list a chance to render.
        // Otherwise there's churn from multiple child lists mounting and un-mounting
        // their items.
        for (let ii = newFirst; ii <= newLast; ii++) {
          const cellKeyForIndex = this._indicesToKeys.get(ii);
          const childListKeys =
            cellKeyForIndex &&
            this._cellKeysToChildListKeys.get(cellKeyForIndex);
          if (!childListKeys) {
            continue;
          }
          let someChildHasMore = false;
          // For each cell, need to check whether any child list in it has more elements to render
          for (let childKey of childListKeys) {
            const childList = this._nestedChildLists.get(childKey);
            if (childList && childList.ref && childList.ref.hasMore()) {
              someChildHasMore = true;
              break;
            }
          }
          if (someChildHasMore) {
            newState.last = ii;
            break;
          }
        }
      }
      return newState;
    });
  };

  _createViewToken = (index: number, isViewable: boolean) => {
    const {data, getItem, keyExtractor} = this.props;
    const item = getItem(data, index);
    return {index, item, key: keyExtractor(item, index), isViewable};
  };

  _getFrameMetricsApprox = (
    index: number,
  ): {length: number, offset: number} => {
    const frame = this._getFrameMetrics(index);
    if (frame && frame.index === index) {
      // check for invalid frames due to row re-ordering
      return frame;
    } else {
      const {getItemLayout} = this.props;
      invariant(
        !getItemLayout,
        'Should not have to estimate frames when a measurement metrics function is provided',
      );
      return {
        length: this._averageCellLength,
        offset: this._averageCellLength * index,
      };
    }
  };

  _getFrameMetrics = (
    index: number,
  ): ?{
    length: number,
    offset: number,
    index: number,
    inLayout?: boolean,
  } => {
    const {
      data,
      getItem,
      getItemCount,
      getItemLayout,
      keyExtractor,
    } = this.props;
    invariant(
      getItemCount(data) > index,
      'Tried to get frame for out of range index ' + index,
    );
    const item = getItem(data, index);
    let frame = item && this._frames[keyExtractor(item, index)];
    if (!frame || frame.index !== index) {
      if (getItemLayout) {
        frame = getItemLayout(data, index);
        if (__DEV__) {
          const frameType = PropTypes.shape({
            length: PropTypes.number.isRequired,
            offset: PropTypes.number.isRequired,
            index: PropTypes.number.isRequired,
          }).isRequired;
          PropTypes.checkPropTypes(
            {frame: frameType},
            {frame},
            'frame',
            'VirtualizedList.getItemLayout',
          );
        }
      }
    }
    /* $FlowFixMe(>=0.63.0 site=react_native_fb) This comment suppresses an
     * error found when Flow v0.63 was deployed. To see the error delete this
     * comment and run Flow. */
    return frame;
  };

  _updateViewableItems(data: any) {
    const {getItemCount} = this.props;

    this._viewabilityTuples.forEach(tuple => {
      tuple.viewabilityHelper.onUpdate(
        getItemCount(data),
        this._scrollMetrics.offset,
        this._scrollMetrics.visibleLength,
        this._getFrameMetrics,
        this._createViewToken,
        tuple.onViewableItemsChanged,
        this.state,
      );
    });
  }
}

class CellRenderer extends React.Component<
  {
    CellRendererComponent?: ?React.ComponentType<any>,
    ItemSeparatorComponent: ?React.ComponentType<*>,
    cellKey: string,
    fillRateHelper: FillRateHelper,
    horizontal: ?boolean,
    index: number,
    inversionStyle: ?DangerouslyImpreciseStyleProp,
    item: Item,
    onLayout: (event: Object) => void, // This is extracted by ScrollViewStickyHeader
    onUnmount: (cellKey: string) => void,
    onUpdateSeparators: (cellKeys: Array<?string>, props: Object) => void,
    parentProps: {
      getItemLayout?: ?Function,
      renderItem: renderItemType,
    },
    prevCellKey: ?string,
  },
  $FlowFixMeState,
> {
  state = {
    separatorProps: {
      highlighted: false,
      leadingItem: this.props.item,
    },
  };

  static childContextTypes = {
    virtualizedCell: PropTypes.shape({
      cellKey: PropTypes.string,
    }),
  };

  getChildContext() {
    return {
      virtualizedCell: {
        cellKey: this.props.cellKey,
      },
    };
  }

  // TODO: consider factoring separator stuff out of VirtualizedList into FlatList since it's not
  // reused by SectionList and we can keep VirtualizedList simpler.
  _separators = {
    highlight: () => {
      const {cellKey, prevCellKey} = this.props;
      this.props.onUpdateSeparators([cellKey, prevCellKey], {
        highlighted: true,
      });
    },
    unhighlight: () => {
      const {cellKey, prevCellKey} = this.props;
      this.props.onUpdateSeparators([cellKey, prevCellKey], {
        highlighted: false,
      });
    },
    updateProps: (select: 'leading' | 'trailing', newProps: Object) => {
      const {cellKey, prevCellKey} = this.props;
      this.props.onUpdateSeparators(
        [select === 'leading' ? prevCellKey : cellKey],
        newProps,
      );
    },
  };

  updateSeparatorProps(newProps: Object) {
    this.setState(state => ({
      separatorProps: {...state.separatorProps, ...newProps},
    }));
  }

  componentWillUnmount() {
    this.props.onUnmount(this.props.cellKey);
  }

  render() {
    const {
      CellRendererComponent,
      ItemSeparatorComponent,
      fillRateHelper,
      horizontal,
      item,
      index,
      inversionStyle,
      parentProps,
    } = this.props;
    const {renderItem, getItemLayout} = parentProps;
    invariant(renderItem, 'no renderItem!');
    const element = renderItem({
      item,
      index,
      separators: this._separators,
    });
    const onLayout =
      /* $FlowFixMe(>=0.68.0 site=react_native_fb) This comment suppresses an
       * error found when Flow v0.68 was deployed. To see the error delete this
       * comment and run Flow. */
      getItemLayout && !parentProps.debug && !fillRateHelper.enabled()
        ? undefined
        : this.props.onLayout;
    // NOTE: that when this is a sticky header, `onLayout` will get automatically extracted and
    // called explicitly by `ScrollViewStickyHeader`.
    const itemSeparator = ItemSeparatorComponent && (
      <ItemSeparatorComponent {...this.state.separatorProps} />
    );
    const cellStyle = inversionStyle
      ? horizontal
        ? [{flexDirection: 'row-reverse'}, inversionStyle]
        : [{flexDirection: 'column-reverse'}, inversionStyle]
      : horizontal
        ? [{flexDirection: 'row'}, inversionStyle]
        : inversionStyle;
    if (!CellRendererComponent) {
      return (
        <View style={cellStyle} onLayout={onLayout}>
          {element}
          {itemSeparator}
        </View>
      );
    }
    return (
      <CellRendererComponent
        {...this.props}
        style={cellStyle}
        onLayout={onLayout}>
        {element}
        {itemSeparator}
      </CellRendererComponent>
    );
  }
}

class VirtualizedCellWrapper extends React.Component<{
  cellKey: string,
  children: React.Node,
}> {
  static childContextTypes = {
    virtualizedCell: PropTypes.shape({
      cellKey: PropTypes.string,
    }),
  };

  getChildContext() {
    return {
      virtualizedCell: {
        cellKey: this.props.cellKey,
      },
    };
  }

  render() {
    return this.props.children;
  }
}

const styles = StyleSheet.create({
  verticallyInverted: {
    transform: [{scaleY: -1}],
  },
  horizontallyInverted: {
    transform: [{scaleX: -1}],
  },
});

module.exports = VirtualizedList;<|MERGE_RESOLUTION|>--- conflicted
+++ resolved
@@ -1216,15 +1216,10 @@
     return !this.props.horizontal ? metrics.height : metrics.width;
   }
 
-<<<<<<< HEAD
-  _selectOffset(metrics: {x: number, y: number}): number {
+  _selectOffset(metrics: $ReadOnly<{x: number, y: number}>): number {
     return (
       (!this.props.horizontal ? metrics.y : metrics.x) - this._headerLength
     );
-=======
-  _selectOffset(metrics: $ReadOnly<{x: number, y: number}>): number {
-    return !this.props.horizontal ? metrics.y : metrics.x;
->>>>>>> 5f8b44fd
   }
 
   _maybeCallOnEndReached() {
