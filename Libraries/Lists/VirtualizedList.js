--- conflicted
+++ resolved
@@ -27,8 +27,8 @@
 } from './VirtualizeUtils';
 
 import * as React from 'react';
-import type {ScrollResponderType} from '../Components/ScrollView/ScrollView';
-import type {ViewStyleProp} from '../StyleSheet/StyleSheet';
+import type { ScrollResponderType } from '../Components/ScrollView/ScrollView';
+import type { ViewStyleProp } from '../StyleSheet/StyleSheet';
 import type {
   ViewabilityConfig,
   ViewToken,
@@ -72,256 +72,233 @@
   ...
 };
 
-type RequiredProps = {|
+type RequiredProps = {| 
   /**
    * The default accessor functions assume this is an Array<{key: string} | {id: string}> but you can override
    * getItem, getItemCount, and keyExtractor to handle any type of index-based data.
    */
   data?: any,
-  /**
-   * A generic accessor for extracting an item from any sort of data blob.
-   */
-  getItem: (data: any, index: number) => ?Item,
-  /**
-   * Determines how many items are in the data blob.
-   */
-  getItemCount: (data: any) => number,
+    /**
+     * A generic accessor for extracting an item from any sort of data blob.
+     */
+    getItem: (data: any, index: number) => ? Item,
+      /**
+       * Determines how many items are in the data blob.
+       */
+      getItemCount: (data: any) => number,
 |};
 type OptionalProps = {|
-  renderItem?: ?RenderItemType<Item>,
-  /**
-   * `debug` will turn on extra logging and visual overlays to aid with debugging both usage and
-   * implementation, but with a significant perf hit.
-   */
-  debug?: ?boolean,
-  /**
-<<<<<<< HEAD
-=======
-   * DEPRECATED: Virtualization provides significant performance and memory optimizations, but fully
-   * unmounts react instances that are outside of the render window. You should only need to disable
-   * this for debugging purposes. Defaults to false.
-   */
-  disableVirtualization?: ?boolean,
-  /**
->>>>>>> 84341777
-   * A marker property for telling the list to re-render (since it implements `PureComponent`). If
-   * any of your `renderItem`, Header, Footer, etc. functions depend on anything outside of the
-   * `data` prop, stick it here and treat it immutably.
-   */
-  extraData?: any,
-  // e.g. height, y
-  getItemLayout?: (
-    data: any,
-    index: number,
-  ) => {
-    length: number,
-    offset: number,
-    index: number,
+  renderItem?: ?RenderItemType < Item >,
+    /**
+     * `debug` will turn on extra logging and visual overlays to aid with debugging both usage and
+     * implementation, but with a significant perf hit.
+     */
+    debug ?: ? boolean,
+    /**
+     * A marker property for telling the list to re-render (since it implements `PureComponent`). If
+     * any of your `renderItem`, Header, Footer, etc. functions depend on anything outside of the
+     * `data` prop, stick it here and treat it immutably.
+     */
+    extraData ?: any,
+    // e.g. height, y
+    getItemLayout ?: (
+      data: any,
+      index: number,
+    ) => {
+      length: number,
+        offset: number,
+          index: number,
     ...
-  },
-  horizontal?: ?boolean,
-  /**
-   * How many items to render in the initial batch. This should be enough to fill the screen but not
-   * much more. Note these items will never be unmounted as part of the windowed rendering in order
-   * to improve perceived performance of scroll-to-top actions.
-   */
-  initialNumToRender?: ?number,
-  /**
-   * Instead of starting at the top with the first item, start at `initialScrollIndex`. This
-   * disables the "scroll to top" optimization that keeps the first `initialNumToRender` items
-   * always rendered and immediately renders the items starting at this initial index. Requires
-   * `getItemLayout` to be implemented.
-   */
-  initialScrollIndex?: ?number,
-  /**
-   * Reverses the direction of scroll. Uses scale transforms of -1.
-   */
-  inverted?: ?boolean,
-  keyExtractor?: ?(item: Item, index: number) => string,
-  /**
-   * Each cell is rendered using this element. Can be a React Component Class,
-   * or a render function. Defaults to using View.
-   */
-  CellRendererComponent?: ?React.ComponentType<any>,
-  /**
-   * Rendered in between each item, but not at the top or bottom. By default, `highlighted` and
-   * `leadingItem` props are provided. `renderItem` provides `separators.highlight`/`unhighlight`
-   * which will update the `highlighted` prop, but you can also add custom props with
-   * `separators.updateProps`.
-   */
-  ItemSeparatorComponent?: ?React.ComponentType<any>,
-  /**
-   * Takes an item from `data` and renders it into the list. Example usage:
-   *
-   *     <FlatList
-   *       ItemSeparatorComponent={Platform.OS !== 'android' && ({highlighted}) => (
-   *         <View style={[style.separator, highlighted && {marginLeft: 0}]} />
-   *       )}
-   *       data={[{title: 'Title Text', key: 'item1'}]}
-   *       ListItemComponent={({item, separators}) => (
-   *         <TouchableHighlight
-   *           onPress={() => this._onPress(item)}
-   *           onShowUnderlay={separators.highlight}
-   *           onHideUnderlay={separators.unhighlight}>
-   *           <View style={{backgroundColor: 'white'}}>
-   *             <Text>{item.title}</Text>
-   *           </View>
-   *         </TouchableHighlight>
-   *       )}
-   *     />
-   *
-   * Provides additional metadata like `index` if you need it, as well as a more generic
-   * `separators.updateProps` function which let's you set whatever props you want to change the
-   * rendering of either the leading separator or trailing separator in case the more common
-   * `highlight` and `unhighlight` (which set the `highlighted: boolean` prop) are insufficient for
-   * your use-case.
-   */
-  ListItemComponent?: ?(React.ComponentType<any> | React.Element<any>),
-  /**
-   * Rendered when the list is empty. Can be a React Component Class, a render function, or
-   * a rendered element.
-   */
-  ListEmptyComponent?: ?(React.ComponentType<any> | React.Element<any>),
-  /**
-   * Rendered at the bottom of all the items. Can be a React Component Class, a render function, or
-   * a rendered element.
-   */
-  ListFooterComponent?: ?(React.ComponentType<any> | React.Element<any>),
-  /**
-   * Styling for internal View for ListFooterComponent
-   */
-  ListFooterComponentStyle?: ViewStyleProp,
-  /**
-   * Rendered at the top of all the items. Can be a React Component Class, a render function, or
-   * a rendered element.
-   */
-  ListHeaderComponent?: ?(React.ComponentType<any> | React.Element<any>),
-  /**
-   * Styling for internal View for ListHeaderComponent
-   */
-  ListHeaderComponentStyle?: ViewStyleProp,
-  /**
-   * A unique identifier for this list. If there are multiple VirtualizedLists at the same level of
-   * nesting within another VirtualizedList, this key is necessary for virtualization to
-   * work properly.
-   */
-  listKey?: string,
-  /**
-   * The maximum number of items to render in each incremental render batch. The more rendered at
-   * once, the better the fill rate, but responsiveness may suffer because rendering content may
-   * interfere with responding to button taps or other interactions.
-   */
-  maxToRenderPerBatch?: ?number,
-  /**
-   * Called once when the scroll position gets within `onEndReachedThreshold` of the rendered
-   * content.
-   */
-  onEndReached?: ?(info: {distanceFromEnd: number, ...}) => void,
-  /**
-   * How far from the end (in units of visible length of the list) the bottom edge of the
-   * list must be from the end of the content to trigger the `onEndReached` callback.
-   * Thus a value of 0.5 will trigger `onEndReached` when the end of the content is
-   * within half the visible length of the list.
-   */
-  onEndReachedThreshold?: ?number,
-  /**
-   * If provided, a standard RefreshControl will be added for "Pull to Refresh" functionality. Make
-   * sure to also set the `refreshing` prop correctly.
-   */
-  onRefresh?: ?() => void,
-  /**
-   * Used to handle failures when scrolling to an index that has not been measured yet. Recommended
-   * action is to either compute your own offset and `scrollTo` it, or scroll as far as possible and
-   * then try again after more items have been rendered.
-   */
-  onScrollToIndexFailed?: ?(info: {
-    index: number,
-    highestMeasuredFrameIndex: number,
-    averageItemLength: number,
+    },
+    horizontal ?: ? boolean,
+    /**
+     * How many items to render in the initial batch. This should be enough to fill the screen but not
+     * much more. Note these items will never be unmounted as part of the windowed rendering in order
+     * to improve perceived performance of scroll-to-top actions.
+     */
+    initialNumToRender ?: ? number,
+    /**
+     * Instead of starting at the top with the first item, start at `initialScrollIndex`. This
+     * disables the "scroll to top" optimization that keeps the first `initialNumToRender` items
+     * always rendered and immediately renders the items starting at this initial index. Requires
+     * `getItemLayout` to be implemented.
+     */
+    initialScrollIndex ?: ? number,
+    /**
+     * Reverses the direction of scroll. Uses scale transforms of -1.
+     */
+    inverted ?: ? boolean,
+    keyExtractor ?: ? (item: Item, index: number) => string,
+    /**
+     * Each cell is rendered using this element. Can be a React Component Class,
+     * or a render function. Defaults to using View.
+     */
+    CellRendererComponent ?: ? React.ComponentType < any >,
+    /**
+     * Rendered in between each item, but not at the top or bottom. By default, `highlighted` and
+     * `leadingItem` props are provided. `renderItem` provides `separators.highlight`/`unhighlight`
+     * which will update the `highlighted` prop, but you can also add custom props with
+     * `separators.updateProps`.
+     */
+    ItemSeparatorComponent ?: ? React.ComponentType < any >,
+    /**
+     * Takes an item from `data` and renders it into the list. Example usage:
+     *
+     *     <FlatList
+     *       ItemSeparatorComponent={Platform.OS !== 'android' && ({highlighted}) => (
+     *         <View style={[style.separator, highlighted && {marginLeft: 0}]} />
+     *       )}
+     *       data={[{title: 'Title Text', key: 'item1'}]}
+     *       ListItemComponent={({item, separators}) => (
+     *         <TouchableHighlight
+     *           onPress={() => this._onPress(item)}
+     *           onShowUnderlay={separators.highlight}
+     *           onHideUnderlay={separators.unhighlight}>
+     *           <View style={{backgroundColor: 'white'}}>
+     *             <Text>{item.title}</Text>
+     *           </View>
+     *         </TouchableHighlight>
+     *       )}
+     *     />
+     *
+     * Provides additional metadata like `index` if you need it, as well as a more generic
+     * `separators.updateProps` function which let's you set whatever props you want to change the
+     * rendering of either the leading separator or trailing separator in case the more common
+     * `highlight` and `unhighlight` (which set the `highlighted: boolean` prop) are insufficient for
+     * your use-case.
+     */
+    ListItemComponent ?: ? (React.ComponentType < any > | React.Element < any >),
+    /**
+     * Rendered when the list is empty. Can be a React Component Class, a render function, or
+     * a rendered element.
+     */
+    ListEmptyComponent ?: ? (React.ComponentType < any > | React.Element < any >),
+    /**
+     * Rendered at the bottom of all the items. Can be a React Component Class, a render function, or
+     * a rendered element.
+     */
+    ListFooterComponent ?: ? (React.ComponentType < any > | React.Element < any >),
+    /**
+     * Styling for internal View for ListFooterComponent
+     */
+    ListFooterComponentStyle ?: ViewStyleProp,
+    /**
+     * Rendered at the top of all the items. Can be a React Component Class, a render function, or
+     * a rendered element.
+     */
+    ListHeaderComponent ?: ? (React.ComponentType < any > | React.Element < any >),
+    /**
+     * Styling for internal View for ListHeaderComponent
+     */
+    ListHeaderComponentStyle ?: ViewStyleProp,
+    /**
+     * A unique identifier for this list. If there are multiple VirtualizedLists at the same level of
+     * nesting within another VirtualizedList, this key is necessary for virtualization to
+     * work properly.
+     */
+    listKey ?: string,
+    /**
+     * The maximum number of items to render in each incremental render batch. The more rendered at
+     * once, the better the fill rate, but responsiveness may suffer because rendering content may
+     * interfere with responding to button taps or other interactions.
+     */
+    maxToRenderPerBatch ?: ? number,
+    /**
+     * Called once when the scroll position gets within `onEndReachedThreshold` of the rendered
+     * content.
+     */
+    onEndReached ?: ? (info: { distanceFromEnd: number, ...}) => void,
+    /**
+     * How far from the end (in units of visible length of the list) the bottom edge of the
+     * list must be from the end of the content to trigger the `onEndReached` callback.
+     * Thus a value of 0.5 will trigger `onEndReached` when the end of the content is
+     * within half the visible length of the list.
+     */
+    onEndReachedThreshold ?: ? number,
+    /**
+     * If provided, a standard RefreshControl will be added for "Pull to Refresh" functionality. Make
+     * sure to also set the `refreshing` prop correctly.
+     */
+    onRefresh ?: ? () => void,
+    /**
+     * Used to handle failures when scrolling to an index that has not been measured yet. Recommended
+     * action is to either compute your own offset and `scrollTo` it, or scroll as far as possible and
+     * then try again after more items have been rendered.
+     */
+    onScrollToIndexFailed ?: ? (info: {
+      index: number,
+      highestMeasuredFrameIndex: number,
+      averageItemLength: number,
     ...
   }) => void,
-  /**
-   * Called when the viewability of rows changes, as defined by the
-   * `viewabilityConfig` prop.
-   */
-  onViewableItemsChanged?: ?(info: {
-    viewableItems: Array<ViewToken>,
-    changed: Array<ViewToken>,
+    /**
+     * Called when the viewability of rows changes, as defined by the
+     * `viewabilityConfig` prop.
+     */
+    onViewableItemsChanged ?: ? (info: {
+      viewableItems: Array<ViewToken>,
+      changed: Array<ViewToken>,
     ...
   }) => void,
-  persistentScrollbar?: ?boolean,
-  /**
-   * Set this when offset is needed for the loading indicator to show correctly.
-   */
-  progressViewOffset?: number,
-  /**
-   * A custom refresh control element. When set, it overrides the default
-   * <RefreshControl> component built internally. The onRefresh and refreshing
-   * props are also ignored. Only works for vertical VirtualizedList.
-   */
-  refreshControl?: ?React.Element<any>,
-  /**
-   * Set this true while waiting for new data from a refresh.
-   */
-  refreshing?: ?boolean,
-  /**
-   * Note: may have bugs (missing content) in some circumstances - use at your own risk.
-   *
-   * This may improve scroll performance for large lists.
-   */
-  removeClippedSubviews?: boolean,
-  /**
-   * Render a custom scroll component, e.g. with a differently styled `RefreshControl`.
-   */
-  renderScrollComponent?: (props: Object) => React.Element<any>,
-  /**
-   * Amount of time between low-pri item render batches, e.g. for rendering items quite a ways off
-   * screen. Similar fill rate/responsiveness tradeoff as `maxToRenderPerBatch`.
-   */
-  updateCellsBatchingPeriod?: ?number,
-  /**
-   * See `ViewabilityHelper` for flow type and further documentation.
-   */
-  viewabilityConfig?: ViewabilityConfig,
-  /**
-   * List of ViewabilityConfig/onViewableItemsChanged pairs. A specific onViewableItemsChanged
-   * will be called when its corresponding ViewabilityConfig's conditions are met.
-   */
-  viewabilityConfigCallbackPairs?: Array<ViewabilityConfigCallbackPair>,
-  /**
-   * Determines the maximum number of items rendered outside of the visible area, in units of
-   * visible lengths. So if your list fills the screen, then `windowSize={21}` (the default) will
-   * render the visible screen area plus up to 10 screens above and 10 below the viewport. Reducing
-   * this number will reduce memory consumption and may improve performance, but will increase the
-   * chance that fast scrolling may reveal momentary blank areas of unrendered content.
-   */
-  windowSize?: ?number,
-  /**
-   * The legacy implementation is no longer supported.
-   */
-  legacyImplementation?: empty,
+    persistentScrollbar ?: ? boolean,
+    /**
+     * Set this when offset is needed for the loading indicator to show correctly.
+     */
+    progressViewOffset ?: number,
+    /**
+     * A custom refresh control element. When set, it overrides the default
+     * <RefreshControl> component built internally. The onRefresh and refreshing
+     * props are also ignored. Only works for vertical VirtualizedList.
+     */
+    refreshControl ?: ? React.Element < any >,
+    /**
+     * Set this true while waiting for new data from a refresh.
+     */
+    refreshing ?: ? boolean,
+    /**
+     * Note: may have bugs (missing content) in some circumstances - use at your own risk.
+     *
+     * This may improve scroll performance for large lists.
+     */
+    removeClippedSubviews ?: boolean,
+    /**
+     * Render a custom scroll component, e.g. with a differently styled `RefreshControl`.
+     */
+    renderScrollComponent ?: (props: Object) => React.Element < any >,
+    /**
+     * Amount of time between low-pri item render batches, e.g. for rendering items quite a ways off
+     * screen. Similar fill rate/responsiveness tradeoff as `maxToRenderPerBatch`.
+     */
+    updateCellsBatchingPeriod ?: ? number,
+    /**
+     * See `ViewabilityHelper` for flow type and further documentation.
+     */
+    viewabilityConfig ?: ViewabilityConfig,
+    /**
+     * List of ViewabilityConfig/onViewableItemsChanged pairs. A specific onViewableItemsChanged
+     * will be called when its corresponding ViewabilityConfig's conditions are met.
+     */
+    viewabilityConfigCallbackPairs ?: Array < ViewabilityConfigCallbackPair >,
+    /**
+     * Determines the maximum number of items rendered outside of the visible area, in units of
+     * visible lengths. So if your list fills the screen, then `windowSize={21}` (the default) will
+     * render the visible screen area plus up to 10 screens above and 10 below the viewport. Reducing
+     * this number will reduce memory consumption and may improve performance, but will increase the
+     * chance that fast scrolling may reveal momentary blank areas of unrendered content.
+     */
+    windowSize ?: ? number,
+    /**
+     * The legacy implementation is no longer supported.
+     */
+    legacyImplementation ?: empty,
 |};
 
 type Props = {|
-  ...React.ElementConfig<typeof ScrollView>,
+  ...React.ElementConfig < typeof ScrollView >,
   ...RequiredProps,
   ...OptionalProps,
 |};
 
-<<<<<<< HEAD
-type DefaultProps = {|
-  horizontal: boolean,
-  initialNumToRender: number,
-  keyExtractor: (item: Item, index: number) => string,
-  maxToRenderPerBatch: number,
-  onEndReachedThreshold: number,
-  scrollEventThrottle: number,
-  updateCellsBatchingPeriod: number,
-  windowSize: number,
-|};
-
-=======
->>>>>>> 84341777
 let _usedIndexForKey = false;
 let _keylessItemComponentName: string = '';
 
@@ -398,1570 +375,1501 @@
   static contextType: typeof VirtualizedListContext = VirtualizedListContext;
 
   // scrollToEnd may be janky without getItemLayout prop
-  scrollToEnd(params?: ?{animated?: ?boolean, ...}) {
-    const animated = params ? params.animated : true;
-    const veryLast = this.props.getItemCount(this.props.data) - 1;
-    const frame = this._getFrameMetricsApprox(veryLast);
-    const offset = Math.max(
+  scrollToEnd(params?: ?{ animated?: ?boolean, ...}) {
+  const animated = params ? params.animated : true;
+  const veryLast = this.props.getItemCount(this.props.data) - 1;
+  const frame = this._getFrameMetricsApprox(veryLast);
+  const offset = Math.max(
+    0,
+    frame.offset +
+    frame.length +
+    this._footerLength -
+    this._scrollMetrics.visibleLength,
+  );
+
+  if (this._scrollRef == null) {
+    return;
+  }
+
+  if (this._scrollRef.scrollTo == null) {
+    console.warn(
+      'No scrollTo method provided. This may be because you have two nested ' +
+      'VirtualizedLists with the same orientation, or because you are ' +
+      'using a custom component that does not implement scrollTo.',
+    );
+    return;
+  }
+
+  this._scrollRef.scrollTo(
+    horizontalOrDefault(this.props.horizontal)
+      ? { x: offset, animated }
+      : { y: offset, animated },
+  );
+}
+
+// scrollToIndex may be janky without getItemLayout prop
+scrollToIndex(params: {
+  animated?: ? boolean,
+  index: number,
+  viewOffset?: number,
+  viewPosition?: number,
+  ...
+  }) {
+  const {
+    data,
+    horizontal,
+    getItemCount,
+    getItemLayout,
+    onScrollToIndexFailed,
+  } = this.props;
+  const { animated, index, viewOffset, viewPosition } = params;
+  invariant(
+    index >= 0,
+    `scrollToIndex out of range: requested index ${index} but minimum is 0`,
+  );
+  invariant(
+    getItemCount(data) >= 1,
+    `scrollToIndex out of range: item length ${getItemCount(
+      data,
+    )} but minimum is 1`,
+  );
+  invariant(
+    index < getItemCount(data),
+    `scrollToIndex out of range: requested index ${index} is out of 0 to ${getItemCount(
+      data,
+    ) - 1}`,
+  );
+  if (!getItemLayout && index > this._highestMeasuredFrameIndex) {
+    invariant(
+      !!onScrollToIndexFailed,
+      'scrollToIndex should be used in conjunction with getItemLayout or onScrollToIndexFailed, ' +
+      'otherwise there is no way to know the location of offscreen indices or handle failures.',
+    );
+    onScrollToIndexFailed({
+      averageItemLength: this._averageCellLength,
+      highestMeasuredFrameIndex: this._highestMeasuredFrameIndex,
+      index,
+    });
+    return;
+  }
+  const frame = this._getFrameMetricsApprox(index);
+  const offset =
+    Math.max(
       0,
-      frame.offset +
-        frame.length +
-        this._footerLength -
-        this._scrollMetrics.visibleLength,
-    );
-
-    if (this._scrollRef == null) {
-      return;
+      frame.offset -
+      (viewPosition || 0) *
+      (this._scrollMetrics.visibleLength - frame.length),
+    ) - (viewOffset || 0);
+
+  if (this._scrollRef == null) {
+    return;
+  }
+
+  if (this._scrollRef.scrollTo == null) {
+    console.warn(
+      'No scrollTo method provided. This may be because you have two nested ' +
+      'VirtualizedLists with the same orientation, or because you are ' +
+      'using a custom component that does not implement scrollTo.',
+    );
+    return;
+  }
+
+  this._scrollRef.scrollTo(
+    horizontal ? { x: offset, animated } : { y: offset, animated },
+  );
+}
+
+// scrollToItem may be janky without getItemLayout prop. Required linear scan through items -
+// use scrollToIndex instead if possible.
+scrollToItem(params: {
+  animated?: ? boolean,
+  item: Item,
+  viewPosition?: number,
+  ...
+  }) {
+  const { item } = params;
+  const { data, getItem, getItemCount } = this.props;
+  const itemCount = getItemCount(data);
+  for (let index = 0; index < itemCount; index++) {
+    if (getItem(data, index) === item) {
+      this.scrollToIndex({ ...params, index });
+      break;
     }
-
-    if (this._scrollRef.scrollTo == null) {
-      console.warn(
-        'No scrollTo method provided. This may be because you have two nested ' +
-          'VirtualizedLists with the same orientation, or because you are ' +
-          'using a custom component that does not implement scrollTo.',
-      );
-      return;
-    }
-
-    this._scrollRef.scrollTo(
-      horizontalOrDefault(this.props.horizontal)
-        ? {x: offset, animated}
-        : {y: offset, animated},
-    );
-  }
-
-  // scrollToIndex may be janky without getItemLayout prop
-  scrollToIndex(params: {
-    animated?: ?boolean,
-    index: number,
-    viewOffset?: number,
-    viewPosition?: number,
-    ...
-  }) {
-    const {
-      data,
-      horizontal,
-      getItemCount,
-      getItemLayout,
-      onScrollToIndexFailed,
-    } = this.props;
-    const {animated, index, viewOffset, viewPosition} = params;
-    invariant(
-      index >= 0,
-      `scrollToIndex out of range: requested index ${index} but minimum is 0`,
-    );
-    invariant(
-      getItemCount(data) >= 1,
-      `scrollToIndex out of range: item length ${getItemCount(
-        data,
-      )} but minimum is 1`,
-    );
-    invariant(
-      index < getItemCount(data),
-      `scrollToIndex out of range: requested index ${index} is out of 0 to ${getItemCount(
-        data,
-      ) - 1}`,
-    );
-    if (!getItemLayout && index > this._highestMeasuredFrameIndex) {
-      invariant(
-        !!onScrollToIndexFailed,
-        'scrollToIndex should be used in conjunction with getItemLayout or onScrollToIndexFailed, ' +
-          'otherwise there is no way to know the location of offscreen indices or handle failures.',
-      );
-      onScrollToIndexFailed({
-        averageItemLength: this._averageCellLength,
-        highestMeasuredFrameIndex: this._highestMeasuredFrameIndex,
-        index,
-      });
-      return;
-    }
-    const frame = this._getFrameMetricsApprox(index);
-    const offset =
-      Math.max(
-        0,
-        frame.offset -
-          (viewPosition || 0) *
-            (this._scrollMetrics.visibleLength - frame.length),
-      ) - (viewOffset || 0);
-
-    if (this._scrollRef == null) {
-      return;
-    }
-
-    if (this._scrollRef.scrollTo == null) {
-      console.warn(
-        'No scrollTo method provided. This may be because you have two nested ' +
-          'VirtualizedLists with the same orientation, or because you are ' +
-          'using a custom component that does not implement scrollTo.',
-      );
-      return;
-    }
-
-    this._scrollRef.scrollTo(
-      horizontal ? {x: offset, animated} : {y: offset, animated},
-    );
-  }
-
-  // scrollToItem may be janky without getItemLayout prop. Required linear scan through items -
-  // use scrollToIndex instead if possible.
-  scrollToItem(params: {
-    animated?: ?boolean,
-    item: Item,
-    viewPosition?: number,
-    ...
-  }) {
-    const {item} = params;
-    const {data, getItem, getItemCount} = this.props;
-    const itemCount = getItemCount(data);
-    for (let index = 0; index < itemCount; index++) {
-      if (getItem(data, index) === item) {
-        this.scrollToIndex({...params, index});
-        break;
-      }
-    }
-  }
-
-  /**
-   * Scroll to a specific content pixel offset in the list.
-   *
-   * Param `offset` expects the offset to scroll to.
-   * In case of `horizontal` is true, the offset is the x-value,
-   * in any other case the offset is the y-value.
-   *
-   * Param `animated` (`true` by default) defines whether the list
-   * should do an animation while scrolling.
-   */
-  scrollToOffset(params: {animated?: ?boolean, offset: number, ...}) {
-    const {animated, offset} = params;
-
-    if (this._scrollRef == null) {
-      return;
-    }
-
-    if (this._scrollRef.scrollTo == null) {
-      console.warn(
-        'No scrollTo method provided. This may be because you have two nested ' +
-          'VirtualizedLists with the same orientation, or because you are ' +
-          'using a custom component that does not implement scrollTo.',
-      );
-      return;
-    }
-
-    this._scrollRef.scrollTo(
-      horizontalOrDefault(this.props.horizontal)
-        ? {x: offset, animated}
-        : {y: offset, animated},
-    );
-  }
-
-  recordInteraction() {
-    this._nestedChildLists.forEach(childList => {
-      childList.ref && childList.ref.recordInteraction();
-    });
-    this._viewabilityTuples.forEach(t => {
-      t.viewabilityHelper.recordInteraction();
-    });
-    this._updateViewableItems(this.props.data);
-  }
-
-  flashScrollIndicators() {
-    if (this._scrollRef == null) {
-      return;
-    }
-
-    this._scrollRef.flashScrollIndicators();
-  }
-
-  /**
-   * Provides a handle to the underlying scroll responder.
-   * Note that `this._scrollRef` might not be a `ScrollView`, so we
-   * need to check that it responds to `getScrollResponder` before calling it.
-   */
-  getScrollResponder(): ?ScrollResponderType {
-    if (this._scrollRef && this._scrollRef.getScrollResponder) {
-      return this._scrollRef.getScrollResponder();
-    }
-  }
-
-  getScrollableNode(): ?number {
-    if (this._scrollRef && this._scrollRef.getScrollableNode) {
-      return this._scrollRef.getScrollableNode();
-    } else {
-      return ReactNative.findNodeHandle(this._scrollRef);
-    }
-  }
-
-  getScrollRef():
-    | ?React.ElementRef<typeof ScrollView>
-    | ?React.ElementRef<typeof View> {
-    if (this._scrollRef && this._scrollRef.getScrollRef) {
-      return this._scrollRef.getScrollRef();
-    } else {
-      return this._scrollRef;
-    }
-  }
-
-  setNativeProps(props: Object) {
-    if (this._scrollRef) {
-      this._scrollRef.setNativeProps(props);
-    }
-  }
-
-<<<<<<< HEAD
-  static defaultProps: DefaultProps = {
-    horizontal: false,
-    initialNumToRender: 10,
-    keyExtractor: (item: Item, index: number) => {
-      if (item.key != null) {
-        return item.key;
-      }
-      if (item.id != null) {
-        return item.id;
-      }
-      _usedIndexForKey = true;
-      if (item.type && item.type.displayName) {
-        _keylessItemComponentName = item.type.displayName;
-      }
-      return String(index);
-    },
-    maxToRenderPerBatch: 10,
-    onEndReachedThreshold: 2, // multiples of length
-    scrollEventThrottle: 50,
-    updateCellsBatchingPeriod: 50,
-    windowSize: 21, // multiples of length
+  }
+}
+
+/**
+ * Scroll to a specific content pixel offset in the list.
+ *
+ * Param `offset` expects the offset to scroll to.
+ * In case of `horizontal` is true, the offset is the x-value,
+ * in any other case the offset is the y-value.
+ *
+ * Param `animated` (`true` by default) defines whether the list
+ * should do an animation while scrolling.
+ */
+scrollToOffset(params: { animated?: ? boolean, offset: number, ...}) {
+  const { animated, offset } = params;
+
+  if (this._scrollRef == null) {
+    return;
+  }
+
+  if (this._scrollRef.scrollTo == null) {
+    console.warn(
+      'No scrollTo method provided. This may be because you have two nested ' +
+      'VirtualizedLists with the same orientation, or because you are ' +
+      'using a custom component that does not implement scrollTo.',
+    );
+    return;
+  }
+
+  this._scrollRef.scrollTo(
+    horizontalOrDefault(this.props.horizontal)
+      ? { x: offset, animated }
+      : { y: offset, animated },
+  );
+}
+
+recordInteraction() {
+  this._nestedChildLists.forEach(childList => {
+    childList.ref && childList.ref.recordInteraction();
+  });
+  this._viewabilityTuples.forEach(t => {
+    t.viewabilityHelper.recordInteraction();
+  });
+  this._updateViewableItems(this.props.data);
+}
+
+flashScrollIndicators() {
+  if (this._scrollRef == null) {
+    return;
+  }
+
+  this._scrollRef.flashScrollIndicators();
+}
+
+/**
+ * Provides a handle to the underlying scroll responder.
+ * Note that `this._scrollRef` might not be a `ScrollView`, so we
+ * need to check that it responds to `getScrollResponder` before calling it.
+ */
+getScrollResponder(): ?ScrollResponderType {
+  if (this._scrollRef && this._scrollRef.getScrollResponder) {
+    return this._scrollRef.getScrollResponder();
+  }
+}
+
+getScrollableNode(): ?number {
+  if (this._scrollRef && this._scrollRef.getScrollableNode) {
+    return this._scrollRef.getScrollableNode();
+  } else {
+    return ReactNative.findNodeHandle(this._scrollRef);
+  }
+}
+
+getScrollRef():
+    | ? React.ElementRef < typeof ScrollView >
+    | ? React.ElementRef < typeof View > {
+  if(this._scrollRef && this._scrollRef.getScrollRef) {
+  return this._scrollRef.getScrollRef();
+} else {
+  return this._scrollRef;
+}
+  }
+
+setNativeProps(props: Object) {
+  if (this._scrollRef) {
+    this._scrollRef.setNativeProps(props);
+  }
+}
+
+_getCellKey(): string {
+  return this.context?.cellKey || 'rootList';
+}
+
+_getListKey(): string {
+  return this.props.listKey || this._getCellKey();
+}
+
+_getDebugInfo(): ListDebugInfo {
+  return {
+    listKey: this._getListKey(),
+    cellKey: this._getCellKey(),
+    horizontal: horizontalOrDefault(this.props.horizontal),
+    parent: this.context?.debugInfo,
   };
-
-=======
->>>>>>> 84341777
-  _getCellKey(): string {
-    return this.context?.cellKey || 'rootList';
-  }
-
-  _getListKey(): string {
-    return this.props.listKey || this._getCellKey();
-  }
-
-  _getDebugInfo(): ListDebugInfo {
-    return {
-      listKey: this._getListKey(),
-      cellKey: this._getCellKey(),
-      horizontal: horizontalOrDefault(this.props.horizontal),
-      parent: this.context?.debugInfo,
-    };
-  }
-
-  _getScrollMetrics = () => {
-    return this._scrollMetrics;
-  };
-
-  hasMore(): boolean {
-    return this._hasMore;
-  }
-
-  _getOutermostParentListRef = () => {
-    if (this._isNestedWithSameOrientation()) {
-      return this.context.getOutermostParentListRef();
-    } else {
-      return this;
-    }
-  };
-
-  _getNestedChildState = (key: string): ?ChildListState => {
-    const existingChildData = this._nestedChildLists.get(key);
-    return existingChildData && existingChildData.state;
-  };
-
-  _registerAsNestedChild = (childList: {
-    cellKey: string,
-    key: string,
-    ref: VirtualizedList,
-    parentDebugInfo: ListDebugInfo,
+}
+
+_getScrollMetrics = () => {
+  return this._scrollMetrics;
+};
+
+hasMore(): boolean {
+  return this._hasMore;
+}
+
+_getOutermostParentListRef = () => {
+  if (this._isNestedWithSameOrientation()) {
+    return this.context.getOutermostParentListRef();
+  } else {
+    return this;
+  }
+};
+
+_getNestedChildState = (key: string): ?ChildListState => {
+  const existingChildData = this._nestedChildLists.get(key);
+  return existingChildData && existingChildData.state;
+};
+
+_registerAsNestedChild = (childList: {
+  cellKey: string,
+  key: string,
+  ref: VirtualizedList,
+  parentDebugInfo: ListDebugInfo,
     ...
   }): ?ChildListState => {
-    // Register the mapping between this child key and the cellKey for its cell
-    const childListsInCell =
-      this._cellKeysToChildListKeys.get(childList.cellKey) || new Set();
-    childListsInCell.add(childList.key);
-    this._cellKeysToChildListKeys.set(childList.cellKey, childListsInCell);
-    const existingChildData = this._nestedChildLists.get(childList.key);
-    if (existingChildData && existingChildData.ref !== null) {
-      console.error(
-        'A VirtualizedList contains a cell which itself contains ' +
-          'more than one VirtualizedList of the same orientation as the parent ' +
-          'list. You must pass a unique listKey prop to each sibling list.\n\n' +
-          describeNestedLists({
-            ...childList,
-            // We're called from the child's componentDidMount, so it's safe to
-            // read the child's props here (albeit weird).
-            horizontal: !!childList.ref.props.horizontal,
-          }),
+  // Register the mapping between this child key and the cellKey for its cell
+  const childListsInCell =
+    this._cellKeysToChildListKeys.get(childList.cellKey) || new Set();
+  childListsInCell.add(childList.key);
+  this._cellKeysToChildListKeys.set(childList.cellKey, childListsInCell);
+  const existingChildData = this._nestedChildLists.get(childList.key);
+  if (existingChildData && existingChildData.ref !== null) {
+    console.error(
+      'A VirtualizedList contains a cell which itself contains ' +
+      'more than one VirtualizedList of the same orientation as the parent ' +
+      'list. You must pass a unique listKey prop to each sibling list.\n\n' +
+      describeNestedLists({
+        ...childList,
+        // We're called from the child's componentDidMount, so it's safe to
+        // read the child's props here (albeit weird).
+        horizontal: !!childList.ref.props.horizontal,
+      }),
+    );
+  }
+  this._nestedChildLists.set(childList.key, {
+    ref: childList.ref,
+    state: null,
+  });
+
+  if (this._hasInteracted) {
+    childList.ref.recordInteraction();
+  }
+};
+
+_unregisterAsNestedChild = (childList: {
+  key: string,
+  state: ChildListState,
+    ...
+  }): void => {
+  this._nestedChildLists.set(childList.key, {
+    ref: null,
+    state: childList.state,
+  });
+};
+
+state: State;
+
+constructor(props: Props) {
+  super(props);
+  invariant(
+    // $FlowFixMe[prop-missing]
+    !props.onScroll || !props.onScroll.__isNative,
+    'Components based on VirtualizedList must be wrapped with Animated.createAnimatedComponent ' +
+    'to support native onScroll events with useNativeDriver',
+  );
+  invariant(
+    windowSizeOrDefault(props.windowSize) > 0,
+    'VirtualizedList: The windowSize prop must be present and set to a value greater than 0.',
+  );
+
+  this._fillRateHelper = new FillRateHelper(this._getFrameMetrics);
+  this._updateCellsToRenderBatcher = new Batchinator(
+    this._updateCellsToRender,
+    this.props.updateCellsBatchingPeriod ?? 50,
+  );
+
+  if (this.props.viewabilityConfigCallbackPairs) {
+    this._viewabilityTuples = this.props.viewabilityConfigCallbackPairs.map(
+      pair => ({
+        viewabilityHelper: new ViewabilityHelper(pair.viewabilityConfig),
+        onViewableItemsChanged: pair.onViewableItemsChanged,
+      }),
+    );
+  } else if (this.props.onViewableItemsChanged) {
+    this._viewabilityTuples.push({
+      viewabilityHelper: new ViewabilityHelper(this.props.viewabilityConfig),
+      // $FlowFixMe[incompatible-call]
+      onViewableItemsChanged: this.props.onViewableItemsChanged,
+    });
+  }
+
+  let initialState = {
+    first: this.props.initialScrollIndex || 0,
+    last:
+      Math.min(
+        this.props.getItemCount(this.props.data),
+        (this.props.initialScrollIndex || 0) +
+        initialNumToRenderOrDefault(this.props.initialNumToRender),
+      ) - 1,
+  };
+
+  if (this._isNestedWithSameOrientation()) {
+    const storedState = this.context.getNestedChildState(this._getListKey());
+    if (storedState) {
+      initialState = storedState;
+      this.state = storedState;
+      this._frames = storedState.frames;
+    }
+  }
+
+  this.state = initialState;
+}
+
+componentDidMount() {
+  if (this._isNestedWithSameOrientation()) {
+    this.context.registerAsNestedChild({
+      cellKey: this._getCellKey(),
+      key: this._getListKey(),
+      ref: this,
+      // NOTE: When the child mounts (here) it's not necessarily safe to read
+      // the parent's props. This is why we explicitly propagate debugInfo
+      // "down" via context and "up" again via this method call on the
+      // parent.
+      parentDebugInfo: this.context.debugInfo,
+    });
+  }
+}
+
+componentWillUnmount() {
+  if (this._isNestedWithSameOrientation()) {
+    this.context.unregisterAsNestedChild({
+      key: this._getListKey(),
+      state: {
+        first: this.state.first,
+        last: this.state.last,
+        frames: this._frames,
+      },
+    });
+  }
+  this._updateViewableItems(null);
+  this._updateCellsToRenderBatcher.dispose({ abort: true });
+  this._viewabilityTuples.forEach(tuple => {
+    tuple.viewabilityHelper.dispose();
+  });
+  this._fillRateHelper.deactivateAndFlush();
+}
+
+  static getDerivedStateFromProps(newProps: Props, prevState: State): State {
+  const { data, getItemCount } = newProps;
+  const maxToRenderPerBatch = maxToRenderPerBatchOrDefault(
+    newProps.maxToRenderPerBatch,
+  );
+  // first and last could be stale (e.g. if a new, shorter items props is passed in), so we make
+  // sure we're rendering a reasonable range here.
+  return {
+    first: Math.max(
+      0,
+      Math.min(prevState.first, getItemCount(data) - 1 - maxToRenderPerBatch),
+    ),
+    last: Math.max(0, Math.min(prevState.last, getItemCount(data) - 1)),
+  };
+}
+
+_pushCells(
+  cells: Array < Object >,
+  stickyHeaderIndices: Array < number >,
+  stickyIndicesFromProps: Set < number >,
+  first: number,
+  last: number,
+  inversionStyle: ViewStyleProp,
+) {
+  const {
+    CellRendererComponent,
+    ItemSeparatorComponent,
+    data,
+    getItem,
+    getItemCount,
+    horizontal,
+  } = this.props;
+  const stickyOffset = this.props.ListHeaderComponent ? 1 : 0;
+  const end = getItemCount(data) - 1;
+  let prevCellKey;
+  last = Math.min(end, last);
+  for (let ii = first; ii <= last; ii++) {
+    const item = getItem(data, ii);
+    const key = this._keyExtractor(item, ii);
+    this._indicesToKeys.set(ii, key);
+    if (stickyIndicesFromProps.has(ii + stickyOffset)) {
+      stickyHeaderIndices.push(cells.length);
+    }
+    cells.push(
+      <CellRenderer
+        CellRendererComponent={CellRendererComponent}
+        ItemSeparatorComponent={ii < end ? ItemSeparatorComponent : undefined}
+        cellKey={key}
+        fillRateHelper={this._fillRateHelper}
+        horizontal={horizontal}
+        index={ii}
+        inversionStyle={inversionStyle}
+        item={item}
+        key={key}
+        prevCellKey={prevCellKey}
+        onUpdateSeparators={this._onUpdateSeparators}
+        onLayout={e => this._onCellLayout(e, key, ii)}
+        onUnmount={this._onCellUnmount}
+        parentProps={this.props}
+        ref={ref => {
+          this._cellRefs[key] = ref;
+        }}
+      />,
+    );
+    prevCellKey = key;
+  }
+}
+
+_onUpdateSeparators = (keys: Array<?string>, newProps: Object) => {
+  keys.forEach(key => {
+    const ref = key != null && this._cellRefs[key];
+    ref && ref.updateSeparatorProps(newProps);
+  });
+};
+
+_isNestedWithSameOrientation(): boolean {
+  const nestedContext = this.context;
+  return !!(
+    nestedContext &&
+    !!nestedContext.horizontal === horizontalOrDefault(this.props.horizontal)
+  );
+}
+
+_getSpacerKey = (isVertical: boolean): string =>
+  isVertical ? 'height' : 'width';
+
+_keyExtractor(item: Item, index: number) {
+  if (this.props.keyExtractor != null) {
+    return this.props.keyExtractor(item, index);
+  }
+
+  const key = defaultKeyExtractor(item, index);
+  if (key === String(index)) {
+    _usedIndexForKey = true;
+    if (item.type && item.type.displayName) {
+      _keylessItemComponentName = item.type.displayName;
+    }
+  }
+  return key;
+}
+
+render(): React.Node {
+  if (__DEV__) {
+    const flatStyles = flattenStyle(this.props.contentContainerStyle);
+    if (flatStyles != null && flatStyles.flexWrap === 'wrap') {
+      console.warn(
+        '`flexWrap: `wrap`` is not supported with the `VirtualizedList` components.' +
+        'Consider using `numColumns` with `FlatList` instead.',
       );
     }
-    this._nestedChildLists.set(childList.key, {
-      ref: childList.ref,
-      state: null,
-    });
-
-    if (this._hasInteracted) {
-      childList.ref.recordInteraction();
+  }
+  const {
+    ListEmptyComponent,
+    ListFooterComponent,
+    ListHeaderComponent,
+  } = this.props;
+  const { data, horizontal } = this.props;
+  const inversionStyle = this.props.inverted
+    ? horizontalOrDefault(this.props.horizontal)
+      ? styles.horizontallyInverted
+      : styles.verticallyInverted
+    : null;
+  const cells = [];
+  const stickyIndicesFromProps = new Set(this.props.stickyHeaderIndices);
+  const stickyHeaderIndices = [];
+  if (ListHeaderComponent) {
+    if (stickyIndicesFromProps.has(0)) {
+      stickyHeaderIndices.push(0);
     }
-  };
-
-  _unregisterAsNestedChild = (childList: {
-    key: string,
-    state: ChildListState,
-    ...
-  }): void => {
-    this._nestedChildLists.set(childList.key, {
-      ref: null,
-      state: childList.state,
-    });
-  };
-
-  state: State;
-
-  constructor(props: Props) {
-    super(props);
-    invariant(
-      // $FlowFixMe[prop-missing]
-      !props.onScroll || !props.onScroll.__isNative,
-      'Components based on VirtualizedList must be wrapped with Animated.createAnimatedComponent ' +
-        'to support native onScroll events with useNativeDriver',
-    );
-    invariant(
-      windowSizeOrDefault(props.windowSize) > 0,
-      'VirtualizedList: The windowSize prop must be present and set to a value greater than 0.',
-    );
-
-    this._fillRateHelper = new FillRateHelper(this._getFrameMetrics);
-    this._updateCellsToRenderBatcher = new Batchinator(
-      this._updateCellsToRender,
-      this.props.updateCellsBatchingPeriod ?? 50,
-    );
-
-    if (this.props.viewabilityConfigCallbackPairs) {
-      this._viewabilityTuples = this.props.viewabilityConfigCallbackPairs.map(
-        pair => ({
-          viewabilityHelper: new ViewabilityHelper(pair.viewabilityConfig),
-          onViewableItemsChanged: pair.onViewableItemsChanged,
-        }),
-      );
-    } else if (this.props.onViewableItemsChanged) {
-      this._viewabilityTuples.push({
-        viewabilityHelper: new ViewabilityHelper(this.props.viewabilityConfig),
-        // $FlowFixMe[incompatible-call]
-        onViewableItemsChanged: this.props.onViewableItemsChanged,
-      });
-    }
-
-    let initialState = {
-      first: this.props.initialScrollIndex || 0,
-      last:
-        Math.min(
-          this.props.getItemCount(this.props.data),
-          (this.props.initialScrollIndex || 0) +
-            initialNumToRenderOrDefault(this.props.initialNumToRender),
-        ) - 1,
-    };
-
-    if (this._isNestedWithSameOrientation()) {
-      const storedState = this.context.getNestedChildState(this._getListKey());
-      if (storedState) {
-        initialState = storedState;
-        this.state = storedState;
-        this._frames = storedState.frames;
+    const element = React.isValidElement(ListHeaderComponent) ? (
+      ListHeaderComponent
+    ) : (
+      // $FlowFixMe[not-a-component]
+      // $FlowFixMe[incompatible-type-arg]
+      <ListHeaderComponent />
+    );
+    cells.push(
+      <VirtualizedListCellContextProvider
+        cellKey={this._getCellKey() + '-header'}
+        key="$header">
+        <View
+          onLayout={this._onLayoutHeader}
+          style={StyleSheet.compose(
+            inversionStyle,
+            this.props.ListHeaderComponentStyle,
+          )}>
+          {
+            // $FlowFixMe[incompatible-type] - Typing ReactNativeComponent revealed errors
+            element
+          }
+        </View>
+      </VirtualizedListCellContextProvider>,
+    );
+  }
+  const itemCount = this.props.getItemCount(data);
+  if (itemCount > 0) {
+    _usedIndexForKey = false;
+    _keylessItemComponentName = '';
+    const spacerKey = this._getSpacerKey(!horizontal);
+    const lastInitialIndex = this.props.initialScrollIndex
+      ? -1
+      : initialNumToRenderOrDefault(this.props.initialNumToRender) - 1;
+    const { first, last } = this.state;
+    this._pushCells(
+      cells,
+      stickyHeaderIndices,
+      stickyIndicesFromProps,
+      0,
+      lastInitialIndex,
+      inversionStyle,
+    );
+    const firstAfterInitial = Math.max(lastInitialIndex + 1, first);
+    if (first > lastInitialIndex + 1) {
+      let insertedStickySpacer = false;
+      if (stickyIndicesFromProps.size > 0) {
+        const stickyOffset = ListHeaderComponent ? 1 : 0;
+        // See if there are any sticky headers in the virtualized space that we need to render.
+        for (let ii = firstAfterInitial - 1; ii > lastInitialIndex; ii--) {
+          if (stickyIndicesFromProps.has(ii + stickyOffset)) {
+            const initBlock = this._getFrameMetricsApprox(lastInitialIndex);
+            const stickyBlock = this._getFrameMetricsApprox(ii);
+            const leadSpace =
+              stickyBlock.offset -
+              initBlock.offset -
+              (this.props.initialScrollIndex ? 0 : initBlock.length);
+            cells.push(
+              <View key="$sticky_lead" style={{ [spacerKey]: leadSpace }} />,
+            );
+            this._pushCells(
+              cells,
+              stickyHeaderIndices,
+              stickyIndicesFromProps,
+              ii,
+              ii,
+              inversionStyle,
+            );
+            const trailSpace =
+              this._getFrameMetricsApprox(first).offset -
+              (stickyBlock.offset + stickyBlock.length);
+            cells.push(
+              <View key="$sticky_trail" style={{ [spacerKey]: trailSpace }} />,
+            );
+            insertedStickySpacer = true;
+            break;
+          }
+        }
       }
-    }
-
-    this.state = initialState;
-  }
-
-  componentDidMount() {
-    if (this._isNestedWithSameOrientation()) {
-      this.context.registerAsNestedChild({
-        cellKey: this._getCellKey(),
-        key: this._getListKey(),
-        ref: this,
-        // NOTE: When the child mounts (here) it's not necessarily safe to read
-        // the parent's props. This is why we explicitly propagate debugInfo
-        // "down" via context and "up" again via this method call on the
-        // parent.
-        parentDebugInfo: this.context.debugInfo,
-      });
-    }
-  }
-
-  componentWillUnmount() {
-    if (this._isNestedWithSameOrientation()) {
-      this.context.unregisterAsNestedChild({
-        key: this._getListKey(),
-        state: {
-          first: this.state.first,
-          last: this.state.last,
-          frames: this._frames,
-        },
-      });
-    }
-    this._updateViewableItems(null);
-    this._updateCellsToRenderBatcher.dispose({abort: true});
-    this._viewabilityTuples.forEach(tuple => {
-      tuple.viewabilityHelper.dispose();
-    });
-    this._fillRateHelper.deactivateAndFlush();
-  }
-
-  static getDerivedStateFromProps(newProps: Props, prevState: State): State {
-    const {data, getItemCount} = newProps;
-    const maxToRenderPerBatch = maxToRenderPerBatchOrDefault(
-      newProps.maxToRenderPerBatch,
-    );
-    // first and last could be stale (e.g. if a new, shorter items props is passed in), so we make
-    // sure we're rendering a reasonable range here.
-    return {
-      first: Math.max(
-        0,
-        Math.min(prevState.first, getItemCount(data) - 1 - maxToRenderPerBatch),
-      ),
-      last: Math.max(0, Math.min(prevState.last, getItemCount(data) - 1)),
-    };
-  }
-
-  _pushCells(
-    cells: Array<Object>,
-    stickyHeaderIndices: Array<number>,
-    stickyIndicesFromProps: Set<number>,
-    first: number,
-    last: number,
-    inversionStyle: ViewStyleProp,
-  ) {
-    const {
-      CellRendererComponent,
-      ItemSeparatorComponent,
-      data,
-      getItem,
-      getItemCount,
-      horizontal,
-    } = this.props;
-    const stickyOffset = this.props.ListHeaderComponent ? 1 : 0;
-    const end = getItemCount(data) - 1;
-    let prevCellKey;
-    last = Math.min(end, last);
-    for (let ii = first; ii <= last; ii++) {
-      const item = getItem(data, ii);
-      const key = this._keyExtractor(item, ii);
-      this._indicesToKeys.set(ii, key);
-      if (stickyIndicesFromProps.has(ii + stickyOffset)) {
-        stickyHeaderIndices.push(cells.length);
-      }
-      cells.push(
-        <CellRenderer
-          CellRendererComponent={CellRendererComponent}
-          ItemSeparatorComponent={ii < end ? ItemSeparatorComponent : undefined}
-          cellKey={key}
-          fillRateHelper={this._fillRateHelper}
-          horizontal={horizontal}
-          index={ii}
-          inversionStyle={inversionStyle}
-          item={item}
-          key={key}
-          prevCellKey={prevCellKey}
-          onUpdateSeparators={this._onUpdateSeparators}
-          onLayout={e => this._onCellLayout(e, key, ii)}
-          onUnmount={this._onCellUnmount}
-          parentProps={this.props}
-          ref={ref => {
-            this._cellRefs[key] = ref;
-          }}
-        />,
-      );
-      prevCellKey = key;
-    }
-  }
-
-  _onUpdateSeparators = (keys: Array<?string>, newProps: Object) => {
-    keys.forEach(key => {
-      const ref = key != null && this._cellRefs[key];
-      ref && ref.updateSeparatorProps(newProps);
-    });
-  };
-
-  _isNestedWithSameOrientation(): boolean {
-    const nestedContext = this.context;
-    return !!(
-      nestedContext &&
-      !!nestedContext.horizontal === horizontalOrDefault(this.props.horizontal)
-    );
-  }
-
-  _getSpacerKey = (isVertical: boolean): string =>
-    isVertical ? 'height' : 'width';
-
-  _keyExtractor(item: Item, index: number) {
-    if (this.props.keyExtractor != null) {
-      return this.props.keyExtractor(item, index);
-    }
-
-    const key = defaultKeyExtractor(item, index);
-    if (key === String(index)) {
-      _usedIndexForKey = true;
-      if (item.type && item.type.displayName) {
-        _keylessItemComponentName = item.type.displayName;
-      }
-    }
-    return key;
-  }
-
-  render(): React.Node {
-    if (__DEV__) {
-      const flatStyles = flattenStyle(this.props.contentContainerStyle);
-      if (flatStyles != null && flatStyles.flexWrap === 'wrap') {
-        console.warn(
-          '`flexWrap: `wrap`` is not supported with the `VirtualizedList` components.' +
-            'Consider using `numColumns` with `FlatList` instead.',
+      if (!insertedStickySpacer) {
+        const initBlock = this._getFrameMetricsApprox(lastInitialIndex);
+        const firstSpace =
+          this._getFrameMetricsApprox(first).offset -
+          (initBlock.offset + initBlock.length);
+        cells.push(
+          <View key="$lead_spacer" style={{ [spacerKey]: firstSpace }} />,
         );
       }
     }
-    const {
-      ListEmptyComponent,
-      ListFooterComponent,
-      ListHeaderComponent,
-    } = this.props;
-    const {data, horizontal} = this.props;
-    const inversionStyle = this.props.inverted
-      ? horizontalOrDefault(this.props.horizontal)
-        ? styles.horizontallyInverted
-        : styles.verticallyInverted
-      : null;
-    const cells = [];
-    const stickyIndicesFromProps = new Set(this.props.stickyHeaderIndices);
-    const stickyHeaderIndices = [];
-    if (ListHeaderComponent) {
-      if (stickyIndicesFromProps.has(0)) {
-        stickyHeaderIndices.push(0);
-      }
-      const element = React.isValidElement(ListHeaderComponent) ? (
-        ListHeaderComponent
-      ) : (
-        // $FlowFixMe[not-a-component]
-        // $FlowFixMe[incompatible-type-arg]
-        <ListHeaderComponent />
+    this._pushCells(
+      cells,
+      stickyHeaderIndices,
+      stickyIndicesFromProps,
+      firstAfterInitial,
+      last,
+      inversionStyle,
+    );
+    if (!this._hasWarned.keys && _usedIndexForKey) {
+      console.warn(
+        'VirtualizedList: missing keys for items, make sure to specify a key or id property on each ' +
+        'item or provide a custom keyExtractor.',
+        _keylessItemComponentName,
       );
+      this._hasWarned.keys = true;
+    }
+    if (last < itemCount - 1) {
+      const lastFrame = this._getFrameMetricsApprox(last);
+      // Without getItemLayout, we limit our tail spacer to the _highestMeasuredFrameIndex to
+      // prevent the user for hyperscrolling into un-measured area because otherwise content will
+      // likely jump around as it renders in above the viewport.
+      const end = this.props.getItemLayout
+        ? itemCount - 1
+        : Math.min(itemCount - 1, this._highestMeasuredFrameIndex);
+      const endFrame = this._getFrameMetricsApprox(end);
+      const tailSpacerLength =
+        endFrame.offset +
+        endFrame.length -
+        (lastFrame.offset + lastFrame.length);
       cells.push(
-        <VirtualizedListCellContextProvider
-          cellKey={this._getCellKey() + '-header'}
-          key="$header">
-          <View
-            onLayout={this._onLayoutHeader}
-            style={StyleSheet.compose(
-              inversionStyle,
-              this.props.ListHeaderComponentStyle,
-            )}>
-            {
-              // $FlowFixMe[incompatible-type] - Typing ReactNativeComponent revealed errors
-              element
-            }
-          </View>
-        </VirtualizedListCellContextProvider>,
+        <View key="$tail_spacer" style={{ [spacerKey]: tailSpacerLength }} />,
       );
     }
-    const itemCount = this.props.getItemCount(data);
-    if (itemCount > 0) {
-      _usedIndexForKey = false;
-      _keylessItemComponentName = '';
-      const spacerKey = this._getSpacerKey(!horizontal);
-      const lastInitialIndex = this.props.initialScrollIndex
-        ? -1
-        : initialNumToRenderOrDefault(this.props.initialNumToRender) - 1;
-      const {first, last} = this.state;
-      this._pushCells(
+  } else if (ListEmptyComponent) {
+    const element: React.Element<any> = ((React.isValidElement(
+      ListEmptyComponent,
+    ) ? (
+      ListEmptyComponent
+    ) : (
+      // $FlowFixMe[not-a-component]
+      // $FlowFixMe[incompatible-type-arg]
+      <ListEmptyComponent />
+    )): any);
+    cells.push(
+      React.cloneElement(element, {
+        key: '$empty',
+        onLayout: event => {
+          this._onLayoutEmpty(event);
+          if (element.props.onLayout) {
+            element.props.onLayout(event);
+          }
+        },
+        style: StyleSheet.compose(inversionStyle, element.props.style),
+      }),
+    );
+  }
+  if (ListFooterComponent) {
+    const element = React.isValidElement(ListFooterComponent) ? (
+      ListFooterComponent
+    ) : (
+      // $FlowFixMe[not-a-component]
+      // $FlowFixMe[incompatible-type-arg]
+      <ListFooterComponent />
+    );
+    cells.push(
+      <VirtualizedListCellContextProvider
+        cellKey={this._getFooterCellKey()}
+        key="$footer">
+        <View
+          onLayout={this._onLayoutFooter}
+          style={StyleSheet.compose(
+            inversionStyle,
+            this.props.ListFooterComponentStyle,
+          )}>
+          {
+            // $FlowFixMe[incompatible-type] - Typing ReactNativeComponent revealed errors
+            element
+          }
+        </View>
+      </VirtualizedListCellContextProvider>,
+    );
+  }
+  const scrollProps = {
+    ...this.props,
+    onContentSizeChange: this._onContentSizeChange,
+    onLayout: this._onLayout,
+    onScroll: this._onScroll,
+    onScrollBeginDrag: this._onScrollBeginDrag,
+    onScrollEndDrag: this._onScrollEndDrag,
+    onMomentumScrollBegin: this._onMomentumScrollBegin,
+    onMomentumScrollEnd: this._onMomentumScrollEnd,
+    scrollEventThrottle: scrollEventThrottleOrDefault(
+      this.props.scrollEventThrottle,
+    ), // TODO: Android support
+    invertStickyHeaders:
+      this.props.invertStickyHeaders !== undefined
+        ? this.props.invertStickyHeaders
+        : this.props.inverted,
+    stickyHeaderIndices,
+    style: inversionStyle
+      ? [inversionStyle, this.props.style]
+      : this.props.style,
+  };
+
+  this._hasMore =
+    this.state.last < this.props.getItemCount(this.props.data) - 1;
+
+  const innerRet = (
+    <VirtualizedListContextProvider
+      value={{
+        cellKey: null,
+        getScrollMetrics: this._getScrollMetrics,
+        horizontal: horizontalOrDefault(this.props.horizontal),
+        getOutermostParentListRef: this._getOutermostParentListRef,
+        getNestedChildState: this._getNestedChildState,
+        registerAsNestedChild: this._registerAsNestedChild,
+        unregisterAsNestedChild: this._unregisterAsNestedChild,
+        debugInfo: this._getDebugInfo(),
+      }}>
+      {React.cloneElement(
+        (
+          this.props.renderScrollComponent ||
+          this._defaultRenderScrollComponent
+        )(scrollProps),
+        {
+          ref: this._captureScrollRef,
+        },
         cells,
-        stickyHeaderIndices,
-        stickyIndicesFromProps,
-        0,
-        lastInitialIndex,
-        inversionStyle,
-      );
-      const firstAfterInitial = Math.max(lastInitialIndex + 1, first);
-      if (first > lastInitialIndex + 1) {
-        let insertedStickySpacer = false;
-        if (stickyIndicesFromProps.size > 0) {
-          const stickyOffset = ListHeaderComponent ? 1 : 0;
-          // See if there are any sticky headers in the virtualized space that we need to render.
-          for (let ii = firstAfterInitial - 1; ii > lastInitialIndex; ii--) {
-            if (stickyIndicesFromProps.has(ii + stickyOffset)) {
-              const initBlock = this._getFrameMetricsApprox(lastInitialIndex);
-              const stickyBlock = this._getFrameMetricsApprox(ii);
-              const leadSpace =
-                stickyBlock.offset -
-                initBlock.offset -
-                (this.props.initialScrollIndex ? 0 : initBlock.length);
-              cells.push(
-                <View key="$sticky_lead" style={{[spacerKey]: leadSpace}} />,
-              );
-              this._pushCells(
-                cells,
-                stickyHeaderIndices,
-                stickyIndicesFromProps,
-                ii,
-                ii,
-                inversionStyle,
-              );
-              const trailSpace =
-                this._getFrameMetricsApprox(first).offset -
-                (stickyBlock.offset + stickyBlock.length);
-              cells.push(
-                <View key="$sticky_trail" style={{[spacerKey]: trailSpace}} />,
-              );
-              insertedStickySpacer = true;
-              break;
-            }
+      )}
+    </VirtualizedListContextProvider>
+  );
+  let ret = innerRet;
+  if (__DEV__) {
+    ret = (
+      <ScrollView.Context.Consumer>
+        {scrollContext => {
+          if (
+            scrollContext != null &&
+            !scrollContext.horizontal ===
+            !horizontalOrDefault(this.props.horizontal) &&
+            !this._hasWarned.nesting &&
+            this.context == null
+          ) {
+            // TODO (T46547044): use React.warn once 16.9 is sync'd: https://github.com/facebook/react/pull/15170
+            console.error(
+              'VirtualizedLists should never be nested inside plain ScrollViews with the same ' +
+              'orientation because it can break windowing and other functionality - use another ' +
+              'VirtualizedList-backed container instead.',
+            );
+            this._hasWarned.nesting = true;
+          }
+          return innerRet;
+        }}
+      </ScrollView.Context.Consumer>
+    );
+  }
+  if (this.props.debug) {
+    return (
+      <View style={styles.debug}>
+        {ret}
+        {this._renderDebugOverlay()}
+      </View>
+    );
+  } else {
+    return ret;
+  }
+}
+
+componentDidUpdate(prevProps: Props) {
+  const { data, extraData } = this.props;
+  if (data !== prevProps.data || extraData !== prevProps.extraData) {
+    // clear the viewableIndices cache to also trigger
+    // the onViewableItemsChanged callback with the new data
+    this._viewabilityTuples.forEach(tuple => {
+      tuple.viewabilityHelper.resetViewableIndices();
+    });
+  }
+  // The `this._hiPriInProgress` is guaranteeing a hiPri cell update will only happen
+  // once per fiber update. The `_scheduleCellsToRenderUpdate` will set it to true
+  // if a hiPri update needs to perform. If `componentDidUpdate` is triggered with
+  // `this._hiPriInProgress=true`, means it's triggered by the hiPri update. The
+  // `_scheduleCellsToRenderUpdate` will check this condition and not perform
+  // another hiPri update.
+  const hiPriInProgress = this._hiPriInProgress;
+  this._scheduleCellsToRenderUpdate();
+  // Make sure setting `this._hiPriInProgress` back to false after `componentDidUpdate`
+  // is triggered with `this._hiPriInProgress = true`
+  if (hiPriInProgress) {
+    this._hiPriInProgress = false;
+  }
+}
+
+_averageCellLength = 0;
+// Maps a cell key to the set of keys for all outermost child lists within that cell
+_cellKeysToChildListKeys: Map < string, Set < string >> = new Map();
+_cellRefs = {};
+_fillRateHelper: FillRateHelper;
+_frames = {};
+_footerLength = 0;
+_hasDoneInitialScroll = false;
+_hasInteracted = false;
+_hasMore = false;
+_hasWarned = {};
+_headerLength = 0;
+_hiPriInProgress: boolean = false; // flag to prevent infinite hiPri cell limit update
+_highestMeasuredFrameIndex = 0;
+_indicesToKeys: Map < number, string > = new Map();
+_nestedChildLists: Map <
+  string,
+{
+  ref: ? VirtualizedList,
+  state: ? ChildListState,
+  ...
+    },
+  > = new Map();
+_offsetFromParentVirtualizedList: number = 0;
+_prevParentOffset: number = 0;
+_scrollMetrics = {
+  contentLength: 0,
+  dOffset: 0,
+  dt: 10,
+  offset: 0,
+  timestamp: 0,
+  velocity: 0,
+  visibleLength: 0,
+};
+_scrollRef: ? React.ElementRef < any > = null;
+_sentEndForContentLength = 0;
+_totalCellLength = 0;
+_totalCellsMeasured = 0;
+_updateCellsToRenderBatcher: Batchinator;
+_viewabilityTuples: Array < ViewabilityHelperCallbackTuple > =[];
+
+_captureScrollRef = ref => {
+  this._scrollRef = ref;
+};
+
+_computeBlankness() {
+  this._fillRateHelper.computeBlankness(
+    this.props,
+    this.state,
+    this._scrollMetrics,
+  );
+}
+
+_defaultRenderScrollComponent = props => {
+  const onRefresh = props.onRefresh;
+  if (this._isNestedWithSameOrientation()) {
+    // $FlowFixMe[prop-missing] - Typing ReactNativeComponent revealed errors
+    return <View {...props} />;
+  } else if (onRefresh) {
+    invariant(
+      typeof props.refreshing === 'boolean',
+      '`refreshing` prop must be set as a boolean in order to use `onRefresh`, but got `' +
+      JSON.stringify(props.refreshing ?? 'undefined') +
+      '`',
+    );
+    return (
+      // $FlowFixMe[prop-missing] Invalid prop usage
+      <ScrollView
+        {...props}
+        refreshControl={
+          props.refreshControl == null ? (
+            <RefreshControl
+              refreshing={props.refreshing}
+              onRefresh={onRefresh}
+              progressViewOffset={props.progressViewOffset}
+            />
+          ) : (
+            props.refreshControl
+          )
+        }
+      />
+    );
+  } else {
+    // $FlowFixMe[prop-missing] Invalid prop usage
+    return <ScrollView {...props} />;
+  }
+};
+
+_onCellLayout(e, cellKey, index) {
+  const layout = e.nativeEvent.layout;
+  const next = {
+    offset: this._selectOffset(layout),
+    length: this._selectLength(layout),
+    index,
+    inLayout: true,
+  };
+  const curr = this._frames[cellKey];
+  if (
+    !curr ||
+    next.offset !== curr.offset ||
+    next.length !== curr.length ||
+    index !== curr.index
+  ) {
+    this._totalCellLength += next.length - (curr ? curr.length : 0);
+    this._totalCellsMeasured += curr ? 0 : 1;
+    this._averageCellLength =
+      this._totalCellLength / this._totalCellsMeasured;
+    this._frames[cellKey] = next;
+    this._highestMeasuredFrameIndex = Math.max(
+      this._highestMeasuredFrameIndex,
+      index,
+    );
+    this._scheduleCellsToRenderUpdate();
+  } else {
+    this._frames[cellKey].inLayout = true;
+  }
+
+  this._triggerRemeasureForChildListsInCell(cellKey);
+
+  this._computeBlankness();
+  this._updateViewableItems(this.props.data);
+}
+
+_onCellUnmount = (cellKey: string) => {
+  const curr = this._frames[cellKey];
+  if (curr) {
+    this._frames[cellKey] = { ...curr, inLayout: false };
+  }
+};
+
+_triggerRemeasureForChildListsInCell(cellKey: string): void {
+  const childListKeys = this._cellKeysToChildListKeys.get(cellKey);
+  if(childListKeys) {
+    for (let childKey of childListKeys) {
+      const childList = this._nestedChildLists.get(childKey);
+      childList &&
+        childList.ref &&
+        childList.ref.measureLayoutRelativeToContainingList();
+    }
+  }
+}
+
+measureLayoutRelativeToContainingList(): void {
+  // TODO (T35574538): findNodeHandle sometimes crashes with "Unable to find
+  // node on an unmounted component" during scrolling
+  try {
+    if(!this._scrollRef) {
+  return;
+}
+// We are assuming that getOutermostParentListRef().getScrollRef()
+// is a non-null reference to a ScrollView
+this._scrollRef.measureLayout(
+  this.context.getOutermostParentListRef().getScrollRef(),
+  (x, y, width, height) => {
+    this._offsetFromParentVirtualizedList = this._selectOffset({ x, y });
+    this._scrollMetrics.contentLength = this._selectLength({
+      width,
+      height,
+    });
+    const scrollMetrics = this._convertParentScrollMetrics(
+      this.context.getScrollMetrics(),
+    );
+
+    const metricsChanged =
+      this._scrollMetrics.visibleLength !== scrollMetrics.visibleLength ||
+      this._scrollMetrics.offset !== scrollMetrics.offset;
+
+    if (metricsChanged) {
+      this._scrollMetrics.visibleLength = scrollMetrics.visibleLength;
+      this._scrollMetrics.offset = scrollMetrics.offset;
+
+      // If metrics of the scrollView changed, then we triggered remeasure for child list
+      // to ensure VirtualizedList has the right information.
+      this._cellKeysToChildListKeys.forEach(childListKeys => {
+        if (childListKeys) {
+          for (let childKey of childListKeys) {
+            const childList = this._nestedChildLists.get(childKey);
+            childList &&
+              childList.ref &&
+              childList.ref.measureLayoutRelativeToContainingList();
           }
         }
-        if (!insertedStickySpacer) {
-          const initBlock = this._getFrameMetricsApprox(lastInitialIndex);
-          const firstSpace =
-            this._getFrameMetricsApprox(first).offset -
-            (initBlock.offset + initBlock.length);
-          cells.push(
-            <View key="$lead_spacer" style={{[spacerKey]: firstSpace}} />,
-          );
-        }
-      }
-      this._pushCells(
-        cells,
-        stickyHeaderIndices,
-        stickyIndicesFromProps,
-        firstAfterInitial,
-        last,
-        inversionStyle,
-      );
-      if (!this._hasWarned.keys && _usedIndexForKey) {
-        console.warn(
-          'VirtualizedList: missing keys for items, make sure to specify a key or id property on each ' +
-            'item or provide a custom keyExtractor.',
-          _keylessItemComponentName,
-        );
-        this._hasWarned.keys = true;
-      }
-      if (last < itemCount - 1) {
-        const lastFrame = this._getFrameMetricsApprox(last);
-        // Without getItemLayout, we limit our tail spacer to the _highestMeasuredFrameIndex to
-        // prevent the user for hyperscrolling into un-measured area because otherwise content will
-        // likely jump around as it renders in above the viewport.
-        const end = this.props.getItemLayout
-          ? itemCount - 1
-          : Math.min(itemCount - 1, this._highestMeasuredFrameIndex);
-        const endFrame = this._getFrameMetricsApprox(end);
-        const tailSpacerLength =
-          endFrame.offset +
-          endFrame.length -
-          (lastFrame.offset + lastFrame.length);
-        cells.push(
-          <View key="$tail_spacer" style={{[spacerKey]: tailSpacerLength}} />,
-        );
-      }
-    } else if (ListEmptyComponent) {
-      const element: React.Element<any> = ((React.isValidElement(
-        ListEmptyComponent,
-      ) ? (
-        ListEmptyComponent
-      ) : (
-        // $FlowFixMe[not-a-component]
-        // $FlowFixMe[incompatible-type-arg]
-        <ListEmptyComponent />
-      )): any);
-      cells.push(
-        React.cloneElement(element, {
-          key: '$empty',
-          onLayout: event => {
-            this._onLayoutEmpty(event);
-            if (element.props.onLayout) {
-              element.props.onLayout(event);
-            }
-          },
-          style: StyleSheet.compose(inversionStyle, element.props.style),
-        }),
-      );
-    }
-    if (ListFooterComponent) {
-      const element = React.isValidElement(ListFooterComponent) ? (
-        ListFooterComponent
-      ) : (
-        // $FlowFixMe[not-a-component]
-        // $FlowFixMe[incompatible-type-arg]
-        <ListFooterComponent />
-      );
-      cells.push(
-        <VirtualizedListCellContextProvider
-          cellKey={this._getFooterCellKey()}
-          key="$footer">
-          <View
-            onLayout={this._onLayoutFooter}
-            style={StyleSheet.compose(
-              inversionStyle,
-              this.props.ListFooterComponentStyle,
-            )}>
-            {
-              // $FlowFixMe[incompatible-type] - Typing ReactNativeComponent revealed errors
-              element
-            }
-          </View>
-        </VirtualizedListCellContextProvider>,
-      );
-    }
-    const scrollProps = {
-      ...this.props,
-      onContentSizeChange: this._onContentSizeChange,
-      onLayout: this._onLayout,
-      onScroll: this._onScroll,
-      onScrollBeginDrag: this._onScrollBeginDrag,
-      onScrollEndDrag: this._onScrollEndDrag,
-      onMomentumScrollBegin: this._onMomentumScrollBegin,
-      onMomentumScrollEnd: this._onMomentumScrollEnd,
-      scrollEventThrottle: scrollEventThrottleOrDefault(
-        this.props.scrollEventThrottle,
-      ), // TODO: Android support
-      invertStickyHeaders:
-        this.props.invertStickyHeaders !== undefined
-          ? this.props.invertStickyHeaders
-          : this.props.inverted,
-      stickyHeaderIndices,
-      style: inversionStyle
-        ? [inversionStyle, this.props.style]
-        : this.props.style,
-    };
-
-    this._hasMore =
-      this.state.last < this.props.getItemCount(this.props.data) - 1;
-
-    const innerRet = (
-      <VirtualizedListContextProvider
-        value={{
-          cellKey: null,
-          getScrollMetrics: this._getScrollMetrics,
-          horizontal: horizontalOrDefault(this.props.horizontal),
-          getOutermostParentListRef: this._getOutermostParentListRef,
-          getNestedChildState: this._getNestedChildState,
-          registerAsNestedChild: this._registerAsNestedChild,
-          unregisterAsNestedChild: this._unregisterAsNestedChild,
-          debugInfo: this._getDebugInfo(),
-        }}>
-        {React.cloneElement(
-          (
-            this.props.renderScrollComponent ||
-            this._defaultRenderScrollComponent
-          )(scrollProps),
-          {
-            ref: this._captureScrollRef,
-          },
-          cells,
-        )}
-      </VirtualizedListContextProvider>
-    );
-    let ret = innerRet;
-    if (__DEV__) {
-      ret = (
-        <ScrollView.Context.Consumer>
-          {scrollContext => {
-            if (
-              scrollContext != null &&
-              !scrollContext.horizontal ===
-                !horizontalOrDefault(this.props.horizontal) &&
-              !this._hasWarned.nesting &&
-              this.context == null
-            ) {
-              // TODO (T46547044): use React.warn once 16.9 is sync'd: https://github.com/facebook/react/pull/15170
-              console.error(
-                'VirtualizedLists should never be nested inside plain ScrollViews with the same ' +
-                  'orientation because it can break windowing and other functionality - use another ' +
-                  'VirtualizedList-backed container instead.',
-              );
-              this._hasWarned.nesting = true;
-            }
-            return innerRet;
-          }}
-        </ScrollView.Context.Consumer>
-      );
-    }
-    if (this.props.debug) {
-      return (
-        <View style={styles.debug}>
-          {ret}
-          {this._renderDebugOverlay()}
-        </View>
-      );
-    } else {
-      return ret;
-    }
-  }
-
-  componentDidUpdate(prevProps: Props) {
-    const {data, extraData} = this.props;
-    if (data !== prevProps.data || extraData !== prevProps.extraData) {
-      // clear the viewableIndices cache to also trigger
-      // the onViewableItemsChanged callback with the new data
-      this._viewabilityTuples.forEach(tuple => {
-        tuple.viewabilityHelper.resetViewableIndices();
       });
     }
-    // The `this._hiPriInProgress` is guaranteeing a hiPri cell update will only happen
-    // once per fiber update. The `_scheduleCellsToRenderUpdate` will set it to true
-    // if a hiPri update needs to perform. If `componentDidUpdate` is triggered with
-    // `this._hiPriInProgress=true`, means it's triggered by the hiPri update. The
-    // `_scheduleCellsToRenderUpdate` will check this condition and not perform
-    // another hiPri update.
-    const hiPriInProgress = this._hiPriInProgress;
-    this._scheduleCellsToRenderUpdate();
-    // Make sure setting `this._hiPriInProgress` back to false after `componentDidUpdate`
-    // is triggered with `this._hiPriInProgress = true`
-    if (hiPriInProgress) {
-      this._hiPriInProgress = false;
+  },
+  error => {
+    console.warn(
+      "VirtualizedList: Encountered an error while measuring a list's" +
+      ' offset from its containing VirtualizedList.',
+    );
+  },
+);
+    } catch (error) {
+  console.warn(
+    'measureLayoutRelativeToContainingList threw an error',
+    error.stack,
+  );
+}
+  }
+
+_onLayout = (e: Object) => {
+  if (this._isNestedWithSameOrientation()) {
+    // Need to adjust our scroll metrics to be relative to our containing
+    // VirtualizedList before we can make claims about list item viewability
+    this.measureLayoutRelativeToContainingList();
+  } else {
+    this._scrollMetrics.visibleLength = this._selectLength(
+      e.nativeEvent.layout,
+    );
+  }
+  this.props.onLayout && this.props.onLayout(e);
+  this._scheduleCellsToRenderUpdate();
+  this._maybeCallOnEndReached();
+};
+
+_onLayoutEmpty = e => {
+  this.props.onLayout && this.props.onLayout(e);
+};
+
+_getFooterCellKey(): string {
+  return this._getCellKey() + '-footer';
+}
+
+_onLayoutFooter = e => {
+  this._triggerRemeasureForChildListsInCell(this._getFooterCellKey());
+  this._footerLength = this._selectLength(e.nativeEvent.layout);
+};
+
+_onLayoutHeader = e => {
+  this._headerLength = this._selectLength(e.nativeEvent.layout);
+};
+
+_renderDebugOverlay() {
+  const normalize =
+    this._scrollMetrics.visibleLength /
+    (this._scrollMetrics.contentLength || 1);
+  const framesInLayout = [];
+  const itemCount = this.props.getItemCount(this.props.data);
+  for (let ii = 0; ii < itemCount; ii++) {
+    const frame = this._getFrameMetricsApprox(ii);
+    /* $FlowFixMe[prop-missing] (>=0.68.0 site=react_native_fb) This comment
+     * suppresses an error found when Flow v0.68 was deployed. To see the
+     * error delete this comment and run Flow. */
+    if (frame.inLayout) {
+      framesInLayout.push(frame);
     }
   }
-
-  _averageCellLength = 0;
-  // Maps a cell key to the set of keys for all outermost child lists within that cell
-  _cellKeysToChildListKeys: Map<string, Set<string>> = new Map();
-  _cellRefs = {};
-  _fillRateHelper: FillRateHelper;
-  _frames = {};
-  _footerLength = 0;
-  _hasDoneInitialScroll = false;
-  _hasInteracted = false;
-  _hasMore = false;
-  _hasWarned = {};
-  _headerLength = 0;
-  _hiPriInProgress: boolean = false; // flag to prevent infinite hiPri cell limit update
-  _highestMeasuredFrameIndex = 0;
-  _indicesToKeys: Map<number, string> = new Map();
-  _nestedChildLists: Map<
-    string,
-    {
-      ref: ?VirtualizedList,
-      state: ?ChildListState,
-      ...
-    },
-  > = new Map();
-  _offsetFromParentVirtualizedList: number = 0;
-  _prevParentOffset: number = 0;
-  _scrollMetrics = {
-    contentLength: 0,
-    dOffset: 0,
-    dt: 10,
-    offset: 0,
-    timestamp: 0,
-    velocity: 0,
-    visibleLength: 0,
-  };
-  _scrollRef: ?React.ElementRef<any> = null;
-  _sentEndForContentLength = 0;
-  _totalCellLength = 0;
-  _totalCellsMeasured = 0;
-  _updateCellsToRenderBatcher: Batchinator;
-  _viewabilityTuples: Array<ViewabilityHelperCallbackTuple> = [];
-
-  _captureScrollRef = ref => {
-    this._scrollRef = ref;
-  };
-
-  _computeBlankness() {
-    this._fillRateHelper.computeBlankness(
-      this.props,
-      this.state,
-      this._scrollMetrics,
-    );
-  }
-
-  _defaultRenderScrollComponent = props => {
-    const onRefresh = props.onRefresh;
-    if (this._isNestedWithSameOrientation()) {
-      // $FlowFixMe[prop-missing] - Typing ReactNativeComponent revealed errors
-      return <View {...props} />;
-    } else if (onRefresh) {
-      invariant(
-        typeof props.refreshing === 'boolean',
-        '`refreshing` prop must be set as a boolean in order to use `onRefresh`, but got `' +
-          JSON.stringify(props.refreshing ?? 'undefined') +
-          '`',
-      );
-      return (
-        // $FlowFixMe[prop-missing] Invalid prop usage
-        <ScrollView
-          {...props}
-          refreshControl={
-            props.refreshControl == null ? (
-              <RefreshControl
-                refreshing={props.refreshing}
-                onRefresh={onRefresh}
-                progressViewOffset={props.progressViewOffset}
-              />
-            ) : (
-              props.refreshControl
-            )
-          }
-        />
-      );
-    } else {
-      // $FlowFixMe[prop-missing] Invalid prop usage
-      return <ScrollView {...props} />;
-    }
-  };
-
-  _onCellLayout(e, cellKey, index) {
-    const layout = e.nativeEvent.layout;
-    const next = {
-      offset: this._selectOffset(layout),
-      length: this._selectLength(layout),
-      index,
-      inLayout: true,
-    };
-    const curr = this._frames[cellKey];
-    if (
-      !curr ||
-      next.offset !== curr.offset ||
-      next.length !== curr.length ||
-      index !== curr.index
-    ) {
-      this._totalCellLength += next.length - (curr ? curr.length : 0);
-      this._totalCellsMeasured += curr ? 0 : 1;
-      this._averageCellLength =
-        this._totalCellLength / this._totalCellsMeasured;
-      this._frames[cellKey] = next;
-      this._highestMeasuredFrameIndex = Math.max(
-        this._highestMeasuredFrameIndex,
-        index,
-      );
-      this._scheduleCellsToRenderUpdate();
-    } else {
-      this._frames[cellKey].inLayout = true;
-    }
-
-    this._triggerRemeasureForChildListsInCell(cellKey);
-
-    this._computeBlankness();
-    this._updateViewableItems(this.props.data);
-  }
-
-  _onCellUnmount = (cellKey: string) => {
-    const curr = this._frames[cellKey];
-    if (curr) {
-      this._frames[cellKey] = {...curr, inLayout: false};
-    }
-  };
-
-  _triggerRemeasureForChildListsInCell(cellKey: string): void {
-    const childListKeys = this._cellKeysToChildListKeys.get(cellKey);
-    if (childListKeys) {
-      for (let childKey of childListKeys) {
-        const childList = this._nestedChildLists.get(childKey);
-        childList &&
-          childList.ref &&
-          childList.ref.measureLayoutRelativeToContainingList();
-      }
-    }
-  }
-
-  measureLayoutRelativeToContainingList(): void {
-    // TODO (T35574538): findNodeHandle sometimes crashes with "Unable to find
-    // node on an unmounted component" during scrolling
-    try {
-      if (!this._scrollRef) {
-        return;
-      }
-      // We are assuming that getOutermostParentListRef().getScrollRef()
-      // is a non-null reference to a ScrollView
-      this._scrollRef.measureLayout(
-        this.context.getOutermostParentListRef().getScrollRef(),
-        (x, y, width, height) => {
-          this._offsetFromParentVirtualizedList = this._selectOffset({x, y});
-          this._scrollMetrics.contentLength = this._selectLength({
-            width,
-            height,
-          });
-          const scrollMetrics = this._convertParentScrollMetrics(
-            this.context.getScrollMetrics(),
-          );
-
-          const metricsChanged =
-            this._scrollMetrics.visibleLength !== scrollMetrics.visibleLength ||
-            this._scrollMetrics.offset !== scrollMetrics.offset;
-
-          if (metricsChanged) {
-            this._scrollMetrics.visibleLength = scrollMetrics.visibleLength;
-            this._scrollMetrics.offset = scrollMetrics.offset;
-
-            // If metrics of the scrollView changed, then we triggered remeasure for child list
-            // to ensure VirtualizedList has the right information.
-            this._cellKeysToChildListKeys.forEach(childListKeys => {
-              if (childListKeys) {
-                for (let childKey of childListKeys) {
-                  const childList = this._nestedChildLists.get(childKey);
-                  childList &&
-                    childList.ref &&
-                    childList.ref.measureLayoutRelativeToContainingList();
-                }
-              }
-            });
-          }
-        },
-        error => {
-          console.warn(
-            "VirtualizedList: Encountered an error while measuring a list's" +
-              ' offset from its containing VirtualizedList.',
-          );
-        },
-      );
-    } catch (error) {
-      console.warn(
-        'measureLayoutRelativeToContainingList threw an error',
-        error.stack,
-      );
-    }
-  }
-
-  _onLayout = (e: Object) => {
-    if (this._isNestedWithSameOrientation()) {
-      // Need to adjust our scroll metrics to be relative to our containing
-      // VirtualizedList before we can make claims about list item viewability
-      this.measureLayoutRelativeToContainingList();
-    } else {
-      this._scrollMetrics.visibleLength = this._selectLength(
-        e.nativeEvent.layout,
-      );
-    }
-    this.props.onLayout && this.props.onLayout(e);
-    this._scheduleCellsToRenderUpdate();
-    this._maybeCallOnEndReached();
-  };
-
-  _onLayoutEmpty = e => {
-    this.props.onLayout && this.props.onLayout(e);
-  };
-
-  _getFooterCellKey(): string {
-    return this._getCellKey() + '-footer';
-  }
-
-  _onLayoutFooter = e => {
-    this._triggerRemeasureForChildListsInCell(this._getFooterCellKey());
-    this._footerLength = this._selectLength(e.nativeEvent.layout);
-  };
-
-  _onLayoutHeader = e => {
-    this._headerLength = this._selectLength(e.nativeEvent.layout);
-  };
-
-  _renderDebugOverlay() {
-    const normalize =
-      this._scrollMetrics.visibleLength /
-      (this._scrollMetrics.contentLength || 1);
-    const framesInLayout = [];
-    const itemCount = this.props.getItemCount(this.props.data);
-    for (let ii = 0; ii < itemCount; ii++) {
-      const frame = this._getFrameMetricsApprox(ii);
-      /* $FlowFixMe[prop-missing] (>=0.68.0 site=react_native_fb) This comment
-       * suppresses an error found when Flow v0.68 was deployed. To see the
-       * error delete this comment and run Flow. */
-      if (frame.inLayout) {
-        framesInLayout.push(frame);
-      }
-    }
-    const windowTop = this._getFrameMetricsApprox(this.state.first).offset;
-    const frameLast = this._getFrameMetricsApprox(this.state.last);
-    const windowLen = frameLast.offset + frameLast.length - windowTop;
-    const visTop = this._scrollMetrics.offset;
-    const visLen = this._scrollMetrics.visibleLength;
-
-    return (
-      <View style={[styles.debugOverlayBase, styles.debugOverlay]}>
-        {framesInLayout.map((f, ii) => (
-          <View
-            key={'f' + ii}
-            style={[
-              styles.debugOverlayBase,
-              styles.debugOverlayFrame,
-              {
-                top: f.offset * normalize,
-                height: f.length * normalize,
-              },
-            ]}
-          />
-        ))}
+  const windowTop = this._getFrameMetricsApprox(this.state.first).offset;
+  const frameLast = this._getFrameMetricsApprox(this.state.last);
+  const windowLen = frameLast.offset + frameLast.length - windowTop;
+  const visTop = this._scrollMetrics.offset;
+  const visLen = this._scrollMetrics.visibleLength;
+
+  return (
+    <View style={[styles.debugOverlayBase, styles.debugOverlay]}>
+      {framesInLayout.map((f, ii) => (
         <View
+          key={'f' + ii}
           style={[
             styles.debugOverlayBase,
-            styles.debugOverlayFrameLast,
+            styles.debugOverlayFrame,
             {
-              top: windowTop * normalize,
-              height: windowLen * normalize,
+              top: f.offset * normalize,
+              height: f.length * normalize,
             },
           ]}
         />
-        <View
-          style={[
-            styles.debugOverlayBase,
-            styles.debugOverlayFrameVis,
-            {
-              top: visTop * normalize,
-              height: visLen * normalize,
-            },
-          ]}
-        />
-      </View>
-    );
-  }
-
-  _selectLength(
-    metrics: $ReadOnly<{
-      height: number,
-      width: number,
-      ...
-    }>,
-  ): number {
-    return !horizontalOrDefault(this.props.horizontal)
-      ? metrics.height
-      : metrics.width;
-  }
-
-  _selectOffset(
-    metrics: $ReadOnly<{
-      x: number,
-      y: number,
-      ...
-    }>,
-  ): number {
-    return !horizontalOrDefault(this.props.horizontal) ? metrics.y : metrics.x;
-  }
-
-  _maybeCallOnEndReached() {
-    const {
-      data,
-      getItemCount,
-      onEndReached,
-      onEndReachedThreshold,
-    } = this.props;
-    const {contentLength, visibleLength, offset} = this._scrollMetrics;
-    const distanceFromEnd = contentLength - visibleLength - offset;
-    const threshold =
-      onEndReachedThreshold != null ? onEndReachedThreshold * visibleLength : 2;
-    if (
-      onEndReached &&
-      this.state.last === getItemCount(data) - 1 &&
-      distanceFromEnd < threshold &&
-      this._scrollMetrics.contentLength !== this._sentEndForContentLength
-    ) {
-      // Only call onEndReached once for a given content length
-      this._sentEndForContentLength = this._scrollMetrics.contentLength;
-      onEndReached({distanceFromEnd});
-    } else if (distanceFromEnd > threshold) {
-      // If the user scrolls away from the end and back again cause
-      // an onEndReached to be triggered again
-      this._sentEndForContentLength = 0;
+      ))}
+      <View
+        style={[
+          styles.debugOverlayBase,
+          styles.debugOverlayFrameLast,
+          {
+            top: windowTop * normalize,
+            height: windowLen * normalize,
+          },
+        ]}
+      />
+      <View
+        style={[
+          styles.debugOverlayBase,
+          styles.debugOverlayFrameVis,
+          {
+            top: visTop * normalize,
+            height: visLen * normalize,
+          },
+        ]}
+      />
+    </View>
+  );
+}
+
+_selectLength(
+  metrics: $ReadOnly < {
+    height: number,
+    width: number,
+    ...
+    } >,
+): number {
+  return !horizontalOrDefault(this.props.horizontal)
+    ? metrics.height
+    : metrics.width;
+}
+
+_selectOffset(
+  metrics: $ReadOnly < {
+    x: number,
+    y: number,
+    ...
+    } >,
+): number {
+  return !horizontalOrDefault(this.props.horizontal) ? metrics.y : metrics.x;
+}
+
+_maybeCallOnEndReached() {
+  const {
+    data,
+    getItemCount,
+    onEndReached,
+    onEndReachedThreshold,
+  } = this.props;
+  const { contentLength, visibleLength, offset } = this._scrollMetrics;
+  const distanceFromEnd = contentLength - visibleLength - offset;
+  const threshold =
+    onEndReachedThreshold != null ? onEndReachedThreshold * visibleLength : 2;
+  if (
+    onEndReached &&
+    this.state.last === getItemCount(data) - 1 &&
+    distanceFromEnd < threshold &&
+    this._scrollMetrics.contentLength !== this._sentEndForContentLength
+  ) {
+    // Only call onEndReached once for a given content length
+    this._sentEndForContentLength = this._scrollMetrics.contentLength;
+    onEndReached({ distanceFromEnd });
+  } else if (distanceFromEnd > threshold) {
+    // If the user scrolls away from the end and back again cause
+    // an onEndReached to be triggered again
+    this._sentEndForContentLength = 0;
+  }
+}
+
+_onContentSizeChange = (width: number, height: number) => {
+  if (
+    width > 0 &&
+    height > 0 &&
+    this.props.initialScrollIndex != null &&
+    this.props.initialScrollIndex > 0 &&
+    !this._hasDoneInitialScroll
+  ) {
+    if (this.props.contentOffset == null) {
+      this.scrollToIndex({
+        animated: false,
+        index: this.props.initialScrollIndex,
+      });
     }
-  }
-
-  _onContentSizeChange = (width: number, height: number) => {
-    if (
-      width > 0 &&
-      height > 0 &&
-      this.props.initialScrollIndex != null &&
-      this.props.initialScrollIndex > 0 &&
-      !this._hasDoneInitialScroll
-    ) {
-      if (this.props.contentOffset == null) {
-        this.scrollToIndex({
-          animated: false,
-          index: this.props.initialScrollIndex,
-        });
-      }
-      this._hasDoneInitialScroll = true;
-    }
-    if (this.props.onContentSizeChange) {
-      this.props.onContentSizeChange(width, height);
-    }
-    this._scrollMetrics.contentLength = this._selectLength({height, width});
-    this._scheduleCellsToRenderUpdate();
-    this._maybeCallOnEndReached();
-  };
-
-  /* Translates metrics from a scroll event in a parent VirtualizedList into
-   * coordinates relative to the child list.
-   */
-  _convertParentScrollMetrics = (metrics: {
-    visibleLength: number,
-    offset: number,
+    this._hasDoneInitialScroll = true;
+  }
+  if (this.props.onContentSizeChange) {
+    this.props.onContentSizeChange(width, height);
+  }
+  this._scrollMetrics.contentLength = this._selectLength({ height, width });
+  this._scheduleCellsToRenderUpdate();
+  this._maybeCallOnEndReached();
+};
+
+/* Translates metrics from a scroll event in a parent VirtualizedList into
+ * coordinates relative to the child list.
+ */
+_convertParentScrollMetrics = (metrics: {
+  visibleLength: number,
+  offset: number,
     ...
   }) => {
-    // Offset of the top of the nested list relative to the top of its parent's viewport
-    const offset = metrics.offset - this._offsetFromParentVirtualizedList;
-    // Child's visible length is the same as its parent's
-    const visibleLength = metrics.visibleLength;
-    const dOffset = offset - this._scrollMetrics.offset;
-    const contentLength = this._scrollMetrics.contentLength;
-
-    return {
+  // Offset of the top of the nested list relative to the top of its parent's viewport
+  const offset = metrics.offset - this._offsetFromParentVirtualizedList;
+  // Child's visible length is the same as its parent's
+  const visibleLength = metrics.visibleLength;
+  const dOffset = offset - this._scrollMetrics.offset;
+  const contentLength = this._scrollMetrics.contentLength;
+
+  return {
+    visibleLength,
+    contentLength,
+    offset,
+    dOffset,
+  };
+};
+
+_onScroll = (e: Object) => {
+  this._nestedChildLists.forEach(childList => {
+    childList.ref && childList.ref._onScroll(e);
+  });
+  if (this.props.onScroll) {
+    this.props.onScroll(e);
+  }
+  const timestamp = e.timeStamp;
+  let visibleLength = this._selectLength(e.nativeEvent.layoutMeasurement);
+  let contentLength = this._selectLength(e.nativeEvent.contentSize);
+  let offset = this._selectOffset(e.nativeEvent.contentOffset);
+  let dOffset = offset - this._scrollMetrics.offset;
+
+  if (this._isNestedWithSameOrientation()) {
+    if (this._scrollMetrics.contentLength === 0) {
+      // Ignore scroll events until onLayout has been called and we
+      // know our offset from our offset from our parent
+      return;
+    }
+    ({
       visibleLength,
       contentLength,
       offset,
       dOffset,
-    };
+    } = this._convertParentScrollMetrics({
+      visibleLength,
+      offset,
+    }));
+  }
+
+  const dt = this._scrollMetrics.timestamp
+    ? Math.max(1, timestamp - this._scrollMetrics.timestamp)
+    : 1;
+  const velocity = dOffset / dt;
+
+  if (
+    dt > 500 &&
+    this._scrollMetrics.dt > 500 &&
+    contentLength > 5 * visibleLength &&
+    !this._hasWarned.perf
+  ) {
+    infoLog(
+      'VirtualizedList: You have a large list that is slow to update - make sure your ' +
+      'renderItem function renders components that follow React performance best practices ' +
+      'like PureComponent, shouldComponentUpdate, etc.',
+      { dt, prevDt: this._scrollMetrics.dt, contentLength },
+    );
+    this._hasWarned.perf = true;
+  }
+  this._scrollMetrics = {
+    contentLength,
+    dt,
+    dOffset,
+    offset,
+    timestamp,
+    velocity,
+    visibleLength,
   };
-
-  _onScroll = (e: Object) => {
-    this._nestedChildLists.forEach(childList => {
-      childList.ref && childList.ref._onScroll(e);
-    });
-    if (this.props.onScroll) {
-      this.props.onScroll(e);
+  this._updateViewableItems(this.props.data);
+  if (!this.props) {
+    return;
+  }
+  this._maybeCallOnEndReached();
+  if (velocity !== 0) {
+    this._fillRateHelper.activate();
+  }
+  this._computeBlankness();
+  this._scheduleCellsToRenderUpdate();
+};
+
+_scheduleCellsToRenderUpdate() {
+  const { first, last } = this.state;
+  const { offset, visibleLength, velocity } = this._scrollMetrics;
+  const itemCount = this.props.getItemCount(this.props.data);
+  let hiPri = false;
+  const onEndReachedThreshold = onEndReachedThresholdOrDefault(
+    this.props.onEndReachedThreshold,
+  );
+  const scrollingThreshold = (onEndReachedThreshold * visibleLength) / 2;
+  // Mark as high priority if we're close to the start of the first item
+  // But only if there are items before the first rendered item
+  if (first > 0) {
+    const distTop = offset - this._getFrameMetricsApprox(first).offset;
+    hiPri =
+      hiPri || distTop < 0 || (velocity < -2 && distTop < scrollingThreshold);
+  }
+  // Mark as high priority if we're close to the end of the last item
+  // But only if there are items after the last rendered item
+  if (last < itemCount - 1) {
+    const distBottom =
+      this._getFrameMetricsApprox(last).offset - (offset + visibleLength);
+    hiPri =
+      hiPri ||
+      distBottom < 0 ||
+      (velocity > 2 && distBottom < scrollingThreshold);
+  }
+  // Only trigger high-priority updates if we've actually rendered cells,
+  // and with that size estimate, accurately compute how many cells we should render.
+  // Otherwise, it would just render as many cells as it can (of zero dimension),
+  // each time through attempting to render more (limited by maxToRenderPerBatch),
+  // starving the renderer from actually laying out the objects and computing _averageCellLength.
+  // If this is triggered in an `componentDidUpdate` followed by a hiPri cellToRenderUpdate
+  // We shouldn't do another hipri cellToRenderUpdate
+  if (
+    hiPri &&
+    (this._averageCellLength || this.props.getItemLayout) &&
+    !this._hiPriInProgress
+  ) {
+    this._hiPriInProgress = true;
+    // Don't worry about interactions when scrolling quickly; focus on filling content as fast
+    // as possible.
+    this._updateCellsToRenderBatcher.dispose({ abort: true });
+    this._updateCellsToRender();
+    return;
+  } else {
+    this._updateCellsToRenderBatcher.schedule();
+  }
+}
+
+_onScrollBeginDrag = (e): void => {
+  this._nestedChildLists.forEach(childList => {
+    childList.ref && childList.ref._onScrollBeginDrag(e);
+  });
+  this._viewabilityTuples.forEach(tuple => {
+    tuple.viewabilityHelper.recordInteraction();
+  });
+  this._hasInteracted = true;
+  this.props.onScrollBeginDrag && this.props.onScrollBeginDrag(e);
+};
+
+_onScrollEndDrag = (e): void => {
+  this._nestedChildLists.forEach(childList => {
+    childList.ref && childList.ref._onScrollEndDrag(e);
+  });
+  const { velocity } = e.nativeEvent;
+  if (velocity) {
+    this._scrollMetrics.velocity = this._selectOffset(velocity);
+  }
+  this._computeBlankness();
+  this.props.onScrollEndDrag && this.props.onScrollEndDrag(e);
+};
+
+_onMomentumScrollBegin = (e): void => {
+  this._nestedChildLists.forEach(childList => {
+    childList.ref && childList.ref._onMomentumScrollBegin(e);
+  });
+  this.props.onMomentumScrollBegin && this.props.onMomentumScrollBegin(e);
+};
+
+_onMomentumScrollEnd = (e): void => {
+  this._nestedChildLists.forEach(childList => {
+    childList.ref && childList.ref._onMomentumScrollEnd(e);
+  });
+  this._scrollMetrics.velocity = 0;
+  this._computeBlankness();
+  this.props.onMomentumScrollEnd && this.props.onMomentumScrollEnd(e);
+};
+
+_updateCellsToRender = () => {
+  const { data, onEndReachedThreshold: _onEndReachedThreshold } = this.props;
+  const onEndReachedThreshold = onEndReachedThresholdOrDefault(
+    _onEndReachedThreshold,
+  );
+  this._updateViewableItems(data);
+  if (!data) {
+    return;
+  }
+  this.setState(state => {
+    let newState;
+    const { contentLength, offset, visibleLength } = this._scrollMetrics;
+    // If we run this with bogus data, we'll force-render window {first: 0, last: 0},
+    // and wipe out the initialNumToRender rendered elements.
+    // So let's wait until the scroll view metrics have been set up. And until then,
+    // we will trust the initialNumToRender suggestion
+    if (visibleLength > 0 && contentLength > 0) {
+      // If we have a non-zero initialScrollIndex and run this before we've scrolled,
+      // we'll wipe out the initialNumToRender rendered elements starting at initialScrollIndex.
+      // So let's wait until we've scrolled the view to the right place. And until then,
+      // we will trust the initialScrollIndex suggestion.
+      if (!this.props.initialScrollIndex || this._scrollMetrics.offset) {
+        newState = computeWindowedRenderLimits(
+          this.props.data,
+          this.props.getItemCount,
+          maxToRenderPerBatchOrDefault(this.props.maxToRenderPerBatch),
+          windowSizeOrDefault(this.props.windowSize),
+          state,
+          this._getFrameMetricsApprox,
+          this._scrollMetrics,
+        );
+      }
     }
-    const timestamp = e.timeStamp;
-    let visibleLength = this._selectLength(e.nativeEvent.layoutMeasurement);
-    let contentLength = this._selectLength(e.nativeEvent.contentSize);
-    let offset = this._selectOffset(e.nativeEvent.contentOffset);
-    let dOffset = offset - this._scrollMetrics.offset;
-
-    if (this._isNestedWithSameOrientation()) {
-      if (this._scrollMetrics.contentLength === 0) {
-        // Ignore scroll events until onLayout has been called and we
-        // know our offset from our offset from our parent
-        return;
-      }
-      ({
-        visibleLength,
-        contentLength,
-        offset,
-        dOffset,
-      } = this._convertParentScrollMetrics({
-        visibleLength,
-        offset,
-      }));
-    }
-
-    const dt = this._scrollMetrics.timestamp
-      ? Math.max(1, timestamp - this._scrollMetrics.timestamp)
-      : 1;
-    const velocity = dOffset / dt;
-
-    if (
-      dt > 500 &&
-      this._scrollMetrics.dt > 500 &&
-      contentLength > 5 * visibleLength &&
-      !this._hasWarned.perf
-    ) {
-      infoLog(
-        'VirtualizedList: You have a large list that is slow to update - make sure your ' +
-          'renderItem function renders components that follow React performance best practices ' +
-          'like PureComponent, shouldComponentUpdate, etc.',
-        {dt, prevDt: this._scrollMetrics.dt, contentLength},
-      );
-      this._hasWarned.perf = true;
-    }
-    this._scrollMetrics = {
-      contentLength,
-      dt,
-      dOffset,
-      offset,
-      timestamp,
-      velocity,
-      visibleLength,
-    };
-    this._updateViewableItems(this.props.data);
-    if (!this.props) {
-      return;
-    }
-    this._maybeCallOnEndReached();
-    if (velocity !== 0) {
-      this._fillRateHelper.activate();
-    }
-    this._computeBlankness();
-    this._scheduleCellsToRenderUpdate();
-  };
-
-  _scheduleCellsToRenderUpdate() {
-    const {first, last} = this.state;
-    const {offset, visibleLength, velocity} = this._scrollMetrics;
-    const itemCount = this.props.getItemCount(this.props.data);
-    let hiPri = false;
-    const onEndReachedThreshold = onEndReachedThresholdOrDefault(
-      this.props.onEndReachedThreshold,
-    );
-    const scrollingThreshold = (onEndReachedThreshold * visibleLength) / 2;
-    // Mark as high priority if we're close to the start of the first item
-    // But only if there are items before the first rendered item
-    if (first > 0) {
-      const distTop = offset - this._getFrameMetricsApprox(first).offset;
-      hiPri =
-        hiPri || distTop < 0 || (velocity < -2 && distTop < scrollingThreshold);
-    }
-    // Mark as high priority if we're close to the end of the last item
-    // But only if there are items after the last rendered item
-    if (last < itemCount - 1) {
-      const distBottom =
-        this._getFrameMetricsApprox(last).offset - (offset + visibleLength);
-      hiPri =
-        hiPri ||
-        distBottom < 0 ||
-        (velocity > 2 && distBottom < scrollingThreshold);
-    }
-    // Only trigger high-priority updates if we've actually rendered cells,
-    // and with that size estimate, accurately compute how many cells we should render.
-    // Otherwise, it would just render as many cells as it can (of zero dimension),
-    // each time through attempting to render more (limited by maxToRenderPerBatch),
-    // starving the renderer from actually laying out the objects and computing _averageCellLength.
-    // If this is triggered in an `componentDidUpdate` followed by a hiPri cellToRenderUpdate
-    // We shouldn't do another hipri cellToRenderUpdate
-    if (
-      hiPri &&
-      (this._averageCellLength || this.props.getItemLayout) &&
-      !this._hiPriInProgress
-    ) {
-      this._hiPriInProgress = true;
-      // Don't worry about interactions when scrolling quickly; focus on filling content as fast
-      // as possible.
-      this._updateCellsToRenderBatcher.dispose({abort: true});
-      this._updateCellsToRender();
-      return;
-    } else {
-      this._updateCellsToRenderBatcher.schedule();
-    }
-  }
-
-  _onScrollBeginDrag = (e): void => {
-    this._nestedChildLists.forEach(childList => {
-      childList.ref && childList.ref._onScrollBeginDrag(e);
-    });
-    this._viewabilityTuples.forEach(tuple => {
-      tuple.viewabilityHelper.recordInteraction();
-    });
-    this._hasInteracted = true;
-    this.props.onScrollBeginDrag && this.props.onScrollBeginDrag(e);
-  };
-
-  _onScrollEndDrag = (e): void => {
-    this._nestedChildLists.forEach(childList => {
-      childList.ref && childList.ref._onScrollEndDrag(e);
-    });
-    const {velocity} = e.nativeEvent;
-    if (velocity) {
-      this._scrollMetrics.velocity = this._selectOffset(velocity);
-    }
-    this._computeBlankness();
-    this.props.onScrollEndDrag && this.props.onScrollEndDrag(e);
-  };
-
-  _onMomentumScrollBegin = (e): void => {
-    this._nestedChildLists.forEach(childList => {
-      childList.ref && childList.ref._onMomentumScrollBegin(e);
-    });
-    this.props.onMomentumScrollBegin && this.props.onMomentumScrollBegin(e);
-  };
-
-  _onMomentumScrollEnd = (e): void => {
-    this._nestedChildLists.forEach(childList => {
-      childList.ref && childList.ref._onMomentumScrollEnd(e);
-    });
-    this._scrollMetrics.velocity = 0;
-    this._computeBlankness();
-    this.props.onMomentumScrollEnd && this.props.onMomentumScrollEnd(e);
-  };
-
-  _updateCellsToRender = () => {
-<<<<<<< HEAD
-    const {data} = this.props;
-=======
-    const {
-      data,
-      getItemCount,
-      onEndReachedThreshold: _onEndReachedThreshold,
-    } = this.props;
-    const onEndReachedThreshold = onEndReachedThresholdOrDefault(
-      _onEndReachedThreshold,
-    );
-    const isVirtualizationDisabled = this._isVirtualizationDisabled();
->>>>>>> 84341777
-    this._updateViewableItems(data);
-    if (!data) {
-      return;
-    }
-    this.setState(state => {
-      let newState;
-<<<<<<< HEAD
-      const {contentLength, visibleLength} = this._scrollMetrics;
-
-      // If we run this with bogus data, we'll force-render window {first: 0, last: 0},
-      // and wipe out the initialNumToRender rendered elements.
-      // So let's wait until the scroll view metrics have been set up. And until then,
-      // we will trust the initialNumToRender suggestion
-      if (visibleLength > 0 && contentLength > 0) {
-        // If we have a non-zero initialScrollIndex and run this before we've scrolled,
-        // we'll wipe out the initialNumToRender rendered elements starting at initialScrollIndex.
-        // So let's wait until we've scrolled the view to the right place. And until then,
-        // we will trust the initialScrollIndex suggestion.
-        if (!this.props.initialScrollIndex || this._scrollMetrics.offset) {
-          newState = computeWindowedRenderLimits(
-            this.props,
-            state,
-            this._getFrameMetricsApprox,
-            this._scrollMetrics,
-          );
+
+    if (newState && this._nestedChildLists.size > 0) {
+      const newFirst = newState.first;
+      const newLast = newState.last;
+      // If some cell in the new state has a child list in it, we should only render
+      // up through that item, so that we give that list a chance to render.
+      // Otherwise there's churn from multiple child lists mounting and un-mounting
+      // their items.
+      for (let ii = newFirst; ii <= newLast; ii++) {
+        const cellKeyForIndex = this._indicesToKeys.get(ii);
+        const childListKeys =
+          cellKeyForIndex &&
+          this._cellKeysToChildListKeys.get(cellKeyForIndex);
+        if (!childListKeys) {
+          continue;
         }
-=======
-      const {contentLength, offset, visibleLength} = this._scrollMetrics;
-      if (!isVirtualizationDisabled) {
-        // If we run this with bogus data, we'll force-render window {first: 0, last: 0},
-        // and wipe out the initialNumToRender rendered elements.
-        // So let's wait until the scroll view metrics have been set up. And until then,
-        // we will trust the initialNumToRender suggestion
-        if (visibleLength > 0 && contentLength > 0) {
-          // If we have a non-zero initialScrollIndex and run this before we've scrolled,
-          // we'll wipe out the initialNumToRender rendered elements starting at initialScrollIndex.
-          // So let's wait until we've scrolled the view to the right place. And until then,
-          // we will trust the initialScrollIndex suggestion.
-          if (!this.props.initialScrollIndex || this._scrollMetrics.offset) {
-            newState = computeWindowedRenderLimits(
-              this.props.data,
-              this.props.getItemCount,
-              maxToRenderPerBatchOrDefault(this.props.maxToRenderPerBatch),
-              windowSizeOrDefault(this.props.windowSize),
-              state,
-              this._getFrameMetricsApprox,
-              this._scrollMetrics,
-            );
-          }
-        }
-      } else {
-        const distanceFromEnd = contentLength - visibleLength - offset;
-        const renderAhead =
-          distanceFromEnd < onEndReachedThreshold * visibleLength
-            ? maxToRenderPerBatchOrDefault(this.props.maxToRenderPerBatch)
-            : 0;
-        newState = {
-          first: 0,
-          last: Math.min(state.last + renderAhead, getItemCount(data) - 1),
-        };
->>>>>>> 84341777
-      }
-
-      if (newState && this._nestedChildLists.size > 0) {
-        const newFirst = newState.first;
-        const newLast = newState.last;
-        // If some cell in the new state has a child list in it, we should only render
-        // up through that item, so that we give that list a chance to render.
-        // Otherwise there's churn from multiple child lists mounting and un-mounting
-        // their items.
-        for (let ii = newFirst; ii <= newLast; ii++) {
-          const cellKeyForIndex = this._indicesToKeys.get(ii);
-          const childListKeys =
-            cellKeyForIndex &&
-            this._cellKeysToChildListKeys.get(cellKeyForIndex);
-          if (!childListKeys) {
-            continue;
-          }
-          let someChildHasMore = false;
-          // For each cell, need to check whether any child list in it has more elements to render
-          for (let childKey of childListKeys) {
-            const childList = this._nestedChildLists.get(childKey);
-            if (childList && childList.ref && childList.ref.hasMore()) {
-              someChildHasMore = true;
-              break;
-            }
-          }
-          if (someChildHasMore) {
-            // $FlowFixMe[incompatible-use]
-            newState.last = ii;
+        let someChildHasMore = false;
+        // For each cell, need to check whether any child list in it has more elements to render
+        for (let childKey of childListKeys) {
+          const childList = this._nestedChildLists.get(childKey);
+          if (childList && childList.ref && childList.ref.hasMore()) {
+            someChildHasMore = true;
             break;
           }
         }
+        if (someChildHasMore) {
+          // $FlowFixMe[incompatible-use]
+          newState.last = ii;
+          break;
+        }
       }
-      if (
-        newState != null &&
-        newState.first === state.first &&
-        newState.last === state.last
-      ) {
-        newState = null;
-      }
-      return newState;
-    });
-  };
-
-  _createViewToken = (index: number, isViewable: boolean) => {
-    const {data, getItem} = this.props;
-    const item = getItem(data, index);
-    return {index, item, key: this._keyExtractor(item, index), isViewable};
-  };
-
-  _getFrameMetricsApprox = (
-    index: number,
-  ): {
-    length: number,
-    offset: number,
+    }
+    if (
+      newState != null &&
+      newState.first === state.first &&
+      newState.last === state.last
+    ) {
+      newState = null;
+    }
+    return newState;
+  });
+};
+
+_createViewToken = (index: number, isViewable: boolean) => {
+  const { data, getItem } = this.props;
+  const item = getItem(data, index);
+  return { index, item, key: this._keyExtractor(item, index), isViewable };
+};
+
+_getFrameMetricsApprox = (
+  index: number,
+): {
+  length: number,
+  offset: number,
     ...
   } => {
-    const frame = this._getFrameMetrics(index);
-    if (frame && frame.index === index) {
-      // check for invalid frames due to row re-ordering
-      return frame;
-    } else {
-      const {getItemLayout} = this.props;
-      invariant(
-        !getItemLayout,
-        'Should not have to estimate frames when a measurement metrics function is provided',
-      );
-      return {
-        length: this._averageCellLength,
-        offset: this._averageCellLength * index,
-      };
+  const frame = this._getFrameMetrics(index);
+  if (frame && frame.index === index) {
+    // check for invalid frames due to row re-ordering
+    return frame;
+  } else {
+    const { getItemLayout } = this.props;
+    invariant(
+      !getItemLayout,
+      'Should not have to estimate frames when a measurement metrics function is provided',
+    );
+    return {
+      length: this._averageCellLength,
+      offset: this._averageCellLength * index,
+    };
+  }
+};
+
+_getFrameMetrics = (
+  index: number,
+): ?{
+  length: number,
+  offset: number,
+  index: number,
+  inLayout?: boolean,
+    ...
+} => {
+  const { data, getItem, getItemCount, getItemLayout } = this.props;
+  invariant(
+    getItemCount(data) > index,
+    'Tried to get frame for out of range index ' + index,
+  );
+  const item = getItem(data, index);
+  let frame = item && this._frames[this._keyExtractor(item, index)];
+  if (!frame || frame.index !== index) {
+    if (getItemLayout) {
+      frame = getItemLayout(data, index);
     }
-  };
-
-  _getFrameMetrics = (
-    index: number,
-  ): ?{
-    length: number,
-    offset: number,
-    index: number,
-    inLayout?: boolean,
-    ...
-  } => {
-    const {data, getItem, getItemCount, getItemLayout} = this.props;
-    invariant(
-      getItemCount(data) > index,
-      'Tried to get frame for out of range index ' + index,
-    );
-    const item = getItem(data, index);
-    let frame = item && this._frames[this._keyExtractor(item, index)];
-    if (!frame || frame.index !== index) {
-      if (getItemLayout) {
-        frame = getItemLayout(data, index);
-      }
-    }
-    /* $FlowFixMe[prop-missing] (>=0.63.0 site=react_native_fb) This comment
-     * suppresses an error found when Flow v0.63 was deployed. To see the error
-     * delete this comment and run Flow. */
-    return frame;
-  };
-
-  _updateViewableItems(data: any) {
-    const {getItemCount} = this.props;
-
-    this._viewabilityTuples.forEach(tuple => {
-      tuple.viewabilityHelper.onUpdate(
-        getItemCount(data),
-        this._scrollMetrics.offset,
-        this._scrollMetrics.visibleLength,
-        this._getFrameMetrics,
-        this._createViewToken,
-        tuple.onViewableItemsChanged,
-        this.state,
-      );
-    });
-  }
+  }
+  /* $FlowFixMe[prop-missing] (>=0.63.0 site=react_native_fb) This comment
+   * suppresses an error found when Flow v0.63 was deployed. To see the error
+   * delete this comment and run Flow. */
+  return frame;
+};
+
+_updateViewableItems(data: any) {
+  const { getItemCount } = this.props;
+
+  this._viewabilityTuples.forEach(tuple => {
+    tuple.viewabilityHelper.onUpdate(
+      getItemCount(data),
+      this._scrollMetrics.offset,
+      this._scrollMetrics.visibleLength,
+      this._getFrameMetrics,
+      this._createViewToken,
+      tuple.onViewableItemsChanged,
+      this.state,
+    );
+  });
+}
 }
 
 type CellRendererProps = {
   CellRendererComponent?: ?React.ComponentType<any>,
   ItemSeparatorComponent: ?React.ComponentType<
-    any | {highlighted: boolean, leadingItem: ?Item},
+    any | { highlighted: boolean, leadingItem: ?Item },
   >,
   cellKey: string,
   fillRateHelper: FillRateHelper,
@@ -1983,7 +1891,7 @@
       offset: number,
       index: number,
       ...
-    },
+      },
     renderItem?: ?RenderItemType<Item>,
     ListItemComponent?: ?(React.ComponentType<any> | React.Element<any>),
     ...
@@ -1995,7 +1903,7 @@
 type CellRendererState = {
   separatorProps: $ReadOnly<{|
     highlighted: boolean,
-    leadingItem: ?Item,
+  leadingItem: ?Item,
   |}>,
   ...
 };
@@ -2027,19 +1935,19 @@
   // reused by SectionList and we can keep VirtualizedList simpler.
   _separators = {
     highlight: () => {
-      const {cellKey, prevCellKey} = this.props;
+      const { cellKey, prevCellKey } = this.props;
       this.props.onUpdateSeparators([cellKey, prevCellKey], {
         highlighted: true,
       });
     },
     unhighlight: () => {
-      const {cellKey, prevCellKey} = this.props;
+      const { cellKey, prevCellKey } = this.props;
       this.props.onUpdateSeparators([cellKey, prevCellKey], {
         highlighted: false,
       });
     },
     updateProps: (select: 'leading' | 'trailing', newProps: Object) => {
-      const {cellKey, prevCellKey} = this.props;
+      const { cellKey, prevCellKey } = this.props;
       this.props.onUpdateSeparators(
         [select === 'leading' ? prevCellKey : cellKey],
         newProps,
@@ -2049,7 +1957,7 @@
 
   updateSeparatorProps(newProps: Object) {
     this.setState(state => ({
-      separatorProps: {...state.separatorProps, ...newProps},
+      separatorProps: { ...state.separatorProps, ...newProps },
     }));
   }
 
@@ -2061,7 +1969,7 @@
     if (renderItem && ListItemComponent) {
       console.warn(
         'VirtualizedList: Both ListItemComponent and renderItem props are present. ListItemComponent will take' +
-          ' precedence over renderItem.',
+        ' precedence over renderItem.',
       );
     }
 
@@ -2104,7 +2012,7 @@
       inversionStyle,
       parentProps,
     } = this.props;
-    const {renderItem, getItemLayout, ListItemComponent} = parentProps;
+    const { renderItem, getItemLayout, ListItemComponent } = parentProps;
     const element = this._renderElement(
       renderItem,
       ListItemComponent,
@@ -2129,8 +2037,8 @@
         ? [styles.rowReverse, inversionStyle]
         : [styles.columnReverse, inversionStyle]
       : horizontal
-      ? [styles.row, inversionStyle]
-      : inversionStyle;
+        ? [styles.row, inversionStyle]
+        : inversionStyle;
     const result = !CellRendererComponent ? (
       /* $FlowFixMe[incompatible-type-arg] (>=0.89.0 site=react_native_fb) *
         This comment suppresses an error found when Flow v0.89 was deployed. *
@@ -2160,9 +2068,9 @@
 function describeNestedLists(childList: {
   +cellKey: string,
   +key: string,
-  +ref: VirtualizedList,
-  +parentDebugInfo: ListDebugInfo,
-  +horizontal: boolean,
+    +ref: VirtualizedList,
+      +parentDebugInfo: ListDebugInfo,
+        +horizontal: boolean,
   ...
 }) {
   let trace =
@@ -2184,10 +2092,10 @@
 
 const styles = StyleSheet.create({
   verticallyInverted: {
-    transform: [{scaleY: -1}],
+    transform: [{ scaleY: -1 }],
   },
   horizontallyInverted: {
-    transform: [{scaleX: -1}],
+    transform: [{ scaleX: -1 }],
   },
   row: {
     flexDirection: 'row',
