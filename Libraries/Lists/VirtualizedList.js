/**
 * Copyright (c) Meta Platforms, Inc. and affiliates.
 *
 * This source code is licensed under the MIT license found in the
 * LICENSE file in the root directory of this source tree.
 *
 * @flow
 * @format
 */

const Batchinator = require('../Interaction/Batchinator');
const FillRateHelper = require('./FillRateHelper');
const ReactNative = require('../Renderer/shims/ReactNative');
const RefreshControl = require('../Components/RefreshControl/RefreshControl');
const ScrollView = require('../Components/ScrollView/ScrollView');
const StyleSheet = require('../StyleSheet/StyleSheet');
const View = require('../Components/View/View');
const ViewabilityHelper = require('./ViewabilityHelper');

const flattenStyle = require('../StyleSheet/flattenStyle');
const infoLog = require('../Utilities/infoLog');
const invariant = require('invariant');

import {
  keyExtractor as defaultKeyExtractor,
  computeWindowedRenderLimits,
} from './VirtualizeUtils';

import * as React from 'react';
import type {ScrollResponderType} from '../Components/ScrollView/ScrollView';
import type {ViewStyleProp} from '../StyleSheet/StyleSheet';
import type {
  ViewabilityConfig,
  ViewToken,
  ViewabilityConfigCallbackPair,
} from './ViewabilityHelper';
import type {LayoutEvent} from '../Types/CoreEventTypes';
import {
  VirtualizedListCellContextProvider,
  VirtualizedListContext,
  VirtualizedListContextProvider,
  type ChildListState,
  type ListDebugInfo,
} from './VirtualizedListContext';
import type {FocusEvent} from '../Types/CoreEventTypes';

import {CellRenderMask} from './CellRenderMask';
import clamp from '../Utilities/clamp';

type Item = any;

export type Separators = {
  highlight: () => void,
  unhighlight: () => void,
  updateProps: (select: 'leading' | 'trailing', newProps: Object) => void,
  ...
};

export type RenderItemProps<ItemT> = {
  item: ItemT,
  index: number,
  separators: Separators,
  ...
};

export type RenderItemType<ItemT> = (
  info: RenderItemProps<ItemT>,
) => React.Node;

type ViewabilityHelperCallbackTuple = {
  viewabilityHelper: ViewabilityHelper,
  onViewableItemsChanged: (info: {
    viewableItems: Array<ViewToken>,
    changed: Array<ViewToken>,
    ...
  }) => void,
  ...
};

type RequiredProps = {|
  /**
   * The default accessor functions assume this is an Array<{key: string} | {id: string}> but you can override
   * getItem, getItemCount, and keyExtractor to handle any type of index-based data.
   */
  data?: any,
  /**
   * A generic accessor for extracting an item from any sort of data blob.
   */
  getItem: (data: any, index: number) => ?Item,
  /**
   * Determines how many items are in the data blob.
   */
  getItemCount: (data: any) => number,
|};
type OptionalProps = {|
  renderItem?: ?RenderItemType<Item>,
  /**
   * `debug` will turn on extra logging and visual overlays to aid with debugging both usage and
   * implementation, but with a significant perf hit.
   */
  debug?: ?boolean,
  /**
   * DEPRECATED: Virtualization provides significant performance and memory optimizations, but fully
   * unmounts react instances that are outside of the render window. You should only need to disable
   * this for debugging purposes. Defaults to false.
   */
  disableVirtualization?: ?boolean,
  /**
   * A marker property for telling the list to re-render (since it implements `PureComponent`). If
   * any of your `renderItem`, Header, Footer, etc. functions depend on anything outside of the
   * `data` prop, stick it here and treat it immutably.
   */
  extraData?: any,
  // e.g. height, y
  getItemLayout?: (
    data: any,
    index: number,
  ) => {
    length: number,
    offset: number,
    index: number,
    ...
  },
  horizontal?: ?boolean,
  /**
   * How many items to render in the initial batch. This should be enough to fill the screen but not
   * much more. Note these items will never be unmounted as part of the windowed rendering in order
   * to improve perceived performance of scroll-to-top actions.
   */
  initialNumToRender?: ?number,
  /**
   * Instead of starting at the top with the first item, start at `initialScrollIndex`. This
   * disables the "scroll to top" optimization that keeps the first `initialNumToRender` items
   * always rendered and immediately renders the items starting at this initial index. Requires
   * `getItemLayout` to be implemented.
   */
  initialScrollIndex?: ?number,
  /**
   * Reverses the direction of scroll. Uses scale transforms of -1.
   */
  inverted?: ?boolean,
  keyExtractor?: ?(item: Item, index: number) => string,
  /**
   * Each cell is rendered using this element. Can be a React Component Class,
   * or a render function. Defaults to using View.
   */
  CellRendererComponent?: ?React.ComponentType<any>,
  /**
   * Rendered in between each item, but not at the top or bottom. By default, `highlighted` and
   * `leadingItem` props are provided. `renderItem` provides `separators.highlight`/`unhighlight`
   * which will update the `highlighted` prop, but you can also add custom props with
   * `separators.updateProps`.
   */
  ItemSeparatorComponent?: ?React.ComponentType<any>,
  /**
   * Takes an item from `data` and renders it into the list. Example usage:
   *
   *     <FlatList
   *       ItemSeparatorComponent={Platform.OS !== 'android' && ({highlighted}) => (
   *         <View style={[style.separator, highlighted && {marginLeft: 0}]} />
   *       )}
   *       data={[{title: 'Title Text', key: 'item1'}]}
   *       ListItemComponent={({item, separators}) => (
   *         <TouchableHighlight
   *           onPress={() => this._onPress(item)}
   *           onShowUnderlay={separators.highlight}
   *           onHideUnderlay={separators.unhighlight}>
   *           <View style={{backgroundColor: 'white'}}>
   *             <Text>{item.title}</Text>
   *           </View>
   *         </TouchableHighlight>
   *       )}
   *     />
   *
   * Provides additional metadata like `index` if you need it, as well as a more generic
   * `separators.updateProps` function which let's you set whatever props you want to change the
   * rendering of either the leading separator or trailing separator in case the more common
   * `highlight` and `unhighlight` (which set the `highlighted: boolean` prop) are insufficient for
   * your use-case.
   */
  ListItemComponent?: ?(React.ComponentType<any> | React.Element<any>),
  /**
   * Rendered when the list is empty. Can be a React Component Class, a render function, or
   * a rendered element.
   */
  ListEmptyComponent?: ?(React.ComponentType<any> | React.Element<any>),
  /**
   * Rendered at the bottom of all the items. Can be a React Component Class, a render function, or
   * a rendered element.
   */
  ListFooterComponent?: ?(React.ComponentType<any> | React.Element<any>),
  /**
   * Styling for internal View for ListFooterComponent
   */
  ListFooterComponentStyle?: ViewStyleProp,
  /**
   * Rendered at the top of all the items. Can be a React Component Class, a render function, or
   * a rendered element.
   */
  ListHeaderComponent?: ?(React.ComponentType<any> | React.Element<any>),
  /**
   * Styling for internal View for ListHeaderComponent
   */
  ListHeaderComponentStyle?: ViewStyleProp,
  /**
   * A unique identifier for this list. If there are multiple VirtualizedLists at the same level of
   * nesting within another VirtualizedList, this key is necessary for virtualization to
   * work properly.
   */
  listKey?: string,
  /**
   * The maximum number of items to render in each incremental render batch. The more rendered at
   * once, the better the fill rate, but responsiveness may suffer because rendering content may
   * interfere with responding to button taps or other interactions.
   */
  maxToRenderPerBatch?: ?number,
  /**
   * Called once when the scroll position gets within `onEndReachedThreshold` of the rendered
   * content.
   */
  onEndReached?: ?(info: {distanceFromEnd: number, ...}) => void,
  /**
   * How far from the end (in units of visible length of the list) the bottom edge of the
   * list must be from the end of the content to trigger the `onEndReached` callback.
   * Thus a value of 0.5 will trigger `onEndReached` when the end of the content is
   * within half the visible length of the list.
   */
  onEndReachedThreshold?: ?number,
  /**
   * If provided, a standard RefreshControl will be added for "Pull to Refresh" functionality. Make
   * sure to also set the `refreshing` prop correctly.
   */
  onRefresh?: ?() => void,
  /**
   * Used to handle failures when scrolling to an index that has not been measured yet. Recommended
   * action is to either compute your own offset and `scrollTo` it, or scroll as far as possible and
   * then try again after more items have been rendered.
   */
  onScrollToIndexFailed?: ?(info: {
    index: number,
    highestMeasuredFrameIndex: number,
    averageItemLength: number,
    ...
  }) => void,
  /**
   * Called when the viewability of rows changes, as defined by the
   * `viewabilityConfig` prop.
   */
  onViewableItemsChanged?: ?(info: {
    viewableItems: Array<ViewToken>,
    changed: Array<ViewToken>,
    ...
  }) => void,
  persistentScrollbar?: ?boolean,
  /**
   * Set this when offset is needed for the loading indicator to show correctly.
   */
  progressViewOffset?: number,
  /**
   * A custom refresh control element. When set, it overrides the default
   * <RefreshControl> component built internally. The onRefresh and refreshing
   * props are also ignored. Only works for vertical VirtualizedList.
   */
  refreshControl?: ?React.Element<any>,
  /**
   * Set this true while waiting for new data from a refresh.
   */
  refreshing?: ?boolean,
  /**
   * Note: may have bugs (missing content) in some circumstances - use at your own risk.
   *
   * This may improve scroll performance for large lists.
   */
  removeClippedSubviews?: boolean,
  /**
   * Render a custom scroll component, e.g. with a differently styled `RefreshControl`.
   */
  renderScrollComponent?: (props: Object) => React.Element<any>,
  /**
   * Amount of time between low-pri item render batches, e.g. for rendering items quite a ways off
   * screen. Similar fill rate/responsiveness tradeoff as `maxToRenderPerBatch`.
   */
  updateCellsBatchingPeriod?: ?number,
  /**
   * See `ViewabilityHelper` for flow type and further documentation.
   */
  viewabilityConfig?: ViewabilityConfig,
  /**
   * List of ViewabilityConfig/onViewableItemsChanged pairs. A specific onViewableItemsChanged
   * will be called when its corresponding ViewabilityConfig's conditions are met.
   */
  viewabilityConfigCallbackPairs?: Array<ViewabilityConfigCallbackPair>,
  /**
   * Determines the maximum number of items rendered outside of the visible area, in units of
   * visible lengths. So if your list fills the screen, then `windowSize={21}` (the default) will
   * render the visible screen area plus up to 10 screens above and 10 below the viewport. Reducing
   * this number will reduce memory consumption and may improve performance, but will increase the
   * chance that fast scrolling may reveal momentary blank areas of unrendered content.
   */
  windowSize?: ?number,
  /**
   * The legacy implementation is no longer supported.
   */
  legacyImplementation?: empty,
|};

type Props = {|
  ...React.ElementConfig<typeof ScrollView>,
  ...RequiredProps,
  ...OptionalProps,
|};

let _usedIndexForKey = false;
let _keylessItemComponentName: string = '';

type State = {
  renderMask: CellRenderMask,
  cellsAroundViewport: {first: number, last: number},
};

/**
 * Default Props Helper Functions
 * Use the following helper functions for default values
 */

// horizontalOrDefault(this.props.horizontal)
function horizontalOrDefault(horizontal: ?boolean) {
  return horizontal ?? false;
}

// initialNumToRenderOrDefault(this.props.initialNumToRenderOrDefault)
function initialNumToRenderOrDefault(initialNumToRender: ?number) {
  return initialNumToRender ?? 10;
}

// maxToRenderPerBatchOrDefault(this.props.maxToRenderPerBatch)
function maxToRenderPerBatchOrDefault(maxToRenderPerBatch: ?number) {
  return maxToRenderPerBatch ?? 10;
}

// onEndReachedThresholdOrDefault(this.props.onEndReachedThreshold)
function onEndReachedThresholdOrDefault(onEndReachedThreshold: ?number) {
  return onEndReachedThreshold ?? 2;
}

// scrollEventThrottleOrDefault(this.props.scrollEventThrottle)
function scrollEventThrottleOrDefault(scrollEventThrottle: ?number) {
  return scrollEventThrottle ?? 50;
}

// windowSizeOrDefault(this.props.windowSize)
function windowSizeOrDefault(windowSize: ?number) {
  return windowSize ?? 21;
}

function findLastWhere<T>(
  arr: $ReadOnlyArray<T>,
  predicate: (element: T) => boolean,
): T | null {
  for (let i = arr.length - 1; i >= 0; i--) {
    if (predicate(arr[i])) {
      return arr[i];
    }
  }

  return null;
}

/**
 * Base implementation for the more convenient [`<FlatList>`](https://reactnative.dev/docs/flatlist)
 * and [`<SectionList>`](https://reactnative.dev/docs/sectionlist) components, which are also better
 * documented. In general, this should only really be used if you need more flexibility than
 * `FlatList` provides, e.g. for use with immutable data instead of plain arrays.
 *
 * Virtualization massively improves memory consumption and performance of large lists by
 * maintaining a finite render window of active items and replacing all items outside of the render
 * window with appropriately sized blank space. The window adapts to scrolling behavior, and items
 * are rendered incrementally with low-pri (after any running interactions) if they are far from the
 * visible area, or with hi-pri otherwise to minimize the potential of seeing blank space.
 *
 * Some caveats:
 *
 * - Internal state is not preserved when content scrolls out of the render window. Make sure all
 *   your data is captured in the item data or external stores like Flux, Redux, or Relay.
 * - This is a `PureComponent` which means that it will not re-render if `props` remain shallow-
 *   equal. Make sure that everything your `renderItem` function depends on is passed as a prop
 *   (e.g. `extraData`) that is not `===` after updates, otherwise your UI may not update on
 *   changes. This includes the `data` prop and parent component state.
 * - In order to constrain memory and enable smooth scrolling, content is rendered asynchronously
 *   offscreen. This means it's possible to scroll faster than the fill rate ands momentarily see
 *   blank content. This is a tradeoff that can be adjusted to suit the needs of each application,
 *   and we are working on improving it behind the scenes.
 * - By default, the list looks for a `key` or `id` prop on each item and uses that for the React key.
 *   Alternatively, you can provide a custom `keyExtractor` prop.
 * - As an effort to remove defaultProps, use helper functions when referencing certain props
 *
 */
class VirtualizedList extends React.PureComponent<Props, State> {
  static contextType: typeof VirtualizedListContext = VirtualizedListContext;

  // scrollToEnd may be janky without getItemLayout prop
  scrollToEnd(params?: ?{animated?: ?boolean, ...}) {
    const animated = params ? params.animated : true;
    const veryLast = this.props.getItemCount(this.props.data) - 1;
    const frame = this.__getFrameMetricsApprox(veryLast);
    const offset = Math.max(
      0,
      frame.offset +
        frame.length +
        this._footerLength -
        this._scrollMetrics.visibleLength,
    );

    if (this._scrollRef == null) {
      return;
    }

    if (this._scrollRef.scrollTo == null) {
      console.warn(
        'No scrollTo method provided. This may be because you have two nested ' +
          'VirtualizedLists with the same orientation, or because you are ' +
          'using a custom component that does not implement scrollTo.',
      );
      return;
    }

    this._scrollRef.scrollTo(
      horizontalOrDefault(this.props.horizontal)
        ? {x: offset, animated}
        : {y: offset, animated},
    );
  }

  // scrollToIndex may be janky without getItemLayout prop
  scrollToIndex(params: {
    animated?: ?boolean,
    index: number,
    viewOffset?: number,
    viewPosition?: number,
    ...
  }) {
    const {
      data,
      horizontal,
      getItemCount,
      getItemLayout,
      onScrollToIndexFailed,
    } = this.props;
    const {animated, index, viewOffset, viewPosition} = params;
    invariant(
      index >= 0,
      `scrollToIndex out of range: requested index ${index} but minimum is 0`,
    );
    invariant(
      getItemCount(data) >= 1,
      `scrollToIndex out of range: item length ${getItemCount(
        data,
      )} but minimum is 1`,
    );
    invariant(
      index < getItemCount(data),
      `scrollToIndex out of range: requested index ${index} is out of 0 to ${
        getItemCount(data) - 1
      }`,
    );
    if (!getItemLayout && index > this._highestMeasuredFrameIndex) {
      invariant(
        !!onScrollToIndexFailed,
        'scrollToIndex should be used in conjunction with getItemLayout or onScrollToIndexFailed, ' +
          'otherwise there is no way to know the location of offscreen indices or handle failures.',
      );
      onScrollToIndexFailed({
        averageItemLength: this._averageCellLength,
        highestMeasuredFrameIndex: this._highestMeasuredFrameIndex,
        index,
      });
      return;
    }
    const frame = this.__getFrameMetricsApprox(index);
    const offset =
      Math.max(
        0,
        frame.offset -
          (viewPosition || 0) *
            (this._scrollMetrics.visibleLength - frame.length),
      ) - (viewOffset || 0);

    if (this._scrollRef == null) {
      return;
    }

    if (this._scrollRef.scrollTo == null) {
      console.warn(
        'No scrollTo method provided. This may be because you have two nested ' +
          'VirtualizedLists with the same orientation, or because you are ' +
          'using a custom component that does not implement scrollTo.',
      );
      return;
    }

    this._scrollRef.scrollTo(
      horizontal ? {x: offset, animated} : {y: offset, animated},
    );
  }

  // scrollToItem may be janky without getItemLayout prop. Required linear scan through items -
  // use scrollToIndex instead if possible.
  scrollToItem(params: {
    animated?: ?boolean,
    item: Item,
    viewPosition?: number,
    ...
  }) {
    const {item} = params;
    const {data, getItem, getItemCount} = this.props;
    const itemCount = getItemCount(data);
    for (let index = 0; index < itemCount; index++) {
      if (getItem(data, index) === item) {
        this.scrollToIndex({...params, index});
        break;
      }
    }
  }

  /**
   * Scroll to a specific content pixel offset in the list.
   *
   * Param `offset` expects the offset to scroll to.
   * In case of `horizontal` is true, the offset is the x-value,
   * in any other case the offset is the y-value.
   *
   * Param `animated` (`true` by default) defines whether the list
   * should do an animation while scrolling.
   */
  scrollToOffset(params: {animated?: ?boolean, offset: number, ...}) {
    const {animated, offset} = params;

    if (this._scrollRef == null) {
      return;
    }

    if (this._scrollRef.scrollTo == null) {
      console.warn(
        'No scrollTo method provided. This may be because you have two nested ' +
          'VirtualizedLists with the same orientation, or because you are ' +
          'using a custom component that does not implement scrollTo.',
      );
      return;
    }

    this._scrollRef.scrollTo(
      horizontalOrDefault(this.props.horizontal)
        ? {x: offset, animated}
        : {y: offset, animated},
    );
  }

  recordInteraction() {
    this._nestedChildLists.forEach(childList => {
      childList.ref && childList.ref.recordInteraction();
    });
    this._viewabilityTuples.forEach(t => {
      t.viewabilityHelper.recordInteraction();
    });
    this._updateViewableItems(this.props.data);
  }

  flashScrollIndicators() {
    if (this._scrollRef == null) {
      return;
    }

    this._scrollRef.flashScrollIndicators();
  }

  /**
   * Provides a handle to the underlying scroll responder.
   * Note that `this._scrollRef` might not be a `ScrollView`, so we
   * need to check that it responds to `getScrollResponder` before calling it.
   */
  getScrollResponder(): ?ScrollResponderType {
    if (this._scrollRef && this._scrollRef.getScrollResponder) {
      return this._scrollRef.getScrollResponder();
    }
  }

  getScrollableNode(): ?number {
    if (this._scrollRef && this._scrollRef.getScrollableNode) {
      return this._scrollRef.getScrollableNode();
    } else {
      return ReactNative.findNodeHandle(this._scrollRef);
    }
  }

  getScrollRef():
    | ?React.ElementRef<typeof ScrollView>
    | ?React.ElementRef<typeof View> {
    if (this._scrollRef && this._scrollRef.getScrollRef) {
      return this._scrollRef.getScrollRef();
    } else {
      return this._scrollRef;
    }
  }

  setNativeProps(props: Object) {
    if (this._scrollRef) {
      this._scrollRef.setNativeProps(props);
    }
  }

  _getCellKey(): string {
    return this.context?.cellKey || 'rootList';
  }

  _getListKey(): string {
    return this.props.listKey || this._getCellKey();
  }

  _getDebugInfo(): ListDebugInfo {
    return {
      listKey: this._getListKey(),
      cellKey: this._getCellKey(),
      horizontal: horizontalOrDefault(this.props.horizontal),
      parent: this.context?.debugInfo,
    };
  }

  _getScrollMetrics = () => {
    return this._scrollMetrics;
  };

  hasMore(): boolean {
    return this._hasMore;
  }

  _getOutermostParentListRef = () => {
    if (this._isNestedWithSameOrientation()) {
      return this.context.getOutermostParentListRef();
    } else {
      return this;
    }
  };

  _getNestedChildState = (key: string): ?ChildListState => {
    const existingChildData = this._nestedChildLists.get(key);
    return existingChildData && existingChildData.state;
  };

  _registerAsNestedChild = (childList: {
    cellKey: string,
    key: string,
    ref: VirtualizedList,
    parentDebugInfo: ListDebugInfo,
    ...
  }): ?ChildListState => {
    // Register the mapping between this child key and the cellKey for its cell
    const childListsInCell =
      this._cellKeysToChildListKeys.get(childList.cellKey) || new Set();
    childListsInCell.add(childList.key);
    this._cellKeysToChildListKeys.set(childList.cellKey, childListsInCell);
    const existingChildData = this._nestedChildLists.get(childList.key);
    if (existingChildData && existingChildData.ref !== null) {
      console.error(
        'A VirtualizedList contains a cell which itself contains ' +
          'more than one VirtualizedList of the same orientation as the parent ' +
          'list. You must pass a unique listKey prop to each sibling list.\n\n' +
          describeNestedLists({
            ...childList,
            // We're called from the child's componentDidMount, so it's safe to
            // read the child's props here (albeit weird).
            horizontal: !!childList.ref.props.horizontal,
          }),
      );
    }
    this._nestedChildLists.set(childList.key, {
      ref: childList.ref,
      state: null,
    });

    if (this._hasInteracted) {
      childList.ref.recordInteraction();
    }
  };

  _unregisterAsNestedChild = (childList: {
    key: string,
    state: ChildListState,
    ...
  }): void => {
    this._nestedChildLists.set(childList.key, {
      ref: null,
      state: childList.state,
    });
  };

  state: State;

  constructor(props: Props) {
    super(props);
    invariant(
      // $FlowFixMe[prop-missing]
      !props.onScroll || !props.onScroll.__isNative,
      'Components based on VirtualizedList must be wrapped with Animated.createAnimatedComponent ' +
        'to support native onScroll events with useNativeDriver',
    );
    invariant(
      windowSizeOrDefault(props.windowSize) > 0,
      'VirtualizedList: The windowSize prop must be present and set to a value greater than 0.',
    );

    invariant(
      props.getItemCount,
      'VirtualizedList: The "getItemCount" prop must be provided',
    );

    this._fillRateHelper = new FillRateHelper(this._getFrameMetrics);
    this._updateCellsToRenderBatcher = new Batchinator(
      this._updateCellsToRender,
      this.props.updateCellsBatchingPeriod ?? 50,
    );

    if (this.props.viewabilityConfigCallbackPairs) {
      this._viewabilityTuples = this.props.viewabilityConfigCallbackPairs.map(
        pair => ({
          viewabilityHelper: new ViewabilityHelper(pair.viewabilityConfig),
          onViewableItemsChanged: pair.onViewableItemsChanged,
        }),
      );
    } else {
      const {onViewableItemsChanged, viewabilityConfig} = this.props;
      if (onViewableItemsChanged) {
        this._viewabilityTuples.push({
          viewabilityHelper: new ViewabilityHelper(viewabilityConfig),
          onViewableItemsChanged: onViewableItemsChanged,
        });
      }
    }

    const initialRenderRegion = VirtualizedList._initialRenderRegion(props);

    let initialState: State = {
      cellsAroundViewport: initialRenderRegion,
      renderMask: VirtualizedList._createRenderMask(props, initialRenderRegion),
    };

    if (this._isNestedWithSameOrientation()) {
      const storedState = this.context.getNestedChildState(this._getListKey());
      if (storedState) {
        initialState = storedState;
        this.state = storedState;
        this._frames = storedState.frames;
      }
    }

    this.state = initialState;
  }

  static _createRenderMask(
    props: Props,
    cellsAroundViewport: {first: number, last: number},
    additionalRegions?: ?$ReadOnlyArray<{first: number, last: number}>,
  ): CellRenderMask {
    const itemCount = props.getItemCount(props.data);

    invariant(
      cellsAroundViewport.first >= 0 &&
        cellsAroundViewport.last >= cellsAroundViewport.first - 1 &&
        cellsAroundViewport.last < itemCount,
      `Invalid cells around viewport "[${cellsAroundViewport.first}, ${cellsAroundViewport.last}]" was passed to VirtualizedList._createRenderMask`,
    );

    const renderMask = new CellRenderMask(itemCount);

    if (itemCount > 0) {
      const allRegions = [cellsAroundViewport, ...(additionalRegions ?? [])];
      for (const region of allRegions) {
        if (region.last >= region.first) {
          renderMask.addCells(region);
        }
      }

      // The initially rendered cells are retained as part of the
      // "scroll-to-top" optimization
      if (props.initialScrollIndex == null || props.initialScrollIndex === 0) {
        const initialRegion = VirtualizedList._initialRenderRegion(props);
        renderMask.addCells(initialRegion);
      }

      // The layout coordinates of sticker headers may be off-screen while the
      // actual header is on-screen. Keep the most recent before the viewport
      // rendered, even if its layout coordinates are not in viewport.
      const stickyIndicesSet = new Set(props.stickyHeaderIndices);
      VirtualizedList._ensureClosestStickyHeader(
        props,
        stickyIndicesSet,
        renderMask,
        cellsAroundViewport.first,
      );
    }

    return renderMask;
  }

  static _initialRenderRegion(props: Props): {first: number, last: number} {
    const itemCount = props.getItemCount(props.data);
    const scrollIndex = props.initialScrollIndex || 0;

    return {
      first: scrollIndex,
      last:
        Math.min(
          itemCount,
          scrollIndex + initialNumToRenderOrDefault(props.initialNumToRender),
        ) - 1,
    };
  }

  static _ensureClosestStickyHeader(
    props: Props,
    stickyIndicesSet: Set<number>,
    renderMask: CellRenderMask,
    cellIdx: number,
  ) {
    const stickyOffset = props.ListHeaderComponent ? 1 : 0;

    for (let itemIdx = cellIdx - 1; itemIdx >= 0; itemIdx--) {
      if (stickyIndicesSet.has(itemIdx + stickyOffset)) {
        renderMask.addCells({first: itemIdx, last: itemIdx});
        break;
      }
    }
  }

  _adjustCellsAroundViewport(
    props: Props,
    cellsAroundViewport: {first: number, last: number},
  ): {first: number, last: number} {
    const {data, getItemCount} = props;
    const onEndReachedThreshold = onEndReachedThresholdOrDefault(
      props.onEndReachedThreshold,
    );
    this._updateViewableItems(data);

    const {contentLength, offset, visibleLength} = this._scrollMetrics;

    // Wait until the scroll view metrics have been set up. And until then,
    // we will trust the initialNumToRender suggestion
    if (visibleLength <= 0 || contentLength <= 0) {
      return cellsAroundViewport;
    }

    let newCellsAroundViewport: {first: number, last: number};
    if (this._isVirtualizationDisabled()) {
      const distanceFromEnd = contentLength - visibleLength - offset;
      const renderAhead =
        distanceFromEnd < onEndReachedThreshold * visibleLength
          ? maxToRenderPerBatchOrDefault(props.maxToRenderPerBatch)
          : 0;

      newCellsAroundViewport = {
        first: 0,
        last: Math.min(
          this.state.cellsAroundViewport.last + renderAhead,
          getItemCount(data) - 1,
        ),
      };
    } else {
      // If we have a non-zero initialScrollIndex and run this before we've scrolled,
      // wait until we've scrolled the view to the right place. And until then,
      // we will trust the initialScrollIndex suggestion.
      if (this.props.initialScrollIndex && !this._scrollMetrics.offset) {
        return cellsAroundViewport;
      }

      newCellsAroundViewport = computeWindowedRenderLimits(
        props.data,
        props.getItemCount,
        maxToRenderPerBatchOrDefault(props.maxToRenderPerBatch),
        windowSizeOrDefault(props.windowSize),
        cellsAroundViewport,
        this.__getFrameMetricsApprox,
        this._scrollMetrics,
      );
    }

    if (this._nestedChildLists.size > 0) {
      // If some cell in the new state has a child list in it, we should only render
      // up through that item, so that we give that list a chance to render.
      // Otherwise there's churn from multiple child lists mounting and un-mounting
      // their items.

      // Will this prevent rendering if the nested list doesn't realize the end?
      const childIdx = this._findFirstChildWithMore(
        newCellsAroundViewport.first,
        newCellsAroundViewport.last,
      );

      newCellsAroundViewport.last = childIdx ?? newCellsAroundViewport.last;
    }

    return newCellsAroundViewport;
  }

  _findFirstChildWithMore(first: number, last: number): number | null {
    for (let ii = first; ii <= last; ii++) {
      const cellKeyForIndex = this._indicesToKeys.get(ii);
      const childListKeys =
        cellKeyForIndex && this._cellKeysToChildListKeys.get(cellKeyForIndex);
      if (!childListKeys) {
        continue;
      }
      // For each cell, need to check whether any child list in it has more elements to render
      for (let childKey of childListKeys) {
        const childList = this._nestedChildLists.get(childKey);
        if (childList && childList.ref && childList.ref.hasMore()) {
          return ii;
        }
      }
    }

    return null;
  }

  componentDidMount() {
    if (this._isNestedWithSameOrientation()) {
      this.context.registerAsNestedChild({
        cellKey: this._getCellKey(),
        key: this._getListKey(),
        ref: this,
        // NOTE: When the child mounts (here) it's not necessarily safe to read
        // the parent's props. This is why we explicitly propagate debugInfo
        // "down" via context and "up" again via this method call on the
        // parent.
        parentDebugInfo: this.context.debugInfo,
      });
    }
  }

  componentWillUnmount() {
    if (this._isNestedWithSameOrientation()) {
      this.context.unregisterAsNestedChild({
        key: this._getListKey(),
        state: {
          ...this.state,
          frames: this._frames,
        },
      });
    }
    this._updateViewableItems(null);
    this._updateCellsToRenderBatcher.dispose({abort: true});
    this._viewabilityTuples.forEach(tuple => {
      tuple.viewabilityHelper.dispose();
    });
    this._fillRateHelper.deactivateAndFlush();
  }

  static getDerivedStateFromProps(newProps: Props, prevState: State): State {
    // first and last could be stale (e.g. if a new, shorter items props is passed in), so we make
    // sure we're rendering a reasonable range here.
    const itemCount = newProps.getItemCount(newProps.data);
    if (itemCount === prevState.renderMask.numCells()) {
      return prevState;
    }

    const constrainedCells = VirtualizedList._constrainToItemCount(
      prevState.cellsAroundViewport,
      newProps,
    );

    return {
      cellsAroundViewport: constrainedCells,
      renderMask: VirtualizedList._createRenderMask(newProps, constrainedCells),
    };
  }

  _pushCells(
    cells: Array<Object>,
    stickyHeaderIndices: Array<number>,
    stickyIndicesFromProps: Set<number>,
    first: number,
    last: number,
    inversionStyle: ViewStyleProp,
  ) {
    const {
      CellRendererComponent,
      ItemSeparatorComponent,
      ListHeaderComponent,
      ListItemComponent,
      data,
      debug,
      getItem,
      getItemCount,
      getItemLayout,
      horizontal,
      renderItem,
    } = this.props;
    const stickyOffset = ListHeaderComponent ? 1 : 0;
    const end = getItemCount(data) - 1;
    let prevCellKey;
    last = Math.min(end, last);
    for (let ii = first; ii <= last; ii++) {
      const item = getItem(data, ii);
      const key = this._keyExtractor(item, ii);
      this._indicesToKeys.set(ii, key);
      if (stickyIndicesFromProps.has(ii + stickyOffset)) {
        stickyHeaderIndices.push(cells.length);
      }
      cells.push(
        <CellRenderer
          CellRendererComponent={CellRendererComponent}
          ItemSeparatorComponent={ii < end ? ItemSeparatorComponent : undefined}
          ListItemComponent={ListItemComponent}
          cellKey={key}
          debug={debug}
          fillRateHelper={this._fillRateHelper}
          getItemLayout={getItemLayout}
          horizontal={horizontal}
          index={ii}
          inversionStyle={inversionStyle}
          item={item}
          key={key}
          prevCellKey={prevCellKey}
          onCellLayout={this._onCellLayout}
          onUpdateSeparators={this._onUpdateSeparators}
<<<<<<< HEAD
          onLayout={e => this._onCellLayout(e, key, ii)}
          onFocusCapture={e => this._onCellFocusCapture(key)}
=======
>>>>>>> adb2962f
          onUnmount={this._onCellUnmount}
          ref={ref => {
            this._cellRefs[key] = ref;
          }}
          renderItem={renderItem}
        />,
      );
      prevCellKey = key;
    }
  }

  static _constrainToItemCount(
    cells: {first: number, last: number},
    props: Props,
  ): {first: number, last: number} {
    const itemCount = props.getItemCount(props.data);
    const last = Math.min(itemCount - 1, cells.last);

    const maxToRenderPerBatch = maxToRenderPerBatchOrDefault(
      props.maxToRenderPerBatch,
    );

    return {
      first: clamp(0, itemCount - 1 - maxToRenderPerBatch, cells.first),
      last,
    };
  }

  _onUpdateSeparators = (keys: Array<?string>, newProps: Object) => {
    keys.forEach(key => {
      const ref = key != null && this._cellRefs[key];
      ref && ref.updateSeparatorProps(newProps);
    });
  };

  _isVirtualizationDisabled(): boolean {
    return this.props.disableVirtualization || false;
  }

  _isNestedWithSameOrientation(): boolean {
    const nestedContext = this.context;
    return !!(
      nestedContext &&
      !!nestedContext.horizontal === horizontalOrDefault(this.props.horizontal)
    );
  }

  _getSpacerKey = (isVertical: boolean): string =>
    isVertical ? 'height' : 'width';

  _keyExtractor(item: Item, index: number) {
    if (this.props.keyExtractor != null) {
      return this.props.keyExtractor(item, index);
    }

    const key = defaultKeyExtractor(item, index);
    if (key === String(index)) {
      _usedIndexForKey = true;
      if (item.type && item.type.displayName) {
        _keylessItemComponentName = item.type.displayName;
      }
    }
    return key;
  }

  render(): React.Node {
    if (__DEV__) {
      const flatStyles = flattenStyle(this.props.contentContainerStyle);
      if (flatStyles != null && flatStyles.flexWrap === 'wrap') {
        console.warn(
          '`flexWrap: `wrap`` is not supported with the `VirtualizedList` components.' +
            'Consider using `numColumns` with `FlatList` instead.',
        );
      }
    }
    const {ListEmptyComponent, ListFooterComponent, ListHeaderComponent} =
      this.props;
    const {data, horizontal} = this.props;
    const inversionStyle = this.props.inverted
      ? horizontalOrDefault(this.props.horizontal)
        ? styles.horizontallyInverted
        : styles.verticallyInverted
      : null;
    const cells = [];
    const stickyIndicesFromProps = new Set(this.props.stickyHeaderIndices);
    const stickyHeaderIndices = [];

    // 1. Add cell for ListHeaderComponent
    if (ListHeaderComponent) {
      if (stickyIndicesFromProps.has(0)) {
        stickyHeaderIndices.push(0);
      }
      const element = React.isValidElement(ListHeaderComponent) ? (
        ListHeaderComponent
      ) : (
        // $FlowFixMe[not-a-component]
        // $FlowFixMe[incompatible-type-arg]
        <ListHeaderComponent />
      );
      cells.push(
        <VirtualizedListCellContextProvider
          cellKey={this._getCellKey() + '-header'}
          key="$header">
          <View
            onLayout={this._onLayoutHeader}
            style={StyleSheet.compose(
              inversionStyle,
              this.props.ListHeaderComponentStyle,
            )}>
            {
              // $FlowFixMe[incompatible-type] - Typing ReactNativeComponent revealed errors
              element
            }
          </View>
        </VirtualizedListCellContextProvider>,
      );
    }

    // 2a. Add a cell for ListEmptyComponent if applicable
    const itemCount = this.props.getItemCount(data);
    if (itemCount === 0 && ListEmptyComponent) {
      const element: React.Element<any> = ((React.isValidElement(
        ListEmptyComponent,
      ) ? (
        ListEmptyComponent
      ) : (
        // $FlowFixMe[not-a-component]
        // $FlowFixMe[incompatible-type-arg]
        <ListEmptyComponent />
      )): any);
      cells.push(
        React.cloneElement(element, {
          key: '$empty',
          onLayout: event => {
            this._onLayoutEmpty(event);
            if (element.props.onLayout) {
              element.props.onLayout(event);
            }
          },
          style: StyleSheet.compose(inversionStyle, element.props.style),
        }),
      );
    }

    // 2b. Add cells and spacers for each item
    if (itemCount > 0) {
      _usedIndexForKey = false;
      _keylessItemComponentName = '';
      const spacerKey = this._getSpacerKey(!horizontal);

      const renderRegions = this.state.renderMask.enumerateRegions();
      const lastSpacer = findLastWhere(renderRegions, r => r.isSpacer);

      for (const section of renderRegions) {
        if (section.isSpacer) {
          // Legacy behavior is to avoid spacers when virtualization is
          // disabled (including head spacers on initial render).
          if (this._isVirtualizationDisabled()) {
            continue;
          }

          // Without getItemLayout, we limit our tail spacer to the _highestMeasuredFrameIndex to
          // prevent the user for hyperscrolling into un-measured area because otherwise content will
          // likely jump around as it renders in above the viewport.
          const isLastSpacer = section === lastSpacer;
          const constrainToMeasured = isLastSpacer && !this.props.getItemLayout;
          const last = constrainToMeasured
            ? clamp(
                section.first - 1,
                section.last,
                this._highestMeasuredFrameIndex,
              )
            : section.last;

          const firstMetrics = this.__getFrameMetricsApprox(section.first);
          const lastMetrics = this.__getFrameMetricsApprox(last);
          const spacerSize =
            lastMetrics.offset + lastMetrics.length - firstMetrics.offset;
          cells.push(
            <View
              key={`$spacer-${section.first}`}
              style={{[spacerKey]: spacerSize}}
            />,
          );
        } else {
          this._pushCells(
            cells,
            stickyHeaderIndices,
            stickyIndicesFromProps,
            section.first,
            section.last,
            inversionStyle,
          );
        }
      }

      if (!this._hasWarned.keys && _usedIndexForKey) {
        console.warn(
          'VirtualizedList: missing keys for items, make sure to specify a key or id property on each ' +
            'item or provide a custom keyExtractor.',
          _keylessItemComponentName,
        );
        this._hasWarned.keys = true;
      }
    }

    // 3. Add cell for ListFooterComponent
    if (ListFooterComponent) {
      const element = React.isValidElement(ListFooterComponent) ? (
        ListFooterComponent
      ) : (
        // $FlowFixMe[not-a-component]
        // $FlowFixMe[incompatible-type-arg]
        <ListFooterComponent />
      );
      cells.push(
        <VirtualizedListCellContextProvider
          cellKey={this._getFooterCellKey()}
          key="$footer">
          <View
            onLayout={this._onLayoutFooter}
            style={StyleSheet.compose(
              inversionStyle,
              this.props.ListFooterComponentStyle,
            )}>
            {
              // $FlowFixMe[incompatible-type] - Typing ReactNativeComponent revealed errors
              element
            }
          </View>
        </VirtualizedListCellContextProvider>,
      );
    }

    // 4. Render the ScrollView
    const scrollProps = {
      ...this.props,
      onContentSizeChange: this._onContentSizeChange,
      onLayout: this._onLayout,
      onScroll: this._onScroll,
      onScrollBeginDrag: this._onScrollBeginDrag,
      onScrollEndDrag: this._onScrollEndDrag,
      onMomentumScrollBegin: this._onMomentumScrollBegin,
      onMomentumScrollEnd: this._onMomentumScrollEnd,
      scrollEventThrottle: scrollEventThrottleOrDefault(
        this.props.scrollEventThrottle,
      ), // TODO: Android support
      invertStickyHeaders:
        this.props.invertStickyHeaders !== undefined
          ? this.props.invertStickyHeaders
          : this.props.inverted,
      stickyHeaderIndices,
      style: inversionStyle
        ? [inversionStyle, this.props.style]
        : this.props.style,
    };

    this._hasMore = this.state.cellsAroundViewport.last < itemCount - 1;

    const innerRet = (
      <VirtualizedListContextProvider
        value={{
          cellKey: null,
          getScrollMetrics: this._getScrollMetrics,
          horizontal: horizontalOrDefault(this.props.horizontal),
          getOutermostParentListRef: this._getOutermostParentListRef,
          getNestedChildState: this._getNestedChildState,
          registerAsNestedChild: this._registerAsNestedChild,
          unregisterAsNestedChild: this._unregisterAsNestedChild,
          debugInfo: this._getDebugInfo(),
        }}>
        {React.cloneElement(
          (
            this.props.renderScrollComponent ||
            this._defaultRenderScrollComponent
          )(scrollProps),
          {
            ref: this._captureScrollRef,
          },
          cells,
        )}
      </VirtualizedListContextProvider>
    );
    let ret = innerRet;
    if (__DEV__) {
      ret = (
        <ScrollView.Context.Consumer>
          {scrollContext => {
            if (
              scrollContext != null &&
              !scrollContext.horizontal ===
                !horizontalOrDefault(this.props.horizontal) &&
              !this._hasWarned.nesting &&
              this.context == null
            ) {
              // TODO (T46547044): use React.warn once 16.9 is sync'd: https://github.com/facebook/react/pull/15170
              console.error(
                'VirtualizedLists should never be nested inside plain ScrollViews with the same ' +
                  'orientation because it can break windowing and other functionality - use another ' +
                  'VirtualizedList-backed container instead.',
              );
              this._hasWarned.nesting = true;
            }
            return innerRet;
          }}
        </ScrollView.Context.Consumer>
      );
    }
    if (this.props.debug) {
      return (
        <View style={styles.debug}>
          {ret}
          {this._renderDebugOverlay()}
        </View>
      );
    } else {
      return ret;
    }
  }

  componentDidUpdate(prevProps: Props) {
    const {data, extraData} = this.props;
    if (data !== prevProps.data || extraData !== prevProps.extraData) {
      // clear the viewableIndices cache to also trigger
      // the onViewableItemsChanged callback with the new data
      this._viewabilityTuples.forEach(tuple => {
        tuple.viewabilityHelper.resetViewableIndices();
      });
    }
    // The `this._hiPriInProgress` is guaranteeing a hiPri cell update will only happen
    // once per fiber update. The `_scheduleCellsToRenderUpdate` will set it to true
    // if a hiPri update needs to perform. If `componentDidUpdate` is triggered with
    // `this._hiPriInProgress=true`, means it's triggered by the hiPri update. The
    // `_scheduleCellsToRenderUpdate` will check this condition and not perform
    // another hiPri update.
    const hiPriInProgress = this._hiPriInProgress;
    this._scheduleCellsToRenderUpdate();
    // Make sure setting `this._hiPriInProgress` back to false after `componentDidUpdate`
    // is triggered with `this._hiPriInProgress = true`
    if (hiPriInProgress) {
      this._hiPriInProgress = false;
    }
  }

  _averageCellLength = 0;
  // Maps a cell key to the set of keys for all outermost child lists within that cell
  _cellKeysToChildListKeys: Map<string, Set<string>> = new Map();
  _cellRefs: {[string]: ?CellRenderer} = {};
  _fillRateHelper: FillRateHelper;
  _frames = {};
  _footerLength = 0;
  _hasDoneInitialScroll = false;
  _hasInteracted = false;
  _hasMore = false;
  _hasWarned = {};
  _headerLength = 0;
  _hiPriInProgress: boolean = false; // flag to prevent infinite hiPri cell limit update
  _highestMeasuredFrameIndex = 0;
  _indicesToKeys: Map<number, string> = new Map();
  _lastFocusedCellKey: ?string = null;
  _nestedChildLists: Map<
    string,
    {
      ref: ?VirtualizedList,
      state: ?ChildListState,
      ...
    },
  > = new Map();
  _offsetFromParentVirtualizedList: number = 0;
  _prevParentOffset: number = 0;
  _scrollMetrics = {
    contentLength: 0,
    dOffset: 0,
    dt: 10,
    offset: 0,
    timestamp: 0,
    velocity: 0,
    visibleLength: 0,
  };
  _scrollRef: ?React.ElementRef<any> = null;
  _sentEndForContentLength = 0;
  _totalCellLength = 0;
  _totalCellsMeasured = 0;
  _updateCellsToRenderBatcher: Batchinator;
  _viewabilityTuples: Array<ViewabilityHelperCallbackTuple> = [];

  _captureScrollRef = ref => {
    this._scrollRef = ref;
  };

  _computeBlankness() {
    this._fillRateHelper.computeBlankness(
      this.props,
      this.state.cellsAroundViewport,
      this._scrollMetrics,
    );
  }

  _defaultRenderScrollComponent = props => {
    const onRefresh = props.onRefresh;
    if (this._isNestedWithSameOrientation()) {
      // $FlowFixMe[prop-missing] - Typing ReactNativeComponent revealed errors
      return <View {...props} />;
    } else if (onRefresh) {
      invariant(
        typeof props.refreshing === 'boolean',
        '`refreshing` prop must be set as a boolean in order to use `onRefresh`, but got `' +
          JSON.stringify(props.refreshing ?? 'undefined') +
          '`',
      );
      return (
        // $FlowFixMe[prop-missing] Invalid prop usage
        <ScrollView
          {...props}
          refreshControl={
            props.refreshControl == null ? (
              <RefreshControl
                refreshing={props.refreshing}
                onRefresh={onRefresh}
                progressViewOffset={props.progressViewOffset}
              />
            ) : (
              props.refreshControl
            )
          }
        />
      );
    } else {
      // $FlowFixMe[prop-missing] Invalid prop usage
      return <ScrollView {...props} />;
    }
  };

  _onCellLayout = (e: LayoutEvent, cellKey: string, index: number): void => {
    const layout = e.nativeEvent.layout;
    const next = {
      offset: this._selectOffset(layout),
      length: this._selectLength(layout),
      index,
      inLayout: true,
    };
    const curr = this._frames[cellKey];
    if (
      !curr ||
      next.offset !== curr.offset ||
      next.length !== curr.length ||
      index !== curr.index
    ) {
      this._totalCellLength += next.length - (curr ? curr.length : 0);
      this._totalCellsMeasured += curr ? 0 : 1;
      this._averageCellLength =
        this._totalCellLength / this._totalCellsMeasured;
      this._frames[cellKey] = next;
      this._highestMeasuredFrameIndex = Math.max(
        this._highestMeasuredFrameIndex,
        index,
      );
      this._scheduleCellsToRenderUpdate();
    } else {
      this._frames[cellKey].inLayout = true;
    }

    this._triggerRemeasureForChildListsInCell(cellKey);

    this._computeBlankness();
    this._updateViewableItems(this.props.data);
  };

  _onCellFocusCapture(cellKey: string) {
    this._lastFocusedCellKey = cellKey;
    const renderMask = VirtualizedList._createRenderMask(
      this.props,
      this.state.cellsAroundViewport,
      this._getNonViewportRenderRegions(),
    );

    if (!renderMask.equals(this.state.renderMask)) {
      this.setState({...this.state, renderMask});
    }
  }

  _onCellUnmount = (cellKey: string) => {
    const curr = this._frames[cellKey];
    if (curr) {
      this._frames[cellKey] = {...curr, inLayout: false};
    }
  };

  _triggerRemeasureForChildListsInCell(cellKey: string): void {
    const childListKeys = this._cellKeysToChildListKeys.get(cellKey);
    if (childListKeys) {
      for (let childKey of childListKeys) {
        const childList = this._nestedChildLists.get(childKey);
        childList &&
          childList.ref &&
          childList.ref.measureLayoutRelativeToContainingList();
      }
    }
  }

  measureLayoutRelativeToContainingList(): void {
    // TODO (T35574538): findNodeHandle sometimes crashes with "Unable to find
    // node on an unmounted component" during scrolling
    try {
      if (!this._scrollRef) {
        return;
      }
      // We are assuming that getOutermostParentListRef().getScrollRef()
      // is a non-null reference to a ScrollView
      this._scrollRef.measureLayout(
        this.context.getOutermostParentListRef().getScrollRef(),
        (x, y, width, height) => {
          this._offsetFromParentVirtualizedList = this._selectOffset({x, y});
          this._scrollMetrics.contentLength = this._selectLength({
            width,
            height,
          });
          const scrollMetrics = this._convertParentScrollMetrics(
            this.context.getScrollMetrics(),
          );

          const metricsChanged =
            this._scrollMetrics.visibleLength !== scrollMetrics.visibleLength ||
            this._scrollMetrics.offset !== scrollMetrics.offset;

          if (metricsChanged) {
            this._scrollMetrics.visibleLength = scrollMetrics.visibleLength;
            this._scrollMetrics.offset = scrollMetrics.offset;

            // If metrics of the scrollView changed, then we triggered remeasure for child list
            // to ensure VirtualizedList has the right information.
            this._cellKeysToChildListKeys.forEach(childListKeys => {
              if (childListKeys) {
                for (let childKey of childListKeys) {
                  const childList = this._nestedChildLists.get(childKey);
                  childList &&
                    childList.ref &&
                    childList.ref.measureLayoutRelativeToContainingList();
                }
              }
            });
          }
        },
        error => {
          console.warn(
            "VirtualizedList: Encountered an error while measuring a list's" +
              ' offset from its containing VirtualizedList.',
          );
        },
      );
    } catch (error) {
      console.warn(
        'measureLayoutRelativeToContainingList threw an error',
        error.stack,
      );
    }
  }

  _onLayout = (e: LayoutEvent) => {
    if (this._isNestedWithSameOrientation()) {
      // Need to adjust our scroll metrics to be relative to our containing
      // VirtualizedList before we can make claims about list item viewability
      this.measureLayoutRelativeToContainingList();
    } else {
      this._scrollMetrics.visibleLength = this._selectLength(
        e.nativeEvent.layout,
      );
    }
    this.props.onLayout && this.props.onLayout(e);
    this._scheduleCellsToRenderUpdate();
    this._maybeCallOnEndReached();
  };

  _onLayoutEmpty = (e: LayoutEvent) => {
    this.props.onLayout && this.props.onLayout(e);
  };

  _getFooterCellKey(): string {
    return this._getCellKey() + '-footer';
  }

  _onLayoutFooter = (e: LayoutEvent) => {
    this._triggerRemeasureForChildListsInCell(this._getFooterCellKey());
    this._footerLength = this._selectLength(e.nativeEvent.layout);
  };

  _onLayoutHeader = (e: LayoutEvent) => {
    this._headerLength = this._selectLength(e.nativeEvent.layout);
  };

  _renderDebugOverlay() {
    const normalize =
      this._scrollMetrics.visibleLength /
      (this._scrollMetrics.contentLength || 1);
    const framesInLayout = [];
    const itemCount = this.props.getItemCount(this.props.data);
    for (let ii = 0; ii < itemCount; ii++) {
      const frame = this.__getFrameMetricsApprox(ii);
      /* $FlowFixMe[prop-missing] (>=0.68.0 site=react_native_fb) This comment
       * suppresses an error found when Flow v0.68 was deployed. To see the
       * error delete this comment and run Flow. */
      if (frame.inLayout) {
        framesInLayout.push(frame);
      }
    }
    const windowTop = this.__getFrameMetricsApprox(
      this.state.cellsAroundViewport.first,
    ).offset;
    const frameLast = this.__getFrameMetricsApprox(
      this.state.cellsAroundViewport.last,
    );
    const windowLen = frameLast.offset + frameLast.length - windowTop;
    const visTop = this._scrollMetrics.offset;
    const visLen = this._scrollMetrics.visibleLength;

    return (
      <View style={[styles.debugOverlayBase, styles.debugOverlay]}>
        {framesInLayout.map((f, ii) => (
          <View
            key={'f' + ii}
            style={[
              styles.debugOverlayBase,
              styles.debugOverlayFrame,
              {
                top: f.offset * normalize,
                height: f.length * normalize,
              },
            ]}
          />
        ))}
        <View
          style={[
            styles.debugOverlayBase,
            styles.debugOverlayFrameLast,
            {
              top: windowTop * normalize,
              height: windowLen * normalize,
            },
          ]}
        />
        <View
          style={[
            styles.debugOverlayBase,
            styles.debugOverlayFrameVis,
            {
              top: visTop * normalize,
              height: visLen * normalize,
            },
          ]}
        />
      </View>
    );
  }

  _selectLength(
    metrics: $ReadOnly<{
      height: number,
      width: number,
      ...
    }>,
  ): number {
    return !horizontalOrDefault(this.props.horizontal)
      ? metrics.height
      : metrics.width;
  }

  _selectOffset(
    metrics: $ReadOnly<{
      x: number,
      y: number,
      ...
    }>,
  ): number {
    return !horizontalOrDefault(this.props.horizontal) ? metrics.y : metrics.x;
  }

  _maybeCallOnEndReached() {
    const {data, getItemCount, onEndReached, onEndReachedThreshold} =
      this.props;
    const {contentLength, visibleLength, offset} = this._scrollMetrics;
    const distanceFromEnd = contentLength - visibleLength - offset;
    const threshold =
      onEndReachedThreshold != null ? onEndReachedThreshold * visibleLength : 2;
    if (
      onEndReached &&
      this.state.cellsAroundViewport.last === getItemCount(data) - 1 &&
      distanceFromEnd < threshold &&
      this._scrollMetrics.contentLength !== this._sentEndForContentLength
    ) {
      // Only call onEndReached once for a given content length
      this._sentEndForContentLength = this._scrollMetrics.contentLength;
      onEndReached({distanceFromEnd});
    } else if (distanceFromEnd > threshold) {
      // If the user scrolls away from the end and back again cause
      // an onEndReached to be triggered again
      this._sentEndForContentLength = 0;
    }
  }

  _onContentSizeChange = (width: number, height: number) => {
    if (
      width > 0 &&
      height > 0 &&
      this.props.initialScrollIndex != null &&
      this.props.initialScrollIndex > 0 &&
      !this._hasDoneInitialScroll
    ) {
      if (this.props.contentOffset == null) {
        this.scrollToIndex({
          animated: false,
          index: this.props.initialScrollIndex,
        });
      }
      this._hasDoneInitialScroll = true;
    }
    if (this.props.onContentSizeChange) {
      this.props.onContentSizeChange(width, height);
    }
    this._scrollMetrics.contentLength = this._selectLength({height, width});
    this._scheduleCellsToRenderUpdate();
    this._maybeCallOnEndReached();
  };

  /* Translates metrics from a scroll event in a parent VirtualizedList into
   * coordinates relative to the child list.
   */
  _convertParentScrollMetrics = (metrics: {
    visibleLength: number,
    offset: number,
    ...
  }) => {
    // Offset of the top of the nested list relative to the top of its parent's viewport
    const offset = metrics.offset - this._offsetFromParentVirtualizedList;
    // Child's visible length is the same as its parent's
    const visibleLength = metrics.visibleLength;
    const dOffset = offset - this._scrollMetrics.offset;
    const contentLength = this._scrollMetrics.contentLength;

    return {
      visibleLength,
      contentLength,
      offset,
      dOffset,
    };
  };

  _onScroll = (e: Object) => {
    this._nestedChildLists.forEach(childList => {
      childList.ref && childList.ref._onScroll(e);
    });
    if (this.props.onScroll) {
      this.props.onScroll(e);
    }
    const timestamp = e.timeStamp;
    let visibleLength = this._selectLength(e.nativeEvent.layoutMeasurement);
    let contentLength = this._selectLength(e.nativeEvent.contentSize);
    let offset = this._selectOffset(e.nativeEvent.contentOffset);
    let dOffset = offset - this._scrollMetrics.offset;

    if (this._isNestedWithSameOrientation()) {
      if (this._scrollMetrics.contentLength === 0) {
        // Ignore scroll events until onLayout has been called and we
        // know our offset from our offset from our parent
        return;
      }
      ({visibleLength, contentLength, offset, dOffset} =
        this._convertParentScrollMetrics({
          visibleLength,
          offset,
        }));
    }

    const dt = this._scrollMetrics.timestamp
      ? Math.max(1, timestamp - this._scrollMetrics.timestamp)
      : 1;
    const velocity = dOffset / dt;

    if (
      dt > 500 &&
      this._scrollMetrics.dt > 500 &&
      contentLength > 5 * visibleLength &&
      !this._hasWarned.perf
    ) {
      infoLog(
        'VirtualizedList: You have a large list that is slow to update - make sure your ' +
          'renderItem function renders components that follow React performance best practices ' +
          'like PureComponent, shouldComponentUpdate, etc.',
        {dt, prevDt: this._scrollMetrics.dt, contentLength},
      );
      this._hasWarned.perf = true;
    }
    this._scrollMetrics = {
      contentLength,
      dt,
      dOffset,
      offset,
      timestamp,
      velocity,
      visibleLength,
    };
    this._updateViewableItems(this.props.data);
    if (!this.props) {
      return;
    }
    this._maybeCallOnEndReached();
    if (velocity !== 0) {
      this._fillRateHelper.activate();
    }
    this._computeBlankness();
    this._scheduleCellsToRenderUpdate();
  };

  _scheduleCellsToRenderUpdate() {
    const {first, last} = this.state.cellsAroundViewport;
    const {offset, visibleLength, velocity} = this._scrollMetrics;
    const itemCount = this.props.getItemCount(this.props.data);
    let hiPri = false;
    const onEndReachedThreshold = onEndReachedThresholdOrDefault(
      this.props.onEndReachedThreshold,
    );
    const scrollingThreshold = (onEndReachedThreshold * visibleLength) / 2;
    // Mark as high priority if we're close to the start of the first item
    // But only if there are items before the first rendered item
    if (first > 0) {
      const distTop = offset - this.__getFrameMetricsApprox(first).offset;
      hiPri =
        hiPri || distTop < 0 || (velocity < -2 && distTop < scrollingThreshold);
    }
    // Mark as high priority if we're close to the end of the last item
    // But only if there are items after the last rendered item
    if (last < itemCount - 1) {
      const distBottom =
        this.__getFrameMetricsApprox(last).offset - (offset + visibleLength);
      hiPri =
        hiPri ||
        distBottom < 0 ||
        (velocity > 2 && distBottom < scrollingThreshold);
    }
    // Only trigger high-priority updates if we've actually rendered cells,
    // and with that size estimate, accurately compute how many cells we should render.
    // Otherwise, it would just render as many cells as it can (of zero dimension),
    // each time through attempting to render more (limited by maxToRenderPerBatch),
    // starving the renderer from actually laying out the objects and computing _averageCellLength.
    // If this is triggered in an `componentDidUpdate` followed by a hiPri cellToRenderUpdate
    // We shouldn't do another hipri cellToRenderUpdate
    if (
      hiPri &&
      (this._averageCellLength || this.props.getItemLayout) &&
      !this._hiPriInProgress
    ) {
      this._hiPriInProgress = true;
      // Don't worry about interactions when scrolling quickly; focus on filling content as fast
      // as possible.
      this._updateCellsToRenderBatcher.dispose({abort: true});
      this._updateCellsToRender();
      return;
    } else {
      this._updateCellsToRenderBatcher.schedule();
    }
  }

  _onScrollBeginDrag = (e): void => {
    this._nestedChildLists.forEach(childList => {
      childList.ref && childList.ref._onScrollBeginDrag(e);
    });
    this._viewabilityTuples.forEach(tuple => {
      tuple.viewabilityHelper.recordInteraction();
    });
    this._hasInteracted = true;
    this.props.onScrollBeginDrag && this.props.onScrollBeginDrag(e);
  };

  _onScrollEndDrag = (e): void => {
    this._nestedChildLists.forEach(childList => {
      childList.ref && childList.ref._onScrollEndDrag(e);
    });
    const {velocity} = e.nativeEvent;
    if (velocity) {
      this._scrollMetrics.velocity = this._selectOffset(velocity);
    }
    this._computeBlankness();
    this.props.onScrollEndDrag && this.props.onScrollEndDrag(e);
  };

  _onMomentumScrollBegin = (e): void => {
    this._nestedChildLists.forEach(childList => {
      childList.ref && childList.ref._onMomentumScrollBegin(e);
    });
    this.props.onMomentumScrollBegin && this.props.onMomentumScrollBegin(e);
  };

  _onMomentumScrollEnd = (e): void => {
    this._nestedChildLists.forEach(childList => {
      childList.ref && childList.ref._onMomentumScrollEnd(e);
    });
    this._scrollMetrics.velocity = 0;
    this._computeBlankness();
    this.props.onMomentumScrollEnd && this.props.onMomentumScrollEnd(e);
  };

  _updateCellsToRender = () => {
    this.setState((state, props) => {
      const cellsAroundViewport = this._adjustCellsAroundViewport(
        props,
        state.cellsAroundViewport,
      );
      const renderMask = VirtualizedList._createRenderMask(
        props,
        cellsAroundViewport,
        this._getNonViewportRenderRegions(),
      );

      if (
        cellsAroundViewport.first === state.cellsAroundViewport.first &&
        cellsAroundViewport.last === state.cellsAroundViewport.last &&
        renderMask.equals(state.renderMask)
      ) {
        return null;
      }

      return {cellsAroundViewport, renderMask};
    });
  };

  _createViewToken = (index: number, isViewable: boolean) => {
    const {data, getItem} = this.props;
    const item = getItem(data, index);
    return {index, item, key: this._keyExtractor(item, index), isViewable};
  };

  __getFrameMetricsApprox: (index: number) => {
    length: number,
    offset: number,
    ...
  } = index => {
    const frame = this._getFrameMetrics(index);
    if (frame && frame.index === index) {
      // check for invalid frames due to row re-ordering
      return frame;
    } else {
      const {getItemLayout} = this.props;
      invariant(
        !getItemLayout,
        'Should not have to estimate frames when a measurement metrics function is provided',
      );
      return {
        length: this._averageCellLength,
        offset: this._averageCellLength * index,
      };
    }
  };

  _getFrameMetrics = (
    index: number,
  ): ?{
    length: number,
    offset: number,
    index: number,
    inLayout?: boolean,
    ...
  } => {
    const {data, getItem, getItemCount, getItemLayout} = this.props;
    invariant(
      getItemCount(data) > index,
      'Tried to get frame for out of range index ' + index,
    );
    const item = getItem(data, index);
    let frame = item && this._frames[this._keyExtractor(item, index)];
    if (!frame || frame.index !== index) {
      if (getItemLayout) {
        frame = getItemLayout(data, index);
      }
    }
    /* $FlowFixMe[prop-missing] (>=0.63.0 site=react_native_fb) This comment
     * suppresses an error found when Flow v0.63 was deployed. To see the error
     * delete this comment and run Flow. */
    return frame;
  };

  _getNonViewportRenderRegions = (): $ReadOnlyArray<{
    first: number,
    last: number,
  }> => {
    // Keep a viewport's worth of content around the last focused cell to allow
    // random navigation around it without any blanking. E.g. tabbing from one
    // focused item out of viewport to another.
    if (
      !(this._lastFocusedCellKey && this._cellRefs[this._lastFocusedCellKey])
    ) {
      return [];
    }

    const lastFocusedCellRenderer = this._cellRefs[this._lastFocusedCellKey];
    const focusedCellIndex = lastFocusedCellRenderer.props.index;
    const itemCount = this.props.getItemCount(this.props.data);

    // The cell may have been unmounted and have a stale index
    if (
      focusedCellIndex >= itemCount ||
      this._indicesToKeys.get(focusedCellIndex) !== this._lastFocusedCellKey
    ) {
      return [];
    }

    let first = focusedCellIndex;
    let heightOfCellsBeforeFocused = 0;
    for (
      let i = first - 1;
      i >= 0 && heightOfCellsBeforeFocused < this._scrollMetrics.visibleLength;
      i--
    ) {
      first--;
      heightOfCellsBeforeFocused += this.__getFrameMetricsApprox(i).length;
    }

    let last = focusedCellIndex;
    let heightOfCellsAfterFocused = 0;
    for (
      let i = last + 1;
      i < itemCount &&
      heightOfCellsAfterFocused < this._scrollMetrics.visibleLength;
      i++
    ) {
      last++;
      heightOfCellsAfterFocused += this.__getFrameMetricsApprox(i).length;
    }

    return [{first, last}];
  };

  _updateViewableItems(data: any) {
    const {getItemCount} = this.props;

    this._viewabilityTuples.forEach(tuple => {
      tuple.viewabilityHelper.onUpdate(
        getItemCount(data),
        this._scrollMetrics.offset,
        this._scrollMetrics.visibleLength,
        this._getFrameMetrics,
        this._createViewToken,
        tuple.onViewableItemsChanged,
        this.state.cellsAroundViewport,
      );
    });
  }
}

type CellRendererProps = {
  CellRendererComponent?: ?React.ComponentType<any>,
  ItemSeparatorComponent: ?React.ComponentType<
    any | {highlighted: boolean, leadingItem: ?Item},
  >,
  ListItemComponent?: ?(React.ComponentType<any> | React.Element<any>),
  cellKey: string,
  debug?: ?boolean,
  fillRateHelper: FillRateHelper,
  getItemLayout?: (
    data: any,
    index: number,
  ) => {
    length: number,
    offset: number,
    index: number,
    ...
  },
  horizontal: ?boolean,
  index: number,
  inversionStyle: ViewStyleProp,
  item: Item,
  // This is extracted by ScrollViewStickyHeader
  onCellLayout: (event: Object, cellKey: string, index: number) => void,
  onUnmount: (cellKey: string) => void,
  onUpdateSeparators: (cellKeys: Array<?string>, props: Object) => void,
  prevCellKey: ?string,
<<<<<<< HEAD
  onFocusCapture: (event: FocusEvent) => mixed,
=======
  renderItem?: ?RenderItemType<Item>,
>>>>>>> adb2962f
  ...
};

type CellRendererState = {
  separatorProps: $ReadOnly<{|
    highlighted: boolean,
    leadingItem: ?Item,
  |}>,
  ...
};

class CellRenderer extends React.Component<
  CellRendererProps,
  CellRendererState,
> {
  state = {
    separatorProps: {
      highlighted: false,
      leadingItem: this.props.item,
    },
  };

  static getDerivedStateFromProps(
    props: CellRendererProps,
    prevState: CellRendererState,
  ): ?CellRendererState {
    return {
      separatorProps: {
        ...prevState.separatorProps,
        leadingItem: props.item,
      },
    };
  }

  // TODO: consider factoring separator stuff out of VirtualizedList into FlatList since it's not
  // reused by SectionList and we can keep VirtualizedList simpler.
  _separators = {
    highlight: () => {
      const {cellKey, prevCellKey} = this.props;
      this.props.onUpdateSeparators([cellKey, prevCellKey], {
        highlighted: true,
      });
    },
    unhighlight: () => {
      const {cellKey, prevCellKey} = this.props;
      this.props.onUpdateSeparators([cellKey, prevCellKey], {
        highlighted: false,
      });
    },
    updateProps: (select: 'leading' | 'trailing', newProps: Object) => {
      const {cellKey, prevCellKey} = this.props;
      this.props.onUpdateSeparators(
        [select === 'leading' ? prevCellKey : cellKey],
        newProps,
      );
    },
  };

  updateSeparatorProps(newProps: Object) {
    this.setState(state => ({
      separatorProps: {...state.separatorProps, ...newProps},
    }));
  }

  componentWillUnmount() {
    this.props.onUnmount(this.props.cellKey);
  }

  _onLayout = (nativeEvent: LayoutEvent): void => {
    this.props.onCellLayout &&
      this.props.onCellLayout(
        nativeEvent,
        this.props.cellKey,
        this.props.index,
      );
  };

  _renderElement(renderItem, ListItemComponent, item, index) {
    if (renderItem && ListItemComponent) {
      console.warn(
        'VirtualizedList: Both ListItemComponent and renderItem props are present. ListItemComponent will take' +
          ' precedence over renderItem.',
      );
    }

    if (ListItemComponent) {
      /* $FlowFixMe[not-a-component] (>=0.108.0 site=react_native_fb) This
       * comment suppresses an error found when Flow v0.108 was deployed. To
       * see the error, delete this comment and run Flow. */
      /* $FlowFixMe[incompatible-type-arg] (>=0.108.0 site=react_native_fb)
       * This comment suppresses an error found when Flow v0.108 was deployed.
       * To see the error, delete this comment and run Flow. */
      return React.createElement(ListItemComponent, {
        item,
        index,
        separators: this._separators,
      });
    }

    if (renderItem) {
      return renderItem({
        item,
        index,
        separators: this._separators,
      });
    }

    invariant(
      false,
      'VirtualizedList: Either ListItemComponent or renderItem props are required but none were found.',
    );
  }

  render() {
    const {
      CellRendererComponent,
      ItemSeparatorComponent,
      ListItemComponent,
      debug,
      fillRateHelper,
      getItemLayout,
      horizontal,
      item,
      index,
      inversionStyle,
<<<<<<< HEAD
      parentProps,
      onFocusCapture,
=======
      renderItem,
>>>>>>> adb2962f
    } = this.props;
    const element = this._renderElement(
      renderItem,
      ListItemComponent,
      item,
      index,
    );

    const onLayout =
      (getItemLayout && !debug && !fillRateHelper.enabled()) ||
      !this.props.onCellLayout
        ? undefined
        : this._onLayout;
    // NOTE: that when this is a sticky header, `onLayout` will get automatically extracted and
    // called explicitly by `ScrollViewStickyHeader`.
    const itemSeparator = ItemSeparatorComponent && (
      <ItemSeparatorComponent {...this.state.separatorProps} />
    );
    const cellStyle = inversionStyle
      ? horizontal
        ? [styles.rowReverse, inversionStyle]
        : [styles.columnReverse, inversionStyle]
      : horizontal
      ? [styles.row, inversionStyle]
      : inversionStyle;
    const result = !CellRendererComponent ? (
      <View
        style={cellStyle}
        onLayout={onLayout}
        onFocusCapture={onFocusCapture}
        /* $FlowFixMe[incompatible-type-arg] (>=0.89.0 site=react_native_fb) *
        This comment suppresses an error found when Flow v0.89 was deployed. *
        To see the error, delete this comment and run Flow. */
      >
        {element}
        {itemSeparator}
      </View>
    ) : (
      <CellRendererComponent
        {...this.props}
        style={cellStyle}
        onLayout={onLayout}
        onFocusCapture={onFocusCapture}>
        {element}
        {itemSeparator}
      </CellRendererComponent>
    );

    return (
      <VirtualizedListCellContextProvider cellKey={this.props.cellKey}>
        {result}
      </VirtualizedListCellContextProvider>
    );
  }
}

function describeNestedLists(childList: {
  +cellKey: string,
  +key: string,
  +ref: VirtualizedList,
  +parentDebugInfo: ListDebugInfo,
  +horizontal: boolean,
  ...
}) {
  let trace =
    'VirtualizedList trace:\n' +
    `  Child (${childList.horizontal ? 'horizontal' : 'vertical'}):\n` +
    `    listKey: ${childList.key}\n` +
    `    cellKey: ${childList.cellKey}`;

  let debugInfo = childList.parentDebugInfo;
  while (debugInfo) {
    trace +=
      `\n  Parent (${debugInfo.horizontal ? 'horizontal' : 'vertical'}):\n` +
      `    listKey: ${debugInfo.listKey}\n` +
      `    cellKey: ${debugInfo.cellKey}`;
    debugInfo = debugInfo.parent;
  }
  return trace;
}

const styles = StyleSheet.create({
  verticallyInverted: {
    transform: [{scaleY: -1}],
  },
  horizontallyInverted: {
    transform: [{scaleX: -1}],
  },
  row: {
    flexDirection: 'row',
  },
  rowReverse: {
    flexDirection: 'row-reverse',
  },
  columnReverse: {
    flexDirection: 'column-reverse',
  },
  debug: {
    flex: 1,
  },
  debugOverlayBase: {
    position: 'absolute',
    top: 0,
    right: 0,
  },
  debugOverlay: {
    bottom: 0,
    width: 20,
    borderColor: 'blue',
    borderWidth: 1,
  },
  debugOverlayFrame: {
    left: 0,
    backgroundColor: 'orange',
  },
  debugOverlayFrameLast: {
    left: 0,
    borderColor: 'green',
    borderWidth: 2,
  },
  debugOverlayFrameVis: {
    left: 0,
    borderColor: 'red',
    borderWidth: 2,
  },
});

module.exports = VirtualizedList;<|MERGE_RESOLUTION|>--- conflicted
+++ resolved
@@ -1022,11 +1022,7 @@
           prevCellKey={prevCellKey}
           onCellLayout={this._onCellLayout}
           onUpdateSeparators={this._onUpdateSeparators}
-<<<<<<< HEAD
-          onLayout={e => this._onCellLayout(e, key, ii)}
           onFocusCapture={e => this._onCellFocusCapture(key)}
-=======
->>>>>>> adb2962f
           onUnmount={this._onCellUnmount}
           ref={ref => {
             this._cellRefs[key] = ref;
@@ -2101,11 +2097,8 @@
   onUnmount: (cellKey: string) => void,
   onUpdateSeparators: (cellKeys: Array<?string>, props: Object) => void,
   prevCellKey: ?string,
-<<<<<<< HEAD
   onFocusCapture: (event: FocusEvent) => mixed,
-=======
   renderItem?: ?RenderItemType<Item>,
->>>>>>> adb2962f
   ...
 };
 
@@ -2231,12 +2224,8 @@
       item,
       index,
       inversionStyle,
-<<<<<<< HEAD
-      parentProps,
       onFocusCapture,
-=======
       renderItem,
->>>>>>> adb2962f
     } = this.props;
     const element = this._renderElement(
       renderItem,
