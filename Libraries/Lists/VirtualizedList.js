--- conflicted
+++ resolved
@@ -1674,26 +1674,6 @@
   }
 }
 
-<<<<<<< HEAD
-class CellRenderer extends React.PureComponent<
-  {
-    CellRendererComponent?: ?React.ComponentType<any>,
-    ItemSeparatorComponent: ?React.ComponentType<*>,
-    ListItemComponent?: ?(React.ComponentType<any> | React.Element<any>),
-    cellKey: string,
-    fillRateHelper: FillRateHelper,
-    horizontal: ?boolean,
-    index: number,
-    inversionStyle: ViewStyleProp,
-    item: Item,
-    onLayout: (event: Object, key: string, index: number) => void, // This is extracted by ScrollViewStickyHeader
-    onUnmount: (cellKey: string) => void,
-    onUpdateSeparators: (cellKeys: Array<?string>, props: Object) => void,
-    prevCellKey: ?string,
-    getItemLayout?: ?Function,
-    renderItem: renderItemType,
-    debug: ?boolean,
-=======
 type CellRendererProps = {
   CellRendererComponent?: ?React.ComponentType<any>,
   ItemSeparatorComponent: ?React.ComponentType<*>,
@@ -1703,15 +1683,14 @@
   index: number,
   inversionStyle: ViewStyleProp,
   item: Item,
-  onLayout: (event: Object) => void, // This is extracted by ScrollViewStickyHeader
+  onLayout: (event: Object, key: string, index: number) => void, // This is extracted by ScrollViewStickyHeader
   onUnmount: (cellKey: string) => void,
   onUpdateSeparators: (cellKeys: Array<?string>, props: Object) => void,
-  parentProps: {
-    getItemLayout?: ?Function,
-    renderItem?: ?RenderItemType<Item>,
-    ListItemComponent?: ?(React.ComponentType<any> | React.Element<any>),
->>>>>>> beee5467
-  },
+  prevCellKey: ?string,
+  getItemLayout?: ?Function,
+  renderItem: renderItemType,
+  ListItemComponent?: ?(React.ComponentType<any> | React.Element<any>),
+  debug: ?boolean,
   prevCellKey: ?string,
 };
 
