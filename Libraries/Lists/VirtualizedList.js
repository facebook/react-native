--- conflicted
+++ resolved
@@ -23,21 +23,17 @@
   VirtualizedListCellContextProvider,
   VirtualizedListContext,
   VirtualizedListContextProvider,
-<<<<<<< HEAD
-  type ChildListState,
-  type ListDebugInfo,
-} from './VirtualizedListContext';
-import type {FocusEvent} from '../Types/CoreEventTypes';
-
-import {CellRenderMask} from './CellRenderMask';
-import clamp from '../Utilities/clamp';
-=======
 } from './VirtualizedListContext.js';
 import {
   computeWindowedRenderLimits,
   keyExtractor as defaultKeyExtractor,
 } from './VirtualizeUtils';
 import * as React from 'react';
+
+import type {FocusEvent} from '../Types/CoreEventTypes';
+
+import {CellRenderMask} from './CellRenderMask';
+import clamp from '../Utilities/clamp';
 
 const RefreshControl = require('../Components/RefreshControl/RefreshControl');
 const ScrollView = require('../Components/ScrollView/ScrollView');
@@ -50,7 +46,6 @@
 const FillRateHelper = require('./FillRateHelper');
 const ViewabilityHelper = require('./ViewabilityHelper');
 const invariant = require('invariant');
->>>>>>> 23a160eb
 
 type Item = any;
 
@@ -1375,11 +1370,7 @@
   _averageCellLength = 0;
   // Maps a cell key to the set of keys for all outermost child lists within that cell
   _cellKeysToChildListKeys: Map<string, Set<string>> = new Map();
-<<<<<<< HEAD
-  _cellRefs: {[string]: ?CellRenderer} = {};
-=======
   _cellRefs: {[string]: null | CellRenderer} = {};
->>>>>>> 23a160eb
   _fillRateHelper: FillRateHelper;
   _frames: {
     [string]: {
