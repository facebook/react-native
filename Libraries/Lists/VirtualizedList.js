/**
 * Copyright (c) 2015-present, Facebook, Inc.
 *
 * This source code is licensed under the MIT license found in the
 * LICENSE file in the root directory of this source tree.
 *
 * @providesModule VirtualizedList
 * @flow
 * @format
 */
'use strict';

const Batchinator = require('Batchinator');
const FillRateHelper = require('FillRateHelper');
const PropTypes = require('prop-types');
const React = require('React');
const ReactNative = require('ReactNative');
const RefreshControl = require('RefreshControl');
const ScrollView = require('ScrollView');
const StyleSheet = require('StyleSheet');
const UIManager = require('UIManager');
const View = require('View');
const ViewabilityHelper = require('ViewabilityHelper');

const flattenStyle = require('flattenStyle');
const infoLog = require('infoLog');
const invariant = require('fbjs/lib/invariant');
/* $FlowFixMe(>=0.54.0 site=react_native_oss) This comment suppresses an error
 * found when Flow v0.54 was deployed. To see the error delete this comment and
 * run Flow. */
const warning = require('fbjs/lib/warning');

const {computeWindowedRenderLimits} = require('VirtualizeUtils');

import type {DangerouslyImpreciseStyleProp} from 'StyleSheet';
import type {
  ViewabilityConfig,
  ViewToken,
  ViewabilityConfigCallbackPair,
} from 'ViewabilityHelper';

type Item = any;

export type renderItemType = (info: any) => ?React.Element<any>;

type ViewabilityHelperCallbackTuple = {
  viewabilityHelper: ViewabilityHelper,
  onViewableItemsChanged: (info: {
    viewableItems: Array<ViewToken>,
    changed: Array<ViewToken>,
  }) => void,
};

type RequiredProps = {
  // TODO: Conflicts with the optional `renderItem` in
  // `VirtualizedSectionList`'s props.
  renderItem: $FlowFixMe<renderItemType>,
  /**
   * The default accessor functions assume this is an Array<{key: string}> but you can override
   * getItem, getItemCount, and keyExtractor to handle any type of index-based data.
   */
  data?: any,
  /**
   * A generic accessor for extracting an item from any sort of data blob.
   */
  getItem: (data: any, index: number) => ?Item,
  /**
   * Determines how many items are in the data blob.
   */
  getItemCount: (data: any) => number,
};
type OptionalProps = {
  /**
   * `debug` will turn on extra logging and visual overlays to aid with debugging both usage and
   * implementation, but with a significant perf hit.
   */
  debug?: ?boolean,
  /**
   * DEPRECATED: Virtualization provides significant performance and memory optimizations, but fully
   * unmounts react instances that are outside of the render window. You should only need to disable
   * this for debugging purposes.
   */
  disableVirtualization: boolean,
  /**
   * A marker property for telling the list to re-render (since it implements `PureComponent`). If
   * any of your `renderItem`, Header, Footer, etc. functions depend on anything outside of the
   * `data` prop, stick it here and treat it immutably.
   */
  extraData?: any,
  getItemLayout?: (
    data: any,
    index: number,
  ) => {length: number, offset: number, index: number}, // e.g. height, y
  horizontal?: ?boolean,
  /**
   * How many items to render in the initial batch. This should be enough to fill the screen but not
   * much more. Note these items will never be unmounted as part of the windowed rendering in order
   * to improve perceived performance of scroll-to-top actions.
   */
  initialNumToRender: number,
  /**
   * Instead of starting at the top with the first item, start at `initialScrollIndex`. This
   * disables the "scroll to top" optimization that keeps the first `initialNumToRender` items
   * always rendered and immediately renders the items starting at this initial index. Requires
   * `getItemLayout` to be implemented.
   */
  initialScrollIndex?: ?number,
  /**
   * Reverses the direction of scroll. Uses scale transforms of -1.
   */
  inverted?: ?boolean,
  keyExtractor: (item: Item, index: number) => string,
  /**
   * Each cell is rendered using this element. Can be a React Component Class,
   * or a render function. Defaults to using View.
   */
  CellRendererComponent?: ?React.ComponentType<any>,
  /**
   * Rendered when the list is empty. Can be a React Component Class, a render function, or
   * a rendered element.
   */
  ListEmptyComponent?: ?(React.ComponentType<any> | React.Element<any>),
  /**
   * Rendered at the bottom of all the items. Can be a React Component Class, a render function, or
   * a rendered element.
   */
  ListFooterComponent?: ?(React.ComponentType<any> | React.Element<any>),
  /**
   * Rendered at the top of all the items. Can be a React Component Class, a render function, or
   * a rendered element.
   */
  ListHeaderComponent?: ?(React.ComponentType<any> | React.Element<any>),
  /**
   * A unique identifier for this list. If there are multiple VirtualizedLists at the same level of
   * nesting within another VirtualizedList, this key is necessary for virtualization to
   * work properly.
   */
  listKey?: string,
  /**
   * The maximum number of items to render in each incremental render batch. The more rendered at
   * once, the better the fill rate, but responsiveness my suffer because rendering content may
   * interfere with responding to button taps or other interactions.
   */
  maxToRenderPerBatch: number,
  onEndReached?: ?(info: {distanceFromEnd: number}) => void,
  onEndReachedThreshold?: ?number, // units of visible length
  onLayout?: ?Function,
  /**
   * If provided, a standard RefreshControl will be added for "Pull to Refresh" functionality. Make
   * sure to also set the `refreshing` prop correctly.
   */
  onRefresh?: ?Function,
  /**
   * Used to handle failures when scrolling to an index that has not been measured yet. Recommended
   * action is to either compute your own offset and `scrollTo` it, or scroll as far as possible and
   * then try again after more items have been rendered.
   */
  onScrollToIndexFailed?: ?(info: {
    index: number,
    highestMeasuredFrameIndex: number,
    averageItemLength: number,
  }) => void,
  /**
   * Called when the viewability of rows changes, as defined by the
   * `viewabilityConfig` prop.
   */
  onViewableItemsChanged?: ?(info: {
    viewableItems: Array<ViewToken>,
    changed: Array<ViewToken>,
  }) => void,
  /**
   * Set this when offset is needed for the loading indicator to show correctly.
   * @platform android
   */
  progressViewOffset?: number,
  /**
   * Set this true while waiting for new data from a refresh.
   */
  refreshing?: ?boolean,
  /**
   * Note: may have bugs (missing content) in some circumstances - use at your own risk.
   *
   * This may improve scroll performance for large lists.
   */
  removeClippedSubviews?: boolean,
  /**
   * Render a custom scroll component, e.g. with a differently styled `RefreshControl`.
   */
  renderScrollComponent?: (props: Object) => React.Element<any>,
  /**
   * Amount of time between low-pri item render batches, e.g. for rendering items quite a ways off
   * screen. Similar fill rate/responsiveness tradeoff as `maxToRenderPerBatch`.
   */
  updateCellsBatchingPeriod: number,
  viewabilityConfig?: ViewabilityConfig,
  /**
   * List of ViewabilityConfig/onViewableItemsChanged pairs. A specific onViewableItemsChanged
   * will be called when its corresponding ViewabilityConfig's conditions are met.
   */
  viewabilityConfigCallbackPairs?: Array<ViewabilityConfigCallbackPair>,
  /**
   * Determines the maximum number of items rendered outside of the visible area, in units of
   * visible lengths. So if your list fills the screen, then `windowSize={21}` (the default) will
   * render the visible screen area plus up to 10 screens above and 10 below the viewport. Reducing
   * this number will reduce memory consumption and may improve performance, but will increase the
   * chance that fast scrolling may reveal momentary blank areas of unrendered content.
   */
  windowSize: number,
};
/* $FlowFixMe - this Props seems to be missing a bunch of stuff. Remove this
 * comment to see the errors */
export type Props = RequiredProps & OptionalProps;

let _usedIndexForKey = false;

type Frame = {
  offset: number,
  length: number,
  index: number,
  inLayout: boolean,
};

type ChildListState = {
  first: number,
  last: number,
  frames: {[key: number]: Frame},
};

type State = {first: number, last: number};

/**
 * Base implementation for the more convenient [`<FlatList>`](/react-native/docs/flatlist.html)
 * and [`<SectionList>`](/react-native/docs/sectionlist.html) components, which are also better
 * documented. In general, this should only really be used if you need more flexibility than
 * `FlatList` provides, e.g. for use with immutable data instead of plain arrays.
 *
 * Virtualization massively improves memory consumption and performance of large lists by
 * maintaining a finite render window of active items and replacing all items outside of the render
 * window with appropriately sized blank space. The window adapts to scrolling behavior, and items
 * are rendered incrementally with low-pri (after any running interactions) if they are far from the
 * visible area, or with hi-pri otherwise to minimize the potential of seeing blank space.
 *
 * Some caveats:
 *
 * - Internal state is not preserved when content scrolls out of the render window. Make sure all
 *   your data is captured in the item data or external stores like Flux, Redux, or Relay.
 * - This is a `PureComponent` which means that it will not re-render if `props` remain shallow-
 *   equal. Make sure that everything your `renderItem` function depends on is passed as a prop
 *   (e.g. `extraData`) that is not `===` after updates, otherwise your UI may not update on
 *   changes. This includes the `data` prop and parent component state.
 * - In order to constrain memory and enable smooth scrolling, content is rendered asynchronously
 *   offscreen. This means it's possible to scroll faster than the fill rate ands momentarily see
 *   blank content. This is a tradeoff that can be adjusted to suit the needs of each application,
 *   and we are working on improving it behind the scenes.
 * - By default, the list looks for a `key` prop on each item and uses that for the React key.
 *   Alternatively, you can provide a custom `keyExtractor` prop.
 *
 */
class VirtualizedList extends React.PureComponent<Props, State> {
  props: Props;

  // scrollToEnd may be janky without getItemLayout prop
  scrollToEnd(params?: ?{animated?: ?boolean}) {
    const animated = params ? params.animated : true;
    const veryLast = this.props.getItemCount(this.props.data) - 1;
    const frame = this._getFrameMetricsApprox(veryLast);
    const offset = Math.max(
      0,
      frame.offset +
        frame.length +
        this._footerLength -
        this._scrollMetrics.visibleLength,
    );
    /* $FlowFixMe(>=0.53.0 site=react_native_fb,react_native_oss) This comment
     * suppresses an error when upgrading Flow's support for React. To see the
     * error delete this comment and run Flow. */
    this._scrollRef.scrollTo(
      /* $FlowFixMe(>=0.53.0 site=react_native_fb,react_native_oss) This
       * comment suppresses an error when upgrading Flow's support for React.
       * To see the error delete this comment and run Flow. */
      this.props.horizontal ? {x: offset, animated} : {y: offset, animated},
    );
  }

  // scrollToIndex may be janky without getItemLayout prop
  scrollToIndex(params: {
    animated?: ?boolean,
    index: number,
    viewOffset?: number,
    viewPosition?: number,
  }) {
    const {
      data,
      horizontal,
      getItemCount,
      getItemLayout,
      onScrollToIndexFailed,
    } = this.props;
    const {animated, index, viewOffset, viewPosition} = params;
    invariant(
      index >= 0 && index < getItemCount(data),
      `scrollToIndex out of range: ${index} vs ${getItemCount(data) - 1}`,
    );
    if (!getItemLayout && index > this._highestMeasuredFrameIndex) {
      invariant(
        !!onScrollToIndexFailed,
        'scrollToIndex should be used in conjunction with getItemLayout or onScrollToIndexFailed, ' +
          'otherwise there is no way to know the location of offscreen indices or handle failures.',
      );
      onScrollToIndexFailed({
        averageItemLength: this._averageCellLength,
        highestMeasuredFrameIndex: this._highestMeasuredFrameIndex,
        index,
      });
      return;
    }
    const frame = this._getFrameMetricsApprox(index);
    const offset =
      Math.max(
        0,
        frame.offset -
          (viewPosition || 0) *
            (this._scrollMetrics.visibleLength - frame.length),
      ) - (viewOffset || 0);
    /* $FlowFixMe(>=0.53.0 site=react_native_fb,react_native_oss) This comment
     * suppresses an error when upgrading Flow's support for React. To see the
     * error delete this comment and run Flow. */
    this._scrollRef.scrollTo(
      /* $FlowFixMe(>=0.53.0 site=react_native_fb,react_native_oss) This
       * comment suppresses an error when upgrading Flow's support for React.
       * To see the error delete this comment and run Flow. */
      horizontal ? {x: offset, animated} : {y: offset, animated},
    );
  }

  // scrollToItem may be janky without getItemLayout prop. Required linear scan through items -
  // use scrollToIndex instead if possible.
  scrollToItem(params: {
    animated?: ?boolean,
    item: Item,
    viewPosition?: number,
  }) {
    const {item} = params;
    const {data, getItem, getItemCount} = this.props;
    const itemCount = getItemCount(data);
    for (let index = 0; index < itemCount; index++) {
      if (getItem(data, index) === item) {
        this.scrollToIndex({...params, index});
        break;
      }
    }
  }

  /**
   * Scroll to a specific content pixel offset in the list.
   *
   * Param `offset` expects the offset to scroll to.
   * In case of `horizontal` is true, the offset is the x-value,
   * in any other case the offset is the y-value.
   *
   * Param `animated` (`true` by default) defines whether the list
   * should do an animation while scrolling.
   */
  scrollToOffset(params: {animated?: ?boolean, offset: number}) {
    const {animated, offset} = params;
    /* $FlowFixMe(>=0.53.0 site=react_native_fb,react_native_oss) This comment
     * suppresses an error when upgrading Flow's support for React. To see the
     * error delete this comment and run Flow. */
    this._scrollRef.scrollTo(
      /* $FlowFixMe(>=0.53.0 site=react_native_fb,react_native_oss) This
       * comment suppresses an error when upgrading Flow's support for React.
       * To see the error delete this comment and run Flow. */
      this.props.horizontal ? {x: offset, animated} : {y: offset, animated},
    );
  }

  recordInteraction() {
    this._nestedChildLists.forEach(childList => {
      childList.ref && childList.ref.recordInteraction();
    });
    this._viewabilityTuples.forEach(t => {
      t.viewabilityHelper.recordInteraction();
    });
    this._updateViewableItems(this.props.data);
  }

  flashScrollIndicators() {
    /* $FlowFixMe(>=0.53.0 site=react_native_fb,react_native_oss) This comment
     * suppresses an error when upgrading Flow's support for React. To see the
     * error delete this comment and run Flow. */
    this._scrollRef.flashScrollIndicators();
  }

  /**
   * Provides a handle to the underlying scroll responder.
   * Note that `this._scrollRef` might not be a `ScrollView`, so we
   * need to check that it responds to `getScrollResponder` before calling it.
   */
  getScrollResponder() {
    if (this._scrollRef && this._scrollRef.getScrollResponder) {
      return this._scrollRef.getScrollResponder();
    }
  }

  getScrollableNode() {
    if (this._scrollRef && this._scrollRef.getScrollableNode) {
      return this._scrollRef.getScrollableNode();
    } else {
      return ReactNative.findNodeHandle(this._scrollRef);
    }
  }

  setNativeProps(props: Object) {
    if (this._scrollRef) {
      this._scrollRef.setNativeProps(props);
    }
  }

  static defaultProps = {
    disableVirtualization: false,
    horizontal: false,
    initialNumToRender: 10,
    keyExtractor: (item: Item, index: number) => {
      if (item.key != null) {
        return item.key;
      }
      _usedIndexForKey = true;
      return String(index);
    },
    maxToRenderPerBatch: 10,
    onEndReachedThreshold: 2, // multiples of length
    scrollEventThrottle: 50,
    updateCellsBatchingPeriod: 50,
    windowSize: 21, // multiples of length
  };

  static contextTypes = {
    virtualizedCell: PropTypes.shape({
      cellKey: PropTypes.string,
    }),
    virtualizedList: PropTypes.shape({
      getScrollMetrics: PropTypes.func,
      horizontal: PropTypes.bool,
      getOutermostParentListRef: PropTypes.func,
      getNestedChildState: PropTypes.func,
      registerAsNestedChild: PropTypes.func,
      unregisterAsNestedChild: PropTypes.func,
    }),
  };

  static childContextTypes = {
    virtualizedList: PropTypes.shape({
      getScrollMetrics: PropTypes.func,
      horizontal: PropTypes.bool,
      getOutermostParentListRef: PropTypes.func,
      getNestedChildState: PropTypes.func,
      registerAsNestedChild: PropTypes.func,
      unregisterAsNestedChild: PropTypes.func,
    }),
  };

  getChildContext() {
    return {
      virtualizedList: {
        getScrollMetrics: this._getScrollMetrics,
        horizontal: this.props.horizontal,
        getOutermostParentListRef: this._getOutermostParentListRef,
        getNestedChildState: this._getNestedChildState,
        registerAsNestedChild: this._registerAsNestedChild,
        unregisterAsNestedChild: this._unregisterAsNestedChild,
      },
    };
  }

  _getCellKey(): string {
    return (
      (this.context.virtualizedCell && this.context.virtualizedCell.cellKey) ||
      'rootList'
    );
  }

  _getScrollMetrics = () => {
    return this._scrollMetrics;
  };

  hasMore(): boolean {
    return this._hasMore;
  }

  _getOutermostParentListRef = () => {
    if (this._isNestedWithSameOrientation()) {
      return this.context.virtualizedList.getOutermostParentListRef();
    } else {
      return this;
    }
  };

  _getNestedChildState = (key: string): ?ChildListState => {
    const existingChildData = this._nestedChildLists.get(key);
    return existingChildData && existingChildData.state;
  };

  _registerAsNestedChild = (childList: {
    cellKey: string,
    key: string,
    ref: VirtualizedList,
  }): ?ChildListState => {
    // Register the mapping between this child key and the cellKey for its cell
    const childListsInCell =
      this._cellKeysToChildListKeys.get(childList.cellKey) || new Set();
    childListsInCell.add(childList.key);
    this._cellKeysToChildListKeys.set(childList.cellKey, childListsInCell);

    const existingChildData = this._nestedChildLists.get(childList.key);
    invariant(
      !(existingChildData && existingChildData.ref !== null),
      'A VirtualizedList contains a cell which itself contains ' +
        'more than one VirtualizedList of the same orientation as the parent ' +
        'list. You must pass a unique listKey prop to each sibling list.',
    );
    this._nestedChildLists.set(childList.key, {
      ref: childList.ref,
      state: null,
    });

    if (this._hasInteracted) {
      childList.ref.recordInteraction();
    }
  };

  _unregisterAsNestedChild = (childList: {
    key: string,
    state: ChildListState,
  }): void => {
    this._nestedChildLists.set(childList.key, {
      ref: null,
      state: childList.state,
    });
  };

  state: State;

  constructor(props: Props, context: Object) {
    super(props, context);
    invariant(
      !props.onScroll || !props.onScroll.__isNative,
      'Components based on VirtualizedList must be wrapped with Animated.createAnimatedComponent ' +
        'to support native onScroll events with useNativeDriver',
    );

    invariant(
      props.windowSize > 0,
      'VirtualizedList: The windowSize prop must be present and set to a value greater than 0.',
    );

    this._fillRateHelper = new FillRateHelper(this._getFrameMetrics);
    this._updateCellsToRenderBatcher = new Batchinator(
      this._updateCellsToRender,
      this.props.updateCellsBatchingPeriod,
    );

    if (this.props.viewabilityConfigCallbackPairs) {
      this._viewabilityTuples = this.props.viewabilityConfigCallbackPairs.map(
        pair => ({
          viewabilityHelper: new ViewabilityHelper(pair.viewabilityConfig),
          onViewableItemsChanged: pair.onViewableItemsChanged,
        }),
      );
    } else if (this.props.onViewableItemsChanged) {
      this._viewabilityTuples.push({
        viewabilityHelper: new ViewabilityHelper(this.props.viewabilityConfig),
        onViewableItemsChanged: this.props.onViewableItemsChanged,
      });
    }

    let initialState = {
      first: this.props.initialScrollIndex || 0,
      last:
        Math.min(
          this.props.getItemCount(this.props.data),
          (this.props.initialScrollIndex || 0) + this.props.initialNumToRender,
        ) - 1,
    };

    if (this._isNestedWithSameOrientation()) {
      const storedState = this.context.virtualizedList.getNestedChildState(
        this.props.listKey || this._getCellKey(),
      );
      if (storedState) {
        initialState = storedState;
        this.state = storedState;
        this._frames = storedState.frames;
      }
    }

    this.state = initialState;
  }

  componentDidMount() {
    if (this._isNestedWithSameOrientation()) {
      this.context.virtualizedList.registerAsNestedChild({
        cellKey: this._getCellKey(),
        key: this.props.listKey || this._getCellKey(),
        ref: this,
      });
    }
  }

  componentWillUnmount() {
    if (this._isNestedWithSameOrientation()) {
      this.context.virtualizedList.unregisterAsNestedChild({
        key: this.props.listKey || this._getCellKey(),
        state: {
          first: this.state.first,
          last: this.state.last,
          frames: this._frames,
        },
      });
    }
    this._updateViewableItems(null);
    this._updateCellsToRenderBatcher.dispose({abort: true});
    this._viewabilityTuples.forEach(tuple => {
      tuple.viewabilityHelper.dispose();
    });
    this._fillRateHelper.deactivateAndFlush();
  }

  static getDerivedStateFromProps(newProps: Props, prevState: State) {
    const {data, extraData, getItemCount, maxToRenderPerBatch} = newProps;
    // first and last could be stale (e.g. if a new, shorter items props is passed in), so we make
    // sure we're rendering a reasonable range here.
    return {
      first: Math.max(
        0,
        Math.min(prevState.first, getItemCount(data) - 1 - maxToRenderPerBatch),
      ),
      last: Math.max(0, Math.min(prevState.last, getItemCount(data) - 1)),
    };
  }

  _pushCells(
    cells: Array<Object>,
    stickyHeaderIndices: Array<number>,
    stickyIndicesFromProps: Set<number>,
    first: number,
    last: number,
    inversionStyle: ?DangerouslyImpreciseStyleProp,
  ) {
    const {
      CellRendererComponent,
      ItemSeparatorComponent,
      data,
      getItem,
      getItemCount,
      horizontal,
      keyExtractor,
    } = this.props;
    const stickyOffset = this.props.ListHeaderComponent ? 1 : 0;
    const end = getItemCount(data) - 1;
    let prevCellKey;
    last = Math.min(end, last);
    for (let ii = first; ii <= last; ii++) {
      const item = getItem(data, ii);
      const key = keyExtractor(item, ii);
      this._indicesToKeys.set(ii, key);
      if (stickyIndicesFromProps.has(ii + stickyOffset)) {
        stickyHeaderIndices.push(cells.length);
      }
      cells.push(
        <CellRenderer
          CellRendererComponent={CellRendererComponent}
          ItemSeparatorComponent={ii < end ? ItemSeparatorComponent : undefined}
          cellKey={key}
          fillRateHelper={this._fillRateHelper}
          horizontal={horizontal}
          index={ii}
          inversionStyle={inversionStyle}
          item={item}
          key={key}
          prevCellKey={prevCellKey}
          onUpdateSeparators={this._onUpdateSeparators}
          onLayout={e => this._onCellLayout(e, key, ii)}
          onUnmount={this._onCellUnmount}
          parentProps={this.props}
          ref={ref => {
            this._cellRefs[key] = ref;
          }}
        />,
      );
      prevCellKey = key;
    }
  }

  _onUpdateSeparators = (keys: Array<?string>, newProps: Object) => {
    keys.forEach(key => {
      const ref = key != null && this._cellRefs[key];
      ref && ref.updateSeparatorProps(newProps);
    });
  };

  _isVirtualizationDisabled(): boolean {
    return this.props.disableVirtualization;
  }

  _isNestedWithSameOrientation(): boolean {
    const nestedContext = this.context.virtualizedList;
    return !!(
      nestedContext && !!nestedContext.horizontal === !!this.props.horizontal
    );
  }

  render() {
    if (__DEV__) {
      const flatStyles = flattenStyle(this.props.contentContainerStyle);
      warning(
        flatStyles == null || flatStyles.flexWrap !== 'wrap',
        '`flexWrap: `wrap`` is not supported with the `VirtualizedList` components.' +
          'Consider using `numColumns` with `FlatList` instead.',
      );
    }
    const {
      ListEmptyComponent,
      ListFooterComponent,
      ListHeaderComponent,
    } = this.props;
    const {data, horizontal} = this.props;
    const isVirtualizationDisabled = this._isVirtualizationDisabled();
    const inversionStyle = this.props.inverted
      ? this.props.horizontal
        ? styles.horizontallyInverted
        : styles.verticallyInverted
      : null;
    const cells = [];
    const stickyIndicesFromProps = new Set(this.props.stickyHeaderIndices);
    const stickyHeaderIndices = [];
    if (ListHeaderComponent) {
      if (stickyIndicesFromProps.has(0)) {
        stickyHeaderIndices.push(0);
      }
      const element = React.isValidElement(ListHeaderComponent) ? (
        ListHeaderComponent
      ) : (
        // $FlowFixMe
        <ListHeaderComponent />
      );
      cells.push(
        <VirtualizedCellWrapper
          cellKey={this._getCellKey() + '-header'}
          key="$header">
          <View onLayout={this._onLayoutHeader} style={inversionStyle}>
            {/*
              Flow doesn't know this is a React.Element and not a React.Component
              $FlowFixMe https://fburl.com/b9xmtm09
            */}
            {element}
          </View>
        </VirtualizedCellWrapper>,
      );
    }
    const itemCount = this.props.getItemCount(data);
    if (itemCount > 0) {
      _usedIndexForKey = false;
      const spacerKey = !horizontal ? 'height' : 'width';
      const lastInitialIndex = this.props.initialScrollIndex
        ? -1
        : this.props.initialNumToRender - 1;
      const {first, last} = this.state;
      this._pushCells(
        cells,
        stickyHeaderIndices,
        stickyIndicesFromProps,
        0,
        lastInitialIndex,
        inversionStyle,
      );
      const firstAfterInitial = Math.max(lastInitialIndex + 1, first);
      if (!isVirtualizationDisabled && first > lastInitialIndex + 1) {
        let insertedStickySpacer = false;
        if (stickyIndicesFromProps.size > 0) {
          const stickyOffset = ListHeaderComponent ? 1 : 0;
          // See if there are any sticky headers in the virtualized space that we need to render.
          for (let ii = firstAfterInitial - 1; ii > lastInitialIndex; ii--) {
            if (stickyIndicesFromProps.has(ii + stickyOffset)) {
              const initBlock = this._getFrameMetricsApprox(lastInitialIndex);
              const stickyBlock = this._getFrameMetricsApprox(ii);
              const leadSpace =
                stickyBlock.offset - (initBlock.offset + initBlock.length);
              cells.push(
                <View key="$sticky_lead" style={{[spacerKey]: leadSpace}} />,
              );
              this._pushCells(
                cells,
                stickyHeaderIndices,
                stickyIndicesFromProps,
                ii,
                ii,
                inversionStyle,
              );
              const trailSpace =
                this._getFrameMetricsApprox(first).offset -
                (stickyBlock.offset + stickyBlock.length);
              cells.push(
                <View key="$sticky_trail" style={{[spacerKey]: trailSpace}} />,
              );
              insertedStickySpacer = true;
              break;
            }
          }
        }
        if (!insertedStickySpacer) {
          const initBlock = this._getFrameMetricsApprox(lastInitialIndex);
          const firstSpace =
            this._getFrameMetricsApprox(first).offset -
            (initBlock.offset + initBlock.length);
          cells.push(
            <View key="$lead_spacer" style={{[spacerKey]: firstSpace}} />,
          );
        }
      }
      this._pushCells(
        cells,
        stickyHeaderIndices,
        stickyIndicesFromProps,
        firstAfterInitial,
        last,
        inversionStyle,
      );
      if (!this._hasWarned.keys && _usedIndexForKey) {
        console.warn(
          'VirtualizedList: missing keys for items, make sure to specify a key property on each ' +
            'item or provide a custom keyExtractor.',
        );
        this._hasWarned.keys = true;
      }
      if (!isVirtualizationDisabled && last < itemCount - 1) {
        const lastFrame = this._getFrameMetricsApprox(last);
        // Without getItemLayout, we limit our tail spacer to the _highestMeasuredFrameIndex to
        // prevent the user for hyperscrolling into un-measured area because otherwise content will
        // likely jump around as it renders in above the viewport.
        const end = this.props.getItemLayout
          ? itemCount - 1
          : Math.min(itemCount - 1, this._highestMeasuredFrameIndex);
        const endFrame = this._getFrameMetricsApprox(end);
        const tailSpacerLength =
          endFrame.offset +
          endFrame.length -
          (lastFrame.offset + lastFrame.length);
        cells.push(
          <View key="$tail_spacer" style={{[spacerKey]: tailSpacerLength}} />,
        );
      }
    } else if (ListEmptyComponent) {
      const element: React.Element<any> = (React.isValidElement(
        ListEmptyComponent,
      ) ? (
        ListEmptyComponent
      ) : (
        // $FlowFixMe
        <ListEmptyComponent />
      ): any);
      cells.push(
<<<<<<< HEAD
        React.cloneElement(element, {
          key: '$empty',
          onLayout: event => {
            this._onLayoutEmpty(event);
            if (element.props.onLayout) {
              element.props.onLayout(event);
            }
          },
          style: [element.props.style, inversionStyle],
        }),
=======
        <View
          key="$empty"
          onLayout={this._onLayoutEmpty}
          style={inversionStyle}>
          {/*
            Flow doesn't know this is a React.Element and not a React.Component
            $FlowFixMe https://fburl.com/b9xmtm09
          */}
          {element}
        </View>,
>>>>>>> b6b80f6a
      );
    }
    if (ListFooterComponent) {
      const element = React.isValidElement(ListFooterComponent) ? (
        ListFooterComponent
      ) : (
        // $FlowFixMe
        <ListFooterComponent />
      );
      cells.push(
        <VirtualizedCellWrapper
          cellKey={this._getCellKey() + '-footer'}
          key="$footer">
          <View onLayout={this._onLayoutFooter} style={inversionStyle}>
            {/*
              Flow doesn't know this is a React.Element and not a React.Component
              $FlowFixMe https://fburl.com/b9xmtm09
            */}
            {element}
          </View>
        </VirtualizedCellWrapper>,
      );
    }
    const scrollProps = {
      ...this.props,
      onContentSizeChange: this._onContentSizeChange,
      onLayout: this._onLayout,
      onScroll: this._onScroll,
      onScrollBeginDrag: this._onScrollBeginDrag,
      onScrollEndDrag: this._onScrollEndDrag,
      onMomentumScrollEnd: this._onMomentumScrollEnd,
      scrollEventThrottle: this.props.scrollEventThrottle, // TODO: Android support
      invertStickyHeaders: this.props.inverted,
      stickyHeaderIndices,
    };
    if (inversionStyle) {
      scrollProps.style = [inversionStyle, this.props.style];
    }

    this._hasMore =
      this.state.last < this.props.getItemCount(this.props.data) - 1;

    const ret = React.cloneElement(
      (this.props.renderScrollComponent || this._defaultRenderScrollComponent)(
        scrollProps,
      ),
      {
        ref: this._captureScrollRef,
      },
      cells,
    );
    if (this.props.debug) {
      return (
        <View style={{flex: 1}}>
          {ret}
          {this._renderDebugOverlay()}
        </View>
      );
    } else {
      return ret;
    }
  }

  componentDidUpdate(prevProps: Props) {
    const {data, extraData} = this.props;
    if (data !== prevProps.data || extraData !== prevProps.extraData) {
      this._hasDataChangedSinceEndReached = true;

      // clear the viewableIndices cache to also trigger
      // the onViewableItemsChanged callback with the new data
      this._viewabilityTuples.forEach(tuple => {
        tuple.viewabilityHelper.resetViewableIndices();
      });
    }
    this._scheduleCellsToRenderUpdate();
  }

  _averageCellLength = 0;
  // Maps a cell key to the set of keys for all outermost child lists within that cell
  _cellKeysToChildListKeys: Map<string, Set<string>> = new Map();
  _cellRefs = {};
  _fillRateHelper: FillRateHelper;
  _frames = {};
  _footerLength = 0;
  _hasDataChangedSinceEndReached = true;
  _hasInteracted = false;
  _hasMore = false;
  _hasWarned = {};
  _highestMeasuredFrameIndex = 0;
  _headerLength = 0;
  _indicesToKeys: Map<number, string> = new Map();
  _hasDoneInitialScroll = false;
  _nestedChildLists: Map<
    string,
    {ref: ?VirtualizedList, state: ?ChildListState},
  > = new Map();
  _offsetFromParentVirtualizedList: number = 0;
  _prevParentOffset: number = 0;
  _scrollMetrics = {
    contentLength: 0,
    dOffset: 0,
    dt: 10,
    offset: 0,
    timestamp: 0,
    velocity: 0,
    visibleLength: 0,
  };
  _scrollRef: ?React.ElementRef<any> = null;
  _sentEndForContentLength = 0;
  _totalCellLength = 0;
  _totalCellsMeasured = 0;
  _updateCellsToRenderBatcher: Batchinator;
  _viewabilityTuples: Array<ViewabilityHelperCallbackTuple> = [];

  _captureScrollRef = ref => {
    this._scrollRef = ref;
  };

  _computeBlankness() {
    this._fillRateHelper.computeBlankness(
      this.props,
      this.state,
      this._scrollMetrics,
    );
  }

  _defaultRenderScrollComponent = props => {
    if (this._isNestedWithSameOrientation()) {
      return <View {...props} />;
    } else if (props.onRefresh) {
      invariant(
        typeof props.refreshing === 'boolean',
        '`refreshing` prop must be set as a boolean in order to use `onRefresh`, but got `' +
          JSON.stringify(props.refreshing) +
          '`',
      );
      return (
        <ScrollView
          {...props}
          refreshControl={
            /* $FlowFixMe(>=0.53.0 site=react_native_fb,react_native_oss) This
             * comment suppresses an error when upgrading Flow's support for
             * React. To see the error delete this comment and run Flow. */
            <RefreshControl
              refreshing={props.refreshing}
              onRefresh={props.onRefresh}
              progressViewOffset={props.progressViewOffset}
            />
          }
        />
      );
    } else {
      return <ScrollView {...props} />;
    }
  };

  _onCellLayout(e, cellKey, index) {
    const layout = e.nativeEvent.layout;
    const next = {
      offset: this._selectOffset(layout),
      length: this._selectLength(layout),
      index,
      inLayout: true,
    };
    const curr = this._frames[cellKey];
    if (
      !curr ||
      next.offset !== curr.offset ||
      next.length !== curr.length ||
      index !== curr.index
    ) {
      this._totalCellLength += next.length - (curr ? curr.length : 0);
      this._totalCellsMeasured += curr ? 0 : 1;
      this._averageCellLength =
        this._totalCellLength / this._totalCellsMeasured;
      this._frames[cellKey] = next;
      this._highestMeasuredFrameIndex = Math.max(
        this._highestMeasuredFrameIndex,
        index,
      );
      this._scheduleCellsToRenderUpdate();
    } else {
      this._frames[cellKey].inLayout = true;
    }
    this._computeBlankness();
  }

  _onCellUnmount = (cellKey: string) => {
    const curr = this._frames[cellKey];
    if (curr) {
      this._frames[cellKey] = {...curr, inLayout: false};
    }
  };

  _measureLayoutRelativeToContainingList(): void {
    UIManager.measureLayout(
      ReactNative.findNodeHandle(this),
      ReactNative.findNodeHandle(
        this.context.virtualizedList.getOutermostParentListRef(),
      ),
      error => {
        console.warn(
          "VirtualizedList: Encountered an error while measuring a list's" +
            ' offset from its containing VirtualizedList.',
        );
      },
      (x, y, width, height) => {
        this._offsetFromParentVirtualizedList = this._selectOffset({x, y});
        this._scrollMetrics.contentLength = this._selectLength({width, height});

        const scrollMetrics = this._convertParentScrollMetrics(
          this.context.virtualizedList.getScrollMetrics(),
        );
        this._scrollMetrics.visibleLength = scrollMetrics.visibleLength;
        this._scrollMetrics.offset = scrollMetrics.offset;
      },
    );
  }

  _onLayout = (e: Object) => {
    if (this._isNestedWithSameOrientation()) {
      // Need to adjust our scroll metrics to be relative to our containing
      // VirtualizedList before we can make claims about list item viewability
      this._measureLayoutRelativeToContainingList();
    } else {
      this._scrollMetrics.visibleLength = this._selectLength(
        e.nativeEvent.layout,
      );
    }
    this.props.onLayout && this.props.onLayout(e);
    this._scheduleCellsToRenderUpdate();
    this._maybeCallOnEndReached();
  };

  _onLayoutEmpty = e => {
    this.props.onLayout && this.props.onLayout(e);
  };

  _onLayoutFooter = e => {
    this._footerLength = this._selectLength(e.nativeEvent.layout);
  };

  _onLayoutHeader = e => {
    this._headerLength = this._selectLength(e.nativeEvent.layout);
  };

  _renderDebugOverlay() {
    const normalize =
      this._scrollMetrics.visibleLength / this._scrollMetrics.contentLength;
    const framesInLayout = [];
    const itemCount = this.props.getItemCount(this.props.data);
    for (let ii = 0; ii < itemCount; ii++) {
      const frame = this._getFrameMetricsApprox(ii);
      if (frame.inLayout) {
        framesInLayout.push(frame);
      }
    }
    const windowTop = this._getFrameMetricsApprox(this.state.first).offset;
    const frameLast = this._getFrameMetricsApprox(this.state.last);
    const windowLen = frameLast.offset + frameLast.length - windowTop;
    const visTop = this._scrollMetrics.offset;
    const visLen = this._scrollMetrics.visibleLength;
    const baseStyle = {position: 'absolute', top: 0, right: 0};
    return (
      <View
        style={{
          ...baseStyle,
          bottom: 0,
          width: 20,
          borderColor: 'blue',
          borderWidth: 1,
        }}>
        {framesInLayout.map((f, ii) => (
          <View
            key={'f' + ii}
            style={{
              ...baseStyle,
              left: 0,
              top: f.offset * normalize,
              height: f.length * normalize,
              backgroundColor: 'orange',
            }}
          />
        ))}
        <View
          style={{
            ...baseStyle,
            left: 0,
            top: windowTop * normalize,
            height: windowLen * normalize,
            borderColor: 'green',
            borderWidth: 2,
          }}
        />
        <View
          style={{
            ...baseStyle,
            left: 0,
            top: visTop * normalize,
            height: visLen * normalize,
            borderColor: 'red',
            borderWidth: 2,
          }}
        />
      </View>
    );
  }

  _selectLength(metrics: {height: number, width: number}): number {
    return !this.props.horizontal ? metrics.height : metrics.width;
  }

  _selectOffset(metrics: {x: number, y: number}): number {
    return !this.props.horizontal ? metrics.y : metrics.x;
  }

  _maybeCallOnEndReached() {
    const {
      data,
      getItemCount,
      onEndReached,
      onEndReachedThreshold,
    } = this.props;
    const {contentLength, visibleLength, offset} = this._scrollMetrics;
    const distanceFromEnd = contentLength - visibleLength - offset;
    if (
      onEndReached &&
      this.state.last === getItemCount(data) - 1 &&
      /* $FlowFixMe(>=0.63.0 site=react_native_fb) This comment suppresses an
       * error found when Flow v0.63 was deployed. To see the error delete this
       * comment and run Flow. */
      distanceFromEnd < onEndReachedThreshold * visibleLength &&
      (this._hasDataChangedSinceEndReached ||
        this._scrollMetrics.contentLength !== this._sentEndForContentLength)
    ) {
      // Only call onEndReached once for a given dataset + content length.
      this._hasDataChangedSinceEndReached = false;
      this._sentEndForContentLength = this._scrollMetrics.contentLength;
      onEndReached({distanceFromEnd});
    }
  }

  _onContentSizeChange = (width: number, height: number) => {
    if (
      width > 0 &&
      height > 0 &&
      this.props.initialScrollIndex != null &&
      this.props.initialScrollIndex > 0 &&
      !this._hasDoneInitialScroll
    ) {
      this.scrollToIndex({
        animated: false,
        index: this.props.initialScrollIndex,
      });
      this._hasDoneInitialScroll = true;
    }
    if (this.props.onContentSizeChange) {
      this.props.onContentSizeChange(width, height);
    }
    this._scrollMetrics.contentLength = this._selectLength({height, width});
    this._scheduleCellsToRenderUpdate();
    this._maybeCallOnEndReached();
  };

  /* Translates metrics from a scroll event in a parent VirtualizedList into
   * coordinates relative to the child list.
   */
  _convertParentScrollMetrics = (metrics: {
    visibleLength: number,
    offset: number,
  }) => {
    // Offset of the top of the nested list relative to the top of its parent's viewport
    const offset = metrics.offset - this._offsetFromParentVirtualizedList;
    // Child's visible length is the same as its parent's
    const visibleLength = metrics.visibleLength;
    const dOffset = offset - this._scrollMetrics.offset;
    const contentLength = this._scrollMetrics.contentLength;

    return {
      visibleLength,
      contentLength,
      offset,
      dOffset,
    };
  };

  _onScroll = (e: Object) => {
    this._nestedChildLists.forEach(childList => {
      childList.ref && childList.ref._onScroll(e);
    });
    if (this.props.onScroll) {
      this.props.onScroll(e);
    }
    const timestamp = e.timeStamp;
    let visibleLength = this._selectLength(e.nativeEvent.layoutMeasurement);
    let contentLength = this._selectLength(e.nativeEvent.contentSize);
    let offset = this._selectOffset(e.nativeEvent.contentOffset);
    let dOffset = offset - this._scrollMetrics.offset;

    if (this._isNestedWithSameOrientation()) {
      if (this._scrollMetrics.contentLength === 0) {
        // Ignore scroll events until onLayout has been called and we
        // know our offset from our offset from our parent
        return;
      }
      ({
        visibleLength,
        contentLength,
        offset,
        dOffset,
      } = this._convertParentScrollMetrics({
        visibleLength,
        offset,
      }));
    }

    const dt = this._scrollMetrics.timestamp
      ? Math.max(1, timestamp - this._scrollMetrics.timestamp)
      : 1;
    const velocity = dOffset / dt;

    if (
      dt > 500 &&
      this._scrollMetrics.dt > 500 &&
      contentLength > 5 * visibleLength &&
      !this._hasWarned.perf
    ) {
      infoLog(
        'VirtualizedList: You have a large list that is slow to update - make sure your ' +
          'renderItem function renders components that follow React performance best practices ' +
          'like PureComponent, shouldComponentUpdate, etc.',
        {dt, prevDt: this._scrollMetrics.dt, contentLength},
      );
      this._hasWarned.perf = true;
    }
    this._scrollMetrics = {
      contentLength,
      dt,
      dOffset,
      offset,
      timestamp,
      velocity,
      visibleLength,
    };
    this._updateViewableItems(this.props.data);
    if (!this.props) {
      return;
    }
    this._maybeCallOnEndReached();
    if (velocity !== 0) {
      this._fillRateHelper.activate();
    }
    this._computeBlankness();
    this._scheduleCellsToRenderUpdate();
  };

  _scheduleCellsToRenderUpdate() {
    const {first, last} = this.state;
    const {offset, visibleLength, velocity} = this._scrollMetrics;
    const itemCount = this.props.getItemCount(this.props.data);
    let hiPri = false;
    if (first > 0 || last < itemCount - 1) {
      const distTop = offset - this._getFrameMetricsApprox(first).offset;
      const distBottom =
        this._getFrameMetricsApprox(last).offset - (offset + visibleLength);
      const scrollingThreshold =
        /* $FlowFixMe(>=0.63.0 site=react_native_fb) This comment suppresses an
         * error found when Flow v0.63 was deployed. To see the error delete
         * this comment and run Flow. */
        this.props.onEndReachedThreshold * visibleLength / 2;
      hiPri =
        Math.min(distTop, distBottom) < 0 ||
        (velocity < -2 && distTop < scrollingThreshold) ||
        (velocity > 2 && distBottom < scrollingThreshold);
    }
    // Only trigger high-priority updates if we've actually rendered cells,
    // and with that size estimate, accurately compute how many cells we should render.
    // Otherwise, it would just render as many cells as it can (of zero dimension),
    // each time through attempting to render more (limited by maxToRenderPerBatch),
    // starving the renderer from actually laying out the objects and computing _averageCellLength.
    if (hiPri && this._averageCellLength) {
      // Don't worry about interactions when scrolling quickly; focus on filling content as fast
      // as possible.
      this._updateCellsToRenderBatcher.dispose({abort: true});
      this._updateCellsToRender();
      return;
    } else {
      this._updateCellsToRenderBatcher.schedule();
    }
  }

  _onScrollBeginDrag = (e): void => {
    this._nestedChildLists.forEach(childList => {
      childList.ref && childList.ref._onScrollBeginDrag(e);
    });
    this._viewabilityTuples.forEach(tuple => {
      tuple.viewabilityHelper.recordInteraction();
    });
    this._hasInteracted = true;
    this.props.onScrollBeginDrag && this.props.onScrollBeginDrag(e);
  };

  _onScrollEndDrag = (e): void => {
    const {velocity} = e.nativeEvent;
    if (velocity) {
      this._scrollMetrics.velocity = this._selectOffset(velocity);
    }
    this._computeBlankness();
    this.props.onScrollEndDrag && this.props.onScrollEndDrag(e);
  };

  _onMomentumScrollEnd = (e): void => {
    this._scrollMetrics.velocity = 0;
    this._computeBlankness();
    this.props.onMomentumScrollEnd && this.props.onMomentumScrollEnd(e);
  };

  _updateCellsToRender = () => {
    const {data, getItemCount, onEndReachedThreshold} = this.props;
    const isVirtualizationDisabled = this._isVirtualizationDisabled();
    this._updateViewableItems(data);
    if (!data) {
      return;
    }
    this.setState(state => {
      let newState;
      if (!isVirtualizationDisabled) {
        // If we run this with bogus data, we'll force-render window {first: 0, last: 0},
        // and wipe out the initialNumToRender rendered elements.
        // So let's wait until the scroll view metrics have been set up. And until then,
        // we will trust the initialNumToRender suggestion
        if (this._scrollMetrics.visibleLength) {
          // If we have a non-zero initialScrollIndex and run this before we've scrolled,
          // we'll wipe out the initialNumToRender rendered elements starting at initialScrollIndex.
          // So let's wait until we've scrolled the view to the right place. And until then,
          // we will trust the initialScrollIndex suggestion.
          if (!this.props.initialScrollIndex || this._scrollMetrics.offset) {
            newState = computeWindowedRenderLimits(
              this.props,
              state,
              this._getFrameMetricsApprox,
              this._scrollMetrics,
            );
          }
        }
      } else {
        const {contentLength, offset, visibleLength} = this._scrollMetrics;
        const distanceFromEnd = contentLength - visibleLength - offset;
        const renderAhead =
          /* $FlowFixMe(>=0.63.0 site=react_native_fb) This comment suppresses
           * an error found when Flow v0.63 was deployed. To see the error
           * delete this comment and run Flow. */
          distanceFromEnd < onEndReachedThreshold * visibleLength
            ? this.props.maxToRenderPerBatch
            : 0;
        newState = {
          first: 0,
          last: Math.min(state.last + renderAhead, getItemCount(data) - 1),
        };
      }
      if (newState && this._nestedChildLists.size > 0) {
        const newFirst = newState.first;
        const newLast = newState.last;
        // If some cell in the new state has a child list in it, we should only render
        // up through that item, so that we give that list a chance to render.
        // Otherwise there's churn from multiple child lists mounting and un-mounting
        // their items.
        for (let ii = newFirst; ii <= newLast; ii++) {
          const cellKeyForIndex = this._indicesToKeys.get(ii);
          const childListKeys =
            cellKeyForIndex &&
            this._cellKeysToChildListKeys.get(cellKeyForIndex);
          if (!childListKeys) {
            continue;
          }
          let someChildHasMore = false;
          // For each cell, need to check whether any child list in it has more elements to render
          for (let childKey of childListKeys) {
            const childList = this._nestedChildLists.get(childKey);
            if (childList && childList.ref && childList.ref.hasMore()) {
              someChildHasMore = true;
              break;
            }
          }
          if (someChildHasMore) {
            newState.last = ii;
            break;
          }
        }
      }
      return newState;
    });
  };

  _createViewToken = (index: number, isViewable: boolean) => {
    const {data, getItem, keyExtractor} = this.props;
    const item = getItem(data, index);
    return {index, item, key: keyExtractor(item, index), isViewable};
  };

  _getFrameMetricsApprox = (
    index: number,
  ): {length: number, offset: number} => {
    const frame = this._getFrameMetrics(index);
    if (frame && frame.index === index) {
      // check for invalid frames due to row re-ordering
      return frame;
    } else {
      const {getItemLayout} = this.props;
      invariant(
        !getItemLayout,
        'Should not have to estimate frames when a measurement metrics function is provided',
      );
      return {
        length: this._averageCellLength,
        offset: this._averageCellLength * index,
      };
    }
  };

  _getFrameMetrics = (
    index: number,
  ): ?{
    length: number,
    offset: number,
    index: number,
    inLayout?: boolean,
  } => {
    const {
      data,
      getItem,
      getItemCount,
      getItemLayout,
      keyExtractor,
    } = this.props;
    invariant(
      getItemCount(data) > index,
      'Tried to get frame for out of range index ' + index,
    );
    const item = getItem(data, index);
    let frame = item && this._frames[keyExtractor(item, index)];
    if (!frame || frame.index !== index) {
      if (getItemLayout) {
        frame = getItemLayout(data, index);
        if (__DEV__) {
          const frameType = PropTypes.shape({
            length: PropTypes.number.isRequired,
            offset: PropTypes.number.isRequired,
            index: PropTypes.number.isRequired,
          }).isRequired;
          PropTypes.checkPropTypes(
            {frame: frameType},
            {frame},
            'frame',
            'VirtualizedList.getItemLayout',
          );
        }
      }
    }
    /* $FlowFixMe(>=0.63.0 site=react_native_fb) This comment suppresses an
     * error found when Flow v0.63 was deployed. To see the error delete this
     * comment and run Flow. */
    return frame;
  };

  _updateViewableItems(data: any) {
    const {getItemCount} = this.props;

    this._viewabilityTuples.forEach(tuple => {
      tuple.viewabilityHelper.onUpdate(
        getItemCount(data),
        this._scrollMetrics.offset,
        this._scrollMetrics.visibleLength,
        this._getFrameMetrics,
        this._createViewToken,
        tuple.onViewableItemsChanged,
        this.state,
      );
    });
  }
}

class CellRenderer extends React.Component<
  {
    CellRendererComponent?: ?React.ComponentType<any>,
    ItemSeparatorComponent: ?React.ComponentType<*>,
    cellKey: string,
    fillRateHelper: FillRateHelper,
    horizontal: ?boolean,
    index: number,
    inversionStyle: ?DangerouslyImpreciseStyleProp,
    item: Item,
    onLayout: (event: Object) => void, // This is extracted by ScrollViewStickyHeader
    onUnmount: (cellKey: string) => void,
    onUpdateSeparators: (cellKeys: Array<?string>, props: Object) => void,
    parentProps: {
      getItemLayout?: ?Function,
      renderItem: renderItemType,
    },
    prevCellKey: ?string,
  },
  $FlowFixMeState,
> {
  state = {
    separatorProps: {
      highlighted: false,
      leadingItem: this.props.item,
    },
  };

  static childContextTypes = {
    virtualizedCell: PropTypes.shape({
      cellKey: PropTypes.string,
    }),
  };

  getChildContext() {
    return {
      virtualizedCell: {
        cellKey: this.props.cellKey,
      },
    };
  }

  // TODO: consider factoring separator stuff out of VirtualizedList into FlatList since it's not
  // reused by SectionList and we can keep VirtualizedList simpler.
  _separators = {
    highlight: () => {
      const {cellKey, prevCellKey} = this.props;
      this.props.onUpdateSeparators([cellKey, prevCellKey], {
        highlighted: true,
      });
    },
    unhighlight: () => {
      const {cellKey, prevCellKey} = this.props;
      this.props.onUpdateSeparators([cellKey, prevCellKey], {
        highlighted: false,
      });
    },
    updateProps: (select: 'leading' | 'trailing', newProps: Object) => {
      const {cellKey, prevCellKey} = this.props;
      this.props.onUpdateSeparators(
        [select === 'leading' ? prevCellKey : cellKey],
        newProps,
      );
    },
  };

  updateSeparatorProps(newProps: Object) {
    this.setState(state => ({
      separatorProps: {...state.separatorProps, ...newProps},
    }));
  }

  componentWillUnmount() {
    this.props.onUnmount(this.props.cellKey);
  }

  render() {
    const {
      CellRendererComponent,
      ItemSeparatorComponent,
      fillRateHelper,
      horizontal,
      item,
      index,
      inversionStyle,
      parentProps,
    } = this.props;
    const {renderItem, getItemLayout} = parentProps;
    invariant(renderItem, 'no renderItem!');
    const element = renderItem({
      item,
      index,
      separators: this._separators,
    });
    const onLayout =
      getItemLayout && !parentProps.debug && !fillRateHelper.enabled()
        ? undefined
        : this.props.onLayout;
    // NOTE: that when this is a sticky header, `onLayout` will get automatically extracted and
    // called explicitly by `ScrollViewStickyHeader`.
    const itemSeparator = ItemSeparatorComponent && (
      <ItemSeparatorComponent {...this.state.separatorProps} />
    );
    const cellStyle = inversionStyle
      ? horizontal
        ? [{flexDirection: 'row-reverse'}, inversionStyle]
        : [{flexDirection: 'column-reverse'}, inversionStyle]
      : horizontal ? [{flexDirection: 'row'}, inversionStyle] : inversionStyle;
    if (!CellRendererComponent) {
      return (
        <View style={cellStyle} onLayout={onLayout}>
          {element}
          {itemSeparator}
        </View>
      );
    }
    return (
      <CellRendererComponent
        {...this.props}
        style={cellStyle}
        onLayout={onLayout}>
        {element}
        {itemSeparator}
      </CellRendererComponent>
    );
  }
}

class VirtualizedCellWrapper extends React.Component<{
  cellKey: string,
  children: React.Node,
}> {
  static childContextTypes = {
    virtualizedCell: PropTypes.shape({
      cellKey: PropTypes.string,
    }),
  };

  getChildContext() {
    return {
      virtualizedCell: {
        cellKey: this.props.cellKey,
      },
    };
  }

  render() {
    return this.props.children;
  }
}

const styles = StyleSheet.create({
  verticallyInverted: {
    transform: [{scaleY: -1}],
  },
  horizontallyInverted: {
    transform: [{scaleX: -1}],
  },
});

module.exports = VirtualizedList;<|MERGE_RESOLUTION|>--- conflicted
+++ resolved
@@ -859,7 +859,6 @@
         <ListEmptyComponent />
       ): any);
       cells.push(
-<<<<<<< HEAD
         React.cloneElement(element, {
           key: '$empty',
           onLayout: event => {
@@ -870,18 +869,6 @@
           },
           style: [element.props.style, inversionStyle],
         }),
-=======
-        <View
-          key="$empty"
-          onLayout={this._onLayoutEmpty}
-          style={inversionStyle}>
-          {/*
-            Flow doesn't know this is a React.Element and not a React.Component
-            $FlowFixMe https://fburl.com/b9xmtm09
-          */}
-          {element}
-        </View>,
->>>>>>> b6b80f6a
       );
     }
     if (ListFooterComponent) {
