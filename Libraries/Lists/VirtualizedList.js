--- conflicted
+++ resolved
@@ -1741,13 +1741,8 @@
       onEndReachedThreshold != null ? onEndReachedThreshold * visibleLength : 2;
     if (
       onEndReached &&
-<<<<<<< HEAD
       this.state.cellsAroundViewport.last === getItemCount(data) - 1 &&
-      distanceFromEnd < threshold &&
-=======
-      this.state.last === getItemCount(data) - 1 &&
       distanceFromEnd <= threshold &&
->>>>>>> b869680c
       this._scrollMetrics.contentLength !== this._sentEndForContentLength
     ) {
       // Only call onEndReached once for a given content length
