--- conflicted
+++ resolved
@@ -8,2105 +8,16 @@
  * @format
  */
 
-<<<<<<< HEAD
-import type {ScrollResponderType} from '../Components/ScrollView/ScrollView';
-import type {ViewStyleProp} from '../StyleSheet/StyleSheet';
-import type {LayoutEvent, ScrollEvent} from '../Types/CoreEventTypes';
-import type {KeyEvent} from '../Types/CoreEventTypes'; // [macOS]
-import type {ViewToken} from './ViewabilityHelper';
-import type {
-  FrameMetricProps,
-  Item,
-  Props,
-  RenderItemProps,
-  RenderItemType,
-  Separators,
-} from './VirtualizedListProps';
-
-import RefreshControl from '../Components/RefreshControl/RefreshControl';
-import ScrollView from '../Components/ScrollView/ScrollView';
-import View from '../Components/View/View';
-import Batchinator from '../Interaction/Batchinator';
-import {findNodeHandle} from '../ReactNative/RendererProxy';
-import flattenStyle from '../StyleSheet/flattenStyle';
-import StyleSheet from '../StyleSheet/StyleSheet';
-import clamp from '../Utilities/clamp';
-import infoLog from '../Utilities/infoLog';
-import {CellRenderMask} from './CellRenderMask';
-import ChildListCollection from './ChildListCollection';
-import FillRateHelper from './FillRateHelper';
-import StateSafePureComponent from './StateSafePureComponent';
-import ViewabilityHelper from './ViewabilityHelper';
-import CellRenderer from './VirtualizedListCellRenderer';
-import {
-  VirtualizedListCellContextProvider,
-  VirtualizedListContext,
-  VirtualizedListContextProvider,
-} from './VirtualizedListContext.js';
-import {
-  computeWindowedRenderLimits,
-  keyExtractor as defaultKeyExtractor,
-} from './VirtualizeUtils';
-import invariant from 'invariant';
-import * as React from 'react';
-
-const Platform = require('../Utilities/Platform'); // [macOS]
-
-export type {RenderItemProps, RenderItemType, Separators};
-
-const ON_EDGE_REACHED_EPSILON = 0.001;
-
-let _usedIndexForKey = false;
-let _keylessItemComponentName: string = '';
-
-type ViewabilityHelperCallbackTuple = {
-  viewabilityHelper: ViewabilityHelper,
-  onViewableItemsChanged: (info: {
-    viewableItems: Array<ViewToken>,
-    changed: Array<ViewToken>,
-    ...
-  }) => void,
-  ...
-};
-
-type State = {
-  renderMask: CellRenderMask,
-  cellsAroundViewport: {first: number, last: number},
-  selectedRowIndex: number, // [macOS]
-};
-
-/**
- * Default Props Helper Functions
- * Use the following helper functions for default values
- */
-
-// horizontalOrDefault(this.props.horizontal)
-function horizontalOrDefault(horizontal: ?boolean) {
-  return horizontal ?? false;
-}
-
-// initialNumToRenderOrDefault(this.props.initialNumToRenderOrDefault)
-function initialNumToRenderOrDefault(initialNumToRender: ?number) {
-  return initialNumToRender ?? 10;
-}
-
-// maxToRenderPerBatchOrDefault(this.props.maxToRenderPerBatch)
-function maxToRenderPerBatchOrDefault(maxToRenderPerBatch: ?number) {
-  return maxToRenderPerBatch ?? 10;
-}
-
-// onStartReachedThresholdOrDefault(this.props.onStartReachedThreshold)
-function onStartReachedThresholdOrDefault(onStartReachedThreshold: ?number) {
-  return onStartReachedThreshold ?? 2;
-}
-
-// onEndReachedThresholdOrDefault(this.props.onEndReachedThreshold)
-function onEndReachedThresholdOrDefault(onEndReachedThreshold: ?number) {
-  return onEndReachedThreshold ?? 2;
-}
-
-// getScrollingThreshold(visibleLength, onEndReachedThreshold)
-function getScrollingThreshold(threshold: number, visibleLength: number) {
-  return (threshold * visibleLength) / 2;
-}
-
-// scrollEventThrottleOrDefault(this.props.scrollEventThrottle)
-function scrollEventThrottleOrDefault(scrollEventThrottle: ?number) {
-  return scrollEventThrottle ?? 50;
-}
-
-// windowSizeOrDefault(this.props.windowSize)
-function windowSizeOrDefault(windowSize: ?number) {
-  return windowSize ?? 21;
-}
-
-function findLastWhere<T>(
-  arr: $ReadOnlyArray<T>,
-  predicate: (element: T) => boolean,
-): T | null {
-  for (let i = arr.length - 1; i >= 0; i--) {
-    if (predicate(arr[i])) {
-      return arr[i];
-    }
-  }
-
-  return null;
-}
-
-/**
- * Base implementation for the more convenient [`<FlatList>`](https://reactnative.dev/docs/flatlist)
- * and [`<SectionList>`](https://reactnative.dev/docs/sectionlist) components, which are also better
- * documented. In general, this should only really be used if you need more flexibility than
- * `FlatList` provides, e.g. for use with immutable data instead of plain arrays.
- *
- * Virtualization massively improves memory consumption and performance of large lists by
- * maintaining a finite render window of active items and replacing all items outside of the render
- * window with appropriately sized blank space. The window adapts to scrolling behavior, and items
- * are rendered incrementally with low-pri (after any running interactions) if they are far from the
- * visible area, or with hi-pri otherwise to minimize the potential of seeing blank space.
- *
- * Some caveats:
- *
- * - Internal state is not preserved when content scrolls out of the render window. Make sure all
- *   your data is captured in the item data or external stores like Flux, Redux, or Relay.
- * - This is a `PureComponent` which means that it will not re-render if `props` remain shallow-
- *   equal. Make sure that everything your `renderItem` function depends on is passed as a prop
- *   (e.g. `extraData`) that is not `===` after updates, otherwise your UI may not update on
- *   changes. This includes the `data` prop and parent component state.
- * - In order to constrain memory and enable smooth scrolling, content is rendered asynchronously
- *   offscreen. This means it's possible to scroll faster than the fill rate ands momentarily see
- *   blank content. This is a tradeoff that can be adjusted to suit the needs of each application,
- *   and we are working on improving it behind the scenes.
- * - By default, the list looks for a `key` or `id` prop on each item and uses that for the React key.
- *   Alternatively, you can provide a custom `keyExtractor` prop.
- * - As an effort to remove defaultProps, use helper functions when referencing certain props
- *
- */
-export default class VirtualizedList extends StateSafePureComponent<
-  Props,
-  State,
-> {
-  static contextType: typeof VirtualizedListContext = VirtualizedListContext;
-
-  // scrollToEnd may be janky without getItemLayout prop
-  scrollToEnd(params?: ?{animated?: ?boolean, ...}) {
-    const animated = params ? params.animated : true;
-    const veryLast = this.props.getItemCount(this.props.data) - 1;
-    if (veryLast < 0) {
-      return;
-    }
-    const frame = this.__getFrameMetricsApprox(veryLast, this.props);
-    const offset = Math.max(
-      0,
-      frame.offset +
-        frame.length +
-        this._footerLength -
-        this._scrollMetrics.visibleLength,
-    );
-
-    if (this._scrollRef == null) {
-      return;
-    }
-
-    if (this._scrollRef.scrollTo == null) {
-      console.warn(
-        'No scrollTo method provided. This may be because you have two nested ' +
-          'VirtualizedLists with the same orientation, or because you are ' +
-          'using a custom component that does not implement scrollTo.',
-      );
-      return;
-    }
-
-    this._scrollRef.scrollTo(
-      horizontalOrDefault(this.props.horizontal)
-        ? {x: offset, animated}
-        : {y: offset, animated},
-    );
-  }
-
-  // scrollToIndex may be janky without getItemLayout prop
-  scrollToIndex(params: {
-    animated?: ?boolean,
-    index: number,
-    viewOffset?: number,
-    viewPosition?: number,
-    ...
-  }): $FlowFixMe {
-    const {
-      data,
-      horizontal,
-      getItemCount,
-      getItemLayout,
-      onScrollToIndexFailed,
-    } = this.props;
-    const {animated, index, viewOffset, viewPosition} = params;
-    invariant(
-      index >= 0,
-      `scrollToIndex out of range: requested index ${index} but minimum is 0`,
-    );
-    invariant(
-      getItemCount(data) >= 1,
-      `scrollToIndex out of range: item length ${getItemCount(
-        data,
-      )} but minimum is 1`,
-    );
-    invariant(
-      index < getItemCount(data),
-      `scrollToIndex out of range: requested index ${index} is out of 0 to ${
-        getItemCount(data) - 1
-      }`,
-    );
-    if (!getItemLayout && index > this._highestMeasuredFrameIndex) {
-      invariant(
-        !!onScrollToIndexFailed,
-        'scrollToIndex should be used in conjunction with getItemLayout or onScrollToIndexFailed, ' +
-          'otherwise there is no way to know the location of offscreen indices or handle failures.',
-      );
-      onScrollToIndexFailed({
-        averageItemLength: this._averageCellLength,
-        highestMeasuredFrameIndex: this._highestMeasuredFrameIndex,
-        index,
-      });
-      return;
-    }
-    const frame = this.__getFrameMetricsApprox(Math.floor(index), this.props);
-    const offset =
-      Math.max(
-        0,
-        this._getOffsetApprox(index, this.props) -
-          (viewPosition || 0) *
-            (this._scrollMetrics.visibleLength - frame.length),
-      ) - (viewOffset || 0);
-
-    if (this._scrollRef == null) {
-      return;
-    }
-
-    if (this._scrollRef.scrollTo == null) {
-      console.warn(
-        'No scrollTo method provided. This may be because you have two nested ' +
-          'VirtualizedLists with the same orientation, or because you are ' +
-          'using a custom component that does not implement scrollTo.',
-      );
-      return;
-    }
-
-    this._scrollRef.scrollTo(
-      horizontal ? {x: offset, animated} : {y: offset, animated},
-    );
-  }
-
-  // scrollToItem may be janky without getItemLayout prop. Required linear scan through items -
-  // use scrollToIndex instead if possible.
-  scrollToItem(params: {
-    animated?: ?boolean,
-    item: Item,
-    viewOffset?: number,
-    viewPosition?: number,
-    ...
-  }) {
-    const {item} = params;
-    const {data, getItem, getItemCount} = this.props;
-    const itemCount = getItemCount(data);
-    for (let index = 0; index < itemCount; index++) {
-      if (getItem(data, index) === item) {
-        this.scrollToIndex({...params, index});
-        break;
-      }
-    }
-  }
-
-  /**
-   * Scroll to a specific content pixel offset in the list.
-   *
-   * Param `offset` expects the offset to scroll to.
-   * In case of `horizontal` is true, the offset is the x-value,
-   * in any other case the offset is the y-value.
-   *
-   * Param `animated` (`true` by default) defines whether the list
-   * should do an animation while scrolling.
-   */
-  scrollToOffset(params: {animated?: ?boolean, offset: number, ...}) {
-    const {animated, offset} = params;
-
-    if (this._scrollRef == null) {
-      return;
-    }
-
-    if (this._scrollRef.scrollTo == null) {
-      console.warn(
-        'No scrollTo method provided. This may be because you have two nested ' +
-          'VirtualizedLists with the same orientation, or because you are ' +
-          'using a custom component that does not implement scrollTo.',
-      );
-      return;
-    }
-
-    this._scrollRef.scrollTo(
-      horizontalOrDefault(this.props.horizontal)
-        ? {x: offset, animated}
-        : {y: offset, animated},
-    );
-  }
-
-  // [macOS
-  ensureItemAtIndexIsVisible(rowIndex: number) {
-    const frame = this.__getFrameMetricsApprox(rowIndex, this.props);
-    const visTop = this._scrollMetrics.offset;
-    const visLen = this._scrollMetrics.visibleLength;
-    const visEnd = visTop + visLen;
-    const contentLength = this._scrollMetrics.contentLength;
-    const frameEnd = frame.offset + frame.length;
-
-    if (frameEnd > visEnd) {
-      const newOffset = Math.min(contentLength, visTop + (frameEnd - visEnd));
-      this.scrollToOffset({offset: newOffset});
-    } else if (frame.offset < visTop) {
-      const newOffset = Math.min(frame.offset, visTop - frame.length);
-      this.scrollToOffset({offset: newOffset});
-    }
-  }
-
-  selectRowAtIndex(rowIndex: number) {
-    this._selectRowAtIndex(rowIndex);
-  }
-  // macOS]
-
-  recordInteraction() {
-    this._nestedChildLists.forEach(childList => {
-      childList.recordInteraction();
-    });
-    this._viewabilityTuples.forEach(t => {
-      t.viewabilityHelper.recordInteraction();
-    });
-    this._updateViewableItems(this.props, this.state.cellsAroundViewport);
-  }
-
-  flashScrollIndicators() {
-    if (this._scrollRef == null) {
-      return;
-    }
-
-    this._scrollRef.flashScrollIndicators();
-  }
-
-  /**
-   * Provides a handle to the underlying scroll responder.
-   * Note that `this._scrollRef` might not be a `ScrollView`, so we
-   * need to check that it responds to `getScrollResponder` before calling it.
-   */
-  getScrollResponder(): ?ScrollResponderType {
-    if (this._scrollRef && this._scrollRef.getScrollResponder) {
-      return this._scrollRef.getScrollResponder();
-    }
-  }
-
-  getScrollableNode(): ?number {
-    if (this._scrollRef && this._scrollRef.getScrollableNode) {
-      return this._scrollRef.getScrollableNode();
-    } else {
-      return findNodeHandle(this._scrollRef);
-    }
-  }
-
-  getScrollRef():
-    | ?React.ElementRef<typeof ScrollView>
-    | ?React.ElementRef<typeof View> {
-    if (this._scrollRef && this._scrollRef.getScrollRef) {
-      return this._scrollRef.getScrollRef();
-    } else {
-      return this._scrollRef;
-    }
-  }
-
-  setNativeProps(props: Object) {
-    if (this._scrollRef) {
-      this._scrollRef.setNativeProps(props);
-    }
-  }
-
-  _getCellKey(): string {
-    return this.context?.cellKey || 'rootList';
-  }
-
-  // $FlowFixMe[missing-local-annot]
-  _getScrollMetrics = () => {
-    return this._scrollMetrics;
-  };
-
-  hasMore(): boolean {
-    return this._hasMore;
-  }
-
-  // $FlowFixMe[missing-local-annot]
-  _getOutermostParentListRef = () => {
-    if (this._isNestedWithSameOrientation()) {
-      return this.context.getOutermostParentListRef();
-    } else {
-      return this;
-    }
-  };
-
-  _registerAsNestedChild = (childList: {
-    cellKey: string,
-    ref: React.ElementRef<typeof VirtualizedList>,
-  }): void => {
-    this._nestedChildLists.add(childList.ref, childList.cellKey);
-    if (this._hasInteracted) {
-      childList.ref.recordInteraction();
-    }
-  };
-
-  _unregisterAsNestedChild = (childList: {
-    ref: React.ElementRef<typeof VirtualizedList>,
-  }): void => {
-    this._nestedChildLists.remove(childList.ref);
-  };
-
-  state: State;
-
-  constructor(props: Props) {
-    super(props);
-    invariant(
-      // $FlowFixMe[prop-missing]
-      !props.onScroll || !props.onScroll.__isNative,
-      'Components based on VirtualizedList must be wrapped with Animated.createAnimatedComponent ' +
-        'to support native onScroll events with useNativeDriver',
-    );
-    invariant(
-      windowSizeOrDefault(props.windowSize) > 0,
-      'VirtualizedList: The windowSize prop must be present and set to a value greater than 0.',
-    );
-
-    invariant(
-      props.getItemCount,
-      'VirtualizedList: The "getItemCount" prop must be provided',
-    );
-
-    this._fillRateHelper = new FillRateHelper(this._getFrameMetrics);
-    this._updateCellsToRenderBatcher = new Batchinator(
-      this._updateCellsToRender,
-      this.props.updateCellsBatchingPeriod ?? 50,
-    );
-
-    if (this.props.viewabilityConfigCallbackPairs) {
-      this._viewabilityTuples = this.props.viewabilityConfigCallbackPairs.map(
-        pair => ({
-          viewabilityHelper: new ViewabilityHelper(pair.viewabilityConfig),
-          onViewableItemsChanged: pair.onViewableItemsChanged,
-        }),
-      );
-    } else {
-      const {onViewableItemsChanged, viewabilityConfig} = this.props;
-      if (onViewableItemsChanged) {
-        this._viewabilityTuples.push({
-          viewabilityHelper: new ViewabilityHelper(viewabilityConfig),
-          onViewableItemsChanged: onViewableItemsChanged,
-        });
-      }
-    }
-
-    invariant(
-      !this.context,
-      'Unexpectedly saw VirtualizedListContext available in ctor',
-    );
-
-    const initialRenderRegion = VirtualizedList._initialRenderRegion(props);
-
-    this.state = {
-      cellsAroundViewport: initialRenderRegion,
-      renderMask: VirtualizedList._createRenderMask(props, initialRenderRegion),
-      selectedRowIndex: this.props.initialSelectedIndex ?? -1, // [macOS]
-    };
-  }
-
-  static _createRenderMask(
-    props: Props,
-    cellsAroundViewport: {first: number, last: number},
-    additionalRegions?: ?$ReadOnlyArray<{first: number, last: number}>,
-  ): CellRenderMask {
-    const itemCount = props.getItemCount(props.data);
-
-    invariant(
-      cellsAroundViewport.first >= 0 &&
-        cellsAroundViewport.last >= cellsAroundViewport.first - 1 &&
-        cellsAroundViewport.last < itemCount,
-      `Invalid cells around viewport "[${cellsAroundViewport.first}, ${cellsAroundViewport.last}]" was passed to VirtualizedList._createRenderMask`,
-    );
-
-    const renderMask = new CellRenderMask(itemCount);
-
-    if (itemCount > 0) {
-      const allRegions = [cellsAroundViewport, ...(additionalRegions ?? [])];
-      for (const region of allRegions) {
-        renderMask.addCells(region);
-      }
-
-      // The initially rendered cells are retained as part of the
-      // "scroll-to-top" optimization
-      if (props.initialScrollIndex == null || props.initialScrollIndex <= 0) {
-        const initialRegion = VirtualizedList._initialRenderRegion(props);
-        renderMask.addCells(initialRegion);
-      }
-
-      // The layout coordinates of sticker headers may be off-screen while the
-      // actual header is on-screen. Keep the most recent before the viewport
-      // rendered, even if its layout coordinates are not in viewport.
-      const stickyIndicesSet = new Set(props.stickyHeaderIndices);
-      VirtualizedList._ensureClosestStickyHeader(
-        props,
-        stickyIndicesSet,
-        renderMask,
-        cellsAroundViewport.first,
-      );
-    }
-
-    return renderMask;
-  }
-
-  static _initialRenderRegion(props: Props): {first: number, last: number} {
-    const itemCount = props.getItemCount(props.data);
-    const scrollIndex = Math.floor(Math.max(0, props.initialScrollIndex ?? 0));
-
-    return {
-      first: scrollIndex,
-      last:
-        Math.min(
-          itemCount,
-          scrollIndex + initialNumToRenderOrDefault(props.initialNumToRender),
-        ) - 1,
-    };
-  }
-
-  static _ensureClosestStickyHeader(
-    props: Props,
-    stickyIndicesSet: Set<number>,
-    renderMask: CellRenderMask,
-    cellIdx: number,
-  ) {
-    const stickyOffset = props.ListHeaderComponent ? 1 : 0;
-
-    for (let itemIdx = cellIdx - 1; itemIdx >= 0; itemIdx--) {
-      if (stickyIndicesSet.has(itemIdx + stickyOffset)) {
-        renderMask.addCells({first: itemIdx, last: itemIdx});
-        break;
-      }
-    }
-  }
-
-  _adjustCellsAroundViewport(
-    props: Props,
-    cellsAroundViewport: {first: number, last: number},
-  ): {first: number, last: number} {
-    const {data, getItemCount} = props;
-    const onEndReachedThreshold = onEndReachedThresholdOrDefault(
-      props.onEndReachedThreshold,
-    );
-    this._updateViewableItems(props, cellsAroundViewport);
-
-    const {contentLength, offset, visibleLength} = this._scrollMetrics;
-    const distanceFromEnd = contentLength - visibleLength - offset;
-
-    // Wait until the scroll view metrics have been set up. And until then,
-    // we will trust the initialNumToRender suggestion
-    if (visibleLength <= 0 || contentLength <= 0) {
-      return cellsAroundViewport.last >= getItemCount(data)
-        ? VirtualizedList._constrainToItemCount(cellsAroundViewport, props)
-        : cellsAroundViewport;
-    }
-
-    let newCellsAroundViewport: {first: number, last: number};
-    if (props.disableVirtualization) {
-      const renderAhead =
-        distanceFromEnd < onEndReachedThreshold * visibleLength
-          ? maxToRenderPerBatchOrDefault(props.maxToRenderPerBatch)
-          : 0;
-
-      newCellsAroundViewport = {
-        first: 0,
-        last: Math.min(
-          cellsAroundViewport.last + renderAhead,
-          getItemCount(data) - 1,
-        ),
-      };
-    } else {
-      // If we have a non-zero initialScrollIndex and run this before we've scrolled,
-      // we'll wipe out the initialNumToRender rendered elements starting at initialScrollIndex.
-      // So let's wait until we've scrolled the view to the right place. And until then,
-      // we will trust the initialScrollIndex suggestion.
-
-      // Thus, we want to recalculate the windowed render limits if any of the following hold:
-      // - initialScrollIndex is undefined or is 0
-      // - initialScrollIndex > 0 AND scrolling is complete
-      // - initialScrollIndex > 0 AND the end of the list is visible (this handles the case
-      //   where the list is shorter than the visible area)
-      if (
-        props.initialScrollIndex &&
-        !this._scrollMetrics.offset &&
-        Math.abs(distanceFromEnd) >= Number.EPSILON
-      ) {
-        return cellsAroundViewport.last >= getItemCount(data)
-          ? VirtualizedList._constrainToItemCount(cellsAroundViewport, props)
-          : cellsAroundViewport;
-      }
-
-      newCellsAroundViewport = computeWindowedRenderLimits(
-        props,
-        maxToRenderPerBatchOrDefault(props.maxToRenderPerBatch),
-        windowSizeOrDefault(props.windowSize),
-        cellsAroundViewport,
-        this.__getFrameMetricsApprox,
-        this._scrollMetrics,
-      );
-      invariant(
-        newCellsAroundViewport.last < getItemCount(data),
-        'computeWindowedRenderLimits() should return range in-bounds',
-      );
-    }
-
-    if (this._nestedChildLists.size() > 0) {
-      // If some cell in the new state has a child list in it, we should only render
-      // up through that item, so that we give that list a chance to render.
-      // Otherwise there's churn from multiple child lists mounting and un-mounting
-      // their items.
-
-      // Will this prevent rendering if the nested list doesn't realize the end?
-      const childIdx = this._findFirstChildWithMore(
-        newCellsAroundViewport.first,
-        newCellsAroundViewport.last,
-      );
-
-      newCellsAroundViewport.last = childIdx ?? newCellsAroundViewport.last;
-    }
-
-    return newCellsAroundViewport;
-  }
-
-  _findFirstChildWithMore(first: number, last: number): number | null {
-    for (let ii = first; ii <= last; ii++) {
-      const cellKeyForIndex = this._indicesToKeys.get(ii);
-      if (
-        cellKeyForIndex != null &&
-        this._nestedChildLists.anyInCell(cellKeyForIndex, childList =>
-          childList.hasMore(),
-        )
-      ) {
-        return ii;
-      }
-    }
-
-    return null;
-  }
-=======
 'use strict';
->>>>>>> 2e3dbe9c
 
 import {typeof VirtualizedList as VirtualizedListType} from '@react-native/virtualized-lists';
 
 const VirtualizedList: VirtualizedListType =
   require('@react-native/virtualized-lists').VirtualizedList;
 
-<<<<<<< HEAD
-  static getDerivedStateFromProps(newProps: Props, prevState: State): State {
-    // first and last could be stale (e.g. if a new, shorter items props is passed in), so we make
-    // sure we're rendering a reasonable range here.
-    const itemCount = newProps.getItemCount(newProps.data);
-    if (itemCount === prevState.renderMask.numCells()) {
-      return prevState;
-    }
-
-    const constrainedCells = VirtualizedList._constrainToItemCount(
-      prevState.cellsAroundViewport,
-      newProps,
-    );
-
-    return {
-      cellsAroundViewport: constrainedCells,
-      renderMask: VirtualizedList._createRenderMask(newProps, constrainedCells),
-      // [macOS
-      selectedRowIndex: Math.max(
-        -1, // Used to indicate no row is selected
-        Math.min(prevState.selectedRowIndex, itemCount),
-      ), // macOS]
-    };
-  }
-
-  _pushCells(
-    cells: Array<Object>,
-    stickyHeaderIndices: Array<number>,
-    stickyIndicesFromProps: Set<number>,
-    first: number,
-    last: number,
-    inversionStyle: ViewStyleProp,
-  ) {
-    const {
-      CellRendererComponent,
-      ItemSeparatorComponent,
-      ListHeaderComponent,
-      ListItemComponent,
-      data,
-      debug,
-      getItem,
-      getItemCount,
-      getItemLayout,
-      horizontal,
-      renderItem,
-    } = this.props;
-    const stickyOffset = ListHeaderComponent ? 1 : 0;
-    const end = getItemCount(data) - 1;
-    let prevCellKey;
-    last = Math.min(end, last);
-    for (let ii = first; ii <= last; ii++) {
-      const item = getItem(data, ii);
-      const key = this._keyExtractor(item, ii, this.props);
-      this._indicesToKeys.set(ii, key);
-      if (stickyIndicesFromProps.has(ii + stickyOffset)) {
-        stickyHeaderIndices.push(cells.length);
-      }
-      cells.push(
-        <CellRenderer
-          CellRendererComponent={CellRendererComponent}
-          ItemSeparatorComponent={ii < end ? ItemSeparatorComponent : undefined}
-          ListItemComponent={ListItemComponent}
-          cellKey={key}
-          debug={debug}
-          fillRateHelper={this._fillRateHelper}
-          getItemLayout={getItemLayout}
-          horizontal={horizontal}
-          index={ii}
-          inversionStyle={inversionStyle}
-          item={item}
-          // [macOS
-          isSelected={
-            this.props.enableSelectionOnKeyPress &&
-            this.state.selectedRowIndex === ii
-              ? true
-              : false
-          } // macOS]
-          key={key}
-          prevCellKey={prevCellKey}
-          onCellLayout={this._onCellLayout}
-          onUpdateSeparators={this._onUpdateSeparators}
-          onCellFocusCapture={e => this._onCellFocusCapture(key)}
-          onUnmount={this._onCellUnmount}
-          ref={ref => {
-            this._cellRefs[key] = ref;
-          }}
-          renderItem={renderItem}
-        />,
-      );
-      prevCellKey = key;
-    }
-  }
-
-  static _constrainToItemCount(
-    cells: {first: number, last: number},
-    props: Props,
-  ): {first: number, last: number} {
-    const itemCount = props.getItemCount(props.data);
-    const last = Math.min(itemCount - 1, cells.last);
-
-    const maxToRenderPerBatch = maxToRenderPerBatchOrDefault(
-      props.maxToRenderPerBatch,
-    );
-
-    return {
-      first: clamp(0, itemCount - 1 - maxToRenderPerBatch, cells.first),
-      last,
-    };
-  }
-
-  _onUpdateSeparators = (keys: Array<?string>, newProps: Object) => {
-    keys.forEach(key => {
-      const ref = key != null && this._cellRefs[key];
-      ref && ref.updateSeparatorProps(newProps);
-    });
-  };
-
-  _isNestedWithSameOrientation(): boolean {
-    const nestedContext = this.context;
-    return !!(
-      nestedContext &&
-      !!nestedContext.horizontal === horizontalOrDefault(this.props.horizontal)
-    );
-  }
-
-  _getSpacerKey = (isVertical: boolean): string =>
-    isVertical ? 'height' : 'width';
-
-  _keyExtractor(
-    item: Item,
-    index: number,
-    props: {
-      keyExtractor?: ?(item: Item, index: number) => string,
-      ...
-    },
-    // $FlowFixMe[missing-local-annot]
-  ) {
-    if (props.keyExtractor != null) {
-      return props.keyExtractor(item, index);
-    }
-
-    const key = defaultKeyExtractor(item, index);
-    if (key === String(index)) {
-      _usedIndexForKey = true;
-      if (item.type && item.type.displayName) {
-        _keylessItemComponentName = item.type.displayName;
-      }
-    }
-    return key;
-  }
-
-  render(): React.Node {
-    if (__DEV__) {
-      // $FlowFixMe[underconstrained-implicit-instantiation]
-      const flatStyles = flattenStyle(this.props.contentContainerStyle);
-      if (flatStyles != null && flatStyles.flexWrap === 'wrap') {
-        console.warn(
-          '`flexWrap: `wrap`` is not supported with the `VirtualizedList` components.' +
-            'Consider using `numColumns` with `FlatList` instead.',
-        );
-      }
-    }
-    const {ListEmptyComponent, ListFooterComponent, ListHeaderComponent} =
-      this.props;
-    const {data, horizontal} = this.props;
-    // macOS natively supports inverted lists, thus not needing an inversion style
-    const inversionStyle =
-      this.props.inverted && Platform.OS !== 'macos' // [macOS]
-        ? horizontalOrDefault(this.props.horizontal)
-          ? styles.horizontallyInverted
-          : styles.verticallyInverted
-        : null;
-    const cells: Array<any | React.Node> = [];
-    const stickyIndicesFromProps = new Set(this.props.stickyHeaderIndices);
-    const stickyHeaderIndices = [];
-
-    // 1. Add cell for ListHeaderComponent
-    if (ListHeaderComponent) {
-      if (stickyIndicesFromProps.has(0)) {
-        stickyHeaderIndices.push(0);
-      }
-      const element = React.isValidElement(ListHeaderComponent) ? (
-        ListHeaderComponent
-      ) : (
-        // $FlowFixMe[not-a-component]
-        // $FlowFixMe[incompatible-type-arg]
-        <ListHeaderComponent />
-      );
-      cells.push(
-        <VirtualizedListCellContextProvider
-          cellKey={this._getCellKey() + '-header'}
-          key="$header">
-          <View
-            onLayout={this._onLayoutHeader}
-            style={StyleSheet.compose(
-              inversionStyle,
-              this.props.ListHeaderComponentStyle,
-            )}>
-            {
-              // $FlowFixMe[incompatible-type] - Typing ReactNativeComponent revealed errors
-              element
-            }
-          </View>
-        </VirtualizedListCellContextProvider>,
-      );
-    }
-
-    // 2a. Add a cell for ListEmptyComponent if applicable
-    const itemCount = this.props.getItemCount(data);
-    if (itemCount === 0 && ListEmptyComponent) {
-      const element: React.Element<any> = ((React.isValidElement(
-        ListEmptyComponent,
-      ) ? (
-        ListEmptyComponent
-      ) : (
-        // $FlowFixMe[not-a-component]
-        // $FlowFixMe[incompatible-type-arg]
-        <ListEmptyComponent />
-      )): any);
-      cells.push(
-        <VirtualizedListCellContextProvider
-          cellKey={this._getCellKey() + '-empty'}
-          key="$empty">
-          {React.cloneElement(element, {
-            onLayout: (event: LayoutEvent) => {
-              this._onLayoutEmpty(event);
-              if (element.props.onLayout) {
-                element.props.onLayout(event);
-              }
-            },
-            style: StyleSheet.compose(inversionStyle, element.props.style),
-          })}
-        </VirtualizedListCellContextProvider>,
-      );
-    }
-
-    // 2b. Add cells and spacers for each item
-    if (itemCount > 0) {
-      _usedIndexForKey = false;
-      _keylessItemComponentName = '';
-      const spacerKey = this._getSpacerKey(!horizontal);
-
-      const renderRegions = this.state.renderMask.enumerateRegions();
-      const lastSpacer = findLastWhere(renderRegions, r => r.isSpacer);
-
-      for (const section of renderRegions) {
-        if (section.isSpacer) {
-          // Legacy behavior is to avoid spacers when virtualization is
-          // disabled (including head spacers on initial render).
-          if (this.props.disableVirtualization) {
-            continue;
-          }
-
-          // Without getItemLayout, we limit our tail spacer to the _highestMeasuredFrameIndex to
-          // prevent the user for hyperscrolling into un-measured area because otherwise content will
-          // likely jump around as it renders in above the viewport.
-          const isLastSpacer = section === lastSpacer;
-          const constrainToMeasured = isLastSpacer && !this.props.getItemLayout;
-          const last = constrainToMeasured
-            ? clamp(
-                section.first - 1,
-                section.last,
-                this._highestMeasuredFrameIndex,
-              )
-            : section.last;
-
-          const firstMetrics = this.__getFrameMetricsApprox(
-            section.first,
-            this.props,
-          );
-          const lastMetrics = this.__getFrameMetricsApprox(last, this.props);
-          const spacerSize =
-            lastMetrics.offset + lastMetrics.length - firstMetrics.offset;
-          cells.push(
-            <View
-              key={`$spacer-${section.first}`}
-              style={{[spacerKey]: spacerSize}}
-            />,
-          );
-        } else {
-          this._pushCells(
-            cells,
-            stickyHeaderIndices,
-            stickyIndicesFromProps,
-            section.first,
-            section.last,
-            inversionStyle,
-          );
-        }
-      }
-
-      if (!this._hasWarned.keys && _usedIndexForKey) {
-        console.warn(
-          'VirtualizedList: missing keys for items, make sure to specify a key or id property on each ' +
-            'item or provide a custom keyExtractor.',
-          _keylessItemComponentName,
-        );
-        this._hasWarned.keys = true;
-      }
-    }
-
-    // 3. Add cell for ListFooterComponent
-    if (ListFooterComponent) {
-      const element = React.isValidElement(ListFooterComponent) ? (
-        ListFooterComponent
-      ) : (
-        // $FlowFixMe[not-a-component]
-        // $FlowFixMe[incompatible-type-arg]
-        <ListFooterComponent />
-      );
-      cells.push(
-        <VirtualizedListCellContextProvider
-          cellKey={this._getFooterCellKey()}
-          key="$footer">
-          <View
-            onLayout={this._onLayoutFooter}
-            style={StyleSheet.compose(
-              inversionStyle,
-              this.props.ListFooterComponentStyle,
-            )}>
-            {
-              // $FlowFixMe[incompatible-type] - Typing ReactNativeComponent revealed errors
-              element
-            }
-          </View>
-        </VirtualizedListCellContextProvider>,
-      );
-    }
-
-    // 4. Render the ScrollView
-    const scrollProps = {
-      ...this.props,
-      onContentSizeChange: this._onContentSizeChange,
-      onLayout: this._onLayout,
-      onScroll: this._onScroll,
-      onScrollBeginDrag: this._onScrollBeginDrag,
-      onScrollEndDrag: this._onScrollEndDrag,
-      onMomentumScrollBegin: this._onMomentumScrollBegin,
-      onMomentumScrollEnd: this._onMomentumScrollEnd,
-      scrollEventThrottle: scrollEventThrottleOrDefault(
-        this.props.scrollEventThrottle,
-      ), // TODO: Android support
-      invertStickyHeaders:
-        this.props.invertStickyHeaders !== undefined
-          ? this.props.invertStickyHeaders
-          : this.props.inverted,
-      stickyHeaderIndices,
-      style: inversionStyle
-        ? [inversionStyle, this.props.style]
-        : this.props.style,
-    };
-
-    this._hasMore = this.state.cellsAroundViewport.last < itemCount - 1;
-
-    const innerRet = (
-      <VirtualizedListContextProvider
-        value={{
-          cellKey: null,
-          getScrollMetrics: this._getScrollMetrics,
-          horizontal: horizontalOrDefault(this.props.horizontal),
-          getOutermostParentListRef: this._getOutermostParentListRef,
-          registerAsNestedChild: this._registerAsNestedChild,
-          unregisterAsNestedChild: this._unregisterAsNestedChild,
-        }}>
-        {React.cloneElement(
-          (
-            this.props.renderScrollComponent ||
-            this._defaultRenderScrollComponent
-          )(scrollProps),
-          {
-            ref: this._captureScrollRef,
-          },
-          cells,
-        )}
-      </VirtualizedListContextProvider>
-    );
-    let ret: React.Node = innerRet;
-    if (__DEV__) {
-      ret = (
-        <ScrollView.Context.Consumer>
-          {scrollContext => {
-            if (
-              scrollContext != null &&
-              !scrollContext.horizontal ===
-                !horizontalOrDefault(this.props.horizontal) &&
-              !this._hasWarned.nesting &&
-              this.context == null &&
-              this.props.scrollEnabled !== false
-            ) {
-              // TODO (T46547044): use React.warn once 16.9 is sync'd: https://github.com/facebook/react/pull/15170
-              // TODO (GitHub #818): Use console.error (as per 646605b90e666c4b0d1c1200a137eacf62b46f87)
-              // instead of console.warn after resolving problems3 in RNTester's MultiColumn and SectionList example pages
-              console.warn(
-                'VirtualizedLists should never be nested inside plain ScrollViews with the same ' +
-                  'orientation because it can break windowing and other functionality - use another ' +
-                  'VirtualizedList-backed container instead.',
-              );
-              this._hasWarned.nesting = true;
-            }
-            return innerRet;
-          }}
-        </ScrollView.Context.Consumer>
-      );
-    }
-    if (this.props.debug) {
-      return (
-        <View style={styles.debug}>
-          {ret}
-          {this._renderDebugOverlay()}
-        </View>
-      );
-    } else {
-      return ret;
-    }
-  }
-
-  componentDidUpdate(prevProps: Props) {
-    const {data, extraData} = this.props;
-    if (data !== prevProps.data || extraData !== prevProps.extraData) {
-      // clear the viewableIndices cache to also trigger
-      // the onViewableItemsChanged callback with the new data
-      this._viewabilityTuples.forEach(tuple => {
-        tuple.viewabilityHelper.resetViewableIndices();
-      });
-    }
-    // The `this._hiPriInProgress` is guaranteeing a hiPri cell update will only happen
-    // once per fiber update. The `_scheduleCellsToRenderUpdate` will set it to true
-    // if a hiPri update needs to perform. If `componentDidUpdate` is triggered with
-    // `this._hiPriInProgress=true`, means it's triggered by the hiPri update. The
-    // `_scheduleCellsToRenderUpdate` will check this condition and not perform
-    // another hiPri update.
-    const hiPriInProgress = this._hiPriInProgress;
-    this._scheduleCellsToRenderUpdate();
-    // Make sure setting `this._hiPriInProgress` back to false after `componentDidUpdate`
-    // is triggered with `this._hiPriInProgress = true`
-    if (hiPriInProgress) {
-      this._hiPriInProgress = false;
-    }
-  }
-
-  _averageCellLength = 0;
-  _cellRefs: {[string]: null | CellRenderer<any>} = {};
-  _fillRateHelper: FillRateHelper;
-  _frames: {
-    [string]: {
-      inLayout?: boolean,
-      index: number,
-      length: number,
-      offset: number,
-    },
-  } = {};
-  _footerLength = 0;
-  // Used for preventing scrollToIndex from being called multiple times for initialScrollIndex
-  _hasTriggeredInitialScrollToIndex = false;
-  _hasInteracted = false;
-  _hasMore = false;
-  _hasWarned: {[string]: boolean} = {};
-  _headerLength = 0;
-  _hiPriInProgress: boolean = false; // flag to prevent infinite hiPri cell limit update
-  _highestMeasuredFrameIndex = 0;
-  _indicesToKeys: Map<number, string> = new Map();
-  _lastFocusedCellKey: ?string = null;
-  _nestedChildLists: ChildListCollection<VirtualizedList> =
-    new ChildListCollection();
-  _offsetFromParentVirtualizedList: number = 0;
-  _prevParentOffset: number = 0;
-  // $FlowFixMe[missing-local-annot]
-  _scrollMetrics = {
-    contentLength: 0,
-    dOffset: 0,
-    dt: 10,
-    offset: 0,
-    timestamp: 0,
-    velocity: 0,
-    visibleLength: 0,
-    zoomScale: 1,
-  };
-  _scrollRef: ?React.ElementRef<any> = null;
-  _sentStartForContentLength = 0;
-  _sentEndForContentLength = 0;
-  _totalCellLength = 0;
-  _totalCellsMeasured = 0;
-  _updateCellsToRenderBatcher: Batchinator;
-  _viewabilityTuples: Array<ViewabilityHelperCallbackTuple> = [];
-
-  /* $FlowFixMe[missing-local-annot] The type annotation(s) required by Flow's
-   * LTI update could not be added via codemod */
-  _captureScrollRef = ref => {
-    this._scrollRef = ref;
-  };
-
-  _computeBlankness() {
-    this._fillRateHelper.computeBlankness(
-      this.props,
-      this.state.cellsAroundViewport,
-      this._scrollMetrics,
-    );
-  }
-
-  /* $FlowFixMe[missing-local-annot] The type annotation(s) required by Flow's
-   * LTI update could not be added via codemod */
-  _defaultRenderScrollComponent = props => {
-    // [macOS
-    const preferredScrollerStyleDidChangeHandler =
-      this.props.onPreferredScrollerStyleDidChange;
-    const invertedDidChange = this.props.onInvertedDidChange;
-
-    const isFirstRowSelected =
-      this.state.selectedRowIndex === this.state.cellsAroundViewport.first;
-    const isLastRowSelected =
-      this.state.selectedRowIndex === this.state.cellsAroundViewport.last;
-
-    // Don't pass in ArrowUp/ArrowDown at the top/bottom of the list so that keyboard event can bubble
-    let _validKeysDown = ['Home', 'End'];
-    if (!isFirstRowSelected) {
-      _validKeysDown.push('ArrowUp');
-    }
-    if (!isLastRowSelected) {
-      _validKeysDown.push('ArrowDown');
-    }
-
-    const keyboardNavigationProps = {
-      focusable: true,
-      validKeysDown: _validKeysDown,
-      onKeyDown: this._handleKeyDown,
-    };
-
-    // macOS]
-    const onRefresh = props.onRefresh;
-    if (this._isNestedWithSameOrientation()) {
-      // $FlowFixMe[prop-missing] - Typing ReactNativeComponent revealed errors
-      return <View {...props} />;
-    } else if (onRefresh) {
-      invariant(
-        typeof props.refreshing === 'boolean',
-        '`refreshing` prop must be set as a boolean in order to use `onRefresh`, but got `' +
-          JSON.stringify(props.refreshing ?? 'undefined') +
-          '`',
-      );
-      return (
-        // $FlowFixMe[prop-missing] Invalid prop usage
-        // $FlowFixMe[incompatible-use]
-        <ScrollView
-          // [macOS
-          {...(props.enableSelectionOnKeyPress && keyboardNavigationProps)}
-          onInvertedDidChange={invertedDidChange}
-          onPreferredScrollerStyleDidChange={
-            preferredScrollerStyleDidChangeHandler
-          }
-          {...props}
-          // macOS]
-          refreshControl={
-            props.refreshControl == null ? (
-              <RefreshControl
-                // $FlowFixMe[incompatible-type]
-                refreshing={props.refreshing}
-                onRefresh={onRefresh}
-                progressViewOffset={props.progressViewOffset}
-              />
-            ) : (
-              props.refreshControl
-            )
-          }
-        />
-      );
-    } else {
-      return (
-        // $FlowFixMe[prop-missing] Invalid prop usage
-        // $FlowFixMe[incompatible-use]
-        <ScrollView
-          // [macOS
-          {...(props.enableSelectionOnKeyPress && keyboardNavigationProps)}
-          onInvertedDidChange={invertedDidChange}
-          onPreferredScrollerStyleDidChange={
-            preferredScrollerStyleDidChangeHandler
-          } // macOS]
-          {...props}
-        />
-      );
-    }
-  };
-
-  _onCellLayout = (e: LayoutEvent, cellKey: string, index: number): void => {
-    const layout = e.nativeEvent.layout;
-    const next = {
-      offset: this._selectOffset(layout),
-      length: this._selectLength(layout),
-      index,
-      inLayout: true,
-    };
-    const curr = this._frames[cellKey];
-    if (
-      !curr ||
-      next.offset !== curr.offset ||
-      next.length !== curr.length ||
-      index !== curr.index
-    ) {
-      this._totalCellLength += next.length - (curr ? curr.length : 0);
-      this._totalCellsMeasured += curr ? 0 : 1;
-      this._averageCellLength =
-        this._totalCellLength / this._totalCellsMeasured;
-      this._frames[cellKey] = next;
-      this._highestMeasuredFrameIndex = Math.max(
-        this._highestMeasuredFrameIndex,
-        index,
-      );
-      this._scheduleCellsToRenderUpdate();
-    } else {
-      this._frames[cellKey].inLayout = true;
-    }
-
-    this._triggerRemeasureForChildListsInCell(cellKey);
-
-    this._computeBlankness();
-    this._updateViewableItems(this.props, this.state.cellsAroundViewport);
-  };
-
-  _onCellFocusCapture(cellKey: string) {
-    this._lastFocusedCellKey = cellKey;
-    const renderMask = VirtualizedList._createRenderMask(
-      this.props,
-      this.state.cellsAroundViewport,
-      this._getNonViewportRenderRegions(this.props),
-    );
-
-    this.setState(state => {
-      if (!renderMask.equals(state.renderMask)) {
-        return {renderMask};
-      }
-      return null;
-    });
-  }
-
-  _onCellUnmount = (cellKey: string) => {
-    const curr = this._frames[cellKey];
-    if (curr) {
-      this._frames[cellKey] = {...curr, inLayout: false};
-    }
-  };
-
-  _triggerRemeasureForChildListsInCell(cellKey: string): void {
-    this._nestedChildLists.forEachInCell(cellKey, childList => {
-      childList.measureLayoutRelativeToContainingList();
-    });
-  }
-
-  measureLayoutRelativeToContainingList(): void {
-    // TODO (T35574538): findNodeHandle sometimes crashes with "Unable to find
-    // node on an unmounted component" during scrolling
-    try {
-      if (!this._scrollRef) {
-        return;
-      }
-      // We are assuming that getOutermostParentListRef().getScrollRef()
-      // is a non-null reference to a ScrollView
-      this._scrollRef.measureLayout(
-        this.context.getOutermostParentListRef().getScrollRef(),
-        (x, y, width, height) => {
-          this._offsetFromParentVirtualizedList = this._selectOffset({x, y});
-          this._scrollMetrics.contentLength = this._selectLength({
-            width,
-            height,
-          });
-          const scrollMetrics = this._convertParentScrollMetrics(
-            this.context.getScrollMetrics(),
-          );
-
-          const metricsChanged =
-            this._scrollMetrics.visibleLength !== scrollMetrics.visibleLength ||
-            this._scrollMetrics.offset !== scrollMetrics.offset;
-
-          if (metricsChanged) {
-            this._scrollMetrics.visibleLength = scrollMetrics.visibleLength;
-            this._scrollMetrics.offset = scrollMetrics.offset;
-
-            // If metrics of the scrollView changed, then we triggered remeasure for child list
-            // to ensure VirtualizedList has the right information.
-            this._nestedChildLists.forEach(childList => {
-              childList.measureLayoutRelativeToContainingList();
-            });
-          }
-        },
-        error => {
-          console.warn(
-            "VirtualizedList: Encountered an error while measuring a list's" +
-              ' offset from its containing VirtualizedList.',
-          );
-        },
-      );
-    } catch (error) {
-      console.warn(
-        'measureLayoutRelativeToContainingList threw an error',
-        error.stack,
-      );
-    }
-  }
-
-  _onLayout = (e: LayoutEvent) => {
-    if (this._isNestedWithSameOrientation()) {
-      // Need to adjust our scroll metrics to be relative to our containing
-      // VirtualizedList before we can make claims about list item viewability
-      this.measureLayoutRelativeToContainingList();
-    } else {
-      this._scrollMetrics.visibleLength = this._selectLength(
-        e.nativeEvent.layout,
-      );
-    }
-    this.props.onLayout && this.props.onLayout(e);
-    this._scheduleCellsToRenderUpdate();
-    this._maybeCallOnEdgeReached();
-  };
-
-  _onLayoutEmpty = (e: LayoutEvent) => {
-    this.props.onLayout && this.props.onLayout(e);
-  };
-
-  _getFooterCellKey(): string {
-    return this._getCellKey() + '-footer';
-  }
-
-  _onLayoutFooter = (e: LayoutEvent) => {
-    this._triggerRemeasureForChildListsInCell(this._getFooterCellKey());
-    this._footerLength = this._selectLength(e.nativeEvent.layout);
-  };
-
-  _onLayoutHeader = (e: LayoutEvent) => {
-    this._headerLength = this._selectLength(e.nativeEvent.layout);
-  };
-
-  // [macOS
-  _selectRowAtIndex = (rowIndex: number) => {
-    const prevIndex = this.state.selectedRowIndex;
-    const newIndex = rowIndex;
-    this.setState({selectedRowIndex: newIndex});
-
-    this.ensureItemAtIndexIsVisible(newIndex);
-    if (prevIndex !== newIndex) {
-      const item = this.props.getItem(this.props.data, newIndex);
-      if (this.props.onSelectionChanged) {
-        this.props.onSelectionChanged({
-          previousSelection: prevIndex,
-          newSelection: newIndex,
-          item: item,
-        });
-      }
-    }
-  };
-
-  _selectRowAboveIndex = (rowIndex: number) => {
-    const rowAbove = rowIndex > 0 ? rowIndex - 1 : rowIndex;
-    this._selectRowAtIndex(rowAbove);
-  };
-
-  _selectRowBelowIndex = (rowIndex: number) => {
-    const rowBelow =
-      rowIndex < this.state.cellsAroundViewport.last ? rowIndex + 1 : rowIndex;
-    this._selectRowAtIndex(rowBelow);
-  };
-
-  _handleKeyDown = (event: KeyEvent) => {
-    if (Platform.OS === 'macos') {
-      this.props.onKeyDown?.(event);
-      if (event.defaultPrevented) {
-        return;
-      }
-
-      const nativeEvent = event.nativeEvent;
-      const key = nativeEvent.key;
-
-      let selectedIndex = -1;
-      if (this.state.selectedRowIndex >= 0) {
-        selectedIndex = this.state.selectedRowIndex;
-      }
-
-      if (key === 'ArrowUp') {
-        if (nativeEvent.altKey) {
-          // Option+Up selects the first element
-          this._selectRowAtIndex(0);
-        } else {
-          this._selectRowAboveIndex(selectedIndex);
-        }
-      } else if (key === 'ArrowDown') {
-        if (nativeEvent.altKey) {
-          // Option+Down selects the last element
-          this._selectRowAtIndex(this.state.cellsAroundViewport.last);
-        } else {
-          this._selectRowBelowIndex(selectedIndex);
-        }
-      } else if (key === 'Enter') {
-        if (this.props.onSelectionEntered) {
-          const item = this.props.getItem(this.props.data, selectedIndex);
-          if (this.props.onSelectionEntered) {
-            this.props.onSelectionEntered(item);
-          }
-        }
-      } else if (key === 'Home') {
-        this.scrollToOffset({animated: true, offset: 0});
-      } else if (key === 'End') {
-        this.scrollToEnd({animated: true});
-      }
-    }
-  };
-  // macOS]
-
-  // $FlowFixMe[missing-local-annot]
-  _renderDebugOverlay() {
-    const normalize =
-      this._scrollMetrics.visibleLength /
-      (this._scrollMetrics.contentLength || 1);
-    const framesInLayout = [];
-    const itemCount = this.props.getItemCount(this.props.data);
-    for (let ii = 0; ii < itemCount; ii++) {
-      const frame = this.__getFrameMetricsApprox(ii, this.props);
-      /* $FlowFixMe[prop-missing] (>=0.68.0 site=react_native_fb) This comment
-       * suppresses an error found when Flow v0.68 was deployed. To see the
-       * error delete this comment and run Flow. */
-      if (frame.inLayout) {
-        framesInLayout.push(frame);
-      }
-    }
-    const windowTop = this.__getFrameMetricsApprox(
-      this.state.cellsAroundViewport.first,
-      this.props,
-    ).offset;
-    const frameLast = this.__getFrameMetricsApprox(
-      this.state.cellsAroundViewport.last,
-      this.props,
-    );
-    const windowLen = frameLast.offset + frameLast.length - windowTop;
-    const visTop = this._scrollMetrics.offset;
-    const visLen = this._scrollMetrics.visibleLength;
-
-    return (
-      <View style={[styles.debugOverlayBase, styles.debugOverlay]}>
-        {framesInLayout.map((f, ii) => (
-          <View
-            key={'f' + ii}
-            style={[
-              styles.debugOverlayBase,
-              styles.debugOverlayFrame,
-              {
-                top: f.offset * normalize,
-                height: f.length * normalize,
-              },
-            ]}
-          />
-        ))}
-        <View
-          style={[
-            styles.debugOverlayBase,
-            styles.debugOverlayFrameLast,
-            {
-              top: windowTop * normalize,
-              height: windowLen * normalize,
-            },
-          ]}
-        />
-        <View
-          style={[
-            styles.debugOverlayBase,
-            styles.debugOverlayFrameVis,
-            {
-              top: visTop * normalize,
-              height: visLen * normalize,
-            },
-          ]}
-        />
-      </View>
-    );
-  }
-
-  _selectLength(
-    metrics: $ReadOnly<{
-      height: number,
-      width: number,
-      ...
-    }>,
-  ): number {
-    return !horizontalOrDefault(this.props.horizontal)
-      ? metrics.height
-      : metrics.width;
-  }
-
-  _selectOffset(
-    metrics: $ReadOnly<{
-      x: number,
-      y: number,
-      ...
-    }>,
-  ): number {
-    return !horizontalOrDefault(this.props.horizontal) ? metrics.y : metrics.x;
-  }
-
-  _maybeCallOnEdgeReached() {
-    const {
-      data,
-      getItemCount,
-      onStartReached,
-      onStartReachedThreshold,
-      onEndReached,
-      onEndReachedThreshold,
-      initialScrollIndex,
-    } = this.props;
-    const {contentLength, visibleLength, offset} = this._scrollMetrics;
-    let distanceFromStart = offset;
-    let distanceFromEnd = contentLength - visibleLength - offset;
-
-    // Especially when oERT is zero it's necessary to 'floor' very small distance values to be 0
-    // since debouncing causes us to not fire this event for every single "pixel" we scroll and can thus
-    // be at the edge of the list with a distance approximating 0 but not quite there.
-    if (distanceFromStart < ON_EDGE_REACHED_EPSILON) {
-      distanceFromStart = 0;
-    }
-    if (distanceFromEnd < ON_EDGE_REACHED_EPSILON) {
-      distanceFromEnd = 0;
-    }
-
-    // TODO: T121172172 Look into why we're "defaulting" to a threshold of 2px
-    // when oERT is not present (different from 2 viewports used elsewhere)
-    const DEFAULT_THRESHOLD_PX = 2;
-
-    const startThreshold =
-      onStartReachedThreshold != null
-        ? onStartReachedThreshold * visibleLength
-        : DEFAULT_THRESHOLD_PX;
-    const endThreshold =
-      onEndReachedThreshold != null
-        ? onEndReachedThreshold * visibleLength
-        : DEFAULT_THRESHOLD_PX;
-    const isWithinStartThreshold = distanceFromStart <= startThreshold;
-    const isWithinEndThreshold = distanceFromEnd <= endThreshold;
-
-    // First check if the user just scrolled within the end threshold
-    // and call onEndReached only once for a given content length,
-    // and only if onStartReached is not being executed
-    if (
-      onEndReached &&
-      this.state.cellsAroundViewport.last === getItemCount(data) - 1 &&
-      isWithinEndThreshold &&
-      this._scrollMetrics.contentLength !== this._sentEndForContentLength
-    ) {
-      this._sentEndForContentLength = this._scrollMetrics.contentLength;
-      onEndReached({distanceFromEnd});
-    }
-
-    // Next check if the user just scrolled within the start threshold
-    // and call onStartReached only once for a given content length,
-    // and only if onEndReached is not being executed
-    else if (
-      onStartReached != null &&
-      this.state.cellsAroundViewport.first === 0 &&
-      isWithinStartThreshold &&
-      this._scrollMetrics.contentLength !== this._sentStartForContentLength
-    ) {
-      // On initial mount when using initialScrollIndex the offset will be 0 initially
-      // and will trigger an unexpected onStartReached. To avoid this we can use
-      // timestamp to differentiate between the initial scroll metrics and when we actually
-      // received the first scroll event.
-      if (!initialScrollIndex || this._scrollMetrics.timestamp !== 0) {
-        this._sentStartForContentLength = this._scrollMetrics.contentLength;
-        onStartReached({distanceFromStart});
-      }
-    }
-
-    // If the user scrolls away from the start or end and back again,
-    // cause onStartReached or onEndReached to be triggered again
-    else {
-      this._sentStartForContentLength = isWithinStartThreshold
-        ? this._sentStartForContentLength
-        : 0;
-      this._sentEndForContentLength = isWithinEndThreshold
-        ? this._sentEndForContentLength
-        : 0;
-    }
-  }
-
-  _onContentSizeChange = (width: number, height: number) => {
-    if (
-      width > 0 &&
-      height > 0 &&
-      this.props.initialScrollIndex != null &&
-      this.props.initialScrollIndex > 0 &&
-      !this._hasTriggeredInitialScrollToIndex
-    ) {
-      if (this.props.contentOffset == null) {
-        this.scrollToIndex({
-          animated: false,
-          index: this.props.initialScrollIndex,
-        });
-      }
-      this._hasTriggeredInitialScrollToIndex = true;
-    }
-    if (this.props.onContentSizeChange) {
-      this.props.onContentSizeChange(width, height);
-    }
-    this._scrollMetrics.contentLength = this._selectLength({height, width});
-    this._scheduleCellsToRenderUpdate();
-    this._maybeCallOnEdgeReached();
-  };
-
-  /* Translates metrics from a scroll event in a parent VirtualizedList into
-   * coordinates relative to the child list.
-   */
-  _convertParentScrollMetrics = (metrics: {
-    visibleLength: number,
-    offset: number,
-    ...
-  }): $FlowFixMe => {
-    // Offset of the top of the nested list relative to the top of its parent's viewport
-    const offset = metrics.offset - this._offsetFromParentVirtualizedList;
-    // Child's visible length is the same as its parent's
-    const visibleLength = metrics.visibleLength;
-    const dOffset = offset - this._scrollMetrics.offset;
-    const contentLength = this._scrollMetrics.contentLength;
-
-    return {
-      visibleLength,
-      contentLength,
-      offset,
-      dOffset,
-    };
-  };
-
-  _onScroll = (e: Object) => {
-    this._nestedChildLists.forEach(childList => {
-      childList._onScroll(e);
-    });
-    if (this.props.onScroll) {
-      this.props.onScroll(e);
-    }
-    const timestamp = e.timeStamp;
-    let visibleLength = this._selectLength(e.nativeEvent.layoutMeasurement);
-    let contentLength = this._selectLength(e.nativeEvent.contentSize);
-    let offset = this._selectOffset(e.nativeEvent.contentOffset);
-    let dOffset = offset - this._scrollMetrics.offset;
-
-    if (this._isNestedWithSameOrientation()) {
-      if (this._scrollMetrics.contentLength === 0) {
-        // Ignore scroll events until onLayout has been called and we
-        // know our offset from our offset from our parent
-        return;
-      }
-      ({visibleLength, contentLength, offset, dOffset} =
-        this._convertParentScrollMetrics({
-          visibleLength,
-          offset,
-        }));
-    }
-
-    const dt = this._scrollMetrics.timestamp
-      ? Math.max(1, timestamp - this._scrollMetrics.timestamp)
-      : 1;
-    const velocity = dOffset / dt;
-
-    if (
-      dt > 500 &&
-      this._scrollMetrics.dt > 500 &&
-      contentLength > 5 * visibleLength &&
-      !this._hasWarned.perf
-    ) {
-      infoLog(
-        'VirtualizedList: You have a large list that is slow to update - make sure your ' +
-          'renderItem function renders components that follow React performance best practices ' +
-          'like PureComponent, shouldComponentUpdate, etc.',
-        {dt, prevDt: this._scrollMetrics.dt, contentLength},
-      );
-      this._hasWarned.perf = true;
-    }
-
-    // For invalid negative values (w/ RTL), set this to 1.
-    const zoomScale = e.nativeEvent.zoomScale < 0 ? 1 : e.nativeEvent.zoomScale;
-    this._scrollMetrics = {
-      contentLength,
-      dt,
-      dOffset,
-      offset,
-      timestamp,
-      velocity,
-      visibleLength,
-      zoomScale,
-    };
-    this._updateViewableItems(this.props, this.state.cellsAroundViewport);
-    if (!this.props) {
-      return;
-    }
-    this._maybeCallOnEdgeReached();
-    if (velocity !== 0) {
-      this._fillRateHelper.activate();
-    }
-    this._computeBlankness();
-    this._scheduleCellsToRenderUpdate();
-  };
-
-  _scheduleCellsToRenderUpdate() {
-    const {first, last} = this.state.cellsAroundViewport;
-    const {offset, visibleLength, velocity} = this._scrollMetrics;
-    const itemCount = this.props.getItemCount(this.props.data);
-    let hiPri = false;
-    const onStartReachedThreshold = onStartReachedThresholdOrDefault(
-      this.props.onStartReachedThreshold,
-    );
-    const onEndReachedThreshold = onEndReachedThresholdOrDefault(
-      this.props.onEndReachedThreshold,
-    );
-    // Mark as high priority if we're close to the start of the first item
-    // But only if there are items before the first rendered item
-    if (first > 0) {
-      const distTop =
-        offset - this.__getFrameMetricsApprox(first, this.props).offset;
-      hiPri =
-        distTop < 0 ||
-        (velocity < -2 &&
-          distTop <
-            getScrollingThreshold(onStartReachedThreshold, visibleLength));
-    }
-    // Mark as high priority if we're close to the end of the last item
-    // But only if there are items after the last rendered item
-    if (!hiPri && last >= 0 && last < itemCount - 1) {
-      const distBottom =
-        this.__getFrameMetricsApprox(last, this.props).offset -
-        (offset + visibleLength);
-      hiPri =
-        distBottom < 0 ||
-        (velocity > 2 &&
-          distBottom <
-            getScrollingThreshold(onEndReachedThreshold, visibleLength));
-    }
-    // Only trigger high-priority updates if we've actually rendered cells,
-    // and with that size estimate, accurately compute how many cells we should render.
-    // Otherwise, it would just render as many cells as it can (of zero dimension),
-    // each time through attempting to render more (limited by maxToRenderPerBatch),
-    // starving the renderer from actually laying out the objects and computing _averageCellLength.
-    // If this is triggered in an `componentDidUpdate` followed by a hiPri cellToRenderUpdate
-    // We shouldn't do another hipri cellToRenderUpdate
-    if (
-      hiPri &&
-      (this._averageCellLength || this.props.getItemLayout) &&
-      !this._hiPriInProgress
-    ) {
-      this._hiPriInProgress = true;
-      // Don't worry about interactions when scrolling quickly; focus on filling content as fast
-      // as possible.
-      this._updateCellsToRenderBatcher.dispose({abort: true});
-      this._updateCellsToRender();
-      return;
-    } else {
-      this._updateCellsToRenderBatcher.schedule();
-    }
-  }
-
-  _onScrollBeginDrag = (e: ScrollEvent): void => {
-    this._nestedChildLists.forEach(childList => {
-      childList._onScrollBeginDrag(e);
-    });
-    this._viewabilityTuples.forEach(tuple => {
-      tuple.viewabilityHelper.recordInteraction();
-    });
-    this._hasInteracted = true;
-    this.props.onScrollBeginDrag && this.props.onScrollBeginDrag(e);
-  };
-
-  _onScrollEndDrag = (e: ScrollEvent): void => {
-    this._nestedChildLists.forEach(childList => {
-      childList._onScrollEndDrag(e);
-    });
-    const {velocity} = e.nativeEvent;
-    if (velocity) {
-      this._scrollMetrics.velocity = this._selectOffset(velocity);
-    }
-    this._computeBlankness();
-    this.props.onScrollEndDrag && this.props.onScrollEndDrag(e);
-  };
-
-  _onMomentumScrollBegin = (e: ScrollEvent): void => {
-    this._nestedChildLists.forEach(childList => {
-      childList._onMomentumScrollBegin(e);
-    });
-    this.props.onMomentumScrollBegin && this.props.onMomentumScrollBegin(e);
-  };
-
-  _onMomentumScrollEnd = (e: ScrollEvent): void => {
-    this._nestedChildLists.forEach(childList => {
-      childList._onMomentumScrollEnd(e);
-    });
-    this._scrollMetrics.velocity = 0;
-    this._computeBlankness();
-    this.props.onMomentumScrollEnd && this.props.onMomentumScrollEnd(e);
-  };
-
-  _updateCellsToRender = () => {
-    this.setState((state, props) => {
-      const cellsAroundViewport = this._adjustCellsAroundViewport(
-        props,
-        state.cellsAroundViewport,
-      );
-      const renderMask = VirtualizedList._createRenderMask(
-        props,
-        cellsAroundViewport,
-        this._getNonViewportRenderRegions(props),
-      );
-
-      if (
-        cellsAroundViewport.first === state.cellsAroundViewport.first &&
-        cellsAroundViewport.last === state.cellsAroundViewport.last &&
-        renderMask.equals(state.renderMask)
-      ) {
-        return null;
-      }
-
-      return {cellsAroundViewport, renderMask};
-    });
-  };
-
-  _createViewToken = (
-    index: number,
-    isViewable: boolean,
-    props: FrameMetricProps,
-    // $FlowFixMe[missing-local-annot]
-  ) => {
-    const {data, getItem} = props;
-    const item = getItem(data, index);
-    return {
-      index,
-      item,
-      key: this._keyExtractor(item, index, props),
-      isViewable,
-    };
-  };
-
-  /**
-   * Gets an approximate offset to an item at a given index. Supports
-   * fractional indices.
-   */
-  _getOffsetApprox = (index: number, props: FrameMetricProps): number => {
-    if (Number.isInteger(index)) {
-      return this.__getFrameMetricsApprox(index, props).offset;
-    } else {
-      const frameMetrics = this.__getFrameMetricsApprox(
-        Math.floor(index),
-        props,
-      );
-      const remainder = index - Math.floor(index);
-      return frameMetrics.offset + remainder * frameMetrics.length;
-    }
-  };
-
-  __getFrameMetricsApprox: (
-    index: number,
-    props: FrameMetricProps,
-  ) => {
-    length: number,
-    offset: number,
-    ...
-  } = (index, props) => {
-    const frame = this._getFrameMetrics(index, props);
-    if (frame && frame.index === index) {
-      // check for invalid frames due to row re-ordering
-      return frame;
-    } else {
-      const {data, getItemCount, getItemLayout} = props;
-      invariant(
-        index >= 0 && index < getItemCount(data),
-        'Tried to get frame for out of range index ' + index,
-      );
-      invariant(
-        !getItemLayout,
-        'Should not have to estimate frames when a measurement metrics function is provided',
-      );
-      return {
-        length: this._averageCellLength,
-        offset: this._averageCellLength * index,
-      };
-    }
-  };
-
-  _getFrameMetrics = (
-    index: number,
-    props: FrameMetricProps,
-  ): ?{
-    length: number,
-    offset: number,
-    index: number,
-    inLayout?: boolean,
-    ...
-  } => {
-    const {data, getItem, getItemCount, getItemLayout} = props;
-    invariant(
-      index >= 0 && index < getItemCount(data),
-      'Tried to get frame for out of range index ' + index,
-    );
-    const item = getItem(data, index);
-    const frame = this._frames[this._keyExtractor(item, index, props)];
-    if (!frame || frame.index !== index) {
-      if (getItemLayout) {
-        /* $FlowFixMe[prop-missing] (>=0.63.0 site=react_native_fb) This comment
-         * suppresses an error found when Flow v0.63 was deployed. To see the error
-         * delete this comment and run Flow. */
-        return getItemLayout(data, index);
-      }
-    }
-    return frame;
-  };
-
-  _getNonViewportRenderRegions = (
-    props: FrameMetricProps,
-  ): $ReadOnlyArray<{
-    first: number,
-    last: number,
-  }> => {
-    // Keep a viewport's worth of content around the last focused cell to allow
-    // random navigation around it without any blanking. E.g. tabbing from one
-    // focused item out of viewport to another.
-    if (
-      !(this._lastFocusedCellKey && this._cellRefs[this._lastFocusedCellKey])
-    ) {
-      return [];
-    }
-
-    const lastFocusedCellRenderer = this._cellRefs[this._lastFocusedCellKey];
-    const focusedCellIndex = lastFocusedCellRenderer.props.index;
-    const itemCount = props.getItemCount(props.data);
-
-    // The cell may have been unmounted and have a stale index
-    if (
-      focusedCellIndex >= itemCount ||
-      this._indicesToKeys.get(focusedCellIndex) !== this._lastFocusedCellKey
-    ) {
-      return [];
-    }
-
-    let first = focusedCellIndex;
-    let heightOfCellsBeforeFocused = 0;
-    for (
-      let i = first - 1;
-      i >= 0 && heightOfCellsBeforeFocused < this._scrollMetrics.visibleLength;
-      i--
-    ) {
-      first--;
-      heightOfCellsBeforeFocused += this.__getFrameMetricsApprox(
-        i,
-        props,
-      ).length;
-    }
-
-    let last = focusedCellIndex;
-    let heightOfCellsAfterFocused = 0;
-    for (
-      let i = last + 1;
-      i < itemCount &&
-      heightOfCellsAfterFocused < this._scrollMetrics.visibleLength;
-      i++
-    ) {
-      last++;
-      heightOfCellsAfterFocused += this.__getFrameMetricsApprox(
-        i,
-        props,
-      ).length;
-    }
-
-    return [{first, last}];
-  };
-
-  _updateViewableItems(
-    props: FrameMetricProps,
-    cellsAroundViewport: {first: number, last: number},
-  ) {
-    this._viewabilityTuples.forEach(tuple => {
-      tuple.viewabilityHelper.onUpdate(
-        props,
-        this._scrollMetrics.offset,
-        this._scrollMetrics.visibleLength,
-        this._getFrameMetrics,
-        this._createViewToken,
-        tuple.onViewableItemsChanged,
-        cellsAroundViewport,
-      );
-    });
-  }
-}
-
-const styles = StyleSheet.create({
-  verticallyInverted: {
-    transform: [{scaleY: -1}],
-  },
-  horizontallyInverted: {
-    transform: [{scaleX: -1}],
-  },
-  debug: {
-    flex: 1,
-  },
-  debugOverlayBase: {
-    position: 'absolute',
-    top: 0,
-    right: 0,
-  },
-  debugOverlay: {
-    bottom: 0,
-    width: 20,
-    borderColor: 'blue',
-    borderWidth: 1,
-  },
-  debugOverlayFrame: {
-    left: 0,
-    backgroundColor: 'orange',
-  },
-  debugOverlayFrameLast: {
-    left: 0,
-    borderColor: 'green',
-    borderWidth: 2,
-  },
-  debugOverlayFrameVis: {
-    left: 0,
-    borderColor: 'red',
-    borderWidth: 2,
-  },
-});
-=======
 export type {
   RenderItemProps,
   RenderItemType,
   Separators,
 } from '@react-native/virtualized-lists';
-module.exports = VirtualizedList;
->>>>>>> 2e3dbe9c
+module.exports = VirtualizedList;