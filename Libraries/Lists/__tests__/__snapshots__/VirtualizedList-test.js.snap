--- conflicted
+++ resolved
@@ -2236,152 +2236,6 @@
 </RCTScrollView>
 `;
 
-<<<<<<< HEAD
-exports[`does not adjust render area with non-zero initialScrollIndex until scrolled 1`] = `
-<RCTScrollView
-  data={
-    Array [
-      Object {
-        "key": 0,
-      },
-      Object {
-        "key": 1,
-      },
-      Object {
-        "key": 2,
-      },
-      Object {
-        "key": 3,
-      },
-      Object {
-        "key": 4,
-      },
-      Object {
-        "key": 5,
-      },
-      Object {
-        "key": 6,
-      },
-      Object {
-        "key": 7,
-      },
-      Object {
-        "key": 8,
-      },
-      Object {
-        "key": 9,
-      },
-      Object {
-        "key": 10,
-      },
-      Object {
-        "key": 11,
-      },
-      Object {
-        "key": 12,
-      },
-      Object {
-        "key": 13,
-      },
-      Object {
-        "key": 14,
-      },
-      Object {
-        "key": 15,
-      },
-      Object {
-        "key": 16,
-      },
-      Object {
-        "key": 17,
-      },
-      Object {
-        "key": 18,
-      },
-      Object {
-        "key": 19,
-      },
-    ]
-  }
-  getItem={[Function]}
-  getItemCount={[Function]}
-  getItemLayout={[Function]}
-  initialNumToRender={5}
-  initialScrollIndex={1}
-  maxToRenderPerBatch={10}
-  onContentSizeChange={[Function]}
-  onLayout={[Function]}
-  onMomentumScrollBegin={[Function]}
-  onMomentumScrollEnd={[Function]}
-  onScroll={[Function]}
-  onScrollBeginDrag={[Function]}
-  onScrollEndDrag={[Function]}
-  renderItem={[Function]}
-  scrollEventThrottle={50}
-  stickyHeaderIndices={Array []}
-  windowSize={10}
->
-  <View>
-    <View
-      style={
-        Object {
-          "height": 10,
-        }
-      }
-    />
-    <View
-      onFocusCapture={[Function]}
-      style={null}
-    >
-      <MockCellItem
-        value={1}
-      />
-    </View>
-    <View
-      onFocusCapture={[Function]}
-      style={null}
-    >
-      <MockCellItem
-        value={2}
-      />
-    </View>
-    <View
-      onFocusCapture={[Function]}
-      style={null}
-    >
-      <MockCellItem
-        value={3}
-      />
-    </View>
-    <View
-      onFocusCapture={[Function]}
-      style={null}
-    >
-      <MockCellItem
-        value={4}
-      />
-    </View>
-    <View
-      onFocusCapture={[Function]}
-      style={null}
-    >
-      <MockCellItem
-        value={5}
-      />
-    </View>
-    <View
-      style={
-        Object {
-          "height": 140,
-        }
-      }
-    />
-  </View>
-</RCTScrollView>
-`;
-
-=======
->>>>>>> 0c4c6ca3
 exports[`does not over-render when there is less than initialNumToRender cells 1`] = `
 <RCTScrollView
   data={
@@ -3695,6 +3549,79 @@
 </RCTScrollView>
 `;
 
+exports[`renders new items when data is updated with non-zero initialScrollIndex 1`] = `
+<RCTScrollView
+  data={
+    Array [
+      Object {
+        "key": 0,
+      },
+      Object {
+        "key": 1,
+      },
+      Object {
+        "key": 2,
+      },
+      Object {
+        "key": 3,
+      },
+    ]
+  }
+  getItem={[Function]}
+  getItemCount={[Function]}
+  getItemLayout={[Function]}
+  initialNumToRender={5}
+  initialScrollIndex={1}
+  maxToRenderPerBatch={10}
+  onContentSizeChange={[Function]}
+  onLayout={[Function]}
+  onMomentumScrollBegin={[Function]}
+  onMomentumScrollEnd={[Function]}
+  onScroll={[Function]}
+  onScrollBeginDrag={[Function]}
+  onScrollEndDrag={[Function]}
+  renderItem={[Function]}
+  scrollEventThrottle={50}
+  stickyHeaderIndices={Array []}
+  windowSize={10}
+>
+  <View>
+    <View
+      onFocusCapture={[Function]}
+      style={null}
+    >
+      <MockCellItem
+        value={0}
+      />
+    </View>
+    <View
+      onFocusCapture={[Function]}
+      style={null}
+    >
+      <MockCellItem
+        value={1}
+      />
+    </View>
+    <View
+      onFocusCapture={[Function]}
+      style={null}
+    >
+      <MockCellItem
+        value={2}
+      />
+    </View>
+    <View
+      onFocusCapture={[Function]}
+      style={null}
+    >
+      <MockCellItem
+        value={3}
+      />
+    </View>
+  </View>
+</RCTScrollView>
+`;
+
 exports[`renders no spacers up to initialScrollIndex on first render when virtualization disabled 1`] = `
 <RCTScrollView
   data={
@@ -3873,80 +3800,7 @@
 </RCTScrollView>
 `;
 
-<<<<<<< HEAD
 exports[`renders tail spacer up to last measured index if getItemLayout not defined 1`] = `
-=======
-exports[`renders new items when data is updated with non-zero initialScrollIndex 1`] = `
-<RCTScrollView
-  data={
-    Array [
-      Object {
-        "key": 0,
-      },
-      Object {
-        "key": 1,
-      },
-      Object {
-        "key": 2,
-      },
-      Object {
-        "key": 3,
-      },
-    ]
-  }
-  getItem={[Function]}
-  getItemCount={[Function]}
-  getItemLayout={[Function]}
-  initialNumToRender={5}
-  initialScrollIndex={1}
-  maxToRenderPerBatch={10}
-  onContentSizeChange={[Function]}
-  onLayout={[Function]}
-  onMomentumScrollBegin={[Function]}
-  onMomentumScrollEnd={[Function]}
-  onScroll={[Function]}
-  onScrollBeginDrag={[Function]}
-  onScrollEndDrag={[Function]}
-  renderItem={[Function]}
-  scrollEventThrottle={50}
-  stickyHeaderIndices={Array []}
-  windowSize={10}
->
-  <View>
-    <View
-      style={null}
-    >
-      <MockCellItem
-        value={0}
-      />
-    </View>
-    <View
-      style={null}
-    >
-      <MockCellItem
-        value={1}
-      />
-    </View>
-    <View
-      style={null}
-    >
-      <MockCellItem
-        value={2}
-      />
-    </View>
-    <View
-      style={null}
-    >
-      <MockCellItem
-        value={3}
-      />
-    </View>
-  </View>
-</RCTScrollView>
-`;
-
-exports[`renders no spacers up to initialScrollIndex on first render when virtualization disabled 1`] = `
->>>>>>> 0c4c6ca3
 <RCTScrollView
   data={
     Array [
