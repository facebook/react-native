--- conflicted
+++ resolved
@@ -72,178 +72,18 @@
     <View
       style={null}
     >
-<<<<<<< HEAD
-      <View
-        data={
-          Array [
-            Object {
-              "key": "outer0:inner0",
-            },
-            Object {
-              "key": "outer0:inner1",
-            },
-          ]
-        }
-        getItem={[Function]}
-        getItemCount={[Function]}
-        horizontal={false}
-        initialNumToRender={10}
-        keyExtractor={[Function]}
-        maxToRenderPerBatch={10}
-        onContentSizeChange={[Function]}
-        onEndReachedThreshold={2}
-        onLayout={[Function]}
-        onMomentumScrollBegin={[Function]}
-        onMomentumScrollEnd={[Function]}
-        onScroll={[Function]}
-        onScrollBeginDrag={[Function]}
-        onScrollEndDrag={[Function]}
-        renderItem={[Function]}
-        scrollEventThrottle={50}
-        stickyHeaderIndices={Array []}
-        updateCellsBatchingPeriod={50}
-        windowSize={21}
-      >
-        <View
-          onLayout={[Function]}
-          style={null}
-        >
-          <item
-            title="outer0:inner0"
-          />
-        </View>
-        <View
-          onLayout={[Function]}
-          style={null}
-        >
-          <item
-            title="outer0:inner1"
-          />
-        </View>
-      </View>
-=======
       <MockCellItem
         sticky={true}
         value={0}
       />
->>>>>>> 84341777
-    </View>
-    <View
-      style={null}
-    >
-<<<<<<< HEAD
-      <RCTScrollView
-        data={
-          Array [
-            Object {
-              "key": "outer1:inner0",
-            },
-            Object {
-              "key": "outer1:inner1",
-            },
-          ]
-        }
-        getItem={[Function]}
-        getItemCount={[Function]}
-        horizontal={true}
-        initialNumToRender={10}
-        keyExtractor={[Function]}
-        maxToRenderPerBatch={10}
-        onContentSizeChange={[Function]}
-        onEndReachedThreshold={2}
-        onLayout={[Function]}
-        onMomentumScrollBegin={[Function]}
-        onMomentumScrollEnd={[Function]}
-        onScroll={[Function]}
-        onScrollBeginDrag={[Function]}
-        onScrollEndDrag={[Function]}
-        renderItem={[Function]}
-        scrollEventThrottle={50}
-        stickyHeaderIndices={Array []}
-        updateCellsBatchingPeriod={50}
-        windowSize={21}
-      >
-        <View>
-          <View
-            onLayout={[Function]}
-            style={
-              Array [
-                Object {
-                  "flexDirection": "row",
-                },
-                null,
-              ]
-            }
-          >
-            <item
-              title="outer1:inner0"
-            />
-          </View>
-          <View
-            onLayout={[Function]}
-            style={
-              Array [
-                Object {
-                  "flexDirection": "row",
-                },
-                null,
-              ]
-            }
-          >
-            <item
-              title="outer1:inner1"
-            />
-          </View>
-        </View>
-      </RCTScrollView>
-    </View>
-  </View>
-</RCTScrollView>
-`;
-
-exports[`VirtualizedList handles separators correctly 1`] = `
-<RCTScrollView
-  ItemSeparatorComponent={[Function]}
-  data={
-    Array [
-      Object {
-        "key": "i0",
-      },
-      Object {
-        "key": "i1",
-      },
-      Object {
-        "key": "i2",
-      },
-    ]
-  }
-  getItem={[Function]}
-  getItemCount={[Function]}
-  horizontal={false}
-  initialNumToRender={10}
-  keyExtractor={[Function]}
-  maxToRenderPerBatch={10}
-  onContentSizeChange={[Function]}
-  onEndReachedThreshold={2}
-  onLayout={[Function]}
-  onMomentumScrollBegin={[Function]}
-  onMomentumScrollEnd={[Function]}
-  onScroll={[Function]}
-  onScrollBeginDrag={[Function]}
-  onScrollEndDrag={[Function]}
-  renderItem={[Function]}
-  scrollEventThrottle={50}
-  stickyHeaderIndices={Array []}
-  updateCellsBatchingPeriod={50}
-  windowSize={21}
->
-  <View>
-=======
+    </View>
+    <View
+      style={null}
+    >
       <MockCellItem
         value={1}
       />
     </View>
->>>>>>> 84341777
     <View
       style={null}
     >
@@ -400,50 +240,6 @@
         value={3}
       />
     </View>
-<<<<<<< HEAD
-  </View>
-</RCTScrollView>
-`;
-
-exports[`VirtualizedList handles separators correctly 3`] = `
-<RCTScrollView
-  ItemSeparatorComponent={[Function]}
-  data={
-    Array [
-      Object {
-        "key": "i0",
-      },
-      Object {
-        "key": "i1",
-      },
-      Object {
-        "key": "i2",
-      },
-    ]
-  }
-  getItem={[Function]}
-  getItemCount={[Function]}
-  horizontal={false}
-  initialNumToRender={10}
-  keyExtractor={[Function]}
-  maxToRenderPerBatch={10}
-  onContentSizeChange={[Function]}
-  onEndReachedThreshold={2}
-  onLayout={[Function]}
-  onMomentumScrollBegin={[Function]}
-  onMomentumScrollEnd={[Function]}
-  onScroll={[Function]}
-  onScrollBeginDrag={[Function]}
-  onScrollEndDrag={[Function]}
-  renderItem={[Function]}
-  scrollEventThrottle={50}
-  stickyHeaderIndices={Array []}
-  updateCellsBatchingPeriod={50}
-  windowSize={21}
->
-  <View>
-=======
->>>>>>> 84341777
     <View
       style={null}
     >
@@ -603,17 +399,6 @@
 
 exports[`VirtualizedList handles nested lists 1`] = `
 <RCTScrollView
-<<<<<<< HEAD
-  data={Array []}
-  getItem={[Function]}
-  getItemCount={[Function]}
-  horizontal={false}
-  initialNumToRender={10}
-  keyExtractor={[Function]}
-  maxToRenderPerBatch={10}
-  onContentSizeChange={[Function]}
-  onEndReachedThreshold={2}
-=======
   data={
     Array [
       Object {
@@ -627,7 +412,6 @@
   getItem={[Function]}
   getItemCount={[Function]}
   onContentSizeChange={[Function]}
->>>>>>> 84341777
   onLayout={[Function]}
   onMomentumScrollBegin={[Function]}
   onMomentumScrollEnd={[Function]}
@@ -755,12 +539,6 @@
 
 exports[`VirtualizedList handles separators correctly 1`] = `
 <RCTScrollView
-<<<<<<< HEAD
-  ListEmptyComponent={[Function]}
-  ListFooterComponent={[Function]}
-  ListHeaderComponent={[Function]}
-  data={Array []}
-=======
   ItemSeparatorComponent={[Function]}
   data={
     Array [
@@ -775,7 +553,6 @@
       },
     ]
   }
->>>>>>> 84341777
   getItem={[Function]}
   getItemCount={[Function]}
   onContentSizeChange={[Function]}
@@ -910,8 +687,6 @@
 
 exports[`VirtualizedList handles separators correctly 3`] = `
 <RCTScrollView
-<<<<<<< HEAD
-=======
   ItemSeparatorComponent={[Function]}
   data={
     Array [
@@ -926,7 +701,6 @@
       },
     ]
   }
->>>>>>> 84341777
   getItem={[Function]}
   getItemCount={[Function]}
   onContentSizeChange={[Function]}
@@ -2797,33 +2571,12 @@
       />
     </View>
     <View
-      style={null}
-    >
-      <MockCellItem
-        value={6}
-      />
-    </View>
-    <View
-      style={null}
-    >
-      <MockCellItem
-        value={7}
-      />
-    </View>
-    <View
-      style={null}
-    >
-      <MockCellItem
-        value={8}
-      />
-    </View>
-    <View
-      style={null}
-    >
-      <MockCellItem
-        value={9}
-      />
-    </View>
+      style={
+        Object {
+          "height": 40,
+        }
+      }
+    />
   </View>
 </RCTScrollView>
 `;
@@ -3364,6 +3117,13 @@
         value={5}
       />
     </View>
+    <View
+      style={
+        Object {
+          "height": 40,
+        }
+      }
+    />
   </View>
 </RCTScrollView>
 `;
@@ -3424,40 +3184,12 @@
 >
   <View>
     <View
-      style={null}
-    >
-      <MockCellItem
-        value={0}
-      />
-    </View>
-    <View
-      style={null}
-    >
-      <MockCellItem
-        value={1}
-      />
-    </View>
-    <View
-      style={null}
-    >
-      <MockCellItem
-        value={2}
-      />
-    </View>
-    <View
-      style={null}
-    >
-      <MockCellItem
-        value={3}
-      />
-    </View>
-    <View
-      style={null}
-    >
-      <MockCellItem
-        value={4}
-      />
-    </View>
+      style={
+        Object {
+          "height": 50,
+        }
+      }
+    />
     <View
       style={null}
     >
@@ -3466,12 +3198,12 @@
       />
     </View>
     <View
-      style={null}
-    >
-      <MockCellItem
-        value={6}
-      />
-    </View>
+      style={
+        Object {
+          "height": 40,
+        }
+      }
+    />
   </View>
 </RCTScrollView>
 `;
@@ -3532,6 +3264,13 @@
 >
   <View>
     <View
+      style={
+        Object {
+          "height": 40,
+        }
+      }
+    />
+    <View
       style={null}
     >
       <MockCellItem
@@ -3545,6 +3284,13 @@
         value={5}
       />
     </View>
+    <View
+      style={
+        Object {
+          "height": 40,
+        }
+      }
+    />
   </View>
 </RCTScrollView>
 `;
@@ -4614,43 +4360,6 @@
         value={2}
       />
     </View>
-<<<<<<< HEAD
-  </View>
-</RCTScrollView>
-`;
-
-exports[`VirtualizedList test getItem functionality where data is not an Array 1`] = `
-<RCTScrollView
-  data={
-    Map {
-      "id_0" => Object {
-        "key": "item_0",
-      },
-    }
-  }
-  getItem={[Function]}
-  getItemCount={[Function]}
-  horizontal={false}
-  initialNumToRender={10}
-  keyExtractor={[Function]}
-  maxToRenderPerBatch={10}
-  onContentSizeChange={[Function]}
-  onEndReachedThreshold={2}
-  onLayout={[Function]}
-  onMomentumScrollBegin={[Function]}
-  onMomentumScrollEnd={[Function]}
-  onScroll={[Function]}
-  onScrollBeginDrag={[Function]}
-  onScrollEndDrag={[Function]}
-  renderItem={[Function]}
-  scrollEventThrottle={50}
-  stickyHeaderIndices={Array []}
-  updateCellsBatchingPeriod={50}
-  windowSize={21}
->
-  <View>
-=======
->>>>>>> 84341777
     <View
       style={null}
     >
