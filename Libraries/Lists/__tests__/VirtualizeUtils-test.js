--- conflicted
+++ resolved
@@ -65,13 +65,9 @@
       {offset: 850, length: 100},
       {offset: 950, length: 150},
     ];
-<<<<<<< HEAD
-    expect(elementsThatOverlapOffsets(offsets, frames.length, (ii) => frames[ii])).toEqual([1,2,3]);
-=======
     expect(
       elementsThatOverlapOffsets(offsets, frames.length, ii => frames[ii]),
-    ).toEqual([1, 1, 3]);
->>>>>>> 73c3aa8d
+    ).toEqual([1, 2, 3]);
   });
   it('handles out of bounds', function() {
     const offsets = [150, 900];
