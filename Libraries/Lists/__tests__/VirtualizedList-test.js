/**
 * Copyright (c) Meta Platforms, Inc. and affiliates.
 *
 * This source code is licensed under the MIT license found in the
 * LICENSE file in the root directory of this source tree.
 *
 * @format
 * @emails oncall+react_native
 */

'use strict';

const React = require('react');
const ReactTestRenderer = require('react-test-renderer');

const VirtualizedList = require('../VirtualizedList');

describe('VirtualizedList', () => {
  it('renders simple list', () => {
    const component = ReactTestRenderer.create(
      <VirtualizedList
        data={[{key: 'i1'}, {key: 'i2'}, {key: 'i3'}]}
        renderItem={({item}) => <item value={item.key} />}
        getItem={(data, index) => data[index]}
        getItemCount={data => data.length}
      />,
    );
    expect(component).toMatchSnapshot();
  });

  it('renders simple list using ListItemComponent', () => {
    function ListItemComponent({item}) {
      return <item value={item.key} />;
    }
    const component = ReactTestRenderer.create(
      <VirtualizedList
        data={[{key: 'i1'}, {key: 'i2'}, {key: 'i3'}]}
        ListItemComponent={ListItemComponent}
        getItem={(data, index) => data[index]}
        getItemCount={data => data.length}
      />,
    );
    expect(component).toMatchSnapshot();
  });

  it('warns if both renderItem or ListItemComponent are specified. Uses ListItemComponent', () => {
    jest.spyOn(console, 'warn').mockImplementationOnce(() => {});
    function ListItemComponent({item}) {
      return <item value={item.key} testID={`${item.key}-ListItemComponent`} />;
    }
    const component = ReactTestRenderer.create(
      <VirtualizedList
        data={[{key: 'i1'}]}
        ListItemComponent={ListItemComponent}
        renderItem={({item}) => (
          <item value={item.key} testID={`${item.key}-renderItem`} />
        )}
        getItem={(data, index) => data[index]}
        getItemCount={data => data.length}
      />,
    );

    expect(console.warn).toBeCalledWith(
      'VirtualizedList: Both ListItemComponent and renderItem props are present. ListItemComponent will take precedence over renderItem.',
    );
    expect(component).toMatchSnapshot();
    console.warn.mockRestore();
  });

  it('throws if no renderItem or ListItemComponent', () => {
    // Silence the React error boundary warning; we expect an uncaught error.
    const consoleError = console.error;
    jest.spyOn(console, 'error').mockImplementation(message => {
      if (message.startsWith('The above error occurred in the ')) {
        return;
      }
      consoleError(message);
    });

    const componentFactory = () =>
      ReactTestRenderer.create(
        <VirtualizedList
          data={[{key: 'i1'}, {key: 'i2'}, {key: 'i3'}]}
          getItem={(data, index) => data[index]}
          getItemCount={data => data.length}
        />,
      );
    expect(componentFactory).toThrow(
      'VirtualizedList: Either ListItemComponent or renderItem props are required but none were found.',
    );

    console.error.mockRestore();
  });

  it('renders empty list', () => {
    const component = ReactTestRenderer.create(
      <VirtualizedList
        data={[]}
        renderItem={({item}) => <item value={item.key} />}
        getItem={(data, index) => data[index]}
        getItemCount={data => data.length}
      />,
    );
    expect(component).toMatchSnapshot();
  });

  it('renders empty list after batch', () => {
    const component = ReactTestRenderer.create(
      <VirtualizedList
        data={[]}
        renderItem={({item}) => <item value={item.key} />}
        getItem={(data, index) => data[index]}
        getItemCount={data => data.length}
      />,
    );

    ReactTestRenderer.act(() => {
      simulateLayout(component, {
        viewport: {width: 10, height: 50},
        content: {width: 10, height: 200},
      });

      performAllBatches();
    });

    expect(component).toMatchSnapshot();
  });

  it('renders null list', () => {
    const component = ReactTestRenderer.create(
      <VirtualizedList
        data={undefined}
        renderItem={({item}) => <item value={item.key} />}
        getItem={(data, index) => data[index]}
        getItemCount={data => 0}
      />,
    );
    expect(component).toMatchSnapshot();
  });

  it('renders empty list with empty component', () => {
    const component = ReactTestRenderer.create(
      <VirtualizedList
        data={[]}
        ListEmptyComponent={() => <empty />}
        ListFooterComponent={() => <footer />}
        ListHeaderComponent={() => <header />}
        getItem={(data, index) => data[index]}
        getItemCount={data => data.length}
        renderItem={({item}) => <item value={item.key} />}
      />,
    );
    expect(component).toMatchSnapshot();
  });

  it('renders list with empty component', () => {
    const component = ReactTestRenderer.create(
      <VirtualizedList
        data={[{key: 'hello'}]}
        ListEmptyComponent={() => <empty />}
        getItem={(data, index) => data[index]}
        getItemCount={data => data.length}
        renderItem={({item}) => <item value={item.key} />}
      />,
    );
    expect(component).toMatchSnapshot();
  });

  it('renders all the bells and whistles', () => {
    const component = ReactTestRenderer.create(
      <VirtualizedList
        ItemSeparatorComponent={() => <separator />}
        ListEmptyComponent={() => <empty />}
        ListFooterComponent={() => <footer />}
        ListHeaderComponent={() => <header />}
        data={new Array(5).fill().map((_, ii) => ({id: String(ii)}))}
        getItem={(data, index) => data[index]}
        getItemCount={data => data.length}
        getItemLayout={({index}) => ({length: 50, offset: index * 50})}
        inverted={true}
        keyExtractor={(item, index) => item.id}
        onRefresh={jest.fn()}
        refreshing={false}
        renderItem={({item}) => <item value={item.id} />}
      />,
    );
    expect(component).toMatchSnapshot();
  });

  it('test getItem functionality where data is not an Array', () => {
    const component = ReactTestRenderer.create(
      <VirtualizedList
        data={new Map([['id_0', {key: 'item_0'}]])}
        getItem={(data, index) => data.get('id_' + index)}
        getItemCount={(data: Map) => data.size}
        renderItem={({item}) => <item value={item.key} />}
      />,
    );
    expect(component).toMatchSnapshot();
  });

  it('handles separators correctly', () => {
    const infos = [];
    const component = ReactTestRenderer.create(
      <VirtualizedList
        ItemSeparatorComponent={props => <separator {...props} />}
        data={[{key: 'i0'}, {key: 'i1'}, {key: 'i2'}]}
        renderItem={info => {
          infos.push(info);
          return <item title={info.item.key} />;
        }}
        getItem={(data, index) => data[index]}
        getItemCount={data => data.length}
      />,
    );
    expect(component).toMatchSnapshot();
    infos[1].separators.highlight();
    expect(component).toMatchSnapshot();
    infos[2].separators.updateProps('leading', {press: true});
    expect(component).toMatchSnapshot();
    infos[1].separators.unhighlight();
  });

  it('handles nested lists', () => {
    const component = ReactTestRenderer.create(
      <VirtualizedList
        data={[{key: 'outer0'}, {key: 'outer1'}]}
        renderItem={outerInfo => (
          <VirtualizedList
            data={[
              {key: outerInfo.item.key + ':inner0'},
              {key: outerInfo.item.key + ':inner1'},
            ]}
            horizontal={outerInfo.item.key === 'outer1'}
            renderItem={innerInfo => {
              return <item title={innerInfo.item.key} />;
            }}
            getItem={(data, index) => data[index]}
            getItemCount={data => data.length}
          />
        )}
        getItem={(data, index) => data[index]}
        getItemCount={data => data.length}
      />,
    );
    expect(component).toMatchSnapshot();
  });

  it('returns the viewableItems correctly in the onViewableItemsChanged callback after changing the data', () => {
    const ITEM_HEIGHT = 800;
    let data = [{key: 'i1'}, {key: 'i2'}, {key: 'i3'}];
    const nativeEvent = {
      contentOffset: {y: 0, x: 0},
      layoutMeasurement: {width: 300, height: 600},
      contentSize: {width: 300, height: data.length * ITEM_HEIGHT},
      zoomScale: 1,
      contentInset: {right: 0, top: 0, left: 0, bottom: 0},
    };
    const onViewableItemsChanged = jest.fn();
    const props = {
      data,
      renderItem: ({item}) => <item value={item.key} />,
      getItem: (items, index) => items[index],
      getItemCount: items => items.length,
      getItemLayout: (items, index) => ({
        length: ITEM_HEIGHT,
        offset: ITEM_HEIGHT * index,
        index,
      }),
      onViewableItemsChanged,
    };

    const component = ReactTestRenderer.create(<VirtualizedList {...props} />);

    const instance = component.getInstance();

    instance._onScrollBeginDrag({nativeEvent});
    instance._onScroll({
      timeStamp: 1000,
      nativeEvent,
    });

    expect(onViewableItemsChanged).toHaveBeenCalledTimes(1);
    expect(onViewableItemsChanged).toHaveBeenLastCalledWith(
      expect.objectContaining({
        viewableItems: [expect.objectContaining({isViewable: true, key: 'i1'})],
      }),
    );
    data = [{key: 'i4'}, ...data];
    component.update(<VirtualizedList {...props} data={data} />);

    instance._onScroll({
      timeStamp: 2000,
      nativeEvent: {
        ...nativeEvent,
        contentOffset: {y: 100, x: 0},
      },
    });

    expect(onViewableItemsChanged).toHaveBeenCalledTimes(2);
    expect(onViewableItemsChanged).toHaveBeenLastCalledWith(
      expect.objectContaining({
        viewableItems: [expect.objectContaining({isViewable: true, key: 'i4'})],
      }),
    );
  });

  it('getScrollRef for case where it returns a ScrollView', () => {
    const listRef = React.createRef(null);

    ReactTestRenderer.create(
      <VirtualizedList
        data={[{key: 'i1'}, {key: 'i2'}, {key: 'i3'}]}
        renderItem={({item}) => <item value={item.key} />}
        getItem={(data, index) => data[index]}
        getItemCount={data => data.length}
        ref={listRef}
      />,
    );

    const scrollRef = listRef.current.getScrollRef();

    // This is checking if the ref acts like a ScrollView. If we had an
    // `isScrollView(ref)` method, that would be preferred.
    expect(scrollRef.scrollTo).toBeInstanceOf(jest.fn().constructor);
  });

  it('getScrollRef for case where it returns a View', () => {
    const listRef = React.createRef(null);

    ReactTestRenderer.create(
      <VirtualizedList
        data={[{key: 'outer0'}, {key: 'outer1'}]}
        renderItem={outerInfo => (
          <VirtualizedList
            data={[
              {key: outerInfo.item.key + ':inner0'},
              {key: outerInfo.item.key + ':inner1'},
            ]}
            renderItem={innerInfo => {
              return <item title={innerInfo.item.key} />;
            }}
            getItem={(data, index) => data[index]}
            getItemCount={data => data.length}
            ref={listRef}
          />
        )}
        getItem={(data, index) => data[index]}
        getItemCount={data => data.length}
      />,
    );
    const scrollRef = listRef.current.getScrollRef();

    // This is checking if the ref acts like a host component. If we had an
    // `isHostComponent(ref)` method, that would be preferred.
    expect(scrollRef.measure).toBeInstanceOf(jest.fn().constructor);
    expect(scrollRef.measureLayout).toBeInstanceOf(jest.fn().constructor);
    expect(scrollRef.measureInWindow).toBeInstanceOf(jest.fn().constructor);
  });
  it('does not call onEndReached when onContentSizeChange happens after onLayout', () => {
    const ITEM_HEIGHT = 40;
    const layout = {width: 300, height: 600};
    let data = Array(20)
      .fill()
      .map((_, index) => ({key: `key-${index}`}));
    const onEndReached = jest.fn();
    const props = {
      data,
      initialNumToRender: 10,
      onEndReachedThreshold: 2,
      windowSize: 21,
      renderItem: ({item}) => <item value={item.key} />,
      getItem: (items, index) => items[index],
      getItemCount: items => items.length,
      getItemLayout: (items, index) => ({
        length: ITEM_HEIGHT,
        offset: ITEM_HEIGHT * index,
        index,
      }),
      onEndReached,
    };

    const component = ReactTestRenderer.create(<VirtualizedList {...props} />);

    const instance = component.getInstance();

    instance._onLayout({nativeEvent: {layout}});

    const initialContentHeight = props.initialNumToRender * ITEM_HEIGHT;

    // We want to test the unusual case of onContentSizeChange firing after
    // onLayout, which can cause https://github.com/facebook/react-native/issues/16067
    instance._onContentSizeChange(300, initialContentHeight);
    instance._onContentSizeChange(300, data.length * ITEM_HEIGHT);
    performAllBatches();

    expect(onEndReached).not.toHaveBeenCalled();

    instance._onScroll({
      timeStamp: 1000,
      nativeEvent: {
        contentOffset: {y: initialContentHeight, x: 0},
        layoutMeasurement: layout,
        contentSize: {...layout, height: data.length * ITEM_HEIGHT},
        zoomScale: 1,
        contentInset: {right: 0, top: 0, left: 0, bottom: 0},
      },
    });
    performAllBatches();

    expect(onEndReached).toHaveBeenCalled();
  });

  it('provides a trace when a listKey collision occurs', () => {
    const errors = [];
    jest.spyOn(console, 'error').mockImplementation((...args) => {
      // Silence the DEV-only React error boundary warning.
      if ((args[0] || '').startsWith('The above error occurred in the ')) {
        return;
      }
      errors.push(args);
    });
    const commonProps = {
      data: [{key: 'cell0'}],
      getItem: (data, index) => data[index],
      getItemCount: data => data.length,
      renderItem: ({item}) => <item value={item.key} />,
    };
    try {
      ReactTestRenderer.create(
        <VirtualizedList
          {...commonProps}
          horizontal={false}
          listKey="level0"
          renderItem={() => (
            <VirtualizedList
              {...commonProps}
              horizontal={true}
              listKey="level1"
              renderItem={() => (
                <>
                  {/* Force a collision */}
                  <VirtualizedList
                    {...commonProps}
                    horizontal={true}
                    listKey="level2"
                  />
                  <VirtualizedList
                    {...commonProps}
                    horizontal={true}
                    listKey="level2"
                  />
                </>
              )}
            />
          )}
        />,
      );
      expect(errors).toMatchInlineSnapshot(`
        Array [
          Array [
            "A VirtualizedList contains a cell which itself contains more than one VirtualizedList of the same orientation as the parent list. You must pass a unique listKey prop to each sibling list.

        VirtualizedList trace:
          Child (horizontal):
            listKey: level2
            cellKey: cell0
          Parent (horizontal):
            listKey: level1
            cellKey: cell0
          Parent (vertical):
            listKey: level0
            cellKey: rootList",
          ],
        ]
      `);
    } finally {
      console.error.mockRestore();
    }
  });

  it('throws if using scrollToIndex with index less than 0', () => {
    const component = ReactTestRenderer.create(
      <VirtualizedList
        data={[{key: 'i1'}, {key: 'i2'}, {key: 'i3'}]}
        renderItem={({item}) => <item value={item.key} />}
        getItem={(data, index) => data[index]}
        getItemCount={data => data.length}
      />,
    );
    const instance = component.getInstance();

    expect(() => instance.scrollToIndex({index: -1})).toThrow(
      'scrollToIndex out of range: requested index -1 but minimum is 0',
    );
  });

  it('throws if using scrollToIndex when item length is less than 1', () => {
    const component = ReactTestRenderer.create(
      <VirtualizedList
        data={[]}
        renderItem={({item}) => <item value={item.key} />}
        getItem={(data, index) => data[index]}
        getItemCount={data => data.length}
      />,
    );
    const instance = component.getInstance();

    expect(() => instance.scrollToIndex({index: 1})).toThrow(
      'scrollToIndex out of range: item length 0 but minimum is 1',
    );
  });

  it('throws if using scrollToIndex when requested index is bigger than or equal to item length', () => {
    const component = ReactTestRenderer.create(
      <VirtualizedList
        data={[{key: 'i1'}, {key: 'i2'}, {key: 'i3'}]}
        renderItem={({item}) => <item value={item.key} />}
        getItem={(data, index) => data[index]}
        getItemCount={data => data.length}
      />,
    );
    const instance = component.getInstance();

    expect(() => instance.scrollToIndex({index: 3})).toThrow(
      'scrollToIndex out of range: requested index 3 is out of 0 to 2',
    );
  });

  it('forwards correct stickyHeaderIndices when all in initial render window', () => {
    const items = generateItemsStickyEveryN(10, 3);
    const ITEM_HEIGHT = 10;

    const component = ReactTestRenderer.create(
      <VirtualizedList
        initialNumToRender={10}
        {...baseItemProps(items)}
        {...fixedHeightItemLayoutProps(ITEM_HEIGHT)}
      />,
    );

    // The initial render is specified to be the length of items provided.
    // Expect that all sticky items (1 every 3) are passed to the underlying
    // scrollview.
    expect(component).toMatchSnapshot();
  });

  it('forwards correct stickyHeaderIndices when ListHeaderComponent present', () => {
    const items = generateItemsStickyEveryN(10, 3);
    const ITEM_HEIGHT = 10;

    const component = ReactTestRenderer.create(
      <VirtualizedList
        ListHeaderComponent={() => React.createElement('Header')}
        initialNumToRender={10}
        {...baseItemProps(items)}
        {...fixedHeightItemLayoutProps(ITEM_HEIGHT)}
      />,
    );

    // The initial render is specified to be the length of items provided.
    // Expect that all sticky items (1 every 3) are passed to the underlying
    // scrollview, indices offset by 1 to account for the the header component.
    expect(component).toMatchSnapshot();
  });

  it('forwards correct stickyHeaderIndices when partially in initial render window', () => {
    const items = generateItemsStickyEveryN(10, 3);

    const ITEM_HEIGHT = 10;

    const component = ReactTestRenderer.create(
      <VirtualizedList
        initialNumToRender={5}
        {...baseItemProps(items)}
        {...fixedHeightItemLayoutProps(ITEM_HEIGHT)}
      />,
    );

    // The initial render is specified to be half the length of items provided.
    // Expect that all sticky items of index < 5 are passed to the underlying
    // scrollview.
    expect(component).toMatchSnapshot();
  });

  it('renders sticky headers in viewport on batched render', () => {
    const items = generateItemsStickyEveryN(10, 3);
    const ITEM_HEIGHT = 10;

    let component;
    ReactTestRenderer.act(() => {
      component = ReactTestRenderer.create(
        <VirtualizedList
          initialNumToRender={1}
          windowSize={1}
          {...baseItemProps(items)}
          {...fixedHeightItemLayoutProps(ITEM_HEIGHT)}
        />,
      );
    });

    ReactTestRenderer.act(() => {
      simulateLayout(component, {
        viewport: {width: 10, height: 50},
        content: {width: 10, height: 100},
      });
      performAllBatches();
    });

    // A windowSize of 1 means we will render just the viewport height (50dip).
    // Expect 5 10dip items to eventually be rendered, with sticky headers in
    // the first 5 propagated.
    expect(component).toMatchSnapshot();
  });

  it('keeps sticky headers above viewport visualized', () => {
    const items = generateItemsStickyEveryN(20, 3);
    const ITEM_HEIGHT = 10;

    let component;
    ReactTestRenderer.act(() => {
      component = ReactTestRenderer.create(
        <VirtualizedList
          initialNumToRender={1}
          windowSize={1}
          {...baseItemProps(items)}
          {...fixedHeightItemLayoutProps(ITEM_HEIGHT)}
        />,
      );
    });

    ReactTestRenderer.act(() => {
      simulateLayout(component, {
        viewport: {width: 10, height: 50},
        content: {width: 10, height: 200},
      });
      performAllBatches();
    });

    ReactTestRenderer.act(() => {
      simulateScroll(component, {x: 0, y: 150});
      performAllBatches();
    });

    // Scroll to the bottom 50 dip (last five items) of the content. Expect the
    // last five items to be rendered (possibly more if realization window is
    // larger), along with the most recent sticky header above the realization
    // region, even though they are out of the viewport window in layout
    // coordinates. This is because they will remain rendered even once
    // scrolled-past in layout space.
    expect(component).toMatchSnapshot();
  });
});

it('unmounts sticky headers moved below viewport', () => {
  const items = generateItemsStickyEveryN(20, 3);
  const ITEM_HEIGHT = 10;

  let component;
  ReactTestRenderer.act(() => {
    component = ReactTestRenderer.create(
      <VirtualizedList
        initialNumToRender={1}
        windowSize={1}
        {...baseItemProps(items)}
        {...fixedHeightItemLayoutProps(ITEM_HEIGHT)}
      />,
    );
  });

  ReactTestRenderer.act(() => {
    simulateLayout(component, {
      viewport: {width: 10, height: 50},
      content: {width: 10, height: 200},
    });
    performAllBatches();
  });

  ReactTestRenderer.act(() => {
    simulateScroll(component, {x: 0, y: 150});
    performAllBatches();
  });

  ReactTestRenderer.act(() => {
    simulateScroll(component, {x: 0, y: 0});
    performAllBatches();
  });

  // Scroll to the bottom 50 dip (last five items) of the content, then back up
  // to the first 5. Ensure that sticky items are unmounted once they are below
  // the render area.
  expect(component).toMatchSnapshot();
});

it('renders offset cells in initial render when initialScrollIndex set', () => {
  const items = generateItems(10);
  const ITEM_HEIGHT = 10;

  const component = ReactTestRenderer.create(
    <VirtualizedList
      initialScrollIndex={4}
      initialNumToRender={4}
      {...baseItemProps(items)}
      {...fixedHeightItemLayoutProps(ITEM_HEIGHT)}
    />,
  );

  // Check that the first render respects initialScrollIndex
  expect(component).toMatchSnapshot();
});

it('does not over-render when there is less than initialNumToRender cells', () => {
  const items = generateItems(10);
  const ITEM_HEIGHT = 10;

  const component = ReactTestRenderer.create(
    <VirtualizedList
      initialScrollIndex={4}
      initialNumToRender={20}
      {...baseItemProps(items)}
      {...fixedHeightItemLayoutProps(ITEM_HEIGHT)}
    />,
  );

  // Check that the first render clamps to the last item when intialNumToRender
  // goes over it.
  expect(component).toMatchSnapshot();
});

it('retains intitial render if initialScrollIndex == 0', () => {
  const items = generateItems(20);
  const ITEM_HEIGHT = 10;

  let component;
  ReactTestRenderer.act(() => {
    component = ReactTestRenderer.create(
      <VirtualizedList
        initialNumToRender={5}
        initialScrollIndex={0}
        windowSize={1}
        {...baseItemProps(items)}
        {...fixedHeightItemLayoutProps(ITEM_HEIGHT)}
      />,
    );
  });

  ReactTestRenderer.act(() => {
    simulateLayout(component, {
      viewport: {width: 10, height: 50},
      content: {width: 10, height: 200},
    });
    performAllBatches();
  });

  ReactTestRenderer.act(() => {
    simulateScroll(component, {x: 0, y: 150});
    performAllBatches();
  });

  // If initialScrollIndex is 0 (the default), we should never unmount the top
  // initialNumToRender as part of the "scroll to top optimization", even after
  // scrolling to the bottom five items.
  expect(component).toMatchSnapshot();
});

it('discards intitial render if initialScrollIndex != 0', () => {
  const items = generateItems(20);
  const ITEM_HEIGHT = 10;

  let component;
  ReactTestRenderer.act(() => {
    component = ReactTestRenderer.create(
      <VirtualizedList
        initialScrollIndex={5}
        initialNumToRender={5}
        windowSize={1}
        {...baseItemProps(items)}
        {...fixedHeightItemLayoutProps(ITEM_HEIGHT)}
      />,
    );
  });

  ReactTestRenderer.act(() => {
    simulateLayout(component, {
      viewport: {width: 10, height: 50},
      content: {width: 10, height: 200},
    });
    performAllBatches();
  });

  ReactTestRenderer.act(() => {
    simulateScroll(component, {x: 0, y: 150});
    performAllBatches();
  });

  // If initialScrollIndex is not 0, we do not enable retaining initial render
  // as part of "scroll to top" optimization.
  expect(component).toMatchSnapshot();
});

it('expands render area by maxToRenderPerBatch on tick', () => {
  const items = generateItems(20);
  const ITEM_HEIGHT = 10;

  const props = {
    initialNumToRender: 5,
    maxToRenderPerBatch: 2,
  };

  let component;
  ReactTestRenderer.act(() => {
    component = ReactTestRenderer.create(
      <VirtualizedList
        {...baseItemProps(items)}
        {...fixedHeightItemLayoutProps(ITEM_HEIGHT)}
        {...props}
      />,
    );
  });

  ReactTestRenderer.act(() => {
    simulateLayout(component, {
      viewport: {width: 10, height: 50},
      content: {width: 10, height: 200},
    });
    performNextBatch();
  });

  // We start by rendering 5 items in the initial render, but have default
  // windowSize, enabling eventual rendering up to 20 viewports worth of
  // content. We limit this to rendering 2 items per-batch via
  // maxToRenderPerBatch, so we should only have 7 items rendered after the
  // initial timer tick.
  expect(component).toMatchSnapshot();
});

it('does not adjust render area until content area layed out', () => {
  const items = generateItems(20);
  const ITEM_HEIGHT = 10;

  let component;

  ReactTestRenderer.act(() => {
    component = ReactTestRenderer.create(
      <VirtualizedList
        initialNumToRender={5}
        windowSize={10}
        {...baseItemProps(items)}
        {...fixedHeightItemLayoutProps(ITEM_HEIGHT)}
      />,
    );
  });

  ReactTestRenderer.act(() => {
    simulateViewportLayout(component, {width: 10, height: 50});
    performAllBatches();
  });

  // We should not start layout-based logic to expand rendered area until
  // content is layed out. Expect only the 5 initial items to be rendered after
  // processing all batch work, even though the windowSize allows for more.
  expect(component).toMatchSnapshot();
});

it('does not adjust render area with non-zero initialScrollIndex until scrolled', () => {
  const items = generateItems(20);
  const ITEM_HEIGHT = 10;

  let component;
  ReactTestRenderer.act(() => {
    component = ReactTestRenderer.create(
      <VirtualizedList
        initialNumToRender={5}
        initialScrollIndex={1}
        windowSize={10}
        maxToRenderPerBatch={10}
        {...baseItemProps(items)}
        {...fixedHeightItemLayoutProps(ITEM_HEIGHT)}
      />,
    );
  });

  ReactTestRenderer.act(() => {
    simulateLayout(component, {
      viewport: {width: 10, height: 50},
      content: {width: 10, height: 200},
    });
    performAllBatches();
  });

  // Layout information from before the time we scroll to initial index may not
  // correspond to the area "initialScrollIndex" points to. Expect only the 5
  // initial items (starting at initialScrollIndex) to be rendered after
  // processing all batch work, even though the windowSize allows for more.
  expect(component).toMatchSnapshot();
});

it('adjusts render area with non-zero initialScrollIndex after scrolled', () => {
  const items = generateItems(20);
  const ITEM_HEIGHT = 10;

  let component;
  ReactTestRenderer.act(() => {
    component = ReactTestRenderer.create(
      <VirtualizedList
        initialNumToRender={5}
        initialScrollIndex={1}
        windowSize={10}
        maxToRenderPerBatch={10}
        {...baseItemProps(items)}
        {...fixedHeightItemLayoutProps(ITEM_HEIGHT)}
      />,
    );
  });

  ReactTestRenderer.act(() => {
    simulateLayout(component, {
      viewport: {width: 10, height: 50},
      content: {width: 10, height: 200},
    });

    simulateScroll(component, {x: 0, y: 10});
    performAllBatches();
  });

  // We should expand the render area after receiving a message indcating we
  // arrived at initialScrollIndex.
  expect(component).toMatchSnapshot();
});

it('renders initialNumToRender cells when virtualization disabled', () => {
  const items = generateItems(10);
  const ITEM_HEIGHT = 10;

  const component = ReactTestRenderer.create(
    <VirtualizedList
      initialNumToRender={5}
      initialScrollIndex={1}
      disableVirtualization
      {...baseItemProps(items)}
      {...fixedHeightItemLayoutProps(ITEM_HEIGHT)}
    />,
  );

  // We should render initialNumToRender items with no spacers on initial render
  // when virtualization is disabled
  expect(component).toMatchSnapshot();
});

it('renders no spacers up to initialScrollIndex on first render when virtualization disabled', () => {
  const items = generateItems(10);
  const ITEM_HEIGHT = 10;

  let component;
  ReactTestRenderer.act(() => {
    component = ReactTestRenderer.create(
      <VirtualizedList
        initialNumToRender={2}
        initialScrollIndex={4}
        maxToRenderPerBatch={1}
        disableVirtualization
        {...baseItemProps(items)}
        {...fixedHeightItemLayoutProps(ITEM_HEIGHT)}
      />,
    );
  });

  // We should render initialNumToRender items with no spacers on initial render
  // when virtualization is disabled
  expect(component).toMatchSnapshot();
});

it('renders initialNumToRender when initialScrollIndex is offset', () => {
  const items = generateItems(10);
  const ITEM_HEIGHT = 10;

  let component;
  ReactTestRenderer.act(() => {
    component = ReactTestRenderer.create(
      <VirtualizedList
        initialNumToRender={2}
        initialScrollIndex={4}
        maxToRenderPerBatch={10}
        {...baseItemProps(items)}
        {...fixedHeightItemLayoutProps(ITEM_HEIGHT)}
      />,
    );
  });

  // We should render initialNumToRender items starting at initialScrollIndex.
  expect(component).toMatchSnapshot();
});

it('renders items before initialScrollIndex on first batch tick when virtualization disabled', () => {
  const items = generateItems(10);
  const ITEM_HEIGHT = 10;

  let component;
  ReactTestRenderer.act(() => {
    component = ReactTestRenderer.create(
      <VirtualizedList
        initialNumToRender={1}
        initialScrollIndex={5}
        maxToRenderPerBatch={1}
        disableVirtualization
        {...baseItemProps(items)}
        {...fixedHeightItemLayoutProps(ITEM_HEIGHT)}
      />,
    );
  });

  ReactTestRenderer.act(() => {
    simulateLayout(component, {
      viewport: {width: 10, height: 50},
      content: {width: 10, height: 100},
    });
    performNextBatch();
  });

  // When virtualization is disabled, we render "maxToRenderPerBatch" items
  // sequentially per batch tick. Any items not yet rendered before
  // initialScrollIndex are currently rendered at this time. Expect the first
  // tick to render all items before initialScrollIndex, along with
  // maxToRenderPerBatch after.
  expect(component).toMatchSnapshot();
});

it('eventually renders all items when virtualization disabled', () => {
  const items = generateItems(10);
  const ITEM_HEIGHT = 10;

  let component;
  ReactTestRenderer.act(() => {
    component = ReactTestRenderer.create(
      <VirtualizedList
        initialNumToRender={5}
        initialScrollIndex={1}
        windowSize={1}
        maxToRenderPerBatch={10}
        disableVirtualization
        {...baseItemProps(items)}
        {...fixedHeightItemLayoutProps(ITEM_HEIGHT)}
      />,
    );
  });

  ReactTestRenderer.act(() => {
    simulateLayout(component, {
      viewport: {width: 10, height: 50},
      content: {width: 10, height: 100},
    });
    performAllBatches();
  });

  // After all batch ticks, all items should eventually be rendered when\
  // virtualization is disabled.
  expect(component).toMatchSnapshot();
});

it('retains initial render region when an item is appended', () => {
  const items = generateItems(10);
  const ITEM_HEIGHT = 10;

  let component;
  ReactTestRenderer.act(() => {
    component = ReactTestRenderer.create(
      <VirtualizedList
        initialNumToRender={3}
        {...baseItemProps(items)}
        {...fixedHeightItemLayoutProps(ITEM_HEIGHT)}
      />,
    );
  });

  ReactTestRenderer.act(() => {
    component.update(
      <VirtualizedList
        initialNumToRender={3}
        {...baseItemProps(items)}
        {...fixedHeightItemLayoutProps(ITEM_HEIGHT)}
        data={generateItems(11)}
      />,
    );
  });

  // Adding an item to the list before batch render should keep the existing
  // rendered items rendered. Expect the first 3 items rendered, and a spacer
  // for 8 items (including the 11th, added item).
  expect(component).toMatchSnapshot();
});

it('retains batch render region when an item is appended', () => {
  const items = generateItems(10);
  const ITEM_HEIGHT = 10;

  let component;
  ReactTestRenderer.act(() => {
    component = ReactTestRenderer.create(
      <VirtualizedList
        initialNumToRender={1}
        maxToRenderPerBatch={1}
        {...baseItemProps(items)}
        {...fixedHeightItemLayoutProps(ITEM_HEIGHT)}
      />,
    );
  });

  ReactTestRenderer.act(() => {
    simulateLayout(component, {
      viewport: {width: 10, height: 50},
      content: {width: 10, height: 100},
    });
    performAllBatches();
  });

  ReactTestRenderer.act(() => {
    component.update(
      <VirtualizedList
        initialNumToRender={1}
        maxToRenderPerBatch={1}
        {...baseItemProps(items)}
        {...fixedHeightItemLayoutProps(ITEM_HEIGHT)}
        data={generateItems(11)}
      />,
    );
  });

  // Adding an item to the list after batch render should keep the existing
  // rendered items rendered. We batch render 10 items, then add an 11th. Expect
  // the first ten items to be present, with a spacer for the 11th until the
  // next batch render.
  expect(component).toMatchSnapshot();
});

it('constrains batch render region when an item is removed', () => {
  const items = generateItems(10);
  const ITEM_HEIGHT = 10;

  let component;
  ReactTestRenderer.act(() => {
    component = ReactTestRenderer.create(
      <VirtualizedList
        initialNumToRender={1}
        maxToRenderPerBatch={1}
        {...baseItemProps(items)}
        {...fixedHeightItemLayoutProps(ITEM_HEIGHT)}
      />,
    );
  });

  ReactTestRenderer.act(() => {
    simulateLayout(component, {
      viewport: {width: 10, height: 50},
      content: {width: 10, height: 100},
    });
    performAllBatches();
  });

  ReactTestRenderer.act(() => {
    component.update(
      <VirtualizedList
        initialNumToRender={1}
        maxToRenderPerBatch={1}
        {...baseItemProps(items)}
        {...fixedHeightItemLayoutProps(ITEM_HEIGHT)}
        data={generateItems(5)}
      />,
    );
  });

  // If the number of items is reduced, we should remove the corresponding
  // already rendered items. Expect there to be 5 items present. New items in a
  // previously occupied index may also be immediately rendered.
  expect(component).toMatchSnapshot();
});

it('renders a zero-height tail spacer on initial render if getItemLayout not defined', () => {
  const items = generateItems(10);

  const component = ReactTestRenderer.create(
    <VirtualizedList initialNumToRender={3} {...baseItemProps(items)} />,
  );

  // Do not add space for out-of-viewport content on initial render when we do
  // not yet know how large it should be (no getItemLayout and cell onLayout not
  // yet called). Expect the tail spacer not to occupy space.
  expect(component).toMatchSnapshot();
});

it('renders zero-height tail spacer on batch render if cells not yet measured and getItemLayout not defined', () => {
  const items = generateItems(10);

  let component;
  ReactTestRenderer.act(() => {
    component = ReactTestRenderer.create(
      <VirtualizedList
        initialNumToRender={3}
        maxToRenderPerBatch={1}
        windowSize={1}
        {...baseItemProps(items)}
      />,
    );
  });

  ReactTestRenderer.act(() => {
    simulateLayout(component, {
      viewport: {width: 10, height: 50},
      content: {width: 10, height: 200},
    });
    performNextBatch();
  });

  // Do not add space for out-of-viewport content unless the cell has previously
  // been layed out and measurements cached. Expect the tail spacer not to
  // occupy space.
  expect(component).toMatchSnapshot();
});

it('renders tail spacer up to last measured index if getItemLayout not defined', () => {
  const items = generateItems(10);

  let component;
  ReactTestRenderer.act(() => {
    component = ReactTestRenderer.create(
      <VirtualizedList
        initialNumToRender={3}
        maxToRenderPerBatch={1}
        windowSize={1}
        {...baseItemProps(items)}
      />,
    );
  });

  ReactTestRenderer.act(() => {
    const LAST_MEASURED_CELL = 6;
    for (let i = 0; i <= LAST_MEASURED_CELL; ++i) {
      simulateCellLayout(component, items, i, {
        width: 10,
        height: 10,
        x: 0,
        y: 10 * i,
      });
    }

    simulateLayout(component, {
      viewport: {width: 10, height: 50},
      content: {width: 10, height: 30},
    });
    performNextBatch();
  });

  // If cells in the out-of-viewport area have been measured, their space can be
  // incorporated into the tail spacer, without space for the cells we can not
  // measure until layout. Expect there to be a tail spacer occupying the space
  // for measured, but not yet rendered items (up to and including item 6).
  expect(component).toMatchSnapshot();
});

it('renders tail spacer up to last measured with irregular layout when getItemLayout undefined', () => {
  const items = generateItems(10);

  let component;
  ReactTestRenderer.act(() => {
    component = ReactTestRenderer.create(
      <VirtualizedList
        initialNumToRender={3}
        maxToRenderPerBatch={1}
        windowSize={1}
        {...baseItemProps(items)}
      />,
    );
  });

  ReactTestRenderer.act(() => {
    const LAST_MEASURED_CELL = 6;

    let currentY = 0;
    for (let i = 0; i <= LAST_MEASURED_CELL; ++i) {
      simulateCellLayout(component, items, i, {
        width: 10,
        height: i,
        x: 0,
        y: currentY + i,
      });
      currentY += i;
    }

    simulateLayout(component, {
      viewport: {width: 10, height: 50},
      content: {width: 10, height: 30},
    });
    performNextBatch();
  });

  // If cells in the out-of-viewport area have been measured, their space can be
  // incorporated into the tail spacer, without space for the cells we can not
  // measure until layout. Expect there to be a tail spacer occupying the space
  // for measured, but not yet rendered items (up to and including item 6).
  expect(component).toMatchSnapshot();
});

it('renders full tail spacer if all cells measured', () => {
  const items = generateItems(10);

  let component;
  ReactTestRenderer.act(() => {
    component = ReactTestRenderer.create(
      <VirtualizedList
        initialNumToRender={3}
        maxToRenderPerBatch={1}
        windowSize={1}
        {...baseItemProps(items)}
      />,
    );
  });

  ReactTestRenderer.act(() => {
    const LAST_MEASURED_CELL = 9;
    for (let i = 0; i <= LAST_MEASURED_CELL; ++i) {
      simulateCellLayout(component, items, i, {
        width: 10,
        height: 10,
        x: 0,
        y: 10 * i,
      });
    }

    simulateLayout(component, {
      viewport: {width: 10, height: 50},
      content: {width: 10, height: 30},
    });
    performNextBatch();
  });

  // The tail-spacer should occupy the space of all non-rendered items if all
  // items have been measured.
  expect(component).toMatchSnapshot();
});

it('renders windowSize derived region at top', () => {
  const items = generateItems(10);
  const ITEM_HEIGHT = 10;

  let component;
  ReactTestRenderer.act(() => {
    component = ReactTestRenderer.create(
      <VirtualizedList
        initialNumToRender={1}
        maxToRenderPerBatch={1}
        windowSize={3}
        {...baseItemProps(items)}
        {...fixedHeightItemLayoutProps(ITEM_HEIGHT)}
      />,
    );
  });

  ReactTestRenderer.act(() => {
    simulateLayout(component, {
      viewport: {width: 10, height: 20},
      content: {width: 10, height: 100},
    });
    performAllBatches();
  });

  // A windowSize of 3 means that we should render a viewport's worth of content
  // above and below the current. A 20 dip viewport at the top of the list means
  // we should render the top 4 10-dip items (for the current viewport, and
  // 20dip below).
  expect(component).toMatchSnapshot();
});

it('renders windowSize derived region in middle', () => {
  const items = generateItems(10);
  const ITEM_HEIGHT = 10;

  let component;
  ReactTestRenderer.act(() => {
    component = ReactTestRenderer.create(
      <VirtualizedList
        initialNumToRender={1}
        maxToRenderPerBatch={1}
        windowSize={3}
        {...baseItemProps(items)}
        {...fixedHeightItemLayoutProps(ITEM_HEIGHT)}
      />,
    );
  });

  ReactTestRenderer.act(() => {
    simulateLayout(component, {
      viewport: {width: 10, height: 20},
      content: {width: 10, height: 100},
    });
    performAllBatches();
  });

  ReactTestRenderer.act(() => {
    simulateScroll(component, {x: 0, y: 50});
    performAllBatches();
  });

  // A windowSize of 3 means that we should render a viewport's worth of content
  // above and below the current. A 20 dip viewport in the top of the list means
  // we should render the 6 10-dip items (for the current viewport, 20 dip above
  // and below), along with retaining the top initialNumToRenderItems. We seem
  // to actually render 7 in the middle due to rounding at the moment.
  expect(component).toMatchSnapshot();
});

it('renders windowSize derived region at bottom', () => {
  const items = generateItems(10);
  const ITEM_HEIGHT = 10;

  let component;
  ReactTestRenderer.act(() => {
    component = ReactTestRenderer.create(
      <VirtualizedList
        initialNumToRender={1}
        maxToRenderPerBatch={1}
        windowSize={3}
        {...baseItemProps(items)}
        {...fixedHeightItemLayoutProps(ITEM_HEIGHT)}
      />,
    );
  });

  ReactTestRenderer.act(() => {
    simulateLayout(component, {
      viewport: {width: 10, height: 20},
      content: {width: 10, height: 100},
    });
    performAllBatches();
  });

  ReactTestRenderer.act(() => {
    simulateScroll(component, {x: 0, y: 80});
    performAllBatches();
  });

  // A windowSize of 3 means that we should render a viewport's worth of content
  // above and below the current. A 20 dip viewport at the bottom of the list
  // means we should render the bottom 4 10-dip items (for the current viewport,
  // and 20dip above), along with retaining the top initialNumToRenderItems. We
  // seem to actually render 4 at the bottom due to rounding at the moment.
  expect(component).toMatchSnapshot();
});

<<<<<<< HEAD
it('keeps viewport below last focused rendered', () => {
  const items = generateItems(20);
  const ITEM_HEIGHT = 10;

  let component;
  ReactTestRenderer.act(() => {
    component = ReactTestRenderer.create(
      <VirtualizedList
        initialNumToRender={1}
        windowSize={1}
        {...baseItemProps(items)}
        {...fixedHeightItemLayoutProps(ITEM_HEIGHT)}
      />,
    );
  });

  ReactTestRenderer.act(() => {
    simulateLayout(component, {
      viewport: {width: 10, height: 50},
      content: {width: 10, height: 200},
    });

    performAllBatches();
  });

  ReactTestRenderer.act(() => {
    component.getInstance()._onCellFocusCapture(3);
  });

  ReactTestRenderer.act(() => {
    simulateScroll(component, {x: 0, y: 150});
    performAllBatches();
  });

  // Cells 1-8 should remain rendered after scrolling to the bottom of the list
  expect(component).toMatchSnapshot();
});

it('virtualizes away last focused item if focus changes to a new cell', () => {
  const items = generateItems(20);
  const ITEM_HEIGHT = 10;

  let component;
  ReactTestRenderer.act(() => {
    component = ReactTestRenderer.create(
      <VirtualizedList
        initialNumToRender={1}
        windowSize={1}
        {...baseItemProps(items)}
        {...fixedHeightItemLayoutProps(ITEM_HEIGHT)}
      />,
    );
  });

  ReactTestRenderer.act(() => {
    simulateLayout(component, {
      viewport: {width: 10, height: 50},
      content: {width: 10, height: 200},
    });

    performAllBatches();
  });

  ReactTestRenderer.act(() => {
    component.getInstance()._onCellFocusCapture(3);
  });

  ReactTestRenderer.act(() => {
    simulateScroll(component, {x: 0, y: 150});
    performAllBatches();
  });

  ReactTestRenderer.act(() => {
    component.getInstance()._onCellFocusCapture(17);
  });

  // Cells 1-8 should no longer be rendered after focus is moved to the end of
  // the list
  expect(component).toMatchSnapshot();
});

it('keeps viewport above last focused rendered', () => {
  const items = generateItems(20);
  const ITEM_HEIGHT = 10;

  let component;
  ReactTestRenderer.act(() => {
    component = ReactTestRenderer.create(
      <VirtualizedList
        initialNumToRender={1}
        windowSize={1}
        {...baseItemProps(items)}
        {...fixedHeightItemLayoutProps(ITEM_HEIGHT)}
      />,
    );
  });

  ReactTestRenderer.act(() => {
    simulateLayout(component, {
      viewport: {width: 10, height: 50},
      content: {width: 10, height: 200},
    });

    performAllBatches();
  });

  ReactTestRenderer.act(() => {
    component.getInstance()._onCellFocusCapture(3);
  });

  ReactTestRenderer.act(() => {
    simulateScroll(component, {x: 0, y: 150});
    performAllBatches();
  });

  ReactTestRenderer.act(() => {
    component.getInstance()._onCellFocusCapture(17);
  });

  ReactTestRenderer.act(() => {
    simulateScroll(component, {x: 0, y: 0});
    performAllBatches();
  });

  // Cells 12-19 should remain rendered after scrolling to the top of the list
  expect(component).toMatchSnapshot();
});

it('virtualizes away last focused index if item removed', () => {
  const items = generateItems(20);
  const ITEM_HEIGHT = 10;

  let component;
  ReactTestRenderer.act(() => {
    component = ReactTestRenderer.create(
      <VirtualizedList
        initialNumToRender={1}
        windowSize={1}
        {...baseItemProps(items)}
        {...fixedHeightItemLayoutProps(ITEM_HEIGHT)}
      />,
    );
  });

  ReactTestRenderer.act(() => {
    simulateLayout(component, {
      viewport: {width: 10, height: 50},
      content: {width: 10, height: 200},
    });

    performAllBatches();
  });

  ReactTestRenderer.act(() => {
    component.getInstance()._onCellFocusCapture(3);
  });

  ReactTestRenderer.act(() => {
    simulateScroll(component, {x: 0, y: 150});
    performAllBatches();
  });

  const itemsWithoutFocused = [...items.slice(0, 3), ...items.slice(4)];
  ReactTestRenderer.act(() => {
    component.update(
      <VirtualizedList
        initialNumToRender={1}
        windowSize={1}
        {...baseItemProps(itemsWithoutFocused)}
        {...fixedHeightItemLayoutProps(ITEM_HEIGHT)}
      />,
    );
  });

  // Cells 1-8 should no longer be rendered
  expect(component).toMatchSnapshot();
=======
it('calls _onCellLayout properly', () => {
  const items = [{key: 'i1'}, {key: 'i2'}, {key: 'i3'}];
  const mock = jest.fn();
  const component = ReactTestRenderer.create(
    <VirtualizedList
      data={items}
      renderItem={({item}) => <item value={item.key} />}
      getItem={(data, index) => data[index]}
      getItemCount={data => data.length}
    />,
  );
  const virtualList: VirtualizedList = component.getInstance();
  virtualList._onCellLayout = mock;
  component.update(
    <VirtualizedList
      data={[...items, {key: 'i4'}]}
      renderItem={({item}) => <item value={item.key} />}
      getItem={(data, index) => data[index]}
      getItemCount={data => data.length}
    />,
  );
  const cell = virtualList._cellRefs.i4;
  const event = {
    nativeEvent: {layout: {x: 0, y: 0, width: 50, height: 50}},
  };
  cell._onLayout(event);
  expect(mock).toHaveBeenCalledWith(event, 'i4', 3);
  expect(mock).not.toHaveBeenCalledWith(event, 'i3', 2);
>>>>>>> adb2962f
});

function generateItems(count) {
  return Array(count)
    .fill()
    .map((_, i) => ({key: i}));
}

function generateItemsStickyEveryN(count, n) {
  return Array(count)
    .fill()
    .map((_, i) => (i % n === 0 ? {key: i, sticky: true} : {key: i}));
}

function baseItemProps(items) {
  return {
    data: items,
    renderItem: ({item}) =>
      React.createElement('MockCellItem', {value: item.key, ...item}),
    getItem: (data, index) => data[index],
    getItemCount: data => data.length,
    stickyHeaderIndices: stickyHeaderIndices(items),
  };
}

function stickyHeaderIndices(items) {
  return items.filter(item => item.sticky).map(item => item.key);
}

function fixedHeightItemLayoutProps(height) {
  return {
    getItemLayout: (_, index) => ({
      length: height,
      offset: height * index,
      index,
    }),
  };
}

let lastViewportLayout;
let lastContentLayout;

function simulateLayout(component, args) {
  simulateViewportLayout(component, args.viewport);
  simulateContentLayout(component, args.content);
}

function simulateViewportLayout(component, dimensions) {
  lastViewportLayout = dimensions;
  component.getInstance()._onLayout({nativeEvent: {layout: dimensions}});
}

function simulateContentLayout(component, dimensions) {
  lastContentLayout = dimensions;
  component
    .getInstance()
    ._onContentSizeChange(dimensions.width, dimensions.height);
}

function simulateCellLayout(component, items, itemIndex, dimensions) {
  const instance = component.getInstance();
  const cellKey = instance._keyExtractor(items[itemIndex], itemIndex);
  instance._onCellLayout(
    {nativeEvent: {layout: dimensions}},
    cellKey,
    itemIndex,
  );
}

function simulateScroll(component, position) {
  component.getInstance()._onScroll({
    nativeEvent: {
      contentOffset: position,
      contentSize: lastContentLayout,
      layoutMeasurement: lastViewportLayout,
    },
  });
}

function performAllBatches() {
  jest.runAllTimers();
}

function performNextBatch() {
  jest.runOnlyPendingTimers();
}<|MERGE_RESOLUTION|>--- conflicted
+++ resolved
@@ -1445,7 +1445,6 @@
   expect(component).toMatchSnapshot();
 });
 
-<<<<<<< HEAD
 it('keeps viewport below last focused rendered', () => {
   const items = generateItems(20);
   const ITEM_HEIGHT = 10;
@@ -1622,7 +1621,8 @@
 
   // Cells 1-8 should no longer be rendered
   expect(component).toMatchSnapshot();
-=======
+});
+
 it('calls _onCellLayout properly', () => {
   const items = [{key: 'i1'}, {key: 'i2'}, {key: 'i3'}];
   const mock = jest.fn();
@@ -1651,7 +1651,6 @@
   cell._onLayout(event);
   expect(mock).toHaveBeenCalledWith(event, 'i4', 3);
   expect(mock).not.toHaveBeenCalledWith(event, 'i3', 2);
->>>>>>> adb2962f
 });
 
 function generateItems(count) {
