/**
 * Copyright (c) Facebook, Inc. and its affiliates.
 *
 * This source code is licensed under the MIT license found in the
 * LICENSE file in the root directory of this source tree.
 *
 * @flow
 * @format
 */
'use strict';

const Platform = require('Platform');
const React = require('React');
const View = require('View');
const VirtualizedList = require('VirtualizedList');

const invariant = require('invariant');

import type {ViewToken} from 'ViewabilityHelper';
import type {Props as VirtualizedListProps} from 'VirtualizedList';

type Item = any;

type SectionBase = Object;

type RequiredProps<SectionT: SectionBase> = {
  sections: $ReadOnlyArray<SectionT> | $ReadOnly<SectionT>,
};

type OptionalProps<SectionT: SectionBase> = {
  /**
   * Rendered after the last item in the last section.
   */
  ListFooterComponent?: ?(React.ComponentType<any> | React.Element<any>),
  /**
   * Rendered at the very beginning of the list.
   */
  ListHeaderComponent?: ?(React.ComponentType<any> | React.Element<any>),
  /**
   * Default renderer for every item in every section.
   */
  renderItem?: (info: {
    item: Item,
    index: number,
    section: SectionT,
    separators: {
      highlight: () => void,
      unhighlight: () => void,
      updateProps: (select: 'leading' | 'trailing', newProps: Object) => void,
    },
  }) => ?React.Element<any>,
  /**
   * Rendered at the top of each section.
   */
  renderSectionHeader?: ?({section: SectionT}) => ?React.Element<any>,
  /**
   * Rendered at the bottom of each section.
   */
  renderSectionFooter?: ?({section: SectionT}) => ?React.Element<any>,
  /**
   * Rendered at the bottom of every Section, except the very last one, in place of the normal
   * ItemSeparatorComponent.
   */
  SectionSeparatorComponent?: ?React.ComponentType<any>,
  /**
   * Rendered at the bottom of every Item except the very last one in the last section.
   */
  ItemSeparatorComponent?: ?React.ComponentType<any>,
  /**
   * Warning: Virtualization can drastically improve memory consumption for long lists, but trashes
   * the state of items when they scroll out of the render window, so make sure all relavent data is
   * stored outside of the recursive `renderItem` instance tree.
   */
  enableVirtualization?: ?boolean,
  keyExtractor: (item: Item, index: number) => string,
  onEndReached?: ?({distanceFromEnd: number}) => void,
  /**
   * If provided, a standard RefreshControl will be added for "Pull to Refresh" functionality. Make
   * sure to also set the `refreshing` prop correctly.
   */
  onRefresh?: ?() => void,
  /**
   * Called when the viewability of rows changes, as defined by the
   * `viewabilityConfig` prop.
   */
  onViewableItemsChanged?: ?({
    viewableItems: Array<ViewToken>,
    changed: Array<ViewToken>,
  }) => void,
  /**
   * Set this true while waiting for new data from a refresh.
   */
  refreshing?: ?boolean,
};
/* $FlowFixMe - this Props seems to be missing a bunch of stuff. Remove this
 * comment to see the errors */
export type Props<SectionT> = RequiredProps<SectionT> &
  OptionalProps<SectionT> &
  VirtualizedListProps;

type DefaultProps = typeof VirtualizedList.defaultProps & {
  data: $ReadOnlyArray<Item>,
};
type State = {childProps: VirtualizedListProps};

/**
 * Right now this just flattens everything into one list and uses VirtualizedList under the
 * hood. The only operation that might not scale well is concatting the data arrays of all the
 * sections when new props are received, which should be plenty fast for up to ~10,000 items.
 */
class VirtualizedSectionList<SectionT: SectionBase> extends React.PureComponent<
  Props<SectionT>,
  State,
> {
  static defaultProps: DefaultProps = {
    ...VirtualizedList.defaultProps,
    data: [],
  };

  scrollToLocation(params: {
    animated?: ?boolean,
    itemIndex: number,
    sectionIndex: number,
    viewPosition?: number,
  }) {
    let index = Platform.OS === 'ios' ? params.itemIndex : params.itemIndex - 1;
    for (let ii = 0; ii < params.sectionIndex; ii++) {
      const section = this.props.getItem(this.props.sections, ii);
      const sectionData = this.props.getItem(section, 'data');
      const dataLength = this.props.getItemCount(sectionData);
      index += dataLength + 2;
    }
    const toIndexParams = {
      ...params,
      index,
    };
    this._listRef.scrollToIndex(toIndexParams);
  }

  getListRef(): VirtualizedList {
    return this._listRef;
  }

  constructor(props: Props<SectionT>, context: Object) {
    super(props, context);
    this.state = this._computeState(props);
  }

  UNSAFE_componentWillReceiveProps(nextProps: Props<SectionT>) {
    this.setState(this._computeState(nextProps));
  }

  _computeState(props: Props<SectionT>): State {
    const offset = props.ListHeaderComponent ? 1 : 0;
    const stickyHeaderIndices = [];
    const itemCount = props.sections
      ? props.sections.reduce((v, section) => {
          const sectionData = props.getItem(section, 'data');

          stickyHeaderIndices.push(v + offset);
          return v + props.getItemCount(sectionData) + 2; // Add two for the section header and footer.
        }, 0)
      : 0;

    return {
      childProps: {
        ...props,
        renderItem: this._renderItem,
        ItemSeparatorComponent: undefined, // Rendered with renderItem
        data: props.sections,
        getItemCount: () => itemCount,
        getItem: (sections, index) => getItem(props, sections, index),
        keyExtractor: this._keyExtractor,
        onViewableItemsChanged: props.onViewableItemsChanged
          ? this._onViewableItemsChanged
          : undefined,
        stickyHeaderIndices: props.stickySectionHeadersEnabled
          ? stickyHeaderIndices
          : undefined,
      },
    };
  }

  render() {
    return (
      <VirtualizedList {...this.state.childProps} ref={this._captureRef} />
    );
  }

  _keyExtractor = (item: Item, index: number) => {
    const info = this._subExtractor(index);
    return (info && info.key) || String(index);
  };

  _subExtractor(
    index: number,
  ): ?{
    section: SectionT,
    key: string, // Key of the section or combined key for section + item
    index: ?number, // Relative index within the section
    header?: ?boolean, // True if this is the section header
    leadingItem?: ?Item,
    leadingSection?: ?SectionT,
    trailingItem?: ?Item,
    trailingSection?: ?SectionT,
  } {
    let itemIndex = index;
<<<<<<< HEAD
    const defaultKeyExtractor = this.props.keyExtractor;
    for (let ii = 0; ii < this.props.getItemCount(this.props.sections); ii++) {
      const section = this.props.getItem(this.props.sections, ii);
      const sectionData = this.props.getItem(section, 'data');
      const key = this.props.getItem(section, 'key') || String(ii);
=======
    const {sections} = this.props;
    for (let ii = 0; ii < sections.length; ii++) {
      const section = sections[ii];
      const key = section.key || String(ii);
>>>>>>> 9e3a1f0e
      itemIndex -= 1; // The section adds an item for the header
      if (itemIndex >= this.props.getItemCount(sectionData) + 1) {
        itemIndex -= this.props.getItemCount(sectionData) + 1; // The section adds an item for the footer.
      } else if (itemIndex === -1) {
        return {
          section,
          key: key + ':header',
          index: null,
          header: true,
<<<<<<< HEAD
          trailingSection: this.props.getItem(this.props.sections, ii + 1),
=======
          trailingSection: sections[ii + 1],
>>>>>>> 9e3a1f0e
        };
      } else if (itemIndex === this.props.getItemCount(sectionData)) {
        return {
          section,
          key: key + ':footer',
          index: null,
          header: false,
<<<<<<< HEAD
          trailingSection: this.props.getItem(this.props.sections, ii + 1),
        };
      } else {
        const keyExtractor =
          this.props.getItem(section, 'keyExtractor') || defaultKeyExtractor;
=======
          trailingSection: sections[ii + 1],
        };
      } else {
        const keyExtractor = section.keyExtractor || this.props.keyExtractor;
>>>>>>> 9e3a1f0e
        return {
          section,
          key:
            key +
            ':' +
            keyExtractor(this.props.getItem(sectionData, itemIndex), itemIndex),
          index: itemIndex,
<<<<<<< HEAD
          leadingItem: this.props.getItem(sectionData, itemIndex - 1),
          leadingSection: this.props.getItem(this.props.sections, ii - 1),
          trailingItem: this.props.getItem(sectionData, itemIndex + 1),
          trailingSection: this.props.getItem(this.props.sections, ii + 1),
=======
          leadingItem: section.data[itemIndex - 1],
          leadingSection: sections[ii - 1],
          trailingItem:
            section.data.length > itemIndex + 1
              ? section.data[itemIndex + 1]
              : undefined,
          trailingSection: sections[ii + 1],
>>>>>>> 9e3a1f0e
        };
      }
    }
  }

  _convertViewable = (viewable: ViewToken): ?ViewToken => {
    invariant(viewable.index != null, 'Received a broken ViewToken');
    const info = this._subExtractor(viewable.index);
    if (!info) {
      return null;
    }
    const keyExtractor =
      this.props.getItem(info.section, 'keyExtractor') ||
      this.props.keyExtractor;
    return {
      ...viewable,
      index: info.index,
      /* $FlowFixMe(>=0.63.0 site=react_native_fb) This comment suppresses an
       * error found when Flow v0.63 was deployed. To see the error delete this
       * comment and run Flow. */
      key: keyExtractor(viewable.item, info.index),
      section: info.section,
    };
  };

  _onViewableItemsChanged = ({
    viewableItems,
    changed,
  }: {
    viewableItems: Array<ViewToken>,
    changed: Array<ViewToken>,
  }) => {
    if (this.props.onViewableItemsChanged) {
      this.props.onViewableItemsChanged({
        viewableItems: viewableItems
          .map(this._convertViewable, this)
          .filter(Boolean),
        changed: changed.map(this._convertViewable, this).filter(Boolean),
      });
    }
  };

  _renderItem = ({item, index}: {item: Item, index: number}) => {
    const info = this._subExtractor(index);
    if (!info) {
      return null;
    }
    const infoIndex = info.index;
    if (infoIndex == null) {
      const {section} = info;
      if (info.header === true) {
        const {renderSectionHeader} = this.props;
        return renderSectionHeader ? renderSectionHeader({section}) : null;
      } else {
        const {renderSectionFooter} = this.props;
        return renderSectionFooter ? renderSectionFooter({section}) : null;
      }
    } else {
      const renderItem =
        this.props.getItem(info.section, 'renderItem') || this.props.renderItem;
      const SeparatorComponent = this._getSeparatorComponent(index, info);
      invariant(renderItem, 'no renderItem!');
      return (
        <ItemWithSeparator
          SeparatorComponent={SeparatorComponent}
          LeadingSeparatorComponent={
            infoIndex === 0 ? this.props.SectionSeparatorComponent : undefined
          }
          cellKey={info.key}
          index={infoIndex}
          item={item}
          leadingItem={info.leadingItem}
          leadingSection={info.leadingSection}
          onUpdateSeparator={this._onUpdateSeparator}
          prevCellKey={(this._subExtractor(index - 1) || {}).key}
          ref={ref => {
            this._cellRefs[info.key] = ref;
          }}
          renderItem={renderItem}
          section={info.section}
          trailingItem={info.trailingItem}
          trailingSection={info.trailingSection}
        />
      );
    }
  };

  _onUpdateSeparator = (key: string, newProps: Object) => {
    const ref = this._cellRefs[key];
    ref && ref.updateSeparatorProps(newProps);
  };

  _getSeparatorComponent(
    index: number,
    info?: ?Object,
  ): ?React.ComponentType<any> {
    info = info || this._subExtractor(index);
    if (!info) {
      return null;
    }
    const ItemSeparatorComponent =
      this.props.getItem(info.section, 'ItemSeparatorComponent') ||
      this.props.ItemSeparatorComponent;
    const {SectionSeparatorComponent} = this.props;
    const isLastItemInList = index === this.state.childProps.getItemCount() - 1;
    const sectionData = this.props.getItem(info.section, 'data');
    const isLastItemInSection =
      info.index === this.props.getItemCount(sectionData) - 1;
    if (SectionSeparatorComponent && isLastItemInSection) {
      return SectionSeparatorComponent;
    }
    if (ItemSeparatorComponent && !isLastItemInSection && !isLastItemInList) {
      return ItemSeparatorComponent;
    }
    return null;
  }

  _cellRefs = {};
  _listRef: VirtualizedList;
  _captureRef = ref => {
    /* $FlowFixMe(>=0.53.0 site=react_native_fb,react_native_oss) This comment
     * suppresses an error when upgrading Flow's support for React. To see the
     * error delete this comment and run Flow. */
    this._listRef = ref;
  };
}

type ItemWithSeparatorCommonProps = $ReadOnly<{|
  leadingItem: ?Item,
  leadingSection: ?Object,
  section: Object,
  trailingItem: ?Item,
  trailingSection: ?Object,
|}>;

type ItemWithSeparatorProps = $ReadOnly<{|
  ...ItemWithSeparatorCommonProps,
  LeadingSeparatorComponent: ?React.ComponentType<any>,
  SeparatorComponent: ?React.ComponentType<any>,
  cellKey: string,
  index: number,
  item: Item,
  onUpdateSeparator: (cellKey: string, newProps: Object) => void,
  prevCellKey?: ?string,
  renderItem: Function,
|}>;

type ItemWithSeparatorState = {
  separatorProps: $ReadOnly<{|
    highlighted: false,
    ...ItemWithSeparatorCommonProps,
  |}>,
  leadingSeparatorProps: $ReadOnly<{|
    highlighted: false,
    ...ItemWithSeparatorCommonProps,
  |}>,
};

class ItemWithSeparator extends React.Component<
  ItemWithSeparatorProps,
  ItemWithSeparatorState,
> {
  state = {
    separatorProps: {
      highlighted: false,
      leadingItem: this.props.item,
      leadingSection: this.props.leadingSection,
      section: this.props.section,
      trailingItem: this.props.trailingItem,
      trailingSection: this.props.trailingSection,
    },
    leadingSeparatorProps: {
      highlighted: false,
      leadingItem: this.props.leadingItem,
      leadingSection: this.props.leadingSection,
      section: this.props.section,
      trailingItem: this.props.item,
      trailingSection: this.props.trailingSection,
    },
  };

  _separators = {
    highlight: () => {
      ['leading', 'trailing'].forEach(s =>
        this._separators.updateProps(s, {highlighted: true}),
      );
    },
    unhighlight: () => {
      ['leading', 'trailing'].forEach(s =>
        this._separators.updateProps(s, {highlighted: false}),
      );
    },
    updateProps: (select: 'leading' | 'trailing', newProps: Object) => {
      const {LeadingSeparatorComponent, cellKey, prevCellKey} = this.props;
      if (select === 'leading' && LeadingSeparatorComponent !== null) {
        this.setState(state => ({
          leadingSeparatorProps: {...state.leadingSeparatorProps, ...newProps},
        }));
      } else {
        this.props.onUpdateSeparator(
          (select === 'leading' && prevCellKey) || cellKey,
          newProps,
        );
      }
    },
  };

  static getDerivedStateFromProps(
    props: ItemWithSeparatorProps,
    prevState: ItemWithSeparatorState,
  ): ?ItemWithSeparatorState {
    return {
      separatorProps: {
        ...prevState.separatorProps,
        leadingItem: props.item,
        leadingSection: props.leadingSection,
        section: props.section,
        trailingItem: props.trailingItem,
        trailingSection: props.trailingSection,
      },
      leadingSeparatorProps: {
        ...prevState.leadingSeparatorProps,
        leadingItem: props.leadingItem,
        leadingSection: props.leadingSection,
        section: props.section,
        trailingItem: props.item,
        trailingSection: props.trailingSection,
      },
    };
  }

  updateSeparatorProps(newProps: Object) {
    this.setState(state => ({
      separatorProps: {...state.separatorProps, ...newProps},
    }));
  }

  render() {
    const {
      LeadingSeparatorComponent,
      SeparatorComponent,
      item,
      index,
      section,
    } = this.props;
    const element = this.props.renderItem({
      item,
      index,
      section,
      separators: this._separators,
    });
    const leadingSeparator = LeadingSeparatorComponent && (
      <LeadingSeparatorComponent {...this.state.leadingSeparatorProps} />
    );
    const separator = SeparatorComponent && (
      <SeparatorComponent {...this.state.separatorProps} />
    );
    return leadingSeparator || separator ? (
      /* $FlowFixMe(>=0.89.0 site=react_native_fb) This comment suppresses an
       * error found when Flow v0.89 was deployed. To see the error, delete
       * this comment and run Flow. */
      <View>
        {leadingSeparator}
        {element}
        {separator}
      </View>
    ) : (
      element
    );
  }
}

function getItem(
  props: Props<SectionBase>,
  sections: ?$ReadOnlyArray<Item>,
  index: number,
): ?Item {
  if (!sections) {
    return null;
  }
  let itemIdx = index - 1;
  for (let ii = 0; ii < props.getItemCount(sections); ii++) {
    const section = props.getItem(props.sections, ii);
    const sectionData = props.getItem(section, 'data');
    if (itemIdx === -1 || itemIdx === props.getItemCount(sectionData)) {
      // We intend for there to be overflow by one on both ends of the list.
      // This will be for headers and footers. When returning a header or footer
      // item the section itself is the item.
      return section;
    } else if (itemIdx < props.getItemCount(sectionData)) {
      // If we are in the bounds of the list's data then return the item.
      return props.getItem(sectionData, itemIdx);
    } else {
      itemIdx -= props.getItemCount(sectionData) + 2; // Add two for the header and footer
    }
  }
  return null;
}

module.exports = VirtualizedSectionList;<|MERGE_RESOLUTION|>--- conflicted
+++ resolved
@@ -205,18 +205,11 @@
     trailingSection?: ?SectionT,
   } {
     let itemIndex = index;
-<<<<<<< HEAD
     const defaultKeyExtractor = this.props.keyExtractor;
     for (let ii = 0; ii < this.props.getItemCount(this.props.sections); ii++) {
       const section = this.props.getItem(this.props.sections, ii);
       const sectionData = this.props.getItem(section, 'data');
       const key = this.props.getItem(section, 'key') || String(ii);
-=======
-    const {sections} = this.props;
-    for (let ii = 0; ii < sections.length; ii++) {
-      const section = sections[ii];
-      const key = section.key || String(ii);
->>>>>>> 9e3a1f0e
       itemIndex -= 1; // The section adds an item for the header
       if (itemIndex >= this.props.getItemCount(sectionData) + 1) {
         itemIndex -= this.props.getItemCount(sectionData) + 1; // The section adds an item for the footer.
@@ -226,11 +219,7 @@
           key: key + ':header',
           index: null,
           header: true,
-<<<<<<< HEAD
           trailingSection: this.props.getItem(this.props.sections, ii + 1),
-=======
-          trailingSection: sections[ii + 1],
->>>>>>> 9e3a1f0e
         };
       } else if (itemIndex === this.props.getItemCount(sectionData)) {
         return {
@@ -238,18 +227,11 @@
           key: key + ':footer',
           index: null,
           header: false,
-<<<<<<< HEAD
           trailingSection: this.props.getItem(this.props.sections, ii + 1),
         };
       } else {
         const keyExtractor =
           this.props.getItem(section, 'keyExtractor') || defaultKeyExtractor;
-=======
-          trailingSection: sections[ii + 1],
-        };
-      } else {
-        const keyExtractor = section.keyExtractor || this.props.keyExtractor;
->>>>>>> 9e3a1f0e
         return {
           section,
           key:
@@ -257,20 +239,10 @@
             ':' +
             keyExtractor(this.props.getItem(sectionData, itemIndex), itemIndex),
           index: itemIndex,
-<<<<<<< HEAD
           leadingItem: this.props.getItem(sectionData, itemIndex - 1),
           leadingSection: this.props.getItem(this.props.sections, ii - 1),
           trailingItem: this.props.getItem(sectionData, itemIndex + 1),
           trailingSection: this.props.getItem(this.props.sections, ii + 1),
-=======
-          leadingItem: section.data[itemIndex - 1],
-          leadingSection: sections[ii - 1],
-          trailingItem:
-            section.data.length > itemIndex + 1
-              ? section.data[itemIndex + 1]
-              : undefined,
-          trailingSection: sections[ii + 1],
->>>>>>> 9e3a1f0e
         };
       }
     }
