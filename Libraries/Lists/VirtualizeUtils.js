--- conflicted
+++ resolved
@@ -114,11 +114,6 @@
   );
   const overscanEnd = Math.max(0, visibleEnd + leadFactor * overscanLength);
 
-<<<<<<< HEAD
-  // Find the indices that correspond to the items at the render boundaries we're targetting.
-  // visibleBegin and visibleEnd represent the first and last visible pixel,
-  // so first and last represent the first and last visible component, as well.
-=======
   const lastItemOffset = getFrameMetricsApprox(itemCount - 1).offset;
   if (lastItemOffset < overscanBegin) {
     // Entire list is before our overscan window
@@ -129,7 +124,8 @@
   }
 
   // Find the indices that correspond to the items at the render boundaries we're targeting.
->>>>>>> 3f85dc53
+  // visibleBegin and visibleEnd represent the first and last visible pixel,
+  // so first and last represent the first and last visible component, as well.
   let [overscanFirst, first, last, overscanLast] = elementsThatOverlapOffsets(
     [overscanBegin, visibleBegin, visibleEnd, overscanEnd],
     props.getItemCount(props.data),
