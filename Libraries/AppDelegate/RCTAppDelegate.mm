/*
 * Copyright (c) Meta Platforms, Inc. and affiliates.
 *
 * This source code is licensed under the MIT license found in the
 * LICENSE file in the root directory of this source tree.
 */

#import "RCTAppDelegate.h"
<<<<<<< HEAD
#import "RCTAppSetupUtils.h"
=======
>>>>>>> 14ab76ac
#import <React/RCTRootView.h>
#import "RCTAppSetupUtils.h"

#if RCT_NEW_ARCH_ENABLED
#import <React/CoreModulesPlugins.h>
#import <React/RCTCxxBridgeDelegate.h>
#import <React/RCTFabricSurfaceHostingProxyRootView.h>
#import <React/RCTSurfacePresenter.h>
#import <React/RCTSurfacePresenterBridgeAdapter.h>
#import <ReactCommon/RCTTurboModuleManager.h>
#import <react/config/ReactNativeConfig.h>
#import <react/renderer/runtimescheduler/RuntimeScheduler.h>
#import <react/renderer/runtimescheduler/RuntimeSchedulerCallInvoker.h>

static NSString *const kRNConcurrentRoot = @"concurrentRoot";

@interface RCTAppDelegate () <RCTTurboModuleManagerDelegate, RCTCxxBridgeDelegate> {
  std::shared_ptr<const facebook::react::ReactNativeConfig> _reactNativeConfig;
  facebook::react::ContextContainer::Shared _contextContainer;
  std::shared_ptr<facebook::react::RuntimeScheduler> _runtimeScheduler;
}
@end

#endif

@implementation RCTAppDelegate

<<<<<<< HEAD
#if !TARGET_OS_OSX // [macOS]
=======
#if RCT_NEW_ARCH_ENABLED
- (instancetype)init
{
  if (self = [super init]) {
    _contextContainer = std::make_shared<facebook::react::ContextContainer const>();
    _reactNativeConfig = std::make_shared<facebook::react::EmptyReactNativeConfig const>();
    _contextContainer->insert("ReactNativeConfig", _reactNativeConfig);
  }
  return self;
}
#endif

>>>>>>> 14ab76ac
- (BOOL)application:(UIApplication *)application didFinishLaunchingWithOptions:(NSDictionary *)launchOptions
{
#else // [macOS
- (void)applicationDidFinishLaunching:(NSNotification *)notification
{
    NSApplication *application = [notification object];
    NSDictionary *launchOptions = [notification userInfo];
#endif // macOS]
  BOOL enableTM = NO;
#if RCT_NEW_ARCH_ENABLED
  enableTM = self.turboModuleEnabled;
#endif
  RCTAppSetupPrepareApp(application, enableTM);

  if (!self.bridge) {
    self.bridge = [self createBridgeWithDelegate:self launchOptions:launchOptions];
  }
#if RCT_NEW_ARCH_ENABLED
  self.bridgeAdapter = [[RCTSurfacePresenterBridgeAdapter alloc] initWithBridge:self.bridge
                                                               contextContainer:_contextContainer];
  self.bridge.surfacePresenter = self.bridgeAdapter.surfacePresenter;
#endif

  NSDictionary *initProps = [self prepareInitialProps];
  RCTPlatformView *rootView = [self createRootViewWithBridge:self.bridge moduleName:self.moduleName initProps:initProps]; // [macOS]

<<<<<<< HEAD
#if !TARGET_OS_OSX // [macOS]
  if (@available(iOS 13.0, *)) {
    rootView.backgroundColor = [UIColor systemBackgroundColor];
  } else {
    rootView.backgroundColor = [UIColor whiteColor];
  }
#else // [macOS
  rootView.layer.backgroundColor = [[NSColor windowBackgroundColor] CGColor];
#endif // macOS]

#if !TARGET_OS_OSX // [macOS
=======
>>>>>>> 14ab76ac
  self.window = [[UIWindow alloc] initWithFrame:[UIScreen mainScreen].bounds];
  UIViewController *rootViewController = [self createRootViewController];
  rootViewController.view = rootView;
  self.window.rootViewController = rootViewController;
  [self.window makeKeyAndVisible];
  return YES;
#else // [macOS
  NSRect frame = NSMakeRect(0,0,1024,768);
  self.window = [[NSWindow alloc] initWithContentRect:NSZeroRect
                                            styleMask:NSWindowStyleMaskTitled | NSWindowStyleMaskResizable | NSWindowStyleMaskClosable | NSWindowStyleMaskMiniaturizable
                                              backing:NSBackingStoreBuffered
                                                defer:NO];
  self.window.title = self.moduleName;
  self.window.autorecalculatesKeyViewLoop = YES;
  NSViewController *rootViewController = [NSViewController new];
  rootViewController.view = rootView;
  rootView.frame = frame;
  self.window.contentViewController = rootViewController;
  [self.window makeKeyAndOrderFront:self];
  [self.window center];
#endif // macOS]
}

- (NSURL *)sourceURLForBridge:(RCTBridge *)bridge
{
  [NSException raise:@"RCTBridgeDelegate::sourceURLForBridge not implemented"
              format:@"Subclasses must implement a valid sourceURLForBridge method"];
  return nil;
}

- (NSDictionary *)prepareInitialProps
{
  NSMutableDictionary *initProps = self.initialProps ? [self.initialProps mutableCopy] : [NSMutableDictionary new];

#ifdef RCT_NEW_ARCH_ENABLED
  // Hardcoding the Concurrent Root as it it not recommended to
  // have the concurrentRoot turned off when Fabric is enabled.
  initProps[kRNConcurrentRoot] = @([self fabricEnabled]);
#endif

  return initProps;
}

- (RCTBridge *)createBridgeWithDelegate:(id<RCTBridgeDelegate>)delegate launchOptions:(NSDictionary *)launchOptions
{
  return [[RCTBridge alloc] initWithDelegate:delegate launchOptions:launchOptions];
}

- (RCTPlatformView *)createRootViewWithBridge:(RCTBridge *)bridge // [macOS]
                          moduleName:(NSString *)moduleName
                           initProps:(NSDictionary *)initProps
{
  BOOL enableFabric = NO;
#if RCT_NEW_ARCH_ENABLED
  enableFabric = self.fabricEnabled;
#endif
  UIView *rootView = RCTAppSetupDefaultRootView(bridge, moduleName, initProps, enableFabric);
  if (@available(iOS 13.0, *)) {
    rootView.backgroundColor = [UIColor systemBackgroundColor];
  } else {
    rootView.backgroundColor = [UIColor whiteColor];
  }

  return rootView;
}

#if !TARGET_OS_OSX // [macOS]
- (UIViewController *)createRootViewController
{
  return [UIViewController new];
}
#else // [macOS
- (NSViewController *)createRootViewController
{
  return [NSViewController new];
}
#endif // macOS]

#if RCT_NEW_ARCH_ENABLED
#pragma mark - RCTCxxBridgeDelegate
- (std::unique_ptr<facebook::react::JSExecutorFactory>)jsExecutorFactoryForBridge:(RCTBridge *)bridge
{
  _runtimeScheduler = _runtimeScheduler =
      std::make_shared<facebook::react::RuntimeScheduler>(RCTRuntimeExecutorFromBridge(bridge));
  std::shared_ptr<facebook::react::CallInvoker> callInvoker =
      std::make_shared<facebook::react::RuntimeSchedulerCallInvoker>(_runtimeScheduler);
  self.turboModuleManager = [[RCTTurboModuleManager alloc] initWithBridge:bridge delegate:self jsInvoker:callInvoker];
  _contextContainer->erase("RuntimeScheduler");
  _contextContainer->insert("RuntimeScheduler", _runtimeScheduler);
  return RCTAppSetupDefaultJsExecutorFactory(bridge, _turboModuleManager, _runtimeScheduler);
}

#pragma mark RCTTurboModuleManagerDelegate

- (Class)getModuleClassFromName:(const char *)name
{
  return RCTCoreModulesClassProvider(name);
}

- (std::shared_ptr<facebook::react::TurboModule>)getTurboModule:(const std::string &)name
                                                      jsInvoker:(std::shared_ptr<facebook::react::CallInvoker>)jsInvoker
{
  return nullptr;
}

- (std::shared_ptr<facebook::react::TurboModule>)getTurboModule:(const std::string &)name
                                                     initParams:
                                                         (const facebook::react::ObjCTurboModule::InitParams &)params
{
  return nullptr;
}

- (id<RCTTurboModule>)getModuleInstanceFromClass:(Class)moduleClass
{
  return RCTAppSetupDefaultModuleFromClass(moduleClass);
}

#pragma mark - New Arch Enabled settings

- (BOOL)turboModuleEnabled
{
  return YES;
}

- (BOOL)fabricEnabled
{
  return YES;
}

#endif

@end<|MERGE_RESOLUTION|>--- conflicted
+++ resolved
@@ -6,10 +6,6 @@
  */
 
 #import "RCTAppDelegate.h"
-<<<<<<< HEAD
-#import "RCTAppSetupUtils.h"
-=======
->>>>>>> 14ab76ac
 #import <React/RCTRootView.h>
 #import "RCTAppSetupUtils.h"
 
@@ -37,9 +33,6 @@
 
 @implementation RCTAppDelegate
 
-<<<<<<< HEAD
-#if !TARGET_OS_OSX // [macOS]
-=======
 #if RCT_NEW_ARCH_ENABLED
 - (instancetype)init
 {
@@ -52,7 +45,7 @@
 }
 #endif
 
->>>>>>> 14ab76ac
+#if !TARGET_OS_OSX // [macOS]
 - (BOOL)application:(UIApplication *)application didFinishLaunchingWithOptions:(NSDictionary *)launchOptions
 {
 #else // [macOS
@@ -79,20 +72,7 @@
   NSDictionary *initProps = [self prepareInitialProps];
   RCTPlatformView *rootView = [self createRootViewWithBridge:self.bridge moduleName:self.moduleName initProps:initProps]; // [macOS]
 
-<<<<<<< HEAD
-#if !TARGET_OS_OSX // [macOS]
-  if (@available(iOS 13.0, *)) {
-    rootView.backgroundColor = [UIColor systemBackgroundColor];
-  } else {
-    rootView.backgroundColor = [UIColor whiteColor];
-  }
-#else // [macOS
-  rootView.layer.backgroundColor = [[NSColor windowBackgroundColor] CGColor];
-#endif // macOS]
-
 #if !TARGET_OS_OSX // [macOS
-=======
->>>>>>> 14ab76ac
   self.window = [[UIWindow alloc] initWithFrame:[UIScreen mainScreen].bounds];
   UIViewController *rootViewController = [self createRootViewController];
   rootViewController.view = rootView;
@@ -149,12 +129,16 @@
 #if RCT_NEW_ARCH_ENABLED
   enableFabric = self.fabricEnabled;
 #endif
-  UIView *rootView = RCTAppSetupDefaultRootView(bridge, moduleName, initProps, enableFabric);
+  RCTPlatformView *rootView = RCTAppSetupDefaultRootView(bridge, moduleName, initProps, enableFabric); // [macOS]
+#if !TARGET_OS_OSX // [macOS]
   if (@available(iOS 13.0, *)) {
     rootView.backgroundColor = [UIColor systemBackgroundColor];
   } else {
     rootView.backgroundColor = [UIColor whiteColor];
   }
+#else // [macOS
+  rootView.layer.backgroundColor = [[NSColor windowBackgroundColor] CGColor];
+#endif // macOS]
 
   return rootView;
 }
