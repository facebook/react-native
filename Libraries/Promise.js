--- conflicted
+++ resolved
@@ -18,12 +18,6 @@
   require('promise/setimmediate/rejection-tracking').enable({
     allRejections: true,
     onUnhandled: (id, error = {}) => {
-<<<<<<< HEAD
-      let {message = null, stack = null} = error;
-      if (!message) {
-        message = prettyFormat(error);
-      }
-=======
       let message: string;
       let stack: ?string;
 
@@ -35,7 +29,6 @@
         message = prettyFormat(error);
       }
 
->>>>>>> 88ea1958
       const warning =
         `Possible Unhandled Promise Rejection (id: ${id}):\n` +
         `${message}\n` +
