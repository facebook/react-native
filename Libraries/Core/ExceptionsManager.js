/**
 * Copyright (c) Facebook, Inc. and its affiliates.
 *
 * This source code is licensed under the MIT license found in the
 * LICENSE file in the root directory of this source tree.
 *
 * @format
 * @flow strict-local
 */

'use strict';

import type {ExtendedError} from './Devtools/parseErrorStack';
import * as LogBoxData from '../LogBox/Data/LogBoxData';
import type {ExceptionData} from './NativeExceptionsManager';

class SyntheticError extends Error {
  name: string = '';
}

type ExceptionDecorator = ExceptionData => ExceptionData;

let userExceptionDecorator: ?ExceptionDecorator;
let inUserExceptionDecorator = false;

/**
 * Allows the app to add information to the exception report before it is sent
 * to native. This API is not final.
 */

function unstable_setExceptionDecorator(
  exceptionDecorator: ?ExceptionDecorator,
) {
  userExceptionDecorator = exceptionDecorator;
}

function preprocessException(data: ExceptionData): ExceptionData {
  if (userExceptionDecorator && !inUserExceptionDecorator) {
    inUserExceptionDecorator = true;
    try {
      return userExceptionDecorator(data);
    } catch {
      // Fall through
    } finally {
      inUserExceptionDecorator = false;
    }
  }
  return data;
}

/**
 * Handles the developer-visible aspect of errors and exceptions
 */
let exceptionID = 0;
function reportException(
  e: ExtendedError,
  isFatal: boolean,
  reportToConsole: boolean, // only true when coming from handleException; the error has not yet been logged
) {
  const NativeExceptionsManager = require('./NativeExceptionsManager').default;
  if (NativeExceptionsManager) {
    const parseErrorStack = require('./Devtools/parseErrorStack');
    const stack = parseErrorStack(e);
    const currentExceptionID = ++exceptionID;
    const originalMessage = e.message || '';
    let message = originalMessage;
    if (e.componentStack != null) {
      message += `\n\nThis error is located at:${e.componentStack}`;
    }
    const namePrefix = e.name == null || e.name === '' ? '' : `${e.name}: `;

    if (!message.startsWith(namePrefix)) {
      message = namePrefix + message;
    }

    message =
      e.jsEngine == null ? message : `${message}, js engine: ${e.jsEngine}`;

<<<<<<< HEAD
    const isHandledByLogBox =
      e.forceRedbox !== true && global.__unstable_isLogBoxEnabled === true;
=======
    const isHandledByLogBox = e.forceRedbox !== true;
>>>>>>> 3c9e5f14

    const data = preprocessException({
      message,
      originalMessage: message === originalMessage ? null : originalMessage,
      name: e.name == null || e.name === '' ? null : e.name,
      componentStack:
        typeof e.componentStack === 'string' ? e.componentStack : null,
      stack,
      id: currentExceptionID,
      isFatal,
      extraData: {
        jsEngine: e.jsEngine,
        rawStack: e.stack,

        // Hack to hide native redboxes when in the LogBox experiment.
        // This is intentionally untyped and stuffed here, because it is temporary.
        suppressRedBox: isHandledByLogBox,
      },
    });

    if (reportToConsole) {
      // we feed back into console.error, to make sure any methods that are
      // monkey patched on top of console.error are called when coming from
      // handleException
      console.error(data.message);
    }

    if (isHandledByLogBox) {
      LogBoxData.addException({
        ...data,
        isComponentError: !!e.isComponentError,
      });
    }

    NativeExceptionsManager.reportException(data);

    if (__DEV__) {
      if (e.preventSymbolication === true) {
        return;
      }
      const symbolicateStackTrace = require('./Devtools/symbolicateStackTrace');
      symbolicateStackTrace(stack)
        .then(({stack: prettyStack}) => {
          if (prettyStack) {
            NativeExceptionsManager.updateExceptionMessage(
              data.message,
              prettyStack,
              currentExceptionID,
            );
          } else {
            throw new Error('The stack is null');
          }
        })
        .catch(error => {
          console.log('Unable to symbolicate stack trace: ' + error.message);
        });
    }
  } else if (reportToConsole) {
    // we feed back into console.error, to make sure any methods that are
    // monkey patched on top of console.error are called when coming from
    // handleException
    console.error(e);
  }
}

declare var console: typeof console & {
  _errorOriginal: typeof console.error,
  reportErrorsAsExceptions: boolean,
  ...
};

// If we trigger console.error _from_ handleException,
// we do want to make sure that console.error doesn't trigger error reporting again
let inExceptionHandler = false;

/**
 * Logs exceptions to the (native) console and displays them
 */
function handleException(e: mixed, isFatal: boolean) {
  let error: Error;
  if (e instanceof Error) {
    error = e;
  } else {
    // Workaround for reporting errors caused by `throw 'some string'`
    // Unfortunately there is no way to figure out the stacktrace in this
    // case, so if you ended up here trying to trace an error, look for
    // `throw '<error message>'` somewhere in your codebase.
    error = new SyntheticError(e);
  }
  try {
    inExceptionHandler = true;
    reportException(error, isFatal, /*reportToConsole*/ true);
  } finally {
    inExceptionHandler = false;
  }
}

function reactConsoleErrorHandler() {
  // bubble up to any original handlers
  console._errorOriginal.apply(console, arguments);
  if (!console.reportErrorsAsExceptions) {
    return;
  }
  if (inExceptionHandler) {
    // The fundamental trick here is that are multiple entry point to logging errors:
    // (see D19743075 for more background)
    //
    // 1. An uncaught exception being caught by the global handler
    // 2. An error being logged throw console.error
    //
    // However, console.error is monkey patched multiple times: by this module, and by the
    // DevTools setup that sends messages to Metro.
    // The patching order cannot be relied upon.
    //
    // So, some scenarios that are handled by this flag:
    //
    // Logging an error:
    // 1. console.error called from user code
    // 2. (possibly) arrives _first_ at DevTool handler, send to Metro
    // 3. Bubbles to here
    // 4. goes into report Exception.
    // 5. should not trigger console.error again, to avoid looping / logging twice
    // 6. should still bubble up to original console
    //    (which might either be console.log, or the DevTools handler in case it patched _earlier_ and (2) didn't happen)
    //
    // Throwing an uncaught exception:
    // 1. exception thrown
    // 2. picked up by handleException
    // 3. should be send to console.error (not console._errorOriginal, as DevTools might have patched _later_ and it needs to send it to Metro)
    // 4. that _might_ bubble again to the `reactConsoleErrorHandle` defined here
    //    -> should not handle exception _again_, to avoid looping / showing twice (this code branch)
    // 5. should still bubble up to original console (which might either be console.log, or the DevTools handler in case that one patched _earlier_)
    return;
  }

  if (arguments[0] && arguments[0].stack) {
    // reportException will console.error this with high enough fidelity.
    reportException(
      arguments[0],
      /* isFatal */ false,
      /*reportToConsole*/ false,
    );
  } else {
    const stringifySafe = require('../Utilities/stringifySafe').default;
    const str = Array.prototype.map
      .call(arguments, value =>
        typeof value === 'string' ? value : stringifySafe(value),
      )
      .join(' ');

    if (str.slice(0, 9) === 'Warning: ') {
      // React warnings use console.error so that a stack trace is shown, but
      // we don't (currently) want these to show a redbox
      // (Note: Logic duplicated in polyfills/console.js.)
      return;
    }
    const error: ExtendedError = new SyntheticError(str);
    error.name = 'console.error';
    reportException(error, /* isFatal */ false, /*reportToConsole*/ false);
  }
}

/**
 * Shows a redbox with stacktrace for all console.error messages.  Disable by
 * setting `console.reportErrorsAsExceptions = false;` in your app.
 */
function installConsoleErrorReporter() {
  // Enable reportErrorsAsExceptions
  if (console._errorOriginal) {
    return; // already installed
  }
  // Flow doesn't like it when you set arbitrary values on a global object
  console._errorOriginal = console.error.bind(console);
  console.error = reactConsoleErrorHandler;
  if (console.reportErrorsAsExceptions === undefined) {
    // Individual apps can disable this
    // Flow doesn't like it when you set arbitrary values on a global object
    console.reportErrorsAsExceptions = true;
  }
}

module.exports = {
  handleException,
  installConsoleErrorReporter,
  SyntheticError,
  unstable_setExceptionDecorator,
};<|MERGE_RESOLUTION|>--- conflicted
+++ resolved
@@ -76,12 +76,7 @@
     message =
       e.jsEngine == null ? message : `${message}, js engine: ${e.jsEngine}`;
 
-<<<<<<< HEAD
-    const isHandledByLogBox =
-      e.forceRedbox !== true && global.__unstable_isLogBoxEnabled === true;
-=======
     const isHandledByLogBox = e.forceRedbox !== true;
->>>>>>> 3c9e5f14
 
     const data = preprocessException({
       message,
