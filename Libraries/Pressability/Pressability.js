--- conflicted
+++ resolved
@@ -12,13 +12,9 @@
 import type {
   BlurEvent,
   FocusEvent,
-<<<<<<< HEAD
-  KeyEvent,
-  PressEvent,
-=======
->>>>>>> 890805db
   MouseEvent,
   PressEvent,
+  KeyEvent, // [macOS]
 } from '../Types/CoreEventTypes';
 
 import SoundManager from '../Components/Sound/SoundManager';
@@ -584,6 +580,46 @@
         () => this._config;
     }
 
+    // [macOS
+    const keyboardEventHandlers = {
+      onKeyDown: (event: KeyEvent): void => {
+        const {onKeyDown} = this._config;
+        if (onKeyDown != null) {
+          onKeyDown(event);
+        }
+        // Pressables on macOS should respond to the enter/return and spacebar keys.
+        // The keyDown event triggers a press event as well as the pressIn effect mimicking a native control behavior.
+        if (
+          (event.nativeEvent.key === 'Enter' ||
+            event.nativeEvent.key === ' ') &&
+          event.defaultPrevented !== true
+        ) {
+          const {onPress, onPressIn} = this._config;
+          // $FlowFixMe: PressEvents don't mesh with keyboarding APIs. Keep legacy behavior of passing KeyEvents instead
+          onPressIn && onPressIn(event);
+          // $FlowFixMe: PressEvents don't mesh with keyboarding APIs. Keep legacy behavior of passing KeyEvents instead
+          onPress && onPress(event);
+        }
+      },
+      onKeyUp: (event: KeyEvent): void => {
+        const {onKeyUp} = this._config;
+        if (onKeyUp != null) {
+          onKeyUp(event);
+        }
+        // The keyUp event triggers the pressOut effect.
+        if (
+          (event.nativeEvent.key === 'Enter' ||
+            event.nativeEvent.key === ' ') &&
+          event.defaultPrevented !== true
+        ) {
+          const {onPressOut} = this._config;
+          // $FlowFixMe: PressEvents don't mesh with keyboarding APIs. Keep legacy behavior of passing KeyEvents instead
+          onPressOut && onPressOut(event);
+        }
+      },
+    };
+    // macOS]
+
     if (
       ReactNativeFeatureFlags.shouldPressibilityUseW3CPointerEventsForHover()
     ) {
@@ -632,6 +668,7 @@
         ...focusEventHandlers,
         ...responderEventHandlers,
         ...hoverPointerEvents,
+        ...keyboardEventHandlers, // [macOS]
       };
     } else {
       const mouseEventHandlers =
@@ -678,67 +715,15 @@
                     }
                   }
                 }
-<<<<<<< HEAD
-              }
-            },
-          };
-
-    // [macOS
-    const keyboardEventHandlers = {
-      onKeyDown: (event: KeyEvent): void => {
-        const {onKeyDown} = this._config;
-        if (onKeyDown != null) {
-          onKeyDown(event);
-        }
-        // Pressables on macOS should respond to the enter/return and spacebar keys.
-        // The keyDown event triggers a press event as well as the pressIn effect mimicking a native control behavior.
-        if (
-          (event.nativeEvent.key === 'Enter' ||
-            event.nativeEvent.key === ' ') &&
-          event.defaultPrevented !== true
-        ) {
-          const {onPress, onPressIn} = this._config;
-          // $FlowFixMe: PressEvents don't mesh with keyboarding APIs. Keep legacy behavior of passing KeyEvents instead
-          onPressIn && onPressIn(event);
-          // $FlowFixMe: PressEvents don't mesh with keyboarding APIs. Keep legacy behavior of passing KeyEvents instead
-          onPress && onPress(event);
-        }
-      },
-      onKeyUp: (event: KeyEvent): void => {
-        const {onKeyUp} = this._config;
-        if (onKeyUp != null) {
-          onKeyUp(event);
-        }
-        // The keyUp event triggers the pressOut effect.
-        if (
-          (event.nativeEvent.key === 'Enter' ||
-            event.nativeEvent.key === ' ') &&
-          event.defaultPrevented !== true
-        ) {
-          const {onPressOut} = this._config;
-          // $FlowFixMe: PressEvents don't mesh with keyboarding APIs. Keep legacy behavior of passing KeyEvents instead
-          onPressOut && onPressOut(event);
-        }
-      },
-    };
-    // macOS]
-
-    return {
-      ...focusEventHandlers,
-      ...responderEventHandlers,
-      ...mouseEventHandlers,
-      ...keyboardEventHandlers, // [macOS]
-    };
-=======
               },
             };
       return {
         ...focusEventHandlers,
         ...responderEventHandlers,
         ...mouseEventHandlers,
+        ...keyboardEventHandlers, // [macOS]
       };
     }
->>>>>>> 890805db
   }
 
   /**
