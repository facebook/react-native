--- conflicted
+++ resolved
@@ -110,11 +110,7 @@
     // if we inspect a stateless component we can't use the getPublicInstance method
     // therefore we use the internal _instance property directly.
     var publicInstance = instance._instance || {};
-<<<<<<< HEAD
     UIManager.measure(findNodeHandle(instance), (x, y, width, height, left, top) => {
-=======
-    UIManager.measure(ReactNative.findNodeHandle(instance), (x, y, width, height, left, top) => {
->>>>>>> dfdfe18c
       this.setState({
         inspected: {
           frame: {left, top, width, height},
