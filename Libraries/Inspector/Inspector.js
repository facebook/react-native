/**
 * Copyright (c) 2015-present, Facebook, Inc.
 * All rights reserved.
 *
 * This source code is licensed under the BSD-style license found in the
 * LICENSE file in the root directory of this source tree. An additional grant
 * of patent rights can be found in the PATENTS file in the same directory.
 *
 * @providesModule Inspector
 * @flow
 */
'use strict';

var Dimensions = require('Dimensions');
var InspectorOverlay = require('InspectorOverlay');
var InspectorPanel = require('InspectorPanel');
var InspectorUtils = require('InspectorUtils');
var React = require('React');
var StyleSheet = require('StyleSheet');
var UIManager = require('NativeModules').UIManager;
var View = require('View');

var findNodeHandle = require('findNodeHandle');

if (window.__REACT_DEVTOOLS_GLOBAL_HOOK__) {
  // required for devtools to be able to edit react native styles
  window.__REACT_DEVTOOLS_GLOBAL_HOOK__.resolveRNStyle = require('flattenStyle');
}

class Inspector extends React.Component {
  _subs: ?Array<() => void>;

  constructor(props: Object) {
    super(props);

    this.state = {
      devtoolsAgent: null,
      panelPos: 'bottom',
      inspecting: true,
      perfing: false,
      inspected: null,
    };
  }

  componentDidMount() {
    if (window.__REACT_DEVTOOLS_GLOBAL_HOOK__) {
      this.attachToDevtools = this.attachToDevtools.bind(this);
      window.__REACT_DEVTOOLS_GLOBAL_HOOK__.on('react-devtools', this.attachToDevtools);
      // if devtools is already started
      if (window.__REACT_DEVTOOLS_GLOBAL_HOOK__.reactDevtoolsAgent) {
        this.attachToDevtools(window.__REACT_DEVTOOLS_GLOBAL_HOOK__.reactDevtoolsAgent);
      }
    }
  }

  componentWillUnmount() {
    if (this._subs) {
      this._subs.map(fn => fn());
    }
    if (window.__REACT_DEVTOOLS_GLOBAL_HOOK__) {
      window.__REACT_DEVTOOLS_GLOBAL_HOOK__.off('react-devtools', this.attachToDevtools);
    }
  }

  attachToDevtools(agent: Object) {
    var _hideWait = null;
    var hlSub = agent.sub('highlight', ({node, name, props}) => {
      clearTimeout(_hideWait);
      UIManager.measure(node, (x, y, width, height, left, top) => {
        this.setState({
          hierarchy: [],
          inspected: {
            frame: {left, top, width, height},
            style: props ? props.style : {},
          },
        });
      });
    });
    var hideSub = agent.sub('hideHighlight', () => {
      if (this.state.inspected === null) {
        return;
      }
      // we wait to actually hide in order to avoid flicker
      _hideWait = setTimeout(() => {
        this.setState({
          inspected: null,
        });
      }, 100);
    });
    this._subs = [hlSub, hideSub];

    agent.on('shutdown', () => {
      this.setState({devtoolsAgent: null});
      this._subs = null;
    });
    this.setState({
      devtoolsAgent: agent,
    });
  }

  setSelection(i: number) {
    var instance = this.state.hierarchy[i];
<<<<<<< HEAD
    var publicInstance = instance.getPublicInstance();
    UIManager.measure(findNodeHandle(instance), (x, y, width, height, left, top) => {
=======
    // if we inspect a stateless component we can't use the getPublicInstance method
    // therefore we use the internal _instance property directly.
    var publicInstance = instance._instance || {};
    UIManager.measure(React.findNodeHandle(instance), (x, y, width, height, left, top) => {
>>>>>>> 9c034a99
      this.setState({
        inspected: {
          frame: {left, top, width, height},
          style: publicInstance.props ? publicInstance.props.style : {},
        },
        selection: i,
      });
    });
  }

  onTouchInstance(instance: Object, frame: Object, pointerY: number) {
    if (this.state.devtoolsAgent) {
      this.state.devtoolsAgent.selectFromReactInstance(instance, true);
    }
    var hierarchy = InspectorUtils.getOwnerHierarchy(instance);
    // if we inspect a stateless component we can't use the getPublicInstance method
    // therefore we use the internal _instance property directly.
    var publicInstance = instance._instance || {};
    var props = publicInstance.props || {};
    this.setState({
      panelPos: pointerY > Dimensions.get('window').height / 2 ? 'top' : 'bottom',
      selection: hierarchy.length - 1,
      hierarchy,
      inspected: {
        style: props.style || {},
        frame,
      },
    });
  }

  setPerfing(val: bool) {
    this.setState({
      perfing: val,
      inspecting: false,
      inspected: null,
    });
  }

  setInspecting(val: bool) {
    this.setState({
      inspecting: val,
      inspected: null
    });
  }

  render() {
    var panelContainerStyle = (this.state.panelPos === 'bottom') ? {bottom: 0} : {top: 0};
    return (
      <View style={styles.container} pointerEvents="box-none">
        {this.state.inspecting &&
          <InspectorOverlay
            rootTag={this.props.rootTag}
            inspected={this.state.inspected}
            inspectedViewTag={this.props.inspectedViewTag}
            onTouchInstance={this.onTouchInstance.bind(this)}
          />}
        <View style={[styles.panelContainer, panelContainerStyle]}>
          <InspectorPanel
            devtoolsIsOpen={!!this.state.devtoolsAgent}
            inspecting={this.state.inspecting}
            perfing={this.state.perfing}
            setPerfing={this.setPerfing.bind(this)}
            setInspecting={this.setInspecting.bind(this)}
            inspected={this.state.inspected}
            hierarchy={this.state.hierarchy}
            selection={this.state.selection}
            setSelection={this.setSelection.bind(this)}
          />
        </View>
      </View>
    );
  }
}

var styles = StyleSheet.create({
  container: {
    position: 'absolute',
    backgroundColor: 'transparent',
    top: 0,
    left: 0,
    right: 0,
    bottom: 0,
  },
  panelContainer: {
    position: 'absolute',
    left: 0,
    right: 0,
  },
});

module.exports = Inspector;<|MERGE_RESOLUTION|>--- conflicted
+++ resolved
@@ -100,15 +100,10 @@
 
   setSelection(i: number) {
     var instance = this.state.hierarchy[i];
-<<<<<<< HEAD
-    var publicInstance = instance.getPublicInstance();
-    UIManager.measure(findNodeHandle(instance), (x, y, width, height, left, top) => {
-=======
     // if we inspect a stateless component we can't use the getPublicInstance method
     // therefore we use the internal _instance property directly.
     var publicInstance = instance._instance || {};
-    UIManager.measure(React.findNodeHandle(instance), (x, y, width, height, left, top) => {
->>>>>>> 9c034a99
+    UIManager.measure(findNodeHandle(instance), (x, y, width, height, left, top) => {
       this.setState({
         inspected: {
           frame: {left, top, width, height},
