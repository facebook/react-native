--- conflicted
+++ resolved
@@ -51,16 +51,12 @@
 function getInspectorDataForViewTag(touchedViewTag: number) {
   for (let i = 0; i < renderers.length; i++) {
     const renderer = renderers[i];
-<<<<<<< HEAD
-    if (Object.prototype.hasOwnProperty.call(renderer, 'getInspectorDataForViewTag')) {
-=======
     if (
       Object.prototype.hasOwnProperty.call(
         renderer,
         'getInspectorDataForViewTag',
       )
     ) {
->>>>>>> a6e226c7
       const inspectorData = renderer.getInspectorDataForViewTag(touchedViewTag);
       if (inspectorData.hierarchy.length > 0) {
         return inspectorData;
