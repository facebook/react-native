--- conflicted
+++ resolved
@@ -53,15 +53,11 @@
 var NativeMethodsMixin = {
   addAnimation: function(anim: number, callback?: (finished: bool) => void) {
     animationIDInvariant('addAnimation', anim);
-<<<<<<< HEAD
-    RCTPOPAnimationManager.addAnimation(findNodeHandle(this), anim, callback);
-=======
     RCTPOPAnimationManager.addAnimation(
       findNodeHandle(this),
       anim,
       mountSafeCallback(this, callback)
     );
->>>>>>> 8b019a9f
   },
 
   removeAnimation: function(anim: number) {
@@ -70,14 +66,10 @@
   },
 
   measure: function(callback: MeasureOnSuccessCallback) {
-<<<<<<< HEAD
-    RCTUIManager.measure(findNodeHandle(this), callback);
-=======
     RCTUIManager.measure(
       findNodeHandle(this),
       mountSafeCallback(this, callback)
     );
->>>>>>> 8b019a9f
   },
 
   measureLayout: function(
