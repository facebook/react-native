/**
 * Copyright (c) Meta Platforms, Inc. and affiliates.
 *
 * This source code is licensed under the MIT license found in the
 * LICENSE file in the root directory of this source tree.
 *
 * @flow strict
 * @format
 */

import Platform from '../Utilities/Platform';

const ignoredViewConfigProps = new WeakSet<{...}>();

/**
 * Decorates ViewConfig values that are dynamically injected by the library,
 * react-native-gesture-handler. (T45765076)
 */
export function DynamicallyInjectedByGestureHandler<T: {...}>(object: T): T {
  ignoredViewConfigProps.add(object);
  return object;
}

/**
 * On iOS, ViewManager event declarations generate {eventName}: true entries
 * in ViewConfig valueAttributes. These entries aren't generated for Android.
 * This annotation allows Static ViewConfigs to insert these entries into
 * iOS but not Android.
 *
 * In the future, we want to remove this platform-inconsistency. We want
 * to set RN$ViewConfigEventValidAttributesDisabled = true server-side,
 * so that iOS does not generate validAttributes from event props in iOS RCTViewManager,
 * since Android does not generate validAttributes from events props in Android ViewManager.
 *
 * TODO(T110872225): Remove this logic, after achieving platform-consistency
 */
export function ConditionallyIgnoredEventHandlers<T: {[name: string]: true}>(
  value: T,
): T | void {
<<<<<<< HEAD
  if (
    (Platform.OS === 'ios' || Platform.OS === 'macos') &&
    !(global.RN$ViewConfigEventValidAttributesDisabled === true)
  ) {
=======
  if (Platform.OS === 'ios') {
>>>>>>> f238f153
    return value;
  }
  return undefined;
}

export function isIgnored(value: mixed): boolean {
  if (typeof value === 'object' && value != null) {
    return ignoredViewConfigProps.has(value);
  }
  return false;
}<|MERGE_RESOLUTION|>--- conflicted
+++ resolved
@@ -37,14 +37,7 @@
 export function ConditionallyIgnoredEventHandlers<T: {[name: string]: true}>(
   value: T,
 ): T | void {
-<<<<<<< HEAD
-  if (
-    (Platform.OS === 'ios' || Platform.OS === 'macos') &&
-    !(global.RN$ViewConfigEventValidAttributesDisabled === true)
-  ) {
-=======
-  if (Platform.OS === 'ios') {
->>>>>>> f238f153
+  if (Platform.OS === 'ios' || Platform.OS === 'macos') { // [macOS]
     return value;
   }
   return undefined;
