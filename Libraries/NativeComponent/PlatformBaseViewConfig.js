--- conflicted
+++ resolved
@@ -17,551 +17,7 @@
   {uiViewClassName: string},
 >;
 
-<<<<<<< HEAD
-const PlatformBaseViewConfig: PartialViewConfigWithoutName =
-  Platform.OS === 'android'
-    ? /**
-       * On Android, Props are derived from a ViewManager and its ShadowNode.
-       *
-       * Where did we find these base platform props from?
-       * - Nearly all component ViewManagers descend from BaseViewManager.
-       * - BaseViewManagers' ShadowNodes descend from LayoutShadowNode.
-       *
-       * So, these ViewConfigs are generated from LayoutShadowNode and BaseViewManager.
-       */
-      {
-        directEventTypes: {
-          topAccessibilityAction: {
-            registrationName: 'onAccessibilityAction',
-          },
-          topPointerEnter: {
-            registrationName: 'onPointerEnter',
-          },
-          topPointerLeave: {
-            registrationName: 'onPointerLeave',
-          },
-          topPointerMove: {
-            registrationName: 'onPointerMove',
-          },
-          onGestureHandlerEvent: DynamicallyInjectedByGestureHandler({
-            registrationName: 'onGestureHandlerEvent',
-          }),
-          onGestureHandlerStateChange: DynamicallyInjectedByGestureHandler({
-            registrationName: 'onGestureHandlerStateChange',
-          }),
-
-          // Direct events from UIManagerModuleConstants.java
-          topContentSizeChange: {
-            registrationName: 'onContentSizeChange',
-          },
-          topScrollBeginDrag: {
-            registrationName: 'onScrollBeginDrag',
-          },
-          topMessage: {
-            registrationName: 'onMessage',
-          },
-          topSelectionChange: {
-            registrationName: 'onSelectionChange',
-          },
-          topLoadingFinish: {
-            registrationName: 'onLoadingFinish',
-          },
-          topMomentumScrollEnd: {
-            registrationName: 'onMomentumScrollEnd',
-          },
-          topClick: {
-            registrationName: 'onClick',
-          },
-          topLoadingStart: {
-            registrationName: 'onLoadingStart',
-          },
-          topLoadingError: {
-            registrationName: 'onLoadingError',
-          },
-          topMomentumScrollBegin: {
-            registrationName: 'onMomentumScrollBegin',
-          },
-          topScrollEndDrag: {
-            registrationName: 'onScrollEndDrag',
-          },
-          topScroll: {
-            registrationName: 'onScroll',
-          },
-          topLayout: {
-            registrationName: 'onLayout',
-          },
-        },
-        bubblingEventTypes: {
-          // Bubbling events from UIManagerModuleConstants.java
-          topChange: {
-            phasedRegistrationNames: {
-              captured: 'onChangeCapture',
-              bubbled: 'onChange',
-            },
-          },
-          topSelect: {
-            phasedRegistrationNames: {
-              captured: 'onSelectCapture',
-              bubbled: 'onSelect',
-            },
-          },
-          topTouchEnd: {
-            phasedRegistrationNames: {
-              captured: 'onTouchEndCapture',
-              bubbled: 'onTouchEnd',
-            },
-          },
-          topTouchCancel: {
-            phasedRegistrationNames: {
-              captured: 'onTouchCancelCapture',
-              bubbled: 'onTouchCancel',
-            },
-          },
-          topTouchStart: {
-            phasedRegistrationNames: {
-              captured: 'onTouchStartCapture',
-              bubbled: 'onTouchStart',
-            },
-          },
-          topTouchMove: {
-            phasedRegistrationNames: {
-              captured: 'onTouchMoveCapture',
-              bubbled: 'onTouchMove',
-            },
-          },
-        },
-        validAttributes: {
-          // @ReactProps from BaseViewManager
-          backgroundColor: {process: require('../StyleSheet/processColor')},
-          transform: true,
-          opacity: true,
-          elevation: true,
-          shadowColor: {process: require('../StyleSheet/processColor')},
-          zIndex: true,
-          renderToHardwareTextureAndroid: true,
-          testID: true,
-          nativeID: true,
-          accessibilityLabelledBy: true,
-          accessibilityLabel: true,
-          accessibilityHint: true,
-          accessibilityRole: true,
-          accessibilityState: true,
-          accessibilityActions: true,
-          accessibilityValue: true,
-          importantForAccessibility: true,
-          rotation: true,
-          scaleX: true,
-          scaleY: true,
-          translateX: true,
-          translateY: true,
-          accessibilityLiveRegion: true,
-
-          // @ReactProps from LayoutShadowNode
-          width: true,
-          minWidth: true,
-          collapsable: true,
-          maxWidth: true,
-          height: true,
-          minHeight: true,
-          maxHeight: true,
-          flex: true,
-          flexGrow: true,
-          flexShrink: true,
-          flexBasis: true,
-          aspectRatio: true,
-          flexDirection: true,
-          flexWrap: true,
-          alignSelf: true,
-          alignItems: true,
-          alignContent: true,
-          justifyContent: true,
-          overflow: true,
-          display: true,
-
-          margin: true,
-          marginVertical: true,
-          marginHorizontal: true,
-          marginStart: true,
-          marginEnd: true,
-          marginTop: true,
-          marginBottom: true,
-          marginLeft: true,
-          marginRight: true,
-
-          padding: true,
-          paddingVertical: true,
-          paddingHorizontal: true,
-          paddingStart: true,
-          paddingEnd: true,
-          paddingTop: true,
-          paddingBottom: true,
-          paddingLeft: true,
-          paddingRight: true,
-
-          borderWidth: true,
-          borderStartWidth: true,
-          borderEndWidth: true,
-          borderTopWidth: true,
-          borderBottomWidth: true,
-          borderLeftWidth: true,
-          borderRightWidth: true,
-
-          start: true,
-          end: true,
-          left: true,
-          right: true,
-          top: true,
-          bottom: true,
-
-          position: true,
-          onLayout: true,
-
-          // Pointer events
-          onPointerEnter: true,
-          onPointerLeave: true,
-          onPointerMove: true,
-
-          // PanResponder handlers
-          onMoveShouldSetResponder: true,
-          onMoveShouldSetResponderCapture: true,
-          onStartShouldSetResponder: true,
-          onStartShouldSetResponderCapture: true,
-          onResponderGrant: true,
-          onResponderReject: true,
-          onResponderStart: true,
-          onResponderEnd: true,
-          onResponderRelease: true,
-          onResponderMove: true,
-          onResponderTerminate: true,
-          onResponderTerminationRequest: true,
-          onShouldBlockNativeResponder: true,
-
-          // Touch events
-          onTouchStart: true,
-          onTouchMove: true,
-          onTouchEnd: true,
-          onTouchCancel: true,
-
-          style: ReactNativeStyleAttributes,
-        },
-      }
-    : /**
-       * On iOS, ViewManagers define all of a component's props.
-       * All ViewManagers extend RCTViewManager, and RCTViewManager declares
-       * these props.
-       */
-      {
-        bubblingEventTypes: {
-          // Generic Events
-          topPress: {
-            phasedRegistrationNames: {
-              bubbled: 'onPress',
-              captured: 'onPressCapture',
-            },
-          },
-          topChange: {
-            phasedRegistrationNames: {
-              bubbled: 'onChange',
-              captured: 'onChangeCapture',
-            },
-          },
-          topFocus: {
-            phasedRegistrationNames: {
-              bubbled: 'onFocus',
-              captured: 'onFocusCapture',
-            },
-          },
-          topBlur: {
-            phasedRegistrationNames: {
-              bubbled: 'onBlur',
-              captured: 'onBlurCapture',
-            },
-          },
-          topSubmitEditing: {
-            phasedRegistrationNames: {
-              bubbled: 'onSubmitEditing',
-              captured: 'onSubmitEditingCapture',
-            },
-          },
-          topEndEditing: {
-            phasedRegistrationNames: {
-              bubbled: 'onEndEditing',
-              captured: 'onEndEditingCapture',
-            },
-          },
-          topKeyPress: {
-            phasedRegistrationNames: {
-              bubbled: 'onKeyPress',
-              captured: 'onKeyPressCapture',
-            },
-          },
-
-          // Touch Events
-          topTouchStart: {
-            phasedRegistrationNames: {
-              bubbled: 'onTouchStart',
-              captured: 'onTouchStartCapture',
-            },
-          },
-          topTouchMove: {
-            phasedRegistrationNames: {
-              bubbled: 'onTouchMove',
-              captured: 'onTouchMoveCapture',
-            },
-          },
-          topTouchCancel: {
-            phasedRegistrationNames: {
-              bubbled: 'onTouchCancel',
-              captured: 'onTouchCancelCapture',
-            },
-          },
-          topTouchEnd: {
-            phasedRegistrationNames: {
-              bubbled: 'onTouchEnd',
-              captured: 'onTouchEndCapture',
-            },
-          },
-        },
-        directEventTypes: {
-          topAccessibilityAction: {
-            registrationName: 'onAccessibilityAction',
-          },
-          topAccessibilityTap: {
-            registrationName: 'onAccessibilityTap',
-          },
-          topMagicTap: {
-            registrationName: 'onMagicTap',
-          },
-          topAccessibilityEscape: {
-            registrationName: 'onAccessibilityEscape',
-          },
-          topLayout: {
-            registrationName: 'onLayout',
-          },
-          onGestureHandlerEvent: DynamicallyInjectedByGestureHandler({
-            registrationName: 'onGestureHandlerEvent',
-          }),
-          onGestureHandlerStateChange: DynamicallyInjectedByGestureHandler({
-            registrationName: 'onGestureHandlerStateChange',
-          }),
-          // [macOS
-          ...(Platform.OS === 'macos' && {
-            topDoubleClick: {
-              registrationName: 'onDoubleClick',
-            },
-            topDragEnter: {
-              registrationName: 'onDragEnter',
-            },
-            topDragLeave: {
-              registrationName: 'onDragLeave',
-            },
-            topDrop: {
-              registrationName: 'onDrop',
-            },
-            topKeyUp: {
-              registrationName: 'onKeyUp',
-            },
-            topKeyDown: {
-              registrationName: 'onKeyDown',
-            },
-            topMouseEnter: {
-              registrationName: 'onMouseEnter',
-            },
-            topMouseLeave: {
-              registrationName: 'onMouseLeave',
-            },
-          }),
-          // macOS]
-        },
-        // $FlowFixMe: Flow doesn't like these nested spreads // [macOS]
-        validAttributes: {
-          // View Props
-          accessible: true,
-          accessibilityActions: true,
-          accessibilityLabel: true,
-          accessibilityHint: true,
-          accessibilityValue: true,
-          accessibilityViewIsModal: true,
-          accessibilityElementsHidden: true,
-          accessibilityIgnoresInvertColors: true,
-          apple_fontSmoothing: true, // [macOS]
-          backgroundColor: {process: require('../StyleSheet/processColor')},
-          backfaceVisibility: true,
-          opacity: true,
-          shadowColor: {process: require('../StyleSheet/processColor')},
-          shadowOffset: {diff: require('../Utilities/differ/sizesDiffer')},
-          shadowOpacity: true,
-          shadowRadius: true,
-          needsOffscreenAlphaCompositing: true,
-          overflow: true,
-          shouldRasterizeIOS: true,
-          transform: {diff: require('../Utilities/differ/matricesDiffer')},
-          accessibilityRole: true,
-          accessibilityState: true,
-          nativeID: true,
-          pointerEvents: true,
-          removeClippedSubviews: true,
-          borderRadius: true,
-          borderColor: {process: require('../StyleSheet/processColor')},
-          borderWidth: true,
-          borderStyle: true,
-          hitSlop: {diff: require('../Utilities/differ/insetsDiffer')},
-          collapsable: true,
-
-          borderTopWidth: true,
-          borderTopColor: {process: require('../StyleSheet/processColor')},
-          borderRightWidth: true,
-          borderRightColor: {process: require('../StyleSheet/processColor')},
-          borderBottomWidth: true,
-          borderBottomColor: {process: require('../StyleSheet/processColor')},
-          borderLeftWidth: true,
-          borderLeftColor: {process: require('../StyleSheet/processColor')},
-          borderStartWidth: true,
-          borderStartColor: {process: require('../StyleSheet/processColor')},
-          borderEndWidth: true,
-          borderEndColor: {process: require('../StyleSheet/processColor')},
-
-          borderTopLeftRadius: true,
-          borderTopRightRadius: true,
-          borderTopStartRadius: true,
-          borderTopEndRadius: true,
-          borderBottomLeftRadius: true,
-          borderBottomRightRadius: true,
-          borderBottomStartRadius: true,
-          borderBottomEndRadius: true,
-          display: true,
-          zIndex: true,
-
-          // ShadowView properties
-          top: true,
-          right: true,
-          start: true,
-          end: true,
-          bottom: true,
-          left: true,
-
-          width: true,
-          height: true,
-
-          minWidth: true,
-          maxWidth: true,
-          minHeight: true,
-          maxHeight: true,
-
-          // Also declared as ViewProps
-          // borderTopWidth: true,
-          // borderRightWidth: true,
-          // borderBottomWidth: true,
-          // borderLeftWidth: true,
-          // borderStartWidth: true,
-          // borderEndWidth: true,
-          // borderWidth: true,
-
-          marginTop: true,
-          marginRight: true,
-          marginBottom: true,
-          marginLeft: true,
-          marginStart: true,
-          marginEnd: true,
-          marginVertical: true,
-          marginHorizontal: true,
-          margin: true,
-
-          paddingTop: true,
-          paddingRight: true,
-          paddingBottom: true,
-          paddingLeft: true,
-          paddingStart: true,
-          paddingEnd: true,
-          paddingVertical: true,
-          paddingHorizontal: true,
-          padding: true,
-
-          flex: true,
-          flexGrow: true,
-          flexShrink: true,
-          flexBasis: true,
-          flexDirection: true,
-          flexWrap: true,
-          justifyContent: true,
-          alignItems: true,
-          alignSelf: true,
-          alignContent: true,
-          position: true,
-          aspectRatio: true,
-
-          // Also declared as ViewProps
-          // overflow: true,
-          // display: true,
-
-          direction: true,
-
-          style: ReactNativeStyleAttributes,
-
-          // [macOS
-          // $FlowFixMe: Flow doesn't like these nested spreads
-          ...(Platform.OS === 'macos' && {
-            acceptsFirstMouse: true,
-            accessibilityTraits: true,
-            cursor: true,
-            draggedTypes: true,
-            enableFocusRing: true,
-            tooltip: true,
-            validKeysDown: true,
-            validKeysUp: true,
-          }),
-          // macOS]
-          // $FlowFixMe: Flow doesn't like these nested spreads // [macOS]
-          ...ConditionallyIgnoredEventHandlers({
-            onLayout: true,
-            onMagicTap: true,
-            onAccessibilityAction: true,
-            onAccessibilityEscape: true,
-            onAccessibilityTap: true,
-
-            // PanResponder handlers
-            onMoveShouldSetResponder: true,
-            onMoveShouldSetResponderCapture: true,
-            onStartShouldSetResponder: true,
-            onStartShouldSetResponderCapture: true,
-            onResponderGrant: true,
-            onResponderReject: true,
-            onResponderStart: true,
-            onResponderEnd: true,
-            onResponderRelease: true,
-            onResponderMove: true,
-            onResponderTerminate: true,
-            onResponderTerminationRequest: true,
-            onShouldBlockNativeResponder: true,
-
-            // Touch events
-            onTouchStart: true,
-            onTouchMove: true,
-            onTouchEnd: true,
-            onTouchCancel: true,
-
-            // [macOS
-            // $FlowFixMe: Flow doesn't like these nested spreads
-            ...(Platform.OS === 'macos' && {
-              onBlur: true,
-              onClick: true,
-              onDoubleClick: true,
-              onDragEnter: true,
-              onDragLeave: true,
-              onDrop: true,
-              onFocus: true,
-              onKeyDown: true,
-              onKeyUp: true,
-              onMouseEnter: true,
-              onMouseLeave: true,
-            }),
-            // macOS]
-          }),
-        },
-      };
-=======
 const PlatformBaseViewConfig: PartialViewConfigWithoutName = BaseViewConfig;
->>>>>>> 890805db
 
 // In Wilde/FB4A, use RNHostComponentListRoute in Bridge mode to verify
 // whether the JS props defined here match the native props defined
