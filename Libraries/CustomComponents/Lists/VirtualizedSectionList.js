/**
 * Copyright (c) 2013-present, Facebook, Inc.
 * All rights reserved.
 *
 * This source code is licensed under the BSD-style license found in the
 * LICENSE file in the root directory of this source tree. An additional grant
 * of patent rights can be found in the PATENTS file in the same directory.
 *
 * Facebook, Inc. ("Facebook") owns all right, title and interest, including
 * all intellectual property and other proprietary rights, in and to the React
 * Native CustomComponents software (the "Software").  Subject to your
 * compliance with these terms, you are hereby granted a non-exclusive,
 * worldwide, royalty-free copyright license to (1) use and copy the Software;
 * and (2) reproduce and distribute the Software as part of your own software
 * ("Your Software").  Facebook reserves all rights not expressly granted to
 * you in this license agreement.
 *
 * THE SOFTWARE AND DOCUMENTATION, IF ANY, ARE PROVIDED "AS IS" AND ANY EXPRESS
 * OR IMPLIED WARRANTIES (INCLUDING, BUT NOT LIMITED TO, THE IMPLIED WARRANTIES
 * OF MERCHANTABILITY AND FITNESS FOR A PARTICULAR PURPOSE) ARE DISCLAIMED.
 * IN NO EVENT SHALL FACEBOOK OR ITS AFFILIATES, OFFICERS, DIRECTORS OR
 * EMPLOYEES BE LIABLE FOR ANY DIRECT, INDIRECT, INCIDENTAL, SPECIAL,
 * EXEMPLARY, OR CONSEQUENTIAL DAMAGES (INCLUDING, BUT NOT LIMITED TO,
 * PROCUREMENT OF SUBSTITUTE GOODS OR SERVICES; LOSS OF USE, DATA, OR PROFITS;
 * OR BUSINESS INTERRUPTION) HOWEVER CAUSED AND ON ANY THEORY OF LIABILITY,
 * WHETHER IN CONTRACT, STRICT LIABILITY, OR TORT (INCLUDING NEGLIGENCE OR
 * OTHERWISE) ARISING IN ANY WAY OUT OF THE USE OF THE SOFTWARE, EVEN IF
 * ADVISED OF THE POSSIBILITY OF SUCH DAMAGE.
 *
 * @providesModule VirtualizedSectionList
 * @flow
 */
'use strict';

const React = require('React');
const View = require('View');
const VirtualizedList = require('VirtualizedList');

<<<<<<< HEAD
const invariant = require('invariant');
=======
const invariant = require('fbjs/lib/invariant');
>>>>>>> 0cb2bc10
const warning = require('fbjs/lib/warning');

import type {ViewToken} from 'ViewabilityHelper';
import type {Props as VirtualizedListProps} from 'VirtualizedList';

type Item = any;
type SectionItem = any;

type SectionBase = {
  // Must be provided directly on each section.
  data: Array<SectionItem>,
  key: string,

  // Optional props will override list-wide props just for this section.
  renderItem?: ?({item: SectionItem, index: number}) => ?React.Element<*>,
  SeparatorComponent?: ?ReactClass<*>,
  keyExtractor?: (item: SectionItem) => string,

  // TODO: support more optional/override props
  // FooterComponent?: ?ReactClass<*>,
  // HeaderComponent?: ?ReactClass<*>,
  // onViewableItemsChanged?: ({viewableItems: Array<ViewToken>, changed: Array<ViewToken>}) => void,
};

type RequiredProps<SectionT: SectionBase> = {
  sections: Array<SectionT>,
};

type OptionalProps<SectionT: SectionBase> = {
  /**
   * Rendered after the last item in the last section.
   */
  ListFooterComponent?: ?ReactClass<*>,
  /**
   * Rendered at the very beginning of the list.
   */
  ListHeaderComponent?: ?ReactClass<*>,
  /**
   * Default renderer for every item in every section.
   */
  renderItem: ({item: Item, index: number}) => ?React.Element<*>,
  /**
   * Rendered at the top of each section. In the future, a sticky option will be added.
   */
  renderSectionHeader?: ?({section: SectionT}) => ?React.Element<*>,
  /**
   * Rendered at the bottom of every Section, except the very last one, in place of the normal
   * SeparatorComponent.
   */
  SectionSeparatorComponent?: ?ReactClass<*>,
  /**
   * Rendered at the bottom of every Item except the very last one in the last section.
   */
  ItemSeparatorComponent?: ?ReactClass<*>,
  /**
   * Warning: Virtualization can drastically improve memory consumption for long lists, but trashes
   * the state of items when they scroll out of the render window, so make sure all relavent data is
   * stored outside of the recursive `renderItem` instance tree.
   */
  enableVirtualization?: ?boolean,
  keyExtractor: (item: Item, index: number) => string,
  onEndReached?: ?({distanceFromEnd: number}) => void,
  /**
   * If provided, a standard RefreshControl will be added for "Pull to Refresh" functionality. Make
   * sure to also set the `refreshing` prop correctly.
   */
  onRefresh?: ?Function,
  /**
   * Called when the viewability of rows changes, as defined by the
   * `viewabilityConfig` prop.
   */
  onViewableItemsChanged?: ?({viewableItems: Array<ViewToken>, changed: Array<ViewToken>}) => void,
  /**
   * Set this true while waiting for new data from a refresh.
   */
  refreshing?: ?boolean,
  /**
   * This is an optional optimization to minimize re-rendering items.
   */
  shouldItemUpdate: (
    prevProps: {item: Item, index: number},
    nextProps: {item: Item, index: number}
  ) => boolean,
};

export type Props<SectionT> =
  RequiredProps<SectionT> &
  OptionalProps<SectionT> &
  VirtualizedListProps;

type DefaultProps = (typeof VirtualizedList.defaultProps) & {data: Array<Item>};
type State = {childProps: VirtualizedListProps};

/**
 * Right now this just flattens everything into one list and uses VirtualizedList under the
 * hood. The only operation that might not scale well is concatting the data arrays of all the
 * sections when new props are received, which should be plenty fast for up to ~10,000 items.
 */
class VirtualizedSectionList<SectionT: SectionBase>
  extends React.PureComponent<DefaultProps, Props<SectionT>, State>
{
  props: Props<SectionT>;

  state: State;

  static defaultProps: DefaultProps = {
    ...VirtualizedList.defaultProps,
    data: [],
  };

  _keyExtractor = (item: Item, index: number) => {
    const info = this._subExtractor(index);
    return (info && info.key) || String(index);
  };

  _subExtractor(
    index: number,
  ): ?{
    section: SectionT,
    key: string, // Key of the section or combined key for section + item
    index: ?number, // Relative index within the section
  } {
    let itemIndex = index;
    const defaultKeyExtractor = this.props.keyExtractor;
    for (let ii = 0; ii < this.props.sections.length; ii++) {
      const section = this.props.sections[ii];
      const key = section.key;
      warning(
        key != null,
        'VirtualizedSectionList: A `section` you supplied is missing the `key` property.'
      );
      itemIndex -= 1; // The section itself is an item
      if (itemIndex >= section.data.length) {
        itemIndex -= section.data.length;
      } else if (itemIndex === -1) {
        return {section, key, index: null};
      } else {
        const keyExtractor = section.keyExtractor || defaultKeyExtractor;
        return {
          section,
          key: key + ':' + keyExtractor(section.data[itemIndex], itemIndex),
          index: itemIndex,
        };
      }
    }
  }

  _convertViewable = (viewable: ViewToken): ?ViewToken => {
    invariant(viewable.index != null, 'Received a broken ViewToken');
    const info = this._subExtractor(viewable.index);
    if (!info) {
      return null;
    }
    const keyExtractor = info.section.keyExtractor || this.props.keyExtractor;
    return {
      ...viewable,
      index: info.index,
      key: keyExtractor(viewable.item, info.index),
      section: info.section,
    };
  };

  _onViewableItemsChanged = (
    {viewableItems, changed}: {viewableItems: Array<ViewToken>, changed: Array<ViewToken>}
  ) => {
    if (this.props.onViewableItemsChanged) {
      this.props.onViewableItemsChanged({
        viewableItems: viewableItems.map(this._convertViewable, this).filter(Boolean),
        changed: changed.map(this._convertViewable, this).filter(Boolean),
      });
    }
  }

  _isItemSticky = (item, index) => {
    const info = this._subExtractor(index);
    return info && info.index == null;
  };

  _renderItem = ({item, index}: {item: Item, index: number}) => {
    const info = this._subExtractor(index);
    if (!info) {
      return null;
    } else if (info.index == null) {
      const {renderSectionHeader} = this.props;
      return renderSectionHeader ? renderSectionHeader({section: info.section}) : null;
    } else {
      const renderItem = info.section.renderItem ||
        this.props.renderItem;
      const SeparatorComponent = this._getSeparatorComponent(index, info);
      invariant(renderItem, 'no renderItem!');
      return (
        <View>
          {renderItem({item, index: info.index || 0})}
          {SeparatorComponent && <SeparatorComponent />}
        </View>
      );
    }
  };

  _getSeparatorComponent(index: number, info?: ?Object): ?ReactClass<*> {
    info = info || this._subExtractor(index);
    if (!info) {
      return null;
    }
    const SeparatorComponent = info.section.SeparatorComponent || this.props.ItemSeparatorComponent;
    const {SectionSeparatorComponent} = this.props;
    const isLastItemInList = index === this.state.childProps.getItemCount() - 1;
    const isLastItemInSection = info.index === info.section.data.length - 1;
    if (SectionSeparatorComponent && isLastItemInSection && !isLastItemInList) {
      return SectionSeparatorComponent;
    }
    if (SeparatorComponent && !isLastItemInSection && !isLastItemInList) {
      return SeparatorComponent;
    }
    return null;
  }

  _shouldItemUpdate = (prev, next) => {
    const {shouldItemUpdate} = this.props;
    if (!shouldItemUpdate || shouldItemUpdate(prev, next)) {
      return true;
    }
    return this._getSeparatorComponent(prev.index) !== this._getSeparatorComponent(next.index);
  }

  _computeState(props: Props<SectionT>): State {
    const itemCount = props.sections.reduce((v, section) => v + section.data.length + 1, 0);
    return {
      childProps: {
        ...props,
        FooterComponent: this.props.ListFooterComponent,
        HeaderComponent: this.props.ListHeaderComponent,
        renderItem: this._renderItem,
        SeparatorComponent: undefined, // Rendered with renderItem
        data: props.sections,
        getItemCount: () => itemCount,
        getItem,
        isItemSticky: this._isItemSticky,
        keyExtractor: this._keyExtractor,
        onViewableItemsChanged:
          props.onViewableItemsChanged ? this._onViewableItemsChanged : undefined,
        shouldItemUpdate: this._shouldItemUpdate,
      },
    };
  }

  constructor(props: Props<SectionT>, context: Object) {
    super(props, context);
    warning(
      !props.stickySectionHeadersEnabled,
      'VirtualizedSectionList: Sticky headers only supported with legacyImplementation for now.'
    );
    this.state = this._computeState(props);
  }

  componentWillReceiveProps(nextProps: Props<SectionT>) {
    this.setState(this._computeState(nextProps));
  }

  render() {
    return <VirtualizedList {...this.state.childProps} />;
  }
}

function getItem(sections: ?Array<Item>, index: number): ?Item {
  if (!sections) {
    return null;
  }
  let itemIdx = index - 1;
  for (let ii = 0; ii < sections.length; ii++) {
    if (itemIdx === -1) {
      return sections[ii]; // The section itself is the item
    } else if (itemIdx < sections[ii].data.length) {
      return sections[ii].data[itemIdx];
    } else {
      itemIdx -= (sections[ii].data.length + 1);
    }
  }
  return null;
}

module.exports = VirtualizedSectionList;<|MERGE_RESOLUTION|>--- conflicted
+++ resolved
@@ -36,11 +36,7 @@
 const View = require('View');
 const VirtualizedList = require('VirtualizedList');
 
-<<<<<<< HEAD
-const invariant = require('invariant');
-=======
 const invariant = require('fbjs/lib/invariant');
->>>>>>> 0cb2bc10
 const warning = require('fbjs/lib/warning');
 
 import type {ViewToken} from 'ViewabilityHelper';
