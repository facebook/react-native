/**
 * Copyright (c) 2015, Facebook, Inc.  All rights reserved.
 *
 * Facebook, Inc. ("Facebook") owns all right, title and interest, including
 * all intellectual property and other proprietary rights, in and to the React
 * Native CustomComponents software (the "Software").  Subject to your
 * compliance with these terms, you are hereby granted a non-exclusive,
 * worldwide, royalty-free copyright license to (1) use and copy the Software;
 * and (2) reproduce and distribute the Software as part of your own software
 * ("Your Software").  Facebook reserves all rights not expressly granted to
 * you in this license agreement.
 *
 * THE SOFTWARE AND DOCUMENTATION, IF ANY, ARE PROVIDED "AS IS" AND ANY EXPRESS
 * OR IMPLIED WARRANTIES (INCLUDING, BUT NOT LIMITED TO, THE IMPLIED WARRANTIES
 * OF MERCHANTABILITY AND FITNESS FOR A PARTICULAR PURPOSE) ARE DISCLAIMED.
 * IN NO EVENT SHALL FACEBOOK OR ITS AFFILIATES, OFFICERS, DIRECTORS OR
 * EMPLOYEES BE LIABLE FOR ANY DIRECT, INDIRECT, INCIDENTAL, SPECIAL,
 * EXEMPLARY, OR CONSEQUENTIAL DAMAGES (INCLUDING, BUT NOT LIMITED TO,
 * PROCUREMENT OF SUBSTITUTE GOODS OR SERVICES; LOSS OF USE, DATA, OR PROFITS;
 * OR BUSINESS INTERRUPTION) HOWEVER CAUSED AND ON ANY THEORY OF LIABILITY,
 * WHETHER IN CONTRACT, STRICT LIABILITY, OR TORT (INCLUDING NEGLIGENCE OR
 * OTHERWISE) ARISING IN ANY WAY OUT OF THE USE OF THE SOFTWARE, EVEN IF
 * ADVISED OF THE POSSIBILITY OF SUCH DAMAGE.
 *
 * @providesModule ListView
 */
'use strict';

var ListViewDataSource = require('ListViewDataSource');
var React = require('React');
var RCTUIManager = require('NativeModules').UIManager;
var RCTScrollViewManager = require('NativeModules').ScrollViewManager;
var ScrollView = require('ScrollView');
var ScrollResponder = require('ScrollResponder');
var StaticRenderer = require('StaticRenderer');
var TimerMixin = require('react-timer-mixin');
var Platform = require('Platform');

var isEmpty = require('isEmpty');
var logError = require('logError');
var merge = require('merge');
var findNodeHandle = require('findNodeHandle');

var PropTypes = React.PropTypes;

var DEFAULT_PAGE_SIZE = 1;
var DEFAULT_INITIAL_ROWS = 10;
var DEFAULT_SCROLL_RENDER_AHEAD = 1000;
var DEFAULT_END_REACHED_THRESHOLD = 1000;
var DEFAULT_SCROLL_CALLBACK_THROTTLE = 50;
var SCROLLVIEW_REF = 'listviewscroll';


/**
 * ListView - A core component designed for efficient display of vertically
 * scrolling lists of changing data.  The minimal API is to create a
 * `ListView.DataSource`, populate it with a simple array of data blobs, and
 * instantiate a `ListView` component with that data source and a `renderRow`
 * callback which takes a blob from the data array and returns a renderable
 * component.
 *
 * Minimal example:
 *
 * ```
 * getInitialState: function() {
 *   var ds = new ListView.DataSource({rowHasChanged: (r1, r2) => r1 !== r2});
 *   return {
 *     dataSource: ds.cloneWithRows(['row 1', 'row 2']),
 *   };
 * },
 *
 * render: function() {
 *   return (
 *     <ListView
 *       dataSource={this.state.dataSource}
 *       renderRow={(rowData) => <Text>{rowData}</Text>}
 *     />
 *   );
 * },
 * ```
 *
 * ListView also supports more advanced features, including sections with sticky
 * section headers, header and footer support, callbacks on reaching the end of
 * the available data (`onEndReached`) and on the set of rows that are visible
 * in the device viewport change (`onChangeVisibleRows`), and several
 * performance optimizations.
 *
 * There are a few performance operations designed to make ListView scroll
 * smoothly while dynamically loading potentially very large (or conceptually
 * infinite) data sets:
 *
 *  * Only re-render changed rows - the rowHasChanged function provided to the
 *    data source tells the ListView if it needs to re-render a row because the
 *    source data has changed - see ListViewDataSource for more details.
 *
 *  * Rate-limited row rendering - By default, only one row is rendered per
 *    event-loop (customizable with the `pageSize` prop).  This breaks up the
 *    work into smaller chunks to reduce the chance of dropping frames while
 *    rendering rows.
 */

var ListView = React.createClass({
  mixins: [ScrollResponder.Mixin, TimerMixin],

  statics: {
    DataSource: ListViewDataSource,
  },

  /**
   * You must provide a renderRow function. If you omit any of the other render
   * functions, ListView will simply skip rendering them.
   *
   * - renderRow(rowData, sectionID, rowID, highlightRow);
   * - renderSectionHeader(sectionData, sectionID);
   */
  propTypes: {
    ...ScrollView.propTypes,

    dataSource: PropTypes.instanceOf(ListViewDataSource).isRequired,
    /**
     * (sectionID, rowID, adjacentRowHighlighted) => renderable
     * If provided, a renderable component to be rendered as the separator
     * below each row but not the last row if there is a section header below.
     * Take a sectionID and rowID of the row above and whether its adjacent row
     * is highlighted.
     */
    renderSeparator: PropTypes.func,
    /**
     * (rowData, sectionID, rowID, highlightRow) => renderable
     * Takes a data entry from the data source and its ids and should return
     * a renderable component to be rendered as the row.  By default the data
     * is exactly what was put into the data source, but it's also possible to
     * provide custom extractors. ListView can be notified when a row is
     * being highlighted by calling highlightRow function. The separators above and
     * below will be hidden when a row is highlighted. The highlighted state of
     * a row can be reset by calling highlightRow(null).
     */
    renderRow: PropTypes.func.isRequired,
    /**
     * How many rows to render on initial component mount.  Use this to make
     * it so that the first screen worth of data apears at one time instead of
     * over the course of multiple frames.
     */
    initialListSize: PropTypes.number,
    /**
     * Called when all rows have been rendered and the list has been scrolled
     * to within onEndReachedThreshold of the bottom.  The native scroll
     * event is provided.
     */
    onEndReached: PropTypes.func,
    /**
     * Threshold in pixels for onEndReached.
     */
    onEndReachedThreshold: PropTypes.number,
    /**
     * Number of rows to render per event loop.
     */
    pageSize: PropTypes.number,
    /**
     * () => renderable
     *
     * The header and footer are always rendered (if these props are provided)
     * on every render pass.  If they are expensive to re-render, wrap them
     * in StaticContainer or other mechanism as appropriate.  Footer is always
     * at the bottom of the list, and header at the top, on every render pass.
     */
    renderFooter: PropTypes.func,
    renderHeader: PropTypes.func,
    /**
     * (sectionData, sectionID) => renderable
     *
     * If provided, a sticky header is rendered for this section.  The sticky
     * behavior means that it will scroll with the content at the top of the
     * section until it reaches the top of the screen, at which point it will
     * stick to the top until it is pushed off the screen by the next section
     * header.
     */
    renderSectionHeader: PropTypes.func,
    /**
     * (props) => renderable
     *
     * A function that returns the scrollable component in which the list rows
     * are rendered. Defaults to returning a ScrollView with the given props.
     */
    renderScrollComponent: React.PropTypes.func.isRequired,
    /**
     * How early to start rendering rows before they come on screen, in
     * pixels.
     */
    scrollRenderAheadDistance: React.PropTypes.number,
    /**
     * (visibleRows, changedRows) => void
     *
     * Called when the set of visible rows changes.  `visibleRows` maps
     * { sectionID: { rowID: true }} for all the visible rows, and
     * `changedRows` maps { sectionID: { rowID: true | false }} for the rows
     * that have changed their visibility, with true indicating visible, and
     * false indicating the view has moved out of view.
     */
    onChangeVisibleRows: React.PropTypes.func,
    /**
     * An experimental performance optimization for improving scroll perf of
     * large lists, used in conjunction with overflow: 'hidden' on the row
     * containers.  Use at your own risk.
     */
    removeClippedSubviews: React.PropTypes.bool,
  },

  /**
   * Exports some data, e.g. for perf investigations or analytics.
   */
  getMetrics: function() {
    return {
      contentLength: this.scrollProperties.contentLength,
      totalRows: this.props.dataSource.getRowCount(),
      renderedRows: this.state.curRenderedRowsCount,
      visibleRows: Object.keys(this._visibleRows).length,
    };
  },

  /**
   * Provides a handle to the underlying scroll responder to support operations
   * such as scrollTo.
   */
  getScrollResponder: function() {
    return this.refs[SCROLLVIEW_REF] &&
      this.refs[SCROLLVIEW_REF].getScrollResponder &&
      this.refs[SCROLLVIEW_REF].getScrollResponder();
  },

  setNativeProps: function(props) {
    this.refs[SCROLLVIEW_REF].setNativeProps(props);
  },

  /**
   * React life cycle hooks.
   */

  getDefaultProps: function() {
    return {
      initialListSize: DEFAULT_INITIAL_ROWS,
      pageSize: DEFAULT_PAGE_SIZE,
      renderScrollComponent: props => <ScrollView {...props} />,
      scrollRenderAheadDistance: DEFAULT_SCROLL_RENDER_AHEAD,
      onEndReachedThreshold: DEFAULT_END_REACHED_THRESHOLD,
    };
  },

  getInitialState: function() {
    return {
      curRenderedRowsCount: this.props.initialListSize,
      prevRenderedRowsCount: 0,
      highlightedRow: {},
    };
  },

  getInnerViewNode: function() {
    return this.refs[SCROLLVIEW_REF].getInnerViewNode();
  },

  componentWillMount: function() {
    // this data should never trigger a render pass, so don't put in state
    this.scrollProperties = {
      visibleLength: null,
      contentLength: null,
      offset: 0
    };
    this._childFrames = [];
    this._visibleRows = {};
  },

  componentDidMount: function() {
    // do this in animation frame until componentDidMount actually runs after
    // the component is laid out
    this.requestAnimationFrame(() => {
      this._measureAndUpdateScrollProps();
    });
  },

  componentWillReceiveProps: function(nextProps) {
    if (this.props.dataSource !== nextProps.dataSource) {
      this.setState((state, props) => {
        var rowsToRender = Math.max(
          props.initialListSize,
          state.curRenderedRowsCount,
        );
        rowsToRender = Math.min(
          rowsToRender,
          props.dataSource.getRowCount(),
        );
        return {
          prevRenderedRowsCount: 0,
          curRenderedRowsCount: rowsToRender,
        };
      });
    }
  },

  componentDidUpdate: function() {
    this.requestAnimationFrame(() => {
      this._measureAndUpdateScrollProps();
    });
  },

  onRowHighlighted: function(sectionID, rowID) {
    this.setState({highlightedRow: {sectionID, rowID}});
  },

  scrollToEndOnNextLayout: function() {
    this.refs[SCROLLVIEW_REF].scrollToEndOnNextContentChange();
  },

  render: function() {
    var bodyComponents = [];

    var dataSource = this.props.dataSource;
    var allRowIDs = dataSource.rowIdentities;
    var rowCount = 0;
    var sectionHeaderIndices = [];

    var header = this.props.renderHeader && this.props.renderHeader();
    var footer = this.props.renderFooter && this.props.renderFooter();
    var totalIndex = header ? 1 : 0;

    /*
    If the scroll view is inverted, render higher-number rows first.
    Otherwise, iterate in ascending order.
    */
    var getRangeForCollection = function(collection) {
      var range = Array.apply(null, {length: collection.length}).map(Number.call, Number)
      if (this.props.inverted) {
        range.reverse();
      }
      return range;
    }.bind(this);

    /*
    If the scroll view is inverted, insert the element at index zero.
    Otherwise, append the element.
    */
    var addElementToCollection = function(collection, element) {
      if (this.props.inverted) {
        bodyComponents.splice(0, 0, element);
      } else {
        collection.push(element);
      }
    }.bind(this);

    getRangeForCollection(allRowIDs).some(function(sectionIdx) {
      var sectionID = dataSource.sectionIdentities[sectionIdx];
      var rowIDs = allRowIDs[sectionIdx];
      if (rowIDs.length === 0) {
        return;
      }

      if (this.props.renderSectionHeader) {
        var shouldUpdateHeader = rowCount >= this.state.prevRenderedRowsCount &&
          dataSource.sectionHeaderShouldUpdate(sectionIdx);
        addElementToCollection(bodyComponents,
          <StaticRenderer
            key={'s_' + sectionID}
            shouldUpdate={!!shouldUpdateHeader}
            render={this.props.renderSectionHeader.bind(
              null,
              dataSource.getSectionHeaderData(sectionIdx),
              sectionID
            )}
          />
        );
        sectionHeaderIndices.push(totalIndex++);
      }

      getRangeForCollection(rowIDs).some(function(rowIdx) {
        var rowID = rowIDs[rowIdx];
        var shouldUpdateRow = rowCount >= this.state.prevRenderedRowsCount &&
          dataSource.rowShouldUpdate(sectionIdx, rowIdx);
        var rowData = dataSource.getRowData(sectionIdx, rowIdx);
        var key;
        if (dataSource.keyForRow) {
          key = dataSource.keyForRow(rowData);
        } else {
          var comboID = sectionID + rowID;
          key = 'r_' + comboID;
        }
        var row =
          <StaticRenderer
            key={key}
            shouldUpdate={!!shouldUpdateRow}
            render={this.props.renderRow.bind(
              null,
              rowData,
              sectionID,
              rowID,
              this.onRowHighlighted
            )}
          />;
        addElementToCollection(bodyComponents, row);
        totalIndex++;

        if (this.props.renderSeparator &&
            (rowIdx !== rowIDs.length - 1 || sectionIdx === allRowIDs.length - 1)) {
          var adjacentRowHighlighted =
            this.state.highlightedRow.sectionID === sectionID && (
              this.state.highlightedRow.rowID === rowID ||
              this.state.highlightedRow.rowID === rowIDs[rowIdx + 1]
            );
          var separator = this.props.renderSeparator(
            sectionID,
            rowID,
            adjacentRowHighlighted
          );
          addElementToCollection(bodyComponents, separator);
          totalIndex++;
        }
        if (++rowCount === this.state.curRenderedRowsCount) {
          return true;
        }
      }.bind(this));

      if (rowCount >= this.state.curRenderedRowsCount) {
        return true;
      }

    }.bind(this));

    var {
      renderScrollComponent,
      ...props,
    } = this.props;
    if (!props.scrollEventThrottle) {
      props.scrollEventThrottle = DEFAULT_SCROLL_CALLBACK_THROTTLE;
    }
    Object.assign(props, {
      onScroll: this._onScroll,
      stickyHeaderIndices: sectionHeaderIndices,

      // Do not pass these events downstream to ScrollView since they will be
      // registered in ListView's own ScrollResponder.Mixin
      onKeyboardWillShow: undefined,
      onKeyboardWillHide: undefined,
      onKeyboardDidShow: undefined,
      onKeyboardDidHide: undefined,
    });

    // TODO(ide): Use function refs so we can compose with the scroll
    // component's original ref instead of clobbering it
    return React.cloneElement(renderScrollComponent(props), {
      ref: SCROLLVIEW_REF,
<<<<<<< HEAD
      inverted: this.props.inverted,
      onLayout: this._onLayout,
    });
=======
    }, header, bodyComponents, footer);
>>>>>>> bd36e402
  },

  _onLayout: function(e) {
    // Ignore any calls before we are fully laid out and measured.
    if (!this.scrollProperties.contentLength && !this.scrollProperties.visibleLength) {
      return;
    }

    // If we're currently scrolled near the end (within 20px),
    // contiue staying pinned to the end after the layout update
    var endOffset = this.scrollProperties.contentLength - this.scrollProperties.visibleLength;
    var shouldScrollToEnd = this.scrollProperties.offset >= endOffset - 20;

    // If the user isn't scrolled but the bounds of the page have changed to hide
    // content, scroll to the bottom.
    if (this.scrollProperties.offset == 0 && endOffset < 0) {
      shouldScrollToEnd = true;
    }

    this._setScrollVisibleLength(0, 0, e.nativeEvent.layout.width, e.nativeEvent.layout.height);
    if (shouldScrollToEnd) {
      this._scrollToEnd();
    }
    if (this.props.onLayout) {
      this.props.onLayout(e);
    }
  },

  /**
   * Private methods
   */

  _measureAndUpdateScrollProps: function() {
    var scrollComponent = this.getScrollResponder();
    if (!scrollComponent || !scrollComponent.getInnerViewNode) {
      return;
    }

    var scrollNode = Platform.OS == 'web' ? scrollComponent : findNodeHandle(scrollComponent);
    RCTUIManager.measureLayout(
      scrollComponent.getInnerViewNode(),
      scrollNode,
      logError,
      this._setScrollContentLength
    );
    RCTUIManager.measureLayoutRelativeToParent(
      scrollNode,
      logError,
      this._setScrollVisibleLength
    );

    // RCTScrollViewManager.calculateChildFrames is not available on
    // every platform
    RCTScrollViewManager && RCTScrollViewManager.calculateChildFrames &&
      RCTScrollViewManager.calculateChildFrames(
        scrollNode,
        this._updateChildFrames,
      );
  },

  _setScrollContentLength: function(left, top, width, height) {
    this.scrollProperties.contentLength = !this.props.horizontal ?
      height : width;
  },

  _setScrollVisibleLength: function(left, top, width, height) {
    this.scrollProperties.visibleLength = !this.props.horizontal ?
      height : width;
    this._updateVisibleRows();
    this._renderMoreRowsIfNeeded();
  },

  _scrollToEnd: function() {
    var offset = Math.max(this.scrollProperties.contentLength - this.scrollProperties.visibleLength, 0);
    var offsetX = this.props.horizontal ? offset : 0;
    var offsetY = this.props.horizontal ? 0 : offset;
    this.getScrollResponder().scrollTo(offsetY, offsetX);
  },

  _updateChildFrames: function(childFrames) {
    this._updateVisibleRows(childFrames);
  },

  _renderMoreRowsIfNeeded: function() {
    if (this.scrollProperties.contentLength === null ||
      this.scrollProperties.visibleLength === null ||
      this.state.curRenderedRowsCount === this.props.dataSource.getRowCount()) {
      return;
    }

    var distanceFromEnd = this._getDistanceFromEnd(this.scrollProperties);
    if (distanceFromEnd < this.props.scrollRenderAheadDistance) {
      this._pageInNewRows();
    }
  },

  _pageInNewRows: function() {
    if (!this.scrollProperties.pagingAllowed) {
      return;
    }
    this.scrollProperties.pagingAllowed = false;

    this.setState((state, props) => {
      var rowsToRender = Math.min(
        state.curRenderedRowsCount + props.pageSize,
        props.dataSource.getRowCount()
      );
      return {
        prevRenderedRowsCount: state.curRenderedRowsCount,
        curRenderedRowsCount: rowsToRender
      };
    }, () => {
      this._measureAndUpdateScrollProps();
      this.setState(state => ({
        prevRenderedRowsCount: state.curRenderedRowsCount,
      }));
    });
  },

  _getDistanceFromEnd: function(scrollProperties) {
    if (this.props.inverted) {
      return scrollProperties.offset;
    }
    return scrollProperties.contentLength -
      scrollProperties.visibleLength -
      scrollProperties.offset;
  },

  _updateVisibleRows: function(updatedFrames) {
    if (!this.props.onChangeVisibleRows) {
      return; // No need to compute visible rows if there is no callback
    }
    if (updatedFrames) {
      updatedFrames.forEach((newFrame) => {
        this._childFrames[newFrame.index] = merge(newFrame);
      });
    }
    var isVertical = !this.props.horizontal;
    var dataSource = this.props.dataSource;
    var visibleMin = this.scrollProperties.offset;
    var visibleMax = visibleMin + this.scrollProperties.visibleLength;
    var allRowIDs = dataSource.rowIdentities;

    var header = this.props.renderHeader && this.props.renderHeader();
    var totalIndex = header ? 1 : 0;
    var visibilityChanged = false;
    var changedRows = {};
    for (var sectionIdx = 0; sectionIdx < allRowIDs.length; sectionIdx++) {
      var rowIDs = allRowIDs[sectionIdx];
      if (rowIDs.length === 0) {
        continue;
      }
      var sectionID = dataSource.sectionIdentities[sectionIdx];
      if (this.props.renderSectionHeader) {
        totalIndex++;
      }
      var visibleSection = this._visibleRows[sectionID];
      if (!visibleSection) {
        visibleSection = {};
      }
      for (var rowIdx = 0; rowIdx < rowIDs.length; rowIdx++) {
        var rowID = rowIDs[rowIdx];
        var frame = this._childFrames[totalIndex];
        totalIndex++;
        if (!frame) {
          break;
        }
        var rowVisible = visibleSection[rowID];
        var min = isVertical ? frame.y : frame.x;
        var max = min + (isVertical ? frame.height : frame.width);
        if (min > visibleMax || max < visibleMin) {
          if (rowVisible) {
            visibilityChanged = true;
            delete visibleSection[rowID];
            if (!changedRows[sectionID]) {
              changedRows[sectionID] = {};
            }
            changedRows[sectionID][rowID] = false;
          }
        } else if (!rowVisible) {
          visibilityChanged = true;
          visibleSection[rowID] = true;
          if (!changedRows[sectionID]) {
            changedRows[sectionID] = {};
          }
          changedRows[sectionID][rowID] = true;
        }
      }
      if (!isEmpty(visibleSection)) {
        this._visibleRows[sectionID] = visibleSection;
      } else if (this._visibleRows[sectionID]) {
        delete this._visibleRows[sectionID];
      }
    }
    visibilityChanged && this.props.onChangeVisibleRows(this._visibleRows, changedRows);
  },

  _onScroll: function(e) {
    // wait for a scroll event before paging in new rows
    this.scrollProperties.pagingAllowed = true;

    var isVertical = !this.props.horizontal;
    this.scrollProperties.visibleLength = e.nativeEvent.layoutMeasurement[
      isVertical ? 'height' : 'width'
    ];
    this.scrollProperties.contentLength = e.nativeEvent.contentSize[
      isVertical ? 'height' : 'width'
    ];
    this.scrollProperties.offset = e.nativeEvent.contentOffset[
      isVertical ? 'y' : 'x'
    ];
    this._updateVisibleRows(e.nativeEvent.updatedChildFrames);
    var nearEnd = this._getDistanceFromEnd(this.scrollProperties) < this.props.onEndReachedThreshold;
    if (nearEnd &&
        this.props.onEndReached &&
        this.scrollProperties.contentLength !== this._sentEndForContentLength &&
        this.state.curRenderedRowsCount === this.props.dataSource.getRowCount()) {
      this._sentEndForContentLength = this.scrollProperties.contentLength;
      this.props.onEndReached(e);
    } else {
      this._renderMoreRowsIfNeeded();
    }

    this.props.onScroll && this.props.onScroll(e);
  },
});

module.exports = ListView;<|MERGE_RESOLUTION|>--- conflicted
+++ resolved
@@ -446,13 +446,9 @@
     // component's original ref instead of clobbering it
     return React.cloneElement(renderScrollComponent(props), {
       ref: SCROLLVIEW_REF,
-<<<<<<< HEAD
       inverted: this.props.inverted,
       onLayout: this._onLayout,
-    });
-=======
     }, header, bodyComponents, footer);
->>>>>>> bd36e402
   },
 
   _onLayout: function(e) {
