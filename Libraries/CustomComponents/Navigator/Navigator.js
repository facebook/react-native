--- conflicted
+++ resolved
@@ -1141,23 +1141,14 @@
     this.popToRoute(this.state.routeStack[0], cb);
   },
 
-  popToRoute: function(route) {
+  popToRoute: function(route, cb) {
     var indexOfRoute = this.state.routeStack.indexOf(route);
     invariant(
       indexOfRoute !== -1,
       'Calling popToRoute for a route that doesn\'t exist!'
     );
-<<<<<<< HEAD
-    return this.state.presentedIndex - indexOfRoute;
-  },
-
-  popToRoute: function(route, cb) {
-    var numToPop = this._getNumToPopForRoute(route);
+    var numToPop = this.state.presentedIndex - indexOfRoute;
     this._popN(numToPop, cb);
-=======
-    var numToPop = this.state.presentedIndex - indexOfRoute;
-    this._popN(numToPop);
->>>>>>> 1efd2c87
   },
 
   replacePreviousAndPop: function(route, cb) {
