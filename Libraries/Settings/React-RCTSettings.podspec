--- conflicted
+++ resolved
@@ -27,11 +27,7 @@
   s.documentation_url      = "https://reactnative.dev/docs/settings"
   s.license                = package["license"]
   s.author                 = "Facebook, Inc. and its affiliates"
-<<<<<<< HEAD
-  s.platforms              = { :ios => "9.0", :tvos => "9.2", :osx => "10.13" } # TODO(macOS GH#214)
-=======
-  s.platforms              = { :ios => "10.0", :tvos => "10.0" }
->>>>>>> 3c9e5f14
+  s.platforms              = { :ios => "10.0", :tvos => "10.0", :osx => "10.13" } # TODO(macOS GH#214)
   s.compiler_flags         = folly_compiler_flags + ' -Wno-nullability-completeness'
   s.source                 = source
   s.source_files           = "*.{m,mm}"
