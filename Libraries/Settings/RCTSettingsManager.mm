/*
 * Copyright (c) Meta Platforms, Inc. and affiliates.
 *
 * This source code is licensed under the MIT license found in the
 * LICENSE file in the root directory of this source tree.
 */

#import <React/RCTSettingsManager.h>

#import <FBReactNativeSpec/FBReactNativeSpec.h>
#import <React/RCTBridge.h>
#import <React/RCTConvert.h>
#import <React/RCTEventDispatcherProtocol.h>
#import <React/RCTUtils.h>

#import "RCTSettingsPlugins.h"

@interface RCTSettingsManager () <NativeSettingsManagerSpec>
@end

@implementation RCTSettingsManager {
  BOOL _ignoringUpdates;
  NSUserDefaults *_defaults;
  
#if TARGET_OS_OSX // [macOS
  BOOL _isListeningForUpdates;
#endif // macOS]
}

@synthesize moduleRegistry = _moduleRegistry;

RCT_EXPORT_MODULE()

+ (BOOL)requiresMainQueueSetup
{
  return NO;
}

- (instancetype)init
{
  return [self initWithUserDefaults:[NSUserDefaults standardUserDefaults]];
}

- (instancetype)initWithUserDefaults:(NSUserDefaults *)defaults
{
  if ((self = [super init])) {
    _defaults = defaults;

<<<<<<< HEAD
#if !TARGET_OS_OSX // [macOS]
=======
>>>>>>> 890805db
    [[NSNotificationCenter defaultCenter] addObserver:self
                                             selector:@selector(userDefaultsDidChange:)
                                                 name:NSUserDefaultsDidChangeNotification
                                               object:_defaults];
#endif // [macOS]
  }
  return self;
}

- (facebook::react::ModuleConstants<JS::NativeSettingsManager::Constants>)constantsToExport
{
  return (facebook::react::ModuleConstants<JS::NativeSettingsManager::Constants>)[self getConstants];
}

- (facebook::react::ModuleConstants<JS::NativeSettingsManager::Constants>)getConstants
{
  return facebook::react::typedConstants<JS::NativeSettingsManager::Constants>(
      {.settings = RCTJSONClean([_defaults dictionaryRepresentation])});
}

- (void)userDefaultsDidChange:(NSNotification *)note
{
  if (_ignoringUpdates) {
    return;
  }

#pragma clang diagnostic push
#pragma clang diagnostic ignored "-Wdeprecated-declarations"
  [[_moduleRegistry moduleForName:"EventDispatcher"]
      sendDeviceEventWithName:@"settingsUpdated"
                         body:RCTJSONClean([_defaults dictionaryRepresentation])];
#pragma clang diagnostic pop
}

/**
 * Set one or more values in the settings.
 * TODO: would it be useful to have a callback for when this has completed?
 */
RCT_EXPORT_METHOD(setValues : (NSDictionary *)values)
{
  _ignoringUpdates = YES;
  [values enumerateKeysAndObjectsUsingBlock:^(NSString *key, id json, BOOL *stop) {
    id plist = [RCTConvert NSPropertyList:json];
    if (plist) {
      [self->_defaults setObject:plist forKey:key];
    } else {
      [self->_defaults removeObjectForKey:key];
    }
  }];

  [_defaults synchronize];
  _ignoringUpdates = NO;
}

/**
 * Remove some values from the settings.
 */
RCT_EXPORT_METHOD(deleteValues : (NSArray<NSString *> *)keys)
{
  _ignoringUpdates = YES;
  for (NSString *key in keys) {
    [_defaults removeObjectForKey:key];
  }

  [_defaults synchronize];
  _ignoringUpdates = NO;
}

<<<<<<< HEAD
#if TARGET_OS_OSX // [macOS
/**
 * Enable or disable monitoring of changes to NSUserDefaults
 */
RCT_EXPORT_METHOD(setIsMonitoringEnabled:(BOOL)isEnabled)
{
  if (isEnabled) {
    if (!_isListeningForUpdates) {
      [[NSNotificationCenter defaultCenter] addObserver:self
                                               selector:@selector(userDefaultsDidChange:)
                                                   name:NSUserDefaultsDidChangeNotification
                                                 object:_defaults];
      _isListeningForUpdates = YES;
    }
  }
  else
  {
    if (_isListeningForUpdates) {
      [[NSNotificationCenter defaultCenter] removeObserver:self];
      _isListeningForUpdates = NO;
    }
  }
}
#endif // macOS]

- (std::shared_ptr<facebook::react::TurboModule>)getTurboModule:(const facebook::react::ObjCTurboModule::InitParams &)params
=======
- (std::shared_ptr<facebook::react::TurboModule>)getTurboModule:
    (const facebook::react::ObjCTurboModule::InitParams &)params
>>>>>>> 890805db
{
  return std::make_shared<facebook::react::NativeSettingsManagerSpecJSI>(params);
}

@end

Class RCTSettingsManagerCls(void)
{
  return RCTSettingsManager.class;
}<|MERGE_RESOLUTION|>--- conflicted
+++ resolved
@@ -46,10 +46,7 @@
   if ((self = [super init])) {
     _defaults = defaults;
 
-<<<<<<< HEAD
 #if !TARGET_OS_OSX // [macOS]
-=======
->>>>>>> 890805db
     [[NSNotificationCenter defaultCenter] addObserver:self
                                              selector:@selector(userDefaultsDidChange:)
                                                  name:NSUserDefaultsDidChangeNotification
@@ -118,7 +115,6 @@
   _ignoringUpdates = NO;
 }
 
-<<<<<<< HEAD
 #if TARGET_OS_OSX // [macOS
 /**
  * Enable or disable monitoring of changes to NSUserDefaults
@@ -144,11 +140,8 @@
 }
 #endif // macOS]
 
-- (std::shared_ptr<facebook::react::TurboModule>)getTurboModule:(const facebook::react::ObjCTurboModule::InitParams &)params
-=======
 - (std::shared_ptr<facebook::react::TurboModule>)getTurboModule:
     (const facebook::react::ObjCTurboModule::InitParams &)params
->>>>>>> 890805db
 {
   return std::make_shared<facebook::react::NativeSettingsManagerSpecJSI>(params);
 }
