--- conflicted
+++ resolved
@@ -36,14 +36,8 @@
 
   beforeEach(() => {
     jest.resetModules();
-<<<<<<< HEAD
-    console.error = jest.fn();
-    console.warn = jest.fn();
-=======
     console.error = consoleError = jest.fn();
     console.warn = consoleWarn = jest.fn();
-    console.disableYellowBox = false;
->>>>>>> f617e022
   });
 
   afterEach(() => {
