--- conflicted
+++ resolved
@@ -321,10 +321,4 @@
       g: this.g.__getNativeTag(),
       b: this.b.__getNativeTag(),
       a: this.a.__getNativeTag(),
-<<<<<<< HEAD
-=======
-      nativeColor: this.nativeColor,
->>>>>>> 49f3f47b
-    };
-  }
-}+  }