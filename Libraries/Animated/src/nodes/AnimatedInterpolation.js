--- conflicted
+++ resolved
@@ -164,16 +164,8 @@
 }
 
 function colorToRgba(input: string): string {
-<<<<<<< HEAD
-  let int32Color = normalizeColor(input);
-  if (
-    int32Color === null ||
-    typeof int32Color !== 'number' /* TODO(macOS ISS#2323203) */
-  ) {
-=======
   let normalizedColor = normalizeColor(input);
   if (normalizedColor === null || typeof normalizedColor !== 'number') {
->>>>>>> 3c9e5f14
     return input;
   }
 
