--- conflicted
+++ resolved
@@ -103,13 +103,8 @@
   }
 };
 
-<<<<<<< HEAD
 const maybeVectorAnim = function(
-  value: AnimatedValue | AnimatedValueXY,
-=======
-const maybeVectorAnim = function (
   value: AnimatedValue | AnimatedValueXY | AnimatedColor,
->>>>>>> d3a0c412
   config: Object,
   anim: (value: AnimatedValue, config: Object) => CompositeAnimation,
 ): ?CompositeAnimation {
@@ -158,21 +153,12 @@
   return null;
 };
 
-<<<<<<< HEAD
 const spring = function(
-  value: AnimatedValue | AnimatedValueXY,
+  value: AnimatedValue | AnimatedValueXY | AnimatedColor,
   config: SpringAnimationConfig,
 ): CompositeAnimation {
   const start = function(
-    animatedValue: AnimatedValue | AnimatedValueXY,
-=======
-const spring = function (
-  value: AnimatedValue | AnimatedValueXY | AnimatedColor,
-  config: SpringAnimationConfig,
-): CompositeAnimation {
-  const start = function (
     animatedValue: AnimatedValue | AnimatedValueXY | AnimatedColor,
->>>>>>> d3a0c412
     configuration: SpringAnimationConfig,
     callback?: ?EndCallback,
   ): void {
@@ -220,21 +206,12 @@
   );
 };
 
-<<<<<<< HEAD
 const timing = function(
-  value: AnimatedValue | AnimatedValueXY,
+  value: AnimatedValue | AnimatedValueXY | AnimatedColor,
   config: TimingAnimationConfig,
 ): CompositeAnimation {
   const start = function(
-    animatedValue: AnimatedValue | AnimatedValueXY,
-=======
-const timing = function (
-  value: AnimatedValue | AnimatedValueXY | AnimatedColor,
-  config: TimingAnimationConfig,
-): CompositeAnimation {
-  const start = function (
     animatedValue: AnimatedValue | AnimatedValueXY | AnimatedColor,
->>>>>>> d3a0c412
     configuration: TimingAnimationConfig,
     callback?: ?EndCallback,
   ): void {
@@ -283,21 +260,12 @@
   );
 };
 
-<<<<<<< HEAD
 const decay = function(
-  value: AnimatedValue | AnimatedValueXY,
+  value: AnimatedValue | AnimatedValueXY | AnimatedColor,
   config: DecayAnimationConfig,
 ): CompositeAnimation {
   const start = function(
-    animatedValue: AnimatedValue | AnimatedValueXY,
-=======
-const decay = function (
-  value: AnimatedValue | AnimatedValueXY | AnimatedColor,
-  config: DecayAnimationConfig,
-): CompositeAnimation {
-  const start = function (
     animatedValue: AnimatedValue | AnimatedValueXY | AnimatedColor,
->>>>>>> d3a0c412
     configuration: DecayAnimationConfig,
     callback?: ?EndCallback,
   ): void {
