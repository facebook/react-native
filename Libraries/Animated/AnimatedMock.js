--- conflicted
+++ resolved
@@ -90,13 +90,8 @@
   }),
 });
 
-<<<<<<< HEAD
 const spring = function(
-  value: AnimatedValue | AnimatedValueXY,
-=======
-const spring = function (
   value: AnimatedValue | AnimatedValueXY | AnimatedColor,
->>>>>>> d3a0c412
   config: SpringAnimationConfig,
 ): CompositeAnimation {
   const anyValue: any = value;
@@ -115,13 +110,8 @@
   };
 };
 
-<<<<<<< HEAD
 const timing = function(
-  value: AnimatedValue | AnimatedValueXY,
-=======
-const timing = function (
   value: AnimatedValue | AnimatedValueXY | AnimatedColor,
->>>>>>> d3a0c412
   config: TimingAnimationConfig,
 ): CompositeAnimation {
   const anyValue: any = value;
@@ -134,13 +124,8 @@
   };
 };
 
-<<<<<<< HEAD
 const decay = function(
-  value: AnimatedValue | AnimatedValueXY,
-=======
-const decay = function (
   value: AnimatedValue | AnimatedValueXY | AnimatedColor,
->>>>>>> d3a0c412
   config: DecayAnimationConfig,
 ): CompositeAnimation {
   return emptyAnimation;
