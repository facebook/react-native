/*
 * Copyright (c) Meta Platforms, Inc. and affiliates.
 *
 * This source code is licensed under the MIT license found in the
 * LICENSE file in the root directory of this source tree.
 */

#import <React/RCTBaseTextInputView.h>

#import <React/RCTBridge.h>
#import <React/RCTConvert.h>
#import <React/RCTEventDispatcherProtocol.h>
#import <React/RCTUIManager.h>
#import <React/RCTUtils.h>
#import <React/UIView+React.h>

#import <React/RCTViewKeyboardEvent.h> // [macOS]
#import <React/RCTInputAccessoryView.h>
#import <React/RCTInputAccessoryViewContent.h>
#import <React/RCTTextAttributes.h>
#import <React/RCTTextSelection.h>
#import <React/RCTUITextView.h> // [macOS]
#import "../RCTTextUIKit.h" // [macOS]
#import <React/RCTHandledKey.h> // [macOS]

@implementation RCTBaseTextInputView {
  __weak RCTBridge *_bridge;
  __weak id<RCTEventDispatcherProtocol> _eventDispatcher;
  BOOL _hasInputAccesoryView;
  // [macOS] remove explicit _predictedText ivar declaration
  BOOL _didMoveToWindow;
}

- (instancetype)initWithBridge:(RCTBridge *)bridge
{
  RCTAssertParam(bridge);

  if (self = [super initWithEventDispatcher:bridge.eventDispatcher]) { // [macOS]
    _bridge = bridge;
    _eventDispatcher = bridge.eventDispatcher;
  }

  return self;
}

RCT_NOT_IMPLEMENTED(-(instancetype)init)
RCT_NOT_IMPLEMENTED(-(instancetype)initWithCoder : (NSCoder *)decoder)


- (RCTUIView<RCTBackedTextInputViewProtocol> *)backedTextInputView // [macOS]
{
  RCTAssert(NO, @"-[RCTBaseTextInputView backedTextInputView] must be implemented in subclass.");
  return nil;
}

#pragma mark - RCTComponent

- (void)didUpdateReactSubviews
{
  // Do nothing.
}

#pragma mark - Properties

- (void)setTextAttributes:(RCTTextAttributes *)textAttributes
{
  _textAttributes = textAttributes;
  [self enforceTextAttributesIfNeeded];
}

- (void)enforceTextAttributesIfNeeded
{
  if (![self ignoresTextAttributes]) { // [macOS]
    id<RCTBackedTextInputViewProtocol> backedTextInputView = self.backedTextInputView;

  NSDictionary<NSAttributedStringKey, id> *textAttributes = [[_textAttributes effectiveTextAttributes] mutableCopy];
  if ([textAttributes valueForKey:NSForegroundColorAttributeName] == nil) {
    [textAttributes setValue:[RCTUIColor blackColor] forKey:NSForegroundColorAttributeName]; // [macOS]
  }

    backedTextInputView.defaultTextAttributes = textAttributes;
  } // [macOS]
}

- (void)setReactPaddingInsets:(UIEdgeInsets)reactPaddingInsets
{
  _reactPaddingInsets = reactPaddingInsets;
#if !TARGET_OS_OSX // [macOS]
  // We apply `paddingInsets` as `backedTextInputView`'s `textContainerInset`.
  self.backedTextInputView.textContainerInset = reactPaddingInsets;
  [self setNeedsLayout];
#endif // [macOS]
}

- (void)setReactBorderInsets:(UIEdgeInsets)reactBorderInsets
{
  _reactBorderInsets = reactBorderInsets;
#if !TARGET_OS_OSX // [macOS]
  // We apply `borderInsets` as `backedTextInputView` layout offset.
  self.backedTextInputView.frame = UIEdgeInsetsInsetRect(self.bounds, reactBorderInsets);
  [self setNeedsLayout];
#endif // [macOS]
}

- (NSAttributedString *)attributedText
{
  return self.backedTextInputView.attributedText;
}

- (BOOL)textOf:(NSAttributedString *)newText equals:(NSAttributedString *)oldText
{
  // When the dictation is running we can't update the attributed text on the backed up text view
  // because setting the attributed string will kill the dictation. This means that we can't impose
  // the settings on a dictation.
  // Similarly, when the user is in the middle of inputting some text in Japanese/Chinese, there will be styling on the
  // text that we should disregard. See
  // https://developer.apple.com/documentation/uikit/uitextinput/1614489-markedtextrange?language=objc for more info.
  // Also, updating the attributed text while inputting Korean language will break input mechanism.
  // If the user added an emoji, the system adds a font attribute for the emoji and stores the original font in
  // NSOriginalFont. Lastly, when entering a password, etc., there will be additional styling on the field as the native
  // text view handles showing the last character for a split second.
  __block BOOL fontHasBeenUpdatedBySystem = false;
  [oldText enumerateAttribute:@"NSOriginalFont"
                      inRange:NSMakeRange(0, oldText.length)
                      options:0
                   usingBlock:^(id value, NSRange range, BOOL *stop) {
                     if (value) {
                       fontHasBeenUpdatedBySystem = true;
                     }
                   }];

  BOOL shouldFallbackToBareTextComparison =
#if !TARGET_OS_OSX // [macOS]
      [self.backedTextInputView.textInputMode.primaryLanguage isEqualToString:@"dictation"] ||
      [self.backedTextInputView.textInputMode.primaryLanguage isEqualToString:@"ko-KR"] ||
      self.backedTextInputView.markedTextRange || self.backedTextInputView.isSecureTextEntry ||
#else // [macOS
    // There are multiple Korean input sources (2-Set, 3-Set, etc). Check substring instead instead
    [[[self.backedTextInputView inputContext] selectedKeyboardInputSource] containsString:@"com.apple.inputmethod.Korean"] ||
    [self.backedTextInputView hasMarkedText] || [self.backedTextInputView isKindOfClass:[NSSecureTextField class]] ||
#endif // macOS]
      fontHasBeenUpdatedBySystem;

  if (shouldFallbackToBareTextComparison) {
    return ([newText.string isEqualToString:oldText.string]);
  } else {
    return ([newText isEqualToAttributedString:oldText]);
  }
}

- (void)setAttributedText:(NSAttributedString *)attributedText
{
  NSInteger eventLag = _nativeEventCount - _mostRecentEventCount;
  BOOL textNeedsUpdate = NO;
  // Remove tag attribute to ensure correct attributed string comparison.
  NSMutableAttributedString *const backedTextInputViewTextCopy = [self.backedTextInputView.attributedText mutableCopy];
  NSMutableAttributedString *const attributedTextCopy = [attributedText mutableCopy] ?: [NSMutableAttributedString new];

  [backedTextInputViewTextCopy removeAttribute:RCTTextAttributesTagAttributeName
                                         range:NSMakeRange(0, backedTextInputViewTextCopy.length)];

  [attributedTextCopy removeAttribute:RCTTextAttributesTagAttributeName
                                range:NSMakeRange(0, attributedTextCopy.length)];

  textNeedsUpdate = ([self textOf:attributedTextCopy equals:backedTextInputViewTextCopy] == NO);

  if (eventLag == 0 && textNeedsUpdate) {
#if !TARGET_OS_OSX // [macOS]
    UITextRange *selection = self.backedTextInputView.selectedTextRange;
#else // [macOS
    NSRange selection = [self.backedTextInputView selectedTextRange];
#endif // macOS]
    NSAttributedString *oldAttributedText = [self.backedTextInputView.attributedText copy];
    NSInteger oldTextLength = oldAttributedText.string.length;

    [self.backedTextInputView.undoManager registerUndoWithTarget:self handler:^(RCTBaseTextInputView *strongSelf) {
      strongSelf.attributedText = oldAttributedText;
      [strongSelf textInputDidChange];
    }];

    self.backedTextInputView.attributedText = attributedText;

#if !TARGET_OS_OSX // [macOS]
    if (selection.empty) {
      // Maintaining a cursor position relative to the end of the old text.
      NSInteger offsetStart = [self.backedTextInputView offsetFromPosition:self.backedTextInputView.beginningOfDocument
                                                                toPosition:selection.start];
      NSInteger offsetFromEnd = oldTextLength - offsetStart;
      NSInteger newOffset = attributedText.string.length - offsetFromEnd;
      UITextPosition *position =
          [self.backedTextInputView positionFromPosition:self.backedTextInputView.beginningOfDocument offset:newOffset];
      [self.backedTextInputView setSelectedTextRange:[self.backedTextInputView textRangeFromPosition:position
                                                                                          toPosition:position]
                                      notifyDelegate:YES];
    }
#else // [macOS
    if (selection.length == 0) {
      // Maintaining a cursor position relative to the end of the old text.
      NSInteger start = selection.location;
      NSInteger offsetFromEnd = oldTextLength - start;
      NSInteger newOffset = self.backedTextInputView.attributedText.length - offsetFromEnd;
      [self.backedTextInputView setSelectedTextRange:NSMakeRange(newOffset, 0)
                                      notifyDelegate:YES];
    }
#endif // macOS]

    [self updateLocalData];
  } else if (eventLag > RCTTextUpdateLagWarningThreshold) {
    RCTLog(
        @"Native TextInput(%@) is %lld events ahead of JS - try to make your JS faster.",
        self.backedTextInputView.attributedText.string,
        (long long)eventLag);
  }
}

- (RCTTextSelection *)selection
{
  id<RCTBackedTextInputViewProtocol> backedTextInputView = self.backedTextInputView;
#if !TARGET_OS_OSX // [macOS]
  UITextRange *selectedTextRange = backedTextInputView.selectedTextRange;
  return [[RCTTextSelection new]
      initWithStart:[backedTextInputView offsetFromPosition:backedTextInputView.beginningOfDocument
                                                 toPosition:selectedTextRange.start]
                end:[backedTextInputView offsetFromPosition:backedTextInputView.beginningOfDocument
                                                 toPosition:selectedTextRange.end]];
#else // [macOS
  NSRange selectedTextRange = backedTextInputView.selectedTextRange;
  return [[RCTTextSelection new] initWithStart:selectedTextRange.location
                                           end:selectedTextRange.location + selectedTextRange.length];
#endif // macOS]
}

- (void)setSelection:(RCTTextSelection *)selection
{
  if (!selection) {
    return;
  }

  id<RCTBackedTextInputViewProtocol> backedTextInputView = self.backedTextInputView;

#if !TARGET_OS_OSX // [macOS]
  UITextRange *previousSelectedTextRange = backedTextInputView.selectedTextRange;
  UITextPosition *start = [backedTextInputView positionFromPosition:backedTextInputView.beginningOfDocument
                                                             offset:selection.start];
  UITextPosition *end = [backedTextInputView positionFromPosition:backedTextInputView.beginningOfDocument
                                                           offset:selection.end];
  UITextRange *selectedTextRange = [backedTextInputView textRangeFromPosition:start toPosition:end];
#else // [macOS
  NSRange previousSelectedTextRange = backedTextInputView.selectedTextRange;
  NSInteger start = MIN(selection.start, selection.end);
  NSInteger end = MAX(selection.start, selection.end);
  NSInteger length = end - selection.start;
  NSRange selectedTextRange = NSMakeRange(start, length);
#endif // macOS]
  
  NSInteger eventLag = _nativeEventCount - _mostRecentEventCount;
  if (eventLag == 0 && !RCTTextSelectionEqual(previousSelectedTextRange, selectedTextRange)) { // [macOS]
    [backedTextInputView setSelectedTextRange:selectedTextRange notifyDelegate:NO];
  } else if (eventLag > RCTTextUpdateLagWarningThreshold) {
    RCTLog(
        @"Native TextInput(%@) is %lld events ahead of JS - try to make your JS faster.",
        backedTextInputView.attributedText.string,
        (long long)eventLag);
  }
}

- (void)setSelectionStart:(NSInteger)start selectionEnd:(NSInteger)end
{
#if !TARGET_OS_OSX // [macOS]
  UITextPosition *startPosition =
      [self.backedTextInputView positionFromPosition:self.backedTextInputView.beginningOfDocument offset:start];
  UITextPosition *endPosition =
      [self.backedTextInputView positionFromPosition:self.backedTextInputView.beginningOfDocument offset:end];
  if (startPosition && endPosition) {
    UITextRange *range = [self.backedTextInputView textRangeFromPosition:startPosition toPosition:endPosition];
    [self.backedTextInputView setSelectedTextRange:range notifyDelegate:NO];
  }
#else // [macOS
  NSInteger startPosition = MIN(start, end);
  NSInteger endPosition = MAX(start, end);
  [self.backedTextInputView setSelectedTextRange:NSMakeRange(startPosition, endPosition - startPosition) notifyDelegate:NO];
#endif // macOS]
}

- (void)setTextContentType:(NSString *)type
{
#if defined(__IPHONE_OS_VERSION_MAX_ALLOWED)
  static dispatch_once_t onceToken;
  static NSDictionary<NSString *, NSString *> *contentTypeMap;

  dispatch_once(&onceToken, ^{
    contentTypeMap = @{
      @"none" : @"",
      @"URL" : UITextContentTypeURL,
      @"addressCity" : UITextContentTypeAddressCity,
      @"addressCityAndState" : UITextContentTypeAddressCityAndState,
      @"addressState" : UITextContentTypeAddressState,
      @"countryName" : UITextContentTypeCountryName,
      @"creditCardNumber" : UITextContentTypeCreditCardNumber,
      @"emailAddress" : UITextContentTypeEmailAddress,
      @"familyName" : UITextContentTypeFamilyName,
      @"fullStreetAddress" : UITextContentTypeFullStreetAddress,
      @"givenName" : UITextContentTypeGivenName,
      @"jobTitle" : UITextContentTypeJobTitle,
      @"location" : UITextContentTypeLocation,
      @"middleName" : UITextContentTypeMiddleName,
      @"name" : UITextContentTypeName,
      @"namePrefix" : UITextContentTypeNamePrefix,
      @"nameSuffix" : UITextContentTypeNameSuffix,
      @"nickname" : UITextContentTypeNickname,
      @"organizationName" : UITextContentTypeOrganizationName,
      @"postalCode" : UITextContentTypePostalCode,
      @"streetAddressLine1" : UITextContentTypeStreetAddressLine1,
      @"streetAddressLine2" : UITextContentTypeStreetAddressLine2,
      @"sublocality" : UITextContentTypeSublocality,
      @"telephoneNumber" : UITextContentTypeTelephoneNumber,
      @"username" : UITextContentTypeUsername,
      @"password" : UITextContentTypePassword,
    };

#if __IPHONE_OS_VERSION_MAX_ALLOWED >= 120000 /* __IPHONE_12_0 */
    if (@available(iOS 12.0, *)) {
      NSDictionary<NSString *, NSString *> *iOS12extras =
          @{@"newPassword" : UITextContentTypeNewPassword, @"oneTimeCode" : UITextContentTypeOneTimeCode};

      NSMutableDictionary<NSString *, NSString *> *iOS12baseMap = [contentTypeMap mutableCopy];
      [iOS12baseMap addEntriesFromDictionary:iOS12extras];

      contentTypeMap = [iOS12baseMap copy];
    }
#endif
  });

  // Setting textContentType to an empty string will disable any
  // default behaviour, like the autofill bar for password inputs
  self.backedTextInputView.textContentType = contentTypeMap[type] ?: type;
#endif
}

#if !TARGET_OS_OSX // [macOS]
- (void)setPasswordRules:(NSString *)descriptor
{
#if defined(__IPHONE_OS_VERSION_MAX_ALLOWED) && __IPHONE_OS_VERSION_MAX_ALLOWED >= __IPHONE_12_0
  if (@available(iOS 12.0, *)) {
    self.backedTextInputView.passwordRules = [UITextInputPasswordRules passwordRulesWithDescriptor:descriptor];
  }
#endif
}

- (UIKeyboardType)keyboardType
{
  return self.backedTextInputView.keyboardType;
}

- (void)setKeyboardType:(UIKeyboardType)keyboardType
{
  UIView<RCTBackedTextInputViewProtocol> *textInputView = self.backedTextInputView;
  if (textInputView.keyboardType != keyboardType) {
    textInputView.keyboardType = keyboardType;
    // Without the call to reloadInputViews, the keyboard will not change until the textview field (the first responder)
    // loses and regains focus.
    if (textInputView.isFirstResponder) {
      [textInputView reloadInputViews];
    }
  }
}

- (void)setShowSoftInputOnFocus:(BOOL)showSoftInputOnFocus
{
  (void)_showSoftInputOnFocus;
  if (showSoftInputOnFocus) {
    // Resets to default keyboard.
    self.backedTextInputView.inputView = nil;

    // Without the call to reloadInputViews, the keyboard will not change until the textInput field (the first
    // responder) loses and regains focus.
    if (self.backedTextInputView.isFirstResponder) {
      [self.backedTextInputView reloadInputViews];
    }
  } else {
    // Hides keyboard, but keeps blinking cursor.
    self.backedTextInputView.inputView = [UIView new];
  }
}
#endif // [macOS]

#pragma mark - RCTBackedTextInputDelegate

- (BOOL)textInputShouldBeginEditing
{
  return YES;
}

- (void)textInputDidBeginEditing
{
  if (_clearTextOnFocus) {
    self.backedTextInputView.attributedText = [NSAttributedString new];
  }

  if (_selectTextOnFocus) {
    if ([self.backedTextInputView respondsToSelector:@selector(selectAll:)]) {
      [self.backedTextInputView selectAll:nil];
    }
#if TARGET_OS_OSX // [macOS
  } else {
    [self.backedTextInputView setSelectedTextRange:NSMakeRange(NSNotFound, 0) notifyDelegate:NO];
#endif // macOS]
  }

  [_eventDispatcher sendTextEventWithType:RCTTextEventTypeFocus
                                 reactTag:self.reactTag
                                     text:[self.backedTextInputView.attributedText.string copy]
                                      key:nil
                               eventCount:_nativeEventCount];
}

- (BOOL)textInputShouldEndEditing
{
  return YES;
}

- (void)textInputDidEndEditing
{
  [_eventDispatcher sendTextEventWithType:RCTTextEventTypeEnd
                                 reactTag:self.reactTag
                                     text:[self.backedTextInputView.attributedText.string copy]
                                      key:nil
                               eventCount:_nativeEventCount];

  [_eventDispatcher sendTextEventWithType:RCTTextEventTypeBlur
                                 reactTag:self.reactTag
                                     text:[self.backedTextInputView.attributedText.string copy]
                                      key:nil
                               eventCount:_nativeEventCount];
}

#if TARGET_OS_OSX // [macOS
- (void)automaticSpellingCorrectionDidChange:(BOOL)enabled
{
  if (_onAutoCorrectChange) {
    _onAutoCorrectChange(@{@"enabled": [NSNumber numberWithBool:enabled]});
  }
}

- (void)continuousSpellCheckingDidChange:(BOOL)enabled
{
  if (_onSpellCheckChange) {
    _onSpellCheckChange(@{@"enabled": [NSNumber numberWithBool:enabled]});
  }
}

- (void)grammarCheckingDidChange:(BOOL)enabled
{
  if (_onGrammarCheckChange) {
    _onGrammarCheckChange(@{@"enabled": [NSNumber numberWithBool:enabled]});
  }
}

- (void)submitOnKeyDownIfNeeded:(NSEvent *)event
{
  NSDictionary *currentKeyboardEvent = [RCTViewKeyboardEvent bodyFromEvent:event];
  // Enter is the default clearTextOnSubmit key
  BOOL shouldSubmit = NO;
  if (!_submitKeyEvents) {
    shouldSubmit = [currentKeyboardEvent[@"key"] isEqualToString:@"Enter"]
      && ![currentKeyboardEvent[@"altKey"] boolValue]
      && ![currentKeyboardEvent[@"shiftKey"] boolValue]
      && ![currentKeyboardEvent[@"ctrlKey"] boolValue]
      && ![currentKeyboardEvent[@"metaKey"] boolValue]
      && ![currentKeyboardEvent[@"functionKey"] boolValue]; // Default clearTextOnSubmit key
  } else {
    for (NSDictionary *submitKeyEvent in _submitKeyEvents) {
      if (
        [submitKeyEvent[@"key"] isEqualToString:currentKeyboardEvent[@"key"]] &&
        [submitKeyEvent[@"altKey"] boolValue] == [currentKeyboardEvent[@"altKey"] boolValue] &&
        [submitKeyEvent[@"shiftKey"] boolValue] == [currentKeyboardEvent[@"shiftKey"] boolValue] &&
        [submitKeyEvent[@"ctrlKey"] boolValue]== [currentKeyboardEvent[@"ctrlKey"] boolValue] &&
        [submitKeyEvent[@"metaKey"] boolValue]== [currentKeyboardEvent[@"metaKey"] boolValue] &&
        [submitKeyEvent[@"functionKey"] boolValue]== [currentKeyboardEvent[@"functionKey"] boolValue]
      ) {
        shouldSubmit = YES;
        break;
      }
    }
  }
  
  if (shouldSubmit) {
    if (_onSubmitEditing) {
      _onSubmitEditing(@{});
    }

    if (_clearTextOnSubmit) {
      self.backedTextInputView.attributedText = [NSAttributedString new];
      [self.backedTextInputView.textInputDelegate textInputDidChange];
    }
  }
}
#endif // macOS]

- (BOOL)textInputShouldSubmitOnReturn
{
  const BOOL shouldSubmit =
      [_submitBehavior isEqualToString:@"blurAndSubmit"] || [_submitBehavior isEqualToString:@"submit"];
  if (shouldSubmit) {
    // We send `submit` event here, in `textInputShouldSubmit`
    // (not in `textInputDidReturn)`, because of semantic of the event:
    // `onSubmitEditing` is called when "Submit" button
    // (the blue key on onscreen keyboard) did pressed
    // (no connection to any specific "submitting" process).
    [_eventDispatcher sendTextEventWithType:RCTTextEventTypeSubmit
                                   reactTag:self.reactTag
                                       text:[self.backedTextInputView.attributedText.string copy]
                                        key:nil
                                 eventCount:_nativeEventCount];
  }
  return shouldSubmit;
}

- (BOOL)textInputShouldReturn
{
  return [_submitBehavior isEqualToString:@"blurAndSubmit"];
}

- (void)textInputDidReturn
{
  // Does nothing.
}

- (NSString *)textInputShouldChangeText:(NSString *)text inRange:(NSRange)range
{
  id<RCTBackedTextInputViewProtocol> backedTextInputView = self.backedTextInputView;

  if (!backedTextInputView.textWasPasted) {
    [_eventDispatcher sendTextEventWithType:RCTTextEventTypeKeyPress
                                   reactTag:self.reactTag
                                       text:nil
                                        key:text
                                 eventCount:_nativeEventCount];
  }

  if (_maxLength) {
    NSInteger allowedLength = MAX(
        _maxLength.integerValue - (NSInteger)backedTextInputView.attributedText.string.length + (NSInteger)range.length,
        0);

    if (text.length > allowedLength) {
      // If we typed/pasted more than one character, limit the text inputted.
      if (text.length > 1) {
        if (allowedLength > 0) {
          // make sure unicode characters that are longer than 16 bits (such as emojis) are not cut off
          NSRange cutOffCharacterRange = [text rangeOfComposedCharacterSequenceAtIndex:allowedLength - 1];
          if (cutOffCharacterRange.location + cutOffCharacterRange.length > allowedLength) {
            // the character at the length limit takes more than 16bits, truncation should end at the character before
            allowedLength = cutOffCharacterRange.location;
          }
        }
        // Truncate the input string so the result is exactly maxLength
        NSString *limitedString = [text substringToIndex:allowedLength];
        NSMutableAttributedString *newAttributedText = [backedTextInputView.attributedText mutableCopy];
        // Apply text attributes if original input view doesn't have text.
        if (backedTextInputView.attributedText.length == 0) {
          newAttributedText = [[NSMutableAttributedString alloc]
              initWithString:[self.textAttributes applyTextAttributesToText:limitedString]
                  attributes:self.textAttributes.effectiveTextAttributes];
        } else {
          [newAttributedText replaceCharactersInRange:range withString:limitedString];
        }
        backedTextInputView.attributedText = newAttributedText;
        [self setPredictedText:newAttributedText.string]; // [macOS]

        // Collapse selection at end of insert to match normal paste behavior.
#if !TARGET_OS_OSX // [macOS]
        UITextPosition *insertEnd = [backedTextInputView positionFromPosition:backedTextInputView.beginningOfDocument
                                                                       offset:(range.location + allowedLength)];
        [backedTextInputView setSelectedTextRange:[backedTextInputView textRangeFromPosition:insertEnd
                                                                                  toPosition:insertEnd]
                                   notifyDelegate:YES];
#else // [macOS
        [backedTextInputView setSelectedTextRange:NSMakeRange(range.location + allowedLength, 0)
                                   notifyDelegate:YES];
#endif // macOS]
        
        [self textInputDidChange];
      }

      return nil; // Rejecting the change.
    }
  }

  NSString *previousText = [backedTextInputView.attributedText.string copy] ?: @"";

  if (range.location + range.length > backedTextInputView.attributedText.string.length) {
    _predictedText = backedTextInputView.attributedText.string;
<<<<<<< HEAD
  } else if (text != nil) { // [macOS] -[NSString stringByReplacingCharactersInRange:withString:] doesn't like when the replacement string is nil
=======
  } else if (text != nil) {
>>>>>>> 7f2dd1d4
    _predictedText = [backedTextInputView.attributedText.string stringByReplacingCharactersInRange:range
                                                                                        withString:text];
  }

  if (_onTextInput) {
    _onTextInput(@{
      // We copy the string here because if it's a mutable string it may get released before we stop using it on a
      // different thread, causing a crash.
      @"text" : [text copy],
      @"previousText" : previousText,
      @"range" : @{@"start" : @(range.location), @"end" : @(range.location + range.length)},
      @"eventCount" : @(_nativeEventCount),
    });
  }

  return text; // Accepting the change.
}

- (void)textInputDidChange
{
  [self updateLocalData];

  id<RCTBackedTextInputViewProtocol> backedTextInputView = self.backedTextInputView;

  // Detect when `backedTextInputView` updates happened that didn't invoke `shouldChangeTextInRange`
  // (e.g. typing simplified Chinese in pinyin will insert and remove spaces without
  // calling shouldChangeTextInRange).  This will cause JS to get out of sync so we
  // update the mismatched range.
  NSRange currentRange;
  NSRange predictionRange;
  if (findMismatch(backedTextInputView.attributedText.string, [self predictedText], &currentRange, &predictionRange)) { // [macOS]
    NSString *replacement = [backedTextInputView.attributedText.string substringWithRange:currentRange];
    [self textInputShouldChangeText:replacement inRange:predictionRange];
    // JS will assume the selection changed based on the location of our shouldChangeTextInRange, so reset it.
    [self textInputDidChangeSelection];
    [self setPredictedText:backedTextInputView.attributedText.string]; // [macOS]
  }

  _nativeEventCount++;

  if (_onChange) {
    _onChange(@{
      @"text" : [self.attributedText.string copy],
      @"target" : self.reactTag,
      @"eventCount" : @(_nativeEventCount),
    });
  }
}

- (void)textInputDidChangeSelection
{
  if (!_onSelectionChange) {
    return;
  }

  RCTTextSelection *selection = self.selection;

  _onSelectionChange(@{
    @"selection" : @{
      @"start" : @(selection.start),
      @"end" : @(selection.end),
    },
  });
}

// [macOS
- (BOOL)textInputShouldHandleDeleteBackward:(__unused id)sender {
  return YES;
}
// macOS]

#if TARGET_OS_OSX // [macOS
- (BOOL)textInputShouldHandleDeleteForward:(__unused id)sender {
  return YES;
}

- (BOOL)hasValidKeyDownOrValidKeyUp:(NSString *)key {
  return [RCTHandledKey key:key matchesFilter:self.validKeysDown]
	||  [RCTHandledKey key:key matchesFilter:self.validKeysUp];
}

- (NSDragOperation)textInputDraggingEntered:(id<NSDraggingInfo>)draggingInfo
{
  if ([draggingInfo.draggingPasteboard availableTypeFromArray:self.registeredDraggedTypes]) {
    return [self draggingEntered:draggingInfo];
  }
  return NSDragOperationNone;
}

- (void)textInputDraggingExited:(id<NSDraggingInfo>)draggingInfo
{
  if ([draggingInfo.draggingPasteboard availableTypeFromArray:self.registeredDraggedTypes]) {
    [self draggingExited:draggingInfo];
  }
}

- (BOOL)textInputShouldHandleDragOperation:(id<NSDraggingInfo>)draggingInfo
{
  if ([draggingInfo.draggingPasteboard availableTypeFromArray:self.registeredDraggedTypes]) {
    [self performDragOperation:draggingInfo];
    return NO;
  }

  return YES;
}

- (void)textInputDidCancel {
  [_eventDispatcher sendTextEventWithType:RCTTextEventTypeKeyPress
                                 reactTag:self.reactTag
                                     text:nil
                                      key:@"Escape"
                               eventCount:_nativeEventCount];
  [self textInputDidEndEditing];
}

- (BOOL)textInputShouldHandleKeyEvent:(NSEvent *)event {
  return ![self handleKeyboardEvent:event];
}

- (BOOL)textInputShouldHandlePaste:(__unused id)sender
{
  NSPasteboard *pasteboard = [NSPasteboard generalPasteboard];
  NSPasteboardType fileType = [pasteboard availableTypeFromArray:@[NSFilenamesPboardType, NSPasteboardTypePNG, NSPasteboardTypeTIFF]];
  NSArray<NSPasteboardType>* pastedTypes = ((RCTUITextView*) self.backedTextInputView).readablePasteboardTypes;
      
  // If there's a fileType that is of interest, notify JS. Also blocks notifying JS if it's a text paste
  if (_onPaste && fileType != nil && [pastedTypes containsObject:fileType]) {
    _onPaste([self dataTransferInfoFromPasteboard:pasteboard]);
  }

  // Only allow pasting text.
  return fileType == nil;
}
#endif // macOS]

- (void)updateLocalData
{
  [self enforceTextAttributesIfNeeded];

  [_bridge.uiManager setLocalData:[self.backedTextInputView.attributedText copy] forView:self];
}

#pragma mark - Layout (in UIKit terms, with all insets)

- (CGSize)intrinsicContentSize
{
  CGSize size = self.backedTextInputView.intrinsicContentSize;
  size.width += _reactBorderInsets.left + _reactBorderInsets.right;
  size.height += _reactBorderInsets.top + _reactBorderInsets.bottom;
  // Returning value DOES include border and padding insets.
  return size;
}

- (CGSize)sizeThatFits:(CGSize)size
{
  CGFloat compoundHorizontalBorderInset = _reactBorderInsets.left + _reactBorderInsets.right;
  CGFloat compoundVerticalBorderInset = _reactBorderInsets.top + _reactBorderInsets.bottom;

  size.width -= compoundHorizontalBorderInset;
  size.height -= compoundVerticalBorderInset;

  // Note: `paddingInsets` was already included in `backedTextInputView` size
  // because it was applied as `textContainerInset`.
  CGSize fittingSize = [self.backedTextInputView sizeThatFits:size];

  fittingSize.width += compoundHorizontalBorderInset;
  fittingSize.height += compoundVerticalBorderInset;

  // Returning value DOES include border and padding insets.
  return fittingSize;
}

#pragma mark - Accessibility

- (RCTUIView *)reactAccessibilityElement // [macOS]
{
  return self.backedTextInputView;
}

#pragma mark - Focus Control

- (void)reactFocus
{
  [self.backedTextInputView reactFocus];
}

- (void)reactBlur
{
  [self.backedTextInputView reactBlur];
}

- (void)didMoveToWindow
{
  if (self.autoFocus && !_didMoveToWindow) {
    [self.backedTextInputView reactFocus];
  } else {
    [self.backedTextInputView reactFocusIfNeeded];
  }

  _didMoveToWindow = YES;
}

#pragma mark - Custom Input Accessory View

- (void)didSetProps:(NSArray<NSString *> *)changedProps
{
  if ([changedProps containsObject:@"inputAccessoryViewID"] && self.inputAccessoryViewID) {
    [self setCustomInputAccessoryViewWithNativeID:self.inputAccessoryViewID];
  } else if (!self.inputAccessoryViewID) {
    [self setDefaultInputAccessoryView];
  }
}

- (void)setCustomInputAccessoryViewWithNativeID:(NSString *)nativeID
{
#if !TARGET_OS_OSX // [macOS]
  __weak RCTBaseTextInputView *weakSelf = self;
  [_bridge.uiManager rootViewForReactTag:self.reactTag
                          withCompletion:^(UIView *rootView) {
                            RCTBaseTextInputView *strongSelf = weakSelf;
                            if (rootView) {
                              UIView *accessoryView = [strongSelf->_bridge.uiManager viewForNativeID:nativeID
                                                                                         withRootTag:rootView.reactTag];
                              if (accessoryView && [accessoryView isKindOfClass:[RCTInputAccessoryView class]]) {
                                strongSelf.backedTextInputView.inputAccessoryView =
                                    ((RCTInputAccessoryView *)accessoryView).inputAccessoryView;
                                [strongSelf reloadInputViewsIfNecessary];
                              }
                            }
                          }];
#endif // [macOS]
}

- (void)setDefaultInputAccessoryView
{
#if !TARGET_OS_OSX // [macOS]
  UIView<RCTBackedTextInputViewProtocol> *textInputView = self.backedTextInputView;
  UIKeyboardType keyboardType = textInputView.keyboardType;

  // These keyboard types (all are number pads) don't have a "Done" button by default,
  // so we create an `inputAccessoryView` with this button for them.
  BOOL shouldHaveInputAccesoryView =
      (keyboardType == UIKeyboardTypeNumberPad || keyboardType == UIKeyboardTypePhonePad ||
       keyboardType == UIKeyboardTypeDecimalPad || keyboardType == UIKeyboardTypeASCIICapableNumberPad) &&
      textInputView.returnKeyType == UIReturnKeyDone;

  if (_hasInputAccesoryView == shouldHaveInputAccesoryView) {
    return;
  }

  _hasInputAccesoryView = shouldHaveInputAccesoryView;

  if (shouldHaveInputAccesoryView) {
    UIToolbar *toolbarView = [UIToolbar new];
    [toolbarView sizeToFit];
    UIBarButtonItem *flexibleSpace =
        [[UIBarButtonItem alloc] initWithBarButtonSystemItem:UIBarButtonSystemItemFlexibleSpace target:nil action:nil];
    UIBarButtonItem *doneButton =
        [[UIBarButtonItem alloc] initWithBarButtonSystemItem:UIBarButtonSystemItemDone
                                                      target:self
                                                      action:@selector(handleInputAccessoryDoneButton)];
    toolbarView.items = @[ flexibleSpace, doneButton ];
    textInputView.inputAccessoryView = toolbarView;
  } else {
    textInputView.inputAccessoryView = nil;
  }
  [self reloadInputViewsIfNecessary];
#endif // [macOS]
}

#if !TARGET_OS_OSX // [macOS]
- (void)reloadInputViewsIfNecessary
{
  // We have to call `reloadInputViews` for focused text inputs to update an accessory view.
  if (self.backedTextInputView.isFirstResponder) {
    [self.backedTextInputView reloadInputViews];
  }
}

- (void)handleInputAccessoryDoneButton
{
  // Ignore the value of whether we submitted; just make sure the submit event is called if necessary.
  [self textInputShouldSubmitOnReturn];
  if ([self textInputShouldReturn]) {
    [self.backedTextInputView endEditing:YES];
  }
}
#endif // [macOS]

#pragma mark - Helpers

static BOOL findMismatch(NSString *first, NSString *second, NSRange *firstRange, NSRange *secondRange)
{
  NSInteger firstMismatch = -1;
  for (NSUInteger ii = 0; ii < MAX(first.length, second.length); ii++) {
    if (ii >= first.length || ii >= second.length || [first characterAtIndex:ii] != [second characterAtIndex:ii]) {
      firstMismatch = ii;
      break;
    }
  }

  if (firstMismatch == -1) {
    return NO;
  }

  NSUInteger ii = second.length;
  NSUInteger lastMismatch = first.length;
  while (ii > firstMismatch && lastMismatch > firstMismatch) {
    if ([first characterAtIndex:(lastMismatch - 1)] != [second characterAtIndex:(ii - 1)]) {
      break;
    }
    ii--;
    lastMismatch--;
  }

  *firstRange = NSMakeRange(firstMismatch, lastMismatch - firstMismatch);
  *secondRange = NSMakeRange(firstMismatch, ii - firstMismatch);
  return YES;
}

#if TARGET_OS_OSX // [macOS

#pragma mark - NSResponder chain

- (BOOL)canBecomeKeyView
{
  return NO; // Enclosed backedTextInputView can become the key view
}

#endif // macOS]

@end<|MERGE_RESOLUTION|>--- conflicted
+++ resolved
@@ -591,11 +591,7 @@
 
   if (range.location + range.length > backedTextInputView.attributedText.string.length) {
     _predictedText = backedTextInputView.attributedText.string;
-<<<<<<< HEAD
-  } else if (text != nil) { // [macOS] -[NSString stringByReplacingCharactersInRange:withString:] doesn't like when the replacement string is nil
-=======
   } else if (text != nil) {
->>>>>>> 7f2dd1d4
     _predictedText = [backedTextInputView.attributedText.string stringByReplacingCharactersInRange:range
                                                                                         withString:text];
   }
