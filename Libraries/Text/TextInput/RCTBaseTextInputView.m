/**
 * Copyright (c) Facebook, Inc. and its affiliates.
 *
 * This source code is licensed under the MIT license found in the
 * LICENSE file in the root directory of this source tree.
 */

#import "RCTBaseTextInputView.h"

#import <React/RCTAccessibilityManager.h>
#import <React/RCTBridge.h>
#import <React/RCTConvert.h>
#import <React/RCTEventDispatcher.h>
#import <React/RCTUIManager.h>
#import <React/RCTUtils.h>
#import <React/UIView+React.h>

#import "RCTInputAccessoryView.h"
#import "RCTInputAccessoryViewContent.h"
#import "RCTTextAttributes.h"
#import "RCTTextSelection.h"

@implementation RCTBaseTextInputView {
  __weak RCTBridge *_bridge;
  __weak RCTEventDispatcher *_eventDispatcher;
  BOOL _hasInputAccesoryView;
  // TODO(OSS Candidate ISS#2710739): remove _predictedText ivar
  NSInteger _nativeEventCount;
}

- (instancetype)initWithBridge:(RCTBridge *)bridge
{
  RCTAssertParam(bridge);

  if (self = [super initWithFrame:CGRectZero]) {
    _bridge = bridge;
    _eventDispatcher = bridge.eventDispatcher;
  }

  return self;
}

RCT_NOT_IMPLEMENTED(- (instancetype)init)
RCT_NOT_IMPLEMENTED(- (instancetype)initWithCoder:(NSCoder *)decoder)
RCT_NOT_IMPLEMENTED(- (instancetype)initWithFrame:(CGRect)frame)

- (UIView<RCTBackedTextInputViewProtocol> *)backedTextInputView
{
  RCTAssert(NO, @"-[RCTBaseTextInputView backedTextInputView] must be implemented in subclass.");
  return nil;
}

#pragma mark - RCTComponent

- (void)didUpdateReactSubviews
{
  // Do nothing.
}

#pragma mark - Properties

- (void)setTextAttributes:(RCTTextAttributes *)textAttributes
{
  _textAttributes = textAttributes;
  [self enforceTextAttributesIfNeeded];
}

- (void)enforceTextAttributesIfNeeded
{
  if (![self ignoresTextAttributes]) { // TODO(OSS Candidate ISS#2710739)
    id<RCTBackedTextInputViewProtocol> backedTextInputView = self.backedTextInputView;
    if (backedTextInputView.attributedText.string.length != 0) {
      return;
    }

    backedTextInputView.font = _textAttributes.effectiveFont;
    backedTextInputView.textColor = _textAttributes.effectiveForegroundColor;
    backedTextInputView.textAlignment = _textAttributes.alignment;
  } // TODO(OSS Candidate ISS#2710739)
}

- (void)setReactPaddingInsets:(UIEdgeInsets)reactPaddingInsets
{
  _reactPaddingInsets = reactPaddingInsets;
#if !TARGET_OS_OSX // TODO(macOS ISS#2323203)
  // We apply `paddingInsets` as `backedTextInputView`'s `textContainerInset`.
  self.backedTextInputView.textContainerInset = reactPaddingInsets;
  [self setNeedsLayout];
#endif // TODO(macOS ISS#2323203)
}

- (void)setReactBorderInsets:(UIEdgeInsets)reactBorderInsets
{
  _reactBorderInsets = reactBorderInsets;
#if !TARGET_OS_OSX // TODO(macOS ISS#2323203)
  // We apply `borderInsets` as `backedTextInputView` layout offset.
  self.backedTextInputView.frame = UIEdgeInsetsInsetRect(self.bounds, reactBorderInsets);
  [self setNeedsLayout];
#endif // TODO(macOS ISS#2323203)
}

- (NSAttributedString *)attributedText
{
  return self.backedTextInputView.attributedText;
}

- (BOOL)textOf:(NSAttributedString*)newText equals:(NSAttributedString*)oldText{
  // When the dictation is running we can't update the attibuted text on the backed up text view
  // because setting the attributed string will kill the dictation. This means that we can't impose
  // the settings on a dictation.
  // Similarly, when the user is in the middle of inputting some text in Japanese/Chinese, there will be styling on the
  // text that we should disregard. See https://developer.apple.com/documentation/uikit/uitextinput/1614489-markedtextrange?language=objc
  // for more info.
  // If the user added an emoji, the sytem adds a font attribute for the emoji and stores the original font in NSOriginalFont.
  // Lastly, when entering a password, etc., there will be additional styling on the field as the native text view
  // handles showing the last character for a split second.
  __block BOOL fontHasBeenUpdatedBySystem = false;
  [oldText enumerateAttribute:@"NSOriginalFont" inRange:NSMakeRange(0, oldText.length) options:0 usingBlock:^(id value, NSRange range, BOOL *stop) {
    if (value){
      fontHasBeenUpdatedBySystem = true;
    }
  }];

  BOOL shouldFallbackToBareTextComparison =
#if !TARGET_OS_OSX // TODO(macOS ISS#2323203)
    [self.backedTextInputView.textInputMode.primaryLanguage isEqualToString:@"dictation"] ||
    self.backedTextInputView.markedTextRange ||
<<<<<<< HEAD
    self.backedTextInputView.isSecureTextEntry;
#else // [TODO(macOS ISS#2323203)
    NO;
#endif // ]TODO(macOS ISS#2323203)
=======
    self.backedTextInputView.isSecureTextEntry ||
    fontHasBeenUpdatedBySystem;

>>>>>>> 7da86428
  if (shouldFallbackToBareTextComparison) {
    return ([newText.string isEqualToString:oldText.string]);
  } else {
    return ([newText isEqualToAttributedString:oldText]);
  }
}

- (void)setAttributedText:(NSAttributedString *)attributedText
{
  NSInteger eventLag = _nativeEventCount - _mostRecentEventCount;
  BOOL textNeedsUpdate = NO;
  // Remove tag attribute to ensure correct attributed string comparison.
  NSMutableAttributedString *const backedTextInputViewTextCopy = [self.backedTextInputView.attributedText mutableCopy];
  NSMutableAttributedString *const attributedTextCopy = [attributedText mutableCopy];

  [backedTextInputViewTextCopy removeAttribute:RCTTextAttributesTagAttributeName
                                         range:NSMakeRange(0, backedTextInputViewTextCopy.length)];

  [attributedTextCopy removeAttribute:RCTTextAttributesTagAttributeName
                                range:NSMakeRange(0, attributedTextCopy.length)];

  textNeedsUpdate = ([self textOf:attributedTextCopy equals:backedTextInputViewTextCopy] == NO);

  if (eventLag == 0 && textNeedsUpdate) {
#if !TARGET_OS_OSX // TODO(macOS ISS#2323203)
    UITextRange *selection = self.backedTextInputView.selectedTextRange;
#else // [TODO(macOS ISS#2323203)
    NSRange selection = [self.backedTextInputView selectedTextRange];
#endif // ]TODO(macOS ISS#2323203)
    NSInteger oldTextLength = self.backedTextInputView.attributedText.string.length;

    self.backedTextInputView.attributedText = attributedText;

#if !TARGET_OS_OSX // TODO(macOS ISS#2323203)
    if (selection.empty) {
      // Maintaining a cursor position relative to the end of the old text.
      NSInteger offsetStart =
      [self.backedTextInputView offsetFromPosition:self.backedTextInputView.beginningOfDocument
                                        toPosition:selection.start];
      NSInteger offsetFromEnd = oldTextLength - offsetStart;
      NSInteger newOffset = attributedText.string.length - offsetFromEnd;
      UITextPosition *position =
      [self.backedTextInputView positionFromPosition:self.backedTextInputView.beginningOfDocument
                                              offset:newOffset];
      [self.backedTextInputView setSelectedTextRange:[self.backedTextInputView textRangeFromPosition:position toPosition:position]
                                      notifyDelegate:YES];
    }
#else // [TODO(macOS ISS#2323203)
    if (selection.length == 0) {
      // Maintaining a cursor position relative to the end of the old text.
      NSInteger start = selection.location;
      NSInteger offsetFromEnd = oldTextLength - start;
      NSInteger newOffset = self.backedTextInputView.attributedText.length - offsetFromEnd;
      [self.backedTextInputView setSelectedTextRange:NSMakeRange(newOffset, 0)
                                      notifyDelegate:YES];
    }
#endif // ]TODO(macOS ISS#2323203)

    [self updateLocalData];
  } else if (eventLag > RCTTextUpdateLagWarningThreshold) {
    RCTLogWarn(@"Native TextInput(%@) is %lld events ahead of JS - try to make your JS faster.", self.backedTextInputView.attributedText.string, (long long)eventLag);
  }
}

- (RCTTextSelection *)selection
{
  id<RCTBackedTextInputViewProtocol> backedTextInputView = self.backedTextInputView;
#if !TARGET_OS_OSX // TODO(macOS ISS#2323203)
  UITextRange *selectedTextRange = backedTextInputView.selectedTextRange;
  return [[RCTTextSelection new] initWithStart:[backedTextInputView offsetFromPosition:backedTextInputView.beginningOfDocument toPosition:selectedTextRange.start]
                                           end:[backedTextInputView offsetFromPosition:backedTextInputView.beginningOfDocument toPosition:selectedTextRange.end]];
#else // [TODO(macOS ISS#2323203)
  NSRange selectedTextRange = backedTextInputView.selectedTextRange;
  return [[RCTTextSelection new] initWithStart:selectedTextRange.location
                                           end:selectedTextRange.location + selectedTextRange.length];
#endif // ]TODO(macOS ISS#2323203)
}

- (void)setSelection:(RCTTextSelection *)selection
{
  if (!selection) {
    return;
  }

  id<RCTBackedTextInputViewProtocol> backedTextInputView = self.backedTextInputView;

#if !TARGET_OS_OSX // TODO(macOS ISS#2323203)
  UITextRange *previousSelectedTextRange = backedTextInputView.selectedTextRange;
  UITextPosition *start = [backedTextInputView positionFromPosition:backedTextInputView.beginningOfDocument offset:selection.start];
  UITextPosition *end = [backedTextInputView positionFromPosition:backedTextInputView.beginningOfDocument offset:selection.end];
  UITextRange *selectedTextRange = [backedTextInputView textRangeFromPosition:start toPosition:end];
#else // [TODO(macOS ISS#2323203)
  NSRange previousSelectedTextRange = backedTextInputView.selectedTextRange;
  NSInteger start = MIN(selection.start, selection.end);
  NSInteger end = MAX(selection.start, selection.end);
  NSInteger length = end - selection.start;
  NSRange selectedTextRange = NSMakeRange(start, length);
#endif // ]TODO(macOS ISS#2323203)
  
  NSInteger eventLag = _nativeEventCount - _mostRecentEventCount;
  if (eventLag == 0 && !RCTTextSelectionEqual(previousSelectedTextRange, selectedTextRange)) { // TODO(macOS ISS#2323203)
    [backedTextInputView setSelectedTextRange:selectedTextRange notifyDelegate:NO];
  } else if (eventLag > RCTTextUpdateLagWarningThreshold) {
    RCTLogWarn(@"Native TextInput(%@) is %lld events ahead of JS - try to make your JS faster.", backedTextInputView.attributedText.string, (long long)eventLag);
  }
}

- (void)setTextContentType:(NSString *)type
{
  #if defined(__IPHONE_OS_VERSION_MAX_ALLOWED) && __IPHONE_OS_VERSION_MAX_ALLOWED >= __IPHONE_10_0
    if (@available(iOS 10.0, *)) {

        static dispatch_once_t onceToken;
        static NSDictionary<NSString *, NSString *> *contentTypeMap;

        dispatch_once(&onceToken, ^{
          contentTypeMap = @{@"none": @"",
                             @"URL": UITextContentTypeURL,
                             @"addressCity": UITextContentTypeAddressCity,
                             @"addressCityAndState":UITextContentTypeAddressCityAndState,
                             @"addressState": UITextContentTypeAddressState,
                             @"countryName": UITextContentTypeCountryName,
                             @"creditCardNumber": UITextContentTypeCreditCardNumber,
                             @"emailAddress": UITextContentTypeEmailAddress,
                             @"familyName": UITextContentTypeFamilyName,
                             @"fullStreetAddress": UITextContentTypeFullStreetAddress,
                             @"givenName": UITextContentTypeGivenName,
                             @"jobTitle": UITextContentTypeJobTitle,
                             @"location": UITextContentTypeLocation,
                             @"middleName": UITextContentTypeMiddleName,
                             @"name": UITextContentTypeName,
                             @"namePrefix": UITextContentTypeNamePrefix,
                             @"nameSuffix": UITextContentTypeNameSuffix,
                             @"nickname": UITextContentTypeNickname,
                             @"organizationName": UITextContentTypeOrganizationName,
                             @"postalCode": UITextContentTypePostalCode,
                             @"streetAddressLine1": UITextContentTypeStreetAddressLine1,
                             @"streetAddressLine2": UITextContentTypeStreetAddressLine2,
                             @"sublocality": UITextContentTypeSublocality,
                             @"telephoneNumber": UITextContentTypeTelephoneNumber,
                             };

          #if __IPHONE_OS_VERSION_MAX_ALLOWED >= 110000 /* __IPHONE_11_0 */
            if (@available(iOS 11.0, *)) {
              NSDictionary<NSString *, NSString *> * iOS11extras = @{@"username": UITextContentTypeUsername,
                                                                     @"password": UITextContentTypePassword};

              NSMutableDictionary<NSString *, NSString *> * iOS11baseMap = [contentTypeMap mutableCopy];
              [iOS11baseMap addEntriesFromDictionary:iOS11extras];

              contentTypeMap = [iOS11baseMap copy];
            }
          #endif

          #if __IPHONE_OS_VERSION_MAX_ALLOWED >= 120000 /* __IPHONE_12_0 */
            if (@available(iOS 12.0, *)) {
              NSDictionary<NSString *, NSString *> * iOS12extras = @{@"newPassword": UITextContentTypeNewPassword,
                                                                     @"oneTimeCode": UITextContentTypeOneTimeCode};

              NSMutableDictionary<NSString *, NSString *> * iOS12baseMap = [contentTypeMap mutableCopy];
              [iOS12baseMap addEntriesFromDictionary:iOS12extras];

              contentTypeMap = [iOS12baseMap copy];
            }
          #endif
        });

        // Setting textContentType to an empty string will disable any
        // default behaviour, like the autofill bar for password inputs
        self.backedTextInputView.textContentType = contentTypeMap[type] ?: type;
    }
  #endif
}

#if !TARGET_OS_OSX // TODO(macOS ISS#2323203)
- (UIKeyboardType)keyboardType
{
  return self.backedTextInputView.keyboardType;
}

- (void)setKeyboardType:(UIKeyboardType)keyboardType
{
  UIView<RCTBackedTextInputViewProtocol> *textInputView = self.backedTextInputView;
  if (textInputView.keyboardType != keyboardType) {
    textInputView.keyboardType = keyboardType;
    // Without the call to reloadInputViews, the keyboard will not change until the textview field (the first responder) loses and regains focus.
    if (textInputView.isFirstResponder) {
      [textInputView reloadInputViews];
    }
  }
}
#endif // TODO(macOS ISS#2323203)

#pragma mark - RCTBackedTextInputDelegate

- (BOOL)textInputShouldBeginEditing
{
  return YES;
}

- (void)textInputDidBeginEditing
{
  if (_clearTextOnFocus) {
    self.backedTextInputView.attributedText = [NSAttributedString new];
  }

  if (_selectTextOnFocus) {
    [self.backedTextInputView selectAll:nil];
  }

  [_eventDispatcher sendTextEventWithType:RCTTextEventTypeFocus
                                 reactTag:self.reactTag
                                     text:self.backedTextInputView.attributedText.string
                                      key:nil
                               eventCount:_nativeEventCount];
}

- (BOOL)textInputShouldEndEditing
{
  return YES;
}

- (void)textInputDidEndEditing
{
  [_eventDispatcher sendTextEventWithType:RCTTextEventTypeEnd
                                 reactTag:self.reactTag
                                     text:self.backedTextInputView.attributedText.string
                                      key:nil
                               eventCount:_nativeEventCount];

  [_eventDispatcher sendTextEventWithType:RCTTextEventTypeBlur
                                 reactTag:self.reactTag
                                     text:self.backedTextInputView.attributedText.string
                                      key:nil
                               eventCount:_nativeEventCount];
}

- (BOOL)textInputShouldReturn
{
  // We send `submit` event here, in `textInputShouldReturn`
  // (not in `textInputDidReturn)`, because of semantic of the event:
  // `onSubmitEditing` is called when "Submit" button
  // (the blue key on onscreen keyboard) did pressed
  // (no connection to any specific "submitting" process).
  [_eventDispatcher sendTextEventWithType:RCTTextEventTypeSubmit
                                 reactTag:self.reactTag
                                     text:self.backedTextInputView.attributedText.string
                                      key:nil
                               eventCount:_nativeEventCount];

  return _blurOnSubmit;
}

- (void)textInputDidReturn
{
  // Does nothing.
}

- (BOOL)textInputShouldChangeTextInRange:(NSRange)range replacementText:(NSString *)text
{
  id<RCTBackedTextInputViewProtocol> backedTextInputView = self.backedTextInputView;

  if (!backedTextInputView.textWasPasted) {
    [_eventDispatcher sendTextEventWithType:RCTTextEventTypeKeyPress
                                   reactTag:self.reactTag
                                       text:nil
                                        key:text
                                 eventCount:_nativeEventCount];
  }

  if (_maxLength) {
    NSUInteger allowedLength = _maxLength.integerValue - backedTextInputView.attributedText.string.length + range.length;

    if (text.length > allowedLength) {
      // If we typed/pasted more than one character, limit the text inputted.
      if (text.length > 1) {
        // Truncate the input string so the result is exactly maxLength
        NSString *limitedString = [text substringToIndex:allowedLength];
        NSMutableAttributedString *newAttributedText = [backedTextInputView.attributedText mutableCopy];
        [newAttributedText replaceCharactersInRange:range withString:limitedString];
        backedTextInputView.attributedText = newAttributedText;
        [self setPredictedText:newAttributedText.string]; // TODO(OSS Candidate ISS#2710739)

        // Collapse selection at end of insert to match normal paste behavior.
#if !TARGET_OS_OSX // TODO(macOS ISS#2323203)
        UITextPosition *insertEnd = [backedTextInputView positionFromPosition:backedTextInputView.beginningOfDocument
                                                                       offset:(range.location + allowedLength)];
        [backedTextInputView setSelectedTextRange:[backedTextInputView textRangeFromPosition:insertEnd toPosition:insertEnd]
                                   notifyDelegate:YES];
#else // [TODO(macOS ISS#2323203)
        [backedTextInputView setSelectedTextRange:NSMakeRange(range.location + allowedLength, 0)
                                   notifyDelegate:YES];
#endif // ]TODO(macOS ISS#2323203)
        
        [self textInputDidChange];
      }

      return NO;
    }
  }

  if (range.location + range.length > [[self predictedText] length]) { // TODO(OSS Candidate ISS#2710739)
    // predictedText got out of sync in a bad way, so let's just force sync it.  Haven't been able to repro this, but
    // it's causing a real crash here: #6523822
    [self setPredictedText:backedTextInputView.attributedText.string]; // TODO(OSS Candidate ISS#2710739)
  }

  NSString *predictedText = [self predictedText]; // TODO(OSS Candidate ISS#2710739)
  NSString *previousText = [predictedText substringWithRange:range] ?: @"";

<<<<<<< HEAD
  // After clearing the text by replacing it with an empty string, `_predictedText`
  // still preserves the deleted text.
  // As the first character in the TextInput always comes with the range value (0, 0),
  // we should check the range value in order to avoid appending a character to the deleted string
  // (which caused the issue #18374)
  if (!NSEqualRanges(range, NSMakeRange(0, 0)) && predictedText) { // TODO(OSS Candidate ISS#2710739)
    [self setPredictedText:[predictedText stringByReplacingCharactersInRange:range withString:text]]; // TODO(OSS Candidate ISS#2710739)
  } else {
    [self setPredictedText:text]; // TODO(OSS Candidate ISS#2710739)
=======
  if (!_predictedText || backedTextInputView.attributedText.string.length == 0) {
    _predictedText = text;
  } else {
    _predictedText = [_predictedText stringByReplacingCharactersInRange:range withString:text];
>>>>>>> 7da86428
  }

  if (_onTextInput) {
    _onTextInput(@{
      @"text": text,
      @"previousText": previousText,
      @"range": @{
        @"start": @(range.location),
        @"end": @(range.location + range.length)
      },
      @"eventCount": @(_nativeEventCount),
    });
  }

  return YES;
}

- (void)textInputDidChange
{
  [self updateLocalData];

  id<RCTBackedTextInputViewProtocol> backedTextInputView = self.backedTextInputView;

  // Detect when `backedTextInputView` updates happend that didn't invoke `shouldChangeTextInRange`
  // (e.g. typing simplified chinese in pinyin will insert and remove spaces without
  // calling shouldChangeTextInRange).  This will cause JS to get out of sync so we
  // update the mismatched range.
  NSRange currentRange;
  NSRange predictionRange;
  if (findMismatch(backedTextInputView.attributedText.string, [self predictedText], &currentRange, &predictionRange)) { // TODO(OSS Candidate ISS#2710739)
    NSString *replacement = [backedTextInputView.attributedText.string substringWithRange:currentRange];
    [self textInputShouldChangeTextInRange:predictionRange replacementText:replacement];
    // JS will assume the selection changed based on the location of our shouldChangeTextInRange, so reset it.
    [self textInputDidChangeSelection];
    [self setPredictedText:backedTextInputView.attributedText.string]; // TODO(OSS Candidate ISS#2710739)
  }

  _nativeEventCount++;

  if (_onChange) {
    _onChange(@{
       @"text": self.attributedText.string,
       @"target": self.reactTag,
       @"eventCount": @(_nativeEventCount),
    });
  }
}

- (void)textInputDidChangeSelection
{
  if (!_onSelectionChange) {
    return;
  }

  RCTTextSelection *selection = self.selection;

  _onSelectionChange(@{
    @"selection": @{
      @"start": @(selection.start),
      @"end": @(selection.end),
    },
  });
}

// [TODO(OSS Candidate ISS#2710739)
- (BOOL)textInputShouldHandleDeleteBackward:(__unused id)sender {
  return YES;
}
// ]TODO(OSS Candidate ISS#2710739)

#if TARGET_OS_OSX // [TODO(macOS ISS#2323203)
- (BOOL)textInputShouldHandleDeleteForward:(__unused id)sender {
  return YES;
}
#endif // ]TODO(macOS ISS#2323203)

- (void)updateLocalData
{
  [self enforceTextAttributesIfNeeded];

  [_bridge.uiManager setLocalData:[self.backedTextInputView.attributedText copy]
                          forView:self];
}

#pragma mark - Layout (in UIKit terms, with all insets)

- (CGSize)intrinsicContentSize
{
  CGSize size = self.backedTextInputView.intrinsicContentSize;
  size.width += _reactBorderInsets.left + _reactBorderInsets.right;
  size.height += _reactBorderInsets.top + _reactBorderInsets.bottom;
  // Returning value DOES include border and padding insets.
  return size;
}

- (CGSize)sizeThatFits:(CGSize)size
{
  CGFloat compoundHorizontalBorderInset = _reactBorderInsets.left + _reactBorderInsets.right;
  CGFloat compoundVerticalBorderInset = _reactBorderInsets.top + _reactBorderInsets.bottom;

  size.width -= compoundHorizontalBorderInset;
  size.height -= compoundVerticalBorderInset;

  // Note: `paddingInsets` was already included in `backedTextInputView` size
  // because it was applied as `textContainerInset`.
  CGSize fittingSize = [self.backedTextInputView sizeThatFits:size];

  fittingSize.width += compoundHorizontalBorderInset;
  fittingSize.height += compoundVerticalBorderInset;

  // Returning value DOES include border and padding insets.
  return fittingSize;
}

#pragma mark - Accessibility

- (UIView *)reactAccessibilityElement
{
  return self.backedTextInputView;
}

#pragma mark - Focus Control

- (void)reactFocus
{
  [self.backedTextInputView reactFocus];
}

- (void)reactBlur
{
  [self.backedTextInputView reactBlur];
}

- (void)didMoveToWindow
{
  [self.backedTextInputView reactFocusIfNeeded];
}

#pragma mark - Custom Input Accessory View

- (void)didSetProps:(NSArray<NSString *> *)changedProps
{
  if ([changedProps containsObject:@"inputAccessoryViewID"] && self.inputAccessoryViewID) {
    [self setCustomInputAccessoryViewWithNativeID:self.inputAccessoryViewID];
  } else if (!self.inputAccessoryViewID) {
    [self setDefaultInputAccessoryView];
  }
}

- (void)setCustomInputAccessoryViewWithNativeID:(NSString *)nativeID
{
  #if !TARGET_OS_TV && !TARGET_OS_OSX // TODO(macOS ISS#2323203)
  __weak RCTBaseTextInputView *weakSelf = self;
  [_bridge.uiManager rootViewForReactTag:self.reactTag withCompletion:^(UIView *rootView) {
    RCTBaseTextInputView *strongSelf = weakSelf;
    if (rootView) {
      UIView *accessoryView = [strongSelf->_bridge.uiManager viewForNativeID:nativeID
                                                                 withRootTag:rootView.reactTag];
      if (accessoryView && [accessoryView isKindOfClass:[RCTInputAccessoryView class]]) {
        strongSelf.backedTextInputView.inputAccessoryView = ((RCTInputAccessoryView *)accessoryView).inputAccessoryView;
        [strongSelf reloadInputViewsIfNecessary];
      }
    }
  }];
  #endif /* !TARGET_OS_TV && !TARGET_OS_OSX TODO(macOS ISS#2323203) */
}

- (void)setDefaultInputAccessoryView
{
  #if !TARGET_OS_TV && !TARGET_OS_OSX // TODO(macOS ISS#2323203)
  UIView<RCTBackedTextInputViewProtocol> *textInputView = self.backedTextInputView;
  UIKeyboardType keyboardType = textInputView.keyboardType;

  // These keyboard types (all are number pads) don't have a "Done" button by default,
  // so we create an `inputAccessoryView` with this button for them.
  BOOL shouldHaveInputAccesoryView =
    (
      keyboardType == UIKeyboardTypeNumberPad ||
      keyboardType == UIKeyboardTypePhonePad ||
      keyboardType == UIKeyboardTypeDecimalPad ||
      keyboardType == UIKeyboardTypeASCIICapableNumberPad
    ) &&
    textInputView.returnKeyType == UIReturnKeyDone;

  if (_hasInputAccesoryView == shouldHaveInputAccesoryView) {
    return;
  }

  _hasInputAccesoryView = shouldHaveInputAccesoryView;

  if (shouldHaveInputAccesoryView) {
    UIToolbar *toolbarView = [[UIToolbar alloc] init];
    [toolbarView sizeToFit];
    UIBarButtonItem *flexibleSpace =
      [[UIBarButtonItem alloc] initWithBarButtonSystemItem:UIBarButtonSystemItemFlexibleSpace
                                                    target:nil
                                                    action:nil];
    UIBarButtonItem *doneButton =
      [[UIBarButtonItem alloc] initWithBarButtonSystemItem:UIBarButtonSystemItemDone
                                                    target:self
                                                    action:@selector(handleInputAccessoryDoneButton)];
    toolbarView.items = @[flexibleSpace, doneButton];
    textInputView.inputAccessoryView = toolbarView;
  }
  else {
    textInputView.inputAccessoryView = nil;
  }
  [self reloadInputViewsIfNecessary];
  #endif /* !TARGET_OS_TV && !TARGET_OS_OSX TODO(macOS ISS#2323203) */
}

#if !TARGET_OS_OSX // TODO(macOS ISS#2323203)
- (void)reloadInputViewsIfNecessary
{
  // We have to call `reloadInputViews` for focused text inputs to update an accessory view.
  if (self.backedTextInputView.isFirstResponder) {
    [self.backedTextInputView reloadInputViews];
  }
}

- (void)handleInputAccessoryDoneButton
{
  if ([self textInputShouldReturn]) {
    [self.backedTextInputView endEditing:YES];
  }
}
#endif // TODO(macOS ISS#2323203)

#pragma mark - Helpers

static BOOL findMismatch(NSString *first, NSString *second, NSRange *firstRange, NSRange *secondRange)
{
  NSInteger firstMismatch = -1;
  for (NSUInteger ii = 0; ii < MAX(first.length, second.length); ii++) {
    if (ii >= first.length || ii >= second.length || [first characterAtIndex:ii] != [second characterAtIndex:ii]) {
      firstMismatch = ii;
      break;
    }
  }

  if (firstMismatch == -1) {
    return NO;
  }

  NSUInteger ii = second.length;
  NSUInteger lastMismatch = first.length;
  while (ii > firstMismatch && lastMismatch > firstMismatch) {
    if ([first characterAtIndex:(lastMismatch - 1)] != [second characterAtIndex:(ii - 1)]) {
      break;
    }
    ii--;
    lastMismatch--;
  }

  *firstRange = NSMakeRange(firstMismatch, lastMismatch - firstMismatch);
  *secondRange = NSMakeRange(firstMismatch, ii - firstMismatch);
  return YES;
}

#if TARGET_OS_OSX // [TODO(macOS ISS#2323203)

#pragma mark - NSResponder chain

- (BOOL)canBecomeKeyView
{
  return NO; // Enclosed backedTextInputView can become the key view
}

#endif // ]TODO(macOS ISS#2323203)

@end<|MERGE_RESOLUTION|>--- conflicted
+++ resolved
@@ -125,16 +125,12 @@
 #if !TARGET_OS_OSX // TODO(macOS ISS#2323203)
     [self.backedTextInputView.textInputMode.primaryLanguage isEqualToString:@"dictation"] ||
     self.backedTextInputView.markedTextRange ||
-<<<<<<< HEAD
-    self.backedTextInputView.isSecureTextEntry;
+    self.backedTextInputView.isSecureTextEntry ||
+    fontHasBeenUpdatedBySystem;
 #else // [TODO(macOS ISS#2323203)
     NO;
 #endif // ]TODO(macOS ISS#2323203)
-=======
-    self.backedTextInputView.isSecureTextEntry ||
-    fontHasBeenUpdatedBySystem;
-
->>>>>>> 7da86428
+
   if (shouldFallbackToBareTextComparison) {
     return ([newText.string isEqualToString:oldText.string]);
   } else {
@@ -445,22 +441,10 @@
   NSString *predictedText = [self predictedText]; // TODO(OSS Candidate ISS#2710739)
   NSString *previousText = [predictedText substringWithRange:range] ?: @"";
 
-<<<<<<< HEAD
-  // After clearing the text by replacing it with an empty string, `_predictedText`
-  // still preserves the deleted text.
-  // As the first character in the TextInput always comes with the range value (0, 0),
-  // we should check the range value in order to avoid appending a character to the deleted string
-  // (which caused the issue #18374)
-  if (!NSEqualRanges(range, NSMakeRange(0, 0)) && predictedText) { // TODO(OSS Candidate ISS#2710739)
+  if (!_predictedText || backedTextInputView.attributedText.string.length == 0) {
+    [self setPredictedText:text]; // TODO(OSS Candidate ISS#2710739)
+  } else {
     [self setPredictedText:[predictedText stringByReplacingCharactersInRange:range withString:text]]; // TODO(OSS Candidate ISS#2710739)
-  } else {
-    [self setPredictedText:text]; // TODO(OSS Candidate ISS#2710739)
-=======
-  if (!_predictedText || backedTextInputView.attributedText.string.length == 0) {
-    _predictedText = text;
-  } else {
-    _predictedText = [_predictedText stringByReplacingCharactersInRange:range withString:text];
->>>>>>> 7da86428
   }
 
   if (_onTextInput) {
