/*
 * Copyright (c) Facebook, Inc. and its affiliates.
 *
 * This source code is licensed under the MIT license found in the
 * LICENSE file in the root directory of this source tree.
 */

#import <React/RCTBaseTextInputView.h>

#import <React/RCTBridge.h>
#import <React/RCTConvert.h>
#import <React/RCTEventDispatcher.h>
#import <React/RCTUIManager.h>
#import <React/RCTUtils.h>
#import <React/UIView+React.h>

#import <React/RCTInputAccessoryView.h>
#import <React/RCTInputAccessoryViewContent.h>
#import <React/RCTTextAttributes.h>
#import <React/RCTTextSelection.h>
#import "../RCTTextUIKit.h" // TODO(macOS GH#774)

@implementation RCTBaseTextInputView {
  __weak RCTBridge *_bridge;
  __weak RCTEventDispatcher *_eventDispatcher;
  BOOL _hasInputAccesoryView;
  // TODO(OSS Candidate ISS#2710739): remove explicit _predictedText ivar declaration
  BOOL _didMoveToWindow;
}

- (instancetype)initWithBridge:(RCTBridge *)bridge
{
  RCTAssertParam(bridge);

  if (self = [super initWithFrame:CGRectZero]) {
    _bridge = bridge;
    _eventDispatcher = bridge.eventDispatcher;
  }

  return self;
}

RCT_NOT_IMPLEMENTED(- (instancetype)init)
RCT_NOT_IMPLEMENTED(- (instancetype)initWithCoder:(NSCoder *)decoder)
RCT_NOT_IMPLEMENTED(- (instancetype)initWithFrame:(CGRect)frame)

- (RCTUIView<RCTBackedTextInputViewProtocol> *)backedTextInputView // TODO(macOS ISS#3536887)
{
  RCTAssert(NO, @"-[RCTBaseTextInputView backedTextInputView] must be implemented in subclass.");
  return nil;
}

#pragma mark - RCTComponent

- (void)didUpdateReactSubviews
{
  // Do nothing.
}

#pragma mark - Properties

- (void)setTextAttributes:(RCTTextAttributes *)textAttributes
{
  _textAttributes = textAttributes;
  [self enforceTextAttributesIfNeeded];
}

- (void)enforceTextAttributesIfNeeded
{
  if (![self ignoresTextAttributes]) { // TODO(OSS Candidate ISS#2710739)
    id<RCTBackedTextInputViewProtocol> backedTextInputView = self.backedTextInputView;

    NSDictionary<NSAttributedStringKey,id> *textAttributes = [[_textAttributes effectiveTextAttributes] mutableCopy];
    if ([textAttributes valueForKey:NSForegroundColorAttributeName] == nil) {
        [textAttributes setValue:[RCTUIColor blackColor] forKey:NSForegroundColorAttributeName]; // TODO(macOS GH#774)
    }

    backedTextInputView.defaultTextAttributes = textAttributes;
  } // TODO(OSS Candidate ISS#2710739)
}

- (void)setReactPaddingInsets:(UIEdgeInsets)reactPaddingInsets
{
  _reactPaddingInsets = reactPaddingInsets;
#if !TARGET_OS_OSX // TODO(macOS GH#774)
  // We apply `paddingInsets` as `backedTextInputView`'s `textContainerInset`.
  self.backedTextInputView.textContainerInset = reactPaddingInsets;
  [self setNeedsLayout];
#endif // TODO(macOS GH#774)
}

- (void)setReactBorderInsets:(UIEdgeInsets)reactBorderInsets
{
  _reactBorderInsets = reactBorderInsets;
#if !TARGET_OS_OSX // TODO(macOS GH#774)
  // We apply `borderInsets` as `backedTextInputView` layout offset.
  self.backedTextInputView.frame = UIEdgeInsetsInsetRect(self.bounds, reactBorderInsets);
  [self setNeedsLayout];
#endif // TODO(macOS GH#774)
}

- (NSAttributedString *)attributedText
{
  return self.backedTextInputView.attributedText;
}

- (BOOL)textOf:(NSAttributedString*)newText equals:(NSAttributedString*)oldText{
  // When the dictation is running we can't update the attributed text on the backed up text view
  // because setting the attributed string will kill the dictation. This means that we can't impose
  // the settings on a dictation.
  // Similarly, when the user is in the middle of inputting some text in Japanese/Chinese, there will be styling on the
  // text that we should disregard. See https://developer.apple.com/documentation/uikit/uitextinput/1614489-markedtextrange?language=objc
  // for more info.
  // If the user added an emoji, the system adds a font attribute for the emoji and stores the original font in NSOriginalFont.
  // Lastly, when entering a password, etc., there will be additional styling on the field as the native text view
  // handles showing the last character for a split second.
  __block BOOL fontHasBeenUpdatedBySystem = false;
  [oldText enumerateAttribute:@"NSOriginalFont" inRange:NSMakeRange(0, oldText.length) options:0 usingBlock:^(id value, NSRange range, BOOL *stop) {
    if (value){
      fontHasBeenUpdatedBySystem = true;
    }
  }];

  BOOL shouldFallbackToBareTextComparison =
#if !TARGET_OS_OSX // TODO(macOS GH#774)
    [self.backedTextInputView.textInputMode.primaryLanguage isEqualToString:@"dictation"] ||
    self.backedTextInputView.markedTextRange ||
    self.backedTextInputView.isSecureTextEntry ||
    fontHasBeenUpdatedBySystem;
#else // [TODO(macOS GH#774)
    NO;
#endif // ]TODO(macOS GH#774)

  if (shouldFallbackToBareTextComparison) {
    return ([newText.string isEqualToString:oldText.string]);
  } else {
    return ([newText isEqualToAttributedString:oldText]);
  }
}

- (void)setAttributedText:(NSAttributedString *)attributedText
{
  NSInteger eventLag = _nativeEventCount - _mostRecentEventCount;
  BOOL textNeedsUpdate = NO;
  // Remove tag attribute to ensure correct attributed string comparison.
  NSMutableAttributedString *const backedTextInputViewTextCopy = [self.backedTextInputView.attributedText mutableCopy];
  NSMutableAttributedString *const attributedTextCopy = [attributedText mutableCopy];

  [backedTextInputViewTextCopy removeAttribute:RCTTextAttributesTagAttributeName
                                         range:NSMakeRange(0, backedTextInputViewTextCopy.length)];

  [attributedTextCopy removeAttribute:RCTTextAttributesTagAttributeName
                                range:NSMakeRange(0, attributedTextCopy.length)];

  textNeedsUpdate = ([self textOf:attributedTextCopy equals:backedTextInputViewTextCopy] == NO);

  if (eventLag == 0 && textNeedsUpdate) {
#if !TARGET_OS_OSX // TODO(macOS GH#774)
    UITextRange *selection = self.backedTextInputView.selectedTextRange;
#else // [TODO(macOS GH#774)
    NSRange selection = [self.backedTextInputView selectedTextRange];
#endif // ]TODO(macOS GH#774)
    NSInteger oldTextLength = self.backedTextInputView.attributedText.string.length;

    self.backedTextInputView.attributedText = attributedText;

#if !TARGET_OS_OSX // TODO(macOS GH#774)
    if (selection.empty) {
      // Maintaining a cursor position relative to the end of the old text.
      NSInteger offsetStart =
      [self.backedTextInputView offsetFromPosition:self.backedTextInputView.beginningOfDocument
                                        toPosition:selection.start];
      NSInteger offsetFromEnd = oldTextLength - offsetStart;
      NSInteger newOffset = attributedText.string.length - offsetFromEnd;
      UITextPosition *position =
      [self.backedTextInputView positionFromPosition:self.backedTextInputView.beginningOfDocument
                                              offset:newOffset];
      [self.backedTextInputView setSelectedTextRange:[self.backedTextInputView textRangeFromPosition:position toPosition:position]
                                      notifyDelegate:YES];
    }
#else // [TODO(macOS GH#774)
    if (selection.length == 0) {
      // Maintaining a cursor position relative to the end of the old text.
      NSInteger start = selection.location;
      NSInteger offsetFromEnd = oldTextLength - start;
      NSInteger newOffset = self.backedTextInputView.attributedText.length - offsetFromEnd;
      [self.backedTextInputView setSelectedTextRange:NSMakeRange(newOffset, 0)
                                      notifyDelegate:YES];
    }
#endif // ]TODO(macOS GH#774)

    [self updateLocalData];
  } else if (eventLag > RCTTextUpdateLagWarningThreshold) {
    RCTLog(@"Native TextInput(%@) is %lld events ahead of JS - try to make your JS faster.", self.backedTextInputView.attributedText.string, (long long)eventLag);
  }
}

- (RCTTextSelection *)selection
{
  id<RCTBackedTextInputViewProtocol> backedTextInputView = self.backedTextInputView;
#if !TARGET_OS_OSX // TODO(macOS GH#774)
  UITextRange *selectedTextRange = backedTextInputView.selectedTextRange;
  return [[RCTTextSelection new] initWithStart:[backedTextInputView offsetFromPosition:backedTextInputView.beginningOfDocument toPosition:selectedTextRange.start]
                                           end:[backedTextInputView offsetFromPosition:backedTextInputView.beginningOfDocument toPosition:selectedTextRange.end]];
#else // [TODO(macOS GH#774)
  NSRange selectedTextRange = backedTextInputView.selectedTextRange;
  return [[RCTTextSelection new] initWithStart:selectedTextRange.location
                                           end:selectedTextRange.location + selectedTextRange.length];
#endif // ]TODO(macOS GH#774)
}

- (void)setSelection:(RCTTextSelection *)selection
{
  if (!selection) {
    return;
  }

  id<RCTBackedTextInputViewProtocol> backedTextInputView = self.backedTextInputView;

#if !TARGET_OS_OSX // TODO(macOS GH#774)
  UITextRange *previousSelectedTextRange = backedTextInputView.selectedTextRange;
  UITextPosition *start = [backedTextInputView positionFromPosition:backedTextInputView.beginningOfDocument offset:selection.start];
  UITextPosition *end = [backedTextInputView positionFromPosition:backedTextInputView.beginningOfDocument offset:selection.end];
  UITextRange *selectedTextRange = [backedTextInputView textRangeFromPosition:start toPosition:end];
#else // [TODO(macOS GH#774)
  NSRange previousSelectedTextRange = backedTextInputView.selectedTextRange;
  NSInteger start = MIN(selection.start, selection.end);
  NSInteger end = MAX(selection.start, selection.end);
  NSInteger length = end - selection.start;
  NSRange selectedTextRange = NSMakeRange(start, length);
#endif // ]TODO(macOS GH#774)
  
  NSInteger eventLag = _nativeEventCount - _mostRecentEventCount;
  if (eventLag == 0 && !RCTTextSelectionEqual(previousSelectedTextRange, selectedTextRange)) { // TODO(macOS GH#774)
    [backedTextInputView setSelectedTextRange:selectedTextRange notifyDelegate:NO];
  } else if (eventLag > RCTTextUpdateLagWarningThreshold) {
    RCTLog(@"Native TextInput(%@) is %lld events ahead of JS - try to make your JS faster.", backedTextInputView.attributedText.string, (long long)eventLag);
  }
}

- (void)setSelectionStart:(NSInteger)start
             selectionEnd:(NSInteger)end
{
#if !TARGET_OS_OSX // TODO(macOS GH#774)
  UITextPosition *startPosition = [self.backedTextInputView positionFromPosition:self.backedTextInputView.beginningOfDocument
                                                                          offset:start];
  UITextPosition *endPosition = [self.backedTextInputView positionFromPosition:self.backedTextInputView.beginningOfDocument
                                                                        offset:end];
  if (startPosition && endPosition) {
    UITextRange *range = [self.backedTextInputView textRangeFromPosition:startPosition toPosition:endPosition];
    [self.backedTextInputView setSelectedTextRange:range notifyDelegate:NO];
  }
#else // [TODO(macOS GH#774)
  NSInteger startPosition = MIN(start, end);
  NSInteger endPosition = MAX(start, end);
  [self.backedTextInputView setSelectedTextRange:NSMakeRange(startPosition, endPosition - startPosition) notifyDelegate:NO];
#endif // ]TODO(macOS GH#774)
}

- (void)setTextContentType:(NSString *)type
{
  #if defined(__IPHONE_OS_VERSION_MAX_ALLOWED)
    static dispatch_once_t onceToken;
    static NSDictionary<NSString *, NSString *> *contentTypeMap;

    dispatch_once(&onceToken, ^{
      contentTypeMap = @{@"none": @"",
                          @"URL": UITextContentTypeURL,
                          @"addressCity": UITextContentTypeAddressCity,
                          @"addressCityAndState":UITextContentTypeAddressCityAndState,
                          @"addressState": UITextContentTypeAddressState,
                          @"countryName": UITextContentTypeCountryName,
                          @"creditCardNumber": UITextContentTypeCreditCardNumber,
                          @"emailAddress": UITextContentTypeEmailAddress,
                          @"familyName": UITextContentTypeFamilyName,
                          @"fullStreetAddress": UITextContentTypeFullStreetAddress,
                          @"givenName": UITextContentTypeGivenName,
                          @"jobTitle": UITextContentTypeJobTitle,
                          @"location": UITextContentTypeLocation,
                          @"middleName": UITextContentTypeMiddleName,
                          @"name": UITextContentTypeName,
                          @"namePrefix": UITextContentTypeNamePrefix,
                          @"nameSuffix": UITextContentTypeNameSuffix,
                          @"nickname": UITextContentTypeNickname,
                          @"organizationName": UITextContentTypeOrganizationName,
                          @"postalCode": UITextContentTypePostalCode,
                          @"streetAddressLine1": UITextContentTypeStreetAddressLine1,
                          @"streetAddressLine2": UITextContentTypeStreetAddressLine2,
                          @"sublocality": UITextContentTypeSublocality,
                          @"telephoneNumber": UITextContentTypeTelephoneNumber,
                          };

      #if __IPHONE_OS_VERSION_MAX_ALLOWED >= 110000 /* __IPHONE_11_0 */
        if (@available(iOS 11.0, tvOS 11.0, *)) {
          NSDictionary<NSString *, NSString *> * iOS11extras = @{@"username": UITextContentTypeUsername,
                                                                  @"password": UITextContentTypePassword};

          NSMutableDictionary<NSString *, NSString *> * iOS11baseMap = [contentTypeMap mutableCopy];
          [iOS11baseMap addEntriesFromDictionary:iOS11extras];

          contentTypeMap = [iOS11baseMap copy];
        }
      #endif

      #if __IPHONE_OS_VERSION_MAX_ALLOWED >= 120000 /* __IPHONE_12_0 */
        if (@available(iOS 12.0, tvOS 12.0, *)) {
          NSDictionary<NSString *, NSString *> * iOS12extras = @{@"newPassword": UITextContentTypeNewPassword,
                                                                  @"oneTimeCode": UITextContentTypeOneTimeCode};

          NSMutableDictionary<NSString *, NSString *> * iOS12baseMap = [contentTypeMap mutableCopy];
          [iOS12baseMap addEntriesFromDictionary:iOS12extras];

          contentTypeMap = [iOS12baseMap copy];
        }
      #endif
    });

    // Setting textContentType to an empty string will disable any
    // default behaviour, like the autofill bar for password inputs
    self.backedTextInputView.textContentType = contentTypeMap[type] ?: type;
  #endif
}

#if !TARGET_OS_OSX // TODO(macOS GH#774)

- (void)setPasswordRules:(NSString *)descriptor
{
  #if defined(__IPHONE_OS_VERSION_MAX_ALLOWED) && __IPHONE_OS_VERSION_MAX_ALLOWED >= __IPHONE_12_0
    if (@available(iOS 12.0, *)) {
      self.backedTextInputView.passwordRules = [UITextInputPasswordRules passwordRulesWithDescriptor:descriptor];
    }
  #endif
}

- (UIKeyboardType)keyboardType
{
  return self.backedTextInputView.keyboardType;
}

- (void)setKeyboardType:(UIKeyboardType)keyboardType
{
  UIView<RCTBackedTextInputViewProtocol> *textInputView = self.backedTextInputView;
  if (textInputView.keyboardType != keyboardType) {
    textInputView.keyboardType = keyboardType;
    // Without the call to reloadInputViews, the keyboard will not change until the textview field (the first responder) loses and regains focus.
    if (textInputView.isFirstResponder) {
      [textInputView reloadInputViews];
    }
  }
}

- (void)setShowSoftInputOnFocus:(BOOL)showSoftInputOnFocus
{
  (void)_showSoftInputOnFocus;
  if (showSoftInputOnFocus) {
    // Resets to default keyboard.
    self.backedTextInputView.inputView = nil;
  } else {
    // Hides keyboard, but keeps blinking cursor.
    self.backedTextInputView.inputView = [[UIView alloc] init];
  }
}
#endif // TODO(macOS GH#774)

#pragma mark - RCTBackedTextInputDelegate

- (BOOL)textInputShouldBeginEditing
{
  return YES;
}

- (void)textInputDidBeginEditing
{
  if (_clearTextOnFocus) {
    self.backedTextInputView.attributedText = [NSAttributedString new];
  }

  if (_selectTextOnFocus) {
    [self.backedTextInputView selectAll:nil];
  }

  [_eventDispatcher sendTextEventWithType:RCTTextEventTypeFocus
                                 reactTag:self.reactTag
<<<<<<< HEAD
                                     text:[self.backedTextInputView.attributedText.string copy] // [TODO(macOS Candidate ISS#2710739)
=======
                                     text:[self.backedTextInputView.attributedText.string copy]
>>>>>>> f00795dc
                                      key:nil
                               eventCount:_nativeEventCount];
}

- (BOOL)textInputShouldEndEditing
{
  return YES;
}

- (void)textInputDidEndEditing
{
  [_eventDispatcher sendTextEventWithType:RCTTextEventTypeEnd
                                 reactTag:self.reactTag
<<<<<<< HEAD
                                     text:[self.backedTextInputView.attributedText.string copy] // [TODO(macOS Candidate ISS#2710739)
=======
                                     text:[self.backedTextInputView.attributedText.string copy]
>>>>>>> f00795dc
                                      key:nil
                               eventCount:_nativeEventCount];

  [_eventDispatcher sendTextEventWithType:RCTTextEventTypeBlur
                                 reactTag:self.reactTag
<<<<<<< HEAD
                                     text:[self.backedTextInputView.attributedText.string copy] // [TODO(macOS Candidate ISS#2710739)
=======
                                     text:[self.backedTextInputView.attributedText.string copy]
>>>>>>> f00795dc
                                      key:nil
                               eventCount:_nativeEventCount];
}

- (BOOL)textInputShouldReturn
{
  // We send `submit` event here, in `textInputShouldReturn`
  // (not in `textInputDidReturn)`, because of semantic of the event:
  // `onSubmitEditing` is called when "Submit" button
  // (the blue key on onscreen keyboard) did pressed
  // (no connection to any specific "submitting" process).
<<<<<<< HEAD
#if TARGET_OS_OSX // [TODO(macOS Candidate ISS#2710739)
  if (_blurOnSubmit) {
#endif // ]TODO(macOS Candidate ISS#2710739)
    [_eventDispatcher sendTextEventWithType:RCTTextEventTypeSubmit
                                   reactTag:self.reactTag
                                       text:[self.backedTextInputView.attributedText.string copy] // [TODO(macOS Candidate ISS#2710739)
                                        key:nil
                                 eventCount:_nativeEventCount];
#if TARGET_OS_OSX // [TODO(macOS Candidate ISS#2710739)
  }
#endif // ]TODO(macOS Candidate ISS#2710739)
=======
  [_eventDispatcher sendTextEventWithType:RCTTextEventTypeSubmit
                                 reactTag:self.reactTag
                                     text:[self.backedTextInputView.attributedText.string copy]
                                      key:nil
                               eventCount:_nativeEventCount];
>>>>>>> f00795dc

  return _blurOnSubmit;
}

- (void)textInputDidReturn
{
  // Does nothing.
}

- (NSString *)textInputShouldChangeText:(NSString *)text inRange:(NSRange)range
{
  id<RCTBackedTextInputViewProtocol> backedTextInputView = self.backedTextInputView;

  if (!backedTextInputView.textWasPasted) {
    [_eventDispatcher sendTextEventWithType:RCTTextEventTypeKeyPress
                                   reactTag:self.reactTag
                                       text:nil
                                        key:text
                                 eventCount:_nativeEventCount];
  }

  if (_maxLength) {
    NSInteger allowedLength = MAX(_maxLength.integerValue - (NSInteger)backedTextInputView.attributedText.string.length + (NSInteger)range.length, 0);

    if (text.length > allowedLength) {
      // If we typed/pasted more than one character, limit the text inputted.
      if (text.length > 1) {
        // Truncate the input string so the result is exactly maxLength
        NSString *limitedString = [text substringToIndex:allowedLength];
        NSMutableAttributedString *newAttributedText = [backedTextInputView.attributedText mutableCopy];
        // Apply text attributes if original input view doesn't have text.
        if (backedTextInputView.attributedText.length == 0) {
          newAttributedText = [[NSMutableAttributedString alloc] initWithString:[self.textAttributes applyTextAttributesToText:limitedString] attributes:self.textAttributes.effectiveTextAttributes];
        } else {
          [newAttributedText replaceCharactersInRange:range withString:limitedString];
        }
        backedTextInputView.attributedText = newAttributedText;
        [self setPredictedText:newAttributedText.string]; // TODO(OSS Candidate ISS#2710739)

        // Collapse selection at end of insert to match normal paste behavior.
#if !TARGET_OS_OSX // TODO(macOS GH#774)
        UITextPosition *insertEnd = [backedTextInputView positionFromPosition:backedTextInputView.beginningOfDocument
                                                                       offset:(range.location + allowedLength)];
        [backedTextInputView setSelectedTextRange:[backedTextInputView textRangeFromPosition:insertEnd toPosition:insertEnd]
                                   notifyDelegate:YES];
#else // [TODO(macOS GH#774)
        [backedTextInputView setSelectedTextRange:NSMakeRange(range.location + allowedLength, 0)
                                   notifyDelegate:YES];
#endif // ]TODO(macOS GH#774)
        
        [self textInputDidChange];
      }

      return nil; // Rejecting the change.
    }
  }

<<<<<<< HEAD
  NSString *previousText = [backedTextInputView.attributedText.string copy] ?: @""; // TODO(OSS Candidate ISS#2710739)
=======
  NSString *previousText = [backedTextInputView.attributedText.string copy] ?: @"";
>>>>>>> f00795dc

  if (range.location + range.length > backedTextInputView.attributedText.string.length) {
    _predictedText = backedTextInputView.attributedText.string;
  } else {
    _predictedText = [backedTextInputView.attributedText.string stringByReplacingCharactersInRange:range withString:text];
  }

  if (_onTextInput) {
    _onTextInput(@{
      @"text": text,
      @"previousText": previousText,
      @"range": @{
        @"start": @(range.location),
        @"end": @(range.location + range.length)
      },
      @"eventCount": @(_nativeEventCount),
    });
  }

  return text; // Accepting the change.
}

- (void)textInputDidChange
{
  [self updateLocalData];

  id<RCTBackedTextInputViewProtocol> backedTextInputView = self.backedTextInputView;

  // Detect when `backedTextInputView` updates happened that didn't invoke `shouldChangeTextInRange`
  // (e.g. typing simplified Chinese in pinyin will insert and remove spaces without
  // calling shouldChangeTextInRange).  This will cause JS to get out of sync so we
  // update the mismatched range.
  NSRange currentRange;
  NSRange predictionRange;
  if (findMismatch(backedTextInputView.attributedText.string, [self predictedText], &currentRange, &predictionRange)) { // TODO(OSS Candidate ISS#2710739)
    NSString *replacement = [backedTextInputView.attributedText.string substringWithRange:currentRange];
    [self textInputShouldChangeText:replacement inRange:predictionRange];
    // JS will assume the selection changed based on the location of our shouldChangeTextInRange, so reset it.
    [self textInputDidChangeSelection];
    [self setPredictedText:backedTextInputView.attributedText.string]; // TODO(OSS Candidate ISS#2710739)
  }

  _nativeEventCount++;

  if (_onChange) {
    _onChange(@{
<<<<<<< HEAD
       @"text": [self.attributedText.string copy], // [TODO(macOS Candidate ISS#2710739)
=======
       @"text": [self.attributedText.string copy],
>>>>>>> f00795dc
       @"target": self.reactTag,
       @"eventCount": @(_nativeEventCount),
    });
  }
}

- (void)textInputDidChangeSelection
{
  if (!_onSelectionChange) {
    return;
  }

  RCTTextSelection *selection = self.selection;

  _onSelectionChange(@{
    @"selection": @{
      @"start": @(selection.start),
      @"end": @(selection.end),
    },
  });
}

// [TODO(OSS Candidate ISS#2710739)
- (BOOL)textInputShouldHandleDeleteBackward:(__unused id)sender {
  return YES;
}
// ]TODO(OSS Candidate ISS#2710739)

#if TARGET_OS_OSX // [TODO(macOS GH#774)
- (BOOL)textInputShouldHandleDeleteForward:(__unused id)sender {
  return YES;
}
#endif // ]TODO(macOS GH#774)

- (void)updateLocalData
{
  [self enforceTextAttributesIfNeeded];

  [_bridge.uiManager setLocalData:[self.backedTextInputView.attributedText copy]
                          forView:self];
}

#pragma mark - Layout (in UIKit terms, with all insets)

- (CGSize)intrinsicContentSize
{
  CGSize size = self.backedTextInputView.intrinsicContentSize;
  size.width += _reactBorderInsets.left + _reactBorderInsets.right;
  size.height += _reactBorderInsets.top + _reactBorderInsets.bottom;
  // Returning value DOES include border and padding insets.
  return size;
}

- (CGSize)sizeThatFits:(CGSize)size
{
  CGFloat compoundHorizontalBorderInset = _reactBorderInsets.left + _reactBorderInsets.right;
  CGFloat compoundVerticalBorderInset = _reactBorderInsets.top + _reactBorderInsets.bottom;

  size.width -= compoundHorizontalBorderInset;
  size.height -= compoundVerticalBorderInset;

  // Note: `paddingInsets` was already included in `backedTextInputView` size
  // because it was applied as `textContainerInset`.
  CGSize fittingSize = [self.backedTextInputView sizeThatFits:size];

  fittingSize.width += compoundHorizontalBorderInset;
  fittingSize.height += compoundVerticalBorderInset;

  // Returning value DOES include border and padding insets.
  return fittingSize;
}

#pragma mark - Accessibility

- (RCTUIView *)reactAccessibilityElement // TODO(macOS ISS#3536887)
{
  return self.backedTextInputView;
}

#pragma mark - Focus Control

- (void)reactFocus
{
  [self.backedTextInputView reactFocus];
}

- (void)reactBlur
{
  [self.backedTextInputView reactBlur];
}

- (void)didMoveToWindow
{
  if (self.autoFocus && !_didMoveToWindow) {
    [self.backedTextInputView reactFocus];
  } else {
    [self.backedTextInputView reactFocusIfNeeded];
  }

  _didMoveToWindow = YES;
}

#pragma mark - Custom Input Accessory View

- (void)didSetProps:(NSArray<NSString *> *)changedProps
{
  if ([changedProps containsObject:@"inputAccessoryViewID"] && self.inputAccessoryViewID) {
    [self setCustomInputAccessoryViewWithNativeID:self.inputAccessoryViewID];
  } else if (!self.inputAccessoryViewID) {
    [self setDefaultInputAccessoryView];
  }
}

- (void)setCustomInputAccessoryViewWithNativeID:(NSString *)nativeID
{
  #if !TARGET_OS_TV && !TARGET_OS_OSX // TODO(macOS GH#774)
  __weak RCTBaseTextInputView *weakSelf = self;
  [_bridge.uiManager rootViewForReactTag:self.reactTag withCompletion:^(UIView *rootView) {
    RCTBaseTextInputView *strongSelf = weakSelf;
    if (rootView) {
      UIView *accessoryView = [strongSelf->_bridge.uiManager viewForNativeID:nativeID
                                                                 withRootTag:rootView.reactTag];
      if (accessoryView && [accessoryView isKindOfClass:[RCTInputAccessoryView class]]) {
        strongSelf.backedTextInputView.inputAccessoryView = ((RCTInputAccessoryView *)accessoryView).inputAccessoryView;
        [strongSelf reloadInputViewsIfNecessary];
      }
    }
  }];
  #endif /* !TARGET_OS_TV && !TARGET_OS_OSX TODO(macOS GH#774) */
}

- (void)setDefaultInputAccessoryView
{
  #if !TARGET_OS_TV && !TARGET_OS_OSX // TODO(macOS GH#774)
  UIView<RCTBackedTextInputViewProtocol> *textInputView = self.backedTextInputView;
  UIKeyboardType keyboardType = textInputView.keyboardType;

  // These keyboard types (all are number pads) don't have a "Done" button by default,
  // so we create an `inputAccessoryView` with this button for them.
  BOOL shouldHaveInputAccesoryView;
  if (@available(iOS 10.0, *)) {
      shouldHaveInputAccesoryView =
      (
       keyboardType == UIKeyboardTypeNumberPad ||
       keyboardType == UIKeyboardTypePhonePad ||
       keyboardType == UIKeyboardTypeDecimalPad ||
       keyboardType == UIKeyboardTypeASCIICapableNumberPad
      ) &&
      textInputView.returnKeyType == UIReturnKeyDone;
  } else {
      shouldHaveInputAccesoryView =
      (
       keyboardType == UIKeyboardTypeNumberPad ||
       keyboardType == UIKeyboardTypePhonePad ||
       keyboardType == UIKeyboardTypeDecimalPad
      ) &&
      textInputView.returnKeyType == UIReturnKeyDone;
  }

  if (_hasInputAccesoryView == shouldHaveInputAccesoryView) {
    return;
  }

  _hasInputAccesoryView = shouldHaveInputAccesoryView;

  if (shouldHaveInputAccesoryView) {
    UIToolbar *toolbarView = [[UIToolbar alloc] init];
    [toolbarView sizeToFit];
    UIBarButtonItem *flexibleSpace =
      [[UIBarButtonItem alloc] initWithBarButtonSystemItem:UIBarButtonSystemItemFlexibleSpace
                                                    target:nil
                                                    action:nil];
    UIBarButtonItem *doneButton =
      [[UIBarButtonItem alloc] initWithBarButtonSystemItem:UIBarButtonSystemItemDone
                                                    target:self
                                                    action:@selector(handleInputAccessoryDoneButton)];
    toolbarView.items = @[flexibleSpace, doneButton];
    textInputView.inputAccessoryView = toolbarView;
  }
  else {
    textInputView.inputAccessoryView = nil;
  }
  [self reloadInputViewsIfNecessary];
  #endif /* !TARGET_OS_TV && !TARGET_OS_OSX TODO(macOS GH#774) */
}

#if !TARGET_OS_OSX // TODO(macOS GH#774)
- (void)reloadInputViewsIfNecessary
{
  // We have to call `reloadInputViews` for focused text inputs to update an accessory view.
  if (self.backedTextInputView.isFirstResponder) {
    [self.backedTextInputView reloadInputViews];
  }
}

- (void)handleInputAccessoryDoneButton
{
  if ([self textInputShouldReturn]) {
    [self.backedTextInputView endEditing:YES];
  }
}
#endif // TODO(macOS GH#774)

#pragma mark - Helpers

static BOOL findMismatch(NSString *first, NSString *second, NSRange *firstRange, NSRange *secondRange)
{
  NSInteger firstMismatch = -1;
  for (NSUInteger ii = 0; ii < MAX(first.length, second.length); ii++) {
    if (ii >= first.length || ii >= second.length || [first characterAtIndex:ii] != [second characterAtIndex:ii]) {
      firstMismatch = ii;
      break;
    }
  }

  if (firstMismatch == -1) {
    return NO;
  }

  NSUInteger ii = second.length;
  NSUInteger lastMismatch = first.length;
  while (ii > firstMismatch && lastMismatch > firstMismatch) {
    if ([first characterAtIndex:(lastMismatch - 1)] != [second characterAtIndex:(ii - 1)]) {
      break;
    }
    ii--;
    lastMismatch--;
  }

  *firstRange = NSMakeRange(firstMismatch, lastMismatch - firstMismatch);
  *secondRange = NSMakeRange(firstMismatch, ii - firstMismatch);
  return YES;
}

#if TARGET_OS_OSX // [TODO(macOS GH#774)

#pragma mark - NSResponder chain

- (BOOL)canBecomeKeyView
{
  return NO; // Enclosed backedTextInputView can become the key view
}

#endif // ]TODO(macOS GH#774)

@end<|MERGE_RESOLUTION|>--- conflicted
+++ resolved
@@ -381,11 +381,7 @@
 
   [_eventDispatcher sendTextEventWithType:RCTTextEventTypeFocus
                                  reactTag:self.reactTag
-<<<<<<< HEAD
-                                     text:[self.backedTextInputView.attributedText.string copy] // [TODO(macOS Candidate ISS#2710739)
-=======
                                      text:[self.backedTextInputView.attributedText.string copy]
->>>>>>> f00795dc
                                       key:nil
                                eventCount:_nativeEventCount];
 }
@@ -399,21 +395,13 @@
 {
   [_eventDispatcher sendTextEventWithType:RCTTextEventTypeEnd
                                  reactTag:self.reactTag
-<<<<<<< HEAD
-                                     text:[self.backedTextInputView.attributedText.string copy] // [TODO(macOS Candidate ISS#2710739)
-=======
                                      text:[self.backedTextInputView.attributedText.string copy]
->>>>>>> f00795dc
                                       key:nil
                                eventCount:_nativeEventCount];
 
   [_eventDispatcher sendTextEventWithType:RCTTextEventTypeBlur
                                  reactTag:self.reactTag
-<<<<<<< HEAD
-                                     text:[self.backedTextInputView.attributedText.string copy] // [TODO(macOS Candidate ISS#2710739)
-=======
                                      text:[self.backedTextInputView.attributedText.string copy]
->>>>>>> f00795dc
                                       key:nil
                                eventCount:_nativeEventCount];
 }
@@ -425,25 +413,11 @@
   // `onSubmitEditing` is called when "Submit" button
   // (the blue key on onscreen keyboard) did pressed
   // (no connection to any specific "submitting" process).
-<<<<<<< HEAD
-#if TARGET_OS_OSX // [TODO(macOS Candidate ISS#2710739)
-  if (_blurOnSubmit) {
-#endif // ]TODO(macOS Candidate ISS#2710739)
-    [_eventDispatcher sendTextEventWithType:RCTTextEventTypeSubmit
-                                   reactTag:self.reactTag
-                                       text:[self.backedTextInputView.attributedText.string copy] // [TODO(macOS Candidate ISS#2710739)
-                                        key:nil
-                                 eventCount:_nativeEventCount];
-#if TARGET_OS_OSX // [TODO(macOS Candidate ISS#2710739)
-  }
-#endif // ]TODO(macOS Candidate ISS#2710739)
-=======
   [_eventDispatcher sendTextEventWithType:RCTTextEventTypeSubmit
                                  reactTag:self.reactTag
                                      text:[self.backedTextInputView.attributedText.string copy]
                                       key:nil
                                eventCount:_nativeEventCount];
->>>>>>> f00795dc
 
   return _blurOnSubmit;
 }
@@ -501,11 +475,7 @@
     }
   }
 
-<<<<<<< HEAD
-  NSString *previousText = [backedTextInputView.attributedText.string copy] ?: @""; // TODO(OSS Candidate ISS#2710739)
-=======
   NSString *previousText = [backedTextInputView.attributedText.string copy] ?: @"";
->>>>>>> f00795dc
 
   if (range.location + range.length > backedTextInputView.attributedText.string.length) {
     _predictedText = backedTextInputView.attributedText.string;
@@ -552,11 +522,7 @@
 
   if (_onChange) {
     _onChange(@{
-<<<<<<< HEAD
-       @"text": [self.attributedText.string copy], // [TODO(macOS Candidate ISS#2710739)
-=======
        @"text": [self.attributedText.string copy],
->>>>>>> f00795dc
        @"target": self.reactTag,
        @"eventCount": @(_nativeEventCount),
     });
