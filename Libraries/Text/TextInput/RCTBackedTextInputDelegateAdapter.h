/*
 * Copyright (c) Meta Platforms, Inc. and affiliates.
 *
 * This source code is licensed under the MIT license found in the
 * LICENSE file in the root directory of this source tree.
 */

<<<<<<< HEAD
#import <React/RCTTextUIKit.h> // [macOS]
=======
#import <UIKit/UIKit.h>

#import "RCTBackedTextInputDelegate.h"
#import "RCTBackedTextInputViewProtocol.h"
>>>>>>> 890805db

NS_ASSUME_NONNULL_BEGIN

#pragma mark - RCTBackedTextFieldDelegateAdapter (for UITextField)

@protocol RCTBackedTextInputViewProtocol; // [macOS]
@protocol RCTBackedTextInputDelegate; // [macOS]

@interface RCTBackedTextFieldDelegateAdapter : NSObject

- (instancetype)initWithTextField:(UITextField<RCTBackedTextInputViewProtocol> *)backedTextInputView;

#if !TARGET_OS_OSX // [macOS]
- (void)skipNextTextInputDidChangeSelectionEventWithTextRange:(UITextRange *)textRange;
#else // [macOS
- (void)skipNextTextInputDidChangeSelectionEventWithTextRange:(NSRange)textRange;
#endif // macOS]
- (void)selectedTextRangeWasSet;

@end

#pragma mark - RCTBackedTextViewDelegateAdapter (for UITextView)

@interface RCTBackedTextViewDelegateAdapter : NSObject

- (instancetype)initWithTextView:(UITextView<RCTBackedTextInputViewProtocol> *)backedTextInputView;

#if !TARGET_OS_OSX // [macOS]
- (void)skipNextTextInputDidChangeSelectionEventWithTextRange:(UITextRange *)textRange;
#else // [macOS
- (void)skipNextTextInputDidChangeSelectionEventWithTextRange:(NSRange)textRange;
#endif // macOS]

@end

NS_ASSUME_NONNULL_END<|MERGE_RESOLUTION|>--- conflicted
+++ resolved
@@ -5,14 +5,10 @@
  * LICENSE file in the root directory of this source tree.
  */
 
-<<<<<<< HEAD
 #import <React/RCTTextUIKit.h> // [macOS]
-=======
-#import <UIKit/UIKit.h>
 
 #import "RCTBackedTextInputDelegate.h"
 #import "RCTBackedTextInputViewProtocol.h"
->>>>>>> 890805db
 
 NS_ASSUME_NONNULL_BEGIN
 
