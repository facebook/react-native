/*
 * Copyright (c) Facebook, Inc. and its affiliates.
 *
 * This source code is licensed under the MIT license found in the
 * LICENSE file in the root directory of this source tree.
 */

#import <React/RCTInputAccessoryViewContent.h>

#import <React/UIView+React.h>

@implementation RCTInputAccessoryViewContent
{
  RCTUIView *_safeAreaContainer; // TODO(macOS GH#774)
  NSLayoutConstraint *_heightConstraint;
}

- (instancetype)init
{
  if (self = [super init]) {
    _safeAreaContainer = [RCTUIView new]; // TODO(macOS GH#774)
    [self addSubview:_safeAreaContainer];

    // Use autolayout to position the view properly and take into account
    // safe area insets on iPhone X.
    // TODO: Support rotation, anchor to left and right without breaking frame x coordinate (T27974328).
    self.autoresizingMask = UIViewAutoresizingFlexibleHeight;
    _safeAreaContainer.translatesAutoresizingMaskIntoConstraints = NO;

    _heightConstraint = [_safeAreaContainer.heightAnchor constraintEqualToConstant:0];
    _heightConstraint.active = YES;

<<<<<<< HEAD
#if !TARGET_OS_OSX // TODO(macOS GH#774)
    if (@available(iOS 11.0, *)) {
      [_safeAreaContainer.bottomAnchor constraintEqualToAnchor:self.safeAreaLayoutGuide.bottomAnchor].active = YES;
      [_safeAreaContainer.topAnchor constraintEqualToAnchor:self.safeAreaLayoutGuide.topAnchor].active = YES;
      [_safeAreaContainer.leadingAnchor constraintEqualToAnchor:self.safeAreaLayoutGuide.leadingAnchor].active = YES;
      [_safeAreaContainer.trailingAnchor constraintEqualToAnchor:self.safeAreaLayoutGuide.trailingAnchor].active = YES;
    } else {
#endif // TODO(macOS GH#774)
      [_safeAreaContainer.bottomAnchor constraintEqualToAnchor:self.bottomAnchor].active = YES;
      [_safeAreaContainer.topAnchor constraintEqualToAnchor:self.topAnchor].active = YES;
      [_safeAreaContainer.leadingAnchor constraintEqualToAnchor:self.leadingAnchor].active = YES;
      [_safeAreaContainer.trailingAnchor constraintEqualToAnchor:self.trailingAnchor].active = YES;
#if !TARGET_OS_OSX // TODO(macOS GH#774)
    }
#endif // TODO(macOS GH#774)
=======
    [_safeAreaContainer.bottomAnchor constraintEqualToAnchor:self.safeAreaLayoutGuide.bottomAnchor].active = YES;
    [_safeAreaContainer.topAnchor constraintEqualToAnchor:self.safeAreaLayoutGuide.topAnchor].active = YES;
    [_safeAreaContainer.leadingAnchor constraintEqualToAnchor:self.safeAreaLayoutGuide.leadingAnchor].active = YES;
    [_safeAreaContainer.trailingAnchor constraintEqualToAnchor:self.safeAreaLayoutGuide.trailingAnchor].active = YES;
>>>>>>> 8595f3f2
  }
  return self;
}

- (CGSize)intrinsicContentSize
{
  // This is needed so the view size is based on autolayout constraints.
  return CGSizeZero;
}

- (void)reactSetFrame:(CGRect)frame
{
  // We still need to set the frame here, otherwise it won't be
  // measured until moved to the window during the keyboard opening
  // animation. If this happens, the height will be animated from 0 to
  // its actual size and we don't want that.
  [self setFrame:frame];
  [_safeAreaContainer setFrame:frame];

  _heightConstraint.constant = frame.size.height;
  [self layoutIfNeeded];
}

- (void)insertReactSubview:(RCTUIView *)subview atIndex:(NSInteger)index // TODO(macOS GH#774)
{
  [super insertReactSubview:subview atIndex:index];
  [_safeAreaContainer insertSubview:subview atIndex:index];
}

- (void)removeReactSubview:(RCTUIView *)subview // TODO(macOS GH#774)
{
  [super removeReactSubview:subview];
  [subview removeFromSuperview];
  if ([[_safeAreaContainer subviews] count] == 0 && [self isFirstResponder]) {
    [self resignFirstResponder];
  }
}

@end<|MERGE_RESOLUTION|>--- conflicted
+++ resolved
@@ -30,28 +30,17 @@
     _heightConstraint = [_safeAreaContainer.heightAnchor constraintEqualToConstant:0];
     _heightConstraint.active = YES;
 
-<<<<<<< HEAD
-#if !TARGET_OS_OSX // TODO(macOS GH#774)
-    if (@available(iOS 11.0, *)) {
-      [_safeAreaContainer.bottomAnchor constraintEqualToAnchor:self.safeAreaLayoutGuide.bottomAnchor].active = YES;
-      [_safeAreaContainer.topAnchor constraintEqualToAnchor:self.safeAreaLayoutGuide.topAnchor].active = YES;
-      [_safeAreaContainer.leadingAnchor constraintEqualToAnchor:self.safeAreaLayoutGuide.leadingAnchor].active = YES;
-      [_safeAreaContainer.trailingAnchor constraintEqualToAnchor:self.safeAreaLayoutGuide.trailingAnchor].active = YES;
-    } else {
-#endif // TODO(macOS GH#774)
-      [_safeAreaContainer.bottomAnchor constraintEqualToAnchor:self.bottomAnchor].active = YES;
-      [_safeAreaContainer.topAnchor constraintEqualToAnchor:self.topAnchor].active = YES;
-      [_safeAreaContainer.leadingAnchor constraintEqualToAnchor:self.leadingAnchor].active = YES;
-      [_safeAreaContainer.trailingAnchor constraintEqualToAnchor:self.trailingAnchor].active = YES;
-#if !TARGET_OS_OSX // TODO(macOS GH#774)
-    }
-#endif // TODO(macOS GH#774)
-=======
+#if !TARGET_OS_OSX // [TODO(macOS GH#774)
     [_safeAreaContainer.bottomAnchor constraintEqualToAnchor:self.safeAreaLayoutGuide.bottomAnchor].active = YES;
     [_safeAreaContainer.topAnchor constraintEqualToAnchor:self.safeAreaLayoutGuide.topAnchor].active = YES;
     [_safeAreaContainer.leadingAnchor constraintEqualToAnchor:self.safeAreaLayoutGuide.leadingAnchor].active = YES;
     [_safeAreaContainer.trailingAnchor constraintEqualToAnchor:self.safeAreaLayoutGuide.trailingAnchor].active = YES;
->>>>>>> 8595f3f2
+#else // TODO(macOS GH#774)
+    [_safeAreaContainer.bottomAnchor constraintEqualToAnchor:self.bottomAnchor].active = YES;
+    [_safeAreaContainer.topAnchor constraintEqualToAnchor:self.topAnchor].active = YES;
+    [_safeAreaContainer.leadingAnchor constraintEqualToAnchor:self.leadingAnchor].active = YES;
+    [_safeAreaContainer.trailingAnchor constraintEqualToAnchor:self.trailingAnchor].active = YES;
+#endif // ]TODO(macOS GH#774)
   }
   return self;
 }
