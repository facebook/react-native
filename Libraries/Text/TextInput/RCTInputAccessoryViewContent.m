/*
 * Copyright (c) Facebook, Inc. and its affiliates.
 *
 * This source code is licensed under the MIT license found in the
 * LICENSE file in the root directory of this source tree.
 */

#import <React/RCTInputAccessoryViewContent.h>

#import <React/UIView+React.h>

@implementation RCTInputAccessoryViewContent
{
  RCTUIView *_safeAreaContainer; // TODO(macOS GH#774)
  NSLayoutConstraint *_heightConstraint;
}

- (instancetype)init
{
  if (self = [super init]) {
    _safeAreaContainer = [RCTUIView new]; // TODO(macOS GH#774)
    [self addSubview:_safeAreaContainer];

    // Use autolayout to position the view properly and take into account
    // safe area insets on iPhone X.
    // TODO: Support rotation, anchor to left and right without breaking frame x coordinate (T27974328).
    self.autoresizingMask = UIViewAutoresizingFlexibleHeight;
    _safeAreaContainer.translatesAutoresizingMaskIntoConstraints = NO;

    _heightConstraint = [_safeAreaContainer.heightAnchor constraintEqualToConstant:0];
    _heightConstraint.active = YES;

<<<<<<< HEAD
#if !TARGET_OS_OSX // TODO(macOS GH#774)
    if (@available(iOS 11.0, tvOS 11.0, *)) {
=======
    if (@available(iOS 11.0, *)) {
>>>>>>> 21603775
      [_safeAreaContainer.bottomAnchor constraintEqualToAnchor:self.safeAreaLayoutGuide.bottomAnchor].active = YES;
      [_safeAreaContainer.topAnchor constraintEqualToAnchor:self.safeAreaLayoutGuide.topAnchor].active = YES;
      [_safeAreaContainer.leadingAnchor constraintEqualToAnchor:self.safeAreaLayoutGuide.leadingAnchor].active = YES;
      [_safeAreaContainer.trailingAnchor constraintEqualToAnchor:self.safeAreaLayoutGuide.trailingAnchor].active = YES;
    } else {
#endif // TODO(macOS GH#774)
      [_safeAreaContainer.bottomAnchor constraintEqualToAnchor:self.bottomAnchor].active = YES;
      [_safeAreaContainer.topAnchor constraintEqualToAnchor:self.topAnchor].active = YES;
      [_safeAreaContainer.leadingAnchor constraintEqualToAnchor:self.leadingAnchor].active = YES;
      [_safeAreaContainer.trailingAnchor constraintEqualToAnchor:self.trailingAnchor].active = YES;
#if !TARGET_OS_OSX // TODO(macOS GH#774)
    }
#endif // TODO(macOS GH#774)
  }
  return self;
}

- (CGSize)intrinsicContentSize
{
  // This is needed so the view size is based on autolayout constraints.
  return CGSizeZero;
}

- (void)reactSetFrame:(CGRect)frame
{
  // We still need to set the frame here, otherwise it won't be
  // measured until moved to the window during the keyboard opening
  // animation. If this happens, the height will be animated from 0 to
  // its actual size and we don't want that.
  [self setFrame:frame];
  [_safeAreaContainer setFrame:frame];

  _heightConstraint.constant = frame.size.height;
  [self layoutIfNeeded];
}

- (void)insertReactSubview:(RCTUIView *)subview atIndex:(NSInteger)index // TODO(macOS GH#774)
{
  [super insertReactSubview:subview atIndex:index];
  [_safeAreaContainer insertSubview:subview atIndex:index];
}

- (void)removeReactSubview:(RCTUIView *)subview // TODO(macOS GH#774)
{
  [super removeReactSubview:subview];
  [subview removeFromSuperview];
  if ([[_safeAreaContainer subviews] count] == 0 && [self isFirstResponder]) {
    [self resignFirstResponder];
  }
}

@end<|MERGE_RESOLUTION|>--- conflicted
+++ resolved
@@ -30,12 +30,8 @@
     _heightConstraint = [_safeAreaContainer.heightAnchor constraintEqualToConstant:0];
     _heightConstraint.active = YES;
 
-<<<<<<< HEAD
 #if !TARGET_OS_OSX // TODO(macOS GH#774)
-    if (@available(iOS 11.0, tvOS 11.0, *)) {
-=======
     if (@available(iOS 11.0, *)) {
->>>>>>> 21603775
       [_safeAreaContainer.bottomAnchor constraintEqualToAnchor:self.safeAreaLayoutGuide.bottomAnchor].active = YES;
       [_safeAreaContainer.topAnchor constraintEqualToAnchor:self.safeAreaLayoutGuide.topAnchor].active = YES;
       [_safeAreaContainer.leadingAnchor constraintEqualToAnchor:self.safeAreaLayoutGuide.leadingAnchor].active = YES;
