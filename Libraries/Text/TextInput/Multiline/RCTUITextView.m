--- conflicted
+++ resolved
@@ -297,21 +297,18 @@
   _textWasPasted = YES;
 }
 
-<<<<<<< HEAD
-#if !TARGET_OS_OSX // TODO(macOS GH#774)
-=======
 // Turn off scroll animation to fix flaky scrolling.
 // This is only necessary for iOS <= 13.
-#if defined(__IPHONE_OS_VERSION_MAX_ALLOWED) && __IPHONE_OS_VERSION_MAX_ALLOWED < 140000
->>>>>>> ed8e5e51
+// TODO(macOS GH#774) - we may not need to check for !TARGET_OS_OSX if __IPHONE_OS_VERSION_MAX_ALLOWED is defined,
+// but it shouldn't hurt to do so for clarity's sake.
+#if !TARGET_OS_OSX && defined(__IPHONE_OS_VERSION_MAX_ALLOWED) && __IPHONE_OS_VERSION_MAX_ALLOWED < 140000
 - (void)setContentOffset:(CGPoint)contentOffset animated:(__unused BOOL)animated
 {
   [super setContentOffset:contentOffset animated:NO];
 }
-<<<<<<< HEAD
-#endif // [TODO(macOS GH#774)
-
-#if TARGET_OS_OSX
+#endif
+
+#if TARGET_OS_OSX // [TODO(macOS GH#774)
 
 #pragma mark - Placeholder
 
@@ -358,9 +355,6 @@
 }
 
 #endif // ]TODO(macOS GH#774)
-=======
-#endif
->>>>>>> ed8e5e51
 
 - (void)selectAll:(id)sender
 {
