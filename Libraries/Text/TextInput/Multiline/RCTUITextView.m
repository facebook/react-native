--- conflicted
+++ resolved
@@ -63,13 +63,8 @@
   if (superAccessibilityLabel.length > 0) {
     [accessibilityLabel appendString:superAccessibilityLabel];
   }
-<<<<<<< HEAD
-
-  if (self.placeholder.length > 0 && self.text.length == 0) {
-=======
-  
+
   if (self.placeholder.length > 0 && self.attributedText.string.length == 0) {
->>>>>>> dabe8e0d
     if (accessibilityLabel.length > 0) {
       [accessibilityLabel appendString:@" "];
     }
