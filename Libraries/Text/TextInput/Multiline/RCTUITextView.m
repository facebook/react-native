--- conflicted
+++ resolved
@@ -58,17 +58,15 @@
     // This line actually removes 5pt (default value) left and right padding in UITextView.
 #if !TARGET_OS_OSX // TODO(macOS GH#774)
     self.textContainer.lineFragmentPadding = 0;
-<<<<<<< HEAD
 #else
     // macOS has a bug where setting this to 0 will cause the scroll view to scroll to top when
     // inserting a newline at the bottom of a NSTextView when it has more rows than can be displayed
     // on screen.
     self.textContainer.lineFragmentPadding = 1;
 #endif
-#if !TARGET_OS_OSX && !TARGET_OS_TV // TODO(macOS GH#774)
-=======
->>>>>>> 21603775
+#if !TARGET_OS_OSX // TODO(macOS GH#774)
     self.scrollsToTop = NO;
+#endif // TODO(macOS GH#774)
     self.scrollEnabled = YES;
   }
 
