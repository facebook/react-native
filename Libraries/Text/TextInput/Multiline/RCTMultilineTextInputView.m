--- conflicted
+++ resolved
@@ -11,16 +11,11 @@
 
 #import <React/RCTUITextView.h>
 
-<<<<<<< HEAD
-@implementation RCTMultilineTextInputView
-{
+@implementation RCTMultilineTextInputView {
 #if TARGET_OS_OSX // [macOS
   RCTUIScrollView *_scrollView;
   RCTClipView *_clipView;
 #endif // macOS]
-=======
-@implementation RCTMultilineTextInputView {
->>>>>>> 890805db
   RCTUITextView *_backedTextInputView;
 }
 
