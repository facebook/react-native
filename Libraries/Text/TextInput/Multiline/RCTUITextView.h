/*
 * Copyright (c) Facebook, Inc. and its affiliates.
 *
 * This source code is licensed under the MIT license found in the
 * LICENSE file in the root directory of this source tree.
 */

#import <React/RCTUIKit.h> // TODO(macOS GH#774)

#import "RCTTextUIKit.h" // TODO(macOS GH#774)

#import <React/RCTBackedTextInputViewProtocol.h>
#import <React/RCTBackedTextInputDelegate.h>

NS_ASSUME_NONNULL_BEGIN

/*
 * Just regular UITextView... but much better!
 */
@interface RCTUITextView : UITextView <RCTBackedTextInputViewProtocol>

- (instancetype)initWithFrame:(CGRect)frame textContainer:(nullable NSTextContainer *)textContainer NS_UNAVAILABLE;
- (instancetype)initWithCoder:(NSCoder *)decoder NS_UNAVAILABLE;

@property (nonatomic, weak) id<RCTBackedTextInputDelegate> textInputDelegate;

@property (nonatomic, assign) BOOL contextMenuHidden;
#if !TARGET_OS_OSX // TODO(macOS GH#774)
@property (nonatomic, assign, readonly) BOOL textWasPasted;
#else // [TODO(macOS GH#774)
@property (nonatomic, assign) BOOL textWasPasted;
#endif // ]TODO(macOS GH#774)
@property (nonatomic, copy, nullable) NSString *placeholder;
@property (nonatomic, strong, nullable) RCTUIColor *placeholderColor; // TODO(OSS Candidate ISS#2710739)

@property (nonatomic, assign) CGFloat preferredMaxLayoutWidth;

#if !TARGET_OS_OSX // TODO(macOS GH#774)
// The `clearButtonMode` property actually is not supported yet;
// it's declared here only to conform to the interface.
@property (nonatomic, assign) UITextFieldViewMode clearButtonMode;
#endif // TODO(macOS GH#774)

// The `caretHidden` property actually is not supported yet;
// it's declared here only to conform to the interface.
@property (nonatomic, assign) BOOL caretHidden;

<<<<<<< HEAD
#if TARGET_OS_OSX // [TODO(macOS GH#774)
@property (nonatomic, assign) BOOL scrollEnabled;
@property (nonatomic, strong, nullable) RCTUIColor *selectionColor; // TODO(OSS Candidate ISS#2710739)
@property (nonatomic, assign) UIEdgeInsets textContainerInsets;
@property (nonatomic, copy) NSString *text;
@property (nonatomic, assign) NSTextAlignment textAlignment;
@property (nonatomic, copy, nullable) NSAttributedString *attributedText;
- (NSSize)sizeThatFits:(NSSize)size;
#endif // ]TODO(macOS GH#774)
=======
@property (nonatomic, strong, nullable) NSString *inputAccessoryViewID;
>>>>>>> e261f022

@end

NS_ASSUME_NONNULL_END<|MERGE_RESOLUTION|>--- conflicted
+++ resolved
@@ -45,7 +45,8 @@
 // it's declared here only to conform to the interface.
 @property (nonatomic, assign) BOOL caretHidden;
 
-<<<<<<< HEAD
+@property (nonatomic, strong, nullable) NSString *inputAccessoryViewID;
+
 #if TARGET_OS_OSX // [TODO(macOS GH#774)
 @property (nonatomic, assign) BOOL scrollEnabled;
 @property (nonatomic, strong, nullable) RCTUIColor *selectionColor; // TODO(OSS Candidate ISS#2710739)
@@ -55,9 +56,6 @@
 @property (nonatomic, copy, nullable) NSAttributedString *attributedText;
 - (NSSize)sizeThatFits:(NSSize)size;
 #endif // ]TODO(macOS GH#774)
-=======
-@property (nonatomic, strong, nullable) NSString *inputAccessoryViewID;
->>>>>>> e261f022
 
 @end
 
