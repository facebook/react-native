/*
 * Copyright (c) Meta Platforms, Inc. and affiliates.
 *
 * This source code is licensed under the MIT license found in the
 * LICENSE file in the root directory of this source tree.
 */

#import <React/RCTBackedTextInputDelegateAdapter.h>
#import "RCTBackedTextInputViewProtocol.h" // [macOS
#import "RCTBackedTextInputDelegate.h"
#import "../RCTTextUIKit.h" // macOS]

#pragma mark - RCTBackedTextFieldDelegateAdapter (for UITextField)

static void *TextFieldSelectionObservingContext = &TextFieldSelectionObservingContext;

@interface RCTBackedTextFieldDelegateAdapter ()
#if !TARGET_OS_OSX // [macOS]
<UITextFieldDelegate>
#else // [macOS
<RCTUITextFieldDelegate>
#endif // macOS]

@end

@implementation RCTBackedTextFieldDelegateAdapter {
  __weak UITextField<RCTBackedTextInputViewProtocol> *_backedTextInputView;
  BOOL _textDidChangeIsComing;
#if !TARGET_OS_OSX // [macOS]
  UITextRange *_previousSelectedTextRange;
#else // [macOS
  NSRange _previousSelectedTextRange;
#endif // macOS]
}

- (instancetype)initWithTextField:(UITextField<RCTBackedTextInputViewProtocol> *)backedTextInputView
{
  if (self = [super init]) {
    _backedTextInputView = backedTextInputView;
    backedTextInputView.delegate = self;

<<<<<<< HEAD
#if !TARGET_OS_OSX // [macOS]
    [_backedTextInputView addTarget:self action:@selector(textFieldDidChange) forControlEvents:UIControlEventEditingChanged];
    [_backedTextInputView addTarget:self action:@selector(textFieldDidEndEditingOnExit) forControlEvents:UIControlEventEditingDidEndOnExit];
#endif // [macOS]
=======
    [_backedTextInputView addTarget:self
                             action:@selector(textFieldDidChange)
                   forControlEvents:UIControlEventEditingChanged];
    [_backedTextInputView addTarget:self
                             action:@selector(textFieldDidEndEditingOnExit)
                   forControlEvents:UIControlEventEditingDidEndOnExit];
>>>>>>> 890805db
  }

  return self;
}

- (void)dealloc
{
#if !TARGET_OS_OSX // [macOS]
  [_backedTextInputView removeTarget:self action:nil forControlEvents:UIControlEventEditingChanged];
  [_backedTextInputView removeTarget:self action:nil forControlEvents:UIControlEventEditingDidEndOnExit];
#endif // [macOS]
}

#pragma mark - UITextFieldDelegate

- (BOOL)textFieldShouldBeginEditing:(__unused UITextField *)textField
{
  return [_backedTextInputView.textInputDelegate textInputShouldBeginEditing];
}

- (void)textFieldDidBeginEditing:(__unused UITextField *)textField
{
  [_backedTextInputView.textInputDelegate textInputDidBeginEditing];
}

- (BOOL)textFieldShouldEndEditing:(__unused UITextField *)textField
{
  return [_backedTextInputView.textInputDelegate textInputShouldEndEditing];
}

- (void)textFieldDidEndEditing:(__unused UITextField *)textField
{
  if (_textDidChangeIsComing) {
    // iOS does't call `textViewDidChange:` delegate method if the change was happened because of autocorrection
    // which was triggered by losing focus. So, we call it manually.
    _textDidChangeIsComing = NO;
    [_backedTextInputView.textInputDelegate textInputDidChange];
  }

  [_backedTextInputView.textInputDelegate textInputDidEndEditing];
}

- (BOOL)textField:(__unused UITextField *)textField
    shouldChangeCharactersInRange:(NSRange)range
                replacementString:(NSString *)string
{
  NSString *newText = [_backedTextInputView.textInputDelegate textInputShouldChangeText:string inRange:range];

  if (newText == nil) {
    return NO;
  }

  if ([newText isEqualToString:string]) {
    _textDidChangeIsComing = YES;
    return YES;
  }

  NSMutableAttributedString *attributedString = [_backedTextInputView.attributedText mutableCopy];
  [attributedString replaceCharactersInRange:range withString:newText];
  [_backedTextInputView setAttributedText:[attributedString copy]];

#if !TARGET_OS_OSX // [macOS]
  // Setting selection to the end of the replaced text.
  UITextPosition *position = [_backedTextInputView positionFromPosition:_backedTextInputView.beginningOfDocument
                                                                 offset:(range.location + newText.length)];
  [_backedTextInputView setSelectedTextRange:[_backedTextInputView textRangeFromPosition:position toPosition:position]
                              notifyDelegate:YES];

#endif // [macOS]
  [self textFieldDidChange];

  return NO;
}

- (BOOL)textFieldShouldReturn:(__unused UITextField *)textField
{
  // Ignore the value of whether we submitted; just make sure the submit event is called if necessary.
  [_backedTextInputView.textInputDelegate textInputShouldSubmitOnReturn];
  return [_backedTextInputView.textInputDelegate textInputShouldReturn];
}

#pragma mark - UIControlEventEditing* Family Events

- (void)textFieldDidChange
{
  _textDidChangeIsComing = NO;
  [_backedTextInputView.textInputDelegate textInputDidChange];

  // `selectedTextRangeWasSet` isn't triggered during typing.
  [self textFieldProbablyDidChangeSelection];
}

- (void)textFieldDidEndEditingOnExit
{
  [_backedTextInputView.textInputDelegate textInputDidReturn];
}

#pragma mark - UIKeyboardInput (private UIKit protocol)

// This method allows us to detect a [Backspace] `keyPress`
// even when there is no more text in the `UITextField`.
- (BOOL)keyboardInputShouldDelete:(__unused UITextField *)textField
{
  [_backedTextInputView.textInputDelegate textInputShouldChangeText:@"" inRange:NSMakeRange(0, 0)];
  return YES;
}

#pragma mark - Public Interface

#if !TARGET_OS_OSX // [macOS]
- (void)skipNextTextInputDidChangeSelectionEventWithTextRange:(UITextRange *)textRange
#else // [macOS
- (void)skipNextTextInputDidChangeSelectionEventWithTextRange:(NSRange)textRange
#endif // macOS]
{
  _previousSelectedTextRange = textRange;
}

- (void)selectedTextRangeWasSet
{
  [self textFieldProbablyDidChangeSelection];
}

#pragma mark - Generalization

- (void)textFieldProbablyDidChangeSelection
{
  if (RCTTextSelectionEqual([_backedTextInputView selectedTextRange], _previousSelectedTextRange)) { // [macOS]
    return;
  }

  _previousSelectedTextRange = [_backedTextInputView selectedTextRange]; // [macOS] setter not defined for mac
  [_backedTextInputView.textInputDelegate textInputDidChangeSelection];
}

#if TARGET_OS_OSX // [macOS

#pragma mark - NSTextFieldDelegate

- (BOOL)control:(NSControl *)control textShouldEndEditing:(NSText *)fieldEditor
{
  return [self textFieldShouldEndEditing:_backedTextInputView];
}

- (BOOL)control:(NSControl *)control textView:(NSTextView *)fieldEditor doCommandBySelector:(SEL)commandSelector
{
  id<RCTBackedTextInputDelegate> textInputDelegate = [_backedTextInputView textInputDelegate];
  BOOL commandHandled = NO;
  // enter/return
  if (commandSelector == @selector(insertNewline:) || commandSelector == @selector(insertNewlineIgnoringFieldEditor:)) {
    [self textFieldDidEndEditingOnExit];
    if ([textInputDelegate textInputShouldReturn]) {
      [[_backedTextInputView window] makeFirstResponder:nil];
    }
    commandHandled = YES;
    //backspace
  } else if (commandSelector == @selector(deleteBackward:)) {
    if (textInputDelegate != nil && ![textInputDelegate textInputShouldHandleDeleteBackward:_backedTextInputView]) {
      commandHandled = YES;
    } else {
      [self keyboardInputShouldDelete:_backedTextInputView];
    }
    //deleteForward
  } else if (commandSelector == @selector(deleteForward:)) {
    id<RCTBackedTextInputDelegate> textInputDelegate = [_backedTextInputView textInputDelegate];
    if (textInputDelegate != nil && ![textInputDelegate textInputShouldHandleDeleteForward:_backedTextInputView]) {
      commandHandled = YES;
    } else {
      [self keyboardInputShouldDelete:_backedTextInputView];
    }
    //paste
  } else if (commandSelector == @selector(paste:)) {
    id<RCTBackedTextInputDelegate> textInputDelegate = [_backedTextInputView textInputDelegate];
    if (textInputDelegate != nil && ![textInputDelegate textInputShouldHandlePaste:_backedTextInputView]) {
      commandHandled = YES;
    } else {
      _backedTextInputView.textWasPasted = YES;
    }
    //escape
  } else if (commandSelector == @selector(cancelOperation:)) {
    [textInputDelegate textInputDidCancel];
    if (![textInputDelegate hasValidKeyDownOrValidKeyUp:@"Escape"]) {
      [[_backedTextInputView window] makeFirstResponder:nil];
    }
    commandHandled = YES;
}

  return commandHandled;
}

- (void)textFieldBeginEditing:(NSTextField *)textField
{
  [self textFieldDidBeginEditing:_backedTextInputView];
}

- (void)textFieldDidChange:(NSTextField *)textField
{
  [self textFieldDidChange];
}

- (void)textFieldEndEditing:(NSTextField *)textField
{
  [self textFieldDidEndEditing:_backedTextInputView];
}

- (void)textFieldDidChangeSelection:(NSTextField *)textField
{
  [self selectedTextRangeWasSet];
}
#endif // macOS]

@end

#pragma mark - RCTBackedTextViewDelegateAdapter (for UITextView)

@interface RCTBackedTextViewDelegateAdapter () <UITextViewDelegate>
@end

@implementation RCTBackedTextViewDelegateAdapter {
#if !TARGET_OS_OSX // [macOS]
  __weak UITextView<RCTBackedTextInputViewProtocol> *_backedTextInputView;
#else // [macOS
  __unsafe_unretained UITextView<RCTBackedTextInputViewProtocol> *_backedTextInputView;
#endif // macOS]
  BOOL _textDidChangeIsComing;
#if !TARGET_OS_OSX // [macOS]
  UITextRange *_previousSelectedTextRange;
#else // [macOS
  NSRange _previousSelectedTextRange;
  NSUndoManager *_undoManager;
#endif // macOS]
}

- (instancetype)initWithTextView:(UITextView<RCTBackedTextInputViewProtocol> *)backedTextInputView
{
  if (self = [super init]) {
    _backedTextInputView = backedTextInputView;
    backedTextInputView.delegate = self;
  }

  return self;
}

#pragma mark - UITextViewDelegate

- (BOOL)textViewShouldBeginEditing:(__unused UITextView *)textView
{
  return [_backedTextInputView.textInputDelegate textInputShouldBeginEditing];
}

- (void)textViewDidBeginEditing:(__unused UITextView *)textView
{
  [_backedTextInputView.textInputDelegate textInputDidBeginEditing];
}

- (BOOL)textViewShouldEndEditing:(__unused UITextView *)textView
{
  return [_backedTextInputView.textInputDelegate textInputShouldEndEditing];
}

- (void)textViewDidEndEditing:(__unused UITextView *)textView
{
  if (_textDidChangeIsComing) {
    // iOS does't call `textViewDidChange:` delegate method if the change was happened because of autocorrection
    // which was triggered by losing focus. So, we call it manually.
    _textDidChangeIsComing = NO;
    [_backedTextInputView.textInputDelegate textInputDidChange];
  }

  [_backedTextInputView.textInputDelegate textInputDidEndEditing];
}

- (BOOL)textView:(__unused UITextView *)textView shouldChangeTextInRange:(NSRange)range replacementText:(NSString *)text
{
#if !TARGET_OS_OSX // [macOS]
  // Custom implementation of `textInputShouldReturn` and `textInputDidReturn` pair for `UITextView`.
  if (!_backedTextInputView.textWasPasted && [text isEqualToString:@"\n"]) {
    const BOOL shouldSubmit = [_backedTextInputView.textInputDelegate textInputShouldSubmitOnReturn];
    const BOOL shouldReturn = [_backedTextInputView.textInputDelegate textInputShouldReturn];
    if (shouldReturn) {
      [_backedTextInputView.textInputDelegate textInputDidReturn];
      [_backedTextInputView endEditing:NO];
      return NO;
    } else if (shouldSubmit) {
      return NO;
    }
  }
#endif // [macOS]

  NSString *newText = [_backedTextInputView.textInputDelegate textInputShouldChangeText:text inRange:range];

  if (newText == nil) {
    return NO;
  }

  if ([newText isEqualToString:text]) {
    _textDidChangeIsComing = YES;
    return YES;
  }

  NSMutableAttributedString *attributedString = [_backedTextInputView.attributedText mutableCopy];
  [attributedString replaceCharactersInRange:range withString:newText];
  [_backedTextInputView setAttributedText:[attributedString copy]];

#if !TARGET_OS_OSX // [macOS]
  // Setting selection to the end of the replaced text.
  UITextPosition *position = [_backedTextInputView positionFromPosition:_backedTextInputView.beginningOfDocument
                                                                 offset:(range.location + newText.length)];
  [_backedTextInputView setSelectedTextRange:[_backedTextInputView textRangeFromPosition:position toPosition:position]
                              notifyDelegate:YES];
#endif // [macOS]

  [self textViewDidChange:_backedTextInputView];

  return NO;
}

- (void)textViewDidChange:(__unused UITextView *)textView
{
  _textDidChangeIsComing = NO;
  [_backedTextInputView.textInputDelegate textInputDidChange];
}

#if !TARGET_OS_OSX // [macOS]

- (void)textViewDidChangeSelection:(__unused UITextView *)textView
{
  [self textViewProbablyDidChangeSelection];
}

#pragma mark - UIScrollViewDelegate

- (void)scrollViewDidScroll:(UIScrollView *)scrollView
{
  if ([_backedTextInputView.textInputDelegate respondsToSelector:@selector(scrollViewDidScroll:)]) {
    [_backedTextInputView.textInputDelegate scrollViewDidScroll:scrollView];
  }
}

#endif // [macOS]

#if TARGET_OS_OSX // [macOS

#pragma mark - NSTextViewDelegate

- (BOOL)textView:(NSTextView *)textView shouldChangeTextInRange:(NSRange)affectedCharRange replacementString:(nullable NSString *)replacementString
{
  return [self textView:textView shouldChangeTextInRange:affectedCharRange replacementText:replacementString];
}

- (void)textViewDidChangeSelection:(NSNotification *)notification
{
  [self textViewProbablyDidChangeSelection];
}

- (void)textDidBeginEditing:(NSNotification *)notification
{
  [self textViewDidBeginEditing:_backedTextInputView];
}

- (void)textDidChange:(NSNotification *)notification
{
  [self textViewDidChange:_backedTextInputView];
}

- (void)textDidEndEditing:(NSNotification *)notification
{
  [self textViewDidEndEditing:_backedTextInputView];
}

- (BOOL)textView:(NSTextView *)textView doCommandBySelector:(SEL)commandSelector
{
  BOOL commandHandled = NO;
  id<RCTBackedTextInputDelegate> textInputDelegate = [_backedTextInputView textInputDelegate];
  // enter/return
  if ((commandSelector == @selector(insertNewline:) || commandSelector == @selector(insertNewlineIgnoringFieldEditor:))) {
    if (textInputDelegate.textInputShouldReturn) {
      [_backedTextInputView.window makeFirstResponder:nil];
      commandHandled = YES;
    }
    //backspace
  } else if (commandSelector == @selector(deleteBackward:)) {
    commandHandled = textInputDelegate != nil && ![textInputDelegate textInputShouldHandleDeleteBackward:_backedTextInputView];
    //deleteForward
  } else if (commandSelector == @selector(deleteForward:)) {
    commandHandled = textInputDelegate != nil && ![textInputDelegate textInputShouldHandleDeleteForward:_backedTextInputView];
    //escape
  } else if (commandSelector == @selector(cancelOperation:)) {
    [textInputDelegate textInputDidCancel];
    if (![textInputDelegate hasValidKeyDownOrValidKeyUp:@"Escape"]) {
      [[_backedTextInputView window] makeFirstResponder:nil];
    }
    commandHandled = YES;
    
  }

  return commandHandled;
}

- (NSUndoManager *)undoManagerForTextView:(NSTextView *)textView {
  if (!_undoManager) {
    _undoManager = [NSUndoManager new];
  }
  return _undoManager;
}

#endif // macOS]

#pragma mark - Public Interface

#if !TARGET_OS_OSX // [macOS]
- (void)skipNextTextInputDidChangeSelectionEventWithTextRange:(UITextRange *)textRange
#else // [macOS
- (void)skipNextTextInputDidChangeSelectionEventWithTextRange:(NSRange)textRange
#endif // macOS]
{
  _previousSelectedTextRange = textRange;
}

#pragma mark - Generalization

- (void)textViewProbablyDidChangeSelection
{
  if (RCTTextSelectionEqual([_backedTextInputView selectedTextRange], _previousSelectedTextRange)) { // [macOS]
    return;
  }

  _previousSelectedTextRange = [_backedTextInputView selectedTextRange]; // [macOS]
  [_backedTextInputView.textInputDelegate textInputDidChangeSelection];
}

@end<|MERGE_RESOLUTION|>--- conflicted
+++ resolved
@@ -39,19 +39,14 @@
     _backedTextInputView = backedTextInputView;
     backedTextInputView.delegate = self;
 
-<<<<<<< HEAD
-#if !TARGET_OS_OSX // [macOS]
-    [_backedTextInputView addTarget:self action:@selector(textFieldDidChange) forControlEvents:UIControlEventEditingChanged];
-    [_backedTextInputView addTarget:self action:@selector(textFieldDidEndEditingOnExit) forControlEvents:UIControlEventEditingDidEndOnExit];
-#endif // [macOS]
-=======
+#if !TARGET_OS_OSX // [macOS]
     [_backedTextInputView addTarget:self
                              action:@selector(textFieldDidChange)
                    forControlEvents:UIControlEventEditingChanged];
     [_backedTextInputView addTarget:self
                              action:@selector(textFieldDidEndEditingOnExit)
                    forControlEvents:UIControlEventEditingDidEndOnExit];
->>>>>>> 890805db
+#endif // [macOS]
   }
 
   return self;
