--- conflicted
+++ resolved
@@ -238,18 +238,10 @@
 
 - (void)setDefaultTextAttributes:(NSDictionary<NSAttributedStringKey, id> *)defaultTextAttributes
 {
-<<<<<<< HEAD
   _defaultTextAttributes = defaultTextAttributes;
 #if !TARGET_OS_OSX // TODO(macOS ISS#2323203)
   [super setDefaultTextAttributes:defaultTextAttributes];
 #endif // TODO(macOS ISS#2323203)
-=======
-  if ([reactTextAttributes isEqual:_reactTextAttributes]) {
-    return;
-  }
-  self.defaultTextAttributes = reactTextAttributes.effectiveTextAttributes;
-  _reactTextAttributes = reactTextAttributes;
->>>>>>> 3ea5e7d3
   [self _updatePlaceholder];
 
 #if TARGET_OS_OSX // [TODO(macOS ISS#2323203)
@@ -265,32 +257,12 @@
 
 - (void)_updatePlaceholder
 {
-<<<<<<< HEAD
 #if !TARGET_OS_OSX // TODO(macOS ISS#2323203)
   self.attributedPlaceholder = [[NSAttributedString alloc] initWithString:self.placeholder ?: @""
                                                                attributes:[self _placeholderTextAttributes]];
 #else // [TODO(macOS ISS#2323203)
   self.placeholderAttributedString = [[NSAttributedString alloc] initWithString:self.placeholder ?: @""
 																	 attributes:[self _placeholderTextAttributes]];
-=======
-  if (self.placeholder == nil) {
-    return;
-  }
-
-#if !TARGET_OS_OSX // TODO(macOS ISS#2323203)
-  NSMutableDictionary *attributes = [NSMutableDictionary new];
-  if (_placeholderColor) {
-    [attributes setObject:_placeholderColor forKey:NSForegroundColorAttributeName];
-  }
-
-  self.attributedPlaceholder = [[NSAttributedString alloc] initWithString:self.placeholder
-                                                               attributes:attributes];
-#else // [TODO(macOS ISS#2323203)
-  NSMutableDictionary *attributes = [[self defaultTextAttributes] mutableCopy];
-  attributes[NSForegroundColorAttributeName] = _placeholderColor ?: defaultPlaceholderTextColor();
-  self.placeholderAttributedString = [[NSAttributedString alloc] initWithString:self.placeholder
-                                                                     attributes:attributes];
->>>>>>> 3ea5e7d3
 #endif // ]TODO(macOS ISS#2323203)
 }
 
