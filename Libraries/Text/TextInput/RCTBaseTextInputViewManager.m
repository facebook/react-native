/*
 * Copyright (c) Meta Platforms, Inc. and affiliates.
 *
 * This source code is licensed under the MIT license found in the
 * LICENSE file in the root directory of this source tree.
 */

#import <React/RCTBaseTextInputViewManager.h>

#import <React/RCTBridge.h>
#import <React/RCTConvert.h>
#import <React/RCTFont.h>
#import <React/RCTShadowView+Layout.h>
#import <React/RCTShadowView.h>
#import <React/RCTUIManager.h>
#import <React/RCTUIManagerObserverCoordinator.h>
#import <React/RCTUIManagerUtils.h>

#import <React/RCTBaseTextInputShadowView.h>
#import <React/RCTBaseTextInputView.h>
#if !TARGET_OS_OSX // [macOS]
#import <React/RCTConvert+Text.h>
#endif // [macOS]
#import <React/RCTUIKit.h> // [macOS]

@interface RCTBaseTextInputViewManager () <RCTUIManagerObserver>

@end

@implementation RCTBaseTextInputViewManager {
  NSHashTable<RCTBaseTextInputShadowView *> *_shadowViews;
}

RCT_EXPORT_MODULE()

#pragma mark - Unified <TextInput> properties

RCT_REMAP_NOT_OSX_VIEW_PROPERTY(autoCapitalize, backedTextInputView.autocapitalizationType, UITextAutocapitalizationType) // [macOS]
RCT_REMAP_NOT_OSX_VIEW_PROPERTY(autoCorrect, backedTextInputView.autocorrectionType, UITextAutocorrectionType) // [macOS]
RCT_REMAP_OSX_VIEW_PROPERTY(autoCorrect, backedTextInputView.automaticSpellingCorrectionEnabled, BOOL) // [macOS]
RCT_REMAP_VIEW_PROPERTY(contextMenuHidden, backedTextInputView.contextMenuHidden, BOOL)
RCT_REMAP_VIEW_PROPERTY(editable, backedTextInputView.editable, BOOL)
RCT_REMAP_NOT_OSX_VIEW_PROPERTY(enablesReturnKeyAutomatically, backedTextInputView.enablesReturnKeyAutomatically, BOOL) // [macOS]
RCT_REMAP_NOT_OSX_VIEW_PROPERTY(keyboardAppearance, backedTextInputView.keyboardAppearance, UIKeyboardAppearance) // [macOS]
RCT_REMAP_VIEW_PROPERTY(placeholder, backedTextInputView.placeholder, NSString)
RCT_REMAP_VIEW_PROPERTY(placeholderTextColor, backedTextInputView.placeholderColor, UIColor)
RCT_REMAP_NOT_OSX_VIEW_PROPERTY(returnKeyType, backedTextInputView.returnKeyType, UIReturnKeyType) // [macOS]
RCT_REMAP_NOT_OSX_VIEW_PROPERTY(selectionColor, backedTextInputView.tintColor, UIColor) // [macOS]
RCT_REMAP_OSX_VIEW_PROPERTY(selectionColor, backedTextInputView.selectionColor, UIColor) // [macOS]
RCT_REMAP_OSX_VIEW_PROPERTY(grammarCheck, backedTextInputView.grammarCheckingEnabled, BOOL) // [macOS]
RCT_REMAP_NOT_OSX_VIEW_PROPERTY(spellCheck, backedTextInputView.spellCheckingType, UITextSpellCheckingType)// [macOS]
RCT_REMAP_OSX_VIEW_PROPERTY(spellCheck, backedTextInputView.continuousSpellCheckingEnabled, BOOL) // [macOS]
RCT_REMAP_NOT_OSX_VIEW_PROPERTY(caretHidden, backedTextInputView.caretHidden, BOOL) // [macOS]
RCT_REMAP_NOT_OSX_VIEW_PROPERTY(clearButtonMode, backedTextInputView.clearButtonMode, UITextFieldViewMode) // [macOS]
RCT_REMAP_NOT_OSX_VIEW_PROPERTY(secureTextEntry, backedTextInputView.secureTextEntry, BOOL) // [macOS]
RCT_EXPORT_VIEW_PROPERTY(autoFocus, BOOL)
RCT_EXPORT_VIEW_PROPERTY(submitBehavior, NSString)
RCT_EXPORT_VIEW_PROPERTY(clearTextOnFocus, BOOL)
RCT_REMAP_NOT_OSX_VIEW_PROPERTY(keyboardType, backedTextInputView.keyboardType, UIKeyboardType) // [macOS]
RCT_EXPORT_NOT_OSX_VIEW_PROPERTY(showSoftInputOnFocus, BOOL) // [macOS]
RCT_EXPORT_VIEW_PROPERTY(maxLength, NSNumber)
RCT_EXPORT_VIEW_PROPERTY(selectTextOnFocus, BOOL)
RCT_EXPORT_VIEW_PROPERTY(selection, RCTTextSelection)
RCT_EXPORT_VIEW_PROPERTY(inputAccessoryViewID, NSString)
RCT_EXPORT_VIEW_PROPERTY(textContentType, NSString)
RCT_EXPORT_VIEW_PROPERTY(passwordRules, NSString)

#if TARGET_OS_OSX // [macOS
RCT_EXPORT_VIEW_PROPERTY(onAutoCorrectChange, RCTBubblingEventBlock);
RCT_EXPORT_VIEW_PROPERTY(onSpellCheckChange, RCTBubblingEventBlock);
RCT_EXPORT_VIEW_PROPERTY(onGrammarCheckChange, RCTBubblingEventBlock);

// Specifically for clearing text on enter key press
RCT_EXPORT_VIEW_PROPERTY(clearTextOnSubmit, BOOL);
RCT_EXPORT_VIEW_PROPERTY(onSubmitEditing, RCTBubblingEventBlock);
RCT_EXPORT_VIEW_PROPERTY(submitKeyEvents, NSArray<NSDictionary *>);
#endif // macOS]

RCT_EXPORT_VIEW_PROPERTY(onChange, RCTBubblingEventBlock)
RCT_EXPORT_VIEW_PROPERTY(onKeyPressSync, RCTDirectEventBlock)
RCT_EXPORT_VIEW_PROPERTY(onChangeSync, RCTDirectEventBlock)
RCT_EXPORT_VIEW_PROPERTY(onSelectionChange, RCTDirectEventBlock)
RCT_EXPORT_VIEW_PROPERTY(onPaste, RCTDirectEventBlock)
RCT_EXPORT_VIEW_PROPERTY(onTextInput, RCTDirectEventBlock)
RCT_EXPORT_VIEW_PROPERTY(onScroll, RCTDirectEventBlock)

RCT_EXPORT_VIEW_PROPERTY(mostRecentEventCount, NSInteger)

RCT_EXPORT_SHADOW_PROPERTY(text, NSString)
RCT_EXPORT_SHADOW_PROPERTY(placeholder, NSString)
RCT_EXPORT_SHADOW_PROPERTY(onContentSizeChange, RCTBubblingEventBlock)

RCT_CUSTOM_VIEW_PROPERTY(multiline, BOOL, RCTUIView) // [macOS]
{
  // No op.
  // This View Manager doesn't use this prop but it must be exposed here via ViewConfig to enable Fabric component use
  // it.
}

- (RCTShadowView *)shadowView
{
  RCTBaseTextInputShadowView *shadowView = [[RCTBaseTextInputShadowView alloc] initWithBridge:self.bridge];
<<<<<<< HEAD
#if !TARGET_OS_OSX // [macOS]
  shadowView.textAttributes.fontSizeMultiplier = [[[self.bridge
                                                    moduleForName:@"AccessibilityManager"
                                                    lazilyLoadIfNecessary:YES] valueForKey:@"multiplier"] floatValue];
#endif // [macOS]
=======
  shadowView.textAttributes.fontSizeMultiplier =
      [[[self.bridge moduleForName:@"AccessibilityManager"
             lazilyLoadIfNecessary:YES] valueForKey:@"multiplier"] floatValue];
>>>>>>> 890805db
  [_shadowViews addObject:shadowView];
  return shadowView;
}

- (void)setBridge:(RCTBridge *)bridge
{
  [super setBridge:bridge];

  _shadowViews = [NSHashTable weakObjectsHashTable];

  [bridge.uiManager.observerCoordinator addObserver:self];

#if !TARGET_OS_OSX // [macOS]
  [[NSNotificationCenter defaultCenter] addObserver:self
                                           selector:@selector(handleDidUpdateMultiplierNotification)
                                               name:@"RCTAccessibilityManagerDidUpdateMultiplierNotification"
                                             object:[bridge moduleForName:@"AccessibilityManager"
<<<<<<< HEAD
                                                    lazilyLoadIfNecessary:YES]];
#endif // [macOS]
=======
                                                        lazilyLoadIfNecessary:YES]];
>>>>>>> 890805db
}

RCT_EXPORT_METHOD(focus : (nonnull NSNumber *)viewTag)
{
  [self.bridge.uiManager addUIBlock:^(RCTUIManager *uiManager, NSDictionary<NSNumber *, RCTUIView *> *viewRegistry) { // [macOS]
    RCTUIView *view = viewRegistry[viewTag]; // [macOS]
    [view reactFocus];
  }];
}

RCT_EXPORT_METHOD(blur : (nonnull NSNumber *)viewTag)
{
  [self.bridge.uiManager addUIBlock:^(RCTUIManager *uiManager, NSDictionary<NSNumber *, RCTUIView *> *viewRegistry) { // [macOS]
    RCTUIView *view = viewRegistry[viewTag]; // [macOS]
    [view reactBlur];
  }];
}

RCT_EXPORT_METHOD(setTextAndSelection
                  : (nonnull NSNumber *)viewTag mostRecentEventCount
                  : (NSInteger)mostRecentEventCount value
                  : (NSString *)value start
                  : (NSInteger)start end
                  : (NSInteger)end)
{
  [self.bridge.uiManager addUIBlock:^(RCTUIManager *uiManager, NSDictionary<NSNumber *, RCTUIView *> *viewRegistry) { // [macOS]
    RCTBaseTextInputView *view = (RCTBaseTextInputView *)viewRegistry[viewTag];
    NSInteger eventLag = view.nativeEventCount - mostRecentEventCount;
    if (eventLag != 0) {
      return;
    }
    RCTExecuteOnUIManagerQueue(^{
      RCTBaseTextInputShadowView *shadowView =
          (RCTBaseTextInputShadowView *)[self.bridge.uiManager shadowViewForReactTag:viewTag];
      if (value) {
        [shadowView setText:value];
      }
      [self.bridge.uiManager setNeedsLayout];
      RCTExecuteOnMainQueue(^{
        [view setSelectionStart:start selectionEnd:end];
      });
    });
  }];
}

#pragma mark - RCTUIManagerObserver

- (void)uiManagerWillPerformMounting:(__unused RCTUIManager *)uiManager
{
  for (RCTBaseTextInputShadowView *shadowView in _shadowViews) {
    [shadowView uiManagerWillPerformMounting];
  }
}

#pragma mark - Font Size Multiplier

- (void)handleDidUpdateMultiplierNotification
{
  CGFloat fontSizeMultiplier =
      [[[self.bridge moduleForName:@"AccessibilityManager"] valueForKey:@"multiplier"] floatValue];

  NSHashTable<RCTBaseTextInputShadowView *> *shadowViews = _shadowViews;
  RCTExecuteOnUIManagerQueue(^{
    for (RCTBaseTextInputShadowView *shadowView in shadowViews) {
      shadowView.textAttributes.fontSizeMultiplier = fontSizeMultiplier;
      [shadowView dirtyLayout];
    }

    [self.bridge.uiManager setNeedsLayout];
  });
}

@end<|MERGE_RESOLUTION|>--- conflicted
+++ resolved
@@ -100,17 +100,11 @@
 - (RCTShadowView *)shadowView
 {
   RCTBaseTextInputShadowView *shadowView = [[RCTBaseTextInputShadowView alloc] initWithBridge:self.bridge];
-<<<<<<< HEAD
 #if !TARGET_OS_OSX // [macOS]
-  shadowView.textAttributes.fontSizeMultiplier = [[[self.bridge
-                                                    moduleForName:@"AccessibilityManager"
-                                                    lazilyLoadIfNecessary:YES] valueForKey:@"multiplier"] floatValue];
-#endif // [macOS]
-=======
   shadowView.textAttributes.fontSizeMultiplier =
       [[[self.bridge moduleForName:@"AccessibilityManager"
              lazilyLoadIfNecessary:YES] valueForKey:@"multiplier"] floatValue];
->>>>>>> 890805db
+#endif // [macOS]
   [_shadowViews addObject:shadowView];
   return shadowView;
 }
@@ -128,12 +122,8 @@
                                            selector:@selector(handleDidUpdateMultiplierNotification)
                                                name:@"RCTAccessibilityManagerDidUpdateMultiplierNotification"
                                              object:[bridge moduleForName:@"AccessibilityManager"
-<<<<<<< HEAD
-                                                    lazilyLoadIfNecessary:YES]];
+                                                        lazilyLoadIfNecessary:YES]];
 #endif // [macOS]
-=======
-                                                        lazilyLoadIfNecessary:YES]];
->>>>>>> 890805db
 }
 
 RCT_EXPORT_METHOD(focus : (nonnull NSNumber *)viewTag)
