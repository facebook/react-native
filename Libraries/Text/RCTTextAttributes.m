--- conflicted
+++ resolved
@@ -78,12 +78,8 @@
   _fontStyle = textAttributes->_fontStyle ?: _fontStyle;
   _fontVariant = textAttributes->_fontVariant ?: _fontVariant;
   _allowFontScaling = textAttributes->_allowFontScaling || _allowFontScaling; // *
-<<<<<<< HEAD
-  _dynamicTypeRamp = textAttributes->_dynamicTypeRamp != RCTDynamicTypeRampUndefined ? textAttributes->_dynamicTypeRamp : _dynamicTypeRamp; // [macOS]
-=======
   _dynamicTypeRamp = textAttributes->_dynamicTypeRamp != RCTDynamicTypeRampUndefined ? textAttributes->_dynamicTypeRamp
                                                                                      : _dynamicTypeRamp;
->>>>>>> 1d22e291
   _letterSpacing = !isnan(textAttributes->_letterSpacing) ? textAttributes->_letterSpacing : _letterSpacing;
 
   // Paragraph Styles
@@ -264,22 +260,14 @@
 
   if (fontScalingEnabled) {
     CGFloat fontSizeMultiplier = !isnan(_fontSizeMultiplier) ? _fontSizeMultiplier : 1.0;
-<<<<<<< HEAD
 #if !TARGET_OS_OSX // [macOS]
-    if (_dynamicTypeRamp != RCTDynamicTypeRampUndefined) {
-      UIFontMetrics *fontMetrics = RCTUIFontMetricsForDynamicTypeRamp(_dynamicTypeRamp);
-      CGFloat baseSize = RCTBaseSizeForDynamicTypeRamp(_dynamicTypeRamp);
-      fontSizeMultiplier = [fontMetrics scaledValueForValue:baseSize] / baseSize;
-    }
-#endif // [macOS]
-=======
     if (_dynamicTypeRamp != RCTDynamicTypeRampUndefined) {
       UIFontMetrics *fontMetrics = RCTUIFontMetricsForDynamicTypeRamp(_dynamicTypeRamp);
       // Using a specific font size reduces rounding errors from -scaledValueForValue:
       CGFloat requestedSize = isnan(_fontSize) ? RCTBaseSizeForDynamicTypeRamp(_dynamicTypeRamp) : _fontSize;
       fontSizeMultiplier = [fontMetrics scaledValueForValue:requestedSize] / requestedSize;
     }
->>>>>>> 1d22e291
+#endif // [macOS]
     CGFloat maxFontSizeMultiplier = !isnan(_maxFontSizeMultiplier) ? _maxFontSizeMultiplier : 0.0;
     return maxFontSizeMultiplier >= 1.0 ? fminf(maxFontSizeMultiplier, fontSizeMultiplier) : fontSizeMultiplier;
   } else {
