/*
 * Copyright (c) Meta Platforms, Inc. and affiliates.
 *
 * This source code is licensed under the MIT license found in the
 * LICENSE file in the root directory of this source tree.
 */

#import <React/RCTTextAttributes.h>

#import <React/RCTAssert.h>
#import <React/RCTFont.h>
#import <React/RCTLog.h>

NSString *const RCTTextAttributesIsHighlightedAttributeName = @"RCTTextAttributesIsHighlightedAttributeName";
NSString *const RCTTextAttributesTagAttributeName = @"RCTTextAttributesTagAttributeName";

@implementation RCTTextAttributes

- (instancetype)init
{
  if (self = [super init]) {
    _fontSize = NAN;
    _letterSpacing = NAN;
    _lineHeight = NAN;
    _textDecorationStyle = NSUnderlineStyleSingle;
    _fontSizeMultiplier = NAN;
    _maxFontSizeMultiplier = NAN;
    _alignment = NSTextAlignmentNatural;
    _baseWritingDirection = NSWritingDirectionNatural;
    _lineBreakStrategy = NSLineBreakStrategyNone;
    _textShadowRadius = NAN;
    _opacity = NAN;
    _textTransform = RCTTextTransformUndefined;
  }

  return self;
}

- (void)applyTextAttributes:(RCTTextAttributes *)textAttributes
{
  // Note: All lines marked with `*` does not use explicit/correct rules to compare old and new values because
  // their types do not have special designated value representing undefined/unspecified/inherit meaning.
  // We will address this in the future.

  // Color
  _foregroundColor = textAttributes->_foregroundColor ?: _foregroundColor;
  _backgroundColor = textAttributes->_backgroundColor ?: _backgroundColor;
  _opacity =
      !isnan(textAttributes->_opacity) ? (isnan(_opacity) ? 1.0 : _opacity) * textAttributes->_opacity : _opacity;

  // Font
  _fontFamily = textAttributes->_fontFamily ?: _fontFamily;
  _fontSize = !isnan(textAttributes->_fontSize) ? textAttributes->_fontSize : _fontSize;
  _fontSizeMultiplier =
      !isnan(textAttributes->_fontSizeMultiplier) ? textAttributes->_fontSizeMultiplier : _fontSizeMultiplier;
  _maxFontSizeMultiplier =
      !isnan(textAttributes->_maxFontSizeMultiplier) ? textAttributes->_maxFontSizeMultiplier : _maxFontSizeMultiplier;
  _fontWeight = textAttributes->_fontWeight ?: _fontWeight;
  _fontStyle = textAttributes->_fontStyle ?: _fontStyle;
  _fontVariant = textAttributes->_fontVariant ?: _fontVariant;
<<<<<<< HEAD
  _allowFontScaling = textAttributes->_allowFontScaling || _allowFontScaling;  // *
  _dynamicTypeRamp = textAttributes->_dynamicTypeRamp != RCTDynamicTypeRampUndefined ? textAttributes->_dynamicTypeRamp : _dynamicTypeRamp;
=======
  _allowFontScaling = textAttributes->_allowFontScaling || _allowFontScaling; // *
>>>>>>> afb124dc
  _letterSpacing = !isnan(textAttributes->_letterSpacing) ? textAttributes->_letterSpacing : _letterSpacing;

  // Paragraph Styles
  _lineHeight = !isnan(textAttributes->_lineHeight) ? textAttributes->_lineHeight : _lineHeight;
  _alignment = textAttributes->_alignment != NSTextAlignmentNatural ? textAttributes->_alignment : _alignment; // *
  _baseWritingDirection = textAttributes->_baseWritingDirection != NSWritingDirectionNatural
      ? textAttributes->_baseWritingDirection
      : _baseWritingDirection; // *
  _lineBreakStrategy = textAttributes->_lineBreakStrategy ?: _lineBreakStrategy;

  // Decoration
  _textDecorationColor = textAttributes->_textDecorationColor ?: _textDecorationColor;
  _textDecorationStyle = textAttributes->_textDecorationStyle != NSUnderlineStyleSingle
      ? textAttributes->_textDecorationStyle
      : _textDecorationStyle; // *
  _textDecorationLine = textAttributes->_textDecorationLine != RCTTextDecorationLineTypeNone
      ? textAttributes->_textDecorationLine
      : _textDecorationLine; // *

  // Shadow
  _textShadowOffset = !CGSizeEqualToSize(textAttributes->_textShadowOffset, CGSizeZero)
      ? textAttributes->_textShadowOffset
      : _textShadowOffset; // *
  _textShadowRadius = !isnan(textAttributes->_textShadowRadius) ? textAttributes->_textShadowRadius : _textShadowRadius;
  _textShadowColor = textAttributes->_textShadowColor ?: _textShadowColor;

  // Special
  _isHighlighted = textAttributes->_isHighlighted || _isHighlighted; // *
  _tag = textAttributes->_tag ?: _tag;
  _layoutDirection = textAttributes->_layoutDirection != UIUserInterfaceLayoutDirectionLeftToRight
      ? textAttributes->_layoutDirection
      : _layoutDirection;
  _textTransform =
      textAttributes->_textTransform != RCTTextTransformUndefined ? textAttributes->_textTransform : _textTransform;
}

- (NSParagraphStyle *)effectiveParagraphStyle
{
  // Paragraph Style
  NSMutableParagraphStyle *paragraphStyle = [NSMutableParagraphStyle new];
  BOOL isParagraphStyleUsed = NO;
  if (_alignment != NSTextAlignmentNatural) {
    NSTextAlignment alignment = _alignment;
    if (_layoutDirection == UIUserInterfaceLayoutDirectionRightToLeft) {
      if (alignment == NSTextAlignmentRight) {
        alignment = NSTextAlignmentLeft;
      } else if (alignment == NSTextAlignmentLeft) {
        alignment = NSTextAlignmentRight;
      }
    }

    paragraphStyle.alignment = alignment;
    isParagraphStyleUsed = YES;
  }

  if (_baseWritingDirection != NSWritingDirectionNatural) {
    paragraphStyle.baseWritingDirection = _baseWritingDirection;
    isParagraphStyleUsed = YES;
  }

  if (_lineBreakStrategy != NSLineBreakStrategyNone) {
    if (@available(iOS 14.0, *)) {
      paragraphStyle.lineBreakStrategy = _lineBreakStrategy;
      isParagraphStyleUsed = YES;
    }
  }

  if (!isnan(_lineHeight)) {
    CGFloat lineHeight = _lineHeight * self.effectiveFontSizeMultiplier;
    paragraphStyle.minimumLineHeight = lineHeight;
    paragraphStyle.maximumLineHeight = lineHeight;
    isParagraphStyleUsed = YES;
  }

  if (isParagraphStyleUsed) {
    return [paragraphStyle copy];
  }

  return nil;
}

- (NSDictionary<NSAttributedStringKey, id> *)effectiveTextAttributes
{
  NSMutableDictionary<NSAttributedStringKey, id> *attributes = [NSMutableDictionary dictionaryWithCapacity:10];

  // Font
  UIFont *font = self.effectiveFont;
  if (font) {
    attributes[NSFontAttributeName] = font;
  }

  // Colors
  UIColor *effectiveForegroundColor = self.effectiveForegroundColor;

  if (_foregroundColor || !isnan(_opacity)) {
    attributes[NSForegroundColorAttributeName] = effectiveForegroundColor;
  }

  if (_backgroundColor || !isnan(_opacity)) {
    attributes[NSBackgroundColorAttributeName] = self.effectiveBackgroundColor;
  }

  // Kerning
  if (!isnan(_letterSpacing)) {
    attributes[NSKernAttributeName] = @(_letterSpacing);
  }

  // Paragraph Style
  NSParagraphStyle *paragraphStyle = [self effectiveParagraphStyle];
  if (paragraphStyle) {
    attributes[NSParagraphStyleAttributeName] = paragraphStyle;
  }

  // Decoration
  BOOL isTextDecorationEnabled = NO;
  if (_textDecorationLine == RCTTextDecorationLineTypeUnderline ||
      _textDecorationLine == RCTTextDecorationLineTypeUnderlineStrikethrough) {
    isTextDecorationEnabled = YES;
    attributes[NSUnderlineStyleAttributeName] = @(_textDecorationStyle);
  }

  if (_textDecorationLine == RCTTextDecorationLineTypeStrikethrough ||
      _textDecorationLine == RCTTextDecorationLineTypeUnderlineStrikethrough) {
    isTextDecorationEnabled = YES;
    attributes[NSStrikethroughStyleAttributeName] = @(_textDecorationStyle);
  }

  if (_textDecorationColor || isTextDecorationEnabled) {
    attributes[NSStrikethroughColorAttributeName] = _textDecorationColor ?: effectiveForegroundColor;
    attributes[NSUnderlineColorAttributeName] = _textDecorationColor ?: effectiveForegroundColor;
  }

  // Shadow
  if (!isnan(_textShadowRadius)) {
    NSShadow *shadow = [NSShadow new];
    shadow.shadowOffset = _textShadowOffset;
    shadow.shadowBlurRadius = _textShadowRadius;
    shadow.shadowColor = _textShadowColor;
    attributes[NSShadowAttributeName] = shadow;
  }

  // Special
  if (_isHighlighted) {
    attributes[RCTTextAttributesIsHighlightedAttributeName] = @YES;
  }

  if (_tag) {
    attributes[RCTTextAttributesTagAttributeName] = _tag;
  }

  return [attributes copy];
}

- (UIFont *)effectiveFont
{
  // FIXME: RCTFont has thread-safety issues and must be rewritten.
  return [RCTFont updateFont:nil
                  withFamily:_fontFamily
                        size:@(isnan(_fontSize) ? 0 : _fontSize)
                      weight:_fontWeight
                       style:_fontStyle
                     variant:_fontVariant
             scaleMultiplier:self.effectiveFontSizeMultiplier];
}

- (CGFloat)effectiveFontSizeMultiplier
{
  bool fontScalingEnabled = !RCTHasFontHandlerSet() && _allowFontScaling;

  if (fontScalingEnabled) {
    CGFloat fontSizeMultiplier = !isnan(_fontSizeMultiplier) ? _fontSizeMultiplier : 1.0;
    if (_dynamicTypeRamp != RCTDynamicTypeRampUndefined) {
      UIFontMetrics *fontMetrics = RCTUIFontMetricsForDynamicTypeRamp(_dynamicTypeRamp);
      CGFloat baseSize = RCTBaseSizeForDynamicTypeRamp(_dynamicTypeRamp);
      fontSizeMultiplier = [fontMetrics scaledValueForValue:baseSize] / baseSize;
    }
    CGFloat maxFontSizeMultiplier = !isnan(_maxFontSizeMultiplier) ? _maxFontSizeMultiplier : 0.0;
    return maxFontSizeMultiplier >= 1.0 ? fminf(maxFontSizeMultiplier, fontSizeMultiplier) : fontSizeMultiplier;
  } else {
    return 1.0;
  }
}

- (UIColor *)effectiveForegroundColor
{
  UIColor *effectiveForegroundColor = _foregroundColor ?: [UIColor blackColor];

  if (!isnan(_opacity)) {
    effectiveForegroundColor =
        [effectiveForegroundColor colorWithAlphaComponent:CGColorGetAlpha(effectiveForegroundColor.CGColor) * _opacity];
  }

  return effectiveForegroundColor;
}

- (UIColor *)effectiveBackgroundColor
{
  UIColor *effectiveBackgroundColor = _backgroundColor; // ?: [[UIColor whiteColor] colorWithAlphaComponent:0];

  if (effectiveBackgroundColor && !isnan(_opacity)) {
    effectiveBackgroundColor =
        [effectiveBackgroundColor colorWithAlphaComponent:CGColorGetAlpha(effectiveBackgroundColor.CGColor) * _opacity];
  }

  return effectiveBackgroundColor ?: [UIColor clearColor];
}

static NSString *capitalizeText(NSString *text)
{
  NSArray *words = [text componentsSeparatedByString:@" "];
  NSMutableArray *newWords = [NSMutableArray new];
  NSNumberFormatter *num = [NSNumberFormatter new];
  for (NSString *item in words) {
    NSString *word;
    if ([item length] > 0 && [num numberFromString:[item substringWithRange:NSMakeRange(0, 1)]] == nil) {
      word = [item capitalizedString];
    } else {
      word = [item lowercaseString];
    }
    [newWords addObject:word];
  }
  return [newWords componentsJoinedByString:@" "];
}

- (NSString *)applyTextAttributesToText:(NSString *)text
{
  switch (_textTransform) {
    case RCTTextTransformUndefined:
    case RCTTextTransformNone:
      return text;
    case RCTTextTransformLowercase:
      return [text lowercaseString];
    case RCTTextTransformUppercase:
      return [text uppercaseString];
    case RCTTextTransformCapitalize:
      return capitalizeText(text);
  }
}

- (RCTTextAttributes *)copyWithZone:(NSZone *)zone
{
  RCTTextAttributes *textAttributes = [RCTTextAttributes new];
  [textAttributes applyTextAttributes:self];
  return textAttributes;
}

#pragma mark - NSObject

- (BOOL)isEqual:(RCTTextAttributes *)textAttributes
{
  if (!textAttributes) {
    return NO;
  }
  if (self == textAttributes) {
    return YES;
  }

#define RCTTextAttributesCompareFloats(a) ((a == textAttributes->a) || (isnan(a) && isnan(textAttributes->a)))
#define RCTTextAttributesCompareSize(a) CGSizeEqualToSize(a, textAttributes->a)
#define RCTTextAttributesCompareObjects(a) ((a == textAttributes->a) || [a isEqual:textAttributes->a])
#define RCTTextAttributesCompareStrings(a) ((a == textAttributes->a) || [a isEqualToString:textAttributes->a])
#define RCTTextAttributesCompareOthers(a) (a == textAttributes->a)

<<<<<<< HEAD
  return
    RCTTextAttributesCompareObjects(_foregroundColor) &&
    RCTTextAttributesCompareObjects(_backgroundColor) &&
    RCTTextAttributesCompareFloats(_opacity) &&
    // Font
    RCTTextAttributesCompareObjects(_fontFamily) &&
    RCTTextAttributesCompareFloats(_fontSize) &&
    RCTTextAttributesCompareFloats(_fontSizeMultiplier) &&
    RCTTextAttributesCompareFloats(_maxFontSizeMultiplier) &&
    RCTTextAttributesCompareStrings(_fontWeight) &&
    RCTTextAttributesCompareObjects(_fontStyle) &&
    RCTTextAttributesCompareObjects(_fontVariant) &&
    RCTTextAttributesCompareOthers(_allowFontScaling) &&
    RCTTextAttributesCompareOthers(_dynamicTypeRamp) &&
    RCTTextAttributesCompareFloats(_letterSpacing) &&
    // Paragraph Styles
    RCTTextAttributesCompareFloats(_lineHeight) &&
    RCTTextAttributesCompareFloats(_alignment) &&
    RCTTextAttributesCompareOthers(_baseWritingDirection) &&
    // Decoration
    RCTTextAttributesCompareObjects(_textDecorationColor) &&
    RCTTextAttributesCompareOthers(_textDecorationStyle) &&
    RCTTextAttributesCompareOthers(_textDecorationLine) &&
    // Shadow
    RCTTextAttributesCompareSize(_textShadowOffset) &&
    RCTTextAttributesCompareFloats(_textShadowRadius) &&
    RCTTextAttributesCompareObjects(_textShadowColor) &&
    // Special
    RCTTextAttributesCompareOthers(_isHighlighted) &&
    RCTTextAttributesCompareObjects(_tag) &&
    RCTTextAttributesCompareOthers(_layoutDirection) &&
    RCTTextAttributesCompareOthers(_textTransform);
=======
  return RCTTextAttributesCompareObjects(_foregroundColor) && RCTTextAttributesCompareObjects(_backgroundColor) &&
      RCTTextAttributesCompareFloats(_opacity) &&
      // Font
      RCTTextAttributesCompareObjects(_fontFamily) && RCTTextAttributesCompareFloats(_fontSize) &&
      RCTTextAttributesCompareFloats(_fontSizeMultiplier) && RCTTextAttributesCompareFloats(_maxFontSizeMultiplier) &&
      RCTTextAttributesCompareStrings(_fontWeight) && RCTTextAttributesCompareObjects(_fontStyle) &&
      RCTTextAttributesCompareObjects(_fontVariant) && RCTTextAttributesCompareOthers(_allowFontScaling) &&
      RCTTextAttributesCompareFloats(_letterSpacing) &&
      // Paragraph Styles
      RCTTextAttributesCompareFloats(_lineHeight) && RCTTextAttributesCompareFloats(_alignment) &&
      RCTTextAttributesCompareOthers(_baseWritingDirection) && RCTTextAttributesCompareOthers(_lineBreakStrategy) &&
      // Decoration
      RCTTextAttributesCompareObjects(_textDecorationColor) && RCTTextAttributesCompareOthers(_textDecorationStyle) &&
      RCTTextAttributesCompareOthers(_textDecorationLine) &&
      // Shadow
      RCTTextAttributesCompareSize(_textShadowOffset) && RCTTextAttributesCompareFloats(_textShadowRadius) &&
      RCTTextAttributesCompareObjects(_textShadowColor) &&
      // Special
      RCTTextAttributesCompareOthers(_isHighlighted) && RCTTextAttributesCompareObjects(_tag) &&
      RCTTextAttributesCompareOthers(_layoutDirection) && RCTTextAttributesCompareOthers(_textTransform);
>>>>>>> afb124dc
}

@end<|MERGE_RESOLUTION|>--- conflicted
+++ resolved
@@ -58,12 +58,8 @@
   _fontWeight = textAttributes->_fontWeight ?: _fontWeight;
   _fontStyle = textAttributes->_fontStyle ?: _fontStyle;
   _fontVariant = textAttributes->_fontVariant ?: _fontVariant;
-<<<<<<< HEAD
-  _allowFontScaling = textAttributes->_allowFontScaling || _allowFontScaling;  // *
+  _allowFontScaling = textAttributes->_allowFontScaling || _allowFontScaling; // *
   _dynamicTypeRamp = textAttributes->_dynamicTypeRamp != RCTDynamicTypeRampUndefined ? textAttributes->_dynamicTypeRamp : _dynamicTypeRamp;
-=======
-  _allowFontScaling = textAttributes->_allowFontScaling || _allowFontScaling; // *
->>>>>>> afb124dc
   _letterSpacing = !isnan(textAttributes->_letterSpacing) ? textAttributes->_letterSpacing : _letterSpacing;
 
   // Paragraph Styles
@@ -327,40 +323,6 @@
 #define RCTTextAttributesCompareStrings(a) ((a == textAttributes->a) || [a isEqualToString:textAttributes->a])
 #define RCTTextAttributesCompareOthers(a) (a == textAttributes->a)
 
-<<<<<<< HEAD
-  return
-    RCTTextAttributesCompareObjects(_foregroundColor) &&
-    RCTTextAttributesCompareObjects(_backgroundColor) &&
-    RCTTextAttributesCompareFloats(_opacity) &&
-    // Font
-    RCTTextAttributesCompareObjects(_fontFamily) &&
-    RCTTextAttributesCompareFloats(_fontSize) &&
-    RCTTextAttributesCompareFloats(_fontSizeMultiplier) &&
-    RCTTextAttributesCompareFloats(_maxFontSizeMultiplier) &&
-    RCTTextAttributesCompareStrings(_fontWeight) &&
-    RCTTextAttributesCompareObjects(_fontStyle) &&
-    RCTTextAttributesCompareObjects(_fontVariant) &&
-    RCTTextAttributesCompareOthers(_allowFontScaling) &&
-    RCTTextAttributesCompareOthers(_dynamicTypeRamp) &&
-    RCTTextAttributesCompareFloats(_letterSpacing) &&
-    // Paragraph Styles
-    RCTTextAttributesCompareFloats(_lineHeight) &&
-    RCTTextAttributesCompareFloats(_alignment) &&
-    RCTTextAttributesCompareOthers(_baseWritingDirection) &&
-    // Decoration
-    RCTTextAttributesCompareObjects(_textDecorationColor) &&
-    RCTTextAttributesCompareOthers(_textDecorationStyle) &&
-    RCTTextAttributesCompareOthers(_textDecorationLine) &&
-    // Shadow
-    RCTTextAttributesCompareSize(_textShadowOffset) &&
-    RCTTextAttributesCompareFloats(_textShadowRadius) &&
-    RCTTextAttributesCompareObjects(_textShadowColor) &&
-    // Special
-    RCTTextAttributesCompareOthers(_isHighlighted) &&
-    RCTTextAttributesCompareObjects(_tag) &&
-    RCTTextAttributesCompareOthers(_layoutDirection) &&
-    RCTTextAttributesCompareOthers(_textTransform);
-=======
   return RCTTextAttributesCompareObjects(_foregroundColor) && RCTTextAttributesCompareObjects(_backgroundColor) &&
       RCTTextAttributesCompareFloats(_opacity) &&
       // Font
@@ -368,7 +330,7 @@
       RCTTextAttributesCompareFloats(_fontSizeMultiplier) && RCTTextAttributesCompareFloats(_maxFontSizeMultiplier) &&
       RCTTextAttributesCompareStrings(_fontWeight) && RCTTextAttributesCompareObjects(_fontStyle) &&
       RCTTextAttributesCompareObjects(_fontVariant) && RCTTextAttributesCompareOthers(_allowFontScaling) &&
-      RCTTextAttributesCompareFloats(_letterSpacing) &&
+      RCTTextAttributesCompareOthers(_dynamicTypeRamp) && RCTTextAttributesCompareFloats(_letterSpacing) &&
       // Paragraph Styles
       RCTTextAttributesCompareFloats(_lineHeight) && RCTTextAttributesCompareFloats(_alignment) &&
       RCTTextAttributesCompareOthers(_baseWritingDirection) && RCTTextAttributesCompareOthers(_lineBreakStrategy) &&
@@ -381,7 +343,6 @@
       // Special
       RCTTextAttributesCompareOthers(_isHighlighted) && RCTTextAttributesCompareObjects(_tag) &&
       RCTTextAttributesCompareOthers(_layoutDirection) && RCTTextAttributesCompareOthers(_textTransform);
->>>>>>> afb124dc
 }
 
 @end