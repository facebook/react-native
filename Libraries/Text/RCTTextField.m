/**
 * Copyright (c) 2015-present, Facebook, Inc.
 * All rights reserved.
 *
 * This source code is licensed under the BSD-style license found in the
 * LICENSE file in the root directory of this source tree. An additional grant
 * of patent rights can be found in the PATENTS file in the same directory.
 */

#import "RCTTextField.h"

#import "RCTConvert.h"
#import "RCTEventDispatcher.h"
#import "RCTUtils.h"
#import "UIView+React.h"

@implementation RCTTextField
{
  RCTEventDispatcher *_eventDispatcher;
  NSMutableArray<UIView *> *_reactSubviews;
  BOOL _jsRequestingFirstResponder;
  NSInteger _nativeEventCount;
<<<<<<< HEAD
  UIColor *_clearButtonTintColor;
=======
  BOOL _submitted;
  UITextRange *_previousSelectionRange;
>>>>>>> 6470ff84
}

- (instancetype)initWithEventDispatcher:(RCTEventDispatcher *)eventDispatcher
{
  if ((self = [super initWithFrame:CGRectZero])) {
    RCTAssert(eventDispatcher, @"eventDispatcher is a required parameter");
    _eventDispatcher = eventDispatcher;
    _previousSelectionRange = self.selectedTextRange;
    [self addTarget:self action:@selector(textFieldDidChange) forControlEvents:UIControlEventEditingChanged];
    [self addTarget:self action:@selector(textFieldBeginEditing) forControlEvents:UIControlEventEditingDidBegin];
    [self addTarget:self action:@selector(textFieldEndEditing) forControlEvents:UIControlEventEditingDidEnd];
    [self addTarget:self action:@selector(textFieldSubmitEditing) forControlEvents:UIControlEventEditingDidEndOnExit];
    [self addObserver:self forKeyPath:@"selectedTextRange" options:0 context:nil];
    _reactSubviews = [NSMutableArray new];
    _blurOnSubmit = YES;
  }
  return self;
}

- (void)dealloc
{
  [self removeObserver:self forKeyPath:@"selectedTextRange"];
}

RCT_NOT_IMPLEMENTED(- (instancetype)initWithFrame:(CGRect)frame)
RCT_NOT_IMPLEMENTED(- (instancetype)initWithCoder:(NSCoder *)aDecoder)

- (void)sendKeyValueForString:(NSString *)string
{
  [_eventDispatcher sendTextEventWithType:RCTTextEventTypeKeyPress
                                 reactTag:self.reactTag
                                     text:nil
                                      key:string
                               eventCount:_nativeEventCount];
}

// This method is overridden for `onKeyPress`. The manager
// will not send a keyPress for text that was pasted.
- (void)paste:(id)sender
{
  _textWasPasted = YES;
  [super paste:sender];
}

- (void)setText:(NSString *)text
{
  NSInteger eventLag = _nativeEventCount - _mostRecentEventCount;
  if (eventLag == 0 && ![text isEqualToString:self.text]) {
    UITextRange *selection = self.selectedTextRange;
    NSInteger oldTextLength = self.text.length;

    super.text = text;

    if (selection.empty) {
      // maintain cursor position relative to the end of the old text
      NSInteger offsetStart = [self offsetFromPosition:self.beginningOfDocument toPosition:selection.start];
      NSInteger offsetFromEnd = oldTextLength - offsetStart;
      NSInteger newOffset = text.length - offsetFromEnd;
      UITextPosition *position = [self positionFromPosition:self.beginningOfDocument offset:newOffset];
      self.selectedTextRange = [self textRangeFromPosition:position toPosition:position];
    }
  } else if (eventLag > RCTTextUpdateLagWarningThreshold) {
    RCTLogWarn(@"Native TextInput(%@) is %zd events ahead of JS - try to make your JS faster.", self.text, eventLag);
  }
}

static void RCTUpdatePlaceholder(RCTTextField *self)
{
  if (self.placeholder.length > 0 && self.placeholderTextColor) {
    self.attributedPlaceholder = [[NSAttributedString alloc] initWithString:self.placeholder
                                                                 attributes:@{
                                                                              NSForegroundColorAttributeName : self.placeholderTextColor
                                                                              }];
  } else if (self.placeholder.length) {
    self.attributedPlaceholder = [[NSAttributedString alloc] initWithString:self.placeholder];
  }
}

- (void)setPlaceholderTextColor:(UIColor *)placeholderTextColor
{
  _placeholderTextColor = placeholderTextColor;
  RCTUpdatePlaceholder(self);
}

- (void)setPlaceholder:(NSString *)placeholder
{
  super.placeholder = placeholder;
  RCTUpdatePlaceholder(self);
}

<<<<<<< HEAD
- (UIColor *)tintColor
{
  return super.tintColor;
}

- (void)setTintColor:(UIColor *)tintColor
{
  super.tintColor = tintColor;
}

- (UIColor *)clearButtonTintColor
{
  return _clearButtonTintColor;
}

- (void)setClearButtonTintColor:(UIColor *)clearButtonTintColor
{
    _clearButtonTintColor = clearButtonTintColor;
}

static UIButton* findClearButton(RCTTextField *self)
{
    for(UIView *v in self.subviews)
    {
        if([v isKindOfClass:[UIButton class]])
        {
            UIButton *buttonClear = (UIButton *) v;
            return buttonClear;
        }
    }
    return nil;
}

-(void) layoutSubviews
{
    [super layoutSubviews];
    tintClearButton(self);
}

static void tintClearButton(RCTTextField *self)
{
    UIButton *clearButton = findClearButton(self);

    if(self.clearButtonTintColor && clearButton)
    {
        UIImage *imageNormal = [clearButton imageForState:UIControlStateNormal];
        UIImage *imageHighlighted = [clearButton imageForState:UIControlStateHighlighted];

        UIImage *tintedImageNormal = tintedImage(imageNormal, self.clearButtonTintColor);
        UIImage *tintedImageHighlighted = tintedImage(imageHighlighted, self.clearButtonTintColor);

        if (tintedImageNormal && tintedImageHighlighted)
        {
            // Default image has transparency therefore we will be use higlighted image
            [clearButton setImage:tintedImageHighlighted forState:UIControlStateNormal];
            [clearButton setImage:tintedImageHighlighted forState:UIControlStateHighlighted];
        }
    }
}


static UIImage* tintedImage(UIImage *image, UIColor* tintColor)
{
    UIGraphicsBeginImageContextWithOptions(image.size, NO, 0.0);
    CGContextRef context = UIGraphicsGetCurrentContext();

    CGRect rect = (CGRect){ CGPointZero, image.size };
    CGContextSetBlendMode(context, kCGBlendModeNormal);
    [image drawInRect:rect];

    CGContextSetBlendMode(context, kCGBlendModeSourceIn);
    [tintColor setFill];
    CGContextFillRect(context, rect);

    UIImage *imageTinted  = UIGraphicsGetImageFromCurrentImageContext();
    UIGraphicsEndImageContext();
    return imageTinted;
}

- (NSArray *)reactSubviews
=======
- (NSArray<UIView *> *)reactSubviews
>>>>>>> 6470ff84
{
  // TODO: do we support subviews of textfield in React?
  // In any case, we should have a better approach than manually
  // maintaining array in each view subclass like this
  return _reactSubviews;
}

- (void)removeReactSubview:(UIView *)subview
{
  // TODO: this is a bit broken - if the TextField inserts any of
  // its own views below or between React's, the indices won't match
  [_reactSubviews removeObject:subview];
  [subview removeFromSuperview];
}

- (void)insertReactSubview:(UIView *)view atIndex:(NSInteger)atIndex
{
  // TODO: this is a bit broken - if the TextField inserts any of
  // its own views below or between React's, the indices won't match
  [_reactSubviews insertObject:view atIndex:atIndex];
  [super insertSubview:view atIndex:atIndex];
}

- (CGRect)caretRectForPosition:(UITextPosition *)position
{
  if (_caretHidden) {
    return CGRectZero;
  }
  return [super caretRectForPosition:position];
}

- (CGRect)textRectForBounds:(CGRect)bounds
{
  CGRect rect = [super textRectForBounds:bounds];
  return UIEdgeInsetsInsetRect(rect, _contentInset);
}

- (CGRect)editingRectForBounds:(CGRect)bounds
{
  return [self textRectForBounds:bounds];
}

- (void)setAutoCorrect:(BOOL)autoCorrect
{
  self.autocorrectionType = (autoCorrect ? UITextAutocorrectionTypeYes : UITextAutocorrectionTypeNo);
}

- (BOOL)autoCorrect
{
  return self.autocorrectionType == UITextAutocorrectionTypeYes;
}

- (void)textFieldDidChange
{
  _nativeEventCount++;
  [_eventDispatcher sendTextEventWithType:RCTTextEventTypeChange
                                 reactTag:self.reactTag
                                     text:self.text
                                      key:nil
                               eventCount:_nativeEventCount];

  // selectedTextRange observer isn't triggered when you type even though the
  // cursor position moves, so we send event again here.
  [self sendSelectionEvent];
}

- (void)textFieldEndEditing
{
  [_eventDispatcher sendTextEventWithType:RCTTextEventTypeEnd
                                 reactTag:self.reactTag
                                     text:self.text
                                      key:nil
                               eventCount:_nativeEventCount];
}
- (void)textFieldSubmitEditing
{
  _submitted = YES;
  [_eventDispatcher sendTextEventWithType:RCTTextEventTypeSubmit
                                 reactTag:self.reactTag
                                     text:self.text
                                      key:nil
                               eventCount:_nativeEventCount];
}

- (void)textFieldBeginEditing
{
  if (_selectTextOnFocus) {
    dispatch_async(dispatch_get_main_queue(), ^{
      [self selectAll:nil];
    });
  }
  [_eventDispatcher sendTextEventWithType:RCTTextEventTypeFocus
                                 reactTag:self.reactTag
                                     text:self.text
                                      key:nil
                               eventCount:_nativeEventCount];
}

- (BOOL)textFieldShouldEndEditing:(RCTTextField *)textField
{
  if (_submitted) {
    _submitted = NO;
    return _blurOnSubmit;
  }
  return YES;
}

- (void)observeValueForKeyPath:(NSString *)keyPath
                      ofObject:(RCTTextField *)textField
                        change:(NSDictionary *)change
                       context:(void *)context
{
  if ([keyPath isEqualToString:@"selectedTextRange"]) {
    [self sendSelectionEvent];
  }
}

- (void)sendSelectionEvent
{
  if (_onSelectionChange &&
      self.selectedTextRange != _previousSelectionRange &&
      ![self.selectedTextRange isEqual:_previousSelectionRange]) {

    _previousSelectionRange = self.selectedTextRange;

    UITextRange *selection = self.selectedTextRange;
    NSInteger start = [self offsetFromPosition:[self beginningOfDocument] toPosition:selection.start];
    NSInteger end = [self offsetFromPosition:[self beginningOfDocument] toPosition:selection.end];
    _onSelectionChange(@{
      @"selection": @{
        @"start": @(start),
        @"end": @(end),
      },
    });
  }
}

- (BOOL)canBecomeFirstResponder
{
  return _jsRequestingFirstResponder;
}

- (void)reactWillMakeFirstResponder
{
  _jsRequestingFirstResponder = YES;
}

- (void)reactDidMakeFirstResponder
{
  _jsRequestingFirstResponder = NO;
}

- (BOOL)resignFirstResponder
{
  BOOL result = [super resignFirstResponder];
  if (result)
  {
    [_eventDispatcher sendTextEventWithType:RCTTextEventTypeBlur
                                   reactTag:self.reactTag
                                       text:self.text
                                        key:nil
                                 eventCount:_nativeEventCount];
  }
  return result;
}

@end<|MERGE_RESOLUTION|>--- conflicted
+++ resolved
@@ -20,12 +20,9 @@
   NSMutableArray<UIView *> *_reactSubviews;
   BOOL _jsRequestingFirstResponder;
   NSInteger _nativeEventCount;
-<<<<<<< HEAD
   UIColor *_clearButtonTintColor;
-=======
   BOOL _submitted;
   UITextRange *_previousSelectionRange;
->>>>>>> 6470ff84
 }
 
 - (instancetype)initWithEventDispatcher:(RCTEventDispatcher *)eventDispatcher
@@ -116,7 +113,6 @@
   RCTUpdatePlaceholder(self);
 }
 
-<<<<<<< HEAD
 - (UIColor *)tintColor
 {
   return super.tintColor;
@@ -196,10 +192,7 @@
     return imageTinted;
 }
 
-- (NSArray *)reactSubviews
-=======
-- (NSArray<UIView *> *)reactSubviews
->>>>>>> 6470ff84
+(NSArray<UIView *> *)reactSubviews
 {
   // TODO: do we support subviews of textfield in React?
   // In any case, we should have a better approach than manually
