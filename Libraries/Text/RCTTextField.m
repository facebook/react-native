/**
 * Copyright (c) 2015-present, Facebook, Inc.
 * All rights reserved.
 *
 * This source code is licensed under the BSD-style license found in the
 * LICENSE file in the root directory of this source tree. An additional grant
 * of patent rights can be found in the PATENTS file in the same directory.
 */

#import "RCTTextField.h"

#import "RCTConvert.h"
#import "RCTEventDispatcher.h"
#import "RCTUtils.h"
#import "UIView+React.h"

@interface RCTTextFieldDelegate : NSObject<UITextFieldDelegate>

@end

@interface RCTTextField ()

@property (nonatomic, strong) RCTTextFieldDelegate *helperDelegate;
@property (nonatomic, strong) RCTEventDispatcher *eventDispatcher;
@property (nonatomic, assign) NSInteger nativeEventCount;

@end

@implementation RCTTextField
{
  NSMutableArray *_reactSubviews;
  BOOL _jsRequestingFirstResponder;
}

- (instancetype)initWithEventDispatcher:(RCTEventDispatcher *)eventDispatcher
{
  if ((self = [super initWithFrame:CGRectZero])) {
    RCTAssert(eventDispatcher, @"eventDispatcher is a required parameter");
    _eventDispatcher = eventDispatcher;
<<<<<<< HEAD
    [self addTarget:self action:@selector(_textFieldDidChange) forControlEvents:UIControlEventEditingChanged];
    [self addTarget:self action:@selector(_textFieldBeginEditing) forControlEvents:UIControlEventEditingDidBegin];
    [self addTarget:self action:@selector(_textFieldEndEditing) forControlEvents:UIControlEventEditingDidEnd];
    _reactSubviews = [[NSMutableArray alloc] init];

    _helperDelegate = [[RCTTextFieldDelegate alloc] init];
    self.delegate = _helperDelegate;
=======
    [self addTarget:self action:@selector(textFieldDidChange) forControlEvents:UIControlEventEditingChanged];
    [self addTarget:self action:@selector(textFieldBeginEditing) forControlEvents:UIControlEventEditingDidBegin];
    [self addTarget:self action:@selector(textFieldEndEditing) forControlEvents:UIControlEventEditingDidEnd];
    [self addTarget:self action:@selector(textFieldSubmitEditing) forControlEvents:UIControlEventEditingDidEndOnExit];
    _reactSubviews = [NSMutableArray new];
>>>>>>> bd36e402
  }
  return self;
}

<<<<<<< HEAD
RCT_NOT_IMPLEMENTED(-initWithFrame:(CGRect)frame)
RCT_NOT_IMPLEMENTED(-initWithCoder:(NSCoder *)aDecoder)
=======
RCT_NOT_IMPLEMENTED(- (instancetype)initWithFrame:(CGRect)frame)
RCT_NOT_IMPLEMENTED(- (instancetype)initWithCoder:(NSCoder *)aDecoder)
>>>>>>> bd36e402

- (void)setText:(NSString *)text
{
  NSInteger eventLag = _nativeEventCount - _mostRecentEventCount;
  if (eventLag == 0 && ![text isEqualToString:self.text]) {
<<<<<<< HEAD
    // UITextRange *selection = self.selectedTextRange;
    [super setText:text];
    // self.selectedTextRange = selection; // maintain cursor position/selection - this is robust to out of bounds
=======
    UITextRange *selection = self.selectedTextRange;
    super.text = text;
    self.selectedTextRange = selection; // maintain cursor position/selection - this is robust to out of bounds
>>>>>>> bd36e402
  } else if (eventLag > RCTTextUpdateLagWarningThreshold) {
    RCTLogWarn(@"Native TextInput(%@) is %zd events ahead of JS - try to make your JS faster.", self.text, eventLag);
  }
}

static void RCTUpdatePlaceholder(RCTTextField *self)
{
  if (self.placeholder.length > 0 && self.placeholderTextColor) {
    self.attributedPlaceholder = [[NSAttributedString alloc] initWithString:self.placeholder
                                                                 attributes:@{
                                                                              NSForegroundColorAttributeName : self.placeholderTextColor
                                                                              }];
  } else if (self.placeholder.length) {
    self.attributedPlaceholder = [[NSAttributedString alloc] initWithString:self.placeholder];
  }
}

- (void)setPlaceholderTextColor:(UIColor *)placeholderTextColor
{
  _placeholderTextColor = placeholderTextColor;
  RCTUpdatePlaceholder(self);
}

- (void)setPlaceholder:(NSString *)placeholder
{
  super.placeholder = placeholder;
  RCTUpdatePlaceholder(self);
}

- (NSArray *)reactSubviews
{
  // TODO: do we support subviews of textfield in React?
  // In any case, we should have a better approach than manually
  // maintaining array in each view subclass like this
  return _reactSubviews;
}

- (void)removeReactSubview:(UIView *)subview
{
  // TODO: this is a bit broken - if the TextField inserts any of
  // its own views below or between React's, the indices won't match
  [_reactSubviews removeObject:subview];
  [subview removeFromSuperview];
}

- (void)insertReactSubview:(UIView *)view atIndex:(NSInteger)atIndex
{
  // TODO: this is a bit broken - if the TextField inserts any of
  // its own views below or between React's, the indices won't match
  [_reactSubviews insertObject:view atIndex:atIndex];
  [super insertSubview:view atIndex:atIndex];
}

- (CGRect)caretRectForPosition:(UITextPosition *)position
{
  if (_caretHidden) {
    return CGRectZero;
  }
  return [super caretRectForPosition:position];
}

- (CGRect)textRectForBounds:(CGRect)bounds
{
  CGRect rect = [super textRectForBounds:bounds];
  return UIEdgeInsetsInsetRect(rect, _contentInset);
}

- (CGRect)editingRectForBounds:(CGRect)bounds
{
  return [self textRectForBounds:bounds];
}

- (void)setAutoCorrect:(BOOL)autoCorrect
{
  self.autocorrectionType = (autoCorrect ? UITextAutocorrectionTypeYes : UITextAutocorrectionTypeNo);
}

- (BOOL)autoCorrect
{
  return self.autocorrectionType == UITextAutocorrectionTypeYes;
}

- (void)textFieldDidChange
{
  _nativeEventCount++;
  [_eventDispatcher sendTextEventWithType:RCTTextEventTypeChange
                                 reactTag:self.reactTag
                                     text:self.text
                               eventCount:_nativeEventCount];
}

- (void)textFieldEndEditing
{
  [_eventDispatcher sendTextEventWithType:RCTTextEventTypeEnd
                                 reactTag:self.reactTag
                                     text:self.text
                               eventCount:_nativeEventCount];
}
- (void)textFieldSubmitEditing
{
  [_eventDispatcher sendTextEventWithType:RCTTextEventTypeSubmit
                                 reactTag:self.reactTag
                                     text:self.text
                               eventCount:_nativeEventCount];
}

- (void)textFieldBeginEditing
{
  if (_selectTextOnFocus) {
    dispatch_async(dispatch_get_main_queue(), ^{
      [self selectAll:nil];
    });
  }
  [_eventDispatcher sendTextEventWithType:RCTTextEventTypeFocus
                                 reactTag:self.reactTag
                                     text:self.text
                               eventCount:_nativeEventCount];
}

- (BOOL)becomeFirstResponder
{
  _jsRequestingFirstResponder = YES;
  BOOL result = [super becomeFirstResponder];
  _jsRequestingFirstResponder = NO;
  return result;
}

- (BOOL)resignFirstResponder
{
  BOOL result = [super resignFirstResponder];
  if (result)
  {
    [_eventDispatcher sendTextEventWithType:RCTTextEventTypeBlur
                                   reactTag:self.reactTag
                                       text:self.text
                                 eventCount:_nativeEventCount];
  }
  return result;
}

- (BOOL)canBecomeFirstResponder
{
  return _jsRequestingFirstResponder;
}

@end


#pragma mark -
#pragma mark Delegate

@implementation RCTTextFieldDelegate

- (BOOL)textField:(UITextField *)aTextField shouldChangeCharactersInRange:(NSRange)range replacementString:(NSString *)string
{
  RCTTextField *textField = (RCTTextField *)aTextField;
  if (textField.maxLength == nil || [string isEqualToString:@"\n"]) {  // Make sure forms can be submitted via return
    return YES;
  }
  NSUInteger allowedLength = textField.maxLength.integerValue - textField.text.length + range.length;
  if (string.length > allowedLength) {
    if (string.length > 1) {
      // Truncate the input string so the result is exactly maxLength
      NSString *limitedString = [string substringToIndex:allowedLength];
      NSMutableString *newString = textField.text.mutableCopy;
      [newString replaceCharactersInRange:range withString:limitedString];
      textField.text = newString;
      // Collapse selection at end of insert to match normal paste behavior
      UITextPosition *insertEnd = [textField positionFromPosition:textField.beginningOfDocument
                                                                 offset:(range.location + allowedLength)];
      textField.selectedTextRange = [textField textRangeFromPosition:insertEnd toPosition:insertEnd];
      [textField _textFieldDidChange];
    }
    return NO;
  } else {
    return YES;
  }
}

- (BOOL)textFieldShouldReturn:(UITextField *)aTextField
{
  RCTTextField *textField = (RCTTextField *)aTextField;
  [textField.eventDispatcher sendTextEventWithType:RCTTextEventTypeSubmit
                                          reactTag:textField.reactTag
                                              text:textField.text
                                        eventCount:textField.nativeEventCount];
  return NO;
}

@end<|MERGE_RESOLUTION|>--- conflicted
+++ resolved
@@ -37,46 +37,27 @@
   if ((self = [super initWithFrame:CGRectZero])) {
     RCTAssert(eventDispatcher, @"eventDispatcher is a required parameter");
     _eventDispatcher = eventDispatcher;
-<<<<<<< HEAD
-    [self addTarget:self action:@selector(_textFieldDidChange) forControlEvents:UIControlEventEditingChanged];
-    [self addTarget:self action:@selector(_textFieldBeginEditing) forControlEvents:UIControlEventEditingDidBegin];
-    [self addTarget:self action:@selector(_textFieldEndEditing) forControlEvents:UIControlEventEditingDidEnd];
-    _reactSubviews = [[NSMutableArray alloc] init];
-
-    _helperDelegate = [[RCTTextFieldDelegate alloc] init];
-    self.delegate = _helperDelegate;
-=======
     [self addTarget:self action:@selector(textFieldDidChange) forControlEvents:UIControlEventEditingChanged];
     [self addTarget:self action:@selector(textFieldBeginEditing) forControlEvents:UIControlEventEditingDidBegin];
     [self addTarget:self action:@selector(textFieldEndEditing) forControlEvents:UIControlEventEditingDidEnd];
-    [self addTarget:self action:@selector(textFieldSubmitEditing) forControlEvents:UIControlEventEditingDidEndOnExit];
     _reactSubviews = [NSMutableArray new];
->>>>>>> bd36e402
+
+    _helperDelegate = [[RCTTextFieldDelegate alloc] init];
+    self.delegate = _helperDelegate;
   }
   return self;
 }
 
-<<<<<<< HEAD
-RCT_NOT_IMPLEMENTED(-initWithFrame:(CGRect)frame)
-RCT_NOT_IMPLEMENTED(-initWithCoder:(NSCoder *)aDecoder)
-=======
 RCT_NOT_IMPLEMENTED(- (instancetype)initWithFrame:(CGRect)frame)
 RCT_NOT_IMPLEMENTED(- (instancetype)initWithCoder:(NSCoder *)aDecoder)
->>>>>>> bd36e402
 
 - (void)setText:(NSString *)text
 {
   NSInteger eventLag = _nativeEventCount - _mostRecentEventCount;
   if (eventLag == 0 && ![text isEqualToString:self.text]) {
-<<<<<<< HEAD
     // UITextRange *selection = self.selectedTextRange;
-    [super setText:text];
+    super.text = text;
     // self.selectedTextRange = selection; // maintain cursor position/selection - this is robust to out of bounds
-=======
-    UITextRange *selection = self.selectedTextRange;
-    super.text = text;
-    self.selectedTextRange = selection; // maintain cursor position/selection - this is robust to out of bounds
->>>>>>> bd36e402
   } else if (eventLag > RCTTextUpdateLagWarningThreshold) {
     RCTLogWarn(@"Native TextInput(%@) is %zd events ahead of JS - try to make your JS faster.", self.text, eventLag);
   }
@@ -171,13 +152,6 @@
 - (void)textFieldEndEditing
 {
   [_eventDispatcher sendTextEventWithType:RCTTextEventTypeEnd
-                                 reactTag:self.reactTag
-                                     text:self.text
-                               eventCount:_nativeEventCount];
-}
-- (void)textFieldSubmitEditing
-{
-  [_eventDispatcher sendTextEventWithType:RCTTextEventTypeSubmit
                                  reactTag:self.reactTag
                                      text:self.text
                                eventCount:_nativeEventCount];
