--- conflicted
+++ resolved
@@ -35,15 +35,12 @@
     accessible,
     accessibilityLabel,
     allowFontScaling,
-<<<<<<< HEAD
     'aria-label': ariaLabel,
-=======
     'aria-busy': ariaBusy,
     'aria-checked': ariaChecked,
     'aria-disabled': ariaDisabled,
     'aria-expanded': ariaExpanded,
     'aria-selected': ariaSelected,
->>>>>>> 98d84e57
     ellipsizeMode,
     onLongPress,
     onPress,
@@ -224,12 +221,8 @@
         disabled={_disabled}
         selectable={_selectable}
         accessible={_accessible}
-<<<<<<< HEAD
         accessibilityLabel={ariaLabel ?? accessibilityLabel}
-        accessibilityState={_accessibilityState}
-=======
         accessibilityState={nativeTextAccessibilityState}
->>>>>>> 98d84e57
         allowFontScaling={allowFontScaling !== false}
         ellipsizeMode={ellipsizeMode ?? 'tail'}
         isHighlighted={isHighlighted}
