--- conflicted
+++ resolved
@@ -124,10 +124,6 @@
       isHighlighted: false,
     });
   },
-<<<<<<< HEAD
-
-=======
->>>>>>> 478a712d
   getDefaultProps: function(): Object {
     return {
       allowFontScaling: true,
