/**
 * Copyright (c) Meta Platforms, Inc. and affiliates.
 *
 * This source code is licensed under the MIT license found in the
 * LICENSE file in the root directory of this source tree.
 *
 * @flow strict-local
 * @format
 */

import type {PressEvent} from '../Types/CoreEventTypes';

import Platform from '../Utilities/Platform';
import * as PressabilityDebug from '../Pressability/PressabilityDebug';
import usePressability from '../Pressability/usePressability';
import StyleSheet from '../StyleSheet/StyleSheet';
import processColor from '../StyleSheet/processColor';
import TextAncestor from './TextAncestor';
import {NativeText, NativeVirtualText} from './TextNativeComponent';
import {type TextProps} from './TextProps';
import * as React from 'react';
import {useContext, useMemo, useState} from 'react';
import flattenStyle from '../StyleSheet/flattenStyle';

/**
 * Text is the fundamental component for displaying text.
 *
 * @see https://reactnative.dev/docs/text
 */
const Text: React.AbstractComponent<
  TextProps,
  React.ElementRef<typeof NativeText | typeof NativeVirtualText>,
> = React.forwardRef((props: TextProps, forwardedRef) => {
  const {
    accessible,
    allowFontScaling,
    'aria-busy': ariaBusy,
    'aria-checked': ariaChecked,
    'aria-disabled': ariaDisabled,
    'aria-expanded': ariaExpanded,
    'aria-selected': ariaSelected,
    ellipsizeMode,
    onLongPress,
    onPress,
    onPressIn,
    onPressOut,
    onResponderGrant,
    onResponderMove,
    onResponderRelease,
    onResponderTerminate,
    onResponderTerminationRequest,
    onStartShouldSetResponder,
    pressRetentionOffset,
    suppressHighlighting,
    ...restProps
  } = props;

  const [isHighlighted, setHighlighted] = useState(false);

  const _accessibilityState = {
    busy: ariaBusy ?? props.accessibilityState?.busy,
    checked: ariaChecked ?? props.accessibilityState?.checked,
    disabled: ariaDisabled ?? props.accessibilityState?.disabled,
    expanded: ariaExpanded ?? props.accessibilityState?.expanded,
    selected: ariaSelected ?? props.accessibilityState?.selected,
  };

  const _disabled =
    restProps.disabled != null
      ? restProps.disabled
      : _accessibilityState?.disabled;

  const nativeTextAccessibilityState =
    _disabled !== _accessibilityState?.disabled
      ? {..._accessibilityState, disabled: _disabled}
      : _accessibilityState;

  const isPressable =
    (onPress != null ||
      onLongPress != null ||
      onStartShouldSetResponder != null) &&
    _disabled !== true;

  const initialized = useLazyInitialization(isPressable);
  const config = useMemo(
    () =>
      initialized
        ? {
            disabled: !isPressable,
            pressRectOffset: pressRetentionOffset,
            onLongPress,
            onPress,
            onPressIn(event: PressEvent) {
              setHighlighted(!suppressHighlighting);
              onPressIn?.(event);
            },
            onPressOut(event: PressEvent) {
              setHighlighted(false);
              onPressOut?.(event);
            },
            onResponderTerminationRequest_DEPRECATED:
              onResponderTerminationRequest,
            onStartShouldSetResponder_DEPRECATED: onStartShouldSetResponder,
          }
        : null,
    [
      initialized,
      isPressable,
      pressRetentionOffset,
      onLongPress,
      onPress,
      onPressIn,
      onPressOut,
      onResponderTerminationRequest,
      onStartShouldSetResponder,
      suppressHighlighting,
    ],
  );

  const eventHandlers = usePressability(config);
  const eventHandlersForText = useMemo(
    () =>
      eventHandlers == null
        ? null
        : {
            onResponderGrant(event: PressEvent) {
              eventHandlers.onResponderGrant(event);
              if (onResponderGrant != null) {
                onResponderGrant(event);
              }
            },
            onResponderMove(event: PressEvent) {
              eventHandlers.onResponderMove(event);
              if (onResponderMove != null) {
                onResponderMove(event);
              }
            },
            onResponderRelease(event: PressEvent) {
              eventHandlers.onResponderRelease(event);
              if (onResponderRelease != null) {
                onResponderRelease(event);
              }
            },
            onResponderTerminate(event: PressEvent) {
              eventHandlers.onResponderTerminate(event);
              if (onResponderTerminate != null) {
                onResponderTerminate(event);
              }
            },
            onClick: eventHandlers.onClick,
            onResponderTerminationRequest:
              eventHandlers.onResponderTerminationRequest,
            onStartShouldSetResponder: eventHandlers.onStartShouldSetResponder,
          },
    [
      eventHandlers,
      onResponderGrant,
      onResponderMove,
      onResponderRelease,
      onResponderTerminate,
    ],
  );

  // TODO: Move this processing to the view configuration.
  const selectionColor =
    restProps.selectionColor == null
      ? null
      : processColor(restProps.selectionColor);

  let style = flattenStyle(restProps.style);

<<<<<<< HEAD
  Object.keys(layoutPropMap).forEach(key => {
    if (style && style[key] !== undefined) {
      style[layoutPropMap[key]] = style[key];
      delete style[key];
    }
  });
=======
  let _selectable = restProps.selectable;
  if (style?.userSelect != null) {
    _selectable = userSelectToSelectableMap[style.userSelect];
  }
>>>>>>> 737ce367

  if (__DEV__) {
    if (PressabilityDebug.isEnabled() && onPress != null) {
      style = StyleSheet.compose(restProps.style, {
        color: 'magenta',
      });
    }
  }

  let numberOfLines = restProps.numberOfLines;
  if (numberOfLines != null && !(numberOfLines >= 0)) {
    console.error(
      `'numberOfLines' in <Text> must be a non-negative number, received: ${numberOfLines}. The value will be set to 0.`,
    );
    numberOfLines = 0;
  }

  const hasTextAncestor = useContext(TextAncestor);

  const _accessible = Platform.select({
    ios: accessible !== false,
    default: accessible,
  });

  return hasTextAncestor ? (
    <NativeVirtualText
      {...restProps}
      accessibilityState={_accessibilityState}
      {...eventHandlersForText}
      isHighlighted={isHighlighted}
      isPressable={isPressable}
      selectable={_selectable}
      numberOfLines={numberOfLines}
      selectionColor={selectionColor}
      style={style}
      ref={forwardedRef}
    />
  ) : (
    <TextAncestor.Provider value={true}>
      <NativeText
        {...restProps}
        {...eventHandlersForText}
        disabled={_disabled}
        selectable={_selectable}
        accessible={_accessible}
        accessibilityState={nativeTextAccessibilityState}
        allowFontScaling={allowFontScaling !== false}
        ellipsizeMode={ellipsizeMode ?? 'tail'}
        isHighlighted={isHighlighted}
        numberOfLines={numberOfLines}
        selectionColor={selectionColor}
        style={style}
        ref={forwardedRef}
      />
    </TextAncestor.Provider>
  );
});

const layoutPropMap = {
  marginInlineStart: 'marginStart',
  marginInlineEnd: 'marginEnd',
  marginBlockStart: 'marginTop',
  marginBlockEnd: 'marginBottom',
  marginBlock: 'marginVertical',
  marginInline: 'marginHorizontal',
  paddingInlineStart: 'paddingStart',
  paddingInlineEnd: 'paddingEnd',
  paddingBlockStart: 'paddingTop',
  paddingBlockEnd: 'paddingBottom',
  paddingBlock: 'paddingVertical',
  paddingInline: 'paddingHorizontal',
};

Text.displayName = 'Text';

/**
 * Returns false until the first time `newValue` is true, after which this will
 * always return true. This is necessary to lazily initialize `Pressability` so
 * we do not eagerly create one for every pressable `Text` component.
 */
function useLazyInitialization(newValue: boolean): boolean {
  const [oldValue, setValue] = useState(newValue);
  if (!oldValue && newValue) {
    setValue(newValue);
  }
  return oldValue;
}

const userSelectToSelectableMap = {
  auto: true,
  text: true,
  none: false,
  contain: true,
  all: true,
};

module.exports = Text;<|MERGE_RESOLUTION|>--- conflicted
+++ resolved
@@ -169,19 +169,17 @@
 
   let style = flattenStyle(restProps.style);
 
-<<<<<<< HEAD
+  let _selectable = restProps.selectable;
+  if (style?.userSelect != null) {
+    _selectable = userSelectToSelectableMap[style.userSelect];
+  }
+
   Object.keys(layoutPropMap).forEach(key => {
     if (style && style[key] !== undefined) {
       style[layoutPropMap[key]] = style[key];
       delete style[key];
     }
   });
-=======
-  let _selectable = restProps.selectable;
-  if (style?.userSelect != null) {
-    _selectable = userSelectToSelectableMap[style.userSelect];
-  }
->>>>>>> 737ce367
 
   if (__DEV__) {
     if (PressabilityDebug.isEnabled() && onPress != null) {
