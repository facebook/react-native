/**
 * Copyright (c) Facebook, Inc. and its affiliates.
 *
 * This source code is licensed under the MIT license found in the
 * LICENSE file in the root directory of this source tree.
 *
 * @flow
 * @format
 */

'use strict';

import {NativeText, NativeVirtualText} from './TextNativeComponent';

const DeprecatedTextPropTypes = require('../DeprecatedPropTypes/DeprecatedTextPropTypes');
const React = require('react');
const TextAncestor = require('./TextAncestor');
const Touchable = require('../Components/Touchable/Touchable');

const nullthrows = require('nullthrows');
const processColor = require('../StyleSheet/processColor');

import type {PressEvent} from '../Types/CoreEventTypes';
import type {HostComponent} from '../Renderer/shims/ReactNativeTypes';
import type {PressRetentionOffset, TextProps} from './TextProps';

type ResponseHandlers = $ReadOnly<{|
  onStartShouldSetResponder: () => boolean,
  onResponderGrant: (event: PressEvent) => void,
  onResponderMove: (event: PressEvent) => void,
  onResponderRelease: (event: PressEvent) => void,
  onResponderTerminate: (event: PressEvent) => void,
  onResponderTerminationRequest: () => boolean,
|}>;

type Props = $ReadOnly<{|
  ...TextProps,
  forwardedRef: ?React.Ref<typeof NativeText | typeof NativeVirtualText>,
|}>;

type State = {|
  touchable: {|
    touchState: ?string,
    responderID: ?number,
  |},
  isHighlighted: boolean,
  createResponderHandlers: () => ResponseHandlers,
  responseHandlers: ?ResponseHandlers,
|};

const PRESS_RECT_OFFSET = {top: 20, left: 20, right: 20, bottom: 30};

<<<<<<< HEAD
const viewConfig = {
  validAttributes: {
    ...ReactNativeViewAttributes.UIView,
    isHighlighted: true,
    numberOfLines: true,
    ellipsizeMode: true,
    allowFontScaling: true,
    maxFontSizeMultiplier: true,
    disabled: true,
    selectable: true,
    selectionColor: true,
    adjustsFontSizeToFit: true,
    minimumFontScale: true,
    textBreakStrategy: true,
    onTextLayout: true,
    onInlineViewLayout: true,
    dataDetectorType: true,
    tooltip: true,
    android_hyphenationFrequency: true,
  },
  directEventTypes: {
    topTextLayout: {
      registrationName: 'onTextLayout',
    },
    topInlineViewLayout: {
      registrationName: 'onInlineViewLayout',
    },
  },
  uiViewClassName: 'RCTText',
};

=======
>>>>>>> 06ce6435
/**
 * A React component for displaying text.
 *
 * See https://reactnative.dev/docs/text.html
 */
class TouchableText extends React.Component<Props, State> {
  static defaultProps = {
    accessible: true,
    allowFontScaling: true,
    ellipsizeMode: 'tail',
  };

  touchableGetPressRectOffset: ?() => PressRetentionOffset;
  touchableHandleActivePressIn: ?() => void;
  touchableHandleActivePressOut: ?() => void;
  touchableHandleLongPress: ?(event: PressEvent) => void;
  touchableHandlePress: ?(event: PressEvent) => void;
  touchableHandleResponderGrant: ?(event: PressEvent) => void;
  touchableHandleResponderMove: ?(event: PressEvent) => void;
  touchableHandleResponderRelease: ?(event: PressEvent) => void;
  touchableHandleResponderTerminate: ?(event: PressEvent) => void;
  touchableHandleResponderTerminationRequest: ?() => boolean;

  state = {
    ...Touchable.Mixin.touchableGetInitialState(),
    isHighlighted: false,
    createResponderHandlers: this._createResponseHandlers.bind(this),
    responseHandlers: null,
  };

  static getDerivedStateFromProps(
    nextProps: Props,
    prevState: State,
  ): $Shape<State> | null {
    return prevState.responseHandlers == null && isTouchable(nextProps)
      ? {
          responseHandlers: prevState.createResponderHandlers(),
        }
      : null;
  }

  render(): React.Node {
    let {forwardedRef, selectionColor, ...props} = this.props;
    if (isTouchable(this.props)) {
      props = {
        ...props,
        ...this.state.responseHandlers,
        isHighlighted: this.state.isHighlighted,
      };
    }
    if (selectionColor != null) {
      props = {
        ...props,
        selectionColor: processColor(selectionColor),
      };
    }
    if (__DEV__) {
      if (Touchable.TOUCH_TARGET_DEBUG && props.onPress != null) {
        props = {
          ...props,
          style: [props.style, {color: 'magenta'}],
        };
      }
    }
    return (
      <TextAncestor.Consumer>
        {hasTextAncestor =>
          hasTextAncestor ? (
            // $FlowFixMe[prop-missing] For the `onClick` workaround.
            <NativeVirtualText
              {...props}
              // This is used on Android to call a nested Text component's press handler from the context menu.
              // TODO T75145059 Clean this up once Text is migrated off of Touchable
              onClick={props.onPress}
              ref={forwardedRef}
            />
          ) : (
            <TextAncestor.Provider value={true}>
              <NativeText {...props} ref={forwardedRef} />
            </TextAncestor.Provider>
          )
        }
      </TextAncestor.Consumer>
    );
  }

  _createResponseHandlers(): ResponseHandlers {
    return {
      onStartShouldSetResponder: (): boolean => {
        const {onStartShouldSetResponder} = this.props;
        const shouldSetResponder =
          (onStartShouldSetResponder == null
            ? false
            : onStartShouldSetResponder()) || isTouchable(this.props);

        if (shouldSetResponder) {
          this._attachTouchHandlers();
        }
        return shouldSetResponder;
      },
      onResponderGrant: (event: PressEvent): void => {
        nullthrows(this.touchableHandleResponderGrant)(event);
        if (this.props.onResponderGrant != null) {
          this.props.onResponderGrant.call(this, event);
        }
      },
      onResponderMove: (event: PressEvent): void => {
        nullthrows(this.touchableHandleResponderMove)(event);
        if (this.props.onResponderMove != null) {
          this.props.onResponderMove.call(this, event);
        }
      },
      onResponderRelease: (event: PressEvent): void => {
        nullthrows(this.touchableHandleResponderRelease)(event);
        if (this.props.onResponderRelease != null) {
          this.props.onResponderRelease.call(this, event);
        }
      },
      onResponderTerminate: (event: PressEvent): void => {
        nullthrows(this.touchableHandleResponderTerminate)(event);
        if (this.props.onResponderTerminate != null) {
          this.props.onResponderTerminate.call(this, event);
        }
      },
      onResponderTerminationRequest: (): boolean => {
        const {onResponderTerminationRequest} = this.props;
        if (!nullthrows(this.touchableHandleResponderTerminationRequest)()) {
          return false;
        }
        if (onResponderTerminationRequest == null) {
          return true;
        }
        return onResponderTerminationRequest();
      },
    };
  }

  /**
   * Lazily attaches Touchable.Mixin handlers.
   */
  _attachTouchHandlers(): void {
    if (this.touchableGetPressRectOffset != null) {
      return;
    }
    for (const key in Touchable.Mixin) {
      if (typeof Touchable.Mixin[key] === 'function') {
        (this: any)[key] = Touchable.Mixin[key].bind(this);
      }
    }
    this.touchableHandleActivePressIn = (): void => {
      if (!this.props.suppressHighlighting && isTouchable(this.props)) {
        this.setState({isHighlighted: true});
      }
    };
    this.touchableHandleActivePressOut = (): void => {
      if (!this.props.suppressHighlighting && isTouchable(this.props)) {
        this.setState({isHighlighted: false});
      }
    };
    this.touchableHandlePress = (event: PressEvent): void => {
      if (this.props.onPress != null) {
        this.props.onPress(event);
      }
    };
    this.touchableHandleLongPress = (event: PressEvent): void => {
      if (this.props.onLongPress != null) {
        this.props.onLongPress(event);
      }
    };
    this.touchableGetPressRectOffset = (): PressRetentionOffset =>
      this.props.pressRetentionOffset == null
        ? PRESS_RECT_OFFSET
        : this.props.pressRetentionOffset;
  }
}

const isTouchable = (props: Props): boolean =>
  props.onPress != null ||
  props.onLongPress != null ||
  props.onStartShouldSetResponder != null;

const Text = (
  props: TextProps,
  forwardedRef: ?React.Ref<typeof NativeText | typeof NativeVirtualText>,
) => {
  return <TouchableText {...props} forwardedRef={forwardedRef} />;
};
const TextToExport = React.forwardRef(Text);
TextToExport.displayName = 'Text';

// TODO: Deprecate this.
/* $FlowFixMe(>=0.89.0 site=react_native_fb) This comment suppresses an error
 * found when Flow v0.89 was deployed. To see the error, delete this comment
 * and run Flow. */
TextToExport.propTypes = DeprecatedTextPropTypes;

type TextStatics = $ReadOnly<{|
  propTypes: typeof DeprecatedTextPropTypes,
|}>;

module.exports = ((TextToExport: any): React.AbstractComponent<
  TextProps,
  React.ElementRef<HostComponent<TextProps>>,
> &
  TextStatics);<|MERGE_RESOLUTION|>--- conflicted
+++ resolved
@@ -50,40 +50,6 @@
 
 const PRESS_RECT_OFFSET = {top: 20, left: 20, right: 20, bottom: 30};
 
-<<<<<<< HEAD
-const viewConfig = {
-  validAttributes: {
-    ...ReactNativeViewAttributes.UIView,
-    isHighlighted: true,
-    numberOfLines: true,
-    ellipsizeMode: true,
-    allowFontScaling: true,
-    maxFontSizeMultiplier: true,
-    disabled: true,
-    selectable: true,
-    selectionColor: true,
-    adjustsFontSizeToFit: true,
-    minimumFontScale: true,
-    textBreakStrategy: true,
-    onTextLayout: true,
-    onInlineViewLayout: true,
-    dataDetectorType: true,
-    tooltip: true,
-    android_hyphenationFrequency: true,
-  },
-  directEventTypes: {
-    topTextLayout: {
-      registrationName: 'onTextLayout',
-    },
-    topInlineViewLayout: {
-      registrationName: 'onInlineViewLayout',
-    },
-  },
-  uiViewClassName: 'RCTText',
-};
-
-=======
->>>>>>> 06ce6435
 /**
  * A React component for displaying text.
  *
