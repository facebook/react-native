/**
 * Copyright (c) Facebook, Inc. and its affiliates.
 *
 * This source code is licensed under the MIT license found in the
 * LICENSE file in the root directory of this source tree.
 */

<<<<<<< HEAD
#import <React/RCTUIKit.h> // TODO(macOS ISS#2323203)
=======
#import <React/RCTComponent.h>

#import <UIKit/UIKit.h>
>>>>>>> 7da86428

NS_ASSUME_NONNULL_BEGIN

@interface RCTTextView : UIView

@property (nonatomic, assign) BOOL selectable;

- (void)setTextStorage:(NSTextStorage *)textStorage
          contentFrame:(CGRect)contentFrame
       descendantViews:(NSArray<UIView *> *)descendantViews;

@end

NS_ASSUME_NONNULL_END<|MERGE_RESOLUTION|>--- conflicted
+++ resolved
@@ -5,13 +5,9 @@
  * LICENSE file in the root directory of this source tree.
  */
 
-<<<<<<< HEAD
-#import <React/RCTUIKit.h> // TODO(macOS ISS#2323203)
-=======
 #import <React/RCTComponent.h>
 
-#import <UIKit/UIKit.h>
->>>>>>> 7da86428
+#import <React/RCTUIKit.h> // TODO(macOS ISS#2323203)
 
 NS_ASSUME_NONNULL_BEGIN
 
