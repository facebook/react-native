/*
 * Copyright (c) Facebook, Inc. and its affiliates.
 *
 * This source code is licensed under the MIT license found in the
 * LICENSE file in the root directory of this source tree.
 */

#import <React/RCTTextView.h>

#if !TARGET_OS_OSX // TODO(macOS GH#774)
#import <MobileCoreServices/UTCoreTypes.h>
#else
#import <Quartz/Quartz.h> // TODO(macOS GH#774) for CATiledLayer
#endif // TODO(macOS GH#774)

#import <React/RCTAssert.h> // TODO(macOS GH#774)
#import <React/RCTUtils.h>
#import <React/UIView+React.h>
#import <React/RCTFocusChangeEvent.h> // TODO(OSS Candidate ISS#2710739)

#import <React/RCTTextShadowView.h>

#import <QuartzCore/QuartzCore.h> // TODO(macOS GH#774)

@implementation RCTTextView
{
  CAShapeLayer *_highlightLayer;
#if !TARGET_OS_OSX // TODO(macOS GH#774)
  UILongPressGestureRecognizer *_longPressGestureRecognizer;
#else // [TODO(macOS GH#774)
  NSString * _accessibilityLabel;
#endif // ]TODO(macOS GH#774)

  RCTEventDispatcher *_eventDispatcher; // TODO(OSS Candidate ISS#2710739)
  NSArray<RCTUIView *> *_Nullable _descendantViews; // TODO(macOS ISS#3536887)
  NSTextStorage *_Nullable _textStorage;
  CGRect _contentFrame;
}

// [TODO(OSS Candidate ISS#2710739)
- (instancetype)initWithEventDispatcher:(RCTEventDispatcher *)eventDispatcher
{
  if ((self = [self initWithFrame:CGRectZero])) {
    _eventDispatcher = eventDispatcher;
  }
  return self;
}
// ]TODO(OSS Candidate ISS#2710739)

- (instancetype)initWithFrame:(CGRect)frame
{
  if (self = [super initWithFrame:frame]) {
#if !TARGET_OS_OSX // TODO(macOS GH#774)
    self.isAccessibilityElement = YES;
    self.accessibilityTraits |= UIAccessibilityTraitStaticText;
#else // [TODO(macOS GH#774)
    self.accessibilityRole = NSAccessibilityStaticTextRole;
#endif // ]TODO(macOS GH#774)
    self.opaque = NO;
    RCTUIViewSetContentModeRedraw(self); // TODO(macOS GH#774) and TODO(macOS ISS#3536887)
  }
  return self;
}

#if TARGET_OS_OSX // [TODO(macOS GH#774)
- (void)dealloc
{
  [self removeAllTextStorageLayoutManagers];
}

- (void)removeAllTextStorageLayoutManagers
{
  // On macOS AppKit can throw an uncaught exception
  // (-[NSConcretePointerArray pointerAtIndex:]: attempt to access pointer at index ...)
  // during the dealloc of NSLayoutManager.  The _textStorage and its
  // associated NSLayoutManager dealloc later in an autorelease pool.
  // Manually removing the layout managers from _textStorage prior to release
  // works around this issue in AppKit.
  NSArray<NSLayoutManager *> *managers = [[_textStorage layoutManagers] copy];
  for (NSLayoutManager *manager in managers) {
    [_textStorage removeLayoutManager:manager];
  }
}

- (BOOL)canBecomeKeyView
{
	// RCTText should not get any keyboard focus unless its `selectable` prop is true
	return _selectable;
}

- (BOOL)enableFocusRing
{
  return _selectable;
}

- (void)drawFocusRingMask {
  if ([self enableFocusRing]) {
    NSRectFill([self bounds]);
  }
}

- (NSRect)focusRingMaskBounds {
  return [self bounds];
}
#endif // ]TODO(macOS GH#774)

- (NSString *)description
{
  NSString *superDescription = super.description;
  NSRange semicolonRange = [superDescription rangeOfString:@";"];
  NSString *replacement = [NSString stringWithFormat:@"; reactTag: %@; text: %@", self.reactTag, _textStorage.string];
  return [superDescription stringByReplacingCharactersInRange:semicolonRange withString:replacement];
}

- (void)setSelectable:(BOOL)selectable
{
  if (_selectable == selectable) {
    return;
  }

  _selectable = selectable;

#if !TARGET_OS_OSX // TODO(macOS GH#774)
  if (_selectable) {
    [self enableContextMenu];
  }
  else {
    [self disableContextMenu];
  }
#endif // TODO(macOS GH#774)
}

#if !TARGET_OS_OSX // TODO(macOS GH#774)
- (void)reactSetFrame:(CGRect)frame
{
  // Text looks super weird if its frame is animated.
  // This disables the frame animation, without affecting opacity, etc.
  [UIView performWithoutAnimation:^{
    [super reactSetFrame:frame];
  }];
}
#endif // TODO(macOS GH#774)

- (void)didUpdateReactSubviews
{
  // Do nothing, as subviews are managed by `setTextStorage:` method
}

- (void)setTextStorage:(NSTextStorage *)textStorage
          contentFrame:(CGRect)contentFrame
       descendantViews:(NSArray<RCTUIView *> *)descendantViews // TODO(macOS ISS#3536887)
{
#if TARGET_OS_OSX // [TODO(macOS GH#774)
  [self removeAllTextStorageLayoutManagers];
#endif // ]TODO(macOS GH#774)

  _textStorage = textStorage;
  _contentFrame = contentFrame;

  // FIXME: Optimize this.
  for (RCTUIView *view in _descendantViews) { // TODO(macOS ISS#3536887)
    [view removeFromSuperview];
  }

  _descendantViews = descendantViews;

  for (RCTUIView *view in descendantViews) { // TODO(macOS ISS#3536887)
    [self addSubview:view];
  }

  [self setNeedsDisplay];
}

- (void)drawRect:(CGRect)rect
{
  [super drawRect:rect];
  if (!_textStorage) {
    return;
  }


  NSLayoutManager *layoutManager = _textStorage.layoutManagers.firstObject;
  NSTextContainer *textContainer = layoutManager.textContainers.firstObject;

#if TARGET_OS_MACCATALYST
  CGContextRef context = UIGraphicsGetCurrentContext();
  CGContextSaveGState(context);
  // NSLayoutManager tries to draw text with sub-pixel anti-aliasing by default on
  // macOS, but rendering SPAA onto a transparent background produces poor results.
  // CATextLayer disables font smoothing by default now on macOS; we follow suit.
  CGContextSetShouldSmoothFonts(context, NO);
#endif
  
  NSRange glyphRange = [layoutManager glyphRangeForTextContainer:textContainer];
  NSRange characterRange = [layoutManager characterRangeForGlyphRange:glyphRange
                                                     actualGlyphRange:NULL];
  // [TODO(OSS Candidate ISS#2710739)
  [_textStorage enumerateAttribute:RCTTextAttributesFontSmoothingAttributeName
                           inRange:characterRange
                           options:0
                        usingBlock:
    ^(NSNumber *value, NSRange range, __unused BOOL *stop) {
    RCTFontSmoothing smoothing = value.integerValue;
    if (smoothing == RCTFontSmoothingAuto) {
      smoothing = [RCTTextAttributes fontSmoothingDefault];
    }
    CGContextRef context = UIGraphicsGetCurrentContext();
    CGContextSaveGState(context);
    switch (smoothing) {
      case RCTFontSmoothingNone:
        CGContextSetShouldAntialias(context, false);
        break;
      case RCTFontSmoothingAntialiased:
        CGContextSetAllowsFontSmoothing(context, false);
        CGContextSetShouldSmoothFonts(context, false);
        break;
      case RCTFontSmoothingAuto:
      case RCTFontSmoothingSubpixelAntialiased:
        break;
    }
    NSRange subGlyphRange = [layoutManager glyphRangeForCharacterRange:range actualCharacterRange:nil];
    [layoutManager drawBackgroundForGlyphRange:subGlyphRange atPoint:_contentFrame.origin];
    [layoutManager drawGlyphsForGlyphRange:subGlyphRange atPoint:_contentFrame.origin];
    CGContextRestoreGState(context);
  }];
  // ]TODO(OSS Candidate ISS#2710739)

  __block UIBezierPath *highlightPath = nil;
  [_textStorage enumerateAttribute:RCTTextAttributesIsHighlightedAttributeName
                           inRange:characterRange
                           options:0
                        usingBlock:
    ^(NSNumber *value, NSRange range, __unused BOOL *stop) {
      if (!value.boolValue) {
        return;
      }

      [layoutManager enumerateEnclosingRectsForGlyphRange:range
                                 withinSelectedGlyphRange:range
                                          inTextContainer:textContainer
                                               usingBlock:
        ^(CGRect enclosingRect, __unused BOOL *anotherStop) {
#if !TARGET_OS_OSX // TODO(macOS ISS#3536887)
        UIBezierPath *path = [UIBezierPath bezierPathWithRoundedRect:CGRectInset(enclosingRect, -2, -2) cornerRadius:2];
#else // TODO(macOS ISS#3536887)
        NSBezierPath *path = [NSBezierPath bezierPathWithRoundedRect:CGRectInset(enclosingRect, -2, -2) xRadius:2 yRadius:2];
#endif // TODO(macOS ISS#3536887)
          if (highlightPath) {
            UIBezierPathAppendPath(highlightPath, path); // TODO(macOS GH#774)
          } else {
            highlightPath = path;
          }
        }
      ];
  }];

  if (highlightPath) {
    if (!_highlightLayer) {
      _highlightLayer = [CAShapeLayer layer];
      _highlightLayer.fillColor = [RCTUIColor colorWithWhite:0 alpha:0.25].CGColor; // TODO(OSS Candidate ISS#2710739)
      [self.layer addSublayer:_highlightLayer];
    }
    _highlightLayer.position = _contentFrame.origin;
    _highlightLayer.path = UIBezierPathCreateCGPathRef(highlightPath); // TODO(macOS GH#774)
  } else {
    [_highlightLayer removeFromSuperlayer];
    _highlightLayer = nil;
  }
  
#if TARGET_OS_MACCATALYST
  CGContextRestoreGState(context);
#endif
}


- (NSNumber *)reactTagAtPoint:(CGPoint)point
{
  NSNumber *reactTag = self.reactTag;

  CGFloat fraction;
  NSLayoutManager *layoutManager = _textStorage.layoutManagers.firstObject;
  NSTextContainer *textContainer = layoutManager.textContainers.firstObject;
  NSUInteger characterIndex = [layoutManager characterIndexForPoint:point
                                                    inTextContainer:textContainer
                           fractionOfDistanceBetweenInsertionPoints:&fraction];

  // If the point is not before (fraction == 0.0) the first character and not
  // after (fraction == 1.0) the last character, then the attribute is valid.
  if (_textStorage.length > 0 && (fraction > 0 || characterIndex > 0) && (fraction < 1 || characterIndex < _textStorage.length - 1)) {
    reactTag = [_textStorage attribute:RCTTextAttributesTagAttributeName atIndex:characterIndex effectiveRange:NULL];
  }

  return reactTag;
}

- (void)didMoveToWindow
{
  [super didMoveToWindow];

  if (!self.window) {
    self.layer.contents = nil;
    if (_highlightLayer) {
      [_highlightLayer removeFromSuperlayer];
      _highlightLayer = nil;
    }
  } else if (_textStorage) {
    [self setNeedsDisplay];
  }
}

#pragma mark - Accessibility

#if TARGET_OS_OSX // [TODO(macOS GH#774)

// This code is here to cover for a mismatch in the what accessibilityLabels and accessibilityValues mean in iOS versus macOS.
// In macOS a text element will always read its accessibilityValue, but will only read it's accessibilityLabel if it's value is set.
// In iOS a text element will only read it's accessibilityValue if it has no accessibilityLabel, and will always read its accessibilityLabel.
// This code replicates the expected behavior in macOS by:
// 1) Setting the accessibilityValue = the react-native accessibilityLabel prop if one exists and setting it equal to the text's contents otherwise.
// 2) Making sure that its accessibilityLabel is always nil, so that it doesn't read out the label twice.

- (void)setAccessibilityLabel:(NSString *)label
{
  _accessibilityLabel = [label copy];
}

- (NSString *)accessibilityValue
{
  if (_accessibilityLabel) {
    return _accessibilityLabel;
  }
  return _textStorage.string;
}
#else // ]TODO(macOS GH#774)
- (NSString *)accessibilityLabel
{
  NSString *superAccessibilityLabel = [super accessibilityLabel];
  if (superAccessibilityLabel) {
    return superAccessibilityLabel;
  }
  return _textStorage.string;
}
#endif // TODO(macOS GH#774)

#pragma mark - Context Menu

#if !TARGET_OS_OSX // TODO(macOS GH#774)
- (void)enableContextMenu
{
  _longPressGestureRecognizer = [[UILongPressGestureRecognizer alloc] initWithTarget:self action:@selector(handleLongPress:)];
  [self addGestureRecognizer:_longPressGestureRecognizer];
}

- (void)disableContextMenu
{
  [self removeGestureRecognizer:_longPressGestureRecognizer];
  _longPressGestureRecognizer = nil;
}

- (void)handleLongPress:(UILongPressGestureRecognizer *)gesture
{
  // TODO: Adopt showMenuFromRect (necessary for UIKitForMac)
#if !TARGET_OS_UIKITFORMAC
  UIMenuController *menuController = [UIMenuController sharedMenuController];

  if (menuController.isMenuVisible) {
    return;
  }

  if (!self.isFirstResponder) {
    [self becomeFirstResponder];
  }

  [menuController setTargetRect:self.bounds inView:self];
  [menuController setMenuVisible:YES animated:YES];
#endif
}
#else // [TODO(macOS GH#774)

- (void)rightMouseDown:(NSEvent *)event
{
  if (_selectable == NO) {
    [super rightMouseDown:event];
    return;
  }
  NSText *fieldEditor = [self.window fieldEditor:YES forObject:self];
  NSMenu *fieldEditorMenu = [fieldEditor menuForEvent:event];

  RCTAssert(fieldEditorMenu, @"Unable to obtain fieldEditor's context menu");

  if (fieldEditorMenu) {
    NSMenu *menu = [[NSMenu alloc] initWithTitle:@""];

    for (NSMenuItem *fieldEditorMenuItem in fieldEditorMenu.itemArray) {
      if (fieldEditorMenuItem.action == @selector(copy:)) {
        NSMenuItem *item = [fieldEditorMenuItem copy];

        item.target = self;
        [menu addItem:item];

        break;
      }
    }

    RCTAssert(menu.numberOfItems > 0, @"Unable to create context menu with \"Copy\" item");

    if (menu.numberOfItems > 0) {
      [NSMenu popUpContextMenu:menu withEvent:event forView:self];
    }
  }
}

- (BOOL)becomeFirstResponder
{
  if (![super becomeFirstResponder]) {
    return NO;
  }

  // If we've gained focus, notify listeners
  [_eventDispatcher sendEvent:[RCTFocusChangeEvent focusEventWithReactTag:self.reactTag]];

  return YES;
}

- (BOOL)resignFirstResponder
{
  if (![super resignFirstResponder]) {
    return NO;
  }

  // If we've lost focus, notify listeners
  [_eventDispatcher sendEvent:[RCTFocusChangeEvent blurEventWithReactTag:self.reactTag]];

  return YES;
}

#endif // ]TODO(macOS GH#774)

- (BOOL)canBecomeFirstResponder
{
  return _selectable;
}

#if !TARGET_OS_OSX // TODO(macOS GH#774)
- (BOOL)canPerformAction:(SEL)action withSender:(id)sender
{
  if (_selectable && action == @selector(copy:)) {
    return YES;
  }

  return [self.nextResponder canPerformAction:action withSender:sender];
}
#endif // TODO(macOS GH#774)

- (void)copy:(id)sender
{
  NSAttributedString *attributedText = _textStorage;

  NSData *rtf = [attributedText dataFromRange:NSMakeRange(0, attributedText.length)
                           documentAttributes:@{NSDocumentTypeDocumentAttribute: NSRTFDTextDocumentType}
                                        error:nil];
#if TARGET_OS_IPHONE // TODO(macOS GH#774)
  NSMutableDictionary *item = [NSMutableDictionary new]; // TODO(macOS GH#774)

  if (rtf) {
    [item setObject:rtf forKey:(id)kUTTypeFlatRTFD];
  }

  [item setObject:attributedText.string forKey:(id)kUTTypeUTF8PlainText];

  UIPasteboard *pasteboard = [UIPasteboard generalPasteboard];
  pasteboard.items = @[item];
<<<<<<< HEAD
#elif TARGET_OS_OSX // TODO(macOS GH#774)
  NSPasteboard *pasteboard = [NSPasteboard generalPasteboard];
  [pasteboard clearContents];
  [pasteboard writeObjects:[NSArray arrayWithObjects:attributedText.string, rtf, nil]];
#endif // TODO(macOS GH#774)
#endif
=======
>>>>>>> 21603775
}

@end<|MERGE_RESOLUTION|>--- conflicted
+++ resolved
@@ -470,15 +470,11 @@
 
   UIPasteboard *pasteboard = [UIPasteboard generalPasteboard];
   pasteboard.items = @[item];
-<<<<<<< HEAD
 #elif TARGET_OS_OSX // TODO(macOS GH#774)
   NSPasteboard *pasteboard = [NSPasteboard generalPasteboard];
   [pasteboard clearContents];
   [pasteboard writeObjects:[NSArray arrayWithObjects:attributedText.string, rtf, nil]];
 #endif // TODO(macOS GH#774)
-#endif
-=======
->>>>>>> 21603775
 }
 
 @end