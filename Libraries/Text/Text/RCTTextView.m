/**
 * Copyright (c) Facebook, Inc. and its affiliates.
 *
 * This source code is licensed under the MIT license found in the
 * LICENSE file in the root directory of this source tree.
 */

#import "RCTTextView.h"

#if !TARGET_OS_OSX // TODO(macOS ISS#2323203)
#import <MobileCoreServices/UTCoreTypes.h>
#else
#import <Quartz/Quartz.h> // TODO(macOS ISS#2323203) for CATiledLayer
#endif // TODO(macOS ISS#2323203)

#import <React/RCTAssert.h> // TODO(macOS ISS#2323203)
#import <React/RCTUtils.h>
#import <React/UIView+React.h>

#import "RCTTextShadowView.h"
#import "RCTTextRenderer.h"

@interface RCTTextTiledLayer : CATiledLayer

@end

@implementation RCTTextTiledLayer

+ (CFTimeInterval)fadeDuration
{
  return 0.05;
}

@end

#import <QuartzCore/QuartzCore.h> // TODO(macOS ISS#2323203)

@implementation RCTTextView
{
#if !TARGET_OS_OSX // TODO(macOS ISS#2323203)
  UILongPressGestureRecognizer *_longPressGestureRecognizer;
#endif // TODO(macOS ISS#2323203)

  NSArray<RCTUIView *> *_Nullable _descendantViews; // TODO(macOS ISS#3536887)
  NSTextStorage *_Nullable _textStorage;
  CGRect _contentFrame;
  RCTTextRenderer *_renderer;
  // For small amount of text avoid the overhead of CATiledLayer and
  // make render text synchronously. For large amount of text, use
  // CATiledLayer to chunk text rendering and avoid linear memory
  // usage.
  CALayer *_Nullable _syncLayer;
  RCTTextTiledLayer *_Nullable _asyncTiledLayer;
  CAShapeLayer *_highlightLayer;
}

- (instancetype)initWithFrame:(CGRect)frame
{
  if (self = [super initWithFrame:frame]) {
#if !TARGET_OS_OSX // TODO(macOS ISS#2323203)
    self.isAccessibilityElement = YES;
    self.accessibilityTraits |= UIAccessibilityTraitStaticText;
#else // [TODO(macOS ISS#2323203)
    self.accessibilityRole = NSAccessibilityStaticTextRole;
#endif // ]TODO(macOS ISS#2323203)
    self.opaque = NO;
    RCTUIViewSetContentModeRedraw(self); // TODO(macOS ISS#2323203) and TODO(macOS ISS#3536887)
    _renderer = [RCTTextRenderer new];
  }
  return self;
}

#if TARGET_OS_OSX // [TODO(macOS ISS#2323203)
- (BOOL)canBecomeKeyView
{
	// RCTText should not get any keyboard focus unless its `selectable` prop is true
	return _selectable;
}

- (BOOL)enableFocusRing
{
  return _selectable;
}

- (void)drawFocusRingMask {
  if ([self enableFocusRing]) {
    NSRectFill([self bounds]);
  }
}

- (NSRect)focusRingMaskBounds {
  return [self bounds];
}
#endif // ]TODO(macOS ISS#2323203)

- (NSString *)description
{
  NSString *superDescription = super.description;
  NSRange semicolonRange = [superDescription rangeOfString:@";"];
  NSString *replacement = [NSString stringWithFormat:@"; reactTag: %@; text: %@", self.reactTag, _textStorage.string];
  return [superDescription stringByReplacingCharactersInRange:semicolonRange withString:replacement];
}

- (void)setSelectable:(BOOL)selectable
{
  if (_selectable == selectable) {
    return;
  }

  _selectable = selectable;

#if !TARGET_OS_OSX // TODO(macOS ISS#2323203)
  if (_selectable) {
    [self enableContextMenu];
  }
  else {
    [self disableContextMenu];
  }
#endif // TODO(macOS ISS#2323203)
}

#if !TARGET_OS_OSX // TODO(macOS ISS#2323203)
- (void)reactSetFrame:(CGRect)frame
{
  // Text looks super weird if its frame is animated.
  // This disables the frame animation, without affecting opacity, etc.
  [UIView performWithoutAnimation:^{
    [super reactSetFrame:frame];
    [self configureLayer];
  }];
}
#endif // TODO(macOS ISS#2323203)

- (void)didUpdateReactSubviews
{
  // Do nothing, as subviews are managed by `setTextStorage:` method
}

- (void)setTextStorage:(NSTextStorage *)textStorage
          contentFrame:(CGRect)contentFrame
       descendantViews:(NSArray<RCTUIView *> *)descendantViews // TODO(macOS ISS#3536887)
{
#if TARGET_OS_OSX // [TODO(macOS ISS#2323203)
  // On macOS when a large number of flex layouts are being performed, such
  // as when a window is being resized, AppKit can throw an uncaught exception
  // (-[NSConcretePointerArray pointerAtIndex:]: attempt to access pointer at index ...)
  // during the dealloc of NSLayoutManager.  The _textStorage and its
  // associated NSLayoutManager dealloc later in an autorelease pool.
  // Manually removing the layout manager from _textStorage prior to release
  // works around this issue in AppKit.
  NSArray<NSLayoutManager *> *managers = [_textStorage layoutManagers];
  for (NSLayoutManager *manager in managers) {
    [_textStorage removeLayoutManager:manager];
  }
#endif // ]TODO(macOS ISS#2323203)

  _textStorage = textStorage;
  _contentFrame = contentFrame;

  // FIXME: Optimize this.
  for (RCTUIView *view in _descendantViews) { // TODO(macOS ISS#3536887)
    [view removeFromSuperview];
  }

  _descendantViews = descendantViews;

  for (RCTUIView *view in descendantViews) { // TODO(macOS ISS#3536887)
    [self addSubview:view];
  }

  [_renderer setTextStorage:textStorage contentFrame:contentFrame];
  [self configureLayer];
  [self setCurrentLayerNeedsDisplay];
}

- (void)configureLayer
{
<<<<<<< HEAD
=======
// [TODO(OSS Candidate ISS#2710739): for macOS and iOS dark mode
  [super drawRect:rect];
// ]TODO(OSS Candidate ISS#2710739)
>>>>>>> ffdf6bf9
  if (!_textStorage) {
    return;
  }

  CALayer *currentLayer;

#if !TARGET_OS_OSX // TODO(macOS ISS#2323203)
  CGSize screenSize = RCTScreenSize();
#else
  CGSize screenSize = [[NSScreen mainScreen] frame].size;
#endif // TODO(macOS ISS#2323203)
  CGFloat textViewTileSize =  MAX(screenSize.width, screenSize.height) * 1.5;

  if (self.frame.size.width > textViewTileSize || self.frame.size.height > textViewTileSize) {
    // Cleanup sync layer
    if (_syncLayer != nil) {
      _syncLayer.delegate = nil;
      [_syncLayer removeFromSuperlayer];
      _syncLayer = nil;
    }

    if (_asyncTiledLayer == nil) {
      RCTTextTiledLayer *layer = [RCTTextTiledLayer layer];
      layer.delegate = _renderer;
#if !TARGET_OS_OSX // TODO(macOS ISS#2323203)
      layer.contentsScale = RCTScreenScale();
#else
      layer.contentsScale = 1.0;
#endif // TODO(macOS ISS#2323203)
      layer.tileSize = CGSizeMake(textViewTileSize, textViewTileSize);
      _asyncTiledLayer = layer;
      [self.layer addSublayer:layer];
      [layer setNeedsDisplay];
    }
    _asyncTiledLayer.frame = self.bounds;
    currentLayer = _asyncTiledLayer;
  } else {
    // Cleanup async tiled layer
    if (_asyncTiledLayer != nil) {
      _asyncTiledLayer.delegate = nil;
      [_asyncTiledLayer removeFromSuperlayer];
      _asyncTiledLayer = nil;
    }

    if (_syncLayer == nil) {
      CALayer *layer = [CALayer layer];
      layer.delegate = _renderer;
#if !TARGET_OS_OSX // TODO(macOS ISS#2323203)
      layer.contentsScale = RCTScreenScale();
#else
      layer.contentsScale = 1.0;
#endif // TODO(macOS ISS#2323203)
      _syncLayer = layer;
      [self.layer addSublayer:layer];
      [layer setNeedsDisplay];
    }
    _syncLayer.frame = self.bounds;
    currentLayer = _syncLayer;
  }

  NSLayoutManager *layoutManager = _textStorage.layoutManagers.firstObject;
  NSTextContainer *textContainer = layoutManager.textContainers.firstObject;
  NSRange glyphRange =
    [layoutManager glyphRangeForTextContainer:textContainer];

  __block UIBezierPath *highlightPath = nil;
  NSRange characterRange = [layoutManager characterRangeForGlyphRange:glyphRange
                                                     actualGlyphRange:NULL];

  [_textStorage enumerateAttribute:RCTTextAttributesIsHighlightedAttributeName
                           inRange:characterRange
                           options:0
                        usingBlock:
   ^(NSNumber *value, NSRange range, __unused BOOL *stop) {
     if (!value.boolValue) {
       return;
     }

     [layoutManager enumerateEnclosingRectsForGlyphRange:range
                                withinSelectedGlyphRange:range
                                         inTextContainer:textContainer
                                              usingBlock:
      ^(CGRect enclosingRect, __unused BOOL *anotherStop) {
#if !TARGET_OS_OSX // TODO(macOS ISS#3536887)
        UIBezierPath *path = [UIBezierPath bezierPathWithRoundedRect:CGRectInset(enclosingRect, -2, -2) cornerRadius:2];
#else // TODO(macOS ISS#3536887)
        NSBezierPath *path = [NSBezierPath bezierPathWithRoundedRect:CGRectInset(enclosingRect, -2, -2) xRadius:2 yRadius:2];
#endif // TODO(macOS ISS#3536887)
        if (highlightPath) {
          UIBezierPathAppendPath(highlightPath, path); // TODO(macOS ISS#2323203)
        } else {
          highlightPath = path;
        }
      }
      ];
   }];

  if (highlightPath) {
    if (!_highlightLayer) {
      _highlightLayer = [CAShapeLayer layer];
<<<<<<< HEAD
      _highlightLayer.fillColor = [UIColor colorWithWhite:0 alpha:0.25].CGColor;
    }
    if (![currentLayer.sublayers containsObject:_highlightLayer]) {
      [currentLayer addSublayer:_highlightLayer];
=======
      _highlightLayer.fillColor = [RCTUIColor colorWithWhite:0 alpha:0.25].CGColor; // TODO(OSS Candidate ISS#2710739)
      [self.layer addSublayer:_highlightLayer];
>>>>>>> ffdf6bf9
    }
    _highlightLayer.position = _contentFrame.origin;
    _highlightLayer.path = UIBezierPathCreateCGPathRef(highlightPath); // TODO(macOS ISS#2323203)
  } else {
    [_highlightLayer removeFromSuperlayer];
    _highlightLayer = nil;
  }
}

- (void)setCurrentLayerNeedsDisplay
{
  if (_asyncTiledLayer != nil) {
    [_asyncTiledLayer setNeedsDisplay];
  } else if (_syncLayer != nil) {
    [_syncLayer setNeedsDisplay];
  }
  [_highlightLayer setNeedsDisplay];
}

- (NSNumber *)reactTagAtPoint:(CGPoint)point
{
  NSNumber *reactTag = self.reactTag;

  CGFloat fraction;
  NSLayoutManager *layoutManager = _textStorage.layoutManagers.firstObject;
  NSTextContainer *textContainer = layoutManager.textContainers.firstObject;
  NSUInteger characterIndex = [layoutManager characterIndexForPoint:point
                                                    inTextContainer:textContainer
                           fractionOfDistanceBetweenInsertionPoints:&fraction];

  // If the point is not before (fraction == 0.0) the first character and not
  // after (fraction == 1.0) the last character, then the attribute is valid.
  if (_textStorage.length > 0 && (fraction > 0 || characterIndex > 0) && (fraction < 1 || characterIndex < _textStorage.length - 1)) {
    reactTag = [_textStorage attribute:RCTTextAttributesTagAttributeName atIndex:characterIndex effectiveRange:NULL];
  }

  return reactTag;
}

- (void)didMoveToWindow
{
  [super didMoveToWindow];

  // When an `RCTText` instance moves offscreen (possibly due to parent clipping),
  // we unset the layer's contents until it comes onscreen again.
  if (!self.window) {
    [_syncLayer removeFromSuperlayer];
    _syncLayer = nil;
    [_asyncTiledLayer removeFromSuperlayer];
    _asyncTiledLayer = nil;
    [_highlightLayer removeFromSuperlayer];
    _highlightLayer = nil;
  } else if (_textStorage) {
    [self configureLayer];
    [self setCurrentLayerNeedsDisplay];
  }
}

#pragma mark - Accessibility

- (NSString *)accessibilityLabel
{
  NSString *superAccessibilityLabel = [super accessibilityLabel];
  if (superAccessibilityLabel) {
    return superAccessibilityLabel;
  }
  return _textStorage.string;
}

#pragma mark - Context Menu

#if !TARGET_OS_OSX // TODO(macOS ISS#2323203)
- (void)enableContextMenu
{
  _longPressGestureRecognizer = [[UILongPressGestureRecognizer alloc] initWithTarget:self action:@selector(handleLongPress:)];
  [self addGestureRecognizer:_longPressGestureRecognizer];
}

- (void)disableContextMenu
{
  [self removeGestureRecognizer:_longPressGestureRecognizer];
  _longPressGestureRecognizer = nil;
}

- (void)handleLongPress:(UILongPressGestureRecognizer *)gesture
{
#if !TARGET_OS_TV
  UIMenuController *menuController = [UIMenuController sharedMenuController];

  if (menuController.isMenuVisible) {
    return;
  }

  if (!self.isFirstResponder) {
    [self becomeFirstResponder];
  }

  [menuController setTargetRect:self.bounds inView:self];
  [menuController setMenuVisible:YES animated:YES];
#endif
}
#else // [TODO(macOS ISS#2323203)

- (void)rightMouseDown:(NSEvent *)event
{
  if (_selectable == NO) {
    [super rightMouseDown:event];
    return;
  }
  NSText *fieldEditor = [self.window fieldEditor:YES forObject:self];
  NSMenu *fieldEditorMenu = [fieldEditor menuForEvent:event];

  RCTAssert(fieldEditorMenu, @"Unable to obtain fieldEditor's context menu");

  if (fieldEditorMenu) {
    NSMenu *menu = [[NSMenu alloc] initWithTitle:@""];

    for (NSMenuItem *fieldEditorMenuItem in fieldEditorMenu.itemArray) {
      if (fieldEditorMenuItem.action == @selector(copy:)) {
        NSMenuItem *item = [fieldEditorMenuItem copy];

        item.target = self;
        [menu addItem:item];

        break;
      }
    }

    RCTAssert(menu.numberOfItems > 0, @"Unable to create context menu with \"Copy\" item");

    if (menu.numberOfItems > 0) {
      [NSMenu popUpContextMenu:menu withEvent:event forView:self];
    }
  }
}
#endif // ]TODO(macOS ISS#2323203)

- (BOOL)canBecomeFirstResponder
{
  return _selectable;
}

#if !TARGET_OS_OSX // TODO(macOS ISS#2323203)
- (BOOL)canPerformAction:(SEL)action withSender:(id)sender
{
  if (_selectable && action == @selector(copy:)) {
    return YES;
  }

  return [self.nextResponder canPerformAction:action withSender:sender];
}
#endif // TODO(macOS ISS#2323203)

- (void)copy:(id)sender
{
#if !TARGET_OS_TV
  NSAttributedString *attributedText = _textStorage;

  NSData *rtf = [attributedText dataFromRange:NSMakeRange(0, attributedText.length)
                           documentAttributes:@{NSDocumentTypeDocumentAttribute: NSRTFDTextDocumentType}
                                        error:nil];
#if TARGET_OS_IPHONE // TODO(macOS ISS#2323203)
  NSMutableDictionary *item = [NSMutableDictionary new]; // TODO(macOS ISS#2323203)

  if (rtf) {
    [item setObject:rtf forKey:(id)kUTTypeFlatRTFD];
  }

  [item setObject:attributedText.string forKey:(id)kUTTypeUTF8PlainText];

  UIPasteboard *pasteboard = [UIPasteboard generalPasteboard];
  pasteboard.items = @[item];
#elif TARGET_OS_OSX // TODO(macOS ISS#2323203)
  NSPasteboard *pasteboard = [NSPasteboard generalPasteboard];
  [pasteboard clearContents];
  [pasteboard writeObjects:[NSArray arrayWithObjects:attributedText.string, rtf, nil]];
#endif // TODO(macOS ISS#2323203)
#endif
}

@end<|MERGE_RESOLUTION|>--- conflicted
+++ resolved
@@ -175,12 +175,9 @@
 
 - (void)configureLayer
 {
-<<<<<<< HEAD
-=======
 // [TODO(OSS Candidate ISS#2710739): for macOS and iOS dark mode
   [super drawRect:rect];
 // ]TODO(OSS Candidate ISS#2710739)
->>>>>>> ffdf6bf9
   if (!_textStorage) {
     return;
   }
@@ -281,15 +278,8 @@
   if (highlightPath) {
     if (!_highlightLayer) {
       _highlightLayer = [CAShapeLayer layer];
-<<<<<<< HEAD
-      _highlightLayer.fillColor = [UIColor colorWithWhite:0 alpha:0.25].CGColor;
-    }
-    if (![currentLayer.sublayers containsObject:_highlightLayer]) {
-      [currentLayer addSublayer:_highlightLayer];
-=======
       _highlightLayer.fillColor = [RCTUIColor colorWithWhite:0 alpha:0.25].CGColor; // TODO(OSS Candidate ISS#2710739)
       [self.layer addSublayer:_highlightLayer];
->>>>>>> ffdf6bf9
     }
     _highlightLayer.position = _contentFrame.origin;
     _highlightLayer.path = UIBezierPathCreateCGPathRef(highlightPath); // TODO(macOS ISS#2323203)
