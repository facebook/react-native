/*
 * Copyright (c) Meta Platforms, Inc. and affiliates.
 *
 * This source code is licensed under the MIT license found in the
 * LICENSE file in the root directory of this source tree.
 */

#import "NSTextStorage+FontScaling.h"

typedef NS_OPTIONS(NSInteger, RCTTextSizeComparisonOptions) {
  RCTTextSizeComparisonSmaller = 1 << 0,
  RCTTextSizeComparisonLarger = 1 << 1,
  RCTTextSizeComparisonWithinRange = 1 << 2,
};

@implementation NSTextStorage (FontScaling)

- (void)scaleFontSizeToFitSize:(CGSize)size
               minimumFontSize:(CGFloat)minimumFontSize
               maximumFontSize:(CGFloat)maximumFontSize
{
  CGFloat bottomRatio = 1.0 / 128.0;
  CGFloat topRatio = 128.0;
  CGFloat ratio = 1.0;

  NSAttributedString *originalAttributedString = [self copy];

  CGFloat lastRatioWhichFits = 0.02;

  while (true) {
    [self scaleFontSizeWithRatio:ratio minimumFontSize:minimumFontSize maximumFontSize:maximumFontSize];

    RCTTextSizeComparisonOptions comparsion = [self compareToSize:size thresholdRatio:0.01];

    if ((comparsion & RCTTextSizeComparisonWithinRange) && (comparsion & RCTTextSizeComparisonSmaller)) {
      return;
    } else if (comparsion & RCTTextSizeComparisonSmaller) {
      bottomRatio = ratio;
      lastRatioWhichFits = ratio;
    } else {
      topRatio = ratio;
    }

    ratio = (topRatio + bottomRatio) / 2.0;

    CGFloat kRatioThreshold = 0.005;
    if (ABS(topRatio - bottomRatio) < kRatioThreshold || ABS(topRatio - ratio) < kRatioThreshold ||
        ABS(bottomRatio - ratio) < kRatioThreshold) {
      [self replaceCharactersInRange:(NSRange){0, self.length} withAttributedString:originalAttributedString];

      [self scaleFontSizeWithRatio:lastRatioWhichFits minimumFontSize:minimumFontSize maximumFontSize:maximumFontSize];
      return;
    }

    [self replaceCharactersInRange:(NSRange){0, self.length} withAttributedString:originalAttributedString];
  }
}

- (RCTTextSizeComparisonOptions)compareToSize:(CGSize)size thresholdRatio:(CGFloat)thresholdRatio
{
  NSLayoutManager *layoutManager = self.layoutManagers.firstObject;
  NSTextContainer *textContainer = layoutManager.textContainers.firstObject;

  [layoutManager ensureLayoutForTextContainer:textContainer];

  // Does it fit the text container?
  NSRange glyphRange = [layoutManager glyphRangeForTextContainer:textContainer];
  NSRange truncatedGlyphRange = [layoutManager truncatedGlyphRangeInLineFragmentForGlyphAtIndex:glyphRange.length - 1];

  if (truncatedGlyphRange.location != NSNotFound) {
    return RCTTextSizeComparisonLarger;
  }

  CGSize measuredSize = [layoutManager usedRectForTextContainer:textContainer].size;

  // Does it fit the size?
  BOOL fitsSize = size.width >= measuredSize.width && size.height >= measuredSize.height;

  CGSize thresholdSize = (CGSize){
      size.width * thresholdRatio,
      size.height * thresholdRatio,
  };

  RCTTextSizeComparisonOptions result = 0;

  result |= (fitsSize) ? RCTTextSizeComparisonSmaller : RCTTextSizeComparisonLarger;

  if (ABS(measuredSize.width - size.width) < thresholdSize.width) {
    result = result | RCTTextSizeComparisonWithinRange;
  }

  return result;
}

- (void)scaleFontSizeWithRatio:(CGFloat)ratio
               minimumFontSize:(CGFloat)minimumFontSize
               maximumFontSize:(CGFloat)maximumFontSize
{
  [self beginEditing];

  [self enumerateAttribute:NSFontAttributeName
                   inRange:(NSRange){0, self.length}
                   options:NSAttributedStringEnumerationLongestEffectiveRangeNotRequired
                usingBlock:^(UIFont *_Nullable font, NSRange range, BOOL *_Nonnull stop) {
                  if (!font) {
                    return;
                  }

                  CGFloat fontSize = MAX(MIN(font.pointSize * ratio, maximumFontSize), minimumFontSize);

<<<<<<< HEAD
      [self addAttribute:NSFontAttributeName
                   value:UIFontWithSize(font, fontSize) // [macOS]
                   range:range];
    }
  ];
=======
                  [self addAttribute:NSFontAttributeName value:[font fontWithSize:fontSize] range:range];
                }];
>>>>>>> 890805db

  [self endEditing];
}

@end<|MERGE_RESOLUTION|>--- conflicted
+++ resolved
@@ -108,16 +108,8 @@
 
                   CGFloat fontSize = MAX(MIN(font.pointSize * ratio, maximumFontSize), minimumFontSize);
 
-<<<<<<< HEAD
-      [self addAttribute:NSFontAttributeName
-                   value:UIFontWithSize(font, fontSize) // [macOS]
-                   range:range];
-    }
-  ];
-=======
-                  [self addAttribute:NSFontAttributeName value:[font fontWithSize:fontSize] range:range];
+                  [self addAttribute:NSFontAttributeName value:UIFontWithSize(font, fontSize) /* [macOS] */ range:range];
                 }];
->>>>>>> 890805db
 
   [self endEditing];
 }
