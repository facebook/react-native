--- conflicted
+++ resolved
@@ -47,12 +47,8 @@
                                            selector:@selector(handleDidUpdateMultiplierNotification)
                                                name:@"RCTAccessibilityManagerDidUpdateMultiplierNotification"
                                              object:[bridge moduleForName:@"AccessibilityManager"
-<<<<<<< HEAD
-                                                    lazilyLoadIfNecessary:YES]];
+                                                        lazilyLoadIfNecessary:YES]];
 #endif // [macOS]
-=======
-                                                        lazilyLoadIfNecessary:YES]];
->>>>>>> 890805db
 }
 
 - (RCTUIView *)view // [macOS]
@@ -63,15 +59,10 @@
 - (RCTShadowView *)shadowView
 {
   RCTTextShadowView *shadowView = [[RCTTextShadowView alloc] initWithBridge:self.bridge];
-<<<<<<< HEAD
 #if !TARGET_OS_OSX // [macOS]
-  shadowView.textAttributes.fontSizeMultiplier = [[[self.bridge moduleForName:@"AccessibilityManager"]
-                                                   valueForKey:@"multiplier"] floatValue];
-#endif // [macOS]
-=======
   shadowView.textAttributes.fontSizeMultiplier =
       [[[self.bridge moduleForName:@"AccessibilityManager"] valueForKey:@"multiplier"] floatValue];
->>>>>>> 890805db
+#endif // [macOS]
   [_shadowViews addObject:shadowView];
   return shadowView;
 }
