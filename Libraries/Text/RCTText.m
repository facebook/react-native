--- conflicted
+++ resolved
@@ -13,12 +13,6 @@
 #import "RCTUtils.h"
 #import "UIView+React.h"
 
-@interface RCTText ()
-
-@property NSAttributedString *originalString;
-
-@end
-
 @implementation RCTText
 {
   NSTextStorage *_textStorage;
@@ -31,9 +25,7 @@
   if ((self = [super initWithFrame:frame])) {
     _textStorage = [NSTextStorage new];
     _reactSubviews = [NSMutableArray array];
-    _minimumFontScale = .5;
-    _adjustsFontSizeToFitWidth = YES;
-    
+
     self.isAccessibilityElement = YES;
     self.accessibilityTraits |= UIAccessibilityTraitStaticText;
 
@@ -78,29 +70,15 @@
 - (void)setTextStorage:(NSTextStorage *)textStorage
 {
   _textStorage = textStorage;
-  //This produces an NSMutableAttributedString and not an NSTextStorage
-  //(Perhaps resolve by doing this on purpose instead of via this mutableCopy side effect?)
-  _originalString = [textStorage mutableCopy];
-
   [self setNeedsDisplay];
 }
 
 - (void)drawRect:(CGRect)rect
 {
-<<<<<<< HEAD
-  NSLayoutManager *layoutManager = [_textStorage.layoutManagers firstObject];
-  NSTextContainer *textContainer = [layoutManager.textContainers firstObject];
-=======
   NSLayoutManager *layoutManager = _textStorage.layoutManagers.firstObject;
   NSTextContainer *textContainer = layoutManager.textContainers.firstObject;
   CGRect textFrame = UIEdgeInsetsInsetRect(self.bounds, _contentInset);
->>>>>>> fc06dc8e
   NSRange glyphRange = [layoutManager glyphRangeForTextContainer:textContainer];
-
-  CGRect textFrame = UIEdgeInsetsInsetRect(self.bounds, _contentInset);
-  if (_adjustsFontSizeToFitWidth) {
-    textFrame = [self updateToFitFrame:textFrame];
-  }
 
   [layoutManager drawBackgroundForGlyphRange:glyphRange atPoint:textFrame.origin];
   [layoutManager drawGlyphsForGlyphRange:glyphRange atPoint:textFrame.origin];
@@ -171,101 +149,6 @@
   }
 }
 
-#pragma mark Sizing
-
-- (CGRect)updateToFitFrame:(CGRect)frame
-{
-  NSLayoutManager *layoutManager = [_textStorage.layoutManagers firstObject];
-  NSTextContainer *textContainer = [layoutManager.textContainers firstObject];
-  [textContainer setLineBreakMode:NSLineBreakByWordWrapping];
-  
-  NSRange glyphRange = NSMakeRange(0, _textStorage.length);
-
-  [self resetDrawnTextStorage];
-
-  CGSize requiredSize = [self calculateSize:_textStorage];
-  NSInteger linesRequired = [self numberOfLinesRequired:layoutManager];
-
-  __block BOOL hitMinimumScale = NO;
-  while ((requiredSize.height > CGRectGetHeight(frame) ||
-         requiredSize.width > CGRectGetWidth(frame) ||
-         (linesRequired > textContainer.maximumNumberOfLines &&
-          textContainer.maximumNumberOfLines != 0))
-         && !hitMinimumScale)
-  {
-    [_textStorage beginEditing];
-    [_textStorage enumerateAttribute:NSFontAttributeName
-                             inRange:glyphRange
-                             options:0
-                          usingBlock:^(UIFont *font, NSRange range, BOOL *stop)
-    {
-      if (font) {
-        UIFont *originalFont = [_originalString attribute:NSFontAttributeName
-                                                  atIndex:range.location
-                                           effectiveRange:&range];
-        UIFont *newFont = [font fontWithSize:font.pointSize - .5];
-        if (newFont.pointSize > originalFont.pointSize * self.minimumFontScale) {
-          [_textStorage removeAttribute:NSFontAttributeName range:range];
-          [_textStorage addAttribute:NSFontAttributeName value:newFont range:range];
-        } else {
-          hitMinimumScale = YES;
-        }
-      }
-    }];
-    [_textStorage endEditing];
-
-    linesRequired = [self numberOfLinesRequired:layoutManager];
-    requiredSize = [self calculateSize:_textStorage];
-  }
-
-  //Vertically center draw position
-  frame.origin.y = _contentInset.top + round((CGRectGetHeight(frame) - requiredSize.height) / 2);
-  return frame;
-}
-
-// Via Apple Text Layout Programming Guide
-// https://developer.apple.com/library/mac/documentation/Cocoa/Conceptual/TextLayout/Tasks/CountLines.html
-- (NSInteger)numberOfLinesRequired:(NSLayoutManager *)layoutManager
-{
-  NSInteger numberOfLines, index, numberOfGlyphs = [layoutManager numberOfGlyphs];
-  NSRange lineRange;
-  for (numberOfLines = 0, index = 0; index < numberOfGlyphs; numberOfLines++){
-    (void) [layoutManager lineFragmentRectForGlyphAtIndex:index
-                                           effectiveRange:&lineRange];
-    index = NSMaxRange(lineRange);
-  }
-
-  return numberOfLines;
-}
-
-// Via Apple Text Layout Programming Guide
-//https://developer.apple.com/library/mac/documentation/Cocoa/Conceptual/TextLayout/Tasks/StringHeight.html
-- (CGSize)calculateSize:(NSTextStorage *)storage
-{
-  NSLayoutManager *layoutManager = [storage.layoutManagers firstObject];
-  NSTextContainer *textContainer = [layoutManager.textContainers firstObject];
-  (void) [layoutManager glyphRangeForTextContainer:textContainer];
-  return [layoutManager usedRectForTextContainer:textContainer].size;
-}
-
-//Start fresh with the original drawn string each time, in case frame has gotten larger
-- (void)resetDrawnTextStorage
-{
-  [_textStorage beginEditing];
-
-  NSRange originalRange = NSMakeRange(0, _originalString.length);
-  [_textStorage setAttributes:@{} range:originalRange];
-
-  [_originalString enumerateAttributesInRange:originalRange
-                                      options:0
-                                   usingBlock:^(NSDictionary *attrs, NSRange range, BOOL *stop)
-  {
-    [_textStorage setAttributes:attrs range:range];
-  }];
-
-  [_textStorage endEditing];
-}
-
 #pragma mark - Accessibility
 
 - (NSString *)accessibilityLabel
