--- conflicted
+++ resolved
@@ -137,15 +137,9 @@
       // TextViews have no text set at the moment of populating event.
       setTimeout(() => {
         if (this._getOpenModals().length > 0) {
-<<<<<<< HEAD
-          RCTUIManager.sendAccessibilityEvent(
+          UIManager.sendAccessibilityEvent(
             findNodeHandle(this),
-            RCTUIManager.AccessibilityEventTypes.typeWindowStateChanged);
-=======
-          UIManager.sendAccessibilityEvent(
-            React.findNodeHandle(this),
             UIManager.AccessibilityEventTypes.typeWindowStateChanged);
->>>>>>> 9c034a99
         }
       }, 0);
     }
