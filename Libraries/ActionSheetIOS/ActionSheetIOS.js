/**
 * Copyright (c) Facebook, Inc. and its affiliates.
 *
 * This source code is licensed under the MIT license found in the
 * LICENSE file in the root directory of this source tree.
 *
 * @flow
 * @format
 */

'use strict';

import RCTActionSheetManager from './NativeActionSheetManager';

const invariant = require('invariant');
const processColor = require('../StyleSheet/processColor');
import type {
  ColorValue,
  ProcessedColorValue,
} from '../StyleSheet/StyleSheetTypes';

/**
 * Display action sheets and share sheets on iOS.
 *
 * See http://facebook.github.io/react-native/docs/actionsheetios.html
 */
const ActionSheetIOS = {
  /**
   * Display an iOS action sheet.
   *
   * The `options` object must contain one or more of:
   *
   * - `options` (array of strings) - a list of button titles (required)
   * - `cancelButtonIndex` (int) - index of cancel button in `options`
   * - `destructiveButtonIndex` (int or array of ints) - index or indices of destructive buttons in `options`
   * - `title` (string) - a title to show above the action sheet
   * - `message` (string) - a message to show below the title
   *
   * The 'callback' function takes one parameter, the zero-based index
   * of the selected item.
   *
   * See http://facebook.github.io/react-native/docs/actionsheetios.html#showactionsheetwithoptions
   */
  showActionSheetWithOptions(
    options: {|
      +title?: ?string,
      +message?: ?string,
      +options: Array<string>,
      +destructiveButtonIndex?: ?number | ?Array<number>,
      +cancelButtonIndex?: ?number,
      +anchor?: ?number,
      +tintColor?: ColorValue | ProcessedColorValue,
    |},
    callback: (buttonIndex: number) => void,
  ) {
    invariant(
      typeof options === 'object' && options !== null,
      'Options must be a valid object',
    );
    invariant(typeof callback === 'function', 'Must provide a valid callback');
    invariant(RCTActionSheetManager, "ActionSheetManager does't exist");

    const {tintColor, destructiveButtonIndex, ...remainingOptions} = options;
    let destructiveButtonIndices = null;

    if (Array.isArray(destructiveButtonIndex)) {
      destructiveButtonIndices = destructiveButtonIndex;
    } else if (typeof destructiveButtonIndex === 'number') {
      destructiveButtonIndices = [destructiveButtonIndex];
    }

    const processedTintColor = processColor(tintColor);
    invariant(
<<<<<<< HEAD
      typeof processedTintColor === 'number',
      'Unexpected color given for tintColors',
=======
      processedTintColor == null || typeof processedTintColor === 'number',
      'Unexpected color given for ActionSheetIOS.showActionSheetWithOptions tintColor',
>>>>>>> a793ed75
    );
    RCTActionSheetManager.showActionSheetWithOptions(
      {
        ...remainingOptions,
        tintColor: processedTintColor,
        destructiveButtonIndices,
      },
      callback,
    );
  },

  /**
   * Display the iOS share sheet. The `options` object should contain
   * one or both of `message` and `url` and can additionally have
   * a `subject` or `excludedActivityTypes`:
   *
   * - `url` (string) - a URL to share
   * - `message` (string) - a message to share
   * - `subject` (string) - a subject for the message
   * - `excludedActivityTypes` (array) - the activities to exclude from
   *   the ActionSheet
   * - `tintColor` (color) - tint color of the buttons
   *
   * The 'failureCallback' function takes one parameter, an error object.
   * The only property defined on this object is an optional `stack` property
   * of type `string`.
   *
   * The 'successCallback' function takes two parameters:
   *
   * - a boolean value signifying success or failure
   * - a string that, in the case of success, indicates the method of sharing
   *
   * See http://facebook.github.io/react-native/docs/actionsheetios.html#showshareactionsheetwithoptions
   */
  showShareActionSheetWithOptions(
    options: Object,
    failureCallback: Function,
    successCallback: Function,
  ) {
    invariant(
      typeof options === 'object' && options !== null,
      'Options must be a valid object',
    );
    invariant(
      typeof failureCallback === 'function',
      'Must provide a valid failureCallback',
    );
    invariant(
      typeof successCallback === 'function',
      'Must provide a valid successCallback',
    );
    invariant(RCTActionSheetManager, "ActionSheetManager does't exist");
    RCTActionSheetManager.showShareActionSheetWithOptions(
      {...options, tintColor: processColor(options.tintColor)},
      failureCallback,
      successCallback,
    );
  },
};

module.exports = ActionSheetIOS;<|MERGE_RESOLUTION|>--- conflicted
+++ resolved
@@ -71,13 +71,8 @@
 
     const processedTintColor = processColor(tintColor);
     invariant(
-<<<<<<< HEAD
-      typeof processedTintColor === 'number',
-      'Unexpected color given for tintColors',
-=======
       processedTintColor == null || typeof processedTintColor === 'number',
       'Unexpected color given for ActionSheetIOS.showActionSheetWithOptions tintColor',
->>>>>>> a793ed75
     );
     RCTActionSheetManager.showActionSheetWithOptions(
       {
