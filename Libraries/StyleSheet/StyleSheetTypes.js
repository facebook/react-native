--- conflicted
+++ resolved
@@ -661,38 +661,8 @@
   fontSize?: number,
   fontStyle?: 'normal' | 'italic',
   fontWeight?: ____FontWeight_Internal,
-<<<<<<< HEAD
-  fontVariant?: $ReadOnlyArray<
-    | 'small-caps'
-    | 'oldstyle-nums'
-    | 'lining-nums'
-    | 'tabular-nums'
-    | 'proportional-nums'
-    | 'stylistic-one'
-    | 'stylistic-two'
-    | 'stylistic-three'
-    | 'stylistic-four'
-    | 'stylistic-five'
-    | 'stylistic-six'
-    | 'stylistic-seven'
-    | 'stylistic-eight'
-    | 'stylistic-nine'
-    | 'stylistic-ten'
-    | 'stylistic-eleven'
-    | 'stylistic-twelve'
-    | 'stylistic-thirteen'
-    | 'stylistic-fourteen'
-    | 'stylistic-fifteen'
-    | 'stylistic-sixteen'
-    | 'stylistic-seventeen'
-    | 'stylistic-eighteen'
-    | 'stylistic-nineteen'
-    | 'stylistic-twenty',
-  >,
+  fontVariant?: ____FontVariantArray_Internal | string,
   textShadow?: string,
-=======
-  fontVariant?: ____FontVariantArray_Internal | string,
->>>>>>> 1cdeb20d
   textShadowOffset?: $ReadOnly<{
     width: number,
     height: number,
