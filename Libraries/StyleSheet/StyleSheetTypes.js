--- conflicted
+++ resolved
@@ -12,10 +12,16 @@
 
 import type AnimatedNode from '../Animated/nodes/AnimatedNode';
 import type {NativeColorValue} from './PlatformColorValueTypes';
-<<<<<<< HEAD
-
-export type ____ColorValue_Internal = null | string | NativeColorValue;
-
+import type {
+  ____DangerouslyImpreciseStyle_InternalOverrides,
+  ____ImageStyle_InternalOverrides,
+  ____ShadowStyle_InternalOverrides,
+  ____TextStyle_InternalOverrides,
+  ____ViewStyle_InternalOverrides,
+} from './private/_StyleSheetTypesOverrides';
+import type {____TransformStyle_Internal} from './private/_TransformStyle';
+
+// [macOS
 export type CursorValue = ?(
   | 'alias'
   | 'auto'
@@ -38,19 +44,9 @@
   | 'vertical-text'
   | 'w-resize'
 );
-
-=======
-import type {
-  ____DangerouslyImpreciseStyle_InternalOverrides,
-  ____ImageStyle_InternalOverrides,
-  ____ShadowStyle_InternalOverrides,
-  ____TextStyle_InternalOverrides,
-  ____ViewStyle_InternalOverrides,
-} from './private/_StyleSheetTypesOverrides';
-import type {____TransformStyle_Internal} from './private/_TransformStyle';
+// macOS]
 
 export type ____ColorValue_Internal = null | string | number | NativeColorValue;
->>>>>>> 890805db
 export type ColorArrayValue = null | $ReadOnlyArray<____ColorValue_Internal>;
 export type PointValue = {
   x: number,
@@ -600,11 +596,8 @@
   borderTopWidth?: number | AnimatedNode,
   opacity?: number | AnimatedNode,
   elevation?: number,
-<<<<<<< HEAD
-  cursor?: CursorValue,
-|}>;
-=======
   pointerEvents?: 'auto' | 'none' | 'box-none' | 'box-only',
+  cursor?: CursorValue, // [macOS]
 }>;
 
 export type ____ViewStyle_Internal = $ReadOnly<{
@@ -628,7 +621,6 @@
   heavy: FontStyleType,
   black: FontStyleType,
 };
->>>>>>> 890805db
 
 export type ____FontWeight_Internal =
   | 'normal'
@@ -697,24 +689,13 @@
   fontSize?: number,
   fontStyle?: 'normal' | 'italic',
   fontWeight?: ____FontWeight_Internal,
-<<<<<<< HEAD
-  fontVariant?: $ReadOnlyArray<
-    | 'small-caps'
-    | 'oldstyle-nums'
-    | 'lining-nums'
-    | 'tabular-nums'
-    | 'proportional-nums',
-  >,
+  fontVariant?: ____FontVariantArray_Internal | string,
   apple_fontSmoothing?:  // [macOS
     | 'auto'
     | 'none'
     | 'antialiased'
     | 'subpixel-antialiased', // macOS]
-  textShadowOffset?: $ReadOnly<{|
-=======
-  fontVariant?: ____FontVariantArray_Internal | string,
   textShadowOffset?: $ReadOnly<{
->>>>>>> 890805db
     width: number,
     height: number,
   }>,
@@ -736,17 +717,13 @@
   userSelect?: 'auto' | 'text' | 'none' | 'contain' | 'all',
   verticalAlign?: 'auto' | 'top' | 'bottom' | 'middle',
   writingDirection?: 'auto' | 'ltr' | 'rtl',
-<<<<<<< HEAD
-  cursor?: CursorValue,
-|}>;
-=======
+  cursor?: CursorValue, // [macOS]
 }>;
 
 export type ____TextStyle_Internal = $ReadOnly<{
   ...____TextStyle_InternalCore,
   ...____TextStyle_InternalOverrides,
 }>;
->>>>>>> 890805db
 
 export type ____ImageStyle_InternalCore = $ReadOnly<{
   ...$Exact<____ViewStyle_Internal>,
