/**
 * Copyright (c) Facebook, Inc. and its affiliates.
 *
 * This source code is licensed under the MIT license found in the
 * LICENSE file in the root directory of this source tree.
 *
 * @format
 * @flow
 */

/* eslint no-bitwise: 0 */

'use strict';

<<<<<<< HEAD
import type {NativeOrDynamicColorType} from './NativeOrDynamicColorType'; // TODO(macOS ISS#2323203)

function normalizeColor(
  color: ?(
    | string
    | number
    | NativeOrDynamicColorType
  ) /* TODO(macOS ISS#2323203) */,
): ?(number | NativeOrDynamicColorType) /* TODO(macOS ISS#2323203) */ {
=======
import type {ColorValue} from './StyleSheetTypes';
import type {ProcessedColorValue} from './processColor';

function normalizeColor(
  color: ?(ColorValue | ProcessedColorValue),
): ?ProcessedColorValue {
>>>>>>> 3c9e5f14
  const matchers = getMatchers();
  let match;

  if (typeof color === 'number') {
    if (color >>> 0 === color && color >= 0 && color <= 0xffffffff) {
      return color;
    }
    return null;
  }

<<<<<<< HEAD
  // [TODO(macOS ISS#2323203)
  if (typeof color === 'object' && color !== null) {
    const normalizeColorObject = require('./normalizeColorObject'); // TODO(macOS ISS#2323203)

    const normalizedColorObj = normalizeColorObject(color);

    if (normalizedColorObj !== null) {
=======
  if (typeof color === 'object' && color != null) {
    const normalizeColorObject = require('./PlatformColorValueTypes')
      .normalizeColorObject;

    const normalizedColorObj = normalizeColorObject(color);

    if (normalizedColorObj != null) {
>>>>>>> 3c9e5f14
      return color;
    }
  }

  if (typeof color !== 'string') {
    return null;
<<<<<<< HEAD
  } // ]TODO(macOS ISS#2323203)
=======
  }
>>>>>>> 3c9e5f14

  // Ordered based on occurrences on Facebook codebase
  if ((match = matchers.hex6.exec(color))) {
    return parseInt(match[1] + 'ff', 16) >>> 0;
  }

  if (names.hasOwnProperty(color)) {
    return names[color];
  }

  if ((match = matchers.rgb.exec(color))) {
    return (
      // b
      ((parse255(match[1]) << 24) | // r
      (parse255(match[2]) << 16) | // g
        (parse255(match[3]) << 8) |
        0x000000ff) >>> // a
      0
    );
  }

  if ((match = matchers.rgba.exec(color))) {
    return (
      // b
      ((parse255(match[1]) << 24) | // r
      (parse255(match[2]) << 16) | // g
        (parse255(match[3]) << 8) |
        parse1(match[4])) >>> // a
      0
    );
  }

  if ((match = matchers.hex3.exec(color))) {
    return (
      parseInt(
        match[1] +
        match[1] + // r
        match[2] +
        match[2] + // g
        match[3] +
        match[3] + // b
          'ff', // a
        16,
      ) >>> 0
    );
  }

  // https://drafts.csswg.org/css-color-4/#hex-notation
  if ((match = matchers.hex8.exec(color))) {
    return parseInt(match[1], 16) >>> 0;
  }

  if ((match = matchers.hex4.exec(color))) {
    return (
      parseInt(
        match[1] +
        match[1] + // r
        match[2] +
        match[2] + // g
        match[3] +
        match[3] + // b
          match[4] +
          match[4], // a
        16,
      ) >>> 0
    );
  }

  if ((match = matchers.hsl.exec(color))) {
    return (
      (hslToRgb(
        parse360(match[1]), // h
        parsePercentage(match[2]), // s
        parsePercentage(match[3]), // l
      ) |
        0x000000ff) >>> // a
      0
    );
  }

  if ((match = matchers.hsla.exec(color))) {
    return (
      (hslToRgb(
        parse360(match[1]), // h
        parsePercentage(match[2]), // s
        parsePercentage(match[3]), // l
      ) |
        parse1(match[4])) >>> // a
      0
    );
  }

  return null;
}

function hue2rgb(p: number, q: number, t: number): number {
  if (t < 0) {
    t += 1;
  }
  if (t > 1) {
    t -= 1;
  }
  if (t < 1 / 6) {
    return p + (q - p) * 6 * t;
  }
  if (t < 1 / 2) {
    return q;
  }
  if (t < 2 / 3) {
    return p + (q - p) * (2 / 3 - t) * 6;
  }
  return p;
}

function hslToRgb(h: number, s: number, l: number): number {
  const q = l < 0.5 ? l * (1 + s) : l + s - l * s;
  const p = 2 * l - q;
  const r = hue2rgb(p, q, h + 1 / 3);
  const g = hue2rgb(p, q, h);
  const b = hue2rgb(p, q, h - 1 / 3);

  return (
    (Math.round(r * 255) << 24) |
    (Math.round(g * 255) << 16) |
    (Math.round(b * 255) << 8)
  );
}

// var INTEGER = '[-+]?\\d+';
const NUMBER = '[-+]?\\d*\\.?\\d+';
const PERCENTAGE = NUMBER + '%';

function call(...args) {
  return '\\(\\s*(' + args.join(')\\s*,\\s*(') + ')\\s*\\)';
}

let cachedMatchers;

function getMatchers() {
  if (cachedMatchers === undefined) {
    cachedMatchers = {
      rgb: new RegExp('rgb' + call(NUMBER, NUMBER, NUMBER)),
      rgba: new RegExp('rgba' + call(NUMBER, NUMBER, NUMBER, NUMBER)),
      hsl: new RegExp('hsl' + call(NUMBER, PERCENTAGE, PERCENTAGE)),
      hsla: new RegExp('hsla' + call(NUMBER, PERCENTAGE, PERCENTAGE, NUMBER)),
      hex3: /^#([0-9a-fA-F]{1})([0-9a-fA-F]{1})([0-9a-fA-F]{1})$/,
      hex4: /^#([0-9a-fA-F]{1})([0-9a-fA-F]{1})([0-9a-fA-F]{1})([0-9a-fA-F]{1})$/,
      hex6: /^#([0-9a-fA-F]{6})$/,
      hex8: /^#([0-9a-fA-F]{8})$/,
    };
  }
  return cachedMatchers;
}

function parse255(str: string): number {
  const int = parseInt(str, 10);
  if (int < 0) {
    return 0;
  }
  if (int > 255) {
    return 255;
  }
  return int;
}

function parse360(str: string): number {
  const int = parseFloat(str);
  return (((int % 360) + 360) % 360) / 360;
}

function parse1(str: string): number {
  const num = parseFloat(str);
  if (num < 0) {
    return 0;
  }
  if (num > 1) {
    return 255;
  }
  return Math.round(num * 255);
}

function parsePercentage(str: string): number {
  // parseFloat conveniently ignores the final %
  const int = parseFloat(str);
  if (int < 0) {
    return 0;
  }
  if (int > 100) {
    return 1;
  }
  return int / 100;
}

const names = {
  transparent: 0x00000000,

  // http://www.w3.org/TR/css3-color/#svg-color
  aliceblue: 0xf0f8ffff,
  antiquewhite: 0xfaebd7ff,
  aqua: 0x00ffffff,
  aquamarine: 0x7fffd4ff,
  azure: 0xf0ffffff,
  beige: 0xf5f5dcff,
  bisque: 0xffe4c4ff,
  black: 0x000000ff,
  blanchedalmond: 0xffebcdff,
  blue: 0x0000ffff,
  blueviolet: 0x8a2be2ff,
  brown: 0xa52a2aff,
  burlywood: 0xdeb887ff,
  burntsienna: 0xea7e5dff,
  cadetblue: 0x5f9ea0ff,
  chartreuse: 0x7fff00ff,
  chocolate: 0xd2691eff,
  coral: 0xff7f50ff,
  cornflowerblue: 0x6495edff,
  cornsilk: 0xfff8dcff,
  crimson: 0xdc143cff,
  cyan: 0x00ffffff,
  darkblue: 0x00008bff,
  darkcyan: 0x008b8bff,
  darkgoldenrod: 0xb8860bff,
  darkgray: 0xa9a9a9ff,
  darkgreen: 0x006400ff,
  darkgrey: 0xa9a9a9ff,
  darkkhaki: 0xbdb76bff,
  darkmagenta: 0x8b008bff,
  darkolivegreen: 0x556b2fff,
  darkorange: 0xff8c00ff,
  darkorchid: 0x9932ccff,
  darkred: 0x8b0000ff,
  darksalmon: 0xe9967aff,
  darkseagreen: 0x8fbc8fff,
  darkslateblue: 0x483d8bff,
  darkslategray: 0x2f4f4fff,
  darkslategrey: 0x2f4f4fff,
  darkturquoise: 0x00ced1ff,
  darkviolet: 0x9400d3ff,
  deeppink: 0xff1493ff,
  deepskyblue: 0x00bfffff,
  dimgray: 0x696969ff,
  dimgrey: 0x696969ff,
  dodgerblue: 0x1e90ffff,
  firebrick: 0xb22222ff,
  floralwhite: 0xfffaf0ff,
  forestgreen: 0x228b22ff,
  fuchsia: 0xff00ffff,
  gainsboro: 0xdcdcdcff,
  ghostwhite: 0xf8f8ffff,
  gold: 0xffd700ff,
  goldenrod: 0xdaa520ff,
  gray: 0x808080ff,
  green: 0x008000ff,
  greenyellow: 0xadff2fff,
  grey: 0x808080ff,
  honeydew: 0xf0fff0ff,
  hotpink: 0xff69b4ff,
  indianred: 0xcd5c5cff,
  indigo: 0x4b0082ff,
  ivory: 0xfffff0ff,
  khaki: 0xf0e68cff,
  lavender: 0xe6e6faff,
  lavenderblush: 0xfff0f5ff,
  lawngreen: 0x7cfc00ff,
  lemonchiffon: 0xfffacdff,
  lightblue: 0xadd8e6ff,
  lightcoral: 0xf08080ff,
  lightcyan: 0xe0ffffff,
  lightgoldenrodyellow: 0xfafad2ff,
  lightgray: 0xd3d3d3ff,
  lightgreen: 0x90ee90ff,
  lightgrey: 0xd3d3d3ff,
  lightpink: 0xffb6c1ff,
  lightsalmon: 0xffa07aff,
  lightseagreen: 0x20b2aaff,
  lightskyblue: 0x87cefaff,
  lightslategray: 0x778899ff,
  lightslategrey: 0x778899ff,
  lightsteelblue: 0xb0c4deff,
  lightyellow: 0xffffe0ff,
  lime: 0x00ff00ff,
  limegreen: 0x32cd32ff,
  linen: 0xfaf0e6ff,
  magenta: 0xff00ffff,
  maroon: 0x800000ff,
  mediumaquamarine: 0x66cdaaff,
  mediumblue: 0x0000cdff,
  mediumorchid: 0xba55d3ff,
  mediumpurple: 0x9370dbff,
  mediumseagreen: 0x3cb371ff,
  mediumslateblue: 0x7b68eeff,
  mediumspringgreen: 0x00fa9aff,
  mediumturquoise: 0x48d1ccff,
  mediumvioletred: 0xc71585ff,
  midnightblue: 0x191970ff,
  mintcream: 0xf5fffaff,
  mistyrose: 0xffe4e1ff,
  moccasin: 0xffe4b5ff,
  navajowhite: 0xffdeadff,
  navy: 0x000080ff,
  oldlace: 0xfdf5e6ff,
  olive: 0x808000ff,
  olivedrab: 0x6b8e23ff,
  orange: 0xffa500ff,
  orangered: 0xff4500ff,
  orchid: 0xda70d6ff,
  palegoldenrod: 0xeee8aaff,
  palegreen: 0x98fb98ff,
  paleturquoise: 0xafeeeeff,
  palevioletred: 0xdb7093ff,
  papayawhip: 0xffefd5ff,
  peachpuff: 0xffdab9ff,
  peru: 0xcd853fff,
  pink: 0xffc0cbff,
  plum: 0xdda0ddff,
  powderblue: 0xb0e0e6ff,
  purple: 0x800080ff,
  rebeccapurple: 0x663399ff,
  red: 0xff0000ff,
  rosybrown: 0xbc8f8fff,
  royalblue: 0x4169e1ff,
  saddlebrown: 0x8b4513ff,
  salmon: 0xfa8072ff,
  sandybrown: 0xf4a460ff,
  seagreen: 0x2e8b57ff,
  seashell: 0xfff5eeff,
  sienna: 0xa0522dff,
  silver: 0xc0c0c0ff,
  skyblue: 0x87ceebff,
  slateblue: 0x6a5acdff,
  slategray: 0x708090ff,
  slategrey: 0x708090ff,
  snow: 0xfffafaff,
  springgreen: 0x00ff7fff,
  steelblue: 0x4682b4ff,
  tan: 0xd2b48cff,
  teal: 0x008080ff,
  thistle: 0xd8bfd8ff,
  tomato: 0xff6347ff,
  turquoise: 0x40e0d0ff,
  violet: 0xee82eeff,
  wheat: 0xf5deb3ff,
  white: 0xffffffff,
  whitesmoke: 0xf5f5f5ff,
  yellow: 0xffff00ff,
  yellowgreen: 0x9acd32ff,
};

module.exports = normalizeColor;<|MERGE_RESOLUTION|>--- conflicted
+++ resolved
@@ -12,24 +12,12 @@
 
 'use strict';
 
-<<<<<<< HEAD
-import type {NativeOrDynamicColorType} from './NativeOrDynamicColorType'; // TODO(macOS ISS#2323203)
-
-function normalizeColor(
-  color: ?(
-    | string
-    | number
-    | NativeOrDynamicColorType
-  ) /* TODO(macOS ISS#2323203) */,
-): ?(number | NativeOrDynamicColorType) /* TODO(macOS ISS#2323203) */ {
-=======
 import type {ColorValue} from './StyleSheetTypes';
 import type {ProcessedColorValue} from './processColor';
 
 function normalizeColor(
   color: ?(ColorValue | ProcessedColorValue),
 ): ?ProcessedColorValue {
->>>>>>> 3c9e5f14
   const matchers = getMatchers();
   let match;
 
@@ -40,15 +28,6 @@
     return null;
   }
 
-<<<<<<< HEAD
-  // [TODO(macOS ISS#2323203)
-  if (typeof color === 'object' && color !== null) {
-    const normalizeColorObject = require('./normalizeColorObject'); // TODO(macOS ISS#2323203)
-
-    const normalizedColorObj = normalizeColorObject(color);
-
-    if (normalizedColorObj !== null) {
-=======
   if (typeof color === 'object' && color != null) {
     const normalizeColorObject = require('./PlatformColorValueTypes')
       .normalizeColorObject;
@@ -56,18 +35,13 @@
     const normalizedColorObj = normalizeColorObject(color);
 
     if (normalizedColorObj != null) {
->>>>>>> 3c9e5f14
       return color;
     }
   }
 
   if (typeof color !== 'string') {
     return null;
-<<<<<<< HEAD
-  } // ]TODO(macOS ISS#2323203)
-=======
-  }
->>>>>>> 3c9e5f14
+  }
 
   // Ordered based on occurrences on Facebook codebase
   if ((match = matchers.hex6.exec(color))) {
