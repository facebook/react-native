/*
 * Copyright (c) Facebook, Inc. and its affiliates.
 *
 * This source code is licensed under the MIT license found in the
 * LICENSE file in the root directory of this source tree.
 */

#import <React/ARTSurfaceView.h>

#import <React/RCTLog.h>

#import <React/ARTNode.h>

@implementation ARTSurfaceView

- (instancetype)initWithFrame:(CGRect)frame
{
  if (self = [super initWithFrame:frame]) {
    self.opaque = NO;
  }

  return self;
}

- (void)insertReactSubview:(RCTUIView *)subview atIndex:(NSInteger)atIndex // TODO(macOS ISS#3536887)
{
  [super insertReactSubview:subview atIndex:atIndex];
  [self insertSubview:subview atIndex:atIndex];
  [self invalidate];
}

- (void)removeReactSubview:(RCTUIView *)subview // TODO(macOS ISS#3536887)
{
  [super removeReactSubview:subview];
  [self invalidate];
}

- (void)didUpdateReactSubviews
{
  // Do nothing, as subviews are inserted by insertReactSubview:
}

- (void)invalidate
{
  [self setNeedsDisplay];
}

- (void)drawRect:(CGRect)rect
{
<<<<<<< HEAD
// [TODO(OSS Candidate ISS#2710739): for macOS and iOS dark mode
  [super drawRect:rect];
// ]TODO(OSS Candidate ISS#2710739)
=======
  [super drawRect:rect];
>>>>>>> 3c9e5f14
  CGContextRef context = UIGraphicsGetCurrentContext();
  for (ARTNode *node in self.subviews) {
    [node renderTo:context];
  }
}

@end<|MERGE_RESOLUTION|>--- conflicted
+++ resolved
@@ -47,13 +47,7 @@
 
 - (void)drawRect:(CGRect)rect
 {
-<<<<<<< HEAD
-// [TODO(OSS Candidate ISS#2710739): for macOS and iOS dark mode
   [super drawRect:rect];
-// ]TODO(OSS Candidate ISS#2710739)
-=======
-  [super drawRect:rect];
->>>>>>> 3c9e5f14
   CGContextRef context = UIGraphicsGetCurrentContext();
   for (ARTNode *node in self.subviews) {
     [node renderTo:context];
