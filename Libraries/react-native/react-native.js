/**
 * Copyright (c) 2015-present, Facebook, Inc.
 * All rights reserved.
 *
 * This source code is licensed under the BSD-style license found in the
 * LICENSE file in the root directory of this source tree. An additional grant
 * of patent rights can be found in the PATENTS file in the same directory.
 *
 * @noflow - get/set properties not yet supported by flow. also `...require(x)` is broken #6560135
 */
'use strict';

const warning = require('fbjs/lib/warning');

if (__DEV__) {
  const warningDedupe = {};
  const addonWarn = function(prevName, newPackageName) {
    warning(
      warningDedupe[prevName],
      'React.addons.' + prevName + ' is deprecated. Please import the "' +
      newPackageName + '" package instead.'
    );
    warningDedupe[prevName] = true;
  };
}

// Export React, plus some native additions.
const ReactNative = {
  // Components
<<<<<<< HEAD
  // get ActivityIndicatorIOS() { return require('ActivityIndicatorIOS'); },
  // get ART() { return require('ReactNativeART'); },
  // get DatePickerIOS() { return require('DatePickerIOS'); },
  // get DrawerLayoutAndroid() { return require('DrawerLayoutAndroid'); },
=======
  get ActivityIndicator() { return require('ActivityIndicator'); },
  get ActivityIndicatorIOS() { return require('ActivityIndicatorIOS'); },
  get ART() { return require('ReactNativeART'); },
  get DatePickerIOS() { return require('DatePickerIOS'); },
  get DrawerLayoutAndroid() { return require('DrawerLayoutAndroid'); },
>>>>>>> 35de4627
  get Image() { return require('Image'); },
  get ImageEditor() { return require('ImageEditor'); },
  get ImageStore() { return require('ImageStore'); },
  get ListView() { return require('ListView'); },
  get MapView() { return require('MapView'); },
  get Modal() { return require('Modal'); },
  get Navigator() { return require('Navigator'); },
  // get NavigatorIOS() { return require('NavigatorIOS'); },
  get Picker() { return require('Picker'); },
  // get PickerIOS() { return require('PickerIOS'); },
  // get ProgressBarAndroid() { return require('ProgressBarAndroid'); },
  // get ProgressViewIOS() { return require('ProgressViewIOS'); },
  get ScrollView() { return require('ScrollView'); },
  // get SegmentedControlIOS() { return require('SegmentedControlIOS'); },
  // get Slider() { return require('Slider'); },
  // get SliderIOS() { return require('SliderIOS'); },
  // get SnapshotViewIOS() { return require('SnapshotViewIOS'); },
  get Switch() { return require('Switch'); },
<<<<<<< HEAD
  // get PullToRefreshViewAndroid() { return require('PullToRefreshViewAndroid'); },
  // get RecyclerViewBackedScrollView() { return require('RecyclerViewBackedScrollView'); },
  // get RefreshControl() { return require('RefreshControl'); },
=======
  get RecyclerViewBackedScrollView() { return require('RecyclerViewBackedScrollView'); },
  get RefreshControl() { return require('RefreshControl'); },
>>>>>>> 35de4627
  get StatusBar() { return require('StatusBar'); },
  // get SwitchAndroid() { return require('SwitchAndroid'); },
  // get SwitchIOS() { return require('SwitchIOS'); },
  // get TabBarIOS() { return require('TabBarIOS'); },
  get Text() { return require('Text'); },
  get TextInput() { return require('TextInput'); },
  // get ToastAndroid() { return require('ToastAndroid'); },
  // get ToolbarAndroid() { return require('ToolbarAndroid'); },
  get Touchable() { return require('Touchable'); },
  get TouchableHighlight() { return require('TouchableHighlight'); },
  // get TouchableNativeFeedback() { return require('TouchableNativeFeedback'); },
  get TouchableOpacity() { return require('TouchableOpacity'); },
  get TouchableWithoutFeedback() { return require('TouchableWithoutFeedback'); },
  get View() { return require('View'); },
  get ViewPagerAndroid() { return require('ViewPagerAndroid'); },
  get WebView() { return require('WebView'); },

  // APIs
  get ActionSheetIOS() { return require('ActionSheetIOS'); },
  get AdSupportIOS() { return require('AdSupportIOS'); },
  get Alert() { return require('Alert'); },
  get AlertIOS() { return require('AlertIOS'); },
  get Animated() { return require('Animated'); },
  get AppRegistry() { return require('AppRegistry'); },
  get AppState() { return require('AppState'); },
  get AppStateIOS() { return require('AppStateIOS'); },
  get AsyncStorage() { return require('AsyncStorage'); },
  get BackAndroid() { return require('BackAndroid'); },
  get CameraRoll() { return require('CameraRoll'); },
  get Clipboard() { return require('Clipboard'); },
  // get DatePickerAndroid() { return require('DatePickerAndroid'); },
  get Dimensions() { return require('Dimensions'); },
  get Easing() { return require('Easing'); },
  get ImagePickerIOS() { return require('ImagePickerIOS'); },
  // get IntentAndroid() { return require('IntentAndroid'); },
  get InteractionManager() { return require('InteractionManager'); },
  get Keyboard() { return require('Keyboard'); },
  get LayoutAnimation() { return require('LayoutAnimation'); },
  get Linking() { return require('Linking'); },
  get LinkingIOS() { return require('LinkingIOS'); },
<<<<<<< HEAD
  // get NavigationExperimental() { return require('NavigationExperimental'); },
=======
  get NativeEventEmitter() { return require('NativeEventEmitter'); },
  get NavigationExperimental() { return require('NavigationExperimental'); },
>>>>>>> 35de4627
  get NetInfo() { return require('NetInfo'); },
  get PanResponder() { return require('PanResponder'); },
  get PixelRatio() { return require('PixelRatio'); },
  get PushNotificationIOS() { return require('PushNotificationIOS'); },
  // get Settings() { return require('Settings'); },
  get StatusBarIOS() { return require('StatusBarIOS'); },
  get StyleSheet() { return require('StyleSheet'); },
<<<<<<< HEAD
  // get TimePickerAndroid() { return require('TimePickerAndroid'); },
=======
  get Systrace() { return require('Systrace'); },
  get TimePickerAndroid() { return require('TimePickerAndroid'); },
>>>>>>> 35de4627
  get UIManager() { return require('UIManager'); },
  // get Vibration() { return require('Vibration'); },
  // get VibrationIOS() { return require('VibrationIOS'); },

  // Plugins
  get DeviceEventEmitter() { return require('RCTDeviceEventEmitter'); },
  get NativeAppEventEmitter() { return require('RCTNativeAppEventEmitter'); },
  get NativeModules() { return require('NativeModules'); },
  get Platform() { return require('Platform'); },
  get processColor() { return require('processColor'); },
  get requireNativeComponent() { return require('requireNativeComponent'); },

  // Prop Types
  get ColorPropType() { return require('ColorPropType'); },
  get EdgeInsetsPropType() { return require('EdgeInsetsPropType'); },
  get PointPropType() { return require('PointPropType'); },

  // See http://facebook.github.io/react/docs/addons.html
  addons: {
    get LinkedStateMixin() {
      if (__DEV__) {
        addonWarn('LinkedStateMixin', 'react-addons-linked-state-mixin');
      }
      return require('LinkedStateMixin');
    },
    Perf: undefined,
    get PureRenderMixin() {
      if (__DEV__) {
        addonWarn('PureRenderMixin', 'react-addons-pure-render-mixin');
      }
      return require('ReactComponentWithPureRenderMixin');
    },
    get TestModule() {
      if (__DEV__) {
        warning(
          warningDedupe.TestModule,
          'React.addons.TestModule is deprecated. ' +
          'Use ReactNative.NativeModules.TestModule instead.'
        );
        warningDedupe.TestModule = true;
      }
      return require('NativeModules').TestModule;
    },
    TestUtils: undefined,
    get batchedUpdates() {
      if (__DEV__) {
        warning(
          warningDedupe.batchedUpdates,
          'React.addons.batchedUpdates is deprecated. ' +
          'Use ReactNative.unstable_batchedUpdates instead.'
        );
        warningDedupe.batchedUpdates = true;
      }
      return require('ReactUpdates').batchedUpdates;
    },
    get createFragment() {
      if (__DEV__) {
        addonWarn('createFragment', 'react-addons-create-fragment');
      }
      return require('ReactFragment').create;
    },
    get update() {
      if (__DEV__) {
        addonWarn('update', 'react-addons-update');
      }
      return require('update');
    },
  },
};

// Better error messages when accessing React APIs on ReactNative
if (__DEV__) {
  const throwOnWrongReactAPI = require('throwOnWrongReactAPI');
  const reactAPIs = [ 'createClass', 'Component' ];

  for (const key of reactAPIs) {
    Object.defineProperty(ReactNative, key, {
      get() { throwOnWrongReactAPI(key); },
      enumerable: false,
      configurable: false
    });
  }
}

// Preserve getters with warnings on the internal ReactNative copy without
// invoking them.
<<<<<<< HEAD
// [Even] changed import to not conflict with ReactDOM
var ReactNativeInternal = require('ReactNativeReactAPI');
=======
const ReactNativeInternal = require('ReactNative');
>>>>>>> 35de4627
function applyForwarding(key) {
  if (__DEV__) {
    Object.defineProperty(
      ReactNative,
      key,
      Object.getOwnPropertyDescriptor(ReactNativeInternal, key)
    );
    return;
  }
  ReactNative[key] = ReactNativeInternal[key];
}
for (const key in ReactNativeInternal) {
  applyForwarding(key);
}

if (__DEV__) {
  Object.defineProperty(ReactNative.addons, 'Perf', {
    enumerable: true,
    get: () => {
      if (__DEV__) {
        addonWarn('Perf', 'react-addons-perf');
      }
      return require('ReactPerf');
    }
  });
  Object.defineProperty(ReactNative.addons, 'TestUtils', {
    enumerable: true,
    get: () => {
      if (__DEV__) {
        addonWarn('update', 'react-addons-test-utils');
      }
      return require('ReactTestUtils');
    }
  });
}

module.exports = ReactNative;<|MERGE_RESOLUTION|>--- conflicted
+++ resolved
@@ -27,18 +27,11 @@
 // Export React, plus some native additions.
 const ReactNative = {
   // Components
-<<<<<<< HEAD
+  // get ActivityIndicator() { return require('ActivityIndicator'); },
   // get ActivityIndicatorIOS() { return require('ActivityIndicatorIOS'); },
   // get ART() { return require('ReactNativeART'); },
   // get DatePickerIOS() { return require('DatePickerIOS'); },
   // get DrawerLayoutAndroid() { return require('DrawerLayoutAndroid'); },
-=======
-  get ActivityIndicator() { return require('ActivityIndicator'); },
-  get ActivityIndicatorIOS() { return require('ActivityIndicatorIOS'); },
-  get ART() { return require('ReactNativeART'); },
-  get DatePickerIOS() { return require('DatePickerIOS'); },
-  get DrawerLayoutAndroid() { return require('DrawerLayoutAndroid'); },
->>>>>>> 35de4627
   get Image() { return require('Image'); },
   get ImageEditor() { return require('ImageEditor'); },
   get ImageStore() { return require('ImageStore'); },
@@ -57,14 +50,8 @@
   // get SliderIOS() { return require('SliderIOS'); },
   // get SnapshotViewIOS() { return require('SnapshotViewIOS'); },
   get Switch() { return require('Switch'); },
-<<<<<<< HEAD
-  // get PullToRefreshViewAndroid() { return require('PullToRefreshViewAndroid'); },
   // get RecyclerViewBackedScrollView() { return require('RecyclerViewBackedScrollView'); },
   // get RefreshControl() { return require('RefreshControl'); },
-=======
-  get RecyclerViewBackedScrollView() { return require('RecyclerViewBackedScrollView'); },
-  get RefreshControl() { return require('RefreshControl'); },
->>>>>>> 35de4627
   get StatusBar() { return require('StatusBar'); },
   // get SwitchAndroid() { return require('SwitchAndroid'); },
   // get SwitchIOS() { return require('SwitchIOS'); },
@@ -105,12 +92,8 @@
   get LayoutAnimation() { return require('LayoutAnimation'); },
   get Linking() { return require('Linking'); },
   get LinkingIOS() { return require('LinkingIOS'); },
-<<<<<<< HEAD
+  // get NativeEventEmitter() { return require('NativeEventEmitter'); },
   // get NavigationExperimental() { return require('NavigationExperimental'); },
-=======
-  get NativeEventEmitter() { return require('NativeEventEmitter'); },
-  get NavigationExperimental() { return require('NavigationExperimental'); },
->>>>>>> 35de4627
   get NetInfo() { return require('NetInfo'); },
   get PanResponder() { return require('PanResponder'); },
   get PixelRatio() { return require('PixelRatio'); },
@@ -118,12 +101,8 @@
   // get Settings() { return require('Settings'); },
   get StatusBarIOS() { return require('StatusBarIOS'); },
   get StyleSheet() { return require('StyleSheet'); },
-<<<<<<< HEAD
+  // get Systrace() { return require('Systrace'); },
   // get TimePickerAndroid() { return require('TimePickerAndroid'); },
-=======
-  get Systrace() { return require('Systrace'); },
-  get TimePickerAndroid() { return require('TimePickerAndroid'); },
->>>>>>> 35de4627
   get UIManager() { return require('UIManager'); },
   // get Vibration() { return require('Vibration'); },
   // get VibrationIOS() { return require('VibrationIOS'); },
@@ -210,12 +189,8 @@
 
 // Preserve getters with warnings on the internal ReactNative copy without
 // invoking them.
-<<<<<<< HEAD
 // [Even] changed import to not conflict with ReactDOM
 var ReactNativeInternal = require('ReactNativeReactAPI');
-=======
-const ReactNativeInternal = require('ReactNative');
->>>>>>> 35de4627
 function applyForwarding(key) {
   if (__DEV__) {
     Object.defineProperty(
