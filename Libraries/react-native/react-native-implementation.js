/**
 * Copyright (c) Facebook, Inc. and its affiliates.
 *
 * This source code is licensed under the MIT license found in the
 * LICENSE file in the root directory of this source tree.
 *
 * @format
 * @flow
 */

'use strict';

import typeof AccessibilityInfo from '../Components/AccessibilityInfo/AccessibilityInfo';
import typeof ActivityIndicator from '../Components/ActivityIndicator/ActivityIndicator';
import typeof ReactNativeART from '../ART/ReactNativeART';
import typeof Button from '../Components/Button';
import typeof CheckBox from '../Components/CheckBox/CheckBox';
import typeof DatePickerIOS from '../Components/DatePicker/DatePickerIOS';
import typeof DrawerLayoutAndroid from '../Components/DrawerAndroid/DrawerLayoutAndroid';
import typeof FlatList from '../Lists/FlatList';
import typeof Image from '../Image/Image';
import typeof ImageBackground from '../Image/ImageBackground';
import typeof InputAccessoryView from '../Components/TextInput/InputAccessoryView';
import typeof KeyboardAvoidingView from '../Components/Keyboard/KeyboardAvoidingView';
import typeof MaskedViewIOS from '../Components/MaskedView/MaskedViewIOS';
import typeof Modal from '../Modal/Modal';
import typeof Picker from '../Components/Picker/Picker';
import typeof PickerIOS from '../Components/Picker/PickerIOS';
import typeof ProgressBarAndroid from '../Components/ProgressBarAndroid/ProgressBarAndroid';
import typeof ProgressViewIOS from '../Components/ProgressViewIOS/ProgressViewIOS';
import typeof SafeAreaView from '../Components/SafeAreaView/SafeAreaView';
import typeof ScrollView from '../Components/ScrollView/ScrollView';
import typeof SectionList from '../Lists/SectionList';
import typeof SegmentedControlIOS from '../Components/SegmentedControlIOS/SegmentedControlIOS';
import typeof Slider from '../Components/Slider/Slider';
import typeof Switch from '../Components/Switch/Switch';
import typeof RefreshControl from '../Components/RefreshControl/RefreshControl';
import typeof StatusBar from '../Components/StatusBar/StatusBar';
import typeof Text from '../Text/Text';
import typeof TextInput from '../Components/TextInput/TextInput';
import typeof Touchable from '../Components/Touchable/Touchable';
import typeof TouchableHighlight from '../Components/Touchable/TouchableHighlight';
import typeof TouchableNativeFeedback from '../Components/Touchable/TouchableNativeFeedback';
import typeof TouchableOpacity from '../Components/Touchable/TouchableOpacity';
import typeof TouchableWithoutFeedback from '../Components/Touchable/TouchableWithoutFeedback';
import typeof View from '../Components/View/View';
import typeof VirtualizedList from '../Lists/VirtualizedList';
import typeof VirtualizedSectionList from '../Lists/VirtualizedSectionList';
import typeof ActionSheetIOS from '../ActionSheetIOS/ActionSheetIOS';
import typeof Alert from '../Alert/Alert';
import typeof Animated from '../Animated/src/Animated';
import typeof Appearance from '../Utilities/Appearance';
import typeof AppRegistry from '../ReactNative/AppRegistry';
import typeof AppState from '../AppState/AppState';
import typeof AsyncStorage from '../Storage/AsyncStorage';
import typeof BackHandler from '../Utilities/BackHandler';
import typeof Clipboard from '../Components/Clipboard/Clipboard';
import typeof DatePickerAndroid from '../Components/DatePickerAndroid/DatePickerAndroid';
import typeof DeviceInfo from '../Utilities/DeviceInfo';
import typeof Dimensions from '../Utilities/Dimensions';
import typeof Easing from '../Animated/src/Easing';
import typeof ReactNative from '../Renderer/shims/ReactNative';
import typeof I18nManager from '../ReactNative/I18nManager';
import typeof ImagePickerIOS from '../Image/ImagePickerIOS';
import typeof InteractionManager from '../Interaction/InteractionManager';
import typeof Keyboard from '../Components/Keyboard/Keyboard';
import typeof LayoutAnimation from '../LayoutAnimation/LayoutAnimation';
import typeof Linking from '../Linking/Linking';
import typeof NativeDialogManagerAndroid from '../NativeModules/specs/NativeDialogManagerAndroid';
import typeof NativeEventEmitter from '../EventEmitter/NativeEventEmitter';
import typeof PanResponder from '../Interaction/PanResponder';
import typeof PermissionsAndroid from '../PermissionsAndroid/PermissionsAndroid';
import typeof PixelRatio from '../Utilities/PixelRatio';
import typeof PushNotificationIOS from '../PushNotificationIOS/PushNotificationIOS';
import typeof Settings from '../Settings/Settings';
import typeof Share from '../Share/Share';
import typeof StatusBarIOS from '../Components/StatusBar/StatusBarIOS';
import typeof StyleSheet from '../StyleSheet/StyleSheet';
import typeof Systrace from '../Performance/Systrace';
import typeof TimePickerAndroid from '../Components/TimePickerAndroid/TimePickerAndroid';
import typeof ToastAndroid from '../Components/ToastAndroid/ToastAndroid';
import typeof * as TurboModuleRegistry from '../TurboModule/TurboModuleRegistry';
import typeof TVEventHandler from '../Components/AppleTV/TVEventHandler';
import typeof UIManager from '../ReactNative/UIManager';
<<<<<<< HEAD
import typeof useDimensions from '../Utilities/useDimensions';
=======
import typeof useColorScheme from '../Utilities/useColorScheme';
import typeof useWindowDimensions from '../Utilities/useWindowDimensions';
>>>>>>> adac0460
import typeof UTFSequence from '../UTFSequence';
import typeof Vibration from '../Vibration/Vibration';
import typeof YellowBox from '../YellowBox/YellowBox';
import typeof RCTDeviceEventEmitter from '../EventEmitter/RCTDeviceEventEmitter';
import typeof RCTNativeAppEventEmitter from '../EventEmitter/RCTNativeAppEventEmitter';
import typeof NativeModules from '../BatchedBridge/NativeModules';
import typeof Platform from '../Utilities/Platform';
import typeof processColor from '../StyleSheet/processColor';
import typeof requireNativeComponent from '../ReactNative/requireNativeComponent';
import typeof RootTagContext from '../ReactNative/RootTagContext';
import typeof DeprecatedColorPropType from '../DeprecatedPropTypes/DeprecatedColorPropType';
import typeof DeprecatedEdgeInsetsPropType from '../DeprecatedPropTypes/DeprecatedEdgeInsetsPropType';
import typeof DeprecatedPointPropType from '../DeprecatedPropTypes/DeprecatedPointPropType';
import typeof DeprecatedViewPropTypes from '../DeprecatedPropTypes/DeprecatedViewPropTypes';

const invariant = require('invariant');
const warnOnce = require('../Utilities/warnOnce');

// Export React, plus some native additions.
module.exports = {
  // Components
  get AccessibilityInfo(): AccessibilityInfo {
    return require('../Components/AccessibilityInfo/AccessibilityInfo');
  },
  get ActivityIndicator(): ActivityIndicator {
    return require('../Components/ActivityIndicator/ActivityIndicator');
  },
  get ART(): ReactNativeART {
    warnOnce(
      'art-moved',
      'React Native ART has been extracted from react-native core and will be removed in a future release. ' +
        "It can now be installed and imported from '@react-native-community/art' instead of 'react-native'. " +
        'See https://github.com/react-native-community/art',
    );
    return require('../ART/ReactNativeART');
  },
  get Button(): Button {
    return require('../Components/Button');
  },
  get CheckBox(): CheckBox {
    warnOnce(
      'checkBox-moved',
      'CheckBox has been extracted from react-native core and will be removed in a future release. ' +
        "It can now be installed and imported from '@react-native-community/checkbox' instead of 'react-native'. " +
        'See https://github.com/react-native-community/react-native-checkbox',
    );
    return require('../Components/CheckBox/CheckBox');
  },
  get DatePickerIOS(): DatePickerIOS {
    warnOnce(
      'DatePickerIOS-merged',
      'DatePickerIOS has been merged with DatePickerAndroid and will be removed in a future release. ' +
        "It can now be installed and imported from '@react-native-community/datetimepicker' instead of 'react-native'. " +
        'See https://github.com/react-native-community/react-native-datetimepicker',
    );
    return require('../Components/DatePicker/DatePickerIOS');
  },
  get DrawerLayoutAndroid(): DrawerLayoutAndroid {
    return require('../Components/DrawerAndroid/DrawerLayoutAndroid');
  },
  get FlatList(): FlatList {
    return require('../Lists/FlatList');
  },
  get Image(): Image {
    return require('../Image/Image');
  },
  get ImageBackground(): ImageBackground {
    return require('../Image/ImageBackground');
  },
  get InputAccessoryView(): InputAccessoryView {
    return require('../Components/TextInput/InputAccessoryView');
  },
  get KeyboardAvoidingView(): KeyboardAvoidingView {
    return require('../Components/Keyboard/KeyboardAvoidingView');
  },
  get MaskedViewIOS(): MaskedViewIOS {
    warnOnce(
      'maskedviewios-moved',
      'MaskedViewIOS has been extracted from react-native core and will be removed in a future release. ' +
        "It can now be installed and imported from '@react-native-community/masked-view' instead of 'react-native'. " +
        'See https://github.com/react-native-community/react-native-masked-view',
    );
    return require('../Components/MaskedView/MaskedViewIOS');
  },
  get Modal(): Modal {
    return require('../Modal/Modal');
  },
  get Picker(): Picker {
    return require('../Components/Picker/Picker');
  },
  get PickerIOS(): PickerIOS {
    return require('../Components/Picker/PickerIOS');
  },
  get ProgressBarAndroid(): ProgressBarAndroid {
    return require('../Components/ProgressBarAndroid/ProgressBarAndroid');
  },
  get ProgressViewIOS(): ProgressViewIOS {
    return require('../Components/ProgressViewIOS/ProgressViewIOS');
  },
  get SafeAreaView(): SafeAreaView {
    return require('../Components/SafeAreaView/SafeAreaView');
  },
  get ScrollView(): ScrollView {
    return require('../Components/ScrollView/ScrollView');
  },
  get SectionList(): SectionList {
    return require('../Lists/SectionList');
  },
  get SegmentedControlIOS(): SegmentedControlIOS {
    return require('../Components/SegmentedControlIOS/SegmentedControlIOS');
  },
  get Slider(): Slider {
    warnOnce(
      'slider-moved',
      'Slider has been extracted from react-native core and will be removed in a future release. ' +
        "It can now be installed and imported from '@react-native-community/slider' instead of 'react-native'. " +
        'See https://github.com/react-native-community/react-native-slider',
    );
    return require('../Components/Slider/Slider');
  },
  get Switch(): Switch {
    return require('../Components/Switch/Switch');
  },
  get RefreshControl(): RefreshControl {
    return require('../Components/RefreshControl/RefreshControl');
  },
  get StatusBar(): StatusBar {
    return require('../Components/StatusBar/StatusBar');
  },
  get Text(): Text {
    return require('../Text/Text');
  },
  get TextInput(): TextInput {
    return require('../Components/TextInput/TextInput');
  },
  get Touchable(): Touchable {
    return require('../Components/Touchable/Touchable');
  },
  get TouchableHighlight(): TouchableHighlight {
    return require('../Components/Touchable/TouchableHighlight');
  },
  get TouchableNativeFeedback(): TouchableNativeFeedback {
    return require('../Components/Touchable/TouchableNativeFeedback');
  },
  get TouchableOpacity(): TouchableOpacity {
    return require('../Components/Touchable/TouchableOpacity');
  },
  get TouchableWithoutFeedback(): TouchableWithoutFeedback {
    return require('../Components/Touchable/TouchableWithoutFeedback');
  },
  get View(): View {
    return require('../Components/View/View');
  },
  get VirtualizedList(): VirtualizedList {
    return require('../Lists/VirtualizedList');
  },
  get VirtualizedSectionList(): VirtualizedSectionList {
    return require('../Lists/VirtualizedSectionList');
  },

  // APIs
  get ActionSheetIOS(): ActionSheetIOS {
    return require('../ActionSheetIOS/ActionSheetIOS');
  },
  get Alert(): Alert {
    return require('../Alert/Alert');
  },
  get Animated(): Animated {
    return require('../Animated/src/Animated');
  },
  get Appearance(): Appearance {
    return require('../Utilities/Appearance');
  },
  get AppRegistry(): AppRegistry {
    return require('../ReactNative/AppRegistry');
  },
  get AppState(): AppState {
    return require('../AppState/AppState');
  },
  get AsyncStorage(): AsyncStorage {
    warnOnce(
      'async-storage-moved',
      'AsyncStorage has been extracted from react-native core and will be removed in a future release. ' +
        "It can now be installed and imported from '@react-native-community/async-storage' instead of 'react-native'. " +
        'See https://github.com/react-native-community/react-native-async-storage',
    );
    return require('../Storage/AsyncStorage');
  },
  get BackHandler(): BackHandler {
    return require('../Utilities/BackHandler');
  },
  get Clipboard(): Clipboard {
    return require('../Components/Clipboard/Clipboard');
  },
  get DatePickerAndroid(): DatePickerAndroid {
    warnOnce(
      'DatePickerAndroid-merged',
      'DatePickerAndroid has been merged with DatePickerIOS and will be removed in a future release. ' +
        "It can now be installed and imported from '@react-native-community/datetimepicker' instead of 'react-native'. " +
        'See https://github.com/react-native-community/react-native-datetimepicker',
    );
    return require('../Components/DatePickerAndroid/DatePickerAndroid');
  },
  get DeviceInfo(): DeviceInfo {
    return require('../Utilities/DeviceInfo');
  },
  get Dimensions(): Dimensions {
    return require('../Utilities/Dimensions');
  },
  get Easing(): Easing {
    return require('../Animated/src/Easing');
  },
  get findNodeHandle(): $PropertyType<ReactNative, 'findNodeHandle'> {
    return require('../Renderer/shims/ReactNative').findNodeHandle;
  },
  get I18nManager(): I18nManager {
    return require('../ReactNative/I18nManager');
  },
  get ImagePickerIOS(): ImagePickerIOS {
    warnOnce(
      'imagePickerIOS-moved',
      'ImagePickerIOS has been extracted from react-native core and will be removed in a future release. ' +
        "Please upgrade to use either '@react-native-community/react-native-image-picker' or 'expo-image-picker'. " +
        "If you cannot upgrade to a different library, please install the deprecated '@react-native-community/image-picker-ios' package. " +
        'See https://github.com/react-native-community/react-native-image-picker-ios',
    );
    return require('../Image/ImagePickerIOS');
  },
  get InteractionManager(): InteractionManager {
    return require('../Interaction/InteractionManager');
  },
  get Keyboard(): Keyboard {
    return require('../Components/Keyboard/Keyboard');
  },
  get LayoutAnimation(): LayoutAnimation {
    return require('../LayoutAnimation/LayoutAnimation');
  },
  get Linking(): Linking {
    return require('../Linking/Linking');
  },
  get NativeDialogManagerAndroid(): NativeDialogManagerAndroid {
    return require('../NativeModules/specs/NativeDialogManagerAndroid').default;
  },
  get NativeEventEmitter(): NativeEventEmitter {
    return require('../EventEmitter/NativeEventEmitter');
  },
  get PanResponder(): PanResponder {
    return require('../Interaction/PanResponder');
  },
  get PermissionsAndroid(): PermissionsAndroid {
    return require('../PermissionsAndroid/PermissionsAndroid');
  },
  get PixelRatio(): PixelRatio {
    return require('../Utilities/PixelRatio');
  },
  get PushNotificationIOS(): PushNotificationIOS {
    warnOnce(
      'pushNotificationIOS-moved',
      'PushNotificationIOS has been extracted from react-native core and will be removed in a future release. ' +
        "It can now be installed and imported from '@react-native-community/push-notification-ios' instead of 'react-native'. " +
        'See https://github.com/react-native-community/react-native-push-notification-ios',
    );
    return require('../PushNotificationIOS/PushNotificationIOS');
  },
  get Settings(): Settings {
    return require('../Settings/Settings');
  },
  get Share(): Share {
    return require('../Share/Share');
  },
  get StatusBarIOS(): StatusBarIOS {
    warnOnce(
      'StatusBarIOS-merged',
      'StatusBarIOS has been merged with StatusBar and will be removed in a future release. Use StatusBar for mutating the status bar',
    );
    return require('../Components/StatusBar/StatusBarIOS');
  },
  get StyleSheet(): StyleSheet {
    return require('../StyleSheet/StyleSheet');
  },
  get Systrace(): Systrace {
    return require('../Performance/Systrace');
  },
  get TimePickerAndroid(): TimePickerAndroid {
    warnOnce(
      'TimePickerAndroid-merged',
      'TimePickerAndroid has been merged with DatePickerIOS and DatePickerAndroid and will be removed in a future release. ' +
        "It can now be installed and imported from '@react-native-community/datetimepicker' instead of 'react-native'. " +
        'See https://github.com/react-native-community/react-native-datetimepicker',
    );
    return require('../Components/TimePickerAndroid/TimePickerAndroid');
  },
  get ToastAndroid(): ToastAndroid {
    return require('../Components/ToastAndroid/ToastAndroid');
  },
  get TurboModuleRegistry(): TurboModuleRegistry {
    return require('../TurboModule/TurboModuleRegistry');
  },
  get TVEventHandler(): TVEventHandler {
    return require('../Components/AppleTV/TVEventHandler');
  },
  get UIManager(): UIManager {
    return require('../ReactNative/UIManager');
  },
  get unstable_batchedUpdates(): $PropertyType<
    ReactNative,
    'unstable_batchedUpdates',
  > {
    return require('../Renderer/shims/ReactNative').unstable_batchedUpdates;
  },
<<<<<<< HEAD
  get useDimensions(): useDimensions {
    return require('../Utilities/useDimensions').default;
=======
  get useColorScheme(): useColorScheme {
    return require('../Utilities/useColorScheme').default;
  },
  get useWindowDimensions(): useWindowDimensions {
    return require('../Utilities/useWindowDimensions').default;
>>>>>>> adac0460
  },
  get UTFSequence(): UTFSequence {
    return require('../UTFSequence');
  },
  get Vibration(): Vibration {
    return require('../Vibration/Vibration');
  },
  get YellowBox(): YellowBox {
    return require('../YellowBox/YellowBox');
  },

  // Plugins
  get DeviceEventEmitter(): RCTDeviceEventEmitter {
    return require('../EventEmitter/RCTDeviceEventEmitter');
  },
  get NativeAppEventEmitter(): RCTNativeAppEventEmitter {
    return require('../EventEmitter/RCTNativeAppEventEmitter');
  },
  get NativeModules(): NativeModules {
    return require('../BatchedBridge/NativeModules');
  },
  get Platform(): Platform {
    return require('../Utilities/Platform');
  },
  get processColor(): processColor {
    return require('../StyleSheet/processColor');
  },
  get requireNativeComponent(): requireNativeComponent {
    return require('../ReactNative/requireNativeComponent');
  },
  get unstable_RootTagContext(): RootTagContext {
    return require('../ReactNative/RootTagContext');
  },

  // Prop Types
  get ColorPropType(): DeprecatedColorPropType {
    return require('../DeprecatedPropTypes/DeprecatedColorPropType');
  },
  get EdgeInsetsPropType(): DeprecatedEdgeInsetsPropType {
    return require('../DeprecatedPropTypes/DeprecatedEdgeInsetsPropType');
  },
  get PointPropType(): DeprecatedPointPropType {
    return require('../DeprecatedPropTypes/DeprecatedPointPropType');
  },
  get ViewPropTypes(): DeprecatedViewPropTypes {
    return require('../DeprecatedPropTypes/DeprecatedViewPropTypes');
  },
};

if (__DEV__) {
  // $FlowFixMe This is intentional: Flow will error when attempting to access ListView.
  Object.defineProperty(module.exports, 'ListView', {
    configurable: true,
    get() {
      invariant(
        false,
        'ListView has been removed from React Native. ' +
          'See https://fb.me/nolistview for more information or use ' +
          '`deprecated-react-native-listview`.',
      );
    },
  });

  // $FlowFixMe This is intentional: Flow will error when attempting to access SwipeableListView.
  Object.defineProperty(module.exports, 'SwipeableListView', {
    configurable: true,
    get() {
      invariant(
        false,
        'SwipeableListView has been removed from React Native. ' +
          'See https://fb.me/nolistview for more information or use ' +
          '`deprecated-react-native-swipeable-listview`.',
      );
    },
  });

  // $FlowFixMe This is intentional: Flow will error when attempting to access WebView.
  Object.defineProperty(module.exports, 'WebView', {
    configurable: true,
    get() {
      invariant(
        false,
        'WebView has been removed from React Native. ' +
          "It can now be installed and imported from 'react-native-webview' instead of 'react-native'. " +
          'See https://github.com/react-native-community/react-native-webview',
      );
    },
  });

  // $FlowFixMe This is intentional: Flow will error when attempting to access NetInfo.
  Object.defineProperty(module.exports, 'NetInfo', {
    configurable: true,
    get() {
      invariant(
        false,
        'NetInfo has been removed from React Native. ' +
          "It can now be installed and imported from 'react-native-netinfo' instead of 'react-native'. " +
          'See https://github.com/react-native-community/react-native-netinfo',
      );
    },
  });

  // $FlowFixMe This is intentional: Flow will error when attempting to access CameraRoll.
  Object.defineProperty(module.exports, 'CameraRoll', {
    configurable: true,
    get() {
      invariant(
        false,
        'CameraRoll has been removed from React Native. ' +
          "It can now be installed and imported from 'react-native-cameraroll' instead of 'react-native'. " +
          'See https://github.com/react-native-community/react-native-cameraroll',
      );
    },
  });

  // $FlowFixMe This is intentional: Flow will error when attempting to access ImageStore.
  Object.defineProperty(module.exports, 'ImageStore', {
    configurable: true,
    get() {
      invariant(
        false,
        'ImageStore has been removed from React Native. ' +
          'To get a base64-encoded string from a local image use either of the following third-party libraries:' +
          "* expo-file-system: `readAsStringAsync(filepath, 'base64')`" +
          "* react-native-fs: `readFile(filepath, 'base64')`",
      );
    },
  });

  // $FlowFixMe This is intentional: Flow will error when attempting to access ImageEditor.
  Object.defineProperty(module.exports, 'ImageEditor', {
    configurable: true,
    get() {
      invariant(
        false,
        'ImageEditor has been removed from React Native. ' +
          "It can now be installed and imported from 'react-native-image-editor' instead of 'react-native'. " +
          'See https://github.com/react-native-community/react-native-image-editor',
      );
    },
  });

  // $FlowFixMe This is intentional: Flow will error when attempting to access ViewPagerAndroid.
  Object.defineProperty(module.exports, 'ViewPagerAndroid', {
    configurable: true,
    get() {
      invariant(
        false,
        'ViewPagerAndroid has been removed from React Native. ' +
          "It can now be installed and imported from 'react-native-viewpager' instead of 'react-native'. " +
          'See https://github.com/react-native-community/react-native-viewpager',
      );
    },
  });
}<|MERGE_RESOLUTION|>--- conflicted
+++ resolved
@@ -82,12 +82,8 @@
 import typeof * as TurboModuleRegistry from '../TurboModule/TurboModuleRegistry';
 import typeof TVEventHandler from '../Components/AppleTV/TVEventHandler';
 import typeof UIManager from '../ReactNative/UIManager';
-<<<<<<< HEAD
+import typeof useColorScheme from '../Utilities/useColorScheme';
 import typeof useDimensions from '../Utilities/useDimensions';
-=======
-import typeof useColorScheme from '../Utilities/useColorScheme';
-import typeof useWindowDimensions from '../Utilities/useWindowDimensions';
->>>>>>> adac0460
 import typeof UTFSequence from '../UTFSequence';
 import typeof Vibration from '../Vibration/Vibration';
 import typeof YellowBox from '../YellowBox/YellowBox';
@@ -398,17 +394,12 @@
   > {
     return require('../Renderer/shims/ReactNative').unstable_batchedUpdates;
   },
-<<<<<<< HEAD
+  get useColorScheme(): useColorScheme {
+    return require('../Utilities/useColorScheme').default;
+  },
   get useDimensions(): useDimensions {
     return require('../Utilities/useDimensions').default;
-=======
-  get useColorScheme(): useColorScheme {
-    return require('../Utilities/useColorScheme').default;
-  },
-  get useWindowDimensions(): useWindowDimensions {
-    return require('../Utilities/useWindowDimensions').default;
->>>>>>> adac0460
-  },
+  },  
   get UTFSequence(): UTFSequence {
     return require('../UTFSequence');
   },
