--- conflicted
+++ resolved
@@ -68,6 +68,7 @@
 import typeof Linking from '../Linking/Linking';
 import typeof NativeDialogManagerAndroid from '../NativeModules/specs/NativeDialogManagerAndroid';
 import typeof NativeEventEmitter from '../EventEmitter/NativeEventEmitter';
+import typeof Networking from '../Network/RCTNetworking';
 import typeof PanResponder from '../Interaction/PanResponder';
 import typeof PermissionsAndroid from '../PermissionsAndroid/PermissionsAndroid';
 import typeof PixelRatio from '../Utilities/PixelRatio';
@@ -330,14 +331,10 @@
   get NativeEventEmitter(): NativeEventEmitter {
     return require('../EventEmitter/NativeEventEmitter');
   },
-<<<<<<< HEAD
-  get Networking() {
+  get Networking(): Networking {
     return require('../Network/RCTNetworking');
   },
-  get PanResponder() {
-=======
   get PanResponder(): PanResponder {
->>>>>>> 1bff38a5
     return require('../Interaction/PanResponder');
   },
   get PermissionsAndroid(): PermissionsAndroid {
