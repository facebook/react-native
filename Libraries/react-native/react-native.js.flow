/**
 * Copyright (c) 2015-present, Facebook, Inc.
 * All rights reserved.
 *
 * This source code is licensed under the BSD-style license found in the
 * LICENSE file in the root directory of this source tree. An additional grant
 * of patent rights can be found in the PATENTS file in the same directory.
 *
 * This file exists because react-native.js started using getters and setters
 * and Flow doesn't have a good way to enable getters and setters for
 * react-native without forcing all react-native users to also enable getters
 * and setters. Until we solve that issue, we can use this .flow file to
 * pretend like react-native doesn't use getters and setters
 *
 * @flow
 */
'use strict';

// Export ReactNative, plus some native additions.
//
// The use of Object.create/assign is to work around a Flow bug (#6560135).
// Once that is fixed, change this back to
//
//   var ReactNative = {...require('React'), /* additions */}
//
var ReactNative = Object.assign(Object.create(require('ReactNative')), {
  // Components
<<<<<<< HEAD
  // ActivityIndicatorIOS: require('ActivityIndicatorIOS'),
  // ART: require('ReactNativeART'),
  // DatePickerIOS: require('DatePickerIOS'),
  // DrawerLayoutAndroid: require('DrawerLayoutAndroid'),
=======
  ActivityIndicator: require('ActivityIndicator'),
  ActivityIndicatorIOS: require('ActivityIndicatorIOS'),
  ART: require('ReactNativeART'),
  DatePickerIOS: require('DatePickerIOS'),
  DrawerLayoutAndroid: require('DrawerLayoutAndroid'),
>>>>>>> 35de4627
  Image: require('Image'),
  ImageEditor: require('ImageEditor'),
  ImageStore: require('ImageStore'),
  ListView: require('ListView'),
  MapView: require('MapView'),
  Modal: require('Modal'),
  Navigator: require('Navigator'),
  // NavigatorIOS: require('NavigatorIOS'),
  Picker: require('Picker'),
  // PickerIOS: require('PickerIOS'),
  // ProgressBarAndroid: require('ProgressBarAndroid'),
  // ProgressViewIOS: require('ProgressViewIOS'),
  ScrollView: require('ScrollView'),
  // SegmentedControlIOS: require('SegmentedControlIOS'),
  // SliderIOS: require('SliderIOS'),
  // Slider: require('Slider'),
  // SnapshotViewIOS: require('SnapshotViewIOS'),
  StatusBar: require('StatusBar'),
  Switch: require('Switch'),
<<<<<<< HEAD
  // PullToRefreshViewAndroid: require('PullToRefreshViewAndroid'),
  // RecyclerViewBackedScrollView: require('RecyclerViewBackedScrollView'),
  // RefreshControl: require('RefreshControl'),
  // SwitchAndroid: require('SwitchAndroid'),
  // SwitchIOS: require('SwitchIOS'),
  // TabBarIOS: require('TabBarIOS'),
=======
  RecyclerViewBackedScrollView: require('RecyclerViewBackedScrollView'),
  RefreshControl: require('RefreshControl'),
  SwitchAndroid: require('SwitchAndroid'),
  SwitchIOS: require('SwitchIOS'),
  TabBarIOS: require('TabBarIOS'),
>>>>>>> 35de4627
  Text: require('Text'),
  TextInput: require('TextInput'),
  // ToastAndroid: require('ToastAndroid'),
  // ToolbarAndroid: require('ToolbarAndroid'),
  Touchable: require('Touchable'),
  TouchableHighlight: require('TouchableHighlight'),
  // TouchableNativeFeedback: require('TouchableNativeFeedback'),
  TouchableOpacity: require('TouchableOpacity'),
  TouchableWithoutFeedback: require('TouchableWithoutFeedback'),
  View: require('View'),
  ViewPagerAndroid: require('ViewPagerAndroid'),
  WebView: require('WebView'),

  // APIs
  ActionSheetIOS: require('ActionSheetIOS'),
  AdSupportIOS: require('AdSupportIOS'),
  Alert: require('Alert'),
  AlertIOS: require('AlertIOS'),
  Animated: require('Animated'),
  AppRegistry: require('AppRegistry'),
  AppState: require('AppState'),
  AppStateIOS: require('AppStateIOS'),
  AsyncStorage: require('AsyncStorage'),
  BackAndroid: require('BackAndroid'),
  CameraRoll: require('CameraRoll'),
  Clipboard: require('Clipboard'),
  // DatePickerAndroid: require('DatePickerAndroid'),
  Dimensions: require('Dimensions'),
  Easing: require('Easing'),
  ImagePickerIOS: require('ImagePickerIOS'),
  // IntentAndroid: require('IntentAndroid'),
  InteractionManager: require('InteractionManager'),
  Keyboard: require('Keyboard'),
  LayoutAnimation: require('LayoutAnimation'),
  Linking: require('Linking'),
  LinkingIOS: require('LinkingIOS'),
<<<<<<< HEAD
  // NavigationExperimental: require('NavigationExperimental'),
=======
  NativeEventEmitter: require('NativeEventEmitter'),
  NavigationExperimental: require('NavigationExperimental'),
>>>>>>> 35de4627
  NetInfo: require('NetInfo'),
  PanResponder: require('PanResponder'),
  PixelRatio: require('PixelRatio'),
  PushNotificationIOS: require('PushNotificationIOS'),
  // Settings: require('Settings'),
  StatusBarIOS: require('StatusBarIOS'),
  StyleSheet: require('StyleSheet'),
<<<<<<< HEAD
  // TimePickerAndroid: require('TimePickerAndroid'),
=======
  Systrace: require('Systrace'),
  TimePickerAndroid: require('TimePickerAndroid'),
>>>>>>> 35de4627
  UIManager: require('UIManager'),
  // Vibration: require('Vibration'),
  // VibrationIOS: require('VibrationIOS'),

  // Plugins
  DeviceEventEmitter: require('RCTDeviceEventEmitter'),
  NativeAppEventEmitter: require('RCTNativeAppEventEmitter'),
  NativeModules: require('NativeModules'),
  Platform: require('Platform'),
  processColor: require('processColor'),
  requireNativeComponent: require('requireNativeComponent'),

  // Prop Types
  ColorPropType: require('ColorPropType'),
  EdgeInsetsPropType: require('EdgeInsetsPropType'),
  PointPropType: require('PointPropType'),
});

module.exports = ReactNative;<|MERGE_RESOLUTION|>--- conflicted
+++ resolved
@@ -25,18 +25,11 @@
 //
 var ReactNative = Object.assign(Object.create(require('ReactNative')), {
   // Components
-<<<<<<< HEAD
+  // ActivityIndicator: require('ActivityIndicator'),
   // ActivityIndicatorIOS: require('ActivityIndicatorIOS'),
   // ART: require('ReactNativeART'),
   // DatePickerIOS: require('DatePickerIOS'),
   // DrawerLayoutAndroid: require('DrawerLayoutAndroid'),
-=======
-  ActivityIndicator: require('ActivityIndicator'),
-  ActivityIndicatorIOS: require('ActivityIndicatorIOS'),
-  ART: require('ReactNativeART'),
-  DatePickerIOS: require('DatePickerIOS'),
-  DrawerLayoutAndroid: require('DrawerLayoutAndroid'),
->>>>>>> 35de4627
   Image: require('Image'),
   ImageEditor: require('ImageEditor'),
   ImageStore: require('ImageStore'),
@@ -56,20 +49,11 @@
   // SnapshotViewIOS: require('SnapshotViewIOS'),
   StatusBar: require('StatusBar'),
   Switch: require('Switch'),
-<<<<<<< HEAD
-  // PullToRefreshViewAndroid: require('PullToRefreshViewAndroid'),
   // RecyclerViewBackedScrollView: require('RecyclerViewBackedScrollView'),
   // RefreshControl: require('RefreshControl'),
   // SwitchAndroid: require('SwitchAndroid'),
   // SwitchIOS: require('SwitchIOS'),
   // TabBarIOS: require('TabBarIOS'),
-=======
-  RecyclerViewBackedScrollView: require('RecyclerViewBackedScrollView'),
-  RefreshControl: require('RefreshControl'),
-  SwitchAndroid: require('SwitchAndroid'),
-  SwitchIOS: require('SwitchIOS'),
-  TabBarIOS: require('TabBarIOS'),
->>>>>>> 35de4627
   Text: require('Text'),
   TextInput: require('TextInput'),
   // ToastAndroid: require('ToastAndroid'),
@@ -106,12 +90,8 @@
   LayoutAnimation: require('LayoutAnimation'),
   Linking: require('Linking'),
   LinkingIOS: require('LinkingIOS'),
-<<<<<<< HEAD
+  // NativeEventEmitter: require('NativeEventEmitter'),
   // NavigationExperimental: require('NavigationExperimental'),
-=======
-  NativeEventEmitter: require('NativeEventEmitter'),
-  NavigationExperimental: require('NavigationExperimental'),
->>>>>>> 35de4627
   NetInfo: require('NetInfo'),
   PanResponder: require('PanResponder'),
   PixelRatio: require('PixelRatio'),
@@ -119,12 +99,8 @@
   // Settings: require('Settings'),
   StatusBarIOS: require('StatusBarIOS'),
   StyleSheet: require('StyleSheet'),
-<<<<<<< HEAD
+  // Systrace: require('Systrace'),
   // TimePickerAndroid: require('TimePickerAndroid'),
-=======
-  Systrace: require('Systrace'),
-  TimePickerAndroid: require('TimePickerAndroid'),
->>>>>>> 35de4627
   UIManager: require('UIManager'),
   // Vibration: require('Vibration'),
   // VibrationIOS: require('VibrationIOS'),
