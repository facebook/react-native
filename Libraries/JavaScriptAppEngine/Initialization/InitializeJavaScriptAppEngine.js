--- conflicted
+++ resolved
@@ -33,42 +33,6 @@
   window = GLOBAL;
 }
 
-<<<<<<< HEAD
-/**
- * The document must be shimmed before anything else that might define the
- * `ExecutionEnvironment` module (which checks for `document.createElement`).
- */
-function setupDocumentShim() {
-  // The browser defines Text and Image globals by default. If you forget to
-  // require them, then the error message is very confusing.
-  function getInvalidGlobalUseError(name) {
-    return new Error(
-      'You are trying to render the global ' + name + ' variable as a ' +
-      'React element. You probably forgot to require ' + name + '.'
-    );
-  }
-  GLOBAL.Text = {
-    get defaultProps() {
-      throw getInvalidGlobalUseError('Text');
-    }
-  };
-  GLOBAL.Image = {
-    get defaultProps() {
-      throw getInvalidGlobalUseError('Image');
-    }
-  };
-  // Force `ExecutionEnvironment.canUseDOM` to be false.
-  if (GLOBAL.document) {
-    GLOBAL.document.createElement = null;
-  }
-
-  // There is no DOM so MutationObserver doesn't make sense. It is used
-  // as feature detection in Bluebird Promise implementation
-  GLOBAL.MutationObserver = undefined;
-}
-
-=======
->>>>>>> 8b019a9f
 function handleErrorWithRedBox(e, isFatal) {
   try {
     require('ExceptionsManager').handleException(e, isFatal);
