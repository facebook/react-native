--- conflicted
+++ resolved
@@ -8,11 +8,7 @@
  * @nolint
  * @providesModule ReactNativeRenderer-prod
  * @preventMunge
-<<<<<<< HEAD
- * @generated SignedSource<<8960cfed6037c61be089c6fd4cf802ce>>
-=======
  * @generated SignedSource<<ac05786168ee52d42093829d5e59e60e>>
->>>>>>> aad2f8fd
  */
 
 "use strict";
@@ -7996,11 +7992,7 @@
   devToolsConfig$jscomp$inline_986 = {
     findFiberByHostInstance: getInstanceFromTag,
     bundleType: 0,
-<<<<<<< HEAD
-    version: "17.0.3-experimental-2d8d133e1",
-=======
     version: "18.0.0-experimental-c96b78e0e",
->>>>>>> aad2f8fd
     rendererPackageName: "react-native-renderer",
     rendererConfig: {
       getInspectorDataForViewTag: function() {
@@ -8042,11 +8034,7 @@
   scheduleRoot: null,
   setRefreshHandler: null,
   getCurrentFiber: null,
-<<<<<<< HEAD
-  reconcilerVersion: "17.0.3-experimental-2d8d133e1"
-=======
   reconcilerVersion: "18.0.0-experimental-c96b78e0e"
->>>>>>> aad2f8fd
 };
 if ("undefined" !== typeof __REACT_DEVTOOLS_GLOBAL_HOOK__) {
   var hook$jscomp$inline_1244 = __REACT_DEVTOOLS_GLOBAL_HOOK__;
