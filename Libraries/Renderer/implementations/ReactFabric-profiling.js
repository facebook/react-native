/**
 * Copyright (c) Facebook, Inc. and its affiliates.
 *
 * This source code is licensed under the MIT license found in the
 * LICENSE file in the root directory of this source tree.
 *
 * @noflow
 * @nolint
 * @providesModule ReactFabric-profiling
 * @preventMunge
<<<<<<< HEAD
 * @generated SignedSource<<06caca3d95f98101d397316857fe09c9>>
=======
 * @generated SignedSource<<569ae1ac270f935b2f4e5b6ebc8036e0>>
>>>>>>> aad2f8fd
 */

"use strict";
require("react-native/Libraries/ReactPrivate/ReactNativePrivateInitializeCore");
var ReactNativePrivateInterface = require("react-native/Libraries/ReactPrivate/ReactNativePrivateInterface"),
  React = require("react"),
  Scheduler = require("scheduler");
function invokeGuardedCallbackImpl(name, func, context, a, b, c, d, e, f) {
  var funcArgs = Array.prototype.slice.call(arguments, 3);
  try {
    func.apply(context, funcArgs);
  } catch (error) {
    this.onError(error);
  }
}
var hasError = !1,
  caughtError = null,
  hasRethrowError = !1,
  rethrowError = null,
  reporter = {
    onError: function(error) {
      hasError = !0;
      caughtError = error;
    }
  };
function invokeGuardedCallback(name, func, context, a, b, c, d, e, f) {
  hasError = !1;
  caughtError = null;
  invokeGuardedCallbackImpl.apply(reporter, arguments);
}
function invokeGuardedCallbackAndCatchFirstError(
  name,
  func,
  context,
  a,
  b,
  c,
  d,
  e,
  f
) {
  invokeGuardedCallback.apply(this, arguments);
  if (hasError) {
    if (hasError) {
      var error = caughtError;
      hasError = !1;
      caughtError = null;
    } else
      throw Error(
        "clearCaughtError was called but no error was captured. This error is likely caused by a bug in React. Please file an issue."
      );
    hasRethrowError || ((hasRethrowError = !0), (rethrowError = error));
  }
}
var isArrayImpl = Array.isArray,
  getFiberCurrentPropsFromNode = null,
  getInstanceFromNode = null,
  getNodeFromInstance = null;
function executeDispatch(event, listener, inst) {
  var type = event.type || "unknown-event";
  event.currentTarget = getNodeFromInstance(inst);
  invokeGuardedCallbackAndCatchFirstError(type, listener, void 0, event);
  event.currentTarget = null;
}
function executeDirectDispatch(event) {
  var dispatchListener = event._dispatchListeners,
    dispatchInstance = event._dispatchInstances;
  if (isArrayImpl(dispatchListener))
    throw Error("executeDirectDispatch(...): Invalid `event`.");
  event.currentTarget = dispatchListener
    ? getNodeFromInstance(dispatchInstance)
    : null;
  dispatchListener = dispatchListener ? dispatchListener(event) : null;
  event.currentTarget = null;
  event._dispatchListeners = null;
  event._dispatchInstances = null;
  return dispatchListener;
}
function functionThatReturnsTrue() {
  return !0;
}
function functionThatReturnsFalse() {
  return !1;
}
function SyntheticEvent(
  dispatchConfig,
  targetInst,
  nativeEvent,
  nativeEventTarget
) {
  this.dispatchConfig = dispatchConfig;
  this._targetInst = targetInst;
  this.nativeEvent = nativeEvent;
  this._dispatchInstances = this._dispatchListeners = null;
  dispatchConfig = this.constructor.Interface;
  for (var propName in dispatchConfig)
    dispatchConfig.hasOwnProperty(propName) &&
      ((targetInst = dispatchConfig[propName])
        ? (this[propName] = targetInst(nativeEvent))
        : "target" === propName
        ? (this.target = nativeEventTarget)
        : (this[propName] = nativeEvent[propName]));
  this.isDefaultPrevented = (null != nativeEvent.defaultPrevented
  ? nativeEvent.defaultPrevented
  : !1 === nativeEvent.returnValue)
    ? functionThatReturnsTrue
    : functionThatReturnsFalse;
  this.isPropagationStopped = functionThatReturnsFalse;
  return this;
}
Object.assign(SyntheticEvent.prototype, {
  preventDefault: function() {
    this.defaultPrevented = !0;
    var event = this.nativeEvent;
    event &&
      (event.preventDefault
        ? event.preventDefault()
        : "unknown" !== typeof event.returnValue && (event.returnValue = !1),
      (this.isDefaultPrevented = functionThatReturnsTrue));
  },
  stopPropagation: function() {
    var event = this.nativeEvent;
    event &&
      (event.stopPropagation
        ? event.stopPropagation()
        : "unknown" !== typeof event.cancelBubble && (event.cancelBubble = !0),
      (this.isPropagationStopped = functionThatReturnsTrue));
  },
  persist: function() {
    this.isPersistent = functionThatReturnsTrue;
  },
  isPersistent: functionThatReturnsFalse,
  destructor: function() {
    var Interface = this.constructor.Interface,
      propName;
    for (propName in Interface) this[propName] = null;
    this.nativeEvent = this._targetInst = this.dispatchConfig = null;
    this.isPropagationStopped = this.isDefaultPrevented = functionThatReturnsFalse;
    this._dispatchInstances = this._dispatchListeners = null;
  }
});
SyntheticEvent.Interface = {
  type: null,
  target: null,
  currentTarget: function() {
    return null;
  },
  eventPhase: null,
  bubbles: null,
  cancelable: null,
  timeStamp: function(event) {
    return event.timeStamp || Date.now();
  },
  defaultPrevented: null,
  isTrusted: null
};
SyntheticEvent.extend = function(Interface) {
  function E() {}
  function Class() {
    return Super.apply(this, arguments);
  }
  var Super = this;
  E.prototype = Super.prototype;
  var prototype = new E();
  Object.assign(prototype, Class.prototype);
  Class.prototype = prototype;
  Class.prototype.constructor = Class;
  Class.Interface = Object.assign({}, Super.Interface, Interface);
  Class.extend = Super.extend;
  addEventPoolingTo(Class);
  return Class;
};
addEventPoolingTo(SyntheticEvent);
function createOrGetPooledEvent(
  dispatchConfig,
  targetInst,
  nativeEvent,
  nativeInst
) {
  if (this.eventPool.length) {
    var instance = this.eventPool.pop();
    this.call(instance, dispatchConfig, targetInst, nativeEvent, nativeInst);
    return instance;
  }
  return new this(dispatchConfig, targetInst, nativeEvent, nativeInst);
}
function releasePooledEvent(event) {
  if (!(event instanceof this))
    throw Error(
      "Trying to release an event instance into a pool of a different type."
    );
  event.destructor();
  10 > this.eventPool.length && this.eventPool.push(event);
}
function addEventPoolingTo(EventConstructor) {
  EventConstructor.getPooled = createOrGetPooledEvent;
  EventConstructor.eventPool = [];
  EventConstructor.release = releasePooledEvent;
}
var ResponderSyntheticEvent = SyntheticEvent.extend({
  touchHistory: function() {
    return null;
  }
});
function isStartish(topLevelType) {
  return "topTouchStart" === topLevelType;
}
function isMoveish(topLevelType) {
  return "topTouchMove" === topLevelType;
}
var startDependencies = ["topTouchStart"],
  moveDependencies = ["topTouchMove"],
  endDependencies = ["topTouchCancel", "topTouchEnd"],
  touchBank = [],
  touchHistory = {
    touchBank: touchBank,
    numberActiveTouches: 0,
    indexOfSingleActiveTouch: -1,
    mostRecentTimeStamp: 0
  };
function timestampForTouch(touch) {
  return touch.timeStamp || touch.timestamp;
}
function getTouchIdentifier(_ref) {
  _ref = _ref.identifier;
  if (null == _ref) throw Error("Touch object is missing identifier.");
  return _ref;
}
function recordTouchStart(touch) {
  var identifier = getTouchIdentifier(touch),
    touchRecord = touchBank[identifier];
  touchRecord
    ? ((touchRecord.touchActive = !0),
      (touchRecord.startPageX = touch.pageX),
      (touchRecord.startPageY = touch.pageY),
      (touchRecord.startTimeStamp = timestampForTouch(touch)),
      (touchRecord.currentPageX = touch.pageX),
      (touchRecord.currentPageY = touch.pageY),
      (touchRecord.currentTimeStamp = timestampForTouch(touch)),
      (touchRecord.previousPageX = touch.pageX),
      (touchRecord.previousPageY = touch.pageY),
      (touchRecord.previousTimeStamp = timestampForTouch(touch)))
    : ((touchRecord = {
        touchActive: !0,
        startPageX: touch.pageX,
        startPageY: touch.pageY,
        startTimeStamp: timestampForTouch(touch),
        currentPageX: touch.pageX,
        currentPageY: touch.pageY,
        currentTimeStamp: timestampForTouch(touch),
        previousPageX: touch.pageX,
        previousPageY: touch.pageY,
        previousTimeStamp: timestampForTouch(touch)
      }),
      (touchBank[identifier] = touchRecord));
  touchHistory.mostRecentTimeStamp = timestampForTouch(touch);
}
function recordTouchMove(touch) {
  var touchRecord = touchBank[getTouchIdentifier(touch)];
  touchRecord &&
    ((touchRecord.touchActive = !0),
    (touchRecord.previousPageX = touchRecord.currentPageX),
    (touchRecord.previousPageY = touchRecord.currentPageY),
    (touchRecord.previousTimeStamp = touchRecord.currentTimeStamp),
    (touchRecord.currentPageX = touch.pageX),
    (touchRecord.currentPageY = touch.pageY),
    (touchRecord.currentTimeStamp = timestampForTouch(touch)),
    (touchHistory.mostRecentTimeStamp = timestampForTouch(touch)));
}
function recordTouchEnd(touch) {
  var touchRecord = touchBank[getTouchIdentifier(touch)];
  touchRecord &&
    ((touchRecord.touchActive = !1),
    (touchRecord.previousPageX = touchRecord.currentPageX),
    (touchRecord.previousPageY = touchRecord.currentPageY),
    (touchRecord.previousTimeStamp = touchRecord.currentTimeStamp),
    (touchRecord.currentPageX = touch.pageX),
    (touchRecord.currentPageY = touch.pageY),
    (touchRecord.currentTimeStamp = timestampForTouch(touch)),
    (touchHistory.mostRecentTimeStamp = timestampForTouch(touch)));
}
var instrumentationCallback,
  ResponderTouchHistoryStore = {
    instrument: function(callback) {
      instrumentationCallback = callback;
    },
    recordTouchTrack: function(topLevelType, nativeEvent) {
      null != instrumentationCallback &&
        instrumentationCallback(topLevelType, nativeEvent);
      if (isMoveish(topLevelType))
        nativeEvent.changedTouches.forEach(recordTouchMove);
      else if (isStartish(topLevelType))
        nativeEvent.changedTouches.forEach(recordTouchStart),
          (touchHistory.numberActiveTouches = nativeEvent.touches.length),
          1 === touchHistory.numberActiveTouches &&
            (touchHistory.indexOfSingleActiveTouch =
              nativeEvent.touches[0].identifier);
      else if (
        "topTouchEnd" === topLevelType ||
        "topTouchCancel" === topLevelType
      )
        if (
          (nativeEvent.changedTouches.forEach(recordTouchEnd),
          (touchHistory.numberActiveTouches = nativeEvent.touches.length),
          1 === touchHistory.numberActiveTouches)
        )
          for (
            topLevelType = 0;
            topLevelType < touchBank.length;
            topLevelType++
          )
            if (
              ((nativeEvent = touchBank[topLevelType]),
              null != nativeEvent && nativeEvent.touchActive)
            ) {
              touchHistory.indexOfSingleActiveTouch = topLevelType;
              break;
            }
    },
    touchHistory: touchHistory
  };
function accumulate(current, next) {
  if (null == next)
    throw Error(
      "accumulate(...): Accumulated items must not be null or undefined."
    );
  return null == current
    ? next
    : isArrayImpl(current)
    ? current.concat(next)
    : isArrayImpl(next)
    ? [current].concat(next)
    : [current, next];
}
function accumulateInto(current, next) {
  if (null == next)
    throw Error(
      "accumulateInto(...): Accumulated items must not be null or undefined."
    );
  if (null == current) return next;
  if (isArrayImpl(current)) {
    if (isArrayImpl(next)) return current.push.apply(current, next), current;
    current.push(next);
    return current;
  }
  return isArrayImpl(next) ? [current].concat(next) : [current, next];
}
function forEachAccumulated(arr, cb, scope) {
  Array.isArray(arr) ? arr.forEach(cb, scope) : arr && cb.call(scope, arr);
}
var responderInst = null,
  trackedTouchCount = 0;
function changeResponder(nextResponderInst, blockHostResponder) {
  var oldResponderInst = responderInst;
  responderInst = nextResponderInst;
  if (null !== ResponderEventPlugin.GlobalResponderHandler)
    ResponderEventPlugin.GlobalResponderHandler.onChange(
      oldResponderInst,
      nextResponderInst,
      blockHostResponder
    );
}
var eventTypes = {
  startShouldSetResponder: {
    phasedRegistrationNames: {
      bubbled: "onStartShouldSetResponder",
      captured: "onStartShouldSetResponderCapture"
    },
    dependencies: startDependencies
  },
  scrollShouldSetResponder: {
    phasedRegistrationNames: {
      bubbled: "onScrollShouldSetResponder",
      captured: "onScrollShouldSetResponderCapture"
    },
    dependencies: ["topScroll"]
  },
  selectionChangeShouldSetResponder: {
    phasedRegistrationNames: {
      bubbled: "onSelectionChangeShouldSetResponder",
      captured: "onSelectionChangeShouldSetResponderCapture"
    },
    dependencies: ["topSelectionChange"]
  },
  moveShouldSetResponder: {
    phasedRegistrationNames: {
      bubbled: "onMoveShouldSetResponder",
      captured: "onMoveShouldSetResponderCapture"
    },
    dependencies: moveDependencies
  },
  responderStart: {
    registrationName: "onResponderStart",
    dependencies: startDependencies
  },
  responderMove: {
    registrationName: "onResponderMove",
    dependencies: moveDependencies
  },
  responderEnd: {
    registrationName: "onResponderEnd",
    dependencies: endDependencies
  },
  responderRelease: {
    registrationName: "onResponderRelease",
    dependencies: endDependencies
  },
  responderTerminationRequest: {
    registrationName: "onResponderTerminationRequest",
    dependencies: []
  },
  responderGrant: { registrationName: "onResponderGrant", dependencies: [] },
  responderReject: { registrationName: "onResponderReject", dependencies: [] },
  responderTerminate: {
    registrationName: "onResponderTerminate",
    dependencies: []
  }
};
function getParent(inst) {
  do inst = inst.return;
  while (inst && 5 !== inst.tag);
  return inst ? inst : null;
}
function traverseTwoPhase(inst, fn, arg) {
  for (var path = []; inst; ) path.push(inst), (inst = getParent(inst));
  for (inst = path.length; 0 < inst--; ) fn(path[inst], "captured", arg);
  for (inst = 0; inst < path.length; inst++) fn(path[inst], "bubbled", arg);
}
function getListener(inst, registrationName) {
  inst = inst.stateNode;
  if (null === inst) return null;
  inst = getFiberCurrentPropsFromNode(inst);
  if (null === inst) return null;
  if ((inst = inst[registrationName]) && "function" !== typeof inst)
    throw Error(
      "Expected `" +
        registrationName +
        "` listener to be a function, instead got a value of `" +
        typeof inst +
        "` type."
    );
  return inst;
}
function accumulateDirectionalDispatches(inst, phase, event) {
  if (
    (phase = getListener(
      inst,
      event.dispatchConfig.phasedRegistrationNames[phase]
    ))
  )
    (event._dispatchListeners = accumulateInto(
      event._dispatchListeners,
      phase
    )),
      (event._dispatchInstances = accumulateInto(
        event._dispatchInstances,
        inst
      ));
}
function accumulateDirectDispatchesSingle(event) {
  if (event && event.dispatchConfig.registrationName) {
    var inst = event._targetInst;
    if (inst && event && event.dispatchConfig.registrationName) {
      var listener = getListener(inst, event.dispatchConfig.registrationName);
      listener &&
        ((event._dispatchListeners = accumulateInto(
          event._dispatchListeners,
          listener
        )),
        (event._dispatchInstances = accumulateInto(
          event._dispatchInstances,
          inst
        )));
    }
  }
}
function accumulateTwoPhaseDispatchesSingleSkipTarget(event) {
  if (event && event.dispatchConfig.phasedRegistrationNames) {
    var targetInst = event._targetInst;
    targetInst = targetInst ? getParent(targetInst) : null;
    traverseTwoPhase(targetInst, accumulateDirectionalDispatches, event);
  }
}
function accumulateTwoPhaseDispatchesSingle(event) {
  event &&
    event.dispatchConfig.phasedRegistrationNames &&
    traverseTwoPhase(event._targetInst, accumulateDirectionalDispatches, event);
}
var ResponderEventPlugin = {
    _getResponder: function() {
      return responderInst;
    },
    eventTypes: eventTypes,
    extractEvents: function(
      topLevelType,
      targetInst,
      nativeEvent,
      nativeEventTarget
    ) {
      if (isStartish(topLevelType)) trackedTouchCount += 1;
      else if (
        "topTouchEnd" === topLevelType ||
        "topTouchCancel" === topLevelType
      )
        if (0 <= trackedTouchCount) --trackedTouchCount;
        else return null;
      ResponderTouchHistoryStore.recordTouchTrack(topLevelType, nativeEvent);
      if (
        targetInst &&
        (("topScroll" === topLevelType && !nativeEvent.responderIgnoreScroll) ||
          (0 < trackedTouchCount && "topSelectionChange" === topLevelType) ||
          isStartish(topLevelType) ||
          isMoveish(topLevelType))
      ) {
        var shouldSetEventType = isStartish(topLevelType)
          ? eventTypes.startShouldSetResponder
          : isMoveish(topLevelType)
          ? eventTypes.moveShouldSetResponder
          : "topSelectionChange" === topLevelType
          ? eventTypes.selectionChangeShouldSetResponder
          : eventTypes.scrollShouldSetResponder;
        if (responderInst)
          b: {
            var JSCompiler_temp = responderInst;
            for (
              var depthA = 0, tempA = JSCompiler_temp;
              tempA;
              tempA = getParent(tempA)
            )
              depthA++;
            tempA = 0;
            for (var tempB = targetInst; tempB; tempB = getParent(tempB))
              tempA++;
            for (; 0 < depthA - tempA; )
              (JSCompiler_temp = getParent(JSCompiler_temp)), depthA--;
            for (; 0 < tempA - depthA; )
              (targetInst = getParent(targetInst)), tempA--;
            for (; depthA--; ) {
              if (
                JSCompiler_temp === targetInst ||
                JSCompiler_temp === targetInst.alternate
              )
                break b;
              JSCompiler_temp = getParent(JSCompiler_temp);
              targetInst = getParent(targetInst);
            }
            JSCompiler_temp = null;
          }
        else JSCompiler_temp = targetInst;
        targetInst = JSCompiler_temp;
        JSCompiler_temp = targetInst === responderInst;
        shouldSetEventType = ResponderSyntheticEvent.getPooled(
          shouldSetEventType,
          targetInst,
          nativeEvent,
          nativeEventTarget
        );
        shouldSetEventType.touchHistory =
          ResponderTouchHistoryStore.touchHistory;
        JSCompiler_temp
          ? forEachAccumulated(
              shouldSetEventType,
              accumulateTwoPhaseDispatchesSingleSkipTarget
            )
          : forEachAccumulated(
              shouldSetEventType,
              accumulateTwoPhaseDispatchesSingle
            );
        b: {
          JSCompiler_temp = shouldSetEventType._dispatchListeners;
          targetInst = shouldSetEventType._dispatchInstances;
          if (isArrayImpl(JSCompiler_temp))
            for (
              depthA = 0;
              depthA < JSCompiler_temp.length &&
              !shouldSetEventType.isPropagationStopped();
              depthA++
            ) {
              if (
                JSCompiler_temp[depthA](shouldSetEventType, targetInst[depthA])
              ) {
                JSCompiler_temp = targetInst[depthA];
                break b;
              }
            }
          else if (
            JSCompiler_temp &&
            JSCompiler_temp(shouldSetEventType, targetInst)
          ) {
            JSCompiler_temp = targetInst;
            break b;
          }
          JSCompiler_temp = null;
        }
        shouldSetEventType._dispatchInstances = null;
        shouldSetEventType._dispatchListeners = null;
        shouldSetEventType.isPersistent() ||
          shouldSetEventType.constructor.release(shouldSetEventType);
        if (JSCompiler_temp && JSCompiler_temp !== responderInst)
          if (
            ((shouldSetEventType = ResponderSyntheticEvent.getPooled(
              eventTypes.responderGrant,
              JSCompiler_temp,
              nativeEvent,
              nativeEventTarget
            )),
            (shouldSetEventType.touchHistory =
              ResponderTouchHistoryStore.touchHistory),
            forEachAccumulated(
              shouldSetEventType,
              accumulateDirectDispatchesSingle
            ),
            (targetInst = !0 === executeDirectDispatch(shouldSetEventType)),
            responderInst)
          )
            if (
              ((depthA = ResponderSyntheticEvent.getPooled(
                eventTypes.responderTerminationRequest,
                responderInst,
                nativeEvent,
                nativeEventTarget
              )),
              (depthA.touchHistory = ResponderTouchHistoryStore.touchHistory),
              forEachAccumulated(depthA, accumulateDirectDispatchesSingle),
              (tempA =
                !depthA._dispatchListeners || executeDirectDispatch(depthA)),
              depthA.isPersistent() || depthA.constructor.release(depthA),
              tempA)
            ) {
              depthA = ResponderSyntheticEvent.getPooled(
                eventTypes.responderTerminate,
                responderInst,
                nativeEvent,
                nativeEventTarget
              );
              depthA.touchHistory = ResponderTouchHistoryStore.touchHistory;
              forEachAccumulated(depthA, accumulateDirectDispatchesSingle);
              var JSCompiler_temp$jscomp$0 = accumulate(
                JSCompiler_temp$jscomp$0,
                [shouldSetEventType, depthA]
              );
              changeResponder(JSCompiler_temp, targetInst);
            } else
              (shouldSetEventType = ResponderSyntheticEvent.getPooled(
                eventTypes.responderReject,
                JSCompiler_temp,
                nativeEvent,
                nativeEventTarget
              )),
                (shouldSetEventType.touchHistory =
                  ResponderTouchHistoryStore.touchHistory),
                forEachAccumulated(
                  shouldSetEventType,
                  accumulateDirectDispatchesSingle
                ),
                (JSCompiler_temp$jscomp$0 = accumulate(
                  JSCompiler_temp$jscomp$0,
                  shouldSetEventType
                ));
          else
            (JSCompiler_temp$jscomp$0 = accumulate(
              JSCompiler_temp$jscomp$0,
              shouldSetEventType
            )),
              changeResponder(JSCompiler_temp, targetInst);
        else JSCompiler_temp$jscomp$0 = null;
      } else JSCompiler_temp$jscomp$0 = null;
      shouldSetEventType = responderInst && isStartish(topLevelType);
      JSCompiler_temp = responderInst && isMoveish(topLevelType);
      targetInst =
        responderInst &&
        ("topTouchEnd" === topLevelType || "topTouchCancel" === topLevelType);
      if (
        (shouldSetEventType = shouldSetEventType
          ? eventTypes.responderStart
          : JSCompiler_temp
          ? eventTypes.responderMove
          : targetInst
          ? eventTypes.responderEnd
          : null)
      )
        (shouldSetEventType = ResponderSyntheticEvent.getPooled(
          shouldSetEventType,
          responderInst,
          nativeEvent,
          nativeEventTarget
        )),
          (shouldSetEventType.touchHistory =
            ResponderTouchHistoryStore.touchHistory),
          forEachAccumulated(
            shouldSetEventType,
            accumulateDirectDispatchesSingle
          ),
          (JSCompiler_temp$jscomp$0 = accumulate(
            JSCompiler_temp$jscomp$0,
            shouldSetEventType
          ));
      shouldSetEventType = responderInst && "topTouchCancel" === topLevelType;
      if (
        (topLevelType =
          responderInst &&
          !shouldSetEventType &&
          ("topTouchEnd" === topLevelType || "topTouchCancel" === topLevelType))
      )
        a: {
          if ((topLevelType = nativeEvent.touches) && 0 !== topLevelType.length)
            for (
              JSCompiler_temp = 0;
              JSCompiler_temp < topLevelType.length;
              JSCompiler_temp++
            )
              if (
                ((targetInst = topLevelType[JSCompiler_temp].target),
                null !== targetInst &&
                  void 0 !== targetInst &&
                  0 !== targetInst)
              ) {
                depthA = getInstanceFromNode(targetInst);
                b: {
                  for (targetInst = responderInst; depthA; ) {
                    if (
                      targetInst === depthA ||
                      targetInst === depthA.alternate
                    ) {
                      targetInst = !0;
                      break b;
                    }
                    depthA = getParent(depthA);
                  }
                  targetInst = !1;
                }
                if (targetInst) {
                  topLevelType = !1;
                  break a;
                }
              }
          topLevelType = !0;
        }
      if (
        (topLevelType = shouldSetEventType
          ? eventTypes.responderTerminate
          : topLevelType
          ? eventTypes.responderRelease
          : null)
      )
        (nativeEvent = ResponderSyntheticEvent.getPooled(
          topLevelType,
          responderInst,
          nativeEvent,
          nativeEventTarget
        )),
          (nativeEvent.touchHistory = ResponderTouchHistoryStore.touchHistory),
          forEachAccumulated(nativeEvent, accumulateDirectDispatchesSingle),
          (JSCompiler_temp$jscomp$0 = accumulate(
            JSCompiler_temp$jscomp$0,
            nativeEvent
          )),
          changeResponder(null);
      return JSCompiler_temp$jscomp$0;
    },
    GlobalResponderHandler: null,
    injection: {
      injectGlobalResponderHandler: function(GlobalResponderHandler) {
        ResponderEventPlugin.GlobalResponderHandler = GlobalResponderHandler;
      }
    }
  },
  eventPluginOrder = null,
  namesToPlugins = {};
function recomputePluginOrdering() {
  if (eventPluginOrder)
    for (var pluginName in namesToPlugins) {
      var pluginModule = namesToPlugins[pluginName],
        pluginIndex = eventPluginOrder.indexOf(pluginName);
      if (!(-1 < pluginIndex))
        throw Error(
          "EventPluginRegistry: Cannot inject event plugins that do not exist in the plugin ordering, `" +
            pluginName +
            "`."
        );
      if (!plugins[pluginIndex]) {
        if (!pluginModule.extractEvents)
          throw Error(
            "EventPluginRegistry: Event plugins must implement an `extractEvents` method, but `" +
              pluginName +
              "` does not."
          );
        plugins[pluginIndex] = pluginModule;
        pluginIndex = pluginModule.eventTypes;
        for (var eventName in pluginIndex) {
          var JSCompiler_inline_result = void 0;
          var dispatchConfig = pluginIndex[eventName],
            eventName$jscomp$0 = eventName;
          if (eventNameDispatchConfigs.hasOwnProperty(eventName$jscomp$0))
            throw Error(
              "EventPluginRegistry: More than one plugin attempted to publish the same event name, `" +
                eventName$jscomp$0 +
                "`."
            );
          eventNameDispatchConfigs[eventName$jscomp$0] = dispatchConfig;
          var phasedRegistrationNames = dispatchConfig.phasedRegistrationNames;
          if (phasedRegistrationNames) {
            for (JSCompiler_inline_result in phasedRegistrationNames)
              phasedRegistrationNames.hasOwnProperty(
                JSCompiler_inline_result
              ) &&
                publishRegistrationName(
                  phasedRegistrationNames[JSCompiler_inline_result],
                  pluginModule,
                  eventName$jscomp$0
                );
            JSCompiler_inline_result = !0;
          } else
            dispatchConfig.registrationName
              ? (publishRegistrationName(
                  dispatchConfig.registrationName,
                  pluginModule,
                  eventName$jscomp$0
                ),
                (JSCompiler_inline_result = !0))
              : (JSCompiler_inline_result = !1);
          if (!JSCompiler_inline_result)
            throw Error(
              "EventPluginRegistry: Failed to publish event `" +
                eventName +
                "` for plugin `" +
                pluginName +
                "`."
            );
        }
      }
    }
}
function publishRegistrationName(registrationName, pluginModule) {
  if (registrationNameModules[registrationName])
    throw Error(
      "EventPluginRegistry: More than one plugin attempted to publish the same registration name, `" +
        registrationName +
        "`."
    );
  registrationNameModules[registrationName] = pluginModule;
}
var plugins = [],
  eventNameDispatchConfigs = {},
  registrationNameModules = {};
function getListener$1(inst, registrationName) {
  inst = inst.stateNode;
  if (null === inst) return null;
  inst = getFiberCurrentPropsFromNode(inst);
  if (null === inst) return null;
  if ((inst = inst[registrationName]) && "function" !== typeof inst)
    throw Error(
      "Expected `" +
        registrationName +
        "` listener to be a function, instead got a value of `" +
        typeof inst +
        "` type."
    );
  return inst;
}
var customBubblingEventTypes =
    ReactNativePrivateInterface.ReactNativeViewConfigRegistry
      .customBubblingEventTypes,
  customDirectEventTypes =
    ReactNativePrivateInterface.ReactNativeViewConfigRegistry
      .customDirectEventTypes;
function accumulateDirectionalDispatches$1(inst, phase, event) {
  if (
    (phase = getListener$1(
      inst,
      event.dispatchConfig.phasedRegistrationNames[phase]
    ))
  )
    (event._dispatchListeners = accumulateInto(
      event._dispatchListeners,
      phase
    )),
      (event._dispatchInstances = accumulateInto(
        event._dispatchInstances,
        inst
      ));
}
function accumulateTwoPhaseDispatchesSingle$1(event) {
  if (event && event.dispatchConfig.phasedRegistrationNames) {
    for (var inst = event._targetInst, path = []; inst; ) {
      path.push(inst);
      do inst = inst.return;
      while (inst && 5 !== inst.tag);
      inst = inst ? inst : null;
    }
    for (inst = path.length; 0 < inst--; )
      accumulateDirectionalDispatches$1(path[inst], "captured", event);
    for (inst = 0; inst < path.length; inst++)
      accumulateDirectionalDispatches$1(path[inst], "bubbled", event);
  }
}
function accumulateDirectDispatchesSingle$1(event) {
  if (event && event.dispatchConfig.registrationName) {
    var inst = event._targetInst;
    if (inst && event && event.dispatchConfig.registrationName) {
      var listener = getListener$1(inst, event.dispatchConfig.registrationName);
      listener &&
        ((event._dispatchListeners = accumulateInto(
          event._dispatchListeners,
          listener
        )),
        (event._dispatchInstances = accumulateInto(
          event._dispatchInstances,
          inst
        )));
    }
  }
}
if (eventPluginOrder)
  throw Error(
    "EventPluginRegistry: Cannot inject event plugin ordering more than once. You are likely trying to load more than one copy of React."
  );
eventPluginOrder = Array.prototype.slice.call([
  "ResponderEventPlugin",
  "ReactNativeBridgeEventPlugin"
]);
recomputePluginOrdering();
var injectedNamesToPlugins$jscomp$inline_224 = {
    ResponderEventPlugin: ResponderEventPlugin,
    ReactNativeBridgeEventPlugin: {
      eventTypes: {},
      extractEvents: function(
        topLevelType,
        targetInst,
        nativeEvent,
        nativeEventTarget
      ) {
        if (null == targetInst) return null;
        var bubbleDispatchConfig = customBubblingEventTypes[topLevelType],
          directDispatchConfig = customDirectEventTypes[topLevelType];
        if (!bubbleDispatchConfig && !directDispatchConfig)
          throw Error(
            'Unsupported top level event type "' + topLevelType + '" dispatched'
          );
        topLevelType = SyntheticEvent.getPooled(
          bubbleDispatchConfig || directDispatchConfig,
          targetInst,
          nativeEvent,
          nativeEventTarget
        );
        if (bubbleDispatchConfig)
          forEachAccumulated(
            topLevelType,
            accumulateTwoPhaseDispatchesSingle$1
          );
        else if (directDispatchConfig)
          forEachAccumulated(topLevelType, accumulateDirectDispatchesSingle$1);
        else return null;
        return topLevelType;
      }
    }
  },
  isOrderingDirty$jscomp$inline_225 = !1,
  pluginName$jscomp$inline_226;
for (pluginName$jscomp$inline_226 in injectedNamesToPlugins$jscomp$inline_224)
  if (
    injectedNamesToPlugins$jscomp$inline_224.hasOwnProperty(
      pluginName$jscomp$inline_226
    )
  ) {
    var pluginModule$jscomp$inline_227 =
      injectedNamesToPlugins$jscomp$inline_224[pluginName$jscomp$inline_226];
    if (
      !namesToPlugins.hasOwnProperty(pluginName$jscomp$inline_226) ||
      namesToPlugins[pluginName$jscomp$inline_226] !==
        pluginModule$jscomp$inline_227
    ) {
      if (namesToPlugins[pluginName$jscomp$inline_226])
        throw Error(
          "EventPluginRegistry: Cannot inject two different event plugins using the same name, `" +
            pluginName$jscomp$inline_226 +
            "`."
        );
      namesToPlugins[
        pluginName$jscomp$inline_226
      ] = pluginModule$jscomp$inline_227;
      isOrderingDirty$jscomp$inline_225 = !0;
    }
  }
isOrderingDirty$jscomp$inline_225 && recomputePluginOrdering();
function getInstanceFromInstance(instanceHandle) {
  return instanceHandle;
}
getFiberCurrentPropsFromNode = function(inst) {
  return inst.canonical.currentProps;
};
getInstanceFromNode = getInstanceFromInstance;
getNodeFromInstance = function(inst) {
  inst = inst.stateNode.canonical;
  if (!inst._nativeTag) throw Error("All native instances should have a tag.");
  return inst;
};
ResponderEventPlugin.injection.injectGlobalResponderHandler({
  onChange: function(from, to, blockNativeResponder) {
    var fromOrTo = from || to;
    (fromOrTo = fromOrTo && fromOrTo.stateNode) &&
    fromOrTo.canonical._internalInstanceHandle
      ? (from &&
          nativeFabricUIManager.setIsJSResponder(
            from.stateNode.node,
            !1,
            blockNativeResponder || !1
          ),
        to &&
          nativeFabricUIManager.setIsJSResponder(
            to.stateNode.node,
            !0,
            blockNativeResponder || !1
          ))
      : null !== to
      ? ReactNativePrivateInterface.UIManager.setJSResponder(
          to.stateNode.canonical._nativeTag,
          blockNativeResponder
        )
      : ReactNativePrivateInterface.UIManager.clearJSResponder();
  }
});
var ReactSharedInternals =
    React.__SECRET_INTERNALS_DO_NOT_USE_OR_YOU_WILL_BE_FIRED,
  REACT_ELEMENT_TYPE = 60103,
  REACT_PORTAL_TYPE = 60106,
  REACT_FRAGMENT_TYPE = 60107,
  REACT_STRICT_MODE_TYPE = 60108,
  REACT_PROFILER_TYPE = 60114,
  REACT_PROVIDER_TYPE = 60109,
  REACT_CONTEXT_TYPE = 60110,
  REACT_FORWARD_REF_TYPE = 60112,
  REACT_SUSPENSE_TYPE = 60113,
  REACT_SUSPENSE_LIST_TYPE = 60120,
  REACT_MEMO_TYPE = 60115,
  REACT_LAZY_TYPE = 60116,
  REACT_DEBUG_TRACING_MODE_TYPE = 60129,
  REACT_OFFSCREEN_TYPE = 60130,
  REACT_LEGACY_HIDDEN_TYPE = 60131,
  REACT_CACHE_TYPE = 60132;
if ("function" === typeof Symbol && Symbol.for) {
  var symbolFor = Symbol.for;
  REACT_ELEMENT_TYPE = symbolFor("react.element");
  REACT_PORTAL_TYPE = symbolFor("react.portal");
  REACT_FRAGMENT_TYPE = symbolFor("react.fragment");
  REACT_STRICT_MODE_TYPE = symbolFor("react.strict_mode");
  REACT_PROFILER_TYPE = symbolFor("react.profiler");
  REACT_PROVIDER_TYPE = symbolFor("react.provider");
  REACT_CONTEXT_TYPE = symbolFor("react.context");
  REACT_FORWARD_REF_TYPE = symbolFor("react.forward_ref");
  REACT_SUSPENSE_TYPE = symbolFor("react.suspense");
  REACT_SUSPENSE_LIST_TYPE = symbolFor("react.suspense_list");
  REACT_MEMO_TYPE = symbolFor("react.memo");
  REACT_LAZY_TYPE = symbolFor("react.lazy");
  symbolFor("react.scope");
  REACT_DEBUG_TRACING_MODE_TYPE = symbolFor("react.debug_trace_mode");
  REACT_OFFSCREEN_TYPE = symbolFor("react.offscreen");
  REACT_LEGACY_HIDDEN_TYPE = symbolFor("react.legacy_hidden");
  REACT_CACHE_TYPE = symbolFor("react.cache");
}
var MAYBE_ITERATOR_SYMBOL = "function" === typeof Symbol && Symbol.iterator;
function getIteratorFn(maybeIterable) {
  if (null === maybeIterable || "object" !== typeof maybeIterable) return null;
  maybeIterable =
    (MAYBE_ITERATOR_SYMBOL && maybeIterable[MAYBE_ITERATOR_SYMBOL]) ||
    maybeIterable["@@iterator"];
  return "function" === typeof maybeIterable ? maybeIterable : null;
}
function getComponentNameFromType(type) {
  if (null == type) return null;
  if ("function" === typeof type) return type.displayName || type.name || null;
  if ("string" === typeof type) return type;
  switch (type) {
    case REACT_FRAGMENT_TYPE:
      return "Fragment";
    case REACT_PORTAL_TYPE:
      return "Portal";
    case REACT_PROFILER_TYPE:
      return "Profiler";
    case REACT_STRICT_MODE_TYPE:
      return "StrictMode";
    case REACT_SUSPENSE_TYPE:
      return "Suspense";
    case REACT_SUSPENSE_LIST_TYPE:
      return "SuspenseList";
    case REACT_CACHE_TYPE:
      return "Cache";
  }
  if ("object" === typeof type)
    switch (type.$$typeof) {
      case REACT_CONTEXT_TYPE:
        return (type.displayName || "Context") + ".Consumer";
      case REACT_PROVIDER_TYPE:
        return (type._context.displayName || "Context") + ".Provider";
      case REACT_FORWARD_REF_TYPE:
        var innerType = type.render;
        type = type.displayName;
        type ||
          ((type = innerType.displayName || innerType.name || ""),
          (type = "" !== type ? "ForwardRef(" + type + ")" : "ForwardRef"));
        return type;
      case REACT_MEMO_TYPE:
        return (
          (innerType = type.displayName || null),
          null !== innerType
            ? innerType
            : getComponentNameFromType(type.type) || "Memo"
        );
      case REACT_LAZY_TYPE:
        innerType = type._payload;
        type = type._init;
        try {
          return getComponentNameFromType(type(innerType));
        } catch (x) {}
    }
  return null;
}
function getComponentNameFromFiber(fiber) {
  var type = fiber.type;
  switch (fiber.tag) {
    case 24:
      return "Cache";
    case 9:
      return (type.displayName || "Context") + ".Consumer";
    case 10:
      return (type._context.displayName || "Context") + ".Provider";
    case 18:
      return "DehydratedFragment";
    case 11:
      return (
        (fiber = type.render),
        (fiber = fiber.displayName || fiber.name || ""),
        type.displayName ||
          ("" !== fiber ? "ForwardRef(" + fiber + ")" : "ForwardRef")
      );
    case 7:
      return "Fragment";
    case 5:
      return type;
    case 4:
      return "Portal";
    case 3:
      return "Root";
    case 6:
      return "Text";
    case 16:
      return getComponentNameFromType(type);
    case 23:
      return "LegacyHidden";
    case 8:
      return type === REACT_STRICT_MODE_TYPE ? "StrictMode" : "Mode";
    case 22:
      return "Offscreen";
    case 12:
      return "Profiler";
    case 21:
      return "Scope";
    case 13:
      return "Suspense";
    case 19:
      return "SuspenseList";
    case 1:
    case 0:
    case 17:
    case 2:
    case 14:
    case 15:
      if ("function" === typeof type)
        return type.displayName || type.name || null;
      if ("string" === typeof type) return type;
  }
  return null;
}
function getNearestMountedFiber(fiber) {
  var node = fiber,
    nearestMounted = fiber;
  if (fiber.alternate) for (; node.return; ) node = node.return;
  else {
    fiber = node;
    do
      (node = fiber),
        0 !== (node.flags & 2050) && (nearestMounted = node.return),
        (fiber = node.return);
    while (fiber);
  }
  return 3 === node.tag ? nearestMounted : null;
}
function assertIsMounted(fiber) {
  if (getNearestMountedFiber(fiber) !== fiber)
    throw Error("Unable to find node on an unmounted component.");
}
function findCurrentFiberUsingSlowPath(fiber) {
  var alternate = fiber.alternate;
  if (!alternate) {
    alternate = getNearestMountedFiber(fiber);
    if (null === alternate)
      throw Error("Unable to find node on an unmounted component.");
    return alternate !== fiber ? null : fiber;
  }
  for (var a = fiber, b = alternate; ; ) {
    var parentA = a.return;
    if (null === parentA) break;
    var parentB = parentA.alternate;
    if (null === parentB) {
      b = parentA.return;
      if (null !== b) {
        a = b;
        continue;
      }
      break;
    }
    if (parentA.child === parentB.child) {
      for (parentB = parentA.child; parentB; ) {
        if (parentB === a) return assertIsMounted(parentA), fiber;
        if (parentB === b) return assertIsMounted(parentA), alternate;
        parentB = parentB.sibling;
      }
      throw Error("Unable to find node on an unmounted component.");
    }
    if (a.return !== b.return) (a = parentA), (b = parentB);
    else {
      for (var didFindChild = !1, child$0 = parentA.child; child$0; ) {
        if (child$0 === a) {
          didFindChild = !0;
          a = parentA;
          b = parentB;
          break;
        }
        if (child$0 === b) {
          didFindChild = !0;
          b = parentA;
          a = parentB;
          break;
        }
        child$0 = child$0.sibling;
      }
      if (!didFindChild) {
        for (child$0 = parentB.child; child$0; ) {
          if (child$0 === a) {
            didFindChild = !0;
            a = parentB;
            b = parentA;
            break;
          }
          if (child$0 === b) {
            didFindChild = !0;
            b = parentB;
            a = parentA;
            break;
          }
          child$0 = child$0.sibling;
        }
        if (!didFindChild)
          throw Error(
            "Child was not found in either parent set. This indicates a bug in React related to the return pointer. Please file an issue."
          );
      }
    }
    if (a.alternate !== b)
      throw Error(
        "Return fibers should always be each others' alternates. This error is likely caused by a bug in React. Please file an issue."
      );
  }
  if (3 !== a.tag)
    throw Error("Unable to find node on an unmounted component.");
  return a.stateNode.current === a ? fiber : alternate;
}
function findCurrentHostFiber(parent) {
  parent = findCurrentFiberUsingSlowPath(parent);
  return null !== parent ? findCurrentHostFiberImpl(parent) : null;
}
function findCurrentHostFiberImpl(node) {
  if (5 === node.tag || 6 === node.tag) return node;
  for (node = node.child; null !== node; ) {
    var match = findCurrentHostFiberImpl(node);
    if (null !== match) return match;
    node = node.sibling;
  }
  return null;
}
function doesFiberContain(parentFiber, childFiber) {
  for (
    var parentFiberAlternate = parentFiber.alternate;
    null !== childFiber;

  ) {
    if (childFiber === parentFiber || childFiber === parentFiberAlternate)
      return !0;
    childFiber = childFiber.return;
  }
  return !1;
}
function mountSafeCallback_NOT_REALLY_SAFE(context, callback) {
  return function() {
    if (
      callback &&
      ("boolean" !== typeof context.__isMounted || context.__isMounted)
    )
      return callback.apply(context, arguments);
  };
}
var emptyObject = {},
  removedKeys = null,
  removedKeyCount = 0,
  deepDifferOptions = { unsafelyIgnoreFunctions: !0 };
function defaultDiffer(prevProp, nextProp) {
  return "object" !== typeof nextProp || null === nextProp
    ? !0
    : ReactNativePrivateInterface.deepDiffer(
        prevProp,
        nextProp,
        deepDifferOptions
      );
}
function restoreDeletedValuesInNestedArray(
  updatePayload,
  node,
  validAttributes
) {
  if (isArrayImpl(node))
    for (var i = node.length; i-- && 0 < removedKeyCount; )
      restoreDeletedValuesInNestedArray(
        updatePayload,
        node[i],
        validAttributes
      );
  else if (node && 0 < removedKeyCount)
    for (i in removedKeys)
      if (removedKeys[i]) {
        var nextProp = node[i];
        if (void 0 !== nextProp) {
          var attributeConfig = validAttributes[i];
          if (attributeConfig) {
            "function" === typeof nextProp && (nextProp = !0);
            "undefined" === typeof nextProp && (nextProp = null);
            if ("object" !== typeof attributeConfig)
              updatePayload[i] = nextProp;
            else if (
              "function" === typeof attributeConfig.diff ||
              "function" === typeof attributeConfig.process
            )
              (nextProp =
                "function" === typeof attributeConfig.process
                  ? attributeConfig.process(nextProp)
                  : nextProp),
                (updatePayload[i] = nextProp);
            removedKeys[i] = !1;
            removedKeyCount--;
          }
        }
      }
}
function diffNestedProperty(
  updatePayload,
  prevProp,
  nextProp,
  validAttributes
) {
  if (!updatePayload && prevProp === nextProp) return updatePayload;
  if (!prevProp || !nextProp)
    return nextProp
      ? addNestedProperty(updatePayload, nextProp, validAttributes)
      : prevProp
      ? clearNestedProperty(updatePayload, prevProp, validAttributes)
      : updatePayload;
  if (!isArrayImpl(prevProp) && !isArrayImpl(nextProp))
    return diffProperties(updatePayload, prevProp, nextProp, validAttributes);
  if (isArrayImpl(prevProp) && isArrayImpl(nextProp)) {
    var minLength =
        prevProp.length < nextProp.length ? prevProp.length : nextProp.length,
      i;
    for (i = 0; i < minLength; i++)
      updatePayload = diffNestedProperty(
        updatePayload,
        prevProp[i],
        nextProp[i],
        validAttributes
      );
    for (; i < prevProp.length; i++)
      updatePayload = clearNestedProperty(
        updatePayload,
        prevProp[i],
        validAttributes
      );
    for (; i < nextProp.length; i++)
      updatePayload = addNestedProperty(
        updatePayload,
        nextProp[i],
        validAttributes
      );
    return updatePayload;
  }
  return isArrayImpl(prevProp)
    ? diffProperties(
        updatePayload,
        ReactNativePrivateInterface.flattenStyle(prevProp),
        nextProp,
        validAttributes
      )
    : diffProperties(
        updatePayload,
        prevProp,
        ReactNativePrivateInterface.flattenStyle(nextProp),
        validAttributes
      );
}
function addNestedProperty(updatePayload, nextProp, validAttributes) {
  if (!nextProp) return updatePayload;
  if (!isArrayImpl(nextProp))
    return diffProperties(
      updatePayload,
      emptyObject,
      nextProp,
      validAttributes
    );
  for (var i = 0; i < nextProp.length; i++)
    updatePayload = addNestedProperty(
      updatePayload,
      nextProp[i],
      validAttributes
    );
  return updatePayload;
}
function clearNestedProperty(updatePayload, prevProp, validAttributes) {
  if (!prevProp) return updatePayload;
  if (!isArrayImpl(prevProp))
    return diffProperties(
      updatePayload,
      prevProp,
      emptyObject,
      validAttributes
    );
  for (var i = 0; i < prevProp.length; i++)
    updatePayload = clearNestedProperty(
      updatePayload,
      prevProp[i],
      validAttributes
    );
  return updatePayload;
}
function diffProperties(updatePayload, prevProps, nextProps, validAttributes) {
  var attributeConfig, propKey;
  for (propKey in nextProps)
    if ((attributeConfig = validAttributes[propKey])) {
      var prevProp = prevProps[propKey];
      var nextProp = nextProps[propKey];
      "function" === typeof nextProp &&
        ((nextProp = !0), "function" === typeof prevProp && (prevProp = !0));
      "undefined" === typeof nextProp &&
        ((nextProp = null),
        "undefined" === typeof prevProp && (prevProp = null));
      removedKeys && (removedKeys[propKey] = !1);
      if (updatePayload && void 0 !== updatePayload[propKey])
        if ("object" !== typeof attributeConfig)
          updatePayload[propKey] = nextProp;
        else {
          if (
            "function" === typeof attributeConfig.diff ||
            "function" === typeof attributeConfig.process
          )
            (attributeConfig =
              "function" === typeof attributeConfig.process
                ? attributeConfig.process(nextProp)
                : nextProp),
              (updatePayload[propKey] = attributeConfig);
        }
      else if (prevProp !== nextProp)
        if ("object" !== typeof attributeConfig)
          defaultDiffer(prevProp, nextProp) &&
            ((updatePayload || (updatePayload = {}))[propKey] = nextProp);
        else if (
          "function" === typeof attributeConfig.diff ||
          "function" === typeof attributeConfig.process
        ) {
          if (
            void 0 === prevProp ||
            ("function" === typeof attributeConfig.diff
              ? attributeConfig.diff(prevProp, nextProp)
              : defaultDiffer(prevProp, nextProp))
          )
            (attributeConfig =
              "function" === typeof attributeConfig.process
                ? attributeConfig.process(nextProp)
                : nextProp),
              ((updatePayload || (updatePayload = {}))[
                propKey
              ] = attributeConfig);
        } else
          (removedKeys = null),
            (removedKeyCount = 0),
            (updatePayload = diffNestedProperty(
              updatePayload,
              prevProp,
              nextProp,
              attributeConfig
            )),
            0 < removedKeyCount &&
              updatePayload &&
              (restoreDeletedValuesInNestedArray(
                updatePayload,
                nextProp,
                attributeConfig
              ),
              (removedKeys = null));
    }
  for (var propKey$2 in prevProps)
    void 0 === nextProps[propKey$2] &&
      (!(attributeConfig = validAttributes[propKey$2]) ||
        (updatePayload && void 0 !== updatePayload[propKey$2]) ||
        ((prevProp = prevProps[propKey$2]),
        void 0 !== prevProp &&
          ("object" !== typeof attributeConfig ||
          "function" === typeof attributeConfig.diff ||
          "function" === typeof attributeConfig.process
            ? (((updatePayload || (updatePayload = {}))[propKey$2] = null),
              removedKeys || (removedKeys = {}),
              removedKeys[propKey$2] ||
                ((removedKeys[propKey$2] = !0), removedKeyCount++))
            : (updatePayload = clearNestedProperty(
                updatePayload,
                prevProp,
                attributeConfig
              )))));
  return updatePayload;
}
function batchedUpdatesImpl(fn, bookkeeping) {
  return fn(bookkeeping);
}
var isInsideEventHandler = !1;
function batchedUpdates(fn, bookkeeping) {
  if (isInsideEventHandler) return fn(bookkeeping);
  isInsideEventHandler = !0;
  try {
    return batchedUpdatesImpl(fn, bookkeeping);
  } finally {
    isInsideEventHandler = !1;
  }
}
var eventQueue = null;
function executeDispatchesAndReleaseTopLevel(e) {
  if (e) {
    var dispatchListeners = e._dispatchListeners,
      dispatchInstances = e._dispatchInstances;
    if (isArrayImpl(dispatchListeners))
      for (
        var i = 0;
        i < dispatchListeners.length && !e.isPropagationStopped();
        i++
      )
        executeDispatch(e, dispatchListeners[i], dispatchInstances[i]);
    else
      dispatchListeners &&
        executeDispatch(e, dispatchListeners, dispatchInstances);
    e._dispatchListeners = null;
    e._dispatchInstances = null;
    e.isPersistent() || e.constructor.release(e);
  }
}
function dispatchEvent(target, topLevelType, nativeEvent) {
  var eventTarget = null;
  if (null != target) {
    var stateNode = target.stateNode;
    null != stateNode && (eventTarget = stateNode.canonical);
  }
  batchedUpdates(function() {
    var JSCompiler_inline_result = eventTarget;
    for (
      var events = null, legacyPlugins = plugins, i = 0;
      i < legacyPlugins.length;
      i++
    ) {
      var possiblePlugin = legacyPlugins[i];
      possiblePlugin &&
        (possiblePlugin = possiblePlugin.extractEvents(
          topLevelType,
          target,
          nativeEvent,
          JSCompiler_inline_result
        )) &&
        (events = accumulateInto(events, possiblePlugin));
    }
    JSCompiler_inline_result = events;
    null !== JSCompiler_inline_result &&
      (eventQueue = accumulateInto(eventQueue, JSCompiler_inline_result));
    JSCompiler_inline_result = eventQueue;
    eventQueue = null;
    if (JSCompiler_inline_result) {
      forEachAccumulated(
        JSCompiler_inline_result,
        executeDispatchesAndReleaseTopLevel
      );
      if (eventQueue)
        throw Error(
          "processEventQueue(): Additional events were enqueued while processing an event queue. Support for this has not yet been implemented."
        );
      if (hasRethrowError)
        throw ((JSCompiler_inline_result = rethrowError),
        (hasRethrowError = !1),
        (rethrowError = null),
        JSCompiler_inline_result);
    }
  });
}
var scheduleCallback = Scheduler.unstable_scheduleCallback,
  cancelCallback = Scheduler.unstable_cancelCallback,
  shouldYield = Scheduler.unstable_shouldYield,
  requestPaint = Scheduler.unstable_requestPaint,
  now = Scheduler.unstable_now,
  ImmediatePriority = Scheduler.unstable_ImmediatePriority,
  UserBlockingPriority = Scheduler.unstable_UserBlockingPriority,
  NormalPriority = Scheduler.unstable_NormalPriority,
  IdlePriority = Scheduler.unstable_IdlePriority,
  rendererID = null,
  injectedHook = null,
  isDevToolsPresent = "undefined" !== typeof __REACT_DEVTOOLS_GLOBAL_HOOK__;
function onCommitRoot(root, eventPriority) {
  if (injectedHook && "function" === typeof injectedHook.onCommitFiberRoot)
    try {
      var didError = 128 === (root.current.flags & 128);
      switch (eventPriority) {
        case 1:
          var schedulerPriority = ImmediatePriority;
          break;
        case 4:
          schedulerPriority = UserBlockingPriority;
          break;
        case 16:
          schedulerPriority = NormalPriority;
          break;
        case 536870912:
          schedulerPriority = IdlePriority;
          break;
        default:
          schedulerPriority = NormalPriority;
      }
      injectedHook.onCommitFiberRoot(
        rendererID,
        root,
        schedulerPriority,
        didError
      );
    } catch (err) {}
}
var nextTransitionLane = 64,
  nextRetryLane = 4194304;
function getHighestPriorityLanes(lanes) {
  switch (lanes & -lanes) {
    case 1:
      return 1;
    case 2:
      return 2;
    case 4:
      return 4;
    case 8:
      return 8;
    case 16:
      return 16;
    case 32:
      return 32;
    case 64:
    case 128:
    case 256:
    case 512:
    case 1024:
    case 2048:
    case 4096:
    case 8192:
    case 16384:
    case 32768:
    case 65536:
    case 131072:
    case 262144:
    case 524288:
    case 1048576:
    case 2097152:
      return lanes & 4194240;
    case 4194304:
    case 8388608:
    case 16777216:
    case 33554432:
    case 67108864:
      return lanes & 130023424;
    case 134217728:
      return 134217728;
    case 268435456:
      return 268435456;
    case 536870912:
      return 536870912;
    case 1073741824:
      return 1073741824;
    default:
      return lanes;
  }
}
function getNextLanes(root, wipLanes) {
  var pendingLanes = root.pendingLanes;
  if (0 === pendingLanes) return 0;
  var nextLanes = 0,
    suspendedLanes = root.suspendedLanes,
    pingedLanes = root.pingedLanes,
    nonIdlePendingLanes = pendingLanes & 268435455;
  if (0 !== nonIdlePendingLanes) {
    var nonIdleUnblockedLanes = nonIdlePendingLanes & ~suspendedLanes;
    0 !== nonIdleUnblockedLanes
      ? (nextLanes = getHighestPriorityLanes(nonIdleUnblockedLanes))
      : ((pingedLanes &= nonIdlePendingLanes),
        0 !== pingedLanes &&
          (nextLanes = getHighestPriorityLanes(pingedLanes)));
  } else
    (nonIdlePendingLanes = pendingLanes & ~suspendedLanes),
      0 !== nonIdlePendingLanes
        ? (nextLanes = getHighestPriorityLanes(nonIdlePendingLanes))
        : 0 !== pingedLanes &&
          (nextLanes = getHighestPriorityLanes(pingedLanes));
  if (0 === nextLanes) return 0;
  if (
    0 !== wipLanes &&
    wipLanes !== nextLanes &&
    0 === (wipLanes & suspendedLanes) &&
    ((suspendedLanes = nextLanes & -nextLanes),
    (pingedLanes = wipLanes & -wipLanes),
    suspendedLanes >= pingedLanes ||
      (16 === suspendedLanes && 0 !== (pingedLanes & 4194240)))
  )
    return wipLanes;
  0 !== (nextLanes & 4) && (nextLanes |= pendingLanes & 16);
  wipLanes = root.entangledLanes;
  if (0 !== wipLanes)
    for (root = root.entanglements, wipLanes &= nextLanes; 0 < wipLanes; )
      (pendingLanes = 31 - clz32(wipLanes)),
        (suspendedLanes = 1 << pendingLanes),
        (nextLanes |= root[pendingLanes]),
        (wipLanes &= ~suspendedLanes);
  return nextLanes;
}
function computeExpirationTime(lane, currentTime) {
  switch (lane) {
    case 1:
    case 2:
    case 4:
      return currentTime + 250;
    case 8:
    case 16:
    case 32:
    case 64:
    case 128:
    case 256:
    case 512:
    case 1024:
    case 2048:
    case 4096:
    case 8192:
    case 16384:
    case 32768:
    case 65536:
    case 131072:
    case 262144:
    case 524288:
    case 1048576:
    case 2097152:
      return currentTime + 5e3;
    case 4194304:
    case 8388608:
    case 16777216:
    case 33554432:
    case 67108864:
      return -1;
    case 134217728:
    case 268435456:
    case 536870912:
    case 1073741824:
      return -1;
    default:
      return -1;
  }
}
function getLanesToRetrySynchronouslyOnError(root) {
  root = root.pendingLanes & -1073741825;
  return 0 !== root ? root : root & 1073741824 ? 1073741824 : 0;
}
function createLaneMap(initial) {
  for (var laneMap = [], i = 0; 31 > i; i++) laneMap.push(initial);
  return laneMap;
}
function markRootUpdated(root, updateLane, eventTime) {
  root.pendingLanes |= updateLane;
  536870912 !== updateLane &&
    ((root.suspendedLanes = 0), (root.pingedLanes = 0));
  root = root.eventTimes;
  updateLane = 31 - clz32(updateLane);
  root[updateLane] = eventTime;
}
function markRootFinished(root, remainingLanes) {
  var noLongerPendingLanes = root.pendingLanes & ~remainingLanes;
  root.pendingLanes = remainingLanes;
  root.suspendedLanes = 0;
  root.pingedLanes = 0;
  root.expiredLanes &= remainingLanes;
  root.mutableReadLanes &= remainingLanes;
  root.entangledLanes &= remainingLanes;
  remainingLanes = root.entanglements;
  var eventTimes = root.eventTimes;
  for (root = root.expirationTimes; 0 < noLongerPendingLanes; ) {
    var index$7 = 31 - clz32(noLongerPendingLanes),
      lane = 1 << index$7;
    remainingLanes[index$7] = 0;
    eventTimes[index$7] = -1;
    root[index$7] = -1;
    noLongerPendingLanes &= ~lane;
  }
}
function markRootEntangled(root, entangledLanes) {
  var rootEntangledLanes = (root.entangledLanes |= entangledLanes);
  for (root = root.entanglements; rootEntangledLanes; ) {
    var index$8 = 31 - clz32(rootEntangledLanes),
      lane = 1 << index$8;
    (lane & entangledLanes) | (root[index$8] & entangledLanes) &&
      (root[index$8] |= entangledLanes);
    rootEntangledLanes &= ~lane;
  }
}
function addFiberToLanesMap(root, fiber, lanes) {
  if (isDevToolsPresent)
    for (root = root.pendingUpdatersLaneMap; 0 < lanes; ) {
      var index$9 = 31 - clz32(lanes),
        lane = 1 << index$9;
      root[index$9].add(fiber);
      lanes &= ~lane;
    }
}
function movePendingFibersToMemoized(root, lanes) {
  if (isDevToolsPresent)
    for (
      var pendingUpdatersLaneMap = root.pendingUpdatersLaneMap,
        memoizedUpdaters = root.memoizedUpdaters;
      0 < lanes;

    ) {
      var index$10 = 31 - clz32(lanes);
      root = 1 << index$10;
      index$10 = pendingUpdatersLaneMap[index$10];
      0 < index$10.size &&
        (index$10.forEach(function(fiber) {
          var alternate = fiber.alternate;
          (null !== alternate && memoizedUpdaters.has(alternate)) ||
            memoizedUpdaters.add(fiber);
        }),
        index$10.clear());
      lanes &= ~root;
    }
}
var clz32 = Math.clz32 ? Math.clz32 : clz32Fallback,
  log = Math.log,
  LN2 = Math.LN2;
function clz32Fallback(lanes) {
  return 0 === lanes ? 32 : (31 - ((log(lanes) / LN2) | 0)) | 0;
}
var currentUpdatePriority = 0;
function lanesToEventPriority(lanes) {
  lanes &= -lanes;
  return 1 < lanes
    ? 4 < lanes
      ? 0 !== (lanes & 268435455)
        ? 16
        : 536870912
      : 4
    : 1;
}
function shim() {
  throw Error(
    "The current renderer does not support mutation. This error is likely caused by a bug in React. Please file an issue."
  );
}
function shim$1() {
  throw Error(
    "The current renderer does not support hydration. This error is likely caused by a bug in React. Please file an issue."
  );
}
var _nativeFabricUIManage = nativeFabricUIManager,
  createNode = _nativeFabricUIManage.createNode,
  cloneNode = _nativeFabricUIManage.cloneNode,
  cloneNodeWithNewChildren = _nativeFabricUIManage.cloneNodeWithNewChildren,
  cloneNodeWithNewChildrenAndProps =
    _nativeFabricUIManage.cloneNodeWithNewChildrenAndProps,
  cloneNodeWithNewProps = _nativeFabricUIManage.cloneNodeWithNewProps,
  createChildNodeSet = _nativeFabricUIManage.createChildSet,
  appendChildNode = _nativeFabricUIManage.appendChild,
  appendChildNodeToSet = _nativeFabricUIManage.appendChildToSet,
  completeRoot = _nativeFabricUIManage.completeRoot,
  registerEventHandler = _nativeFabricUIManage.registerEventHandler,
  fabricMeasure = _nativeFabricUIManage.measure,
  fabricMeasureInWindow = _nativeFabricUIManage.measureInWindow,
  fabricMeasureLayout = _nativeFabricUIManage.measureLayout,
  FabricDiscretePriority = _nativeFabricUIManage.unstable_DiscreteEventPriority,
  fabricGetCurrentEventPriority =
    _nativeFabricUIManage.unstable_getCurrentEventPriority,
  getViewConfigForType =
    ReactNativePrivateInterface.ReactNativeViewConfigRegistry.get,
  nextReactTag = 2;
registerEventHandler && registerEventHandler(dispatchEvent);
var ReactFabricHostComponent = (function() {
  function ReactFabricHostComponent(
    tag,
    viewConfig,
    props,
    internalInstanceHandle
  ) {
    this._nativeTag = tag;
    this.viewConfig = viewConfig;
    this.currentProps = props;
    this._internalInstanceHandle = internalInstanceHandle;
  }
  var _proto = ReactFabricHostComponent.prototype;
  _proto.blur = function() {
    ReactNativePrivateInterface.TextInputState.blurTextInput(this);
  };
  _proto.focus = function() {
    ReactNativePrivateInterface.TextInputState.focusTextInput(this);
  };
  _proto.measure = function(callback) {
    fabricMeasure(
      this._internalInstanceHandle.stateNode.node,
      mountSafeCallback_NOT_REALLY_SAFE(this, callback)
    );
  };
  _proto.measureInWindow = function(callback) {
    fabricMeasureInWindow(
      this._internalInstanceHandle.stateNode.node,
      mountSafeCallback_NOT_REALLY_SAFE(this, callback)
    );
  };
  _proto.measureLayout = function(relativeToNativeNode, onSuccess, onFail) {
    "number" !== typeof relativeToNativeNode &&
      relativeToNativeNode instanceof ReactFabricHostComponent &&
      fabricMeasureLayout(
        this._internalInstanceHandle.stateNode.node,
        relativeToNativeNode._internalInstanceHandle.stateNode.node,
        mountSafeCallback_NOT_REALLY_SAFE(this, onFail),
        mountSafeCallback_NOT_REALLY_SAFE(this, onSuccess)
      );
  };
  _proto.setNativeProps = function() {};
  return ReactFabricHostComponent;
})();
function createTextInstance(
  text,
  rootContainerInstance,
  hostContext,
  internalInstanceHandle
) {
  if (!hostContext.isInAParentText)
    throw Error("Text strings must be rendered within a <Text> component.");
  hostContext = nextReactTag;
  nextReactTag += 2;
  return {
    node: createNode(
      hostContext,
      "RCTRawText",
      rootContainerInstance,
      { text: text },
      internalInstanceHandle
    )
  };
}
var scheduleTimeout = setTimeout,
  cancelTimeout = clearTimeout;
function cloneHiddenInstance(instance) {
  var node = instance.node;
  var JSCompiler_inline_result = diffProperties(
    null,
    emptyObject,
    { style: { display: "none" } },
    instance.canonical.viewConfig.validAttributes
  );
  return {
    node: cloneNodeWithNewProps(node, JSCompiler_inline_result),
    canonical: instance.canonical
  };
}
function describeComponentFrame(name, source, ownerName) {
  source = "";
  ownerName && (source = " (created by " + ownerName + ")");
  return "\n    in " + (name || "Unknown") + source;
}
function describeFunctionComponentFrame(fn, source) {
  return fn
    ? describeComponentFrame(fn.displayName || fn.name || null, source, null)
    : "";
}
var hasOwnProperty = Object.prototype.hasOwnProperty,
  valueStack = [],
  index = -1;
function createCursor(defaultValue) {
  return { current: defaultValue };
}
function pop(cursor) {
  0 > index ||
    ((cursor.current = valueStack[index]), (valueStack[index] = null), index--);
}
function push(cursor, value) {
  index++;
  valueStack[index] = cursor.current;
  cursor.current = value;
}
var emptyContextObject = {},
  contextStackCursor = createCursor(emptyContextObject),
  didPerformWorkStackCursor = createCursor(!1),
  previousContext = emptyContextObject;
function getMaskedContext(workInProgress, unmaskedContext) {
  var contextTypes = workInProgress.type.contextTypes;
  if (!contextTypes) return emptyContextObject;
  var instance = workInProgress.stateNode;
  if (
    instance &&
    instance.__reactInternalMemoizedUnmaskedChildContext === unmaskedContext
  )
    return instance.__reactInternalMemoizedMaskedChildContext;
  var context = {},
    key;
  for (key in contextTypes) context[key] = unmaskedContext[key];
  instance &&
    ((workInProgress = workInProgress.stateNode),
    (workInProgress.__reactInternalMemoizedUnmaskedChildContext = unmaskedContext),
    (workInProgress.__reactInternalMemoizedMaskedChildContext = context));
  return context;
}
function isContextProvider(type) {
  type = type.childContextTypes;
  return null !== type && void 0 !== type;
}
function popContext() {
  pop(didPerformWorkStackCursor);
  pop(contextStackCursor);
}
function pushTopLevelContextObject(fiber, context, didChange) {
  if (contextStackCursor.current !== emptyContextObject)
    throw Error(
      "Unexpected context found on stack. This error is likely caused by a bug in React. Please file an issue."
    );
  push(contextStackCursor, context);
  push(didPerformWorkStackCursor, didChange);
}
function processChildContext(fiber, type, parentContext) {
  var instance = fiber.stateNode;
  type = type.childContextTypes;
  if ("function" !== typeof instance.getChildContext) return parentContext;
  instance = instance.getChildContext();
  for (var contextKey in instance)
    if (!(contextKey in type))
      throw Error(
        (getComponentNameFromFiber(fiber) || "Unknown") +
          '.getChildContext(): key "' +
          contextKey +
          '" is not defined in childContextTypes.'
      );
  return Object.assign({}, parentContext, instance);
}
function pushContextProvider(workInProgress) {
  workInProgress =
    ((workInProgress = workInProgress.stateNode) &&
      workInProgress.__reactInternalMemoizedMergedChildContext) ||
    emptyContextObject;
  previousContext = contextStackCursor.current;
  push(contextStackCursor, workInProgress);
  push(didPerformWorkStackCursor, didPerformWorkStackCursor.current);
  return !0;
}
function invalidateContextProvider(workInProgress, type, didChange) {
  var instance = workInProgress.stateNode;
  if (!instance)
    throw Error(
      "Expected to have an instance by this point. This error is likely caused by a bug in React. Please file an issue."
    );
  didChange
    ? ((workInProgress = processChildContext(
        workInProgress,
        type,
        previousContext
      )),
      (instance.__reactInternalMemoizedMergedChildContext = workInProgress),
      pop(didPerformWorkStackCursor),
      pop(contextStackCursor),
      push(contextStackCursor, workInProgress))
    : pop(didPerformWorkStackCursor);
  push(didPerformWorkStackCursor, didChange);
}
var syncQueue = null,
  includesLegacySyncCallbacks = !1,
  isFlushingSyncQueue = !1;
function flushSyncCallbacks() {
  if (!isFlushingSyncQueue && null !== syncQueue) {
    isFlushingSyncQueue = !0;
    var i = 0,
      previousUpdatePriority = currentUpdatePriority;
    try {
      var queue = syncQueue;
      for (currentUpdatePriority = 1; i < queue.length; i++) {
        var callback = queue[i];
        do callback = callback(!0);
        while (null !== callback);
      }
      syncQueue = null;
      includesLegacySyncCallbacks = !1;
    } catch (error) {
      throw (null !== syncQueue && (syncQueue = syncQueue.slice(i + 1)),
      scheduleCallback(ImmediatePriority, flushSyncCallbacks),
      error);
    } finally {
      (currentUpdatePriority = previousUpdatePriority),
        (isFlushingSyncQueue = !1);
    }
  }
  return null;
}
var ReactCurrentBatchConfig = ReactSharedInternals.ReactCurrentBatchConfig;
function is(x, y) {
  return (x === y && (0 !== x || 1 / x === 1 / y)) || (x !== x && y !== y);
}
var objectIs = "function" === typeof Object.is ? Object.is : is;
function shallowEqual(objA, objB) {
  if (objectIs(objA, objB)) return !0;
  if (
    "object" !== typeof objA ||
    null === objA ||
    "object" !== typeof objB ||
    null === objB
  )
    return !1;
  var keysA = Object.keys(objA),
    keysB = Object.keys(objB);
  if (keysA.length !== keysB.length) return !1;
  for (keysB = 0; keysB < keysA.length; keysB++)
    if (
      !hasOwnProperty.call(objB, keysA[keysB]) ||
      !objectIs(objA[keysA[keysB]], objB[keysA[keysB]])
    )
      return !1;
  return !0;
}
function describeFiber(fiber) {
  switch (fiber.tag) {
    case 5:
      return describeComponentFrame(fiber.type, null, null);
    case 16:
      return describeComponentFrame("Lazy", null, null);
    case 13:
      return describeComponentFrame("Suspense", null, null);
    case 19:
      return describeComponentFrame("SuspenseList", null, null);
    case 0:
    case 2:
    case 15:
      return describeFunctionComponentFrame(fiber.type, null);
    case 11:
      return describeFunctionComponentFrame(fiber.type.render, null);
    case 1:
      return (fiber = describeFunctionComponentFrame(fiber.type, null)), fiber;
    default:
      return "";
  }
}
function resolveDefaultProps(Component, baseProps) {
  if (Component && Component.defaultProps) {
    baseProps = Object.assign({}, baseProps);
    Component = Component.defaultProps;
    for (var propName in Component)
      void 0 === baseProps[propName] &&
        (baseProps[propName] = Component[propName]);
    return baseProps;
  }
  return baseProps;
}
var valueCursor = createCursor(null),
  currentlyRenderingFiber = null,
  lastContextDependency = null,
  lastFullyObservedContext = null;
function resetContextDependencies() {
  lastFullyObservedContext = lastContextDependency = currentlyRenderingFiber = null;
}
function popProvider(context) {
  var currentValue = valueCursor.current;
  pop(valueCursor);
  context._currentValue2 = currentValue;
}
function scheduleWorkOnParentPath(parent, renderLanes) {
  for (; null !== parent; ) {
    var alternate = parent.alternate;
    if ((parent.childLanes & renderLanes) === renderLanes)
      if (
        null === alternate ||
        (alternate.childLanes & renderLanes) === renderLanes
      )
        break;
      else alternate.childLanes |= renderLanes;
    else
      (parent.childLanes |= renderLanes),
        null !== alternate && (alternate.childLanes |= renderLanes);
    parent = parent.return;
  }
}
function prepareToReadContext(workInProgress, renderLanes) {
  currentlyRenderingFiber = workInProgress;
  lastFullyObservedContext = lastContextDependency = null;
  workInProgress = workInProgress.dependencies;
  null !== workInProgress &&
    null !== workInProgress.firstContext &&
    (0 !== (workInProgress.lanes & renderLanes) && (didReceiveUpdate = !0),
    (workInProgress.firstContext = null));
}
function readContext(context) {
  var value = context._currentValue2;
  if (lastFullyObservedContext !== context)
    if (
      ((context = { context: context, memoizedValue: value, next: null }),
      null === lastContextDependency)
    ) {
      if (null === currentlyRenderingFiber)
        throw Error(
          "Context can only be read while React is rendering. In classes, you can read it in the render method or getDerivedStateFromProps. In function components, you can read it directly in the function body, but not inside Hooks like useReducer() or useMemo()."
        );
      lastContextDependency = context;
      currentlyRenderingFiber.dependencies = {
        lanes: 0,
        firstContext: context
      };
    } else lastContextDependency = lastContextDependency.next = context;
  return value;
}
var interleavedQueues = null,
  hasForceUpdate = !1;
function initializeUpdateQueue(fiber) {
  fiber.updateQueue = {
    baseState: fiber.memoizedState,
    firstBaseUpdate: null,
    lastBaseUpdate: null,
    shared: { pending: null, interleaved: null, lanes: 0 },
    effects: null
  };
}
function cloneUpdateQueue(current, workInProgress) {
  current = current.updateQueue;
  workInProgress.updateQueue === current &&
    (workInProgress.updateQueue = {
      baseState: current.baseState,
      firstBaseUpdate: current.firstBaseUpdate,
      lastBaseUpdate: current.lastBaseUpdate,
      shared: current.shared,
      effects: current.effects
    });
}
function createUpdate(eventTime, lane) {
  return {
    eventTime: eventTime,
    lane: lane,
    tag: 0,
    payload: null,
    callback: null,
    next: null
  };
}
function enqueueUpdate(fiber, update) {
  var updateQueue = fiber.updateQueue;
  null !== updateQueue &&
    ((updateQueue = updateQueue.shared),
    null !== workInProgressRoot &&
    0 !== (fiber.mode & 1) &&
    0 === (executionContext & 8)
      ? ((fiber = updateQueue.interleaved),
        null === fiber
          ? ((update.next = update),
            null === interleavedQueues
              ? (interleavedQueues = [updateQueue])
              : interleavedQueues.push(updateQueue))
          : ((update.next = fiber.next), (fiber.next = update)),
        (updateQueue.interleaved = update))
      : ((fiber = updateQueue.pending),
        null === fiber
          ? (update.next = update)
          : ((update.next = fiber.next), (fiber.next = update)),
        (updateQueue.pending = update)));
}
function entangleTransitions(root, fiber, lane) {
  fiber = fiber.updateQueue;
  if (null !== fiber && ((fiber = fiber.shared), 0 !== (lane & 4194240))) {
    var queueLanes = fiber.lanes;
    queueLanes &= root.pendingLanes;
    lane |= queueLanes;
    fiber.lanes = lane;
    markRootEntangled(root, lane);
  }
}
function enqueueCapturedUpdate(workInProgress, capturedUpdate) {
  var queue = workInProgress.updateQueue,
    current = workInProgress.alternate;
  if (
    null !== current &&
    ((current = current.updateQueue), queue === current)
  ) {
    var newFirst = null,
      newLast = null;
    queue = queue.firstBaseUpdate;
    if (null !== queue) {
      do {
        var clone = {
          eventTime: queue.eventTime,
          lane: queue.lane,
          tag: queue.tag,
          payload: queue.payload,
          callback: queue.callback,
          next: null
        };
        null === newLast
          ? (newFirst = newLast = clone)
          : (newLast = newLast.next = clone);
        queue = queue.next;
      } while (null !== queue);
      null === newLast
        ? (newFirst = newLast = capturedUpdate)
        : (newLast = newLast.next = capturedUpdate);
    } else newFirst = newLast = capturedUpdate;
    queue = {
      baseState: current.baseState,
      firstBaseUpdate: newFirst,
      lastBaseUpdate: newLast,
      shared: current.shared,
      effects: current.effects
    };
    workInProgress.updateQueue = queue;
    return;
  }
  workInProgress = queue.lastBaseUpdate;
  null === workInProgress
    ? (queue.firstBaseUpdate = capturedUpdate)
    : (workInProgress.next = capturedUpdate);
  queue.lastBaseUpdate = capturedUpdate;
}
function processUpdateQueue(
  workInProgress$jscomp$0,
  props,
  instance,
  renderLanes
) {
  var queue = workInProgress$jscomp$0.updateQueue;
  hasForceUpdate = !1;
  var firstBaseUpdate = queue.firstBaseUpdate,
    lastBaseUpdate = queue.lastBaseUpdate,
    pendingQueue = queue.shared.pending;
  if (null !== pendingQueue) {
    queue.shared.pending = null;
    var lastPendingUpdate = pendingQueue,
      firstPendingUpdate = lastPendingUpdate.next;
    lastPendingUpdate.next = null;
    null === lastBaseUpdate
      ? (firstBaseUpdate = firstPendingUpdate)
      : (lastBaseUpdate.next = firstPendingUpdate);
    lastBaseUpdate = lastPendingUpdate;
    var current = workInProgress$jscomp$0.alternate;
    null !== current &&
      ((current = current.updateQueue),
      (pendingQueue = current.lastBaseUpdate),
      pendingQueue !== lastBaseUpdate &&
        (null === pendingQueue
          ? (current.firstBaseUpdate = firstPendingUpdate)
          : (pendingQueue.next = firstPendingUpdate),
        (current.lastBaseUpdate = lastPendingUpdate)));
  }
  if (null !== firstBaseUpdate) {
    var newState = queue.baseState;
    lastBaseUpdate = 0;
    current = firstPendingUpdate = lastPendingUpdate = null;
    pendingQueue = firstBaseUpdate;
    do {
      var updateLane = pendingQueue.lane,
        updateEventTime = pendingQueue.eventTime;
      if ((renderLanes & updateLane) === updateLane) {
        null !== current &&
          (current = current.next = {
            eventTime: updateEventTime,
            lane: 0,
            tag: pendingQueue.tag,
            payload: pendingQueue.payload,
            callback: pendingQueue.callback,
            next: null
          });
        a: {
          var workInProgress = workInProgress$jscomp$0,
            update = pendingQueue;
          updateLane = props;
          updateEventTime = instance;
          switch (update.tag) {
            case 1:
              workInProgress = update.payload;
              if ("function" === typeof workInProgress) {
                newState = workInProgress.call(
                  updateEventTime,
                  newState,
                  updateLane
                );
                break a;
              }
              newState = workInProgress;
              break a;
            case 3:
              workInProgress.flags = (workInProgress.flags & -16385) | 128;
            case 0:
              workInProgress = update.payload;
              updateLane =
                "function" === typeof workInProgress
                  ? workInProgress.call(updateEventTime, newState, updateLane)
                  : workInProgress;
              if (null === updateLane || void 0 === updateLane) break a;
              newState = Object.assign({}, newState, updateLane);
              break a;
            case 2:
              hasForceUpdate = !0;
          }
        }
        null !== pendingQueue.callback &&
          0 !== pendingQueue.lane &&
          ((workInProgress$jscomp$0.flags |= 64),
          (updateLane = queue.effects),
          null === updateLane
            ? (queue.effects = [pendingQueue])
            : updateLane.push(pendingQueue));
      } else
        (updateEventTime = {
          eventTime: updateEventTime,
          lane: updateLane,
          tag: pendingQueue.tag,
          payload: pendingQueue.payload,
          callback: pendingQueue.callback,
          next: null
        }),
          null === current
            ? ((firstPendingUpdate = current = updateEventTime),
              (lastPendingUpdate = newState))
            : (current = current.next = updateEventTime),
          (lastBaseUpdate |= updateLane);
      pendingQueue = pendingQueue.next;
      if (null === pendingQueue)
        if (((pendingQueue = queue.shared.pending), null === pendingQueue))
          break;
        else
          (updateLane = pendingQueue),
            (pendingQueue = updateLane.next),
            (updateLane.next = null),
            (queue.lastBaseUpdate = updateLane),
            (queue.shared.pending = null);
    } while (1);
    null === current && (lastPendingUpdate = newState);
    queue.baseState = lastPendingUpdate;
    queue.firstBaseUpdate = firstPendingUpdate;
    queue.lastBaseUpdate = current;
    props = queue.shared.interleaved;
    if (null !== props) {
      queue = props;
      do (lastBaseUpdate |= queue.lane), (queue = queue.next);
      while (queue !== props);
    } else null === firstBaseUpdate && (queue.shared.lanes = 0);
    workInProgressRootSkippedLanes |= lastBaseUpdate;
    workInProgress$jscomp$0.lanes = lastBaseUpdate;
    workInProgress$jscomp$0.memoizedState = newState;
  }
}
function commitUpdateQueue(finishedWork, finishedQueue, instance) {
  finishedWork = finishedQueue.effects;
  finishedQueue.effects = null;
  if (null !== finishedWork)
    for (
      finishedQueue = 0;
      finishedQueue < finishedWork.length;
      finishedQueue++
    ) {
      var effect = finishedWork[finishedQueue],
        callback = effect.callback;
      if (null !== callback) {
        effect.callback = null;
        if ("function" !== typeof callback)
          throw Error(
            "Invalid argument passed as callback. Expected a function. Instead received: " +
              callback
          );
        callback.call(instance);
      }
    }
}
var emptyRefsObject = new React.Component().refs;
function applyDerivedStateFromProps(
  workInProgress,
  ctor,
  getDerivedStateFromProps,
  nextProps
) {
  ctor = workInProgress.memoizedState;
  getDerivedStateFromProps = getDerivedStateFromProps(nextProps, ctor);
  getDerivedStateFromProps =
    null === getDerivedStateFromProps || void 0 === getDerivedStateFromProps
      ? ctor
      : Object.assign({}, ctor, getDerivedStateFromProps);
  workInProgress.memoizedState = getDerivedStateFromProps;
  0 === workInProgress.lanes &&
    (workInProgress.updateQueue.baseState = getDerivedStateFromProps);
}
var classComponentUpdater = {
  isMounted: function(component) {
    return (component = component._reactInternals)
      ? getNearestMountedFiber(component) === component
      : !1;
  },
  enqueueSetState: function(inst, payload, callback) {
    inst = inst._reactInternals;
    var eventTime = requestEventTime(),
      lane = requestUpdateLane(inst),
      update = createUpdate(eventTime, lane);
    update.payload = payload;
    void 0 !== callback && null !== callback && (update.callback = callback);
    enqueueUpdate(inst, update);
    payload = scheduleUpdateOnFiber(inst, lane, eventTime);
    null !== payload && entangleTransitions(payload, inst, lane);
  },
  enqueueReplaceState: function(inst, payload, callback) {
    inst = inst._reactInternals;
    var eventTime = requestEventTime(),
      lane = requestUpdateLane(inst),
      update = createUpdate(eventTime, lane);
    update.tag = 1;
    update.payload = payload;
    void 0 !== callback && null !== callback && (update.callback = callback);
    enqueueUpdate(inst, update);
    payload = scheduleUpdateOnFiber(inst, lane, eventTime);
    null !== payload && entangleTransitions(payload, inst, lane);
  },
  enqueueForceUpdate: function(inst, callback) {
    inst = inst._reactInternals;
    var eventTime = requestEventTime(),
      lane = requestUpdateLane(inst),
      update = createUpdate(eventTime, lane);
    update.tag = 2;
    void 0 !== callback && null !== callback && (update.callback = callback);
    enqueueUpdate(inst, update);
    callback = scheduleUpdateOnFiber(inst, lane, eventTime);
    null !== callback && entangleTransitions(callback, inst, lane);
  }
};
function checkShouldComponentUpdate(
  workInProgress,
  ctor,
  oldProps,
  newProps,
  oldState,
  newState,
  nextContext
) {
  workInProgress = workInProgress.stateNode;
  return "function" === typeof workInProgress.shouldComponentUpdate
    ? workInProgress.shouldComponentUpdate(newProps, newState, nextContext)
    : ctor.prototype && ctor.prototype.isPureReactComponent
    ? !shallowEqual(oldProps, newProps) || !shallowEqual(oldState, newState)
    : !0;
}
function constructClassInstance(workInProgress, ctor, props) {
  var isLegacyContextConsumer = !1,
    unmaskedContext = emptyContextObject;
  var context = ctor.contextType;
  "object" === typeof context && null !== context
    ? (context = readContext(context))
    : ((unmaskedContext = isContextProvider(ctor)
        ? previousContext
        : contextStackCursor.current),
      (isLegacyContextConsumer = ctor.contextTypes),
      (context = (isLegacyContextConsumer =
        null !== isLegacyContextConsumer && void 0 !== isLegacyContextConsumer)
        ? getMaskedContext(workInProgress, unmaskedContext)
        : emptyContextObject));
  ctor = new ctor(props, context);
  workInProgress.memoizedState =
    null !== ctor.state && void 0 !== ctor.state ? ctor.state : null;
  ctor.updater = classComponentUpdater;
  workInProgress.stateNode = ctor;
  ctor._reactInternals = workInProgress;
  isLegacyContextConsumer &&
    ((workInProgress = workInProgress.stateNode),
    (workInProgress.__reactInternalMemoizedUnmaskedChildContext = unmaskedContext),
    (workInProgress.__reactInternalMemoizedMaskedChildContext = context));
  return ctor;
}
function callComponentWillReceiveProps(
  workInProgress,
  instance,
  newProps,
  nextContext
) {
  workInProgress = instance.state;
  "function" === typeof instance.componentWillReceiveProps &&
    instance.componentWillReceiveProps(newProps, nextContext);
  "function" === typeof instance.UNSAFE_componentWillReceiveProps &&
    instance.UNSAFE_componentWillReceiveProps(newProps, nextContext);
  instance.state !== workInProgress &&
    classComponentUpdater.enqueueReplaceState(instance, instance.state, null);
}
function mountClassInstance(workInProgress, ctor, newProps, renderLanes) {
  var instance = workInProgress.stateNode;
  instance.props = newProps;
  instance.state = workInProgress.memoizedState;
  instance.refs = emptyRefsObject;
  initializeUpdateQueue(workInProgress);
  var contextType = ctor.contextType;
  "object" === typeof contextType && null !== contextType
    ? (instance.context = readContext(contextType))
    : ((contextType = isContextProvider(ctor)
        ? previousContext
        : contextStackCursor.current),
      (instance.context = getMaskedContext(workInProgress, contextType)));
  instance.state = workInProgress.memoizedState;
  contextType = ctor.getDerivedStateFromProps;
  "function" === typeof contextType &&
    (applyDerivedStateFromProps(workInProgress, ctor, contextType, newProps),
    (instance.state = workInProgress.memoizedState));
  "function" === typeof ctor.getDerivedStateFromProps ||
    "function" === typeof instance.getSnapshotBeforeUpdate ||
    ("function" !== typeof instance.UNSAFE_componentWillMount &&
      "function" !== typeof instance.componentWillMount) ||
    ((ctor = instance.state),
    "function" === typeof instance.componentWillMount &&
      instance.componentWillMount(),
    "function" === typeof instance.UNSAFE_componentWillMount &&
      instance.UNSAFE_componentWillMount(),
    ctor !== instance.state &&
      classComponentUpdater.enqueueReplaceState(instance, instance.state, null),
    processUpdateQueue(workInProgress, newProps, instance, renderLanes),
    (instance.state = workInProgress.memoizedState));
  "function" === typeof instance.componentDidMount &&
    (workInProgress.flags |= 4);
}
function coerceRef(returnFiber, current, element) {
  returnFiber = element.ref;
  if (
    null !== returnFiber &&
    "function" !== typeof returnFiber &&
    "object" !== typeof returnFiber
  ) {
    if (element._owner) {
      element = element._owner;
      if (element) {
        if (1 !== element.tag)
          throw Error(
            "Function components cannot have string refs. We recommend using useRef() instead. Learn more about using refs safely here: https://reactjs.org/link/strict-mode-string-ref"
          );
        var inst = element.stateNode;
      }
      if (!inst)
        throw Error(
          "Missing owner for string ref " +
            returnFiber +
            ". This error is likely caused by a bug in React. Please file an issue."
        );
      var stringRef = "" + returnFiber;
      if (
        null !== current &&
        null !== current.ref &&
        "function" === typeof current.ref &&
        current.ref._stringRef === stringRef
      )
        return current.ref;
      current = function(value) {
        var refs = inst.refs;
        refs === emptyRefsObject && (refs = inst.refs = {});
        null === value ? delete refs[stringRef] : (refs[stringRef] = value);
      };
      current._stringRef = stringRef;
      return current;
    }
    if ("string" !== typeof returnFiber)
      throw Error(
        "Expected ref to be a function, a string, an object returned by React.createRef(), or null."
      );
    if (!element._owner)
      throw Error(
        "Element ref was specified as a string (" +
          returnFiber +
          ") but no owner was set. This could happen for one of the following reasons:\n1. You may be adding a ref to a function component\n2. You may be adding a ref to a component that was not created inside a component's render method\n3. You have multiple copies of React loaded\nSee https://reactjs.org/link/refs-must-have-owner for more information."
      );
  }
  return returnFiber;
}
function throwOnInvalidObjectType(returnFiber, newChild) {
  returnFiber = Object.prototype.toString.call(newChild);
  throw Error(
    "Objects are not valid as a React child (found: " +
      ("[object Object]" === returnFiber
        ? "object with keys {" + Object.keys(newChild).join(", ") + "}"
        : returnFiber) +
      "). If you meant to render a collection of children, use an array instead."
  );
}
function ChildReconciler(shouldTrackSideEffects) {
  function deleteChild(returnFiber, childToDelete) {
    if (shouldTrackSideEffects) {
      var deletions = returnFiber.deletions;
      null === deletions
        ? ((returnFiber.deletions = [childToDelete]), (returnFiber.flags |= 16))
        : deletions.push(childToDelete);
    }
  }
  function deleteRemainingChildren(returnFiber, currentFirstChild) {
    if (!shouldTrackSideEffects) return null;
    for (; null !== currentFirstChild; )
      deleteChild(returnFiber, currentFirstChild),
        (currentFirstChild = currentFirstChild.sibling);
    return null;
  }
  function mapRemainingChildren(returnFiber, currentFirstChild) {
    for (returnFiber = new Map(); null !== currentFirstChild; )
      null !== currentFirstChild.key
        ? returnFiber.set(currentFirstChild.key, currentFirstChild)
        : returnFiber.set(currentFirstChild.index, currentFirstChild),
        (currentFirstChild = currentFirstChild.sibling);
    return returnFiber;
  }
  function useFiber(fiber, pendingProps) {
    fiber = createWorkInProgress(fiber, pendingProps);
    fiber.index = 0;
    fiber.sibling = null;
    return fiber;
  }
  function placeChild(newFiber, lastPlacedIndex, newIndex) {
    newFiber.index = newIndex;
    if (!shouldTrackSideEffects) return lastPlacedIndex;
    newIndex = newFiber.alternate;
    if (null !== newIndex)
      return (
        (newIndex = newIndex.index),
        newIndex < lastPlacedIndex
          ? ((newFiber.flags |= 2), lastPlacedIndex)
          : newIndex
      );
    newFiber.flags |= 2;
    return lastPlacedIndex;
  }
  function placeSingleChild(newFiber) {
    shouldTrackSideEffects &&
      null === newFiber.alternate &&
      (newFiber.flags |= 2);
    return newFiber;
  }
  function updateTextNode(returnFiber, current, textContent, lanes) {
    if (null === current || 6 !== current.tag)
      return (
        (current = createFiberFromText(textContent, returnFiber.mode, lanes)),
        (current.return = returnFiber),
        current
      );
    current = useFiber(current, textContent);
    current.return = returnFiber;
    return current;
  }
  function updateElement(returnFiber, current, element, lanes) {
    var elementType = element.type;
    if (elementType === REACT_FRAGMENT_TYPE)
      return updateFragment(
        returnFiber,
        current,
        element.props.children,
        lanes,
        element.key
      );
    if (null !== current && current.elementType === elementType)
      return (
        (lanes = useFiber(current, element.props)),
        (lanes.ref = coerceRef(returnFiber, current, element)),
        (lanes.return = returnFiber),
        lanes
      );
    lanes = createFiberFromTypeAndProps(
      element.type,
      element.key,
      element.props,
      null,
      returnFiber.mode,
      lanes
    );
    lanes.ref = coerceRef(returnFiber, current, element);
    lanes.return = returnFiber;
    return lanes;
  }
  function updatePortal(returnFiber, current, portal, lanes) {
    if (
      null === current ||
      4 !== current.tag ||
      current.stateNode.containerInfo !== portal.containerInfo ||
      current.stateNode.implementation !== portal.implementation
    )
      return (
        (current = createFiberFromPortal(portal, returnFiber.mode, lanes)),
        (current.return = returnFiber),
        current
      );
    current = useFiber(current, portal.children || []);
    current.return = returnFiber;
    return current;
  }
  function updateFragment(returnFiber, current, fragment, lanes, key) {
    if (null === current || 7 !== current.tag)
      return (
        (current = createFiberFromFragment(
          fragment,
          returnFiber.mode,
          lanes,
          key
        )),
        (current.return = returnFiber),
        current
      );
    current = useFiber(current, fragment);
    current.return = returnFiber;
    return current;
  }
  function createChild(returnFiber, newChild, lanes) {
    if ("string" === typeof newChild || "number" === typeof newChild)
      return (
        (newChild = createFiberFromText(
          "" + newChild,
          returnFiber.mode,
          lanes
        )),
        (newChild.return = returnFiber),
        newChild
      );
    if ("object" === typeof newChild && null !== newChild) {
      switch (newChild.$$typeof) {
        case REACT_ELEMENT_TYPE:
          return (
            (lanes = createFiberFromTypeAndProps(
              newChild.type,
              newChild.key,
              newChild.props,
              null,
              returnFiber.mode,
              lanes
            )),
            (lanes.ref = coerceRef(returnFiber, null, newChild)),
            (lanes.return = returnFiber),
            lanes
          );
        case REACT_PORTAL_TYPE:
          return (
            (newChild = createFiberFromPortal(
              newChild,
              returnFiber.mode,
              lanes
            )),
            (newChild.return = returnFiber),
            newChild
          );
      }
      if (isArrayImpl(newChild) || getIteratorFn(newChild))
        return (
          (newChild = createFiberFromFragment(
            newChild,
            returnFiber.mode,
            lanes,
            null
          )),
          (newChild.return = returnFiber),
          newChild
        );
      throwOnInvalidObjectType(returnFiber, newChild);
    }
    return null;
  }
  function updateSlot(returnFiber, oldFiber, newChild, lanes) {
    var key = null !== oldFiber ? oldFiber.key : null;
    if ("string" === typeof newChild || "number" === typeof newChild)
      return null !== key
        ? null
        : updateTextNode(returnFiber, oldFiber, "" + newChild, lanes);
    if ("object" === typeof newChild && null !== newChild) {
      switch (newChild.$$typeof) {
        case REACT_ELEMENT_TYPE:
          return newChild.key === key
            ? updateElement(returnFiber, oldFiber, newChild, lanes)
            : null;
        case REACT_PORTAL_TYPE:
          return newChild.key === key
            ? updatePortal(returnFiber, oldFiber, newChild, lanes)
            : null;
      }
      if (isArrayImpl(newChild) || getIteratorFn(newChild))
        return null !== key
          ? null
          : updateFragment(returnFiber, oldFiber, newChild, lanes, null);
      throwOnInvalidObjectType(returnFiber, newChild);
    }
    return null;
  }
  function updateFromMap(
    existingChildren,
    returnFiber,
    newIdx,
    newChild,
    lanes
  ) {
    if ("string" === typeof newChild || "number" === typeof newChild)
      return (
        (existingChildren = existingChildren.get(newIdx) || null),
        updateTextNode(returnFiber, existingChildren, "" + newChild, lanes)
      );
    if ("object" === typeof newChild && null !== newChild) {
      switch (newChild.$$typeof) {
        case REACT_ELEMENT_TYPE:
          return (
            (existingChildren =
              existingChildren.get(
                null === newChild.key ? newIdx : newChild.key
              ) || null),
            updateElement(returnFiber, existingChildren, newChild, lanes)
          );
        case REACT_PORTAL_TYPE:
          return (
            (existingChildren =
              existingChildren.get(
                null === newChild.key ? newIdx : newChild.key
              ) || null),
            updatePortal(returnFiber, existingChildren, newChild, lanes)
          );
      }
      if (isArrayImpl(newChild) || getIteratorFn(newChild))
        return (
          (existingChildren = existingChildren.get(newIdx) || null),
          updateFragment(returnFiber, existingChildren, newChild, lanes, null)
        );
      throwOnInvalidObjectType(returnFiber, newChild);
    }
    return null;
  }
  function reconcileChildrenArray(
    returnFiber,
    currentFirstChild,
    newChildren,
    lanes
  ) {
    for (
      var resultingFirstChild = null,
        previousNewFiber = null,
        oldFiber = currentFirstChild,
        newIdx = (currentFirstChild = 0),
        nextOldFiber = null;
      null !== oldFiber && newIdx < newChildren.length;
      newIdx++
    ) {
      oldFiber.index > newIdx
        ? ((nextOldFiber = oldFiber), (oldFiber = null))
        : (nextOldFiber = oldFiber.sibling);
      var newFiber = updateSlot(
        returnFiber,
        oldFiber,
        newChildren[newIdx],
        lanes
      );
      if (null === newFiber) {
        null === oldFiber && (oldFiber = nextOldFiber);
        break;
      }
      shouldTrackSideEffects &&
        oldFiber &&
        null === newFiber.alternate &&
        deleteChild(returnFiber, oldFiber);
      currentFirstChild = placeChild(newFiber, currentFirstChild, newIdx);
      null === previousNewFiber
        ? (resultingFirstChild = newFiber)
        : (previousNewFiber.sibling = newFiber);
      previousNewFiber = newFiber;
      oldFiber = nextOldFiber;
    }
    if (newIdx === newChildren.length)
      return (
        deleteRemainingChildren(returnFiber, oldFiber), resultingFirstChild
      );
    if (null === oldFiber) {
      for (; newIdx < newChildren.length; newIdx++)
        (oldFiber = createChild(returnFiber, newChildren[newIdx], lanes)),
          null !== oldFiber &&
            ((currentFirstChild = placeChild(
              oldFiber,
              currentFirstChild,
              newIdx
            )),
            null === previousNewFiber
              ? (resultingFirstChild = oldFiber)
              : (previousNewFiber.sibling = oldFiber),
            (previousNewFiber = oldFiber));
      return resultingFirstChild;
    }
    for (
      oldFiber = mapRemainingChildren(returnFiber, oldFiber);
      newIdx < newChildren.length;
      newIdx++
    )
      (nextOldFiber = updateFromMap(
        oldFiber,
        returnFiber,
        newIdx,
        newChildren[newIdx],
        lanes
      )),
        null !== nextOldFiber &&
          (shouldTrackSideEffects &&
            null !== nextOldFiber.alternate &&
            oldFiber.delete(
              null === nextOldFiber.key ? newIdx : nextOldFiber.key
            ),
          (currentFirstChild = placeChild(
            nextOldFiber,
            currentFirstChild,
            newIdx
          )),
          null === previousNewFiber
            ? (resultingFirstChild = nextOldFiber)
            : (previousNewFiber.sibling = nextOldFiber),
          (previousNewFiber = nextOldFiber));
    shouldTrackSideEffects &&
      oldFiber.forEach(function(child) {
        return deleteChild(returnFiber, child);
      });
    return resultingFirstChild;
  }
  function reconcileChildrenIterator(
    returnFiber,
    currentFirstChild,
    newChildrenIterable,
    lanes
  ) {
    var iteratorFn = getIteratorFn(newChildrenIterable);
    if ("function" !== typeof iteratorFn)
      throw Error(
        "An object is not an iterable. This error is likely caused by a bug in React. Please file an issue."
      );
    newChildrenIterable = iteratorFn.call(newChildrenIterable);
    if (null == newChildrenIterable)
      throw Error("An iterable object provided no iterator.");
    for (
      var previousNewFiber = (iteratorFn = null),
        oldFiber = currentFirstChild,
        newIdx = (currentFirstChild = 0),
        nextOldFiber = null,
        step = newChildrenIterable.next();
      null !== oldFiber && !step.done;
      newIdx++, step = newChildrenIterable.next()
    ) {
      oldFiber.index > newIdx
        ? ((nextOldFiber = oldFiber), (oldFiber = null))
        : (nextOldFiber = oldFiber.sibling);
      var newFiber = updateSlot(returnFiber, oldFiber, step.value, lanes);
      if (null === newFiber) {
        null === oldFiber && (oldFiber = nextOldFiber);
        break;
      }
      shouldTrackSideEffects &&
        oldFiber &&
        null === newFiber.alternate &&
        deleteChild(returnFiber, oldFiber);
      currentFirstChild = placeChild(newFiber, currentFirstChild, newIdx);
      null === previousNewFiber
        ? (iteratorFn = newFiber)
        : (previousNewFiber.sibling = newFiber);
      previousNewFiber = newFiber;
      oldFiber = nextOldFiber;
    }
    if (step.done)
      return deleteRemainingChildren(returnFiber, oldFiber), iteratorFn;
    if (null === oldFiber) {
      for (; !step.done; newIdx++, step = newChildrenIterable.next())
        (step = createChild(returnFiber, step.value, lanes)),
          null !== step &&
            ((currentFirstChild = placeChild(step, currentFirstChild, newIdx)),
            null === previousNewFiber
              ? (iteratorFn = step)
              : (previousNewFiber.sibling = step),
            (previousNewFiber = step));
      return iteratorFn;
    }
    for (
      oldFiber = mapRemainingChildren(returnFiber, oldFiber);
      !step.done;
      newIdx++, step = newChildrenIterable.next()
    )
      (step = updateFromMap(oldFiber, returnFiber, newIdx, step.value, lanes)),
        null !== step &&
          (shouldTrackSideEffects &&
            null !== step.alternate &&
            oldFiber.delete(null === step.key ? newIdx : step.key),
          (currentFirstChild = placeChild(step, currentFirstChild, newIdx)),
          null === previousNewFiber
            ? (iteratorFn = step)
            : (previousNewFiber.sibling = step),
          (previousNewFiber = step));
    shouldTrackSideEffects &&
      oldFiber.forEach(function(child) {
        return deleteChild(returnFiber, child);
      });
    return iteratorFn;
  }
  return function(returnFiber, currentFirstChild, newChild, lanes) {
    var isUnkeyedTopLevelFragment =
      "object" === typeof newChild &&
      null !== newChild &&
      newChild.type === REACT_FRAGMENT_TYPE &&
      null === newChild.key;
    isUnkeyedTopLevelFragment && (newChild = newChild.props.children);
    if ("object" === typeof newChild && null !== newChild) {
      switch (newChild.$$typeof) {
        case REACT_ELEMENT_TYPE:
          a: {
            var key = newChild.key;
            for (
              isUnkeyedTopLevelFragment = currentFirstChild;
              null !== isUnkeyedTopLevelFragment;

            ) {
              if (isUnkeyedTopLevelFragment.key === key) {
                key = newChild.type;
                if (key === REACT_FRAGMENT_TYPE) {
                  if (7 === isUnkeyedTopLevelFragment.tag) {
                    deleteRemainingChildren(
                      returnFiber,
                      isUnkeyedTopLevelFragment.sibling
                    );
                    currentFirstChild = useFiber(
                      isUnkeyedTopLevelFragment,
                      newChild.props.children
                    );
                    currentFirstChild.return = returnFiber;
                    returnFiber = currentFirstChild;
                    break a;
                  }
                } else if (isUnkeyedTopLevelFragment.elementType === key) {
                  deleteRemainingChildren(
                    returnFiber,
                    isUnkeyedTopLevelFragment.sibling
                  );
                  currentFirstChild = useFiber(
                    isUnkeyedTopLevelFragment,
                    newChild.props
                  );
                  currentFirstChild.ref = coerceRef(
                    returnFiber,
                    isUnkeyedTopLevelFragment,
                    newChild
                  );
                  currentFirstChild.return = returnFiber;
                  returnFiber = currentFirstChild;
                  break a;
                }
                deleteRemainingChildren(returnFiber, isUnkeyedTopLevelFragment);
                break;
              } else deleteChild(returnFiber, isUnkeyedTopLevelFragment);
              isUnkeyedTopLevelFragment = isUnkeyedTopLevelFragment.sibling;
            }
            newChild.type === REACT_FRAGMENT_TYPE
              ? ((currentFirstChild = createFiberFromFragment(
                  newChild.props.children,
                  returnFiber.mode,
                  lanes,
                  newChild.key
                )),
                (currentFirstChild.return = returnFiber),
                (returnFiber = currentFirstChild))
              : ((lanes = createFiberFromTypeAndProps(
                  newChild.type,
                  newChild.key,
                  newChild.props,
                  null,
                  returnFiber.mode,
                  lanes
                )),
                (lanes.ref = coerceRef(
                  returnFiber,
                  currentFirstChild,
                  newChild
                )),
                (lanes.return = returnFiber),
                (returnFiber = lanes));
          }
          return placeSingleChild(returnFiber);
        case REACT_PORTAL_TYPE:
          a: {
            for (
              isUnkeyedTopLevelFragment = newChild.key;
              null !== currentFirstChild;

            ) {
              if (currentFirstChild.key === isUnkeyedTopLevelFragment)
                if (
                  4 === currentFirstChild.tag &&
                  currentFirstChild.stateNode.containerInfo ===
                    newChild.containerInfo &&
                  currentFirstChild.stateNode.implementation ===
                    newChild.implementation
                ) {
                  deleteRemainingChildren(
                    returnFiber,
                    currentFirstChild.sibling
                  );
                  currentFirstChild = useFiber(
                    currentFirstChild,
                    newChild.children || []
                  );
                  currentFirstChild.return = returnFiber;
                  returnFiber = currentFirstChild;
                  break a;
                } else {
                  deleteRemainingChildren(returnFiber, currentFirstChild);
                  break;
                }
              else deleteChild(returnFiber, currentFirstChild);
              currentFirstChild = currentFirstChild.sibling;
            }
            currentFirstChild = createFiberFromPortal(
              newChild,
              returnFiber.mode,
              lanes
            );
            currentFirstChild.return = returnFiber;
            returnFiber = currentFirstChild;
          }
          return placeSingleChild(returnFiber);
      }
      if (isArrayImpl(newChild))
        return reconcileChildrenArray(
          returnFiber,
          currentFirstChild,
          newChild,
          lanes
        );
      if (getIteratorFn(newChild))
        return reconcileChildrenIterator(
          returnFiber,
          currentFirstChild,
          newChild,
          lanes
        );
      throwOnInvalidObjectType(returnFiber, newChild);
    }
    if ("string" === typeof newChild || "number" === typeof newChild)
      return (
        (newChild = "" + newChild),
        null !== currentFirstChild && 6 === currentFirstChild.tag
          ? (deleteRemainingChildren(returnFiber, currentFirstChild.sibling),
            (currentFirstChild = useFiber(currentFirstChild, newChild)),
            (currentFirstChild.return = returnFiber),
            (returnFiber = currentFirstChild))
          : (deleteRemainingChildren(returnFiber, currentFirstChild),
            (currentFirstChild = createFiberFromText(
              newChild,
              returnFiber.mode,
              lanes
            )),
            (currentFirstChild.return = returnFiber),
            (returnFiber = currentFirstChild)),
        placeSingleChild(returnFiber)
      );
    if ("undefined" === typeof newChild && !isUnkeyedTopLevelFragment)
      switch (returnFiber.tag) {
        case 1:
        case 0:
        case 11:
        case 15:
          throw Error(
            (getComponentNameFromFiber(returnFiber) || "Component") +
              "(...): Nothing was returned from render. This usually means a return statement is missing. Or, to render nothing, return null."
          );
      }
    return deleteRemainingChildren(returnFiber, currentFirstChild);
  };
}
var reconcileChildFibers = ChildReconciler(!0),
  mountChildFibers = ChildReconciler(!1),
  NO_CONTEXT = {},
  contextStackCursor$1 = createCursor(NO_CONTEXT),
  contextFiberStackCursor = createCursor(NO_CONTEXT),
  rootInstanceStackCursor = createCursor(NO_CONTEXT);
function requiredContext(c) {
  if (c === NO_CONTEXT)
    throw Error(
      "Expected host context to exist. This error is likely caused by a bug in React. Please file an issue."
    );
  return c;
}
function pushHostContainer(fiber, nextRootInstance) {
  push(rootInstanceStackCursor, nextRootInstance);
  push(contextFiberStackCursor, fiber);
  push(contextStackCursor$1, NO_CONTEXT);
  pop(contextStackCursor$1);
  push(contextStackCursor$1, { isInAParentText: !1 });
}
function popHostContainer() {
  pop(contextStackCursor$1);
  pop(contextFiberStackCursor);
  pop(rootInstanceStackCursor);
}
function pushHostContext(fiber) {
  requiredContext(rootInstanceStackCursor.current);
  var context = requiredContext(contextStackCursor$1.current);
  var JSCompiler_inline_result = fiber.type;
  JSCompiler_inline_result =
    "AndroidTextInput" === JSCompiler_inline_result ||
    "RCTMultilineTextInputView" === JSCompiler_inline_result ||
    "RCTSinglelineTextInputView" === JSCompiler_inline_result ||
    "RCTText" === JSCompiler_inline_result ||
    "RCTVirtualText" === JSCompiler_inline_result;
  JSCompiler_inline_result =
    context.isInAParentText !== JSCompiler_inline_result
      ? { isInAParentText: JSCompiler_inline_result }
      : context;
  context !== JSCompiler_inline_result &&
    (push(contextFiberStackCursor, fiber),
    push(contextStackCursor$1, JSCompiler_inline_result));
}
function popHostContext(fiber) {
  contextFiberStackCursor.current === fiber &&
    (pop(contextStackCursor$1), pop(contextFiberStackCursor));
}
var suspenseStackCursor = createCursor(0);
function findFirstSuspended(row) {
  for (var node = row; null !== node; ) {
    if (13 === node.tag) {
      var state = node.memoizedState;
      if (null !== state && (null === state.dehydrated || shim$1() || shim$1()))
        return node;
    } else if (19 === node.tag && void 0 !== node.memoizedProps.revealOrder) {
      if (0 !== (node.flags & 128)) return node;
    } else if (null !== node.child) {
      node.child.return = node;
      node = node.child;
      continue;
    }
    if (node === row) break;
    for (; null === node.sibling; ) {
      if (null === node.return || node.return === row) return null;
      node = node.return;
    }
    node.sibling.return = node.return;
    node = node.sibling;
  }
  return null;
}
var workInProgressSources = [];
function resetWorkInProgressVersions() {
  for (var i = 0; i < workInProgressSources.length; i++)
    workInProgressSources[i]._workInProgressVersionSecondary = null;
  workInProgressSources.length = 0;
}
var ReactCurrentDispatcher$1 = ReactSharedInternals.ReactCurrentDispatcher,
  ReactCurrentBatchConfig$1 = ReactSharedInternals.ReactCurrentBatchConfig,
  renderLanes = 0,
  currentlyRenderingFiber$1 = null,
  currentHook = null,
  workInProgressHook = null,
  didScheduleRenderPhaseUpdate = !1,
  didScheduleRenderPhaseUpdateDuringThisPass = !1;
function throwInvalidHookError() {
  throw Error(
    "Invalid hook call. Hooks can only be called inside of the body of a function component. This could happen for one of the following reasons:\n1. You might have mismatching versions of React and the renderer (such as React DOM)\n2. You might be breaking the Rules of Hooks\n3. You might have more than one copy of React in the same app\nSee https://reactjs.org/link/invalid-hook-call for tips about how to debug and fix this problem."
  );
}
function areHookInputsEqual(nextDeps, prevDeps) {
  if (null === prevDeps) return !1;
  for (var i = 0; i < prevDeps.length && i < nextDeps.length; i++)
    if (!objectIs(nextDeps[i], prevDeps[i])) return !1;
  return !0;
}
function renderWithHooks(
  current,
  workInProgress,
  Component,
  props,
  secondArg,
  nextRenderLanes
) {
  renderLanes = nextRenderLanes;
  currentlyRenderingFiber$1 = workInProgress;
  workInProgress.memoizedState = null;
  workInProgress.updateQueue = null;
  workInProgress.lanes = 0;
  ReactCurrentDispatcher$1.current =
    null === current || null === current.memoizedState
      ? HooksDispatcherOnMount
      : HooksDispatcherOnUpdate;
  current = Component(props, secondArg);
  if (didScheduleRenderPhaseUpdateDuringThisPass) {
    nextRenderLanes = 0;
    do {
      didScheduleRenderPhaseUpdateDuringThisPass = !1;
      if (!(25 > nextRenderLanes))
        throw Error(
          "Too many re-renders. React limits the number of renders to prevent an infinite loop."
        );
      nextRenderLanes += 1;
      workInProgressHook = currentHook = null;
      workInProgress.updateQueue = null;
      ReactCurrentDispatcher$1.current = HooksDispatcherOnRerender;
      current = Component(props, secondArg);
    } while (didScheduleRenderPhaseUpdateDuringThisPass);
  }
  ReactCurrentDispatcher$1.current = ContextOnlyDispatcher;
  workInProgress = null !== currentHook && null !== currentHook.next;
  renderLanes = 0;
  workInProgressHook = currentHook = currentlyRenderingFiber$1 = null;
  didScheduleRenderPhaseUpdate = !1;
  if (workInProgress)
    throw Error(
      "Rendered fewer hooks than expected. This may be caused by an accidental early return statement."
    );
  return current;
}
function mountWorkInProgressHook() {
  var hook = {
    memoizedState: null,
    baseState: null,
    baseQueue: null,
    queue: null,
    next: null
  };
  null === workInProgressHook
    ? (currentlyRenderingFiber$1.memoizedState = workInProgressHook = hook)
    : (workInProgressHook = workInProgressHook.next = hook);
  return workInProgressHook;
}
function updateWorkInProgressHook() {
  if (null === currentHook) {
    var nextCurrentHook = currentlyRenderingFiber$1.alternate;
    nextCurrentHook =
      null !== nextCurrentHook ? nextCurrentHook.memoizedState : null;
  } else nextCurrentHook = currentHook.next;
  var nextWorkInProgressHook =
    null === workInProgressHook
      ? currentlyRenderingFiber$1.memoizedState
      : workInProgressHook.next;
  if (null !== nextWorkInProgressHook)
    (workInProgressHook = nextWorkInProgressHook),
      (currentHook = nextCurrentHook);
  else {
    if (null === nextCurrentHook)
      throw Error("Rendered more hooks than during the previous render.");
    currentHook = nextCurrentHook;
    nextCurrentHook = {
      memoizedState: currentHook.memoizedState,
      baseState: currentHook.baseState,
      baseQueue: currentHook.baseQueue,
      queue: currentHook.queue,
      next: null
    };
    null === workInProgressHook
      ? (currentlyRenderingFiber$1.memoizedState = workInProgressHook = nextCurrentHook)
      : (workInProgressHook = workInProgressHook.next = nextCurrentHook);
  }
  return workInProgressHook;
}
function basicStateReducer(state, action) {
  return "function" === typeof action ? action(state) : action;
}
function updateReducer(reducer) {
  var hook = updateWorkInProgressHook(),
    queue = hook.queue;
  if (null === queue)
    throw Error(
      "Should have a queue. This is likely a bug in React. Please file an issue."
    );
  queue.lastRenderedReducer = reducer;
  var current = currentHook,
    baseQueue = current.baseQueue,
    pendingQueue = queue.pending;
  if (null !== pendingQueue) {
    if (null !== baseQueue) {
      var baseFirst = baseQueue.next;
      baseQueue.next = pendingQueue.next;
      pendingQueue.next = baseFirst;
    }
    current.baseQueue = baseQueue = pendingQueue;
    queue.pending = null;
  }
  if (null !== baseQueue) {
    pendingQueue = baseQueue.next;
    current = current.baseState;
    var newBaseQueueFirst = (baseFirst = null),
      newBaseQueueLast = null,
      update = pendingQueue;
    do {
      var updateLane = update.lane;
      if ((renderLanes & updateLane) === updateLane)
        null !== newBaseQueueLast &&
          (newBaseQueueLast = newBaseQueueLast.next = {
            lane: 0,
            action: update.action,
            eagerReducer: update.eagerReducer,
            eagerState: update.eagerState,
            next: null
          }),
          (current =
            update.eagerReducer === reducer
              ? update.eagerState
              : reducer(current, update.action));
      else {
        var clone = {
          lane: updateLane,
          action: update.action,
          eagerReducer: update.eagerReducer,
          eagerState: update.eagerState,
          next: null
        };
        null === newBaseQueueLast
          ? ((newBaseQueueFirst = newBaseQueueLast = clone),
            (baseFirst = current))
          : (newBaseQueueLast = newBaseQueueLast.next = clone);
        currentlyRenderingFiber$1.lanes |= updateLane;
        workInProgressRootSkippedLanes |= updateLane;
      }
      update = update.next;
    } while (null !== update && update !== pendingQueue);
    null === newBaseQueueLast
      ? (baseFirst = current)
      : (newBaseQueueLast.next = newBaseQueueFirst);
    objectIs(current, hook.memoizedState) || (didReceiveUpdate = !0);
    hook.memoizedState = current;
    hook.baseState = baseFirst;
    hook.baseQueue = newBaseQueueLast;
    queue.lastRenderedState = current;
  }
  reducer = queue.interleaved;
  if (null !== reducer) {
    baseQueue = reducer;
    do
      (pendingQueue = baseQueue.lane),
        (currentlyRenderingFiber$1.lanes |= pendingQueue),
        (workInProgressRootSkippedLanes |= pendingQueue),
        (baseQueue = baseQueue.next);
    while (baseQueue !== reducer);
  } else null === baseQueue && (queue.lanes = 0);
  return [hook.memoizedState, queue.dispatch];
}
function rerenderReducer(reducer) {
  var hook = updateWorkInProgressHook(),
    queue = hook.queue;
  if (null === queue)
    throw Error(
      "Should have a queue. This is likely a bug in React. Please file an issue."
    );
  queue.lastRenderedReducer = reducer;
  var dispatch = queue.dispatch,
    lastRenderPhaseUpdate = queue.pending,
    newState = hook.memoizedState;
  if (null !== lastRenderPhaseUpdate) {
    queue.pending = null;
    var update = (lastRenderPhaseUpdate = lastRenderPhaseUpdate.next);
    do (newState = reducer(newState, update.action)), (update = update.next);
    while (update !== lastRenderPhaseUpdate);
    objectIs(newState, hook.memoizedState) || (didReceiveUpdate = !0);
    hook.memoizedState = newState;
    null === hook.baseQueue && (hook.baseState = newState);
    queue.lastRenderedState = newState;
  }
  return [newState, dispatch];
}
function readFromUnsubcribedMutableSource(root, source, getSnapshot) {
  var getVersion = source._getVersion;
  getVersion = getVersion(source._source);
  var JSCompiler_inline_result = source._workInProgressVersionSecondary;
  if (null !== JSCompiler_inline_result)
    root = JSCompiler_inline_result === getVersion;
  else if (
    ((root = root.mutableReadLanes), (root = (renderLanes & root) === root))
  )
    (source._workInProgressVersionSecondary = getVersion),
      workInProgressSources.push(source);
  if (root) return getSnapshot(source._source);
  workInProgressSources.push(source);
  throw Error(
    "Cannot read from mutable source during the current render without tearing. This may be a bug in React. Please file an issue."
  );
}
function useMutableSource(hook, source, getSnapshot, subscribe) {
  var root = workInProgressRoot;
  if (null === root)
    throw Error(
      "Expected a work-in-progress root. This is a bug in React. Please file an issue."
    );
  var getVersion = source._getVersion,
    version = getVersion(source._source),
    dispatcher = ReactCurrentDispatcher$1.current,
    _dispatcher$useState = dispatcher.useState(function() {
      return readFromUnsubcribedMutableSource(root, source, getSnapshot);
    }),
    setSnapshot = _dispatcher$useState[1],
    snapshot = _dispatcher$useState[0];
  _dispatcher$useState = workInProgressHook;
  var memoizedState = hook.memoizedState,
    refs = memoizedState.refs,
    prevGetSnapshot = refs.getSnapshot,
    prevSource = memoizedState.source;
  memoizedState = memoizedState.subscribe;
  var fiber = currentlyRenderingFiber$1;
  hook.memoizedState = { refs: refs, source: source, subscribe: subscribe };
  dispatcher.useEffect(
    function() {
      refs.getSnapshot = getSnapshot;
      refs.setSnapshot = setSnapshot;
      var maybeNewVersion = getVersion(source._source);
      objectIs(version, maybeNewVersion) ||
        ((maybeNewVersion = getSnapshot(source._source)),
        objectIs(snapshot, maybeNewVersion) ||
          (setSnapshot(maybeNewVersion),
          (maybeNewVersion = requestUpdateLane(fiber)),
          (root.mutableReadLanes |= maybeNewVersion & root.pendingLanes)),
        markRootEntangled(root, root.mutableReadLanes));
    },
    [getSnapshot, source, subscribe]
  );
  dispatcher.useEffect(
    function() {
      return subscribe(source._source, function() {
        var latestGetSnapshot = refs.getSnapshot,
          latestSetSnapshot = refs.setSnapshot;
        try {
          latestSetSnapshot(latestGetSnapshot(source._source));
          var lane = requestUpdateLane(fiber);
          root.mutableReadLanes |= lane & root.pendingLanes;
        } catch (error) {
          latestSetSnapshot(function() {
            throw error;
          });
        }
      });
    },
    [source, subscribe]
  );
  (objectIs(prevGetSnapshot, getSnapshot) &&
    objectIs(prevSource, source) &&
    objectIs(memoizedState, subscribe)) ||
    ((hook = {
      pending: null,
      interleaved: null,
      lanes: 0,
      dispatch: null,
      lastRenderedReducer: basicStateReducer,
      lastRenderedState: snapshot
    }),
    (hook.dispatch = setSnapshot = dispatchAction.bind(
      null,
      currentlyRenderingFiber$1,
      hook
    )),
    (_dispatcher$useState.queue = hook),
    (_dispatcher$useState.baseQueue = null),
    (snapshot = readFromUnsubcribedMutableSource(root, source, getSnapshot)),
    (_dispatcher$useState.memoizedState = _dispatcher$useState.baseState = snapshot));
  return snapshot;
}
function updateMutableSource(source, getSnapshot, subscribe) {
  var hook = updateWorkInProgressHook();
  return useMutableSource(hook, source, getSnapshot, subscribe);
}
function mountState(initialState) {
  var hook = mountWorkInProgressHook();
  "function" === typeof initialState && (initialState = initialState());
  hook.memoizedState = hook.baseState = initialState;
  initialState = hook.queue = {
    pending: null,
    interleaved: null,
    lanes: 0,
    dispatch: null,
    lastRenderedReducer: basicStateReducer,
    lastRenderedState: initialState
  };
  initialState = initialState.dispatch = dispatchAction.bind(
    null,
    currentlyRenderingFiber$1,
    initialState
  );
  return [hook.memoizedState, initialState];
}
function pushEffect(tag, create, destroy, deps) {
  tag = { tag: tag, create: create, destroy: destroy, deps: deps, next: null };
  create = currentlyRenderingFiber$1.updateQueue;
  null === create
    ? ((create = { lastEffect: null }),
      (currentlyRenderingFiber$1.updateQueue = create),
      (create.lastEffect = tag.next = tag))
    : ((destroy = create.lastEffect),
      null === destroy
        ? (create.lastEffect = tag.next = tag)
        : ((deps = destroy.next),
          (destroy.next = tag),
          (tag.next = deps),
          (create.lastEffect = tag)));
  return tag;
}
function updateRef() {
  return updateWorkInProgressHook().memoizedState;
}
function mountEffectImpl(fiberFlags, hookFlags, create, deps) {
  var hook = mountWorkInProgressHook();
  currentlyRenderingFiber$1.flags |= fiberFlags;
  hook.memoizedState = pushEffect(
    1 | hookFlags,
    create,
    void 0,
    void 0 === deps ? null : deps
  );
}
function updateEffectImpl(fiberFlags, hookFlags, create, deps) {
  var hook = updateWorkInProgressHook();
  deps = void 0 === deps ? null : deps;
  var destroy = void 0;
  if (null !== currentHook) {
    var prevEffect = currentHook.memoizedState;
    destroy = prevEffect.destroy;
    if (null !== deps && areHookInputsEqual(deps, prevEffect.deps)) {
      hook.memoizedState = pushEffect(hookFlags, create, destroy, deps);
      return;
    }
  }
  currentlyRenderingFiber$1.flags |= fiberFlags;
  hook.memoizedState = pushEffect(1 | hookFlags, create, destroy, deps);
}
function mountEffect(create, deps) {
  return mountEffectImpl(1049600, 4, create, deps);
}
function updateEffect(create, deps) {
  return updateEffectImpl(1024, 4, create, deps);
}
function updateLayoutEffect(create, deps) {
  return updateEffectImpl(4, 2, create, deps);
}
function imperativeHandleEffect(create, ref) {
  if ("function" === typeof ref)
    return (
      (create = create()),
      ref(create),
      function() {
        ref(null);
      }
    );
  if (null !== ref && void 0 !== ref)
    return (
      (create = create()),
      (ref.current = create),
      function() {
        ref.current = null;
      }
    );
}
function updateImperativeHandle(ref, create, deps) {
  deps = null !== deps && void 0 !== deps ? deps.concat([ref]) : null;
  return updateEffectImpl(
    4,
    2,
    imperativeHandleEffect.bind(null, create, ref),
    deps
  );
}
function mountDebugValue() {}
function updateCallback(callback, deps) {
  var hook = updateWorkInProgressHook();
  deps = void 0 === deps ? null : deps;
  var prevState = hook.memoizedState;
  if (
    null !== prevState &&
    null !== deps &&
    areHookInputsEqual(deps, prevState[1])
  )
    return prevState[0];
  hook.memoizedState = [callback, deps];
  return callback;
}
function updateMemo(nextCreate, deps) {
  var hook = updateWorkInProgressHook();
  deps = void 0 === deps ? null : deps;
  var prevState = hook.memoizedState;
  if (
    null !== prevState &&
    null !== deps &&
    areHookInputsEqual(deps, prevState[1])
  )
    return prevState[0];
  nextCreate = nextCreate();
  hook.memoizedState = [nextCreate, deps];
  return nextCreate;
}
function startTransition(setPending, callback) {
  var previousPriority = currentUpdatePriority;
  currentUpdatePriority =
    0 !== previousPriority && 4 > previousPriority ? previousPriority : 4;
  setPending(!0);
  var prevTransition = ReactCurrentBatchConfig$1.transition;
  ReactCurrentBatchConfig$1.transition = 1;
  try {
    setPending(!1), callback();
  } finally {
    (currentUpdatePriority = previousPriority),
      (ReactCurrentBatchConfig$1.transition = prevTransition);
  }
}
function dispatchAction(fiber, queue, action) {
  var eventTime = requestEventTime(),
    lane = requestUpdateLane(fiber),
    update = {
      lane: lane,
      action: action,
      eagerReducer: null,
      eagerState: null,
      next: null
    },
    alternate = fiber.alternate;
  if (
    fiber === currentlyRenderingFiber$1 ||
    (null !== alternate && alternate === currentlyRenderingFiber$1)
  )
    (didScheduleRenderPhaseUpdateDuringThisPass = didScheduleRenderPhaseUpdate = !0),
      (lane = queue.pending),
      null === lane
        ? (update.next = update)
        : ((update.next = lane.next), (lane.next = update)),
      (queue.pending = update);
  else {
    if (
      null !== workInProgressRoot &&
      0 !== (fiber.mode & 1) &&
      0 === (executionContext & 8)
    ) {
      var interleaved = queue.interleaved;
      null === interleaved
        ? ((update.next = update),
          null === interleavedQueues
            ? (interleavedQueues = [queue])
            : interleavedQueues.push(queue))
        : ((update.next = interleaved.next), (interleaved.next = update));
      queue.interleaved = update;
    } else
      (interleaved = queue.pending),
        null === interleaved
          ? (update.next = update)
          : ((update.next = interleaved.next), (interleaved.next = update)),
        (queue.pending = update);
    if (
      0 === fiber.lanes &&
      (null === alternate || 0 === alternate.lanes) &&
      ((alternate = queue.lastRenderedReducer), null !== alternate)
    )
      try {
        var currentState = queue.lastRenderedState,
          eagerState = alternate(currentState, action);
        update.eagerReducer = alternate;
        update.eagerState = eagerState;
        if (objectIs(eagerState, currentState)) return;
      } catch (error) {
      } finally {
      }
    update = scheduleUpdateOnFiber(fiber, lane, eventTime);
    0 !== (lane & 4194240) &&
      null !== update &&
      ((fiber = queue.lanes),
      (fiber &= update.pendingLanes),
      (lane |= fiber),
      (queue.lanes = lane),
      markRootEntangled(update, lane));
  }
}
var ContextOnlyDispatcher = {
    readContext: readContext,
    useCallback: throwInvalidHookError,
    useContext: throwInvalidHookError,
    useEffect: throwInvalidHookError,
    useImperativeHandle: throwInvalidHookError,
    useLayoutEffect: throwInvalidHookError,
    useMemo: throwInvalidHookError,
    useReducer: throwInvalidHookError,
    useRef: throwInvalidHookError,
    useState: throwInvalidHookError,
    useDebugValue: throwInvalidHookError,
    useDeferredValue: throwInvalidHookError,
    useTransition: throwInvalidHookError,
    useMutableSource: throwInvalidHookError,
    useOpaqueIdentifier: throwInvalidHookError,
    unstable_isNewReconciler: !1
  },
  HooksDispatcherOnMount = {
    readContext: readContext,
    useCallback: function(callback, deps) {
      mountWorkInProgressHook().memoizedState = [
        callback,
        void 0 === deps ? null : deps
      ];
      return callback;
    },
    useContext: readContext,
    useEffect: mountEffect,
    useImperativeHandle: function(ref, create, deps) {
      deps = null !== deps && void 0 !== deps ? deps.concat([ref]) : null;
      return mountEffectImpl(
        4,
        2,
        imperativeHandleEffect.bind(null, create, ref),
        deps
      );
    },
    useLayoutEffect: function(create, deps) {
      return mountEffectImpl(4, 2, create, deps);
    },
    useMemo: function(nextCreate, deps) {
      var hook = mountWorkInProgressHook();
      deps = void 0 === deps ? null : deps;
      nextCreate = nextCreate();
      hook.memoizedState = [nextCreate, deps];
      return nextCreate;
    },
    useReducer: function(reducer, initialArg, init) {
      var hook = mountWorkInProgressHook();
      initialArg = void 0 !== init ? init(initialArg) : initialArg;
      hook.memoizedState = hook.baseState = initialArg;
      reducer = hook.queue = {
        pending: null,
        interleaved: null,
        lanes: 0,
        dispatch: null,
        lastRenderedReducer: reducer,
        lastRenderedState: initialArg
      };
      reducer = reducer.dispatch = dispatchAction.bind(
        null,
        currentlyRenderingFiber$1,
        reducer
      );
      return [hook.memoizedState, reducer];
    },
    useRef: function(initialValue) {
      var hook = mountWorkInProgressHook();
      initialValue = { current: initialValue };
      return (hook.memoizedState = initialValue);
    },
    useState: mountState,
    useDebugValue: mountDebugValue,
    useDeferredValue: function(value) {
      var _mountState = mountState(value),
        prevValue = _mountState[0],
        setValue = _mountState[1];
      mountEffect(
        function() {
          var prevTransition = ReactCurrentBatchConfig$1.transition;
          ReactCurrentBatchConfig$1.transition = 1;
          try {
            setValue(value);
          } finally {
            ReactCurrentBatchConfig$1.transition = prevTransition;
          }
        },
        [value]
      );
      return prevValue;
    },
    useTransition: function() {
      var _mountState2 = mountState(!1),
        isPending = _mountState2[0];
      _mountState2 = startTransition.bind(null, _mountState2[1]);
      mountWorkInProgressHook().memoizedState = _mountState2;
      return [isPending, _mountState2];
    },
    useMutableSource: function(source, getSnapshot, subscribe) {
      var hook = mountWorkInProgressHook();
      hook.memoizedState = {
        refs: { getSnapshot: getSnapshot, setSnapshot: null },
        source: source,
        subscribe: subscribe
      };
      return useMutableSource(hook, source, getSnapshot, subscribe);
    },
    useOpaqueIdentifier: function() {
      throw Error("Not yet implemented");
    },
    unstable_isNewReconciler: !1
  },
  HooksDispatcherOnUpdate = {
    readContext: readContext,
    useCallback: updateCallback,
    useContext: readContext,
    useEffect: updateEffect,
    useImperativeHandle: updateImperativeHandle,
    useLayoutEffect: updateLayoutEffect,
    useMemo: updateMemo,
    useReducer: updateReducer,
    useRef: updateRef,
    useState: function() {
      return updateReducer(basicStateReducer);
    },
    useDebugValue: mountDebugValue,
    useDeferredValue: function(value) {
      var _updateState = updateReducer(basicStateReducer),
        prevValue = _updateState[0],
        setValue = _updateState[1];
      updateEffect(
        function() {
          var prevTransition = ReactCurrentBatchConfig$1.transition;
          ReactCurrentBatchConfig$1.transition = 1;
          try {
            setValue(value);
          } finally {
            ReactCurrentBatchConfig$1.transition = prevTransition;
          }
        },
        [value]
      );
      return prevValue;
    },
    useTransition: function() {
      var isPending = updateReducer(basicStateReducer)[0],
        start = updateWorkInProgressHook().memoizedState;
      return [isPending, start];
    },
    useMutableSource: updateMutableSource,
    useOpaqueIdentifier: function() {
      return updateReducer(basicStateReducer)[0];
    },
    unstable_isNewReconciler: !1
  },
  HooksDispatcherOnRerender = {
    readContext: readContext,
    useCallback: updateCallback,
    useContext: readContext,
    useEffect: updateEffect,
    useImperativeHandle: updateImperativeHandle,
    useLayoutEffect: updateLayoutEffect,
    useMemo: updateMemo,
    useReducer: rerenderReducer,
    useRef: updateRef,
    useState: function() {
      return rerenderReducer(basicStateReducer);
    },
    useDebugValue: mountDebugValue,
    useDeferredValue: function(value) {
      var _rerenderState = rerenderReducer(basicStateReducer),
        prevValue = _rerenderState[0],
        setValue = _rerenderState[1];
      updateEffect(
        function() {
          var prevTransition = ReactCurrentBatchConfig$1.transition;
          ReactCurrentBatchConfig$1.transition = 1;
          try {
            setValue(value);
          } finally {
            ReactCurrentBatchConfig$1.transition = prevTransition;
          }
        },
        [value]
      );
      return prevValue;
    },
    useTransition: function() {
      var isPending = rerenderReducer(basicStateReducer)[0],
        start = updateWorkInProgressHook().memoizedState;
      return [isPending, start];
    },
    useMutableSource: updateMutableSource,
    useOpaqueIdentifier: function() {
      return rerenderReducer(basicStateReducer)[0];
    },
    unstable_isNewReconciler: !1
  },
  now$1 = Scheduler.unstable_now,
  commitTime = 0,
  layoutEffectStartTime = -1,
  profilerStartTime = -1,
  passiveEffectStartTime = -1,
  currentUpdateIsNested = !1,
  nestedUpdateScheduled = !1;
function stopProfilerTimerIfRunningAndRecordDelta(fiber, overrideBaseTime) {
  if (0 <= profilerStartTime) {
    var elapsedTime = now$1() - profilerStartTime;
    fiber.actualDuration += elapsedTime;
    overrideBaseTime && (fiber.selfBaseDuration = elapsedTime);
    profilerStartTime = -1;
  }
}
function recordLayoutEffectDuration(fiber) {
  if (0 <= layoutEffectStartTime) {
    var elapsedTime = now$1() - layoutEffectStartTime;
    layoutEffectStartTime = -1;
    for (fiber = fiber.return; null !== fiber; ) {
      switch (fiber.tag) {
        case 3:
          fiber.stateNode.effectDuration += elapsedTime;
          return;
        case 12:
          fiber.stateNode.effectDuration += elapsedTime;
          return;
      }
      fiber = fiber.return;
    }
  }
}
function recordPassiveEffectDuration(fiber) {
  if (0 <= passiveEffectStartTime) {
    var elapsedTime = now$1() - passiveEffectStartTime;
    passiveEffectStartTime = -1;
    for (fiber = fiber.return; null !== fiber; ) {
      switch (fiber.tag) {
        case 3:
          fiber = fiber.stateNode;
          null !== fiber && (fiber.passiveEffectDuration += elapsedTime);
          return;
        case 12:
          fiber = fiber.stateNode;
          null !== fiber && (fiber.passiveEffectDuration += elapsedTime);
          return;
      }
      fiber = fiber.return;
    }
  }
}
function startLayoutEffectTimer() {
  layoutEffectStartTime = now$1();
}
function transferActualDuration(fiber) {
  for (var child = fiber.child; child; )
    (fiber.actualDuration += child.actualDuration), (child = child.sibling);
}
function createCapturedValue(value, source) {
  try {
    var info = "",
      node = source;
    do (info += describeFiber(node)), (node = node.return);
    while (node);
    var JSCompiler_inline_result = info;
  } catch (x) {
    JSCompiler_inline_result =
      "\nError generating stack: " + x.message + "\n" + x.stack;
  }
  return { value: value, source: source, stack: JSCompiler_inline_result };
}
if (
  "function" !==
  typeof ReactNativePrivateInterface.ReactFiberErrorDialog.showErrorDialog
)
  throw Error(
    "Expected ReactFiberErrorDialog.showErrorDialog to be a function."
  );
function logCapturedError(boundary, errorInfo) {
  try {
    !1 !==
      ReactNativePrivateInterface.ReactFiberErrorDialog.showErrorDialog({
        componentStack: null !== errorInfo.stack ? errorInfo.stack : "",
        error: errorInfo.value,
        errorBoundary:
          null !== boundary && 1 === boundary.tag ? boundary.stateNode : null
      }) && console.error(errorInfo.value);
  } catch (e) {
    setTimeout(function() {
      throw e;
    });
  }
}
var PossiblyWeakMap = "function" === typeof WeakMap ? WeakMap : Map;
function createRootErrorUpdate(fiber, errorInfo, lane) {
  lane = createUpdate(-1, lane);
  lane.tag = 3;
  lane.payload = { element: null };
  var error = errorInfo.value;
  lane.callback = function() {
    hasUncaughtError || ((hasUncaughtError = !0), (firstUncaughtError = error));
    logCapturedError(fiber, errorInfo);
  };
  return lane;
}
function createClassErrorUpdate(fiber, errorInfo, lane) {
  lane = createUpdate(-1, lane);
  lane.tag = 3;
  var getDerivedStateFromError = fiber.type.getDerivedStateFromError;
  if ("function" === typeof getDerivedStateFromError) {
    var error = errorInfo.value;
    lane.payload = function() {
      logCapturedError(fiber, errorInfo);
      return getDerivedStateFromError(error);
    };
  }
  var inst = fiber.stateNode;
  null !== inst &&
    "function" === typeof inst.componentDidCatch &&
    (lane.callback = function() {
      "function" !== typeof getDerivedStateFromError &&
        (null === legacyErrorBoundariesThatAlreadyFailed
          ? (legacyErrorBoundariesThatAlreadyFailed = new Set([this]))
          : legacyErrorBoundariesThatAlreadyFailed.add(this),
        logCapturedError(fiber, errorInfo));
      var stack = errorInfo.stack;
      this.componentDidCatch(errorInfo.value, {
        componentStack: null !== stack ? stack : ""
      });
    });
  return lane;
}
var ReactCurrentOwner$1 = ReactSharedInternals.ReactCurrentOwner,
  didReceiveUpdate = !1;
function reconcileChildren(current, workInProgress, nextChildren, renderLanes) {
  workInProgress.child =
    null === current
      ? mountChildFibers(workInProgress, null, nextChildren, renderLanes)
      : reconcileChildFibers(
          workInProgress,
          current.child,
          nextChildren,
          renderLanes
        );
}
function updateForwardRef(
  current,
  workInProgress,
  Component,
  nextProps,
  renderLanes
) {
  Component = Component.render;
  var ref = workInProgress.ref;
  prepareToReadContext(workInProgress, renderLanes);
  nextProps = renderWithHooks(
    current,
    workInProgress,
    Component,
    nextProps,
    ref,
    renderLanes
  );
  if (null !== current && !didReceiveUpdate)
    return (
      (workInProgress.updateQueue = current.updateQueue),
      (workInProgress.flags &= -1029),
      (current.lanes &= ~renderLanes),
      bailoutOnAlreadyFinishedWork(current, workInProgress, renderLanes)
    );
  workInProgress.flags |= 1;
  reconcileChildren(current, workInProgress, nextProps, renderLanes);
  return workInProgress.child;
}
function updateMemoComponent(
  current,
  workInProgress,
  Component,
  nextProps,
  updateLanes,
  renderLanes
) {
  if (null === current) {
    var type = Component.type;
    if (
      "function" === typeof type &&
      !shouldConstruct(type) &&
      void 0 === type.defaultProps &&
      null === Component.compare &&
      void 0 === Component.defaultProps
    )
      return (
        (workInProgress.tag = 15),
        (workInProgress.type = type),
        updateSimpleMemoComponent(
          current,
          workInProgress,
          type,
          nextProps,
          updateLanes,
          renderLanes
        )
      );
    current = createFiberFromTypeAndProps(
      Component.type,
      null,
      nextProps,
      workInProgress,
      workInProgress.mode,
      renderLanes
    );
    current.ref = workInProgress.ref;
    current.return = workInProgress;
    return (workInProgress.child = current);
  }
  type = current.child;
  if (
    0 === (updateLanes & renderLanes) &&
    ((updateLanes = type.memoizedProps),
    (Component = Component.compare),
    (Component = null !== Component ? Component : shallowEqual),
    Component(updateLanes, nextProps) && current.ref === workInProgress.ref)
  )
    return bailoutOnAlreadyFinishedWork(current, workInProgress, renderLanes);
  workInProgress.flags |= 1;
  current = createWorkInProgress(type, nextProps);
  current.ref = workInProgress.ref;
  current.return = workInProgress;
  return (workInProgress.child = current);
}
function updateSimpleMemoComponent(
  current,
  workInProgress,
  Component,
  nextProps,
  updateLanes,
  renderLanes
) {
  if (
    null !== current &&
    shallowEqual(current.memoizedProps, nextProps) &&
    current.ref === workInProgress.ref
  ) {
    didReceiveUpdate = !1;
    if (0 === (renderLanes & updateLanes))
      return (
        (workInProgress.lanes = current.lanes),
        bailoutOnAlreadyFinishedWork(current, workInProgress, renderLanes)
      );
    0 !== (current.flags & 32768) && (didReceiveUpdate = !0);
  }
  return updateFunctionComponent(
    current,
    workInProgress,
    Component,
    nextProps,
    renderLanes
  );
}
function updateOffscreenComponent(current, workInProgress, renderLanes) {
  var nextProps = workInProgress.pendingProps,
    nextChildren = nextProps.children,
    prevState = null !== current ? current.memoizedState : null;
  if (
    "hidden" === nextProps.mode ||
    "unstable-defer-without-hiding" === nextProps.mode
  )
    if (0 === (workInProgress.mode & 1))
      (workInProgress.memoizedState = { baseLanes: 0, cachePool: null }),
        push(subtreeRenderLanesCursor, subtreeRenderLanes),
        (subtreeRenderLanes |= renderLanes);
    else {
      if (0 === (renderLanes & 1073741824))
        return (
          (current =
            null !== prevState
              ? prevState.baseLanes | renderLanes
              : renderLanes),
          (workInProgress.lanes = workInProgress.childLanes = 1073741824),
          (workInProgress.memoizedState = {
            baseLanes: current,
            cachePool: null
          }),
          (workInProgress.updateQueue = null),
          push(subtreeRenderLanesCursor, subtreeRenderLanes),
          (subtreeRenderLanes |= current),
          null
        );
      workInProgress.memoizedState = { baseLanes: 0, cachePool: null };
      nextProps = null !== prevState ? prevState.baseLanes : renderLanes;
      push(subtreeRenderLanesCursor, subtreeRenderLanes);
      subtreeRenderLanes |= nextProps;
    }
  else
    null !== prevState
      ? ((nextProps = prevState.baseLanes | renderLanes),
        (workInProgress.memoizedState = null))
      : (nextProps = renderLanes),
      push(subtreeRenderLanesCursor, subtreeRenderLanes),
      (subtreeRenderLanes |= nextProps);
  reconcileChildren(current, workInProgress, nextChildren, renderLanes);
  return workInProgress.child;
}
function markRef(current, workInProgress) {
  var ref = workInProgress.ref;
  if (
    (null === current && null !== ref) ||
    (null !== current && current.ref !== ref)
  )
    workInProgress.flags |= 256;
}
function updateFunctionComponent(
  current,
  workInProgress,
  Component,
  nextProps,
  renderLanes
) {
  var context = isContextProvider(Component)
    ? previousContext
    : contextStackCursor.current;
  context = getMaskedContext(workInProgress, context);
  prepareToReadContext(workInProgress, renderLanes);
  Component = renderWithHooks(
    current,
    workInProgress,
    Component,
    nextProps,
    context,
    renderLanes
  );
  if (null !== current && !didReceiveUpdate)
    return (
      (workInProgress.updateQueue = current.updateQueue),
      (workInProgress.flags &= -1029),
      (current.lanes &= ~renderLanes),
      bailoutOnAlreadyFinishedWork(current, workInProgress, renderLanes)
    );
  workInProgress.flags |= 1;
  reconcileChildren(current, workInProgress, Component, renderLanes);
  return workInProgress.child;
}
function updateClassComponent(
  current,
  workInProgress,
  Component,
  nextProps,
  renderLanes
) {
  if (isContextProvider(Component)) {
    var hasContext = !0;
    pushContextProvider(workInProgress);
  } else hasContext = !1;
  prepareToReadContext(workInProgress, renderLanes);
  if (null === workInProgress.stateNode)
    null !== current &&
      ((current.alternate = null),
      (workInProgress.alternate = null),
      (workInProgress.flags |= 2)),
      constructClassInstance(workInProgress, Component, nextProps),
      mountClassInstance(workInProgress, Component, nextProps, renderLanes),
      (nextProps = !0);
  else if (null === current) {
    var instance = workInProgress.stateNode,
      oldProps = workInProgress.memoizedProps;
    instance.props = oldProps;
    var oldContext = instance.context,
      contextType = Component.contextType;
    "object" === typeof contextType && null !== contextType
      ? (contextType = readContext(contextType))
      : ((contextType = isContextProvider(Component)
          ? previousContext
          : contextStackCursor.current),
        (contextType = getMaskedContext(workInProgress, contextType)));
    var getDerivedStateFromProps = Component.getDerivedStateFromProps,
      hasNewLifecycles =
        "function" === typeof getDerivedStateFromProps ||
        "function" === typeof instance.getSnapshotBeforeUpdate;
    hasNewLifecycles ||
      ("function" !== typeof instance.UNSAFE_componentWillReceiveProps &&
        "function" !== typeof instance.componentWillReceiveProps) ||
      ((oldProps !== nextProps || oldContext !== contextType) &&
        callComponentWillReceiveProps(
          workInProgress,
          instance,
          nextProps,
          contextType
        ));
    hasForceUpdate = !1;
    var oldState = workInProgress.memoizedState;
    instance.state = oldState;
    processUpdateQueue(workInProgress, nextProps, instance, renderLanes);
    oldContext = workInProgress.memoizedState;
    oldProps !== nextProps ||
    oldState !== oldContext ||
    didPerformWorkStackCursor.current ||
    hasForceUpdate
      ? ("function" === typeof getDerivedStateFromProps &&
          (applyDerivedStateFromProps(
            workInProgress,
            Component,
            getDerivedStateFromProps,
            nextProps
          ),
          (oldContext = workInProgress.memoizedState)),
        (oldProps =
          hasForceUpdate ||
          checkShouldComponentUpdate(
            workInProgress,
            Component,
            oldProps,
            nextProps,
            oldState,
            oldContext,
            contextType
          ))
          ? (hasNewLifecycles ||
              ("function" !== typeof instance.UNSAFE_componentWillMount &&
                "function" !== typeof instance.componentWillMount) ||
              ("function" === typeof instance.componentWillMount &&
                instance.componentWillMount(),
              "function" === typeof instance.UNSAFE_componentWillMount &&
                instance.UNSAFE_componentWillMount()),
            "function" === typeof instance.componentDidMount &&
              (workInProgress.flags |= 4))
          : ("function" === typeof instance.componentDidMount &&
              (workInProgress.flags |= 4),
            (workInProgress.memoizedProps = nextProps),
            (workInProgress.memoizedState = oldContext)),
        (instance.props = nextProps),
        (instance.state = oldContext),
        (instance.context = contextType),
        (nextProps = oldProps))
      : ("function" === typeof instance.componentDidMount &&
          (workInProgress.flags |= 4),
        (nextProps = !1));
  } else {
    instance = workInProgress.stateNode;
    cloneUpdateQueue(current, workInProgress);
    oldProps = workInProgress.memoizedProps;
    contextType =
      workInProgress.type === workInProgress.elementType
        ? oldProps
        : resolveDefaultProps(workInProgress.type, oldProps);
    instance.props = contextType;
    hasNewLifecycles = workInProgress.pendingProps;
    oldState = instance.context;
    oldContext = Component.contextType;
    "object" === typeof oldContext && null !== oldContext
      ? (oldContext = readContext(oldContext))
      : ((oldContext = isContextProvider(Component)
          ? previousContext
          : contextStackCursor.current),
        (oldContext = getMaskedContext(workInProgress, oldContext)));
    var getDerivedStateFromProps$jscomp$0 = Component.getDerivedStateFromProps;
    (getDerivedStateFromProps =
      "function" === typeof getDerivedStateFromProps$jscomp$0 ||
      "function" === typeof instance.getSnapshotBeforeUpdate) ||
      ("function" !== typeof instance.UNSAFE_componentWillReceiveProps &&
        "function" !== typeof instance.componentWillReceiveProps) ||
      ((oldProps !== hasNewLifecycles || oldState !== oldContext) &&
        callComponentWillReceiveProps(
          workInProgress,
          instance,
          nextProps,
          oldContext
        ));
    hasForceUpdate = !1;
    oldState = workInProgress.memoizedState;
    instance.state = oldState;
    processUpdateQueue(workInProgress, nextProps, instance, renderLanes);
    var newState = workInProgress.memoizedState;
    oldProps !== hasNewLifecycles ||
    oldState !== newState ||
    didPerformWorkStackCursor.current ||
    hasForceUpdate
      ? ("function" === typeof getDerivedStateFromProps$jscomp$0 &&
          (applyDerivedStateFromProps(
            workInProgress,
            Component,
            getDerivedStateFromProps$jscomp$0,
            nextProps
          ),
          (newState = workInProgress.memoizedState)),
        (contextType =
          hasForceUpdate ||
          checkShouldComponentUpdate(
            workInProgress,
            Component,
            contextType,
            nextProps,
            oldState,
            newState,
            oldContext
          ) ||
          !1)
          ? (getDerivedStateFromProps ||
              ("function" !== typeof instance.UNSAFE_componentWillUpdate &&
                "function" !== typeof instance.componentWillUpdate) ||
              ("function" === typeof instance.componentWillUpdate &&
                instance.componentWillUpdate(nextProps, newState, oldContext),
              "function" === typeof instance.UNSAFE_componentWillUpdate &&
                instance.UNSAFE_componentWillUpdate(
                  nextProps,
                  newState,
                  oldContext
                )),
            "function" === typeof instance.componentDidUpdate &&
              (workInProgress.flags |= 4),
            "function" === typeof instance.getSnapshotBeforeUpdate &&
              (workInProgress.flags |= 512))
          : ("function" !== typeof instance.componentDidUpdate ||
              (oldProps === current.memoizedProps &&
                oldState === current.memoizedState) ||
              (workInProgress.flags |= 4),
            "function" !== typeof instance.getSnapshotBeforeUpdate ||
              (oldProps === current.memoizedProps &&
                oldState === current.memoizedState) ||
              (workInProgress.flags |= 512),
            (workInProgress.memoizedProps = nextProps),
            (workInProgress.memoizedState = newState)),
        (instance.props = nextProps),
        (instance.state = newState),
        (instance.context = oldContext),
        (nextProps = contextType))
      : ("function" !== typeof instance.componentDidUpdate ||
          (oldProps === current.memoizedProps &&
            oldState === current.memoizedState) ||
          (workInProgress.flags |= 4),
        "function" !== typeof instance.getSnapshotBeforeUpdate ||
          (oldProps === current.memoizedProps &&
            oldState === current.memoizedState) ||
          (workInProgress.flags |= 512),
        (nextProps = !1));
  }
  return finishClassComponent(
    current,
    workInProgress,
    Component,
    nextProps,
    hasContext,
    renderLanes
  );
}
function finishClassComponent(
  current,
  workInProgress,
  Component,
  shouldUpdate,
  hasContext,
  renderLanes
) {
  markRef(current, workInProgress);
  var didCaptureError = 0 !== (workInProgress.flags & 128);
  if (!shouldUpdate && !didCaptureError)
    return (
      hasContext && invalidateContextProvider(workInProgress, Component, !1),
      bailoutOnAlreadyFinishedWork(current, workInProgress, renderLanes)
    );
  shouldUpdate = workInProgress.stateNode;
  ReactCurrentOwner$1.current = workInProgress;
  if (
    didCaptureError &&
    "function" !== typeof Component.getDerivedStateFromError
  ) {
    var nextChildren = null;
    profilerStartTime = -1;
  } else nextChildren = shouldUpdate.render();
  workInProgress.flags |= 1;
  null !== current && didCaptureError
    ? ((didCaptureError = nextChildren),
      (workInProgress.child = reconcileChildFibers(
        workInProgress,
        current.child,
        null,
        renderLanes
      )),
      (workInProgress.child = reconcileChildFibers(
        workInProgress,
        null,
        didCaptureError,
        renderLanes
      )))
    : reconcileChildren(current, workInProgress, nextChildren, renderLanes);
  workInProgress.memoizedState = shouldUpdate.state;
  hasContext && invalidateContextProvider(workInProgress, Component, !0);
  return workInProgress.child;
}
function pushHostRootContext(workInProgress) {
  var root = workInProgress.stateNode;
  root.pendingContext
    ? pushTopLevelContextObject(
        workInProgress,
        root.pendingContext,
        root.pendingContext !== root.context
      )
    : root.context &&
      pushTopLevelContextObject(workInProgress, root.context, !1);
  pushHostContainer(workInProgress, root.containerInfo);
}
var SUSPENDED_MARKER = { dehydrated: null, retryLane: 0 };
function mountSuspenseOffscreenState(renderLanes) {
  return { baseLanes: renderLanes, cachePool: null };
}
function updateSuspenseComponent(current, workInProgress, renderLanes) {
  var nextProps = workInProgress.pendingProps,
    suspenseContext = suspenseStackCursor.current,
    showFallback = !1,
    JSCompiler_temp;
  (JSCompiler_temp = 0 !== (workInProgress.flags & 128)) ||
    (JSCompiler_temp =
      null !== current && null === current.memoizedState
        ? !1
        : 0 !== (suspenseContext & 2));
  JSCompiler_temp
    ? ((showFallback = !0), (workInProgress.flags &= -129))
    : (null !== current && null === current.memoizedState) ||
      void 0 === nextProps.fallback ||
      !0 === nextProps.unstable_avoidThisFallback ||
      (suspenseContext |= 1);
  push(suspenseStackCursor, suspenseContext & 1);
  if (null === current) {
    current = nextProps.children;
    suspenseContext = nextProps.fallback;
    if (showFallback)
      return (
        (current = mountSuspenseFallbackChildren(
          workInProgress,
          current,
          suspenseContext,
          renderLanes
        )),
        (workInProgress.child.memoizedState = mountSuspenseOffscreenState(
          renderLanes
        )),
        (workInProgress.memoizedState = SUSPENDED_MARKER),
        current
      );
    if ("number" === typeof nextProps.unstable_expectedLoadTime)
      return (
        (current = mountSuspenseFallbackChildren(
          workInProgress,
          current,
          suspenseContext,
          renderLanes
        )),
        (workInProgress.child.memoizedState = mountSuspenseOffscreenState(
          renderLanes
        )),
        (workInProgress.memoizedState = SUSPENDED_MARKER),
        (workInProgress.lanes = 4194304),
        current
      );
    renderLanes = createFiberFromOffscreen(
      { mode: "visible", children: current },
      workInProgress.mode,
      renderLanes,
      null
    );
    renderLanes.return = workInProgress;
    return (workInProgress.child = renderLanes);
  }
  if (null !== current.memoizedState) {
    if (showFallback)
      return (
        (nextProps = updateSuspenseFallbackChildren(
          current,
          workInProgress,
          nextProps.children,
          nextProps.fallback,
          renderLanes
        )),
        (showFallback = workInProgress.child),
        (suspenseContext = current.child.memoizedState),
        (showFallback.memoizedState =
          null === suspenseContext
            ? mountSuspenseOffscreenState(renderLanes)
            : {
                baseLanes: suspenseContext.baseLanes | renderLanes,
                cachePool: null
              }),
        (showFallback.childLanes = current.childLanes & ~renderLanes),
        (workInProgress.memoizedState = SUSPENDED_MARKER),
        nextProps
      );
    renderLanes = updateSuspensePrimaryChildren(
      current,
      workInProgress,
      nextProps.children,
      renderLanes
    );
    workInProgress.memoizedState = null;
    return renderLanes;
  }
  if (showFallback)
    return (
      (nextProps = updateSuspenseFallbackChildren(
        current,
        workInProgress,
        nextProps.children,
        nextProps.fallback,
        renderLanes
      )),
      (showFallback = workInProgress.child),
      (suspenseContext = current.child.memoizedState),
      (showFallback.memoizedState =
        null === suspenseContext
          ? mountSuspenseOffscreenState(renderLanes)
          : {
              baseLanes: suspenseContext.baseLanes | renderLanes,
              cachePool: null
            }),
      (showFallback.childLanes = current.childLanes & ~renderLanes),
      (workInProgress.memoizedState = SUSPENDED_MARKER),
      nextProps
    );
  renderLanes = updateSuspensePrimaryChildren(
    current,
    workInProgress,
    nextProps.children,
    renderLanes
  );
  workInProgress.memoizedState = null;
  return renderLanes;
}
function mountSuspenseFallbackChildren(
  workInProgress,
  primaryChildren,
  fallbackChildren,
  renderLanes
) {
  var mode = workInProgress.mode,
    progressedPrimaryFragment = workInProgress.child;
  primaryChildren = { mode: "hidden", children: primaryChildren };
  0 === (mode & 1) && null !== progressedPrimaryFragment
    ? ((progressedPrimaryFragment.childLanes = 0),
      (progressedPrimaryFragment.pendingProps = primaryChildren),
      workInProgress.mode & 2 &&
        ((progressedPrimaryFragment.actualDuration = 0),
        (progressedPrimaryFragment.actualStartTime = -1),
        (progressedPrimaryFragment.selfBaseDuration = 0),
        (progressedPrimaryFragment.treeBaseDuration = 0)))
    : (progressedPrimaryFragment = createFiberFromOffscreen(
        primaryChildren,
        mode,
        0,
        null
      ));
  fallbackChildren = createFiberFromFragment(
    fallbackChildren,
    mode,
    renderLanes,
    null
  );
  progressedPrimaryFragment.return = workInProgress;
  fallbackChildren.return = workInProgress;
  progressedPrimaryFragment.sibling = fallbackChildren;
  workInProgress.child = progressedPrimaryFragment;
  return fallbackChildren;
}
function updateSuspensePrimaryChildren(
  current,
  workInProgress,
  primaryChildren,
  renderLanes
) {
  var currentPrimaryChildFragment = current.child;
  current = currentPrimaryChildFragment.sibling;
  primaryChildren = createWorkInProgress(currentPrimaryChildFragment, {
    mode: "visible",
    children: primaryChildren
  });
  0 === (workInProgress.mode & 1) && (primaryChildren.lanes = renderLanes);
  primaryChildren.return = workInProgress;
  primaryChildren.sibling = null;
  null !== current &&
    ((renderLanes = workInProgress.deletions),
    null === renderLanes
      ? ((workInProgress.deletions = [current]), (workInProgress.flags |= 16))
      : renderLanes.push(current));
  return (workInProgress.child = primaryChildren);
}
function updateSuspenseFallbackChildren(
  current,
  workInProgress,
  primaryChildren,
  fallbackChildren,
  renderLanes
) {
  var mode = workInProgress.mode;
  current = current.child;
  var currentFallbackChildFragment = current.sibling,
    primaryChildProps = { mode: "hidden", children: primaryChildren };
  0 === (mode & 1) && workInProgress.child !== current
    ? ((primaryChildren = workInProgress.child),
      (primaryChildren.childLanes = 0),
      (primaryChildren.pendingProps = primaryChildProps),
      workInProgress.mode & 2 &&
        ((primaryChildren.actualDuration = 0),
        (primaryChildren.actualStartTime = -1),
        (primaryChildren.selfBaseDuration = current.selfBaseDuration),
        (primaryChildren.treeBaseDuration = current.treeBaseDuration)),
      (workInProgress.deletions = null))
    : ((primaryChildren = createWorkInProgress(current, primaryChildProps)),
      (primaryChildren.subtreeFlags = current.subtreeFlags & 1835008));
  null !== currentFallbackChildFragment
    ? (fallbackChildren = createWorkInProgress(
        currentFallbackChildFragment,
        fallbackChildren
      ))
    : ((fallbackChildren = createFiberFromFragment(
        fallbackChildren,
        mode,
        renderLanes,
        null
      )),
      (fallbackChildren.flags |= 2));
  fallbackChildren.return = workInProgress;
  primaryChildren.return = workInProgress;
  primaryChildren.sibling = fallbackChildren;
  workInProgress.child = primaryChildren;
  return fallbackChildren;
}
function scheduleWorkOnFiber(fiber, renderLanes) {
  fiber.lanes |= renderLanes;
  var alternate = fiber.alternate;
  null !== alternate && (alternate.lanes |= renderLanes);
  scheduleWorkOnParentPath(fiber.return, renderLanes);
}
function initSuspenseListRenderState(
  workInProgress,
  isBackwards,
  tail,
  lastContentRow,
  tailMode
) {
  var renderState = workInProgress.memoizedState;
  null === renderState
    ? (workInProgress.memoizedState = {
        isBackwards: isBackwards,
        rendering: null,
        renderingStartTime: 0,
        last: lastContentRow,
        tail: tail,
        tailMode: tailMode
      })
    : ((renderState.isBackwards = isBackwards),
      (renderState.rendering = null),
      (renderState.renderingStartTime = 0),
      (renderState.last = lastContentRow),
      (renderState.tail = tail),
      (renderState.tailMode = tailMode));
}
function updateSuspenseListComponent(current, workInProgress, renderLanes) {
  var nextProps = workInProgress.pendingProps,
    revealOrder = nextProps.revealOrder,
    tailMode = nextProps.tail;
  reconcileChildren(current, workInProgress, nextProps.children, renderLanes);
  nextProps = suspenseStackCursor.current;
  if (0 !== (nextProps & 2))
    (nextProps = (nextProps & 1) | 2), (workInProgress.flags |= 128);
  else {
    if (null !== current && 0 !== (current.flags & 128))
      a: for (current = workInProgress.child; null !== current; ) {
        if (13 === current.tag)
          null !== current.memoizedState &&
            scheduleWorkOnFiber(current, renderLanes);
        else if (19 === current.tag) scheduleWorkOnFiber(current, renderLanes);
        else if (null !== current.child) {
          current.child.return = current;
          current = current.child;
          continue;
        }
        if (current === workInProgress) break a;
        for (; null === current.sibling; ) {
          if (null === current.return || current.return === workInProgress)
            break a;
          current = current.return;
        }
        current.sibling.return = current.return;
        current = current.sibling;
      }
    nextProps &= 1;
  }
  push(suspenseStackCursor, nextProps);
  if (0 === (workInProgress.mode & 1)) workInProgress.memoizedState = null;
  else
    switch (revealOrder) {
      case "forwards":
        renderLanes = workInProgress.child;
        for (revealOrder = null; null !== renderLanes; )
          (current = renderLanes.alternate),
            null !== current &&
              null === findFirstSuspended(current) &&
              (revealOrder = renderLanes),
            (renderLanes = renderLanes.sibling);
        renderLanes = revealOrder;
        null === renderLanes
          ? ((revealOrder = workInProgress.child),
            (workInProgress.child = null))
          : ((revealOrder = renderLanes.sibling), (renderLanes.sibling = null));
        initSuspenseListRenderState(
          workInProgress,
          !1,
          revealOrder,
          renderLanes,
          tailMode
        );
        break;
      case "backwards":
        renderLanes = null;
        revealOrder = workInProgress.child;
        for (workInProgress.child = null; null !== revealOrder; ) {
          current = revealOrder.alternate;
          if (null !== current && null === findFirstSuspended(current)) {
            workInProgress.child = revealOrder;
            break;
          }
          current = revealOrder.sibling;
          revealOrder.sibling = renderLanes;
          renderLanes = revealOrder;
          revealOrder = current;
        }
        initSuspenseListRenderState(
          workInProgress,
          !0,
          renderLanes,
          null,
          tailMode
        );
        break;
      case "together":
        initSuspenseListRenderState(workInProgress, !1, null, null, void 0);
        break;
      default:
        workInProgress.memoizedState = null;
    }
  return workInProgress.child;
}
function bailoutOnAlreadyFinishedWork(current, workInProgress, renderLanes) {
  null !== current && (workInProgress.dependencies = current.dependencies);
  profilerStartTime = -1;
  workInProgressRootSkippedLanes |= workInProgress.lanes;
  if (0 === (renderLanes & workInProgress.childLanes)) return null;
  if (null !== current && workInProgress.child !== current.child)
    throw Error("Resuming work not yet implemented.");
  if (null !== workInProgress.child) {
    current = workInProgress.child;
    renderLanes = createWorkInProgress(current, current.pendingProps);
    workInProgress.child = renderLanes;
    for (renderLanes.return = workInProgress; null !== current.sibling; )
      (current = current.sibling),
        (renderLanes = renderLanes.sibling = createWorkInProgress(
          current,
          current.pendingProps
        )),
        (renderLanes.return = workInProgress);
    renderLanes.sibling = null;
  }
  return workInProgress.child;
}
function hadNoMutationsEffects(current, completedWork) {
  if (null !== current && current.child === completedWork.child) return !0;
  if (0 !== (completedWork.flags & 16)) return !1;
  for (current = completedWork.child; null !== current; ) {
    if (0 !== (current.flags & 6454) || 0 !== (current.subtreeFlags & 6454))
      return !1;
    current = current.sibling;
  }
  return !0;
}
var appendAllChildren,
  updateHostContainer,
  updateHostComponent$1,
  updateHostText$1;
appendAllChildren = function(
  parent,
  workInProgress,
  needsVisibilityToggle,
  isHidden
) {
  for (var node = workInProgress.child; null !== node; ) {
    if (5 === node.tag) {
      var instance = node.stateNode;
      needsVisibilityToggle &&
        isHidden &&
        (instance = cloneHiddenInstance(instance));
      appendChildNode(parent.node, instance.node);
    } else if (6 === node.tag) {
      instance = node.stateNode;
      if (needsVisibilityToggle && isHidden)
        throw Error("Not yet implemented.");
      appendChildNode(parent.node, instance.node);
    } else if (4 !== node.tag) {
      if (
        13 === node.tag &&
        0 !== (node.flags & 4) &&
        (instance = null !== node.memoizedState)
      ) {
        var primaryChildParent = node.child;
        if (
          null !== primaryChildParent &&
          (null !== primaryChildParent.child &&
            ((primaryChildParent.child.return = primaryChildParent),
            appendAllChildren(parent, primaryChildParent, !0, instance)),
          (instance = primaryChildParent.sibling),
          null !== instance)
        ) {
          instance.return = node;
          node = instance;
          continue;
        }
      }
      if (null !== node.child) {
        node.child.return = node;
        node = node.child;
        continue;
      }
    }
    if (node === workInProgress) break;
    for (; null === node.sibling; ) {
      if (null === node.return || node.return === workInProgress) return;
      node = node.return;
    }
    node.sibling.return = node.return;
    node = node.sibling;
  }
};
function appendAllChildrenToContainer(
  containerChildSet,
  workInProgress,
  needsVisibilityToggle,
  isHidden
) {
  for (var node = workInProgress.child; null !== node; ) {
    if (5 === node.tag) {
      var instance = node.stateNode;
      needsVisibilityToggle &&
        isHidden &&
        (instance = cloneHiddenInstance(instance));
      appendChildNodeToSet(containerChildSet, instance.node);
    } else if (6 === node.tag) {
      instance = node.stateNode;
      if (needsVisibilityToggle && isHidden)
        throw Error("Not yet implemented.");
      appendChildNodeToSet(containerChildSet, instance.node);
    } else if (4 !== node.tag) {
      if (
        13 === node.tag &&
        0 !== (node.flags & 4) &&
        (instance = null !== node.memoizedState)
      ) {
        var primaryChildParent = node.child;
        if (
          null !== primaryChildParent &&
          (null !== primaryChildParent.child &&
            ((primaryChildParent.child.return = primaryChildParent),
            appendAllChildrenToContainer(
              containerChildSet,
              primaryChildParent,
              !0,
              instance
            )),
          (instance = primaryChildParent.sibling),
          null !== instance)
        ) {
          instance.return = node;
          node = instance;
          continue;
        }
      }
      if (null !== node.child) {
        node.child.return = node;
        node = node.child;
        continue;
      }
    }
    if (node === workInProgress) break;
    for (; null === node.sibling; ) {
      if (null === node.return || node.return === workInProgress) return;
      node = node.return;
    }
    node.sibling.return = node.return;
    node = node.sibling;
  }
}
updateHostContainer = function(current, workInProgress) {
  var portalOrRoot = workInProgress.stateNode;
  if (!hadNoMutationsEffects(current, workInProgress)) {
    current = portalOrRoot.containerInfo;
    var newChildSet = createChildNodeSet(current);
    appendAllChildrenToContainer(newChildSet, workInProgress, !1, !1);
    portalOrRoot.pendingChildren = newChildSet;
    workInProgress.flags |= 4;
    completeRoot(current, newChildSet);
  }
};
updateHostComponent$1 = function(current, workInProgress, type, newProps) {
  type = current.stateNode;
  var oldProps = current.memoizedProps;
  if (
    (current = hadNoMutationsEffects(current, workInProgress)) &&
    oldProps === newProps
  )
    workInProgress.stateNode = type;
  else {
    var recyclableInstance = workInProgress.stateNode;
    requiredContext(contextStackCursor$1.current);
    var updatePayload = null;
    oldProps !== newProps &&
      ((oldProps = diffProperties(
        null,
        oldProps,
        newProps,
        recyclableInstance.canonical.viewConfig.validAttributes
      )),
      (recyclableInstance.canonical.currentProps = newProps),
      (updatePayload = oldProps));
    current && null === updatePayload
      ? (workInProgress.stateNode = type)
      : ((newProps = updatePayload),
        (oldProps = type.node),
        (type = {
          node: current
            ? null !== newProps
              ? cloneNodeWithNewProps(oldProps, newProps)
              : cloneNode(oldProps)
            : null !== newProps
            ? cloneNodeWithNewChildrenAndProps(oldProps, newProps)
            : cloneNodeWithNewChildren(oldProps),
          canonical: type.canonical
        }),
        (workInProgress.stateNode = type),
        current
          ? (workInProgress.flags |= 4)
          : appendAllChildren(type, workInProgress, !1, !1));
  }
};
updateHostText$1 = function(current, workInProgress, oldText, newText) {
  oldText !== newText
    ? ((current = requiredContext(rootInstanceStackCursor.current)),
      (oldText = requiredContext(contextStackCursor$1.current)),
      (workInProgress.stateNode = createTextInstance(
        newText,
        current,
        oldText,
        workInProgress
      )),
      (workInProgress.flags |= 4))
    : (workInProgress.stateNode = current.stateNode);
};
function cutOffTailIfNeeded(renderState, hasRenderedATailFallback) {
  switch (renderState.tailMode) {
    case "hidden":
      hasRenderedATailFallback = renderState.tail;
      for (var lastTailNode = null; null !== hasRenderedATailFallback; )
        null !== hasRenderedATailFallback.alternate &&
          (lastTailNode = hasRenderedATailFallback),
          (hasRenderedATailFallback = hasRenderedATailFallback.sibling);
      null === lastTailNode
        ? (renderState.tail = null)
        : (lastTailNode.sibling = null);
      break;
    case "collapsed":
      lastTailNode = renderState.tail;
      for (var lastTailNode$72 = null; null !== lastTailNode; )
        null !== lastTailNode.alternate && (lastTailNode$72 = lastTailNode),
          (lastTailNode = lastTailNode.sibling);
      null === lastTailNode$72
        ? hasRenderedATailFallback || null === renderState.tail
          ? (renderState.tail = null)
          : (renderState.tail.sibling = null)
        : (lastTailNode$72.sibling = null);
  }
}
function bubbleProperties(completedWork) {
  var didBailout =
      null !== completedWork.alternate &&
      completedWork.alternate.child === completedWork.child,
    newChildLanes = 0,
    subtreeFlags = 0;
  if (didBailout)
    if (0 !== (completedWork.mode & 2)) {
      for (
        var treeBaseDuration$74 = completedWork.selfBaseDuration,
          child$75 = completedWork.child;
        null !== child$75;

      )
        (newChildLanes |= child$75.lanes | child$75.childLanes),
          (subtreeFlags |= child$75.subtreeFlags & 1835008),
          (subtreeFlags |= child$75.flags & 1835008),
          (treeBaseDuration$74 += child$75.treeBaseDuration),
          (child$75 = child$75.sibling);
      completedWork.treeBaseDuration = treeBaseDuration$74;
    } else
      for (
        treeBaseDuration$74 = completedWork.child;
        null !== treeBaseDuration$74;

      )
        (newChildLanes |=
          treeBaseDuration$74.lanes | treeBaseDuration$74.childLanes),
          (subtreeFlags |= treeBaseDuration$74.subtreeFlags & 1835008),
          (subtreeFlags |= treeBaseDuration$74.flags & 1835008),
          (treeBaseDuration$74.return = completedWork),
          (treeBaseDuration$74 = treeBaseDuration$74.sibling);
  else if (0 !== (completedWork.mode & 2)) {
    treeBaseDuration$74 = completedWork.actualDuration;
    child$75 = completedWork.selfBaseDuration;
    for (var child = completedWork.child; null !== child; )
      (newChildLanes |= child.lanes | child.childLanes),
        (subtreeFlags |= child.subtreeFlags),
        (subtreeFlags |= child.flags),
        (treeBaseDuration$74 += child.actualDuration),
        (child$75 += child.treeBaseDuration),
        (child = child.sibling);
    completedWork.actualDuration = treeBaseDuration$74;
    completedWork.treeBaseDuration = child$75;
  } else
    for (
      treeBaseDuration$74 = completedWork.child;
      null !== treeBaseDuration$74;

    )
      (newChildLanes |=
        treeBaseDuration$74.lanes | treeBaseDuration$74.childLanes),
        (subtreeFlags |= treeBaseDuration$74.subtreeFlags),
        (subtreeFlags |= treeBaseDuration$74.flags),
        (treeBaseDuration$74.return = completedWork),
        (treeBaseDuration$74 = treeBaseDuration$74.sibling);
  completedWork.subtreeFlags |= subtreeFlags;
  completedWork.childLanes = newChildLanes;
  return didBailout;
}
function completeWork(current, workInProgress, renderLanes) {
  var newProps = workInProgress.pendingProps;
  switch (workInProgress.tag) {
    case 2:
    case 16:
    case 15:
    case 0:
    case 11:
    case 7:
    case 8:
    case 12:
    case 9:
    case 14:
      return bubbleProperties(workInProgress), null;
    case 1:
      return (
        isContextProvider(workInProgress.type) && popContext(),
        bubbleProperties(workInProgress),
        null
      );
    case 3:
      return (
        (newProps = workInProgress.stateNode),
        popHostContainer(),
        pop(didPerformWorkStackCursor),
        pop(contextStackCursor),
        resetWorkInProgressVersions(),
        newProps.pendingContext &&
          ((newProps.context = newProps.pendingContext),
          (newProps.pendingContext = null)),
        (null !== current && null !== current.child) ||
          newProps.hydrate ||
          (workInProgress.flags |= 512),
        updateHostContainer(current, workInProgress),
        bubbleProperties(workInProgress),
        null
      );
    case 5:
      popHostContext(workInProgress);
      renderLanes = requiredContext(rootInstanceStackCursor.current);
      var type = workInProgress.type;
      if (null !== current && null != workInProgress.stateNode)
        updateHostComponent$1(
          current,
          workInProgress,
          type,
          newProps,
          renderLanes
        ),
          current.ref !== workInProgress.ref && (workInProgress.flags |= 256);
      else {
        if (!newProps) {
          if (null === workInProgress.stateNode)
            throw Error(
              "We must have new props for new mounts. This error is likely caused by a bug in React. Please file an issue."
            );
          bubbleProperties(workInProgress);
          return null;
        }
        requiredContext(contextStackCursor$1.current);
        current = nextReactTag;
        nextReactTag += 2;
        type = getViewConfigForType(type);
        var updatePayload = diffProperties(
          null,
          emptyObject,
          newProps,
          type.validAttributes
        );
        renderLanes = createNode(
          current,
          type.uiViewClassName,
          renderLanes,
          updatePayload,
          workInProgress
        );
        current = new ReactFabricHostComponent(
          current,
          type,
          newProps,
          workInProgress
        );
        current = { node: renderLanes, canonical: current };
        appendAllChildren(current, workInProgress, !1, !1);
        workInProgress.stateNode = current;
        null !== workInProgress.ref && (workInProgress.flags |= 256);
      }
      bubbleProperties(workInProgress);
      return null;
    case 6:
      if (current && null != workInProgress.stateNode)
        updateHostText$1(
          current,
          workInProgress,
          current.memoizedProps,
          newProps
        );
      else {
        if ("string" !== typeof newProps && null === workInProgress.stateNode)
          throw Error(
            "We must have new props for new mounts. This error is likely caused by a bug in React. Please file an issue."
          );
        current = requiredContext(rootInstanceStackCursor.current);
        renderLanes = requiredContext(contextStackCursor$1.current);
        workInProgress.stateNode = createTextInstance(
          newProps,
          current,
          renderLanes,
          workInProgress
        );
      }
      bubbleProperties(workInProgress);
      return null;
    case 13:
      pop(suspenseStackCursor);
      newProps = workInProgress.memoizedState;
      if (0 !== (workInProgress.flags & 128))
        return (
          (workInProgress.lanes = renderLanes),
          0 !== (workInProgress.mode & 2) &&
            transferActualDuration(workInProgress),
          workInProgress
        );
      newProps = null !== newProps;
      renderLanes = !1;
      null !== current && (renderLanes = null !== current.memoizedState);
      if (newProps && !renderLanes && 0 !== (workInProgress.mode & 1))
        if (
          (null === current &&
            !0 !== workInProgress.memoizedProps.unstable_avoidThisFallback) ||
          0 !== (suspenseStackCursor.current & 1)
        )
          0 === workInProgressRootExitStatus &&
            (workInProgressRootExitStatus = 3);
        else {
          if (
            0 === workInProgressRootExitStatus ||
            3 === workInProgressRootExitStatus
          )
            workInProgressRootExitStatus = 4;
          null === workInProgressRoot ||
            (0 === (workInProgressRootSkippedLanes & 268435455) &&
              0 === (workInProgressRootUpdatedLanes & 268435455)) ||
            markRootSuspended$1(
              workInProgressRoot,
              workInProgressRootRenderLanes
            );
        }
      newProps && (workInProgress.flags |= 4);
      bubbleProperties(workInProgress);
      0 !== (workInProgress.mode & 2) &&
        newProps &&
        ((current = workInProgress.child),
        null !== current &&
          (workInProgress.treeBaseDuration -= current.treeBaseDuration));
      return null;
    case 4:
      return (
        popHostContainer(),
        updateHostContainer(current, workInProgress),
        bubbleProperties(workInProgress),
        null
      );
    case 10:
      return (
        popProvider(workInProgress.type._context),
        bubbleProperties(workInProgress),
        null
      );
    case 17:
      return (
        isContextProvider(workInProgress.type) && popContext(),
        bubbleProperties(workInProgress),
        null
      );
    case 19:
      pop(suspenseStackCursor);
      type = workInProgress.memoizedState;
      if (null === type) return bubbleProperties(workInProgress), null;
      newProps = 0 !== (workInProgress.flags & 128);
      updatePayload = type.rendering;
      if (null === updatePayload)
        if (newProps) cutOffTailIfNeeded(type, !1);
        else {
          if (
            0 !== workInProgressRootExitStatus ||
            (null !== current && 0 !== (current.flags & 128))
          )
            for (current = workInProgress.child; null !== current; ) {
              updatePayload = findFirstSuspended(current);
              if (null !== updatePayload) {
                workInProgress.flags |= 128;
                cutOffTailIfNeeded(type, !1);
                current = updatePayload.updateQueue;
                null !== current &&
                  ((workInProgress.updateQueue = current),
                  (workInProgress.flags |= 4));
                workInProgress.subtreeFlags = 0;
                current = renderLanes;
                for (newProps = workInProgress.child; null !== newProps; )
                  (renderLanes = newProps),
                    (updatePayload = current),
                    (renderLanes.flags &= 1835010),
                    (type = renderLanes.alternate),
                    null === type
                      ? ((renderLanes.childLanes = 0),
                        (renderLanes.lanes = updatePayload),
                        (renderLanes.child = null),
                        (renderLanes.subtreeFlags = 0),
                        (renderLanes.memoizedProps = null),
                        (renderLanes.memoizedState = null),
                        (renderLanes.updateQueue = null),
                        (renderLanes.dependencies = null),
                        (renderLanes.stateNode = null),
                        (renderLanes.selfBaseDuration = 0),
                        (renderLanes.treeBaseDuration = 0))
                      : ((renderLanes.childLanes = type.childLanes),
                        (renderLanes.lanes = type.lanes),
                        (renderLanes.child = type.child),
                        (renderLanes.subtreeFlags = 0),
                        (renderLanes.deletions = null),
                        (renderLanes.memoizedProps = type.memoizedProps),
                        (renderLanes.memoizedState = type.memoizedState),
                        (renderLanes.updateQueue = type.updateQueue),
                        (renderLanes.type = type.type),
                        (updatePayload = type.dependencies),
                        (renderLanes.dependencies =
                          null === updatePayload
                            ? null
                            : {
                                lanes: updatePayload.lanes,
                                firstContext: updatePayload.firstContext
                              }),
                        (renderLanes.selfBaseDuration = type.selfBaseDuration),
                        (renderLanes.treeBaseDuration = type.treeBaseDuration)),
                    (newProps = newProps.sibling);
                push(
                  suspenseStackCursor,
                  (suspenseStackCursor.current & 1) | 2
                );
                return workInProgress.child;
              }
              current = current.sibling;
            }
          null !== type.tail &&
            now() > workInProgressRootRenderTargetTime &&
            ((workInProgress.flags |= 128),
            (newProps = !0),
            cutOffTailIfNeeded(type, !1),
            (workInProgress.lanes = 4194304));
        }
      else {
        if (!newProps)
          if (
            ((current = findFirstSuspended(updatePayload)), null !== current)
          ) {
            if (
              ((workInProgress.flags |= 128),
              (newProps = !0),
              (current = current.updateQueue),
              null !== current &&
                ((workInProgress.updateQueue = current),
                (workInProgress.flags |= 4)),
              cutOffTailIfNeeded(type, !0),
              null === type.tail &&
                "hidden" === type.tailMode &&
                !updatePayload.alternate)
            )
              return bubbleProperties(workInProgress), null;
          } else
            2 * now() - type.renderingStartTime >
              workInProgressRootRenderTargetTime &&
              1073741824 !== renderLanes &&
              ((workInProgress.flags |= 128),
              (newProps = !0),
              cutOffTailIfNeeded(type, !1),
              (workInProgress.lanes = 4194304));
        type.isBackwards
          ? ((updatePayload.sibling = workInProgress.child),
            (workInProgress.child = updatePayload))
          : ((current = type.last),
            null !== current
              ? (current.sibling = updatePayload)
              : (workInProgress.child = updatePayload),
            (type.last = updatePayload));
      }
      if (null !== type.tail)
        return (
          (workInProgress = type.tail),
          (type.rendering = workInProgress),
          (type.tail = workInProgress.sibling),
          (type.renderingStartTime = now()),
          (workInProgress.sibling = null),
          (current = suspenseStackCursor.current),
          push(suspenseStackCursor, newProps ? (current & 1) | 2 : current & 1),
          workInProgress
        );
      bubbleProperties(workInProgress);
      return null;
    case 22:
    case 23:
      return (
        popRenderLanes(),
        (renderLanes = null !== workInProgress.memoizedState),
        null !== current &&
          (null !== current.memoizedState) !== renderLanes &&
          "unstable-defer-without-hiding" !== newProps.mode &&
          (workInProgress.flags |= 4),
        (renderLanes &&
          0 === (subtreeRenderLanes & 1073741824) &&
          0 !== (workInProgress.mode & 1)) ||
          bubbleProperties(workInProgress),
        null
      );
  }
  throw Error(
    "Unknown unit of work tag (" +
      workInProgress.tag +
      "). This error is likely caused by a bug in React. Please file an issue."
  );
}
function unwindWork(workInProgress) {
  switch (workInProgress.tag) {
    case 1:
      isContextProvider(workInProgress.type) && popContext();
      var flags = workInProgress.flags;
      return flags & 16384
        ? ((workInProgress.flags = (flags & -16385) | 128),
          0 !== (workInProgress.mode & 2) &&
            transferActualDuration(workInProgress),
          workInProgress)
        : null;
    case 3:
      popHostContainer();
      pop(didPerformWorkStackCursor);
      pop(contextStackCursor);
      resetWorkInProgressVersions();
      flags = workInProgress.flags;
      if (0 !== (flags & 128))
        throw Error(
          "The root failed to unmount after an error. This is likely a bug in React. Please file an issue."
        );
      workInProgress.flags = (flags & -16385) | 128;
      return workInProgress;
    case 5:
      return popHostContext(workInProgress), null;
    case 13:
      return (
        pop(suspenseStackCursor),
        (flags = workInProgress.flags),
        flags & 16384
          ? ((workInProgress.flags = (flags & -16385) | 128),
            0 !== (workInProgress.mode & 2) &&
              transferActualDuration(workInProgress),
            workInProgress)
          : null
      );
    case 19:
      return pop(suspenseStackCursor), null;
    case 4:
      return popHostContainer(), null;
    case 10:
      return popProvider(workInProgress.type._context), null;
    case 22:
    case 23:
      return popRenderLanes(), null;
    case 24:
      return null;
    default:
      return null;
  }
}
var PossiblyWeakSet = "function" === typeof WeakSet ? WeakSet : Set,
  nextEffect = null,
  inProgressLanes = null,
  inProgressRoot = null;
function safelyDetachRef(current, nearestMountedAncestor) {
  var ref = current.ref;
  if (null !== ref)
    if ("function" === typeof ref)
      try {
        if (current.mode & 2)
          try {
            startLayoutEffectTimer(), ref(null);
          } finally {
            recordLayoutEffectDuration(current);
          }
        else ref(null);
      } catch (refError) {
        captureCommitPhaseError(current, nearestMountedAncestor, refError);
      }
    else ref.current = null;
}
function safelyCallDestroy(current, nearestMountedAncestor, destroy) {
  try {
    destroy();
  } catch (error) {
    captureCommitPhaseError(current, nearestMountedAncestor, error);
  }
}
var focusedInstanceHandle = null,
  shouldFireAfterActiveInstanceBlur = !1;
function commitBeforeMutationEffects(root, firstChild) {
  focusedInstanceHandle = null;
  for (nextEffect = firstChild; null !== nextEffect; ) {
    root = nextEffect;
    firstChild = root.deletions;
    if (null !== firstChild)
      for (var i = 0; i < firstChild.length; i++)
        doesFiberContain(firstChild[i], focusedInstanceHandle) &&
          (shouldFireAfterActiveInstanceBlur = !0);
    firstChild = root.child;
    if (0 !== (root.subtreeFlags & 516) && null !== firstChild)
      (firstChild.return = root), (nextEffect = firstChild);
    else
      for (; null !== nextEffect; ) {
        root = nextEffect;
        try {
          var current = root.alternate,
            flags = root.flags;
          if (
            !shouldFireAfterActiveInstanceBlur &&
            null !== focusedInstanceHandle
          ) {
            var JSCompiler_temp;
            if ((JSCompiler_temp = 13 === root.tag))
              a: {
                if (null !== current) {
                  var oldState = current.memoizedState;
                  if (null === oldState || null !== oldState.dehydrated) {
                    var newState = root.memoizedState;
                    JSCompiler_temp =
                      null !== newState && null === newState.dehydrated;
                    break a;
                  }
                }
                JSCompiler_temp = !1;
              }
            JSCompiler_temp &&
              doesFiberContain(root, focusedInstanceHandle) &&
              (shouldFireAfterActiveInstanceBlur = !0);
          }
          if (0 !== (flags & 512))
            switch (root.tag) {
              case 0:
              case 11:
              case 15:
                break;
              case 1:
                if (null !== current) {
                  var prevProps = current.memoizedProps,
                    prevState = current.memoizedState,
                    instance = root.stateNode,
                    snapshot = instance.getSnapshotBeforeUpdate(
                      root.elementType === root.type
                        ? prevProps
                        : resolveDefaultProps(root.type, prevProps),
                      prevState
                    );
                  instance.__reactInternalSnapshotBeforeUpdate = snapshot;
                }
                break;
              case 3:
                break;
              case 5:
              case 6:
              case 4:
              case 17:
                break;
              default:
                throw Error(
                  "This unit of work tag should not have side-effects. This error is likely caused by a bug in React. Please file an issue."
                );
            }
        } catch (error) {
          captureCommitPhaseError(root, root.return, error);
        }
        firstChild = root.sibling;
        if (null !== firstChild) {
          firstChild.return = root.return;
          nextEffect = firstChild;
          break;
        }
        nextEffect = root.return;
      }
  }
  current = shouldFireAfterActiveInstanceBlur;
  shouldFireAfterActiveInstanceBlur = !1;
  focusedInstanceHandle = null;
  return current;
}
function commitHookEffectListUnmount(
  flags,
  finishedWork,
  nearestMountedAncestor
) {
  var updateQueue = finishedWork.updateQueue;
  updateQueue = null !== updateQueue ? updateQueue.lastEffect : null;
  if (null !== updateQueue) {
    var effect = (updateQueue = updateQueue.next);
    do {
      if ((effect.tag & flags) === flags) {
        var destroy = effect.destroy;
        effect.destroy = void 0;
        void 0 !== destroy &&
          safelyCallDestroy(finishedWork, nearestMountedAncestor, destroy);
      }
      effect = effect.next;
    } while (effect !== updateQueue);
  }
}
function commitHookEffectListMount(tag, finishedWork) {
  finishedWork = finishedWork.updateQueue;
  finishedWork = null !== finishedWork ? finishedWork.lastEffect : null;
  if (null !== finishedWork) {
    var effect = (finishedWork = finishedWork.next);
    do {
      if ((effect.tag & tag) === tag) {
        var create$88 = effect.create;
        effect.destroy = create$88();
      }
      effect = effect.next;
    } while (effect !== finishedWork);
  }
}
function detachFiberAfterEffects(fiber) {
  var alternate = fiber.alternate;
  null !== alternate &&
    ((fiber.alternate = null), detachFiberAfterEffects(alternate));
  fiber.child = null;
  fiber.deletions = null;
  fiber.dependencies = null;
  fiber.memoizedProps = null;
  fiber.memoizedState = null;
  fiber.pendingProps = null;
  fiber.sibling = null;
  fiber.stateNode = null;
  fiber.updateQueue = null;
}
function commitWork(current, finishedWork) {
  switch (finishedWork.tag) {
    case 0:
    case 11:
    case 14:
    case 15:
      if (finishedWork.mode & 2)
        try {
          startLayoutEffectTimer(),
            commitHookEffectListUnmount(3, finishedWork, finishedWork.return);
        } finally {
          recordLayoutEffectDuration(finishedWork);
        }
      else commitHookEffectListUnmount(3, finishedWork, finishedWork.return);
      return;
    case 12:
      return;
    case 13:
      null !== finishedWork.memoizedState &&
        (globalMostRecentFallbackTime = now());
      attachSuspenseRetryListeners(finishedWork);
      return;
    case 19:
      attachSuspenseRetryListeners(finishedWork);
      return;
    case 22:
    case 23:
      return;
  }
  a: {
    switch (finishedWork.tag) {
      case 1:
      case 5:
      case 6:
        break a;
      case 3:
      case 4:
        break a;
    }
    throw Error(
      "This unit of work tag should not have side-effects. This error is likely caused by a bug in React. Please file an issue."
    );
  }
}
function attachSuspenseRetryListeners(finishedWork) {
  var wakeables = finishedWork.updateQueue;
  if (null !== wakeables) {
    finishedWork.updateQueue = null;
    var retryCache = finishedWork.stateNode;
    null === retryCache &&
      (retryCache = finishedWork.stateNode = new PossiblyWeakSet());
    wakeables.forEach(function(wakeable) {
      var retry = resolveRetryWakeable.bind(null, finishedWork, wakeable);
      if (!retryCache.has(wakeable)) {
        retryCache.add(wakeable);
        if (isDevToolsPresent)
          if (null !== inProgressLanes && null !== inProgressRoot)
            restorePendingUpdaters(inProgressRoot, inProgressLanes);
          else
            throw Error(
              "Expected finished root and lanes to be set. This is a bug in React."
            );
        wakeable.then(retry, retry);
      }
    });
  }
}
function commitMutationEffects(root, firstChild, committedLanes) {
  inProgressLanes = committedLanes;
  inProgressRoot = root;
  for (nextEffect = firstChild; null !== nextEffect; ) {
    root = nextEffect;
    firstChild = root.deletions;
    if (null !== firstChild)
      for (
        committedLanes = 0;
        committedLanes < firstChild.length;
        committedLanes++
      ) {
        var childToDelete = firstChild[committedLanes];
        try {
          a: for (var node = childToDelete; ; ) {
            var current = node;
            if (
              injectedHook &&
              "function" === typeof injectedHook.onCommitFiberUnmount
            )
              try {
                injectedHook.onCommitFiberUnmount(rendererID, current);
              } catch (err) {}
            switch (current.tag) {
              case 0:
              case 11:
              case 14:
              case 15:
                var updateQueue = current.updateQueue;
                if (null !== updateQueue) {
                  var lastEffect = updateQueue.lastEffect;
                  if (null !== lastEffect) {
                    var firstEffect = lastEffect.next,
                      effect = firstEffect;
                    do {
                      var _effect = effect,
                        destroy = _effect.destroy,
                        tag = _effect.tag;
                      void 0 !== destroy &&
                        0 !== (tag & 2) &&
                        (current.mode & 2
                          ? (startLayoutEffectTimer(),
                            safelyCallDestroy(current, root, destroy),
                            recordLayoutEffectDuration(current))
                          : safelyCallDestroy(current, root, destroy));
                      effect = effect.next;
                    } while (effect !== firstEffect);
                  }
                }
                break;
              case 1:
                safelyDetachRef(current, root);
                var instance = current.stateNode;
                if ("function" === typeof instance.componentWillUnmount)
                  try {
                    if (
                      ((effect = current),
                      (_effect = instance),
                      (_effect.props = effect.memoizedProps),
                      (_effect.state = effect.memoizedState),
                      effect.mode & 2)
                    )
                      try {
                        startLayoutEffectTimer(),
                          _effect.componentWillUnmount();
                      } finally {
                        recordLayoutEffectDuration(effect);
                      }
                    else _effect.componentWillUnmount();
                  } catch (unmountError) {
                    captureCommitPhaseError(current, root, unmountError);
                  }
                break;
              case 5:
                safelyDetachRef(current, root);
                break;
              case 4:
                createChildNodeSet(current.stateNode.containerInfo);
            }
            if (null !== node.child)
              (node.child.return = node), (node = node.child);
            else {
              if (node === childToDelete) break;
              for (; null === node.sibling; ) {
                if (null === node.return || node.return === childToDelete)
                  break a;
                node = node.return;
              }
              node.sibling.return = node.return;
              node = node.sibling;
            }
          }
          var alternate = childToDelete.alternate;
          null !== alternate && (alternate.return = null);
          childToDelete.return = null;
        } catch (error) {
          captureCommitPhaseError(childToDelete, root, error);
        }
      }
    firstChild = root.child;
    if (0 !== (root.subtreeFlags & 6454) && null !== firstChild)
      (firstChild.return = root), (nextEffect = firstChild);
    else
      for (; null !== nextEffect; ) {
        root = nextEffect;
        try {
          var flags = root.flags;
          if (flags & 256) {
            var current$jscomp$0 = root.alternate;
            if (null !== current$jscomp$0) {
              firstChild = current$jscomp$0;
              var currentRef = firstChild.ref;
              if (null !== currentRef)
                if ("function" === typeof currentRef)
                  if (firstChild.mode & 2)
                    try {
                      startLayoutEffectTimer(), currentRef(null);
                    } finally {
                      recordLayoutEffectDuration(firstChild);
                    }
                  else currentRef(null);
                else currentRef.current = null;
            }
          }
          switch (flags & 2054) {
            case 2:
              root.flags &= -3;
              break;
            case 6:
              root.flags &= -3;
              commitWork(root.alternate, root);
              break;
            case 2048:
              root.flags &= -2049;
              break;
            case 2052:
              root.flags &= -2049;
              commitWork(root.alternate, root);
              break;
            case 4:
              commitWork(root.alternate, root);
          }
        } catch (error) {
          captureCommitPhaseError(root, root.return, error);
        }
        firstChild = root.sibling;
        if (null !== firstChild) {
          firstChild.return = root.return;
          nextEffect = firstChild;
          break;
        }
        nextEffect = root.return;
      }
  }
  inProgressRoot = inProgressLanes = null;
}
function commitLayoutEffects(finishedWork, root, committedLanes) {
  inProgressLanes = committedLanes;
  inProgressRoot = root;
  for (nextEffect = finishedWork; null !== nextEffect; )
    if (
      ((root = nextEffect),
      (committedLanes = root.child),
      0 !== (root.subtreeFlags & 324) && null !== committedLanes)
    )
      (committedLanes.return = root), (nextEffect = committedLanes);
    else
      for (root = finishedWork; null !== nextEffect; ) {
        committedLanes = nextEffect;
        if (0 !== (committedLanes.flags & 324)) {
          var current = committedLanes.alternate;
          try {
            if (0 !== (committedLanes.flags & 68))
              switch (committedLanes.tag) {
                case 0:
                case 11:
                case 15:
                  if (committedLanes.mode & 2)
                    try {
                      startLayoutEffectTimer(),
                        commitHookEffectListMount(3, committedLanes);
                    } finally {
                      recordLayoutEffectDuration(committedLanes);
                    }
                  else commitHookEffectListMount(3, committedLanes);
                  break;
                case 1:
                  var instance = committedLanes.stateNode;
                  if (committedLanes.flags & 4)
                    if (null === current)
                      if (committedLanes.mode & 2)
                        try {
                          startLayoutEffectTimer(),
                            instance.componentDidMount();
                        } finally {
                          recordLayoutEffectDuration(committedLanes);
                        }
                      else instance.componentDidMount();
                    else {
                      var prevProps =
                          committedLanes.elementType === committedLanes.type
                            ? current.memoizedProps
                            : resolveDefaultProps(
                                committedLanes.type,
                                current.memoizedProps
                              ),
                        prevState = current.memoizedState;
                      if (committedLanes.mode & 2)
                        try {
                          startLayoutEffectTimer(),
                            instance.componentDidUpdate(
                              prevProps,
                              prevState,
                              instance.__reactInternalSnapshotBeforeUpdate
                            );
                        } finally {
                          recordLayoutEffectDuration(committedLanes);
                        }
                      else
                        instance.componentDidUpdate(
                          prevProps,
                          prevState,
                          instance.__reactInternalSnapshotBeforeUpdate
                        );
                    }
                  var updateQueue = committedLanes.updateQueue;
                  null !== updateQueue &&
                    commitUpdateQueue(committedLanes, updateQueue, instance);
                  break;
                case 3:
                  var updateQueue$90 = committedLanes.updateQueue;
                  if (null !== updateQueue$90) {
                    var instance$91 = null;
                    if (null !== committedLanes.child)
                      switch (committedLanes.child.tag) {
                        case 5:
                          instance$91 =
                            committedLanes.child.stateNode.canonical;
                          break;
                        case 1:
                          instance$91 = committedLanes.child.stateNode;
                      }
                    commitUpdateQueue(
                      committedLanes,
                      updateQueue$90,
                      instance$91
                    );
                  }
                  break;
                case 5:
                  null === current && committedLanes.flags & 4 && shim();
                  break;
                case 6:
                  break;
                case 4:
                  break;
                case 12:
                  var _finishedWork$memoize2 = committedLanes.memoizedProps,
                    onCommit = _finishedWork$memoize2.onCommit,
                    onRender = _finishedWork$memoize2.onRender,
                    effectDuration = committedLanes.stateNode.effectDuration;
                  instance$91 = commitTime;
                  current = null === current ? "mount" : "update";
                  currentUpdateIsNested && (current = "nested-update");
                  "function" === typeof onRender &&
                    onRender(
                      committedLanes.memoizedProps.id,
                      current,
                      committedLanes.actualDuration,
                      committedLanes.treeBaseDuration,
                      committedLanes.actualStartTime,
                      instance$91
                    );
                  "function" === typeof onCommit &&
                    onCommit(
                      committedLanes.memoizedProps.id,
                      current,
                      effectDuration,
                      instance$91
                    );
                  enqueuePendingPassiveProfilerEffect(committedLanes);
                  var parentFiber = committedLanes.return;
                  a: for (; null !== parentFiber; ) {
                    switch (parentFiber.tag) {
                      case 3:
                        parentFiber.stateNode.effectDuration += effectDuration;
                        break a;
                      case 12:
                        parentFiber.stateNode.effectDuration += effectDuration;
                        break a;
                    }
                    parentFiber = parentFiber.return;
                  }
                  break;
                case 13:
                  break;
                case 19:
                case 17:
                case 21:
                case 22:
                case 23:
                  break;
                default:
                  throw Error(
                    "This unit of work tag should not have side-effects. This error is likely caused by a bug in React. Please file an issue."
                  );
              }
            if (committedLanes.flags & 256) {
              instance$91 = void 0;
              current = committedLanes;
              var ref = current.ref;
              if (null !== ref) {
                var instance$jscomp$0 = current.stateNode;
                switch (current.tag) {
                  case 5:
                    instance$91 = instance$jscomp$0.canonical;
                    break;
                  default:
                    instance$91 = instance$jscomp$0;
                }
                if ("function" === typeof ref)
                  if (current.mode & 2)
                    try {
                      startLayoutEffectTimer(), ref(instance$91);
                    } finally {
                      recordLayoutEffectDuration(current);
                    }
                  else ref(instance$91);
                else ref.current = instance$91;
              }
            }
          } catch (error) {
            captureCommitPhaseError(
              committedLanes,
              committedLanes.return,
              error
            );
          }
        }
        if (committedLanes === root) {
          nextEffect = null;
          break;
        }
        instance$91 = committedLanes.sibling;
        if (null !== instance$91) {
          instance$91.return = committedLanes.return;
          nextEffect = instance$91;
          break;
        }
        nextEffect = committedLanes.return;
      }
  inProgressRoot = inProgressLanes = null;
}
var ceil = Math.ceil,
  ReactCurrentDispatcher$2 = ReactSharedInternals.ReactCurrentDispatcher,
  ReactCurrentOwner$2 = ReactSharedInternals.ReactCurrentOwner,
  ReactCurrentBatchConfig$2 = ReactSharedInternals.ReactCurrentBatchConfig,
  executionContext = 0,
  workInProgressRoot = null,
  workInProgress = null,
  workInProgressRootRenderLanes = 0,
  subtreeRenderLanes = 0,
  subtreeRenderLanesCursor = createCursor(0),
  workInProgressRootExitStatus = 0,
  workInProgressRootFatalError = null,
  workInProgressRootSkippedLanes = 0,
  workInProgressRootUpdatedLanes = 0,
  workInProgressRootPingedLanes = 0,
  globalMostRecentFallbackTime = 0,
  workInProgressRootRenderTargetTime = Infinity,
  hasUncaughtError = !1,
  firstUncaughtError = null,
  legacyErrorBoundariesThatAlreadyFailed = null,
  rootDoesHavePassiveEffects = !1,
  rootWithPendingPassiveEffects = null,
  pendingPassiveEffectsLanes = 0,
  pendingPassiveProfilerEffects = [],
  nestedUpdateCount = 0,
  rootWithNestedUpdates = null,
  currentEventTime = -1,
  currentEventTransitionLane = 0;
function requestEventTime() {
  return 0 !== (executionContext & 24)
    ? now()
    : -1 !== currentEventTime
    ? currentEventTime
    : (currentEventTime = now());
}
function requestUpdateLane(fiber) {
  if (0 === (fiber.mode & 1)) return 1;
  if (0 !== (executionContext & 8) && 0 !== workInProgressRootRenderLanes)
    return workInProgressRootRenderLanes & -workInProgressRootRenderLanes;
  if (0 !== ReactCurrentBatchConfig.transition)
    return (
      0 === currentEventTransitionLane &&
        ((fiber = nextTransitionLane),
        (nextTransitionLane <<= 1),
        0 === (nextTransitionLane & 4194240) && (nextTransitionLane = 64),
        (currentEventTransitionLane = fiber)),
      currentEventTransitionLane
    );
  fiber = currentUpdatePriority;
  if (0 === fiber)
    a: {
      fiber = fabricGetCurrentEventPriority
        ? fabricGetCurrentEventPriority()
        : null;
      if (null != fiber)
        switch (fiber) {
          case FabricDiscretePriority:
            fiber = 1;
            break a;
        }
      fiber = 16;
    }
  return fiber;
}
function scheduleUpdateOnFiber(fiber, lane, eventTime) {
  if (50 < nestedUpdateCount)
    throw ((nestedUpdateCount = 0),
    (rootWithNestedUpdates = null),
    Error(
      "Maximum update depth exceeded. This can happen when a component repeatedly calls setState inside componentWillUpdate or componentDidUpdate. React limits the number of nested updates to prevent infinite loops."
    ));
  var root = markUpdateLaneFromFiberToRoot(fiber, lane);
  if (null === root) return null;
  isDevToolsPresent && addFiberToLanesMap(root, fiber, lane);
  markRootUpdated(root, lane, eventTime);
  root === workInProgressRoot &&
    (0 === (executionContext & 8) && (workInProgressRootUpdatedLanes |= lane),
    4 === workInProgressRootExitStatus &&
      markRootSuspended$1(root, workInProgressRootRenderLanes));
  1 === lane
    ? 0 !== (executionContext & 4) && 0 === (executionContext & 24)
      ? performSyncWorkOnRoot(root)
      : (ensureRootIsScheduled(root, eventTime),
        0 === executionContext &&
          0 === (fiber.mode & 1) &&
          ((workInProgressRootRenderTargetTime = now() + 500),
          includesLegacySyncCallbacks && flushSyncCallbacks()))
    : ensureRootIsScheduled(root, eventTime);
  return root;
}
function markUpdateLaneFromFiberToRoot(sourceFiber, lane) {
  sourceFiber.lanes |= lane;
  var alternate = sourceFiber.alternate;
  null !== alternate && (alternate.lanes |= lane);
  alternate = sourceFiber;
  for (sourceFiber = sourceFiber.return; null !== sourceFiber; )
    (sourceFiber.childLanes |= lane),
      (alternate = sourceFiber.alternate),
      null !== alternate && (alternate.childLanes |= lane),
      (alternate = sourceFiber),
      (sourceFiber = sourceFiber.return);
  return 3 === alternate.tag ? alternate.stateNode : null;
}
function ensureRootIsScheduled(root, currentTime) {
  for (
    var existingCallbackNode = root.callbackNode,
      suspendedLanes = root.suspendedLanes,
      pingedLanes = root.pingedLanes,
      expirationTimes = root.expirationTimes,
      lanes = root.pendingLanes;
    0 < lanes;

  ) {
    var index$5 = 31 - clz32(lanes),
      lane = 1 << index$5,
      expirationTime = expirationTimes[index$5];
    if (-1 === expirationTime) {
      if (0 === (lane & suspendedLanes) || 0 !== (lane & pingedLanes))
        expirationTimes[index$5] = computeExpirationTime(lane, currentTime);
    } else expirationTime <= currentTime && (root.expiredLanes |= lane);
    lanes &= ~lane;
  }
  suspendedLanes = getNextLanes(
    root,
    root === workInProgressRoot ? workInProgressRootRenderLanes : 0
  );
  if (0 === suspendedLanes)
    null !== existingCallbackNode && cancelCallback(existingCallbackNode),
      (root.callbackNode = null),
      (root.callbackPriority = 0);
  else if (
    ((currentTime = suspendedLanes & -suspendedLanes),
    root.callbackPriority !== currentTime)
  ) {
    null != existingCallbackNode && cancelCallback(existingCallbackNode);
    if (1 === currentTime)
      0 === root.tag
        ? ((existingCallbackNode = performSyncWorkOnRoot.bind(null, root)),
          (includesLegacySyncCallbacks = !0),
          null === syncQueue
            ? (syncQueue = [existingCallbackNode])
            : syncQueue.push(existingCallbackNode))
        : ((existingCallbackNode = performSyncWorkOnRoot.bind(null, root)),
          null === syncQueue
            ? (syncQueue = [existingCallbackNode])
            : syncQueue.push(existingCallbackNode)),
        scheduleCallback(ImmediatePriority, flushSyncCallbacks),
        (existingCallbackNode = null);
    else {
      switch (lanesToEventPriority(suspendedLanes)) {
        case 1:
          existingCallbackNode = ImmediatePriority;
          break;
        case 4:
          existingCallbackNode = UserBlockingPriority;
          break;
        case 16:
          existingCallbackNode = NormalPriority;
          break;
        case 536870912:
          existingCallbackNode = IdlePriority;
          break;
        default:
          existingCallbackNode = NormalPriority;
      }
      existingCallbackNode = scheduleCallback(
        existingCallbackNode,
        performConcurrentWorkOnRoot.bind(null, root)
      );
    }
    root.callbackPriority = currentTime;
    root.callbackNode = existingCallbackNode;
  }
}
function performConcurrentWorkOnRoot(root, didTimeout) {
  nestedUpdateScheduled = currentUpdateIsNested = !1;
  currentEventTime = -1;
  currentEventTransitionLane = 0;
  if (0 !== (executionContext & 24))
    throw Error("Should not already be working.");
  var originalCallbackNode = root.callbackNode;
  if (flushPassiveEffects() && root.callbackNode !== originalCallbackNode)
    return null;
  var lanes = getNextLanes(
    root,
    root === workInProgressRoot ? workInProgressRootRenderLanes : 0
  );
  if (0 === lanes) return null;
  var JSCompiler_inline_result =
    0 !== (lanes & root.expiredLanes) ? !1 : 0 === (lanes & 30);
  if (JSCompiler_inline_result && !didTimeout) {
    didTimeout = lanes;
    JSCompiler_inline_result = executionContext;
    executionContext |= 8;
    var prevDispatcher = pushDispatcher();
    if (
      workInProgressRoot !== root ||
      workInProgressRootRenderLanes !== didTimeout
    ) {
      if (isDevToolsPresent) {
        var memoizedUpdaters = root.memoizedUpdaters;
        0 < memoizedUpdaters.size &&
          (restorePendingUpdaters(root, workInProgressRootRenderLanes),
          memoizedUpdaters.clear());
        movePendingFibersToMemoized(root, didTimeout);
      }
      workInProgressRootRenderTargetTime = now() + 500;
      prepareFreshStack(root, didTimeout);
    }
    do
      try {
        workLoopConcurrent();
        break;
      } catch (thrownValue) {
        handleError(root, thrownValue);
      }
    while (1);
    resetContextDependencies();
    ReactCurrentDispatcher$2.current = prevDispatcher;
    executionContext = JSCompiler_inline_result;
    null !== workInProgress
      ? (didTimeout = 0)
      : ((workInProgressRoot = null),
        (workInProgressRootRenderLanes = 0),
        (didTimeout = workInProgressRootExitStatus));
  } else didTimeout = renderRootSync(root, lanes);
  if (0 !== didTimeout) {
    2 === didTimeout &&
      ((executionContext |= 32),
      root.hydrate && ((root.hydrate = !1), shim(root.containerInfo)),
      (JSCompiler_inline_result = getLanesToRetrySynchronouslyOnError(root)),
      0 !== JSCompiler_inline_result &&
        ((lanes = JSCompiler_inline_result),
        (didTimeout = renderRootSync(root, JSCompiler_inline_result))));
    if (1 === didTimeout)
      throw ((originalCallbackNode = workInProgressRootFatalError),
      prepareFreshStack(root, 0),
      markRootSuspended$1(root, lanes),
      ensureRootIsScheduled(root, now()),
      originalCallbackNode);
    root.finishedWork = root.current.alternate;
    root.finishedLanes = lanes;
    switch (didTimeout) {
      case 0:
      case 1:
        throw Error("Root did not complete. This is a bug in React.");
      case 2:
        commitRoot(root);
        break;
      case 3:
        markRootSuspended$1(root, lanes);
        if (
          (lanes & 130023424) === lanes &&
          ((didTimeout = globalMostRecentFallbackTime + 500 - now()),
          10 < didTimeout)
        ) {
          if (0 !== getNextLanes(root, 0)) break;
          JSCompiler_inline_result = root.suspendedLanes;
          if ((JSCompiler_inline_result & lanes) !== lanes) {
            requestEventTime();
            root.pingedLanes |= root.suspendedLanes & JSCompiler_inline_result;
            break;
          }
          root.timeoutHandle = scheduleTimeout(
            commitRoot.bind(null, root),
            didTimeout
          );
          break;
        }
        commitRoot(root);
        break;
      case 4:
        markRootSuspended$1(root, lanes);
        if ((lanes & 4194240) === lanes) break;
        didTimeout = root.eventTimes;
        for (JSCompiler_inline_result = -1; 0 < lanes; )
          (memoizedUpdaters = 31 - clz32(lanes)),
            (prevDispatcher = 1 << memoizedUpdaters),
            (memoizedUpdaters = didTimeout[memoizedUpdaters]),
            memoizedUpdaters > JSCompiler_inline_result &&
              (JSCompiler_inline_result = memoizedUpdaters),
            (lanes &= ~prevDispatcher);
        lanes = JSCompiler_inline_result;
        lanes = now() - lanes;
        lanes =
          (120 > lanes
            ? 120
            : 480 > lanes
            ? 480
            : 1080 > lanes
            ? 1080
            : 1920 > lanes
            ? 1920
            : 3e3 > lanes
            ? 3e3
            : 4320 > lanes
            ? 4320
            : 1960 * ceil(lanes / 1960)) - lanes;
        if (10 < lanes) {
          root.timeoutHandle = scheduleTimeout(
            commitRoot.bind(null, root),
            lanes
          );
          break;
        }
        commitRoot(root);
        break;
      case 5:
        commitRoot(root);
        break;
      default:
        throw Error("Unknown root exit status.");
    }
  }
  ensureRootIsScheduled(root, now());
  return root.callbackNode === originalCallbackNode
    ? performConcurrentWorkOnRoot.bind(null, root)
    : null;
}
function markRootSuspended$1(root, suspendedLanes) {
  suspendedLanes &= ~workInProgressRootPingedLanes;
  suspendedLanes &= ~workInProgressRootUpdatedLanes;
  root.suspendedLanes |= suspendedLanes;
  root.pingedLanes &= ~suspendedLanes;
  for (root = root.expirationTimes; 0 < suspendedLanes; ) {
    var index$6 = 31 - clz32(suspendedLanes),
      lane = 1 << index$6;
    root[index$6] = -1;
    suspendedLanes &= ~lane;
  }
}
function performSyncWorkOnRoot(root) {
  currentUpdateIsNested = nestedUpdateScheduled;
  nestedUpdateScheduled = !1;
  if (0 !== (executionContext & 24))
    throw Error("Should not already be working.");
  flushPassiveEffects();
  var lanes = getNextLanes(root, 0);
  if (0 === (lanes & 1)) return ensureRootIsScheduled(root, now()), null;
  var exitStatus = renderRootSync(root, lanes);
  if (0 !== root.tag && 2 === exitStatus) {
    executionContext |= 32;
    root.hydrate && ((root.hydrate = !1), shim(root.containerInfo));
    var errorRetryLanes = getLanesToRetrySynchronouslyOnError(root);
    0 !== errorRetryLanes &&
      ((lanes = errorRetryLanes), (exitStatus = renderRootSync(root, lanes)));
  }
  if (1 === exitStatus)
    throw ((exitStatus = workInProgressRootFatalError),
    prepareFreshStack(root, 0),
    markRootSuspended$1(root, lanes),
    ensureRootIsScheduled(root, now()),
    exitStatus);
  root.finishedWork = root.current.alternate;
  root.finishedLanes = lanes;
  commitRoot(root);
  ensureRootIsScheduled(root, now());
  return null;
}
function popRenderLanes() {
  subtreeRenderLanes = subtreeRenderLanesCursor.current;
  pop(subtreeRenderLanesCursor);
}
function prepareFreshStack(root, lanes) {
  root.finishedWork = null;
  root.finishedLanes = 0;
  var timeoutHandle = root.timeoutHandle;
  -1 !== timeoutHandle &&
    ((root.timeoutHandle = -1), cancelTimeout(timeoutHandle));
  if (null !== workInProgress)
    for (timeoutHandle = workInProgress.return; null !== timeoutHandle; ) {
      var interruptedWork = timeoutHandle;
      switch (interruptedWork.tag) {
        case 1:
          interruptedWork = interruptedWork.type.childContextTypes;
          null !== interruptedWork &&
            void 0 !== interruptedWork &&
            popContext();
          break;
        case 3:
          popHostContainer();
          pop(didPerformWorkStackCursor);
          pop(contextStackCursor);
          resetWorkInProgressVersions();
          break;
        case 5:
          popHostContext(interruptedWork);
          break;
        case 4:
          popHostContainer();
          break;
        case 13:
          pop(suspenseStackCursor);
          break;
        case 19:
          pop(suspenseStackCursor);
          break;
        case 10:
          popProvider(interruptedWork.type._context);
          break;
        case 22:
        case 23:
          popRenderLanes();
      }
      timeoutHandle = timeoutHandle.return;
    }
  workInProgressRoot = root;
  workInProgress = createWorkInProgress(root.current, null);
  workInProgressRootRenderLanes = subtreeRenderLanes = lanes;
  workInProgressRootExitStatus = 0;
  workInProgressRootFatalError = null;
  workInProgressRootPingedLanes = workInProgressRootUpdatedLanes = workInProgressRootSkippedLanes = 0;
  if (null !== interleavedQueues) {
    for (root = 0; root < interleavedQueues.length; root++)
      if (
        ((lanes = interleavedQueues[root]),
        (timeoutHandle = lanes.interleaved),
        null !== timeoutHandle)
      ) {
        lanes.interleaved = null;
        interruptedWork = timeoutHandle.next;
        var lastPendingUpdate = lanes.pending;
        if (null !== lastPendingUpdate) {
          var firstPendingUpdate = lastPendingUpdate.next;
          lastPendingUpdate.next = interruptedWork;
          timeoutHandle.next = firstPendingUpdate;
        }
        lanes.pending = timeoutHandle;
      }
    interleavedQueues = null;
  }
}
function handleError(root$jscomp$0, thrownValue) {
  do {
    var erroredWork = workInProgress;
    try {
      resetContextDependencies();
      ReactCurrentDispatcher$1.current = ContextOnlyDispatcher;
      if (didScheduleRenderPhaseUpdate) {
        for (
          var hook = currentlyRenderingFiber$1.memoizedState;
          null !== hook;

        ) {
          var queue = hook.queue;
          null !== queue && (queue.pending = null);
          hook = hook.next;
        }
        didScheduleRenderPhaseUpdate = !1;
      }
      renderLanes = 0;
      workInProgressHook = currentHook = currentlyRenderingFiber$1 = null;
      didScheduleRenderPhaseUpdateDuringThisPass = !1;
      ReactCurrentOwner$2.current = null;
      if (null === erroredWork || null === erroredWork.return) {
        workInProgressRootExitStatus = 1;
        workInProgressRootFatalError = thrownValue;
        workInProgress = null;
        break;
      }
      erroredWork.mode & 2 &&
        stopProfilerTimerIfRunningAndRecordDelta(erroredWork, !0);
      a: {
        var root = root$jscomp$0,
          returnFiber = erroredWork.return,
          sourceFiber = erroredWork,
          value = thrownValue;
        thrownValue = workInProgressRootRenderLanes;
        sourceFiber.flags |= 8192;
        isDevToolsPresent && restorePendingUpdaters(root, thrownValue);
        if (
          null !== value &&
          "object" === typeof value &&
          "function" === typeof value.then
        ) {
          var wakeable = value,
            tag = sourceFiber.tag;
          if (
            0 === (sourceFiber.mode & 1) &&
            (0 === tag || 11 === tag || 15 === tag)
          ) {
            var currentSource = sourceFiber.alternate;
            currentSource
              ? ((sourceFiber.updateQueue = currentSource.updateQueue),
                (sourceFiber.memoizedState = currentSource.memoizedState),
                (sourceFiber.lanes = currentSource.lanes))
              : ((sourceFiber.updateQueue = null),
                (sourceFiber.memoizedState = null));
          }
          var hasInvisibleParentBoundary =
              0 !== (suspenseStackCursor.current & 1),
            workInProgress$32 = returnFiber;
          do {
            var JSCompiler_temp;
            if ((JSCompiler_temp = 13 === workInProgress$32.tag)) {
              var nextState = workInProgress$32.memoizedState;
              if (null !== nextState)
                JSCompiler_temp = null !== nextState.dehydrated ? !0 : !1;
              else {
                var props = workInProgress$32.memoizedProps;
                JSCompiler_temp =
                  void 0 === props.fallback
                    ? !1
                    : !0 !== props.unstable_avoidThisFallback
                    ? !0
                    : hasInvisibleParentBoundary
                    ? !1
                    : !0;
              }
            }
            if (JSCompiler_temp) {
              var wakeables = workInProgress$32.updateQueue;
              if (null === wakeables) {
                var updateQueue = new Set();
                updateQueue.add(wakeable);
                workInProgress$32.updateQueue = updateQueue;
              } else wakeables.add(wakeable);
              if (
                0 === (workInProgress$32.mode & 1) &&
                workInProgress$32 !== returnFiber
              ) {
                workInProgress$32.flags |= 128;
                sourceFiber.flags |= 32768;
                sourceFiber.flags &= -10053;
                if (1 === sourceFiber.tag)
                  if (null === sourceFiber.alternate) sourceFiber.tag = 17;
                  else {
                    var update = createUpdate(-1, 1);
                    update.tag = 2;
                    enqueueUpdate(sourceFiber, update);
                  }
                sourceFiber.lanes |= 1;
                break a;
              }
              value = void 0;
              sourceFiber = thrownValue;
              var pingCache = root.pingCache;
              null === pingCache
                ? ((pingCache = root.pingCache = new PossiblyWeakMap()),
                  (value = new Set()),
                  pingCache.set(wakeable, value))
                : ((value = pingCache.get(wakeable)),
                  void 0 === value &&
                    ((value = new Set()), pingCache.set(wakeable, value)));
              if (!value.has(sourceFiber)) {
                value.add(sourceFiber);
                var ping = pingSuspendedRoot.bind(
                  null,
                  root,
                  wakeable,
                  sourceFiber
                );
                isDevToolsPresent && restorePendingUpdaters(root, sourceFiber);
                wakeable.then(ping, ping);
              }
              workInProgress$32.flags |= 16384;
              workInProgress$32.lanes = thrownValue;
              break a;
            }
            workInProgress$32 = workInProgress$32.return;
          } while (null !== workInProgress$32);
          value = Error(
            (getComponentNameFromFiber(sourceFiber) || "A React component") +
              " suspended while rendering, but no fallback UI was specified.\n\nAdd a <Suspense fallback=...> component higher in the tree to provide a loading indicator or placeholder to display."
          );
        }
        5 !== workInProgressRootExitStatus &&
          (workInProgressRootExitStatus = 2);
        value = createCapturedValue(value, sourceFiber);
        workInProgress$32 = returnFiber;
        do {
          switch (workInProgress$32.tag) {
            case 3:
              root = value;
              workInProgress$32.flags |= 16384;
              thrownValue &= -thrownValue;
              workInProgress$32.lanes |= thrownValue;
              var update$33 = createRootErrorUpdate(
                workInProgress$32,
                root,
                thrownValue
              );
              enqueueCapturedUpdate(workInProgress$32, update$33);
              break a;
            case 1:
              root = value;
              var ctor = workInProgress$32.type,
                instance = workInProgress$32.stateNode;
              if (
                0 === (workInProgress$32.flags & 128) &&
                ("function" === typeof ctor.getDerivedStateFromError ||
                  (null !== instance &&
                    "function" === typeof instance.componentDidCatch &&
                    (null === legacyErrorBoundariesThatAlreadyFailed ||
                      !legacyErrorBoundariesThatAlreadyFailed.has(instance))))
              ) {
                workInProgress$32.flags |= 16384;
                thrownValue &= -thrownValue;
                workInProgress$32.lanes |= thrownValue;
                var update$36 = createClassErrorUpdate(
                  workInProgress$32,
                  root,
                  thrownValue
                );
                enqueueCapturedUpdate(workInProgress$32, update$36);
                break a;
              }
          }
          workInProgress$32 = workInProgress$32.return;
        } while (null !== workInProgress$32);
      }
      completeUnitOfWork(erroredWork);
    } catch (yetAnotherThrownValue) {
      thrownValue = yetAnotherThrownValue;
      workInProgress === erroredWork &&
        null !== erroredWork &&
        (workInProgress = erroredWork = erroredWork.return);
      continue;
    }
    break;
  } while (1);
}
function pushDispatcher() {
  var prevDispatcher = ReactCurrentDispatcher$2.current;
  ReactCurrentDispatcher$2.current = ContextOnlyDispatcher;
  return null === prevDispatcher ? ContextOnlyDispatcher : prevDispatcher;
}
function renderRootSync(root, lanes) {
  var prevExecutionContext = executionContext;
  executionContext |= 8;
  var prevDispatcher = pushDispatcher();
  if (workInProgressRoot !== root || workInProgressRootRenderLanes !== lanes) {
    if (isDevToolsPresent) {
      var memoizedUpdaters = root.memoizedUpdaters;
      0 < memoizedUpdaters.size &&
        (restorePendingUpdaters(root, workInProgressRootRenderLanes),
        memoizedUpdaters.clear());
      movePendingFibersToMemoized(root, lanes);
    }
    prepareFreshStack(root, lanes);
  }
  do
    try {
      workLoopSync();
      break;
    } catch (thrownValue) {
      handleError(root, thrownValue);
    }
  while (1);
  resetContextDependencies();
  executionContext = prevExecutionContext;
  ReactCurrentDispatcher$2.current = prevDispatcher;
  if (null !== workInProgress)
    throw Error(
      "Cannot commit an incomplete root. This error is likely caused by a bug in React. Please file an issue."
    );
  workInProgressRoot = null;
  workInProgressRootRenderLanes = 0;
  return workInProgressRootExitStatus;
}
function workLoopSync() {
  for (; null !== workInProgress; ) performUnitOfWork(workInProgress);
}
function workLoopConcurrent() {
  for (; null !== workInProgress && !shouldYield(); )
    performUnitOfWork(workInProgress);
}
function performUnitOfWork(unitOfWork) {
  var current = unitOfWork.alternate;
  0 !== (unitOfWork.mode & 2)
    ? ((profilerStartTime = now$1()),
      0 > unitOfWork.actualStartTime && (unitOfWork.actualStartTime = now$1()),
      (current = beginWork$1(current, unitOfWork, subtreeRenderLanes)),
      stopProfilerTimerIfRunningAndRecordDelta(unitOfWork, !0))
    : (current = beginWork$1(current, unitOfWork, subtreeRenderLanes));
  unitOfWork.memoizedProps = unitOfWork.pendingProps;
  null === current
    ? completeUnitOfWork(unitOfWork)
    : (workInProgress = current);
  ReactCurrentOwner$2.current = null;
}
function completeUnitOfWork(unitOfWork) {
  var completedWork = unitOfWork;
  do {
    var current = completedWork.alternate;
    unitOfWork = completedWork.return;
    if (0 === (completedWork.flags & 8192)) {
      if (0 === (completedWork.mode & 2))
        current = completeWork(current, completedWork, subtreeRenderLanes);
      else {
        var fiber = completedWork;
        profilerStartTime = now$1();
        0 > fiber.actualStartTime && (fiber.actualStartTime = now$1());
        current = completeWork(current, completedWork, subtreeRenderLanes);
        stopProfilerTimerIfRunningAndRecordDelta(completedWork, !1);
      }
      if (null !== current) {
        workInProgress = current;
        return;
      }
    } else {
      current = unwindWork(completedWork);
      if (null !== current) {
        current.flags &= 8191;
        workInProgress = current;
        return;
      }
      if (0 !== (completedWork.mode & 2)) {
        stopProfilerTimerIfRunningAndRecordDelta(completedWork, !1);
        current = completedWork.actualDuration;
        for (fiber = completedWork.child; null !== fiber; )
          (current += fiber.actualDuration), (fiber = fiber.sibling);
        completedWork.actualDuration = current;
      }
      null !== unitOfWork &&
        ((unitOfWork.flags |= 8192),
        (unitOfWork.subtreeFlags = 0),
        (unitOfWork.deletions = null));
    }
    completedWork = completedWork.sibling;
    if (null !== completedWork) {
      workInProgress = completedWork;
      return;
    }
    workInProgress = completedWork = unitOfWork;
  } while (null !== completedWork);
  0 === workInProgressRootExitStatus && (workInProgressRootExitStatus = 5);
}
function commitRoot(root) {
  var previousUpdateLanePriority = currentUpdatePriority,
    prevTransition = ReactCurrentBatchConfig$2.transition;
  try {
    (ReactCurrentBatchConfig$2.transition = 0),
      (currentUpdatePriority = 1),
      commitRootImpl(root, previousUpdateLanePriority);
  } finally {
    (ReactCurrentBatchConfig$2.transition = prevTransition),
      (currentUpdatePriority = previousUpdateLanePriority);
  }
  return null;
}
function commitRootImpl(root, renderPriorityLevel) {
  do flushPassiveEffects();
  while (null !== rootWithPendingPassiveEffects);
  if (0 !== (executionContext & 24))
    throw Error("Should not already be working.");
  var finishedWork = root.finishedWork,
    lanes = root.finishedLanes;
  if (null === finishedWork) return null;
  root.finishedWork = null;
  root.finishedLanes = 0;
  if (finishedWork === root.current)
    throw Error(
      "Cannot commit the same tree as before. This error is likely caused by a bug in React. Please file an issue."
    );
  root.callbackNode = null;
  root.callbackPriority = 0;
  var remainingLanes = finishedWork.lanes | finishedWork.childLanes;
  markRootFinished(root, remainingLanes);
  root === workInProgressRoot &&
    ((workInProgress = workInProgressRoot = null),
    (workInProgressRootRenderLanes = 0));
  (0 === (finishedWork.subtreeFlags & 1040) &&
    0 === (finishedWork.flags & 1040)) ||
    rootDoesHavePassiveEffects ||
    ((rootDoesHavePassiveEffects = !0),
    scheduleCallback(NormalPriority, function() {
      flushPassiveEffects();
      return null;
    }));
  remainingLanes = 0 !== (finishedWork.flags & 8054);
  if (0 !== (finishedWork.subtreeFlags & 8054) || remainingLanes) {
    remainingLanes = ReactCurrentBatchConfig$2.transition;
    ReactCurrentBatchConfig$2.transition = 0;
    var previousPriority = currentUpdatePriority;
    currentUpdatePriority = 1;
    var prevExecutionContext = executionContext;
    executionContext |= 16;
    ReactCurrentOwner$2.current = null;
    commitBeforeMutationEffects(root, finishedWork);
    commitTime = now$1();
    commitMutationEffects(root, finishedWork, lanes);
    root.current = finishedWork;
    commitLayoutEffects(finishedWork, root, lanes);
    requestPaint();
    executionContext = prevExecutionContext;
    currentUpdatePriority = previousPriority;
    ReactCurrentBatchConfig$2.transition = remainingLanes;
  } else (root.current = finishedWork), (commitTime = now$1());
  rootDoesHavePassiveEffects &&
    ((rootDoesHavePassiveEffects = !1),
    (rootWithPendingPassiveEffects = root),
    (pendingPassiveEffectsLanes = lanes));
  remainingLanes = root.pendingLanes;
  0 === remainingLanes && (legacyErrorBoundariesThatAlreadyFailed = null);
  0 !== (remainingLanes & 1)
    ? ((nestedUpdateScheduled = !0),
      root === rootWithNestedUpdates
        ? nestedUpdateCount++
        : ((nestedUpdateCount = 0), (rootWithNestedUpdates = root)))
    : (nestedUpdateCount = 0);
  onCommitRoot(finishedWork.stateNode, renderPriorityLevel);
  isDevToolsPresent && root.memoizedUpdaters.clear();
  ensureRootIsScheduled(root, now());
  if (hasUncaughtError)
    throw ((hasUncaughtError = !1),
    (root = firstUncaughtError),
    (firstUncaughtError = null),
    root);
  if (0 !== (executionContext & 4)) return null;
  0 !== (pendingPassiveEffectsLanes & 1) &&
    0 !== root.tag &&
    flushPassiveEffects();
  flushSyncCallbacks();
  return null;
}
function flushPassiveEffects() {
  if (null !== rootWithPendingPassiveEffects) {
    var renderPriority = lanesToEventPriority(pendingPassiveEffectsLanes),
      prevTransition = ReactCurrentBatchConfig$2.transition,
      previousPriority = currentUpdatePriority;
    try {
      ReactCurrentBatchConfig$2.transition = 0;
      currentUpdatePriority = 16 > renderPriority ? 16 : renderPriority;
      if (null === rootWithPendingPassiveEffects)
        var JSCompiler_inline_result = !1;
      else {
        renderPriority = rootWithPendingPassiveEffects;
        rootWithPendingPassiveEffects = null;
        pendingPassiveEffectsLanes = 0;
        if (0 !== (executionContext & 24))
          throw Error("Cannot flush passive effects while already rendering.");
        var prevExecutionContext = executionContext;
        executionContext |= 16;
        for (nextEffect = renderPriority.current; null !== nextEffect; ) {
          var fiber = nextEffect,
            child = fiber.child;
          if (0 !== (nextEffect.flags & 16)) {
            var deletions = fiber.deletions;
            if (null !== deletions) {
              for (var i = 0; i < deletions.length; i++) {
                var fiberToDelete = deletions[i];
                for (nextEffect = fiberToDelete; null !== nextEffect; ) {
                  var fiber$jscomp$0 = nextEffect,
                    current = fiber$jscomp$0;
                  switch (current.tag) {
                    case 0:
                    case 11:
                    case 15:
                      current.mode & 2
                        ? ((passiveEffectStartTime = now$1()),
                          commitHookEffectListUnmount(4, current, fiber),
                          recordPassiveEffectDuration(current))
                        : commitHookEffectListUnmount(4, current, fiber);
                  }
                  var child$jscomp$0 = fiber$jscomp$0.child;
                  if (null !== child$jscomp$0)
                    (child$jscomp$0.return = fiber$jscomp$0),
                      (nextEffect = child$jscomp$0);
                  else
                    for (; null !== nextEffect; ) {
                      fiber$jscomp$0 = nextEffect;
                      var sibling = fiber$jscomp$0.sibling,
                        returnFiber = fiber$jscomp$0.return;
                      if (fiber$jscomp$0 === fiberToDelete) {
                        detachFiberAfterEffects(fiber$jscomp$0);
                        nextEffect = null;
                        break;
                      }
                      if (null !== sibling) {
                        sibling.return = returnFiber;
                        nextEffect = sibling;
                        break;
                      }
                      nextEffect = returnFiber;
                    }
                }
              }
              var previousFiber = fiber.alternate;
              if (null !== previousFiber) {
                var detachedChild = previousFiber.child;
                if (null !== detachedChild) {
                  previousFiber.child = null;
                  do {
                    var detachedSibling = detachedChild.sibling;
                    detachedChild.sibling = null;
                    detachedChild = detachedSibling;
                  } while (null !== detachedChild);
                }
              }
              nextEffect = fiber;
            }
          }
          if (0 !== (fiber.subtreeFlags & 1040) && null !== child)
            (child.return = fiber), (nextEffect = child);
          else
            b: for (; null !== nextEffect; ) {
              fiber = nextEffect;
              if (0 !== (fiber.flags & 1024))
                switch (((i = fiber), i.tag)) {
                  case 0:
                  case 11:
                  case 15:
                    i.mode & 2
                      ? ((passiveEffectStartTime = now$1()),
                        commitHookEffectListUnmount(5, i, i.return),
                        recordPassiveEffectDuration(i))
                      : commitHookEffectListUnmount(5, i, i.return);
                }
              var sibling$jscomp$0 = fiber.sibling;
              if (null !== sibling$jscomp$0) {
                sibling$jscomp$0.return = fiber.return;
                nextEffect = sibling$jscomp$0;
                break b;
              }
              nextEffect = fiber.return;
            }
        }
        var finishedWork = renderPriority.current;
        for (nextEffect = finishedWork; null !== nextEffect; ) {
          child = nextEffect;
          var firstChild = child.child;
          if (0 !== (child.subtreeFlags & 1040) && null !== firstChild)
            (firstChild.return = child), (nextEffect = firstChild);
          else
            b: for (child = finishedWork; null !== nextEffect; ) {
              deletions = nextEffect;
              if (0 !== (deletions.flags & 1024))
                try {
                  switch (((fiberToDelete = deletions), fiberToDelete.tag)) {
                    case 0:
                    case 11:
                    case 15:
                      if (fiberToDelete.mode & 2) {
                        passiveEffectStartTime = now$1();
                        try {
                          commitHookEffectListMount(5, fiberToDelete);
                        } finally {
                          recordPassiveEffectDuration(fiberToDelete);
                        }
                      } else commitHookEffectListMount(5, fiberToDelete);
                  }
                } catch (error) {
                  captureCommitPhaseError(deletions, deletions.return, error);
                }
              if (deletions === child) {
                nextEffect = null;
                break b;
              }
              var sibling$jscomp$1 = deletions.sibling;
              if (null !== sibling$jscomp$1) {
                sibling$jscomp$1.return = deletions.return;
                nextEffect = sibling$jscomp$1;
                break b;
              }
              nextEffect = deletions.return;
            }
        }
        finishedWork = pendingPassiveProfilerEffects;
        pendingPassiveProfilerEffects = [];
        for (firstChild = 0; firstChild < finishedWork.length; firstChild++) {
          var finishedWork$jscomp$0 = finishedWork[firstChild];
          if (0 !== (finishedWork$jscomp$0.flags & 4))
            switch (finishedWork$jscomp$0.tag) {
              case 12:
                var passiveEffectDuration =
                    finishedWork$jscomp$0.stateNode.passiveEffectDuration,
                  _finishedWork$memoize = finishedWork$jscomp$0.memoizedProps,
                  id = _finishedWork$memoize.id,
                  onPostCommit = _finishedWork$memoize.onPostCommit;
                sibling$jscomp$1 = commitTime;
                var phase =
                  null === finishedWork$jscomp$0.alternate ? "mount" : "update";
                currentUpdateIsNested && (phase = "nested-update");
                "function" === typeof onPostCommit &&
                  onPostCommit(
                    id,
                    phase,
                    passiveEffectDuration,
                    sibling$jscomp$1
                  );
                var parentFiber = finishedWork$jscomp$0.return;
                b: for (; null !== parentFiber; ) {
                  switch (parentFiber.tag) {
                    case 3:
                      parentFiber.stateNode.passiveEffectDuration += passiveEffectDuration;
                      break b;
                    case 12:
                      parentFiber.stateNode.passiveEffectDuration += passiveEffectDuration;
                      break b;
                  }
                  parentFiber = parentFiber.return;
                }
            }
        }
        executionContext = prevExecutionContext;
        flushSyncCallbacks();
        if (
          injectedHook &&
          "function" === typeof injectedHook.onPostCommitFiberRoot
        )
          try {
            injectedHook.onPostCommitFiberRoot(rendererID, renderPriority);
          } catch (err) {}
        var stateNode = renderPriority.current.stateNode;
        stateNode.effectDuration = 0;
        stateNode.passiveEffectDuration = 0;
        JSCompiler_inline_result = !0;
      }
      return JSCompiler_inline_result;
    } finally {
      (currentUpdatePriority = previousPriority),
        (ReactCurrentBatchConfig$2.transition = prevTransition);
    }
  }
  return !1;
}
function enqueuePendingPassiveProfilerEffect(fiber) {
  pendingPassiveProfilerEffects.push(fiber);
  rootDoesHavePassiveEffects ||
    ((rootDoesHavePassiveEffects = !0),
    scheduleCallback(NormalPriority, function() {
      flushPassiveEffects();
      return null;
    }));
}
function captureCommitPhaseErrorOnRoot(rootFiber, sourceFiber, error) {
  sourceFiber = createCapturedValue(error, sourceFiber);
  sourceFiber = createRootErrorUpdate(rootFiber, sourceFiber, 1);
  enqueueUpdate(rootFiber, sourceFiber);
  sourceFiber = requestEventTime();
  rootFiber = markUpdateLaneFromFiberToRoot(rootFiber, 1);
  null !== rootFiber &&
    (markRootUpdated(rootFiber, 1, sourceFiber),
    ensureRootIsScheduled(rootFiber, sourceFiber));
}
function captureCommitPhaseError(sourceFiber, nearestMountedAncestor, error) {
  if (3 === sourceFiber.tag)
    captureCommitPhaseErrorOnRoot(sourceFiber, sourceFiber, error);
  else
    for (
      nearestMountedAncestor = sourceFiber.return;
      null !== nearestMountedAncestor;

    ) {
      if (3 === nearestMountedAncestor.tag) {
        captureCommitPhaseErrorOnRoot(
          nearestMountedAncestor,
          sourceFiber,
          error
        );
        break;
      } else if (1 === nearestMountedAncestor.tag) {
        var instance = nearestMountedAncestor.stateNode;
        if (
          "function" ===
            typeof nearestMountedAncestor.type.getDerivedStateFromError ||
          ("function" === typeof instance.componentDidCatch &&
            (null === legacyErrorBoundariesThatAlreadyFailed ||
              !legacyErrorBoundariesThatAlreadyFailed.has(instance)))
        ) {
          sourceFiber = createCapturedValue(error, sourceFiber);
          sourceFiber = createClassErrorUpdate(
            nearestMountedAncestor,
            sourceFiber,
            1
          );
          enqueueUpdate(nearestMountedAncestor, sourceFiber);
          sourceFiber = requestEventTime();
          nearestMountedAncestor = markUpdateLaneFromFiberToRoot(
            nearestMountedAncestor,
            1
          );
          null !== nearestMountedAncestor &&
            (markRootUpdated(nearestMountedAncestor, 1, sourceFiber),
            ensureRootIsScheduled(nearestMountedAncestor, sourceFiber));
          break;
        }
      }
      nearestMountedAncestor = nearestMountedAncestor.return;
    }
}
function pingSuspendedRoot(root, wakeable, pingedLanes) {
  var pingCache = root.pingCache;
  null !== pingCache && pingCache.delete(wakeable);
  wakeable = requestEventTime();
  root.pingedLanes |= root.suspendedLanes & pingedLanes;
  workInProgressRoot === root &&
    (workInProgressRootRenderLanes & pingedLanes) === pingedLanes &&
    (4 === workInProgressRootExitStatus ||
    (3 === workInProgressRootExitStatus &&
      (workInProgressRootRenderLanes & 130023424) ===
        workInProgressRootRenderLanes &&
      500 > now() - globalMostRecentFallbackTime)
      ? prepareFreshStack(root, 0)
      : (workInProgressRootPingedLanes |= pingedLanes));
  ensureRootIsScheduled(root, wakeable);
}
function resolveRetryWakeable(boundaryFiber, wakeable) {
  var retryCache = boundaryFiber.stateNode;
  null !== retryCache && retryCache.delete(wakeable);
  wakeable = 0;
  0 === wakeable &&
    (0 === (boundaryFiber.mode & 1)
      ? (wakeable = 1)
      : ((wakeable = nextRetryLane),
        (nextRetryLane <<= 1),
        0 === (nextRetryLane & 130023424) && (nextRetryLane = 4194304)));
  retryCache = requestEventTime();
  boundaryFiber = markUpdateLaneFromFiberToRoot(boundaryFiber, wakeable);
  null !== boundaryFiber &&
    (markRootUpdated(boundaryFiber, wakeable, retryCache),
    ensureRootIsScheduled(boundaryFiber, retryCache));
}
var beginWork$1;
beginWork$1 = function(current, workInProgress, renderLanes) {
  var updateLanes = workInProgress.lanes;
  if (null !== current)
    if (
      current.memoizedProps !== workInProgress.pendingProps ||
      didPerformWorkStackCursor.current
    )
      didReceiveUpdate = !0;
    else {
      if (0 === (renderLanes & updateLanes)) {
        didReceiveUpdate = !1;
        switch (workInProgress.tag) {
          case 3:
            pushHostRootContext(workInProgress);
            break;
          case 5:
            pushHostContext(workInProgress);
            break;
          case 1:
            isContextProvider(workInProgress.type) &&
              pushContextProvider(workInProgress);
            break;
          case 4:
            pushHostContainer(
              workInProgress,
              workInProgress.stateNode.containerInfo
            );
            break;
          case 10:
            updateLanes = workInProgress.type._context;
            var nextValue = workInProgress.memoizedProps.value;
            push(valueCursor, updateLanes._currentValue2);
            updateLanes._currentValue2 = nextValue;
            break;
          case 12:
            0 !== (renderLanes & workInProgress.childLanes) &&
              (workInProgress.flags |= 4);
            updateLanes = workInProgress.stateNode;
            updateLanes.effectDuration = 0;
            updateLanes.passiveEffectDuration = 0;
            break;
          case 13:
            if (null !== workInProgress.memoizedState) {
              if (0 !== (renderLanes & workInProgress.child.childLanes))
                return updateSuspenseComponent(
                  current,
                  workInProgress,
                  renderLanes
                );
              push(suspenseStackCursor, suspenseStackCursor.current & 1);
              workInProgress = bailoutOnAlreadyFinishedWork(
                current,
                workInProgress,
                renderLanes
              );
              return null !== workInProgress ? workInProgress.sibling : null;
            }
            push(suspenseStackCursor, suspenseStackCursor.current & 1);
            break;
          case 19:
            updateLanes = 0 !== (renderLanes & workInProgress.childLanes);
            if (0 !== (current.flags & 128)) {
              if (updateLanes)
                return updateSuspenseListComponent(
                  current,
                  workInProgress,
                  renderLanes
                );
              workInProgress.flags |= 128;
            }
            nextValue = workInProgress.memoizedState;
            null !== nextValue &&
              ((nextValue.rendering = null),
              (nextValue.tail = null),
              (nextValue.lastEffect = null));
            push(suspenseStackCursor, suspenseStackCursor.current);
            if (updateLanes) break;
            else return null;
          case 22:
          case 23:
            return (
              (workInProgress.lanes = 0),
              updateOffscreenComponent(current, workInProgress, renderLanes)
            );
        }
        return bailoutOnAlreadyFinishedWork(
          current,
          workInProgress,
          renderLanes
        );
      }
      didReceiveUpdate = 0 !== (current.flags & 32768) ? !0 : !1;
    }
  else didReceiveUpdate = !1;
  workInProgress.lanes = 0;
  switch (workInProgress.tag) {
    case 2:
      updateLanes = workInProgress.type;
      null !== current &&
        ((current.alternate = null),
        (workInProgress.alternate = null),
        (workInProgress.flags |= 2));
      current = workInProgress.pendingProps;
      nextValue = getMaskedContext(workInProgress, contextStackCursor.current);
      prepareToReadContext(workInProgress, renderLanes);
      nextValue = renderWithHooks(
        null,
        workInProgress,
        updateLanes,
        current,
        nextValue,
        renderLanes
      );
      workInProgress.flags |= 1;
      if (
        "object" === typeof nextValue &&
        null !== nextValue &&
        "function" === typeof nextValue.render &&
        void 0 === nextValue.$$typeof
      ) {
        workInProgress.tag = 1;
        workInProgress.memoizedState = null;
        workInProgress.updateQueue = null;
        if (isContextProvider(updateLanes)) {
          var hasContext = !0;
          pushContextProvider(workInProgress);
        } else hasContext = !1;
        workInProgress.memoizedState =
          null !== nextValue.state && void 0 !== nextValue.state
            ? nextValue.state
            : null;
        initializeUpdateQueue(workInProgress);
        nextValue.updater = classComponentUpdater;
        workInProgress.stateNode = nextValue;
        nextValue._reactInternals = workInProgress;
        mountClassInstance(workInProgress, updateLanes, current, renderLanes);
        workInProgress = finishClassComponent(
          null,
          workInProgress,
          updateLanes,
          !0,
          hasContext,
          renderLanes
        );
      } else
        (workInProgress.tag = 0),
          reconcileChildren(null, workInProgress, nextValue, renderLanes),
          (workInProgress = workInProgress.child);
      return workInProgress;
    case 16:
      nextValue = workInProgress.elementType;
      a: {
        null !== current &&
          ((current.alternate = null),
          (workInProgress.alternate = null),
          (workInProgress.flags |= 2));
        current = workInProgress.pendingProps;
        hasContext = nextValue._init;
        nextValue = hasContext(nextValue._payload);
        workInProgress.type = nextValue;
        hasContext = workInProgress.tag = resolveLazyComponentTag(nextValue);
        current = resolveDefaultProps(nextValue, current);
        switch (hasContext) {
          case 0:
            workInProgress = updateFunctionComponent(
              null,
              workInProgress,
              nextValue,
              current,
              renderLanes
            );
            break a;
          case 1:
            workInProgress = updateClassComponent(
              null,
              workInProgress,
              nextValue,
              current,
              renderLanes
            );
            break a;
          case 11:
            workInProgress = updateForwardRef(
              null,
              workInProgress,
              nextValue,
              current,
              renderLanes
            );
            break a;
          case 14:
            workInProgress = updateMemoComponent(
              null,
              workInProgress,
              nextValue,
              resolveDefaultProps(nextValue.type, current),
              updateLanes,
              renderLanes
            );
            break a;
        }
        throw Error(
          "Element type is invalid. Received a promise that resolves to: " +
            nextValue +
            ". Lazy element type must resolve to a class or function."
        );
      }
      return workInProgress;
    case 0:
      return (
        (updateLanes = workInProgress.type),
        (nextValue = workInProgress.pendingProps),
        (nextValue =
          workInProgress.elementType === updateLanes
            ? nextValue
            : resolveDefaultProps(updateLanes, nextValue)),
        updateFunctionComponent(
          current,
          workInProgress,
          updateLanes,
          nextValue,
          renderLanes
        )
      );
    case 1:
      return (
        (updateLanes = workInProgress.type),
        (nextValue = workInProgress.pendingProps),
        (nextValue =
          workInProgress.elementType === updateLanes
            ? nextValue
            : resolveDefaultProps(updateLanes, nextValue)),
        updateClassComponent(
          current,
          workInProgress,
          updateLanes,
          nextValue,
          renderLanes
        )
      );
    case 3:
      pushHostRootContext(workInProgress);
      updateLanes = workInProgress.updateQueue;
      if (null === current || null === updateLanes)
        throw Error(
          "If the root does not have an updateQueue, we should have already bailed out. This error is likely caused by a bug in React. Please file an issue."
        );
      nextValue = workInProgress.pendingProps;
      updateLanes = workInProgress.memoizedState.element;
      cloneUpdateQueue(current, workInProgress);
      processUpdateQueue(workInProgress, nextValue, null, renderLanes);
      nextValue = workInProgress.memoizedState.element;
      nextValue === updateLanes
        ? (workInProgress = bailoutOnAlreadyFinishedWork(
            current,
            workInProgress,
            renderLanes
          ))
        : (reconcileChildren(current, workInProgress, nextValue, renderLanes),
          (workInProgress = workInProgress.child));
      return workInProgress;
    case 5:
      return (
        pushHostContext(workInProgress),
        (updateLanes = workInProgress.pendingProps.children),
        markRef(current, workInProgress),
        reconcileChildren(current, workInProgress, updateLanes, renderLanes),
        workInProgress.child
      );
    case 6:
      return null;
    case 13:
      return updateSuspenseComponent(current, workInProgress, renderLanes);
    case 4:
      return (
        pushHostContainer(
          workInProgress,
          workInProgress.stateNode.containerInfo
        ),
        (updateLanes = workInProgress.pendingProps),
        null === current
          ? (workInProgress.child = reconcileChildFibers(
              workInProgress,
              null,
              updateLanes,
              renderLanes
            ))
          : reconcileChildren(
              current,
              workInProgress,
              updateLanes,
              renderLanes
            ),
        workInProgress.child
      );
    case 11:
      return (
        (updateLanes = workInProgress.type),
        (nextValue = workInProgress.pendingProps),
        (nextValue =
          workInProgress.elementType === updateLanes
            ? nextValue
            : resolveDefaultProps(updateLanes, nextValue)),
        updateForwardRef(
          current,
          workInProgress,
          updateLanes,
          nextValue,
          renderLanes
        )
      );
    case 7:
      return (
        reconcileChildren(
          current,
          workInProgress,
          workInProgress.pendingProps,
          renderLanes
        ),
        workInProgress.child
      );
    case 8:
      return (
        reconcileChildren(
          current,
          workInProgress,
          workInProgress.pendingProps.children,
          renderLanes
        ),
        workInProgress.child
      );
    case 12:
      return (
        (workInProgress.flags |= 4),
        (updateLanes = workInProgress.stateNode),
        (updateLanes.effectDuration = 0),
        (updateLanes.passiveEffectDuration = 0),
        reconcileChildren(
          current,
          workInProgress,
          workInProgress.pendingProps.children,
          renderLanes
        ),
        workInProgress.child
      );
    case 10:
      a: {
        updateLanes = workInProgress.type._context;
        nextValue = workInProgress.pendingProps;
        hasContext = workInProgress.memoizedProps;
        var newValue = nextValue.value;
        push(valueCursor, updateLanes._currentValue2);
        updateLanes._currentValue2 = newValue;
        if (null !== hasContext)
          if (objectIs(hasContext.value, newValue)) {
            if (
              hasContext.children === nextValue.children &&
              !didPerformWorkStackCursor.current
            ) {
              workInProgress = bailoutOnAlreadyFinishedWork(
                current,
                workInProgress,
                renderLanes
              );
              break a;
            }
          } else
            for (
              newValue = workInProgress.child,
                null !== newValue && (newValue.return = workInProgress);
              null !== newValue;

            ) {
              var list = newValue.dependencies;
              if (null !== list) {
                hasContext = newValue.child;
                for (
                  var dependency = list.firstContext;
                  null !== dependency;

                ) {
                  if (dependency.context === updateLanes) {
                    if (1 === newValue.tag) {
                      dependency = createUpdate(-1, renderLanes & -renderLanes);
                      dependency.tag = 2;
                      var updateQueue = newValue.updateQueue;
                      if (null !== updateQueue) {
                        updateQueue = updateQueue.shared;
                        var pending = updateQueue.pending;
                        null === pending
                          ? (dependency.next = dependency)
                          : ((dependency.next = pending.next),
                            (pending.next = dependency));
                        updateQueue.pending = dependency;
                      }
                    }
                    newValue.lanes |= renderLanes;
                    dependency = newValue.alternate;
                    null !== dependency && (dependency.lanes |= renderLanes);
                    scheduleWorkOnParentPath(newValue.return, renderLanes);
                    list.lanes |= renderLanes;
                    break;
                  }
                  dependency = dependency.next;
                }
              } else
                hasContext =
                  10 === newValue.tag
                    ? newValue.type === workInProgress.type
                      ? null
                      : newValue.child
                    : newValue.child;
              if (null !== hasContext) hasContext.return = newValue;
              else
                for (hasContext = newValue; null !== hasContext; ) {
                  if (hasContext === workInProgress) {
                    hasContext = null;
                    break;
                  }
                  newValue = hasContext.sibling;
                  if (null !== newValue) {
                    newValue.return = hasContext.return;
                    hasContext = newValue;
                    break;
                  }
                  hasContext = hasContext.return;
                }
              newValue = hasContext;
            }
        reconcileChildren(
          current,
          workInProgress,
          nextValue.children,
          renderLanes
        );
        workInProgress = workInProgress.child;
      }
      return workInProgress;
    case 9:
      return (
        (nextValue = workInProgress.type),
        (updateLanes = workInProgress.pendingProps.children),
        prepareToReadContext(workInProgress, renderLanes),
        (nextValue = readContext(nextValue)),
        (updateLanes = updateLanes(nextValue)),
        (workInProgress.flags |= 1),
        reconcileChildren(current, workInProgress, updateLanes, renderLanes),
        workInProgress.child
      );
    case 14:
      return (
        (nextValue = workInProgress.type),
        (hasContext = resolveDefaultProps(
          nextValue,
          workInProgress.pendingProps
        )),
        (hasContext = resolveDefaultProps(nextValue.type, hasContext)),
        updateMemoComponent(
          current,
          workInProgress,
          nextValue,
          hasContext,
          updateLanes,
          renderLanes
        )
      );
    case 15:
      return updateSimpleMemoComponent(
        current,
        workInProgress,
        workInProgress.type,
        workInProgress.pendingProps,
        updateLanes,
        renderLanes
      );
    case 17:
      return (
        (updateLanes = workInProgress.type),
        (nextValue = workInProgress.pendingProps),
        (nextValue =
          workInProgress.elementType === updateLanes
            ? nextValue
            : resolveDefaultProps(updateLanes, nextValue)),
        null !== current &&
          ((current.alternate = null),
          (workInProgress.alternate = null),
          (workInProgress.flags |= 2)),
        (workInProgress.tag = 1),
        isContextProvider(updateLanes)
          ? ((current = !0), pushContextProvider(workInProgress))
          : (current = !1),
        prepareToReadContext(workInProgress, renderLanes),
        constructClassInstance(workInProgress, updateLanes, nextValue),
        mountClassInstance(workInProgress, updateLanes, nextValue, renderLanes),
        finishClassComponent(
          null,
          workInProgress,
          updateLanes,
          !0,
          current,
          renderLanes
        )
      );
    case 19:
      return updateSuspenseListComponent(current, workInProgress, renderLanes);
    case 22:
      return updateOffscreenComponent(current, workInProgress, renderLanes);
    case 23:
      return updateOffscreenComponent(current, workInProgress, renderLanes);
  }
  throw Error(
    "Unknown unit of work tag (" +
      workInProgress.tag +
      "). This error is likely caused by a bug in React. Please file an issue."
  );
};
function restorePendingUpdaters(root, lanes) {
  isDevToolsPresent &&
    root.memoizedUpdaters.forEach(function(schedulingFiber) {
      addFiberToLanesMap(root, schedulingFiber, lanes);
    });
}
function FiberNode(tag, pendingProps, key, mode) {
  this.tag = tag;
  this.key = key;
  this.sibling = this.child = this.return = this.stateNode = this.type = this.elementType = null;
  this.index = 0;
  this.ref = null;
  this.pendingProps = pendingProps;
  this.dependencies = this.memoizedState = this.updateQueue = this.memoizedProps = null;
  this.mode = mode;
  this.subtreeFlags = this.flags = 0;
  this.deletions = null;
  this.childLanes = this.lanes = 0;
  this.alternate = null;
  this.actualDuration = 0;
  this.actualStartTime = -1;
  this.treeBaseDuration = this.selfBaseDuration = 0;
}
function createFiber(tag, pendingProps, key, mode) {
  return new FiberNode(tag, pendingProps, key, mode);
}
function shouldConstruct(Component) {
  Component = Component.prototype;
  return !(!Component || !Component.isReactComponent);
}
function resolveLazyComponentTag(Component) {
  if ("function" === typeof Component)
    return shouldConstruct(Component) ? 1 : 0;
  if (void 0 !== Component && null !== Component) {
    Component = Component.$$typeof;
    if (Component === REACT_FORWARD_REF_TYPE) return 11;
    if (Component === REACT_MEMO_TYPE) return 14;
  }
  return 2;
}
function createWorkInProgress(current, pendingProps) {
  var workInProgress = current.alternate;
  null === workInProgress
    ? ((workInProgress = createFiber(
        current.tag,
        pendingProps,
        current.key,
        current.mode
      )),
      (workInProgress.elementType = current.elementType),
      (workInProgress.type = current.type),
      (workInProgress.stateNode = current.stateNode),
      (workInProgress.alternate = current),
      (current.alternate = workInProgress))
    : ((workInProgress.pendingProps = pendingProps),
      (workInProgress.type = current.type),
      (workInProgress.flags = 0),
      (workInProgress.subtreeFlags = 0),
      (workInProgress.deletions = null),
      (workInProgress.actualDuration = 0),
      (workInProgress.actualStartTime = -1));
  workInProgress.flags = current.flags & 1835008;
  workInProgress.childLanes = current.childLanes;
  workInProgress.lanes = current.lanes;
  workInProgress.child = current.child;
  workInProgress.memoizedProps = current.memoizedProps;
  workInProgress.memoizedState = current.memoizedState;
  workInProgress.updateQueue = current.updateQueue;
  pendingProps = current.dependencies;
  workInProgress.dependencies =
    null === pendingProps
      ? null
      : { lanes: pendingProps.lanes, firstContext: pendingProps.firstContext };
  workInProgress.sibling = current.sibling;
  workInProgress.index = current.index;
  workInProgress.ref = current.ref;
  workInProgress.selfBaseDuration = current.selfBaseDuration;
  workInProgress.treeBaseDuration = current.treeBaseDuration;
  return workInProgress;
}
function createFiberFromTypeAndProps(
  type,
  key,
  pendingProps,
  owner,
  mode,
  lanes
) {
  var fiberTag = 2;
  owner = type;
  if ("function" === typeof type) shouldConstruct(type) && (fiberTag = 1);
  else if ("string" === typeof type) fiberTag = 5;
  else
    a: switch (type) {
      case REACT_FRAGMENT_TYPE:
        return createFiberFromFragment(pendingProps.children, mode, lanes, key);
      case REACT_DEBUG_TRACING_MODE_TYPE:
        fiberTag = 8;
        mode |= 4;
        break;
      case REACT_STRICT_MODE_TYPE:
        fiberTag = 8;
        mode |= 8;
        break;
      case REACT_PROFILER_TYPE:
        return (
          (type = createFiber(12, pendingProps, key, mode | 2)),
          (type.elementType = REACT_PROFILER_TYPE),
          (type.lanes = lanes),
          (type.stateNode = { effectDuration: 0, passiveEffectDuration: 0 }),
          type
        );
      case REACT_SUSPENSE_TYPE:
        return (
          (type = createFiber(13, pendingProps, key, mode)),
          (type.elementType = REACT_SUSPENSE_TYPE),
          (type.lanes = lanes),
          type
        );
      case REACT_SUSPENSE_LIST_TYPE:
        return (
          (type = createFiber(19, pendingProps, key, mode)),
          (type.elementType = REACT_SUSPENSE_LIST_TYPE),
          (type.lanes = lanes),
          type
        );
      case REACT_OFFSCREEN_TYPE:
        return createFiberFromOffscreen(pendingProps, mode, lanes, key);
      case REACT_LEGACY_HIDDEN_TYPE:
        return (
          (type = createFiber(23, pendingProps, key, mode)),
          (type.elementType = REACT_LEGACY_HIDDEN_TYPE),
          (type.lanes = lanes),
          type
        );
      default:
        if ("object" === typeof type && null !== type)
          switch (type.$$typeof) {
            case REACT_PROVIDER_TYPE:
              fiberTag = 10;
              break a;
            case REACT_CONTEXT_TYPE:
              fiberTag = 9;
              break a;
            case REACT_FORWARD_REF_TYPE:
              fiberTag = 11;
              break a;
            case REACT_MEMO_TYPE:
              fiberTag = 14;
              break a;
            case REACT_LAZY_TYPE:
              fiberTag = 16;
              owner = null;
              break a;
          }
        throw Error(
          "Element type is invalid: expected a string (for built-in components) or a class/function (for composite components) but got: " +
            (null == type ? type : typeof type) +
            "."
        );
    }
  key = createFiber(fiberTag, pendingProps, key, mode);
  key.elementType = type;
  key.type = owner;
  key.lanes = lanes;
  return key;
}
function createFiberFromFragment(elements, mode, lanes, key) {
  elements = createFiber(7, elements, key, mode);
  elements.lanes = lanes;
  return elements;
}
function createFiberFromOffscreen(pendingProps, mode, lanes, key) {
  pendingProps = createFiber(22, pendingProps, key, mode);
  pendingProps.elementType = REACT_OFFSCREEN_TYPE;
  pendingProps.lanes = lanes;
  return pendingProps;
}
function createFiberFromText(content, mode, lanes) {
  content = createFiber(6, content, null, mode);
  content.lanes = lanes;
  return content;
}
function createFiberFromPortal(portal, mode, lanes) {
  mode = createFiber(
    4,
    null !== portal.children ? portal.children : [],
    portal.key,
    mode
  );
  mode.lanes = lanes;
  mode.stateNode = {
    containerInfo: portal.containerInfo,
    pendingChildren: null,
    implementation: portal.implementation
  };
  return mode;
}
function FiberRootNode(containerInfo, tag, hydrate) {
  this.tag = tag;
  this.containerInfo = containerInfo;
  this.finishedWork = this.pingCache = this.current = this.pendingChildren = null;
  this.timeoutHandle = -1;
  this.pendingContext = this.context = null;
  this.hydrate = hydrate;
  this.callbackNode = null;
  this.callbackPriority = 0;
  this.eventTimes = createLaneMap(0);
  this.expirationTimes = createLaneMap(-1);
  this.entangledLanes = this.finishedLanes = this.mutableReadLanes = this.expiredLanes = this.pingedLanes = this.suspendedLanes = this.pendingLanes = 0;
  this.entanglements = createLaneMap(0);
  this.passiveEffectDuration = this.effectDuration = 0;
  this.memoizedUpdaters = new Set();
  containerInfo = this.pendingUpdatersLaneMap = [];
  for (tag = 0; 31 > tag; tag++) containerInfo.push(new Set());
}
function createPortal(children, containerInfo, implementation) {
  var key =
    3 < arguments.length && void 0 !== arguments[3] ? arguments[3] : null;
  return {
    $$typeof: REACT_PORTAL_TYPE,
    key: null == key ? null : "" + key,
    children: children,
    containerInfo: containerInfo,
    implementation: implementation
  };
}
function findHostInstance(component) {
  var fiber = component._reactInternals;
  if (void 0 === fiber) {
    if ("function" === typeof component.render)
      throw Error("Unable to find node on an unmounted component.");
    throw Error(
      "Argument appears to not be a ReactComponent. Keys: " +
        Object.keys(component)
    );
  }
  component = findCurrentHostFiber(fiber);
  return null === component ? null : component.stateNode;
}
function updateContainer(element, container, parentComponent, callback) {
  var current = container.current,
    eventTime = requestEventTime(),
    lane = requestUpdateLane(current);
  a: if (parentComponent) {
    parentComponent = parentComponent._reactInternals;
    b: {
      if (
        getNearestMountedFiber(parentComponent) !== parentComponent ||
        1 !== parentComponent.tag
      )
        throw Error(
          "Expected subtree parent to be a mounted class component. This error is likely caused by a bug in React. Please file an issue."
        );
      var JSCompiler_inline_result = parentComponent;
      do {
        switch (JSCompiler_inline_result.tag) {
          case 3:
            JSCompiler_inline_result =
              JSCompiler_inline_result.stateNode.context;
            break b;
          case 1:
            if (isContextProvider(JSCompiler_inline_result.type)) {
              JSCompiler_inline_result =
                JSCompiler_inline_result.stateNode
                  .__reactInternalMemoizedMergedChildContext;
              break b;
            }
        }
        JSCompiler_inline_result = JSCompiler_inline_result.return;
      } while (null !== JSCompiler_inline_result);
      throw Error(
        "Found unexpected detached subtree parent. This error is likely caused by a bug in React. Please file an issue."
      );
    }
    if (1 === parentComponent.tag) {
      var Component = parentComponent.type;
      if (isContextProvider(Component)) {
        parentComponent = processChildContext(
          parentComponent,
          Component,
          JSCompiler_inline_result
        );
        break a;
      }
    }
    parentComponent = JSCompiler_inline_result;
  } else parentComponent = emptyContextObject;
  null === container.context
    ? (container.context = parentComponent)
    : (container.pendingContext = parentComponent);
  container = createUpdate(eventTime, lane);
  container.payload = { element: element };
  callback = void 0 === callback ? null : callback;
  null !== callback && (container.callback = callback);
  enqueueUpdate(current, container);
  element = scheduleUpdateOnFiber(current, lane, eventTime);
  null !== element && entangleTransitions(element, current, lane);
  return lane;
}
function emptyFindFiberByHostInstance() {
  return null;
}
function findNodeHandle(componentOrHandle) {
  if (null == componentOrHandle) return null;
  if ("number" === typeof componentOrHandle) return componentOrHandle;
  if (componentOrHandle._nativeTag) return componentOrHandle._nativeTag;
  if (componentOrHandle.canonical && componentOrHandle.canonical._nativeTag)
    return componentOrHandle.canonical._nativeTag;
  componentOrHandle = findHostInstance(componentOrHandle);
  return null == componentOrHandle
    ? componentOrHandle
    : componentOrHandle.canonical
    ? componentOrHandle.canonical._nativeTag
    : componentOrHandle._nativeTag;
}
batchedUpdatesImpl = function(fn, a) {
  var prevExecutionContext = executionContext;
  executionContext |= 1;
  try {
    return fn(a);
  } finally {
    (executionContext = prevExecutionContext),
      0 === executionContext &&
        ((workInProgressRootRenderTargetTime = now() + 500),
        includesLegacySyncCallbacks && flushSyncCallbacks());
  }
};
var roots = new Map(),
  devToolsConfig$jscomp$inline_972 = {
    findFiberByHostInstance: getInstanceFromInstance,
    bundleType: 0,
<<<<<<< HEAD
    version: "17.0.3-experimental-2d8d133e1",
=======
    version: "18.0.0-experimental-c96b78e0e",
>>>>>>> aad2f8fd
    rendererPackageName: "react-native-renderer",
    rendererConfig: {
      getInspectorDataForViewTag: function() {
        throw Error(
          "getInspectorDataForViewTag() is not available in production"
        );
      },
      getInspectorDataForViewAtPoint: function() {
        throw Error(
          "getInspectorDataForViewAtPoint() is not available in production."
        );
      }.bind(null, findNodeHandle)
    }
  };
var internals$jscomp$inline_1233 = {
  bundleType: devToolsConfig$jscomp$inline_972.bundleType,
  version: devToolsConfig$jscomp$inline_972.version,
  rendererPackageName: devToolsConfig$jscomp$inline_972.rendererPackageName,
  rendererConfig: devToolsConfig$jscomp$inline_972.rendererConfig,
  overrideHookState: null,
  overrideHookStateDeletePath: null,
  overrideHookStateRenamePath: null,
  overrideProps: null,
  overridePropsDeletePath: null,
  overridePropsRenamePath: null,
  setErrorHandler: null,
  setSuspenseHandler: null,
  scheduleUpdate: null,
  currentDispatcherRef: ReactSharedInternals.ReactCurrentDispatcher,
  findHostInstanceByFiber: function(fiber) {
    fiber = findCurrentHostFiber(fiber);
    return null === fiber ? null : fiber.stateNode;
  },
  findFiberByHostInstance:
    devToolsConfig$jscomp$inline_972.findFiberByHostInstance ||
    emptyFindFiberByHostInstance,
  findHostInstancesForRefresh: null,
  scheduleRefresh: null,
  scheduleRoot: null,
  setRefreshHandler: null,
  getCurrentFiber: null,
<<<<<<< HEAD
  reconcilerVersion: "17.0.3-experimental-2d8d133e1"
=======
  reconcilerVersion: "18.0.0-experimental-c96b78e0e"
>>>>>>> aad2f8fd
};
if ("undefined" !== typeof __REACT_DEVTOOLS_GLOBAL_HOOK__) {
  var hook$jscomp$inline_1234 = __REACT_DEVTOOLS_GLOBAL_HOOK__;
  if (
    !hook$jscomp$inline_1234.isDisabled &&
    hook$jscomp$inline_1234.supportsFiber
  )
    try {
      (rendererID = hook$jscomp$inline_1234.inject(
        internals$jscomp$inline_1233
      )),
        (injectedHook = hook$jscomp$inline_1234);
    } catch (err) {}
}
exports.createPortal = function(children, containerTag) {
  return createPortal(
    children,
    containerTag,
    null,
    2 < arguments.length && void 0 !== arguments[2] ? arguments[2] : null
  );
};
exports.dispatchCommand = function(handle, command, args) {
  null != handle._nativeTag &&
    (handle._internalInstanceHandle
      ? nativeFabricUIManager.dispatchCommand(
          handle._internalInstanceHandle.stateNode.node,
          command,
          args
        )
      : ReactNativePrivateInterface.UIManager.dispatchViewManagerCommand(
          handle._nativeTag,
          command,
          args
        ));
};
exports.findHostInstance_DEPRECATED = function(componentOrHandle) {
  if (null == componentOrHandle) return null;
  if (componentOrHandle._nativeTag) return componentOrHandle;
  if (componentOrHandle.canonical && componentOrHandle.canonical._nativeTag)
    return componentOrHandle.canonical;
  componentOrHandle = findHostInstance(componentOrHandle);
  return null == componentOrHandle
    ? componentOrHandle
    : componentOrHandle.canonical
    ? componentOrHandle.canonical
    : componentOrHandle;
};
exports.findNodeHandle = findNodeHandle;
exports.render = function(element, containerTag, callback, concurrentRoot) {
  var root = roots.get(containerTag);
  root ||
    ((root = concurrentRoot ? 1 : 0),
    (concurrentRoot = new FiberRootNode(containerTag, root, !1)),
    (root = 1 === root ? 1 : 0),
    isDevToolsPresent && (root |= 2),
    (root = createFiber(3, null, null, root)),
    (concurrentRoot.current = root),
    (root.stateNode = concurrentRoot),
    (root.memoizedState = { element: null }),
    initializeUpdateQueue(root),
    (root = concurrentRoot),
    roots.set(containerTag, root));
  updateContainer(element, root, null, callback);
  a: if (((element = root.current), element.child))
    switch (element.child.tag) {
      case 5:
        element = element.child.stateNode.canonical;
        break a;
      default:
        element = element.child.stateNode;
    }
  else element = null;
  return element;
};
exports.sendAccessibilityEvent = function(handle, eventType) {
  null != handle._nativeTag &&
    (handle._internalInstanceHandle
      ? nativeFabricUIManager.sendAccessibilityEvent(
          handle._internalInstanceHandle.stateNode.node,
          eventType
        )
      : ReactNativePrivateInterface.legacySendAccessibilityEvent(
          handle._nativeTag,
          eventType
        ));
};
exports.stopSurface = function(containerTag) {
  var root = roots.get(containerTag);
  root &&
    updateContainer(null, root, null, function() {
      roots.delete(containerTag);
    });
};
exports.unmountComponentAtNode = function(containerTag) {
  this.stopSurface(containerTag);
};<|MERGE_RESOLUTION|>--- conflicted
+++ resolved
@@ -8,11 +8,7 @@
  * @nolint
  * @providesModule ReactFabric-profiling
  * @preventMunge
-<<<<<<< HEAD
- * @generated SignedSource<<06caca3d95f98101d397316857fe09c9>>
-=======
  * @generated SignedSource<<569ae1ac270f935b2f4e5b6ebc8036e0>>
->>>>>>> aad2f8fd
  */
 
 "use strict";
@@ -8236,11 +8232,7 @@
   devToolsConfig$jscomp$inline_972 = {
     findFiberByHostInstance: getInstanceFromInstance,
     bundleType: 0,
-<<<<<<< HEAD
-    version: "17.0.3-experimental-2d8d133e1",
-=======
     version: "18.0.0-experimental-c96b78e0e",
->>>>>>> aad2f8fd
     rendererPackageName: "react-native-renderer",
     rendererConfig: {
       getInspectorDataForViewTag: function() {
@@ -8282,11 +8274,7 @@
   scheduleRoot: null,
   setRefreshHandler: null,
   getCurrentFiber: null,
-<<<<<<< HEAD
-  reconcilerVersion: "17.0.3-experimental-2d8d133e1"
-=======
   reconcilerVersion: "18.0.0-experimental-c96b78e0e"
->>>>>>> aad2f8fd
 };
 if ("undefined" !== typeof __REACT_DEVTOOLS_GLOBAL_HOOK__) {
   var hook$jscomp$inline_1234 = __REACT_DEVTOOLS_GLOBAL_HOOK__;
