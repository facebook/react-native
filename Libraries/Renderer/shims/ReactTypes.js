/**
 * Copyright (c) Facebook, Inc. and its affiliates.
 *
 * This source code is licensed under the MIT license found in the
 * LICENSE file in the root directory of this source tree.
 *
 * @flow
 */

/* eslint-disable no-use-before-define */
export type ReactNode =
  | React$Element<any>
  | ReactPortal
  | ReactText
  | ReactFragment
  | ReactProvider<any>
  | ReactConsumer<any>;
/* eslint-enable no-use-before-define */

export type ReactEmpty = null | void | boolean;

export type ReactEmpty = null | void | boolean;

export type ReactFragment = ReactEmpty | Iterable<React$Node>;

export type ReactNodeList = ReactEmpty | React$Node;

export type ReactText = string | number;

export type ReactProvider<T> = {
  $$typeof: Symbol | number,
  type: ReactProviderType<T>,
  key: null | string,
  ref: null,
  props: {
    value: T,
    children?: ReactNodeList,
  },
};

export type ReactProviderType<T> = {
  $$typeof: Symbol | number,
  _context: ReactContext<T>,
};

export type ReactConsumer<T> = {
  $$typeof: Symbol | number,
  type: ReactContext<T>,
  key: null | string,
  ref: null,
  props: {
    children: (value: T) => ReactNodeList,
    unstable_observedBits?: number,
  },
};

export type ReactContext<T> = {
  $$typeof: Symbol | number,
  Consumer: ReactContext<T>,
  Provider: ReactProviderType<T>,

  _calculateChangedBits: ((a: T, b: T) => number) | null,

  _currentValue: T,
  _currentValue2: T,
<<<<<<< HEAD
=======
  _threadCount: number,
>>>>>>> 7da86428

  // DEV only
  _currentRenderer?: Object | null,
  _currentRenderer2?: Object | null,
};

export type ReactPortal = {
  $$typeof: Symbol | number,
  key: null | string,
  containerInfo: any,
  children: ReactNodeList,
  // TODO: figure out the API for cross-renderer implementation.
  implementation: any,
};

export type RefObject = {|
  current: any,
|};<|MERGE_RESOLUTION|>--- conflicted
+++ resolved
@@ -63,10 +63,7 @@
 
   _currentValue: T,
   _currentValue2: T,
-<<<<<<< HEAD
-=======
   _threadCount: number,
->>>>>>> 7da86428
 
   // DEV only
   _currentRenderer?: Object | null,
