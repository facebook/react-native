/**
 * Copyright (c) Facebook, Inc. and its affiliates.
 *
 * This source code is licensed under the MIT license found in the
 * LICENSE file in the root directory of this source tree.
 *
 * @flow
 */

/* eslint-disable no-use-before-define */
export type ReactNode =
  | React$Element<any>
  | ReactPortal
  | ReactText
  | ReactFragment
  | ReactProvider<any>
  | ReactConsumer<any>;
/* eslint-enable no-use-before-define */

export type ReactEmpty = null | void | boolean;

export type ReactEmpty = null | void | boolean;

export type ReactFragment = ReactEmpty | Iterable<React$Node>;

export type ReactNodeList = ReactEmpty | React$Node;

export type ReactText = string | number;

export type ReactProvider<T> = {
  $$typeof: Symbol | number,
  type: ReactProviderType<T>,
  key: null | string,
  ref: null,
  props: {
    value: T,
    children?: ReactNodeList,
  },
};

export type ReactProviderType<T> = {
  $$typeof: Symbol | number,
  _context: ReactContext<T>,
};

export type ReactConsumer<T> = {
  $$typeof: Symbol | number,
  type: ReactContext<T>,
  key: null | string,
  ref: null,
  props: {
    children: (value: T) => ReactNodeList,
    unstable_observedBits?: number,
  },
};

export type ReactContext<T> = {
  $$typeof: Symbol | number,
  Consumer: ReactContext<T>,
  Provider: ReactProviderType<T>,

  _calculateChangedBits: ((a: T, b: T) => number) | null,

  _currentValue: T,
  _currentValue2: T,
<<<<<<< HEAD
=======
  _threadCount: number,
>>>>>>> 5ca0681f

  // DEV only
  _currentRenderer?: Object | null,
  _currentRenderer2?: Object | null,
};

export type ReactPortal = {
  $$typeof: Symbol | number,
  key: null | string,
  containerInfo: any,
  children: ReactNodeList,
  // TODO: figure out the API for cross-renderer implementation.
  implementation: any,
};

export type RefObject = {|
  current: any,
|};<|MERGE_RESOLUTION|>--- conflicted
+++ resolved
@@ -63,10 +63,7 @@
 
   _currentValue: T,
   _currentValue2: T,
-<<<<<<< HEAD
-=======
   _threadCount: number,
->>>>>>> 5ca0681f
 
   // DEV only
   _currentRenderer?: Object | null,
