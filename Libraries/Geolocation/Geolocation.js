--- conflicted
+++ resolved
@@ -34,12 +34,8 @@
  * The Geolocation API extends the web spec:
  * https://developer.mozilla.org/en-US/docs/Web/API/Geolocation
  *
-<<<<<<< HEAD
- * Additions are made where applicable.
-=======
  * As a browser polyfill, this API is available through the `navigator.geolocation`
  * global - you do not need to `import` it.
->>>>>>> df83f057
  *
  * ### iOS
  * You need to include the `NSLocationWhenInUseUsageDescription` key
