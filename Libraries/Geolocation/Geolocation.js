--- conflicted
+++ resolved
@@ -42,13 +42,10 @@
  * app's `AndroidManifest.xml`:
  *
  * `<uses-permission android:name="android.permission.ACCESS_FINE_LOCATION" />`
-<<<<<<< HEAD
-=======
  *
  * Geolocation support for Android is planned but not yet open sourced. See
  * [Known Issues](http://facebook.github.io/react-native/docs/known-issues.html#missing-modules-and-native-views).
  *
->>>>>>> 8a9b534a
  */
 var Geolocation = {
 
