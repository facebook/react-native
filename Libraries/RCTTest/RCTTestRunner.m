--- conflicted
+++ resolved
@@ -88,11 +88,7 @@
 - (NSURL *)defaultScriptURL
 {
   if (getenv("CI_USE_PACKAGER") || _useBundler) {
-<<<<<<< HEAD
-    _scriptURL = [NSURL URLWithString:[NSString stringWithFormat:@"http://localhost:8081/%@.bundle?platform=%@&dev=true", _appPath, kRCTPlatformName]]; // TODO(macOS ISS#2323203)
-=======
-    return [NSURL URLWithString:[NSString stringWithFormat:@"http://localhost:8081/%@.bundle?platform=ios&dev=true", _appPath]];
->>>>>>> 5ca0681f
+    return [NSURL URLWithString:[NSString stringWithFormat:@"http://localhost:8081/%@.bundle?platform=%@&dev=true", _appPath, kRCTPlatformName]]; // TODO(macOS ISS#2323203)
   } else {
     return [[NSBundle bundleForClass:[RCTBridge class]] URLForResource:@"main" withExtension:@"jsbundle"];
   }
@@ -165,11 +161,6 @@
   });
 
   @autoreleasepool {
-<<<<<<< HEAD
-    RCTBridge *bridge = [[RCTBridge alloc] initWithBundleURL:_scriptURL
-                                              moduleProvider:_moduleProvider
-                                               launchOptions:nil];
-=======
     RCTBridge *bridge;
     if (_bridgeDelegate) {
       bridge = [[RCTBridge alloc] initWithDelegate:_bridgeDelegate launchOptions:nil];
@@ -178,7 +169,6 @@
                                     moduleProvider:_moduleProvider
                                      launchOptions:nil];
     }
->>>>>>> 5ca0681f
     [bridge.devSettings setIsDebuggingRemotely:_useJSDebugger];
     batchedBridge = [bridge batchedBridge];
 
@@ -268,13 +258,9 @@
     [[NSRunLoop mainRunLoop] runMode:NSDefaultRunLoopMode beforeDate:[NSDate dateWithTimeIntervalSinceNow:0.1]];
     [[NSRunLoop mainRunLoop] runMode:NSRunLoopCommonModes beforeDate:[NSDate dateWithTimeIntervalSinceNow:0.1]];
   }
-<<<<<<< HEAD
   if (!expectErrorBlock) { // TODO(tomun): need this to pass -[RNTesterIntegrationTests testTheTester_ExpectError]
     RCTAssert(errors == nil, @"RedBox errors during bridge invalidation: %@", errors);
   }
-=======
-  RCTAssert(errors == nil, @"RedBox errors during bridge invalidation: %@", errors);
->>>>>>> 5ca0681f
   RCTAssert(batchedBridge == nil, @"Bridge should be deallocated after the test");
 
   RCTSetLogFunction(defaultLogFunction);
