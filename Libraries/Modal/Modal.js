/**
 * Copyright (c) Facebook, Inc. and its affiliates.
 *
 * This source code is licensed under the MIT license found in the
 * LICENSE file in the root directory of this source tree.
 *
 * @format
 * @flow strict-local
 */

const AppContainer = require('../ReactNative/AppContainer');
const I18nManager = require('../ReactNative/I18nManager');
import ModalInjection from './ModalInjection';
import NativeEventEmitter from '../EventEmitter/NativeEventEmitter';
import NativeModalManager from './NativeModalManager';
const Platform = require('../Utilities/Platform');
const React = require('react');
const PropTypes = require('prop-types');
const ScrollView = require('../Components/ScrollView/ScrollView');
const StyleSheet = require('../StyleSheet/StyleSheet');
const View = require('../Components/View/View');

const {RootTagContext} = require('../ReactNative/RootTag');

import type {ViewProps} from '../Components/View/ViewPropTypes';
import {VirtualizedListContextResetter} from '../Lists/VirtualizedListContext.js';
import type {RootTag} from '../ReactNative/RootTag';
import type {DirectEventHandler} from '../Types/CodegenTypes';
import {type EventSubscription} from '../vendor/emitter/EventEmitter';
import RCTModalHostView from './RCTModalHostViewNativeComponent';

type ModalEventDefinitions = {
  modalDismissed: [{modalID: number}],
};

const ModalEventEmitter =
  Platform.OS === 'ios' && NativeModalManager != null
    ? new NativeEventEmitter<ModalEventDefinitions>(
        // T88715063: NativeEventEmitter only used this parameter on iOS. Now it uses it on all platforms, so this code was modified automatically to preserve its behavior
        // If you want to use the native module on other platforms, please remove this condition and test its behavior
        Platform.OS !== 'ios' ? null : NativeModalManager,
      )
    : null;

/**
 * The Modal component is a simple way to present content above an enclosing view.
 *
 * See https://reactnative.dev/docs/modal.html
 */

// In order to route onDismiss callbacks, we need to uniquely identifier each
// <Modal> on screen. There can be different ones, either nested or as siblings.
// We cannot pass the onDismiss callback to native as the view will be
// destroyed before the callback is fired.
let uniqueModalIdentifier = 0;

type OrientationChangeEvent = $ReadOnly<{|
  orientation: 'portrait' | 'landscape',
|}>;

export type Props = $ReadOnly<{|
  ...ViewProps,

  /**
   * The `animationType` prop controls how the modal animates.
   *
   * See https://reactnative.dev/docs/modal.html#animationtype
   */
  animationType?: ?('none' | 'slide' | 'fade'),

  /**
   * The `presentationStyle` prop controls how the modal appears.
   *
   * See https://reactnative.dev/docs/modal.html#presentationstyle
   */
  presentationStyle?: ?(
    | 'fullScreen'
    | 'pageSheet'
    | 'formSheet'
    | 'overFullScreen'
  ),

  /**
   * The `transparent` prop determines whether your modal will fill the
   * entire view.
   *
   * See https://reactnative.dev/docs/modal.html#transparent
   */
  transparent?: ?boolean,

  /**
   * The `statusBarTranslucent` prop determines whether your modal should go under
   * the system statusbar.
   *
   * See https://reactnative.dev/docs/modal.html#transparent
   */
  statusBarTranslucent?: ?boolean,

  /**
   * The `hardwareAccelerated` prop controls whether to force hardware
   * acceleration for the underlying window.
   *
   * This prop works only on Android.
   *
   * See https://reactnative.dev/docs/modal.html#hardwareaccelerated
   */
  hardwareAccelerated?: ?boolean,

  /**
   * The `visible` prop determines whether your modal is visible.
   *
   * See https://reactnative.dev/docs/modal.html#visible
   */
  visible?: ?boolean,

  /**
   * The `onRequestClose` callback is called when the user taps the hardware
   * back button on Android or the menu button on Apple TV.
   *
   * This is required on Apple TV and Android.
   *
   * See https://reactnative.dev/docs/modal.html#onrequestclose
   */
  onRequestClose?: ?DirectEventHandler<null>,

  /**
   * The `onShow` prop allows passing a function that will be called once the
   * modal has been shown.
   *
   * See https://reactnative.dev/docs/modal.html#onshow
   */
  onShow?: ?DirectEventHandler<null>,

  /**
   * The `onDismiss` prop allows passing a function that will be called once
   * the modal has been dismissed.
   *
   * See https://reactnative.dev/docs/modal.html#ondismiss
   */
  onDismiss?: ?() => mixed,

  /**
   * The `supportedOrientations` prop allows the modal to be rotated to any of the specified orientations.
   *
   * See https://reactnative.dev/docs/modal.html#supportedorientations
   */
  supportedOrientations?: ?$ReadOnlyArray<
    | 'portrait'
    | 'portrait-upside-down'
    | 'landscape'
    | 'landscape-left'
    | 'landscape-right',
  >,

  /**
   * The `onOrientationChange` callback is called when the orientation changes while the modal is being displayed.
   *
   * See https://reactnative.dev/docs/modal.html#onorientationchange
   */
  onOrientationChange?: ?DirectEventHandler<OrientationChangeEvent>,
|}>;

function confirmProps(props: Props) {
  if (__DEV__) {
    if (
      props.presentationStyle &&
      props.presentationStyle !== 'overFullScreen' &&
      props.transparent === true
    ) {
      console.warn(
        `Modal with '${props.presentationStyle}' presentation style and 'transparent' value is not supported.`,
      );
    }
  }
}

class Modal extends React.Component<Props> {
  static defaultProps: {|hardwareAccelerated: boolean, visible: boolean|} = {
    visible: true,
    hardwareAccelerated: false,
  };

  static contextType: React.Context<RootTag> = RootTagContext;

  _identifier: number;
  _eventSubscription: ?EventSubscription;

  constructor(props: Props) {
    super(props);
    if (__DEV__) {
      confirmProps(props);
    }
    this._identifier = uniqueModalIdentifier++;
  }

  componentDidMount() {
    // 'modalDismissed' is for the old renderer in iOS only
    if (ModalEventEmitter) {
      this._eventSubscription = ModalEventEmitter.addListener(
        'modalDismissed',
        event => {
          if (event.modalID === this._identifier && this.props.onDismiss) {
            this.props.onDismiss();
          }
        },
      );
    }
  }

  componentWillUnmount() {
    if (this._eventSubscription) {
      this._eventSubscription.remove();
    }
  }

  componentDidUpdate() {
    if (__DEV__) {
      confirmProps(this.props);
    }
  }

  render(): React.Node {
    if (this.props.visible !== true) {
      return null;
    }

    const containerStyles = {
      backgroundColor:
        this.props.transparent === true ? 'transparent' : 'white',
    };

    let animationType = this.props.animationType || 'none';

    let presentationStyle = this.props.presentationStyle;
    if (!presentationStyle) {
      presentationStyle = 'fullScreen';
      if (this.props.transparent === true) {
        presentationStyle = 'overFullScreen';
      }
    }

    const innerChildren = __DEV__ ? (
      <AppContainer rootTag={this.context}>{this.props.children}</AppContainer>
    ) : (
      this.props.children
    );

    return (
      <RCTModalHostView
        animationType={animationType}
        presentationStyle={presentationStyle}
        transparent={this.props.transparent}
        hardwareAccelerated={this.props.hardwareAccelerated}
        onRequestClose={this.props.onRequestClose}
        onShow={this.props.onShow}
        onDismiss={() => {
          if (this.props.onDismiss) {
            this.props.onDismiss();
          }
        }}
        visible={this.props.visible}
        statusBarTranslucent={this.props.statusBarTranslucent}
        identifier={this._identifier}
        style={styles.modal}
        // $FlowFixMe[method-unbinding] added when improving typing for this parameters
        onStartShouldSetResponder={this._shouldSetResponder}
        supportedOrientations={this.props.supportedOrientations}
        onOrientationChange={this.props.onOrientationChange}
<<<<<<< HEAD
      >
=======
        testID={this.props.testID}>
>>>>>>> d123a6fa
        <VirtualizedListContextResetter>
          <ScrollView.Context.Provider value={null}>
            <View
              style={[styles.container, containerStyles]}
              collapsable={false}
            >
              {innerChildren}
            </View>
          </ScrollView.Context.Provider>
        </VirtualizedListContextResetter>
      </RCTModalHostView>
    );
  }

  // We don't want any responder events bubbling out of the modal.
  _shouldSetResponder(): boolean {
    return true;
  }
}

const side = I18nManager.getConstants().isRTL ? 'right' : 'left';
const styles = StyleSheet.create({
  modal: {
    position: 'absolute',
  },
  container: {
    /* $FlowFixMe[invalid-computed-prop] (>=0.111.0 site=react_native_fb) This
     * comment suppresses an error found when Flow v0.111 was deployed. To see
     * the error, delete this comment and run Flow. */
    [side]: 0,
    top: 0,
    flex: 1,
  },
});

const ExportedModal: React.AbstractComponent<
  React.ElementConfig<typeof Modal>,
> = ModalInjection.unstable_Modal ?? Modal;

module.exports = ExportedModal;<|MERGE_RESOLUTION|>--- conflicted
+++ resolved
@@ -266,11 +266,8 @@
         onStartShouldSetResponder={this._shouldSetResponder}
         supportedOrientations={this.props.supportedOrientations}
         onOrientationChange={this.props.onOrientationChange}
-<<<<<<< HEAD
+        testID={this.props.testID}
       >
-=======
-        testID={this.props.testID}>
->>>>>>> d123a6fa
         <VirtualizedListContextResetter>
           <ScrollView.Context.Provider value={null}>
             <View
