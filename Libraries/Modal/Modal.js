--- conflicted
+++ resolved
@@ -143,13 +143,6 @@
     hardwareAccelerated: false,
   };
 
-<<<<<<< HEAD
-=======
-  static contextTypes: any | {|rootTag: React$PropType$Primitive<number>|} = {
-    rootTag: PropTypes.number,
-  };
-
->>>>>>> d2213c75
   _identifier: number;
   _eventSubscription: ?EmitterSubscription;
 
