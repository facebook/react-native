--- conflicted
+++ resolved
@@ -45,11 +45,7 @@
     [RCTConvert CGSize:cropData[@"size"]]
   };
 
-<<<<<<< HEAD
-  [_bridge.imageLoader loadImageWithTag:imageTag bundlePath:nil callback:^(NSError *error, UIImage *image) {
-=======
-  [_bridge.imageLoader loadImageWithURLRequest:imageRequest callback:^(NSError *error, UIImage *image) {
->>>>>>> de9d22ee
+  [_bridge.imageLoader loadImageWithURLRequest:imageRequest bundlePath:nil callback:^(NSError *error, UIImage *image) {
     if (error) {
       errorCallback(error);
       return;
