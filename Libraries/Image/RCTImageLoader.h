/**
 * Copyright (c) 2015-present, Facebook, Inc.
 * All rights reserved.
 *
 * This source code is licensed under the BSD-style license found in the
 * LICENSE file in the root directory of this source tree. An additional grant
 * of patent rights can be found in the PATENTS file in the same directory.
 */

#import <UIKit/UIKit.h>

#import "RCTBridge.h"
#import "RCTURLRequestHandler.h"
#import "RCTResizeMode.h"

@class ALAssetsLibrary;

typedef void (^RCTImageLoaderProgressBlock)(int64_t progress, int64_t total);
typedef void (^RCTImageLoaderCompletionBlock)(NSError *error, UIImage *image);
typedef void (^RCTImageLoaderCancellationBlock)(void);

@interface UIImage (React)

@property (nonatomic, copy) CAKeyframeAnimation *reactKeyframeAnimation;

@end

@interface RCTImageLoader : NSObject <RCTBridgeModule, RCTURLRequestHandler>

/**
<<<<<<< HEAD
 * [Even]
 * An opportunity to override default caching behavior.
 * Initialize an image loader and provide in [RCTBridge initWithBundleURL:...]
 */
- (instancetype)initWithCache:(NSURLCache *)cache;
=======
 * The maximum number of concurrent image loading tasks. Loading and decoding
 * images can consume a lot of memory, so setting this to a higher value may
 * cause memory to spike. If you are seeing out-of-memory crashes, try reducing
 * this value.
 */
@property (nonatomic, assign) NSUInteger maxConcurrentLoadingTasks;

/**
 * The maximum number of concurrent image decoding tasks. Decoding large
 * images can be especially CPU and memory intensive, so if your are decoding a
 * lot of large images in your app, you may wish to adjust this value.
 */
@property (nonatomic, assign) NSUInteger maxConcurrentDecodingTasks;

/**
 * Decoding large images can use a lot of memory, and potentially cause the app
 * to crash. This value allows you to throttle the amount of memory used by the
 * decoder independently of the number of concurrent threads. This means you can
 * still decode a lot of small images in parallel, without allowing the decoder
 * to try to decompress multiple huge images at once. Note that this value is
 * only a hint, and not an indicator of the total memory used by the app.
 */
@property (nonatomic, assign) NSUInteger maxConcurrentDecodingBytes;
>>>>>>> 1e96bcf4

/**
 * Loads the specified image at the highest available resolution.
 * Can be called from any thread, will call back on an unspecified thread.
 */
- (RCTImageLoaderCancellationBlock)loadImageWithTag:(NSString *)imageTag
                                           callback:(RCTImageLoaderCompletionBlock)callback;

/**
 * As above, but includes target size, scale and resizeMode, which are used to
 * select the optimal dimensions for the loaded image.
 */
- (RCTImageLoaderCancellationBlock)loadImageWithTag:(NSString *)imageTag
                                               size:(CGSize)size
                                              scale:(CGFloat)scale
                                         resizeMode:(RCTResizeMode)resizeMode
                                      progressBlock:(RCTImageLoaderProgressBlock)progressBlock
                                    completionBlock:(RCTImageLoaderCompletionBlock)completionBlock;

/**
 * Loads an image without clipping the result to fit - used by RCTImageView.
 */
- (RCTImageLoaderCancellationBlock)loadImageWithoutClipping:(NSString *)imageTag
                                                       size:(CGSize)size
                                                      scale:(CGFloat)scale
                                                 resizeMode:(RCTResizeMode)resizeMode
                                              progressBlock:(RCTImageLoaderProgressBlock)progressBlock
                                            completionBlock:(RCTImageLoaderCompletionBlock)completionBlock;

/**
 * Finds an appropriate image decoder and passes the target size, scale and
 * resizeMode for optimal image decoding. Can be called from any thread,
 * will call callback on an unspecified thread.
 */
- (RCTImageLoaderCancellationBlock)decodeImageData:(NSData *)imageData
                                              size:(CGSize)size
                                             scale:(CGFloat)scale
                                        resizeMode:(RCTResizeMode)resizeMode
                                   completionBlock:(RCTImageLoaderCompletionBlock)completionBlock;

/**
 * Decodes an image without clipping the result to fit.
 */
- (RCTImageLoaderCancellationBlock)decodeImageDataWithoutClipping:(NSData *)data
                                                             size:(CGSize)size
                                                            scale:(CGFloat)scale
                                                       resizeMode:(RCTResizeMode)resizeMode
                                                  completionBlock:(RCTImageLoaderCompletionBlock)completionBlock;

/**
 * Get image size, in pixels. This method will do the least work possible to get
 * the information, and won't decode the image if it doesn't have to.
 */
- (RCTImageLoaderCancellationBlock)getImageSize:(NSString *)imageTag
                                          block:(void(^)(NSError *error, CGSize size))completionBlock;

@end

@interface RCTBridge (RCTImageLoader)

/**
 * The shared image loader instance
 */
@property (nonatomic, readonly) RCTImageLoader *imageLoader;

@end

/**
 * Provides the interface needed to register an image loader. Image data
 * loaders are also bridge modules, so should be registered using
 * RCT_EXPORT_MODULE().
 */
@protocol RCTImageURLLoader <RCTBridgeModule>

/**
 * Indicates whether this data loader is capable of processing the specified
 * request URL. Typically the handler would examine the scheme/protocol of the
 * URL to determine this.
 */
- (BOOL)canLoadImageURL:(NSURL *)requestURL;

/**
 * Send a network request to load the request URL. The method should call the
 * progressHandler (if applicable) and the completionHandler when the request
 * has finished. The method should also return a cancellation block, if
 * applicable.
 */
- (RCTImageLoaderCancellationBlock)loadImageForURL:(NSURL *)imageURL
                                              size:(CGSize)size
                                             scale:(CGFloat)scale
                                        resizeMode:(RCTResizeMode)resizeMode
                                   progressHandler:(RCTImageLoaderProgressBlock)progressHandler
                                 completionHandler:(RCTImageLoaderCompletionBlock)completionHandler;

@optional

/**
 * If more than one RCTImageURLLoader responds YES to `-canLoadImageURL:`
 * then `loaderPriority` is used to determine which one to use. The loader
 * with the highest priority will be selected. Default priority is zero. If
 * two or more valid loaders have the same priority, the selection order is
 * undefined.
 */
- (float)loaderPriority;

@end

/**
 * Provides the interface needed to register an image decoder. Image decoders
 * are also bridge modules, so should be registered using RCT_EXPORT_MODULE().
 */
@protocol RCTImageDataDecoder <RCTBridgeModule>

/**
 * Indicates whether this handler is capable of decoding the specified data.
 * Typically the handler would examine some sort of header data to determine
 * this.
 */
- (BOOL)canDecodeImageData:(NSData *)imageData;

/**
 * Decode an image from the data object. The method should call the
 * completionHandler when the decoding operation  has finished. The method
 * should also return a cancellation block, if applicable.
 */
- (RCTImageLoaderCancellationBlock)decodeImageData:(NSData *)imageData
                                              size:(CGSize)size
                                             scale:(CGFloat)scale
                                        resizeMode:(RCTResizeMode)resizeMode
                                 completionHandler:(RCTImageLoaderCompletionBlock)completionHandler;

@optional

/**
 * If more than one RCTImageDataDecoder responds YES to `-canDecodeImageData:`
 * then `decoderPriority` is used to determine which one to use. The decoder
 * with the highest priority will be selected. Default priority is zero.
 * If two or more valid decoders have the same priority, the selection order is
 * undefined.
 */
- (float)decoderPriority;

@end<|MERGE_RESOLUTION|>--- conflicted
+++ resolved
@@ -28,13 +28,6 @@
 @interface RCTImageLoader : NSObject <RCTBridgeModule, RCTURLRequestHandler>
 
 /**
-<<<<<<< HEAD
- * [Even]
- * An opportunity to override default caching behavior.
- * Initialize an image loader and provide in [RCTBridge initWithBundleURL:...]
- */
-- (instancetype)initWithCache:(NSURLCache *)cache;
-=======
  * The maximum number of concurrent image loading tasks. Loading and decoding
  * images can consume a lot of memory, so setting this to a higher value may
  * cause memory to spike. If you are seeing out-of-memory crashes, try reducing
@@ -58,7 +51,13 @@
  * only a hint, and not an indicator of the total memory used by the app.
  */
 @property (nonatomic, assign) NSUInteger maxConcurrentDecodingBytes;
->>>>>>> 1e96bcf4
+
+/**
+ * [Even]
+ * An opportunity to override default caching behavior.
+ * Initialize an image loader and provide in [RCTBridge initWithBundleURL:...]
+ */
+- (instancetype)initWithCache:(NSURLCache *)cache;
 
 /**
  * Loads the specified image at the highest available resolution.
