--- conflicted
+++ resolved
@@ -21,14 +21,9 @@
 - (instancetype)init;
 - (instancetype)initWithRedirectDelegate:(id<RCTImageRedirectProtocol>)redirectDelegate NS_DESIGNATED_INITIALIZER;
 - (instancetype)initWithRedirectDelegate:(id<RCTImageRedirectProtocol>)redirectDelegate
-<<<<<<< HEAD
-                              loadersProvider:(NSArray<id<RCTImageURLLoader>> * (^)(RCTModuleRegistry *))getLoaders
-                             decodersProvider:(NSArray<id<RCTImageDataDecoder>> * (^)(RCTModuleRegistry *))getDecoders;
-- (NSInteger)activeTasks; // [macOS]
-=======
                          loadersProvider:(NSArray<id<RCTImageURLLoader>> * (^)(RCTModuleRegistry *))getLoaders
                         decodersProvider:(NSArray<id<RCTImageDataDecoder>> * (^)(RCTModuleRegistry *))getDecoders;
->>>>>>> 890805db
+- (NSInteger)activeTasks; // [macOS]
 @end
 
 /**
