/*
 * Copyright (c) Facebook, Inc. and its affiliates.
 *
 * This source code is licensed under the MIT license found in the
 * LICENSE file in the root directory of this source tree.
 */

#import <React/RCTUIKit.h> // TODO(macOS GH#774)

#import <React/RCTBridge.h>
#import <React/RCTResizeMode.h>
#import <React/RCTURLRequestHandler.h>
#import <React/RCTImageDataDecoder.h>
#import <React/RCTImageURLLoader.h>
#import <React/RCTImageCache.h>

NS_ASSUME_NONNULL_BEGIN

/**
 * If available, RCTImageRedirectProtocol is invoked before loading an asset.
 * Implementation should return either a new URL or nil when redirection is
 * not needed.
 */

@protocol RCTImageRedirectProtocol

- (NSURL *)redirectAssetsURL:(NSURL *)URL;

@end

/**
 * Image Downloading priority.
 * Use PriorityImmediate to download images at the highest priority.
 * Use PriorityPrefetch to prefetch images at a lower priority.
 * The priority logic is up to each @RCTImageLoaderProtocol implementation
 */
typedef NS_ENUM(NSUInteger, RCTImageLoaderPriority) {
  RCTImageLoaderPriorityImmediate,
  RCTImageLoaderPriorityPrefetch
};

@protocol RCTImageLoaderProtocol<RCTURLRequestHandler>

/**
 * The maximum number of concurrent image loading tasks. Loading and decoding
 * images can consume a lot of memory, so setting this to a higher value may
 * cause memory to spike. If you are seeing out-of-memory crashes, try reducing
 * this value.
 */
@property (nonatomic, assign) NSUInteger maxConcurrentLoadingTasks;

/**
 * The maximum number of concurrent image decoding tasks. Decoding large
 * images can be especially CPU and memory intensive, so if your are decoding a
 * lot of large images in your app, you may wish to adjust this value.
 */
@property (nonatomic, assign) NSUInteger maxConcurrentDecodingTasks;

/**
 * Decoding large images can use a lot of memory, and potentially cause the app
 * to crash. This value allows you to throttle the amount of memory used by the
 * decoder independently of the number of concurrent threads. This means you can
 * still decode a lot of small images in parallel, without allowing the decoder
 * to try to decompress multiple huge images at once. Note that this value is
 * only a hint, and not an indicator of the total memory used by the app.
 */
@property (nonatomic, assign) NSUInteger maxConcurrentDecodingBytes;

/**
 * Loads the specified image at the highest available resolution.
 * Can be called from any thread, will call back on an unspecified thread.
 */
- (nullable RCTImageLoaderCancellationBlock)loadImageWithURLRequest:(NSURLRequest *)imageURLRequest
                                                           callback:(RCTImageLoaderCompletionBlock)callback;
/**
 * As above, but includes download `priority`.
 */
- (nullable RCTImageLoaderCancellationBlock)loadImageWithURLRequest:(NSURLRequest *)imageURLRequest
                                                           priority:(RCTImageLoaderPriority)priority
                                                           callback:(RCTImageLoaderCompletionBlock)callback;

/**
* As above, but includes target `size`, `scale` and `resizeMode`, which are used to
* select the optimal dimensions for the loaded image. The `clipped` option
* controls whether the image will be clipped to fit the specified size exactly,
* or if the original aspect ratio should be retained.
* `partialLoadBlock` is meant for custom image loaders that do not ship with the core RN library.
* It is meant to be called repeatedly while loading the image as higher quality versions are decoded,
* for instance with progressive JPEGs.
*/
- (nullable RCTImageLoaderCancellationBlock)loadImageWithURLRequest:(NSURLRequest *)imageURLRequest
                                                               size:(CGSize)size
                                                              scale:(CGFloat)scale
                                                            clipped:(BOOL)clipped
                                                         resizeMode:(RCTResizeMode)resizeMode
                                                      progressBlock:(RCTImageLoaderProgressBlock)progressBlock
                                                   partialLoadBlock:(RCTImageLoaderPartialLoadBlock)partialLoadBlock
                                                    completionBlock:(RCTImageLoaderCompletionBlock)completionBlock;

/**
 * Finds an appropriate image decoder and passes the target `size`, `scale` and
 * `resizeMode` for optimal image decoding.  The `clipped` option controls
 * whether the image will be clipped to fit the specified size exactly, or
 * if the original aspect ratio should be retained. Can be called from any
 * thread, will call callback on an unspecified thread.
 */
- (RCTImageLoaderCancellationBlock)decodeImageData:(NSData *)imageData
                                              size:(CGSize)size
                                             scale:(CGFloat)scale
                                           clipped:(BOOL)clipped
                                        resizeMode:(RCTResizeMode)resizeMode
                                   completionBlock:(RCTImageLoaderCompletionBlock)completionBlock;

/**
 * Get image size, in pixels. This method will do the least work possible to get
 * the information, and won't decode the image if it doesn't have to.
 */
- (RCTImageLoaderCancellationBlock)getImageSizeForURLRequest:(NSURLRequest *)imageURLRequest
                                                       block:(void(^)(NSError *error, CGSize size))completionBlock;
/**
 * Determines whether given image URLs are cached locally. The `requests` array is expected
 * to contain objects convertible to NSURLRequest. The return value maps URLs to strings:
 * "disk" for images known to be cached in non-volatile storage, "memory" for images known
 * to be cached in memory. Dictionary items corresponding to images that are not known to be
 * cached are simply missing.
 */
- (NSDictionary *)getImageCacheStatus:(NSArray *)requests;

/**
 * Allows developers to set their own caching implementation for
 * decoded images as long as it conforms to the RCTImageCache
 * protocol. This method should be called in bridgeDidInitializeModule.
 */
- (void)setImageCache:(id<RCTImageCache>)cache;
<<<<<<< HEAD
@end
=======

@end

NS_ASSUME_NONNULL_END
>>>>>>> 21038395
<|MERGE_RESOLUTION|>--- conflicted
+++ resolved
@@ -132,11 +132,6 @@
  * protocol. This method should be called in bridgeDidInitializeModule.
  */
 - (void)setImageCache:(id<RCTImageCache>)cache;
-<<<<<<< HEAD
-@end
-=======
-
 @end
 
-NS_ASSUME_NONNULL_END
->>>>>>> 21038395
+NS_ASSUME_NONNULL_END