--- conflicted
+++ resolved
@@ -5,12 +5,8 @@
  * LICENSE file in the root directory of this source tree.
  */
 
-<<<<<<< HEAD
+#import <Foundation/Foundation.h>
 #import <React/RCTUIKit.h> // [macOS]
-=======
->>>>>>> 890805db
-#import <Foundation/Foundation.h>
-#import <UIKit/UIKit.h>
 
 #import <React/RCTResizeMode.h>
 
