--- conflicted
+++ resolved
@@ -5,14 +5,9 @@
  * LICENSE file in the root directory of this source tree.
  */
 
-<<<<<<< HEAD
-#import <React/RCTUIKit.h> // [macOS]
-#import <React/RCTView.h>
-=======
->>>>>>> 890805db
 #import <React/RCTResizeMode.h>
 #import <React/RCTView.h>
-#import <UIKit/UIKit.h>
+#import <React/RCTUIKit.h> // [macOS]
 
 @class RCTBridge;
 @class RCTImageSource;
