/*
 * Copyright (c) Meta Platforms, Inc. and affiliates.
 *
 * This source code is licensed under the MIT license found in the
 * LICENSE file in the root directory of this source tree.
 */

#import <mach/mach_time.h>
#import <objc/runtime.h>
#import <atomic>

#import <ImageIO/ImageIO.h>

#import <FBReactNativeSpec/FBReactNativeSpec.h>
#import <React/RCTConvert.h>
#import <React/RCTDefines.h>
#import <React/RCTDevSettings.h> // [macOS] Expose DevSettings in release builds
#import <React/RCTImageCache.h>
#import <React/RCTImageLoader.h>
#import <React/RCTImageLoaderWithAttributionProtocol.h>
#import <React/RCTImageUtils.h>
#import <React/RCTLog.h>
#import <React/RCTNetworking.h>
#import <React/RCTUtils.h>

#import "RCTImagePlugins.h"

using namespace facebook::react;

static BOOL imagePerfInstrumentationEnabled = NO;

BOOL RCTImageLoadingPerfInstrumentationEnabled(void)
{
  return imagePerfInstrumentationEnabled;
}

void RCTEnableImageLoadingPerfInstrumentation(BOOL enabled)
{
  imagePerfInstrumentationEnabled = enabled;
}

static NSInteger RCTImageBytesForImage(UIImage *image)
{
<<<<<<< HEAD
  CGFloat imageScale = 1.0;
#if !TARGET_OS_OSX // [macOS] no .scale prop on NSImage
  imageScale = image.scale;
#endif // [macOS]
  NSInteger singleImageBytes = image.size.width * image.size.height * imageScale * imageScale * 4;
#if !TARGET_OS_OSX // [macOS]
=======
  NSInteger singleImageBytes = (NSInteger)(image.size.width * image.size.height * image.scale * image.scale * 4);
>>>>>>> 890805db
  return image.images ? image.images.count * singleImageBytes : singleImageBytes;
#else // [macOS
    return singleImageBytes;
#endif // macOS]
}

#if TARGET_OS_OSX // [macOS

/**
 * Github #1611 - We can't depend on RCTUIKit here, because this file's podspec (React-RCTImage) doesn't
 * take a dependency on RCTUIKit's pod `React-Core`. Let's just copy the methods we want to shim here
 */

static NSData *NSImageDataForFileType(NSImage *image, NSBitmapImageFileType fileType, NSDictionary<NSString *, id> *properties)
{
  RCTAssert(image.representations.count == 1, @"Expected only a single representation since UIImage only supports one.");

  NSBitmapImageRep *imageRep = (NSBitmapImageRep *)image.representations.firstObject;
  if (![imageRep isKindOfClass:[NSBitmapImageRep class]]) {
    RCTAssert([imageRep isKindOfClass:[NSBitmapImageRep class]], @"We need an NSBitmapImageRep to create an image.");
    return nil;
  }

  return [imageRep representationUsingType:fileType properties:properties];
}


NSData *UIImagePNGRepresentation(NSImage *image) {
  return NSImageDataForFileType(image, NSBitmapImageFileTypePNG, @{});
}

NSData *UIImageJPEGRepresentation(NSImage *image, CGFloat compressionQuality) {
  return NSImageDataForFileType(image,
                                NSBitmapImageFileTypeJPEG,
                                @{NSImageCompressionFactor: @(compressionQuality)});
}
#endif // macOS]

static uint64_t monotonicTimeGetCurrentNanoseconds(void)
{
  static struct mach_timebase_info tb_info = {0};
  static dispatch_once_t onceToken;
  dispatch_once(&onceToken, ^{
    __unused int ret = mach_timebase_info(&tb_info);
    assert(0 == ret);
  });

  return (mach_absolute_time() * tb_info.numer) / tb_info.denom;
}

static NSError *addResponseHeadersToError(NSError *originalError, NSHTTPURLResponse *response)
{
  NSMutableDictionary<NSString *, id> *_userInfo =
      (NSMutableDictionary<NSString *, id> *)originalError.userInfo.mutableCopy;
  _userInfo[@"httpStatusCode"] = [NSNumber numberWithInt:response.statusCode];
  _userInfo[@"httpResponseHeaders"] = response.allHeaderFields;
  NSError *error = [NSError errorWithDomain:originalError.domain code:originalError.code userInfo:_userInfo];

  return error;
}

@interface RCTImageLoader () <NativeImageLoaderIOSSpec, RCTImageLoaderWithAttributionProtocol>

@end

@implementation UIImage (React)

- (NSInteger)reactDecodedImageBytes
{
  NSNumber *imageBytes = objc_getAssociatedObject(self, _cmd);
  if (!imageBytes) {
    imageBytes = @(RCTImageBytesForImage(self));
  }
  return [imageBytes integerValue];
}

- (void)setReactDecodedImageBytes:(NSInteger)bytes
{
  objc_setAssociatedObject(self, @selector(reactDecodedImageBytes), @(bytes), OBJC_ASSOCIATION_RETAIN_NONATOMIC);
}

@end

@implementation RCTImageLoader {
  NSArray<id<RCTImageURLLoader>> * (^_loadersProvider)(RCTModuleRegistry *);
  NSArray<id<RCTImageDataDecoder>> * (^_decodersProvider)(RCTModuleRegistry *);
  NSArray<id<RCTImageURLLoader>> *_loaders;
  NSArray<id<RCTImageDataDecoder>> *_decoders;
  NSOperationQueue *_imageDecodeQueue;
  dispatch_queue_t _URLRequestQueue;
  id<RCTImageCache> _imageCache;
  NSMutableArray *_pendingTasks;
  NSInteger _activeTasks;
  NSMutableArray *_pendingDecodes;
  NSInteger _scheduledDecodes;
  NSUInteger _activeBytes;
  std::mutex _loadersMutex;
  __weak id<RCTImageRedirectProtocol> _redirectDelegate;
}

@synthesize bridge = _bridge;
@synthesize moduleRegistry = _moduleRegistry;
@synthesize maxConcurrentLoadingTasks = _maxConcurrentLoadingTasks;
@synthesize maxConcurrentDecodingTasks = _maxConcurrentDecodingTasks;
@synthesize maxConcurrentDecodingBytes = _maxConcurrentDecodingBytes;

RCT_EXPORT_MODULE()

- (instancetype)init
{
  return [self initWithRedirectDelegate:nil];
}

+ (BOOL)requiresMainQueueSetup
{
  return NO;
}

- (instancetype)initWithRedirectDelegate:(id<RCTImageRedirectProtocol>)redirectDelegate
{
  if (self = [super init]) {
    _redirectDelegate = redirectDelegate;
  }
  return self;
}

- (instancetype)initWithRedirectDelegate:(id<RCTImageRedirectProtocol>)redirectDelegate
                         loadersProvider:(NSArray<id<RCTImageURLLoader>> * (^)(RCTModuleRegistry *))getLoaders
                        decodersProvider:(NSArray<id<RCTImageDataDecoder>> * (^)(RCTModuleRegistry *))getHandlers
{
  if (self = [self initWithRedirectDelegate:redirectDelegate]) {
    _loadersProvider = getLoaders;
    _decodersProvider = getHandlers;
  }
  return self;
}

- (void)setUp
{
  // Set defaults
  _maxConcurrentLoadingTasks = _maxConcurrentLoadingTasks ?: 4;
  _maxConcurrentDecodingTasks = _maxConcurrentDecodingTasks ?: 2;
  _maxConcurrentDecodingBytes = _maxConcurrentDecodingBytes ?: 30 * 1024 * 1024; // 30MB

  _URLRequestQueue = dispatch_queue_create("com.facebook.react.ImageLoaderURLRequestQueue", DISPATCH_QUEUE_SERIAL);
}

- (float)handlerPriority
{
  return 2;
}
#pragma mark - RCTImageLoaderProtocol 1/3

- (id<RCTImageCache>)imageCache
{
  if (!_imageCache) {
    // set up with default cache
    _imageCache = [RCTImageCache new];
  }
  return _imageCache;
}

- (void)setImageCache:(id<RCTImageCache>)cache
{
  if (_imageCache) {
    RCTLogWarn(@"RCTImageCache was already set and has now been overridden.");
  }
  _imageCache = cache;
}

- (id<RCTImageURLLoader>)imageURLLoaderForURL:(NSURL *)URL
{
  if (!_maxConcurrentLoadingTasks) {
    [self setUp];
  }

  if (!_loaders) {
    std::unique_lock<std::mutex> guard(_loadersMutex);
    if (!_loaders) {
      // Get loaders, sorted in reverse priority order (highest priority first)
      if (_loadersProvider) {
        _loaders = _loadersProvider(self.moduleRegistry);
      } else {
        RCTAssert(_bridge, @"Trying to find RCTImageURLLoaders and bridge not set.");
        _loaders = [_bridge modulesConformingToProtocol:@protocol(RCTImageURLLoader)];
      }

      _loaders =
          [_loaders sortedArrayUsingComparator:^NSComparisonResult(id<RCTImageURLLoader> a, id<RCTImageURLLoader> b) {
            float priorityA = [a respondsToSelector:@selector(loaderPriority)] ? [a loaderPriority] : 0;
            float priorityB = [b respondsToSelector:@selector(loaderPriority)] ? [b loaderPriority] : 0;
            if (priorityA > priorityB) {
              return NSOrderedAscending;
            } else if (priorityA < priorityB) {
              return NSOrderedDescending;
            } else {
              return NSOrderedSame;
            }
          }];
    }
  }

  if (RCT_DEBUG) {
    // Check for handler conflicts
    float previousPriority = 0;
    id<RCTImageURLLoader> previousLoader = nil;
    for (id<RCTImageURLLoader> loader in _loaders) {
      float priority = [loader respondsToSelector:@selector(loaderPriority)] ? [loader loaderPriority] : 0;
      if (previousLoader && priority < previousPriority) {
        return previousLoader;
      }
      if ([loader canLoadImageURL:URL]) {
        if (previousLoader) {
          if (priority == previousPriority) {
            RCTLogError(
                @"The RCTImageURLLoaders %@ and %@ both reported that"
                 " they can load the URL %@, and have equal priority"
                 " (%g). This could result in non-deterministic behavior.",
                loader,
                previousLoader,
                URL,
                priority);
          }
        } else {
          previousLoader = loader;
          previousPriority = priority;
        }
      }
    }
    return previousLoader;
  }

  // Normal code path
  for (id<RCTImageURLLoader> loader in _loaders) {
    if ([loader canLoadImageURL:URL]) {
      return loader;
    }
  }
  return nil;
}

#pragma mark - Private Image Decoding & Resizing

- (id<RCTImageDataDecoder>)imageDataDecoderForData:(NSData *)data
{
  if (!_maxConcurrentLoadingTasks) {
    [self setUp];
  }

  if (!_decoders) {
    // Get decoders, sorted in reverse priority order (highest priority first)

    if (_decodersProvider) {
      _decoders = _decodersProvider(self.moduleRegistry);
    } else {
      RCTAssert(_bridge, @"Trying to find RCTImageDataDecoders and bridge not set.");
      _decoders = [_bridge modulesConformingToProtocol:@protocol(RCTImageDataDecoder)];
    }

    _decoders = [_decoders
        sortedArrayUsingComparator:^NSComparisonResult(id<RCTImageDataDecoder> a, id<RCTImageDataDecoder> b) {
          float priorityA = [a respondsToSelector:@selector(decoderPriority)] ? [a decoderPriority] : 0;
          float priorityB = [b respondsToSelector:@selector(decoderPriority)] ? [b decoderPriority] : 0;
          if (priorityA > priorityB) {
            return NSOrderedAscending;
          } else if (priorityA < priorityB) {
            return NSOrderedDescending;
          } else {
            return NSOrderedSame;
          }
        }];
  }

  if (RCT_DEBUG) {
    // Check for handler conflicts
    float previousPriority = 0;
    id<RCTImageDataDecoder> previousDecoder = nil;
    for (id<RCTImageDataDecoder> decoder in _decoders) {
      float priority = [decoder respondsToSelector:@selector(decoderPriority)] ? [decoder decoderPriority] : 0;
      if (previousDecoder && priority < previousPriority) {
        return previousDecoder;
      }
      if ([decoder canDecodeImageData:data]) {
        if (previousDecoder) {
          if (priority == previousPriority) {
            RCTLogError(
                @"The RCTImageDataDecoders %@ and %@ both reported that"
                 " they can decode the data <NSData %p; %tu bytes>, and"
                 " have equal priority (%g). This could result in"
                 " non-deterministic behavior.",
                decoder,
                previousDecoder,
                data,
                data.length,
                priority);
          }
        } else {
          previousDecoder = decoder;
          previousPriority = priority;
        }
      }
    }
    return previousDecoder;
  }

  // Normal code path
  for (id<RCTImageDataDecoder> decoder in _decoders) {
    if ([decoder canDecodeImageData:data]) {
      return decoder;
    }
  }
  return nil;
}

static UIImage *RCTResizeImageIfNeeded(UIImage *image, CGSize size, CGFloat scale, RCTResizeMode resizeMode)
{
  if (CGSizeEqualToSize(size, CGSizeZero) || CGSizeEqualToSize(image.size, CGSizeZero) ||
      CGSizeEqualToSize(image.size, size)) {
    return image;
  }
  CGRect targetSize = RCTTargetRect(image.size, size, scale, resizeMode);
  CGAffineTransform transform = RCTTransformFromTargetRect(image.size, targetSize);
  image = RCTTransformImage(image, size, scale, transform);
  return image;
}

#pragma mark - RCTImageLoaderProtocol 2/3

- (nullable RCTImageLoaderCancellationBlock)loadImageWithURLRequest:(NSURLRequest *)imageURLRequest
                                                           callback:(RCTImageLoaderCompletionBlock)callback
{
  return [self loadImageWithURLRequest:imageURLRequest priority:RCTImageLoaderPriorityImmediate callback:callback];
}

- (nullable RCTImageLoaderCancellationBlock)loadImageWithURLRequest:(NSURLRequest *)imageURLRequest
                                                           priority:(RCTImageLoaderPriority)priority
                                                           callback:(RCTImageLoaderCompletionBlock)callback
{
  return [self loadImageWithURLRequest:imageURLRequest
                                  size:CGSizeZero
                                 scale:1
                               clipped:YES
                            resizeMode:RCTResizeModeStretch
                              priority:priority
                         progressBlock:nil
                      partialLoadBlock:nil
                       completionBlock:callback];
}

- (nullable RCTImageLoaderCancellationBlock)loadImageWithURLRequest:(NSURLRequest *)imageURLRequest
                                                               size:(CGSize)size
                                                              scale:(CGFloat)scale
                                                            clipped:(BOOL)clipped
                                                         resizeMode:(RCTResizeMode)resizeMode
                                                      progressBlock:(RCTImageLoaderProgressBlock)progressBlock
                                                   partialLoadBlock:(RCTImageLoaderPartialLoadBlock)partialLoadBlock
                                                    completionBlock:(RCTImageLoaderCompletionBlock)completionBlock
{
  return [self loadImageWithURLRequest:imageURLRequest
                                  size:size
                                 scale:scale
                               clipped:clipped
                            resizeMode:resizeMode
                              priority:RCTImageLoaderPriorityImmediate
                         progressBlock:progressBlock
                      partialLoadBlock:partialLoadBlock
                       completionBlock:completionBlock];
}

- (nullable RCTImageLoaderCancellationBlock)loadImageWithURLRequest:(NSURLRequest *)imageURLRequest
                                                               size:(CGSize)size
                                                              scale:(CGFloat)scale
                                                            clipped:(BOOL)clipped
                                                         resizeMode:(RCTResizeMode)resizeMode
                                                           priority:(RCTImageLoaderPriority)priority
                                                      progressBlock:(RCTImageLoaderProgressBlock)progressBlock
                                                   partialLoadBlock:(RCTImageLoaderPartialLoadBlock)partialLoadBlock
                                                    completionBlock:(RCTImageLoaderCompletionBlock)completionBlock
{
  RCTImageURLLoaderRequest *request = [self loadImageWithURLRequest:imageURLRequest
      size:size
      scale:scale
      clipped:clipped
      resizeMode:resizeMode
      priority:priority
      attribution:{}
      progressBlock:progressBlock
      partialLoadBlock:partialLoadBlock
      completionBlock:^(NSError *error, UIImage *image, id metadata) {
        completionBlock(error, image);
      }];
  return ^{
    [request cancel];
  };
}

#pragma mark - Private Downloader Methods

- (void)dequeueTasks
{
  dispatch_async(_URLRequestQueue, ^{
    // Remove completed tasks
    NSMutableArray *tasksToRemove = nil;
    for (RCTNetworkTask *task in self->_pendingTasks.reverseObjectEnumerator) {
      switch (task.status) {
        case RCTNetworkTaskFinished:
          if (!tasksToRemove) {
            tasksToRemove = [NSMutableArray new];
          }
          [tasksToRemove addObject:task];
          self->_activeTasks--;
          break;
        case RCTNetworkTaskPending:
          break;
        case RCTNetworkTaskInProgress:
          // Check task isn't "stuck"
          if (task.requestToken == nil) {
            RCTLogWarn(@"Task orphaned for request %@", task.request);
            if (!tasksToRemove) {
              tasksToRemove = [NSMutableArray new];
            }
            [tasksToRemove addObject:task];
            self->_activeTasks--;
            [task cancel];
          }
          break;
      }
    }

    if (tasksToRemove) {
      [self->_pendingTasks removeObjectsInArray:tasksToRemove];
    }

    // Start queued decode
    NSInteger activeDecodes = self->_scheduledDecodes - self->_pendingDecodes.count;
    while (activeDecodes == 0 ||
           (self->_activeBytes <= self->_maxConcurrentDecodingBytes &&
            activeDecodes <= self->_maxConcurrentDecodingTasks)) {
      dispatch_block_t decodeBlock = self->_pendingDecodes.firstObject;
      if (decodeBlock) {
        [self->_pendingDecodes removeObjectAtIndex:0];
        decodeBlock();
      } else {
        break;
      }
    }

    // Start queued tasks
    for (RCTNetworkTask *task in self->_pendingTasks) {
      if (MAX(self->_activeTasks, self->_scheduledDecodes) >= self->_maxConcurrentLoadingTasks) {
        break;
      }
      if (task.status == RCTNetworkTaskPending) {
        [task start];
        self->_activeTasks++;
      }
    }
  });
}

// [macOS
- (NSInteger)activeTasks {
  return _activeTasks;
}
// macOS]

/**
 * This returns either an image, or raw image data, depending on the loading
 * path taken. This is useful if you want to skip decoding, e.g. when preloading
 * the image, or retrieving metadata.
 */
- (RCTImageURLLoaderRequest *)_loadImageOrDataWithURLRequest:(NSURLRequest *)request
                                                        size:(CGSize)size
                                                       scale:(CGFloat)scale
                                                  resizeMode:(RCTResizeMode)resizeMode
                                                    priority:(RCTImageLoaderPriority)priority
                                                 attribution:(const ImageURLLoaderAttribution &)attribution
                                               progressBlock:(RCTImageLoaderProgressBlock)progressHandler
                                            partialLoadBlock:(RCTImageLoaderPartialLoadBlock)partialLoadHandler
                                             completionBlock:(void (^)(
                                                                 NSError *error,
                                                                 id imageOrData,
                                                                 id imageMetadata,
                                                                 BOOL cacheResult,
                                                                 NSURLResponse *response))completionBlock
{
  {
    NSMutableURLRequest *mutableRequest = [request mutableCopy];
    [NSURLProtocol setProperty:@"RCTImageLoader" forKey:@"trackingName" inRequest:mutableRequest];

    // Add missing png extension
    if (request.URL.fileURL && request.URL.pathExtension.length == 0) {
      mutableRequest.URL = [request.URL URLByAppendingPathExtension:@"png"];
    }
    if (_redirectDelegate != nil) {
      mutableRequest.URL = [_redirectDelegate redirectAssetsURL:mutableRequest.URL];
    }
    request = mutableRequest;
  }

  // Create a copy here so the value is retained when accessed in the blocks below.
  ImageURLLoaderAttribution attributionCopy(attribution);

  // Find suitable image URL loader
  id<RCTImageURLLoader> loadHandler = [self imageURLLoaderForURL:request.URL];
  BOOL requiresScheduling =
      [loadHandler respondsToSelector:@selector(requiresScheduling)] ? [loadHandler requiresScheduling] : YES;

  BOOL cacheResult =
      [loadHandler respondsToSelector:@selector(shouldCacheLoadedImages)] ? [loadHandler shouldCacheLoadedImages] : YES;

  if (request.cachePolicy == NSURLRequestReloadIgnoringLocalCacheData) {
    cacheResult = NO;
  }

  if (cacheResult && partialLoadHandler) {
    UIImage *image = [[self imageCache] imageForUrl:request.URL.absoluteString
                                               size:size
                                              scale:scale
                                         resizeMode:resizeMode];
    if (image) {
      partialLoadHandler(image);
    }
  }

  auto cancelled = std::make_shared<std::atomic<int>>(0);
  __block dispatch_block_t cancelLoad = nil;
  __block NSLock *cancelLoadLock = [NSLock new];
  NSString *requestId =
      [NSString stringWithFormat:@"%@-%llu", [[NSUUID UUID] UUIDString], monotonicTimeGetCurrentNanoseconds()];

  void (^completionHandler)(NSError *, id, id, NSURLResponse *) =
      ^(NSError *error, id imageOrData, id imageMetadata, NSURLResponse *response) {
        [cancelLoadLock lock];
        cancelLoad = nil;
        [cancelLoadLock unlock];

        // If we've received an image, we should try to set it synchronously,
        // if it's data, do decoding on a background thread.
        if (RCTIsMainQueue() && ![imageOrData isKindOfClass:[UIImage class]]) {
          // Most loaders do not return on the main thread, so caller is probably not
          // expecting it, and may do expensive post-processing in the callback
          dispatch_async(dispatch_get_global_queue(DISPATCH_QUEUE_PRIORITY_DEFAULT, 0), ^{
            if (!std::atomic_load(cancelled.get())) {
              completionBlock(error, imageOrData, imageMetadata, cacheResult, response);
            }
          });
        } else if (!std::atomic_load(cancelled.get())) {
          if (response && error && [response isKindOfClass:[NSHTTPURLResponse class]]) {
            NSHTTPURLResponse *_httpResp = (NSHTTPURLResponse *)response;
            error = addResponseHeadersToError(error, _httpResp);
          }
          completionBlock(error, imageOrData, imageMetadata, cacheResult, response);
        }
      };

  // If the loader doesn't require scheduling we call it directly on
  // the main queue.
  if (loadHandler && !requiresScheduling) {
    if ([loadHandler conformsToProtocol:@protocol(RCTImageURLLoaderWithAttribution)]) {
      return [(id<RCTImageURLLoaderWithAttribution>)loadHandler
             loadImageForURL:request.URL
                        size:size
                       scale:scale
                  resizeMode:resizeMode
                   requestId:requestId
                    priority:priority
                 attribution:attributionCopy
             progressHandler:progressHandler
          partialLoadHandler:partialLoadHandler
           completionHandler:^(NSError *error, UIImage *image, id metadata) {
             completionHandler(error, image, metadata, nil);
           }];
    }
    RCTImageLoaderCancellationBlock cb = [loadHandler loadImageForURL:request.URL
                                                                 size:size
                                                                scale:scale
                                                           resizeMode:resizeMode
                                                      progressHandler:progressHandler
                                                   partialLoadHandler:partialLoadHandler
                                                    completionHandler:^(NSError *error, UIImage *image) {
                                                      completionHandler(error, image, nil, nil);
                                                    }];
    return [[RCTImageURLLoaderRequest alloc] initWithRequestId:nil imageURL:request.URL cancellationBlock:cb];
  }

  // All access to URL cache must be serialized
  if (!_URLRequestQueue) {
    [self setUp];
  }

  __weak RCTImageLoader *weakSelf = self;
  dispatch_async(_URLRequestQueue, ^{
    __typeof(self) strongSelf = weakSelf;
    if (atomic_load(cancelled.get()) || !strongSelf) {
      return;
    }

    if (loadHandler) {
      dispatch_block_t cancelLoadLocal;
      if ([loadHandler conformsToProtocol:@protocol(RCTImageURLLoaderWithAttribution)]) {
        RCTImageURLLoaderRequest *loaderRequest = [(id<RCTImageURLLoaderWithAttribution>)loadHandler
               loadImageForURL:request.URL
                          size:size
                         scale:scale
                    resizeMode:resizeMode
                     requestId:requestId
                      priority:priority
                   attribution:attributionCopy
               progressHandler:progressHandler
            partialLoadHandler:partialLoadHandler
             completionHandler:^(NSError *error, UIImage *image, id metadata) {
               completionHandler(error, image, metadata, nil);
             }];
        cancelLoadLocal = loaderRequest.cancellationBlock;
      } else {
        cancelLoadLocal = [loadHandler loadImageForURL:request.URL
                                                  size:size
                                                 scale:scale
                                            resizeMode:resizeMode
                                       progressHandler:progressHandler
                                    partialLoadHandler:partialLoadHandler
                                     completionHandler:^(NSError *error, UIImage *image) {
                                       completionHandler(error, image, nil, nil);
                                     }];
      }
      [cancelLoadLock lock];
      cancelLoad = cancelLoadLocal;
      [cancelLoadLock unlock];
    } else {
      UIImage *image;
      if (cacheResult) {
        image = [[strongSelf imageCache] imageForUrl:request.URL.absoluteString
                                                size:size
                                               scale:scale
                                          resizeMode:resizeMode];
      }

      if (image) {
        completionHandler(nil, image, nil, nil);
      } else {
        // Use networking module to load image
        dispatch_block_t cancelLoadLocal =
            [strongSelf _loadURLRequest:request
                          progressBlock:progressHandler
                        completionBlock:^(NSError *error, id imageOrData, NSURLResponse *response) {
                          completionHandler(error, imageOrData, nil, response);
                        }];
        [cancelLoadLock lock];
        cancelLoad = cancelLoadLocal;
        [cancelLoadLock unlock];
      }
    }
  });

  return [[RCTImageURLLoaderRequest alloc] initWithRequestId:requestId
                                                    imageURL:request.URL
                                           cancellationBlock:^{
                                             BOOL alreadyCancelled = atomic_fetch_or(cancelled.get(), 1) ? YES : NO;
                                             if (alreadyCancelled) {
                                               return;
                                             }
                                             [cancelLoadLock lock];
                                             dispatch_block_t cancelLoadLocal = cancelLoad;
                                             cancelLoad = nil;
                                             [cancelLoadLock unlock];
                                             if (cancelLoadLocal) {
                                               cancelLoadLocal();
                                             }
                                           }];
}

- (RCTImageLoaderCancellationBlock)_loadURLRequest:(NSURLRequest *)request
                                     progressBlock:(RCTImageLoaderProgressBlock)progressHandler
                                   completionBlock:(void (^)(NSError *error, id imageOrData, NSURLResponse *response))
                                                       completionHandler
{
  RCTNetworking *networking = [_moduleRegistry moduleForName:"Networking"];
  if (RCT_DEBUG && !networking) {
    RCTLogError(
        @"No suitable image URL loader found for %@. You may need to "
         " import the RCTNetwork library in order to load images.",
        request.URL.absoluteString);
    return NULL;
  }

  // Check if networking module can load image
  if (RCT_DEBUG && ![networking canHandleRequest:request]) {
    RCTLogError(@"No suitable image URL loader found for %@", request.URL.absoluteString);
    return NULL;
  }

  // Use networking module to load image
  RCTURLRequestCompletionBlock processResponse = ^(NSURLResponse *response, NSData *data, NSError *error) {
    // Check for system errors
    if (error) {
      completionHandler(error, nil, response);
      return;
    } else if (!response) {
      completionHandler(RCTErrorWithMessage(@"Response metadata error"), nil, response);
      return;
    } else if (!data) {
      completionHandler(RCTErrorWithMessage(@"Unknown image download error"), nil, response);
      return;
    }

    // Check for http errors
    if ([response isKindOfClass:[NSHTTPURLResponse class]]) {
      NSInteger statusCode = ((NSHTTPURLResponse *)response).statusCode;
      if (statusCode != 200) {
        NSString *errorMessage = [NSString stringWithFormat:@"Failed to load %@", response.URL];
        NSDictionary *userInfo = @{NSLocalizedDescriptionKey : errorMessage};
        completionHandler(
            [[NSError alloc] initWithDomain:NSURLErrorDomain code:statusCode userInfo:userInfo], nil, response);
        return;
      }
    }

    // Call handler
    completionHandler(nil, data, response);
  };

  // Download image
  __weak __typeof(self) weakSelf = self;
  __block RCTNetworkTask *task =
      [networking networkTaskWithRequest:request
                         completionBlock:^(NSURLResponse *response, NSData *data, NSError *error) {
                           __typeof(self) strongSelf = weakSelf;
                           if (!strongSelf) {
                             return;
                           }

                           if (error || !response || !data) {
                             NSError *someError = nil;
                             if (error) {
                               someError = error;
                             } else if (!response) {
                               someError = RCTErrorWithMessage(@"Response metadata error");
                             } else {
                               someError = RCTErrorWithMessage(@"Unknown image download error");
                             }
                             completionHandler(someError, nil, response);
                             [strongSelf dequeueTasks];
                             return;
                           }

                           dispatch_async(strongSelf->_URLRequestQueue, ^{
                             // Process image data
                             processResponse(response, data, nil);

                             // Prepare for next task
                             [strongSelf dequeueTasks];
                           });
                         }];

  task.downloadProgressBlock = ^(int64_t progress, int64_t total) {
    if (progressHandler) {
      progressHandler(progress, total);
    }
  };

  if (task) {
    if (!_pendingTasks) {
      _pendingTasks = [NSMutableArray new];
    }
    [_pendingTasks addObject:task];
    [self dequeueTasks];
  }

  return ^{
    __typeof(self) strongSelf = weakSelf;
    if (!strongSelf || !task) {
      return;
    }
    dispatch_async(strongSelf->_URLRequestQueue, ^{
      [task cancel];
      task = nil;
    });
    [strongSelf dequeueTasks];
  };
}

#pragma mark - RCTImageLoaderWithAttributionProtocol

- (RCTImageURLLoaderRequest *)loadImageWithURLRequest:(NSURLRequest *)imageURLRequest
                                                 size:(CGSize)size
                                                scale:(CGFloat)scale
                                              clipped:(BOOL)clipped
                                           resizeMode:(RCTResizeMode)resizeMode
                                             priority:(RCTImageLoaderPriority)priority
                                          attribution:(const ImageURLLoaderAttribution &)attribution
                                        progressBlock:(RCTImageLoaderProgressBlock)progressBlock
                                     partialLoadBlock:(RCTImageLoaderPartialLoadBlock)partialLoadBlock
                                      completionBlock:(RCTImageLoaderCompletionBlockWithMetadata)completionBlock
{
  auto cancelled = std::make_shared<std::atomic<int>>(0);
  __block dispatch_block_t cancelLoad = nil;
  __block NSLock *cancelLoadLock = [NSLock new];
  dispatch_block_t cancellationBlock = ^{
    BOOL alreadyCancelled = atomic_fetch_or(cancelled.get(), 1) ? YES : NO;
    if (alreadyCancelled) {
      return;
    }
    [cancelLoadLock lock];
    dispatch_block_t cancelLoadLocal = cancelLoad;
    cancelLoad = nil;
    [cancelLoadLock unlock];
    if (cancelLoadLocal) {
      cancelLoadLocal();
    }
  };

  __weak RCTImageLoader *weakSelf = self;
  void (^completionHandler)(NSError *, id, id, BOOL, NSURLResponse *) =
      ^(NSError *error, id imageOrData, id imageMetadata, BOOL cacheResult, NSURLResponse *response) {
        __typeof(self) strongSelf = weakSelf;
        if (std::atomic_load(cancelled.get()) || !strongSelf) {
          return;
        }

        if (!imageOrData || [imageOrData isKindOfClass:[UIImage class]]) {
          [cancelLoadLock lock];
          cancelLoad = nil;
          [cancelLoadLock unlock];
          completionBlock(error, imageOrData, imageMetadata);
          return;
        }

        RCTImageLoaderCompletionBlock decodeCompletionHandler = ^(NSError *error_, UIImage *image) {
          if (cacheResult && image) {
            // Store decoded image in cache
            [[strongSelf imageCache] addImageToCache:image
                                                 URL:imageURLRequest.URL.absoluteString
                                                size:size
                                               scale:scale
                                          resizeMode:resizeMode
                                            response:response];
          }
          [cancelLoadLock lock];
          cancelLoad = nil;
          [cancelLoadLock unlock];
          completionBlock(error_, image, nil);
        };
        dispatch_block_t cancelLoadLocal = [strongSelf decodeImageData:imageOrData
                                                                  size:size
                                                                 scale:scale
                                                               clipped:clipped
                                                            resizeMode:resizeMode
                                                       completionBlock:decodeCompletionHandler];
        [cancelLoadLock lock];
        cancelLoad = cancelLoadLocal;
        [cancelLoadLock unlock];
      };

  RCTImageURLLoaderRequest *loaderRequest = [self _loadImageOrDataWithURLRequest:imageURLRequest
                                                                            size:size
                                                                           scale:scale
                                                                      resizeMode:resizeMode
                                                                        priority:priority
                                                                     attribution:attribution
                                                                   progressBlock:progressBlock
                                                                partialLoadBlock:partialLoadBlock
                                                                 completionBlock:completionHandler];
  cancelLoad = loaderRequest.cancellationBlock;
  return [[RCTImageURLLoaderRequest alloc] initWithRequestId:loaderRequest.requestId
                                                    imageURL:imageURLRequest.URL
                                           cancellationBlock:cancellationBlock];
}

- (BOOL)shouldEnablePerfLoggingForRequestUrl:(NSURL *)url
{
  id<RCTImageURLLoader> loadHandler = [self imageURLLoaderForURL:url];
  if ([loadHandler respondsToSelector:@selector(shouldEnablePerfLogging)]) {
    return [(id<RCTImageURLLoaderWithAttribution>)loadHandler shouldEnablePerfLogging];
  }
  return NO;
}

- (void)trackURLImageVisibilityForRequest:(RCTImageURLLoaderRequest *)loaderRequest imageView:(RCTUIView *)imageView // [macOS]
{
  if (!loaderRequest || !imageView) {
    return;
  }

  id<RCTImageURLLoader> loadHandler = [self imageURLLoaderForURL:loaderRequest.imageURL];
  if ([loadHandler respondsToSelector:@selector(trackURLImageVisibilityForRequest:imageView:)]) {
    [(id<RCTImageURLLoaderWithAttribution>)loadHandler trackURLImageVisibilityForRequest:loaderRequest
                                                                               imageView:imageView];
  }
}

- (void)trackURLImageRequestDidDestroy:(RCTImageURLLoaderRequest *)loaderRequest
{
  if (!loaderRequest) {
    return;
  }

  id<RCTImageURLLoader> loadHandler = [self imageURLLoaderForURL:loaderRequest.imageURL];
  if ([loadHandler respondsToSelector:@selector(trackURLImageRequestDidDestroy:)]) {
    [(id<RCTImageURLLoaderWithAttribution>)loadHandler trackURLImageRequestDidDestroy:loaderRequest];
  }
}

- (void)trackURLImageDidDestroy:(RCTImageURLLoaderRequest *)loaderRequest
{
  if (!loaderRequest) {
    return;
  }

  id<RCTImageURLLoader> loadHandler = [self imageURLLoaderForURL:loaderRequest.imageURL];
  if ([loadHandler respondsToSelector:@selector(trackURLImageDidDestroy:)]) {
    [(id<RCTImageURLLoaderWithAttribution>)loadHandler trackURLImageDidDestroy:loaderRequest];
  }
}

#pragma mark - RCTImageLoaderProtocol 3/3

- (RCTImageLoaderCancellationBlock)decodeImageData:(NSData *)data
                                              size:(CGSize)size
                                             scale:(CGFloat)scale
                                           clipped:(BOOL)clipped
                                        resizeMode:(RCTResizeMode)resizeMode
                                   completionBlock:(RCTImageLoaderCompletionBlock)completionBlock
{
  if (data.length == 0) {
    completionBlock(RCTErrorWithMessage(@"No image data"), nil);
    return ^{
    };
  }

  auto cancelled = std::make_shared<std::atomic<int>>(0);
  void (^completionHandler)(NSError *, UIImage *) = ^(NSError *error, UIImage *image) {
    if (RCTIsMainQueue()) {
      // Most loaders do not return on the main thread, so caller is probably not
      // expecting it, and may do expensive post-processing in the callback
      dispatch_async(dispatch_get_global_queue(DISPATCH_QUEUE_PRIORITY_DEFAULT, 0), ^{
        if (!std::atomic_load(cancelled.get())) {
          completionBlock(error, clipped ? RCTResizeImageIfNeeded(image, size, scale, resizeMode) : image);
        }
      });
    } else if (!std::atomic_load(cancelled.get())) {
      completionBlock(error, clipped ? RCTResizeImageIfNeeded(image, size, scale, resizeMode) : image);
    }
  };

  id<RCTImageDataDecoder> imageDecoder = [self imageDataDecoderForData:data];
  if (imageDecoder) {
    return [imageDecoder decodeImageData:data
                                    size:size
                                   scale:scale
                              resizeMode:resizeMode
                       completionHandler:completionHandler]
        ?: ^{
          };
  } else {
    dispatch_block_t decodeBlock = ^{
      // Calculate the size, in bytes, that the decompressed image will require
      NSInteger decodedImageBytes = (NSInteger)((size.width * scale) * (size.height * scale) * 4);

      // Mark these bytes as in-use
      self->_activeBytes += decodedImageBytes;

      // Do actual decompression on a concurrent background queue
      dispatch_async(dispatch_get_global_queue(DISPATCH_QUEUE_PRIORITY_DEFAULT, 0), ^{
        if (!std::atomic_load(cancelled.get())) {
          // Decompress the image data (this may be CPU and memory intensive)
          UIImage *image = RCTDecodeImageWithData(data, size, scale, resizeMode);

#if !TARGET_OS_OSX && RCT_DEV // [macOS]
          CGSize imagePixelSize = RCTSizeInPixels(image.size, UIImageGetScale(image)); // [macOS]
          CGSize screenPixelSize = RCTSizeInPixels(RCTScreenSize(), RCTScreenScale());
<<<<<<< HEAD
          if (imagePixelSize.width * imagePixelSize.height >
              screenPixelSize.width * screenPixelSize.height) {
            RCTLogInfo(@"[PERF ASSETS] Loading image at size %@, which is larger "
                      "than the screen size %@", NSStringFromCGSize(imagePixelSize),
                      NSStringFromCGSize(screenPixelSize));
=======
          if (imagePixelSize.width * imagePixelSize.height > screenPixelSize.width * screenPixelSize.height) {
            RCTLogInfo(
                @"[PERF ASSETS] Loading image at size %@, which is larger "
                 "than the screen size %@",
                NSStringFromCGSize(imagePixelSize),
                NSStringFromCGSize(screenPixelSize));
>>>>>>> 890805db
          }
#endif

          if (image) {
            completionHandler(nil, image);
          } else {
            NSString *errorMessage =
                [NSString stringWithFormat:@"Error decoding image data <NSData %p; %tu bytes>", data, data.length];
            NSError *finalError = RCTErrorWithMessage(errorMessage);
            completionHandler(finalError, nil);
          }
        }

        // We're no longer retaining the uncompressed data, so now we'll mark
        // the decoding as complete so that the loading task queue can resume.
        dispatch_async(self->_URLRequestQueue, ^{
          self->_scheduledDecodes--;
          self->_activeBytes -= decodedImageBytes;
          [self dequeueTasks];
        });
      });
    };

    if (!_URLRequestQueue) {
      [self setUp];
    }
    dispatch_async(_URLRequestQueue, ^{
      // The decode operation retains the compressed image data until it's
      // complete, so we'll mark it as having started, in order to block
      // further image loads from happening until we're done with the data.
      self->_scheduledDecodes++;

      if (!self->_pendingDecodes) {
        self->_pendingDecodes = [NSMutableArray new];
      }
      NSInteger activeDecodes = self->_scheduledDecodes - self->_pendingDecodes.count - 1;
      if (activeDecodes == 0 ||
          (self->_activeBytes <= self->_maxConcurrentDecodingBytes &&
           activeDecodes <= self->_maxConcurrentDecodingTasks)) {
        decodeBlock();
      } else {
        [self->_pendingDecodes addObject:decodeBlock];
      }
    });

    return ^{
      std::atomic_store(cancelled.get(), 1);
    };
  }
}

- (RCTImageLoaderCancellationBlock)getImageSizeForURLRequest:(NSURLRequest *)imageURLRequest
                                                       block:(void (^)(NSError *error, CGSize size))callback
{
  void (^completion)(NSError *, id, id, BOOL, NSURLResponse *) =
      ^(NSError *error, id imageOrData, id imageMetadata, BOOL cacheResult, NSURLResponse *response) {
        CGSize size;
        if ([imageOrData isKindOfClass:[NSData class]]) {
          NSDictionary *meta = RCTGetImageMetadata(imageOrData);

          NSInteger imageOrientation = [meta[(id)kCGImagePropertyOrientation] integerValue];
          switch (imageOrientation) {
            case kCGImagePropertyOrientationLeft:
            case kCGImagePropertyOrientationRight:
            case kCGImagePropertyOrientationLeftMirrored:
            case kCGImagePropertyOrientationRightMirrored:
              // swap width and height
              size = (CGSize){
                  [meta[(id)kCGImagePropertyPixelHeight] floatValue],
                  [meta[(id)kCGImagePropertyPixelWidth] floatValue],
              };
              break;
            case kCGImagePropertyOrientationUp:
            case kCGImagePropertyOrientationDown:
            case kCGImagePropertyOrientationUpMirrored:
            case kCGImagePropertyOrientationDownMirrored:
            default:
              size = (CGSize){
                  [meta[(id)kCGImagePropertyPixelWidth] floatValue],
                  [meta[(id)kCGImagePropertyPixelHeight] floatValue],
              };
              break;
          }
        } else {
          UIImage *image = imageOrData;
          size = (CGSize){
              image.size.width * image.scale,
              image.size.height * image.scale,
          };
<<<<<<< HEAD
          break;
      }
    } else {
      UIImage *image = imageOrData;
 #if !TARGET_OS_OSX // [macOS]
      CGFloat imageScale = image.scale;
#else // [macOS
      // Trust -[NSImage size] on macOS since an image is a collection of representations instead of a thin wrapper around a CGImage
      CGFloat imageScale = 1.0;
#endif // macOS]
      size = (CGSize){
        image.size.width * imageScale, // [macOS]
        image.size.height * imageScale, // [macOS]
=======
        }
        callback(error, size);
>>>>>>> 890805db
      };

  RCTImageURLLoaderRequest *loaderRequest = [self _loadImageOrDataWithURLRequest:imageURLRequest
                                                                            size:CGSizeZero
                                                                           scale:1
                                                                      resizeMode:RCTResizeModeStretch
                                                                        priority:RCTImageLoaderPriorityImmediate
                                                                     attribution:{}
                                                                   progressBlock:NULL
                                                                partialLoadBlock:NULL
                                                                 completionBlock:completion];
  return loaderRequest.cancellationBlock;
}

- (NSDictionary *)getImageCacheStatus:(NSArray *)requests
{
  NSMutableDictionary *results = [NSMutableDictionary dictionary];
  for (id request in requests) {
    NSURLRequest *urlRequest = [RCTConvert NSURLRequest:request];
    if (urlRequest) {
      NSCachedURLResponse *cachedResponse = [NSURLCache.sharedURLCache cachedResponseForRequest:urlRequest];
      if (cachedResponse) {
        if (cachedResponse.storagePolicy == NSURLCacheStorageAllowedInMemoryOnly) {
          results[urlRequest.URL.absoluteString] = @"memory";
        } else if (NSURLCache.sharedURLCache.currentMemoryUsage == 0) {
          // We can't check whether the file is cached on disk or memory.
          // However, if currentMemoryUsage is disabled, it must be read from disk.
          results[urlRequest.URL.absoluteString] = @"disk";
        } else {
          results[urlRequest.URL.absoluteString] = @"disk/memory";
        }
      }
    }
  }
  return results;
}

#pragma mark - RCTURLRequestHandler

- (BOOL)canHandleRequest:(NSURLRequest *)request
{
  NSURL *requestURL = request.URL;

  // If the data being loaded is a video, return NO
  // Even better may be to implement this on the RCTImageURLLoader that would try to load it,
  // but we'd have to run the logic both in RCTPhotoLibraryImageLoader and
  // RCTAssetsLibraryRequestHandler. Once we drop iOS7 though, we'd drop
  // RCTAssetsLibraryRequestHandler and can move it there.
  static NSRegularExpression *videoRegex;
  static dispatch_once_t onceToken;
  dispatch_once(&onceToken, ^{
    NSError *error = nil;
    videoRegex = [NSRegularExpression regularExpressionWithPattern:@"(?:&|^)ext=MOV(?:&|$)"
                                                           options:NSRegularExpressionCaseInsensitive
                                                             error:&error];
    if (error) {
      RCTLogError(@"%@", error);
    }
  });

  NSString *query = requestURL.query;
  if (query != nil && [videoRegex firstMatchInString:query options:0 range:NSMakeRange(0, query.length)]) {
    return NO;
  }

  for (id<RCTImageURLLoader> loader in _loaders) {
    // Don't use RCTImageURLLoader protocol for modules that already conform to
    // RCTURLRequestHandler as it's inefficient to decode an image and then
    // convert it back into data
    if (![loader conformsToProtocol:@protocol(RCTURLRequestHandler)] && [loader canLoadImageURL:requestURL]) {
      return YES;
    }
  }

  return NO;
}

- (id)sendRequest:(NSURLRequest *)request withDelegate:(id<RCTURLRequestDelegate>)delegate
{
  __block RCTImageLoaderCancellationBlock requestToken;
<<<<<<< HEAD
  requestToken = [self loadImageWithURLRequest:request callback:^(NSError *error, UIImage *image) {
    if (error) {
      [delegate URLRequest:requestToken didCompleteWithError:error];
      return;
    }

    NSString *mimeType = nil;
    NSData *imageData = nil;
    if (RCTUIImageHasAlpha(image)) { // [macOS]
      mimeType = @"image/png";
      imageData = UIImagePNGRepresentation(image);
    } else {
      mimeType = @"image/jpeg";
      imageData = UIImageJPEGRepresentation(image, 1.0);
    }

    NSURLResponse *response = [[NSURLResponse alloc] initWithURL:request.URL
                                                        MIMEType:mimeType
                                           expectedContentLength:imageData.length
                                                textEncodingName:nil];

    [delegate URLRequest:requestToken didReceiveResponse:response];
    [delegate URLRequest:requestToken didReceiveData:imageData];
    [delegate URLRequest:requestToken didCompleteWithError:nil];
  }];
=======
  requestToken = [self loadImageWithURLRequest:request
                                      callback:^(NSError *error, UIImage *image) {
                                        if (error) {
                                          [delegate URLRequest:requestToken didCompleteWithError:error];
                                          return;
                                        }

                                        NSString *mimeType = nil;
                                        NSData *imageData = nil;
                                        if (RCTImageHasAlpha(image.CGImage)) {
                                          mimeType = @"image/png";
                                          imageData = UIImagePNGRepresentation(image);
                                        } else {
                                          mimeType = @"image/jpeg";
                                          imageData = UIImageJPEGRepresentation(image, 1.0);
                                        }

                                        NSURLResponse *response = [[NSURLResponse alloc] initWithURL:request.URL
                                                                                            MIMEType:mimeType
                                                                               expectedContentLength:imageData.length
                                                                                    textEncodingName:nil];

                                        [delegate URLRequest:requestToken didReceiveResponse:response];
                                        [delegate URLRequest:requestToken didReceiveData:imageData];
                                        [delegate URLRequest:requestToken didCompleteWithError:nil];
                                      }];
>>>>>>> 890805db

  return requestToken;
}

- (void)cancelRequest:(id)requestToken
{
  if (requestToken) {
    ((RCTImageLoaderCancellationBlock)requestToken)();
  }
}

- (std::shared_ptr<facebook::react::TurboModule>)getTurboModule:
    (const facebook::react::ObjCTurboModule::InitParams &)params
{
  return std::make_shared<facebook::react::NativeImageLoaderIOSSpecJSI>(params);
}

RCT_EXPORT_METHOD(getSize
                  : (NSString *)uri resolve
                  : (RCTPromiseResolveBlock)resolve reject
                  : (RCTPromiseRejectBlock)reject)
{
  NSURLRequest *request = [RCTConvert NSURLRequest:uri];
  [self getImageSizeForURLRequest:request
                            block:^(NSError *error, CGSize size) {
                              if (error) {
                                reject(
                                    @"E_GET_SIZE_FAILURE",
                                    [NSString stringWithFormat:@"Failed to getSize of %@", uri],
                                    error);
                              } else {
                                resolve(@[ @(size.width), @(size.height) ]);
                              }
                            }];
}

RCT_EXPORT_METHOD(getSizeWithHeaders
                  : (NSString *)uri headers
                  : (NSDictionary *)headers resolve
                  : (RCTPromiseResolveBlock)resolve reject
                  : (RCTPromiseRejectBlock)reject)
{
  NSURL *URL = [RCTConvert NSURL:uri];
  NSMutableURLRequest *request = [NSMutableURLRequest requestWithURL:URL];
  [headers enumerateKeysAndObjectsUsingBlock:^(NSString *key, id value, BOOL *stop) {
    [request addValue:[RCTConvert NSString:value] forHTTPHeaderField:key];
  }];
  [self getImageSizeForURLRequest:request
                            block:^(NSError *error, CGSize size) {
                              if (error) {
                                reject(@"E_GET_SIZE_FAILURE", nil, error);
                                return;
                              }
                              resolve(@{@"width" : @(size.width), @"height" : @(size.height)});
                            }];
}

RCT_EXPORT_METHOD(prefetchImage
                  : (NSString *)uri resolve
                  : (RCTPromiseResolveBlock)resolve reject
                  : (RCTPromiseRejectBlock)reject)
{
  [self prefetchImageWithMetadata:uri queryRootName:nil rootTag:0 resolve:resolve reject:reject];
}

RCT_EXPORT_METHOD(prefetchImageWithMetadata
                  : (NSString *)uri queryRootName
                  : (NSString *)queryRootName rootTag
                  : (double)rootTag resolve
                  : (RCTPromiseResolveBlock)resolve reject
                  : (RCTPromiseRejectBlock)reject)
{
  NSURLRequest *request = [RCTConvert NSURLRequest:uri];
  [self loadImageWithURLRequest:request
                           size:CGSizeZero
                          scale:1
                        clipped:YES
                     resizeMode:RCTResizeModeStretch
                       priority:RCTImageLoaderPriorityPrefetch
                    attribution:{
                                    .queryRootName = queryRootName ? [queryRootName UTF8String] : "",
                                    .surfaceId = (int)rootTag,
                                }
                  progressBlock:nil
               partialLoadBlock:nil
                completionBlock:^(NSError *error, UIImage *image, id completionMetadata) {
                  if (error) {
                    reject(@"E_PREFETCH_FAILURE", nil, error);
                    return;
                  }
                  resolve(@YES);
                }];
}

RCT_EXPORT_METHOD(queryCache
                  : (NSArray *)uris resolve
                  : (RCTPromiseResolveBlock)resolve reject
                  : (RCTPromiseRejectBlock)reject)
{
  resolve([self getImageCacheStatus:uris]);
}
@end

/**
 * DEPRECATED!! DO NOT USE
 * Instead use `[_bridge moduleForClass:[RCTImageLoader class]]`
 */
@implementation RCTBridge (RCTImageLoader)

- (RCTImageLoader *)imageLoader
{
  RCTLogWarn(
      @"Calling bridge.imageLoader is deprecated and will not work in newer versions of RN. Please update to the "
       "moduleForClass API or turboModuleRegistry API.");
  return [self moduleForClass:[RCTImageLoader class]];
}

@end

Class RCTImageLoaderCls(void)
{
  return RCTImageLoader.class;
}<|MERGE_RESOLUTION|>--- conflicted
+++ resolved
@@ -41,16 +41,12 @@
 
 static NSInteger RCTImageBytesForImage(UIImage *image)
 {
-<<<<<<< HEAD
   CGFloat imageScale = 1.0;
 #if !TARGET_OS_OSX // [macOS] no .scale prop on NSImage
   imageScale = image.scale;
 #endif // [macOS]
-  NSInteger singleImageBytes = image.size.width * image.size.height * imageScale * imageScale * 4;
+  NSInteger singleImageBytes = (NSInteger)(image.size.width * image.size.height * imageScale * imageScale * 4);
 #if !TARGET_OS_OSX // [macOS]
-=======
-  NSInteger singleImageBytes = (NSInteger)(image.size.width * image.size.height * image.scale * image.scale * 4);
->>>>>>> 890805db
   return image.images ? image.images.count * singleImageBytes : singleImageBytes;
 #else // [macOS
     return singleImageBytes;
@@ -1022,20 +1018,12 @@
 #if !TARGET_OS_OSX && RCT_DEV // [macOS]
           CGSize imagePixelSize = RCTSizeInPixels(image.size, UIImageGetScale(image)); // [macOS]
           CGSize screenPixelSize = RCTSizeInPixels(RCTScreenSize(), RCTScreenScale());
-<<<<<<< HEAD
-          if (imagePixelSize.width * imagePixelSize.height >
-              screenPixelSize.width * screenPixelSize.height) {
-            RCTLogInfo(@"[PERF ASSETS] Loading image at size %@, which is larger "
-                      "than the screen size %@", NSStringFromCGSize(imagePixelSize),
-                      NSStringFromCGSize(screenPixelSize));
-=======
           if (imagePixelSize.width * imagePixelSize.height > screenPixelSize.width * screenPixelSize.height) {
             RCTLogInfo(
                 @"[PERF ASSETS] Loading image at size %@, which is larger "
                  "than the screen size %@",
                 NSStringFromCGSize(imagePixelSize),
                 NSStringFromCGSize(screenPixelSize));
->>>>>>> 890805db
           }
 #endif
 
@@ -1121,28 +1109,18 @@
           }
         } else {
           UIImage *image = imageOrData;
+#if !TARGET_OS_OSX // [macOS]
+          CGFloat imageScale = image.scale;
+#else // [macOS
+          // Trust -[NSImage size] on macOS since an image is a collection of representations instead of a thin wrapper around a CGImage
+          CGFloat imageScale = 1.0;
+#endif // macOS]
           size = (CGSize){
-              image.size.width * image.scale,
-              image.size.height * image.scale,
+              image.size.width * imageScale, // [macOS]
+              image.size.height * imageScale, // [macOS]
           };
-<<<<<<< HEAD
-          break;
-      }
-    } else {
-      UIImage *image = imageOrData;
- #if !TARGET_OS_OSX // [macOS]
-      CGFloat imageScale = image.scale;
-#else // [macOS
-      // Trust -[NSImage size] on macOS since an image is a collection of representations instead of a thin wrapper around a CGImage
-      CGFloat imageScale = 1.0;
-#endif // macOS]
-      size = (CGSize){
-        image.size.width * imageScale, // [macOS]
-        image.size.height * imageScale, // [macOS]
-=======
         }
         callback(error, size);
->>>>>>> 890805db
       };
 
   RCTImageURLLoaderRequest *loaderRequest = [self _loadImageOrDataWithURLRequest:imageURLRequest
@@ -1223,33 +1201,6 @@
 - (id)sendRequest:(NSURLRequest *)request withDelegate:(id<RCTURLRequestDelegate>)delegate
 {
   __block RCTImageLoaderCancellationBlock requestToken;
-<<<<<<< HEAD
-  requestToken = [self loadImageWithURLRequest:request callback:^(NSError *error, UIImage *image) {
-    if (error) {
-      [delegate URLRequest:requestToken didCompleteWithError:error];
-      return;
-    }
-
-    NSString *mimeType = nil;
-    NSData *imageData = nil;
-    if (RCTUIImageHasAlpha(image)) { // [macOS]
-      mimeType = @"image/png";
-      imageData = UIImagePNGRepresentation(image);
-    } else {
-      mimeType = @"image/jpeg";
-      imageData = UIImageJPEGRepresentation(image, 1.0);
-    }
-
-    NSURLResponse *response = [[NSURLResponse alloc] initWithURL:request.URL
-                                                        MIMEType:mimeType
-                                           expectedContentLength:imageData.length
-                                                textEncodingName:nil];
-
-    [delegate URLRequest:requestToken didReceiveResponse:response];
-    [delegate URLRequest:requestToken didReceiveData:imageData];
-    [delegate URLRequest:requestToken didCompleteWithError:nil];
-  }];
-=======
   requestToken = [self loadImageWithURLRequest:request
                                       callback:^(NSError *error, UIImage *image) {
                                         if (error) {
@@ -1259,7 +1210,7 @@
 
                                         NSString *mimeType = nil;
                                         NSData *imageData = nil;
-                                        if (RCTImageHasAlpha(image.CGImage)) {
+                                        if (RCTUIImageHasAlpha(image)) { // [macOS]
                                           mimeType = @"image/png";
                                           imageData = UIImagePNGRepresentation(image);
                                         } else {
@@ -1276,7 +1227,6 @@
                                         [delegate URLRequest:requestToken didReceiveData:imageData];
                                         [delegate URLRequest:requestToken didCompleteWithError:nil];
                                       }];
->>>>>>> 890805db
 
   return requestToken;
 }
