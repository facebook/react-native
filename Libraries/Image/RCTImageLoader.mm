--- conflicted
+++ resolved
@@ -862,24 +862,7 @@
   return nil;
 }
 
-<<<<<<< HEAD
-- (void)trackURLImageContentDidSetForRequest:(RCTImageURLLoaderRequest *)loaderRequest
-{
-  if (!loaderRequest) {
-    return;
-  }
-
-  // This delegate method is Fabric-only
-  id<RCTImageURLLoader> loadHandler = [self imageURLLoaderForURL:loaderRequest.imageURL];
-  if ([loadHandler respondsToSelector:@selector(trackURLImageContentDidSetForRequest:)]) {
-    [(id<RCTImageURLLoaderWithAttribution>)loadHandler trackURLImageContentDidSetForRequest:loaderRequest];
-  }
-}
-
 - (void)trackURLImageVisibilityForRequest:(RCTImageURLLoaderRequest *)loaderRequest imageView:(RCTUIView *)imageView // TODO(macOS GH#774)
-=======
-- (void)trackURLImageVisibilityForRequest:(RCTImageURLLoaderRequest *)loaderRequest imageView:(UIView *)imageView
->>>>>>> dd35bf53
 {
   if (!loaderRequest || !imageView) {
     return;
