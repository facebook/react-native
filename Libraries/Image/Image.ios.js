/**
 * Copyright (c) 2015-present, Facebook, Inc.
 *
 * This source code is licensed under the MIT license found in the
 * LICENSE file in the root directory of this source tree.
 *
 * @flow
 * @format
 */
'use strict';

const ImageProps = require('ImageProps');
const NativeModules = require('NativeModules');
const React = require('React');
const ReactNative = require('ReactNative');
const StyleSheet = require('StyleSheet');

const flattenStyle = require('flattenStyle');
const requireNativeComponent = require('requireNativeComponent');
const resolveAssetSource = require('resolveAssetSource');

const ImageViewManager = NativeModules.ImageViewManager;

const RCTImageView = requireNativeComponent('RCTImageView');

import type {ImageProps as ImagePropsType} from 'ImageProps';

function getSize(
  uri: string,
  success: (width: number, height: number) => void,
  failure?: (error: any) => void,
) {
  ImageViewManager.getSize(
    uri,
    success,
    failure ||
      function() {
        console.warn('Failed to get size for image: ' + uri);
      },
  );
}

function prefetch(url: string) {
  return ImageViewManager.prefetchImage(url);
}

declare class ImageComponentType extends ReactNative.NativeComponent<
  ImagePropsType,
> {
  static getSize: typeof getSize;
  static prefetch: typeof prefetch;
  static resolveAssetSource: typeof resolveAssetSource;
  static propTypes: typeof ImageProps;
}

/**
 * A React component for displaying different types of images,
 * including network images, static resources, temporary local images, and
 * images from local disk, such as the camera roll.
 *
 * See https://facebook.github.io/react-native/docs/image.html
 */
<<<<<<< HEAD
const Image = createReactClass({
  displayName: 'Image',
  propTypes: ImageProps,

  statics: {
    resizeMode: ImageResizeMode,
    /**
     * Retrieve the width and height (in pixels) of an image prior to displaying it.
     *
     * See https://facebook.github.io/react-native/docs/image.html#getsize
     */
    getSize: function(
      uri: string,
      success: (width: number, height: number) => void,
      failure?: (error: any) => void,
    ) {
      return ImageViewManager.getSize(uri)
        .then(function(sizes) {
          success(sizes.width, sizes.height);
        })
        .catch(failure || function() {
            console.warn('Failed to get size for image: ' + uri);
        })
    },
    /**
     * Prefetches a remote image for later use by downloading it to the disk
     * cache.
     *
     * See https://facebook.github.io/react-native/docs/image.html#prefetch
     */
    prefetch(url: string) {
      return ImageViewManager.prefetchImage(url);
    },
    /**
     * Resolves an asset reference into an object.
     *
     * See https://facebook.github.io/react-native/docs/image.html#resolveassetsource
     */
    resolveAssetSource: resolveAssetSource,
  },
=======
let Image = (
  props: ImagePropsType,
  forwardedRef: ?React.Ref<'RCTImageView'>,
) => {
  const source = resolveAssetSource(props.source) || {
    uri: undefined,
    width: undefined,
    height: undefined,
  };

  let sources;
  let style;
  if (Array.isArray(source)) {
    style = flattenStyle([styles.base, props.style]) || {};
    sources = source;
  } else {
    const {width, height, uri} = source;
    style = flattenStyle([{width, height}, styles.base, props.style]) || {};
    sources = [source];

    if (uri === '') {
      console.warn('source.uri should not be an empty string');
    }
  }
>>>>>>> 40f6998b

  const resizeMode = props.resizeMode || style.resizeMode || 'cover';
  const tintColor = style.tintColor;

  if (props.src != null) {
    console.warn(
      'The <Image> component requires a `source` property rather than `src`.',
    );
  }

  if (props.children != null) {
    throw new Error(
      'The <Image> component cannot contain children. If you want to render content on top of the image, consider using the <ImageBackground> component or absolute positioning.',
    );
  }

  return (
    <RCTImageView
      {...props}
      ref={forwardedRef}
      style={style}
      resizeMode={resizeMode}
      tintColor={tintColor}
      source={sources}
    />
  );
};

// $FlowFixMe - TODO T29156721 `React.forwardRef` is not defined in Flow, yet.
Image = React.forwardRef(Image);

/**
 * Retrieve the width and height (in pixels) of an image prior to displaying it.
 *
 * See https://facebook.github.io/react-native/docs/image.html#getsize
 */
Image.getSize = getSize;

/**
 * Prefetches a remote image for later use by downloading it to the disk
 * cache.
 *
 * See https://facebook.github.io/react-native/docs/image.html#prefetch
 */
Image.prefetch = prefetch;

/**
 * Resolves an asset reference into an object.
 *
 * See https://facebook.github.io/react-native/docs/image.html#resolveassetsource
 */
Image.resolveAssetSource = resolveAssetSource;

Image.propTypes = ImageProps;

const styles = StyleSheet.create({
  base: {
    overflow: 'hidden',
  },
});

module.exports = (Image: Class<ImageComponentType>);<|MERGE_RESOLUTION|>--- conflicted
+++ resolved
@@ -30,13 +30,13 @@
   success: (width: number, height: number) => void,
   failure?: (error: any) => void,
 ) {
-  ImageViewManager.getSize(
-    uri,
-    success,
-    failure ||
-      function() {
-        console.warn('Failed to get size for image: ' + uri);
-      },
+  return ImageViewManager.getSize(uri)
+    .then(function(sizes) {
+      success(sizes.width, sizes.height);
+    })
+    .catch(failure || function() {
+      console.warn('Failed to get size for image: ' + uri);
+    })  
   );
 }
 
@@ -60,48 +60,6 @@
  *
  * See https://facebook.github.io/react-native/docs/image.html
  */
-<<<<<<< HEAD
-const Image = createReactClass({
-  displayName: 'Image',
-  propTypes: ImageProps,
-
-  statics: {
-    resizeMode: ImageResizeMode,
-    /**
-     * Retrieve the width and height (in pixels) of an image prior to displaying it.
-     *
-     * See https://facebook.github.io/react-native/docs/image.html#getsize
-     */
-    getSize: function(
-      uri: string,
-      success: (width: number, height: number) => void,
-      failure?: (error: any) => void,
-    ) {
-      return ImageViewManager.getSize(uri)
-        .then(function(sizes) {
-          success(sizes.width, sizes.height);
-        })
-        .catch(failure || function() {
-            console.warn('Failed to get size for image: ' + uri);
-        })
-    },
-    /**
-     * Prefetches a remote image for later use by downloading it to the disk
-     * cache.
-     *
-     * See https://facebook.github.io/react-native/docs/image.html#prefetch
-     */
-    prefetch(url: string) {
-      return ImageViewManager.prefetchImage(url);
-    },
-    /**
-     * Resolves an asset reference into an object.
-     *
-     * See https://facebook.github.io/react-native/docs/image.html#resolveassetsource
-     */
-    resolveAssetSource: resolveAssetSource,
-  },
-=======
 let Image = (
   props: ImagePropsType,
   forwardedRef: ?React.Ref<'RCTImageView'>,
@@ -126,7 +84,6 @@
       console.warn('source.uri should not be an empty string');
     }
   }
->>>>>>> 40f6998b
 
   const resizeMode = props.resizeMode || style.resizeMode || 'cover';
   const tintColor = style.tintColor;
