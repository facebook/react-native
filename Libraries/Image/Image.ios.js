/**
 * Copyright (c) Meta Platforms, Inc. and affiliates.
 *
 * This source code is licensed under the MIT license found in the
 * LICENSE file in the root directory of this source tree.
 *
 * @flow
 * @format
 */

import * as React from 'react';
import StyleSheet from '../StyleSheet/StyleSheet';

import ImageInjection from './ImageInjection';
import ImageAnalyticsTagContext from './ImageAnalyticsTagContext';
import flattenStyle from '../StyleSheet/flattenStyle';
import resolveAssetSource from './resolveAssetSource';

import type {ImageProps as ImagePropsType} from './ImageProps';

import type {ImageStyleProp} from '../StyleSheet/StyleSheet';
import NativeImageLoaderIOS from './NativeImageLoaderIOS';

import ImageViewNativeComponent from './ImageViewNativeComponent';
import type {RootTag} from 'react-native/Libraries/Types/RootTagTypes';
import {getImageSourcesFromImageProps} from './ImageSourceUtils';

function getSize(
  uri: string,
  success: (width: number, height: number) => void,
  failure?: (error: any) => void,
) {
  NativeImageLoaderIOS.getSize(uri)
    .then(([width, height]) => success(width, height))
    .catch(
      failure ||
        function () {
          console.warn('Failed to get size for image ' + uri);
        },
    );
}

function getSizeWithHeaders(
  uri: string,
  headers: {[string]: string, ...},
  success: (width: number, height: number) => void,
  failure?: (error: any) => void,
): any {
  return NativeImageLoaderIOS.getSizeWithHeaders(uri, headers)
    .then(function (sizes) {
      success(sizes.width, sizes.height);
    })
    .catch(
      failure ||
        function () {
          console.warn('Failed to get size for image: ' + uri);
        },
    );
}

function prefetchWithMetadata(
  url: string,
  queryRootName: string,
  rootTag?: ?RootTag,
): any {
  if (NativeImageLoaderIOS.prefetchImageWithMetadata) {
    // number params like rootTag cannot be nullable before TurboModules is available
    return NativeImageLoaderIOS.prefetchImageWithMetadata(
      url,
      queryRootName,
      // NOTE: RootTag type
      // $FlowFixMe[incompatible-call] RootTag: number is incompatible with RootTag
      rootTag ? rootTag : 0,
    );
  } else {
    return NativeImageLoaderIOS.prefetchImage(url);
  }
}

function prefetch(url: string): any {
  return NativeImageLoaderIOS.prefetchImage(url);
}

async function queryCache(
  urls: Array<string>,
): Promise<{[string]: 'memory' | 'disk' | 'disk/memory', ...}> {
  return await NativeImageLoaderIOS.queryCache(urls);
}

export type ImageComponentStatics = $ReadOnly<{|
  getSize: typeof getSize,
  getSizeWithHeaders: typeof getSizeWithHeaders,
  prefetch: typeof prefetch,
  prefetchWithMetadata: typeof prefetchWithMetadata,
  queryCache: typeof queryCache,
  resolveAssetSource: typeof resolveAssetSource,
|}>;

/**
 * A React component for displaying different types of images,
 * including network images, static resources, temporary local images, and
 * images from local disk, such as the camera roll.
 *
 * See https://reactnative.dev/docs/image
 */
/* $FlowFixMe[missing-local-annot] The type annotation(s) required by Flow's
 * LTI update could not be added via codemod */
const BaseImage = (props: ImagePropsType, forwardedRef) => {
  const source = getImageSourcesFromImageProps(props) || {
    uri: undefined,
    width: undefined,
    height: undefined,
  };

  let sources;
  let style: ImageStyleProp;
  if (Array.isArray(source)) {
    style = flattenStyle([styles.base, props.style]) || {};
    sources = source;
  } else {
    const {width = props.width, height = props.height, uri} = source;
    style = flattenStyle([{width, height}, styles.base, props.style]) || {};
    sources = [source];

    if (uri === '') {
      console.warn('source.uri should not be an empty string');
    }
  }

  // $FlowFixMe[prop-missing]
  const resizeMode = props.resizeMode || style.resizeMode || 'cover';
  // $FlowFixMe[prop-missing]
  const tintColor = props.tintColor || style.tintColor;

  if (props.children != null) {
    throw new Error(
      'The <Image> component cannot contain children. If you want to render content on top of the image, consider using the <ImageBackground> component or absolute positioning.',
    );
  }
<<<<<<< HEAD
  const accessibilityLabel = props['aria-label'] ?? props.accessibilityLabel;
=======
  const {
    'aria-busy': ariaBusy,
    'aria-checked': ariaChecked,
    'aria-disabled': ariaDisabled,
    'aria-expanded': ariaExpanded,
    'aria-selected': ariaSelected,
    height,
    src,
    width,
    ...restProps
  } = props;
>>>>>>> 98d84e57

  const _accessibilityState = {
    busy: ariaBusy ?? props.accessibilityState?.busy,
    checked: ariaChecked ?? props.accessibilityState?.checked,
    disabled: ariaDisabled ?? props.accessibilityState?.disabled,
    expanded: ariaExpanded ?? props.accessibilityState?.expanded,
    selected: ariaSelected ?? props.accessibilityState?.selected,
  };

  return (
    <ImageAnalyticsTagContext.Consumer>
      {analyticTag => {
        return (
          <ImageViewNativeComponent
            accessibilityState={_accessibilityState}
            {...restProps}
            accessibilityLabel={accessibilityLabel}
            ref={forwardedRef}
            style={style}
            resizeMode={resizeMode}
            tintColor={tintColor}
            source={sources}
            internal_analyticTag={analyticTag}
          />
        );
      }}
    </ImageAnalyticsTagContext.Consumer>
  );
};

const ImageForwardRef = React.forwardRef<
  ImagePropsType,
  React.ElementRef<typeof ImageViewNativeComponent>,
>(BaseImage);

let Image = ImageForwardRef;
if (ImageInjection.unstable_createImageComponent != null) {
  Image = ImageInjection.unstable_createImageComponent(Image);
}

Image.displayName = 'Image';

/**
 * Retrieve the width and height (in pixels) of an image prior to displaying it.
 *
 * See https://reactnative.dev/docs/image#getsize
 */
/* $FlowFixMe[prop-missing] (>=0.89.0 site=react_native_ios_fb) This comment
 * suppresses an error found when Flow v0.89 was deployed. To see the error,
 * delete this comment and run Flow. */
Image.getSize = getSize;

/**
 * Retrieve the width and height (in pixels) of an image prior to displaying it
 * with the ability to provide the headers for the request.
 *
 * See https://reactnative.dev/docs/image#getsizewithheaders
 */
/* $FlowFixMe[prop-missing] (>=0.89.0 site=react_native_ios_fb) This comment
 * suppresses an error found when Flow v0.89 was deployed. To see the error,
 * delete this comment and run Flow. */
Image.getSizeWithHeaders = getSizeWithHeaders;

/**
 * Prefetches a remote image for later use by downloading it to the disk
 * cache.
 *
 * See https://reactnative.dev/docs/image#prefetch
 */
/* $FlowFixMe[prop-missing] (>=0.89.0 site=react_native_ios_fb) This comment
 * suppresses an error found when Flow v0.89 was deployed. To see the error,
 * delete this comment and run Flow. */
Image.prefetch = prefetch;

/**
 * Prefetches a remote image for later use by downloading it to the disk
 * cache, and adds metadata for queryRootName and rootTag.
 *
 * See https://reactnative.dev/docs/image#prefetch
 */
/* $FlowFixMe[prop-missing] (>=0.89.0 site=react_native_ios_fb) This comment
 * suppresses an error found when Flow v0.89 was deployed. To see the error,
 * delete this comment and run Flow. */
Image.prefetchWithMetadata = prefetchWithMetadata;

/**
 * Performs cache interrogation.
 *
 *  See https://reactnative.dev/docs/image#querycache
 */
/* $FlowFixMe[prop-missing] (>=0.89.0 site=react_native_ios_fb) This comment
 * suppresses an error found when Flow v0.89 was deployed. To see the error,
 * delete this comment and run Flow. */
Image.queryCache = queryCache;

/**
 * Resolves an asset reference into an object.
 *
 * See https://reactnative.dev/docs/image#resolveassetsource
 */
/* $FlowFixMe[prop-missing] (>=0.89.0 site=react_native_ios_fb) This comment
 * suppresses an error found when Flow v0.89 was deployed. To see the error,
 * delete this comment and run Flow. */
Image.resolveAssetSource = resolveAssetSource;

const styles = StyleSheet.create({
  base: {
    overflow: 'hidden',
  },
});

module.exports = ((Image: any): React.AbstractComponent<
  ImagePropsType,
  React.ElementRef<typeof ImageViewNativeComponent>,
> &
  ImageComponentStatics);<|MERGE_RESOLUTION|>--- conflicted
+++ resolved
@@ -137,9 +137,7 @@
       'The <Image> component cannot contain children. If you want to render content on top of the image, consider using the <ImageBackground> component or absolute positioning.',
     );
   }
-<<<<<<< HEAD
   const accessibilityLabel = props['aria-label'] ?? props.accessibilityLabel;
-=======
   const {
     'aria-busy': ariaBusy,
     'aria-checked': ariaChecked,
@@ -151,7 +149,6 @@
     width,
     ...restProps
   } = props;
->>>>>>> 98d84e57
 
   const _accessibilityState = {
     busy: ariaBusy ?? props.accessibilityState?.busy,
