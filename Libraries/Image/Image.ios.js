--- conflicted
+++ resolved
@@ -170,15 +170,11 @@
       {analyticTag => {
         return (
           <ImageViewNativeComponent
-<<<<<<< HEAD
-            {...props}
-            accessibilityRole={accessibilityRole}
-=======
             accessibilityState={_accessibilityState}
+            accessibilityRole={accessibilityRole} // [macOS]
             {...restProps}
             accessible={props.alt !== undefined ? true : props.accessible}
             accessibilityLabel={accessibilityLabel ?? props.alt}
->>>>>>> 890805db
             ref={forwardedRef}
             style={style}
             resizeMode={resizeMode}
