--- conflicted
+++ resolved
@@ -53,11 +53,7 @@
  *         />
  *         <Image
  *           style={{width: 50, height: 50}}
-<<<<<<< HEAD
- *           source={{uri: 'https://facebook.github.io/react-native/img/logo-og.png'}}
-=======
  *           source={{uri: 'https://facebook.github.io/react-native/img/favicon.png'}}
->>>>>>> 59a5dbc0
  *         />
  *         <Image
  *           style={{width: 66, height: 58}}
