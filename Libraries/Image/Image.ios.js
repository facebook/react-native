/**
 * Copyright (c) 2015-present, Facebook, Inc.
 * All rights reserved.
 *
 * This source code is licensed under the BSD-style license found in the
 * LICENSE file in the root directory of this source tree. An additional grant
 * of patent rights can be found in the PATENTS file in the same directory.
 *
 * @providesModule Image
 * @flow
 */
'use strict';

const EdgeInsetsPropType = require('EdgeInsetsPropType');
const ImageResizeMode = require('ImageResizeMode');
const ImageSourcePropType = require('ImageSourcePropType');
const ImageStylePropTypes = require('ImageStylePropTypes');
const NativeMethodsMixin = require('react/lib/NativeMethodsMixin');
const NativeModules = require('NativeModules');
const PropTypes = require('react/lib/ReactPropTypes');
const React = require('React');
const ReactNativeViewAttributes = require('ReactNativeViewAttributes');
const StyleSheet = require('StyleSheet');
const StyleSheetPropType = require('StyleSheetPropType');

const flattenStyle = require('flattenStyle');
const requireNativeComponent = require('requireNativeComponent');
const resolveAssetSource = require('resolveAssetSource');

const ImageViewManager = NativeModules.ImageViewManager;

/**
 * A React component for displaying different types of images,
 * including network images, static resources, temporary local images, and
 * images from local disk, such as the camera roll.
 *
 * This example shows both fetching and displaying an image from local storage as well as on from
 * network.
 *
 * ```ReactNativeWebPlayer
 * import React, { Component } from 'react';
 * import { AppRegistry, View, Image } from 'react-native';
 *
 * class DisplayAnImage extends Component {
 *   render() {
 *     return (
 *       <View>
 *         <Image
 *           source={require('./img/favicon.png')}
 *         />
 *         <Image
 *           style={{width: 50, height: 50}}
 *           source={{uri: 'https://facebook.github.io/react/img/logo_og.png'}}
 *         />
 *       </View>
 *     );
 *   }
 * }
 *
 * // App registration and rendering
 * AppRegistry.registerComponent('DisplayAnImage', () => DisplayAnImage);
 * ```
 *
 * You can also add `style` to an image:
 *
 * ```ReactNativeWebPlayer
 * import React, { Component } from 'react';
 * import { AppRegistry, View, Image, StyleSheet} from 'react-native';
 *
 * const styles = StyleSheet.create({
 *   stretch: {
 *     width: 50,
 *     height: 200
 *   }
 * });
 *
 * class DisplayAnImageWithStyle extends Component {
 *   render() {
 *     return (
 *       <View>
 *         <Image
 *           style={styles.stretch}
 *           source={require('./img/favicon.png')}
 *         />
 *       </View>
 *     );
 *   }
 * }
 *
 * // App registration and rendering
 * AppRegistry.registerComponent(
 *   'DisplayAnImageWithStyle',
 *   () => DisplayAnImageWithStyle
 * );
 * ```
 *
 * ### GIF and WebP support on Android
 *
 * By default, GIF and WebP are not supported on Android.
 *
 * You will need to add some optional modules in `android/app/build.gradle`, depending on the needs of your app.
 *
 * ```
 * dependencies {
 *   // If your app supports Android versions before Ice Cream Sandwich (API level 14)
 *   compile 'com.facebook.fresco:animated-base-support:0.11.0'
 *
 *   // For animated GIF support
 *   compile 'com.facebook.fresco:animated-gif:0.11.0'
 *
 *   // For WebP support, including animated WebP
 *   compile 'com.facebook.fresco:animated-webp:0.11.0'
 *   compile 'com.facebook.fresco:webpsupport:0.11.0'
 *
 *   // For WebP support, without animations
 *   compile 'com.facebook.fresco:webpsupport:0.11.0'
 * }
 * ```
 *
 * Also, if you use GIF with ProGuard, you will need to add this rule in `proguard-rules.pro` :
 * ```
 * -keep class com.facebook.imagepipeline.animated.factory.AnimatedFactoryImpl {
 *   public AnimatedFactoryImpl(com.facebook.imagepipeline.bitmaps.PlatformBitmapFactory, com.facebook.imagepipeline.core.ExecutorSupplier);
 * }
 * ```
 *
 */
const Image = React.createClass({
  propTypes: {
    /**
     * > `ImageResizeMode` is an `Enum` for different image resizing modes, set via the
     * > `resizeMode` style property on `Image` components. The values are `contain`, `cover`,
     * > `stretch`, `center`, `repeat`.
     */
    style: StyleSheetPropType(ImageStylePropTypes),
    /**
     * The image source (either a remote URL or a local file resource).
     *
     * This prop can also contain several remote URLs, specified together with
     * their width and height and potentially with scale/other URI arguments.
     * The native side will then choose the best `uri` to display based on the
     * measured size of the image container.
     */
<<<<<<< HEAD
    source: PropTypes.oneOfType([
      PropTypes.shape({
        uri: PropTypes.string,
        bundle: PropTypes.string,
      }),
      // Opaque type returned by require('./image.jpg')
      PropTypes.number,
    ]),
=======
    source: ImageSourcePropType,
>>>>>>> de9d22ee
    /**
     * A static image to display while loading the image source.
     *
     * - `uri` - a string representing the resource identifier for the image, which
     * should be either a local file path or the name of a static image resource
     * (which should be wrapped in the `require('./path/to/image.png')` function).
     * - `width`, `height` - can be specified if known at build time, in which case
     * these will be used to set the default `<Image/>` component dimensions.
     * - `scale` - used to indicate the scale factor of the image. Defaults to 1.0 if
     * unspecified, meaning that one image pixel equates to one display point / DIP.
     * - `number` - Opaque type returned by something like `require('./image.jpg')`.
     *
     * @platform ios
     */
    defaultSource: PropTypes.oneOfType([
      // TODO: Tooling to support documenting these directly and having them display in the docs.
      PropTypes.shape({
        uri: PropTypes.string,
<<<<<<< HEAD
        bundle: PropTypes.string,
=======
        width: PropTypes.number,
        height: PropTypes.number,
        scale: PropTypes.number,
>>>>>>> de9d22ee
      }),
      PropTypes.number,
    ]),
    /**
     * When true, indicates the image is an accessibility element.
     * @platform ios
     */
    accessible: PropTypes.bool,
    /**
     * The text that's read by the screen reader when the user interacts with
     * the image.
     * @platform ios
     */
    accessibilityLabel: PropTypes.string,
    /**
    * blurRadius: the blur radius of the blur filter added to the image
    * @platform ios
    */
    blurRadius: PropTypes.number,
    /**
     * When the image is resized, the corners of the size specified
     * by `capInsets` will stay a fixed size, but the center content and borders
     * of the image will be stretched.  This is useful for creating resizable
     * rounded buttons, shadows, and other resizable assets.  More info in the
     * [official Apple documentation](https://developer.apple.com/library/ios/documentation/UIKit/Reference/UIImage_Class/index.html#//apple_ref/occ/instm/UIImage/resizableImageWithCapInsets).
     *
     * @platform ios
     */
    capInsets: EdgeInsetsPropType,
    /**
     * Determines how to resize the image when the frame doesn't match the raw
     * image dimensions.
     *
     * - `cover`: Scale the image uniformly (maintain the image's aspect ratio)
     * so that both dimensions (width and height) of the image will be equal
     * to or larger than the corresponding dimension of the view (minus padding).
     *
     * - `contain`: Scale the image uniformly (maintain the image's aspect ratio)
     * so that both dimensions (width and height) of the image will be equal to
     * or less than the corresponding dimension of the view (minus padding).
     *
     * - `stretch`: Scale width and height independently, This may change the
     * aspect ratio of the src.
     *
     * - `repeat`: Repeat the image to cover the frame of the view. The
     * image will keep it's size and aspect ratio. (iOS only)
     */
    resizeMode: PropTypes.oneOf(['cover', 'contain', 'stretch', 'repeat', 'center']),
    /**
     * A unique identifier for this element to be used in UI Automation
     * testing scripts.
     */
    testID: PropTypes.string,
    /**
     * Invoked on mount and layout changes with
     * `{nativeEvent: {layout: {x, y, width, height}}}`.
     */
    onLayout: PropTypes.func,
    /**
     * Invoked on load start.
     *
     * e.g., `onLoadStart={(e) => this.setState({loading: true})}`
     */
    onLoadStart: PropTypes.func,
    /**
     * Invoked on download progress with `{nativeEvent: {loaded, total}}`.
     * @platform ios
     */
    onProgress: PropTypes.func,
    /**
     * Invoked on load error with `{nativeEvent: {error}}`.
     * @platform ios
     */
    onError: PropTypes.func,
    /**
     * Invoked when load completes successfully.
     */
    onLoad: PropTypes.func,
    /**
     * Invoked when load either succeeds or fails.
     */
    onLoadEnd: PropTypes.func,
  },

  statics: {
    resizeMode: ImageResizeMode,
    /**
     * Retrieve the width and height (in pixels) of an image prior to displaying it.
     * This method can fail if the image cannot be found, or fails to download.
     *
     * In order to retrieve the image dimensions, the image may first need to be
     * loaded or downloaded, after which it will be cached. This means that in
     * principle you could use this method to preload images, however it is not
     * optimized for that purpose, and may in future be implemented in a way that
     * does not fully load/download the image data. A proper, supported way to
     * preload images will be provided as a separate API.
     *
     * @param uri The location of the image.
     * @param success The function that will be called if the image was sucessfully found and width
     * and height retrieved.
     * @param failure The function that will be called if there was an error, such as failing to
     * to retrieve the image.
     *
     * @returns void
     *
     * @platform ios
     */
    getSize: function(
      uri: string,
      success: (width: number, height: number) => void,
      failure: (error: any) => void,
    ) {
      ImageViewManager.getSize(uri, success, failure || function() {
        console.warn('Failed to get size for image: ' + uri);
      });
    },
    /**
     * Prefetches a remote image for later use by downloading it to the disk
     * cache
     *
     * @param url The remote location of the image.
     *
     * @return The prefetched image.
     */
    prefetch(url: string) {
      return ImageViewManager.prefetchImage(url);
    },
  },

  mixins: [NativeMethodsMixin],

  /**
   * `NativeMethodsMixin` will look for this when invoking `setNativeProps`. We
   * make `this` look like an actual native component class.
   */
  viewConfig: {
    uiViewClassName: 'UIView',
    validAttributes: ReactNativeViewAttributes.UIView
  },

  render: function() {
    const source = resolveAssetSource(this.props.source) || { uri: undefined, width: undefined, height: undefined };

    let sources;
    let style;
    if (Array.isArray(source)) {
      style = flattenStyle([styles.base, this.props.style]) || {};
      sources = source;
    } else {
      const {width, height, uri} = source;
      style = flattenStyle([{width, height}, styles.base, this.props.style]) || {};
      sources = [source];

      if (uri === '') {
        console.warn('source.uri should not be an empty string');
      }
    }

    const resizeMode = this.props.resizeMode || (style || {}).resizeMode || 'cover'; // Workaround for flow bug t7737108
    const tintColor = (style || {}).tintColor; // Workaround for flow bug t7737108

    if (this.props.src) {
      console.warn('The <Image> component requires a `source` property rather than `src`.');
    }

    return (
      <RCTImageView
        {...this.props}
        style={style}
        resizeMode={resizeMode}
        tintColor={tintColor}
        source={sources}
      />
    );
  },
});

const styles = StyleSheet.create({
  base: {
    overflow: 'hidden',
  },
});

const RCTImageView = requireNativeComponent('RCTImageView', Image);

module.exports = Image;<|MERGE_RESOLUTION|>--- conflicted
+++ resolved
@@ -141,18 +141,7 @@
      * The native side will then choose the best `uri` to display based on the
      * measured size of the image container.
      */
-<<<<<<< HEAD
-    source: PropTypes.oneOfType([
-      PropTypes.shape({
-        uri: PropTypes.string,
-        bundle: PropTypes.string,
-      }),
-      // Opaque type returned by require('./image.jpg')
-      PropTypes.number,
-    ]),
-=======
     source: ImageSourcePropType,
->>>>>>> de9d22ee
     /**
      * A static image to display while loading the image source.
      *
@@ -171,13 +160,10 @@
       // TODO: Tooling to support documenting these directly and having them display in the docs.
       PropTypes.shape({
         uri: PropTypes.string,
-<<<<<<< HEAD
         bundle: PropTypes.string,
-=======
         width: PropTypes.number,
         height: PropTypes.number,
         scale: PropTypes.number,
->>>>>>> de9d22ee
       }),
       PropTypes.number,
     ]),
