--- conflicted
+++ resolved
@@ -9,29 +9,18 @@
 
 #import "RCTImageDownloader.h"
 
-<<<<<<< HEAD
-#import "RCTGIFImage.h"
-=======
 #import "RCTImageLoader.h"
->>>>>>> bd36e402
 #import "RCTImageUtils.h"
 #import "RCTLog.h"
 #import "RCTNetworking.h"
 #import "RCTUtils.h"
 
-<<<<<<< HEAD
-CGSize RCTTargetSizeForClipRect(CGRect);
-CGRect RCTClipRect(CGSize, CGFloat, CGSize, CGFloat, UIViewContentMode);
-
 static NSURLCache *_sharedURLCache;
 static NSCache *_sharedMemCache;
 
-=======
->>>>>>> bd36e402
 @implementation RCTImageDownloader
 {
   dispatch_queue_t _processingQueue;
-<<<<<<< HEAD
 }
 
 @synthesize bridge = _bridge;
@@ -45,13 +34,7 @@
   _sharedURLCache = [[NSURLCache alloc] initWithMemoryCapacity:5 * 1024 * 1024
                                                   diskCapacity:200 * 1024 * 1024
                                                       diskPath:@"React/RCTImageDownloader"];
-=======
->>>>>>> bd36e402
-}
-
-@synthesize bridge = _bridge;
-
-RCT_EXPORT_MODULE()
+}
 
 + (void)setCache:(NSURLCache *)cache {
   _sharedURLCache = cache;
@@ -65,8 +48,6 @@
   return self;
 }
 
-<<<<<<< HEAD
-=======
 - (BOOL)canLoadImageURL:(NSURL *)requestURL
 {
   // Have to exclude 'file://' from the main bundle, otherwise this would conflict with RCTAssetBundleImageLoader
@@ -76,30 +57,21 @@
     [requestURL.scheme caseInsensitiveCompare:@"data"] == NSOrderedSame;
 }
 
->>>>>>> bd36e402
 /**
  * Downloads a block of raw data and returns it. Note that the callback block
  * will not be executed on the same thread you called the method from, nor on
  * the main thread. Returns a token that can be used to cancel the download.
  */
 - (RCTImageLoaderCancellationBlock)downloadDataForURL:(NSURL *)url
-<<<<<<< HEAD
-                                        progressBlock:(RCTImageLoaderProgressBlock)progressBlock
-                                      completionBlock:(RCTImageLoaderCompletionBlock)completionBlock
-=======
                                       progressHandler:(RCTImageLoaderProgressBlock)progressBlock
                                     completionHandler:(void (^)(NSError *error, NSData *data))completionBlock
->>>>>>> bd36e402
 {
   if (![_bridge respondsToSelector:NSSelectorFromString(@"networking")]) {
     RCTLogError(@"You need to import the RCTNetworking library in order to download remote images.");
     return ^{};
   }
 
-<<<<<<< HEAD
-=======
   __weak RCTImageDownloader *weakSelf = self;
->>>>>>> bd36e402
   RCTURLRequestCompletionBlock runBlocks = ^(NSURLResponse *response, NSData *data, NSError *error) {
 
     if (!error && [response isKindOfClass:[NSHTTPURLResponse class]]) {
@@ -116,7 +88,6 @@
       completionBlock(error, data);
     });
   };
-<<<<<<< HEAD
 
   NSURLRequest *request = [NSURLRequest requestWithURL:url];
   {
@@ -129,25 +100,9 @@
 
   RCTDownloadTask *task = [_bridge.networking downloadTaskWithRequest:request completionBlock:^(NSURLResponse *response, NSData *data, NSError *error) {
     if (response && !error) {
-      NSCachedURLResponse *cachedResponse = [[NSCachedURLResponse alloc] initWithResponse:response data:data userInfo:nil storagePolicy:NSURLCacheStorageAllowed];
-      [_sharedURLCache storeCachedResponse:cachedResponse forRequest:request];
-=======
-
-  NSURLRequest *request = [NSURLRequest requestWithURL:url];
-  {
-    NSCachedURLResponse *cachedResponse = [_cache cachedResponseForRequest:request];
-    if (cachedResponse) {
-      runBlocks(cachedResponse.response, cachedResponse.data, nil);
-      return ^{};
-    }
-  }
-
-  RCTDownloadTask *task = [_bridge.networking downloadTaskWithRequest:request completionBlock:^(NSURLResponse *response, NSData *data, NSError *error) {
-    if (response && !error) {
       RCTImageDownloader *strongSelf = weakSelf;
       NSCachedURLResponse *cachedResponse = [[NSCachedURLResponse alloc] initWithResponse:response data:data userInfo:nil storagePolicy:NSURLCacheStorageAllowed];
       [strongSelf->_cache storeCachedResponse:cachedResponse forRequest:request];
->>>>>>> bd36e402
     }
     runBlocks(response, data, error);
   }];
@@ -157,60 +112,6 @@
   return ^{ [task cancel]; };
 }
 
-<<<<<<< HEAD
-- (RCTImageLoaderCancellationBlock)downloadImageForURL:(NSURL *)url
-                                                  size:(CGSize)size
-                                                 scale:(CGFloat)scale
-                                            resizeMode:(UIViewContentMode)resizeMode
-                                         progressBlock:(RCTImageLoaderProgressBlock)progressBlock
-                                       completionBlock:(RCTImageLoaderCompletionBlock)completionBlock
-{
-  UIImage *cachedImage = [_sharedMemCache objectForKey:url];
-  if (cachedImage) {
-    completionBlock(nil, cachedImage);
-    return ^{};
-  }
-
-  scale = scale ?: RCTScreenScale();
-
-  return [self downloadDataForURL:url progressBlock:progressBlock completionBlock:^(NSError *error, id data) {
-
-    if (!data || error) {
-      completionBlock(error, nil);
-      return;
-    }
-
-    if ([url.path.lowercaseString hasSuffix:@".gif"]) {
-      id image = RCTGIFImageWithData(data);
-      if (!image && !error) {
-        NSString *errorMessage = [NSString stringWithFormat:@"Unable to load GIF image: %@", url];
-        error = RCTErrorWithMessage(errorMessage);
-      }
-      completionBlock(error, image);
-      return;
-    }
-
-    UIImage *image = [UIImage imageWithData:data scale:scale];
-      
-    [_sharedMemCache setObject:image forKey:url];
-
-    if (image && !CGSizeEqualToSize(size, CGSizeZero)) {
-
-      // Get scale and size
-      CGRect imageRect = RCTClipRect(image.size, scale, size, scale, resizeMode);
-      CGSize destSize = RCTTargetSizeForClipRect(imageRect);
-
-      // Decompress image at required size
-      BOOL opaque = !RCTImageHasAlpha(image.CGImage);
-      UIGraphicsBeginImageContextWithOptions(destSize, opaque, scale);
-      [image drawInRect:imageRect];
-      image = UIGraphicsGetImageFromCurrentImageContext();
-      UIGraphicsEndImageContext();
-    }
-
-    completionBlock(nil, image);
-  }];
-=======
 - (RCTImageLoaderCancellationBlock)loadImageForURL:(NSURL *)imageURL
                                               size:(CGSize)size
                                              scale:(CGFloat)scale
@@ -218,6 +119,12 @@
                                    progressHandler:(RCTImageLoaderProgressBlock)progressHandler
                                  completionHandler:(RCTImageLoaderCompletionBlock)completionHandler
 {
+  UIImage *cachedImage = [_sharedMemCache objectForKey:url];
+  if (cachedImage) {
+    completionBlock(nil, cachedImage);
+    return ^{};
+  }
+
   if ([imageURL.scheme.lowercaseString hasPrefix:@"http"]) {
     __block RCTImageLoaderCancellationBlock decodeCancel = nil;
 
@@ -248,6 +155,9 @@
       NSData *data = [NSData dataWithContentsOfURL:imageURL];
 
       UIImage *image = [UIImage imageWithData:data];
+
+      [_sharedMemCache setObject:image forKey:url];
+
       if (image) {
         if (progressHandler) {
           progressHandler(1, 1);
@@ -303,7 +213,6 @@
 - (RCTImageDownloader *)imageDownloader
 {
   return self.modules[RCTBridgeModuleNameForClass([RCTImageDownloader class])];
->>>>>>> bd36e402
 }
 
 @end
