/**
 * Copyright (c) 2015-present, Facebook, Inc.
 * All rights reserved.
 *
 * This source code is licensed under the BSD-style license found in the
 * LICENSE file in the root directory of this source tree. An additional grant
 * of patent rights can be found in the PATENTS file in the same directory.
 */

#import "RCTImageLoader.h"

#import <UIKit/UIKit.h>

#import "RCTConvert.h"
#import "RCTDefines.h"
#import "RCTImageDownloader.h"
#import "RCTLog.h"
#import "RCTUtils.h"

static void RCTDispatchCallbackOnMainQueue(void (^callback)(NSError *, id), NSError *error, UIImage *image)
{
  if ([NSThread isMainThread]) {
    callback(error, image);
  } else {
    dispatch_async(dispatch_get_main_queue(), ^{
      callback(error, image);
    });
  }
}

@implementation UIImage (React)

- (CAKeyframeAnimation *)reactKeyframeAnimation
{
  return objc_getAssociatedObject(self, _cmd);
}

- (void)setReactKeyframeAnimation:(CAKeyframeAnimation *)reactKeyframeAnimation
{
  objc_setAssociatedObject(self, @selector(reactKeyframeAnimation), reactKeyframeAnimation, OBJC_ASSOCIATION_COPY_NONATOMIC);
}

@end

@implementation RCTImageLoader
<<<<<<< HEAD
{
  ALAssetsLibrary *_assetsLibrary;
}

@synthesize bridge = _bridge;

=======

@synthesize bridge = _bridge;

>>>>>>> bd36e402
RCT_EXPORT_MODULE()

- (RCTImageLoaderCancellationBlock)loadImageWithTag:(NSString *)imageTag
                                           callback:(RCTImageLoaderCompletionBlock)callback
{
  return [self loadImageWithTag:imageTag
                           size:CGSizeZero
                          scale:1
                     resizeMode:UIViewContentModeScaleToFill
                  progressBlock:nil
                completionBlock:callback];
}

- (id<RCTImageURLLoader>)imageURLLoaderForRequest:(NSURL *)requestURL
{
  NSMutableArray *handlers = [NSMutableArray array];
  for (id<RCTBridgeModule> module in _bridge.modules.allValues) {
    if ([module conformsToProtocol:@protocol(RCTImageURLLoader)]) {
      if ([(id<RCTImageURLLoader>)module canLoadImageURL:requestURL]) {
        [handlers addObject:module];
      }
    }
  }
  [handlers sortUsingComparator:^NSComparisonResult(id<RCTImageURLLoader> a, id<RCTImageURLLoader> b) {
    float priorityA = [a respondsToSelector:@selector(imageLoaderPriority)] ? [a imageLoaderPriority] : 0;
    float priorityB = [b respondsToSelector:@selector(imageLoaderPriority)] ? [b imageLoaderPriority] : 0;
    if (priorityA < priorityB) {
      return NSOrderedAscending;
    } else if (priorityA > priorityB) {
      return NSOrderedDescending;
    } else {
      RCTLogError(@"The RCTImageLoader %@ and %@ both reported that they can"
                  " handle the load request %@, and have equal priority (%g)."
                  " This could result in non-deterministic behavior.",
                  a, b, requestURL, priorityA);

      return NSOrderedSame;
    }
  }];
  return [handlers lastObject];
}

<<<<<<< HEAD
- (ALAssetsLibrary *)assetsLibrary
{
  if (!_assetsLibrary) {
    _assetsLibrary = [[ALAssetsLibrary alloc] init];
  }
  return _assetsLibrary;
}

=======
>>>>>>> bd36e402
- (RCTImageLoaderCancellationBlock)loadImageWithTag:(NSString *)imageTag
                                               size:(CGSize)size
                                              scale:(CGFloat)scale
                                         resizeMode:(UIViewContentMode)resizeMode
                                      progressBlock:(RCTImageLoaderProgressBlock)progressBlock
                                    completionBlock:(RCTImageLoaderCompletionBlock)completionBlock
{
<<<<<<< HEAD
  if ([imageTag hasPrefix:@"assets-library://"]) {
    [[self assetsLibrary] assetForURL:[NSURL URLWithString:imageTag] resultBlock:^(ALAsset *asset) {
      if (asset) {
        // ALAssetLibrary API is async and will be multi-threaded. Loading a few full
        // resolution images at once will spike the memory up to store the image data,
        // and might trigger memory warnings and/or OOM crashes.
        // To improve this, process the loaded asset in a serial queue.
        dispatch_async(RCTImageLoaderQueue(), ^{
          // Also make sure the image is released immediately after it's used so it
          // doesn't spike the memory up during the process.
          @autoreleasepool {

            BOOL useMaximumSize = CGSizeEqualToSize(size, CGSizeZero);
            ALAssetRepresentation *representation = [asset defaultRepresentation];

            UIImage *image;
            NSError *error = nil;
            if (useMaximumSize) {
              image = [UIImage imageWithCGImage:representation.fullResolutionImage
                                          scale:scale
                                    orientation:(UIImageOrientation)representation.orientation];
            } else {
              image = RCTScaledImageForAsset(representation, size, scale, resizeMode, &error);
            }

            RCTDispatchCallbackOnMainQueue(completionBlock, error, image);
          }
        });
      } else {
        NSString *errorText = [NSString stringWithFormat:@"Failed to load asset at URL %@ with no error message.", imageTag];
        NSError *error = RCTErrorWithMessage(errorText);
        RCTDispatchCallbackOnMainQueue(completionBlock, error, nil);
      }
    } failureBlock:^(NSError *loadError) {
      NSString *errorText = [NSString stringWithFormat:@"Failed to load asset at URL %@.\niOS Error: %@", imageTag, loadError];
      NSError *error = RCTErrorWithMessage(errorText);
      RCTDispatchCallbackOnMainQueue(completionBlock, error, nil);
    }];
    return ^{};
  } else if ([imageTag hasPrefix:@"ph://"]) {
    // Using PhotoKit for iOS 8+
    // The 'ph://' prefix is used by FBMediaKit to differentiate between
    // assets-library. It is prepended to the local ID so that it is in the
    // form of an, NSURL which is what assets-library uses.
    NSString *phAssetID = [imageTag substringFromIndex:[@"ph://" length]];
    PHFetchResult *results = [PHAsset fetchAssetsWithLocalIdentifiers:@[phAssetID] options:nil];
    if (results.count == 0) {
      NSString *errorText = [NSString stringWithFormat:@"Failed to fetch PHAsset with local identifier %@ with no error message.", phAssetID];
      NSError *error = RCTErrorWithMessage(errorText);
      RCTDispatchCallbackOnMainQueue(completionBlock, error, nil);
      return ^{};
    }

    PHAsset *asset = [results firstObject];

    PHImageRequestOptions *imageOptions = [[PHImageRequestOptions alloc] init];
=======
  NSURL *requestURL = [RCTConvert NSURL:imageTag];
  id<RCTImageURLLoader> loadHandler = [self imageURLLoaderForRequest:requestURL];
  if (!loadHandler) {
    RCTLogError(@"No suitable image URL loader found for %@", imageTag);
  }
>>>>>>> bd36e402

  return [loadHandler loadImageForURL:requestURL size:size scale:scale resizeMode:resizeMode progressHandler:^(int64_t progress, int64_t total) {
    if (!progressBlock) {
      return;
    }

    if ([NSThread isMainThread]) {
      progressBlock(progress, total);
    } else {
      dispatch_async(dispatch_get_main_queue(), ^{
        progressBlock(progress, total);
      });
    }
  } completionHandler:^(NSError *error, UIImage *image) {
    RCTDispatchCallbackOnMainQueue(completionBlock, error, image);
  }] ?: ^{};
}

<<<<<<< HEAD
    PHImageContentMode contentMode = PHImageContentModeAspectFill;
    if (resizeMode == UIViewContentModeScaleAspectFit) {
      contentMode = PHImageContentModeAspectFit;
    }
    [[PHImageManager defaultManager] requestImageForAsset:asset targetSize:targetSize contentMode:contentMode options:imageOptions resultHandler:^(UIImage *result, NSDictionary *info) {
      if (result) {
        RCTDispatchCallbackOnMainQueue(completionBlock, nil, result);
      } else {
        NSString *errorText = [NSString stringWithFormat:@"Failed to load PHAsset with local identifier %@ with no error message.", phAssetID];
        NSError *error = RCTErrorWithMessage(errorText);
        RCTDispatchCallbackOnMainQueue(completionBlock, error, nil);
        return;
      }
    }];
    return ^{};
  } else if ([imageTag hasPrefix:@"http"]) {
    NSURL *url = [NSURL URLWithString:imageTag];
    if (!url) {
      NSString *errorMessage = [NSString stringWithFormat:@"Invalid URL: %@", imageTag];
      RCTDispatchCallbackOnMainQueue(completionBlock, RCTErrorWithMessage(errorMessage), nil);
      return ^{};
    }
    return [_bridge.imageDownloader downloadImageForURL:url size:size scale:scale resizeMode:resizeMode progressBlock:progressBlock completionBlock:^(NSError *error, id image) {
      RCTDispatchCallbackOnMainQueue(completionBlock, error, image);
    }];
  } else if ([imageTag hasPrefix:@"rct-image-store://"]) {
    [_bridge.imageStoreManager getImageForTag:imageTag withBlock:^(UIImage *image) {
      if (image) {
        RCTDispatchCallbackOnMainQueue(completionBlock, nil, image);
      } else {
        NSString *errorMessage = [NSString stringWithFormat:@"Unable to load image from image store: %@", imageTag];
        NSError *error = RCTErrorWithMessage(errorMessage);
        RCTDispatchCallbackOnMainQueue(completionBlock, error, nil);
=======
- (id<RCTImageDecoder>)imageDecoderForRequest:(NSData *)imageData
{
  NSMutableArray *handlers = [NSMutableArray array];
  for (id<RCTBridgeModule> module in _bridge.modules.allValues) {
    if ([module conformsToProtocol:@protocol(RCTImageDecoder)]) {
      if ([(id<RCTImageDecoder>)module canDecodeImageData:imageData]) {
        [handlers addObject:module];
      }
    }
  }
  [handlers sortUsingComparator:^NSComparisonResult(id<RCTImageDecoder> a, id<RCTImageDecoder> b) {
    float priorityA = [a respondsToSelector:@selector(imageDecoderPriority)] ? [a imageDecoderPriority] : 0;
    float priorityB = [b respondsToSelector:@selector(imageDecoderPriority)] ? [b imageDecoderPriority] : 0;
    if (priorityA < priorityB) {
      return NSOrderedAscending;
    } else if (priorityA > priorityB) {
      return NSOrderedDescending;
    } else {
      RCTLogError(@"The RCTImageDecoder %@ and %@ both reported that they can"
                  " handle the decode request <NSData %p; %tu bytes>, and have"
                  " equal priority (%g). This could result in"
                  " non-deterministic behavior.",
                  a, b, imageData, imageData.length, priorityA);

      return NSOrderedSame;
    }
  }];
  return [handlers lastObject];
}

- (RCTImageLoaderCancellationBlock)decodeImageData:(NSData *)data
                                              size:(CGSize)size
                                             scale:(CGFloat)scale
                                        resizeMode:(UIViewContentMode)resizeMode
                                   completionBlock:(RCTImageLoaderCompletionBlock)completionBlock
{
  id<RCTImageDecoder> imageDecoder = [self imageDecoderForRequest:data];
  if (imageDecoder) {
    return [imageDecoder decodeImageData:data size:size scale:scale resizeMode:resizeMode completionHandler:^(NSError *error, UIImage *image) {
      RCTDispatchCallbackOnMainQueue(completionBlock, error, image);
    }];
  } else {
    dispatch_async(dispatch_get_global_queue(DISPATCH_QUEUE_PRIORITY_DEFAULT, 0), ^{
      UIImage *image = [UIImage imageWithData:data];
      if (image) {
        RCTDispatchCallbackOnMainQueue(completionBlock, nil, image);
      } else {
        NSString *errorMessage = [NSString stringWithFormat:@"Error decoding image data <NSData %p; %tu bytes>", data, data.length];
        NSError *finalError = RCTErrorWithMessage(errorMessage);
        RCTDispatchCallbackOnMainQueue(completionBlock, finalError, nil);
>>>>>>> bd36e402
      }
    });
    return ^{};
<<<<<<< HEAD
  } else if ([imageTag.lowercaseString hasSuffix:@".gif"]) {
    id image = RCTGIFImageWithFileURL([RCTConvert NSURL:imageTag]);
    if (image) {
      RCTDispatchCallbackOnMainQueue(completionBlock, nil, image);
    } else {
      NSString *errorMessage = [NSString stringWithFormat:@"Unable to load GIF image: %@", imageTag];
      NSError *error = RCTErrorWithMessage(errorMessage);
      RCTDispatchCallbackOnMainQueue(completionBlock, error, nil);
    }
    return ^{};
  } else {
    UIImage *image = [RCTConvert UIImage:imageTag];
    if (image) {
      RCTDispatchCallbackOnMainQueue(completionBlock, nil, image);
    } else {
      NSString *errorMessage = [NSString stringWithFormat:@"Unrecognized tag protocol: %@", imageTag];
      NSError *error = RCTErrorWithMessage(errorMessage);
      RCTDispatchCallbackOnMainQueue(completionBlock, error, nil);
=======
  }
}

#pragma mark - RCTURLRequestHandler

- (BOOL)canHandleRequest:(NSURLRequest *)request
{
  id<RCTImageURLLoader> handler = [self imageURLLoaderForRequest:request.URL];

  // RCTImageDownloader is an image plugin that uses the networking stack.
  // We don't want to route any network calls through the image downloader
  // as that would cause cyclical dependencies.
  return handler && ![handler isKindOfClass:[RCTImageDownloader class]];
}

- (id)sendRequest:(NSURLRequest *)request withDelegate:(id<RCTURLRequestDelegate>)delegate
{
  __block RCTImageLoaderCancellationBlock requestToken;
  requestToken = [self.bridge.imageLoader loadImageWithTag:request.URL.absoluteString callback:^(NSError *error, UIImage *image) {
    if (error) {
      [delegate URLRequest:requestToken didCompleteWithError:error];
      return;
    }

    NSString *mimeType = nil;
    NSData *imageData = nil;
    if (RCTImageHasAlpha(image.CGImage)) {
      mimeType = @"image/png";
      imageData = UIImagePNGRepresentation(image);
    } else {
      mimeType = @"image/jpeg";
      imageData = UIImageJPEGRepresentation(image, 1.0);
>>>>>>> bd36e402
    }

    NSURLResponse *response = [[NSURLResponse alloc] initWithURL:request.URL
                                                        MIMEType:mimeType
                                           expectedContentLength:imageData.length
                                                textEncodingName:nil];

    [delegate URLRequest:requestToken didReceiveResponse:response];
    [delegate URLRequest:requestToken didReceiveData:imageData];
    [delegate URLRequest:requestToken didCompleteWithError:nil];
  }];

  return requestToken;
}

- (void)cancelRequest:(id)requestToken
{
  if (requestToken) {
    ((RCTImageLoaderCancellationBlock)requestToken)();
  }
}

@end

@implementation RCTBridge (RCTImageLoader)

- (RCTImageLoader *)imageLoader
{
  return self.modules[RCTBridgeModuleNameForClass([RCTImageLoader class])];
}

@end

@implementation RCTBridge (RCTImageLoader)

- (RCTImageLoader *)imageLoader
{
  return self.modules[RCTBridgeModuleNameForClass([RCTImageLoader class])];
}

- (ALAssetsLibrary *)assetsLibrary
{
  return [self.imageLoader assetsLibrary];
}

@end<|MERGE_RESOLUTION|>--- conflicted
+++ resolved
@@ -43,18 +43,9 @@
 @end
 
 @implementation RCTImageLoader
-<<<<<<< HEAD
-{
-  ALAssetsLibrary *_assetsLibrary;
-}
 
 @synthesize bridge = _bridge;
 
-=======
-
-@synthesize bridge = _bridge;
-
->>>>>>> bd36e402
 RCT_EXPORT_MODULE()
 
 - (RCTImageLoaderCancellationBlock)loadImageWithTag:(NSString *)imageTag
@@ -97,17 +88,6 @@
   return [handlers lastObject];
 }
 
-<<<<<<< HEAD
-- (ALAssetsLibrary *)assetsLibrary
-{
-  if (!_assetsLibrary) {
-    _assetsLibrary = [[ALAssetsLibrary alloc] init];
-  }
-  return _assetsLibrary;
-}
-
-=======
->>>>>>> bd36e402
 - (RCTImageLoaderCancellationBlock)loadImageWithTag:(NSString *)imageTag
                                                size:(CGSize)size
                                               scale:(CGFloat)scale
@@ -115,70 +95,11 @@
                                       progressBlock:(RCTImageLoaderProgressBlock)progressBlock
                                     completionBlock:(RCTImageLoaderCompletionBlock)completionBlock
 {
-<<<<<<< HEAD
-  if ([imageTag hasPrefix:@"assets-library://"]) {
-    [[self assetsLibrary] assetForURL:[NSURL URLWithString:imageTag] resultBlock:^(ALAsset *asset) {
-      if (asset) {
-        // ALAssetLibrary API is async and will be multi-threaded. Loading a few full
-        // resolution images at once will spike the memory up to store the image data,
-        // and might trigger memory warnings and/or OOM crashes.
-        // To improve this, process the loaded asset in a serial queue.
-        dispatch_async(RCTImageLoaderQueue(), ^{
-          // Also make sure the image is released immediately after it's used so it
-          // doesn't spike the memory up during the process.
-          @autoreleasepool {
-
-            BOOL useMaximumSize = CGSizeEqualToSize(size, CGSizeZero);
-            ALAssetRepresentation *representation = [asset defaultRepresentation];
-
-            UIImage *image;
-            NSError *error = nil;
-            if (useMaximumSize) {
-              image = [UIImage imageWithCGImage:representation.fullResolutionImage
-                                          scale:scale
-                                    orientation:(UIImageOrientation)representation.orientation];
-            } else {
-              image = RCTScaledImageForAsset(representation, size, scale, resizeMode, &error);
-            }
-
-            RCTDispatchCallbackOnMainQueue(completionBlock, error, image);
-          }
-        });
-      } else {
-        NSString *errorText = [NSString stringWithFormat:@"Failed to load asset at URL %@ with no error message.", imageTag];
-        NSError *error = RCTErrorWithMessage(errorText);
-        RCTDispatchCallbackOnMainQueue(completionBlock, error, nil);
-      }
-    } failureBlock:^(NSError *loadError) {
-      NSString *errorText = [NSString stringWithFormat:@"Failed to load asset at URL %@.\niOS Error: %@", imageTag, loadError];
-      NSError *error = RCTErrorWithMessage(errorText);
-      RCTDispatchCallbackOnMainQueue(completionBlock, error, nil);
-    }];
-    return ^{};
-  } else if ([imageTag hasPrefix:@"ph://"]) {
-    // Using PhotoKit for iOS 8+
-    // The 'ph://' prefix is used by FBMediaKit to differentiate between
-    // assets-library. It is prepended to the local ID so that it is in the
-    // form of an, NSURL which is what assets-library uses.
-    NSString *phAssetID = [imageTag substringFromIndex:[@"ph://" length]];
-    PHFetchResult *results = [PHAsset fetchAssetsWithLocalIdentifiers:@[phAssetID] options:nil];
-    if (results.count == 0) {
-      NSString *errorText = [NSString stringWithFormat:@"Failed to fetch PHAsset with local identifier %@ with no error message.", phAssetID];
-      NSError *error = RCTErrorWithMessage(errorText);
-      RCTDispatchCallbackOnMainQueue(completionBlock, error, nil);
-      return ^{};
-    }
-
-    PHAsset *asset = [results firstObject];
-
-    PHImageRequestOptions *imageOptions = [[PHImageRequestOptions alloc] init];
-=======
   NSURL *requestURL = [RCTConvert NSURL:imageTag];
   id<RCTImageURLLoader> loadHandler = [self imageURLLoaderForRequest:requestURL];
   if (!loadHandler) {
     RCTLogError(@"No suitable image URL loader found for %@", imageTag);
   }
->>>>>>> bd36e402
 
   return [loadHandler loadImageForURL:requestURL size:size scale:scale resizeMode:resizeMode progressHandler:^(int64_t progress, int64_t total) {
     if (!progressBlock) {
@@ -197,41 +118,6 @@
   }] ?: ^{};
 }
 
-<<<<<<< HEAD
-    PHImageContentMode contentMode = PHImageContentModeAspectFill;
-    if (resizeMode == UIViewContentModeScaleAspectFit) {
-      contentMode = PHImageContentModeAspectFit;
-    }
-    [[PHImageManager defaultManager] requestImageForAsset:asset targetSize:targetSize contentMode:contentMode options:imageOptions resultHandler:^(UIImage *result, NSDictionary *info) {
-      if (result) {
-        RCTDispatchCallbackOnMainQueue(completionBlock, nil, result);
-      } else {
-        NSString *errorText = [NSString stringWithFormat:@"Failed to load PHAsset with local identifier %@ with no error message.", phAssetID];
-        NSError *error = RCTErrorWithMessage(errorText);
-        RCTDispatchCallbackOnMainQueue(completionBlock, error, nil);
-        return;
-      }
-    }];
-    return ^{};
-  } else if ([imageTag hasPrefix:@"http"]) {
-    NSURL *url = [NSURL URLWithString:imageTag];
-    if (!url) {
-      NSString *errorMessage = [NSString stringWithFormat:@"Invalid URL: %@", imageTag];
-      RCTDispatchCallbackOnMainQueue(completionBlock, RCTErrorWithMessage(errorMessage), nil);
-      return ^{};
-    }
-    return [_bridge.imageDownloader downloadImageForURL:url size:size scale:scale resizeMode:resizeMode progressBlock:progressBlock completionBlock:^(NSError *error, id image) {
-      RCTDispatchCallbackOnMainQueue(completionBlock, error, image);
-    }];
-  } else if ([imageTag hasPrefix:@"rct-image-store://"]) {
-    [_bridge.imageStoreManager getImageForTag:imageTag withBlock:^(UIImage *image) {
-      if (image) {
-        RCTDispatchCallbackOnMainQueue(completionBlock, nil, image);
-      } else {
-        NSString *errorMessage = [NSString stringWithFormat:@"Unable to load image from image store: %@", imageTag];
-        NSError *error = RCTErrorWithMessage(errorMessage);
-        RCTDispatchCallbackOnMainQueue(completionBlock, error, nil);
-=======
 - (id<RCTImageDecoder>)imageDecoderForRequest:(NSData *)imageData
 {
   NSMutableArray *handlers = [NSMutableArray array];
@@ -282,30 +168,9 @@
         NSString *errorMessage = [NSString stringWithFormat:@"Error decoding image data <NSData %p; %tu bytes>", data, data.length];
         NSError *finalError = RCTErrorWithMessage(errorMessage);
         RCTDispatchCallbackOnMainQueue(completionBlock, finalError, nil);
->>>>>>> bd36e402
       }
     });
     return ^{};
-<<<<<<< HEAD
-  } else if ([imageTag.lowercaseString hasSuffix:@".gif"]) {
-    id image = RCTGIFImageWithFileURL([RCTConvert NSURL:imageTag]);
-    if (image) {
-      RCTDispatchCallbackOnMainQueue(completionBlock, nil, image);
-    } else {
-      NSString *errorMessage = [NSString stringWithFormat:@"Unable to load GIF image: %@", imageTag];
-      NSError *error = RCTErrorWithMessage(errorMessage);
-      RCTDispatchCallbackOnMainQueue(completionBlock, error, nil);
-    }
-    return ^{};
-  } else {
-    UIImage *image = [RCTConvert UIImage:imageTag];
-    if (image) {
-      RCTDispatchCallbackOnMainQueue(completionBlock, nil, image);
-    } else {
-      NSString *errorMessage = [NSString stringWithFormat:@"Unrecognized tag protocol: %@", imageTag];
-      NSError *error = RCTErrorWithMessage(errorMessage);
-      RCTDispatchCallbackOnMainQueue(completionBlock, error, nil);
-=======
   }
 }
 
@@ -338,7 +203,6 @@
     } else {
       mimeType = @"image/jpeg";
       imageData = UIImageJPEGRepresentation(image, 1.0);
->>>>>>> bd36e402
     }
 
     NSURLResponse *response = [[NSURLResponse alloc] initWithURL:request.URL
