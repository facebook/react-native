--- conflicted
+++ resolved
@@ -220,30 +220,18 @@
   return image;
 }
 
-<<<<<<< HEAD
-- (RCTImageLoaderCancellationBlock)loadImageWithTag:(NSString *)imageTag
-                                         bundlePath:(NSString *)bundlePath
-                                           callback:(RCTImageLoaderCompletionBlock)callback
-{
-  return [self loadImageWithTag:imageTag
-                     bundlePath:bundlePath
-                           size:CGSizeZero
-                          scale:1
-                     resizeMode:RCTResizeModeStretch
-                  progressBlock:nil
-                completionBlock:callback];
-=======
 - (RCTImageLoaderCancellationBlock)loadImageWithURLRequest:(NSURLRequest *)imageURLRequest
+                                                bundlePath:(NSString *)bundlePath
                                                   callback:(RCTImageLoaderCompletionBlock)callback
 {
   return [self loadImageWithURLRequest:imageURLRequest
+                            bundlePath:(NSString *)bundlePath
                                   size:CGSizeZero
                                  scale:1
                                clipped:YES
                             resizeMode:RCTResizeModeStretch
                          progressBlock:nil
                        completionBlock:callback];
->>>>>>> de9d22ee
 }
 
 - (void)dequeueTasks
@@ -301,22 +289,13 @@
  * path taken. This is useful if you want to skip decoding, e.g. when preloading
  * the image, or retrieving metadata.
  */
-<<<<<<< HEAD
-- (RCTImageLoaderCancellationBlock)loadImageOrDataWithTag:(NSString *)imageTag
-                                               bundlePath:(NSString *)bundlePath
-                                                     size:(CGSize)size
-                                                    scale:(CGFloat)scale
-                                               resizeMode:(RCTResizeMode)resizeMode
-                                            progressBlock:(RCTImageLoaderProgressBlock)progressHandler
-                                          completionBlock:(void (^)(NSError *error, id imageOrData))completionBlock
-=======
 - (RCTImageLoaderCancellationBlock)_loadImageOrDataWithURLRequest:(NSURLRequest *)request
+                                                       bundlePath:(NSString *)bundlePath
                                                              size:(CGSize)size
                                                             scale:(CGFloat)scale
                                                        resizeMode:(RCTResizeMode)resizeMode
                                                     progressBlock:(RCTImageLoaderProgressBlock)progressHandler
                                                   completionBlock:(void (^)(NSError *error, id imageOrData, BOOL cacheResult, NSString *fetchDate))completionBlock
->>>>>>> de9d22ee
 {
   __block volatile uint32_t cancelled = 0;
   __block dispatch_block_t cancelLoad = nil;
@@ -362,6 +341,7 @@
   // the main queue.
   if (loadHandler && !requiresScheduling) {
     return [loadHandler loadImageForURL:request.URL
+                             bundlePath:bundlePath
                                    size:size
                                   scale:scale
                              resizeMode:resizeMode
@@ -508,42 +488,14 @@
   };
 }
 
-<<<<<<< HEAD
-- (RCTImageLoaderCancellationBlock)loadImageWithTag:(NSString *)imageTag
-                                         bundlePath:(NSString *)bundlePath
-                                               size:(CGSize)size
-                                              scale:(CGFloat)scale
-                                         resizeMode:(RCTResizeMode)resizeMode
-                                      progressBlock:(RCTImageLoaderProgressBlock)progressHandler
-                                    completionBlock:(RCTImageLoaderCompletionBlock)completionBlock
-{
-  return [self loadImageWithoutClipping:imageTag
-                             bundlePath:bundlePath
-                                   size:size
-                                  scale:scale
-                             resizeMode:resizeMode
-                          progressBlock:progressHandler
-                        completionBlock:^(NSError *error, UIImage *image) {
-                          completionBlock(error, RCTResizeImageIfNeeded(image, size, scale, resizeMode));
-                        }];
-}
-
-- (RCTImageLoaderCancellationBlock)loadImageWithoutClipping:(NSString *)imageTag
-                                                 bundlePath:(NSString *)bundlePath
-                                                       size:(CGSize)size
-                                                      scale:(CGFloat)scale
-                                                 resizeMode:(RCTResizeMode)resizeMode
-                                              progressBlock:(RCTImageLoaderProgressBlock)progressHandler
-                                            completionBlock:(RCTImageLoaderCompletionBlock)completionBlock
-=======
 - (RCTImageLoaderCancellationBlock)loadImageWithURLRequest:(NSURLRequest *)imageURLRequest
+                                                bundlePath:(NSString *)bundlePath
                                                       size:(CGSize)size
                                                      scale:(CGFloat)scale
                                                    clipped:(BOOL)clipped
                                                 resizeMode:(RCTResizeMode)resizeMode
                                              progressBlock:(RCTImageLoaderProgressBlock)progressHandler
                                            completionBlock:(RCTImageLoaderCompletionBlock)completionBlock
->>>>>>> de9d22ee
 {
   __block volatile uint32_t cancelled = 0;
   __block void(^cancelLoad)(void) = nil;
@@ -563,6 +515,7 @@
     // Check decoded image cache
     if (cacheResult) {
       UIImage *image = [[strongSelf imageCache] imageForUrl:imageURLRequest.URL.absoluteString
+                                                    bundlePath:bundlePath
                                                           size:size
                                                          scale:scale
                                                     resizeMode:resizeMode
@@ -578,6 +531,7 @@
       if (image) {
         [[strongSelf imageCache] addImageToCache:image
                                                 URL:imageURLRequest.URL.absoluteString
+                                         bundlePath:bundlePath
                                                size:size
                                               scale:scale
                                          resizeMode:resizeMode
@@ -595,22 +549,13 @@
                            completionBlock:cacheResult ? cacheResultHandler: completionBlock];
   };
 
-<<<<<<< HEAD
-  cancelLoad = [self loadImageOrDataWithTag:imageTag
-                                 bundlePath:bundlePath
-                                       size:size
-                                      scale:scale
-                                 resizeMode:resizeMode
-                              progressBlock:progressHandler
-                            completionBlock:completionHandler] ?: ^{};
-=======
   cancelLoad = [self _loadImageOrDataWithURLRequest:imageURLRequest
+                                         bundlePath:bundlePath
                                                size:size
                                               scale:scale
                                          resizeMode:resizeMode
                                       progressBlock:progressHandler
                                     completionBlock:completionHandler];
->>>>>>> de9d22ee
   return ^{
     if (cancelLoad) {
       cancelLoad();
@@ -725,36 +670,8 @@
   }
 }
 
-<<<<<<< HEAD
-- (RCTImageLoaderCancellationBlock)getImageSize:(NSString *)imageTag
-                                     bundlePath:(NSString *)bundlePath
-                                          block:(void(^)(NSError *error, CGSize size))completionBlock
-{
-  return [self loadImageOrDataWithTag:imageTag
-                           bundlePath:bundlePath
-                                 size:CGSizeZero
-                                scale:1
-                           resizeMode:RCTResizeModeStretch
-                        progressBlock:nil
-                      completionBlock:^(NSError *error, id imageOrData) {
-                        CGSize size;
-                        if ([imageOrData isKindOfClass:[NSData class]]) {
-                          NSDictionary *meta = RCTGetImageMetadata(imageOrData);
-                          size = (CGSize){
-                            [meta[(id)kCGImagePropertyPixelWidth] doubleValue],
-                            [meta[(id)kCGImagePropertyPixelHeight] doubleValue],
-                          };
-                        } else {
-                          UIImage *image = imageOrData;
-                          size = (CGSize){
-                            image.size.width * image.scale,
-                            image.size.height * image.scale,
-                          };
-                        }
-                        completionBlock(error, size);
-                      }];
-=======
 - (RCTImageLoaderCancellationBlock)getImageSizeForURLRequest:(NSURLRequest *)imageURLRequest
+                                                  bundlePath:(NSString *)bundlePath
                                                        block:(void(^)(NSError *error, CGSize size))callback
 {
   void (^completion)(NSError *, id, BOOL, NSString *) = ^(NSError *error, id imageOrData, BOOL cacheResult, NSString *fetchDate) {
@@ -776,12 +693,12 @@
   };
 
   return [self _loadImageOrDataWithURLRequest:imageURLRequest
+                                   bundlePath:bundlePath
                                          size:CGSizeZero
                                         scale:1
                                    resizeMode:RCTResizeModeStretch
                                 progressBlock:NULL
                               completionBlock:completion];
->>>>>>> de9d22ee
 }
 
 #pragma mark - RCTURLRequestHandler
@@ -804,11 +721,7 @@
 - (id)sendRequest:(NSURLRequest *)request withDelegate:(id<RCTURLRequestDelegate>)delegate
 {
   __block RCTImageLoaderCancellationBlock requestToken;
-<<<<<<< HEAD
-  requestToken = [self loadImageWithTag:request.URL.absoluteString bundlePath:nil callback:^(NSError *error, UIImage *image) {
-=======
-  requestToken = [self loadImageWithURLRequest:request callback:^(NSError *error, UIImage *image) {
->>>>>>> de9d22ee
+  requestToken = [self loadImageWithURLRequest:request bundlePath:nil callback:^(NSError *error, UIImage *image) {
     if (error) {
       [delegate URLRequest:requestToken didCompleteWithError:error];
       return;
