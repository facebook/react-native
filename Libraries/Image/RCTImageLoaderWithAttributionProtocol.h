--- conflicted
+++ resolved
@@ -23,18 +23,6 @@
  * Same as the variant in RCTImageURLLoaderProtocol, but allows passing attribution
  * information that each image URL loader can process.
  */
-<<<<<<< HEAD
-- (RCTImageLoaderCancellationBlock)loadImageWithURLRequest:(NSURLRequest *)imageURLRequest
-                                                      size:(CGSize)size
-                                                     scale:(CGFloat)scale
-                                                   clipped:(BOOL)clipped
-                                                resizeMode:(RCTResizeMode)resizeMode
-                                               attribution:(const facebook::react::ImageURLLoaderAttribution &)attribution
-                                             progressBlock:(RCTImageLoaderProgressBlock)progressBlock
-                                          partialLoadBlock:(RCTImageLoaderPartialLoadBlock)partialLoadBlock
-                                           completionBlock:(RCTImageLoaderCompletionBlock)completionBlock;
-#endif
-=======
 - (RCTImageURLLoaderRequest *)loadImageWithURLRequest:(NSURLRequest *)imageURLRequest
                                                  size:(CGSize)size
                                                 scale:(CGFloat)scale
@@ -60,6 +48,5 @@
  * Image instrumentation - notify that the native image view was destroyed.
  */
 - (void)trackURLImageDidDestroy:(RCTImageURLLoaderRequest *)loaderRequest;
->>>>>>> 3c9e5f14
 
 @end