/**
 * Copyright (c) 2015-present, Facebook, Inc.
 * All rights reserved.
 *
 * This source code is licensed under the BSD-style license found in the
 * LICENSE file in the root directory of this source tree. An additional grant
 * of patent rights can be found in the PATENTS file in the same directory.
 */

#import "RCTImageView.h"

#import "RCTBridge.h"
#import "RCTConvert.h"
#import "RCTEventDispatcher.h"
#import "RCTImageLoader.h"
#import "RCTImageUtils.h"
#import "RCTUtils.h"

#import "UIView+React.h"

/**
 * Determines whether an image of `currentSize` should be reloaded for display
 * at `idealSize`.
 */
static BOOL RCTShouldReloadImageForSizeChange(CGSize currentSize, CGSize idealSize) {
  static const CGFloat upscaleThreshold = 1.2;
  static const CGFloat downscaleThreshold = 0.5;

  CGFloat widthMultiplier = idealSize.width / currentSize.width;
  CGFloat heightMultiplier = idealSize.height / currentSize.height;

  return widthMultiplier > upscaleThreshold || widthMultiplier < downscaleThreshold ||
    heightMultiplier > upscaleThreshold || heightMultiplier < downscaleThreshold;
}

@interface RCTImageView ()

@property (nonatomic, copy) RCTDirectEventBlock onLoadStart;
@property (nonatomic, copy) RCTDirectEventBlock onProgress;
@property (nonatomic, copy) RCTDirectEventBlock onError;
@property (nonatomic, copy) RCTDirectEventBlock onLoad;
@property (nonatomic, copy) RCTDirectEventBlock onLoadEnd;

@end

@implementation RCTImageView
{
  RCTBridge *_bridge;
  CGSize _targetSize;

  /**
   * A block that can be invoked to cancel the most recent call to -reloadImage,
   * if any.
   */
  RCTImageLoaderCancellationBlock _reloadImageCancellationBlock;
}

- (instancetype)initWithBridge:(RCTBridge *)bridge
{
  if ((self = [super init])) {
    _bridge = bridge;
  }
  return self;
}

RCT_NOT_IMPLEMENTED(- (instancetype)init)

- (void)updateImage
{
  UIImage *image = self.image;
  if (!image) {
    return;
  }

  // Apply rendering mode
  if (_renderingMode != image.renderingMode) {
    image = [image imageWithRenderingMode:_renderingMode];
  }

  // Applying capInsets of 0 will switch the "resizingMode" of the image to "tile" which is undesired
  if (!UIEdgeInsetsEqualToEdgeInsets(UIEdgeInsetsZero, _capInsets)) {
    image = [image resizableImageWithCapInsets:_capInsets resizingMode:UIImageResizingModeStretch];
  }

  // Apply trilinear filtering to smooth out mis-sized images
  self.layer.minificationFilter = kCAFilterTrilinear;
  self.layer.magnificationFilter = kCAFilterTrilinear;

  super.image = image;
}

- (void)setImage:(UIImage *)image
{
  image = image ?: _defaultImage;
  if (image != super.image) {
    super.image = image;
    [self updateImage];
  }
}

- (void)setCapInsets:(UIEdgeInsets)capInsets
{
  if (!UIEdgeInsetsEqualToEdgeInsets(_capInsets, capInsets)) {
    _capInsets = capInsets;
    [self updateImage];
  }
}

- (void)setRenderingMode:(UIImageRenderingMode)renderingMode
{
  if (_renderingMode != renderingMode) {
    _renderingMode = renderingMode;
    [self updateImage];
  }
}

- (void)setSrc:(NSString *)src
{
  if (![src isEqual:_src]) {
    _src = [src copy];
    [self reloadImage];
  }
}

+ (BOOL)srcNeedsReload:(NSString *)src
{
  return
    [src hasPrefix:@"http://"] ||
    [src hasPrefix:@"https://"] ||
    [src hasPrefix:@"assets-library://"] ||
    [src hasPrefix:@"ph://"];
}

- (void)setContentMode:(UIViewContentMode)contentMode
{
  if (self.contentMode != contentMode) {
    super.contentMode = contentMode;
    if ([RCTImageView srcNeedsReload:_src]) {
      [self reloadImage];
    }
  }
}

- (void)cancelImageLoad
{
  RCTImageLoaderCancellationBlock previousCancellationBlock = _reloadImageCancellationBlock;
  if (previousCancellationBlock) {
    previousCancellationBlock();
    _reloadImageCancellationBlock = nil;
  }
}

- (void)clearImage
{
  [self cancelImageLoad];
  [self.layer removeAnimationForKey:@"contents"];
  self.image = nil;
}

- (void)reloadImage
{
  [self cancelImageLoad];

  if (_src && self.frame.size.width > 0 && self.frame.size.height > 0) {
    if (_onLoadStart) {
      _onLoadStart(nil);
    }

    RCTImageLoaderProgressBlock progressHandler = nil;
    if (_onProgress) {
      progressHandler = ^(int64_t loaded, int64_t total) {
<<<<<<< HEAD
        NSDictionary *event = @{
          @"target": self.reactTag,
          @"loaded": @((double)loaded),
          @"total": @((double)total),
        };
        [_bridge.eventDispatcher sendInputEventWithName:@"progress" body:event];
      };
    }

    [_bridge.imageLoader loadImageWithTag:_src
                                     size:self.bounds.size
                                    scale:RCTScreenScale()
                               resizeMode:self.contentMode
                            progressBlock:progressHandler
                          completionBlock:^(NSError *error, id image) {

      if ([image isKindOfClass:[CAAnimation class]]) {
        [self.layer addAnimation:image forKey:@"contents"];
=======
        _onProgress(@{
          @"loaded": @((double)loaded),
          @"total": @((double)total),
        });
      };
    }

    _reloadImageCancellationBlock = [_bridge.imageLoader loadImageWithTag:_src
                                                                     size:self.bounds.size
                                                                    scale:RCTScreenScale()
                                                               resizeMode:self.contentMode
                                                            progressBlock:progressHandler
                                                          completionBlock:^(NSError *error, UIImage *image) {
      if (image.reactKeyframeAnimation) {
        [self.layer addAnimation:image.reactKeyframeAnimation forKey:@"contents"];
>>>>>>> bd36e402
      } else {
        [self.layer removeAnimationForKey:@"contents"];
        self.image = image;
      }
      if (error) {
        if (_onError) {
          _onError(@{ @"error": error.localizedDescription });
        }
      } else {
        if (_onLoad) {
          _onLoad(nil);
        }
      }
      if (_onLoadEnd) {
         _onLoadEnd(nil);
      }
    }];
  } else {
    [self clearImage];
  }
}

- (void)reactSetFrame:(CGRect)frame
{
  [super reactSetFrame:frame];
  if (self.image == nil) {
    _targetSize = frame.size;
    [self reloadImage];
  } else if ([RCTImageView srcNeedsReload:_src]) {
    CGSize imageSize = self.image.size;
    CGSize idealSize = RCTTargetSize(imageSize, self.image.scale, frame.size, RCTScreenScale(), self.contentMode, YES);

    if (RCTShouldReloadImageForSizeChange(imageSize, idealSize)) {
      if (RCTShouldReloadImageForSizeChange(_targetSize, idealSize)) {
        RCTLogInfo(@"[PERF IMAGEVIEW] Reloading image %@ as size %@", _src, NSStringFromCGSize(idealSize));

        // If the existing image or an image being loaded are not the right size, reload the asset in case there is a
        // better size available.
        _targetSize = idealSize;
        [self reloadImage];
      }
    } else {
      // Our existing image is good enough.
      [self cancelImageLoad];
      _targetSize = imageSize;
    }
  }
}

- (void)didMoveToWindow
{
  [super didMoveToWindow];

  if (!self.window) {
    [self clearImage];
  } else if (self.src) {
    [self reloadImage];
  }
}

@end<|MERGE_RESOLUTION|>--- conflicted
+++ resolved
@@ -169,26 +169,6 @@
     RCTImageLoaderProgressBlock progressHandler = nil;
     if (_onProgress) {
       progressHandler = ^(int64_t loaded, int64_t total) {
-<<<<<<< HEAD
-        NSDictionary *event = @{
-          @"target": self.reactTag,
-          @"loaded": @((double)loaded),
-          @"total": @((double)total),
-        };
-        [_bridge.eventDispatcher sendInputEventWithName:@"progress" body:event];
-      };
-    }
-
-    [_bridge.imageLoader loadImageWithTag:_src
-                                     size:self.bounds.size
-                                    scale:RCTScreenScale()
-                               resizeMode:self.contentMode
-                            progressBlock:progressHandler
-                          completionBlock:^(NSError *error, id image) {
-
-      if ([image isKindOfClass:[CAAnimation class]]) {
-        [self.layer addAnimation:image forKey:@"contents"];
-=======
         _onProgress(@{
           @"loaded": @((double)loaded),
           @"total": @((double)total),
@@ -204,7 +184,6 @@
                                                           completionBlock:^(NSError *error, UIImage *image) {
       if (image.reactKeyframeAnimation) {
         [self.layer addAnimation:image.reactKeyframeAnimation forKey:@"contents"];
->>>>>>> bd36e402
       } else {
         [self.layer removeAnimationForKey:@"contents"];
         self.image = image;
