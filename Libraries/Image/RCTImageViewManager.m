--- conflicted
+++ resolved
@@ -49,7 +49,7 @@
                   errorBlock:(RCTResponseErrorBlock)errorBlock)
 {
   [self.bridge.imageLoader getImageSizeForURLRequest:request
-<<<<<<< HEAD
+                                          bundlePath:nil
                                                block:^(NSError *error, CGSize size) {
                                                  if (error) {
                                                    errorBlock(error);
@@ -57,16 +57,6 @@
                                                    successBlock(@[@(size.width), @(size.height)]);
                                                  }
                                                }];
-=======
-                             bundlePath:nil
-                                  block:^(NSError *error, CGSize size) {
-                                    if (error) {
-                                      errorBlock(error);
-                                    } else {
-                                      successBlock(@[@(size.width), @(size.height)]);
-                                    }
-                                  }];
->>>>>>> 4d65b31f
 }
 
 RCT_EXPORT_METHOD(prefetchImage:(NSURLRequest *)request
