/**
 * Copyright (c) Meta Platforms, Inc. and affiliates.
 *
 * This source code is licensed under the MIT license found in the
 * LICENSE file in the root directory of this source tree.
 *
 * @format
 * @flow strict-local
 */

'use strict';

import type {HostComponent} from '../Renderer/shims/ReactNativeTypes';
import type {ViewProps} from '../Components/View/ViewPropTypes';
import type {ImageResizeMode} from './ImageResizeMode';
import * as NativeComponentRegistry from '../NativeComponent/NativeComponentRegistry';
import type {ColorValue} from '../StyleSheet/StyleSheet';

type NativeProps = $ReadOnly<{
  ...ViewProps,
  resizeMode?: ?ImageResizeMode,
  src?: ?$ReadOnlyArray<?$ReadOnly<{uri: string, ...}>>,
  tintColor?: ?ColorValue,
  headers?: ?{[string]: string},
}>;

<<<<<<< HEAD
const TextInlineImage: HostComponent<Props> = NativeComponentRegistry.get<Props>(
  'RCTTextInlineImage',
  () => ({
=======
const TextInlineImage: HostComponent<NativeProps> =
  NativeComponentRegistry.get<NativeProps>('RCTTextInlineImage', () => ({
>>>>>>> f12c8fba
    uiViewClassName: 'RCTTextInlineImage',
    bubblingEventTypes: {},
    directEventTypes: {},
    validAttributes: {
      resizeMode: true,
      src: true,
      tintColor: {
        process: require('../StyleSheet/processColor'),
      },
      headers: true,
    },
  }),
);

module.exports = TextInlineImage;<|MERGE_RESOLUTION|>--- conflicted
+++ resolved
@@ -24,14 +24,9 @@
   headers?: ?{[string]: string},
 }>;
 
-<<<<<<< HEAD
-const TextInlineImage: HostComponent<Props> = NativeComponentRegistry.get<Props>(
+const TextInlineImage: HostComponent<NativeProps> = NativeComponentRegistry.get<NativeProps>(
   'RCTTextInlineImage',
   () => ({
-=======
-const TextInlineImage: HostComponent<NativeProps> =
-  NativeComponentRegistry.get<NativeProps>('RCTTextInlineImage', () => ({
->>>>>>> f12c8fba
     uiViewClassName: 'RCTTextInlineImage',
     bubblingEventTypes: {},
     directEventTypes: {},
