--- conflicted
+++ resolved
@@ -39,16 +39,10 @@
   internal_analyticTag?: ?string,
 }>;
 
-<<<<<<< HEAD
 const TextInlineImage: HostComponent<Props> = NativeComponentRegistry.get<Props>(
   'RCTTextInlineImage',
   () => ({
-    uiViewClassName: 'RCTImageView',
-=======
-const TextInlineImage: HostComponent<Props> =
-  NativeComponentRegistry.get<Props>('RCTTextInlineImage', () => ({
     uiViewClassName: 'RCTTextInlineImage',
->>>>>>> 552af5d8
     bubblingEventTypes: {},
     directEventTypes: {
       topLoadStart: {
