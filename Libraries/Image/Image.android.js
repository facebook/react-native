--- conflicted
+++ resolved
@@ -181,15 +181,12 @@
       ? loadingIndicatorSource.uri
       : null,
     ref: forwardedRef,
-<<<<<<< HEAD
     accessibilityLabel: props['aria-label'] ?? props.accessibilityLabel,
     accessibilityLabelledBy:
       props?.['aria-labelledby'] ?? props?.accessibilityLabelledBy,
-=======
     accessible: props.alt !== undefined ? true : props.accessible,
     accessibilityLabel:
       props['aria-label'] ?? props.accessibilityLabel ?? props.alt,
->>>>>>> 5933b6a3
     accessibilityState: {
       busy: props['aria-busy'] ?? props.accessibilityState?.busy,
       checked: props['aria-checked'] ?? props.accessibilityState?.checked,
