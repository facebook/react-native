--- conflicted
+++ resolved
@@ -214,7 +214,13 @@
   testID?: ?string,
 
   /**
-<<<<<<< HEAD
+   * Changes the color of all the non-transparent pixels to the tintColor.
+   *
+   * See https://reactnative.dev/docs/image#tintcolor
+   */
+  tintColor?: ColorValue,
+
+  /**
    * A string representing the resource identifier for the image. Similar to
    * src from HTML.
    *
@@ -228,15 +234,6 @@
    * See https://reactnative.dev/docs/image#srcset
    */
   srcSet?: ?string,
-=======
-   * Changes the color of all the non-transparent pixels to the tintColor.
-   *
-   * See https://reactnative.dev/docs/image#tintcolor
-   */
-  tintColor?: ColorValue,
-
-  src?: empty,
->>>>>>> 3db19b46
   children?: empty,
 |};
 
