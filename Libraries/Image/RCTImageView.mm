--- conflicted
+++ resolved
@@ -146,14 +146,10 @@
   if ((self = [super initWithFrame:NSZeroRect])) {
 #endif // ]TODO(macOS GH#774)
     _bridge = bridge;
-<<<<<<< HEAD
 #if TARGET_OS_OSX // [TODO(macOS GH#774)
     self.wantsLayer = YES;
 #endif
-    _imageView = [[RCTUIImageViewAnimated alloc] init];
-=======
     _imageView = [RCTUIImageViewAnimated new];
->>>>>>> 1e6add1a
     _imageView.autoresizingMask = UIViewAutoresizingFlexibleWidth | UIViewAutoresizingFlexibleHeight;
     [self addSubview:_imageView];
 
