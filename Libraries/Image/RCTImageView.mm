/*
 * Copyright (c) Facebook, Inc. and its affiliates.
 *
 * This source code is licensed under the MIT license found in the
 * LICENSE file in the root directory of this source tree.
 */

#import <React/RCTImageView.h>

#import <React/RCTBridge.h>
#import <React/RCTConvert.h>
#import <React/RCTEventDispatcher.h>
#import <React/RCTImageBlurUtils.h>
#import <React/RCTImageSource.h>
#import <React/RCTImageUtils.h>
#import <React/RCTImageLoaderWithAttributionProtocol.h>
#import <React/RCTUIImageViewAnimated.h>
#import <React/RCTUtils.h>
#import <React/UIView+React.h>

/**
 * Determines whether an image of `currentSize` should be reloaded for display
 * at `idealSize`.
 */
static BOOL RCTShouldReloadImageForSizeChange(CGSize currentSize, CGSize idealSize)
{
  static const CGFloat upscaleThreshold = 1.2;
  static const CGFloat downscaleThreshold = 0.5;

  CGFloat widthMultiplier = idealSize.width / currentSize.width;
  CGFloat heightMultiplier = idealSize.height / currentSize.height;

  return widthMultiplier > upscaleThreshold || widthMultiplier < downscaleThreshold ||
    heightMultiplier > upscaleThreshold || heightMultiplier < downscaleThreshold;
}

#if TARGET_OS_OSX // [TODO(macOS ISS#2323203)
/**
 * Implements macOS equivalent behavior of UIViewContentModeScaleAspectFill.
 * Used for RCTResizeModeCover support.
 */
static NSImage *RCTFillImagePreservingAspectRatio(NSImage *originalImage, NSSize targetSize, CGFloat windowScale)
{
  RCTAssertParam(originalImage);
  if (!originalImage) {
    return nil;
  }

  NSSize originalImageSize = originalImage.size;
  if (NSEqualSizes(originalImageSize, NSZeroSize) || [[originalImage representations] count] == 0) {
    return originalImage;
  }

  CGFloat scaleX = targetSize.width / originalImageSize.width;
  CGFloat scaleY = targetSize.height / originalImageSize.height;
  CGFloat scale = 1.0;

  if (scaleX < scaleY) {
    // clamped width
    scale = scaleY;
  }
  else {
    // clamped height
    scale = scaleX;
  }

  NSSize newSize = NSMakeSize(RCTRoundPixelValue(originalImageSize.width * scale, windowScale),
                              RCTRoundPixelValue(originalImageSize.height * scale, windowScale));
  NSImage *newImage = [[NSImage alloc] initWithSize:newSize];

  for (NSImageRep *imageRep in [originalImage representations]) {
    NSImageRep *newImageRep = [imageRep copy];
    NSSize newImageRepSize = NSMakeSize(RCTRoundPixelValue(imageRep.size.width * scale, windowScale),
                                        RCTRoundPixelValue(imageRep.size.height * scale, windowScale));

    newImageRep.size = newImageRepSize;

    [newImage addRepresentation:newImageRep];
  }

  return newImage;
}
#endif // ]TODO(macOS ISS#2323203)

/**
 * See RCTConvert (ImageSource). We want to send down the source as a similar
 * JSON parameter.
 */
static NSDictionary *onLoadParamsForSource(RCTImageSource *source)
{
  NSDictionary *dict = @{
    @"width": @(source.size.width),
    @"height": @(source.size.height),
    @"url": source.request.URL.absoluteString,
  };
  return @{ @"source": dict };
}

@interface RCTImageView ()

@property (nonatomic, copy) RCTDirectEventBlock onLoadStart;
@property (nonatomic, copy) RCTDirectEventBlock onProgress;
@property (nonatomic, copy) RCTDirectEventBlock onError;
@property (nonatomic, copy) RCTDirectEventBlock onPartialLoad;
@property (nonatomic, copy) RCTDirectEventBlock onLoad;
@property (nonatomic, copy) RCTDirectEventBlock onLoadEnd;

@end

@implementation RCTImageView
{
  // Weak reference back to the bridge, for image loading
  __weak RCTBridge *_bridge;

  // The image source that's currently displayed
  RCTImageSource *_imageSource;

  // The image source that's being loaded from the network
  RCTImageSource *_pendingImageSource;

  // Size of the image loaded / being loaded, so we can determine when to issue a reload to accommodate a changing size.
  CGSize _targetSize;

  // A block that can be invoked to cancel the most recent call to -reloadImage, if any
  RCTImageLoaderCancellationBlock _reloadImageCancellationBlock;

  // Whether the latest change of props requires the image to be reloaded
  BOOL _needsReload;

  RCTUIImageViewAnimated *_imageView;

#if TARGET_OS_OSX // [TODO(macOS ISS#2323203)
  // Whether observing changes to the window's backing scale
  BOOL _subscribedToWindowBackingNotifications;
#endif // [TODO(macOS ISS#2323203)
}

- (instancetype)initWithBridge:(RCTBridge *)bridge
{
#if !TARGET_OS_OSX // TODO(macOS ISS#2323203)
  if ((self = [super initWithFrame:CGRectZero])) {
#else // [TODO(macOS ISS#2323203)
  if ((self = [super initWithFrame:NSZeroRect])) {
#endif // ]TODO(macOS ISS#2323203)
    _bridge = bridge;
<<<<<<< HEAD
#if TARGET_OS_OSX // [TODO(macOS ISS#2323203)
    self.wantsLayer = YES;
#endif
#if !TARGET_OS_OSX
=======
    _imageView = [[RCTUIImageViewAnimated alloc] init];
    _imageView.autoresizingMask = UIViewAutoresizingFlexibleWidth | UIViewAutoresizingFlexibleHeight;
    [self addSubview:_imageView];

>>>>>>> 3c9e5f14
    NSNotificationCenter *center = [NSNotificationCenter defaultCenter];
    [center addObserver:self
               selector:@selector(clearImageIfDetached)
                   name:UIApplicationDidReceiveMemoryWarningNotification
                 object:nil];
    [center addObserver:self
               selector:@selector(clearImageIfDetached)
                   name:UIApplicationDidEnterBackgroundNotification
                 object:nil];
<<<<<<< HEAD
#endif
    _imageView = [[RCTUIImageViewAnimated alloc] init];
    _imageView.autoresizingMask = UIViewAutoresizingFlexibleWidth | UIViewAutoresizingFlexibleHeight;
    [self addSubview:_imageView];
=======
#if defined(__IPHONE_OS_VERSION_MAX_ALLOWED) && __IPHONE_OS_VERSION_MAX_ALLOWED >= 130000
    if (@available(iOS 13.0, *)) {
      [center addObserver:self
                 selector:@selector(clearImageIfDetached)

                     name:UISceneDidEnterBackgroundNotification
                   object:nil];
    }
#endif
>>>>>>> 3c9e5f14
  }
  return self;
}

RCT_NOT_IMPLEMENTED(- (instancetype)init)

#if TARGET_OS_OSX // [TODO(macOS ISS#2323203)
RCT_NOT_IMPLEMENTED(- (instancetype)initWithCoder:(NSCoder *)coder)
RCT_NOT_IMPLEMENTED(- (instancetype)initWithFrame:(NSRect)frame)
#else
RCT_NOT_IMPLEMENTED(- (instancetype)initWithCoder:(NSCoder *)aDecoder)
RCT_NOT_IMPLEMENTED(- (instancetype)initWithFrame:(CGRect)frame)
#endif // ]TODO(macOS ISS#2323203)

- (void)updateWithImage:(UIImage *)image
{
  if (!image) {
    _imageView.image = nil;
    return;
  }

  // Apply rendering mode
#if !TARGET_OS_OSX // TODO(macOS ISS#2323203)
  if (_renderingMode != image.renderingMode) {
    image = [image imageWithRenderingMode:_renderingMode];
  }
#else // [TODO(macOS ISS#2323203)
  if ((_renderingMode == UIImageRenderingModeAlwaysTemplate) != [image isTemplate]) {
    [image setTemplate:(_renderingMode == UIImageRenderingModeAlwaysTemplate)];
  }
#endif // ]TODO(macOS ISS#2323203)

  if (_resizeMode == RCTResizeModeRepeat) {
#if !TARGET_OS_OSX // TODO(macOS ISS#2323203)
    image = [image resizableImageWithCapInsets:_capInsets resizingMode:UIImageResizingModeTile];
#else // [TODO(macOS ISS#2323203)
    image.capInsets = _capInsets;
    image.resizingMode = NSImageResizingModeTile;
#endif // ]TODO(macOS ISS#2323203)
  } else if (!UIEdgeInsetsEqualToEdgeInsets(UIEdgeInsetsZero, _capInsets)) {
    // Applying capInsets of 0 will switch the "resizingMode" of the image to "tile" which is undesired
#if !TARGET_OS_OSX // TODO(macOS ISS#2323203)
    image = [image resizableImageWithCapInsets:_capInsets resizingMode:UIImageResizingModeStretch];
#else // [TODO(macOS ISS#2323203)
    image.capInsets = _capInsets;
    image.resizingMode = NSImageResizingModeStretch;
#endif // ]TODO(macOS ISS#2323203)
  }

  // Apply trilinear filtering to smooth out mis-sized images
  _imageView.layer.minificationFilter = kCAFilterTrilinear;
  _imageView.layer.magnificationFilter = kCAFilterTrilinear;

  _imageView.image = image;
}

- (void)setImage:(UIImage *)image
{
  image = image ?: _defaultImage;
  if (image != self.image) {
#if TARGET_OS_OSX // [TODO(macOS ISS#2323203)
    if (image && _resizeMode == RCTResizeModeCover && !NSEqualSizes(self.bounds.size, NSZeroSize)) {
      image = RCTFillImagePreservingAspectRatio(image, self.bounds.size, self.window.backingScaleFactor ?: 1.0);
    }
#endif // ]TODO(macOS ISS#2323203)
    [self updateWithImage:image];
  }
}

- (UIImage *)image {
  return _imageView.image;
}

- (void)setBlurRadius:(CGFloat)blurRadius
{
  if (blurRadius != _blurRadius) {
    _blurRadius = blurRadius;
    _needsReload = YES;
  }
}

- (void)setCapInsets:(UIEdgeInsets)capInsets
{
  if (!UIEdgeInsetsEqualToEdgeInsets(_capInsets, capInsets)) {
    if (UIEdgeInsetsEqualToEdgeInsets(_capInsets, UIEdgeInsetsZero) ||
        UIEdgeInsetsEqualToEdgeInsets(capInsets, UIEdgeInsetsZero)) {
      _capInsets = capInsets;
      // Need to reload image when enabling or disabling capInsets
      _needsReload = YES;
    } else {
      _capInsets = capInsets;
      [self updateWithImage:self.image];
    }
  }
}

- (void)setRenderingMode:(UIImageRenderingMode)renderingMode
{
  if (_renderingMode != renderingMode) {
    _renderingMode = renderingMode;
    [self updateWithImage:self.image];
  }
}

- (void)setImageSources:(NSArray<RCTImageSource *> *)imageSources
{
  if (![imageSources isEqual:_imageSources]) {
    _imageSources = [imageSources copy];
    _needsReload = YES;
  }
}

- (void)setResizeMode:(RCTResizeMode)resizeMode
{
  if (_resizeMode != resizeMode) {
    _resizeMode = resizeMode;

    if (_resizeMode == RCTResizeModeRepeat) {
      // Repeat resize mode is handled by the UIImage. Use scale to fill
      // so the repeated image fills the UIImageView.
#if !TARGET_OS_OSX // TODO(macOS ISS#2323203)
      _imageView.contentMode = UIViewContentModeScaleToFill;
#else // [TODO(macOS ISS#2323203)
      _imageView.imageScaling = NSImageScaleAxesIndependently;
#endif // ]TODO(macOS ISS#2323203)
    } else {
#if !TARGET_OS_OSX // TODO(macOS ISS#2323203)
      _imageView.contentMode = (UIViewContentMode)resizeMode;
#else // [TODO(macOS ISS#2323203)
      // This relies on having previously resampled the image to a size that exceeds the image view.
      if (resizeMode == RCTResizeModeCover) {
        resizeMode = RCTResizeModeCenter;
      }
      _imageView.imageScaling = (NSImageScaling)resizeMode;
#endif // ]TODO(macOS ISS#2323203)
    }

    if ([self shouldReloadImageSourceAfterResize]) {
      _needsReload = YES;
    }
  }
}

- (void)cancelImageLoad
{
  RCTImageLoaderCancellationBlock previousCancellationBlock = _reloadImageCancellationBlock;
  if (previousCancellationBlock) {
    previousCancellationBlock();
    _reloadImageCancellationBlock = nil;
  }

  _pendingImageSource = nil;
}

- (void)clearImage
{
  [self cancelImageLoad];
  self.image = nil;
  _imageSource = nil;
}

#if !TARGET_OS_OSX // TODO(macOS ISS#2323203)
- (void)clearImageIfDetached
{
  if (!self.window) {
    [self clearImage];
  }
}
#endif // TODO(macOS ISS#2323203)

- (BOOL)hasMultipleSources
{
  return _imageSources.count > 1;
}

- (RCTImageSource *)imageSourceForSize:(CGSize)size
{
  if (![self hasMultipleSources]) {
    return _imageSources.firstObject;
  }

  // Need to wait for layout pass before deciding.
  if (CGSizeEqualToSize(size, CGSizeZero)) {
    return nil;
  }

#if !TARGET_OS_OSX // TODO(macOS ISS#2323203)
  const CGFloat scale = RCTScreenScale();
#else // [TODO(macOS ISS#2323203)
  const CGFloat scale = self.window != nil ? self.window.backingScaleFactor : [NSScreen mainScreen].backingScaleFactor;
#endif // ]TODO(macOS ISS#2323203)
  const CGFloat targetImagePixels = size.width * size.height * scale * scale;

  RCTImageSource *bestSource = nil;
  CGFloat bestFit = CGFLOAT_MAX;
  for (RCTImageSource *source in _imageSources) {
    CGSize imgSize = source.size;
    const CGFloat imagePixels =
      imgSize.width * imgSize.height * source.scale * source.scale;
    const CGFloat fit = ABS(1 - (imagePixels / targetImagePixels));

    if (fit < bestFit) {
      bestFit = fit;
      bestSource = source;
    }
  }
  return bestSource;
}

- (BOOL)shouldReloadImageSourceAfterResize
{
  // If capInsets are set, image doesn't need reloading when resized
  return UIEdgeInsetsEqualToEdgeInsets(_capInsets, UIEdgeInsetsZero);
}

- (BOOL)shouldChangeImageSource
{
  // We need to reload if the desired image source is different from the current image
  // source AND the image load that's pending
  RCTImageSource *desiredImageSource = [self imageSourceForSize:self.frame.size];
  return ![desiredImageSource isEqual:_imageSource] &&
         ![desiredImageSource isEqual:_pendingImageSource];
}

- (void)reloadImage
{
  [self cancelImageLoad];
  _needsReload = NO;

  RCTImageSource *source = [self imageSourceForSize:self.frame.size];
  _pendingImageSource = source;

  if (source && self.frame.size.width > 0 && self.frame.size.height > 0) {
    if (_onLoadStart) {
      _onLoadStart(nil);
    }

    RCTImageLoaderProgressBlock progressHandler = nil;
    if (_onProgress) {
      progressHandler = ^(int64_t loaded, int64_t total) {
        self->_onProgress(@{
          @"loaded": @((double)loaded),
          @"total": @((double)total),
        });
      };
    }

    __weak RCTImageView *weakSelf = self;
    RCTImageLoaderPartialLoadBlock partialLoadHandler = ^(UIImage *image) {
      [weakSelf imageLoaderLoadedImage:image error:nil forImageSource:source partial:YES];
    };

    CGSize imageSize = self.bounds.size;
#if !TARGET_OS_OSX // TODO(macOS ISS#2323203)
    CGFloat imageScale = RCTScreenScale();
#else // [TODO(macOS ISS#2323203)
    CGFloat imageScale = self.window != nil ? self.window.backingScaleFactor : [NSScreen mainScreen].backingScaleFactor;
#endif // ]TODO(macOS ISS#2323203)
    if (!UIEdgeInsetsEqualToEdgeInsets(_capInsets, UIEdgeInsetsZero)) {
      // Don't resize images that use capInsets
      imageSize = CGSizeZero;
      imageScale = source.scale;
    }

    RCTImageLoaderCompletionBlock completionHandler = ^(NSError *error, UIImage *loadedImage) {
      [weakSelf imageLoaderLoadedImage:loadedImage error:error forImageSource:source partial:NO];
    };

    id<RCTImageLoaderWithAttributionProtocol> imageLoader = [_bridge moduleForName:@"ImageLoader"
                                                             lazilyLoadIfNecessary:YES];
    RCTImageURLLoaderRequest *loaderRequest = [imageLoader loadImageWithURLRequest:source.request
                                                                              size:imageSize
                                                                             scale:imageScale
                                                                           clipped:NO
                                                                        resizeMode:_resizeMode
                                                                       attribution:{
                                                                                   .nativeViewTag = [self.reactTag intValue],
                                                                                   .surfaceId = [self.rootTag intValue],
                                                                                   }
                                                                     progressBlock:progressHandler
                                                                  partialLoadBlock:partialLoadHandler
                                                                   completionBlock:completionHandler];
    _reloadImageCancellationBlock = loaderRequest.cancellationBlock;
  } else {
    [self clearImage];
  }
}

- (void)imageLoaderLoadedImage:(UIImage *)loadedImage error:(NSError *)error forImageSource:(RCTImageSource *)source partial:(BOOL)isPartialLoad
{
  if (![source isEqual:_pendingImageSource]) {
    // Bail out if source has changed since we started loading
    return;
  }

  if (error) {
    RCTExecuteOnMainQueue(^{
      self.image = nil;
    });

    if (_onError) {
      _onError(@{ @"error": error.localizedDescription });
    }
    if (_onLoadEnd) {
      _onLoadEnd(nil);
    }
    return;
  }

  void (^setImageBlock)(UIImage *) = ^(UIImage *image) {
    if (!isPartialLoad) {
      self->_imageSource = source;
      self->_pendingImageSource = nil;
    }

    self.image = image;

    if (isPartialLoad) {
      if (self->_onPartialLoad) {
        self->_onPartialLoad(nil);
      }
    } else {
      if (self->_onLoad) {
        RCTImageSource *sourceLoaded = [source imageSourceWithSize:image.size scale:source.scale];
        self->_onLoad(onLoadParamsForSource(sourceLoaded));
      }
      if (self->_onLoadEnd) {
        self->_onLoadEnd(nil);
      }
    }
  };

  if (_blurRadius > __FLT_EPSILON__) {
    // Blur on a background thread to avoid blocking interaction
    dispatch_async(dispatch_get_global_queue(DISPATCH_QUEUE_PRIORITY_DEFAULT, 0), ^{
      UIImage *blurredImage = RCTBlurredImageWithRadius(loadedImage, self->_blurRadius);
      RCTExecuteOnMainQueue(^{
        setImageBlock(blurredImage);
      });
    });
  } else {
    // No blur, so try to set the image on the main thread synchronously to minimize image
    // flashing. (For instance, if this view gets attached to a window, then -didMoveToWindow
    // calls -reloadImage, and we want to set the image synchronously if possible so that the
    // image property is set in the same CATransaction that attaches this view to the window.)
    RCTExecuteOnMainQueue(^{
      setImageBlock(loadedImage);
    });
  }
}

- (void)reactSetFrame:(CGRect)frame
{
  [super reactSetFrame:frame];

  // If we didn't load an image yet, or the new frame triggers a different image source
  // to be loaded, reload to swap to the proper image source.
  if ([self shouldChangeImageSource]) {
    _targetSize = frame.size;
    [self reloadImage];
  } else if ([self shouldReloadImageSourceAfterResize]) {
    CGSize imageSize = self.image.size;
    CGFloat imageScale = UIImageGetScale(self.image); // [TODO(macOS ISS#2323203)
#if !TARGET_OS_OSX // [TODO(macOS ISS#2323203)
    CGFloat windowScale = RCTScreenScale();
    RCTResizeMode resizeMode = (RCTResizeMode)_imageView.contentMode;
#else // [TODO(macOS ISS#2323203)
    CGFloat windowScale = self.window != nil ? self.window.backingScaleFactor : [NSScreen mainScreen].backingScaleFactor;
    RCTResizeMode resizeMode = self.resizeMode;

    // self.contentMode on iOS is translated to RCTResizeModeRepeat in -setResizeMode:
    if (resizeMode == RCTResizeModeRepeat) {
      resizeMode = RCTResizeModeStretch;
    }
#endif // [TODO(macOS ISS#2323203)
    CGSize idealSize = RCTTargetSize(imageSize, imageScale, frame.size, windowScale,
                                     resizeMode, YES); // ]TODO(macOS ISS#2323203)
    // Don't reload if the current image or target image size is close enough
    if ((!RCTShouldReloadImageForSizeChange(imageSize, idealSize) ||
         !RCTShouldReloadImageForSizeChange(_targetSize, idealSize)) // [TODO(macOS ISS#2323203)
#if TARGET_OS_OSX
         // Since mac doen't suport UIViewContentModeScaleAspectFill, we have to manually resample the image
         // If we're in cover mode we need to ensure that the image is re-sampled to the correct size when the container size (shrinking 
         // being the most obvious case) otherwise we will end up in a state an image will not properly scale inside its container
         && (resizeMode != RCTResizeModeCover || (imageSize.width == idealSize.width && imageSize.height == idealSize.height))
#endif
         ) { // ]TODO(macOS ISS#2323203)
      return;
    }

    // Don't reload if the current image size is the maximum size of either the pending image source or image source
    CGSize imageSourceSize = (_imageSource ? _imageSource : _pendingImageSource).size;
    if (imageSize.width * imageScale == imageSourceSize.width * _imageSource.scale &&
        imageSize.height * imageScale == imageSourceSize.height * _imageSource.scale) {
      return;
    }

    RCTLogInfo(@"Reloading image %@ as size %@", _imageSource.request.URL.absoluteString, NSStringFromCGSize(idealSize));

    // If the existing image or an image being loaded are not the right
    // size, reload the asset in case there is a better size available.
    _targetSize = idealSize;
    [self reloadImage];
  }
}

- (void)didSetProps:(NSArray<NSString *> *)changedProps
{
  if (_needsReload) {
    [self reloadImage];
  }
}

#if TARGET_OS_OSX // [TODO(macOS ISS#2323203)
#define didMoveToWindow viewDidMoveToWindow
#endif
#if TARGET_OS_OSX
- (void)viewWillMoveToWindow:(NSWindow *)newWindow
{
  if (_subscribedToWindowBackingNotifications &&
      self.window != nil &&
      self.window != newWindow) {
    [[NSNotificationCenter defaultCenter] removeObserver:self
                                                    name:NSWindowDidChangeBackingPropertiesNotification
                                                  object:self.window];
    _subscribedToWindowBackingNotifications = NO;
  }
}
#endif // ]TODO(macOS ISS#2323203)
- (void)didMoveToWindow
{
  [super didMoveToWindow];

#if TARGET_OS_OSX // [TODO(macOS ISS#2323203)
  if (!_subscribedToWindowBackingNotifications && self.window != nil) {
    [[NSNotificationCenter defaultCenter] addObserver:self
                                             selector:@selector(windowDidChangeBackingProperties:)
                                                 name:NSWindowDidChangeBackingPropertiesNotification
                                               object:self.window];
    _subscribedToWindowBackingNotifications = YES;
  }
#endif // ]TODO(macOS ISS#2323203)
  if (!self.window) {
    // Cancel loading the image if we've moved offscreen. In addition to helping
    // prioritise image requests that are actually on-screen, this removes
    // requests that have gotten "stuck" from the queue, unblocking other images
    // from loading.
    [self cancelImageLoad];
  } else if ([self shouldChangeImageSource]) {
    [self reloadImage];
  }
}

#if TARGET_OS_OSX // [TODO(macOS ISS#2323203)
- (void)windowDidChangeBackingProperties:(NSNotification *)notification
{
  [self reloadImage];
}
  
- (RCTPlatformView *)reactAccessibilityElement
{
  return (RCTPlatformView *)_imageView.cell;
}

- (NSColor *)tintColor
{
  NSColor *tintColor = nil;
  if (@available(macOS 10.14, *)) {
    tintColor = _imageView.contentTintColor;
  }
  return tintColor;
}

- (void)setTintColor:(NSColor *)tintColor
{
  if (@available(macOS 10.14, *)) {
    _imageView.contentTintColor = tintColor;
  }
}
#endif // ]TODO(macOS ISS#2323203)
@end<|MERGE_RESOLUTION|>--- conflicted
+++ resolved
@@ -143,17 +143,14 @@
   if ((self = [super initWithFrame:NSZeroRect])) {
 #endif // ]TODO(macOS ISS#2323203)
     _bridge = bridge;
-<<<<<<< HEAD
 #if TARGET_OS_OSX // [TODO(macOS ISS#2323203)
     self.wantsLayer = YES;
 #endif
-#if !TARGET_OS_OSX
-=======
+#if !TARGET_OS_OSX // [TODO(macOS ISS#2323203)
     _imageView = [[RCTUIImageViewAnimated alloc] init];
     _imageView.autoresizingMask = UIViewAutoresizingFlexibleWidth | UIViewAutoresizingFlexibleHeight;
     [self addSubview:_imageView];
 
->>>>>>> 3c9e5f14
     NSNotificationCenter *center = [NSNotificationCenter defaultCenter];
     [center addObserver:self
                selector:@selector(clearImageIfDetached)
@@ -163,12 +160,6 @@
                selector:@selector(clearImageIfDetached)
                    name:UIApplicationDidEnterBackgroundNotification
                  object:nil];
-<<<<<<< HEAD
-#endif
-    _imageView = [[RCTUIImageViewAnimated alloc] init];
-    _imageView.autoresizingMask = UIViewAutoresizingFlexibleWidth | UIViewAutoresizingFlexibleHeight;
-    [self addSubview:_imageView];
-=======
 #if defined(__IPHONE_OS_VERSION_MAX_ALLOWED) && __IPHONE_OS_VERSION_MAX_ALLOWED >= 130000
     if (@available(iOS 13.0, *)) {
       [center addObserver:self
@@ -178,7 +169,7 @@
                    object:nil];
     }
 #endif
->>>>>>> 3c9e5f14
+#endif // ]TODO(macOS ISS#2323203)
   }
   return self;
 }
