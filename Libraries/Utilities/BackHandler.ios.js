--- conflicted
+++ resolved
@@ -16,41 +16,6 @@
 
 function emptyFunction(): void {}
 
-<<<<<<< HEAD
-/**
- * Detect hardware button presses for back navigation.
- *
- * Android: Detect hardware back button presses, and programmatically invoke the default back button
- * functionality to exit the app if there are no listeners or if none of the listeners return true.
- *
- * tvOS: Detect presses of the menu button on the TV remote.  (Still to be implemented:
- * programmatically disable menu button handling
- * functionality to exit the app if there are no listeners or if none of the listeners return true.)
- *
- * iOS: Not applicable.
- *
- * macOS: Not applicable.
- *
- * The event subscriptions are called in reverse order (i.e. last registered subscription first),
- * and if one subscription returns true then subscriptions registered earlier will not be called.
- *
- * Example:
- *
- * ```javascript
- * BackHandler.addEventListener('hardwareBackPress', function() {
- *  // this.onMainScreen and this.goBack are just examples, you need to use your own implementation here
- *  // Typically you would use the navigator here to go to the last state.
- *
- *  if (!this.onMainScreen()) {
- *    this.goBack();
- *    return true;
- *  }
- *  return false;
- * });
- * ```
- */
-=======
->>>>>>> 21603775
 type TBackHandler = {|
   +exitApp: () => void,
   +addEventListener: (
