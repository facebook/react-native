/**
 * Copyright (c) Facebook, Inc. and its affiliates.
 *
 * This source code is licensed under the MIT license found in the
 * LICENSE file in the root directory of this source tree.
 *
 * @format
 * @flow strict
 */

'use strict';

/**
 * Unrolls an array comparison specially for matrices. Prioritizes
 * checking of indices that are most likely to change so that the comparison
 * bails as early as possible.
 *
 * @param {MatrixMath.Matrix} one First matrix.
 * @param {MatrixMath.Matrix} two Second matrix.
 * @return {boolean} Whether or not the two matrices differ.
 */
<<<<<<< HEAD
const matricesDiffer = function(one, two) {
=======
const matricesDiffer = function (
  one: ?Array<number>,
  two: ?Array<number>,
): boolean {
>>>>>>> b27a83b0
  if (one === two) {
    return false;
  }
  return (
    !one ||
    !two ||
    one[12] !== two[12] ||
    one[13] !== two[13] ||
    one[14] !== two[14] ||
    one[5] !== two[5] ||
    one[10] !== two[10] ||
    one[0] !== two[0] ||
    one[1] !== two[1] ||
    one[2] !== two[2] ||
    one[3] !== two[3] ||
    one[4] !== two[4] ||
    one[6] !== two[6] ||
    one[7] !== two[7] ||
    one[8] !== two[8] ||
    one[9] !== two[9] ||
    one[11] !== two[11] ||
    one[15] !== two[15]
  );
};

module.exports = matricesDiffer;<|MERGE_RESOLUTION|>--- conflicted
+++ resolved
@@ -19,14 +19,10 @@
  * @param {MatrixMath.Matrix} two Second matrix.
  * @return {boolean} Whether or not the two matrices differ.
  */
-<<<<<<< HEAD
-const matricesDiffer = function(one, two) {
-=======
-const matricesDiffer = function (
+const matricesDiffer = function(
   one: ?Array<number>,
   two: ?Array<number>,
 ): boolean {
->>>>>>> b27a83b0
   if (one === two) {
     return false;
   }
