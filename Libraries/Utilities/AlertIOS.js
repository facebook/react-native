--- conflicted
+++ resolved
@@ -163,15 +163,11 @@
    *    example). `style` should be one of 'default', 'cancel' or 'destructive'.
    * @param type This configures the text input. One of 'plain-text',
    *    'secure-text' or 'login-password'.
-<<<<<<< HEAD
-   * @param defaultValue The dialog's title.
+   * @param defaultValue The default text in text input.
    * @param keyboardType The keyboard type of first text field(if exists).
    *    One of 'default', 'email-address', 'numeric', 'phone-pad',
    *    'ascii-capable', 'numbers-and-punctuation', 'url', 'number-pad',
    *    'name-phone-pad', 'decimal-pad', 'twitter' or 'web-search'.
-=======
-   * @param defaultValue The default text in text input.
->>>>>>> f38d9a11
    *
    * @example <caption>Example with custom buttons</caption>
    *
