--- conflicted
+++ resolved
@@ -14,11 +14,8 @@
 
 var Platform = {
   OS: 'ios',
-<<<<<<< HEAD
+  select: (obj: Object) => obj.ios,
   isFast: true,
-=======
-  select: (obj: Object) => obj.ios,
->>>>>>> 8ac97188
 };
 
 module.exports = Platform;