/**
 * Copyright (c) 2015-present, Facebook, Inc.
 * All rights reserved.
 *
 * This source code is licensed under the BSD-style license found in the
 * LICENSE file in the root directory of this source tree. An additional grant
 * of patent rights can be found in the PATENTS file in the same directory.
 *
 * @providesModule Platform
 * @flow
 */

'use strict';

var Platform = {
  OS: 'android',
  // $FlowFixMe
  get Version() { return require('NativeModules').AndroidConstants.Version; },
<<<<<<< HEAD
  isFast: true, // [Even]
=======
  select: (obj: Object) => obj.android,
>>>>>>> 8ac97188
};

module.exports = Platform;<|MERGE_RESOLUTION|>--- conflicted
+++ resolved
@@ -16,11 +16,8 @@
   OS: 'android',
   // $FlowFixMe
   get Version() { return require('NativeModules').AndroidConstants.Version; },
-<<<<<<< HEAD
+  select: (obj: Object) => obj.android,
   isFast: true, // [Even]
-=======
-  select: (obj: Object) => obj.android,
->>>>>>> 8ac97188
 };
 
 module.exports = Platform;