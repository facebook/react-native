--- conflicted
+++ resolved
@@ -12,9 +12,6 @@
 
 'use strict';
 
-<<<<<<< HEAD
-import type { BlobData, BlobOptions } from 'BlobTypes';
-=======
 const invariant = require('fbjs/lib/invariant');
 /* $FlowFixMe(>=0.54.0 site=react_native_oss) This comment suppresses an error
  * found when Flow v0.54 was deployed. To see the error delete this comment and
@@ -24,7 +21,6 @@
 const { BlobModule } = require('NativeModules');
 
 import type { BlobProps } from 'BlobTypes';
->>>>>>> cf2ef84b
 
 /**
  * Opaque JS representation of some binary data in native.
