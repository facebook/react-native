/**
 * Copyright (c) 2015-present, Facebook, Inc.
 * All rights reserved.
 *
 * This source code is licensed under the BSD-style license found in the
 * LICENSE file in the root directory of this source tree. An additional grant
 * of patent rights can be found in the PATENTS file in the same directory.
 *
 * @providesModule PushNotificationIOS
 * @flow
 */
'use strict';

const NativeEventEmitter = require('NativeEventEmitter');
const RCTPushNotificationManager = require('NativeModules').PushNotificationManager;
const invariant = require('fbjs/lib/invariant');

const PushNotificationEmitter = new NativeEventEmitter(RCTPushNotificationManager);

const _notifHandlers = new Map();

const DEVICE_NOTIF_EVENT = 'remoteNotificationReceived';
const NOTIF_REGISTER_EVENT = 'remoteNotificationsRegistered';
const NOTIF_REGISTRATION_ERROR_EVENT = 'remoteNotificationRegistrationError';
const NOTIF_RESPONSE_EVENT = 'notificationResponseReceived';
const DEVICE_LOCAL_NOTIF_EVENT = 'localNotificationReceived';
const DEVICE_WILLSHOW_NOTIF_EVENT = 'willPresentNotification';

export type ContentAvailable = 1 | null | void;

export type FetchResult = {
  NewData: string,
  NoData: string,
  ResultFailed: string,
};

/**
 * An event emitted by PushNotificationIOS.
 */
export type PushNotificationEventName = $Enum<{
  /**
   * Fired when a remote notification is received. The handler will be invoked
   * with an instance of `PushNotificationIOS`.
   */
  notification: string,
  /**
   * Fired when a local notification is received. The handler will be invoked
   * with an instance of `PushNotificationIOS`.
   */
  localNotification: string,
  /**
   * Fired when the user registers for remote notifications. The handler will be
   * invoked with a hex string representing the deviceToken.
   */
  register: string,
  /**
   * Fired when the user fails to register for remote notifications. Typically
   * occurs when APNS is having issues, or the device is a simulator. The
   * handler will be invoked with {message: string, code: number, details: any}.
   */
  registrationError: string,
  /**
   * Fired when the user responds to a notification by opening the application, 
   * dismissing the notification or choosing a UNNotificationAction. The handler
   * will be invoked with {notification: `PushNotificationIOS`, action: string, 
   * userText: [string]}. (Only available iOS >= 10)
   */
  response: string,
  /**
   * Fired when a local notification will be presented in the foreground. The handler
   * will be invoked with an instance of `PushNotificationIOS`. (Only available iOS >= 10)
   */
  willPresent: string
}>;

/**
 * <div class="banner-crna-ejected">
 *   <h3>Projects with Native Code Only</h3>
 *   <p>
 *     This section only applies to projects made with <code>react-native init</code>
 *     or to those made with Create React Native App which have since ejected. For
 *     more information about ejecting, please see
 *     the <a href="https://github.com/react-community/create-react-native-app/blob/master/EJECTING.md" target="_blank">guide</a> on
 *     the Create React Native App repository.
 *   </p>
 * </div>
 *
 * Handle push notifications for your app, including permission handling and
 * icon badge number.
 *
 * To get up and running, [configure your notifications with Apple](https://developer.apple.com/library/ios/documentation/IDEs/Conceptual/AppDistributionGuide/AddingCapabilities/AddingCapabilities.html#//apple_ref/doc/uid/TP40012582-CH26-SW6)
 * and your server-side system.
 *
 * [Manually link](docs/linking-libraries-ios.html#manual-linking) the PushNotificationIOS library
 *
 * - Add the following to your Project: `node_modules/react-native/Libraries/PushNotificationIOS/RCTPushNotification.xcodeproj`
 * - Add the following to `Link Binary With Libraries`: `libRCTPushNotification.a`
 *
 * Finally, to enable support for `notification` and `register` events you need to augment your AppDelegate.
 *
 * At the top of your `AppDelegate.h` change:
 *
 *   `@interface AppDelegate : UIResponder <UIApplicationDelegate>`
 *
 * to:
 *
 *   `@interface AppDelegate : UIResponder <UIApplicationDelegate, UNUserNotificationCenterDelegate>`
 *
 * At the top of your `AppDelegate.m`:
 *
 *   `#import <React/RCTPushNotificationManager.h>`
 *
 * At the top of your AppDelegate's `didFinishLaunchingWithOptions` add the following:
 *
 *   `[UNUserNotificationCenter currentNotificationCenter].delegate = self;`
 *
 * And then in your AppDelegate implementation add the following:
 *
 *   ```
 *    // Required to register for notifications
 *    - (void)application:(UIApplication *)application didRegisterUserNotificationSettings:(UIUserNotificationSettings *)notificationSettings
 *    {
 *     [RCTPushNotificationManager didRegisterUserNotificationSettings:notificationSettings];
 *    }
 *    // Required for the register event.
 *    - (void)application:(UIApplication *)application didRegisterForRemoteNotificationsWithDeviceToken:(NSData *)deviceToken
 *    {
 *     [RCTPushNotificationManager didRegisterForRemoteNotificationsWithDeviceToken:deviceToken];
 *    }
 *    // Required for the notification event. You must call the completion handler after handling the remote notification.
 *    - (void)application:(UIApplication *)application didReceiveRemoteNotification:(NSDictionary *)userInfo
 *                                                           fetchCompletionHandler:(void (^)(UIBackgroundFetchResult))completionHandler
 *    {
 *      [RCTPushNotificationManager didReceiveRemoteNotification:userInfo fetchCompletionHandler:completionHandler];
 *    }
 *    // Required for the registrationError event.
 *    - (void)application:(UIApplication *)application didFailToRegisterForRemoteNotificationsWithError:(NSError *)error
 *    {
 *     [RCTPushNotificationManager didFailToRegisterForRemoteNotificationsWithError:error];
 *    }
 *    // Required for the localNotification event.
 *    - (void)application:(UIApplication *)application didReceiveLocalNotification:(UILocalNotification *)notification
 *    {
 *     [RCTPushNotificationManager didReceiveLocalNotification:notification];
 *    }  
 *    // Required for presenting notifications when the app is in the foreground (willPresent event).
 *    - (void)userNotificationCenter:(UNUserNotificationCenter *)center willPresentNotification:(UNNotification *)notification withCompletionHandler:(void (^)(UNNotificationPresentationOptions options))completionHandler 
 *    {
 *     [RCTPushNotificationManager willPresentNotification:notification showCompletionHandler:completionHandler];
 *    }
 *    // Required for handling notification responses (clicking actions or dismissing).
 *    - (void)userNotificationCenter:(UNUserNotificationCenter *)center didReceiveNotificationResponse:(UNNotificationResponse *)response withCompletionHandler:(void(^)())completionHandler
 *    {
 *     [RCTPushNotificationManager didReceiveNotificationResponse:response completionHandler:completionHandler];
 *    }
 *   ```
 */
class PushNotificationIOS {
  _data: Object;
  _alert: string | Object;
  _sound: string;
  _category: string;
  _contentAvailable: ContentAvailable;
  _badgeCount: number;
  _notificationId: string;
  _threadId: string;
  _trigger: Object;
  _isRemote: boolean;
<<<<<<< HEAD
  _remoteNotificationCompleteCalllbackCalled: boolean;
  _showForegroundCompleteCallbackCalled: boolean;
  _responseCompleteCallbackCalled: boolean;
=======
  _remoteNotificationCompleteCallbackCalled: boolean;
>>>>>>> d9806322

  static FetchResult: FetchResult = {
    NewData: 'UIBackgroundFetchResultNewData',
    NoData: 'UIBackgroundFetchResultNoData',
    ResultFailed: 'UIBackgroundFetchResultFailed',
  };

  static PresentationOption: PresentationOption = {
    Badge: 'UNNotificationPresentationOptionBadge',
    Sound: 'UNNotificationPresentationOptionSound',
    Alert: 'UNNotificationPresentationOptionAlert',
  };

  static ActionOption: ActionOption = {
    AuthenticationRequired: 'UNNotificationActionOptionAuthenticationRequired',
    Destructive: 'UNNotificationActionOptionDestructive',
    Foreground: 'UNNotificationActionOptionForeground'
  };

  static CategoryOption: CategoryOption = {
    CustomDismissAction: 'UNNotificationCategoryOptionCustomDismissAction',
    AllowInCarPlay: 'UNNotificationCategoryOptionAllowInCarPlay'
  };

  /**
   * Schedules the localNotification for immediate presentation.
   *
   * details is an object containing:
   *
   * - `alertBody` : The message displayed in the notification alert.
   * - `alertAction` : The "action" displayed beneath an actionable notification. Defaults to "view";
   * - `soundName` : The sound played when the notification is fired (optional).
   * - `isSilent`  : If true, the notification will appear without sound (optional).
   * - `category`  : The category of this notification, required for actionable notifications (optional).
   * - `userInfo`  : An optional object containing additional notification data.
   * - `applicationIconBadgeNumber` (optional) : The number to display as the app's icon badge. The default value of this property is 0, which means that no badge is displayed.
   */
  static presentLocalNotification(details: Object, callback: Function) {
    RCTPushNotificationManager.presentLocalNotification(details, callback || function(){});
  }

  /**
   * Schedules the localNotification for future presentation.
   *
   * details is an object containing:
   *
   * - `fireDate` : The date and time when the system should deliver the notification.
   * - `alertTitle` : The text displayed as the title of the notification alert.
   * - `alertBody` : The message displayed in the notification alert.
   * - `alertAction` : The "action" displayed beneath an actionable notification. Defaults to "view";
   * - `soundName` : The sound played when the notification is fired (optional).
   * - `isSilent`  : If true, the notification will appear without sound (optional).
   * - `category`  : The category of this notification, required for actionable notifications (optional).
   * - `userInfo` : An optional object containing additional notification data.
   * - `applicationIconBadgeNumber` (optional) : The number to display as the app's icon badge. Setting the number to 0 removes the icon badge.
   * - `repeatInterval` : The interval to repeat as a string.  Possible values: `minute`, `hour`, `day`, `week`, `month`, `year`.
   */
  static scheduleLocalNotification(details: Object, callback: Function) {
    RCTPushNotificationManager.scheduleLocalNotification(details, callback || function(){});
  }

  /**
   * Cancels all scheduled localNotifications
   */
  static cancelAllLocalNotifications() {
    RCTPushNotificationManager.cancelAllLocalNotifications();
  }

  /**
   * Remove all delivered notifications from Notification Center
   */
  static removeAllDeliveredNotifications(): void {
    RCTPushNotificationManager.removeAllDeliveredNotifications();
  }

  /**
   * Provides you with a list of the app’s notifications that are still displayed in Notification Center
   *
   * @param callback Function which receive an array of delivered notifications
   *
   *  A delivered notification is an object containing:
   *
   * - `identifier`  : The identifier of this notification.
   * - `title`  : The title of this notification.
   * - `body`  : The body of this notification.
   * - `category`  : The category of this notification, if has one.
   * - `userInfo`  : An optional object containing additional notification data.
   * - `thread-id`  : The thread identifier of this notification, if has one.
   */
  static getDeliveredNotifications(callback: (notifications: Array<Object>) => void): void {
    RCTPushNotificationManager.getDeliveredNotifications(callback);
  }

  /**
   * Removes the specified notifications from Notification Center
   *
   * @param identifiers Array of notification identifiers
   */
  static removeDeliveredNotifications(identifiers: Array<string>): void {
    RCTPushNotificationManager.removeDeliveredNotifications(identifiers);
  }

  /**
   * Sets the badge number for the app icon on the home screen
   */
  static setApplicationIconBadgeNumber(number: number) {
    RCTPushNotificationManager.setApplicationIconBadgeNumber(number);
  }

  /**
   * Gets the current badge number for the app icon on the home screen
   */
  static getApplicationIconBadgeNumber(callback: Function) {
    RCTPushNotificationManager.getApplicationIconBadgeNumber(callback);
  }

  /**
   * Cancel local notifications.
   *
   * Optionally restricts the set of canceled notifications to those
   * notifications whose `userInfo` fields match the corresponding fields
   * in the `userInfo` argument.
   */
  static cancelLocalNotifications(userInfo: Object) {
    RCTPushNotificationManager.cancelLocalNotifications(userInfo);
  }

  /**
   * Gets the local notifications that are currently scheduled.
   */
  static getScheduledLocalNotifications(callback: Function) {
    RCTPushNotificationManager.getScheduledLocalNotifications(callback);
  }

  static setNotificationCategories(categories: [Object]) {
    RCTPushNotificationManager.setNotificationCategories(categories);
  }
  

  /**
   * Attaches a listener to remote or local notification events while the app is running
   * in the foreground or the background.
   *
   * Valid events are:
   *
   * - `notification` : Fired when a remote notification is received. The
   *   handler will be invoked with an instance of `PushNotificationIOS`.
   * - `localNotification` : Fired when a local notification is received. The
   *   handler will be invoked with an instance of `PushNotificationIOS`.
   * - `register`: Fired when the user registers for remote notifications. The
   *   handler will be invoked with a hex string representing the deviceToken.
   * - `registrationError`: Fired when the user fails to register for remote
   *   notifications. Typically occurs when APNS is having issues, or the device
   *   is a simulator. The handler will be invoked with
   *   {message: string, code: number, details: any}.
   * - `response`: Fired when the user responds to a notification, by opening the 
   *   application, dismissing the notification or choosing a UNNotificationAction.
   *   The handler will be invoked with
   *   {notification: `PushNotificationIOS`, action: string, userText: [string]}
   * - `willPresent`: Fired if a notification is received in the foreground
   *   on a device running iOS 10 or greater. The handler will be invoked with
   *   an instance of `PushNotificationIOS`.
   */
  static addEventListener(type: PushNotificationEventName, handler: Function) {
    invariant(
      type === 'notification' || type === 'register' || type === 'registrationError' || type === 'localNotification' || type === 'willPresent' || type === 'response',
      'PushNotificationIOS only supports `notification`, `register`, `registrationError`, `willPresent`, `response`, and `localNotification` events'
    );
    var listener;
    if (type === 'notification') {
      listener =  PushNotificationEmitter.addListener(
        DEVICE_NOTIF_EVENT,
        (notifData) => {
          handler(new PushNotificationIOS(notifData));
        }
      );
    } else if (type === 'localNotification') {
      listener = PushNotificationEmitter.addListener(
        DEVICE_LOCAL_NOTIF_EVENT,
        (notifData) => {
          handler(new PushNotificationIOS(notifData));
        }
      );
    } else if (type === 'register') {
      listener = PushNotificationEmitter.addListener(
        NOTIF_REGISTER_EVENT,
        (registrationInfo) => {
          handler(registrationInfo.deviceToken);
        }
      );
    } else if (type === 'registrationError') {
      listener = PushNotificationEmitter.addListener(
        NOTIF_REGISTRATION_ERROR_EVENT,
        (errorInfo) => {
          handler(errorInfo);
        }
      );
    } else if (type === 'response') {
      listener = PushNotificationEmitter.addListener(
        NOTIF_RESPONSE_EVENT,
        (notifData) => {
          handler({
            notification: new PushNotificationIOS(notifData.notification),
            action: notifData.action,
            userText: notifData.userText
          });
        }
      )
    } else if (type === 'willPresent') {
      listener = PushNotificationEmitter.addListener(
        DEVICE_WILLSHOW_NOTIF_EVENT,
        (notifData) => {
          handler(new PushNotificationIOS(notifData));
        }
      )
    }
    _notifHandlers.set(type, listener);
  }

  /**
   * Removes the event listener. Do this in `componentWillUnmount` to prevent
   * memory leaks
   */
  static removeEventListener(type: PushNotificationEventName, handler: Function) {
    invariant(
      type === 'notification' || type === 'register' || type === 'registrationError' || type === 'localNotification' || type === 'willPresent' || type === 'response',
      'PushNotificationIOS only supports `notification`, `register`, `registrationError`, and `localNotification` events'
    );
    var listener = _notifHandlers.get(type);
    if (!listener) {
      return;
    }
    listener.remove();
    _notifHandlers.delete(type);
  }

  /**
   * Requests notification permissions from iOS, prompting the user's
   * dialog box. By default, it will request all notification permissions, but
   * a subset of these can be requested by passing a map of requested
   * permissions.
   * The following permissions are supported:
   *
   *   - `alert`
   *   - `badge`
   *   - `sound`
   *
   * If a map is provided to the method, only the permissions with truthy values
   * will be requested.

   * This method returns a promise that will resolve when the user accepts,
   * rejects, or if the permissions were previously rejected. The promise
   * resolves to the current state of the permission.
   */
  static requestPermissions(permissions?: {
    alert?: boolean,
    badge?: boolean,
    sound?: boolean
  }): Promise<{
    alert: boolean,
    badge: boolean,
    sound: boolean
  }> {
    var requestedPermissions = {};
    if (permissions) {
      requestedPermissions = {
        alert: !!permissions.alert,
        badge: !!permissions.badge,
        sound: !!permissions.sound
      };
    } else {
      requestedPermissions = {
        alert: true,
        badge: true,
        sound: true
      };
    }
    return RCTPushNotificationManager.requestPermissions(requestedPermissions);
  }

  /**
   * Unregister for all remote notifications received via Apple Push Notification service.
   *
   * You should call this method in rare circumstances only, such as when a new version of
   * the app removes support for all types of remote notifications. Users can temporarily
   * prevent apps from receiving remote notifications through the Notifications section of
   * the Settings app. Apps unregistered through this method can always re-register.
   */
  static abandonPermissions() {
    RCTPushNotificationManager.abandonPermissions();
  }

  /**
   * See what push permissions are currently enabled. `callback` will be
   * invoked with a `permissions` object:
   *
   *  - `alert` :boolean
   *  - `badge` :boolean
   *  - `sound` :boolean
   */
  static checkPermissions(callback: Function) {
    invariant(
      typeof callback === 'function',
      'Must provide a valid callback'
    );
    RCTPushNotificationManager.checkPermissions(callback);
  }

  /**
   * This method returns a promise that resolves to either the notification
   * object if the app was launched by a push notification, or `null` otherwise.
   */
  static getInitialNotification(): Promise<?PushNotificationIOS> {
    return RCTPushNotificationManager.getInitialNotification().then(notification => {
      return notification && new PushNotificationIOS(notification);
    });
  }

  /**
   * You will never need to instantiate `PushNotificationIOS` yourself.
   * Listening to the `notification` event and invoking
   * `getInitialNotification` is sufficient
   */
  constructor(nativeNotif: Object) {
    this._data = {};
<<<<<<< HEAD
    this._remoteNotificationCompleteCalllbackCalled = false;
    this._showForegroundCompleteCallbackCalled = false;
    this._responseCompleteCallbackCalled = false;
=======
    this._remoteNotificationCompleteCallbackCalled = false;
>>>>>>> d9806322
    this._isRemote = nativeNotif.remote;
    if (this._isRemote) {
      this._notificationId = nativeNotif.notificationId;
    }

    if (nativeNotif.remote) {
      // Extract data from Apple's `aps` dict as defined:
      // https://developer.apple.com/library/ios/documentation/NetworkingInternet/Conceptual/RemoteNotificationsPG/Chapters/ApplePushService.html
      Object.keys(nativeNotif).forEach((notifKey) => {
        var notifVal = nativeNotif[notifKey];
        if (notifKey === 'aps') {
          // Fallbacks for new iOS 10 notification format which returns in the same format as local notifications
          this._alert = notifVal.alert || notifVal.alertBody;
          this._sound = notifVal.sound || notifVal.soundName;
          this._badgeCount = notifVal.badge || notifVal.applicationIconBadgeNumber;
          this._title = notifVal.alertTitle;
          this._subtitle = notifVal.alertSubtitle;
          this._category = notifVal.category;
<<<<<<< HEAD
          this._trigger = notifVal.trigger;
          this._threadId = notifVal.threadId;
          // Make sure we don't overwrite existing value
          this._notificationId = notifVal.notificationId || this.notificationId;
          this._data = {...this._data, ...notifVal.userInfo};
=======
          this._contentAvailable = notifVal['content-available'];
>>>>>>> d9806322
        } else {
          this._data[notifKey] = notifVal;
        }
      });
    } else {
      // Local notifications aren't being sent down with `aps` dict.
      this._badgeCount = nativeNotif.applicationIconBadgeNumber;
      this._sound = nativeNotif.soundName;
      this._alert = nativeNotif.alertBody;
      this._title = nativeNotif.alertTitle;
      this._subtitle = nativeNotif.alertSubtitle;
      this._data = nativeNotif.userInfo;
      this._category = nativeNotif.category;
      this._trigger = nativeNotif.trigger;
      this._threadId = nativeNotif.threadId;
      this._notificationId = nativeNotif.notificationId;
    }
  }

  /**
   * This method is available for remote notifications that have been responded
   * to via:
   * `userNotificationCenter:didReceiveNotificationResponse:withCompletionHandler`
   * https://developer.apple.com/documentation/usernotifications/unusernotificationcenterdelegate/1649501-usernotificationcenter
   *
   * Call this to execute when the response handling is complete.
   */
  completeResponse() {
    if (!this._notificationId || this._responseCompleteCallbackCalled) {
      return;
    }
    this._responseCompleteCallbackCalled = true;

    RCTPushNotificationManager.onFinishNotificationResponse(this._notificationId);
  }

  /**
   * This method is available for remote notifications that have been received via:
   * `application:didReceiveRemoteNotification:fetchCompletionHandler:`
   * https://developer.apple.com/library/ios/documentation/UIKit/Reference/UIApplicationDelegate_Protocol/#//apple_ref/occ/intfm/UIApplicationDelegate/application:didReceiveRemoteNotification:fetchCompletionHandler:
   *
   * Call this to execute when the remote notification handling is complete. When
   * calling this block, pass in the fetch result value that best describes
   * the results of your operation. You *must* call this handler and should do so
   * as soon as possible. For a list of possible values, see `PushNotificationIOS.FetchResult`.
   *
   * If you do not call this method your background remote notifications could
   * be throttled, to read more about it see the above documentation link.
   */
  finish(fetchResult: FetchResult) {
    if (!this._isRemote || !this._notificationId || this._remoteNotificationCompleteCallbackCalled) {
      return;
    }
    this._remoteNotificationCompleteCallbackCalled = true;

    RCTPushNotificationManager.onFinishRemoteNotification(this._notificationId, fetchResult);
  }

  /**
   * This method is available for remote notifications that have been received via:
   * `userNotificationCenter:willPresentNotification:withCompletionHandler:`
   * https://developer.apple.com/documentation/usernotifications/unusernotificationcenterdelegate/1649518-usernotificationcenter
   *
   * Call this to decide how to present a foreground notification once you have
   * handled it. When calling this block, pass in an array of strings determining
   * how the notification should be displayed. You *must* call this handler and should
   * do so as soon as possible. For a list of possible values, see `PushNotificationIOS.PresentationOptions`.
   *
   * If you do not call this method the notification will not be shown in the foreground.
   */
  presentForeground(presentationOptions: [PresentationOption]) {
    if (!this._notificationId || this._showForegroundCompleteCallbackCalled) {
      return;
    }
    this._showForegroundCompleteCallbackCalled = true;

    RCTPushNotificationManager.onPresentForegroundNotification(this._notificationId, presentationOptions)
  }

  /**
   * An alias for `getAlert` to get the notification's main message string
   */
  getMessage(): ?string | ?Object {
    // alias because "alert" is an ambiguous name
    return this._alert;
  }

  /**
   * Gets the sound string from the `aps` object
   */
  getSound(): ?string {
    return this._sound;
  }

  /**
   * Gets the category string from the `aps` object
   */
  getCategory(): ?string {
    return this._category;
  }

  /**
   * Gets the notification's main message from the `aps` object
   */
  getAlert(): ?string | ?Object {
    return this._alert;
  }

  /**
   * Gets the content-available number from the `aps` object
   */
  getContentAvailable(): ContentAvailable {
    return this._contentAvailable;
  }

  /**
   * Gets the badge count number from the `aps` object
   */
  getBadgeCount(): ?number {
    return this._badgeCount;
  }

  /**
   * Gets the data object on the notif
   */
  getData(): ?Object {
    return this._data;
  }

  /**
   * Gets the thread id on the notif
   */
  getThreadId(): ?string {
    return this._threadId;
  }

  /**
   * Gets the trigger for the notification
   */
  getTrigger(): ?Object {
    return this._trigger;
  }

  /**
   * Gets the notification's unique id
   */
  getId(): ?string {
    return this._notificationId;
  }

  /**
   * Get's the notifcation's title
   */
  getTitle(): ?string {
    return this._title;
  }

  /**
   * Get's the notification's subtitle
   */
  getSubtitle(): ?string {
    return this._subtitle;
  }
}

module.exports = PushNotificationIOS;<|MERGE_RESOLUTION|>--- conflicted
+++ resolved
@@ -166,13 +166,9 @@
   _threadId: string;
   _trigger: Object;
   _isRemote: boolean;
-<<<<<<< HEAD
-  _remoteNotificationCompleteCalllbackCalled: boolean;
   _showForegroundCompleteCallbackCalled: boolean;
   _responseCompleteCallbackCalled: boolean;
-=======
   _remoteNotificationCompleteCallbackCalled: boolean;
->>>>>>> d9806322
 
   static FetchResult: FetchResult = {
     NewData: 'UIBackgroundFetchResultNewData',
@@ -498,13 +494,9 @@
    */
   constructor(nativeNotif: Object) {
     this._data = {};
-<<<<<<< HEAD
-    this._remoteNotificationCompleteCalllbackCalled = false;
+    this._remoteNotificationCompleteCallbackCalled = false;
     this._showForegroundCompleteCallbackCalled = false;
     this._responseCompleteCallbackCalled = false;
-=======
-    this._remoteNotificationCompleteCallbackCalled = false;
->>>>>>> d9806322
     this._isRemote = nativeNotif.remote;
     if (this._isRemote) {
       this._notificationId = nativeNotif.notificationId;
@@ -523,15 +515,12 @@
           this._title = notifVal.alertTitle;
           this._subtitle = notifVal.alertSubtitle;
           this._category = notifVal.category;
-<<<<<<< HEAD
           this._trigger = notifVal.trigger;
           this._threadId = notifVal.threadId;
           // Make sure we don't overwrite existing value
           this._notificationId = notifVal.notificationId || this.notificationId;
           this._data = {...this._data, ...notifVal.userInfo};
-=======
           this._contentAvailable = notifVal['content-available'];
->>>>>>> d9806322
         } else {
           this._data[notifKey] = notifVal;
         }
