--- conflicted
+++ resolved
@@ -307,24 +307,6 @@
   }
 
   /**
-<<<<<<< HEAD
-   * DEPRECATED: An initial notification will be available if the app was
-   * cold-launched from a notification.
-   *
-   * The first caller of `popInitialNotification` will get the initial
-   * notification object, or `null`. Subsequent invocations will return null.
-   */
-  static popInitialNotification() {
-    console.warn('PushNotificationIOS.popInitialNotification() is deprecated. Use getInitialNotification() instead.');
-    var initialNotification = _initialNotification &&
-      new PushNotificationIOS(_initialNotification);
-    _initialNotification = null;
-    return initialNotification;
-  }
-
-  /**
-=======
->>>>>>> 750da65d
    * If the app launch was triggered by a push notification,
    * it will give the notification object, otherwise it will give `null`
    */
