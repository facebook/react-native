/**
 * Copyright (c) Facebook, Inc. and its affiliates.
 *
 * This source code is licensed under the MIT license found in the
 * LICENSE file in the root directory of this source tree.
 *
 * @format
 * @flow
 */

import NativeEventEmitter from '../EventEmitter/NativeEventEmitter';
import NativePushNotificationManagerIOS from './NativePushNotificationManagerIOS';
import invariant from 'invariant';
import Platform from '../Utilities/Platform';

type NativePushNotificationIOSEventDefinitions = {
  remoteNotificationReceived: [
    {
      notificationId: string,
      remote: boolean,
      ...
    },
  ],
  remoteNotificationsRegistered: [
    {
      deviceToken?: ?string,
      ...
    },
  ],
  remoteNotificationRegistrationError: [
    {
      message: string,
      code: number,
      details: {...},
    },
  ],
  localNotificationReceived: [{...}],
};

<<<<<<< HEAD
const PushNotificationEmitter = new NativeEventEmitter<NativePushNotificationIOSEventDefinitions>(
  // T88715063: NativeEventEmitter only used this parameter on iOS. Now it uses it on all platforms, so this code was modified automatically to preserve its behavior
  // If you want to use the native module on other platforms, please remove this condition and test its behavior
  Platform.OS !== 'ios' && Platform.OS !== 'macos' // TODO(macOS GH#774): Also use this parameter on macOS
    ? null
    : NativePushNotificationManagerIOS,
);
=======
const PushNotificationEmitter =
  new NativeEventEmitter<NativePushNotificationIOSEventDefinitions>(
    // T88715063: NativeEventEmitter only used this parameter on iOS. Now it uses it on all platforms, so this code was modified automatically to preserve its behavior
    // If you want to use the native module on other platforms, please remove this condition and test its behavior
    Platform.OS !== 'ios' ? null : NativePushNotificationManagerIOS,
  );
>>>>>>> ebb26cf2

const _notifHandlers = new Map();

const DEVICE_NOTIF_EVENT = 'remoteNotificationReceived';
const NOTIF_REGISTER_EVENT = 'remoteNotificationsRegistered';
const NOTIF_REGISTRATION_ERROR_EVENT = 'remoteNotificationRegistrationError';
const DEVICE_LOCAL_NOTIF_EVENT = 'localNotificationReceived';

export type ContentAvailable = 1 | null | void;

export type FetchResult = {
  NewData: string,
  NoData: string,
  ResultFailed: string,
  ...
};

/**
 * An event emitted by PushNotificationIOS.
 */
export type PushNotificationEventName = $Keys<{
  /**
   * Fired when a remote notification is received. The handler will be invoked
   * with an instance of `PushNotificationIOS`.
   */
  notification: string,
  /**
   * Fired when a local notification is received. The handler will be invoked
   * with an instance of `PushNotificationIOS`.
   */
  localNotification: string,
  /**
   * Fired when the user registers for remote notifications. The handler will be
   * invoked with a hex string representing the deviceToken.
   */
  register: string,
  /**
   * Fired when the user fails to register for remote notifications. Typically
   * occurs when APNS is having issues, or the device is a simulator. The
   * handler will be invoked with {message: string, code: number, details: any}.
   */
  registrationError: string,
  ...
}>;

/**
 *
 * Handle push notifications for your app, including permission handling and
 * icon badge number.
 *
 * See https://reactnative.dev/docs/pushnotificationios.html
 */
class PushNotificationIOS {
  _data: Object;
  _alert: string | Object;
  _sound: string;
  _category: string;
  _contentAvailable: ContentAvailable;
  _badgeCount: number;
  _notificationId: string;
  _isRemote: boolean;
  _remoteNotificationCompleteCallbackCalled: boolean;
  _threadID: string;

  static FetchResult: FetchResult = {
    NewData: 'UIBackgroundFetchResultNewData',
    NoData: 'UIBackgroundFetchResultNoData',
    ResultFailed: 'UIBackgroundFetchResultFailed',
  };

  /**
   * Schedules the localNotification for immediate presentation.
   *
   * See https://reactnative.dev/docs/pushnotificationios.html#presentlocalnotification
   */
  static presentLocalNotification(details: Object) {
    invariant(
      NativePushNotificationManagerIOS,
      'PushNotificationManager is not available.',
    );
    NativePushNotificationManagerIOS.presentLocalNotification(details);
  }

  /**
   * Schedules the localNotification for future presentation.
   *
   * See https://reactnative.dev/docs/pushnotificationios.html#schedulelocalnotification
   */
  static scheduleLocalNotification(details: Object) {
    invariant(
      NativePushNotificationManagerIOS,
      'PushNotificationManager is not available.',
    );
    NativePushNotificationManagerIOS.scheduleLocalNotification(details);
  }

  /**
   * Cancels all scheduled localNotifications.
   *
   * See https://reactnative.dev/docs/pushnotificationios.html#cancelalllocalnotifications
   */
  static cancelAllLocalNotifications() {
    invariant(
      NativePushNotificationManagerIOS,
      'PushNotificationManager is not available.',
    );
    NativePushNotificationManagerIOS.cancelAllLocalNotifications();
  }

  /**
   * Remove all delivered notifications from Notification Center.
   *
   * See https://reactnative.dev/docs/pushnotificationios.html#removealldeliverednotifications
   */
  static removeAllDeliveredNotifications(): void {
    invariant(
      NativePushNotificationManagerIOS,
      'PushNotificationManager is not available.',
    );
    NativePushNotificationManagerIOS.removeAllDeliveredNotifications();
  }

  /**
   * Provides you with a list of the app’s notifications that are still displayed in Notification Center.
   *
   * See https://reactnative.dev/docs/pushnotificationios.html#getdeliverednotifications
   */
  static getDeliveredNotifications(
    callback: (notifications: Array<Object>) => void,
  ): void {
    invariant(
      NativePushNotificationManagerIOS,
      'PushNotificationManager is not available.',
    );
    NativePushNotificationManagerIOS.getDeliveredNotifications(callback);
  }

  /**
   * Removes the specified notifications from Notification Center
   *
   * See https://reactnative.dev/docs/pushnotificationios.html#removedeliverednotifications
   */
  static removeDeliveredNotifications(identifiers: Array<string>): void {
    invariant(
      NativePushNotificationManagerIOS,
      'PushNotificationManager is not available.',
    );
    NativePushNotificationManagerIOS.removeDeliveredNotifications(identifiers);
  }

  /**
   * Sets the badge number for the app icon on the home screen.
   *
   * See https://reactnative.dev/docs/pushnotificationios.html#setapplicationiconbadgenumber
   */
  static setApplicationIconBadgeNumber(number: number) {
    invariant(
      NativePushNotificationManagerIOS,
      'PushNotificationManager is not available.',
    );
    NativePushNotificationManagerIOS.setApplicationIconBadgeNumber(number);
  }

  /**
   * Gets the current badge number for the app icon on the home screen.
   *
   * See https://reactnative.dev/docs/pushnotificationios.html#getapplicationiconbadgenumber
   */
  static getApplicationIconBadgeNumber(callback: Function) {
    invariant(
      NativePushNotificationManagerIOS,
      'PushNotificationManager is not available.',
    );
    NativePushNotificationManagerIOS.getApplicationIconBadgeNumber(callback);
  }

  /**
   * Cancel local notifications.
   *
   * See https://reactnative.dev/docs/pushnotificationios.html#cancellocalnotification
   */
  static cancelLocalNotifications(userInfo: Object) {
    invariant(
      NativePushNotificationManagerIOS,
      'PushNotificationManager is not available.',
    );
    NativePushNotificationManagerIOS.cancelLocalNotifications(userInfo);
  }

  /**
   * Gets the local notifications that are currently scheduled.
   *
   * See https://reactnative.dev/docs/pushnotificationios.html#getscheduledlocalnotifications
   */
  static getScheduledLocalNotifications(callback: Function) {
    invariant(
      NativePushNotificationManagerIOS,
      'PushNotificationManager is not available.',
    );
    NativePushNotificationManagerIOS.getScheduledLocalNotifications(callback);
  }

  /**
   * Attaches a listener to remote or local notification events while the app
   * is running in the foreground or the background.
   *
   * See https://reactnative.dev/docs/pushnotificationios.html#addeventlistener
   */
  static addEventListener(type: PushNotificationEventName, handler: Function) {
    invariant(
      type === 'notification' ||
        type === 'register' ||
        type === 'registrationError' ||
        type === 'localNotification',
      'PushNotificationIOS only supports `notification`, `register`, `registrationError`, and `localNotification` events',
    );
    let listener;
    if (type === 'notification') {
      listener = PushNotificationEmitter.addListener(
        DEVICE_NOTIF_EVENT,
        notifData => {
          handler(new PushNotificationIOS(notifData));
        },
      );
    } else if (type === 'localNotification') {
      listener = PushNotificationEmitter.addListener(
        DEVICE_LOCAL_NOTIF_EVENT,
        notifData => {
          handler(new PushNotificationIOS(notifData));
        },
      );
    } else if (type === 'register') {
      listener = PushNotificationEmitter.addListener(
        NOTIF_REGISTER_EVENT,
        registrationInfo => {
          handler(registrationInfo.deviceToken);
        },
      );
    } else if (type === 'registrationError') {
      listener = PushNotificationEmitter.addListener(
        NOTIF_REGISTRATION_ERROR_EVENT,
        errorInfo => {
          handler(errorInfo);
        },
      );
    }
    _notifHandlers.set(type, listener);
  }

  /**
   * Removes the event listener. Do this in `componentWillUnmount` to prevent
   * memory leaks.
   *
   * See https://reactnative.dev/docs/pushnotificationios.html#removeeventlistener
   */
  static removeEventListener(
    type: PushNotificationEventName,
    handler: Function,
  ) {
    invariant(
      type === 'notification' ||
        type === 'register' ||
        type === 'registrationError' ||
        type === 'localNotification',
      'PushNotificationIOS only supports `notification`, `register`, `registrationError`, and `localNotification` events',
    );
    const listener = _notifHandlers.get(type);
    if (!listener) {
      return;
    }
    listener.remove();
    _notifHandlers.delete(type);
  }

  /**
   * Requests notification permissions from iOS, prompting the user's
   * dialog box. By default, it will request all notification permissions, but
   * a subset of these can be requested by passing a map of requested
   * permissions.
   *
   * See https://reactnative.dev/docs/pushnotificationios.html#requestpermissions
   */
  static requestPermissions(permissions?: {
    alert?: boolean,
    badge?: boolean,
    sound?: boolean,
    ...
  }): Promise<{
    alert: boolean,
    badge: boolean,
    sound: boolean,
    ...
  }> {
    let requestedPermissions = {
      alert: true,
      badge: true,
      sound: true,
    };
    if (permissions) {
      requestedPermissions = {
        alert: !!permissions.alert,
        badge: !!permissions.badge,
        sound: !!permissions.sound,
      };
    }
    invariant(
      NativePushNotificationManagerIOS,
      'PushNotificationManager is not available.',
    );
    return NativePushNotificationManagerIOS.requestPermissions(
      requestedPermissions,
    );
  }

  /**
   * Unregister for all remote notifications received via Apple Push Notification service.
   *
   * See https://reactnative.dev/docs/pushnotificationios.html#abandonpermissions
   */
  static abandonPermissions() {
    invariant(
      NativePushNotificationManagerIOS,
      'PushNotificationManager is not available.',
    );
    NativePushNotificationManagerIOS.abandonPermissions();
  }

  /**
   * See what push permissions are currently enabled. `callback` will be
   * invoked with a `permissions` object.
   *
   * See https://reactnative.dev/docs/pushnotificationios.html#checkpermissions
   */
  static checkPermissions(callback: Function) {
    invariant(typeof callback === 'function', 'Must provide a valid callback');
    invariant(
      NativePushNotificationManagerIOS,
      'PushNotificationManager is not available.',
    );
    NativePushNotificationManagerIOS.checkPermissions(callback);
  }

  /**
   * This method returns a promise that resolves to either the notification
   * object if the app was launched by a push notification, or `null` otherwise.
   *
   * See https://reactnative.dev/docs/pushnotificationios.html#getinitialnotification
   */
  static getInitialNotification(): Promise<?PushNotificationIOS> {
    invariant(
      NativePushNotificationManagerIOS,
      'PushNotificationManager is not available.',
    );
    return NativePushNotificationManagerIOS.getInitialNotification().then(
      notification => {
        return notification && new PushNotificationIOS(notification);
      },
    );
  }

  /**
   * This method returns a promise that resolves to notification authorization status.
   */
  static getAuthorizationStatus(
    callback: (authorizationStatus: number) => void,
  ): void {
    invariant(
      NativePushNotificationManagerIOS,
      'PushNotificationManager is not available.',
    );

    NativePushNotificationManagerIOS.getAuthorizationStatus(callback);
  }

  /**
   * You will never need to instantiate `PushNotificationIOS` yourself.
   * Listening to the `notification` event and invoking
   * `getInitialNotification` is sufficient
   *
   */
  constructor(nativeNotif: Object) {
    this._data = {};
    this._remoteNotificationCompleteCallbackCalled = false;
    this._isRemote = nativeNotif.remote;
    if (this._isRemote) {
      this._notificationId = nativeNotif.notificationId;
    }

    if (nativeNotif.remote) {
      // Extract data from Apple's `aps` dict as defined:
      // https://developer.apple.com/library/ios/documentation/NetworkingInternet/Conceptual/RemoteNotificationsPG/Chapters/ApplePushService.html
      Object.keys(nativeNotif).forEach(notifKey => {
        const notifVal = nativeNotif[notifKey];
        if (notifKey === 'aps') {
          this._alert = notifVal.alert;
          this._sound = notifVal.sound;
          this._badgeCount = notifVal.badge;
          this._category = notifVal.category;
          this._contentAvailable = notifVal['content-available'];
          this._threadID = notifVal['thread-id'];
        } else {
          this._data[notifKey] = notifVal;
        }
      });
    } else {
      // Local notifications aren't being sent down with `aps` dict.
      this._badgeCount = nativeNotif.applicationIconBadgeNumber;
      this._sound = nativeNotif.soundName;
      this._alert = nativeNotif.alertBody;
      this._data = nativeNotif.userInfo;
      this._category = nativeNotif.category;
    }
  }

  /**
   * This method is available for remote notifications that have been received via:
   * `application:didReceiveRemoteNotification:fetchCompletionHandler:`
   *
   * See https://reactnative.dev/docs/pushnotificationios.html#finish
   */
  finish(fetchResult: string) {
    if (
      !this._isRemote ||
      !this._notificationId ||
      this._remoteNotificationCompleteCallbackCalled ||
      Platform.OS === 'macos' // TODO(macOS GH#774)
    ) {
      return;
    }
    this._remoteNotificationCompleteCallbackCalled = true;

    invariant(
      NativePushNotificationManagerIOS,
      'PushNotificationManager is not available.',
    );
    NativePushNotificationManagerIOS.onFinishRemoteNotification(
      this._notificationId,
      fetchResult,
    );
  }

  /**
   * An alias for `getAlert` to get the notification's main message string
   */
  getMessage(): ?string | ?Object {
    // alias because "alert" is an ambiguous name
    return this._alert;
  }

  /**
   * Gets the sound string from the `aps` object
   *
   * See https://reactnative.dev/docs/pushnotificationios.html#getsound
   */
  getSound(): ?string {
    return this._sound;
  }

  /**
   * Gets the category string from the `aps` object
   *
   * See https://reactnative.dev/docs/pushnotificationios.html#getcategory
   */
  getCategory(): ?string {
    return this._category;
  }

  /**
   * Gets the notification's main message from the `aps` object
   *
   * See https://reactnative.dev/docs/pushnotificationios.html#getalert
   */
  getAlert(): ?string | ?Object {
    return this._alert;
  }

  /**
   * Gets the content-available number from the `aps` object
   *
   * See https://reactnative.dev/docs/pushnotificationios.html#getcontentavailable
   */
  getContentAvailable(): ContentAvailable {
    return this._contentAvailable;
  }

  /**
   * Gets the badge count number from the `aps` object
   *
   * See https://reactnative.dev/docs/pushnotificationios.html#getbadgecount
   */
  getBadgeCount(): ?number {
    return this._badgeCount;
  }

  /**
   * Gets the data object on the notif
   *
   * See https://reactnative.dev/docs/pushnotificationios.html#getdata
   */
  getData(): ?Object {
    return this._data;
  }

  /**
   * Gets the thread ID on the notif
   *
   * See https://reactnative.dev/docs/pushnotificationios.html#getthreadid
   */
  getThreadID(): ?string {
    return this._threadID;
  }
}

module.exports = PushNotificationIOS;<|MERGE_RESOLUTION|>--- conflicted
+++ resolved
@@ -37,22 +37,14 @@
   localNotificationReceived: [{...}],
 };
 
-<<<<<<< HEAD
-const PushNotificationEmitter = new NativeEventEmitter<NativePushNotificationIOSEventDefinitions>(
-  // T88715063: NativeEventEmitter only used this parameter on iOS. Now it uses it on all platforms, so this code was modified automatically to preserve its behavior
-  // If you want to use the native module on other platforms, please remove this condition and test its behavior
-  Platform.OS !== 'ios' && Platform.OS !== 'macos' // TODO(macOS GH#774): Also use this parameter on macOS
-    ? null
-    : NativePushNotificationManagerIOS,
-);
-=======
 const PushNotificationEmitter =
   new NativeEventEmitter<NativePushNotificationIOSEventDefinitions>(
     // T88715063: NativeEventEmitter only used this parameter on iOS. Now it uses it on all platforms, so this code was modified automatically to preserve its behavior
     // If you want to use the native module on other platforms, please remove this condition and test its behavior
-    Platform.OS !== 'ios' ? null : NativePushNotificationManagerIOS,
+    Platform.OS !== 'ios' && Platform.OS !== 'macos' // TODO(macOS GH#774): Also use this parameter on macOS
+      ? null
+      : NativePushNotificationManagerIOS,
   );
->>>>>>> ebb26cf2
 
 const _notifHandlers = new Map();
 
