--- conflicted
+++ resolved
@@ -90,7 +90,6 @@
  *    {
  *     [RCTPushNotificationManager didRegisterForRemoteNotificationsWithDeviceToken:deviceToken];
  *    }
-<<<<<<< HEAD
  *    // Required for the notification event. You must call the completion handler after handling the remote notification.
  *    - (void)application:(UIApplication *)application didReceiveRemoteNotification:(NSDictionary *)userInfo
  *                                                           fetchCompletionHandler:(void (^)(UIBackgroundFetchResult))completionHandler {
@@ -101,14 +100,13 @@
  *    // implement the application:didReceiveRemoteNotification:fetchCompletionHandler: method instead of this one whenever possible.
  *    // If your delegate implements both methods, the app object calls the `application:didReceiveRemoteNotification:fetchCompletionHandler:` method
  *    // Either this method or `application:didReceiveRemoteNotification:fetchCompletionHandler:` is required in order to receive remote notifications.
-=======
+ *    //
  *    // Required for the registrationError event.
  *    - (void)application:(UIApplication *)application didFailToRegisterForRemoteNotificationsWithError:(NSError *)error
  *    {
  *     [RCTPushNotificationManager didFailToRegisterForRemoteNotificationsWithError:error];
  *    }
  *    // Required for the notification event.
->>>>>>> ae9cc004
  *    - (void)application:(UIApplication *)application didReceiveRemoteNotification:(NSDictionary *)notification
  *    {
  *     [RCTPushNotificationManager didReceiveRemoteNotification:notification];
