# Copyright (c) Meta Platforms, Inc. and affiliates.
#
# This source code is licensed under the MIT license found in the
# LICENSE file in the root directory of this source tree.

require "json"

package = JSON.parse(File.read(File.join(__dir__, "..", "..", "package.json")))
version = package['version']

source = { :git => 'https://github.com/facebook/react-native.git' }
if version == '1000.0.0'
  # This is an unpublished version, use the latest commit hash of the react-native repo, which we’re presumably in.
  source[:commit] = `git rev-parse HEAD`.strip if system("git rev-parse --git-dir > /dev/null 2>&1")
else
  source[:tag] = "v#{version}"
end

folly_compiler_flags = '-DFOLLY_NO_CONFIG -DFOLLY_MOBILE=1 -DFOLLY_USE_LIBCPP=1 -Wno-comma -Wno-shorten-64-to-32'
folly_version = '2021.07.22.00'

Pod::Spec.new do |s|
  s.name                   = "React-RCTPushNotification"
  s.version                = version
  s.summary                = "A library for handling push notifications for your app, including permission handling and icon badge number."
  s.homepage               = "https://reactnative.dev/"
  s.documentation_url      = "https://reactnative.dev/docs/pushnotificationios"
  s.license                = package["license"]
  s.author                 = "Facebook, Inc. and its affiliates"
<<<<<<< HEAD
  s.platforms              = { :ios => "11.0", :osx => "10.15" } # [macOS]
=======
  s.platforms              = { :ios => "12.4" }
>>>>>>> 890805db
  s.compiler_flags         = folly_compiler_flags + ' -Wno-nullability-completeness'
  s.source                 = source
  s.source_files           = "*.{m,mm}"
  s.preserve_paths         = "package.json", "LICENSE", "LICENSE-docs"
  s.header_dir             = "RCTPushNotification"
  s.pod_target_xcconfig    = {
                               "USE_HEADERMAP" => "YES",
                               "CLANG_CXX_LANGUAGE_STANDARD" => "c++17",
<<<<<<< HEAD
                               "HEADER_SEARCH_PATHS" => "\"$(PODS_ROOT)/RCT-Folly\" \"${PODS_ROOT}/Headers/Public/React-Codegen/react/renderer/components\""
=======
                               "HEADER_SEARCH_PATHS" => "\"$(PODS_ROOT)/RCT-Folly\" \"${PODS_ROOT}/Headers/Public/React-Codegen/react/renderer/components\" \"${PODS_CONFIGURATION_BUILD_DIR}/React-Codegen/React_Codegen.framework/Headers\""
>>>>>>> 890805db
                             }
  s.framework              = "UserNotifications"

  s.dependency "React-Codegen", version
  s.dependency "RCTTypeSafety", version
  s.dependency "React-Core/RCTPushNotificationHeaders", version
  s.dependency "ReactCommon/turbomodule/core", version
  s.dependency "React-jsi", version
end<|MERGE_RESOLUTION|>--- conflicted
+++ resolved
@@ -27,11 +27,7 @@
   s.documentation_url      = "https://reactnative.dev/docs/pushnotificationios"
   s.license                = package["license"]
   s.author                 = "Facebook, Inc. and its affiliates"
-<<<<<<< HEAD
-  s.platforms              = { :ios => "11.0", :osx => "10.15" } # [macOS]
-=======
-  s.platforms              = { :ios => "12.4" }
->>>>>>> 890805db
+  s.platforms              = { :ios => "12.4", :osx => "10.15" } # [macOS]
   s.compiler_flags         = folly_compiler_flags + ' -Wno-nullability-completeness'
   s.source                 = source
   s.source_files           = "*.{m,mm}"
@@ -40,11 +36,7 @@
   s.pod_target_xcconfig    = {
                                "USE_HEADERMAP" => "YES",
                                "CLANG_CXX_LANGUAGE_STANDARD" => "c++17",
-<<<<<<< HEAD
-                               "HEADER_SEARCH_PATHS" => "\"$(PODS_ROOT)/RCT-Folly\" \"${PODS_ROOT}/Headers/Public/React-Codegen/react/renderer/components\""
-=======
                                "HEADER_SEARCH_PATHS" => "\"$(PODS_ROOT)/RCT-Folly\" \"${PODS_ROOT}/Headers/Public/React-Codegen/react/renderer/components\" \"${PODS_CONFIGURATION_BUILD_DIR}/React-Codegen/React_Codegen.framework/Headers\""
->>>>>>> 890805db
                              }
   s.framework              = "UserNotifications"
 
