/**
 * Copyright (c) 2015-present, Facebook, Inc.
 * All rights reserved.
 *
 * This source code is licensed under the BSD-style license found in the
 * LICENSE file in the root directory of this source tree. An additional grant
 * of patent rights can be found in the PATENTS file in the same directory.
 */

#import "RCTPushNotificationManager.h"

#import "RCTBridge.h"
#import "RCTConvert.h"
#import "RCTEventDispatcher.h"
#import "RCTUtils.h"

NSString *const RCTRemoteNotificationReceived = @"RemoteNotificationReceived";
NSString *const RCTRemoteNotificationsRegistered = @"RemoteNotificationsRegistered";

@implementation RCTConvert (UILocalNotification)

+ (UILocalNotification *)UILocalNotification:(id)json
{
  NSDictionary *details = [self NSDictionary:json];
  UILocalNotification *notification = [UILocalNotification new];
  notification.fireDate = [RCTConvert NSDate:details[@"fireDate"]] ?: [NSDate date];
  notification.alertBody = [RCTConvert NSString:details[@"alertBody"]];
  return notification;
}

@end

@implementation RCTPushNotificationManager
{
  NSDictionary *_initialNotification;
}

RCT_EXPORT_MODULE()

@synthesize bridge = _bridge;

- (instancetype)init
{
  if ((self = [super init])) {
    [[NSNotificationCenter defaultCenter] addObserver:self
                                             selector:@selector(handleRemoteNotificationReceived:)
                                                 name:RCTRemoteNotificationReceived
                                               object:nil];
    [[NSNotificationCenter defaultCenter] addObserver:self
                                             selector:@selector(handleRemoteNotificationsRegistered:)
                                                 name:RCTRemoteNotificationsRegistered
                                               object:nil];
  }
  return self;
}

- (void)dealloc
{
  [[NSNotificationCenter defaultCenter] removeObserver:self];
}

- (void)setBridge:(RCTBridge *)bridge
{
  _bridge = bridge;
  _initialNotification = [bridge.launchOptions[UIApplicationLaunchOptionsRemoteNotificationKey] copy];
}

+ (void)application:(__unused UIApplication *)application didRegisterUserNotificationSettings:(__unused UIUserNotificationSettings *)notificationSettings
{
  if ([application respondsToSelector:@selector(registerForRemoteNotifications)]) {
    [application registerForRemoteNotifications];
  }
}

+ (void)application:(__unused UIApplication *)application didRegisterForRemoteNotificationsWithDeviceToken:(NSData *)deviceToken
{
  NSMutableString *hexString = [NSMutableString string];
  NSUInteger deviceTokenLength = deviceToken.length;
  const unsigned char *bytes = deviceToken.bytes;
  for (NSUInteger i = 0; i < deviceTokenLength; i++) {
    [hexString appendFormat:@"%02x", bytes[i]];
  }
  NSDictionary *userInfo = @{
    @"deviceToken" : [hexString copy]
  };
  [[NSNotificationCenter defaultCenter] postNotificationName:RCTRemoteNotificationsRegistered
                                                      object:self
                                                    userInfo:userInfo];
}

+ (void)application:(__unused UIApplication *)application didReceiveRemoteNotification:(NSDictionary *)notification
{
  [[NSNotificationCenter defaultCenter] postNotificationName:RCTRemoteNotificationReceived
                                                      object:self
                                                    userInfo:notification];
}

- (void)handleRemoteNotificationReceived:(NSNotification *)notification
{
  [_bridge.eventDispatcher sendDeviceEventWithName:@"remoteNotificationReceived"
                                              body:notification.userInfo];
}

- (void)handleRemoteNotificationsRegistered:(NSNotification *)notification
{
  [_bridge.eventDispatcher sendDeviceEventWithName:@"remoteNotificationsRegistered"
                                              body:notification.userInfo];
}

/**
 * Update the application icon badge number on the home screen
 */
RCT_EXPORT_METHOD(setApplicationIconBadgeNumber:(NSInteger)number)
{
  RCTSharedApplication().applicationIconBadgeNumber = number;
}

/**
 * Get the current application icon badge number on the home screen
 */
RCT_EXPORT_METHOD(getApplicationIconBadgeNumber:(RCTResponseSenderBlock)callback)
{
  callback(@[
    @(RCTSharedApplication().applicationIconBadgeNumber)
  ]);
}

RCT_EXPORT_METHOD(requestPermissions:(NSDictionary *)permissions)
{
  if (RCTRunningInAppExtension()) {
    return;
  }

  UIUserNotificationType types = UIUserNotificationTypeNone;
  if (permissions) {
    if ([permissions[@"alert"] boolValue]) {
      types |= UIUserNotificationTypeAlert;
    }
    if ([permissions[@"badge"] boolValue]) {
      types |= UIUserNotificationTypeBadge;
    }
    if ([permissions[@"sound"] boolValue]) {
      types |= UIUserNotificationTypeSound;
    }
  } else {
    types = UIUserNotificationTypeAlert | UIUserNotificationTypeBadge | UIUserNotificationTypeSound;
  }
    
  if ([[UIApplication sharedApplication] respondsToSelector:@selector(registerForRemoteNotifications)]) {
    id notificationSettings = [UIUserNotificationSettings settingsForTypes:types categories:nil];
    [[UIApplication sharedApplication] registerUserNotificationSettings:notificationSettings];
    [[UIApplication sharedApplication] registerForRemoteNotifications];

<<<<<<< HEAD
  } else {
    [[UIApplication sharedApplication] registerForRemoteNotificationTypes:(UIRemoteNotificationType)types];
  }
=======
  UIApplication *app = RCTSharedApplication();
#if __IPHONE_OS_VERSION_MIN_REQUIRED >= __IPHONE_8_0
  id notificationSettings = [UIUserNotificationSettings settingsForTypes:types categories:nil];
  [app registerUserNotificationSettings:notificationSettings];
  [app registerForRemoteNotifications];
#else
  [app registerForRemoteNotificationTypes:types];
#endif
>>>>>>> bd36e402
}

RCT_EXPORT_METHOD(abandonPermissions)
{
  [RCTSharedApplication() unregisterForRemoteNotifications];
}

RCT_EXPORT_METHOD(checkPermissions:(RCTResponseSenderBlock)callback)
{
  if (RCTRunningInAppExtension()) {
    NSDictionary *permissions = @{@"alert": @(NO), @"badge": @(NO), @"sound": @(NO)};
    callback(@[permissions]);
    return;
  }

  NSUInteger types = 0;
  if ([UIApplication instancesRespondToSelector:@selector(currentUserNotificationSettings)]) {
    types = [RCTSharedApplication() currentUserNotificationSettings].types;
  } else {
<<<<<<< HEAD
    types = [[UIApplication sharedApplication] enabledRemoteNotificationTypes];
=======

#if __IPHONE_OS_VERSION_MIN_REQUIRED < __IPHONE_8_0

    types = [RCTSharedApplication() enabledRemoteNotificationTypes];

#endif

>>>>>>> bd36e402
  }

  NSMutableDictionary *permissions = [NSMutableDictionary new];
  permissions[@"alert"] = @((types & UIUserNotificationTypeAlert) > 0);
  permissions[@"badge"] = @((types & UIUserNotificationTypeBadge) > 0);
  permissions[@"sound"] = @((types & UIUserNotificationTypeSound) > 0);

  callback(@[permissions]);
}

- (NSDictionary *)constantsToExport
{
  return @{
    @"initialNotification": RCTNullIfNil(_initialNotification),
  };
}

RCT_EXPORT_METHOD(presentLocalNotification:(UILocalNotification *)notification)
{
  [RCTSharedApplication() presentLocalNotificationNow:notification];
}


RCT_EXPORT_METHOD(scheduleLocalNotification:(UILocalNotification *)notification)
{
  [RCTSharedApplication() scheduleLocalNotification:notification];
}

@end<|MERGE_RESOLUTION|>--- conflicted
+++ resolved
@@ -151,11 +151,6 @@
     [[UIApplication sharedApplication] registerUserNotificationSettings:notificationSettings];
     [[UIApplication sharedApplication] registerForRemoteNotifications];
 
-<<<<<<< HEAD
-  } else {
-    [[UIApplication sharedApplication] registerForRemoteNotificationTypes:(UIRemoteNotificationType)types];
-  }
-=======
   UIApplication *app = RCTSharedApplication();
 #if __IPHONE_OS_VERSION_MIN_REQUIRED >= __IPHONE_8_0
   id notificationSettings = [UIUserNotificationSettings settingsForTypes:types categories:nil];
@@ -164,7 +159,6 @@
 #else
   [app registerForRemoteNotificationTypes:types];
 #endif
->>>>>>> bd36e402
 }
 
 RCT_EXPORT_METHOD(abandonPermissions)
@@ -184,17 +178,13 @@
   if ([UIApplication instancesRespondToSelector:@selector(currentUserNotificationSettings)]) {
     types = [RCTSharedApplication() currentUserNotificationSettings].types;
   } else {
-<<<<<<< HEAD
     types = [[UIApplication sharedApplication] enabledRemoteNotificationTypes];
-=======
 
 #if __IPHONE_OS_VERSION_MIN_REQUIRED < __IPHONE_8_0
 
     types = [RCTSharedApplication() enabledRemoteNotificationTypes];
 
 #endif
-
->>>>>>> bd36e402
   }
 
   NSMutableDictionary *permissions = [NSMutableDictionary new];
