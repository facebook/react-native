--- conflicted
+++ resolved
@@ -701,18 +701,11 @@
    * This is deprecated due to ambiguity (y before x), and SHOULD NOT BE USED.
    *
    */
-<<<<<<< HEAD
-  scrollTo: function(
-    y?: number | { x?: number, y?: number, animated?: boolean, duration?: number },
+  scrollTo(
+    y?: number | {x?: number, y?: number, animated?: boolean, duration?: number},
     x?: number,
     animated?: boolean,
-    duration?: number
-=======
-  scrollTo(
-    y?: number | {x?: number, y?: number, animated?: boolean},
-    x?: number,
-    animated?: boolean,
->>>>>>> 3d12ad5b
+    duration?: number,
   ) {
     if (typeof y === 'number') {
       console.warn(
@@ -722,19 +715,13 @@
     } else {
       ({x, y, animated, duration} = y || {});
     }
-<<<<<<< HEAD
-    this.getScrollResponder().scrollResponderScrollTo(
-      {x: x || 0, y: y || 0, animated: animated !== false, duration: duration}
-    );
-  },
-=======
     this._scrollResponder.scrollResponderScrollTo({
       x: x || 0,
       y: y || 0,
       animated: animated !== false,
+      duration: duration,
     });
   }
->>>>>>> 3d12ad5b
 
   /**
    * If this is a vertical ScrollView scrolls to the bottom.
@@ -746,13 +733,7 @@
    * for a controlled duration scroll.
    * If no options are passed, `animated` defaults to true.
    */
-<<<<<<< HEAD
-  scrollToEnd: function(
-    options?: { animated?: boolean, duration?: number },
-  ) {
-=======
-  scrollToEnd(options?: {animated?: boolean}) {
->>>>>>> 3d12ad5b
+  scrollToEnd(options?: {animated?: boolean, duration?: number}) {
     // Default to true
     const animated = (options && options.animated) !== false;
     this._scrollResponder.scrollResponderScrollToEnd({
