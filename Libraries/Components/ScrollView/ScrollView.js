--- conflicted
+++ resolved
@@ -294,7 +294,6 @@
     | 'never'
     | 'always'
   ),
-<<<<<<< HEAD
   /**
    * Experimental: specifies how much to adjust the content view by when using
    * the keyboard to scroll. This value adjusts the content's horizontal offset.
@@ -309,17 +308,6 @@
    * @platform macos
    */
   verticalLineScroll?: number, // TODO(macOS GH#774)
-  /**
-   * When true, ScrollView will emit updateChildFrames data in scroll events,
-   * otherwise will not compute or emit child frame data.  This only exists
-   * to support legacy issues, `onLayout` should be used instead to retrieve
-   * frame data.
-   * The default value is false.
-   * @platform ios
-   */
-  DEPRECATED_sendUpdatedChildFrames?: ?boolean,
-=======
->>>>>>> 345d0c1a
 |}>;
 
 type AndroidProps = $ReadOnly<{|
