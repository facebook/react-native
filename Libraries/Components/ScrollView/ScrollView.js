--- conflicted
+++ resolved
@@ -172,19 +172,17 @@
    */
   automaticallyAdjustContentInsets?: ?boolean,
   /**
-<<<<<<< HEAD
    * Controls whether the ScrollView should automatically adjust it's contentInset
    * and scrollViewInsets when the Keyboard changes it's size. The default value is false.
    * @platform ios
    */
   automaticallyAdjustKeyboardInsets?: ?boolean,
-=======
+  /**
    * Controls whether iOS should automatically adjust the scroll indicator
    * insets. The default value is true. Available on iOS 13 and later.
    * @platform ios
    */
   automaticallyAdjustsScrollIndicatorInsets?: ?boolean,
->>>>>>> b494ae07
   /**
    * The amount by which the scroll view content is inset from the edges
    * of the scroll view. Defaults to `{top: 0, left: 0, bottom: 0, right: 0}`.
