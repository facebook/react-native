--- conflicted
+++ resolved
@@ -236,15 +236,13 @@
      */
     minimumZoomScale: PropTypes.number,
     /**
-<<<<<<< HEAD
      * Called when the momentum scroll starts (scroll which occurs as the ScrollView glides to a stop).
      */
     onMomentumScrollBegin: PropTypes.func,
-=======
+    /**
      * Called when the momentum scroll ends (scroll which occurs as the ScrollView glides to a stop).
      */
     onMomentumScrollEnd: PropTypes.func,
->>>>>>> b8118d1b
     /**
      * Fires at most once per frame during scrolling. The frequency of the
      * events can be controlled using the `scrollEventThrottle` prop.
