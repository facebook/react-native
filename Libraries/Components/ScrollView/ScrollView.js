--- conflicted
+++ resolved
@@ -495,8 +495,6 @@
    */
   snapToOffsets?: ?$ReadOnlyArray<number>,
   /**
-<<<<<<< HEAD
-=======
    * Use in conjuction with `snapToOffsets`. By default, the beginning
    * of the list counts as a snap offset. Set `snapToStart` to false to disable
    * this behavior and allow the list to scroll freely between its start and
@@ -513,7 +511,6 @@
    */
   snapToEnd?: ?boolean,
   /**
->>>>>>> 5ca0681f
    * Experimental: When true, offscreen child views (whose `overflow` value is
    * `hidden`) are removed from their native backing superview when offscreen.
    * This can improve scrolling performance on long lists. The default value is
@@ -1002,13 +999,10 @@
           ? true
           : false,
       DEPRECATED_sendUpdatedChildFrames,
-<<<<<<< HEAD
-=======
       // default to true
       snapToStart: this.props.snapToStart !== false,
       // default to true
       snapToEnd: this.props.snapToEnd !== false,
->>>>>>> 5ca0681f
       // pagingEnabled is overridden by snapToInterval / snapToOffsets
       pagingEnabled: Platform.select({
         // on iOS, pagingEnabled must be set to false to have snapToInterval / snapToOffsets work
@@ -1016,13 +1010,10 @@
           this.props.pagingEnabled &&
           this.props.snapToInterval == null &&
           this.props.snapToOffsets == null,
-<<<<<<< HEAD
         macos: // [TODO(macOS ISS#2323203)
           this.props.pagingEnabled &&
           this.props.snapToInterval == null &&
           this.props.snapToOffsets == null, // ]TODO(macOS ISS#2323203)
-=======
->>>>>>> 5ca0681f
         // on Android, pagingEnabled must be set to true to have snapToInterval / snapToOffsets work
         android:
           this.props.pagingEnabled ||
