--- conflicted
+++ resolved
@@ -21,11 +21,8 @@
   alwaysBounceHorizontal?: ?boolean,
   alwaysBounceVertical?: ?boolean,
   automaticallyAdjustContentInsets?: ?boolean,
-<<<<<<< HEAD
   automaticallyAdjustKeyboardInsets?: ?boolean,
-=======
   automaticallyAdjustsScrollIndicatorInsets?: ?boolean,
->>>>>>> b494ae07
   bounces?: ?boolean,
   bouncesZoom?: ?boolean,
   canCancelContentTouches?: ?boolean,
