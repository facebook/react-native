--- conflicted
+++ resolved
@@ -141,84 +141,9 @@
         },
       };
 
-<<<<<<< HEAD
 const ScrollViewNativeComponent: HostComponent<Props> = NativeComponentRegistry.get<Props>(
   'RCTScrollView',
-  () => ({
-    uiViewClassName: 'RCTScrollView',
-    bubblingEventTypes: {},
-    directEventTypes: {
-      topScrollToTop: {
-        registrationName: 'onScrollToTop',
-      },
-    },
-    validAttributes: {
-      alwaysBounceHorizontal: true,
-      alwaysBounceVertical: true,
-      automaticallyAdjustContentInsets: true,
-      automaticallyAdjustKeyboardInsets: true,
-      automaticallyAdjustsScrollIndicatorInsets: true,
-      bounces: true,
-      bouncesZoom: true,
-      canCancelContentTouches: true,
-      centerContent: true,
-      contentInset: {
-        diff: require('../../Utilities/differ/pointsDiffer'),
-      },
-      contentOffset: {
-        diff: require('../../Utilities/differ/pointsDiffer'),
-      },
-      contentInsetAdjustmentBehavior: true,
-      decelerationRate: true,
-      directionalLockEnabled: true,
-      disableIntervalMomentum: true,
-      endFillColor: {
-        process: require('../../StyleSheet/processColor'),
-      },
-      fadingEdgeLength: true,
-      indicatorStyle: true,
-      inverted: true,
-      keyboardDismissMode: true,
-      maintainVisibleContentPosition: true,
-      maximumZoomScale: true,
-      minimumZoomScale: true,
-      nestedScrollEnabled: true,
-      onMomentumScrollBegin: true,
-      onMomentumScrollEnd: true,
-      onScroll: true,
-      onScrollBeginDrag: true,
-      onScrollEndDrag: true,
-      onScrollToTop: true,
-      overScrollMode: true,
-      pagingEnabled: true,
-      persistentScrollbar: true,
-      pinchGestureEnabled: true,
-      scrollEnabled: true,
-      scrollEventThrottle: true,
-      scrollIndicatorInsets: {
-        diff: require('../../Utilities/differ/pointsDiffer'),
-      },
-      scrollPerfTag: true,
-      scrollToOverflowEnabled: true,
-      scrollsToTop: true,
-      sendMomentumEvents: true,
-      showsHorizontalScrollIndicator: true,
-      showsVerticalScrollIndicator: true,
-      snapToAlignment: true,
-      snapToEnd: true,
-      snapToInterval: true,
-      snapToOffsets: true,
-      snapToStart: true,
-      zoomScale: true,
-    },
-  }),
+  () => RCTScrollViewViewConfig,
 );
-=======
-const ScrollViewNativeComponent: HostComponent<Props> =
-  NativeComponentRegistry.get<Props>(
-    'RCTScrollView',
-    () => RCTScrollViewViewConfig,
-  );
->>>>>>> 5baf6875
 
 export default ScrollViewNativeComponent;