--- conflicted
+++ resolved
@@ -24,11 +24,8 @@
     alwaysBounceHorizontal: true,
     alwaysBounceVertical: true,
     automaticallyAdjustContentInsets: true,
-<<<<<<< HEAD
     automaticallyAdjustKeyboardInsets: true,
-=======
     automaticallyAdjustsScrollIndicatorInsets: true,
->>>>>>> b494ae07
     bounces: true,
     bouncesZoom: true,
     canCancelContentTouches: true,
