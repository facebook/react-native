/**
 * Copyright (c) Meta Platforms, Inc. and affiliates.
 *
 * This source code is licensed under the MIT license found in the
 * LICENSE file in the root directory of this source tree.
 *
 * @format
 * @flow
 * @generate-docs
 */

'use strict';

import type {PressEvent} from '../Types/CoreEventTypes';
import type {Button as ButtonType} from './Button.flow';
import type {
  AccessibilityActionEvent,
  AccessibilityActionInfo,
  AccessibilityState,
} from './View/ViewAccessibility';

import StyleSheet, {type ColorValue} from '../StyleSheet/StyleSheet';
import Text from '../Text/Text';
import Platform from '../Utilities/Platform';
import TouchableNativeFeedback from './Touchable/TouchableNativeFeedback';
import TouchableOpacity from './Touchable/TouchableOpacity';
import View from './View/View';
import invariant from 'invariant';
<<<<<<< HEAD
import type {KeyEvent} from '../Types/CoreEventTypes'; // [macOS]
import type {FocusEvent, BlurEvent} from './TextInput/TextInput'; // [macOS]

import type {
  AccessibilityState,
  AccessibilityActionEvent,
  AccessibilityActionInfo,
  AccessibilityRole,
} from './View/ViewAccessibility';
import type {PressEvent} from '../Types/CoreEventTypes';
=======
import * as React from 'react';
>>>>>>> 890805db

type ButtonProps = $ReadOnly<{|
  /**
    Text to display inside the button. On Android the given title will be
    converted to the uppercased form.
   */
  title: string,

  /**
    Handler to be called when the user taps the button. The first function
    argument is an event in form of [PressEvent](pressevent).
   */
  onPress: (event?: PressEvent) => mixed,

  /**
    If `true`, doesn't play system sound on touch.

    @platform android

    @default false
   */
  touchSoundDisabled?: ?boolean,

  /**
    Color of the text (iOS), or background color of the button (Android).

    @default {@platform android} '#2196F3'
    @default {@platform ios} '#007AFF'
   */
  color?: ?ColorValue,

  /**
    TV preferred focus.

    @platform tv

    @default false
   */
  hasTVPreferredFocus?: ?boolean,

  /**
    Designates the next view to receive focus when the user navigates down. See
    the [Android documentation][android:nextFocusDown].

    [android:nextFocusDown]:
    https://developer.android.com/reference/android/view/View.html#attr_android:nextFocusDown

    @platform android, tv
   */
  nextFocusDown?: ?number,

  /**
    Designates the next view to receive focus when the user navigates forward.
    See the [Android documentation][android:nextFocusForward].

    [android:nextFocusForward]:
    https://developer.android.com/reference/android/view/View.html#attr_android:nextFocusForward

    @platform android, tv
   */
  nextFocusForward?: ?number,

  /**
    Designates the next view to receive focus when the user navigates left. See
    the [Android documentation][android:nextFocusLeft].

    [android:nextFocusLeft]:
    https://developer.android.com/reference/android/view/View.html#attr_android:nextFocusLeft

    @platform android, tv
   */
  nextFocusLeft?: ?number,

  /**
    Designates the next view to receive focus when the user navigates right. See
    the [Android documentation][android:nextFocusRight].

    [android:nextFocusRight]:
    https://developer.android.com/reference/android/view/View.html#attr_android:nextFocusRight

    @platform android, tv
   */
  nextFocusRight?: ?number,

  /**
    Designates the next view to receive focus when the user navigates up. See
    the [Android documentation][android:nextFocusUp].

    [android:nextFocusUp]:
    https://developer.android.com/reference/android/view/View.html#attr_android:nextFocusUp

    @platform android, tv
   */
  nextFocusUp?: ?number,

  /**
    Text to display for blindness accessibility features.
   */
  accessibilityLabel?: ?string,
<<<<<<< HEAD

  // [macOS]
  /**
   * Custom accessibility role -- otherwise we use button
   */
  accessibilityRole?: ?AccessibilityRole,

  // [macOS]
  /**
   * Accessibility action handlers
   */
  onAccessibilityAction?: ?(event: AccessibilityActionEvent) => mixed,

=======
  /**
   * Alias for accessibilityLabel  https://reactnative.dev/docs/view#accessibilitylabel
   * https://github.com/facebook/react-native/issues/34424
   */
  'aria-label'?: ?string,
>>>>>>> 890805db
  /**
    If `true`, disable all interactions for this component.

    @default false
   */
  disabled?: ?boolean,

  /**
    Used to locate this view in end-to-end tests.
   */
  testID?: ?string,

  // [macOS
  /**
   * Handler to be called when the button receives key focus
   */
  onBlur?: ?(e: BlurEvent) => void,

  /**
   * Handler to be called when the button loses key focus
   */
  onFocus?: ?(e: FocusEvent) => void,

  /**
   * Handler to be called when a key down press is detected
   */
  onKeyDown?: ?(e: KeyEvent) => void,

  /**
   * Handler to be called when a key up press is detected
   */
  onKeyUp?: ?(e: KeyEvent) => void,

  /*
   * Array of keys to receive key down events for
   * For arrow keys, add "ArrowLeft", "ArrowRight", "ArrowUp", "ArrowDown",
   */
  validKeysDown?: ?Array<string>,

  /*
   * Array of keys to receive key up events for
   * For arrow keys, add "ArrowLeft", "ArrowRight", "ArrowUp", "ArrowDown",
   */
  validKeysUp?: ?Array<string>,

  /*
   * Specifies the Tooltip for the view
   */
  tooltip?: string,
  // macOS]

  /**
   * Accessibility props.
   */
  accessible?: ?boolean,
  accessibilityActions?: ?$ReadOnlyArray<AccessibilityActionInfo>,
  onAccessibilityAction?: ?(event: AccessibilityActionEvent) => mixed,
  accessibilityState?: ?AccessibilityState,

  /**
   * alias for accessibilityState
   *
   * see https://reactnative.dev/docs/accessibility#accessibilitystate
   */
  'aria-busy'?: ?boolean,
  'aria-checked'?: ?boolean | 'mixed',
  'aria-disabled'?: ?boolean,
  'aria-expanded'?: ?boolean,
  'aria-selected'?: ?boolean,

  /**
   * [Android] Controlling if a view fires accessibility events and if it is reported to accessibility services.
   */
  importantForAccessibility?: ?('auto' | 'yes' | 'no' | 'no-hide-descendants'),
  accessibilityHint?: ?string,
  accessibilityLanguage?: ?Stringish,
|}>;

/**
  A basic button component that should render nicely on any platform. Supports a
  minimal level of customization.

  If this button doesn't look right for your app, you can build your own button
  using [TouchableOpacity](touchableopacity) or
  [TouchableWithoutFeedback](touchablewithoutfeedback). For inspiration, look at
  the [source code for this button component][button:source]. Or, take a look at
  the [wide variety of button components built by the community]
  [button:examples].

  [button:source]:
  https://github.com/facebook/react-native/blob/HEAD/Libraries/Components/Button.js

  [button:examples]:
  https://js.coach/?menu%5Bcollections%5D=React%20Native&page=1&query=button

  ```jsx
  <Button
    onPress={onPressLearnMore}
    title="Learn More"
    color="#841584"
    accessibilityLabel="Learn more about this purple button"
  />
  ```

  ```SnackPlayer name=Button%20Example
  import React from 'react';
  import { StyleSheet, Button, View, SafeAreaView, Text, Alert } from 'react-native';

  const Separator = () => (
    <View style={styles.separator} />
  );

  const App = () => (
    <SafeAreaView style={styles.container}>
      <View>
        <Text style={styles.title}>
          The title and onPress handler are required. It is recommended to set accessibilityLabel to help make your app usable by everyone.
        </Text>
        <Button
          title="Press me"
          onPress={() => Alert.alert('Simple Button pressed')}
        />
      </View>
      <Separator />
      <View>
        <Text style={styles.title}>
          Adjust the color in a way that looks standard on each platform. On  iOS, the color prop controls the color of the text. On Android, the color adjusts the background color of the button.
        </Text>
        <Button
          title="Press me"
          color="#f194ff"
          onPress={() => Alert.alert('Button with adjusted color pressed')}
        />
      </View>
      <Separator />
      <View>
        <Text style={styles.title}>
          All interaction for the component are disabled.
        </Text>
        <Button
          title="Press me"
          disabled
          onPress={() => Alert.alert('Cannot press this one')}
        />
      </View>
      <Separator />
      <View>
        <Text style={styles.title}>
          This layout strategy lets the title define the width of the button.
        </Text>
        <View style={styles.fixToText}>
          <Button
            title="Left button"
            onPress={() => Alert.alert('Left button pressed')}
          />
          <Button
            title="Right button"
            onPress={() => Alert.alert('Right button pressed')}
          />
        </View>
      </View>
    </SafeAreaView>
  );

  const styles = StyleSheet.create({
    container: {
      flex: 1,
      justifyContent: 'center',
      marginHorizontal: 16,
    },
    title: {
      textAlign: 'center',
      marginVertical: 8,
    },
    fixToText: {
      flexDirection: 'row',
      justifyContent: 'space-between',
    },
    separator: {
      marginVertical: 8,
      borderBottomColor: '#737373',
      borderBottomWidth: StyleSheet.hairlineWidth,
    },
  });

  export default App;
  ```
 */

class Button extends React.Component<ButtonProps> {
  render(): React.Node {
    const {
      accessibilityLabel,
      accessibilityState,
      'aria-busy': ariaBusy,
      'aria-checked': ariaChecked,
      'aria-disabled': ariaDisabled,
      'aria-expanded': ariaExpanded,
      'aria-label': ariaLabel,
      'aria-selected': ariaSelected,
      importantForAccessibility,
      color,
      onPress,
      touchSoundDisabled,
      title,
      hasTVPreferredFocus,
      nextFocusDown,
      nextFocusForward,
      nextFocusLeft,
      nextFocusRight,
      nextFocusUp,
      testID,
      onFocus, // [macOS
      onBlur,
      onKeyDown,
      onKeyUp,
      validKeysDown,
      validKeysUp, // macOS]
      tooltip,
      accessible,
      accessibilityActions,
      accessibilityHint,
<<<<<<< HEAD
      accessibilityRole, // [macOS]
=======
      accessibilityLanguage,
>>>>>>> 890805db
      onAccessibilityAction,
    } = this.props;
    const buttonStyles = [styles.button];
    const textStyles = [styles.text];
    if (color) {
      if (Platform.OS === 'ios' || Platform.OS === 'macos' /* [macOS] */) {
        textStyles.push({color: color});
      } else {
        buttonStyles.push({backgroundColor: color});
      }
    }

    let _accessibilityState = {
      busy: ariaBusy ?? accessibilityState?.busy,
      checked: ariaChecked ?? accessibilityState?.checked,
      disabled: ariaDisabled ?? accessibilityState?.disabled,
      expanded: ariaExpanded ?? accessibilityState?.expanded,
      selected: ariaSelected ?? accessibilityState?.selected,
    };

    const disabled =
      this.props.disabled != null
        ? this.props.disabled
        : _accessibilityState?.disabled;

    _accessibilityState =
      disabled !== _accessibilityState?.disabled
        ? {..._accessibilityState, disabled}
        : _accessibilityState;

    if (disabled) {
      buttonStyles.push(styles.buttonDisabled);
      textStyles.push(styles.textDisabled);
    }

    invariant(
      typeof title === 'string',
      'The title prop of a Button must be a string',
    );
    const formattedTitle =
      Platform.OS === 'android' ? title.toUpperCase() : title;
    const Touchable =
      Platform.OS === 'android' ? TouchableNativeFeedback : TouchableOpacity;

    // If `no` is specified for `importantForAccessibility`, it will be changed to `no-hide-descendants` because the text inside should not be focused.
    const _importantForAccessibility =
      importantForAccessibility === 'no'
        ? 'no-hide-descendants'
        : importantForAccessibility;

    return (
      <Touchable
        accessible={accessible}
        accessibilityActions={accessibilityActions}
        onAccessibilityAction={onAccessibilityAction}
        accessibilityLabel={ariaLabel || accessibilityLabel}
        accessibilityHint={accessibilityHint}
<<<<<<< HEAD
        accessibilityRole={accessibilityRole || 'button'} // [macOS]
        accessibilityState={accessibilityState}
=======
        accessibilityLanguage={accessibilityLanguage}
        accessibilityRole="button"
        accessibilityState={_accessibilityState}
        importantForAccessibility={_importantForAccessibility}
>>>>>>> 890805db
        hasTVPreferredFocus={hasTVPreferredFocus}
        nextFocusDown={nextFocusDown}
        nextFocusForward={nextFocusForward}
        nextFocusLeft={nextFocusLeft}
        nextFocusRight={nextFocusRight}
        nextFocusUp={nextFocusUp}
        testID={testID}
        disabled={disabled}
        onPress={onPress}
        onFocus={onFocus} // [macOS]
        onBlur={onBlur} // [macOS]
        onKeyDown={onKeyDown}
        onKeyUp={onKeyUp}
        validKeysDown={validKeysDown}
        validKeysUp={validKeysUp}
        tooltip={tooltip}
        touchSoundDisabled={touchSoundDisabled}>
        <View style={buttonStyles}>
          <Text style={textStyles} disabled={disabled}>
            {formattedTitle}
          </Text>
        </View>
      </Touchable>
    );
  }
}

const styles = StyleSheet.create({
  button: Platform.select({
    ios: {},
    android: {
      elevation: 4,
      // Material design blue from https://material.google.com/style/color.html#color-color-palette
      backgroundColor: '#2196F3',
      borderRadius: 2,
    },
    macos: {}, // [macOS]
  }),
  text: {
    textAlign: 'center',
    margin: 8,
    ...Platform.select({
      ios: {
        // iOS blue from https://developer.apple.com/ios/human-interface-guidelines/visual-design/color/
        color: '#007AFF',
        fontSize: 18,
      },
      android: {
        color: 'white',
        fontWeight: '500',
      },
      macos: {
        // [macOS
        color: '#007AFF',
        fontSize: 18,
      }, // macOS]
    }),
  },
  buttonDisabled: Platform.select({
    ios: {},
    android: {
      elevation: 0,
      backgroundColor: '#dfdfdf',
    },
    macos: {}, // [macOS]
  }),
  textDisabled: Platform.select({
    ios: {
      color: '#cdcdcd',
    },
    // [macOS
    macos: {
      color: '#cdcdcd',
    },
    // macOS]
    android: {
      color: '#a1a1a1',
    },
  }),
});

module.exports = (Button: ButtonType);<|MERGE_RESOLUTION|>--- conflicted
+++ resolved
@@ -26,21 +26,10 @@
 import TouchableOpacity from './Touchable/TouchableOpacity';
 import View from './View/View';
 import invariant from 'invariant';
-<<<<<<< HEAD
+import * as React from 'react';
 import type {KeyEvent} from '../Types/CoreEventTypes'; // [macOS]
 import type {FocusEvent, BlurEvent} from './TextInput/TextInput'; // [macOS]
 
-import type {
-  AccessibilityState,
-  AccessibilityActionEvent,
-  AccessibilityActionInfo,
-  AccessibilityRole,
-} from './View/ViewAccessibility';
-import type {PressEvent} from '../Types/CoreEventTypes';
-=======
-import * as React from 'react';
->>>>>>> 890805db
-
 type ButtonProps = $ReadOnly<{|
   /**
     Text to display inside the button. On Android the given title will be
@@ -139,27 +128,24 @@
     Text to display for blindness accessibility features.
    */
   accessibilityLabel?: ?string,
-<<<<<<< HEAD
-
-  // [macOS]
+
+  // [macOS
   /**
    * Custom accessibility role -- otherwise we use button
    */
   accessibilityRole?: ?AccessibilityRole,
 
-  // [macOS]
   /**
    * Accessibility action handlers
    */
   onAccessibilityAction?: ?(event: AccessibilityActionEvent) => mixed,
-
-=======
+  // macOS]
+
   /**
    * Alias for accessibilityLabel  https://reactnative.dev/docs/view#accessibilitylabel
    * https://github.com/facebook/react-native/issues/34424
    */
   'aria-label'?: ?string,
->>>>>>> 890805db
   /**
     If `true`, disable all interactions for this component.
 
@@ -382,11 +368,8 @@
       accessible,
       accessibilityActions,
       accessibilityHint,
-<<<<<<< HEAD
+      accessibilityLanguage,
       accessibilityRole, // [macOS]
-=======
-      accessibilityLanguage,
->>>>>>> 890805db
       onAccessibilityAction,
     } = this.props;
     const buttonStyles = [styles.button];
@@ -444,15 +427,10 @@
         onAccessibilityAction={onAccessibilityAction}
         accessibilityLabel={ariaLabel || accessibilityLabel}
         accessibilityHint={accessibilityHint}
-<<<<<<< HEAD
+        accessibilityLanguage={accessibilityLanguage}
         accessibilityRole={accessibilityRole || 'button'} // [macOS]
-        accessibilityState={accessibilityState}
-=======
-        accessibilityLanguage={accessibilityLanguage}
-        accessibilityRole="button"
         accessibilityState={_accessibilityState}
         importantForAccessibility={_importantForAccessibility}
->>>>>>> 890805db
         hasTVPreferredFocus={hasTVPreferredFocus}
         nextFocusDown={nextFocusDown}
         nextFocusForward={nextFocusForward}
