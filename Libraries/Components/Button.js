/**
 * Copyright (c) Meta Platforms, Inc. and affiliates.
 *
 * This source code is licensed under the MIT license found in the
 * LICENSE file in the root directory of this source tree.
 *
 * @format
 * @flow
 * @generate-docs
 */

'use strict';

import * as React from 'react';
import Platform from '../Utilities/Platform';
import StyleSheet, {type ColorValue} from '../StyleSheet/StyleSheet';
import Text from '../Text/Text';
import TouchableNativeFeedback from './Touchable/TouchableNativeFeedback';
import TouchableOpacity from './Touchable/TouchableOpacity';
import View from './View/View';
import invariant from 'invariant';
import type {Button as ButtonType} from './Button.flow';

import type {
  AccessibilityState,
  AccessibilityActionEvent,
  AccessibilityActionInfo,
} from './View/ViewAccessibility';
import type {PressEvent} from '../Types/CoreEventTypes';

type ButtonProps = $ReadOnly<{|
  /**
    Text to display inside the button. On Android the given title will be
    converted to the uppercased form.
   */
  title: string,

  /**
    Handler to be called when the user taps the button. The first function
    argument is an event in form of [PressEvent](pressevent).
   */
  onPress: (event?: PressEvent) => mixed,

  /**
    If `true`, doesn't play system sound on touch.

    @platform android

    @default false
   */
  touchSoundDisabled?: ?boolean,

  /**
    Color of the text (iOS), or background color of the button (Android).

    @default {@platform android} '#2196F3'
    @default {@platform ios} '#007AFF'
   */
  color?: ?ColorValue,

  /**
    TV preferred focus.

    @platform tv

    @default false
   */
  hasTVPreferredFocus?: ?boolean,

  /**
    Designates the next view to receive focus when the user navigates down. See
    the [Android documentation][android:nextFocusDown].

    [android:nextFocusDown]:
    https://developer.android.com/reference/android/view/View.html#attr_android:nextFocusDown

    @platform android, tv
   */
  nextFocusDown?: ?number,

  /**
    Designates the next view to receive focus when the user navigates forward.
    See the [Android documentation][android:nextFocusForward].

    [android:nextFocusForward]:
    https://developer.android.com/reference/android/view/View.html#attr_android:nextFocusForward

    @platform android, tv
   */
  nextFocusForward?: ?number,

  /**
    Designates the next view to receive focus when the user navigates left. See
    the [Android documentation][android:nextFocusLeft].

    [android:nextFocusLeft]:
    https://developer.android.com/reference/android/view/View.html#attr_android:nextFocusLeft

    @platform android, tv
   */
  nextFocusLeft?: ?number,

  /**
    Designates the next view to receive focus when the user navigates right. See
    the [Android documentation][android:nextFocusRight].

    [android:nextFocusRight]:
    https://developer.android.com/reference/android/view/View.html#attr_android:nextFocusRight

    @platform android, tv
   */
  nextFocusRight?: ?number,

  /**
    Designates the next view to receive focus when the user navigates up. See
    the [Android documentation][android:nextFocusUp].

    [android:nextFocusUp]:
    https://developer.android.com/reference/android/view/View.html#attr_android:nextFocusUp

    @platform android, tv
   */
  nextFocusUp?: ?number,

  /**
    Text to display for blindness accessibility features.
   */
  accessibilityLabel?: ?string,
  /**
   * Alias for accessibilityLabel  https://reactnative.dev/docs/view#accessibilitylabel
   * https://github.com/facebook/react-native/issues/34424
   */
  'aria-label'?: ?string,
  /**
    If `true`, disable all interactions for this component.

    @default false
   */
  disabled?: ?boolean,

  /**
    Used to locate this view in end-to-end tests.
   */
  testID?: ?string,

  /**
   * Accessibility props.
   */
  accessible?: ?boolean,
  accessibilityActions?: ?$ReadOnlyArray<AccessibilityActionInfo>,
  onAccessibilityAction?: ?(event: AccessibilityActionEvent) => mixed,
  accessibilityState?: ?AccessibilityState,

  /**
   * alias for accessibilityState
   *
   * see https://reactnative.dev/docs/accessibility#accessibilitystate
   */
  'aria-busy'?: ?boolean,
  'aria-checked'?: ?boolean,
  'aria-disabled'?: ?boolean,
  'aria-expanded'?: ?boolean,
  'aria-selected'?: ?boolean,

  /**
   * [Android] Controlling if a view fires accessibility events and if it is reported to accessibility services.
   */
  importantForAccessibility?: ?('auto' | 'yes' | 'no' | 'no-hide-descendants'),
  accessibilityHint?: ?string,
  accessibilityLanguage?: ?Stringish,
|}>;

/**
  A basic button component that should render nicely on any platform. Supports a
  minimal level of customization.

  If this button doesn't look right for your app, you can build your own button
  using [TouchableOpacity](touchableopacity) or
  [TouchableWithoutFeedback](touchablewithoutfeedback). For inspiration, look at
  the [source code for this button component][button:source]. Or, take a look at
  the [wide variety of button components built by the community]
  [button:examples].

  [button:source]:
  https://github.com/facebook/react-native/blob/HEAD/Libraries/Components/Button.js

  [button:examples]:
  https://js.coach/?menu%5Bcollections%5D=React%20Native&page=1&query=button

  ```jsx
  <Button
    onPress={onPressLearnMore}
    title="Learn More"
    color="#841584"
    accessibilityLabel="Learn more about this purple button"
  />
  ```

  ```SnackPlayer name=Button%20Example
  import React from 'react';
  import { StyleSheet, Button, View, SafeAreaView, Text, Alert } from 'react-native';

  const Separator = () => (
    <View style={styles.separator} />
  );

  const App = () => (
    <SafeAreaView style={styles.container}>
      <View>
        <Text style={styles.title}>
          The title and onPress handler are required. It is recommended to set accessibilityLabel to help make your app usable by everyone.
        </Text>
        <Button
          title="Press me"
          onPress={() => Alert.alert('Simple Button pressed')}
        />
      </View>
      <Separator />
      <View>
        <Text style={styles.title}>
          Adjust the color in a way that looks standard on each platform. On  iOS, the color prop controls the color of the text. On Android, the color adjusts the background color of the button.
        </Text>
        <Button
          title="Press me"
          color="#f194ff"
          onPress={() => Alert.alert('Button with adjusted color pressed')}
        />
      </View>
      <Separator />
      <View>
        <Text style={styles.title}>
          All interaction for the component are disabled.
        </Text>
        <Button
          title="Press me"
          disabled
          onPress={() => Alert.alert('Cannot press this one')}
        />
      </View>
      <Separator />
      <View>
        <Text style={styles.title}>
          This layout strategy lets the title define the width of the button.
        </Text>
        <View style={styles.fixToText}>
          <Button
            title="Left button"
            onPress={() => Alert.alert('Left button pressed')}
          />
          <Button
            title="Right button"
            onPress={() => Alert.alert('Right button pressed')}
          />
        </View>
      </View>
    </SafeAreaView>
  );

  const styles = StyleSheet.create({
    container: {
      flex: 1,
      justifyContent: 'center',
      marginHorizontal: 16,
    },
    title: {
      textAlign: 'center',
      marginVertical: 8,
    },
    fixToText: {
      flexDirection: 'row',
      justifyContent: 'space-between',
    },
    separator: {
      marginVertical: 8,
      borderBottomColor: '#737373',
      borderBottomWidth: StyleSheet.hairlineWidth,
    },
  });

  export default App;
  ```
 */

class Button extends React.Component<ButtonProps> {
  render(): React.Node {
    const {
      accessibilityLabel,
<<<<<<< HEAD
      'aria-label': ariaLabel,
=======
      accessibilityState,
      'aria-busy': ariaBusy,
      'aria-checked': ariaChecked,
      'aria-disabled': ariaDisabled,
      'aria-expanded': ariaExpanded,
      'aria-selected': ariaSelected,
>>>>>>> 98d84e57
      importantForAccessibility,
      color,
      onPress,
      touchSoundDisabled,
      title,
      hasTVPreferredFocus,
      nextFocusDown,
      nextFocusForward,
      nextFocusLeft,
      nextFocusRight,
      nextFocusUp,
      testID,
      accessible,
      accessibilityActions,
      accessibilityHint,
      accessibilityLanguage,
      onAccessibilityAction,
    } = this.props;
    const buttonStyles = [styles.button];
    const textStyles = [styles.text];
    if (color) {
      if (Platform.OS === 'ios') {
        textStyles.push({color: color});
      } else {
        buttonStyles.push({backgroundColor: color});
      }
    }

    let _accessibilityState = {
      busy: ariaBusy ?? accessibilityState?.busy,
      checked: ariaChecked ?? accessibilityState?.checked,
      disabled: ariaDisabled ?? accessibilityState?.disabled,
      expanded: ariaExpanded ?? accessibilityState?.expanded,
      selected: ariaSelected ?? accessibilityState?.selected,
    };

    const disabled =
      this.props.disabled != null
        ? this.props.disabled
        : _accessibilityState?.disabled;

    _accessibilityState =
      disabled !== _accessibilityState?.disabled
        ? {..._accessibilityState, disabled}
        : _accessibilityState;

    if (disabled) {
      buttonStyles.push(styles.buttonDisabled);
      textStyles.push(styles.textDisabled);
    }

    invariant(
      typeof title === 'string',
      'The title prop of a Button must be a string',
    );
    const formattedTitle =
      Platform.OS === 'android' ? title.toUpperCase() : title;
    const Touchable =
      Platform.OS === 'android' ? TouchableNativeFeedback : TouchableOpacity;

    // If `no` is specified for `importantForAccessibility`, it will be changed to `no-hide-descendants` because the text inside should not be focused.
    const _importantForAccessibility =
      importantForAccessibility === 'no'
        ? 'no-hide-descendants'
        : importantForAccessibility;

    return (
      <Touchable
        accessible={accessible}
        accessibilityActions={accessibilityActions}
        onAccessibilityAction={onAccessibilityAction}
        accessibilityLabel={ariaLabel || accessibilityLabel}
        accessibilityHint={accessibilityHint}
        accessibilityLanguage={accessibilityLanguage}
        accessibilityRole="button"
        accessibilityState={_accessibilityState}
        importantForAccessibility={_importantForAccessibility}
        hasTVPreferredFocus={hasTVPreferredFocus}
        nextFocusDown={nextFocusDown}
        nextFocusForward={nextFocusForward}
        nextFocusLeft={nextFocusLeft}
        nextFocusRight={nextFocusRight}
        nextFocusUp={nextFocusUp}
        testID={testID}
        disabled={disabled}
        onPress={onPress}
        touchSoundDisabled={touchSoundDisabled}>
        <View style={buttonStyles}>
          <Text style={textStyles} disabled={disabled}>
            {formattedTitle}
          </Text>
        </View>
      </Touchable>
    );
  }
}

const styles = StyleSheet.create({
  button: Platform.select({
    ios: {},
    android: {
      elevation: 4,
      // Material design blue from https://material.google.com/style/color.html#color-color-palette
      backgroundColor: '#2196F3',
      borderRadius: 2,
    },
  }),
  text: {
    textAlign: 'center',
    margin: 8,
    ...Platform.select({
      ios: {
        // iOS blue from https://developer.apple.com/ios/human-interface-guidelines/visual-design/color/
        color: '#007AFF',
        fontSize: 18,
      },
      android: {
        color: 'white',
        fontWeight: '500',
      },
    }),
  },
  buttonDisabled: Platform.select({
    ios: {},
    android: {
      elevation: 0,
      backgroundColor: '#dfdfdf',
    },
  }),
  textDisabled: Platform.select({
    ios: {
      color: '#cdcdcd',
    },
    android: {
      color: '#a1a1a1',
    },
  }),
});

module.exports = (Button: ButtonType);<|MERGE_RESOLUTION|>--- conflicted
+++ resolved
@@ -285,16 +285,13 @@
   render(): React.Node {
     const {
       accessibilityLabel,
-<<<<<<< HEAD
       'aria-label': ariaLabel,
-=======
       accessibilityState,
       'aria-busy': ariaBusy,
       'aria-checked': ariaChecked,
       'aria-disabled': ariaDisabled,
       'aria-expanded': ariaExpanded,
       'aria-selected': ariaSelected,
->>>>>>> 98d84e57
       importantForAccessibility,
       color,
       onPress,
