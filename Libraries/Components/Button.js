--- conflicted
+++ resolved
@@ -58,10 +58,7 @@
   accessibilityLabel?: ?string,
   disabled?: ?boolean,
   testID?: ?string,
-<<<<<<< HEAD
   textSize?: ?string,
-=======
->>>>>>> ff908aa9
 }> {
   static propTypes = {
     /**
@@ -112,12 +109,9 @@
       } else {
         buttonStyles.push({backgroundColor: color});
       }
-<<<<<<< HEAD
     }
     if (textSize) {
         textStyles.push({fontSize: parseInt(textSize)});
-=======
->>>>>>> ff908aa9
     }
     const accessibilityTraits = ['button'];
     if (disabled) {
