--- conflicted
+++ resolved
@@ -128,10 +128,6 @@
     Text to display for blindness accessibility features.
    */
   accessibilityLabel?: ?string,
-  /**
-   * Hint text to display blindness accessibility features
-   */
-  accessibilityHint?: ?string, // TODO(OSS Candidate ISS#2710739)
 
   // TODO(OSS Candidate ISS#2710739)
   /**
@@ -341,12 +337,8 @@
       tooltip,
       accessible,
       accessibilityActions,
-<<<<<<< HEAD
-      accessibilityHint, // TODO(OSS Candidate ISS#2710739)
+      accessibilityHint,
       accessibilityRole, // TODO(OSS Candidate ISS#2710739)
-=======
-      accessibilityHint,
->>>>>>> f4fdf4b5
       onAccessibilityAction,
     } = this.props;
     const buttonStyles = [styles.button];
@@ -392,13 +384,8 @@
         accessibilityActions={accessibilityActions}
         onAccessibilityAction={onAccessibilityAction}
         accessibilityLabel={accessibilityLabel}
-<<<<<<< HEAD
-        accessibilityHint={accessibilityHint} // TODO(OSS Candidate ISS#2710739)
+        accessibilityHint={accessibilityHint}
         accessibilityRole={accessibilityRole || 'button'} // TODO(OSS Candidate ISS#2710739)
-=======
-        accessibilityHint={accessibilityHint}
-        accessibilityRole="button"
->>>>>>> f4fdf4b5
         accessibilityState={accessibilityState}
         hasTVPreferredFocus={hasTVPreferredFocus}
         nextFocusDown={nextFocusDown}
