--- conflicted
+++ resolved
@@ -48,7 +48,10 @@
    * Text to display for blindness accessibility features
    */
   accessibilityLabel?: ?string,
-
+   /**
+    * Hint text to display blindness accessibility features
+    */
+  accessibilityHint: PropTypes.string, // TODO(OSS Candidate ISS#2710739)
   /**
    * If true, disable all interactions for this component.
    */
@@ -88,55 +91,7 @@
  *
  */
 
-<<<<<<< HEAD
-class Button extends React.Component<{
-  title: string,
-  onPress: () => any,
-  color?: ?string,
-  hasTVPreferredFocus?: ?boolean,
-  accessibilityLabel?: ?string,
-  accessibilityHint?: string, // TODO(OSS Candidate ISS#2710739)
-  disabled?: ?boolean,
-  testID?: ?string,
-}> {
-  static propTypes = {
-    /**
-     * Text to display inside the button
-     */
-    title: PropTypes.string.isRequired,
-    /**
-     * Text to display for blindness accessibility features
-     */
-    accessibilityLabel: PropTypes.string,
-    /**
-    * Hint text to display blindness accessibility features
-    */
-    accessibilityHint: PropTypes.string, // TODO(OSS Candidate ISS#2710739)
-    /**
-     * Color of the text (iOS, macOS), or background color of the button (Android)
-     */
-    color: ColorPropType,
-    /**
-     * If true, disable all interactions for this component.
-     */
-    disabled: PropTypes.bool,
-    /**
-     * TV preferred focus (see documentation for the View component).
-     */
-    hasTVPreferredFocus: PropTypes.bool,
-    /**
-     * Handler to be called when the user taps the button
-     */
-    onPress: PropTypes.func.isRequired,
-    /**
-     * Used to locate this view in end-to-end tests.
-     */
-    testID: PropTypes.string,
-  };
-
-=======
 class Button extends React.Component<ButtonProps> {
->>>>>>> 5ca0681f
   render() {
     const {
       accessibilityLabel,
@@ -211,36 +166,6 @@
     },
     windesktop: {},  // ]TODO(windows ISS)
   }),
-<<<<<<< HEAD
-  text: Platform.select({
-    ios: {
-      // iOS blue from https://developer.apple.com/ios/human-interface-guidelines/visual-design/color/
-      color: '#007AFF',
-      textAlign: 'center',
-      padding: 8,
-      fontSize: 18,
-    },
-    android: {
-      color: 'white',
-      textAlign: 'center',
-      padding: 8,
-      fontWeight: '500',
-    },
-    macos: { // [TODO(macOS ISS#2323203)
-      color: '#007AFF',
-      textAlign: 'center',
-      padding: 8,
-      fontSize: 18,
-    }, // ]TODO(macOS ISS#2323203)
-    uwp: { // [TODO(windows ISS)
-      textAlign: 'center',
-      color: 'white',
-      padding: 8,
-      fontWeight: '500',
-    },
-    windesktop: {}, // ]TODO(windows ISS)
-  }),
-=======
   text: {
     textAlign: 'center',
     padding: 8,
@@ -254,9 +179,17 @@
         color: 'white',
         fontWeight: '500',
       },
+      macos: { // [TODO(macOS ISS#2323203)
+        color: '#007AFF',
+        fontSize: 18,
+      }, // ]TODO(macOS ISS#2323203)
+      uwp: { // [TODO(windows ISS)
+        color: 'white',
+        fontWeight: '500',
+      },
+      windesktop: {}, // ]TODO(windows ISS)
     }),
   },
->>>>>>> 5ca0681f
   buttonDisabled: Platform.select({
     ios: {},
     android: {
