--- conflicted
+++ resolved
@@ -14,7 +14,6 @@
 
 import codegenNativeCommands from '../../Utilities/codegenNativeCommands';
 import requireNativeComponent from '../../ReactNative/requireNativeComponent';
-import type {NativeOrDynamicColorType} from '../../StyleSheet/NativeOrDynamicColorType'; // TODO(macOS ISS#2323203)
 
 import type {
   DirectEventHandler,
@@ -29,11 +28,7 @@
 
 type PickerItem = $ReadOnly<{|
   label: string,
-<<<<<<< HEAD
-  color?: ?Int32 | ?NativeOrDynamicColorType, // TODO(macOS ISS#2323203)
-=======
   color?: ?ProcessedColorValue,
->>>>>>> 3c9e5f14
 |}>;
 
 type PickerItemSelectEvent = $ReadOnly<{|
