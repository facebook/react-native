/**
 * Copyright (c) Facebook, Inc. and its affiliates.
 *
 * This source code is licensed under the MIT license found in the
 * LICENSE file in the root directory of this source tree.
 *
 * @format
 * @flow
 */

'use strict';

const React = require('React');
const StyleSheet = require('StyleSheet');

const processColor = require('processColor');
const requireNativeComponent = require('requireNativeComponent');

const DropdownPicker = requireNativeComponent('AndroidDropdownPicker');
const DialogPicker = requireNativeComponent('AndroidDialogPicker');

const REF_PICKER = 'picker';
const MODE_DROPDOWN = 'dropdown';

import type {SyntheticEvent} from 'CoreEventTypes';
import type {TextStyleProp} from 'StyleSheet';

type PickerAndroidChangeEvent = SyntheticEvent<
  $ReadOnly<{|
    position: number,
  |}>,
>;

type PickerAndroidProps = $ReadOnly<{|
  children?: React.Node,
  style?: ?TextStyleProp,
  selectedValue?: any,
  enabled?: ?boolean,
  mode?: ?('dialog' | 'dropdown'),
  onValueChange?: ?(newValue: any, newIndex: number) => mixed,
  prompt?: ?string,
  testID?: string,
|}>;

/**
 * Not exposed as a public API - use <Picker> instead.
 */
<<<<<<< HEAD
class PickerAndroid extends React.Component<
  {
    style?: $FlowFixMe,
    selectedValue?: any,
    enabled?: boolean,
    mode?: 'dialog' | 'dropdown',
    onValueChange?: Function,
    prompt?: string,
    testID?: string,
  },
  *,
> {
  /* $FlowFixMe(>=0.78.0 site=react_native_android_fb) This issue was found
   * when making Flow check .android.js files. */
  static propTypes = {
    ...ViewPropTypes,
    style: pickerStyleType,
    selectedValue: ReactPropTypes.any,
    enabled: ReactPropTypes.bool,
    mode: ReactPropTypes.oneOf(['dialog', 'dropdown']),
    onValueChange: ReactPropTypes.func,
    prompt: ReactPropTypes.string,
    testID: ReactPropTypes.string,
  };

=======
class PickerAndroid extends React.Component<PickerAndroidProps, *> {
>>>>>>> 7da86428
  /* $FlowFixMe(>=0.78.0 site=react_native_android_fb) This issue was found
   * when making Flow check .android.js files. */
  constructor(props, context) {
    super(props, context);
    const state = this._stateFromProps(props);

    this.state = {
      ...state,
      initialSelectedIndex: state.selectedIndex,
    };
  }

  /* $FlowFixMe(>=0.78.0 site=react_native_android_fb) This issue was found
   * when making Flow check .android.js files. */
  UNSAFE_componentWillReceiveProps(nextProps) {
    this.setState(this._stateFromProps(nextProps));
  }

  // Translate prop and children into stuff that the native picker understands.
  _stateFromProps = props => {
    let selectedIndex = 0;
    const items = React.Children.map(props.children, (child, index) => {
      if (child.props.value === props.selectedValue) {
        selectedIndex = index;
      }
      const childProps = {
        value: child.props.value,
        label: child.props.label,
      };
      if (child.props.color) {
        /* $FlowFixMe(>=0.78.0 site=react_native_android_fb) This issue was
         * found when making Flow check .android.js files. */
        childProps.color = processColor(child.props.color);
      }
      return childProps;
    });
    return {selectedIndex, items};
  };

  render() {
    const Picker =
      this.props.mode === MODE_DROPDOWN ? DropdownPicker : DialogPicker;

    const nativeProps = {
      enabled: this.props.enabled,
      items: this.state.items,
      mode: this.props.mode,
      onSelect: this._onChange,
      prompt: this.props.prompt,
      selected: this.state.initialSelectedIndex,
      testID: this.props.testID,
      style: [styles.pickerAndroid, this.props.style],
      /* $FlowFixMe(>=0.78.0 site=react_native_android_fb) This issue was found
       * when making Flow check .android.js files. */
      accessibilityLabel: this.props.accessibilityLabel,
    };

    return <Picker ref={REF_PICKER} {...nativeProps} />;
  }

  _onChange = (event: PickerAndroidChangeEvent) => {
    if (this.props.onValueChange) {
      const position = event.nativeEvent.position;
      if (position >= 0) {
        /* $FlowFixMe(>=0.78.0 site=react_native_android_fb) This issue was
         * found when making Flow check .android.js files. */
        const children = React.Children.toArray(this.props.children);
        const value = children[position].props.value;
        /* $FlowFixMe(>=0.78.0 site=react_native_android_fb) This issue was
         * found when making Flow check .android.js files. */
        this.props.onValueChange(value, position);
      } else {
        this.props.onValueChange(null, position);
      }
    }
    /* $FlowFixMe(>=0.78.0 site=react_native_android_fb) This issue was found
     * when making Flow check .android.js files. */
    this._lastNativePosition = event.nativeEvent.position;
    this.forceUpdate();
  };

  componentDidMount() {
    /* $FlowFixMe(>=0.78.0 site=react_native_android_fb) This issue was found
     * when making Flow check .android.js files. */
    this._lastNativePosition = this.state.initialSelectedIndex;
  }

  componentDidUpdate() {
    // The picker is a controlled component. This means we expect the
    // on*Change handlers to be in charge of updating our
    // `selectedValue` prop. That way they can also
    // disallow/undo/mutate the selection of certain values. In other
    // words, the embedder of this component should be the source of
    // truth, not the native component.
    if (
      this.refs[REF_PICKER] &&
      /* $FlowFixMe(>=0.78.0 site=react_native_android_fb) This issue was found
       * when making Flow check .android.js files. */
      this.state.selectedIndex !== this._lastNativePosition
    ) {
      this.refs[REF_PICKER].setNativeProps({
        selected: this.state.selectedIndex,
      });
      /* $FlowFixMe(>=0.78.0 site=react_native_android_fb) This issue was found
       * when making Flow check .android.js files. */
      this._lastNativePosition = this.state.selectedIndex;
    }
  }
}

const styles = StyleSheet.create({
  pickerAndroid: {
    // The picker will conform to whatever width is given, but we do
    // have to set the component's height explicitly on the
    // surrounding view to ensure it gets rendered.
    // TODO would be better to export a native constant for this,
    // like in iOS the RCTDatePickerManager.m
    height: 50,
  },
});

module.exports = PickerAndroid;<|MERGE_RESOLUTION|>--- conflicted
+++ resolved
@@ -45,35 +45,7 @@
 /**
  * Not exposed as a public API - use <Picker> instead.
  */
-<<<<<<< HEAD
-class PickerAndroid extends React.Component<
-  {
-    style?: $FlowFixMe,
-    selectedValue?: any,
-    enabled?: boolean,
-    mode?: 'dialog' | 'dropdown',
-    onValueChange?: Function,
-    prompt?: string,
-    testID?: string,
-  },
-  *,
-> {
-  /* $FlowFixMe(>=0.78.0 site=react_native_android_fb) This issue was found
-   * when making Flow check .android.js files. */
-  static propTypes = {
-    ...ViewPropTypes,
-    style: pickerStyleType,
-    selectedValue: ReactPropTypes.any,
-    enabled: ReactPropTypes.bool,
-    mode: ReactPropTypes.oneOf(['dialog', 'dropdown']),
-    onValueChange: ReactPropTypes.func,
-    prompt: ReactPropTypes.string,
-    testID: ReactPropTypes.string,
-  };
-
-=======
 class PickerAndroid extends React.Component<PickerAndroidProps, *> {
->>>>>>> 7da86428
   /* $FlowFixMe(>=0.78.0 site=react_native_android_fb) This issue was found
    * when making Flow check .android.js files. */
   constructor(props, context) {
