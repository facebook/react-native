/**
 * Copyright (c) Facebook, Inc. and its affiliates.
 *
 * This source code is licensed under the MIT license found in the
 * LICENSE file in the root directory of this source tree.
 *
 * @format
 * @flow
 */

'use strict';

const PickerAndroid = require('PickerAndroid');
const PickerIOS = require('PickerIOS');
const Platform = require('Platform');
const React = require('React');
const UnimplementedView = require('UnimplementedView');

import type {TextStyleProp} from 'StyleSheet';
import type {ColorValue} from 'StyleSheetTypes';

const MODE_DIALOG = 'dialog';
const MODE_DROPDOWN = 'dropdown';

type PickerItemProps = $ReadOnly<{|
  /**
   * Text to display for this item.
   */
  label: string,

  /**
   * The value to be passed to picker's `onValueChange` callback when
   * this item is selected. Can be a string or an integer.
   */
  value?: any,

  /**
   * Color of this item's text.
   * @platform android
   */
  color?: ColorValue,

  /**
   * Used to locate the item in end-to-end tests.
   */
  testID?: string,
|}>;

/**
 * Individual selectable item in a Picker.
 */
class PickerItem extends React.Component<PickerItemProps> {
  render() {
    // The items are not rendered directly
    throw null;
  }
}

type PickerProps = $ReadOnly<{|
  children?: React.Node,
  style?: ?TextStyleProp,

  /**
   * Value matching value of one of the items. Can be a string or an integer.
   */
  selectedValue?: any,

  /**
   * Callback for when an item is selected. This is called with the following parameters:
   *   - `itemValue`: the `value` prop of the item that was selected
   *   - `itemPosition`: the index of the selected item in this picker
   */
  onValueChange?: ?(newValue: any, newIndex: number) => mixed,

  /**
   * If set to false, the picker will be disabled, i.e. the user will not be able to make a
   * selection.
   * @platform android
   */
  enabled?: ?boolean,

  /**
   * On Android, specifies how to display the selection items when the user taps on the picker:
   *
   *   - 'dialog': Show a modal dialog. This is the default.
   *   - 'dropdown': Shows a dropdown anchored to the picker view
   *
   * @platform android
   */
  mode?: ?('dialog' | 'dropdown'),

  /**
   * Style to apply to each of the item labels.
   * @platform ios
   */
  itemStyle?: ?TextStyleProp,

  /**
   * Prompt string for this picker, used on Android in dialog mode as the title of the dialog.
   * @platform android
   */
  prompt?: ?string,

  /**
   * Used to locate this view in end-to-end tests.
   */
  testID?: ?string,
|}>;

/**
 * Renders the native picker component on iOS and Android. Example:
 *
 *     <Picker
 *       selectedValue={this.state.language}
 *       onValueChange={(itemValue, itemIndex) => this.setState({language: itemValue})}>
 *       <Picker.Item label="Java" value="java" />
 *       <Picker.Item label="JavaScript" value="js" />
 *     </Picker>
 */
class Picker extends React.Component<PickerProps> {
  /**
   * On Android, display the options in a dialog.
   */
  static MODE_DIALOG = MODE_DIALOG;

  /**
   * On Android, display the options in a dropdown (this is the default).
   */
  static MODE_DROPDOWN = MODE_DROPDOWN;

  static Item = PickerItem;

  static defaultProps = {
    mode: MODE_DIALOG,
  };

  render() {
<<<<<<< HEAD
    if (Platform.OS === 'ios' || Platform.OS === 'macos') { // TODO(macOS ISS#2323203)
      // $FlowFixMe found when converting React.createClass to ES6
=======
    if (Platform.OS === 'ios') {
      /* $FlowFixMe(>=0.81.0 site=react_native_ios_fb) This suppression was
       * added when renaming suppression sites. */
>>>>>>> 7da86428
      return <PickerIOS {...this.props}>{this.props.children}</PickerIOS>;
    } else if (Platform.OS === 'android') {
      return (
        /* $FlowFixMe(>=0.81.0 site=react_native_android_fb) This suppression
         * was added when renaming suppression sites. */
        <PickerAndroid {...this.props}>{this.props.children}</PickerAndroid>
      );
    } else {
      return <UnimplementedView />;
    }
  }
}

module.exports = Picker;<|MERGE_RESOLUTION|>--- conflicted
+++ resolved
@@ -135,14 +135,9 @@
   };
 
   render() {
-<<<<<<< HEAD
     if (Platform.OS === 'ios' || Platform.OS === 'macos') { // TODO(macOS ISS#2323203)
-      // $FlowFixMe found when converting React.createClass to ES6
-=======
-    if (Platform.OS === 'ios') {
       /* $FlowFixMe(>=0.81.0 site=react_native_ios_fb) This suppression was
        * added when renaming suppression sites. */
->>>>>>> 7da86428
       return <PickerIOS {...this.props}>{this.props.children}</PickerIOS>;
     } else if (Platform.OS === 'android') {
       return (
