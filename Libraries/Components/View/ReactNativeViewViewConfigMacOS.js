--- conflicted
+++ resolved
@@ -49,12 +49,9 @@
     onFocus: true,
     onKeyDown: true,
     onKeyUp: true,
-<<<<<<< HEAD
-=======
     validKeysDown: true,
     validKeysUp: true,
     nextKeyViewTag: true,
->>>>>>> 90a371a4
     onMouseEnter: true,
     onMouseLeave: true,
     tooltip: true,
