/**
 * Copyright (c) 2015-present, Facebook, Inc.
 * All rights reserved.
 *
 * This source code is licensed under the BSD-style license found in the
 * LICENSE file in the root directory of this source tree. An additional grant
 * of patent rights can be found in the PATENTS file in the same directory.
 *
 * @providesModule ViewStylePropTypes
 * @flow
 */
'use strict';

var LayoutPropTypes = require('LayoutPropTypes');
var ReactPropTypes = require('ReactPropTypes');
var TransformPropTypes = require('TransformPropTypes');

/**
 * Warning: Some of these properties may not be supported in all releases.
 */
var ViewStylePropTypes = {
  ...LayoutPropTypes,
  ...TransformPropTypes,
  backfaceVisibility: ReactPropTypes.oneOf(['visible', 'hidden']),
  backgroundColor: ReactPropTypes.string,
  borderColor: ReactPropTypes.string,
  borderTopColor: ReactPropTypes.string,
  borderRightColor: ReactPropTypes.string,
  borderBottomColor: ReactPropTypes.string,
  borderLeftColor: ReactPropTypes.string,
  borderRadius: ReactPropTypes.number,
  borderTopLeftRadius: ReactPropTypes.number,
  borderTopRightRadius: ReactPropTypes.number,
  borderBottomLeftRadius: ReactPropTypes.number,
  borderBottomRightRadius: ReactPropTypes.number,
  borderStyle: ReactPropTypes.oneOf(['solid', 'dotted', 'dashed']),
  borderWidth: ReactPropTypes.number,
  borderTopWidth: ReactPropTypes.number,
  borderRightWidth: ReactPropTypes.number,
  borderBottomWidth: ReactPropTypes.number,
  borderLeftWidth: ReactPropTypes.number,
  opacity: ReactPropTypes.number,
  // overflow: ReactPropTypes.oneOf(['visible', 'hidden']),
  shadowColor: ReactPropTypes.string,
  shadowOffset: ReactPropTypes.shape(
    {width: ReactPropTypes.number, height: ReactPropTypes.number}
  ),
  shadowOpacity: ReactPropTypes.number,
  shadowRadius: ReactPropTypes.number,
<<<<<<< HEAD

  /**
   * (Android-only) Sets the elevation of a view, using Android's underlying 
=======
  /**
   * (Android-only) Sets the elevation of a view, using Android's underlying
>>>>>>> 9c034a99
   * [elevation API](https://developer.android.com/training/material/shadows-clipping.html#Elevation).
   * This adds a drop shadow to the item and affects z-order for overlapping views.
   * Only supported on Android 5.0+, has no effect on earlier versions.
   * @platform android
   */
  elevation: ReactPropTypes.number,
<<<<<<< HEAD

  // web
  overflow: ReactPropTypes.oneOf(['visible', 'hidden', 'scroll', 'auto']),
  overflowX: ReactPropTypes.oneOf(['visible', 'hidden', 'scroll', 'auto']),
  overflowY: ReactPropTypes.oneOf(['visible', 'hidden', 'scroll', 'auto']),
  WebkitOverflowScrolling: ReactPropTypes.string,
  background: ReactPropTypes.string,
  cursor: ReactPropTypes.string,
  WebkitAnimationName: ReactPropTypes.string,
  WebkitAnimationDuration: ReactPropTypes.string,
  WebkitAnimationIterationCount: ReactPropTypes.string,
  WebkitAnimationTimingFunction: ReactPropTypes.string,
=======
>>>>>>> 9c034a99
};

module.exports = ViewStylePropTypes;<|MERGE_RESOLUTION|>--- conflicted
+++ resolved
@@ -47,21 +47,14 @@
   ),
   shadowOpacity: ReactPropTypes.number,
   shadowRadius: ReactPropTypes.number,
-<<<<<<< HEAD
-
-  /**
-   * (Android-only) Sets the elevation of a view, using Android's underlying 
-=======
   /**
    * (Android-only) Sets the elevation of a view, using Android's underlying
->>>>>>> 9c034a99
    * [elevation API](https://developer.android.com/training/material/shadows-clipping.html#Elevation).
    * This adds a drop shadow to the item and affects z-order for overlapping views.
    * Only supported on Android 5.0+, has no effect on earlier versions.
    * @platform android
    */
   elevation: ReactPropTypes.number,
-<<<<<<< HEAD
 
   // web
   overflow: ReactPropTypes.oneOf(['visible', 'hidden', 'scroll', 'auto']),
@@ -74,8 +67,6 @@
   WebkitAnimationDuration: ReactPropTypes.string,
   WebkitAnimationIterationCount: ReactPropTypes.string,
   WebkitAnimationTimingFunction: ReactPropTypes.string,
-=======
->>>>>>> 9c034a99
 };
 
 module.exports = ViewStylePropTypes;