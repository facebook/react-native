/**
 * Copyright (c) Facebook, Inc. and its affiliates.
 *
 * This source code is licensed under the MIT license found in the
 * LICENSE file in the root directory of this source tree.
 *
 * @format
 * @flow
 */

'use strict';

import type {Layout, LayoutEvent} from 'CoreEventTypes';
import type {EdgeInsetsProp} from 'EdgeInsetsPropType';
import type React from 'React';
import type {ViewStyleProp} from 'StyleSheet';
import type {TVViewProps} from 'TVViewPropTypes';
import type {
  AccessibilityComponentType,
  AccessibilityTrait,
  AccessibilityNodeInfoProp, // TODO(android ISS)
  AccessibilityRole,
  AccessibilityStates,
} from 'ViewAccessibility';
<<<<<<< HEAD
import type {EdgeInsetsProp} from 'EdgeInsetsPropType';
import type {TVViewProps} from 'TVViewPropTypes';
import type {Layout, LayoutEvent} from 'CoreEventTypes';

// [TODO(macOS ISS#2323203)
const {
  DraggedTypes
} = require('DraggedType');

import type {
  DraggedType
} from 'DraggedType';
// ]TODO(macOS ISS#2323203)

const stylePropType = StyleSheetPropType(ViewStylePropTypes);
=======
>>>>>>> 7da86428

export type ViewLayout = Layout;
export type ViewLayoutEvent = LayoutEvent;

type DirectEventProps = $ReadOnly<{|
<<<<<<< HEAD
  onAccessibilityAction?: Function,
  onAccessibilityTap?: Function,
  onDoubleClick?: ?Function, // TODO(macOS ISS#2323203)
  onKeyDown?: ?Function, // TODO(macOS ISS#2323203)
  onLayout?: ?(event: LayoutEvent) => void,
  onMagicTap?: Function,
=======
  /**
   * When `accessible` is true, the system will try to invoke this function
   * when the user performs an accessibility custom action.
   *
   * @platform ios
   */
  onAccessibilityAction?: ?Function,

  /**
   * When `accessible` is true, the system will try to invoke this function
   * when the user performs accessibility tap gesture.
   *
   * See http://facebook.github.io/react-native/docs/view.html#onaccessibilitytap
   */
  onAccessibilityTap?: ?Function,

  /**
   * Invoked on mount and layout changes with:
   *
   * `{nativeEvent: { layout: {x, y, width, height}}}`
   *
   * This event is fired immediately once the layout has been calculated, but
   * the new layout may not yet be reflected on the screen at the time the
   * event is received, especially if a layout animation is in progress.
   *
   * See http://facebook.github.io/react-native/docs/view.html#onlayout
   */
  onLayout?: ?(event: LayoutEvent) => mixed,

  /**
   * When `accessible` is `true`, the system will invoke this function when the
   * user performs the magic tap gesture.
   *
   * See http://facebook.github.io/react-native/docs/view.html#onmagictap
   */
  onMagicTap?: ?Function,
>>>>>>> 7da86428
|}>;

type TouchEventProps = $ReadOnly<{|
  onTouchCancel?: ?Function,
  onTouchCancelCapture?: ?Function,
  onTouchEnd?: ?Function,
  onTouchEndCapture?: ?Function,
  onTouchMove?: ?Function,
  onTouchMoveCapture?: ?Function,
  onTouchStart?: ?Function,
  onTouchStartCapture?: ?Function,
|}>;

/**
 * For most touch interactions, you'll simply want to wrap your component in
 * `TouchableHighlight` or `TouchableOpacity`. Check out `Touchable.js`,
 * `ScrollResponder.js` and `ResponderEventPlugin.js` for more discussion.
 */
type GestureResponderEventProps = $ReadOnly<{|
  /**
   * Does this view want to "claim" touch responsiveness? This is called for
   * every touch move on the `View` when it is not the responder.
   *
   * `View.props.onMoveShouldSetResponder: (event) => [true | false]`, where
   * `event` is a synthetic touch event as described above.
   *
   * See http://facebook.github.io/react-native/docs/view.html#onmoveshouldsetresponder
   */
  onMoveShouldSetResponder?: ?Function,

  /**
   * If a parent `View` wants to prevent a child `View` from becoming responder
   * on a move, it should have this handler which returns `true`.
   *
   * `View.props.onMoveShouldSetResponderCapture: (event) => [true | false]`,
   * where `event` is a synthetic touch event as described above.
   *
   * See http://facebook.github.io/react-native/docs/view.html#onMoveShouldsetrespondercapture
   */
  onMoveShouldSetResponderCapture?: ?Function,

  /**
   * The View is now responding for touch events. This is the time to highlight
   * and show the user what is happening.
   *
   * `View.props.onResponderGrant: (event) => {}`, where `event` is a synthetic
   * touch event as described above.
   *
   * See http://facebook.github.io/react-native/docs/view.html#onrespondergrant
   */
  onResponderGrant?: ?Function,

  /**
   * The user is moving their finger.
   *
   * `View.props.onResponderMove: (event) => {}`, where `event` is a synthetic
   * touch event as described above.
   *
   * See http://facebook.github.io/react-native/docs/view.html#onrespondermove
   */
  onResponderMove?: ?Function,

<<<<<<< HEAD
type AndroidViewProps = $ReadOnly<{|
  nativeBackgroundAndroid?: ?Object,
  nativeForegroundAndroid?: ?Object,

  /* Deprecated transform prop. Use the transform style prop instead */
  rotation?: empty,
  /* Deprecated transform prop. Use the transform style prop instead */
  scaleX?: empty,
  /* Deprecated transform prop. Use the transform style prop instead */
  scaleY?: empty,
  /* Deprecated transform prop. Use the transform style prop instead */
  translateX?: empty,
  /* Deprecated transform prop. Use the transform style prop instead */
  translateY?: empty,
|}>;

export type ViewProps = $ReadOnly<{|
  ...DirectEventProps,
  ...GestureResponderEventProps,
  ...TouchEventProps,
  ...AndroidViewProps,
=======
  /**
   * Another responder is already active and will not release it to that `View`
   * asking to be the responder.
   *
   * `View.props.onResponderReject: (event) => {}`, where `event` is a
   * synthetic touch event as described above.
   *
   * See http://facebook.github.io/react-native/docs/view.html#onresponderreject
   */
  onResponderReject?: ?Function,
>>>>>>> 7da86428

  /**
   * Fired at the end of the touch.
   *
   * `View.props.onResponderRelease: (event) => {}`, where `event` is a
   * synthetic touch event as described above.
   *
   * See http://facebook.github.io/react-native/docs/view.html#onresponderrelease
   */
  onResponderRelease?: ?Function,

<<<<<<< HEAD
  accessible?: boolean,
  accessibilityLabel?:
    | null
    | React$PropType$Primitive<any>
    | string
    | Array<any>
    | any,
  accessibilityHint?: string,
  accessibilityActions?: Array<string>,
  accessibilityComponentType?: AccessibilityComponentType,
  accessibilityLiveRegion?: 'none' | 'polite' | 'assertive',
  importantForAccessibility?: 'auto' | 'yes' | 'no' | 'no-hide-descendants',
  accessibilityIgnoresInvertColors?: boolean,
  accessibilityTraits?: AccessibilityTrait | Array<AccessibilityTrait>,
  accessibilityRole?: AccessibilityRole,
  accessibilityStates?: Array<AccessibilityState>,
  accessibilityViewIsModal?: boolean,
  accessibilityElementsHidden?: boolean,
  children?: ?React.Node,
  testID?: ?string,
  nativeID?: string,
  onDoubleClick?: ?Function, // TODO(macOS ISS#2323203)
  onKeyDown?: ?Function, // TODO(macOS ISS#2323203)
  hitSlop?: ?EdgeInsetsProp,
  pointerEvents?: null | 'box-none' | 'none' | 'box-only' | 'auto',
  style?: stylePropType,
  removeClippedSubviews?: boolean,
  renderToHardwareTextureAndroid?: boolean,
  shouldRasterizeIOS?: boolean,
  collapsable?: boolean,
  needsOffscreenAlphaCompositing?: boolean,
  clickable?: bool, // [TODO(android ISS)
  onClick ?: Function,
  onFocusChange?: Function, // ]TODO(android ISS)
  onMouseEnter?: Function, // [TODO(macOS ISS#2323203)
  onMouseLeave?: Function,
  onDragEnter?: Function,
  onDragLeave?: Function,
  onDrop?: Function,
  onFocus?: Function,
  onBlur?: Function,
  acceptsKeyboardFocus?: bool,
  enableFocusRing?: bool,
  tooltip?: string,
  draggedTypes?: DraggedType | Array<DraggedType>, // ]TODO(macOS ISS#2323203)
  accessibilityNodeInfo?: AccessibilityNodeInfoProp, // TODO(android ISS)
|}>;
=======
  onResponderStart?: ?Function,
  onResponderEnd?: ?Function,
>>>>>>> 7da86428

  /**
   * The responder has been taken from the `View`. Might be taken by other
   * views after a call to `onResponderTerminationRequest`, or might be taken
   * by the OS without asking (e.g., happens with control center/ notification
   * center on iOS)
   *
   * `View.props.onResponderTerminate: (event) => {}`, where `event` is a
   * synthetic touch event as described above.
   *
   * See http://facebook.github.io/react-native/docs/view.html#onresponderterminate
   */
  onResponderTerminate?: ?Function,

  /**
   * Some other `View` wants to become responder and is asking this `View` to
   * release its responder. Returning `true` allows its release.
   *
   * `View.props.onResponderTerminationRequest: (event) => {}`, where `event`
   * is a synthetic touch event as described above.
   *
   * See http://facebook.github.io/react-native/docs/view.html#onresponderterminationrequest
   */
  onResponderTerminationRequest?: ?Function,

  /**
   * Does this view want to become responder on the start of a touch?
   *
<<<<<<< HEAD
=======
   * `View.props.onStartShouldSetResponder: (event) => [true | false]`, where
   * `event` is a synthetic touch event as described above.
>>>>>>> 7da86428
   *
   * See http://facebook.github.io/react-native/docs/view.html#onstartshouldsetresponder
   */
  onStartShouldSetResponder?: ?Function,

  /**
   * If a parent `View` wants to prevent a child `View` from becoming responder
   * on a touch start, it should have this handler which returns `true`.
   *
   * `View.props.onStartShouldSetResponderCapture: (event) => [true | false]`,
   * where `event` is a synthetic touch event as described above.
   *
   * See http://facebook.github.io/react-native/docs/view.html#onstartshouldsetrespondercapture
   */
  onStartShouldSetResponderCapture?: ?Function,
|}>;

type AndroidViewProps = $ReadOnly<{|
  nativeBackgroundAndroid?: ?Object,
  nativeForegroundAndroid?: ?Object,

  /**
<<<<<<< HEAD
   * Sets the hint text that's read by the screen reader when the user interacts
   * with the element.
   */
  accessibilityHint: PropTypes.node, // TODO(OSS Candidate ISS#2710739)

  /**
   * Prevents view from being inverted if set to true and color inversion is turned on.
=======
   * Whether this `View` should render itself (and all of its children) into a
   * single hardware texture on the GPU.
>>>>>>> 7da86428
   *
   * @platform android
   *
   * See http://facebook.github.io/react-native/docs/view.html#rendertohardwaretextureandroid
   */
  renderToHardwareTextureAndroid?: ?boolean,

  /**
   * Views that are only used to layout their children or otherwise don't draw
   * anything may be automatically removed from the native hierarchy as an
   * optimization. Set this property to `false` to disable this optimization and
   * ensure that this `View` exists in the native view hierarchy.
   *
   * @platform android
   *
   * See http://facebook.github.io/react-native/docs/view.html#collapsable
   */
  collapsable?: ?boolean,

  /**
<<<<<<< HEAD
   * Indicates to accessibility services to treat UI component like a specific role.
=======
   * Whether this `View` needs to rendered offscreen and composited with an
   * alpha in order to preserve 100% correct colors and blending behavior.
   *
   * @platform android
   *
   * See http://facebook.github.io/react-native/docs/view.html#needsoffscreenalphacompositing
>>>>>>> 7da86428
   */
  needsOffscreenAlphaCompositing?: ?boolean,

  /**
   * Indicates to accessibility services to treat UI component like a
   * native one. Works for Android only.
   *
   * @platform android
   *
   * See http://facebook.github.io/react-native/docs/view.html#accessibilitycomponenttype
   */
  accessibilityComponentType?: ?AccessibilityComponentType,

  /**
   * Indicates to accessibility services whether the user should be notified
   * when this view changes. Works for Android API >= 19 only.
   *
   * @platform android
   *
   * See http://facebook.github.io/react-native/docs/view.html#accessibilityliveregion
   */
  accessibilityLiveRegion?: ?('none' | 'polite' | 'assertive'),

  /**
   * Controls how view is important for accessibility which is if it
   * fires accessibility events and if it is reported to accessibility services
   * that query the screen. Works for Android only.
   *
   * @platform android
   *
   * See http://facebook.github.io/react-native/docs/view.html#importantforaccessibility
   */
  importantForAccessibility?: ?('auto' | 'yes' | 'no' | 'no-hide-descendants'),
|}>;

type IOSViewProps = $ReadOnly<{|
  /**
   * Provides an array of custom actions available for accessibility.
   *
   * @platform ios
   */
  accessibilityActions?: ?$ReadOnlyArray<string>,

  /**
   * Prevents view from being inverted if set to true and color inversion is turned on.
   *
   * @platform ios
   */
  accessibilityIgnoresInvertColors?: ?boolean,

  /**
   * Provides additional traits to screen reader. By default no traits are
   * provided unless specified otherwise in element.
   *
   * You can provide one trait or an array of many traits.
   *
   * @platform ios
   *
   * See http://facebook.github.io/react-native/docs/view.html#accessibilitytraits
   */
  accessibilityTraits?: ?(
    | AccessibilityTrait
    | $ReadOnlyArray<AccessibilityTrait>
  ),

  /**
   * A value indicating whether VoiceOver should ignore the elements
   * within views that are siblings of the receiver.
   * Default is `false`.
   *
   * @platform ios
   *
   * See http://facebook.github.io/react-native/docs/view.html#accessibilityviewismodal
   */
  accessibilityViewIsModal?: ?boolean,

  /**
   * A value indicating whether the accessibility elements contained within
   * this accessibility element are hidden.
   *
   * @platform ios
   *
   * See http://facebook.github.io/react-native/docs/view.html#accessibilityElementsHidden
   */
  accessibilityElementsHidden?: ?boolean,

  /**
   * Whether this `View` should be rendered as a bitmap before compositing.
   *
   * @platform ios
<<<<<<< HEAD
   */
  onAccessibilityAction: PropTypes.func,
  
  onDoubleClick: PropTypes.func, // TODO(macOS ISS#2323203)

  /**
   * When `accessible` is true, the system will try to invoke this function
   * when the user performs accessibility tap gesture.
   *
   * See http://facebook.github.io/react-native/docs/view.html#onaccessibilitytap
   */
  onAccessibilityTap: PropTypes.func,

  /**
   * When `accessible` is `true`, the system will invoke this function when the
   * user performs the magic tap gesture.
=======
>>>>>>> 7da86428
   *
   * See http://facebook.github.io/react-native/docs/view.html#shouldrasterizeios
   */
  shouldRasterizeIOS?: ?boolean,
|}>;

export type ViewProps = $ReadOnly<{|
  ...DirectEventProps,
  ...GestureResponderEventProps,
  ...TouchEventProps,
  ...AndroidViewProps,
  ...IOSViewProps,

  // There's no easy way to create a different type if (Platform.isTV):
  // so we must include TVViewProps
  ...TVViewProps,

  children?: React.Node,
  style?: ?ViewStyleProp,

  /**
   * When `true`, indicates that the view is an accessibility element.
   * By default, all the touchable elements are accessible.
   *
   * See http://facebook.github.io/react-native/docs/view.html#accessible
   */
  accessible?: ?boolean,

  /**
   * Overrides the text that's read by the screen reader when the user interacts
   * with the element. By default, the label is constructed by traversing all
   * the children and accumulating all the `Text` nodes separated by space.
   *
   * See http://facebook.github.io/react-native/docs/view.html#accessibilitylabel
   */
  accessibilityLabel?: ?Stringish,

  /**
   * An accessibility hint helps users understand what will happen when they perform
   * an action on the accessibility element when that result is not obvious from the
   * accessibility label.
   *
   *
   * See http://facebook.github.io/react-native/docs/view.html#accessibilityHint
   */
  accessibilityHint?: ?Stringish,

  /**
   * Indicates to accessibility services to treat UI component like a specific role.
   */
  accessibilityRole?: ?AccessibilityRole,

  /**
   * Indicates to accessibility services that UI Component is in a specific State.
   */
  accessibilityStates?: ?AccessibilityStates,

  /**
   * Used to locate this view in end-to-end tests.
   *
   * > This disables the 'layout-only view removal' optimization for this view!
   *
   * See http://facebook.github.io/react-native/docs/view.html#testid
   */
  testID?: ?string,

  /**
   * Used to locate this view from native classes.
   *
   * > This disables the 'layout-only view removal' optimization for this view!
   *
   * See http://facebook.github.io/react-native/docs/view.html#nativeid
   */
  nativeID?: ?string,

  /**
   * This defines how far a touch event can start away from the view.
   * Typical interface guidelines recommend touch targets that are at least
   * 30 - 40 points/density-independent pixels.
   *
   * > The touch area never extends past the parent view bounds and the Z-index
   * > of sibling views always takes precedence if a touch hits two overlapping
   * > views.
   *
   * See http://facebook.github.io/react-native/docs/view.html#hitslop
   */
  hitSlop?: ?EdgeInsetsProp,

  /**
   * Controls whether the `View` can be the target of touch events.
   *
   * See http://facebook.github.io/react-native/docs/view.html#pointerevents
   */
  pointerEvents?: ?('auto' | 'box-none' | 'box-only' | 'none'),

  /**
   * This is a special performance property exposed by `RCTView` and is useful
   * for scrolling content when there are many subviews, most of which are
   * offscreen. For this property to be effective, it must be applied to a
   * view that contains many subviews that extend outside its bound. The
   * subviews must also have `overflow: hidden`, as should the containing view
   * (or one of its superviews).
   *
   * See http://facebook.github.io/react-native/docs/view.html#removeclippedsubviews
   */
<<<<<<< HEAD
  removeClippedSubviews: PropTypes.bool,

  /**
   * Whether this `View` should render itself (and all of its children) into a
   * single hardware texture on the GPU.
   *
   * @platform android
   *
   * See http://facebook.github.io/react-native/docs/view.html#rendertohardwaretextureandroid
   */
  renderToHardwareTextureAndroid: PropTypes.bool,

  /**
   * Whether this `View` should be rendered as a bitmap before compositing.
   *
   * @platform ios
   *
   * See http://facebook.github.io/react-native/docs/view.html#shouldrasterizeios
   */
  shouldRasterizeIOS: PropTypes.bool,

  /**
   * Views that are only used to layout their children or otherwise don't draw
   * anything may be automatically removed from the native hierarchy as an
   * optimization. Set this property to `false` to disable this optimization and
   * ensure that this `View` exists in the native view hierarchy.
   *
   * @platform android
   *
   * See http://facebook.github.io/react-native/docs/view.html#collapsable
   */
  collapsable: PropTypes.bool,

  /**
   * Whether this `View` needs to rendered offscreen and composited with an
   * alpha in order to preserve 100% correct colors and blending behavior.
   *
   * @platform android
   *
   * See http://facebook.github.io/react-native/docs/view.html#needsoffscreenalphacompositing
   */
  needsOffscreenAlphaCompositing: PropTypes.bool,

  /**
   * When `true`, indicates that the view is clickable. By default,
   * all the touchable elements are clickable.
   * 
   * @platform android
   */
  clickable: PropTypes.bool, // TODO(android ISS)
  
  /**
   * When `clickable` is true, the system will try to invoke this function
   * when the user performs a click.
   * 
   * @platform android
   */
  onClick: PropTypes.func, // TODO(android ISS)

  /**
   * Fired when a pointing device is moved over the view
   * 
   * @platform macos
   */
  onMouseEnter: PropTypes.func, // TODO(macOS ISS#2323203)
  
  /**
   * Fired when a pointing device is moved out the view
   * 
   * @platform macos
   */
  onMouseLeave: PropTypes.func, // TODO(macOS ISS#2323203)
  
  /**
   * Fired when a dragged element enters a valid drop target
   * 
   * @platform macos
   */
  onDragEnter: PropTypes.func, // TODO(macOS ISS#2323203)
  
  /**
   * Fired when a dragged element leaves a valid drop target
   * 
   * @platform macos
   */
  onDragLeave: PropTypes.func, // TODO(macOS ISS#2323203)

  /**
   * Fired when an element is dropped on a valid drop target
   * 
   * @platform macos
   */
  onDrop: PropTypes.func, // TODO(macOS ISS#2323203)
  
  /**
  * Specifies the Tooltip for the view
  * @platform macos
  */
  tooltip: PropTypes.string, // TODO(macOS ISS#2323203)

  /**
  * Specifies whether the view participates in the key view loop as user tabs
  * through different controls.
  */
  acceptsKeyboardFocus: PropTypes.bool, // TODO(macOS ISS#2323203)

  /**
  * Specifies whether focus ring should be drawn when the view has the first responder status.
  */
  enableFocusRing: PropTypes.bool, // TODO(macOS ISS#2323203)

  /**
   * fired when the view focus changes (gain->lose or lose->gain)
   * 
   * @platform android
   */
  onFocusChange: PropTypes.func, // TODO(android ISS)

  /**
   * Fired when an element is focused
   *
   * @platform macos
   * @platform ios
   */
  onFocus: PropTypes.func, // TODO(macOS ISS#2323203)

  /**
   * Fired when an element loses focus
   *
   * @platform macos
   * @platform ios
   */
  onBlur: PropTypes.func, // TODO(macOS ISS#2323203)

  /**
   * Enables Dran'n'Drop Support for certain types of dragged types
   *
   * Possible values for `draggedTypes` are:
   * 
   * - `'fileUrl'`
   * 
   * @platform macos
   */
  draggedTypes: PropTypes.oneOfType([ // TODO(macOS ISS#2323203)
    PropTypes.oneOf(DraggedTypes),
    PropTypes.arrayOf(PropTypes.oneOf(DraggedTypes)),
  ]),

  /**
   * Any additional platform-specific view prop types, or prop type overrides.
   */
  ...PlatformViewPropTypes,
};
=======
  removeClippedSubviews?: ?boolean,
|}>;
>>>>>>> 7da86428
<|MERGE_RESOLUTION|>--- conflicted
+++ resolved
@@ -22,10 +22,6 @@
   AccessibilityRole,
   AccessibilityStates,
 } from 'ViewAccessibility';
-<<<<<<< HEAD
-import type {EdgeInsetsProp} from 'EdgeInsetsPropType';
-import type {TVViewProps} from 'TVViewPropTypes';
-import type {Layout, LayoutEvent} from 'CoreEventTypes';
 
 // [TODO(macOS ISS#2323203)
 const {
@@ -37,22 +33,10 @@
 } from 'DraggedType';
 // ]TODO(macOS ISS#2323203)
 
-const stylePropType = StyleSheetPropType(ViewStylePropTypes);
-=======
->>>>>>> 7da86428
-
 export type ViewLayout = Layout;
 export type ViewLayoutEvent = LayoutEvent;
 
 type DirectEventProps = $ReadOnly<{|
-<<<<<<< HEAD
-  onAccessibilityAction?: Function,
-  onAccessibilityTap?: Function,
-  onDoubleClick?: ?Function, // TODO(macOS ISS#2323203)
-  onKeyDown?: ?Function, // TODO(macOS ISS#2323203)
-  onLayout?: ?(event: LayoutEvent) => void,
-  onMagicTap?: Function,
-=======
   /**
    * When `accessible` is true, the system will try to invoke this function
    * when the user performs an accessibility custom action.
@@ -68,6 +52,20 @@
    * See http://facebook.github.io/react-native/docs/view.html#onaccessibilitytap
    */
   onAccessibilityTap?: ?Function,
+
+  /**
+   * When `accessible` is true, the system will try to invoke this function
+   * when the user performs accessibility double click gesture.
+   */
+  onDoubleClick?: ?Function, // TODO(macOS ISS#2323203)
+
+  /**
+   * When `accessible` is true, the system will try to invoke this function
+   * when the user performs accessibility key down gesture.
+   */
+  onKeyDown?: ?Function, // TODO(macOS ISS#2323203)
+
+  onMouseEnter?: Function, // [TODO(macOS ISS#2323203)
 
   /**
    * Invoked on mount and layout changes with:
@@ -89,7 +87,6 @@
    * See http://facebook.github.io/react-native/docs/view.html#onmagictap
    */
   onMagicTap?: ?Function,
->>>>>>> 7da86428
 |}>;
 
 type TouchEventProps = $ReadOnly<{|
@@ -152,7 +149,75 @@
    */
   onResponderMove?: ?Function,
 
-<<<<<<< HEAD
+  /**
+   * Another responder is already active and will not release it to that `View`
+   * asking to be the responder.
+   *
+   * `View.props.onResponderReject: (event) => {}`, where `event` is a
+   * synthetic touch event as described above.
+   *
+   * See http://facebook.github.io/react-native/docs/view.html#onresponderreject
+   */
+  onResponderReject?: ?Function,
+
+  /**
+   * Fired at the end of the touch.
+   *
+   * `View.props.onResponderRelease: (event) => {}`, where `event` is a
+   * synthetic touch event as described above.
+   *
+   * See http://facebook.github.io/react-native/docs/view.html#onresponderrelease
+   */
+  onResponderRelease?: ?Function,
+
+  onResponderStart?: ?Function,
+
+  /**
+   * The responder has been taken from the `View`. Might be taken by other
+   * views after a call to `onResponderTerminationRequest`, or might be taken
+   * by the OS without asking (e.g., happens with control center/ notification
+   * center on iOS)
+   *
+   * `View.props.onResponderTerminate: (event) => {}`, where `event` is a
+   * synthetic touch event as described above.
+   *
+   * See http://facebook.github.io/react-native/docs/view.html#onresponderterminate
+   */
+  onResponderTerminate?: ?Function,
+
+  /**
+   * Some other `View` wants to become responder and is asking this `View` to
+   * release its responder. Returning `true` allows its release.
+   *
+   * `View.props.onResponderTerminationRequest: (event) => {}`, where `event`
+   * is a synthetic touch event as described above.
+   *
+   * See http://facebook.github.io/react-native/docs/view.html#onresponderterminationrequest
+   */
+  onResponderTerminationRequest?: ?Function,
+
+  /**
+   * Does this view want to become responder on the start of a touch?
+   *
+   * `View.props.onStartShouldSetResponder: (event) => [true | false]`, where
+   * `event` is a synthetic touch event as described above.
+   *
+   * See http://facebook.github.io/react-native/docs/view.html#onstartshouldsetresponder
+   */
+  onStartShouldSetResponder?: ?Function,
+
+  /**
+   * If a parent `View` wants to prevent a child `View` from becoming responder
+   * on a touch start, it should have this handler which returns `true`.
+   *
+   * `View.props.onStartShouldSetResponderCapture: (event) => [true | false]`,
+   * where `event` is a synthetic touch event as described above.
+   *
+   * See http://facebook.github.io/react-native/docs/view.html#onstartshouldsetrespondercapture
+   */
+  onStartShouldSetResponderCapture?: ?Function,
+|}>;
+
 type AndroidViewProps = $ReadOnly<{|
   nativeBackgroundAndroid?: ?Object,
   nativeForegroundAndroid?: ?Object,
@@ -167,136 +232,22 @@
   translateX?: empty,
   /* Deprecated transform prop. Use the transform style prop instead */
   translateY?: empty,
-|}>;
-
-export type ViewProps = $ReadOnly<{|
-  ...DirectEventProps,
-  ...GestureResponderEventProps,
-  ...TouchEventProps,
-  ...AndroidViewProps,
-=======
-  /**
-   * Another responder is already active and will not release it to that `View`
-   * asking to be the responder.
-   *
-   * `View.props.onResponderReject: (event) => {}`, where `event` is a
-   * synthetic touch event as described above.
-   *
-   * See http://facebook.github.io/react-native/docs/view.html#onresponderreject
-   */
-  onResponderReject?: ?Function,
->>>>>>> 7da86428
-
-  /**
-   * Fired at the end of the touch.
-   *
-   * `View.props.onResponderRelease: (event) => {}`, where `event` is a
-   * synthetic touch event as described above.
-   *
-   * See http://facebook.github.io/react-native/docs/view.html#onresponderrelease
-   */
-  onResponderRelease?: ?Function,
-
-<<<<<<< HEAD
-  accessible?: boolean,
-  accessibilityLabel?:
-    | null
-    | React$PropType$Primitive<any>
-    | string
-    | Array<any>
-    | any,
-  accessibilityHint?: string,
-  accessibilityActions?: Array<string>,
-  accessibilityComponentType?: AccessibilityComponentType,
-  accessibilityLiveRegion?: 'none' | 'polite' | 'assertive',
-  importantForAccessibility?: 'auto' | 'yes' | 'no' | 'no-hide-descendants',
-  accessibilityIgnoresInvertColors?: boolean,
-  accessibilityTraits?: AccessibilityTrait | Array<AccessibilityTrait>,
-  accessibilityRole?: AccessibilityRole,
-  accessibilityStates?: Array<AccessibilityState>,
-  accessibilityViewIsModal?: boolean,
-  accessibilityElementsHidden?: boolean,
-  children?: ?React.Node,
-  testID?: ?string,
-  nativeID?: string,
-  onDoubleClick?: ?Function, // TODO(macOS ISS#2323203)
-  onKeyDown?: ?Function, // TODO(macOS ISS#2323203)
-  hitSlop?: ?EdgeInsetsProp,
-  pointerEvents?: null | 'box-none' | 'none' | 'box-only' | 'auto',
-  style?: stylePropType,
-  removeClippedSubviews?: boolean,
-  renderToHardwareTextureAndroid?: boolean,
-  shouldRasterizeIOS?: boolean,
-  collapsable?: boolean,
-  needsOffscreenAlphaCompositing?: boolean,
-  clickable?: bool, // [TODO(android ISS)
-  onClick ?: Function,
-  onFocusChange?: Function, // ]TODO(android ISS)
-  onMouseEnter?: Function, // [TODO(macOS ISS#2323203)
-  onMouseLeave?: Function,
-  onDragEnter?: Function,
-  onDragLeave?: Function,
-  onDrop?: Function,
-  onFocus?: Function,
-  onBlur?: Function,
-  acceptsKeyboardFocus?: bool,
-  enableFocusRing?: bool,
-  tooltip?: string,
-  draggedTypes?: DraggedType | Array<DraggedType>, // ]TODO(macOS ISS#2323203)
-  accessibilityNodeInfo?: AccessibilityNodeInfoProp, // TODO(android ISS)
-|}>;
-=======
-  onResponderStart?: ?Function,
-  onResponderEnd?: ?Function,
->>>>>>> 7da86428
-
-  /**
-   * The responder has been taken from the `View`. Might be taken by other
-   * views after a call to `onResponderTerminationRequest`, or might be taken
-   * by the OS without asking (e.g., happens with control center/ notification
-   * center on iOS)
-   *
-   * `View.props.onResponderTerminate: (event) => {}`, where `event` is a
-   * synthetic touch event as described above.
-   *
-   * See http://facebook.github.io/react-native/docs/view.html#onresponderterminate
-   */
-  onResponderTerminate?: ?Function,
-
-  /**
-   * Some other `View` wants to become responder and is asking this `View` to
-   * release its responder. Returning `true` allows its release.
-   *
-   * `View.props.onResponderTerminationRequest: (event) => {}`, where `event`
-   * is a synthetic touch event as described above.
-   *
-   * See http://facebook.github.io/react-native/docs/view.html#onresponderterminationrequest
-   */
-  onResponderTerminationRequest?: ?Function,
-
-  /**
-   * Does this view want to become responder on the start of a touch?
-   *
-<<<<<<< HEAD
-=======
-   * `View.props.onStartShouldSetResponder: (event) => [true | false]`, where
-   * `event` is a synthetic touch event as described above.
->>>>>>> 7da86428
-   *
-   * See http://facebook.github.io/react-native/docs/view.html#onstartshouldsetresponder
-   */
-  onStartShouldSetResponder?: ?Function,
-
-  /**
-   * If a parent `View` wants to prevent a child `View` from becoming responder
-   * on a touch start, it should have this handler which returns `true`.
-   *
-   * `View.props.onStartShouldSetResponderCapture: (event) => [true | false]`,
-   * where `event` is a synthetic touch event as described above.
-   *
-   * See http://facebook.github.io/react-native/docs/view.html#onstartshouldsetrespondercapture
-   */
-  onStartShouldSetResponderCapture?: ?Function,
+
+  /**
+   * When `true`, indicates that the view is clickable. By default,
+   * all the touchable elements are clickable.
+   * 
+   * @platform android
+   */
+  clickable: PropTypes.bool, // TODO(android ISS)
+  
+  /**
+   * When `clickable` is true, the system will try to invoke this function
+   * when the user performs a click.
+   * 
+   * @platform android
+   */
+  onClick: PropTypes.func, // TODO(android ISS)
 |}>;
 
 type AndroidViewProps = $ReadOnly<{|
@@ -304,18 +255,8 @@
   nativeForegroundAndroid?: ?Object,
 
   /**
-<<<<<<< HEAD
-   * Sets the hint text that's read by the screen reader when the user interacts
-   * with the element.
-   */
-  accessibilityHint: PropTypes.node, // TODO(OSS Candidate ISS#2710739)
-
-  /**
-   * Prevents view from being inverted if set to true and color inversion is turned on.
-=======
    * Whether this `View` should render itself (and all of its children) into a
    * single hardware texture on the GPU.
->>>>>>> 7da86428
    *
    * @platform android
    *
@@ -336,16 +277,12 @@
   collapsable?: ?boolean,
 
   /**
-<<<<<<< HEAD
-   * Indicates to accessibility services to treat UI component like a specific role.
-=======
    * Whether this `View` needs to rendered offscreen and composited with an
    * alpha in order to preserve 100% correct colors and blending behavior.
    *
    * @platform android
    *
    * See http://facebook.github.io/react-native/docs/view.html#needsoffscreenalphacompositing
->>>>>>> 7da86428
    */
   needsOffscreenAlphaCompositing?: ?boolean,
 
@@ -368,6 +305,13 @@
    * See http://facebook.github.io/react-native/docs/view.html#accessibilityliveregion
    */
   accessibilityLiveRegion?: ?('none' | 'polite' | 'assertive'),
+
+  /**
+   * fired when the view focus changes (gain->lose or lose->gain)
+   * 
+   * @platform android
+   */
+  onFocusChange: PropTypes.func, // TODO(android ISS)
 
   /**
    * Controls how view is important for accessibility which is if it
@@ -379,6 +323,8 @@
    * See http://facebook.github.io/react-native/docs/view.html#importantforaccessibility
    */
   importantForAccessibility?: ?('auto' | 'yes' | 'no' | 'no-hide-descendants'),
+
+  accessibilityNodeInfo?: AccessibilityNodeInfoProp, // TODO(android ISS)
 |}>;
 
 type IOSViewProps = $ReadOnly<{|
@@ -436,7 +382,6 @@
    * Whether this `View` should be rendered as a bitmap before compositing.
    *
    * @platform ios
-<<<<<<< HEAD
    */
   onAccessibilityAction: PropTypes.func,
   
@@ -453,8 +398,6 @@
   /**
    * When `accessible` is `true`, the system will invoke this function when the
    * user performs the magic tap gesture.
-=======
->>>>>>> 7da86428
    *
    * See http://facebook.github.io/react-native/docs/view.html#shouldrasterizeios
    */
@@ -549,8 +492,8 @@
    * See http://facebook.github.io/react-native/docs/view.html#pointerevents
    */
   pointerEvents?: ?('auto' | 'box-none' | 'box-only' | 'none'),
-
-  /**
+ 
+   /**
    * This is a special performance property exposed by `RCTView` and is useful
    * for scrolling content when there are many subviews, most of which are
    * offscreen. For this property to be effective, it must be applied to a
@@ -560,65 +503,9 @@
    *
    * See http://facebook.github.io/react-native/docs/view.html#removeclippedsubviews
    */
-<<<<<<< HEAD
-  removeClippedSubviews: PropTypes.bool,
-
-  /**
-   * Whether this `View` should render itself (and all of its children) into a
-   * single hardware texture on the GPU.
-   *
-   * @platform android
-   *
-   * See http://facebook.github.io/react-native/docs/view.html#rendertohardwaretextureandroid
-   */
-  renderToHardwareTextureAndroid: PropTypes.bool,
-
-  /**
-   * Whether this `View` should be rendered as a bitmap before compositing.
-   *
-   * @platform ios
-   *
-   * See http://facebook.github.io/react-native/docs/view.html#shouldrasterizeios
-   */
-  shouldRasterizeIOS: PropTypes.bool,
-
-  /**
-   * Views that are only used to layout their children or otherwise don't draw
-   * anything may be automatically removed from the native hierarchy as an
-   * optimization. Set this property to `false` to disable this optimization and
-   * ensure that this `View` exists in the native view hierarchy.
-   *
-   * @platform android
-   *
-   * See http://facebook.github.io/react-native/docs/view.html#collapsable
-   */
-  collapsable: PropTypes.bool,
-
-  /**
-   * Whether this `View` needs to rendered offscreen and composited with an
-   * alpha in order to preserve 100% correct colors and blending behavior.
-   *
-   * @platform android
-   *
-   * See http://facebook.github.io/react-native/docs/view.html#needsoffscreenalphacompositing
-   */
-  needsOffscreenAlphaCompositing: PropTypes.bool,
-
-  /**
-   * When `true`, indicates that the view is clickable. By default,
-   * all the touchable elements are clickable.
-   * 
-   * @platform android
-   */
-  clickable: PropTypes.bool, // TODO(android ISS)
-  
-  /**
-   * When `clickable` is true, the system will try to invoke this function
-   * when the user performs a click.
-   * 
-   * @platform android
-   */
-  onClick: PropTypes.func, // TODO(android ISS)
+  removeClippedSubviews?: ?boolean,
+
+  onKeyDown?: ?Function, // TODO(macOS ISS#2323203)
 
   /**
    * Fired when a pointing device is moved over the view
@@ -673,13 +560,6 @@
   enableFocusRing: PropTypes.bool, // TODO(macOS ISS#2323203)
 
   /**
-   * fired when the view focus changes (gain->lose or lose->gain)
-   * 
-   * @platform android
-   */
-  onFocusChange: PropTypes.func, // TODO(android ISS)
-
-  /**
    * Fired when an element is focused
    *
    * @platform macos
@@ -713,8 +593,4 @@
    * Any additional platform-specific view prop types, or prop type overrides.
    */
   ...PlatformViewPropTypes,
-};
-=======
-  removeClippedSubviews?: ?boolean,
-|}>;
->>>>>>> 7da86428
+};