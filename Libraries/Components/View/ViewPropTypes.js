--- conflicted
+++ resolved
@@ -23,7 +23,6 @@
   AccessibilityTraits,
 } = require('ViewAccessibility');
 
-<<<<<<< HEAD
 const ViewLayerType = [
   'none',
   'software',
@@ -35,8 +34,6 @@
   TVViewPropTypes = require('TVViewPropTypes');
 }
 
-=======
->>>>>>> edf60ce6
 import type {
   AccessibilityComponentType,
   AccessibilityTrait,
