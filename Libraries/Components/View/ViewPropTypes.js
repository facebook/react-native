--- conflicted
+++ resolved
@@ -61,11 +61,7 @@
    * When `accessible` is true, the system will try to invoke this function
    * when the user performs accessibility key down gesture.
    */
-<<<<<<< HEAD
-  onKeyDown?: ?(event: Event) => mixed, // TODO(macOS ISS#2323203)
-=======
   onKeyDown?: ?(event: KeyboardEvent) => mixed, // TODO(macOS ISS#2323203)
->>>>>>> 3513f5ae
 
   onMouseEnter?: (event: SyntheticEvent<{}>) => mixed, // [TODO(macOS ISS#2323203)
 
@@ -290,8 +286,6 @@
   clickable?: ?boolean, // TODO(android ISS)
 
   /**
-<<<<<<< HEAD
-=======
    * When `clickable` is true, the system will try to invoke this function
    * when the user performs a click.
    *
@@ -301,7 +295,6 @@
   onClick?: ?(event: PressEvent) => mixed, // TODO(android ISS)
 
   /**
->>>>>>> 3513f5ae
    * Indicates to accessibility services whether the user should be notified
    * when this view changes. Works for Android API >= 19 only.
    *
@@ -404,8 +397,6 @@
    */
   accessibilityElementsHidden?: ?boolean,
 
-<<<<<<< HEAD
-=======
   onDoubleClick?: ?(event: SyntheticEvent<{}>) => mixed, // TODO(macOS ISS#2323203)
 
   /**
@@ -416,7 +407,6 @@
    */
   onAccessibilityTap?: ?() => void,
 
->>>>>>> 3513f5ae
   /**
    * When `accessible` is `true`, the system will invoke this function when the
    * user performs the magic tap gesture.
