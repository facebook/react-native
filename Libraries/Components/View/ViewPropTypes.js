--- conflicted
+++ resolved
@@ -41,9 +41,6 @@
    * See http://facebook.github.io/react-native/docs/view.html#onaccessibilitytap
    */
   onAccessibilityTap?: ?Function,
-<<<<<<< HEAD
-  onLayout?: ?(event: LayoutEvent) => mixed,
-=======
 
   /**
    * Invoked on mount and layout changes with:
@@ -56,7 +53,7 @@
    *
    * See http://facebook.github.io/react-native/docs/view.html#onlayout
    */
-  onLayout?: ?(event: LayoutEvent) => void,
+  onLayout?: ?(event: LayoutEvent) => mixed,
 
   /**
    * When `accessible` is `true`, the system will invoke this function when the
@@ -64,7 +61,6 @@
    *
    * See http://facebook.github.io/react-native/docs/view.html#onmagictap
    */
->>>>>>> 9f8fc8f1
   onMagicTap?: ?Function,
 |}>;
 
