--- conflicted
+++ resolved
@@ -140,9 +140,6 @@
           accessibilityRole={
             role ? roleToAccessibilityRoleMapping[role] : accessibilityRole
           }
-<<<<<<< HEAD
-          {...restProps}
-=======
           accessibilityElementsHidden={
             ariaHidden ?? accessibilityElementsHidden
           }
@@ -151,8 +148,7 @@
               ? 'no-hide-descendants'
               : importantForAccessibility
           }
-          {...otherProps}
->>>>>>> ebdb23c6
+          {...restProps}
           style={style}
           pointerEvents={newPointerEvents}
           ref={forwardedRef}
