/**
 * Copyright (c) Meta Platforms, Inc. and affiliates.
 *
 * This source code is licensed under the MIT license found in the
 * LICENSE file in the root directory of this source tree.
 *
 * @format
 * @flow strict-local
 */

import type {ViewProps} from './ViewPropTypes';

import ViewNativeComponent from './ViewNativeComponent';
import TextAncestor from '../../Text/TextAncestor';
import flattenStyle from '../../StyleSheet/flattenStyle';
import * as React from 'react';

export type Props = ViewProps;

/**
 * The most fundamental component for building a UI, View is a container that
 * supports layout with flexbox, style, some touch handling, and accessibility
 * controls.
 *
 * @see https://reactnative.dev/docs/view
 */
const View: React.AbstractComponent<
  ViewProps,
  React.ElementRef<typeof ViewNativeComponent>,
> = React.forwardRef(
  (
    {
      accessibilityElementsHidden,
      accessibilityRole,
      'aria-hidden': ariaHidden,
      focusable,
      importantForAccessibility,
      pointerEvents,
      role,
      style,
      tabIndex,
      ...otherProps
    }: ViewProps,
    forwardedRef,
  ) => {
    // Map role values to AccessibilityRole values
    const roleToAccessibilityRoleMapping = {
      alert: 'alert',
      alertdialog: undefined,
      application: undefined,
      article: undefined,
      banner: undefined,
      button: 'button',
      cell: undefined,
      checkbox: 'checkbox',
      columnheader: undefined,
      combobox: 'combobox',
      complementary: undefined,
      contentinfo: undefined,
      definition: undefined,
      dialog: undefined,
      directory: undefined,
      document: undefined,
      feed: undefined,
      figure: undefined,
      form: undefined,
      grid: 'grid',
      group: undefined,
      heading: 'header',
      img: 'image',
      link: 'link',
      list: 'list',
      listitem: undefined,
      log: undefined,
      main: undefined,
      marquee: undefined,
      math: undefined,
      menu: 'menu',
      menubar: 'menubar',
      menuitem: 'menuitem',
      meter: undefined,
      navigation: undefined,
      none: 'none',
      note: undefined,
      presentation: 'none',
      progressbar: 'progressbar',
      radio: 'radio',
      radiogroup: 'radiogroup',
      region: undefined,
      row: undefined,
      rowgroup: undefined,
      rowheader: undefined,
      scrollbar: 'scrollbar',
      searchbox: 'search',
      separator: undefined,
      slider: 'adjustable',
      spinbutton: 'spinbutton',
      status: undefined,
      summary: 'summary',
      switch: 'switch',
      tab: 'tab',
      table: undefined,
      tablist: 'tablist',
      tabpanel: undefined,
      term: undefined,
      timer: 'timer',
      toolbar: 'toolbar',
      tooltip: undefined,
      tree: undefined,
      treegrid: undefined,
      treeitem: undefined,
    };

    const accessibilityValue = {
      max:
        otherProps['aria-valuemax'] !== null
          ? otherProps['aria-valuemax']
          : otherProps.accessibilityValue?.max,
      min:
        otherProps['aria-valuemin'] !== null
          ? otherProps['aria-valuemin']
          : otherProps.accessibilityValue?.min,
      now:
        otherProps['aria-valuenow'] !== null
          ? otherProps['aria-valuenow']
          : otherProps.accessibilityValue?.now,
      text:
        otherProps['aria-valuetext'] !== null
          ? otherProps['aria-valuetext']
          : otherProps.accessibilityValue?.text,
    };

    const restWithDefaultProps = {...otherProps, accessibilityValue};

    const flattenedStyle = flattenStyle(style);
    const newPointerEvents = flattenedStyle?.pointerEvents || pointerEvents;

    return (
      <TextAncestor.Provider value={false}>
        <ViewNativeComponent
          focusable={tabIndex !== undefined ? !tabIndex : focusable}
          accessibilityRole={
            role ? roleToAccessibilityRoleMapping[role] : accessibilityRole
          }
<<<<<<< HEAD
          {...restWithDefaultProps}
=======
          accessibilityElementsHidden={
            ariaHidden ?? accessibilityElementsHidden
          }
          importantForAccessibility={
            ariaHidden === true
              ? 'no-hide-descendants'
              : importantForAccessibility
          }
          {...otherProps}
>>>>>>> 62f83a9f
          style={style}
          pointerEvents={newPointerEvents}
          ref={forwardedRef}
        />
      </TextAncestor.Provider>
    );
  },
);

View.displayName = 'View';

module.exports = View;<|MERGE_RESOLUTION|>--- conflicted
+++ resolved
@@ -142,9 +142,6 @@
           accessibilityRole={
             role ? roleToAccessibilityRoleMapping[role] : accessibilityRole
           }
-<<<<<<< HEAD
-          {...restWithDefaultProps}
-=======
           accessibilityElementsHidden={
             ariaHidden ?? accessibilityElementsHidden
           }
@@ -153,8 +150,7 @@
               ? 'no-hide-descendants'
               : importantForAccessibility
           }
-          {...otherProps}
->>>>>>> 62f83a9f
+          {...restWithDefaultProps}
           style={style}
           pointerEvents={newPointerEvents}
           ref={forwardedRef}
