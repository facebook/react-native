--- conflicted
+++ resolved
@@ -28,8 +28,10 @@
   ViewProps,
   React.ElementRef<typeof ViewNativeComponent>,
 > = React.forwardRef(
-<<<<<<< HEAD
-  ({tabIndex, focusable, ...otherProps}: ViewProps, forwardedRef) => {
+  (
+    {tabIndex, focusable, style, pointerEvents, ...otherProps}: ViewProps,
+    forwardedRef,
+  ) => {
     const {
       accessibilityState,
       'aria-busy': ariaBusy,
@@ -48,26 +50,17 @@
       selected: ariaSelected ?? accessibilityState?.selected,
     };
 
-=======
-  (
-    {tabIndex, focusable, style, pointerEvents, ...otherProps}: ViewProps,
-    forwardedRef,
-  ) => {
     const flattendStyle = flattenStyle(style);
     const newPointerEvents = pointerEvents || flattendStyle?.pointerEvents;
->>>>>>> 5c109b37
+
     return (
       <TextAncestor.Provider value={false}>
         <ViewNativeComponent
           focusable={tabIndex !== undefined ? !tabIndex : focusable}
-<<<<<<< HEAD
           accessibilityState={_accessibilityState}
           {...restProps}
-=======
-          {...otherProps}
           style={style}
           pointerEvents={newPointerEvents}
->>>>>>> 5c109b37
           ref={forwardedRef}
         />
       </TextAncestor.Provider>
