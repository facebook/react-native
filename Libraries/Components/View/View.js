/**
 * Copyright (c) Meta Platforms, Inc. and affiliates.
 *
 * This source code is licensed under the MIT license found in the
 * LICENSE file in the root directory of this source tree.
 *
 * @format
 * @flow strict-local
 */

import type {ViewProps} from './ViewPropTypes';

import ViewNativeComponent from './ViewNativeComponent';
import TextAncestor from '../../Text/TextAncestor';
import flattenStyle from '../../StyleSheet/flattenStyle';
import * as React from 'react';

export type Props = ViewProps;

/**
 * The most fundamental component for building a UI, View is a container that
 * supports layout with flexbox, style, some touch handling, and accessibility
 * controls.
 *
 * @see https://reactnative.dev/docs/view
 */
const View: React.AbstractComponent<
  ViewProps,
  React.ElementRef<typeof ViewNativeComponent>,
> = React.forwardRef(
  (
<<<<<<< HEAD
    {
      accessibilityLiveRegion,
      'aria-live': ariaLive,
      tabIndex,
      focusable,
      ...otherProps
    }: ViewProps,
    forwardedRef,
  ) => {
=======
    {tabIndex, focusable, style, pointerEvents, ...otherProps}: ViewProps,
    forwardedRef,
  ) => {
    const flattendStyle = flattenStyle(style);
    const newPointerEvents = pointerEvents || flattendStyle?.pointerEvents;
>>>>>>> 5c109b37
    return (
      <TextAncestor.Provider value={false}>
        <ViewNativeComponent
          accessibilityLiveRegion={
            ariaLive === 'off' ? 'none' : ariaLive ?? accessibilityLiveRegion
          }
          focusable={tabIndex !== undefined ? !tabIndex : focusable}
          {...otherProps}
          style={style}
          pointerEvents={newPointerEvents}
          ref={forwardedRef}
        />
      </TextAncestor.Provider>
    );
  },
);

View.displayName = 'View';

module.exports = View;<|MERGE_RESOLUTION|>--- conflicted
+++ resolved
@@ -29,23 +29,20 @@
   React.ElementRef<typeof ViewNativeComponent>,
 > = React.forwardRef(
   (
-<<<<<<< HEAD
+    
     {
       accessibilityLiveRegion,
       'aria-live': ariaLive,
       tabIndex,
       focusable,
-      ...otherProps
+      style, pointerEvents, ...otherProps
     }: ViewProps,
+   
     forwardedRef,
-  ) => {
-=======
-    {tabIndex, focusable, style, pointerEvents, ...otherProps}: ViewProps,
-    forwardedRef,
+  ,
   ) => {
     const flattendStyle = flattenStyle(style);
     const newPointerEvents = pointerEvents || flattendStyle?.pointerEvents;
->>>>>>> 5c109b37
     return (
       <TextAncestor.Provider value={false}>
         <ViewNativeComponent
