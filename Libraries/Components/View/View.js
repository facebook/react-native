/**
 * Copyright (c) Meta Platforms, Inc. and affiliates.
 *
 * This source code is licensed under the MIT license found in the
 * LICENSE file in the root directory of this source tree.
 *
 * @format
 * @flow strict-local
 */

import type {ViewProps} from './ViewPropTypes';

import ViewNativeComponent from './ViewNativeComponent';
import TextAncestor from '../../Text/TextAncestor';
import flattenStyle from '../../StyleSheet/flattenStyle';
import * as React from 'react';

export type Props = ViewProps;

/**
 * The most fundamental component for building a UI, View is a container that
 * supports layout with flexbox, style, some touch handling, and accessibility
 * controls.
 *
 * @see https://reactnative.dev/docs/view
 */
const View: React.AbstractComponent<
  ViewProps,
  React.ElementRef<typeof ViewNativeComponent>,
> = React.forwardRef(
  (
    {
      accessibilityElementsHidden,
      accessibilityLiveRegion,
      'aria-live': ariaLive,
      accessibilityRole,
      'aria-hidden': ariaHidden,
      focusable,
      importantForAccessibility,
      pointerEvents,
      role,
      style,
      tabIndex,
      ...otherProps
    }: ViewProps,
    forwardedRef,
  ) => {
    const {
      accessibilityState,
      'aria-busy': ariaBusy,
      'aria-checked': ariaChecked,
      'aria-disabled': ariaDisabled,
      'aria-expanded': ariaExpanded,
      'aria-selected': ariaSelected,
      ...restProps
    } = otherProps;

    const _accessibilityState = {
      busy: ariaBusy ?? accessibilityState?.busy,
      checked: ariaChecked ?? accessibilityState?.checked,
      disabled: ariaDisabled ?? accessibilityState?.disabled,
      expanded: ariaExpanded ?? accessibilityState?.expanded,
      selected: ariaSelected ?? accessibilityState?.selected,
    };

    // Map role values to AccessibilityRole values
    const roleToAccessibilityRoleMapping = {
      alert: 'alert',
      alertdialog: undefined,
      application: undefined,
      article: undefined,
      banner: undefined,
      button: 'button',
      cell: undefined,
      checkbox: 'checkbox',
      columnheader: undefined,
      combobox: 'combobox',
      complementary: undefined,
      contentinfo: undefined,
      definition: undefined,
      dialog: undefined,
      directory: undefined,
      document: undefined,
      feed: undefined,
      figure: undefined,
      form: undefined,
      grid: 'grid',
      group: undefined,
      heading: 'header',
      img: 'image',
      link: 'link',
      list: 'list',
      listitem: undefined,
      log: undefined,
      main: undefined,
      marquee: undefined,
      math: undefined,
      menu: 'menu',
      menubar: 'menubar',
      menuitem: 'menuitem',
      meter: undefined,
      navigation: undefined,
      none: 'none',
      note: undefined,
      presentation: 'none',
      progressbar: 'progressbar',
      radio: 'radio',
      radiogroup: 'radiogroup',
      region: undefined,
      row: undefined,
      rowgroup: undefined,
      rowheader: undefined,
      scrollbar: 'scrollbar',
      searchbox: 'search',
      separator: undefined,
      slider: 'adjustable',
      spinbutton: 'spinbutton',
      status: undefined,
      summary: 'summary',
      switch: 'switch',
      tab: 'tab',
      table: undefined,
      tablist: 'tablist',
      tabpanel: undefined,
      term: undefined,
      timer: 'timer',
      toolbar: 'toolbar',
      tooltip: undefined,
      tree: undefined,
      treegrid: undefined,
      treeitem: undefined,
    };

    const flattenedStyle = flattenStyle(style);
    const newPointerEvents = flattenedStyle?.pointerEvents || pointerEvents;

    Object.keys(layoutPropMap).forEach(key => {
      if (flattendStyle && flattendStyle[key] !== undefined) {
        flattendStyle[layoutPropMap[key]] = flattendStyle[key];
        delete flattendStyle[key];
      }
    });

    return (
      <TextAncestor.Provider value={false}>
        <ViewNativeComponent
          accessibilityLiveRegion={
            ariaLive === 'off' ? 'none' : ariaLive ?? accessibilityLiveRegion
          }
          focusable={tabIndex !== undefined ? !tabIndex : focusable}
          accessibilityState={_accessibilityState}
          accessibilityRole={
            role ? roleToAccessibilityRoleMapping[role] : accessibilityRole
          }
<<<<<<< HEAD
          style={flattendStyle}
          {...otherProps}
=======
          accessibilityElementsHidden={
            ariaHidden ?? accessibilityElementsHidden
          }
          importantForAccessibility={
            ariaHidden === true
              ? 'no-hide-descendants'
              : importantForAccessibility
          }
          {...restProps}
          style={style}
>>>>>>> 737ce367
          pointerEvents={newPointerEvents}
          ref={forwardedRef}
        />
      </TextAncestor.Provider>
    );
  },
);

const layoutPropMap = {
  marginInlineStart: 'marginStart',
  marginInlineEnd: 'marginEnd',
  marginBlockStart: 'marginTop',
  marginBlockEnd: 'marginBottom',
  marginBlock: 'marginVertical',
  marginInline: 'marginHorizontal',
  paddingInlineStart: 'paddingStart',
  paddingInlineEnd: 'paddingEnd',
  paddingBlockStart: 'paddingTop',
  paddingBlockEnd: 'paddingBottom',
  paddingBlock: 'paddingVertical',
  paddingInline: 'paddingHorizontal',
};

View.displayName = 'View';

module.exports = View;<|MERGE_RESOLUTION|>--- conflicted
+++ resolved
@@ -131,8 +131,8 @@
       treeitem: undefined,
     };
 
-    const flattenedStyle = flattenStyle(style);
-    const newPointerEvents = flattenedStyle?.pointerEvents || pointerEvents;
+    const flattendStyle = flattenStyle(style);
+    const newPointerEvents = flattendStyle?.pointerEvents || pointerEvents;
 
     Object.keys(layoutPropMap).forEach(key => {
       if (flattendStyle && flattendStyle[key] !== undefined) {
@@ -152,10 +152,6 @@
           accessibilityRole={
             role ? roleToAccessibilityRoleMapping[role] : accessibilityRole
           }
-<<<<<<< HEAD
-          style={flattendStyle}
-          {...otherProps}
-=======
           accessibilityElementsHidden={
             ariaHidden ?? accessibilityElementsHidden
           }
@@ -164,9 +160,8 @@
               ? 'no-hide-descendants'
               : importantForAccessibility
           }
-          {...restProps}
-          style={style}
->>>>>>> 737ce367
+          style={flattendStyle}
+          {...otherProps}
           pointerEvents={newPointerEvents}
           ref={forwardedRef}
         />
