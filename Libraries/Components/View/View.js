/**
 * Copyright (c) Meta Platforms, Inc. and affiliates.
 *
 * This source code is licensed under the MIT license found in the
 * LICENSE file in the root directory of this source tree.
 *
 * @format
 * @flow strict-local
 */

import type {ViewProps} from './ViewPropTypes';

import ViewNativeComponent from './ViewNativeComponent';
import TextAncestor from '../../Text/TextAncestor';
import flattenStyle from '../../StyleSheet/flattenStyle';
import * as React from 'react';

export type Props = ViewProps;

/**
 * The most fundamental component for building a UI, View is a container that
 * supports layout with flexbox, style, some touch handling, and accessibility
 * controls.
 *
 * @see https://reactnative.dev/docs/view
 */
const View: React.AbstractComponent<
  ViewProps,
  React.ElementRef<typeof ViewNativeComponent>,
> = React.forwardRef(
  (
    {
      accessibilityElementsHidden,
      accessibilityLiveRegion,
      'aria-live': ariaLive,
      accessibilityRole,
      accessibilityLabel,
      'aria-label': ariaLabel,
      'aria-hidden': ariaHidden,
      focusable,
      importantForAccessibility,
      pointerEvents,
      role,
      style,
      tabIndex,
      ...otherProps
    }: ViewProps,
    forwardedRef,
  ) => {
    const {
      accessibilityState,
      'aria-busy': ariaBusy,
      'aria-checked': ariaChecked,
      'aria-disabled': ariaDisabled,
      'aria-expanded': ariaExpanded,
      'aria-selected': ariaSelected,
      ...restProps
    } = otherProps;

    const _accessibilityState = {
      busy: ariaBusy ?? accessibilityState?.busy,
      checked: ariaChecked ?? accessibilityState?.checked,
      disabled: ariaDisabled ?? accessibilityState?.disabled,
      expanded: ariaExpanded ?? accessibilityState?.expanded,
      selected: ariaSelected ?? accessibilityState?.selected,
    };

    // Map role values to AccessibilityRole values
    const roleToAccessibilityRoleMapping = {
      alert: 'alert',
      alertdialog: undefined,
      application: undefined,
      article: undefined,
      banner: undefined,
      button: 'button',
      cell: undefined,
      checkbox: 'checkbox',
      columnheader: undefined,
      combobox: 'combobox',
      complementary: undefined,
      contentinfo: undefined,
      definition: undefined,
      dialog: undefined,
      directory: undefined,
      document: undefined,
      feed: undefined,
      figure: undefined,
      form: undefined,
      grid: 'grid',
      group: undefined,
      heading: 'header',
      img: 'image',
      link: 'link',
      list: 'list',
      listitem: undefined,
      log: undefined,
      main: undefined,
      marquee: undefined,
      math: undefined,
      menu: 'menu',
      menubar: 'menubar',
      menuitem: 'menuitem',
      meter: undefined,
      navigation: undefined,
      none: 'none',
      note: undefined,
      presentation: 'none',
      progressbar: 'progressbar',
      radio: 'radio',
      radiogroup: 'radiogroup',
      region: undefined,
      row: undefined,
      rowgroup: undefined,
      rowheader: undefined,
      scrollbar: 'scrollbar',
      searchbox: 'search',
      separator: undefined,
      slider: 'adjustable',
      spinbutton: 'spinbutton',
      status: undefined,
      summary: 'summary',
      switch: 'switch',
      tab: 'tab',
      table: undefined,
      tablist: 'tablist',
      tabpanel: undefined,
      term: undefined,
      timer: 'timer',
      toolbar: 'toolbar',
      tooltip: undefined,
      tree: undefined,
      treegrid: undefined,
      treeitem: undefined,
    };

    const flattenedStyle = flattenStyle(style);
    const newPointerEvents = flattenedStyle?.pointerEvents || pointerEvents;

    return (
      <TextAncestor.Provider value={false}>
        <ViewNativeComponent
<<<<<<< HEAD
          accessibilityLabel={ariaLabel ?? accessibilityLabel}
=======
          accessibilityLiveRegion={
            ariaLive === 'off' ? 'none' : ariaLive ?? accessibilityLiveRegion
          }
>>>>>>> 5e1c4d42
          focusable={tabIndex !== undefined ? !tabIndex : focusable}
          accessibilityState={_accessibilityState}
          accessibilityRole={
            role ? roleToAccessibilityRoleMapping[role] : accessibilityRole
          }
          accessibilityElementsHidden={
            ariaHidden ?? accessibilityElementsHidden
          }
          importantForAccessibility={
            ariaHidden === true
              ? 'no-hide-descendants'
              : importantForAccessibility
          }
          {...restProps}
          style={style}
          pointerEvents={newPointerEvents}
          ref={forwardedRef}
        />
      </TextAncestor.Provider>
    );
  },
);

View.displayName = 'View';

module.exports = View;<|MERGE_RESOLUTION|>--- conflicted
+++ resolved
@@ -139,13 +139,10 @@
     return (
       <TextAncestor.Provider value={false}>
         <ViewNativeComponent
-<<<<<<< HEAD
           accessibilityLabel={ariaLabel ?? accessibilityLabel}
-=======
           accessibilityLiveRegion={
             ariaLive === 'off' ? 'none' : ariaLive ?? accessibilityLiveRegion
           }
->>>>>>> 5e1c4d42
           focusable={tabIndex !== undefined ? !tabIndex : focusable}
           accessibilityState={_accessibilityState}
           accessibilityRole={
