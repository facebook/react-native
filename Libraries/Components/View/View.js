/**
 * Copyright (c) Facebook, Inc. and its affiliates.
 *
 * This source code is licensed under the MIT license found in the
 * LICENSE file in the root directory of this source tree.
 *
 * @format
 * @flow strict-local
 */

'use strict';

const React = require('React');
const TextAncestor = require('TextAncestor');
const ViewNativeComponent = require('ViewNativeComponent');

const invariant = require('fbjs/lib/invariant');

import type {ViewProps} from 'ViewPropTypes';

export type Props = ViewProps;

/**
 * The most fundamental component for building a UI, View is a container that
 * supports layout with flexbox, style, some touch handling, and accessibility
 * controls.
 *
 * @see http://facebook.github.io/react-native/docs/view.html
 */

let ViewToExport = ViewNativeComponent;
if (__DEV__) {
<<<<<<< HEAD
  const View = (
    props: Props,
    forwardedRef: React.Ref<typeof ViewNativeComponent>,
  ) => {
    return (
      <TextAncestor.Consumer>
        {hasTextAncestor => {
          invariant(
            !hasTextAncestor,
            'Nesting of <View> within <Text> is not currently supported.',
          );
          return <ViewNativeComponent {...props} ref={forwardedRef} />;
        }}
      </TextAncestor.Consumer>
    );
  };
  // $FlowFixMe - TODO T29156721 `React.forwardRef` is not defined in Flow, yet.
  ViewToExport = React.forwardRef(View);
=======
  if (!global.__RCTProfileIsProfiling) {
    const View = (
      props: Props,
      forwardedRef: React.Ref<typeof ViewNativeComponent>,
    ) => {
      return (
        <TextAncestor.Consumer>
          {hasTextAncestor => {
            invariant(
              !hasTextAncestor,
              'Nesting of <View> within <Text> is not currently supported.',
            );
            return <ViewNativeComponent {...props} ref={forwardedRef} />;
          }}
        </TextAncestor.Consumer>
      );
    };
    // $FlowFixMe - TODO T29156721 `React.forwardRef` is not defined in Flow, yet.
    ViewToExport = React.forwardRef(View);
    ViewToExport.displayName = 'View';
  }
>>>>>>> 7da86428
}

module.exports = ((ViewToExport: $FlowFixMe): typeof ViewNativeComponent);<|MERGE_RESOLUTION|>--- conflicted
+++ resolved
@@ -30,26 +30,6 @@
 
 let ViewToExport = ViewNativeComponent;
 if (__DEV__) {
-<<<<<<< HEAD
-  const View = (
-    props: Props,
-    forwardedRef: React.Ref<typeof ViewNativeComponent>,
-  ) => {
-    return (
-      <TextAncestor.Consumer>
-        {hasTextAncestor => {
-          invariant(
-            !hasTextAncestor,
-            'Nesting of <View> within <Text> is not currently supported.',
-          );
-          return <ViewNativeComponent {...props} ref={forwardedRef} />;
-        }}
-      </TextAncestor.Consumer>
-    );
-  };
-  // $FlowFixMe - TODO T29156721 `React.forwardRef` is not defined in Flow, yet.
-  ViewToExport = React.forwardRef(View);
-=======
   if (!global.__RCTProfileIsProfiling) {
     const View = (
       props: Props,
@@ -71,7 +51,6 @@
     ViewToExport = React.forwardRef(View);
     ViewToExport.displayName = 'View';
   }
->>>>>>> 7da86428
 }
 
 module.exports = ((ViewToExport: $FlowFixMe): typeof ViewNativeComponent);