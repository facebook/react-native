--- conflicted
+++ resolved
@@ -108,7 +108,6 @@
       treeitem: undefined,
     };
 
-<<<<<<< HEAD
     const accessibilityValue = {
       max:
         otherProps['aria-valuemax'] !== null
@@ -130,12 +129,8 @@
 
     const restWithDefaultProps = {...otherProps, accessibilityValue};
 
-    const flattendStyle = flattenStyle(style);
-    const newPointerEvents = pointerEvents || flattendStyle?.pointerEvents;
-=======
     const flattenedStyle = flattenStyle(style);
     const newPointerEvents = flattenedStyle?.pointerEvents || pointerEvents;
->>>>>>> 37d0a25c
 
     return (
       <TextAncestor.Provider value={false}>
