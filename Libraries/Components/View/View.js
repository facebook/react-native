--- conflicted
+++ resolved
@@ -30,21 +30,14 @@
 > = React.forwardRef(
   (
     {
-<<<<<<< HEAD
       accessibilityLiveRegion,
       'aria-live': ariaLive,
-      tabIndex,
-      focusable,
-      style,
-      pointerEvents,
-=======
       tabIndex,
       focusable,
       role,
       accessibilityRole,
       pointerEvents,
       style,
->>>>>>> a50e6fb3
       ...otherProps
     }: ViewProps,
     forwardedRef,
