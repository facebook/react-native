/**
 * Copyright (c) Meta Platforms, Inc. and affiliates.
 *
 * This source code is licensed under the MIT license found in the
 * LICENSE file in the root directory of this source tree.
 *
 * @format
 * @flow strict-local
 */

import type {ViewProps} from './ViewPropTypes';

import ViewNativeComponent from './ViewNativeComponent';
import TextAncestor from '../../Text/TextAncestor';
import flattenStyle from '../../StyleSheet/flattenStyle';
import * as React from 'react';

export type Props = ViewProps;

/**
 * The most fundamental component for building a UI, View is a container that
 * supports layout with flexbox, style, some touch handling, and accessibility
 * controls.
 *
 * @see https://reactnative.dev/docs/view
 */
const View: React.AbstractComponent<
  ViewProps,
  React.ElementRef<typeof ViewNativeComponent>,
> = React.forwardRef(
  (
    {
<<<<<<< HEAD
      accessibilityLiveRegion,
      'aria-live': ariaLive,
      tabIndex,
      focusable,
      role,
=======
      accessibilityElementsHidden,
>>>>>>> 62f83a9f
      accessibilityRole,
      'aria-hidden': ariaHidden,
      focusable,
      importantForAccessibility,
      pointerEvents,
      role,
      style,
      tabIndex,
      ...otherProps
    }: ViewProps,
    forwardedRef,
  ) => {
    // Map role values to AccessibilityRole values
    const roleToAccessibilityRoleMapping = {
      alert: 'alert',
      alertdialog: undefined,
      application: undefined,
      article: undefined,
      banner: undefined,
      button: 'button',
      cell: undefined,
      checkbox: 'checkbox',
      columnheader: undefined,
      combobox: 'combobox',
      complementary: undefined,
      contentinfo: undefined,
      definition: undefined,
      dialog: undefined,
      directory: undefined,
      document: undefined,
      feed: undefined,
      figure: undefined,
      form: undefined,
      grid: 'grid',
      group: undefined,
      heading: 'header',
      img: 'image',
      link: 'link',
      list: 'list',
      listitem: undefined,
      log: undefined,
      main: undefined,
      marquee: undefined,
      math: undefined,
      menu: 'menu',
      menubar: 'menubar',
      menuitem: 'menuitem',
      meter: undefined,
      navigation: undefined,
      none: 'none',
      note: undefined,
      presentation: 'none',
      progressbar: 'progressbar',
      radio: 'radio',
      radiogroup: 'radiogroup',
      region: undefined,
      row: undefined,
      rowgroup: undefined,
      rowheader: undefined,
      scrollbar: 'scrollbar',
      searchbox: 'search',
      separator: undefined,
      slider: 'adjustable',
      spinbutton: 'spinbutton',
      status: undefined,
      summary: 'summary',
      switch: 'switch',
      tab: 'tab',
      table: undefined,
      tablist: 'tablist',
      tabpanel: undefined,
      term: undefined,
      timer: 'timer',
      toolbar: 'toolbar',
      tooltip: undefined,
      tree: undefined,
      treegrid: undefined,
      treeitem: undefined,
    };

    const flattenedStyle = flattenStyle(style);
    const newPointerEvents = flattenedStyle?.pointerEvents || pointerEvents;

    return (
      <TextAncestor.Provider value={false}>
        <ViewNativeComponent
          accessibilityLiveRegion={
            ariaLive === 'off' ? 'none' : ariaLive ?? accessibilityLiveRegion
          }
          focusable={tabIndex !== undefined ? !tabIndex : focusable}
          accessibilityRole={
            role ? roleToAccessibilityRoleMapping[role] : accessibilityRole
          }
          accessibilityElementsHidden={
            ariaHidden ?? accessibilityElementsHidden
          }
          importantForAccessibility={
            ariaHidden === true
              ? 'no-hide-descendants'
              : importantForAccessibility
          }
          {...otherProps}
          style={style}
          pointerEvents={newPointerEvents}
          ref={forwardedRef}
        />
      </TextAncestor.Provider>
    );
  },
);

View.displayName = 'View';

module.exports = View;<|MERGE_RESOLUTION|>--- conflicted
+++ resolved
@@ -30,15 +30,9 @@
 > = React.forwardRef(
   (
     {
-<<<<<<< HEAD
+      accessibilityElementsHidden,
       accessibilityLiveRegion,
       'aria-live': ariaLive,
-      tabIndex,
-      focusable,
-      role,
-=======
-      accessibilityElementsHidden,
->>>>>>> 62f83a9f
       accessibilityRole,
       'aria-hidden': ariaHidden,
       focusable,
