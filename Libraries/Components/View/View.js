--- conflicted
+++ resolved
@@ -26,61 +26,47 @@
 const View: React.AbstractComponent<
   ViewProps,
   React.ElementRef<typeof ViewNativeComponent>,
-<<<<<<< HEAD
-> = React.forwardRef((props: ViewProps, forwardedRef) => {
-  const {
-    'aria-busy': ariaBusy,
-    'aria-checked': ariaChecked,
-    'aria-disabled': ariaDisabled,
-    'aria-expanded': ariaExpanded,
-    'aria-selected': ariaSelected,
-    accessibilityState,
-    ...restProps
-  } = props;
-
-  const _accessibilityState = {
-    busy: ariaBusy ?? accessibilityState?.busy,
-    checked: ariaChecked ?? accessibilityState?.checked,
-    disabled: ariaDisabled ?? accessibilityState?.disabled,
-    expanded: ariaExpanded ?? accessibilityState?.expanded,
-    selected: ariaSelected ?? accessibilityState?.selected,
-  };
-
-  /**
-   * Removing undefined keys from _accessibilityState
-   */
-
-  Object.keys(_accessibilityState).forEach(key => {
-    if (_accessibilityState[key] === undefined) {
-      delete _accessibilityState[key];
-    }
-  });
-
-  return (
-    <TextAncestor.Provider value={false}>
-      <ViewNativeComponent
-        accessibilityState={_accessibilityState}
-        {...restProps}
-        ref={forwardedRef}
-      />
-    </TextAncestor.Provider>
-  );
-});
-=======
 > = React.forwardRef(
   ({tabIndex, focusable, ...otherProps}: ViewProps, forwardedRef) => {
+    const {
+      'aria-busy': ariaBusy,
+      'aria-checked': ariaChecked,
+      'aria-disabled': ariaDisabled,
+      'aria-expanded': ariaExpanded,
+      'aria-selected': ariaSelected,
+      accessibilityState,
+      ...restProps
+    } = otherProps;
+
+    const _accessibilityState = {
+      busy: ariaBusy ?? accessibilityState?.busy,
+      checked: ariaChecked ?? accessibilityState?.checked,
+      disabled: ariaDisabled ?? accessibilityState?.disabled,
+      expanded: ariaExpanded ?? accessibilityState?.expanded,
+      selected: ariaSelected ?? accessibilityState?.selected,
+    };
+
+    /**
+     * Removing undefined keys from _accessibilityState
+     */
+
+    Object.keys(_accessibilityState).forEach(key => {
+      if (_accessibilityState[key] === undefined) {
+        delete _accessibilityState[key];
+      }
+    });
     return (
       <TextAncestor.Provider value={false}>
         <ViewNativeComponent
+          accessibilityState={_accessibilityState}
           focusable={tabIndex !== undefined ? !tabIndex : focusable}
-          {...otherProps}
+          {...restProps}
           ref={forwardedRef}
         />
       </TextAncestor.Provider>
     );
   },
 );
->>>>>>> 621f4cf3
 
 View.displayName = 'View';
 
