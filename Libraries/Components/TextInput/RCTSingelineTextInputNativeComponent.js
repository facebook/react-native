/**
 * Copyright (c) Meta Platforms, Inc. and affiliates.
 *
 * This source code is licensed under the MIT license found in the
 * LICENSE file in the root directory of this source tree.
 *
 * @flow strict-local
 * @format
 */

import type {HostComponent} from '../../Renderer/shims/ReactNativeTypes';
import codegenNativeCommands from '../../Utilities/codegenNativeCommands';
import type {TextInputNativeCommands} from './TextInputNativeCommands';
import RCTTextInputViewConfig from './RCTTextInputViewConfig';
import * as NativeComponentRegistry from '../../NativeComponent/NativeComponentRegistry';

type NativeType = HostComponent<mixed>;

type NativeCommands = TextInputNativeCommands<NativeType>;

export const Commands: NativeCommands = codegenNativeCommands<NativeCommands>({
  supportedCommands: ['focus', 'blur', 'setTextAndSelection'],
});

<<<<<<< HEAD
const SinglelineTextInputNativeComponent: HostComponent<mixed> = NativeComponentRegistry.get<mixed>(
  'RCTSinglelineTextInputView',
  () => RCTTextInputViewConfig,
);
=======
const SinglelineTextInputNativeComponent: HostComponent<mixed> =
  NativeComponentRegistry.get<mixed>('RCTSinglelineTextInputView', () => ({
    uiViewClassName: 'RCTSinglelineTextInputView',
    ...RCTTextInputViewConfig,
  }));
>>>>>>> 5baf6875

// flowlint-next-line unclear-type:off
export default ((SinglelineTextInputNativeComponent: any): HostComponent<mixed>);<|MERGE_RESOLUTION|>--- conflicted
+++ resolved
@@ -22,18 +22,13 @@
   supportedCommands: ['focus', 'blur', 'setTextAndSelection'],
 });
 
-<<<<<<< HEAD
 const SinglelineTextInputNativeComponent: HostComponent<mixed> = NativeComponentRegistry.get<mixed>(
   'RCTSinglelineTextInputView',
-  () => RCTTextInputViewConfig,
-);
-=======
-const SinglelineTextInputNativeComponent: HostComponent<mixed> =
-  NativeComponentRegistry.get<mixed>('RCTSinglelineTextInputView', () => ({
+  () => ({
     uiViewClassName: 'RCTSinglelineTextInputView',
     ...RCTTextInputViewConfig,
-  }));
->>>>>>> 5baf6875
+  }),
+);
 
 // flowlint-next-line unclear-type:off
 export default ((SinglelineTextInputNativeComponent: any): HostComponent<mixed>);