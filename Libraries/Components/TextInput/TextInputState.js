/**
 * Copyright (c) Facebook, Inc. and its affiliates.
 *
 * This source code is licensed under the MIT license found in the
 * LICENSE file in the root directory of this source tree.
 *
 * @format
 * @flow strict-local
 */

// This class is responsible for coordinating the "focused" state for
// TextInputs. All calls relating to the keyboard should be funneled
// through here.

'use strict';

const React = require('react');
const Platform = require('../../Utilities/Platform');
const {findNodeHandle} = require('../../Renderer/shims/ReactNative');
import {Commands as AndroidTextInputCommands} from '../../Components/TextInput/AndroidTextInputNativeComponent';
import {Commands as iOSTextInputCommands} from '../../Components/TextInput/RCTSingelineTextInputNativeComponent';

import type {HostComponent} from '../../Renderer/shims/ReactNativeTypes';
type ComponentRef = React.ElementRef<HostComponent<mixed>>;

let currentlyFocusedInputRef: ?ComponentRef = null;
const inputs = new Set();

function currentlyFocusedInput(): ?ComponentRef {
  return currentlyFocusedInputRef;
}

/**
 * Returns the ID of the currently focused text field, if one exists
 * If no text field is focused it returns null
 */
function currentlyFocusedField(): ?number {
  if (__DEV__) {
    console.error(
      'currentlyFocusedField is deprecated and will be removed in a future release. Use currentlyFocusedInput',
    );
  }

  return findNodeHandle(currentlyFocusedInputRef);
}

function focusInput(textField: ?ComponentRef): void {
  if (currentlyFocusedInputRef !== textField && textField != null) {
    currentlyFocusedInputRef = textField;
  }
}

function blurInput(textField: ?ComponentRef): void {
  if (currentlyFocusedInputRef === textField && textField != null) {
    currentlyFocusedInputRef = null;
  }
}

function focusField(textFieldID: ?number): void {
  if (__DEV__) {
    console.error('focusField no longer works. Use focusInput');
  }

  return;
}

function blurField(textFieldID: ?number) {
  if (__DEV__) {
    console.error('blurField no longer works. Use blurInput');
  }

  return;
}

/**
 * @param {number} TextInputID id of the text field to focus
 * Focuses the specified text field
 * noop if the text field was already focused
 */
<<<<<<< HEAD
function focusTextInput(textFieldID: ?number) {
  if (currentlyFocusedID !== textFieldID && textFieldID != null) {
    focusField(textFieldID);
    if (
      Platform.OS === 'ios' ||
      Platform.OS === 'macos' /* TODO(macOS ISS#2323203) */
    ) {
      UIManager.focus(textFieldID);
=======
function focusTextInput(textField: ?ComponentRef) {
  if (typeof textField === 'number') {
    if (__DEV__) {
      console.error(
        'focusTextInput must be called with a host component. Passing a react tag is deprecated.',
      );
    }

    return;
  }

  if (currentlyFocusedInputRef !== textField && textField != null) {
    focusInput(textField);
    if (Platform.OS === 'ios') {
      // This isn't necessarily a single line text input
      // But commands don't actually care as long as the thing being passed in
      // actually has a command with that name. So this should work with single
      // and multiline text inputs. Ideally we'll merge them into one component
      // in the future.
      iOSTextInputCommands.focus(textField);
>>>>>>> 3c9e5f14
    } else if (Platform.OS === 'android') {
      AndroidTextInputCommands.focus(textField);
    }
  }
}

/**
 * @param {number} textFieldID id of the text field to unfocus
 * Unfocuses the specified text field
 * noop if it wasn't focused
 */
<<<<<<< HEAD
function blurTextInput(textFieldID: ?number) {
  if (currentlyFocusedID === textFieldID && textFieldID != null) {
    blurField(textFieldID);
    if (
      Platform.OS === 'ios' ||
      Platform.OS === 'macos' /* TODO(macOS ISS#2323203) */
    ) {
      UIManager.blur(textFieldID);
=======
function blurTextInput(textField: ?ComponentRef) {
  if (typeof textField === 'number') {
    if (__DEV__) {
      console.error(
        'focusTextInput must be called with a host component. Passing a react tag is deprecated.',
      );
    }

    return;
  }

  if (currentlyFocusedInputRef === textField && textField != null) {
    blurInput(textField);
    if (Platform.OS === 'ios') {
      // This isn't necessarily a single line text input
      // But commands don't actually care as long as the thing being passed in
      // actually has a command with that name. So this should work with single
      // and multiline text inputs. Ideally we'll merge them into one component
      // in the future.
      iOSTextInputCommands.blur(textField);
>>>>>>> 3c9e5f14
    } else if (Platform.OS === 'android') {
      AndroidTextInputCommands.blur(textField);
    }
  }
}

function registerInput(textField: ComponentRef) {
  if (typeof textField === 'number') {
    if (__DEV__) {
      console.error(
        'registerInput must be called with a host component. Passing a react tag is deprecated.',
      );
    }

    return;
  }

  inputs.add(textField);
}

function unregisterInput(textField: ComponentRef) {
  if (typeof textField === 'number') {
    if (__DEV__) {
      console.error(
        'unregisterInput must be called with a host component. Passing a react tag is deprecated.',
      );
    }

    return;
  }
  inputs.delete(textField);
}

function isTextInput(textField: ComponentRef): boolean {
  if (typeof textField === 'number') {
    if (__DEV__) {
      console.error(
        'isTextInput must be called with a host component. Passing a react tag is deprecated.',
      );
    }

    return false;
  }

  return inputs.has(textField);
}

module.exports = {
  currentlyFocusedInput,
  focusInput,
  blurInput,

  currentlyFocusedField,
  focusField,
  blurField,
  focusTextInput,
  blurTextInput,
  registerInput,
  unregisterInput,
  isTextInput,
};<|MERGE_RESOLUTION|>--- conflicted
+++ resolved
@@ -77,16 +77,6 @@
  * Focuses the specified text field
  * noop if the text field was already focused
  */
-<<<<<<< HEAD
-function focusTextInput(textFieldID: ?number) {
-  if (currentlyFocusedID !== textFieldID && textFieldID != null) {
-    focusField(textFieldID);
-    if (
-      Platform.OS === 'ios' ||
-      Platform.OS === 'macos' /* TODO(macOS ISS#2323203) */
-    ) {
-      UIManager.focus(textFieldID);
-=======
 function focusTextInput(textField: ?ComponentRef) {
   if (typeof textField === 'number') {
     if (__DEV__) {
@@ -100,14 +90,16 @@
 
   if (currentlyFocusedInputRef !== textField && textField != null) {
     focusInput(textField);
-    if (Platform.OS === 'ios') {
+    if (
+      Platform.OS === 'ios' ||
+      Platform.OS === 'macos' /* TODO(macOS ISS#2323203) */
+    ) {
       // This isn't necessarily a single line text input
       // But commands don't actually care as long as the thing being passed in
       // actually has a command with that name. So this should work with single
       // and multiline text inputs. Ideally we'll merge them into one component
       // in the future.
       iOSTextInputCommands.focus(textField);
->>>>>>> 3c9e5f14
     } else if (Platform.OS === 'android') {
       AndroidTextInputCommands.focus(textField);
     }
@@ -119,16 +111,6 @@
  * Unfocuses the specified text field
  * noop if it wasn't focused
  */
-<<<<<<< HEAD
-function blurTextInput(textFieldID: ?number) {
-  if (currentlyFocusedID === textFieldID && textFieldID != null) {
-    blurField(textFieldID);
-    if (
-      Platform.OS === 'ios' ||
-      Platform.OS === 'macos' /* TODO(macOS ISS#2323203) */
-    ) {
-      UIManager.blur(textFieldID);
-=======
 function blurTextInput(textField: ?ComponentRef) {
   if (typeof textField === 'number') {
     if (__DEV__) {
@@ -142,14 +124,16 @@
 
   if (currentlyFocusedInputRef === textField && textField != null) {
     blurInput(textField);
-    if (Platform.OS === 'ios') {
+    if (
+      Platform.OS === 'ios' ||
+      Platform.OS === 'macos' /* TODO(macOS ISS#2323203) */
+    ) {
       // This isn't necessarily a single line text input
       // But commands don't actually care as long as the thing being passed in
       // actually has a command with that name. So this should work with single
       // and multiline text inputs. Ideally we'll merge them into one component
       // in the future.
       iOSTextInputCommands.blur(textField);
->>>>>>> 3c9e5f14
     } else if (Platform.OS === 'android') {
       AndroidTextInputCommands.blur(textField);
     }
