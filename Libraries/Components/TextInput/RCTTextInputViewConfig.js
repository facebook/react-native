/**
 * Copyright (c) Meta Platforms, Inc. and affiliates.
 *
 * This source code is licensed under the MIT license found in the
 * LICENSE file in the root directory of this source tree.
 *
 * @flow strict-local
 * @format
 */

import type {PartialViewConfig} from '../../Renderer/shims/ReactNativeTypes';

import {ConditionallyIgnoredEventHandlers} from '../../NativeComponent/ViewConfigIgnore';

type PartialViewConfigWithoutName = $Rest<
  PartialViewConfig,
  {uiViewClassName: string},
>;

const RCTTextInputViewConfig = {
  bubblingEventTypes: {
    topBlur: {
      phasedRegistrationNames: {
        bubbled: 'onBlur',
        captured: 'onBlurCapture',
      },
    },
    topChange: {
      phasedRegistrationNames: {
        bubbled: 'onChange',
        captured: 'onChangeCapture',
      },
    },
    topContentSizeChange: {
      phasedRegistrationNames: {
        captured: 'onContentSizeChangeCapture',
        bubbled: 'onContentSizeChange',
      },
    },
    topEndEditing: {
      phasedRegistrationNames: {
        bubbled: 'onEndEditing',
        captured: 'onEndEditingCapture',
      },
    },
    topFocus: {
      phasedRegistrationNames: {
        bubbled: 'onFocus',
        captured: 'onFocusCapture',
      },
    },
    topKeyPress: {
      phasedRegistrationNames: {
        bubbled: 'onKeyPress',
        captured: 'onKeyPressCapture',
      },
    },
    topSubmitEditing: {
      phasedRegistrationNames: {
        bubbled: 'onSubmitEditing',
        captured: 'onSubmitEditingCapture',
      },
    },
    topTouchCancel: {
      phasedRegistrationNames: {
        bubbled: 'onTouchCancel',
        captured: 'onTouchCancelCapture',
      },
    },
    topTouchEnd: {
      phasedRegistrationNames: {
        bubbled: 'onTouchEnd',
        captured: 'onTouchEndCapture',
      },
    },

    topTouchMove: {
      phasedRegistrationNames: {
        bubbled: 'onTouchMove',
        captured: 'onTouchMoveCapture',
      },
    },
  },
  directEventTypes: {
    topTextInput: {
      registrationName: 'onTextInput',
    },
    topKeyPressSync: {
      registrationName: 'onKeyPressSync',
    },
    topScroll: {
      registrationName: 'onScroll',
    },
    topSelectionChange: {
      registrationName: 'onSelectionChange',
    },
    topChangeSync: {
      registrationName: 'onChangeSync',
    },
  },
  validAttributes: {
    fontSize: true,
    fontWeight: true,
    fontVariant: true,
    // flowlint-next-line untyped-import:off
    textShadowOffset: {diff: require('../../Utilities/differ/sizesDiffer')},
    allowFontScaling: true,
    fontStyle: true,
    textTransform: true,
    textAlign: true,
    fontFamily: true,
    lineHeight: true,
    isHighlighted: true,
    writingDirection: true,
    textDecorationLine: true,
    textShadowRadius: true,
    letterSpacing: true,
    textDecorationStyle: true,
    textDecorationColor: {process: require('../../StyleSheet/processColor')},
    color: {process: require('../../StyleSheet/processColor')},
    maxFontSizeMultiplier: true,
    textShadowColor: {process: require('../../StyleSheet/processColor')},
    editable: true,
    inputAccessoryViewID: true,
    caretHidden: true,
    enablesReturnKeyAutomatically: true,
    placeholderTextColor: {process: require('../../StyleSheet/processColor')},
    clearButtonMode: true,
    keyboardType: true,
    selection: true,
    returnKeyType: true,
    submitBehavior: true,
    mostRecentEventCount: true,
    scrollEnabled: true,
    selectionColor: {process: require('../../StyleSheet/processColor')},
    contextMenuHidden: true,
    secureTextEntry: true,
    placeholder: true,
    autoCorrect: true,
    multiline: true,
    textContentType: true,
    maxLength: true,
    autoCapitalize: true,
    keyboardAppearance: true,
    passwordRules: true,
    spellCheck: true,
    selectTextOnFocus: true,
    text: true,
    clearTextOnFocus: true,
    showSoftInputOnFocus: true,
    autoFocus: true,
<<<<<<< HEAD
    // [macOS
    clearTextOnSubmit: true,
    grammarCheck: true,
    hideVerticalScrollIndicator: true,
    pastedTypes: true,
    submitKeyEvents: true,
    tooltip: true,
    // macOS]
=======
    lineBreakStrategyIOS: true,
>>>>>>> 890805db
    ...ConditionallyIgnoredEventHandlers({
      onChange: true,
      onSelectionChange: true,
      onContentSizeChange: true,
      onScroll: true,
      onChangeSync: true,
      onKeyPressSync: true,
      onTextInput: true,
      // [macOS
      onPaste: true,
      onAutoCorrectChange: true,
      onSpellCheckChange: true,
      onGrammarCheckChange: true,
      // macOS]
    }),
  },
};

module.exports = (RCTTextInputViewConfig: PartialViewConfigWithoutName);<|MERGE_RESOLUTION|>--- conflicted
+++ resolved
@@ -149,7 +149,7 @@
     clearTextOnFocus: true,
     showSoftInputOnFocus: true,
     autoFocus: true,
-<<<<<<< HEAD
+    lineBreakStrategyIOS: true,
     // [macOS
     clearTextOnSubmit: true,
     grammarCheck: true,
@@ -158,9 +158,6 @@
     submitKeyEvents: true,
     tooltip: true,
     // macOS]
-=======
-    lineBreakStrategyIOS: true,
->>>>>>> 890805db
     ...ConditionallyIgnoredEventHandlers({
       onChange: true,
       onSelectionChange: true,
