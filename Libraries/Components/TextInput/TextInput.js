--- conflicted
+++ resolved
@@ -590,12 +590,10 @@
      * This property is supported only for single-line TextInput component on iOS.
      */
     caretHidden: PropTypes.bool,
-<<<<<<< HEAD
     /*
      * If `true`, contextMenuHidden is hidden. The default value is `false`.
      */
     contextMenuHidden: PropTypes.bool,
-=======
     /**
      * An optional identifier which links a custom InputAccessoryView to
      * this text input. The InputAccessoryView is rendered above the
@@ -603,7 +601,6 @@
      * @platform ios
      */
     inputAccessoryViewID: PropTypes.string,
->>>>>>> 38197c82
   },
   getDefaultProps(): Object {
     return {
