/**
 * Copyright (c) Facebook, Inc. and its affiliates.
 *
 * This source code is licensed under the MIT license found in the
 * LICENSE file in the root directory of this source tree.
 *
 * @flow strict-local
 * @format
 */

import * as React from 'react';

import DeprecatedTextInputPropTypes from '../../DeprecatedPropTypes/DeprecatedTextInputPropTypes';

import Platform from '../../Utilities/Platform';
import StyleSheet, {
  type TextStyleProp,
  type ViewStyleProp,
  type ColorValue,
} from '../../StyleSheet/StyleSheet';
import Text from '../../Text/Text';
import TextAncestor from '../../Text/TextAncestor';
import TextInputState from './TextInputState';
import invariant from 'invariant';
import nullthrows from 'nullthrows';
import setAndForwardRef from '../../Utilities/setAndForwardRef';

import usePressability from '../../Pressability/usePressability';

import type {ViewProps} from '../View/ViewPropTypes';
import type {
  SyntheticEvent,
  ScrollEvent,
  PressEvent,
} from '../../Types/CoreEventTypes';
import type {HostComponent} from '../../Renderer/shims/ReactNativeTypes';
import type {TextInputNativeCommands} from './TextInputNativeCommands';

const {useLayoutEffect, useRef, useState} = React;

type ReactRefSetter<T> = {current: null | T, ...} | ((ref: null | T) => mixed);

let AndroidTextInput;
let AndroidTextInputCommands;
let RCTSinglelineTextInputView;
let RCTSinglelineTextInputNativeCommands;
let RCTMultilineTextInputView;
let RCTMultilineTextInputNativeCommands;

if (Platform.OS === 'android') {
  AndroidTextInput = require('./AndroidTextInputNativeComponent').default;
  AndroidTextInputCommands = require('./AndroidTextInputNativeComponent')
    .Commands;
} else if (Platform.OS === 'ios') {
  RCTSinglelineTextInputView = require('./RCTSingelineTextInputNativeComponent')
    .default;
  RCTSinglelineTextInputNativeCommands = require('./RCTSingelineTextInputNativeComponent')
    .Commands;
  RCTMultilineTextInputView = require('./RCTMultilineTextInputNativeComponent')
    .default;
  RCTMultilineTextInputNativeCommands = require('./RCTMultilineTextInputNativeComponent')
    .Commands;
}

export type ChangeEvent = SyntheticEvent<
  $ReadOnly<{|
    eventCount: number,
    target: number,
    text: string,
  |}>,
>;

export type TextInputEvent = SyntheticEvent<
  $ReadOnly<{|
    eventCount: number,
    previousText: string,
    range: $ReadOnly<{|
      start: number,
      end: number,
    |}>,
    target: number,
    text: string,
  |}>,
>;

export type ContentSizeChangeEvent = SyntheticEvent<
  $ReadOnly<{|
    target: number,
    contentSize: $ReadOnly<{|
      width: number,
      height: number,
    |}>,
  |}>,
>;

type TargetEvent = SyntheticEvent<
  $ReadOnly<{|
    target: number,
  |}>,
>;

export type BlurEvent = TargetEvent;
export type FocusEvent = TargetEvent;

type Selection = $ReadOnly<{|
  start: number,
  end: number,
|}>;

export type SelectionChangeEvent = SyntheticEvent<
  $ReadOnly<{|
    selection: Selection,
    target: number,
  |}>,
>;

export type KeyPressEvent = SyntheticEvent<
  $ReadOnly<{|
    key: string,
    target?: ?number,
    eventCount?: ?number,
  |}>,
>;

export type EditingEvent = SyntheticEvent<
  $ReadOnly<{|
    eventCount: number,
    text: string,
    target: number,
  |}>,
>;

type DataDetectorTypesType =
  | 'phoneNumber'
  | 'link'
  | 'address'
  | 'calendarEvent'
  | 'none'
  | 'all';

export type KeyboardType =
  // Cross Platform
  | 'default'
  | 'email-address'
  | 'numeric'
  | 'phone-pad'
  | 'number-pad'
  | 'decimal-pad'
  | 'url'
  // iOS-only
  | 'ascii-capable'
  | 'numbers-and-punctuation'
  | 'name-phone-pad'
  | 'twitter'
  | 'web-search'
  // iOS 10+ only
  | 'ascii-capable-number-pad'
  // Android-only
  | 'visible-password';

export type ReturnKeyType =
  // Cross Platform
  | 'done'
  | 'go'
  | 'next'
  | 'search'
  | 'send'
  // Android-only
  | 'none'
  | 'previous'
  // iOS-only
  | 'default'
  | 'emergency-call'
  | 'google'
  | 'join'
  | 'route'
  | 'yahoo';

export type AutoCapitalize = 'none' | 'sentences' | 'words' | 'characters';

export type TextContentType =
  | 'none'
  | 'URL'
  | 'addressCity'
  | 'addressCityAndState'
  | 'addressState'
  | 'countryName'
  | 'creditCardNumber'
  | 'emailAddress'
  | 'familyName'
  | 'fullStreetAddress'
  | 'givenName'
  | 'jobTitle'
  | 'location'
  | 'middleName'
  | 'name'
  | 'namePrefix'
  | 'nameSuffix'
  | 'nickname'
  | 'organizationName'
  | 'postalCode'
  | 'streetAddressLine1'
  | 'streetAddressLine2'
  | 'sublocality'
  | 'telephoneNumber'
  | 'username'
  | 'password'
  | 'newPassword'
  | 'oneTimeCode';

type PasswordRules = string;

type IOSProps = $ReadOnly<{|
  /**
   * When the clear button should appear on the right side of the text view.
   * This property is supported only for single-line TextInput component.
   * @platform ios
   */
  clearButtonMode?: ?('never' | 'while-editing' | 'unless-editing' | 'always'),

  /**
   * If `true`, clears the text field automatically when editing begins.
   * @platform ios
   */
  clearTextOnFocus?: ?boolean,

  /**
   * Determines the types of data converted to clickable URLs in the text input.
   * Only valid if `multiline={true}` and `editable={false}`.
   * By default no data types are detected.
   *
   * You can provide one type or an array of many types.
   *
   * Possible values for `dataDetectorTypes` are:
   *
   * - `'phoneNumber'`
   * - `'link'`
   * - `'address'`
   * - `'calendarEvent'`
   * - `'none'`
   * - `'all'`
   *
   * @platform ios
   */
  dataDetectorTypes?:
    | ?DataDetectorTypesType
    | $ReadOnlyArray<DataDetectorTypesType>,

  /**
   * If `true`, the keyboard disables the return key when there is no text and
   * automatically enables it when there is text. The default value is `false`.
   * @platform ios
   */
  enablesReturnKeyAutomatically?: ?boolean,

  /**
   * An optional identifier which links a custom InputAccessoryView to
   * this text input. The InputAccessoryView is rendered above the
   * keyboard when this text input is focused.
   * @platform ios
   */
  inputAccessoryViewID?: ?string,

  /**
   * Determines the color of the keyboard.
   * @platform ios
   */
  keyboardAppearance?: ?('default' | 'light' | 'dark'),

  /**
   * Provide rules for your password.
   * For example, say you want to require a password with at least eight characters consisting of a mix of uppercase and lowercase letters, at least one number, and at most two consecutive characters.
   * "required: upper; required: lower; required: digit; max-consecutive: 2; minlength: 8;"
   * @platform ios
   */
  passwordRules?: ?PasswordRules,

  /*
   * If `true`, allows TextInput to pass touch events to the parent component.
   * This allows components to be swipeable from the TextInput on iOS,
   * as is the case on Android by default.
   * If `false`, TextInput always asks to handle the input (except when disabled).
   * @platform ios
   */
  rejectResponderTermination?: ?boolean,

  /**
   * If `false`, scrolling of the text view will be disabled.
   * The default value is `true`. Does only work with 'multiline={true}'.
   * @platform ios
   */
  scrollEnabled?: ?boolean,

  /**
   * If `false`, disables spell-check style (i.e. red underlines).
   * The default value is inherited from `autoCorrect`.
   * @platform ios
   */
  spellCheck?: ?boolean,

  /**
   * Give the keyboard and the system information about the
   * expected semantic meaning for the content that users enter.
   * @platform ios
   */
  textContentType?: ?TextContentType,
|}>;

type AndroidProps = $ReadOnly<{|
<<<<<<< HEAD
  autoComplete?: ?(
=======
  /**
   * Determines which content to suggest on auto complete, e.g.`username`.
   * To disable auto complete, use `off`.
   *
   * *Android Only*
   *
   * The following values work on Android only:
   *
   * - `username`
   * - `password`
   * - `email`
   * - `name`
   * - `tel`
   * - `street-address`
   * - `postal-code`
   * - `cc-number`
   * - `cc-csc`
   * - `cc-exp`
   * - `cc-exp-month`
   * - `cc-exp-year`
   * - `off`
   *
   * @platform android
   */
  autoCompleteType?: ?(
>>>>>>> 7d5895df
    | 'cc-csc'
    | 'cc-exp'
    | 'cc-exp-month'
    | 'cc-exp-year'
    | 'cc-number'
    | 'email'
    | 'name'
    | 'password'
    | 'postal-code'
    | 'street-address'
    | 'tel'
    | 'username'
    | 'off'
  ),

  /**
   * When `false`, if there is a small amount of space available around a text input
   * (e.g. landscape orientation on a phone), the OS may choose to have the user edit
   * the text inside of a full screen text input mode. When `true`, this feature is
   * disabled and users will always edit the text directly inside of the text input.
   * Defaults to `false`.
   * @platform android
   */
  disableFullscreenUI?: ?boolean,

  importantForAutofill?: ?(
    | 'auto'
    | 'no'
    | 'noExcludeDescendants'
    | 'yes'
    | 'yesExcludeDescendants'
  ),

  /**
   * If defined, the provided image resource will be rendered on the left.
   * The image resource must be inside `/android/app/src/main/res/drawable` and referenced
   * like
   * ```
   * <TextInput
   *  inlineImageLeft='search_icon'
   * />
   * ```
   * @platform android
   */
  inlineImageLeft?: ?string,

  /**
   * Padding between the inline image, if any, and the text input itself.
   * @platform android
   */
  inlineImagePadding?: ?number,

  /**
   * Sets the number of lines for a `TextInput`. Use it with multiline set to
   * `true` to be able to fill the lines.
   * @platform android
   */
  numberOfLines?: ?number,

  /**
   * Sets the return key to the label. Use it instead of `returnKeyType`.
   * @platform android
   */
  returnKeyLabel?: ?string,

  /**
   * When `false`, it will prevent the soft keyboard from showing when the field is focused.
   * Defaults to `true`.
   */
  showSoftInputOnFocus?: ?boolean,

  /**
   * Set text break strategy on Android API Level 23+, possible values are `simple`, `highQuality`, `balanced`
   * The default value is `simple`.
   * @platform android
   */
  textBreakStrategy?: ?('simple' | 'highQuality' | 'balanced'),

  /**
   * The color of the `TextInput` underline.
   * @platform android
   */
  underlineColorAndroid?: ?ColorValue,
|}>;

export type Props = $ReadOnly<{|
  ...$Diff<ViewProps, $ReadOnly<{|style: ?ViewStyleProp|}>>,
  ...IOSProps,
  ...AndroidProps,

  /**
   * Can tell `TextInput` to automatically capitalize certain characters.
   *
   * - `characters`: all characters.
   * - `words`: first letter of each word.
   * - `sentences`: first letter of each sentence (*default*).
   * - `none`: don't auto capitalize anything.
   */
  autoCapitalize?: ?AutoCapitalize,

  /**
   * If `false`, disables auto-correct. The default value is `true`.
   */
  autoCorrect?: ?boolean,

  /**
   * If `true`, focuses the input on `componentDidMount`.
   * The default value is `false`.
   */
  autoFocus?: ?boolean,

  /**
   * Specifies whether fonts should scale to respect Text Size accessibility settings. The
   * default is `true`.
   */
  allowFontScaling?: ?boolean,

  /**
   * If `true`, the text field will blur when submitted.
   * The default value is true for single-line fields and false for
   * multiline fields. Note that for multiline fields, setting `blurOnSubmit`
   * to `true` means that pressing return will blur the field and trigger the
   * `onSubmitEditing` event instead of inserting a newline into the field.
   */
  blurOnSubmit?: ?boolean,

  /**
   * If `true`, caret is hidden. The default value is `false`.
   *
   * On Android devices manufactured by Xiaomi with Android Q,
   * when keyboardType equals 'email-address'this will be set
   * in native to 'true' to prevent a system related crash. This
   * will cause cursor to be diabled as a side-effect.
   *
   */
  caretHidden?: ?boolean,

  /*
   * If `true`, contextMenuHidden is hidden. The default value is `false`.
   */
  contextMenuHidden?: ?boolean,

  /**
   * Provides an initial value that will change when the user starts typing.
   * Useful for simple use-cases where you do not want to deal with listening
   * to events and updating the value prop to keep the controlled state in sync.
   */
  defaultValue?: ?Stringish,

  /**
   * If `false`, text is not editable. The default value is `true`.
   */
  editable?: ?boolean,

  forwardedRef?: ?ReactRefSetter<
    React.ElementRef<HostComponent<mixed>> & ImperativeMethods,
  >,

  /**
   * Determines which keyboard to open, e.g.`numeric`.
   *
   * The following values work across platforms:
   *
   * - `default`
   * - `numeric`
   * - `number-pad`
   * - `decimal-pad`
   * - `email-address`
   * - `phone-pad`
   * - `url`
   *
   * *iOS Only*
   *
   * The following values work on iOS only:
   *
   * - `ascii-capable`
   * - `numbers-and-punctuation`
   * - `name-phone-pad`
   * - `twitter`
   * - `web-search`
   *
   * *Android Only*
   *
   * The following values work on Android only:
   *
   * - `visible-password`
   *
   */
  keyboardType?: ?KeyboardType,

  /**
   * Specifies largest possible scale a font can reach when `allowFontScaling` is enabled.
   * Possible values:
   * `null/undefined` (default): inherit from the parent node or the global default (0)
   * `0`: no max, ignore parent/global default
   * `>= 1`: sets the maxFontSizeMultiplier of this node to this value
   */
  maxFontSizeMultiplier?: ?number,

  /**
   * Limits the maximum number of characters that can be entered. Use this
   * instead of implementing the logic in JS to avoid flicker.
   */
  maxLength?: ?number,

  /**
   * If `true`, the text input can be multiple lines.
   * The default value is `false`.
   */
  multiline?: ?boolean,

  /**
   * Callback that is called when the text input is blurred.
   */
  onBlur?: ?(e: BlurEvent) => mixed,

  /**
   * Callback that is called when the text input's text changes.
   */
  onChange?: ?(e: ChangeEvent) => mixed,

  /**
   * Callback that is called when the text input's text changes.
   * Changed text is passed as an argument to the callback handler.
   */
  onChangeText?: ?(text: string) => mixed,

  /**
   * Callback that is called when the text input's content size changes.
   * This will be called with
   * `{ nativeEvent: { contentSize: { width, height } } }`.
   *
   * Only called for multiline text inputs.
   */
  onContentSizeChange?: ?(e: ContentSizeChangeEvent) => mixed,

  /**
   * Callback that is called when text input ends.
   */
  onEndEditing?: ?(e: EditingEvent) => mixed,

  /**
   * Callback that is called when the text input is focused.
   */
  onFocus?: ?(e: FocusEvent) => mixed,

  /**
   * Callback that is called when a key is pressed.
   * This will be called with `{ nativeEvent: { key: keyValue } }`
   * where `keyValue` is `'Enter'` or `'Backspace'` for respective keys and
   * the typed-in character otherwise including `' '` for space.
   * Fires before `onChange` callbacks.
   */
  onKeyPress?: ?(e: KeyPressEvent) => mixed,

  /**
   * Called when a touch is engaged.
   */
  onPressIn?: ?(event: PressEvent) => mixed,

  /**
   * Called when a touch is released.
   */
  onPressOut?: ?(event: PressEvent) => mixed,

  /**
   * Callback that is called when the text input selection is changed.
   * This will be called with
   * `{ nativeEvent: { selection: { start, end } } }`.
   */
  onSelectionChange?: ?(e: SelectionChangeEvent) => mixed,

  /**
   * Callback that is called when the text input's submit button is pressed.
   * Invalid if `multiline={true}` is specified.
   */
  onSubmitEditing?: ?(e: EditingEvent) => mixed,

  /**
   * Invoked on content scroll with `{ nativeEvent: { contentOffset: { x, y } } }`.
   * May also contain other properties from ScrollEvent but on Android contentSize
   * is not provided for performance reasons.
   */
  onScroll?: ?(e: ScrollEvent) => mixed,

  /**
   * The string that will be rendered before text input has been entered.
   */
  placeholder?: ?Stringish,

  /**
   * The text color of the placeholder string.
   */
  placeholderTextColor?: ?ColorValue,

  /**
   * Determines how the return key should look. On Android you can also use
   * `returnKeyLabel`.
   *
   * *Cross platform*
   *
   * The following values work across platforms:
   *
   * - `done`
   * - `go`
   * - `next`
   * - `search`
   * - `send`
   *
   * *Android Only*
   *
   * The following values work on Android only:
   *
   * - `none`
   * - `previous`
   *
   * *iOS Only*
   *
   * The following values work on iOS only:
   *
   * - `default`
   * - `emergency-call`
   * - `google`
   * - `join`
   * - `route`
   * - `yahoo`
   */
  returnKeyType?: ?ReturnKeyType,

  /**
   * If `true`, the text input obscures the text entered so that sensitive text
   * like passwords stay secure. The default value is `false`. Does not work with 'multiline={true}'.
   */
  secureTextEntry?: ?boolean,

  /**
   * The start and end of the text input's selection. Set start and end to
   * the same value to position the cursor.
   */
  selection?: ?$ReadOnly<{|
    start: number,
    end?: ?number,
  |}>,

  /**
   * The highlight and cursor color of the text input.
   */
  selectionColor?: ?ColorValue,

  /**
   * If `true`, all text will automatically be selected on focus.
   */
  selectTextOnFocus?: ?boolean,

  /**
   * Note that not all Text styles are supported, an incomplete list of what is not supported includes:
   *
   * - `borderLeftWidth`
   * - `borderTopWidth`
   * - `borderRightWidth`
   * - `borderBottomWidth`
   * - `borderTopLeftRadius`
   * - `borderTopRightRadius`
   * - `borderBottomRightRadius`
   * - `borderBottomLeftRadius`
   *
   * see [Issue#7070](https://github.com/facebook/react-native/issues/7070)
   * for more detail.
   *
   * [Styles](docs/style.html)
   */
  style?: ?TextStyleProp,

  /**
   * The value to show for the text input. `TextInput` is a controlled
   * component, which means the native value will be forced to match this
   * value prop if provided. For most uses, this works great, but in some
   * cases this may cause flickering - one common cause is preventing edits
   * by keeping value the same. In addition to simply setting the same value,
   * either set `editable={false}`, or set/update `maxLength` to prevent
   * unwanted edits without flicker.
   */
  value?: ?Stringish,
|}>;

type ImperativeMethods = $ReadOnly<{|
  clear: () => void,
  isFocused: () => boolean,
  getNativeRef: () => ?React.ElementRef<HostComponent<mixed>>,
|}>;

const emptyFunctionThatReturnsTrue = () => true;

/**
 * A foundational component for inputting text into the app via a
 * keyboard. Props provide configurability for several features, such as
 * auto-correction, auto-capitalization, placeholder text, and different keyboard
 * types, such as a numeric keypad.
 *
 * The simplest use case is to plop down a `TextInput` and subscribe to the
 * `onChangeText` events to read the user input. There are also other events,
 * such as `onSubmitEditing` and `onFocus` that can be subscribed to. A simple
 * example:
 *
 * ```ReactNativeWebPlayer
 * import React, { Component } from 'react';
 * import { AppRegistry, TextInput } from 'react-native';
 *
 * export default class UselessTextInput extends Component {
 *   constructor(props) {
 *     super(props);
 *     this.state = { text: 'Useless Placeholder' };
 *   }
 *
 *   render() {
 *     return (
 *       <TextInput
 *         style={{height: 40, borderColor: 'gray', borderWidth: 1}}
 *         onChangeText={(text) => this.setState({text})}
 *         value={this.state.text}
 *       />
 *     );
 *   }
 * }
 *
 * // skip this line if using Create React Native App
 * AppRegistry.registerComponent('AwesomeProject', () => UselessTextInput);
 * ```
 *
 * Two methods exposed via the native element are .focus() and .blur() that
 * will focus or blur the TextInput programmatically.
 *
 * Note that some props are only available with `multiline={true/false}`.
 * Additionally, border styles that apply to only one side of the element
 * (e.g., `borderBottomColor`, `borderLeftWidth`, etc.) will not be applied if
 * `multiline=false`. To achieve the same effect, you can wrap your `TextInput`
 * in a `View`:
 *
 * ```ReactNativeWebPlayer
 * import React, { Component } from 'react';
 * import { AppRegistry, View, TextInput } from 'react-native';
 *
 * class UselessTextInput extends Component {
 *   render() {
 *     return (
 *       <TextInput
 *         {...this.props} // Inherit any props passed to it; e.g., multiline, numberOfLines below
 *         editable = {true}
 *         maxLength = {40}
 *       />
 *     );
 *   }
 * }
 *
 * export default class UselessTextInputMultiline extends Component {
 *   constructor(props) {
 *     super(props);
 *     this.state = {
 *       text: 'Useless Multiline Placeholder',
 *     };
 *   }
 *
 *   // If you type something in the text box that is a color, the background will change to that
 *   // color.
 *   render() {
 *     return (
 *      <View style={{
 *        backgroundColor: this.state.text,
 *        borderBottomColor: '#000000',
 *        borderBottomWidth: 1 }}
 *      >
 *        <UselessTextInput
 *          multiline = {true}
 *          numberOfLines = {4}
 *          onChangeText={(text) => this.setState({text})}
 *          value={this.state.text}
 *        />
 *      </View>
 *     );
 *   }
 * }
 *
 * // skip these lines if using Create React Native App
 * AppRegistry.registerComponent(
 *  'AwesomeProject',
 *  () => UselessTextInputMultiline
 * );
 * ```
 *
 * `TextInput` has by default a border at the bottom of its view. This border
 * has its padding set by the background image provided by the system, and it
 * cannot be changed. Solutions to avoid this is to either not set height
 * explicitly, case in which the system will take care of displaying the border
 * in the correct position, or to not display the border by setting
 * `underlineColorAndroid` to transparent.
 *
 * Note that on Android performing text selection in input can change
 * app's activity `windowSoftInputMode` param to `adjustResize`.
 * This may cause issues with components that have position: 'absolute'
 * while keyboard is active. To avoid this behavior either specify `windowSoftInputMode`
 * in AndroidManifest.xml ( https://developer.android.com/guide/topics/manifest/activity-element.html )
 * or control this param programmatically with native code.
 *
 */
function InternalTextInput(props: Props): React.Node {
  const inputRef = useRef<null | React.ElementRef<HostComponent<mixed>>>(null);

  // Android sends a "onTextChanged" event followed by a "onSelectionChanged" event, for
  // the same "most recent event count".
  // For controlled selection, that means that immediately after text is updated,
  // a controlled component will pass in the *previous* selection, even if the controlled
  // component didn't mean to modify the selection at all.
  // Therefore, we ignore selections and pass them through until the selection event has
  // been sent.
  // Note that this mitigation is NOT needed for Fabric.
  // discovered when upgrading react-hooks
  // eslint-disable-next-line react-hooks/exhaustive-deps
  let selection: ?Selection =
    props.selection == null
      ? null
      : {
          start: props.selection.start,
          end: props.selection.end ?? props.selection.start,
        };

  const [mostRecentEventCount, setMostRecentEventCount] = useState<number>(0);

  const [lastNativeText, setLastNativeText] = useState<?Stringish>(props.value);
  const [lastNativeSelectionState, setLastNativeSelection] = useState<{|
    selection: ?Selection,
    mostRecentEventCount: number,
  |}>({selection, mostRecentEventCount});

  const lastNativeSelection = lastNativeSelectionState.selection;
  const lastNativeSelectionEventCount =
    lastNativeSelectionState.mostRecentEventCount;

  if (lastNativeSelectionEventCount < mostRecentEventCount) {
    selection = null;
  }

  let viewCommands;
  if (AndroidTextInputCommands) {
    viewCommands = AndroidTextInputCommands;
  } else {
    viewCommands =
      props.multiline === true
        ? RCTMultilineTextInputNativeCommands
        : RCTSinglelineTextInputNativeCommands;
  }

  const text =
    typeof props.value === 'string'
      ? props.value
      : typeof props.defaultValue === 'string'
      ? props.defaultValue
      : '';

<<<<<<< HEAD
const TextInput = createReactClass({
  displayName: 'TextInput',
  statics: {
    State: {
      currentlyFocusedField: TextInputState.currentlyFocusedField,
      focusTextInput: TextInputState.focusTextInput,
      blurTextInput: TextInputState.blurTextInput,
    },
  },
  propTypes: {
    ...DeprecatedViewPropTypes,
    /**
     * Can tell `TextInput` to automatically capitalize certain characters.
     *
     * - `characters`: all characters.
     * - `words`: first letter of each word.
     * - `sentences`: first letter of each sentence (*default*).
     * - `none`: don't auto capitalize anything.
     */
    autoCapitalize: PropTypes.oneOf([
      'none',
      'sentences',
      'words',
      'characters',
    ]),
    /**
     * Determines which content to suggest on auto complete, e.g.`username`.
     * To disable auto complete, use `off`.
     *
     * *Android Only*
     *
     * The following values work on Android only:
     *
     * - `username`
     * - `password`
     * - `email`
     * - `name`
     * - `tel`
     * - `street-address`
     * - `postal-code`
     * - `cc-number`
     * - `cc-csc`
     * - `cc-exp`
     * - `cc-exp-month`
     * - `cc-exp-year`
     * - `off`
     *
     * @platform android
     */
    autoComplete: PropTypes.oneOf([
      'cc-csc',
      'cc-exp',
      'cc-exp-month',
      'cc-exp-year',
      'cc-number',
      'email',
      'name',
      'password',
      'postal-code',
      'street-address',
      'tel',
      'username',
      'off',
    ]),
    /**
     * If `false`, disables auto-correct. The default value is `true`.
     */
    autoCorrect: PropTypes.bool,
    /**
     * If `false`, disables spell-check style (i.e. red underlines).
     * The default value is inherited from `autoCorrect`.
     * @platform ios
     */
    spellCheck: PropTypes.bool,
    /**
     * If `true`, focuses the input on `componentDidMount`.
     * The default value is `false`.
     */
    autoFocus: PropTypes.bool,
    /**
     * Specifies whether fonts should scale to respect Text Size accessibility settings. The
     * default is `true`.
     */
    allowFontScaling: PropTypes.bool,
    /**
     * Specifies largest possible scale a font can reach when `allowFontScaling` is enabled.
     * Possible values:
     * `null/undefined` (default): inherit from the parent node or the global default (0)
     * `0`: no max, ignore parent/global default
     * `>= 1`: sets the maxFontSizeMultiplier of this node to this value
     */
    maxFontSizeMultiplier: PropTypes.number,
    /**
     * If `false`, text is not editable. The default value is `true`.
     */
    editable: PropTypes.bool,
    /**
     * Determines which keyboard to open, e.g.`numeric`.
     *
     * The following values work across platforms:
     *
     * - `default`
     * - `numeric`
     * - `number-pad`
     * - `decimal-pad`
     * - `email-address`
     * - `phone-pad`
     *
     * *iOS Only*
     *
     * The following values work on iOS only:
     *
     * - `ascii-capable`
     * - `numbers-and-punctuation`
     * - `url`
     * - `name-phone-pad`
     * - `twitter`
     * - `web-search`
     *
     * *Android Only*
     *
     * The following values work on Android only:
     *
     * - `visible-password`
     */
    keyboardType: PropTypes.oneOf([
      // Cross-platform
      'default',
      'email-address',
      'numeric',
      'phone-pad',
      'number-pad',
      // iOS-only
      'ascii-capable',
      'numbers-and-punctuation',
      'url',
      'name-phone-pad',
      'decimal-pad',
      'twitter',
      'web-search',
      // Android-only
      'visible-password',
    ]),
    /**
     * Determines the color of the keyboard.
     * @platform ios
     */
    keyboardAppearance: PropTypes.oneOf(['default', 'light', 'dark']),
    /**
     * Determines how the return key should look. On Android you can also use
     * `returnKeyLabel`.
     *
     * *Cross platform*
     *
     * The following values work across platforms:
     *
     * - `done`
     * - `go`
     * - `next`
     * - `search`
     * - `send`
     *
     * *Android Only*
     *
     * The following values work on Android only:
     *
     * - `none`
     * - `previous`
     *
     * *iOS Only*
     *
     * The following values work on iOS only:
     *
     * - `default`
     * - `emergency-call`
     * - `google`
     * - `join`
     * - `route`
     * - `yahoo`
     */
    returnKeyType: PropTypes.oneOf([
      // Cross-platform
      'done',
      'go',
      'next',
      'search',
      'send',
      // Android-only
      'none',
      'previous',
      // iOS-only
      'default',
      'emergency-call',
      'google',
      'join',
      'route',
      'yahoo',
    ]),
    /**
     * Sets the return key to the label. Use it instead of `returnKeyType`.
     * @platform android
     */
    returnKeyLabel: PropTypes.string,
    /**
     * Limits the maximum number of characters that can be entered. Use this
     * instead of implementing the logic in JS to avoid flicker.
     */
    maxLength: PropTypes.number,
    /**
     * Sets the number of lines for a `TextInput`. Use it with multiline set to
     * `true` to be able to fill the lines.
     * @platform android
     */
    numberOfLines: PropTypes.number,
    /**
     * When `false`, if there is a small amount of space available around a text input
     * (e.g. landscape orientation on a phone), the OS may choose to have the user edit
     * the text inside of a full screen text input mode. When `true`, this feature is
     * disabled and users will always edit the text directly inside of the text input.
     * Defaults to `false`.
     * @platform android
     */
    disableFullscreenUI: PropTypes.bool,
    /**
     * If `true`, the keyboard disables the return key when there is no text and
     * automatically enables it when there is text. The default value is `false`.
     * @platform ios
     */
    enablesReturnKeyAutomatically: PropTypes.bool,
    /**
     * If `true`, the text input can be multiple lines.
     * The default value is `false`.
     */
    multiline: PropTypes.bool,
    /**
     * Set text break strategy on Android API Level 23+, possible values are `simple`, `highQuality`, `balanced`
     * The default value is `simple`.
     * @platform android
     */
    textBreakStrategy: PropTypes.oneOf(['simple', 'highQuality', 'balanced']),
    /**
     * Callback that is called when the text input is blurred.
     */
    onBlur: PropTypes.func,
    /**
     * Callback that is called when the text input is focused.
     */
    onFocus: PropTypes.func,
    /**
     * Callback that is called when the text input's text changes.
     */
    onChange: PropTypes.func,
    /**
     * Callback that is called when the text input's text changes.
     * Changed text is passed as an argument to the callback handler.
     */
    onChangeText: PropTypes.func,
    /**
     * Callback that is called when the text input's content size changes.
     * This will be called with
     * `{ nativeEvent: { contentSize: { width, height } } }`.
     *
     * Only called for multiline text inputs.
     */
    onContentSizeChange: PropTypes.func,
    onTextInput: PropTypes.func,
    /**
     * Callback that is called when text input ends.
     */
    onEndEditing: PropTypes.func,
    /**
     * Callback that is called when the text input selection is changed.
     * This will be called with
     * `{ nativeEvent: { selection: { start, end } } }`.
     */
    onSelectionChange: PropTypes.func,
    /**
     * Callback that is called when the text input's submit button is pressed.
     * Invalid if `multiline={true}` is specified.
     */
    onSubmitEditing: PropTypes.func,
    /**
     * Callback that is called when a key is pressed.
     * This will be called with `{ nativeEvent: { key: keyValue } }`
     * where `keyValue` is `'Enter'` or `'Backspace'` for respective keys and
     * the typed-in character otherwise including `' '` for space.
     * Fires before `onChange` callbacks.
     */
    onKeyPress: PropTypes.func,
    /**
     * Invoked on mount and layout changes with `{x, y, width, height}`.
     */
    onLayout: PropTypes.func,
    /**
     * Invoked on content scroll with `{ nativeEvent: { contentOffset: { x, y } } }`.
     * May also contain other properties from ScrollEvent but on Android contentSize
     * is not provided for performance reasons.
     */
    onScroll: PropTypes.func,
    /**
     * The string that will be rendered before text input has been entered.
     */
    placeholder: PropTypes.string,
    /**
     * The text color of the placeholder string.
     */
    placeholderTextColor: DeprecatedColorPropType,
    /**
     * If `false`, scrolling of the text view will be disabled.
     * The default value is `true`. Does only work with 'multiline={true}'.
     * @platform ios
     */
    scrollEnabled: PropTypes.bool,
    /**
     * If `true`, the text input obscures the text entered so that sensitive text
     * like passwords stay secure. The default value is `false`. Does not work with 'multiline={true}'.
     */
    secureTextEntry: PropTypes.bool,
    /**
     * The highlight and cursor color of the text input.
     */
    selectionColor: DeprecatedColorPropType,
    /**
     * An instance of `DocumentSelectionState`, this is some state that is responsible for
     * maintaining selection information for a document.
     *
     * Some functionality that can be performed with this instance is:
     *
     * - `blur()`
     * - `focus()`
     * - `update()`
     *
     * > You can reference `DocumentSelectionState` in
     * > [`vendor/document/selection/DocumentSelectionState.js`](https://github.com/facebook/react-native/blob/master/Libraries/vendor/document/selection/DocumentSelectionState.js)
     *
     * @platform ios
     */
    selectionState: PropTypes.instanceOf(DocumentSelectionState),
    /**
     * The start and end of the text input's selection. Set start and end to
     * the same value to position the cursor.
     */
    selection: PropTypes.shape({
      start: PropTypes.number.isRequired,
      end: PropTypes.number,
    }),
    /**
     * The value to show for the text input. `TextInput` is a controlled
     * component, which means the native value will be forced to match this
     * value prop if provided. For most uses, this works great, but in some
     * cases this may cause flickering - one common cause is preventing edits
     * by keeping value the same. In addition to simply setting the same value,
     * either set `editable={false}`, or set/update `maxLength` to prevent
     * unwanted edits without flicker.
     */
    value: PropTypes.string,
    /**
     * Provides an initial value that will change when the user starts typing.
     * Useful for simple use-cases where you do not want to deal with listening
     * to events and updating the value prop to keep the controlled state in sync.
     */
    defaultValue: PropTypes.string,
    /**
     * When the clear button should appear on the right side of the text view.
     * This property is supported only for single-line TextInput component.
     * @platform ios
     */
    clearButtonMode: PropTypes.oneOf([
      'never',
      'while-editing',
      'unless-editing',
      'always',
    ]),
    /**
     * If `true`, clears the text field automatically when editing begins.
     * @platform ios
     */
    clearTextOnFocus: PropTypes.bool,
    /**
     * If `true`, all text will automatically be selected on focus.
     */
    selectTextOnFocus: PropTypes.bool,
    /**
     * If `true`, the text field will blur when submitted.
     * The default value is true for single-line fields and false for
     * multiline fields. Note that for multiline fields, setting `blurOnSubmit`
     * to `true` means that pressing return will blur the field and trigger the
     * `onSubmitEditing` event instead of inserting a newline into the field.
     */
    blurOnSubmit: PropTypes.bool,
    /**
     * Note that not all Text styles are supported, an incomplete list of what is not supported includes:
     *
     * - `borderLeftWidth`
     * - `borderTopWidth`
     * - `borderRightWidth`
     * - `borderBottomWidth`
     * - `borderTopLeftRadius`
     * - `borderTopRightRadius`
     * - `borderBottomRightRadius`
     * - `borderBottomLeftRadius`
     *
     * see [Issue#7070](https://github.com/facebook/react-native/issues/7070)
     * for more detail.
     *
     * [Styles](docs/style.html)
     */
    style: Text.propTypes.style,
    /**
     * The color of the `TextInput` underline.
     * @platform android
     */
    underlineColorAndroid: DeprecatedColorPropType,

    /**
     * If defined, the provided image resource will be rendered on the left.
     * The image resource must be inside `/android/app/src/main/res/drawable` and referenced
     * like
     * ```
     * <TextInput
     *  inlineImageLeft='search_icon'
     * />
     * ```
     * @platform android
     */
    inlineImageLeft: PropTypes.string,

    /**
     * Padding between the inline image, if any, and the text input itself.
     * @platform android
     */
    inlineImagePadding: PropTypes.number,

    /**
     * If `true`, allows TextInput to pass touch events to the parent component.
     * This allows components such as SwipeableListView to be swipeable from the TextInput on iOS,
     * as is the case on Android by default.
     * If `false`, TextInput always asks to handle the input (except when disabled).
     * @platform ios
     */
    rejectResponderTermination: PropTypes.bool,

    /**
     * Determines the types of data converted to clickable URLs in the text input.
     * Only valid if `multiline={true}` and `editable={false}`.
     * By default no data types are detected.
     *
     * You can provide one type or an array of many types.
     *
     * Possible values for `dataDetectorTypes` are:
     *
     * - `'phoneNumber'`
     * - `'link'`
     * - `'address'`
     * - `'calendarEvent'`
     * - `'none'`
     * - `'all'`
     *
     * @platform ios
     */
    dataDetectorTypes: PropTypes.oneOfType([
      PropTypes.oneOf(DataDetectorTypes),
      PropTypes.arrayOf(PropTypes.oneOf(DataDetectorTypes)),
    ]),
    /**
     * If `true`, caret is hidden. The default value is `false`.
     * This property is supported only for single-line TextInput component on iOS.
     */
    caretHidden: PropTypes.bool,
    /*
     * If `true`, contextMenuHidden is hidden. The default value is `false`.
     */
    contextMenuHidden: PropTypes.bool,
    /**
     * An optional identifier which links a custom InputAccessoryView to
     * this text input. The InputAccessoryView is rendered above the
     * keyboard when this text input is focused.
     * @platform ios
     */
    inputAccessoryViewID: PropTypes.string,
    /**
     * Give the keyboard and the system information about the
     * expected semantic meaning for the content that users enter.
     * @platform ios
     */
    textContentType: PropTypes.oneOf([
      'none',
      'URL',
      'addressCity',
      'addressCityAndState',
      'addressState',
      'countryName',
      'creditCardNumber',
      'emailAddress',
      'familyName',
      'fullStreetAddress',
      'givenName',
      'jobTitle',
      'location',
      'middleName',
      'name',
      'namePrefix',
      'nameSuffix',
      'nickname',
      'organizationName',
      'postalCode',
      'streetAddressLine1',
      'streetAddressLine2',
      'sublocality',
      'telephoneNumber',
      'username',
      'password',
      'newPassword',
      'oneTimeCode',
    ]),
    /**
     * When `false`, it will prevent the soft keyboard from showing when the field is focused.
     * Defaults to `true`.
     * @platform android
     */
    showSoftInputOnFocus: PropTypes.bool,
  },
  getDefaultProps() {
    return {
      allowFontScaling: true,
      rejectResponderTermination: true,
      underlineColorAndroid: 'transparent',
    };
  },
  /**
   * `NativeMethodsMixin` will look for this when invoking `setNativeProps`. We
   * make `this` look like an actual native component class.
   */
  mixins: [NativeMethodsMixin],
=======
  // This is necessary in case native updates the text and JS decides
  // that the update should be ignored and we should stick with the value
  // that we have in JS.
  useLayoutEffect(() => {
    const nativeUpdate = {};
>>>>>>> 7d5895df

    if (lastNativeText !== props.value && typeof props.value === 'string') {
      nativeUpdate.text = props.value;
      setLastNativeText(props.value);
    }

    if (
      selection &&
      lastNativeSelection &&
      (lastNativeSelection.start !== selection.start ||
        lastNativeSelection.end !== selection.end)
    ) {
      nativeUpdate.selection = selection;
      setLastNativeSelection({selection, mostRecentEventCount});
    }

    if (Object.keys(nativeUpdate).length === 0) {
      return;
    }

    if (inputRef.current != null) {
      viewCommands.setTextAndSelection(
        inputRef.current,
        mostRecentEventCount,
        text,
        selection?.start ?? -1,
        selection?.end ?? -1,
      );
    }
  }, [
    mostRecentEventCount,
    inputRef,
    props.value,
    props.defaultValue,
    lastNativeText,
    selection,
    lastNativeSelection,
    text,
    viewCommands,
  ]);

  useLayoutEffect(() => {
    const inputRefValue = inputRef.current;

    if (inputRefValue != null) {
      TextInputState.registerInput(inputRefValue);

      return () => {
        TextInputState.unregisterInput(inputRefValue);

        if (TextInputState.currentlyFocusedInput() === inputRefValue) {
          nullthrows(inputRefValue).blur();
        }
      };
    }
  }, [inputRef]);

  function clear(): void {
    if (inputRef.current != null) {
      viewCommands.setTextAndSelection(
        inputRef.current,
        mostRecentEventCount,
        '',
        0,
        0,
      );
    }
  }

  // TODO: Fix this returning true on null === null, when no input is focused
  function isFocused(): boolean {
    return TextInputState.currentlyFocusedInput() === inputRef.current;
  }

  function getNativeRef(): ?React.ElementRef<HostComponent<mixed>> {
    return inputRef.current;
  }

  const _setNativeRef = setAndForwardRef({
    getForwardedRef: () => props.forwardedRef,
    setLocalRef: ref => {
      inputRef.current = ref;

      /*
        Hi reader from the future. I'm sorry for this.

        This is a hack. Ideally we would forwardRef to the underlying
        host component. However, since TextInput has it's own methods that can be
        called as well, if we used the standard forwardRef then these
        methods wouldn't be accessible and thus be a breaking change.

        We have a couple of options of how to handle this:
        - Return a new ref with everything we methods from both. This is problematic
          because we need React to also know it is a host component which requires
          internals of the class implementation of the ref.
        - Break the API and have some other way to call one set of the methods or
          the other. This is our long term approach as we want to eventually
          get the methods on host components off the ref. So instead of calling
          ref.measure() you might call ReactNative.measure(ref). This would hopefully
          let the ref for TextInput then have the methods like `.clear`. Or we do it
          the other way and make it TextInput.clear(textInputRef) which would be fine
          too. Either way though is a breaking change that is longer term.
        - Mutate this ref. :( Gross, but accomplishes what we need in the meantime
          before we can get to the long term breaking change.
        */
      if (ref) {
        ref.clear = clear;
        ref.isFocused = isFocused;
        ref.getNativeRef = getNativeRef;
      }
    },
  });

  const _onChange = (event: ChangeEvent) => {
    const text = event.nativeEvent.text;
    props.onChange && props.onChange(event);
    props.onChangeText && props.onChangeText(text);

    if (inputRef.current == null) {
      // calling `props.onChange` or `props.onChangeText`
      // may clean up the input itself. Exits here.
      return;
    }

    setLastNativeText(text);
    // This must happen last, after we call setLastNativeText.
    // Different ordering can cause bugs when editing AndroidTextInputs
    // with multiple Fragments.
    // We must update this so that controlled input updates work.
    setMostRecentEventCount(event.nativeEvent.eventCount);
  };

  const _onSelectionChange = (event: SelectionChangeEvent) => {
    props.onSelectionChange && props.onSelectionChange(event);

    if (inputRef.current == null) {
      // calling `props.onSelectionChange`
      // may clean up the input itself. Exits here.
      return;
    }

    setLastNativeSelection({
      selection: event.nativeEvent.selection,
      mostRecentEventCount,
    });
  };

  const _onFocus = (event: FocusEvent) => {
    TextInputState.focusInput(inputRef.current);
    if (props.onFocus) {
      props.onFocus(event);
    }
  };

  const _onBlur = (event: BlurEvent) => {
    TextInputState.blurInput(inputRef.current);
    if (props.onBlur) {
      props.onBlur(event);
    }
  };

  const _onScroll = (event: ScrollEvent) => {
    props.onScroll && props.onScroll(event);
  };

  let textInput = null;

  // The default value for `blurOnSubmit` is true for single-line fields and
  // false for multi-line fields.
  const blurOnSubmit = props.blurOnSubmit ?? !props.multiline;

  const accessible = props.accessible !== false;
  const focusable = props.focusable !== false;

  const config = React.useMemo(
    () => ({
      onPress: (event: PressEvent) => {
        if (props.editable !== false) {
          if (inputRef.current != null) {
            inputRef.current.focus();
          }
        }
      },
      onPressIn: props.onPressIn,
      onPressOut: props.onPressOut,
      cancelable:
        Platform.OS === 'ios' ? !props.rejectResponderTermination : null,
    }),
    [
      props.editable,
      props.onPressIn,
      props.onPressOut,
      props.rejectResponderTermination,
    ],
  );

  // Hide caret during test runs due to a flashing caret
  // makes screenshot tests flakey
  let caretHidden = props.caretHidden;
  if (Platform.isTesting) {
    caretHidden = true;
  }

  // TextInput handles onBlur and onFocus events
  // so omitting onBlur and onFocus pressability handlers here.
  const {onBlur, onFocus, ...eventHandlers} = usePressability(config) || {};

  if (Platform.OS === 'ios') {
    const RCTTextInputView =
      props.multiline === true
        ? RCTMultilineTextInputView
        : RCTSinglelineTextInputView;

    const style =
      props.multiline === true
        ? [styles.multilineInput, props.style]
        : props.style;

    textInput = (
      <RCTTextInputView
        ref={_setNativeRef}
        {...props}
        {...eventHandlers}
        accessible={accessible}
        blurOnSubmit={blurOnSubmit}
        caretHidden={caretHidden}
        dataDetectorTypes={props.dataDetectorTypes}
        focusable={focusable}
        mostRecentEventCount={mostRecentEventCount}
        onBlur={_onBlur}
        onChange={_onChange}
        onContentSizeChange={props.onContentSizeChange}
        onFocus={_onFocus}
        onScroll={_onScroll}
        onSelectionChange={_onSelectionChange}
        onSelectionChangeShouldSetResponder={emptyFunctionThatReturnsTrue}
        selection={selection}
        style={style}
        text={text}
      />
    );
  } else if (Platform.OS === 'android') {
    const style = [props.style];
    const autoCapitalize = props.autoCapitalize || 'sentences';
    let children = props.children;
    const childCount = React.Children.count(children);
    invariant(
      !(props.value != null && childCount),
      'Cannot specify both value and children.',
    );
    if (childCount > 1) {
      children = <Text>{children}</Text>;
    }

    textInput = (
      /* $FlowFixMe[prop-missing] the types for AndroidTextInput don't match up
       * exactly with the props for TextInput. This will need to get fixed */
      /* $FlowFixMe[incompatible-type] the types for AndroidTextInput don't
       * match up exactly with the props for TextInput. This will need to get
       * fixed */
      /* $FlowFixMe[incompatible-type-arg] the types for AndroidTextInput don't
       * match up exactly with the props for TextInput. This will need to get
       * fixed */
      <AndroidTextInput
        ref={_setNativeRef}
        {...props}
        {...eventHandlers}
        accessible={accessible}
        autoCapitalize={autoCapitalize}
        blurOnSubmit={blurOnSubmit}
        caretHidden={caretHidden}
        children={children}
        disableFullscreenUI={props.disableFullscreenUI}
        focusable={focusable}
        mostRecentEventCount={mostRecentEventCount}
        onBlur={_onBlur}
        onChange={_onChange}
        onFocus={_onFocus}
        /* $FlowFixMe[prop-missing] the types for AndroidTextInput don't match
         * up exactly with the props for TextInput. This will need to get fixed
         */
        /* $FlowFixMe[incompatible-type-arg] the types for AndroidTextInput
         * don't match up exactly with the props for TextInput. This will need
         * to get fixed */
        onScroll={_onScroll}
        onSelectionChange={_onSelectionChange}
        selection={selection}
        style={style}
        text={text}
        textBreakStrategy={props.textBreakStrategy}
      />
    );
  }
  return (
    <TextAncestor.Provider value={true}>{textInput}</TextAncestor.Provider>
  );
}

const ExportedForwardRef: React.AbstractComponent<
  React.ElementConfig<typeof InternalTextInput>,
  React.ElementRef<HostComponent<mixed>> & ImperativeMethods,
> = React.forwardRef(function TextInput(
  {
    allowFontScaling = true,
    rejectResponderTermination = true,
    underlineColorAndroid = 'transparent',
    ...restProps
  },
  forwardedRef: ReactRefSetter<
    React.ElementRef<HostComponent<mixed>> & ImperativeMethods,
  >,
) {
  return (
    <InternalTextInput
      allowFontScaling={allowFontScaling}
      rejectResponderTermination={rejectResponderTermination}
      underlineColorAndroid={underlineColorAndroid}
      {...restProps}
      forwardedRef={forwardedRef}
    />
  );
});

// TODO: Deprecate this
ExportedForwardRef.propTypes = DeprecatedTextInputPropTypes;

// $FlowFixMe[prop-missing]
ExportedForwardRef.State = {
  currentlyFocusedInput: TextInputState.currentlyFocusedInput,

  currentlyFocusedField: TextInputState.currentlyFocusedField,
  focusTextInput: TextInputState.focusTextInput,
  blurTextInput: TextInputState.blurTextInput,
};

type TextInputComponentStatics = $ReadOnly<{|
  State: $ReadOnly<{|
    currentlyFocusedInput: typeof TextInputState.currentlyFocusedInput,
    currentlyFocusedField: typeof TextInputState.currentlyFocusedField,
    focusTextInput: typeof TextInputState.focusTextInput,
    blurTextInput: typeof TextInputState.blurTextInput,
  |}>,
  propTypes: typeof DeprecatedTextInputPropTypes,
|}>;

const styles = StyleSheet.create({
  multilineInput: {
    // This default top inset makes RCTMultilineTextInputView seem as close as possible
    // to single-line RCTSinglelineTextInputView defaults, using the system defaults
    // of font size 17 and a height of 31 points.
    paddingTop: 5,
  },
});

// $FlowFixMe[unclear-type] Unclear type. Using `any` type is not safe.
module.exports = ((ExportedForwardRef: any): React.AbstractComponent<
  React.ElementConfig<typeof InternalTextInput>,
  $ReadOnly<{|
    ...React.ElementRef<HostComponent<mixed>>,
    ...ImperativeMethods,
  |}>,
> &
  TextInputComponentStatics);<|MERGE_RESOLUTION|>--- conflicted
+++ resolved
@@ -307,35 +307,7 @@
 |}>;
 
 type AndroidProps = $ReadOnly<{|
-<<<<<<< HEAD
-  autoComplete?: ?(
-=======
-  /**
-   * Determines which content to suggest on auto complete, e.g.`username`.
-   * To disable auto complete, use `off`.
-   *
-   * *Android Only*
-   *
-   * The following values work on Android only:
-   *
-   * - `username`
-   * - `password`
-   * - `email`
-   * - `name`
-   * - `tel`
-   * - `street-address`
-   * - `postal-code`
-   * - `cc-number`
-   * - `cc-csc`
-   * - `cc-exp`
-   * - `cc-exp-month`
-   * - `cc-exp-year`
-   * - `off`
-   *
-   * @platform android
-   */
   autoCompleteType?: ?(
->>>>>>> 7d5895df
     | 'cc-csc'
     | 'cc-exp'
     | 'cc-exp-month'
@@ -894,7 +866,6 @@
       ? props.defaultValue
       : '';
 
-<<<<<<< HEAD
 const TextInput = createReactClass({
   displayName: 'TextInput',
   statics: {
@@ -944,7 +915,7 @@
      *
      * @platform android
      */
-    autoComplete: PropTypes.oneOf([
+    autoCompleteType: PropTypes.oneOf([
       'cc-csc',
       'cc-exp',
       'cc-exp-month',
@@ -1429,13 +1400,6 @@
    * make `this` look like an actual native component class.
    */
   mixins: [NativeMethodsMixin],
-=======
-  // This is necessary in case native updates the text and JS decides
-  // that the update should be ignored and we should stick with the value
-  // that we have in JS.
-  useLayoutEffect(() => {
-    const nativeUpdate = {};
->>>>>>> 7d5895df
 
     if (lastNativeText !== props.value && typeof props.value === 'string') {
       nativeUpdate.text = props.value;
