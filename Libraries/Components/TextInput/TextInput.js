--- conflicted
+++ resolved
@@ -1435,11 +1435,8 @@
         {...props}
         {...eventHandlers}
         accessible={accessible}
-<<<<<<< HEAD
         accessibilityErrorMessage={accessibilityErrorMessage}
-=======
         accessibilityState={_accessibilityState}
->>>>>>> 26da3ae8
         submitBehavior={submitBehavior}
         caretHidden={caretHidden}
         dataDetectorTypes={props.dataDetectorTypes}
@@ -1489,12 +1486,9 @@
         {...props}
         {...eventHandlers}
         accessible={accessible}
-<<<<<<< HEAD
         accessibilityErrorMessage={accessibilityErrorMessage}
-=======
         accessibilityState={_accessibilityState}
         accessibilityLabelledBy={_accessibilityLabelledBy}
->>>>>>> 26da3ae8
         autoCapitalize={autoCapitalize}
         submitBehavior={submitBehavior}
         caretHidden={caretHidden}
