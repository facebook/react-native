/**
 * Copyright (c) Meta Platforms, Inc. and affiliates.
 *
 * This source code is licensed under the MIT license found in the
 * LICENSE file in the root directory of this source tree.
 *
 * @flow strict-local
 * @format
 */

import type {HostComponent} from '../../Renderer/shims/ReactNativeTypes';
import type {
  PressEvent,
  ScrollEvent,
  SyntheticEvent,
} from '../../Types/CoreEventTypes';
import type {ViewProps} from '../View/ViewPropTypes';
import type {TextInputType} from './TextInput.flow';

import usePressability from '../../Pressability/usePressability';
import flattenStyle from '../../StyleSheet/flattenStyle';
import StyleSheet, {
  type ColorValue,
  type TextStyleProp,
  type ViewStyleProp,
} from '../../StyleSheet/StyleSheet';
import Text from '../../Text/Text';
import TextAncestor from '../../Text/TextAncestor';
import Platform from '../../Utilities/Platform';
import useMergeRefs from '../../Utilities/useMergeRefs';
import TextInputState from './TextInputState';
import invariant from 'invariant';
import nullthrows from 'nullthrows';
import * as React from 'react';
import {useCallback, useLayoutEffect, useRef, useState} from 'react';

type ReactRefSetter<T> = {current: null | T, ...} | ((ref: null | T) => mixed);
type TextInputInstance = React.ElementRef<HostComponent<mixed>> & {
  +clear: () => void,
  +isFocused: () => boolean,
  +getNativeRef: () => ?React.ElementRef<HostComponent<mixed>>,
  +setSelection: (start: number, end: number) => void,
};

let AndroidTextInput;
let AndroidTextInputCommands;
let RCTSinglelineTextInputView;
let RCTSinglelineTextInputNativeCommands;
let RCTMultilineTextInputView;
let RCTMultilineTextInputNativeCommands;

if (Platform.OS === 'android') {
  AndroidTextInput = require('./AndroidTextInputNativeComponent').default;
  AndroidTextInputCommands =
    require('./AndroidTextInputNativeComponent').Commands;
} else if (Platform.OS === 'ios') {
  RCTSinglelineTextInputView =
    require('./RCTSingelineTextInputNativeComponent').default;
  RCTSinglelineTextInputNativeCommands =
    require('./RCTSingelineTextInputNativeComponent').Commands;
  RCTMultilineTextInputView =
    require('./RCTMultilineTextInputNativeComponent').default;
  RCTMultilineTextInputNativeCommands =
    require('./RCTMultilineTextInputNativeComponent').Commands;
}

export type ChangeEvent = SyntheticEvent<
  $ReadOnly<{|
    eventCount: number,
    target: number,
    text: string,
  |}>,
>;

export type TextInputEvent = SyntheticEvent<
  $ReadOnly<{|
    eventCount: number,
    previousText: string,
    range: $ReadOnly<{|
      start: number,
      end: number,
    |}>,
    target: number,
    text: string,
  |}>,
>;

export type ContentSizeChangeEvent = SyntheticEvent<
  $ReadOnly<{|
    target: number,
    contentSize: $ReadOnly<{|
      width: number,
      height: number,
    |}>,
  |}>,
>;

type TargetEvent = SyntheticEvent<
  $ReadOnly<{|
    target: number,
  |}>,
>;

export type BlurEvent = TargetEvent;
export type FocusEvent = TargetEvent;

type Selection = $ReadOnly<{|
  start: number,
  end: number,
|}>;

export type SelectionChangeEvent = SyntheticEvent<
  $ReadOnly<{|
    selection: Selection,
    target: number,
  |}>,
>;

export type KeyPressEvent = SyntheticEvent<
  $ReadOnly<{|
    key: string,
    target?: ?number,
    eventCount?: ?number,
  |}>,
>;

export type EditingEvent = SyntheticEvent<
  $ReadOnly<{|
    eventCount: number,
    text: string,
    target: number,
  |}>,
>;

type DataDetectorTypesType =
  | 'phoneNumber'
  | 'link'
  | 'address'
  | 'calendarEvent'
  | 'none'
  | 'all';

export type KeyboardType =
  // Cross Platform
  | 'default'
  | 'email-address'
  | 'numeric'
  | 'phone-pad'
  | 'number-pad'
  | 'decimal-pad'
  | 'url'
  // iOS-only
  | 'ascii-capable'
  | 'numbers-and-punctuation'
  | 'name-phone-pad'
  | 'twitter'
  | 'web-search'
  // iOS 10+ only
  | 'ascii-capable-number-pad'
  // Android-only
  | 'visible-password';

export type InputMode =
  | 'none'
  | 'text'
  | 'decimal'
  | 'numeric'
  | 'tel'
  | 'search'
  | 'email'
  | 'url';

export type ReturnKeyType =
  // Cross Platform
  | 'done'
  | 'go'
  | 'next'
  | 'search'
  | 'send'
  // Android-only
  | 'none'
  | 'previous'
  // iOS-only
  | 'default'
  | 'emergency-call'
  | 'google'
  | 'join'
  | 'route'
  | 'yahoo';

export type SubmitBehavior = 'submit' | 'blurAndSubmit' | 'newline';

export type AutoCapitalize = 'none' | 'sentences' | 'words' | 'characters';

export type TextContentType =
  | 'none'
  | 'URL'
  | 'addressCity'
  | 'addressCityAndState'
  | 'addressState'
  | 'countryName'
  | 'creditCardNumber'
  | 'emailAddress'
  | 'familyName'
  | 'fullStreetAddress'
  | 'givenName'
  | 'jobTitle'
  | 'location'
  | 'middleName'
  | 'name'
  | 'namePrefix'
  | 'nameSuffix'
  | 'nickname'
  | 'organizationName'
  | 'postalCode'
  | 'streetAddressLine1'
  | 'streetAddressLine2'
  | 'sublocality'
  | 'telephoneNumber'
  | 'username'
  | 'password'
  | 'newPassword'
  | 'oneTimeCode';

export type enterKeyHintType =
  | 'enter'
  | 'done'
  | 'go'
  | 'next'
  | 'previous'
  | 'search'
  | 'send';

type PasswordRules = string;

type IOSProps = $ReadOnly<{|
  /**
   * Give the keyboard and the system information about the
   * expected semantic meaning for the content that users enter.
   * @platform ios
   */
  autoComplete?: ?(
    | 'address-line1'
    | 'address-line2'
    | 'cc-number'
    | 'current-password'
    | 'country'
    | 'email'
    | 'name'
    | 'additional-name'
    | 'family-name'
    | 'given-name'
    | 'nickname'
    | 'honorific-prefix'
    | 'honorific-suffix'
    | 'new-password'
    | 'off'
    | 'one-time-code'
    | 'organization'
    | 'organization-title'
    | 'postal-code'
    | 'street-address'
    | 'tel'
    | 'url'
    | 'username'
  ),
  /**
   * When the clear button should appear on the right side of the text view.
   * This property is supported only for single-line TextInput component.
   * @platform ios
   */
  clearButtonMode?: ?('never' | 'while-editing' | 'unless-editing' | 'always'),

  /**
   * If `true`, clears the text field automatically when editing begins.
   * @platform ios
   */
  clearTextOnFocus?: ?boolean,

  /**
   * Determines the types of data converted to clickable URLs in the text input.
   * Only valid if `multiline={true}` and `editable={false}`.
   * By default no data types are detected.
   *
   * You can provide one type or an array of many types.
   *
   * Possible values for `dataDetectorTypes` are:
   *
   * - `'phoneNumber'`
   * - `'link'`
   * - `'address'`
   * - `'calendarEvent'`
   * - `'none'`
   * - `'all'`
   *
   * @platform ios
   */
  dataDetectorTypes?:
    | ?DataDetectorTypesType
    | $ReadOnlyArray<DataDetectorTypesType>,

  /**
   * If `true`, the keyboard disables the return key when there is no text and
   * automatically enables it when there is text. The default value is `false`.
   * @platform ios
   */
  enablesReturnKeyAutomatically?: ?boolean,

  /**
   * An optional identifier which links a custom InputAccessoryView to
   * this text input. The InputAccessoryView is rendered above the
   * keyboard when this text input is focused.
   * @platform ios
   */
  inputAccessoryViewID?: ?string,

  /**
   * Determines the color of the keyboard.
   * @platform ios
   */
  keyboardAppearance?: ?('default' | 'light' | 'dark'),

  /**
   * Provide rules for your password.
   * For example, say you want to require a password with at least eight characters consisting of a mix of uppercase and lowercase letters, at least one number, and at most two consecutive characters.
   * "required: upper; required: lower; required: digit; max-consecutive: 2; minlength: 8;"
   * @platform ios
   */
  passwordRules?: ?PasswordRules,

  /*
   * If `true`, allows TextInput to pass touch events to the parent component.
   * This allows components to be swipeable from the TextInput on iOS,
   * as is the case on Android by default.
   * If `false`, TextInput always asks to handle the input (except when disabled).
   * @platform ios
   */
  rejectResponderTermination?: ?boolean,

  /**
   * If `false`, scrolling of the text view will be disabled.
   * The default value is `true`. Does only work with 'multiline={true}'.
   * @platform ios
   */
  scrollEnabled?: ?boolean,

  /**
   * If `false`, disables spell-check style (i.e. red underlines).
   * The default value is inherited from `autoCorrect`.
   * @platform ios
   */
  spellCheck?: ?boolean,

  /**
   * Give the keyboard and the system information about the
   * expected semantic meaning for the content that users enter.
   * @platform ios
   */
  textContentType?: ?TextContentType,

  /**
   * Set line break strategy on iOS.
   * @platform ios
   */
  lineBreakStrategyIOS?: ?('none' | 'standard' | 'hangul-word' | 'push-out'),
|}>;

type AndroidProps = $ReadOnly<{|
  /**
   * Specifies autocomplete hints for the system, so it can provide autofill. On Android, the system will always attempt to offer autofill by using heuristics to identify the type of content.
   * To disable autocomplete, set `autoComplete` to `off`.
   *
   * *Android Only*
   *
   * Possible values for `autoComplete` are:
   *
   * - `birthdate-day`
   * - `birthdate-full`
   * - `birthdate-month`
   * - `birthdate-year`
   * - `cc-csc`
   * - `cc-exp`
   * - `cc-exp-day`
   * - `cc-exp-month`
   * - `cc-exp-year`
   * - `cc-number`
   * - `email`
   * - `gender`
   * - `name`
   * - `name-family`
   * - `name-given`
   * - `name-middle`
   * - `name-middle-initial`
   * - `name-prefix`
   * - `name-suffix`
   * - `password`
   * - `password-new`
   * - `postal-address`
   * - `postal-address-country`
   * - `postal-address-extended`
   * - `postal-address-extended-postal-code`
   * - `postal-address-locality`
   * - `postal-address-region`
   * - `postal-code`
   * - `street-address`
   * - `sms-otp`
   * - `tel`
   * - `tel-country-code`
   * - `tel-national`
   * - `tel-device`
   * - `username`
   * - `username-new`
   * - `off`
   *
   * @platform android
   */
  autoComplete?: ?(
    | 'birthdate-day'
    | 'birthdate-full'
    | 'birthdate-month'
    | 'birthdate-year'
    | 'cc-csc'
    | 'cc-exp'
    | 'cc-exp-day'
    | 'cc-exp-month'
    | 'cc-exp-year'
    | 'cc-number'
    | 'email'
    | 'gender'
    | 'name'
    | 'name-family'
    | 'name-given'
    | 'name-middle'
    | 'name-middle-initial'
    | 'name-prefix'
    | 'name-suffix'
    | 'password'
    | 'password-new'
    | 'postal-address'
    | 'postal-address-country'
    | 'postal-address-extended'
    | 'postal-address-extended-postal-code'
    | 'postal-address-locality'
    | 'postal-address-region'
    | 'postal-code'
    | 'street-address'
    | 'sms-otp'
    | 'tel'
    | 'tel-country-code'
    | 'tel-national'
    | 'tel-device'
    | 'username'
    | 'username-new'
    | 'off'
    // additional HTML autocomplete values
    | 'address-line1'
    | 'address-line2'
    | 'bday'
    | 'bday-day'
    | 'bday-month'
    | 'bday-year'
    | 'country'
    | 'current-password'
    | 'honorific-prefix'
    | 'honorific-suffix'
    | 'additional-name'
    | 'family-name'
    | 'given-name'
    | 'new-password'
    | 'one-time-code'
    | 'sex'
  ),

  /**
   * When provided it will set the color of the cursor (or "caret") in the component.
   * Unlike the behavior of `selectionColor` the cursor color will be set independently
   * from the color of the text selection box.
   * @platform android
   */
  cursorColor?: ?ColorValue,

  /**
   * When `false`, if there is a small amount of space available around a text input
   * (e.g. landscape orientation on a phone), the OS may choose to have the user edit
   * the text inside of a full screen text input mode. When `true`, this feature is
   * disabled and users will always edit the text directly inside of the text input.
   * Defaults to `false`.
   * @platform android
   */
  disableFullscreenUI?: ?boolean,

  importantForAutofill?: ?(
    | 'auto'
    | 'no'
    | 'noExcludeDescendants'
    | 'yes'
    | 'yesExcludeDescendants'
  ),

  /**
   * If defined, the provided image resource will be rendered on the left.
   * The image resource must be inside `/android/app/src/main/res/drawable` and referenced
   * like
   * ```
   * <TextInput
   *  inlineImageLeft='search_icon'
   * />
   * ```
   * @platform android
   */
  inlineImageLeft?: ?string,

  /**
   * Padding between the inline image, if any, and the text input itself.
   * @platform android
   */
  inlineImagePadding?: ?number,

  /**
   * Sets the number of lines for a `TextInput`. Use it with multiline set to
   * `true` to be able to fill the lines.
   * @platform android
   */
  numberOfLines?: ?number,

  /**
   * Sets the return key to the label. Use it instead of `returnKeyType`.
   * @platform android
   */
  returnKeyLabel?: ?string,

  /**
   * Sets the number of rows for a `TextInput`. Use it with multiline set to
   * `true` to be able to fill the lines.
   * @platform android
   */
  rows?: ?number,

  /**
   * When `false`, it will prevent the soft keyboard from showing when the field is focused.
   * Defaults to `true`.
   */
  showSoftInputOnFocus?: ?boolean,

  /**
   * Set text break strategy on Android API Level 23+, possible values are `simple`, `highQuality`, `balanced`
   * The default value is `simple`.
   * @platform android
   */
  textBreakStrategy?: ?('simple' | 'highQuality' | 'balanced'),

  /**
   * The color of the `TextInput` underline.
   * @platform android
   */
  underlineColorAndroid?: ?ColorValue,
|}>;

export type Props = $ReadOnly<{|
  ...$Diff<ViewProps, $ReadOnly<{|style: ?ViewStyleProp|}>>,
  ...IOSProps,
  ...AndroidProps,

  /**
   * String to be read by screenreaders to indicate an error state. The acceptable parameters
   * of accessibilityErrorMessage is a string. Setting accessibilityInvalid to true activates
   * the error message. Setting accessibilityInvalid to false removes the error message.
   */
  accessibilityErrorMessage?: ?Stringish,
  accessibilityInvalid?: ?boolean,

  /**
   * Can tell `TextInput` to automatically capitalize certain characters.
   *
   * - `characters`: all characters.
   * - `words`: first letter of each word.
   * - `sentences`: first letter of each sentence (*default*).
   * - `none`: don't auto capitalize anything.
   */
  autoCapitalize?: ?AutoCapitalize,

  /**
   * If `false`, disables auto-correct. The default value is `true`.
   */
  autoCorrect?: ?boolean,

  /**
   * If `true`, focuses the input on `componentDidMount`.
   * The default value is `false`.
   */
  autoFocus?: ?boolean,

  /**
   * Specifies whether fonts should scale to respect Text Size accessibility settings. The
   * default is `true`.
   */
  allowFontScaling?: ?boolean,

  /**
   * If `true`, caret is hidden. The default value is `false`.
   *
   * On Android devices manufactured by Xiaomi with Android Q,
   * when keyboardType equals 'email-address'this will be set
   * in native to 'true' to prevent a system related crash. This
   * will cause cursor to be diabled as a side-effect.
   *
   */
  caretHidden?: ?boolean,

  /*
   * If `true`, contextMenuHidden is hidden. The default value is `false`.
   */
  contextMenuHidden?: ?boolean,

  /**
   * Provides an initial value that will change when the user starts typing.
   * Useful for simple use-cases where you do not want to deal with listening
   * to events and updating the value prop to keep the controlled state in sync.
   */
  defaultValue?: ?Stringish,

  /**
   * If `false`, text is not editable. The default value is `true`.
   */
  editable?: ?boolean,

  forwardedRef?: ?ReactRefSetter<TextInputInstance>,

  /**
   * `enterKeyHint` defines what action label (or icon) to present for the enter key on virtual keyboards.
   *
   * The following values is supported:
   *
   * - `enter`
   * - `done`
   * - `go`
   * - `next`
   * - `previous`
   * - `search`
   * - `send`
   */
  enterKeyHint?: ?enterKeyHintType,

  /**
   * `inputMode` works like the `inputmode` attribute in HTML, it determines which
   * keyboard to open, e.g.`numeric` and has precedence over keyboardType
   *
   * Support the following values:
   *
   * - `none`
   * - `text`
   * - `decimal`
   * - `numeric`
   * - `tel`
   * - `search`
   * - `email`
   * - `url`
   */
  inputMode?: ?InputMode,

  /**
   * Determines which keyboard to open, e.g.`numeric`.
   *
   * The following values work across platforms:
   *
   * - `default`
   * - `numeric`
   * - `number-pad`
   * - `decimal-pad`
   * - `email-address`
   * - `phone-pad`
   * - `url`
   *
   * *iOS Only*
   *
   * The following values work on iOS only:
   *
   * - `ascii-capable`
   * - `numbers-and-punctuation`
   * - `name-phone-pad`
   * - `twitter`
   * - `web-search`
   *
   * *Android Only*
   *
   * The following values work on Android only:
   *
   * - `visible-password`
   *
   */
  keyboardType?: ?KeyboardType,

  /**
   * Specifies largest possible scale a font can reach when `allowFontScaling` is enabled.
   * Possible values:
   * `null/undefined` (default): inherit from the parent node or the global default (0)
   * `0`: no max, ignore parent/global default
   * `>= 1`: sets the maxFontSizeMultiplier of this node to this value
   */
  maxFontSizeMultiplier?: ?number,

  /**
   * Limits the maximum number of characters that can be entered. Use this
   * instead of implementing the logic in JS to avoid flicker.
   */
  maxLength?: ?number,

  /**
   * If `true`, the text input can be multiple lines.
   * The default value is `false`.
   */
  multiline?: ?boolean,

  /**
   * Callback that is called when the text input is blurred.
   */
  onBlur?: ?(e: BlurEvent) => mixed,

  /**
   * Callback that is called when the text input's text changes.
   */
  onChange?: ?(e: ChangeEvent) => mixed,

  /**
   * DANGER: this API is not stable and will change in the future.
   *
   * Callback will be called on the main thread and may result in dropped frames.
   * Callback that is called when the text input's text changes.
   *
   * @platform ios
   */
  unstable_onChangeSync?: ?(e: ChangeEvent) => mixed,

  /**
   * Callback that is called when the text input's text changes.
   * Changed text is passed as an argument to the callback handler.
   */
  onChangeText?: ?(text: string) => mixed,

  /**
   * DANGER: this API is not stable and will change in the future.
   *
   * Callback will be called on the main thread and may result in dropped frames.
   * Callback that is called when the text input's text changes.
   * Changed text is passed as an argument to the callback handler.
   *
   * @platform ios
   */
  unstable_onChangeTextSync?: ?(text: string) => mixed,

  /**
   * Callback that is called when the text input's content size changes.
   * This will be called with
   * `{ nativeEvent: { contentSize: { width, height } } }`.
   *
   * Only called for multiline text inputs.
   */
  onContentSizeChange?: ?(e: ContentSizeChangeEvent) => mixed,

  /**
   * Callback that is called when text input ends.
   */
  onEndEditing?: ?(e: EditingEvent) => mixed,

  /**
   * Callback that is called when the text input is focused.
   */
  onFocus?: ?(e: FocusEvent) => mixed,

  /**
   * Callback that is called when a key is pressed.
   * This will be called with `{ nativeEvent: { key: keyValue } }`
   * where `keyValue` is `'Enter'` or `'Backspace'` for respective keys and
   * the typed-in character otherwise including `' '` for space.
   * Fires before `onChange` callbacks.
   */
  onKeyPress?: ?(e: KeyPressEvent) => mixed,

  /**
   * DANGER: this API is not stable and will change in the future.
   *
   * Callback will be called on the main thread and may result in dropped frames.
   *
   * Callback that is called when a key is pressed.
   * This will be called with `{ nativeEvent: { key: keyValue } }`
   * where `keyValue` is `'Enter'` or `'Backspace'` for respective keys and
   * the typed-in character otherwise including `' '` for space.
   * Fires before `onChange` callbacks.
   *
   * @platform ios
   */
  unstable_onKeyPressSync?: ?(e: KeyPressEvent) => mixed,

  /**
   * Called when a touch is engaged.
   */
  onPressIn?: ?(event: PressEvent) => mixed,

  /**
   * Called when a touch is released.
   */
  onPressOut?: ?(event: PressEvent) => mixed,

  /**
   * Callback that is called when the text input selection is changed.
   * This will be called with
   * `{ nativeEvent: { selection: { start, end } } }`.
   */
  onSelectionChange?: ?(e: SelectionChangeEvent) => mixed,

  /**
   * Callback that is called when the text input's submit button is pressed.
   * Invalid if `multiline={true}` is specified.
   */
  onSubmitEditing?: ?(e: EditingEvent) => mixed,

  /**
   * Invoked on content scroll with `{ nativeEvent: { contentOffset: { x, y } } }`.
   * May also contain other properties from ScrollEvent but on Android contentSize
   * is not provided for performance reasons.
   */
  onScroll?: ?(e: ScrollEvent) => mixed,

  /**
   * The string that will be rendered before text input has been entered.
   */
  placeholder?: ?Stringish,

  /**
   * The text color of the placeholder string.
   */
  placeholderTextColor?: ?ColorValue,

  /** `readOnly` works like the `readonly` attribute in HTML.
   *  If `true`, text is not editable. The default value is `false`.
   *  See https://developer.mozilla.org/en-US/docs/Web/HTML/Attributes/readonly
   *  for more details.
   */
  readOnly?: ?boolean,

  /**
   * Determines how the return key should look. On Android you can also use
   * `returnKeyLabel`.
   *
   * *Cross platform*
   *
   * The following values work across platforms:
   *
   * - `done`
   * - `go`
   * - `next`
   * - `search`
   * - `send`
   *
   * *Android Only*
   *
   * The following values work on Android only:
   *
   * - `none`
   * - `previous`
   *
   * *iOS Only*
   *
   * The following values work on iOS only:
   *
   * - `default`
   * - `emergency-call`
   * - `google`
   * - `join`
   * - `route`
   * - `yahoo`
   */
  returnKeyType?: ?ReturnKeyType,

  /**
   * If `true`, the text input obscures the text entered so that sensitive text
   * like passwords stay secure. The default value is `false`. Does not work with 'multiline={true}'.
   */
  secureTextEntry?: ?boolean,

  /**
   * The start and end of the text input's selection. Set start and end to
   * the same value to position the cursor.
   */
  selection?: ?$ReadOnly<{|
    start: number,
    end?: ?number,
  |}>,

  /**
   * The highlight and cursor color of the text input.
   */
  selectionColor?: ?ColorValue,

  /**
   * If `true`, all text will automatically be selected on focus.
   */
  selectTextOnFocus?: ?boolean,

  /**
   * If `true`, the text field will blur when submitted.
   * The default value is true for single-line fields and false for
   * multiline fields. Note that for multiline fields, setting `blurOnSubmit`
   * to `true` means that pressing return will blur the field and trigger the
   * `onSubmitEditing` event instead of inserting a newline into the field.
   *
   * @deprecated
   * Note that `submitBehavior` now takes the place of `blurOnSubmit` and will
   * override any behavior defined by `blurOnSubmit`.
   * @see submitBehavior
   */
  blurOnSubmit?: ?boolean,

  /**
   * When the return key is pressed,
   *
   * For single line inputs:
   *
   * - `'newline`' defaults to `'blurAndSubmit'`
   * - `undefined` defaults to `'blurAndSubmit'`
   *
   * For multiline inputs:
   *
   * - `'newline'` adds a newline
   * - `undefined` defaults to `'newline'`
   *
   * For both single line and multiline inputs:
   *
   * - `'submit'` will only send a submit event and not blur the input
   * - `'blurAndSubmit`' will both blur the input and send a submit event
   */
  submitBehavior?: ?SubmitBehavior,

  /**
   * Note that not all Text styles are supported, an incomplete list of what is not supported includes:
   *
   * - `borderLeftWidth`
   * - `borderTopWidth`
   * - `borderRightWidth`
   * - `borderBottomWidth`
   * - `borderTopLeftRadius`
   * - `borderTopRightRadius`
   * - `borderBottomRightRadius`
   * - `borderBottomLeftRadius`
   *
   * see [Issue#7070](https://github.com/facebook/react-native/issues/7070)
   * for more detail.
   *
   * [Styles](docs/style.html)
   */
  style?: ?TextStyleProp,

  /**
   * The value to show for the text input. `TextInput` is a controlled
   * component, which means the native value will be forced to match this
   * value prop if provided. For most uses, this works great, but in some
   * cases this may cause flickering - one common cause is preventing edits
   * by keeping value the same. In addition to simply setting the same value,
   * either set `editable={false}`, or set/update `maxLength` to prevent
   * unwanted edits without flicker.
   */
  value?: ?Stringish,
|}>;

const emptyFunctionThatReturnsTrue = () => true;

/**
 * A foundational component for inputting text into the app via a
 * keyboard. Props provide configurability for several features, such as
 * auto-correction, auto-capitalization, placeholder text, and different keyboard
 * types, such as a numeric keypad.
 *
 * The simplest use case is to plop down a `TextInput` and subscribe to the
 * `onChangeText` events to read the user input. There are also other events,
 * such as `onSubmitEditing` and `onFocus` that can be subscribed to. A simple
 * example:
 *
 * ```ReactNativeWebPlayer
 * import React, { Component } from 'react';
 * import { AppRegistry, TextInput } from 'react-native';
 *
 * export default class UselessTextInput extends Component {
 *   constructor(props) {
 *     super(props);
 *     this.state = { text: 'Useless Placeholder' };
 *   }
 *
 *   render() {
 *     return (
 *       <TextInput
 *         style={{height: 40, borderColor: 'gray', borderWidth: 1}}
 *         onChangeText={(text) => this.setState({text})}
 *         value={this.state.text}
 *       />
 *     );
 *   }
 * }
 *
 * // skip this line if using Create React Native App
 * AppRegistry.registerComponent('AwesomeProject', () => UselessTextInput);
 * ```
 *
 * Two methods exposed via the native element are .focus() and .blur() that
 * will focus or blur the TextInput programmatically.
 *
 * Note that some props are only available with `multiline={true/false}`.
 * Additionally, border styles that apply to only one side of the element
 * (e.g., `borderBottomColor`, `borderLeftWidth`, etc.) will not be applied if
 * `multiline=false`. To achieve the same effect, you can wrap your `TextInput`
 * in a `View`:
 *
 * ```ReactNativeWebPlayer
 * import React, { Component } from 'react';
 * import { AppRegistry, View, TextInput } from 'react-native';
 *
 * class UselessTextInput extends Component {
 *   render() {
 *     return (
 *       <TextInput
 *         {...this.props} // Inherit any props passed to it; e.g., multiline, numberOfLines below
 *         editable = {true}
 *         maxLength = {40}
 *       />
 *     );
 *   }
 * }
 *
 * export default class UselessTextInputMultiline extends Component {
 *   constructor(props) {
 *     super(props);
 *     this.state = {
 *       text: 'Useless Multiline Placeholder',
 *     };
 *   }
 *
 *   // If you type something in the text box that is a color, the background will change to that
 *   // color.
 *   render() {
 *     return (
 *      <View style={{
 *        backgroundColor: this.state.text,
 *        borderBottomColor: '#000000',
 *        borderBottomWidth: 1 }}
 *      >
 *        <UselessTextInput
 *          multiline = {true}
 *          numberOfLines = {4}
 *          onChangeText={(text) => this.setState({text})}
 *          value={this.state.text}
 *        />
 *      </View>
 *     );
 *   }
 * }
 *
 * // skip these lines if using Create React Native App
 * AppRegistry.registerComponent(
 *  'AwesomeProject',
 *  () => UselessTextInputMultiline
 * );
 * ```
 *
 * `TextInput` has by default a border at the bottom of its view. This border
 * has its padding set by the background image provided by the system, and it
 * cannot be changed. Solutions to avoid this is to either not set height
 * explicitly, case in which the system will take care of displaying the border
 * in the correct position, or to not display the border by setting
 * `underlineColorAndroid` to transparent.
 *
 * Note that on Android performing text selection in input can change
 * app's activity `windowSoftInputMode` param to `adjustResize`.
 * This may cause issues with components that have position: 'absolute'
 * while keyboard is active. To avoid this behavior either specify `windowSoftInputMode`
 * in AndroidManifest.xml ( https://developer.android.com/guide/topics/manifest/activity-element.html )
 * or control this param programmatically with native code.
 *
 */
function InternalTextInput(props: Props): React.Node {
  const {
    'aria-busy': ariaBusy,
    'aria-checked': ariaChecked,
    'aria-disabled': ariaDisabled,
    'aria-expanded': ariaExpanded,
    'aria-selected': ariaSelected,
    accessibilityState,
    id,
    tabIndex,
    ...otherProps
  } = props;

  const inputRef = useRef<null | React.ElementRef<HostComponent<mixed>>>(null);

  // Android sends a "onTextChanged" event followed by a "onSelectionChanged" event, for
  // the same "most recent event count".
  // For controlled selection, that means that immediately after text is updated,
  // a controlled component will pass in the *previous* selection, even if the controlled
  // component didn't mean to modify the selection at all.
  // Therefore, we ignore selections and pass them through until the selection event has
  // been sent.
  // Note that this mitigation is NOT needed for Fabric.
  // discovered when upgrading react-hooks
  // eslint-disable-next-line react-hooks/exhaustive-deps
  let selection: ?Selection =
    props.selection == null
      ? null
      : {
          start: props.selection.start,
          end: props.selection.end ?? props.selection.start,
        };

  const [mostRecentEventCount, setMostRecentEventCount] = useState<number>(0);

  const [lastNativeText, setLastNativeText] = useState<?Stringish>(props.value);
  const [lastNativeSelectionState, setLastNativeSelection] = useState<{|
    selection: ?Selection,
    mostRecentEventCount: number,
  |}>({selection, mostRecentEventCount});

  const lastNativeSelection = lastNativeSelectionState.selection;
  const lastNativeSelectionEventCount =
    lastNativeSelectionState.mostRecentEventCount;

  if (lastNativeSelectionEventCount < mostRecentEventCount) {
    selection = null;
  }

  let viewCommands;
  if (AndroidTextInputCommands) {
    viewCommands = AndroidTextInputCommands;
  } else {
    viewCommands =
      props.multiline === true
        ? RCTMultilineTextInputNativeCommands
        : RCTSinglelineTextInputNativeCommands;
  }

  const text =
    typeof props.value === 'string'
      ? props.value
      : typeof props.defaultValue === 'string'
      ? props.defaultValue
      : '';

  // This is necessary in case native updates the text and JS decides
  // that the update should be ignored and we should stick with the value
  // that we have in JS.
  useLayoutEffect(() => {
    const nativeUpdate: {text?: string, selection?: Selection} = {};

    if (lastNativeText !== props.value && typeof props.value === 'string') {
      nativeUpdate.text = props.value;
      setLastNativeText(props.value);
    }

    if (
      selection &&
      lastNativeSelection &&
      (lastNativeSelection.start !== selection.start ||
        lastNativeSelection.end !== selection.end)
    ) {
      nativeUpdate.selection = selection;
      setLastNativeSelection({selection, mostRecentEventCount});
    }

    if (Object.keys(nativeUpdate).length === 0) {
      return;
    }

    if (inputRef.current != null) {
      viewCommands.setTextAndSelection(
        inputRef.current,
        mostRecentEventCount,
        text,
        selection?.start ?? -1,
        selection?.end ?? -1,
      );
    }
  }, [
    mostRecentEventCount,
    inputRef,
    props.value,
    props.defaultValue,
    lastNativeText,
    selection,
    lastNativeSelection,
    text,
    viewCommands,
  ]);

  useLayoutEffect(() => {
    const inputRefValue = inputRef.current;

    if (inputRefValue != null) {
      TextInputState.registerInput(inputRefValue);

      return () => {
        TextInputState.unregisterInput(inputRefValue);

        if (TextInputState.currentlyFocusedInput() === inputRefValue) {
          nullthrows(inputRefValue).blur();
        }
      };
    }
  }, [inputRef]);

  const setLocalRef = useCallback(
    (instance: TextInputInstance | null) => {
      inputRef.current = instance;

      /*
      Hi reader from the future. I'm sorry for this.

      This is a hack. Ideally we would forwardRef to the underlying
      host component. However, since TextInput has it's own methods that can be
      called as well, if we used the standard forwardRef then these
      methods wouldn't be accessible and thus be a breaking change.

      We have a couple of options of how to handle this:
      - Return a new ref with everything we methods from both. This is problematic
        because we need React to also know it is a host component which requires
        internals of the class implementation of the ref.
      - Break the API and have some other way to call one set of the methods or
        the other. This is our long term approach as we want to eventually
        get the methods on host components off the ref. So instead of calling
        ref.measure() you might call ReactNative.measure(ref). This would hopefully
        let the ref for TextInput then have the methods like `.clear`. Or we do it
        the other way and make it TextInput.clear(textInputRef) which would be fine
        too. Either way though is a breaking change that is longer term.
      - Mutate this ref. :( Gross, but accomplishes what we need in the meantime
        before we can get to the long term breaking change.
      */
      if (instance != null) {
        // $FlowFixMe[incompatible-use] - See the explanation above.
        Object.assign(instance, {
          clear(): void {
            if (inputRef.current != null) {
              viewCommands.setTextAndSelection(
                inputRef.current,
                mostRecentEventCount,
                '',
                0,
                0,
              );
            }
          },
          // TODO: Fix this returning true on null === null, when no input is focused
          isFocused(): boolean {
            return TextInputState.currentlyFocusedInput() === inputRef.current;
          },
          getNativeRef(): ?React.ElementRef<HostComponent<mixed>> {
            return inputRef.current;
          },
          setSelection(start: number, end: number): void {
            if (inputRef.current != null) {
              viewCommands.setTextAndSelection(
                inputRef.current,
                mostRecentEventCount,
                null,
                start,
                end,
              );
            }
          },
        });
      }
    },
    [mostRecentEventCount, viewCommands],
  );

  const ref = useMergeRefs<TextInputInstance | null>(
    setLocalRef,
    props.forwardedRef,
  );

  const _onChange = (event: ChangeEvent) => {
    const currentText = event.nativeEvent.text;
    props.onChange && props.onChange(event);
    props.onChangeText && props.onChangeText(currentText);

    if (inputRef.current == null) {
      // calling `props.onChange` or `props.onChangeText`
      // may clean up the input itself. Exits here.
      return;
    }

    setLastNativeText(currentText);
    // This must happen last, after we call setLastNativeText.
    // Different ordering can cause bugs when editing AndroidTextInputs
    // with multiple Fragments.
    // We must update this so that controlled input updates work.
    setMostRecentEventCount(event.nativeEvent.eventCount);
  };

  const _onChangeSync = (event: ChangeEvent) => {
    const currentText = event.nativeEvent.text;
    props.unstable_onChangeSync && props.unstable_onChangeSync(event);
    props.unstable_onChangeTextSync &&
      props.unstable_onChangeTextSync(currentText);

    if (inputRef.current == null) {
      // calling `props.onChange` or `props.onChangeText`
      // may clean up the input itself. Exits here.
      return;
    }

    setLastNativeText(currentText);
    // This must happen last, after we call setLastNativeText.
    // Different ordering can cause bugs when editing AndroidTextInputs
    // with multiple Fragments.
    // We must update this so that controlled input updates work.
    setMostRecentEventCount(event.nativeEvent.eventCount);
  };

  const _onSelectionChange = (event: SelectionChangeEvent) => {
    props.onSelectionChange && props.onSelectionChange(event);

    if (inputRef.current == null) {
      // calling `props.onSelectionChange`
      // may clean up the input itself. Exits here.
      return;
    }

    setLastNativeSelection({
      selection: event.nativeEvent.selection,
      mostRecentEventCount,
    });
  };

  const _onFocus = (event: FocusEvent) => {
    TextInputState.focusInput(inputRef.current);
    if (props.onFocus) {
      props.onFocus(event);
    }
  };

  const _onBlur = (event: BlurEvent) => {
    TextInputState.blurInput(inputRef.current);
    if (props.onBlur) {
      props.onBlur(event);
    }
  };

  const _onScroll = (event: ScrollEvent) => {
    props.onScroll && props.onScroll(event);
  };

  let textInput = null;

  const multiline = props.multiline ?? false;

  let submitBehavior: SubmitBehavior;
  if (props.submitBehavior != null) {
    // `submitBehavior` is set explicitly
    if (!multiline && props.submitBehavior === 'newline') {
      // For single line text inputs, `'newline'` is not a valid option
      submitBehavior = 'blurAndSubmit';
    } else {
      submitBehavior = props.submitBehavior;
    }
  } else if (multiline) {
    if (props.blurOnSubmit === true) {
      submitBehavior = 'blurAndSubmit';
    } else {
      submitBehavior = 'newline';
    }
  } else {
    // Single line
    if (props.blurOnSubmit !== false) {
      submitBehavior = 'blurAndSubmit';
    } else {
      submitBehavior = 'submit';
    }
  }

  const accessible = props.accessible !== false;

  const accessibilityErrorMessage =
    props.accessibilityInvalid === true
      ? props.accessibilityErrorMessage
      : null;

  const focusable = props.focusable !== false;

  const config = React.useMemo(
    () => ({
      onPress: (event: PressEvent) => {
        if (props.editable !== false) {
          if (inputRef.current != null) {
            inputRef.current.focus();
          }
        }
      },
      onPressIn: props.onPressIn,
      onPressOut: props.onPressOut,
      cancelable:
        Platform.OS === 'ios' ? !props.rejectResponderTermination : null,
    }),
    [
      props.editable,
      props.onPressIn,
      props.onPressOut,
      props.rejectResponderTermination,
    ],
  );

  // Hide caret during test runs due to a flashing caret
  // makes screenshot tests flakey
  let caretHidden = props.caretHidden;
  if (Platform.isTesting) {
    caretHidden = true;
  }

  // TextInput handles onBlur and onFocus events
  // so omitting onBlur and onFocus pressability handlers here.
  const {onBlur, onFocus, ...eventHandlers} = usePressability(config) || {};

  let _accessibilityState;
  if (
    accessibilityState != null ||
    ariaBusy != null ||
    ariaChecked != null ||
    ariaDisabled != null ||
    ariaExpanded != null ||
    ariaSelected != null
  ) {
    _accessibilityState = {
      busy: ariaBusy ?? accessibilityState?.busy,
      checked: ariaChecked ?? accessibilityState?.checked,
      disabled: ariaDisabled ?? accessibilityState?.disabled,
      expanded: ariaExpanded ?? accessibilityState?.expanded,
      selected: ariaSelected ?? accessibilityState?.selected,
    };
  }

  let style = flattenStyle(props.style);

  if (Platform.OS === 'ios') {
    const RCTTextInputView =
      props.multiline === true
        ? RCTMultilineTextInputView
        : RCTSinglelineTextInputView;

    style = props.multiline === true ? [styles.multilineInput, style] : style;

    const useOnChangeSync =
      (props.unstable_onChangeSync || props.unstable_onChangeTextSync) &&
      !(props.onChange || props.onChangeText);

    textInput = (
      <RCTTextInputView
        // $FlowFixMe[incompatible-type] - Figure out imperative + forward refs.
        ref={ref}
        {...otherProps}
        {...eventHandlers}
<<<<<<< HEAD
        accessible={accessible}
        accessibilityErrorMessage={accessibilityErrorMessage}
=======
>>>>>>> 1b994732
        accessibilityState={_accessibilityState}
        accessible={accessible}
        submitBehavior={submitBehavior}
        caretHidden={caretHidden}
        dataDetectorTypes={props.dataDetectorTypes}
        focusable={tabIndex !== undefined ? !tabIndex : focusable}
        mostRecentEventCount={mostRecentEventCount}
        nativeID={id ?? props.nativeID}
        onBlur={_onBlur}
        onKeyPressSync={props.unstable_onKeyPressSync}
        onChange={_onChange}
        onChangeSync={useOnChangeSync === true ? _onChangeSync : null}
        onContentSizeChange={props.onContentSizeChange}
        onFocus={_onFocus}
        onScroll={_onScroll}
        onSelectionChange={_onSelectionChange}
        onSelectionChangeShouldSetResponder={emptyFunctionThatReturnsTrue}
        selection={selection}
        style={style}
        text={text}
      />
    );
  } else if (Platform.OS === 'android') {
    const autoCapitalize = props.autoCapitalize || 'sentences';
    const _accessibilityLabelledBy =
      props?.['aria-labelledby'] ?? props?.accessibilityLabelledBy;
    const placeholder = props.placeholder ?? '';
    let children = props.children;
    const childCount = React.Children.count(children);
    invariant(
      !(props.value != null && childCount),
      'Cannot specify both value and children.',
    );
    if (childCount > 1) {
      children = <Text>{children}</Text>;
    }

    textInput = (
      /* $FlowFixMe[prop-missing] the types for AndroidTextInput don't match up
       * exactly with the props for TextInput. This will need to get fixed */
      /* $FlowFixMe[incompatible-type] the types for AndroidTextInput don't
       * match up exactly with the props for TextInput. This will need to get
       * fixed */
      /* $FlowFixMe[incompatible-type-arg] the types for AndroidTextInput don't
       * match up exactly with the props for TextInput. This will need to get
       * fixed */
      <AndroidTextInput
        // $FlowFixMe[incompatible-type] - Figure out imperative + forward refs.
        ref={ref}
        {...otherProps}
        {...eventHandlers}
<<<<<<< HEAD
        accessible={accessible}
        accessibilityErrorMessage={accessibilityErrorMessage}
=======
>>>>>>> 1b994732
        accessibilityState={_accessibilityState}
        accessibilityLabelledBy={_accessibilityLabelledBy}
        accessible={accessible}
        autoCapitalize={autoCapitalize}
        submitBehavior={submitBehavior}
        caretHidden={caretHidden}
        children={children}
        disableFullscreenUI={props.disableFullscreenUI}
        focusable={tabIndex !== undefined ? !tabIndex : focusable}
        mostRecentEventCount={mostRecentEventCount}
        nativeID={id ?? props.nativeID}
        numberOfLines={props.rows ?? props.numberOfLines}
        onBlur={_onBlur}
        onChange={_onChange}
        onFocus={_onFocus}
        /* $FlowFixMe[prop-missing] the types for AndroidTextInput don't match
         * up exactly with the props for TextInput. This will need to get fixed
         */
        /* $FlowFixMe[incompatible-type-arg] the types for AndroidTextInput
         * don't match up exactly with the props for TextInput. This will need
         * to get fixed */
        onScroll={_onScroll}
        onSelectionChange={_onSelectionChange}
        placeholder={placeholder}
        selection={selection}
        style={style}
        text={text}
        textBreakStrategy={props.textBreakStrategy}
      />
    );
  }
  return (
    <TextAncestor.Provider value={true}>{textInput}</TextAncestor.Provider>
  );
}

const enterKeyHintToReturnTypeMap = {
  enter: 'default',
  done: 'done',
  go: 'go',
  next: 'next',
  previous: 'previous',
  search: 'search',
  send: 'send',
};

const inputModeToKeyboardTypeMap = {
  none: 'default',
  text: 'default',
  decimal: 'decimal-pad',
  numeric: 'number-pad',
  tel: 'phone-pad',
  search: Platform.OS === 'ios' ? 'web-search' : 'default',
  email: 'email-address',
  url: 'url',
};

// Map HTML autocomplete values to Android autoComplete values
const autoCompleteWebToAutoCompleteAndroidMap = {
  'address-line1': 'postal-address-region',
  'address-line2': 'postal-address-locality',
  bday: 'birthdate-full',
  'bday-day': 'birthdate-day',
  'bday-month': 'birthdate-month',
  'bday-year': 'birthdate-year',
  'cc-csc': 'cc-csc',
  'cc-exp': 'cc-exp',
  'cc-exp-month': 'cc-exp-month',
  'cc-exp-year': 'cc-exp-year',
  'cc-number': 'cc-number',
  country: 'postal-address-country',
  'current-password': 'password',
  email: 'email',
  'honorific-prefix': 'name-prefix',
  'honorific-suffix': 'name-suffix',
  name: 'name',
  'additional-name': 'name-middle',
  'family-name': 'name-family',
  'given-name': 'name-given',
  'new-password': 'password-new',
  off: 'off',
  'one-time-code': 'sms-otp',
  'postal-code': 'postal-code',
  sex: 'gender',
  'street-address': 'street-address',
  tel: 'tel',
  'tel-country-code': 'tel-country-code',
  'tel-national': 'tel-national',
  username: 'username',
};

// Map HTML autocomplete values to iOS textContentType values
const autoCompleteWebToTextContentTypeMap = {
  'address-line1': 'streetAddressLine1',
  'address-line2': 'streetAddressLine2',
  'cc-number': 'creditCardNumber',
  'current-password': 'password',
  country: 'countryName',
  email: 'emailAddress',
  name: 'name',
  'additional-name': 'middleName',
  'family-name': 'familyName',
  'given-name': 'givenName',
  nickname: 'nickname',
  'honorific-prefix': 'namePrefix',
  'honorific-suffix': 'nameSuffix',
  'new-password': 'newPassword',
  off: 'none',
  'one-time-code': 'oneTimeCode',
  organization: 'organizationName',
  'organization-title': 'jobTitle',
  'postal-code': 'postalCode',
  'street-address': 'fullStreetAddress',
  tel: 'telephoneNumber',
  url: 'URL',
  username: 'username',
};

const ExportedForwardRef: React.AbstractComponent<
  React.ElementConfig<typeof InternalTextInput>,
  TextInputInstance,
> = React.forwardRef(function TextInput(
  {
    allowFontScaling = true,
    rejectResponderTermination = true,
    underlineColorAndroid = 'transparent',
    autoComplete,
    textContentType,
    readOnly,
    editable,
    enterKeyHint,
    returnKeyType,
    inputMode,
    showSoftInputOnFocus,
    keyboardType,
    ...restProps
  },
  forwardedRef: ReactRefSetter<TextInputInstance>,
) {
  let style = flattenStyle(restProps.style);

  if (style?.verticalAlign != null) {
    style.textAlignVertical =
      verticalAlignToTextAlignVerticalMap[style.verticalAlign];
    delete style.verticalAlign;
  }

  return (
    <InternalTextInput
      allowFontScaling={allowFontScaling}
      rejectResponderTermination={rejectResponderTermination}
      underlineColorAndroid={underlineColorAndroid}
      editable={readOnly !== undefined ? !readOnly : editable}
      returnKeyType={
        enterKeyHint ? enterKeyHintToReturnTypeMap[enterKeyHint] : returnKeyType
      }
      keyboardType={
        inputMode ? inputModeToKeyboardTypeMap[inputMode] : keyboardType
      }
      showSoftInputOnFocus={
        inputMode == null ? showSoftInputOnFocus : inputMode !== 'none'
      }
      autoComplete={
        Platform.OS === 'android'
          ? // $FlowFixMe
            autoCompleteWebToAutoCompleteAndroidMap[autoComplete] ??
            autoComplete
          : undefined
      }
      textContentType={
        Platform.OS === 'ios' &&
        autoComplete &&
        autoComplete in autoCompleteWebToTextContentTypeMap
          ? // $FlowFixMe
            autoCompleteWebToTextContentTypeMap[autoComplete]
          : textContentType
      }
      {...restProps}
      forwardedRef={forwardedRef}
      style={style}
    />
  );
});

ExportedForwardRef.displayName = 'TextInput';

/**
 * Switch to `deprecated-react-native-prop-types` for compatibility with future
 * releases. This is deprecated and will be removed in the future.
 */
ExportedForwardRef.propTypes =
  require('deprecated-react-native-prop-types').TextInputPropTypes;

// $FlowFixMe[prop-missing]
ExportedForwardRef.State = {
  currentlyFocusedInput: TextInputState.currentlyFocusedInput,

  currentlyFocusedField: TextInputState.currentlyFocusedField,
  focusTextInput: TextInputState.focusTextInput,
  blurTextInput: TextInputState.blurTextInput,
};

export type TextInputComponentStatics = $ReadOnly<{|
  State: $ReadOnly<{|
    currentlyFocusedInput: typeof TextInputState.currentlyFocusedInput,
    currentlyFocusedField: typeof TextInputState.currentlyFocusedField,
    focusTextInput: typeof TextInputState.focusTextInput,
    blurTextInput: typeof TextInputState.blurTextInput,
  |}>,
|}>;

const styles = StyleSheet.create({
  multilineInput: {
    // This default top inset makes RCTMultilineTextInputView seem as close as possible
    // to single-line RCTSinglelineTextInputView defaults, using the system defaults
    // of font size 17 and a height of 31 points.
    paddingTop: 5,
  },
});

const verticalAlignToTextAlignVerticalMap = {
  auto: 'auto',
  top: 'top',
  bottom: 'bottom',
  middle: 'center',
};

// $FlowFixMe[unclear-type] Unclear type. Using `any` type is not safe.
module.exports = ((ExportedForwardRef: any): TextInputType);<|MERGE_RESOLUTION|>--- conflicted
+++ resolved
@@ -1452,11 +1452,7 @@
         ref={ref}
         {...otherProps}
         {...eventHandlers}
-<<<<<<< HEAD
-        accessible={accessible}
         accessibilityErrorMessage={accessibilityErrorMessage}
-=======
->>>>>>> 1b994732
         accessibilityState={_accessibilityState}
         accessible={accessible}
         submitBehavior={submitBehavior}
@@ -1508,11 +1504,7 @@
         ref={ref}
         {...otherProps}
         {...eventHandlers}
-<<<<<<< HEAD
-        accessible={accessible}
         accessibilityErrorMessage={accessibilityErrorMessage}
-=======
->>>>>>> 1b994732
         accessibilityState={_accessibilityState}
         accessibilityLabelledBy={_accessibilityLabelledBy}
         accessible={accessible}
