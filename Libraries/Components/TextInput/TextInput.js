/**
 * Copyright (c) Facebook, Inc. and its affiliates.
 *
 * This source code is licensed under the MIT license found in the
 * LICENSE file in the root directory of this source tree.
 *
 * @flow
 * @format
 */

'use strict';

const DeprecatedTextInputPropTypes = require('../../DeprecatedPropTypes/DeprecatedTextInputPropTypes');
const Platform = require('../../Utilities/Platform');
const React = require('react');
const ReactNative = require('../../Renderer/shims/ReactNative');
const StyleSheet = require('../../StyleSheet/StyleSheet');
const Text = require('../../Text/Text');
const TextAncestor = require('../../Text/TextAncestor');
const TextInputState = require('./TextInputState');
const TouchableWithoutFeedback = require('../Touchable/TouchableWithoutFeedback');

const invariant = require('invariant');
const nullthrows = require('nullthrows');
const setAndForwardRef = require('../../Utilities/setAndForwardRef');

import type {TextStyleProp, ViewStyleProp} from '../../StyleSheet/StyleSheet';
import type {ColorValue} from '../../StyleSheet/StyleSheetTypes';
import type {ViewProps} from '../View/ViewPropTypes';
import type {SyntheticEvent, ScrollEvent} from '../../Types/CoreEventTypes';
import type {PressEvent} from '../../Types/CoreEventTypes';
import type {HostComponent} from '../../Renderer/shims/ReactNativeTypes';
import type {TextInputNativeCommands} from './TextInputNativeCommands';

const {useEffect, useRef, useState} = React;

type ReactRefSetter<T> = {current: null | T, ...} | ((ref: null | T) => mixed);

let AndroidTextInput;
let AndroidTextInputCommands;
let RCTSinglelineTextInputView;
let RCTSinglelineTextInputNativeCommands;
let RCTMultilineTextInputView;
let RCTMultilineTextInputNativeCommands;

if (Platform.OS === 'android') {
  AndroidTextInput = require('./AndroidTextInputNativeComponent').default;
<<<<<<< HEAD
} else if (
  Platform.OS === 'ios' ||
  Platform.OS === 'macos' /* TODO(macOS ISS#2323203) */
) {
  RCTMultilineTextInputView = requireNativeComponent(
    'RCTMultilineTextInputView',
  );
  RCTSinglelineTextInputView = requireNativeComponent(
    'RCTSinglelineTextInputView',
  );
=======
  AndroidTextInputCommands = require('./AndroidTextInputNativeComponent')
    .Commands;
} else if (Platform.OS === 'ios') {
  RCTSinglelineTextInputView = require('./RCTSingelineTextInputNativeComponent')
    .default;
  RCTSinglelineTextInputNativeCommands = require('./RCTSingelineTextInputNativeComponent')
    .Commands;
  RCTMultilineTextInputView = require('./RCTMultilineTextInputNativeComponent')
    .default;
  RCTMultilineTextInputNativeCommands = require('./RCTMultilineTextInputNativeComponent')
    .Commands;
>>>>>>> 3c9e5f14
}

export type ChangeEvent = SyntheticEvent<
  $ReadOnly<{|
    eventCount: number,
    target: number,
    text: string,
  |}>,
>;

export type TextInputEvent = SyntheticEvent<
  $ReadOnly<{|
    eventCount: number,
    previousText: string,
    range: $ReadOnly<{|
      start: number,
      end: number,
    |}>,
    target: number,
    text: string,
  |}>,
>;

export type ContentSizeChangeEvent = SyntheticEvent<
  $ReadOnly<{|
    target: number,
    contentSize: $ReadOnly<{|
      width: number,
      height: number,
    |}>,
  |}>,
>;

type TargetEvent = SyntheticEvent<
  $ReadOnly<{|
    target: number,
  |}>,
>;

export type BlurEvent = TargetEvent;
export type FocusEvent = TargetEvent;

type Selection = $ReadOnly<{|
  start: number,
  end: number,
|}>;

export type SelectionChangeEvent = SyntheticEvent<
  $ReadOnly<{|
    selection: Selection,
    target: number,
  |}>,
>;

export type KeyPressEvent = SyntheticEvent<
  $ReadOnly<{|
    key: string,
    target?: ?number,
    eventCount?: ?number,
  |}>,
>;

export type EditingEvent = SyntheticEvent<
  $ReadOnly<{|
    eventCount: number,
    text: string,
    target: number,
  |}>,
>;

type DataDetectorTypesType =
  // iOS+macOS
  | 'phoneNumber'
  | 'link'
  | 'address'
  | 'calendarEvent'
  // iOS-only
  | 'none'
  | 'all'
  // macOS-only // [TODO(macOS ISS#2323203)
  | 'ortography'
  | 'spelling'
  | 'grammar'
  | 'quote'
  | 'dash'
  | 'replacement'
  | 'correction'
  | 'regularExpression'
  | 'transitInformation'; // ]TODO(macOS ISS#2323203)

export type KeyboardType =
  // Cross Platform
  | 'default'
  | 'email-address'
  | 'numeric'
  | 'phone-pad'
  | 'number-pad'
  | 'decimal-pad'
  // iOS-only
  | 'ascii-capable'
  | 'numbers-and-punctuation'
  | 'url'
  | 'name-phone-pad'
  | 'twitter'
  | 'web-search'
  // iOS 10+ only
  | 'ascii-capable-number-pad'
  // Android-only
  | 'visible-password';

export type ReturnKeyType =
  // Cross Platform
  | 'done'
  | 'go'
  | 'next'
  | 'search'
  | 'send'
  // Android-only
  | 'none'
  | 'previous'
  // iOS-only
  | 'default'
  | 'emergency-call'
  | 'google'
  | 'join'
  | 'route'
  | 'yahoo';

export type AutoCapitalize = 'none' | 'sentences' | 'words' | 'characters';

export type TextContentType =
  | 'none'
  | 'URL'
  | 'addressCity'
  | 'addressCityAndState'
  | 'addressState'
  | 'countryName'
  | 'creditCardNumber'
  | 'emailAddress'
  | 'familyName'
  | 'fullStreetAddress'
  | 'givenName'
  | 'jobTitle'
  | 'location'
  | 'middleName'
  | 'name'
  | 'namePrefix'
  | 'nameSuffix'
  | 'nickname'
  | 'organizationName'
  | 'postalCode'
  | 'streetAddressLine1'
  | 'streetAddressLine2'
  | 'sublocality'
  | 'telephoneNumber'
  | 'username'
  | 'password'
  | 'newPassword'
  | 'oneTimeCode';

type PasswordRules = string;

type IOSProps = $ReadOnly<{|
  /**
   * If `false`, disables spell-check style (i.e. red underlines).
   * The default value is inherited from `autoCorrect`.
   * @platform ios
   */
  spellCheck?: ?boolean,

  /**
   * Determines the color of the keyboard.
   * @platform ios
   */
  keyboardAppearance?: ?('default' | 'light' | 'dark'),

  /**
   * If `true`, the keyboard disables the return key when there is no text and
   * automatically enables it when there is text. The default value is `false`.
   * @platform ios
   */
  enablesReturnKeyAutomatically?: ?boolean,

  /**
   * When the clear button should appear on the right side of the text view.
   * This property is supported only for single-line TextInput component.
   * @platform ios
   */
  clearButtonMode?: ?('never' | 'while-editing' | 'unless-editing' | 'always'),

  /**
   * If `true`, clears the text field automatically when editing begins.
   * @platform ios
   */
  clearTextOnFocus?: ?boolean,

  /**
   * Determines the types of data converted to clickable URLs in the text input.
   * Only valid if `multiline={true}` and `editable={false}`.
   * By default no data types are detected.
   *
   * You can provide one type or an array of many types.
   *
   * Possible values for `dataDetectorTypes` are:
   *
   * - `'phoneNumber'`
   * - `'link'`
   * - `'address'`
   * - `'calendarEvent'`
   * - `'none'`
   * - `'all'`
   *
   * @platform ios
   */
  dataDetectorTypes?:
    | ?DataDetectorTypesType
    | $ReadOnlyArray<DataDetectorTypesType>,

  /**
   * An optional identifier which links a custom InputAccessoryView to
   * this text input. The InputAccessoryView is rendered above the
   * keyboard when this text input is focused.
   * @platform ios
   */
  inputAccessoryViewID?: ?string,

  /**
   * Give the keyboard and the system information about the
   * expected semantic meaning for the content that users enter.
   * @platform ios
   */
  textContentType?: ?TextContentType,

  /**
   * Provide rules for your password.
   * For example, say you want to require a password with at least eight characters consisting of a mix of uppercase and lowercase letters, at least one number, and at most two consecutive characters.
   * "required: upper; required: lower; required: digit; max-consecutive: 2; minlength: 8;"
   * @platform ios
   */
  passwordRules?: ?PasswordRules,

  /*
   * If `true`, allows TextInput to pass touch events to the parent component.
   * This allows components to be swipeable from the TextInput on iOS,
   * as is the case on Android by default.
   * If `false`, TextInput always asks to handle the input (except when disabled).
   * @platform ios
   */
  rejectResponderTermination?: ?boolean,

  /**
   * If `false`, scrolling of the text view will be disabled.
   * The default value is `true`. Does only work with 'multiline={true}'.
   * @platform ios
   */
  scrollEnabled?: ?boolean,
|}>;

type AndroidProps = $ReadOnly<{|
  /**
   * Determines which content to suggest on auto complete, e.g.`username`.
   * To disable auto complete, use `off`.
   *
   * *Android Only*
   *
   * The following values work on Android only:
   *
   * - `username`
   * - `password`
   * - `email`
   * - `name`
   * - `tel`
   * - `street-address`
   * - `postal-code`
   * - `cc-number`
   * - `cc-csc`
   * - `cc-exp`
   * - `cc-exp-month`
   * - `cc-exp-year`
   * - `off`
   *
   * @platform android
   */
  autoCompleteType?: ?(
    | 'cc-csc'
    | 'cc-exp'
    | 'cc-exp-month'
    | 'cc-exp-year'
    | 'cc-number'
    | 'email'
    | 'name'
    | 'password'
    | 'postal-code'
    | 'street-address'
    | 'tel'
    | 'username'
    | 'off'
  ),

  /**
   * Sets the return key to the label. Use it instead of `returnKeyType`.
   * @platform android
   */
  returnKeyLabel?: ?string,

  /**
   * Sets the number of lines for a `TextInput`. Use it with multiline set to
   * `true` to be able to fill the lines.
   * @platform android
   */
  numberOfLines?: ?number,

  /**
   * When `false`, if there is a small amount of space available around a text input
   * (e.g. landscape orientation on a phone), the OS may choose to have the user edit
   * the text inside of a full screen text input mode. When `true`, this feature is
   * disabled and users will always edit the text directly inside of the text input.
   * Defaults to `false`.
   * @platform android
   */
  disableFullscreenUI?: ?boolean,

  /**
   * Set text break strategy on Android API Level 23+, possible values are `simple`, `highQuality`, `balanced`
   * The default value is `simple`.
   * @platform android
   */
  textBreakStrategy?: ?('simple' | 'highQuality' | 'balanced'),

  /**
   * The color of the `TextInput` underline.
   * @platform android
   */
  underlineColorAndroid?: ?ColorValue,

  /**
   * If defined, the provided image resource will be rendered on the left.
   * The image resource must be inside `/android/app/src/main/res/drawable` and referenced
   * like
   * ```
   * <TextInput
   *  inlineImageLeft='search_icon'
   * />
   * ```
   * @platform android
   */
  inlineImageLeft?: ?string,

  /**
   * Padding between the inline image, if any, and the text input itself.
   * @platform android
   */
  inlineImagePadding?: ?number,

  importantForAutofill?: ?(
    | 'auto'
    | 'no'
    | 'noExcludeDescendants'
    | 'yes'
    | 'yesExcludeDescendants'
  ),

  /**
   * When `false`, it will prevent the soft keyboard from showing when the field is focused.
   * Defaults to `true`.
   * @platform android
   */
  showSoftInputOnFocus?: ?boolean,
|}>;

export type Props = $ReadOnly<{|
  ...$Diff<ViewProps, $ReadOnly<{|style: ?ViewStyleProp|}>>,
  ...IOSProps,
  ...AndroidProps,

  /**
   * Can tell `TextInput` to automatically capitalize certain characters.
   *
   * - `characters`: all characters.
   * - `words`: first letter of each word.
   * - `sentences`: first letter of each sentence (*default*).
   * - `none`: don't auto capitalize anything.
   */
  autoCapitalize?: ?AutoCapitalize,

  /**
   * If `false`, disables auto-correct. The default value is `true`.
   */
  autoCorrect?: ?boolean,

  /**
   * If `true`, focuses the input on `componentDidMount`.
   * The default value is `false`.
   */
  autoFocus?: ?boolean,

  /**
   * Specifies whether fonts should scale to respect Text Size accessibility settings. The
   * default is `true`.
   */
  allowFontScaling?: ?boolean,

  /**
   * Specifies largest possible scale a font can reach when `allowFontScaling` is enabled.
   * Possible values:
   * `null/undefined` (default): inherit from the parent node or the global default (0)
   * `0`: no max, ignore parent/global default
   * `>= 1`: sets the maxFontSizeMultiplier of this node to this value
   */
  maxFontSizeMultiplier?: ?number,

  /**
   * If `false`, text is not editable. The default value is `true`.
   */
  editable?: ?boolean,

  /**
   * Determines which keyboard to open, e.g.`numeric`.
   *
   * The following values work across platforms:
   *
   * - `default`
   * - `numeric`
   * - `number-pad`
   * - `decimal-pad`
   * - `email-address`
   * - `phone-pad`
   *
   * *iOS Only*
   *
   * The following values work on iOS only:
   *
   * - `ascii-capable`
   * - `numbers-and-punctuation`
   * - `url`
   * - `name-phone-pad`
   * - `twitter`
   * - `web-search`
   *
   * *Android Only*
   *
   * The following values work on Android only:
   *
   * - `visible-password`
   */
  keyboardType?: ?KeyboardType,

  /**
   * Determines how the return key should look. On Android you can also use
   * `returnKeyLabel`.
   *
   * *Cross platform*
   *
   * The following values work across platforms:
   *
   * - `done`
   * - `go`
   * - `next`
   * - `search`
   * - `send`
   *
   * *Android Only*
   *
   * The following values work on Android only:
   *
   * - `none`
   * - `previous`
   *
   * *iOS Only*
   *
   * The following values work on iOS only:
   *
   * - `default`
   * - `emergency-call`
   * - `google`
   * - `join`
   * - `route`
   * - `yahoo`
   */
  returnKeyType?: ?ReturnKeyType,

  /**
   * Limits the maximum number of characters that can be entered. Use this
   * instead of implementing the logic in JS to avoid flicker.
   */
  maxLength?: ?number,

  /**
   * If `true`, the text input can be multiple lines.
   * The default value is `false`.
   */
  multiline?: ?boolean,

  /**
   * Callback that is called when the text input is blurred.
   */
  onBlur?: ?(e: BlurEvent) => mixed,

  /**
   * Callback that is called when the text input is focused.
   */
  onFocus?: ?(e: FocusEvent) => mixed,

  /**
   * Callback that is called when the text input's text changes.
   */
  onChange?: ?(e: ChangeEvent) => mixed,

  /**
   * Callback that is called when the text input's text changes.
   * Changed text is passed as an argument to the callback handler.
   */
  onChangeText?: ?(text: string) => mixed,

  /**
   * Callback that is called when the text input's content size changes.
   * This will be called with
   * `{ nativeEvent: { contentSize: { width, height } } }`.
   *
   * Only called for multiline text inputs.
   */
  onContentSizeChange?: ?(e: ContentSizeChangeEvent) => mixed,

  /**
   * Callback that is called when text input ends.
   */
  onEndEditing?: ?(e: EditingEvent) => mixed,

  /**
   * Callback that is called when the text input selection is changed.
   * This will be called with
   * `{ nativeEvent: { selection: { start, end } } }`.
   */
  onSelectionChange?: ?(e: SelectionChangeEvent) => mixed,

  /**
   * Callback that is called when the text input's submit button is pressed.
   * Invalid if `multiline={true}` is specified.
   */
  onSubmitEditing?: ?(e: EditingEvent) => mixed,

  /**
   * Callback that is called when a key is pressed.
   * This will be called with `{ nativeEvent: { key: keyValue } }`
   * where `keyValue` is `'Enter'` or `'Backspace'` for respective keys and
   * the typed-in character otherwise including `' '` for space.
   * Fires before `onChange` callbacks.
   */
  onKeyPress?: ?(e: KeyPressEvent) => mixed,

  /**
   * Invoked on content scroll with `{ nativeEvent: { contentOffset: { x, y } } }`.
   * May also contain other properties from ScrollEvent but on Android contentSize
   * is not provided for performance reasons.
   */
  onScroll?: ?(e: ScrollEvent) => mixed,

  /**
   * The string that will be rendered before text input has been entered.
   */
  placeholder?: ?Stringish,

  /**
   * The text color of the placeholder string.
   */
  placeholderTextColor?: ?ColorValue,

  /**
   * If `true`, the text input obscures the text entered so that sensitive text
   * like passwords stay secure. The default value is `false`. Does not work with 'multiline={true}'.
   */
  secureTextEntry?: ?boolean,

  /**
   * The highlight and cursor color of the text input.
   */
  selectionColor?: ?ColorValue,

  /**
   * The start and end of the text input's selection. Set start and end to
   * the same value to position the cursor.
   */
  selection?: ?$ReadOnly<{|
    start: number,
    end?: ?number,
  |}>,

  /**
   * The value to show for the text input. `TextInput` is a controlled
   * component, which means the native value will be forced to match this
   * value prop if provided. For most uses, this works great, but in some
   * cases this may cause flickering - one common cause is preventing edits
   * by keeping value the same. In addition to simply setting the same value,
   * either set `editable={false}`, or set/update `maxLength` to prevent
   * unwanted edits without flicker.
   */
  value?: ?Stringish,

  /**
   * Provides an initial value that will change when the user starts typing.
   * Useful for simple use-cases where you do not want to deal with listening
   * to events and updating the value prop to keep the controlled state in sync.
   */
  defaultValue?: ?Stringish,

  /**
   * If `true`, all text will automatically be selected on focus.
   */
  selectTextOnFocus?: ?boolean,

  /**
   * If `true`, the text field will blur when submitted.
   * The default value is true for single-line fields and false for
   * multiline fields. Note that for multiline fields, setting `blurOnSubmit`
   * to `true` means that pressing return will blur the field and trigger the
   * `onSubmitEditing` event instead of inserting a newline into the field.
   */
  blurOnSubmit?: ?boolean,

  /**
   * Note that not all Text styles are supported, an incomplete list of what is not supported includes:
   *
   * - `borderLeftWidth`
   * - `borderTopWidth`
   * - `borderRightWidth`
   * - `borderBottomWidth`
   * - `borderTopLeftRadius`
   * - `borderTopRightRadius`
   * - `borderBottomRightRadius`
   * - `borderBottomLeftRadius`
   *
   * see [Issue#7070](https://github.com/facebook/react-native/issues/7070)
   * for more detail.
   *
   * [Styles](docs/style.html)
   */
  style?: ?TextStyleProp,

  /**
   * If `true`, caret is hidden. The default value is `false`.
   * This property is supported only for single-line TextInput component on iOS.
   */
  caretHidden?: ?boolean,

  /*
   * If `true`, contextMenuHidden is hidden. The default value is `false`.
   */
  contextMenuHidden?: ?boolean,

  forwardedRef?: ?ReactRefSetter<
    React.ElementRef<HostComponent<mixed>> & ImperativeMethods,
  >,
|}>;

type ImperativeMethods = $ReadOnly<{|
  clear: () => void,
  isFocused: () => boolean,
  getNativeRef: () => ?React.ElementRef<HostComponent<mixed>>,
|}>;

const emptyFunctionThatReturnsTrue = () => true;

/**
 * A foundational component for inputting text into the app via a
 * keyboard. Props provide configurability for several features, such as
 * auto-correction, auto-capitalization, placeholder text, and different keyboard
 * types, such as a numeric keypad.
 *
 * The simplest use case is to plop down a `TextInput` and subscribe to the
 * `onChangeText` events to read the user input. There are also other events,
 * such as `onSubmitEditing` and `onFocus` that can be subscribed to. A simple
 * example:
 *
 * ```ReactNativeWebPlayer
 * import React, { Component } from 'react';
 * import { AppRegistry, TextInput } from 'react-native';
 *
 * export default class UselessTextInput extends Component {
 *   constructor(props) {
 *     super(props);
 *     this.state = { text: 'Useless Placeholder' };
 *   }
 *
 *   render() {
 *     return (
 *       <TextInput
 *         style={{height: 40, borderColor: 'gray', borderWidth: 1}}
 *         onChangeText={(text) => this.setState({text})}
 *         value={this.state.text}
 *       />
 *     );
 *   }
 * }
 *
 * // skip this line if using Create React Native App
 * AppRegistry.registerComponent('AwesomeProject', () => UselessTextInput);
 * ```
 *
 * Two methods exposed via the native element are .focus() and .blur() that
 * will focus or blur the TextInput programmatically.
 *
 * Note that some props are only available with `multiline={true/false}`.
 * Additionally, border styles that apply to only one side of the element
 * (e.g., `borderBottomColor`, `borderLeftWidth`, etc.) will not be applied if
 * `multiline=false`. To achieve the same effect, you can wrap your `TextInput`
 * in a `View`:
 *
 * ```ReactNativeWebPlayer
 * import React, { Component } from 'react';
 * import { AppRegistry, View, TextInput } from 'react-native';
 *
 * class UselessTextInput extends Component {
 *   render() {
 *     return (
 *       <TextInput
 *         {...this.props} // Inherit any props passed to it; e.g., multiline, numberOfLines below
 *         editable = {true}
 *         maxLength = {40}
 *       />
 *     );
 *   }
 * }
 *
 * export default class UselessTextInputMultiline extends Component {
 *   constructor(props) {
 *     super(props);
 *     this.state = {
 *       text: 'Useless Multiline Placeholder',
 *     };
 *   }
 *
 *   // If you type something in the text box that is a color, the background will change to that
 *   // color.
 *   render() {
 *     return (
 *      <View style={{
 *        backgroundColor: this.state.text,
 *        borderBottomColor: '#000000',
 *        borderBottomWidth: 1 }}
 *      >
 *        <UselessTextInput
 *          multiline = {true}
 *          numberOfLines = {4}
 *          onChangeText={(text) => this.setState({text})}
 *          value={this.state.text}
 *        />
 *      </View>
 *     );
 *   }
 * }
 *
 * // skip these lines if using Create React Native App
 * AppRegistry.registerComponent(
 *  'AwesomeProject',
 *  () => UselessTextInputMultiline
 * );
 * ```
 *
 * `TextInput` has by default a border at the bottom of its view. This border
 * has its padding set by the background image provided by the system, and it
 * cannot be changed. Solutions to avoid this is to either not set height
 * explicitly, case in which the system will take care of displaying the border
 * in the correct position, or to not display the border by setting
 * `underlineColorAndroid` to transparent.
 *
 * Note that on Android performing text selection in input can change
 * app's activity `windowSoftInputMode` param to `adjustResize`.
 * This may cause issues with components that have position: 'absolute'
 * while keyboard is active. To avoid this behavior either specify `windowSoftInputMode`
 * in AndroidManifest.xml ( https://developer.android.com/guide/topics/manifest/activity-element.html )
 * or control this param programmatically with native code.
 *
 *
 * The following values work on macOS only:
 *
 * - `'ortography'`
 * - `'spelling'`
 * - `'grammar'`
 * - `'quote'`
 * - `'dash'`
 * - `'replacement'`
 * - `'correction'`
 * - `'regularExpression'`
 * - `'transitInformation'`
 *
 */
function InternalTextInput(props: Props): React.Node {
  const inputRef = useRef<null | React.ElementRef<HostComponent<mixed>>>(null);

  // Android sends a "onTextChanged" event followed by a "onSelectionChanged" event, for
  // the same "most recent event count".
  // For controlled selection, that means that immediately after text is updated,
  // a controlled component will pass in the *previous* selection, even if the controlled
  // component didn't mean to modify the selection at all.
  // Therefore, we ignore selections and pass them through until the selection event has
  // been sent.
  // Note that this mitigation is NOT needed for Fabric.
  let selection: ?Selection =
    props.selection == null
      ? null
      : {
          start: props.selection.start,
          end: props.selection.end ?? props.selection.start,
        };

  const [mostRecentEventCount, setMostRecentEventCount] = useState<number>(0);

  const [lastNativeText, setLastNativeText] = useState<?Stringish>(props.value);
  const [lastNativeSelectionState, setLastNativeSelection] = useState<{|
    selection: ?Selection,
    mostRecentEventCount: number,
  |}>({selection, mostRecentEventCount});

  const lastNativeSelection = lastNativeSelectionState.selection;
  const lastNativeSelectionEventCount =
    lastNativeSelectionState.mostRecentEventCount;

  if (lastNativeSelectionEventCount < mostRecentEventCount) {
    selection = null;
  }

  let viewCommands: TextInputNativeCommands<HostComponent<any>>;
  if (AndroidTextInputCommands) {
    viewCommands = AndroidTextInputCommands;
  } else {
    viewCommands = props.multiline
      ? RCTMultilineTextInputNativeCommands
      : RCTSinglelineTextInputNativeCommands;
  }

  const text =
    typeof props.value === 'string'
      ? props.value
      : typeof props.defaultValue === 'string'
      ? props.defaultValue
      : '';

  // This is necessary in case native updates the text and JS decides
  // that the update should be ignored and we should stick with the value
  // that we have in JS.
  useEffect(() => {
    const nativeUpdate = {};

    if (lastNativeText !== props.value && typeof props.value === 'string') {
      nativeUpdate.text = props.value;
      setLastNativeText(props.value);
    }

    if (
      selection &&
      lastNativeSelection &&
      (lastNativeSelection.start !== selection.start ||
        lastNativeSelection.end !== selection.end)
    ) {
      nativeUpdate.selection = selection;
      setLastNativeSelection({selection, mostRecentEventCount});
    }

    if (Object.keys(nativeUpdate).length === 0) {
      return;
    }

    if (inputRef.current != null) {
      viewCommands.setTextAndSelection(
        inputRef.current,
        mostRecentEventCount,
        text,
        selection?.start ?? -1,
        selection?.end ?? -1,
      );
    }
  }, [
    mostRecentEventCount,
    inputRef,
    props.value,
    props.defaultValue,
    lastNativeText,
    selection,
    lastNativeSelection,
    text,
    viewCommands,
  ]);

  useEffect(() => {
    const inputRefValue = inputRef.current;

    if (inputRefValue != null) {
      TextInputState.registerInput(inputRefValue);

      return () => {
        TextInputState.unregisterInput(inputRefValue);
      };
    }
  }, [inputRef]);

  useEffect(() => {
    // When unmounting we need to blur the input
    return () => {
      if (isFocused()) {
        nullthrows(inputRef.current).blur();
      }
    };
  }, [inputRef]);

  function clear(): void {
    if (inputRef.current != null) {
      viewCommands.setTextAndSelection(
        inputRef.current,
        mostRecentEventCount,
        '',
        0,
        0,
      );
    }
  }

  // TODO: Fix this returning true on null === null, when no input is focused
  function isFocused(): boolean {
    return TextInputState.currentlyFocusedInput() === inputRef.current;
  }

  function getNativeRef(): ?React.ElementRef<HostComponent<mixed>> {
    return inputRef.current;
  }

  const _setNativeRef = setAndForwardRef({
    getForwardedRef: () => props.forwardedRef,
    setLocalRef: ref => {
      inputRef.current = ref;

      /*
        Hi reader from the future. I'm sorry for this.

        This is a hack. Ideally we would forwardRef to the underlying
        host component. However, since TextInput has it's own methods that can be
        called as well, if we used the standard forwardRef then these
        methods wouldn't be accessible and thus be a breaking change.

        We have a couple of options of how to handle this:
        - Return a new ref with everything we methods from both. This is problematic
          because we need React to also know it is a host component which requires
          internals of the class implementation of the ref.
        - Break the API and have some other way to call one set of the methods or
          the other. This is our long term approach as we want to eventually
          get the methods on host components off the ref. So instead of calling
          ref.measure() you might call ReactNative.measure(ref). This would hopefully
          let the ref for TextInput then have the methods like `.clear`. Or we do it
          the other way and make it TextInput.clear(textInputRef) which would be fine
          too. Either way though is a breaking change that is longer term.
        - Mutate this ref. :( Gross, but accomplishes what we need in the meantime
          before we can get to the long term breaking change.
        */
      if (ref) {
        ref.clear = clear;
        ref.isFocused = isFocused;
        ref.getNativeRef = getNativeRef;
      }
    },
  });

  const _onPress = (event: PressEvent) => {
    if (props.editable || props.editable === undefined) {
      nullthrows(inputRef.current).focus();
    }
  };

  const _onChange = (event: ChangeEvent) => {
    const text = event.nativeEvent.text;
    props.onChange && props.onChange(event);
    props.onChangeText && props.onChangeText(text);

    if (inputRef.current == null) {
      // calling `props.onChange` or `props.onChangeText`
      // may clean up the input itself. Exits here.
      return;
    }

    setLastNativeText(text);
    // This must happen last, after we call setLastNativeText.
    // Different ordering can cause bugs when editing AndroidTextInputs
    // with multiple Fragments.
    // We must update this so that controlled input updates work.
    setMostRecentEventCount(event.nativeEvent.eventCount);
  };

  const _onSelectionChange = (event: SelectionChangeEvent) => {
    props.onSelectionChange && props.onSelectionChange(event);

    if (inputRef.current == null) {
      // calling `props.onSelectionChange`
      // may clean up the input itself. Exits here.
      return;
    }

    setLastNativeSelection({
      selection: event.nativeEvent.selection,
      mostRecentEventCount,
    });
  };

  const _onFocus = (event: FocusEvent) => {
    TextInputState.focusInput(inputRef.current);
    if (props.onFocus) {
      props.onFocus(event);
    }
  };

  const _onBlur = (event: BlurEvent) => {
    TextInputState.blurInput(inputRef.current);
    if (props.onBlur) {
      props.onBlur(event);
    }
  };

  const _onScroll = (event: ScrollEvent) => {
    props.onScroll && props.onScroll(event);
  };

  let textInput = null;
  let additionalTouchableProps: {|
    rejectResponderTermination?: $PropertyType<
      Props,
      'rejectResponderTermination',
    >,
    // This is a hack to let Flow know we want an exact object
  |} = {...null};

  if (
    Platform.OS === 'ios' ||
    Platform.OS === 'macos' /* TODO(macOS ISS#2323203) */
  ) {
    const RCTTextInputView = props.multiline
      ? RCTMultilineTextInputView
      : RCTSinglelineTextInputView;

    const style = props.multiline
      ? [styles.multilineInput, props.style]
      : props.style;

    additionalTouchableProps.rejectResponderTermination =
      props.rejectResponderTermination;

    textInput = (
      <RCTTextInputView
        ref={_setNativeRef}
        {...props}
        dataDetectorTypes={props.dataDetectorTypes}
        mostRecentEventCount={mostRecentEventCount}
        onBlur={_onBlur}
        onChange={_onChange}
        onContentSizeChange={props.onContentSizeChange}
        onFocus={_onFocus}
        onScroll={_onScroll}
        onSelectionChange={_onSelectionChange}
        onSelectionChangeShouldSetResponder={emptyFunctionThatReturnsTrue}
        selection={selection}
        style={style}
        text={text}
      />
    );
  } else if (Platform.OS === 'android') {
    const style = [props.style];
    const autoCapitalize = props.autoCapitalize || 'sentences';
    let children = props.children;
    let childCount = 0;
    React.Children.forEach(children, () => ++childCount);
    invariant(
      !(props.value && childCount),
      'Cannot specify both value and children.',
    );
    if (childCount > 1) {
      children = <Text>{children}</Text>;
    }

    textInput = (
      /* $FlowFixMe the types for AndroidTextInput don't match up exactly with
        the props for TextInput. This will need to get fixed */
      <AndroidTextInput
        ref={_setNativeRef}
        {...props}
        autoCapitalize={autoCapitalize}
        children={children}
        disableFullscreenUI={props.disableFullscreenUI}
        mostRecentEventCount={mostRecentEventCount}
        onBlur={_onBlur}
        onChange={_onChange}
        onFocus={_onFocus}
        /* $FlowFixMe the types for AndroidTextInput don't match up exactly
         * with the props for TextInput. This will need to get fixed */
        onScroll={_onScroll}
        onSelectionChange={_onSelectionChange}
        selection={selection}
        style={style}
        text={text}
        textBreakStrategy={props.textBreakStrategy}
      />
    );
  }
  return (
    <TextAncestor.Provider value={true}>
      <TouchableWithoutFeedback
        onLayout={props.onLayout}
        onPress={_onPress}
        onFocus={_onFocus} // TODO(macOS ISS#2323203)
        onBlur={_onBlur} // TODO(macOS ISS#2323203)
        accessible={props.accessible}
        accessibilityLabel={props.accessibilityLabel}
        accessibilityRole={props.accessibilityRole}
        accessibilityHint={props.accessibilityHint} // TODO(macOS ISS#2323203)
        accessibilityState={props.accessibilityState}
        nativeID={props.nativeID}
        testID={props.testID}
        {...additionalTouchableProps}>
        {textInput}
      </TouchableWithoutFeedback>
    </TextAncestor.Provider>
  );
}

const ExportedForwardRef: React.AbstractComponent<
  React.ElementConfig<typeof InternalTextInput>,
  React.ElementRef<HostComponent<mixed>> & ImperativeMethods,
> = React.forwardRef(function TextInput(
  props,
  forwardedRef: ReactRefSetter<
    React.ElementRef<HostComponent<mixed>> & ImperativeMethods,
  >,
) {
  return <InternalTextInput {...props} forwardedRef={forwardedRef} />;
});

// $FlowFixMe
ExportedForwardRef.defaultProps = {
  allowFontScaling: true,
  rejectResponderTermination: true,
  underlineColorAndroid: 'transparent',
};

// TODO: Deprecate this
// $FlowFixMe
ExportedForwardRef.propTypes = DeprecatedTextInputPropTypes;

// $FlowFixMe
ExportedForwardRef.State = {
  currentlyFocusedInput: TextInputState.currentlyFocusedInput,

  currentlyFocusedField: TextInputState.currentlyFocusedField,
  focusTextInput: TextInputState.focusTextInput,
  blurTextInput: TextInputState.blurTextInput,
};

type TextInputComponentStatics = $ReadOnly<{|
  State: $ReadOnly<{|
    currentlyFocusedInput: typeof TextInputState.currentlyFocusedInput,
    currentlyFocusedField: typeof TextInputState.currentlyFocusedField,
    focusTextInput: typeof TextInputState.focusTextInput,
    blurTextInput: typeof TextInputState.blurTextInput,
  |}>,
  propTypes: typeof DeprecatedTextInputPropTypes,
|}>;

const styles = StyleSheet.create({
  multilineInput: {
    // This default top inset makes RCTMultilineTextInputView seem as close as possible
    // to single-line RCTSinglelineTextInputView defaults, using the system defaults
    // of font size 17 and a height of 31 points.
    paddingTop: 5,
  },
});

module.exports = ((ExportedForwardRef: any): React.AbstractComponent<
  React.ElementConfig<typeof InternalTextInput>,
  $ReadOnly<{|
    ...React.ElementRef<HostComponent<mixed>>,
    ...ImperativeMethods,
  |}>,
> &
  TextInputComponentStatics);<|MERGE_RESOLUTION|>--- conflicted
+++ resolved
@@ -45,21 +45,12 @@
 
 if (Platform.OS === 'android') {
   AndroidTextInput = require('./AndroidTextInputNativeComponent').default;
-<<<<<<< HEAD
+  AndroidTextInputCommands = require('./AndroidTextInputNativeComponent')
+    .Commands;
 } else if (
   Platform.OS === 'ios' ||
   Platform.OS === 'macos' /* TODO(macOS ISS#2323203) */
 ) {
-  RCTMultilineTextInputView = requireNativeComponent(
-    'RCTMultilineTextInputView',
-  );
-  RCTSinglelineTextInputView = requireNativeComponent(
-    'RCTSinglelineTextInputView',
-  );
-=======
-  AndroidTextInputCommands = require('./AndroidTextInputNativeComponent')
-    .Commands;
-} else if (Platform.OS === 'ios') {
   RCTSinglelineTextInputView = require('./RCTSingelineTextInputNativeComponent')
     .default;
   RCTSinglelineTextInputNativeCommands = require('./RCTSingelineTextInputNativeComponent')
@@ -68,7 +59,6 @@
     .default;
   RCTMultilineTextInputNativeCommands = require('./RCTMultilineTextInputNativeComponent')
     .Commands;
->>>>>>> 3c9e5f14
 }
 
 export type ChangeEvent = SyntheticEvent<
