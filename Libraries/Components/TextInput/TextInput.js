--- conflicted
+++ resolved
@@ -1315,12 +1315,9 @@
         {...props}
         {...eventHandlers}
         accessible={accessible}
-<<<<<<< HEAD
         accessibilityErrorMessage={accessibilityErrorMessage}
         blurOnSubmit={blurOnSubmit}
-=======
         submitBehavior={submitBehavior}
->>>>>>> 3f50440c
         caretHidden={caretHidden}
         dataDetectorTypes={props.dataDetectorTypes}
         focusable={focusable}
