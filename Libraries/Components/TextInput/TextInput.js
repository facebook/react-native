--- conflicted
+++ resolved
@@ -1548,9 +1548,6 @@
   // so omitting onBlur and onFocus pressability handlers here.
   const {onBlur, onFocus, ...eventHandlers} = usePressability(config) || {};
 
-<<<<<<< HEAD
-  if (Platform.OS === 'ios' || Platform.OS === 'macos') {
-=======
   const _accessibilityState = {
     busy: props['aria-busy'] ?? props.accessibilityState?.busy,
     checked: props['aria-checked'] ?? props.accessibilityState?.checked,
@@ -1559,8 +1556,7 @@
     selected: props['aria-selected'] ?? props.accessibilityState?.selected,
   };
 
-  if (Platform.OS === 'ios') {
->>>>>>> 890805db
+  if (Platform.OS === 'ios' || Platform.OS === 'macos') { // [macOS]
     const RCTTextInputView =
       props.multiline === true
         ? RCTMultilineTextInputView
