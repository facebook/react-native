--- conflicted
+++ resolved
@@ -749,16 +749,12 @@
       props.style = [props.style, {height: this.state.layoutHeight}];
     }
     props.autoCapitalize =
-<<<<<<< HEAD
       UIManager.AndroidTextInput.Constants.AutoCapitalizationType[
         this.props.autoCapitalize || 'sentences'
       ];
-=======
-      UIManager.AndroidTextInput.Constants.AutoCapitalizationType[this.props.autoCapitalize];
     /* $FlowFixMe(>=0.53.0 site=react_native_fb,react_native_oss) This comment
      * suppresses an error when upgrading Flow's support for React. To see the
      * error delete this comment and run Flow. */
->>>>>>> 43d394cb
     var children = this.props.children;
     var childCount = 0;
     React.Children.forEach(children, () => ++childCount);
