--- conflicted
+++ resolved
@@ -184,11 +184,7 @@
     props.onSlidingComplete = onSlidingComplete && ((event: Event) => {
       onSlidingComplete && onSlidingComplete(event.nativeEvent.value);
     });
-<<<<<<< HEAD
-    thumbImage=resolveAssetSource(thumbImage);
-=======
-
->>>>>>> e209f2f1
+	thumbImage=resolveAssetSource(thumbImage);
     return <RCTSlider
       {...props}
       thumbImage={thumbImage}
