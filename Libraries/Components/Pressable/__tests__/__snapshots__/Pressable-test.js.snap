--- conflicted
+++ resolved
@@ -2,14 +2,6 @@
 
 exports[`<Pressable /> should render as expected: should deep render when mocked (please verify output manually) 1`] = `
 <View
-<<<<<<< HEAD
-  accessibilityValue={
-    Object {
-      "max": undefined,
-      "min": undefined,
-      "now": undefined,
-      "text": undefined,
-=======
   accessibilityState={
     Object {
       "busy": undefined,
@@ -17,7 +9,14 @@
       "disabled": undefined,
       "expanded": undefined,
       "selected": undefined,
->>>>>>> 98d84e57
+    }
+  }
+  accessibilityValue={
+    Object {
+      "max": undefined,
+      "min": undefined,
+      "now": undefined,
+      "text": undefined,
     }
   }
   accessible={true}
@@ -39,14 +38,6 @@
 
 exports[`<Pressable /> should render as expected: should deep render when not mocked (please verify output manually) 1`] = `
 <View
-<<<<<<< HEAD
-  accessibilityValue={
-    Object {
-      "max": undefined,
-      "min": undefined,
-      "now": undefined,
-      "text": undefined,
-=======
   accessibilityState={
     Object {
       "busy": undefined,
@@ -54,7 +45,14 @@
       "disabled": undefined,
       "expanded": undefined,
       "selected": undefined,
->>>>>>> 98d84e57
+    }
+  }
+  accessibilityValue={
+    Object {
+      "max": undefined,
+      "min": undefined,
+      "now": undefined,
+      "text": undefined,
     }
   }
   accessible={true}
