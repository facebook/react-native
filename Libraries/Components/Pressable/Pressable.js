--- conflicted
+++ resolved
@@ -185,11 +185,8 @@
     delayLongPress,
     disabled,
     focusable,
-<<<<<<< HEAD
     minPressDuration,
-=======
     hitSlop,
->>>>>>> b0bae212
     onHoverIn,
     onHoverOut,
     onLongPress,
