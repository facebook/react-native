/**
 * Copyright (c) Meta Platforms, Inc. and affiliates.
 *
 * This source code is licensed under the MIT license found in the
 * LICENSE file in the root directory of this source tree.
 *
 * @flow strict-local
 * @format
 */

import * as React from 'react';
import {useMemo, useState, useRef, useImperativeHandle} from 'react';
import useAndroidRippleForView, {
  type RippleConfig,
} from './useAndroidRippleForView';
import type {
  AccessibilityActionEvent,
  AccessibilityActionInfo,
  AccessibilityRole,
  AccessibilityState,
  AccessibilityValue,
} from '../View/ViewAccessibility';
import {PressabilityDebugView} from '../../Pressability/PressabilityDebug';
import usePressability from '../../Pressability/usePressability';
import {type RectOrSize} from '../../StyleSheet/Rect';
import type {
  LayoutEvent,
  MouseEvent,
  PressEvent,
} from '../../Types/CoreEventTypes';
import View from '../View/View';

type ViewStyleProp = $ElementType<React.ElementConfig<typeof View>, 'style'>;

export type StateCallbackType = $ReadOnly<{|
  pressed: boolean,
|}>;

type Props = $ReadOnly<{|
  /**
   * Accessibility.
   */
  accessibilityActions?: ?$ReadOnlyArray<AccessibilityActionInfo>,
  accessibilityElementsHidden?: ?boolean,
  accessibilityHint?: ?Stringish,
  accessibilityLanguage?: ?Stringish,
  accessibilityIgnoresInvertColors?: ?boolean,
  accessibilityLabel?: ?Stringish,
  accessibilityLiveRegion?: ?('none' | 'polite' | 'assertive'),
  accessibilityRole?: ?AccessibilityRole,
  accessibilityState?: ?AccessibilityState,
  accessibilityValue?: ?AccessibilityValue,
  accessibilityViewIsModal?: ?boolean,
  accessible?: ?boolean,
<<<<<<< HEAD
  'aria-live'?: ?('polite' | 'assertive' | 'off'),
=======
  /**
   * A value indicating whether the accessibility elements contained within
   * this accessibility element are hidden.
   */
  'aria-hidden'?: ?boolean,
>>>>>>> 62f83a9f
  focusable?: ?boolean,
  importantForAccessibility?: ?('auto' | 'yes' | 'no' | 'no-hide-descendants'),
  onAccessibilityAction?: ?(event: AccessibilityActionEvent) => mixed,

  /**
   * Whether a press gesture can be interrupted by a parent gesture such as a
   * scroll event. Defaults to true.
   */
  cancelable?: ?boolean,

  /**
   * Either children or a render prop that receives a boolean reflecting whether
   * the component is currently pressed.
   */
  children: React.Node | ((state: StateCallbackType) => React.Node),

  /**
   * Duration to wait after hover in before calling `onHoverIn`.
   */
  delayHoverIn?: ?number,

  /**
   * Duration to wait after hover out before calling `onHoverOut`.
   */
  delayHoverOut?: ?number,

  /**
   * Duration (in milliseconds) from `onPressIn` before `onLongPress` is called.
   */
  delayLongPress?: ?number,

  /**
   * Whether the press behavior is disabled.
   */
  disabled?: ?boolean,

  /**
   * Additional distance outside of this view in which a press is detected.
   */
  hitSlop?: ?RectOrSize,

  /**
   * Additional distance outside of this view in which a touch is considered a
   * press before `onPressOut` is triggered.
   */
  pressRetentionOffset?: ?RectOrSize,

  /**
   * Called when this view's layout changes.
   */
  onLayout?: ?(event: LayoutEvent) => mixed,

  /**
   * Called when the hover is activated to provide visual feedback.
   */
  onHoverIn?: ?(event: MouseEvent) => mixed,

  /**
   * Called when the hover is deactivated to undo visual feedback.
   */
  onHoverOut?: ?(event: MouseEvent) => mixed,

  /**
   * Called when a long-tap gesture is detected.
   */
  onLongPress?: ?(event: PressEvent) => mixed,

  /**
   * Called when a single tap gesture is detected.
   */
  onPress?: ?(event: PressEvent) => mixed,

  /**
   * Called when a touch is engaged before `onPress`.
   */
  onPressIn?: ?(event: PressEvent) => mixed,

  /**
   * Called when a touch is released before `onPress`.
   */
  onPressOut?: ?(event: PressEvent) => mixed,

  /**
   * Either view styles or a function that receives a boolean reflecting whether
   * the component is currently pressed and returns view styles.
   */
  style?: ViewStyleProp | ((state: StateCallbackType) => ViewStyleProp),

  /**
   * Identifier used to find this view in tests.
   */
  testID?: ?string,

  /**
   * If true, doesn't play system sound on touch.
   */
  android_disableSound?: ?boolean,

  /**
   * Enables the Android ripple effect and configures its color.
   */
  android_ripple?: ?RippleConfig,

  /**
   * Used only for documentation or testing (e.g. snapshot testing).
   */
  testOnly_pressed?: ?boolean,

  /**
   * Duration to wait after press down before calling `onPressIn`.
   */
  unstable_pressDelay?: ?number,
|}>;

/**
 * Component used to build display components that should respond to whether the
 * component is currently pressed or not.
 */
/* $FlowFixMe[missing-local-annot] The type annotation(s) required by Flow's
 * LTI update could not be added via codemod */
function Pressable(props: Props, forwardedRef): React.Node {
  const {
    accessible,
    'aria-live': ariaLive,
    android_disableSound,
    android_ripple,
    cancelable,
    children,
    delayHoverIn,
    delayHoverOut,
    delayLongPress,
    disabled,
    focusable,
    hitSlop,
    onHoverIn,
    onHoverOut,
    onLongPress,
    onPress,
    onPressIn,
    onPressOut,
    pressRetentionOffset,
    style,
    testOnly_pressed,
    unstable_pressDelay,
    ...restProps
  } = props;

  const viewRef = useRef<React.ElementRef<typeof View> | null>(null);
  useImperativeHandle(forwardedRef, () => viewRef.current);

  const android_rippleConfig = useAndroidRippleForView(android_ripple, viewRef);

  const [pressed, setPressed] = usePressState(testOnly_pressed === true);

  const accessibilityState =
    disabled != null
      ? {...props.accessibilityState, disabled}
      : props.accessibilityState;

  const accessibilityLiveRegion =
    ariaLive === 'off' ? 'none' : ariaLive ?? props.accessibilityLiveRegion;

  const restPropsWithDefaults: React.ElementConfig<typeof View> = {
    ...restProps,
    ...android_rippleConfig?.viewProps,
    accessible: accessible !== false,
    accessibilityLiveRegion,
    accessibilityState,
    focusable: focusable !== false,
    hitSlop,
  };

  const config = useMemo(
    () => ({
      cancelable,
      disabled,
      hitSlop,
      pressRectOffset: pressRetentionOffset,
      android_disableSound,
      delayHoverIn,
      delayHoverOut,
      delayLongPress,
      delayPressIn: unstable_pressDelay,
      onHoverIn,
      onHoverOut,
      onLongPress,
      onPress,
      onPressIn(event: PressEvent): void {
        if (android_rippleConfig != null) {
          android_rippleConfig.onPressIn(event);
        }
        setPressed(true);
        if (onPressIn != null) {
          onPressIn(event);
        }
      },
      onPressMove: android_rippleConfig?.onPressMove,
      onPressOut(event: PressEvent): void {
        if (android_rippleConfig != null) {
          android_rippleConfig.onPressOut(event);
        }
        setPressed(false);
        if (onPressOut != null) {
          onPressOut(event);
        }
      },
    }),
    [
      android_disableSound,
      android_rippleConfig,
      cancelable,
      delayHoverIn,
      delayHoverOut,
      delayLongPress,
      disabled,
      hitSlop,
      onHoverIn,
      onHoverOut,
      onLongPress,
      onPress,
      onPressIn,
      onPressOut,
      pressRetentionOffset,
      setPressed,
      unstable_pressDelay,
    ],
  );
  const eventHandlers = usePressability(config);

  return (
    <View
      {...restPropsWithDefaults}
      {...eventHandlers}
      ref={viewRef}
      style={typeof style === 'function' ? style({pressed}) : style}
      collapsable={false}>
      {typeof children === 'function' ? children({pressed}) : children}
      {__DEV__ ? <PressabilityDebugView color="red" hitSlop={hitSlop} /> : null}
    </View>
  );
}

function usePressState(forcePressed: boolean): [boolean, (boolean) => void] {
  const [pressed, setPressed] = useState(false);
  return [pressed || forcePressed, setPressed];
}

const MemoedPressable = React.memo(React.forwardRef(Pressable));
MemoedPressable.displayName = 'Pressable';

export default (MemoedPressable: React.AbstractComponent<
  Props,
  React.ElementRef<typeof View>,
>);<|MERGE_RESOLUTION|>--- conflicted
+++ resolved
@@ -52,15 +52,12 @@
   accessibilityValue?: ?AccessibilityValue,
   accessibilityViewIsModal?: ?boolean,
   accessible?: ?boolean,
-<<<<<<< HEAD
-  'aria-live'?: ?('polite' | 'assertive' | 'off'),
-=======
   /**
    * A value indicating whether the accessibility elements contained within
    * this accessibility element are hidden.
    */
   'aria-hidden'?: ?boolean,
->>>>>>> 62f83a9f
+  'aria-live'?: ?('polite' | 'assertive' | 'off'),
   focusable?: ?boolean,
   importantForAccessibility?: ?('auto' | 'yes' | 'no' | 'no-hide-descendants'),
   onAccessibilityAction?: ?(event: AccessibilityActionEvent) => mixed,
