/**
 * Copyright (c) Meta Platforms, Inc. and affiliates.
 *
 * This source code is licensed under the MIT license found in the
 * LICENSE file in the root directory of this source tree.
 *
 * @flow strict-local
 * @format
 */

import * as React from 'react';
import {useMemo, useState, useRef, useImperativeHandle} from 'react';
import useAndroidRippleForView, {
  type RippleConfig,
} from './useAndroidRippleForView';
import type {
  AccessibilityActionEvent,
  AccessibilityActionInfo,
  AccessibilityRole,
  AccessibilityState,
  AccessibilityValue,
} from '../View/ViewAccessibility';
import {PressabilityDebugView} from '../../Pressability/PressabilityDebug';
import usePressability from '../../Pressability/usePressability';
import {type RectOrSize} from '../../StyleSheet/Rect';
import type {
  LayoutEvent,
  MouseEvent,
  PressEvent,
} from '../../Types/CoreEventTypes';
import View from '../View/View';

type ViewStyleProp = $ElementType<React.ElementConfig<typeof View>, 'style'>;

export type StateCallbackType = $ReadOnly<{|
  pressed: boolean,
|}>;

type Props = $ReadOnly<{|
  /**
   * Accessibility.
   */
  accessibilityActions?: ?$ReadOnlyArray<AccessibilityActionInfo>,
  accessibilityElementsHidden?: ?boolean,
  accessibilityHint?: ?Stringish,
  accessibilityLanguage?: ?Stringish,
  accessibilityIgnoresInvertColors?: ?boolean,
  accessibilityLabel?: ?Stringish,
  accessibilityLiveRegion?: ?('none' | 'polite' | 'assertive'),
  accessibilityRole?: ?AccessibilityRole,
  accessibilityState?: ?AccessibilityState,
  accessibilityValue?: ?AccessibilityValue,
  accessibilityViewIsModal?: ?boolean,
  accessible?: ?boolean,
<<<<<<< HEAD

  /**
   * alias for accessibilityState
   *
   * see https://reactnative.dev/docs/accessibility#accessibilitystate
   */
  'aria-busy'?: ?boolean,
  'aria-checked'?: ?boolean,
  'aria-disabled'?: ?boolean,
  'aria-expanded'?: ?boolean,
  'aria-selected'?: ?boolean,
=======
  /**
   * A value indicating whether the accessibility elements contained within
   * this accessibility element are hidden.
   */
  'aria-hidden'?: ?boolean,
>>>>>>> ebdb23c6
  focusable?: ?boolean,
  importantForAccessibility?: ?('auto' | 'yes' | 'no' | 'no-hide-descendants'),
  onAccessibilityAction?: ?(event: AccessibilityActionEvent) => mixed,

  /**
   * Whether a press gesture can be interrupted by a parent gesture such as a
   * scroll event. Defaults to true.
   */
  cancelable?: ?boolean,

  /**
   * Either children or a render prop that receives a boolean reflecting whether
   * the component is currently pressed.
   */
  children: React.Node | ((state: StateCallbackType) => React.Node),

  /**
   * Duration to wait after hover in before calling `onHoverIn`.
   */
  delayHoverIn?: ?number,

  /**
   * Duration to wait after hover out before calling `onHoverOut`.
   */
  delayHoverOut?: ?number,

  /**
   * Duration (in milliseconds) from `onPressIn` before `onLongPress` is called.
   */
  delayLongPress?: ?number,

  /**
   * Whether the press behavior is disabled.
   */
  disabled?: ?boolean,

  /**
   * Additional distance outside of this view in which a press is detected.
   */
  hitSlop?: ?RectOrSize,

  /**
   * Additional distance outside of this view in which a touch is considered a
   * press before `onPressOut` is triggered.
   */
  pressRetentionOffset?: ?RectOrSize,

  /**
   * Called when this view's layout changes.
   */
  onLayout?: ?(event: LayoutEvent) => mixed,

  /**
   * Called when the hover is activated to provide visual feedback.
   */
  onHoverIn?: ?(event: MouseEvent) => mixed,

  /**
   * Called when the hover is deactivated to undo visual feedback.
   */
  onHoverOut?: ?(event: MouseEvent) => mixed,

  /**
   * Called when a long-tap gesture is detected.
   */
  onLongPress?: ?(event: PressEvent) => mixed,

  /**
   * Called when a single tap gesture is detected.
   */
  onPress?: ?(event: PressEvent) => mixed,

  /**
   * Called when a touch is engaged before `onPress`.
   */
  onPressIn?: ?(event: PressEvent) => mixed,

  /**
   * Called when a touch is released before `onPress`.
   */
  onPressOut?: ?(event: PressEvent) => mixed,

  /**
   * Either view styles or a function that receives a boolean reflecting whether
   * the component is currently pressed and returns view styles.
   */
  style?: ViewStyleProp | ((state: StateCallbackType) => ViewStyleProp),

  /**
   * Identifier used to find this view in tests.
   */
  testID?: ?string,

  /**
   * If true, doesn't play system sound on touch.
   */
  android_disableSound?: ?boolean,

  /**
   * Enables the Android ripple effect and configures its color.
   */
  android_ripple?: ?RippleConfig,

  /**
   * Used only for documentation or testing (e.g. snapshot testing).
   */
  testOnly_pressed?: ?boolean,

  /**
   * Duration to wait after press down before calling `onPressIn`.
   */
  unstable_pressDelay?: ?number,
|}>;

/**
 * Component used to build display components that should respond to whether the
 * component is currently pressed or not.
 */
/* $FlowFixMe[missing-local-annot] The type annotation(s) required by Flow's
 * LTI update could not be added via codemod */
function Pressable(props: Props, forwardedRef): React.Node {
  const {
    accessibilityState,
    android_disableSound,
    android_ripple,
    accessible,
    'aria-busy': ariaBusy,
    'aria-checked': ariaChecked,
    'aria-disabled': ariaDisabled,
    'aria-expanded': ariaExpanded,
    'aria-selected': ariaSelected,
    cancelable,
    children,
    delayHoverIn,
    delayHoverOut,
    delayLongPress,
    disabled,
    focusable,
    hitSlop,
    onHoverIn,
    onHoverOut,
    onLongPress,
    onPress,
    onPressIn,
    onPressOut,
    pressRetentionOffset,
    style,
    testOnly_pressed,
    unstable_pressDelay,
    ...restProps
  } = props;

  const viewRef = useRef<React.ElementRef<typeof View> | null>(null);
  useImperativeHandle(forwardedRef, () => viewRef.current);

  const android_rippleConfig = useAndroidRippleForView(android_ripple, viewRef);

  const [pressed, setPressed] = usePressState(testOnly_pressed === true);

  let _accessibilityState = {
    busy: ariaBusy ?? accessibilityState?.busy,
    checked: ariaChecked ?? accessibilityState?.checked,
    disabled: ariaDisabled ?? accessibilityState?.disabled,
    expanded: ariaExpanded ?? accessibilityState?.expanded,
    selected: ariaSelected ?? accessibilityState?.selected,
  };

  _accessibilityState =
    disabled != null ? {..._accessibilityState, disabled} : _accessibilityState;

  const restPropsWithDefaults: React.ElementConfig<typeof View> = {
    ...restProps,
    ...android_rippleConfig?.viewProps,
    accessible: accessible !== false,
    accessibilityState: _accessibilityState,
    focusable: focusable !== false,
    hitSlop,
  };

  const config = useMemo(
    () => ({
      cancelable,
      disabled,
      hitSlop,
      pressRectOffset: pressRetentionOffset,
      android_disableSound,
      delayHoverIn,
      delayHoverOut,
      delayLongPress,
      delayPressIn: unstable_pressDelay,
      onHoverIn,
      onHoverOut,
      onLongPress,
      onPress,
      onPressIn(event: PressEvent): void {
        if (android_rippleConfig != null) {
          android_rippleConfig.onPressIn(event);
        }
        setPressed(true);
        if (onPressIn != null) {
          onPressIn(event);
        }
      },
      onPressMove: android_rippleConfig?.onPressMove,
      onPressOut(event: PressEvent): void {
        if (android_rippleConfig != null) {
          android_rippleConfig.onPressOut(event);
        }
        setPressed(false);
        if (onPressOut != null) {
          onPressOut(event);
        }
      },
    }),
    [
      android_disableSound,
      android_rippleConfig,
      cancelable,
      delayHoverIn,
      delayHoverOut,
      delayLongPress,
      disabled,
      hitSlop,
      onHoverIn,
      onHoverOut,
      onLongPress,
      onPress,
      onPressIn,
      onPressOut,
      pressRetentionOffset,
      setPressed,
      unstable_pressDelay,
    ],
  );
  const eventHandlers = usePressability(config);

  return (
    <View
      {...restPropsWithDefaults}
      {...eventHandlers}
      ref={viewRef}
      style={typeof style === 'function' ? style({pressed}) : style}
      collapsable={false}>
      {typeof children === 'function' ? children({pressed}) : children}
      {__DEV__ ? <PressabilityDebugView color="red" hitSlop={hitSlop} /> : null}
    </View>
  );
}

function usePressState(forcePressed: boolean): [boolean, (boolean) => void] {
  const [pressed, setPressed] = useState(false);
  return [pressed || forcePressed, setPressed];
}

const MemoedPressable = React.memo(React.forwardRef(Pressable));
MemoedPressable.displayName = 'Pressable';

export default (MemoedPressable: React.AbstractComponent<
  Props,
  React.ElementRef<typeof View>,
>);<|MERGE_RESOLUTION|>--- conflicted
+++ resolved
@@ -52,7 +52,6 @@
   accessibilityValue?: ?AccessibilityValue,
   accessibilityViewIsModal?: ?boolean,
   accessible?: ?boolean,
-<<<<<<< HEAD
 
   /**
    * alias for accessibilityState
@@ -64,13 +63,11 @@
   'aria-disabled'?: ?boolean,
   'aria-expanded'?: ?boolean,
   'aria-selected'?: ?boolean,
-=======
   /**
    * A value indicating whether the accessibility elements contained within
    * this accessibility element are hidden.
    */
   'aria-hidden'?: ?boolean,
->>>>>>> ebdb23c6
   focusable?: ?boolean,
   importantForAccessibility?: ?('auto' | 'yes' | 'no' | 'no-hide-descendants'),
   onAccessibilityAction?: ?(event: AccessibilityActionEvent) => mixed,
