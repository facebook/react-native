/**
 * Copyright (c) Meta Platforms, Inc. and affiliates.
 *
 * This source code is licensed under the MIT license found in the
 * LICENSE file in the root directory of this source tree.
 *
 * @flow strict-local
 * @format
 */

import * as React from 'react';
import {useMemo, useState, useRef, useImperativeHandle} from 'react';
import useAndroidRippleForView, {
  type RippleConfig,
} from './useAndroidRippleForView';
import type {
  AccessibilityActionEvent,
  AccessibilityActionInfo,
  AccessibilityRole,
  AccessibilityState,
  AccessibilityValue,
} from '../View/ViewAccessibility';
import {PressabilityDebugView} from '../../Pressability/PressabilityDebug';
import usePressability from '../../Pressability/usePressability';
import {type RectOrSize} from '../../StyleSheet/Rect';
import type {
  LayoutEvent,
  MouseEvent,
  PressEvent,
} from '../../Types/CoreEventTypes';
import View from '../View/View';

type ViewStyleProp = $ElementType<React.ElementConfig<typeof View>, 'style'>;

export type StateCallbackType = $ReadOnly<{|
  pressed: boolean,
|}>;

type Props = $ReadOnly<{|
  /**
   * Accessibility.
   */
  accessibilityActions?: ?$ReadOnlyArray<AccessibilityActionInfo>,
  accessibilityElementsHidden?: ?boolean,
  accessibilityHint?: ?Stringish,
  accessibilityLanguage?: ?Stringish,
  accessibilityIgnoresInvertColors?: ?boolean,
  accessibilityLabel?: ?Stringish,
  accessibilityLiveRegion?: ?('none' | 'polite' | 'assertive'),
  accessibilityRole?: ?AccessibilityRole,
  accessibilityState?: ?AccessibilityState,
  accessibilityValue?: ?AccessibilityValue,
  accessibilityViewIsModal?: ?boolean,
  'aria-modal'?: ?boolean,
  accessible?: ?boolean,

  /**
   * alias for accessibilityState
   *
   * see https://reactnative.dev/docs/accessibility#accessibilitystate
   */
  'aria-busy'?: ?boolean,
  'aria-checked'?: ?boolean,
  'aria-disabled'?: ?boolean,
  'aria-expanded'?: ?boolean,
  'aria-selected'?: ?boolean,
  /**
   * A value indicating whether the accessibility elements contained within
   * this accessibility element are hidden.
   */
  'aria-hidden'?: ?boolean,
  'aria-live'?: ?('polite' | 'assertive' | 'off'),
  focusable?: ?boolean,
  importantForAccessibility?: ?('auto' | 'yes' | 'no' | 'no-hide-descendants'),
  onAccessibilityAction?: ?(event: AccessibilityActionEvent) => mixed,

  /**
   * Whether a press gesture can be interrupted by a parent gesture such as a
   * scroll event. Defaults to true.
   */
  cancelable?: ?boolean,

  /**
   * Either children or a render prop that receives a boolean reflecting whether
   * the component is currently pressed.
   */
  children: React.Node | ((state: StateCallbackType) => React.Node),

  /**
   * Duration to wait after hover in before calling `onHoverIn`.
   */
  delayHoverIn?: ?number,

  /**
   * Duration to wait after hover out before calling `onHoverOut`.
   */
  delayHoverOut?: ?number,

  /**
   * Duration (in milliseconds) from `onPressIn` before `onLongPress` is called.
   */
  delayLongPress?: ?number,

  /**
   * Whether the press behavior is disabled.
   */
  disabled?: ?boolean,

  /**
   * Additional distance outside of this view in which a press is detected.
   */
  hitSlop?: ?RectOrSize,

  /**
   * Additional distance outside of this view in which a touch is considered a
   * press before `onPressOut` is triggered.
   */
  pressRetentionOffset?: ?RectOrSize,

  /**
   * Called when this view's layout changes.
   */
  onLayout?: ?(event: LayoutEvent) => mixed,

  /**
   * Called when the hover is activated to provide visual feedback.
   */
  onHoverIn?: ?(event: MouseEvent) => mixed,

  /**
   * Called when the hover is deactivated to undo visual feedback.
   */
  onHoverOut?: ?(event: MouseEvent) => mixed,

  /**
   * Called when a long-tap gesture is detected.
   */
  onLongPress?: ?(event: PressEvent) => mixed,

  /**
   * Called when a single tap gesture is detected.
   */
  onPress?: ?(event: PressEvent) => mixed,

  /**
   * Called when a touch is engaged before `onPress`.
   */
  onPressIn?: ?(event: PressEvent) => mixed,

  /**
   * Called when a touch is released before `onPress`.
   */
  onPressOut?: ?(event: PressEvent) => mixed,

  /**
   * Either view styles or a function that receives a boolean reflecting whether
   * the component is currently pressed and returns view styles.
   */
  style?: ViewStyleProp | ((state: StateCallbackType) => ViewStyleProp),

  /**
   * Identifier used to find this view in tests.
   */
  testID?: ?string,

  /**
   * If true, doesn't play system sound on touch.
   */
  android_disableSound?: ?boolean,

  /**
   * Enables the Android ripple effect and configures its color.
   */
  android_ripple?: ?RippleConfig,

  /**
   * Used only for documentation or testing (e.g. snapshot testing).
   */
  testOnly_pressed?: ?boolean,

  /**
   * Duration to wait after press down before calling `onPressIn`.
   */
  unstable_pressDelay?: ?number,
|}>;

/**
 * Component used to build display components that should respond to whether the
 * component is currently pressed or not.
 */
/* $FlowFixMe[missing-local-annot] The type annotation(s) required by Flow's
 * LTI update could not be added via codemod */
function Pressable(props: Props, forwardedRef): React.Node {
  const {
    accessible,
    accessibilityState,
    'aria-live': ariaLive,
    android_disableSound,
    android_ripple,
    'aria-busy': ariaBusy,
    'aria-checked': ariaChecked,
    'aria-disabled': ariaDisabled,
    'aria-expanded': ariaExpanded,
    'aria-selected': ariaSelected,
    cancelable,
    children,
    delayHoverIn,
    delayHoverOut,
    delayLongPress,
    disabled,
    focusable,
    hitSlop,
    onHoverIn,
    onHoverOut,
    onLongPress,
    onPress,
    onPressIn,
    onPressOut,
    pressRetentionOffset,
    style,
    testOnly_pressed,
    unstable_pressDelay,
    ...restProps
  } = props;

  const viewRef = useRef<React.ElementRef<typeof View> | null>(null);
  useImperativeHandle(forwardedRef, () => viewRef.current);

  const android_rippleConfig = useAndroidRippleForView(android_ripple, viewRef);

  const [pressed, setPressed] = usePressState(testOnly_pressed === true);

  let _accessibilityState = {
    busy: ariaBusy ?? accessibilityState?.busy,
    checked: ariaChecked ?? accessibilityState?.checked,
    disabled: ariaDisabled ?? accessibilityState?.disabled,
    expanded: ariaExpanded ?? accessibilityState?.expanded,
    selected: ariaSelected ?? accessibilityState?.selected,
  };

  _accessibilityState =
    disabled != null ? {..._accessibilityState, disabled} : _accessibilityState;

  const accessibilityLiveRegion =
    ariaLive === 'off' ? 'none' : ariaLive ?? props.accessibilityLiveRegion;

  const restPropsWithDefaults: React.ElementConfig<typeof View> = {
    ...restProps,
    ...android_rippleConfig?.viewProps,
    accessible: accessible !== false,
<<<<<<< HEAD
    accessibilityViewIsModal:
      restProps['aria-modal'] !== null
        ? restProps['aria-modal']
        : restProps.accessibilityViewIsModal,
=======
    accessibilityLiveRegion,
>>>>>>> 5e1c4d42
    accessibilityState: _accessibilityState,
    focusable: focusable !== false,
    hitSlop,
  };

  const config = useMemo(
    () => ({
      cancelable,
      disabled,
      hitSlop,
      pressRectOffset: pressRetentionOffset,
      android_disableSound,
      delayHoverIn,
      delayHoverOut,
      delayLongPress,
      delayPressIn: unstable_pressDelay,
      onHoverIn,
      onHoverOut,
      onLongPress,
      onPress,
      onPressIn(event: PressEvent): void {
        if (android_rippleConfig != null) {
          android_rippleConfig.onPressIn(event);
        }
        setPressed(true);
        if (onPressIn != null) {
          onPressIn(event);
        }
      },
      onPressMove: android_rippleConfig?.onPressMove,
      onPressOut(event: PressEvent): void {
        if (android_rippleConfig != null) {
          android_rippleConfig.onPressOut(event);
        }
        setPressed(false);
        if (onPressOut != null) {
          onPressOut(event);
        }
      },
    }),
    [
      android_disableSound,
      android_rippleConfig,
      cancelable,
      delayHoverIn,
      delayHoverOut,
      delayLongPress,
      disabled,
      hitSlop,
      onHoverIn,
      onHoverOut,
      onLongPress,
      onPress,
      onPressIn,
      onPressOut,
      pressRetentionOffset,
      setPressed,
      unstable_pressDelay,
    ],
  );
  const eventHandlers = usePressability(config);

  return (
    <View
      {...restPropsWithDefaults}
      {...eventHandlers}
      ref={viewRef}
      style={typeof style === 'function' ? style({pressed}) : style}
      collapsable={false}>
      {typeof children === 'function' ? children({pressed}) : children}
      {__DEV__ ? <PressabilityDebugView color="red" hitSlop={hitSlop} /> : null}
    </View>
  );
}

function usePressState(forcePressed: boolean): [boolean, (boolean) => void] {
  const [pressed, setPressed] = useState(false);
  return [pressed || forcePressed, setPressed];
}

const MemoedPressable = React.memo(React.forwardRef(Pressable));
MemoedPressable.displayName = 'Pressable';

export default (MemoedPressable: React.AbstractComponent<
  Props,
  React.ElementRef<typeof View>,
>);<|MERGE_RESOLUTION|>--- conflicted
+++ resolved
@@ -248,14 +248,11 @@
     ...restProps,
     ...android_rippleConfig?.viewProps,
     accessible: accessible !== false,
-<<<<<<< HEAD
     accessibilityViewIsModal:
       restProps['aria-modal'] !== null
         ? restProps['aria-modal']
         : restProps.accessibilityViewIsModal,
-=======
     accessibilityLiveRegion,
->>>>>>> 5e1c4d42
     accessibilityState: _accessibilityState,
     focusable: focusable !== false,
     hitSlop,
