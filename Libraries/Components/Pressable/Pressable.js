--- conflicted
+++ resolved
@@ -243,15 +243,11 @@
     ...restProps,
     ...android_rippleConfig?.viewProps,
     accessible: accessible !== false,
-<<<<<<< HEAD
-    accessibilityState,
     accessibilityViewIsModal:
       restProps['aria-modal'] !== null
         ? restProps['aria-modal']
         : restProps.accessibilityViewIsModal,
-=======
     accessibilityState: _accessibilityState,
->>>>>>> 7b79dfcc
     focusable: focusable !== false,
     hitSlop,
   };
