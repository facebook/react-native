--- conflicted
+++ resolved
@@ -8,23 +8,6 @@
  * @format
  */
 
-import type {
-  LayoutEvent,
-  MouseEvent,
-  PressEvent,
-} from '../../Types/CoreEventTypes';
-import type {
-  AccessibilityActionEvent,
-  AccessibilityActionInfo,
-  AccessibilityRole,
-  AccessibilityState,
-  AccessibilityValue,
-} from '../View/ViewAccessibility';
-
-import {PressabilityDebugView} from '../../Pressability/PressabilityDebug';
-import usePressability from '../../Pressability/usePressability';
-import {type RectOrSize} from '../../StyleSheet/Rect';
-<<<<<<< HEAD
 import type {
   LayoutEvent,
   MouseEvent,
@@ -36,8 +19,17 @@
   // macOS]
 } from '../../Types/CoreEventTypes';
 import type {DraggedTypesType} from '../View/DraggedType'; // [macOS]
-=======
->>>>>>> 890805db
+import type {
+  AccessibilityActionEvent,
+  AccessibilityActionInfo,
+  AccessibilityRole,
+  AccessibilityState,
+  AccessibilityValue,
+} from '../View/ViewAccessibility';
+
+import {PressabilityDebugView} from '../../Pressability/PressabilityDebug';
+import usePressability from '../../Pressability/usePressability';
+import {type RectOrSize} from '../../StyleSheet/Rect';
 import View from '../View/View';
 import useAndroidRippleForView, {
   type RippleConfig,
@@ -203,41 +195,7 @@
    * For arrow keys, add "ArrowLeft", "ArrowRight", "ArrowUp", "ArrowDown",
    */
   validKeysUp?: ?Array<string>,
-  // macOS]
-
-  /**
-   * Either view styles or a function that receives a boolean reflecting whether
-   * the component is currently pressed and returns view styles.
-   */
-  style?: ViewStyleProp | ((state: StateCallbackType) => ViewStyleProp),
-
-  /**
-   * Identifier used to find this view in tests.
-   */
-  testID?: ?string,
-
-  /**
-   * If true, doesn't play system sound on touch.
-   */
-  android_disableSound?: ?boolean,
-
-  /**
-   * Enables the Android ripple effect and configures its color.
-   */
-  android_ripple?: ?RippleConfig,
-
-  /**
-   * Used only for documentation or testing (e.g. snapshot testing).
-   */
-  testOnly_pressed?: ?boolean,
-
-  /**
-   * Duration to wait after press down before calling `onPressIn`.
-   */
-  unstable_pressDelay?: ?number,
-<<<<<<< HEAD
-
-  // [macOS
+
   acceptsFirstMouse?: ?boolean,
   enableFocusRing?: ?boolean,
   tooltip?: ?string,
@@ -246,13 +204,42 @@
   onDrop?: (event: MouseEvent) => void,
   draggedTypes?: ?DraggedTypesType,
   // macOS]
-=======
+
+  /**
+   * Either view styles or a function that receives a boolean reflecting whether
+   * the component is currently pressed and returns view styles.
+   */
+  style?: ViewStyleProp | ((state: StateCallbackType) => ViewStyleProp),
+
+  /**
+   * Identifier used to find this view in tests.
+   */
+  testID?: ?string,
+
+  /**
+   * If true, doesn't play system sound on touch.
+   */
+  android_disableSound?: ?boolean,
+
+  /**
+   * Enables the Android ripple effect and configures its color.
+   */
+  android_ripple?: ?RippleConfig,
+
+  /**
+   * Used only for documentation or testing (e.g. snapshot testing).
+   */
+  testOnly_pressed?: ?boolean,
+
+  /**
+   * Duration to wait after press down before calling `onPressIn`.
+   */
+  unstable_pressDelay?: ?number,
   /**
    * Web to Native Accessibilty props
    * https://github.com/facebook/react-native/issues/34424
    */
   'aria-label'?: ?string,
->>>>>>> 890805db
 |}>;
 
 /**
@@ -338,18 +325,13 @@
     acceptsFirstMouse: acceptsFirstMouse !== false && !disabled, // [macOS
     enableFocusRing: enableFocusRing !== false && !disabled,
     accessible: accessible !== false,
-<<<<<<< HEAD
-    focusable: focusable !== false && !disabled, // macOS]
-    accessibilityState,
-=======
     accessibilityViewIsModal:
       restProps['aria-modal'] ?? restProps.accessibilityViewIsModal,
     accessibilityLiveRegion,
     accessibilityLabel,
     accessibilityState: _accessibilityState,
-    focusable: focusable !== false,
+    focusable: focusable !== false && !disabled, // macOS]
     accessibilityValue,
->>>>>>> 890805db
     hitSlop,
   };
 
