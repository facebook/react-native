/**
 * Copyright (c) Facebook, Inc. and its affiliates.
 *
 * This source code is licensed under the MIT license found in the
 * LICENSE file in the root directory of this source tree.
 *
 * @flow
 * @format
 */

'use strict';

const Platform = require('../../Utilities/Platform');
const ReactNative = require('../../Renderer/shims/ReactNative');

const requireNativeComponent = require('../../ReactNative/requireNativeComponent');

import type {SwitchChangeEvent} from '../../Types/CoreEventTypes';
import type {ColorValue} from '../../StyleSheet/StyleSheetTypes';
import type {ViewProps} from '../View/ViewPropTypes';
import type {NativeOrDynamicColorType} from '../../Color/NativeOrDynamicColorType'; // TODO(macOS ISS#2323203)

type SwitchProps = $ReadOnly<{|
  ...ViewProps,
  disabled?: ?boolean,
  onChange?: ?(event: SwitchChangeEvent) => mixed,
<<<<<<< HEAD
  thumbColor?: ?ColorValue,
  trackColorForFalse?: ?ColorValue,
  trackColorForTrue?: ?ColorValue,
=======
  thumbColor?: ?(string | NativeOrDynamicColorType), // TODO(macOS ISS#2323203)
  trackColorForFalse?: ?(string | NativeOrDynamicColorType), // TODO(macOS ISS#2323203)
  trackColorForTrue?: ?(string | NativeOrDynamicColorType), // TODO(macOS ISS#2323203)
>>>>>>> 3513f5ae
  value?: ?boolean,
|}>;

// @see ReactSwitchManager.java
export type NativeAndroidProps = $ReadOnly<{|
  ...SwitchProps,

  enabled?: ?boolean,
  on?: ?boolean,
  thumbTintColor?: ?(string | NativeOrDynamicColorType), // TODO(macOS ISS#2323203)
  trackTintColor?: ?(string | NativeOrDynamicColorType), // TODO(macOS ISS#2323203)
|}>;

// @see RCTSwitchManager.m
export type NativeIOSProps = $ReadOnly<{|
  ...SwitchProps,

  onTintColor?: ?(string | NativeOrDynamicColorType), // TODO(macOS ISS#2323203)
  thumbTintColor?: ?(string | NativeOrDynamicColorType), // TODO(macOS ISS#2323203)
  tintColor?: ?(string | NativeOrDynamicColorType), // TODO(macOS ISS#2323203)
|}>;

type SwitchNativeComponentType = Class<
  ReactNative.NativeComponent<
    $ReadOnly<{|
      ...NativeAndroidProps,
      ...NativeIOSProps,
    |}>,
  >,
>;

const SwitchNativeComponent: SwitchNativeComponentType =
  Platform.OS === 'android'
    ? (requireNativeComponent('AndroidSwitch'): any)
    : (requireNativeComponent('RCTSwitch'): any);

module.exports = SwitchNativeComponent;<|MERGE_RESOLUTION|>--- conflicted
+++ resolved
@@ -24,15 +24,9 @@
   ...ViewProps,
   disabled?: ?boolean,
   onChange?: ?(event: SwitchChangeEvent) => mixed,
-<<<<<<< HEAD
-  thumbColor?: ?ColorValue,
-  trackColorForFalse?: ?ColorValue,
-  trackColorForTrue?: ?ColorValue,
-=======
   thumbColor?: ?(string | NativeOrDynamicColorType), // TODO(macOS ISS#2323203)
   trackColorForFalse?: ?(string | NativeOrDynamicColorType), // TODO(macOS ISS#2323203)
   trackColorForTrue?: ?(string | NativeOrDynamicColorType), // TODO(macOS ISS#2323203)
->>>>>>> 3513f5ae
   value?: ?boolean,
 |}>;
 
