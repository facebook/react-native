/**
 * Copyright (c) Facebook, Inc. and its affiliates.
 *
 * This source code is licensed under the MIT license found in the
 * LICENSE file in the root directory of this source tree.
 *
 * @flow strict-local
 * @format
 * @generate-docs
 */

import Platform from '../../Utilities/Platform';
import * as React from 'react';
import StyleSheet from '../../StyleSheet/StyleSheet';

import AndroidSwitchNativeComponent, {
  Commands as AndroidSwitchCommands,
} from './AndroidSwitchNativeComponent';
import SwitchNativeComponent, {
  Commands as SwitchCommands,
} from './SwitchNativeComponent';

import type {ColorValue} from '../../StyleSheet/StyleSheet';
import type {SyntheticEvent} from '../../Types/CoreEventTypes';
import type {ViewProps} from '../View/ViewPropTypes';

type SwitchChangeEvent = SyntheticEvent<
  $ReadOnly<{|
    value: boolean,
  |}>,
>;

export type Props = $ReadOnly<{|
  ...ViewProps,

  /**
    If true the user won't be able to toggle the switch.

    @default false
   */
  disabled?: ?boolean,

  /**
    The value of the switch. If true the switch will be turned on.

    @default false
   */
  value?: ?boolean,

  /**
    Color of the foreground switch grip. If this is set on iOS, the switch grip will lose its drop shadow.
   */
  thumbColor?: ?ColorValue,

  /**
    Custom colors for the switch track.

    _iOS_: When the switch value is false, the track shrinks into the border. If you want to change the
    color of the background exposed by the shrunken track, use
     [`ios_backgroundColor`](https://reactnative.dev/docs/switch#ios_backgroundColor).
   */
  trackColor?: ?$ReadOnly<{|
    false?: ?ColorValue,
    true?: ?ColorValue,
  |}>,

  /**
    On iOS, custom color for the background. This background color can be
    seen either when the switch value is false or when the switch is
    disabled (and the switch is translucent).
   */
  ios_backgroundColor?: ?ColorValue,

  /**
<<<<<<< HEAD
   * Only Android, custom switch minimum width size.
   * Switch width should be also separately specified in the style prop.
   **/
  android_minWidth?: number,

  /**
   * Called when the user tries to change the value of the switch.
   *
   * Receives the change event as an argument. If you want to only receive the
   * new value, use `onValueChange` instead.
=======
    Invoked when the user tries to change the value of the switch. Receives
    the change event as an argument. If you want to only receive the new
    value, use `onValueChange` instead.
>>>>>>> 13f100f7
   */
  onChange?: ?(event: SwitchChangeEvent) => Promise<void> | void,

  /**
    Invoked when the user tries to change the value of the switch. Receives
    the new value as an argument. If you want to instead receive an event,
    use `onChange`.
   */
  onValueChange?: ?(value: boolean) => Promise<void> | void,
|}>;

/**
  Renders a boolean input.

  This is a controlled component that requires an `onValueChange`
  callback that updates the `value` prop in order for the component to
  reflect user actions. If the `value` prop is not updated, the
  component will continue to render the supplied `value` prop instead of
  the expected result of any user actions.

  ```SnackPlayer name=Switch
  import React, { useState } from "react";
  import { View, Switch, StyleSheet } from "react-native";

  const App = () => {
    const [isEnabled, setIsEnabled] = useState(false);
    const toggleSwitch = () => setIsEnabled(previousState => !previousState);

    return (
      <View style={styles.container}>
        <Switch
          trackColor={{ false: "#767577", true: "#81b0ff" }}
          thumbColor={isEnabled ? "#f5dd4b" : "#f4f3f4"}
          ios_backgroundColor="#3e3e3e"
          onValueChange={toggleSwitch}
          value={isEnabled}
        />
      </View>
    );
  }

  const styles = StyleSheet.create({
    container: {
      flex: 1,
      alignItems: "center",
      justifyContent: "center"
    }
  });

  export default App;
  ```
 */
class Switch extends React.Component<Props> {
  _nativeSwitchRef: ?React.ElementRef<
    typeof SwitchNativeComponent | typeof AndroidSwitchNativeComponent,
  >;
  _lastNativeValue: ?boolean;

  render(): React.Node {
    const {
      disabled,
      ios_backgroundColor,
      onChange,
      onValueChange,
      style,
      thumbColor,
      trackColor,
      value,
      android_minWidth,
      ...props
    } = this.props;

    const trackColorForFalse = trackColor?.false;
    const trackColorForTrue = trackColor?.true;

    if (Platform.OS === 'android') {
      const platformProps = {
        enabled: disabled !== true,
        on: value === true,
        style,
        thumbTintColor: thumbColor,
        trackColorForFalse: trackColorForFalse,
        trackColorForTrue: trackColorForTrue,
        android_minWidth,
        trackTintColor: value === true ? trackColorForTrue : trackColorForFalse,
      };

      return (
        <AndroidSwitchNativeComponent
          {...props}
          {...platformProps}
          accessibilityRole={props.accessibilityRole ?? 'switch'}
          onChange={this._handleChange}
          onResponderTerminationRequest={returnsFalse}
          onStartShouldSetResponder={returnsTrue}
          ref={this._handleSwitchNativeComponentRef}
        />
      );
    } else {
      const platformProps = {
        disabled,
        onTintColor: trackColorForTrue,
        style: StyleSheet.compose(
          {height: 31, width: 51},
          StyleSheet.compose(
            style,
            ios_backgroundColor == null
              ? null
              : {
                  backgroundColor: ios_backgroundColor,
                  borderRadius: 16,
                },
          ),
        ),
        thumbTintColor: thumbColor,
        tintColor: trackColorForFalse,
        value: value === true,
      };

      return (
        <SwitchNativeComponent
          {...props}
          {...platformProps}
          accessibilityRole={props.accessibilityRole ?? 'switch'}
          onChange={this._handleChange}
          onResponderTerminationRequest={returnsFalse}
          onStartShouldSetResponder={returnsTrue}
          ref={this._handleSwitchNativeComponentRef}
        />
      );
    }
  }

  componentDidUpdate() {
    // This is necessary in case native updates the switch and JS decides
    // that the update should be ignored and we should stick with the value
    // that we have in JS.
    const nativeProps = {};
    const value = this.props.value === true;

    if (this._lastNativeValue !== value) {
      nativeProps.value = value;
    }

    if (
      Object.keys(nativeProps).length > 0 &&
      this._nativeSwitchRef &&
      this._nativeSwitchRef.setNativeProps
    ) {
      if (Platform.OS === 'android') {
        AndroidSwitchCommands.setNativeValue(
          this._nativeSwitchRef,
          nativeProps.value,
        );
      } else {
        SwitchCommands.setValue(this._nativeSwitchRef, nativeProps.value);
      }
    }
  }

  _handleChange = (event: SwitchChangeEvent) => {
    if (this.props.onChange != null) {
      this.props.onChange(event);
    }

    if (this.props.onValueChange != null) {
      this.props.onValueChange(event.nativeEvent.value);
    }

    this._lastNativeValue = event.nativeEvent.value;
    this.forceUpdate();
  };

  _handleSwitchNativeComponentRef = (
    ref: ?React.ElementRef<
      typeof SwitchNativeComponent | typeof AndroidSwitchNativeComponent,
    >,
  ) => {
    this._nativeSwitchRef = ref;
  };
}

const returnsFalse = () => false;
const returnsTrue = () => true;

module.exports = Switch;<|MERGE_RESOLUTION|>--- conflicted
+++ resolved
@@ -72,22 +72,15 @@
   ios_backgroundColor?: ?ColorValue,
 
   /**
-<<<<<<< HEAD
    * Only Android, custom switch minimum width size.
    * Switch width should be also separately specified in the style prop.
    **/
   android_minWidth?: number,
 
   /**
-   * Called when the user tries to change the value of the switch.
-   *
-   * Receives the change event as an argument. If you want to only receive the
-   * new value, use `onValueChange` instead.
-=======
     Invoked when the user tries to change the value of the switch. Receives
     the change event as an argument. If you want to only receive the new
     value, use `onValueChange` instead.
->>>>>>> 13f100f7
    */
   onChange?: ?(event: SwitchChangeEvent) => Promise<void> | void,
 
