/**
 * Copyright (c) 2015-present, Facebook, Inc.
 * All rights reserved.
 *
 * This source code is licensed under the BSD-style license found in the
 * LICENSE file in the root directory of this source tree. An additional grant
 * of patent rights can be found in the PATENTS file in the same directory.
 *
 * @providesModule Clipboard
 * @flow
 */
'use strict';

var Clipboard = require('NativeModules').Clipboard;

/**
 * `Clipboard` gives you an interface for setting and getting content from Clipboard on both iOS and Android
 */
module.exports = {
  /**
   * Get content of string type, this method returns a `Promise`, so you can use following code to get clipboard content
   * ```javascript
   * async _getContent() {
   *   var content = await Clipboard.getString();
   * }
   * ```
   */
  getString(): Promise<string> {
    if (arguments.length > 0) {
      let callback = arguments[0];
      console.warn('Clipboard.getString(callback) is deprecated. Use the returned Promise instead');
      Clipboard.getString().then(callback);
      return;
    }
    return Clipboard.getString();
  },
  /**
   * Set content of string type. You can use following code to set clipboard content
   * ```javascript
   * _setContent() {
   *   Clipboard.setString('hello world');
   * }
   * ```
<<<<<<< HEAD
=======
   * @param the content to be stored in the clipboard.
>>>>>>> 7e64ad8f
   */
  setString(content: string) {
    Clipboard.setString(content);
  }
};<|MERGE_RESOLUTION|>--- conflicted
+++ resolved
@@ -41,10 +41,7 @@
    *   Clipboard.setString('hello world');
    * }
    * ```
-<<<<<<< HEAD
-=======
    * @param the content to be stored in the clipboard.
->>>>>>> 7e64ad8f
    */
   setString(content: string) {
     Clipboard.setString(content);
