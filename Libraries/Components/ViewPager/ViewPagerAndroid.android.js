/**
 * Copyright (c) 2013-present, Facebook, Inc.
 * All rights reserved.
 *
 * This source code is licensed under the BSD-style license found in the
 * LICENSE file in the root directory of this source tree. An additional grant
 * of patent rights can be found in the PATENTS file in the same directory.
 *
 * @providesModule ViewPagerAndroid
 * @flow
 */
'use strict';

var React = require('React');
var ReactNative = require('ReactNative');
var ReactElement = require('ReactElement');
var ReactPropTypes = require('ReactPropTypes');
var UIManager = require('UIManager');
var View = require('View');

var dismissKeyboard = require('dismissKeyboard');
var requireNativeComponent = require('requireNativeComponent');
var findNodeHandle = require('findNodeHandle');

var VIEWPAGER_REF = 'viewPager';

type Event = Object;

export type ViewPagerScrollState = $Enum<{
  idle: string;
  dragging: string;
  settling: string;
}>;

/**
 * Container that allows to flip left and right between child views. Each
 * child view of the `ViewPagerAndroid` will be treated as a separate page
 * and will be stretched to fill the `ViewPagerAndroid`.
 *
 * It is important all children are `<View>`s and not composite components.
 * You can set style properties like `padding` or `backgroundColor` for each
 * child.
 *
 * Example:
 *
 * ```
 * render: function() {
 *   return (
 *     <ViewPagerAndroid
 *       style={styles.viewPager}
 *       initialPage={0}>
 *       <View style={styles.pageStyle}>
 *         <Text>First page</Text>
 *       </View>
 *       <View style={styles.pageStyle}>
 *         <Text>Second page</Text>
 *       </View>
 *     </ViewPagerAndroid>
 *   );
 * }
 *
 * ...
 *
 * var styles = {
 *   ...
 *   pageStyle: {
 *     alignItems: 'center',
 *     padding: 20,
 *   }
 * }
 * ```
 */
var ViewPagerAndroid = React.createClass({

  propTypes: {
    ...View.propTypes,
    /**
     * Index of initial page that should be selected. Use `setPage` method to
     * update the page, and `onPageSelected` to monitor page changes
     */
    initialPage: ReactPropTypes.number,

    /**
     * Executed when transitioning between pages (ether because of animation for
     * the requested page change or when user is swiping/dragging between pages)
     * The `event.nativeEvent` object for this callback will carry following data:
     *  - position - index of first page from the left that is currently visible
     *  - offset - value from range [0,1) describing stage between page transitions.
     *    Value x means that (1 - x) fraction of the page at "position" index is
     *    visible, and x fraction of the next page is visible.
     */
    onPageScroll: ReactPropTypes.func,

    /**
     * Function called when the page scrolling state has changed.
     * The page scrolling state can be in 3 states:
     * - idle, meaning there is no interaction with the page scroller happening at the time
     * - dragging, meaning there is currently an interaction with the page scroller
     * - settling, meaning that there was an interaction with the page scroller, and the
     *   page scroller is now finishing it's closing or opening animation
     */
    onPageScrollStateChanged: ReactPropTypes.func,

    /**
     * This callback will be called once ViewPager finish navigating to selected page
     * (when user swipes between pages). The `event.nativeEvent` object passed to this
     * callback will have following fields:
     *  - position - index of page that has been selected
     */
    onPageSelected: ReactPropTypes.func,

    /**
     * Blank space to show between pages. This is only visible while scrolling, pages are still
     * edge-to-edge.
     */
    pageMargin: ReactPropTypes.number,

    /**
     * Determines whether the keyboard gets dismissed in response to a drag.
     *   - 'none' (the default), drags do not dismiss the keyboard.
     *   - 'on-drag', the keyboard is dismissed when a drag begins.
     */
    keyboardDismissMode: ReactPropTypes.oneOf([
      'none', // default
      'on-drag',
    ]),
  },

  componentDidMount: function() {
    if (this.props.initialPage) {
      this.setPageWithoutAnimation(this.props.initialPage);
    }
  },

  getInnerViewNode: function(): ReactComponent {
    return this.refs[VIEWPAGER_REF].getInnerViewNode();
  },

  _childrenWithOverridenStyle: function(): Array<ReactElement> {
    // Override styles so that each page will fill the parent. Native component
    // will handle positioning of elements, so it's not important to offset
    // them correctly.
    return React.Children.map(this.props.children, function(child) {
      if (!child) {
        return null;
      }
      var newProps = {
        ...child.props,
        style: [child.props.style, {
          position: 'absolute',
          left: 0,
          top: 0,
          right: 0,
          bottom: 0,
          width: undefined,
          height: undefined,
        }],
        collapsable: false,
      };
      if (child.type &&
          child.type.displayName &&
          (child.type.displayName !== 'RCTView') &&
          (child.type.displayName !== 'View')) {
        console.warn('Each ViewPager child must be a <View>. Was ' + child.type.displayName);
      }
      return ReactElement.createElement(child.type, newProps);
    });
  },

  _onPageScroll: function(e: Event) {
    if (this.props.onPageScroll) {
      this.props.onPageScroll(e);
    }
    if (this.props.keyboardDismissMode === 'on-drag') {
      dismissKeyboard();
    }
  },

  _onPageScrollStateChanged: function(e: Event) {
    if (this.props.onPageScrollStateChanged) {
      this.props.onPageScrollStateChanged(e.nativeEvent.pageScrollState);
    }
  },

  _onPageSelected: function(e: Event) {
    if (this.props.onPageSelected) {
      this.props.onPageSelected(e);
    }
  },

  /**
   * A helper function to scroll to a specific page in the ViewPager.
   * The transition between pages will be animated.
   */
  setPage: function(selectedPage: number) {
    UIManager.dispatchViewManagerCommand(
<<<<<<< HEAD
      findNodeHandle(this),
=======
      ReactNative.findNodeHandle(this),
>>>>>>> dfdfe18c
      UIManager.AndroidViewPager.Commands.setPage,
      [selectedPage],
    );
  },

  /**
   * A helper function to scroll to a specific page in the ViewPager.
   * The transition between pages will be *not* be animated.
   */
  setPageWithoutAnimation: function(selectedPage: number) {
    UIManager.dispatchViewManagerCommand(
<<<<<<< HEAD
      findNodeHandle(this),
=======
      ReactNative.findNodeHandle(this),
>>>>>>> dfdfe18c
      UIManager.AndroidViewPager.Commands.setPageWithoutAnimation,
      [selectedPage],
    );
  },

  render: function() {
    return (
      <NativeAndroidViewPager
        {...this.props}
        ref={VIEWPAGER_REF}
        style={this.props.style}
        onPageScroll={this._onPageScroll}
        onPageScrollStateChanged={this._onPageScrollStateChanged}
        onPageSelected={this._onPageSelected}
        children={this._childrenWithOverridenStyle()}
      />
    );
  },
});

var NativeAndroidViewPager = requireNativeComponent('AndroidViewPager', ViewPagerAndroid);

module.exports = ViewPagerAndroid;<|MERGE_RESOLUTION|>--- conflicted
+++ resolved
@@ -194,11 +194,7 @@
    */
   setPage: function(selectedPage: number) {
     UIManager.dispatchViewManagerCommand(
-<<<<<<< HEAD
       findNodeHandle(this),
-=======
-      ReactNative.findNodeHandle(this),
->>>>>>> dfdfe18c
       UIManager.AndroidViewPager.Commands.setPage,
       [selectedPage],
     );
@@ -210,11 +206,7 @@
    */
   setPageWithoutAnimation: function(selectedPage: number) {
     UIManager.dispatchViewManagerCommand(
-<<<<<<< HEAD
       findNodeHandle(this),
-=======
-      ReactNative.findNodeHandle(this),
->>>>>>> dfdfe18c
       UIManager.AndroidViewPager.Commands.setPageWithoutAnimation,
       [selectedPage],
     );
