--- conflicted
+++ resolved
@@ -185,13 +185,8 @@
   }
   accessible={true}
   collapsable={false}
-<<<<<<< HEAD
   enableFocusRing={true}
   focusable={true}
-  nativeID="animatedComponent"
-=======
-  focusable={false}
->>>>>>> 086c9672
   onClick={[Function]}
   onKeyDown={[Function]}
   onKeyUp={[Function]}
@@ -244,13 +239,8 @@
   }
   accessible={true}
   collapsable={false}
-<<<<<<< HEAD
   enableFocusRing={true}
   focusable={true}
-  nativeID="animatedComponent"
-=======
-  focusable={false}
->>>>>>> 086c9672
   onClick={[Function]}
   onKeyDown={[Function]}
   onKeyUp={[Function]}
@@ -356,13 +346,8 @@
   accessibilityRole="button"
   accessible={true}
   collapsable={false}
-<<<<<<< HEAD
   enableFocusRing={true}
   focusable={true}
-  nativeID="animatedComponent"
-=======
-  focusable={false}
->>>>>>> 086c9672
   onClick={[Function]}
   onKeyDown={[Function]}
   onKeyUp={[Function]}
