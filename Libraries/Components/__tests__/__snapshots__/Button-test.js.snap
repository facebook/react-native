// Jest Snapshot v1, https://goo.gl/fbAQLP

exports[`<Button /> should be disabled and it should set accessibilityState to disabled when disabled={true} 1`] = `
<View
  accessibilityRole="button"
  accessibilityState={
    Object {
      "busy": undefined,
      "checked": undefined,
      "disabled": true,
      "expanded": undefined,
      "selected": undefined,
    }
  }
  accessibilityValue={
    Object {
      "max": undefined,
      "min": undefined,
      "now": undefined,
      "text": undefined,
    }
  }
  accessible={true}
  collapsable={false}
  focusable={false}
  onClick={[Function]}
  onResponderGrant={[Function]}
  onResponderMove={[Function]}
  onResponderRelease={[Function]}
  onResponderTerminate={[Function]}
  onResponderTerminationRequest={[Function]}
  onStartShouldSetResponder={[Function]}
  style={
    Object {
      "opacity": 1,
    }
  }
>
  <View
    style={
      Array [
        Object {},
        Object {},
      ]
    }
  >
    <Text
      disabled={true}
      style={
        Array [
          Object {
            "color": "#007AFF",
            "fontSize": 18,
            "margin": 8,
            "textAlign": "center",
          },
          Object {
            "color": "#cdcdcd",
          },
        ]
      }
    >
      Test Button
    </Text>
  </View>
</View>
`;

exports[`<Button /> should be disabled when disabled is empty and accessibilityState={{disabled: true}} 1`] = `
<View
  accessibilityRole="button"
  accessibilityState={
    Object {
      "busy": undefined,
      "checked": undefined,
      "disabled": true,
      "expanded": undefined,
      "selected": undefined,
    }
  }
  accessibilityValue={
    Object {
      "max": undefined,
      "min": undefined,
      "now": undefined,
      "text": undefined,
    }
  }
  accessible={true}
  collapsable={false}
  focusable={false}
  onClick={[Function]}
  onResponderGrant={[Function]}
  onResponderMove={[Function]}
  onResponderRelease={[Function]}
  onResponderTerminate={[Function]}
  onResponderTerminationRequest={[Function]}
  onStartShouldSetResponder={[Function]}
  style={
    Object {
      "opacity": 1,
    }
  }
>
  <View
    style={
      Array [
        Object {},
        Object {},
      ]
    }
  >
    <Text
      disabled={true}
      style={
        Array [
          Object {
            "color": "#007AFF",
            "fontSize": 18,
            "margin": 8,
            "textAlign": "center",
          },
          Object {
            "color": "#cdcdcd",
          },
        ]
      }
    >
      Test Button
    </Text>
  </View>
</View>
`;

exports[`<Button /> should be disabled when disabled={true} and accessibilityState={{disabled: true}} 1`] = `
<View
  accessibilityRole="button"
  accessibilityState={
    Object {
      "busy": undefined,
      "checked": undefined,
      "disabled": true,
      "expanded": undefined,
      "selected": undefined,
    }
  }
  accessibilityValue={
    Object {
      "max": undefined,
      "min": undefined,
      "now": undefined,
      "text": undefined,
    }
  }
  accessible={true}
  collapsable={false}
  focusable={false}
  onClick={[Function]}
  onResponderGrant={[Function]}
  onResponderMove={[Function]}
  onResponderRelease={[Function]}
  onResponderTerminate={[Function]}
  onResponderTerminationRequest={[Function]}
  onStartShouldSetResponder={[Function]}
  style={
    Object {
      "opacity": 1,
    }
  }
>
  <View
    style={
      Array [
        Object {},
        Object {},
      ]
    }
  >
    <Text
      disabled={true}
      style={
        Array [
          Object {
            "color": "#007AFF",
            "fontSize": 18,
            "margin": 8,
            "textAlign": "center",
          },
          Object {
            "color": "#cdcdcd",
          },
        ]
      }
    >
      Test Button
    </Text>
  </View>
</View>
`;

exports[`<Button /> should be set importantForAccessibility={no-hide-descendants} when importantForAccessibility={no} 1`] = `
<View
  accessibilityRole="button"
<<<<<<< HEAD
  accessibilityValue={
    Object {
      "max": undefined,
      "min": undefined,
      "now": undefined,
      "text": undefined,
=======
  accessibilityState={
    Object {
      "busy": undefined,
      "checked": undefined,
      "disabled": undefined,
      "expanded": undefined,
      "selected": undefined,
>>>>>>> 98d84e57
    }
  }
  accessible={true}
  collapsable={false}
  focusable={false}
  importantForAccessibility="no-hide-descendants"
  onClick={[Function]}
  onResponderGrant={[Function]}
  onResponderMove={[Function]}
  onResponderRelease={[Function]}
  onResponderTerminate={[Function]}
  onResponderTerminationRequest={[Function]}
  onStartShouldSetResponder={[Function]}
  style={
    Object {
      "opacity": 1,
    }
  }
>
  <View
    style={
      Array [
        Object {},
      ]
    }
  >
    <Text
      style={
        Array [
          Object {
            "color": "#007AFF",
            "fontSize": 18,
            "margin": 8,
            "textAlign": "center",
          },
        ]
      }
    >
      Test Button
    </Text>
  </View>
</View>
`;

exports[`<Button /> should be set importantForAccessibility={no-hide-descendants} when importantForAccessibility={no-hide-descendants} 1`] = `
<View
  accessibilityRole="button"
<<<<<<< HEAD
  accessibilityValue={
    Object {
      "max": undefined,
      "min": undefined,
      "now": undefined,
      "text": undefined,
=======
  accessibilityState={
    Object {
      "busy": undefined,
      "checked": undefined,
      "disabled": undefined,
      "expanded": undefined,
      "selected": undefined,
>>>>>>> 98d84e57
    }
  }
  accessible={true}
  collapsable={false}
  focusable={false}
  importantForAccessibility="no-hide-descendants"
  onClick={[Function]}
  onResponderGrant={[Function]}
  onResponderMove={[Function]}
  onResponderRelease={[Function]}
  onResponderTerminate={[Function]}
  onResponderTerminationRequest={[Function]}
  onStartShouldSetResponder={[Function]}
  style={
    Object {
      "opacity": 1,
    }
  }
>
  <View
    style={
      Array [
        Object {},
      ]
    }
  >
    <Text
      style={
        Array [
          Object {
            "color": "#007AFF",
            "fontSize": 18,
            "margin": 8,
            "textAlign": "center",
          },
        ]
      }
    >
      Test Button
    </Text>
  </View>
</View>
`;

exports[`<Button /> should not be disabled when disabled={false} and accessibilityState={{disabled: false}} 1`] = `
<View
  accessibilityRole="button"
  accessibilityState={
    Object {
      "busy": undefined,
      "checked": undefined,
      "disabled": false,
      "expanded": undefined,
      "selected": undefined,
    }
  }
  accessibilityValue={
    Object {
      "max": undefined,
      "min": undefined,
      "now": undefined,
      "text": undefined,
    }
  }
  accessible={true}
  collapsable={false}
  focusable={false}
  onClick={[Function]}
  onResponderGrant={[Function]}
  onResponderMove={[Function]}
  onResponderRelease={[Function]}
  onResponderTerminate={[Function]}
  onResponderTerminationRequest={[Function]}
  onStartShouldSetResponder={[Function]}
  style={
    Object {
      "opacity": 1,
    }
  }
>
  <View
    style={
      Array [
        Object {},
      ]
    }
  >
    <Text
      disabled={false}
      style={
        Array [
          Object {
            "color": "#007AFF",
            "fontSize": 18,
            "margin": 8,
            "textAlign": "center",
          },
        ]
      }
    >
      Test Button
    </Text>
  </View>
</View>
`;

exports[`<Button /> should not be disabled when disabled={false} and accessibilityState={{disabled: true}} 1`] = `
<View
  accessibilityRole="button"
  accessibilityState={
    Object {
      "busy": undefined,
      "checked": undefined,
      "disabled": false,
      "expanded": undefined,
      "selected": undefined,
    }
  }
  accessibilityValue={
    Object {
      "max": undefined,
      "min": undefined,
      "now": undefined,
      "text": undefined,
    }
  }
  accessible={true}
  collapsable={false}
  focusable={false}
  onClick={[Function]}
  onResponderGrant={[Function]}
  onResponderMove={[Function]}
  onResponderRelease={[Function]}
  onResponderTerminate={[Function]}
  onResponderTerminationRequest={[Function]}
  onStartShouldSetResponder={[Function]}
  style={
    Object {
      "opacity": 1,
    }
  }
>
  <View
    style={
      Array [
        Object {},
      ]
    }
  >
    <Text
      disabled={false}
      style={
        Array [
          Object {
            "color": "#007AFF",
            "fontSize": 18,
            "margin": 8,
            "textAlign": "center",
          },
        ]
      }
    >
      Test Button
    </Text>
  </View>
</View>
`;

exports[`<Button /> should overwrite accessibilityState with value of disabled prop 1`] = `
<View
  accessibilityRole="button"
  accessibilityState={
    Object {
      "busy": undefined,
      "checked": undefined,
      "disabled": true,
      "expanded": undefined,
      "selected": undefined,
    }
  }
  accessibilityValue={
    Object {
      "max": undefined,
      "min": undefined,
      "now": undefined,
      "text": undefined,
    }
  }
  accessible={true}
  collapsable={false}
  focusable={false}
  onClick={[Function]}
  onResponderGrant={[Function]}
  onResponderMove={[Function]}
  onResponderRelease={[Function]}
  onResponderTerminate={[Function]}
  onResponderTerminationRequest={[Function]}
  onStartShouldSetResponder={[Function]}
  style={
    Object {
      "opacity": 1,
    }
  }
>
  <View
    style={
      Array [
        Object {},
        Object {},
      ]
    }
  >
    <Text
      disabled={true}
      style={
        Array [
          Object {
            "color": "#007AFF",
            "fontSize": 18,
            "margin": 8,
            "textAlign": "center",
          },
          Object {
            "color": "#cdcdcd",
          },
        ]
      }
    >
      Test Button
    </Text>
  </View>
</View>
`;

exports[`<Button /> should render as expected 1`] = `
<View
  accessibilityRole="button"
<<<<<<< HEAD
  accessibilityValue={
    Object {
      "max": undefined,
      "min": undefined,
      "now": undefined,
      "text": undefined,
=======
  accessibilityState={
    Object {
      "busy": undefined,
      "checked": undefined,
      "disabled": undefined,
      "expanded": undefined,
      "selected": undefined,
>>>>>>> 98d84e57
    }
  }
  accessible={true}
  collapsable={false}
  focusable={false}
  onClick={[Function]}
  onResponderGrant={[Function]}
  onResponderMove={[Function]}
  onResponderRelease={[Function]}
  onResponderTerminate={[Function]}
  onResponderTerminationRequest={[Function]}
  onStartShouldSetResponder={[Function]}
  style={
    Object {
      "opacity": 1,
    }
  }
>
  <View
    style={
      Array [
        Object {},
      ]
    }
  >
    <Text
      style={
        Array [
          Object {
            "color": "#007AFF",
            "fontSize": 18,
            "margin": 8,
            "textAlign": "center",
          },
        ]
      }
    >
      Test Button
    </Text>
  </View>
</View>
`;<|MERGE_RESOLUTION|>--- conflicted
+++ resolved
@@ -201,14 +201,6 @@
 exports[`<Button /> should be set importantForAccessibility={no-hide-descendants} when importantForAccessibility={no} 1`] = `
 <View
   accessibilityRole="button"
-<<<<<<< HEAD
-  accessibilityValue={
-    Object {
-      "max": undefined,
-      "min": undefined,
-      "now": undefined,
-      "text": undefined,
-=======
   accessibilityState={
     Object {
       "busy": undefined,
@@ -216,7 +208,14 @@
       "disabled": undefined,
       "expanded": undefined,
       "selected": undefined,
->>>>>>> 98d84e57
+    }
+  }
+  accessibilityValue={
+    Object {
+      "max": undefined,
+      "min": undefined,
+      "now": undefined,
+      "text": undefined,
     }
   }
   accessible={true}
@@ -264,14 +263,6 @@
 exports[`<Button /> should be set importantForAccessibility={no-hide-descendants} when importantForAccessibility={no-hide-descendants} 1`] = `
 <View
   accessibilityRole="button"
-<<<<<<< HEAD
-  accessibilityValue={
-    Object {
-      "max": undefined,
-      "min": undefined,
-      "now": undefined,
-      "text": undefined,
-=======
   accessibilityState={
     Object {
       "busy": undefined,
@@ -279,7 +270,14 @@
       "disabled": undefined,
       "expanded": undefined,
       "selected": undefined,
->>>>>>> 98d84e57
+    }
+  }
+  accessibilityValue={
+    Object {
+      "max": undefined,
+      "min": undefined,
+      "now": undefined,
+      "text": undefined,
     }
   }
   accessible={true}
@@ -517,14 +515,6 @@
 exports[`<Button /> should render as expected 1`] = `
 <View
   accessibilityRole="button"
-<<<<<<< HEAD
-  accessibilityValue={
-    Object {
-      "max": undefined,
-      "min": undefined,
-      "now": undefined,
-      "text": undefined,
-=======
   accessibilityState={
     Object {
       "busy": undefined,
@@ -532,7 +522,14 @@
       "disabled": undefined,
       "expanded": undefined,
       "selected": undefined,
->>>>>>> 98d84e57
+    }
+  }
+  accessibilityValue={
+    Object {
+      "max": undefined,
+      "min": undefined,
+      "now": undefined,
+      "text": undefined,
     }
   }
   accessible={true}
