--- conflicted
+++ resolved
@@ -26,19 +26,8 @@
  * limitation of the screen, such as rounded corners or camera notches (aka
  * sensor housing area on iPhone X).
  */
-<<<<<<< HEAD
-if (Platform.OS !== 'ios') {
-  // [macOS]
-  exported = React.forwardRef<Props, React.ElementRef<HostComponent<mixed>>>(
-    function SafeAreaView(props, forwardedRef) {
-      const {emulateUnlessSupported, ...localProps} = props;
-      return <View {...localProps} ref={forwardedRef} />;
-    },
-  );
-=======
-if (Platform.OS === 'android') {
+if (Platform.OS !== 'ios') { // [macOS]
   exported = View;
->>>>>>> 890805db
 } else {
   exported = require('./RCTSafeAreaViewNativeComponent').default;
 }
