--- conflicted
+++ resolved
@@ -39,12 +39,6 @@
     );
     StatusBar.setNetworkActivityIndicatorVisible(visible);
   }
-<<<<<<< HEAD
-};
-
-module.exports = new StatusBarIOS('StatusBarManager');
-=======
 }
 
-module.exports = new StatusBarIOS(StatusBarManager);
->>>>>>> 35de4627
+module.exports = new StatusBarIOS(StatusBarManager);