--- conflicted
+++ resolved
@@ -45,27 +45,6 @@
 type AccessibilityEventTypes = 'click' | 'focus';
 
 // Mapping of public event names to platform-specific event names.
-<<<<<<< HEAD
-const EventNames: Map<$Keys<AccessibilityEventDefinitions>, string> =
-  Platform.OS === 'android'
-    ? new Map([
-        ['change', 'touchExplorationDidChange'],
-        ['reduceMotionChanged', 'reduceMotionDidChange'],
-        ['screenReaderChanged', 'touchExplorationDidChange'],
-        ['accessibilityServiceChanged', 'accessibilityServiceDidChange'],
-      ])
-    : new Map([
-        ['announcementFinished', 'announcementFinished'],
-        ['boldTextChanged', 'boldTextChanged'],
-        ['change', 'screenReaderChanged'],
-        ['grayscaleChanged', 'grayscaleChanged'],
-        ['highContrastChanged', 'highContrastChanged'],
-        ['invertColorsChanged', 'invertColorsChanged'],
-        ['reduceMotionChanged', 'reduceMotionChanged'],
-        ['reduceTransparencyChanged', 'reduceTransparencyChanged'],
-        ['screenReaderChanged', 'screenReaderChanged'],
-      ]);
-=======
 const EventNames: Map<
   $Keys<AccessibilityEventDefinitions>,
   string,
@@ -81,12 +60,12 @@
       ['boldTextChanged', 'boldTextChanged'],
       ['change', 'screenReaderChanged'],
       ['grayscaleChanged', 'grayscaleChanged'],
+      ['highContrastChanged', 'highContrastChanged'],
       ['invertColorsChanged', 'invertColorsChanged'],
       ['reduceMotionChanged', 'reduceMotionChanged'],
       ['reduceTransparencyChanged', 'reduceTransparencyChanged'],
       ['screenReaderChanged', 'screenReaderChanged'],
     ]);
->>>>>>> ebb26cf2
 
 /**
  * Sometimes it's useful to know whether or not the device has a screen reader
