--- conflicted
+++ resolved
@@ -5,11 +5,7 @@
  * LICENSE file in the root directory of this source tree.
  *
  * @format
-<<<<<<< HEAD
- * @flow
-=======
  * @flow strict-local
->>>>>>> 7da86428
  */
 
 'use strict';
