--- conflicted
+++ resolved
@@ -153,7 +153,6 @@
      * start playing. The default value is `false`.
      */
     mediaPlaybackRequiresUserAction: PropTypes.bool,
-<<<<<<< HEAD
 
     /**
      * Boolean that sets whether JavaScript running in the context of a file
@@ -161,10 +160,7 @@
      * Including accessing content from other file scheme URLs
      */
     allowUniversalAccessFromFileURLs: PropTypes.bool,
-  },
-=======
-  };
->>>>>>> 644b93dc
+  };
 
   static defaultProps = {
     javaScriptEnabled : true,
