/**
 * Copyright (c) 2015-present, Facebook, Inc.
 * All rights reserved.
 *
 * This source code is licensed under the BSD-style license found in the
 * LICENSE file in the root directory of this source tree. An additional grant
 * of patent rights can be found in the PATENTS file in the same directory.
 *
 * @providesModule WebView
 */
'use strict';

var EdgeInsetsPropType = require('EdgeInsetsPropType');
var React = require('React');
var ReactNativeViewAttributes = require('ReactNativeViewAttributes');
var StyleSheet = require('StyleSheet');
var UIManager = require('UIManager');
var View = require('View');

var deprecatedPropType = require('deprecatedPropType');
var keyMirror = require('fbjs/lib/keyMirror');
var merge = require('merge');
var findNodeHandle = require('findNodeHandle');
var requireNativeComponent = require('requireNativeComponent');
var resolveAssetSource = require('resolveAssetSource');

var PropTypes = React.PropTypes;

var RCT_WEBVIEW_REF = 'webview';

var WebViewState = keyMirror({
  IDLE: null,
  LOADING: null,
  ERROR: null,
});

/**
 * Renders a native WebView.
 */
var WebView = React.createClass({

  propTypes: {
    ...View.propTypes,
    renderError: PropTypes.func,
    renderLoading: PropTypes.func,
    onLoad: PropTypes.func,
    onLoadEnd: PropTypes.func,
    onLoadStart: PropTypes.func,
    onError: PropTypes.func,
    automaticallyAdjustContentInsets: PropTypes.bool,
    contentInset: EdgeInsetsPropType,
    onNavigationStateChange: PropTypes.func,
    startInLoadingState: PropTypes.bool, // force WebView to show loadingView on first load
    style: View.propTypes.style,

    html: deprecatedPropType(
      PropTypes.string,
      'Use the `source` prop instead.'
    ),

    url: deprecatedPropType(
      PropTypes.string,
      'Use the `source` prop instead.'
    ),

    /**
     * Loads static html or a uri (with optional headers) in the WebView.
     */
    source: PropTypes.oneOfType([
      PropTypes.shape({
        /*
         * The URI to load in the WebView. Can be a local or remote file.
         */
        uri: PropTypes.string,
        /*
         * The HTTP Method to use. Defaults to GET if not specified.
         * NOTE: On Android, only GET and POST are supported.
         */
        method: PropTypes.oneOf(['GET', 'POST']),
        /*
         * Additional HTTP headers to send with the request.
         * NOTE: On Android, this can only be used with GET requests.
         */
        headers: PropTypes.object,
        /*
         * The HTTP body to send with the request. This must be a valid
         * UTF-8 string, and will be sent exactly as specified, with no
         * additional encoding (e.g. URL-escaping or base64) applied.
         * NOTE: On Android, this can only be used with POST requests.
         */
        body: PropTypes.string,
      }),
      PropTypes.shape({
        /*
         * A static HTML page to display in the WebView.
         */
        html: PropTypes.string,
        /*
         * The base URL to be used for any relative links in the HTML.
         */
        baseUrl: PropTypes.string,
      }),
      /*
       * Used internally by packager.
       */
      PropTypes.number,
    ]),

    /**
     * Used on Android only, JS is enabled by default for WebView on iOS
     * @platform android
     */
    javaScriptEnabled: PropTypes.bool,

    /**
     * Used on Android only, controls whether DOM Storage is enabled or not
     * @platform android
     */
    domStorageEnabled: PropTypes.bool,

    /**
     * Sets the JS to be injected when the webpage loads.
     */
    injectedJavaScript: PropTypes.string,

    /**
     * Sets whether the webpage scales to fit the view and the user can change the scale.
     */
    scalesPageToFit: PropTypes.bool,

    /**
     * Sets the user-agent for this WebView. The user-agent can also be set in native using
     * WebViewConfig. This prop will overwrite that config.
     */
    userAgent: PropTypes.string,

    /**
     * Used to locate this view in end-to-end tests.
     */
    testID: PropTypes.string,
  },

  getInitialState: function() {
    return {
      viewState: WebViewState.IDLE,
      lastErrorEvent: null,
      startInLoadingState: true,
    };
  },

  getDefaultProps: function() {
    return {
      javaScriptEnabled : true,
      scalesPageToFit: true,
    };
  },

  componentWillMount: function() {
    if (this.props.startInLoadingState) {
      this.setState({viewState: WebViewState.LOADING});
    }
  },

  render: function() {
    var otherView = null;

   if (this.state.viewState === WebViewState.LOADING) {
      otherView = this.props.renderLoading && this.props.renderLoading();
    } else if (this.state.viewState === WebViewState.ERROR) {
      var errorEvent = this.state.lastErrorEvent;
      otherView = this.props.renderError && this.props.renderError(
        errorEvent.domain,
        errorEvent.code,
        errorEvent.description);
    } else if (this.state.viewState !== WebViewState.IDLE) {
      console.error('RCTWebView invalid state encountered: ' + this.state.loading);
    }

    var webViewStyles = [styles.container, this.props.style];
    if (this.state.viewState === WebViewState.LOADING ||
      this.state.viewState === WebViewState.ERROR) {
      // if we're in either LOADING or ERROR states, don't show the webView
      webViewStyles.push(styles.hidden);
    }

    var source = this.props.source || {};
    if (this.props.html) {
      source.html = this.props.html;
    } else if (this.props.url) {
      source.uri = this.props.url;
    }

    if (source.method === 'POST' && source.headers) {
      console.warn('WebView: `source.headers` is not supported when using POST.');
    } else if (source.method === 'GET' && source.body) {
      console.warn('WebView: `source.body` is not supported when using GET.');
    }

    var webView =
      <RCTWebView
        ref={RCT_WEBVIEW_REF}
        key="webViewKey"
        style={webViewStyles}
        source={resolveAssetSource(source)}
        scalesPageToFit={this.props.scalesPageToFit}
        injectedJavaScript={this.props.injectedJavaScript}
        userAgent={this.props.userAgent}
        javaScriptEnabled={this.props.javaScriptEnabled}
        domStorageEnabled={this.props.domStorageEnabled}
        contentInset={this.props.contentInset}
        automaticallyAdjustContentInsets={this.props.automaticallyAdjustContentInsets}
        onLoadingStart={this.onLoadingStart}
        onLoadingFinish={this.onLoadingFinish}
        onLoadingError={this.onLoadingError}
        testID={this.props.testID}
      />;

    return (
      <View style={styles.container}>
        {webView}
        {otherView}
      </View>
    );
  },

  goForward: function() {
    UIManager.dispatchViewManagerCommand(
      this.getWebViewHandle(),
      UIManager.RCTWebView.Commands.goForward,
      null
    );
  },

  goBack: function() {
    UIManager.dispatchViewManagerCommand(
      this.getWebViewHandle(),
      UIManager.RCTWebView.Commands.goBack,
      null
    );
  },

  reload: function() {
    UIManager.dispatchViewManagerCommand(
      this.getWebViewHandle(),
      UIManager.RCTWebView.Commands.reload,
      null
    );
  },

  /**
   * We return an event with a bunch of fields including:
   *  url, title, loading, canGoBack, canGoForward
   */
  updateNavigationState: function(event) {
    if (this.props.onNavigationStateChange) {
      this.props.onNavigationStateChange(event.nativeEvent);
    }
  },

<<<<<<< HEAD
  getWebWiewHandle: function() {
    return findNodeHandle(this.refs[RCT_WEBVIEW_REF]);
=======
  getWebViewHandle: function() {
    return React.findNodeHandle(this.refs[RCT_WEBVIEW_REF]);
>>>>>>> 1e96bcf4
  },

  onLoadingStart: function(event) {
    var onLoadStart = this.props.onLoadStart;
    onLoadStart && onLoadStart(event);
    this.updateNavigationState(event);
  },

  onLoadingError: function(event) {
    event.persist(); // persist this event because we need to store it
    var {onError, onLoadEnd} = this.props;
    onError && onError(event);
    onLoadEnd && onLoadEnd(event);
    console.error('Encountered an error loading page', event.nativeEvent);

    this.setState({
      lastErrorEvent: event.nativeEvent,
      viewState: WebViewState.ERROR
    });
  },

  onLoadingFinish: function(event) {
    var {onLoad, onLoadEnd} = this.props;
    onLoad && onLoad(event);
    onLoadEnd && onLoadEnd(event);
    this.setState({
      viewState: WebViewState.IDLE,
    });
    this.updateNavigationState(event);
  },
});

var RCTWebView = requireNativeComponent('RCTWebView', WebView);

var styles = StyleSheet.create({
  container: {
    flex: 1,
  },
  hidden: {
    height: 0,
    flex: 0, // disable 'flex:1' when hiding a View
  },
});

module.exports = WebView;<|MERGE_RESOLUTION|>--- conflicted
+++ resolved
@@ -257,13 +257,8 @@
     }
   },
 
-<<<<<<< HEAD
-  getWebWiewHandle: function() {
+  getWebViewHandle: function() {
     return findNodeHandle(this.refs[RCT_WEBVIEW_REF]);
-=======
-  getWebViewHandle: function() {
-    return React.findNodeHandle(this.refs[RCT_WEBVIEW_REF]);
->>>>>>> 1e96bcf4
   },
 
   onLoadingStart: function(event) {
