--- conflicted
+++ resolved
@@ -164,12 +164,6 @@
     allowUniversalAccessFromFileURLs: PropTypes.bool,
 
     /**
-<<<<<<< HEAD
-     * Used on Android only, controls whether form autocomplete data should be saved
-     * @platform android
-     */
-    saveFormDataDisabled: PropTypes.bool,
-=======
      * Function that accepts a string that will be passed to the WebView and
      * executed immediately as JavaScript.
      */
@@ -190,7 +184,12 @@
       'always',
       'compatibility'
     ]),
->>>>>>> 8a760e0a
+
+    /**
+     * Used on Android only, controls whether form autocomplete data should be saved
+     * @platform android
+     */
+    saveFormDataDisabled: PropTypes.bool,
   };
 
   static defaultProps = {
@@ -268,11 +267,8 @@
         testID={this.props.testID}
         mediaPlaybackRequiresUserAction={this.props.mediaPlaybackRequiresUserAction}
         allowUniversalAccessFromFileURLs={this.props.allowUniversalAccessFromFileURLs}
-<<<<<<< HEAD
+        mixedContentMode={this.props.mixedContentMode}
         saveFormDataDisabled={this.props.saveFormDataDisabled}
-=======
-        mixedContentMode={this.props.mixedContentMode}
->>>>>>> 8a760e0a
       />;
 
     return (
