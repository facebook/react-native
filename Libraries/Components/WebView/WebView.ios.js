/**
 * Copyright (c) 2015-present, Facebook, Inc.
 * All rights reserved.
 *
 * This source code is licensed under the BSD-style license found in the
 * LICENSE file in the root directory of this source tree. An additional grant
 * of patent rights can be found in the PATENTS file in the same directory.
 *
 * @providesModule WebView
 * @noflow
 */
'use strict';

var ActivityIndicator = require('ActivityIndicator');
var EdgeInsetsPropType = require('EdgeInsetsPropType');
var React = require('React');
var ReactNative = require('react/lib/ReactNative');
var StyleSheet = require('StyleSheet');
var Text = require('Text');
var UIManager = require('UIManager');
var View = require('View');
var ScrollView = require('ScrollView');

var deprecatedPropType = require('deprecatedPropType');
var invariant = require('fbjs/lib/invariant');
var keyMirror = require('fbjs/lib/keyMirror');
var processDecelerationRate = require('processDecelerationRate');
var requireNativeComponent = require('requireNativeComponent');
var resolveAssetSource = require('resolveAssetSource');

var PropTypes = React.PropTypes;
var RCTWebViewManager = require('NativeModules').WebViewManager;

var BGWASH = 'rgba(255,255,255,0.8)';
var RCT_WEBVIEW_REF = 'webview';

var WebViewState = keyMirror({
  IDLE: null,
  LOADING: null,
  ERROR: null,
});

const NavigationType = keyMirror({
  click: true,
  formsubmit: true,
  backforward: true,
  reload: true,
  formresubmit: true,
  other: true,
});

const JSNavigationScheme = 'react-js-navigation';

type ErrorEvent = {
  domain: any,
  code: any,
  description: any,
}

type Event = Object;

const DataDetectorTypes = [
  'phoneNumber',
  'link',
  'address',
  'calendarEvent',
  'none',
  'all',
];

var defaultRenderLoading = () => (
  <View style={styles.loadingView}>
    <ActivityIndicator />
  </View>
);
var defaultRenderError = (errorDomain, errorCode, errorDesc) => (
  <View style={styles.errorContainer}>
    <Text style={styles.errorTextTitle}>
      Error loading page
    </Text>
    <Text style={styles.errorText}>
      {'Domain: ' + errorDomain}
    </Text>
    <Text style={styles.errorText}>
      {'Error Code: ' + errorCode}
    </Text>
    <Text style={styles.errorText}>
      {'Description: ' + errorDesc}
    </Text>
  </View>
);

/**
 * `WebView` renders web content in a native view.
 *
 *```
 * import React, { Component } from 'react';
 * import { WebView } from 'react-native';
 *
 * class MyWeb extends Component {
 *   render() {
 *     return (
 *       <WebView
 *         source={{uri: 'https://github.com/facebook/react-native'}}
 *         style={{marginTop: 20}}
 *       />
 *     );
 *   }
 * }
 *```
 *
 * You can use this component to navigate back and forth in the web view's
 * history and configure various properties for the web content.
 */
class WebView extends React.Component {
  static JSNavigationScheme = JSNavigationScheme;
  static NavigationType = NavigationType;

  static propTypes = {
    ...View.propTypes,

    html: deprecatedPropType(
      PropTypes.string,
      'Use the `source` prop instead.'
    ),

    url: deprecatedPropType(
      PropTypes.string,
      'Use the `source` prop instead.'
    ),

    /**
     * Loads static html or a uri (with optional headers) in the WebView.
     */
    source: PropTypes.oneOfType([
      PropTypes.shape({
        /*
         * The URI to load in the `WebView`. Can be a local or remote file.
         */
        uri: PropTypes.string,
        /*
         * The HTTP Method to use. Defaults to GET if not specified.
         * NOTE: On Android, only GET and POST are supported.
         */
        method: PropTypes.string,
        /*
         * Additional HTTP headers to send with the request.
         * NOTE: On Android, this can only be used with GET requests.
         */
        headers: PropTypes.object,
        /*
         * The HTTP body to send with the request. This must be a valid
         * UTF-8 string, and will be sent exactly as specified, with no
         * additional encoding (e.g. URL-escaping or base64) applied.
         * NOTE: On Android, this can only be used with POST requests.
         */
        body: PropTypes.string,
      }),
      PropTypes.shape({
        /*
         * A static HTML page to display in the WebView.
         */
        html: PropTypes.string,
        /*
         * The base URL to be used for any relative links in the HTML.
         */
        baseUrl: PropTypes.string,
      }),
      /*
       * Used internally by packager.
       */
      PropTypes.number,
    ]),

    /**
     * Function that returns a view to show if there's an error.
     */
    renderError: PropTypes.func, // view to show if there's an error
    /**
     * Function that returns a loading indicator.
     */
    renderLoading: PropTypes.func,
    /**
     * Function that is invoked when the `WebView` has finished loading.
     */
    onLoad: PropTypes.func,
    /**
     * Function that is invoked when the `WebView` load succeeds or fails.
     */
    onLoadEnd: PropTypes.func,
    /**
     * Function that is invoked when the `WebView` starts loading.
     */
    onLoadStart: PropTypes.func,
    /**
     * Function that is invoked when the `WebView` load fails.
     */
    onError: PropTypes.func,
    /**
     * Boolean value that determines whether the web view bounces
     * when it reaches the edge of the content. The default value is `true`.
     * @platform ios
     */
    bounces: PropTypes.bool,
    /**
     * A floating-point number that determines how quickly the scroll view
     * decelerates after the user lifts their finger. You may also use the
     * string shortcuts `"normal"` and `"fast"` which match the underlying iOS
     * settings for `UIScrollViewDecelerationRateNormal` and
     * `UIScrollViewDecelerationRateFast` respectively:
     *
     *   - normal: 0.998
     *   - fast: 0.99 (the default for iOS web view)
     * @platform ios
     */
    decelerationRate: ScrollView.propTypes.decelerationRate,
    /**
     * Boolean value that determines whether scrolling is enabled in the
     * `WebView`. The default value is `true`.
     * @platform ios
     */
    scrollEnabled: PropTypes.bool,
    /**
     * Controls whether to adjust the content inset for web views that are
     * placed behind a navigation bar, tab bar, or toolbar. The default value
     * is `true`.
     */
    automaticallyAdjustContentInsets: PropTypes.bool,
    /**
     * The amount by which the web view content is inset from the edges of
     * the scroll view. Defaults to {top: 0, left: 0, bottom: 0, right: 0}.
     */
    contentInset: EdgeInsetsPropType,
    /**
     * Function that is invoked when the `WebView` loading starts or ends.
     */
    onNavigationStateChange: PropTypes.func,
    /**
     * Boolean value that forces the `WebView` to show the loading view
     * on the first load.
     */
    startInLoadingState: PropTypes.bool,
    /**
     * The style to apply to the `WebView`.
     */
    style: View.propTypes.style,

    /**
     * Determines the types of data converted to clickable URLs in the web view’s content.
     * By default only phone numbers are detected.
     *
     * You can provide one type or an array of many types.
     *
     * Possible values for `dataDetectorTypes` are:
     *
     * - `'phoneNumber'`
     * - `'link'`
     * - `'address'`
     * - `'calendarEvent'`
     * - `'none'`
     * - `'all'`
     *
     * @platform ios
     */
    dataDetectorTypes: PropTypes.oneOfType([
      PropTypes.oneOf(DataDetectorTypes),
      PropTypes.arrayOf(PropTypes.oneOf(DataDetectorTypes)),
    ]),

    /**
     * Boolean value to enable JavaScript in the `WebView`. Used on Android only
     * as JavaScript is enabled by default on iOS. The default value is `true`.
     * @platform android
     */
    javaScriptEnabled: PropTypes.bool,

    /**
     * Boolean value to control whether DOM Storage is enabled. Used only in
     * Android.
     * @platform android
     */
    domStorageEnabled: PropTypes.bool,

    /**
     * Set this to provide JavaScript that will be injected into the web page
     * when the view loads.
     */
    injectedJavaScript: PropTypes.string,

    /**
     * Sets the user-agent for the `WebView`.
     * @platform android
     */
    userAgent: PropTypes.string,

    /**
     * Boolean that controls whether the web content is scaled to fit
     * the view and enables the user to change the scale. The default value
     * is `true`.
     */
    scalesPageToFit: PropTypes.bool,

    /**
     * Function that allows custom handling of any web view requests. Return
     * `true` from the function to continue loading the request and `false`
     * to stop loading.
     * @platform ios
     */
    onShouldStartLoadWithRequest: PropTypes.func,

    /**
     * Boolean that determines whether HTML5 videos play inline or use the
     * native full-screen controller. The default value is `false`.
     *
     * **NOTE** : In order for video to play inline, not only does this
     * property need to be set to `true`, but the video element in the HTML
     * document must also include the `webkit-playsinline` attribute.
     * @platform ios
     */
    allowsInlineMediaPlayback: PropTypes.bool,

    /**
     * Boolean that determines whether HTML5 audio and video requires the user
     * to tap them before they start playing. The default value is `true`.
     */
    mediaPlaybackRequiresUserAction: PropTypes.bool,
<<<<<<< HEAD

    /**
     * Boolean that sets whether JavaScript running in the context of a file
     * scheme URL should be allowed to access content from any origin.
     * Including accessing content from other file scheme URLs
     * @platform android
     */
    allowUniversalAccessFromFileURLs: PropTypes.bool,
  },
=======
  };
>>>>>>> 644b93dc

  state = {
    viewState: WebViewState.IDLE,
    lastErrorEvent: (null: ?ErrorEvent),
    startInLoadingState: true,
  };

  componentWillMount() {
    if (this.props.startInLoadingState) {
      this.setState({viewState: WebViewState.LOADING});
    }
  }

  render() {
    var otherView = null;

    if (this.state.viewState === WebViewState.LOADING) {
      otherView = (this.props.renderLoading || defaultRenderLoading)();
    } else if (this.state.viewState === WebViewState.ERROR) {
      var errorEvent = this.state.lastErrorEvent;
      invariant(
        errorEvent != null,
        'lastErrorEvent expected to be non-null'
      );
      otherView = (this.props.renderError || defaultRenderError)(
        errorEvent.domain,
        errorEvent.code,
        errorEvent.description
      );
    } else if (this.state.viewState !== WebViewState.IDLE) {
      console.error(
        'RCTWebView invalid state encountered: ' + this.state.loading
      );
    }

    var webViewStyles = [styles.container, styles.webView, this.props.style];
    if (this.state.viewState === WebViewState.LOADING ||
      this.state.viewState === WebViewState.ERROR) {
      // if we're in either LOADING or ERROR states, don't show the webView
      webViewStyles.push(styles.hidden);
    }

    var onShouldStartLoadWithRequest = this.props.onShouldStartLoadWithRequest && ((event: Event) => {
      var shouldStart = this.props.onShouldStartLoadWithRequest &&
        this.props.onShouldStartLoadWithRequest(event.nativeEvent);
      RCTWebViewManager.startLoadWithResult(!!shouldStart, event.nativeEvent.lockIdentifier);
    });

    var decelerationRate = processDecelerationRate(this.props.decelerationRate);

    var source = this.props.source || {};
    if (this.props.html) {
      source.html = this.props.html;
    } else if (this.props.url) {
      source.uri = this.props.url;
    }

    var webView =
      <RCTWebView
        ref={RCT_WEBVIEW_REF}
        key="webViewKey"
        style={webViewStyles}
        source={resolveAssetSource(source)}
        injectedJavaScript={this.props.injectedJavaScript}
        bounces={this.props.bounces}
        scrollEnabled={this.props.scrollEnabled}
        decelerationRate={decelerationRate}
        contentInset={this.props.contentInset}
        automaticallyAdjustContentInsets={this.props.automaticallyAdjustContentInsets}
        onLoadingStart={this._onLoadingStart}
        onLoadingFinish={this._onLoadingFinish}
        onLoadingError={this._onLoadingError}
        onShouldStartLoadWithRequest={onShouldStartLoadWithRequest}
        scalesPageToFit={this.props.scalesPageToFit}
        allowsInlineMediaPlayback={this.props.allowsInlineMediaPlayback}
        mediaPlaybackRequiresUserAction={this.props.mediaPlaybackRequiresUserAction}
        dataDetectorTypes={this.props.dataDetectorTypes}
      />;

    return (
      <View style={styles.container}>
        {webView}
        {otherView}
      </View>
    );
  }

  /**
   * Go forward one page in the web view's history.
   */
  goForward = () => {
    UIManager.dispatchViewManagerCommand(
      this.getWebViewHandle(),
      UIManager.RCTWebView.Commands.goForward,
      null
    );
  };

  /**
   * Go back one page in the web view's history.
   */
  goBack = () => {
    UIManager.dispatchViewManagerCommand(
      this.getWebViewHandle(),
      UIManager.RCTWebView.Commands.goBack,
      null
    );
  };

  /**
   * Reloads the current page.
   */
  reload = () => {
    this.setState({viewState: WebViewState.LOADING});
    UIManager.dispatchViewManagerCommand(
      this.getWebViewHandle(),
      UIManager.RCTWebView.Commands.reload,
      null
    );
  };

  /**
   * Stop loading the current page.
   */
  stopLoading = () => {
    UIManager.dispatchViewManagerCommand(
      this.getWebViewHandle(),
      UIManager.RCTWebView.Commands.stopLoading,
      null
    );
  };

  /**
   * We return an event with a bunch of fields including:
   *  url, title, loading, canGoBack, canGoForward
   */
  _updateNavigationState = (event: Event) => {
    if (this.props.onNavigationStateChange) {
      this.props.onNavigationStateChange(event.nativeEvent);
    }
  };

  /**
   * Returns the native `WebView` node.
   */
  getWebViewHandle = (): any => {
    return ReactNative.findNodeHandle(this.refs[RCT_WEBVIEW_REF]);
  };

  _onLoadingStart = (event: Event) => {
    var onLoadStart = this.props.onLoadStart;
    onLoadStart && onLoadStart(event);
    this._updateNavigationState(event);
  };

  _onLoadingError = (event: Event) => {
    event.persist(); // persist this event because we need to store it
    var {onError, onLoadEnd} = this.props;
    onError && onError(event);
    onLoadEnd && onLoadEnd(event);
    console.warn('Encountered an error loading page', event.nativeEvent);

    this.setState({
      lastErrorEvent: event.nativeEvent,
      viewState: WebViewState.ERROR
    });
  };

  _onLoadingFinish = (event: Event) => {
    var {onLoad, onLoadEnd} = this.props;
    onLoad && onLoad(event);
    onLoadEnd && onLoadEnd(event);
    this.setState({
      viewState: WebViewState.IDLE,
    });
    this._updateNavigationState(event);
  };
}

var RCTWebView = requireNativeComponent('RCTWebView', WebView, {
  nativeOnly: {
    onLoadingStart: true,
    onLoadingError: true,
    onLoadingFinish: true,
  },
});

var styles = StyleSheet.create({
  container: {
    flex: 1,
  },
  errorContainer: {
    flex: 1,
    justifyContent: 'center',
    alignItems: 'center',
    backgroundColor: BGWASH,
  },
  errorText: {
    fontSize: 14,
    textAlign: 'center',
    marginBottom: 2,
  },
  errorTextTitle: {
    fontSize: 15,
    fontWeight: '500',
    marginBottom: 10,
  },
  hidden: {
    height: 0,
    flex: 0, // disable 'flex:1' when hiding a View
  },
  loadingView: {
    backgroundColor: BGWASH,
    flex: 1,
    justifyContent: 'center',
    alignItems: 'center',
    height: 100,
  },
  webView: {
    backgroundColor: '#ffffff',
  }
});

module.exports = WebView;<|MERGE_RESOLUTION|>--- conflicted
+++ resolved
@@ -324,7 +324,6 @@
      * to tap them before they start playing. The default value is `true`.
      */
     mediaPlaybackRequiresUserAction: PropTypes.bool,
-<<<<<<< HEAD
 
     /**
      * Boolean that sets whether JavaScript running in the context of a file
@@ -333,10 +332,7 @@
      * @platform android
      */
     allowUniversalAccessFromFileURLs: PropTypes.bool,
-  },
-=======
-  };
->>>>>>> 644b93dc
+  };
 
   state = {
     viewState: WebViewState.IDLE,
