--- conflicted
+++ resolved
@@ -334,9 +334,14 @@
      * to tap them before they start playing. The default value is `true`.
      */
     mediaPlaybackRequiresUserAction: PropTypes.bool,
-
-    /**
-<<<<<<< HEAD
+      
+    /**
+     * Function that accepts a string that will be passed to the WebView and
+     * executed immediately as JavaScript.
+     */
+    injectJavaScript: PropTypes.func,
+
+    /**
      * Specifies the mixed content mode. i.e WebView will allow a secure origin to load content from any other origin.
      *
      * Possible values for `mixedContentMode` are:
@@ -351,12 +356,6 @@
       'always',
       'compatibility'
     ]),
-=======
-     * Function that accepts a string that will be passed to the WebView and
-     * executed immediately as JavaScript.
-     */
-    injectJavaScript: PropTypes.func,
->>>>>>> ee122be9
   };
 
   state = {
