/**
 * Copyright (c) Meta Platforms, Inc. and affiliates.
 *
 * This source code is licensed under the MIT license found in the
 * LICENSE file in the root directory of this source tree.
 *
 * @flow strict-local
 * @format
 */

import type {
  AccessibilityActionEvent,
  AccessibilityActionInfo,
  AccessibilityRole,
  AccessibilityState,
  AccessibilityValue,
} from '../../Components/View/ViewAccessibility';
import type {EdgeInsetsOrSizeProp} from '../../StyleSheet/EdgeInsetsPropType';
import type {
  BlurEvent,
  FocusEvent,
  KeyEvent,
  LayoutEvent,
  MouseEvent,
  PressEvent,
  // [macOS]
} from '../../Types/CoreEventTypes';
// [macOS
import type {DraggedTypesType} from '../View/DraggedType';

// macOS]
import View from '../../Components/View/View';
import Pressability, {
  type PressabilityConfig,
} from '../../Pressability/Pressability';
import {PressabilityDebugView} from '../../Pressability/PressabilityDebug';
import * as React from 'react';

type Props = $ReadOnly<{|
  accessibilityActions?: ?$ReadOnlyArray<AccessibilityActionInfo>,
  accessibilityElementsHidden?: ?boolean,
  accessibilityHint?: ?Stringish,
  accessibilityLanguage?: ?Stringish,
  accessibilityIgnoresInvertColors?: ?boolean,
  accessibilityLabel?: ?Stringish,
  accessibilityLiveRegion?: ?('none' | 'polite' | 'assertive'),
  accessibilityRole?: ?AccessibilityRole,
  accessibilityState?: ?AccessibilityState,
  accessibilityValue?: ?AccessibilityValue,
  'aria-valuemax'?: AccessibilityValue['max'],
  'aria-valuemin'?: AccessibilityValue['min'],
  'aria-valuenow'?: AccessibilityValue['now'],
  'aria-valuetext'?: AccessibilityValue['text'],
  accessibilityViewIsModal?: ?boolean,
  'aria-modal'?: ?boolean,
  accessible?: ?boolean,
  /**
   * alias for accessibilityState
   *
   * see https://reactnative.dev/docs/accessibility#accessibilitystate
   */
  'aria-busy'?: ?boolean,
  'aria-checked'?: ?boolean | 'mixed',
  'aria-disabled'?: ?boolean,
  'aria-expanded'?: ?boolean,
  'aria-selected'?: ?boolean,
  'aria-hidden'?: ?boolean,
  'aria-live'?: ?('polite' | 'assertive' | 'off'),
  'aria-label'?: ?Stringish,
  children?: ?React.Node,
  delayLongPress?: ?number,
  delayPressIn?: ?number,
  delayPressOut?: ?number,
  disabled?: ?boolean,
  focusable?: ?boolean,
  hitSlop?: ?EdgeInsetsOrSizeProp,
  id?: string,
  importantForAccessibility?: ?('auto' | 'yes' | 'no' | 'no-hide-descendants'),
  nativeID?: ?string,
  onAccessibilityAction?: ?(event: AccessibilityActionEvent) => mixed,
  onBlur?: ?(event: BlurEvent) => void, // [macOS]
  onFocus?: ?(event: FocusEvent) => void, // [macOS]
  onLayout?: ?(event: LayoutEvent) => mixed,
  onLongPress?: ?(event: PressEvent) => mixed,
  onPress?: ?(event: PressEvent) => mixed,
  onPressIn?: ?(event: PressEvent) => mixed,
  onPressOut?: ?(event: PressEvent) => mixed,
<<<<<<< HEAD
  // [macOS
  acceptsFirstMouse?: ?boolean,
  enableFocusRing?: ?boolean,
  tooltip?: ?string,
  onMouseEnter?: (event: MouseEvent) => void,
  onMouseLeave?: (event: MouseEvent) => void,
  onDragEnter?: (event: MouseEvent) => void,
  onDragLeave?: (event: MouseEvent) => void,
  onDrop?: (event: MouseEvent) => void,
  draggedTypes?: ?DraggedTypesType,
  onKeyDown?: ?(event: KeyEvent) => void,
  onKeyUp?: ?(event: KeyEvent) => void,
  validKeysDown?: ?Array<string>,
  validKeysUp?: ?Array<string>,
  // macOS]
  pressRetentionOffset?: ?EdgeInsetsProp,
=======
  pressRetentionOffset?: ?EdgeInsetsOrSizeProp,
>>>>>>> 1d22e291
  rejectResponderTermination?: ?boolean,
  testID?: ?string,
  touchSoundDisabled?: ?boolean,
|}>;

type State = $ReadOnly<{|
  pressability: Pressability,
|}>;

const PASSTHROUGH_PROPS = [
  'accessibilityActions',
  'accessibilityElementsHidden',
  'accessibilityHint',
  'accessibilityLanguage',
  'accessibilityIgnoresInvertColors',
  'accessibilityLabel',
  'accessibilityLiveRegion',
  'accessibilityRole',
  'accessibilityValue',
  'aria-valuemax',
  'aria-valuemin',
  'aria-valuenow',
  'aria-valuetext',
  'accessibilityViewIsModal',
  'aria-modal',
  'hitSlop',
  'importantForAccessibility',
  'nativeID',
  'onAccessibilityAction',
  'onBlur',
  'onFocus',
  'validKeysDown',
  'validKeysUp',
  'onLayout',
  'onMouseEnter', // [macOS
  'onMouseLeave',
  'onDragEnter',
  'onDragLeave',
  'onDrop',
  'draggedTypes',
  'tooltip', // macOS]
  'testID',
];

class TouchableWithoutFeedback extends React.Component<Props, State> {
  state: State = {
    pressability: new Pressability(createPressabilityConfig(this.props)),
  };

  render(): React.Node {
    const element = React.Children.only(this.props.children);
    const children = [element.props.children];
    const ariaLive = this.props['aria-live'];

    if (__DEV__) {
      if (element.type === View) {
        children.push(
          <PressabilityDebugView color="red" hitSlop={this.props.hitSlop} />,
        );
      }
    }

    let _accessibilityState = {
      busy: this.props['aria-busy'] ?? this.props.accessibilityState?.busy,
      checked:
        this.props['aria-checked'] ?? this.props.accessibilityState?.checked,
      disabled:
        this.props['aria-disabled'] ?? this.props.accessibilityState?.disabled,
      expanded:
        this.props['aria-expanded'] ?? this.props.accessibilityState?.expanded,
      selected:
        this.props['aria-selected'] ?? this.props.accessibilityState?.selected,
    };

    // BACKWARD-COMPATIBILITY: Focus and blur events were never supported before
    // adopting `Pressability`, so preserve that behavior.
    const {
      onBlur,
      onFocus,
      onMouseEnter, // [macOS]
      onMouseLeave, // [macOS]
      ...eventHandlersWithoutBlurAndFocus
    } = this.state.pressability.getEventHandlers();

    const elementProps: {[string]: mixed, ...} = {
      ...eventHandlersWithoutBlurAndFocus,
      accessible: this.props.accessible !== false,
      accessibilityState:
        this.props.disabled != null
          ? {
              ..._accessibilityState,
              disabled: this.props.disabled,
            }
          : _accessibilityState,
      focusable:
        this.props.focusable !== false && this.props.onPress !== undefined,
      // [macOS
      acceptsFirstMouse:
        this.props.acceptsFirstMouse !== false && !this.props.disabled,
      enableFocusRing:
        this.props.enableFocusRing !== false && !this.props.disabled,
      // macOS]
      accessibilityElementsHidden:
        this.props['aria-hidden'] ?? this.props.accessibilityElementsHidden,
      importantForAccessibility:
        this.props['aria-hidden'] === true
          ? 'no-hide-descendants'
          : this.props.importantForAccessibility,
      accessibilityLiveRegion:
        ariaLive === 'off'
          ? 'none'
          : ariaLive ?? this.props.accessibilityLiveRegion,
      nativeID: this.props.id ?? this.props.nativeID,
    };
    for (const prop of PASSTHROUGH_PROPS) {
      if (this.props[prop] !== undefined) {
        elementProps[prop] = this.props[prop];
      }
    }

    return React.cloneElement(element, elementProps, ...children);
  }

  componentDidUpdate(): void {
    this.state.pressability.configure(createPressabilityConfig(this.props));
  }

  componentWillUnmount(): void {
    this.state.pressability.reset();
  }
}

function createPressabilityConfig({
  'aria-disabled': ariaDisabled,
  ...props
}: Props): PressabilityConfig {
  const accessibilityStateDisabled =
    ariaDisabled ?? props.accessibilityState?.disabled;
  return {
    cancelable: !props.rejectResponderTermination,
    disabled:
      props.disabled !== null ? props.disabled : accessibilityStateDisabled,
    hitSlop: props.hitSlop,
    delayLongPress: props.delayLongPress,
    delayPressIn: props.delayPressIn,
    delayPressOut: props.delayPressOut,
    minPressDuration: 0,
    pressRectOffset: props.pressRetentionOffset,
    android_disableSound: props.touchSoundDisabled,
    onBlur: props.onBlur,
    onFocus: props.onFocus,
    onKeyDown: props.onKeyDown,
    onKeyUp: props.onKeyUp,
    validKeysDown: props.validKeysDown,
    validKeysUp: props.validKeysUp,
    onLongPress: props.onLongPress,
    onPress: props.onPress,
    onPressIn: props.onPressIn,
    onPressOut: props.onPressOut,
  };
}

TouchableWithoutFeedback.displayName = 'TouchableWithoutFeedback';

module.exports = TouchableWithoutFeedback;<|MERGE_RESOLUTION|>--- conflicted
+++ resolved
@@ -85,7 +85,6 @@
   onPress?: ?(event: PressEvent) => mixed,
   onPressIn?: ?(event: PressEvent) => mixed,
   onPressOut?: ?(event: PressEvent) => mixed,
-<<<<<<< HEAD
   // [macOS
   acceptsFirstMouse?: ?boolean,
   enableFocusRing?: ?boolean,
@@ -101,10 +100,7 @@
   validKeysDown?: ?Array<string>,
   validKeysUp?: ?Array<string>,
   // macOS]
-  pressRetentionOffset?: ?EdgeInsetsProp,
-=======
   pressRetentionOffset?: ?EdgeInsetsOrSizeProp,
->>>>>>> 1d22e291
   rejectResponderTermination?: ?boolean,
   testID?: ?string,
   touchSoundDisabled?: ?boolean,
