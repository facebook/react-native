/**
 * Copyright (c) Meta Platforms, Inc. and affiliates.
 *
 * This source code is licensed under the MIT license found in the
 * LICENSE file in the root directory of this source tree.
 *
 * @flow strict-local
 * @format
 */

import Pressability, {
  type PressabilityConfig,
} from '../../Pressability/Pressability';
import {PressabilityDebugView} from '../../Pressability/PressabilityDebug';
import type {
  AccessibilityActionEvent,
  AccessibilityActionInfo,
  AccessibilityRole,
  AccessibilityState,
  AccessibilityValue,
} from '../../Components/View/ViewAccessibility';
import type {EdgeInsetsProp} from '../../StyleSheet/EdgeInsetsPropType';
import type {
  BlurEvent,
  FocusEvent,
  LayoutEvent,
  PressEvent,
} from '../../Types/CoreEventTypes';
import View from '../../Components/View/View';
import * as React from 'react';

type Props = $ReadOnly<{|
  accessibilityActions?: ?$ReadOnlyArray<AccessibilityActionInfo>,
  accessibilityElementsHidden?: ?boolean,
  accessibilityHint?: ?Stringish,
  accessibilityLanguage?: ?Stringish,
  accessibilityIgnoresInvertColors?: ?boolean,
  accessibilityLabel?: ?Stringish,
  accessibilityLiveRegion?: ?('none' | 'polite' | 'assertive'),
  accessibilityRole?: ?AccessibilityRole,
  accessibilityState?: ?AccessibilityState,
  accessibilityValue?: ?AccessibilityValue,
  accessibilityViewIsModal?: ?boolean,
  accessible?: ?boolean,
<<<<<<< HEAD
  'aria-live'?: ?('polite' | 'assertive' | 'off'),
=======
  'aria-hidden'?: ?boolean,
>>>>>>> 62f83a9f
  children?: ?React.Node,
  delayLongPress?: ?number,
  delayPressIn?: ?number,
  delayPressOut?: ?number,
  disabled?: ?boolean,
  focusable?: ?boolean,
  hitSlop?: ?EdgeInsetsProp,
  importantForAccessibility?: ?('auto' | 'yes' | 'no' | 'no-hide-descendants'),
  nativeID?: ?string,
  onAccessibilityAction?: ?(event: AccessibilityActionEvent) => mixed,
  onBlur?: ?(event: BlurEvent) => mixed,
  onFocus?: ?(event: FocusEvent) => mixed,
  onLayout?: ?(event: LayoutEvent) => mixed,
  onLongPress?: ?(event: PressEvent) => mixed,
  onPress?: ?(event: PressEvent) => mixed,
  onPressIn?: ?(event: PressEvent) => mixed,
  onPressOut?: ?(event: PressEvent) => mixed,
  pressRetentionOffset?: ?EdgeInsetsProp,
  rejectResponderTermination?: ?boolean,
  testID?: ?string,
  touchSoundDisabled?: ?boolean,
|}>;

type State = $ReadOnly<{|
  pressability: Pressability,
|}>;

const PASSTHROUGH_PROPS = [
  'accessibilityActions',
  'accessibilityHint',
  'accessibilityLanguage',
  'accessibilityIgnoresInvertColors',
  'accessibilityLabel',
  'accessibilityRole',
  'accessibilityValue',
  'accessibilityViewIsModal',
  'hitSlop',
  'nativeID',
  'onAccessibilityAction',
  'onBlur',
  'onFocus',
  'onLayout',
  'testID',
];

class TouchableWithoutFeedback extends React.Component<Props, State> {
  state: State = {
    pressability: new Pressability(createPressabilityConfig(this.props)),
  };

  render(): React.Node {
    const element = React.Children.only(this.props.children);
    const children = [element.props.children];
    const ariaLive = this.props['aria-live'];

    if (__DEV__) {
      if (element.type === View) {
        children.push(
          <PressabilityDebugView color="red" hitSlop={this.props.hitSlop} />,
        );
      }
    }

    // BACKWARD-COMPATIBILITY: Focus and blur events were never supported before
    // adopting `Pressability`, so preserve that behavior.
    const {onBlur, onFocus, ...eventHandlersWithoutBlurAndFocus} =
      this.state.pressability.getEventHandlers();

    const elementProps: {[string]: mixed, ...} = {
      ...eventHandlersWithoutBlurAndFocus,
      accessible: this.props.accessible !== false,
      accessibilityState:
        this.props.disabled != null
          ? {
              ...this.props.accessibilityState,
              disabled: this.props.disabled,
            }
          : this.props.accessibilityState,
      focusable:
        this.props.focusable !== false && this.props.onPress !== undefined,
<<<<<<< HEAD
      accessibilityLiveRegion:
        ariaLive === 'off'
          ? 'none'
          : ariaLive ?? this.props.accessibilityLiveRegion,
=======

      accessibilityElementsHidden:
        this.props['aria-hidden'] ?? this.props.accessibilityElementsHidden,
      importantForAccessibility:
        this.props['aria-hidden'] === true
          ? 'no-hide-descendants'
          : this.props.importantForAccessibility,
>>>>>>> 62f83a9f
    };
    for (const prop of PASSTHROUGH_PROPS) {
      if (this.props[prop] !== undefined) {
        elementProps[prop] = this.props[prop];
      }
    }

    return React.cloneElement(element, elementProps, ...children);
  }

  componentDidUpdate(): void {
    this.state.pressability.configure(createPressabilityConfig(this.props));
  }

  componentWillUnmount(): void {
    this.state.pressability.reset();
  }
}

function createPressabilityConfig(props: Props): PressabilityConfig {
  return {
    cancelable: !props.rejectResponderTermination,
    disabled:
      props.disabled !== null
        ? props.disabled
        : props.accessibilityState?.disabled,
    hitSlop: props.hitSlop,
    delayLongPress: props.delayLongPress,
    delayPressIn: props.delayPressIn,
    delayPressOut: props.delayPressOut,
    minPressDuration: 0,
    pressRectOffset: props.pressRetentionOffset,
    android_disableSound: props.touchSoundDisabled,
    onBlur: props.onBlur,
    onFocus: props.onFocus,
    onLongPress: props.onLongPress,
    onPress: props.onPress,
    onPressIn: props.onPressIn,
    onPressOut: props.onPressOut,
  };
}

TouchableWithoutFeedback.displayName = 'TouchableWithoutFeedback';

module.exports = TouchableWithoutFeedback;<|MERGE_RESOLUTION|>--- conflicted
+++ resolved
@@ -42,11 +42,8 @@
   accessibilityValue?: ?AccessibilityValue,
   accessibilityViewIsModal?: ?boolean,
   accessible?: ?boolean,
-<<<<<<< HEAD
+  'aria-hidden'?: ?boolean,
   'aria-live'?: ?('polite' | 'assertive' | 'off'),
-=======
-  'aria-hidden'?: ?boolean,
->>>>>>> 62f83a9f
   children?: ?React.Node,
   delayLongPress?: ?number,
   delayPressIn?: ?number,
@@ -76,14 +73,17 @@
 
 const PASSTHROUGH_PROPS = [
   'accessibilityActions',
+  'accessibilityElementsHidden',
   'accessibilityHint',
   'accessibilityLanguage',
   'accessibilityIgnoresInvertColors',
   'accessibilityLabel',
+  'accessibilityLiveRegion',
   'accessibilityRole',
   'accessibilityValue',
   'accessibilityViewIsModal',
   'hitSlop',
+  'importantForAccessibility',
   'nativeID',
   'onAccessibilityAction',
   'onBlur',
@@ -127,12 +127,6 @@
           : this.props.accessibilityState,
       focusable:
         this.props.focusable !== false && this.props.onPress !== undefined,
-<<<<<<< HEAD
-      accessibilityLiveRegion:
-        ariaLive === 'off'
-          ? 'none'
-          : ariaLive ?? this.props.accessibilityLiveRegion,
-=======
 
       accessibilityElementsHidden:
         this.props['aria-hidden'] ?? this.props.accessibilityElementsHidden,
@@ -140,7 +134,10 @@
         this.props['aria-hidden'] === true
           ? 'no-hide-descendants'
           : this.props.importantForAccessibility,
->>>>>>> 62f83a9f
+      accessibilityLiveRegion:
+        ariaLive === 'off'
+          ? 'none'
+          : ariaLive ?? this.props.accessibilityLiveRegion,
     };
     for (const prop of PASSTHROUGH_PROPS) {
       if (this.props[prop] !== undefined) {
