--- conflicted
+++ resolved
@@ -182,15 +182,13 @@
       onResponderMove: this.touchableHandleResponderMove,
       onResponderRelease: this.touchableHandleResponderRelease,
       onResponderTerminate: this.touchableHandleResponderTerminate,
-<<<<<<< HEAD
 
       onMouseEnter: this.touchableHandleActivePressIn,
       onMouseLeave: this.touchableHandleActivePressOut,
       onClick: this.touchableHandlePress,
-=======
+
       style,
       children,
->>>>>>> dfdfe18c
     });
   }
 });
