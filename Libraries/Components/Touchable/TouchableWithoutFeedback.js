/**
 * Copyright (c) Meta Platforms, Inc. and affiliates.
 *
 * This source code is licensed under the MIT license found in the
 * LICENSE file in the root directory of this source tree.
 *
 * @flow strict-local
 * @format
 */

import Pressability, {
  type PressabilityConfig,
} from '../../Pressability/Pressability';
import {PressabilityDebugView} from '../../Pressability/PressabilityDebug';
import type {
  AccessibilityActionEvent,
  AccessibilityActionInfo,
  AccessibilityRole,
  AccessibilityState,
  AccessibilityValue,
} from '../../Components/View/ViewAccessibility';
import type {EdgeInsetsProp} from '../../StyleSheet/EdgeInsetsPropType';
import type {
  BlurEvent,
  FocusEvent,
  LayoutEvent,
  PressEvent,
} from '../../Types/CoreEventTypes';
import View from '../../Components/View/View';
import * as React from 'react';

type Props = $ReadOnly<{|
  accessibilityActions?: ?$ReadOnlyArray<AccessibilityActionInfo>,
  accessibilityElementsHidden?: ?boolean,
  accessibilityHint?: ?Stringish,
  accessibilityLanguage?: ?Stringish,
  accessibilityIgnoresInvertColors?: ?boolean,
  accessibilityLabel?: ?Stringish,
  accessibilityLiveRegion?: ?('none' | 'polite' | 'assertive'),
  accessibilityRole?: ?AccessibilityRole,
  accessibilityState?: ?AccessibilityState,
  accessibilityValue?: ?AccessibilityValue,
  accessibilityViewIsModal?: ?boolean,
  accessible?: ?boolean,
<<<<<<< HEAD
  'aria-label'?: ?Stringish,
=======
  'aria-hidden'?: ?boolean,
>>>>>>> 62f83a9f
  children?: ?React.Node,
  delayLongPress?: ?number,
  delayPressIn?: ?number,
  delayPressOut?: ?number,
  disabled?: ?boolean,
  focusable?: ?boolean,
  hitSlop?: ?EdgeInsetsProp,
  importantForAccessibility?: ?('auto' | 'yes' | 'no' | 'no-hide-descendants'),
  nativeID?: ?string,
  onAccessibilityAction?: ?(event: AccessibilityActionEvent) => mixed,
  onBlur?: ?(event: BlurEvent) => mixed,
  onFocus?: ?(event: FocusEvent) => mixed,
  onLayout?: ?(event: LayoutEvent) => mixed,
  onLongPress?: ?(event: PressEvent) => mixed,
  onPress?: ?(event: PressEvent) => mixed,
  onPressIn?: ?(event: PressEvent) => mixed,
  onPressOut?: ?(event: PressEvent) => mixed,
  pressRetentionOffset?: ?EdgeInsetsProp,
  rejectResponderTermination?: ?boolean,
  testID?: ?string,
  touchSoundDisabled?: ?boolean,
|}>;

type State = $ReadOnly<{|
  pressability: Pressability,
|}>;

const PASSTHROUGH_PROPS = [
  'accessibilityActions',
  'accessibilityHint',
  'accessibilityLanguage',
  'accessibilityIgnoresInvertColors',
  'accessibilityLabel',
  'accessibilityLiveRegion',
  'accessibilityRole',
  'accessibilityValue',
  'accessibilityViewIsModal',
  'hitSlop',
  'nativeID',
  'onAccessibilityAction',
  'onBlur',
  'onFocus',
  'onLayout',
  'testID',
];

class TouchableWithoutFeedback extends React.Component<Props, State> {
  state: State = {
    pressability: new Pressability(createPressabilityConfig(this.props)),
  };

  render(): React.Node {
    const element = React.Children.only(this.props.children);
    const children = [element.props.children];
    if (__DEV__) {
      if (element.type === View) {
        children.push(
          <PressabilityDebugView color="red" hitSlop={this.props.hitSlop} />,
        );
      }
    }

    // BACKWARD-COMPATIBILITY: Focus and blur events were never supported before
    // adopting `Pressability`, so preserve that behavior.
    const {onBlur, onFocus, ...eventHandlersWithoutBlurAndFocus} =
      this.state.pressability.getEventHandlers();

    const elementProps: {[string]: mixed, ...} = {
      ...eventHandlersWithoutBlurAndFocus,
      accessible: this.props.accessible !== false,
      accessibilityState:
        this.props.disabled != null
          ? {
              ...this.props.accessibilityState,
              disabled: this.props.disabled,
            }
          : this.props.accessibilityState,
      focusable:
        this.props.focusable !== false && this.props.onPress !== undefined,

      accessibilityElementsHidden:
        this.props['aria-hidden'] ?? this.props.accessibilityElementsHidden,
      importantForAccessibility:
        this.props['aria-hidden'] === true
          ? 'no-hide-descendants'
          : this.props.importantForAccessibility,
    };
    for (const prop of PASSTHROUGH_PROPS) {
      if (this.props[prop] !== undefined) {
        elementProps[prop] = this.props[prop];
      }
    }

    return React.cloneElement(element, elementProps, ...children);
  }

  componentDidUpdate(): void {
    this.state.pressability.configure(createPressabilityConfig(this.props));
  }

  componentWillUnmount(): void {
    this.state.pressability.reset();
  }
}

function createPressabilityConfig(props: Props): PressabilityConfig {
  return {
    cancelable: !props.rejectResponderTermination,
    disabled:
      props.disabled !== null
        ? props.disabled
        : props.accessibilityState?.disabled,
    hitSlop: props.hitSlop,
    delayLongPress: props.delayLongPress,
    delayPressIn: props.delayPressIn,
    delayPressOut: props.delayPressOut,
    minPressDuration: 0,
    pressRectOffset: props.pressRetentionOffset,
    android_disableSound: props.touchSoundDisabled,
    onBlur: props.onBlur,
    onFocus: props.onFocus,
    onLongPress: props.onLongPress,
    onPress: props.onPress,
    onPressIn: props.onPressIn,
    onPressOut: props.onPressOut,
  };
}

TouchableWithoutFeedback.displayName = 'TouchableWithoutFeedback';

module.exports = TouchableWithoutFeedback;<|MERGE_RESOLUTION|>--- conflicted
+++ resolved
@@ -42,11 +42,8 @@
   accessibilityValue?: ?AccessibilityValue,
   accessibilityViewIsModal?: ?boolean,
   accessible?: ?boolean,
-<<<<<<< HEAD
   'aria-label'?: ?Stringish,
-=======
   'aria-hidden'?: ?boolean,
->>>>>>> 62f83a9f
   children?: ?React.Node,
   delayLongPress?: ?number,
   delayPressIn?: ?number,
