/**
 * Copyright (c) Meta Platforms, Inc. and affiliates.
 *
 * This source code is licensed under the MIT license found in the
 * LICENSE file in the root directory of this source tree.
 *
 * @flow strict-local
 * @format
 */

import type {
  AccessibilityActionEvent,
  AccessibilityActionInfo,
  AccessibilityRole,
  AccessibilityState,
  AccessibilityValue,
} from '../../Components/View/ViewAccessibility';
import type {EdgeInsetsProp} from '../../StyleSheet/EdgeInsetsPropType';
import type {
  BlurEvent,
  FocusEvent,
  KeyEvent,
  LayoutEvent,
  PressEvent,
  MouseEvent, // [macOS]
} from '../../Types/CoreEventTypes';

<<<<<<< HEAD
// [macOS
import type {DraggedTypesType} from '../View/DraggedType';
// macOS]
=======
>>>>>>> 890805db
import View from '../../Components/View/View';
import Pressability, {
  type PressabilityConfig,
} from '../../Pressability/Pressability';
import {PressabilityDebugView} from '../../Pressability/PressabilityDebug';
import * as React from 'react';

type Props = $ReadOnly<{|
  accessibilityActions?: ?$ReadOnlyArray<AccessibilityActionInfo>,
  accessibilityElementsHidden?: ?boolean,
  accessibilityHint?: ?Stringish,
  accessibilityLanguage?: ?Stringish,
  accessibilityIgnoresInvertColors?: ?boolean,
  accessibilityLabel?: ?Stringish,
  accessibilityLiveRegion?: ?('none' | 'polite' | 'assertive'),
  accessibilityRole?: ?AccessibilityRole,
  accessibilityState?: ?AccessibilityState,
  accessibilityValue?: ?AccessibilityValue,
  'aria-valuemax'?: AccessibilityValue['max'],
  'aria-valuemin'?: AccessibilityValue['min'],
  'aria-valuenow'?: AccessibilityValue['now'],
  'aria-valuetext'?: AccessibilityValue['text'],
  accessibilityViewIsModal?: ?boolean,
  'aria-modal'?: ?boolean,
  accessible?: ?boolean,
  /**
   * alias for accessibilityState
   *
   * see https://reactnative.dev/docs/accessibility#accessibilitystate
   */
  'aria-busy'?: ?boolean,
  'aria-checked'?: ?boolean | 'mixed',
  'aria-disabled'?: ?boolean,
  'aria-expanded'?: ?boolean,
  'aria-selected'?: ?boolean,
  'aria-hidden'?: ?boolean,
  'aria-live'?: ?('polite' | 'assertive' | 'off'),
  'aria-label'?: ?Stringish,
  children?: ?React.Node,
  delayLongPress?: ?number,
  delayPressIn?: ?number,
  delayPressOut?: ?number,
  disabled?: ?boolean,
  focusable?: ?boolean,
  hitSlop?: ?EdgeInsetsProp,
  id?: string,
  importantForAccessibility?: ?('auto' | 'yes' | 'no' | 'no-hide-descendants'),
  nativeID?: ?string,
  onAccessibilityAction?: ?(event: AccessibilityActionEvent) => mixed,
  onBlur?: ?(event: BlurEvent) => mixed,
  onFocus?: ?(event: FocusEvent) => mixed,
  onKeyDown?: ?(event: KeyEvent) => mixed,
  onKeyUp?: ?(event: KeyEvent) => mixed,
  validKeysDown?: ?Array<string>,
  validKeysUp?: ?Array<string>,
  onLayout?: ?(event: LayoutEvent) => mixed,
  onLongPress?: ?(event: PressEvent) => mixed,
  onPress?: ?(event: PressEvent) => mixed,
  onPressIn?: ?(event: PressEvent) => mixed,
  onPressOut?: ?(event: PressEvent) => mixed,
  // [macOS
  acceptsFirstMouse?: ?boolean,
  enableFocusRing?: ?boolean,
  tooltip?: ?string,
  onMouseEnter?: (event: MouseEvent) => void,
  onMouseLeave?: (event: MouseEvent) => void,
  onDragEnter?: (event: MouseEvent) => void,
  onDragLeave?: (event: MouseEvent) => void,
  onDrop?: (event: MouseEvent) => void,
  draggedTypes?: ?DraggedTypesType,
  // macOS]
  pressRetentionOffset?: ?EdgeInsetsProp,
  rejectResponderTermination?: ?boolean,
  testID?: ?string,
  touchSoundDisabled?: ?boolean,
|}>;

type State = $ReadOnly<{|
  pressability: Pressability,
|}>;

const PASSTHROUGH_PROPS = [
  'accessibilityActions',
  'accessibilityElementsHidden',
  'accessibilityHint',
  'accessibilityLanguage',
  'accessibilityIgnoresInvertColors',
  'accessibilityLabel',
  'accessibilityLiveRegion',
  'accessibilityRole',
  'accessibilityValue',
  'aria-valuemax',
  'aria-valuemin',
  'aria-valuenow',
  'aria-valuetext',
  'accessibilityViewIsModal',
  'aria-modal',
  'hitSlop',
  'importantForAccessibility',
  'nativeID',
  'onAccessibilityAction',
  'onBlur',
  'onFocus',
  'onKeyDown',
  'onKeyUp',
  'validKeysDown',
  'validKeysUp',
  'onLayout',
  'onMouseEnter', // [macOS
  'onMouseLeave',
  'onDragEnter',
  'onDragLeave',
  'onDrop',
  'draggedTypes',
  'tooltip', // macOS]
  'testID',
];

class TouchableWithoutFeedback extends React.Component<Props, State> {
  state: State = {
    pressability: new Pressability(createPressabilityConfig(this.props)),
  };

  render(): React.Node {
    const element = React.Children.only(this.props.children);
    const children = [element.props.children];
    const ariaLive = this.props['aria-live'];

    if (__DEV__) {
      if (element.type === View) {
        children.push(
          <PressabilityDebugView color="red" hitSlop={this.props.hitSlop} />,
        );
      }
    }

    let _accessibilityState = {
      busy: this.props['aria-busy'] ?? this.props.accessibilityState?.busy,
      checked:
        this.props['aria-checked'] ?? this.props.accessibilityState?.checked,
      disabled:
        this.props['aria-disabled'] ?? this.props.accessibilityState?.disabled,
      expanded:
        this.props['aria-expanded'] ?? this.props.accessibilityState?.expanded,
      selected:
        this.props['aria-selected'] ?? this.props.accessibilityState?.selected,
    };

    // BACKWARD-COMPATIBILITY: Focus and blur events were never supported before
    // adopting `Pressability`, so preserve that behavior.
    const {
      onBlur,
      onFocus,
      onMouseEnter, // [macOS]
      onMouseLeave, // [macOS]
      ...eventHandlersWithoutBlurAndFocus
    } = this.state.pressability.getEventHandlers();

    const elementProps: {[string]: mixed, ...} = {
      ...eventHandlersWithoutBlurAndFocus,
      accessible: this.props.accessible !== false,
      accessibilityState:
        this.props.disabled != null
          ? {
              ..._accessibilityState,
              disabled: this.props.disabled,
            }
          : _accessibilityState,
      focusable:
        this.props.focusable !== false && this.props.onPress !== undefined,
<<<<<<< HEAD
      // [macOS
      acceptsFirstMouse:
        this.props.acceptsFirstMouse !== false && !this.props.disabled,
      enableFocusRing:
        this.props.enableFocusRing !== false && !this.props.disabled,
      // macOS]
=======

      accessibilityElementsHidden:
        this.props['aria-hidden'] ?? this.props.accessibilityElementsHidden,
      importantForAccessibility:
        this.props['aria-hidden'] === true
          ? 'no-hide-descendants'
          : this.props.importantForAccessibility,
      accessibilityLiveRegion:
        ariaLive === 'off'
          ? 'none'
          : ariaLive ?? this.props.accessibilityLiveRegion,
      nativeID: this.props.id ?? this.props.nativeID,
>>>>>>> 890805db
    };
    for (const prop of PASSTHROUGH_PROPS) {
      if (this.props[prop] !== undefined) {
        elementProps[prop] = this.props[prop];
      }
    }

    return React.cloneElement(element, elementProps, ...children);
  }

  componentDidUpdate(): void {
    this.state.pressability.configure(createPressabilityConfig(this.props));
  }

  componentWillUnmount(): void {
    this.state.pressability.reset();
  }
}

function createPressabilityConfig({
  'aria-disabled': ariaDisabled,
  ...props
}: Props): PressabilityConfig {
  const accessibilityStateDisabled =
    ariaDisabled ?? props.accessibilityState?.disabled;
  return {
    cancelable: !props.rejectResponderTermination,
    disabled:
      props.disabled !== null ? props.disabled : accessibilityStateDisabled,
    hitSlop: props.hitSlop,
    delayLongPress: props.delayLongPress,
    delayPressIn: props.delayPressIn,
    delayPressOut: props.delayPressOut,
    minPressDuration: 0,
    pressRectOffset: props.pressRetentionOffset,
    android_disableSound: props.touchSoundDisabled,
    onBlur: props.onBlur,
    onFocus: props.onFocus,
    onKeyDown: props.onKeyDown,
    onKeyUp: props.onKeyUp,
    validKeysDown: props.validKeysDown,
    validKeysUp: props.validKeysUp,
    onLongPress: props.onLongPress,
    onPress: props.onPress,
    onPressIn: props.onPressIn,
    onPressOut: props.onPressOut,
  };
}

TouchableWithoutFeedback.displayName = 'TouchableWithoutFeedback';

module.exports = TouchableWithoutFeedback;<|MERGE_RESOLUTION|>--- conflicted
+++ resolved
@@ -25,12 +25,9 @@
   MouseEvent, // [macOS]
 } from '../../Types/CoreEventTypes';
 
-<<<<<<< HEAD
 // [macOS
 import type {DraggedTypesType} from '../View/DraggedType';
 // macOS]
-=======
->>>>>>> 890805db
 import View from '../../Components/View/View';
 import Pressability, {
   type PressabilityConfig,
@@ -201,15 +198,12 @@
           : _accessibilityState,
       focusable:
         this.props.focusable !== false && this.props.onPress !== undefined,
-<<<<<<< HEAD
       // [macOS
       acceptsFirstMouse:
         this.props.acceptsFirstMouse !== false && !this.props.disabled,
       enableFocusRing:
         this.props.enableFocusRing !== false && !this.props.disabled,
       // macOS]
-=======
-
       accessibilityElementsHidden:
         this.props['aria-hidden'] ?? this.props.accessibilityElementsHidden,
       importantForAccessibility:
@@ -221,7 +215,6 @@
           ? 'none'
           : ariaLive ?? this.props.accessibilityLiveRegion,
       nativeID: this.props.id ?? this.props.nativeID,
->>>>>>> 890805db
     };
     for (const prop of PASSTHROUGH_PROPS) {
       if (this.props[prop] !== undefined) {
