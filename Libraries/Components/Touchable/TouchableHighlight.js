/**
 * Copyright (c) 2015-present, Facebook, Inc.
 * All rights reserved.
 *
 * This source code is licensed under the BSD-style license found in the
 * LICENSE file in the root directory of this source tree. An additional grant
 * of patent rights can be found in the PATENTS file in the same directory.
 *
 * @providesModule TouchableHighlight
 */
'use strict';

// Note (avik): add @flow when Flow supports spread properties in propTypes

var NativeMethodsMixin = require('NativeMethodsMixin');
var React = require('React');
var ReactNativeViewAttributes = require('ReactNativeViewAttributes');
var StyleSheet = require('StyleSheet');
var TimerMixin = require('react-timer-mixin');
var Touchable = require('Touchable');
var TouchableWithoutFeedback = require('TouchableWithoutFeedback');
var EventPluginUtils = require('EventPluginUtils');
var View = require('View');

var cloneWithProps = require('cloneWithProps');
var ensureComponentIsNative = require('ensureComponentIsNative');
var ensurePositiveDelayProps = require('ensurePositiveDelayProps');
var keyOf = require('keyOf');
var merge = require('merge');
var onlyChild = require('onlyChild');

type Event = Object;

var DEFAULT_PROPS = {
  activeOpacity: 0.8,
  underlayColor: 'black',
};

/**
 * A wrapper for making views respond properly to touches.
 * On press down, the opacity of the wrapped view is decreased, which allows
 * the underlay color to show through, darkening or tinting the view.  The
 * underlay comes from adding a view to the view hierarchy, which can sometimes
 * cause unwanted visual artifacts if not used correctly, for example if the
 * backgroundColor of the wrapped view isn't explicitly set to an opaque color.
 *
 * Example:
 *
 * ```
 * renderButton: function() {
 *   return (
 *     <TouchableHighlight onPress={this._onPressButton}>
 *       <Image
 *         style={styles.button}
 *         source={require('image!myButton')}
 *       />
 *     </TouchableHighlight>
 *   );
 * },
 * ```
 * > **NOTE**: TouchableHighlight supports only one child
 * >
 * > If you wish to have to have several child components, wrap them in a View.
 */

var TouchableHighlight = React.createClass({
  propTypes: {
    ...TouchableWithoutFeedback.propTypes,
    /**
     * Determines what the opacity of the wrapped view should be when touch is
     * active.
     */
    activeOpacity: React.PropTypes.number,
    /**
     * The color of the underlay that will show through when the touch is
     * active.
     */
    underlayColor: React.PropTypes.string,
    style: View.propTypes.style,
    /**
     * Called immediately after the underlay is shown
     */
    onShowUnderlay: React.PropTypes.func,
    /**
     * Called immediately after the underlay is hidden
     */
    onHideUnderlay: React.PropTypes.func,
    /**
     * Whether or not touches are enabled
     */
    disabled: React.PropTypes.bool,
  },

  mixins: [NativeMethodsMixin, TimerMixin, Touchable.Mixin],

  getDefaultProps: () => DEFAULT_PROPS,

  // Performance optimization to avoid constantly re-generating these objects.
  computeSyntheticState: function(props) {
    return {
      activeProps: {
        style: {
          opacity: props.activeOpacity,
        }
      },
      activeUnderlayProps: {
        style: props.underlayColor && {
          backgroundColor: props.underlayColor,
        }
      },
      underlayStyle: [
        TOUCHABLE_PROPS.style,
        INACTIVE_UNDERLAY_PROPS.style,
        props.style,
        props.disabled && {opacity: 0.66},
      ]
    };
  },

  getInitialState: function() {
    return merge(
      this.touchableGetInitialState(), this.computeSyntheticState(this.props)
    );
  },

  componentDidMount: function() {
    ensurePositiveDelayProps(this.props);
    ensureComponentIsNative(this.refs[CHILD_REF]);
  },

  componentDidUpdate: function() {
    ensureComponentIsNative(this.refs[CHILD_REF]);
  },

  componentWillReceiveProps: function(nextProps) {
    ensurePositiveDelayProps(nextProps);
    if (nextProps.activeOpacity !== this.props.activeOpacity ||
        nextProps.underlayColor !== this.props.underlayColor ||
        nextProps.style !== this.props.style) {
      this.setState(this.computeSyntheticState(nextProps));
    }
  },

  viewConfig: {
    uiViewClassName: 'RCTView',
    validAttributes: ReactNativeViewAttributes.RCTView
  },

  /**
   * `Touchable.Mixin` self callbacks. The mixin will invoke these if they are
   * defined on your component.
   */
<<<<<<< HEAD
  touchableHandleActivePressIn: function() {
    if (this.props.disabled) {
      return;
    }
=======
  touchableHandleActivePressIn: function(e: Event) {
>>>>>>> bd36e402
    this.clearTimeout(this._hideTimeout);
    this._hideTimeout = null;
    this._showUnderlay();
    this.props.onPressIn && this.props.onPressIn(e);
  },

<<<<<<< HEAD
  touchableHandleActivePressOut: function() {
    if (this.props.disabled) {
      return;
    }
=======
  touchableHandleActivePressOut: function(e: Event) {
>>>>>>> bd36e402
    if (!this._hideTimeout) {
      this._hideUnderlay();
    }
    this.props.onPressOut && this.props.onPressOut(e);
  },

<<<<<<< HEAD
  touchableHandlePress: function() {
    if (this.props.disabled) {
      return;
    }
=======
  touchableHandlePress: function(e: Event) {
>>>>>>> bd36e402
    this.clearTimeout(this._hideTimeout);
    this._showUnderlay();
    this._hideTimeout = this.setTimeout(this._hideUnderlay,
      this.props.delayPressOut || 100);
    this.props.onPress && this.props.onPress(e);
  },

<<<<<<< HEAD
  touchableHandleLongPress: function() {
    if (this.props.disabled) {
      return;
    }
    this.props.onLongPress && this.props.onLongPress();
=======
  touchableHandleLongPress: function(e: Event) {
    this.props.onLongPress && this.props.onLongPress(e);
>>>>>>> bd36e402
  },

  touchableGetPressRectOffset: function() {
    return PRESS_RECT_OFFSET;   // Always make sure to predeclare a constant!
  },

  touchableGetHighlightDelayMS: function() {
    return this.props.delayPressIn;
  },

  touchableGetLongPressDelayMS: function() {
    return this.props.delayLongPress;
  },

  touchableGetPressOutDelayMS: function() {
    return this.props.delayPressOut;
  },

  _showUnderlay: function() {
    if (!this.isMounted()) {
      return;
    }

    this.refs[UNDERLAY_REF].setNativeProps(this.state.activeUnderlayProps);
    this.refs[CHILD_REF].setNativeProps(this.state.activeProps);
    this.props.onShowUnderlay && this.props.onShowUnderlay();
  },

  _hideUnderlay: function() {
    this.clearTimeout(this._hideTimeout);
    this._hideTimeout = null;
    if (this.refs[UNDERLAY_REF]) {
      this.refs[CHILD_REF].setNativeProps(INACTIVE_CHILD_PROPS);
      this.refs[UNDERLAY_REF].setNativeProps({
        ...INACTIVE_UNDERLAY_PROPS,
        style: this.state.underlayStyle,
      });
      this.props.onHideUnderlay && this.props.onHideUnderlay();
    }
  },

  // Clicks

  _onMouseEnter: function() {
    if (!EventPluginUtils.useTouchEvents) {
      this.touchableHandleActivePressIn();
    }
  },

  _onMouseLeave: function() {
    if (!EventPluginUtils.useTouchEvents) {
      this.touchableHandleActivePressOut();
    }
  },

  _onClick: function() {
    if (!EventPluginUtils.useTouchEvents) {
      this.touchableHandlePress();
    }
  },

  render: function() {
    return (
      <View
        accessible={true}
        accessibilityComponentType={this.props.accessibilityComponentType}
        accessibilityTraits={this.props.accessibilityTraits}
        ref={UNDERLAY_REF}
        {...this.props}
        style={this.state.underlayStyle}
        onLayout={this.props.onLayout}
        onStartShouldSetResponder={this.touchableHandleStartShouldSetResponder}
        onResponderTerminationRequest={this.touchableHandleResponderTerminationRequest}
        onResponderGrant={this.touchableHandleResponderGrant}
        onResponderMove={this.touchableHandleResponderMove}
        onResponderRelease={this.touchableHandleResponderRelease}
        onResponderTerminate={this.touchableHandleResponderTerminate}
<<<<<<< HEAD
        onMouseEnter={this._onMouseEnter}
        onMouseLeave={this._onMouseLeave}
        onClick={this._onClick}
        >
=======
        testID={this.props.testID}>
>>>>>>> bd36e402
        {cloneWithProps(
          onlyChild(this.props.children),
          {
            ref: CHILD_REF,
          }
        )}
      </View>
    );
  }
});

var PRESS_RECT_OFFSET = {top: 20, left: 20, right: 20, bottom: 30};
var CHILD_REF = keyOf({childRef: null});
var UNDERLAY_REF = keyOf({underlayRef: null});
var INACTIVE_CHILD_PROPS = {
  style: StyleSheet.create({x: {opacity: 1.0}}).x,
};
var INACTIVE_UNDERLAY_PROPS = {
  style: StyleSheet.create({x: {backgroundColor: 'transparent'}}).x,
};
var TOUCHABLE_PROPS = {
  style: StyleSheet.create({x: {cursor: 'pointer'}}).x,
};

module.exports = TouchableHighlight;<|MERGE_RESOLUTION|>--- conflicted
+++ resolved
@@ -150,42 +150,30 @@
    * `Touchable.Mixin` self callbacks. The mixin will invoke these if they are
    * defined on your component.
    */
-<<<<<<< HEAD
-  touchableHandleActivePressIn: function() {
-    if (this.props.disabled) {
-      return;
-    }
-=======
   touchableHandleActivePressIn: function(e: Event) {
->>>>>>> bd36e402
+    if (this.props.disabled) {
+      return;
+    }
     this.clearTimeout(this._hideTimeout);
     this._hideTimeout = null;
     this._showUnderlay();
     this.props.onPressIn && this.props.onPressIn(e);
   },
 
-<<<<<<< HEAD
-  touchableHandleActivePressOut: function() {
-    if (this.props.disabled) {
-      return;
-    }
-=======
   touchableHandleActivePressOut: function(e: Event) {
->>>>>>> bd36e402
+    if (this.props.disabled) {
+      return;
+    }
     if (!this._hideTimeout) {
       this._hideUnderlay();
     }
     this.props.onPressOut && this.props.onPressOut(e);
   },
 
-<<<<<<< HEAD
-  touchableHandlePress: function() {
-    if (this.props.disabled) {
-      return;
-    }
-=======
   touchableHandlePress: function(e: Event) {
->>>>>>> bd36e402
+    if (this.props.disabled) {
+      return;
+    }
     this.clearTimeout(this._hideTimeout);
     this._showUnderlay();
     this._hideTimeout = this.setTimeout(this._hideUnderlay,
@@ -193,16 +181,11 @@
     this.props.onPress && this.props.onPress(e);
   },
 
-<<<<<<< HEAD
-  touchableHandleLongPress: function() {
-    if (this.props.disabled) {
-      return;
-    }
-    this.props.onLongPress && this.props.onLongPress();
-=======
   touchableHandleLongPress: function(e: Event) {
+    if (this.props.disabled) {
+      return;
+    }
     this.props.onLongPress && this.props.onLongPress(e);
->>>>>>> bd36e402
   },
 
   touchableGetPressRectOffset: function() {
@@ -280,14 +263,10 @@
         onResponderMove={this.touchableHandleResponderMove}
         onResponderRelease={this.touchableHandleResponderRelease}
         onResponderTerminate={this.touchableHandleResponderTerminate}
-<<<<<<< HEAD
         onMouseEnter={this._onMouseEnter}
         onMouseLeave={this._onMouseLeave}
         onClick={this._onClick}
-        >
-=======
         testID={this.props.testID}>
->>>>>>> bd36e402
         {cloneWithProps(
           onlyChild(this.props.children),
           {
