/**
 * Copyright (c) 2015-present, Facebook, Inc.
 * All rights reserved.
 *
 * This source code is licensed under the BSD-style license found in the
 * LICENSE file in the root directory of this source tree. An additional grant
 * of patent rights can be found in the PATENTS file in the same directory.
 *
 * @providesModule TouchableHighlight
 * @noflow
 */
'use strict';

// Note (avik): add @flow when Flow supports spread properties in propTypes

var ColorPropType = require('ColorPropType');
var NativeMethodsMixin = require('NativeMethodsMixin');
var React = require('React');
var ReactNativeViewAttributes = require('ReactNativeViewAttributes');
var StyleSheet = require('StyleSheet');
var TimerMixin = require('react-timer-mixin');
var Touchable = require('Touchable');
var TouchableWithoutFeedback = require('TouchableWithoutFeedback');
var View = require('View');

var ensureComponentIsNative = require('ensureComponentIsNative');
var ensurePositiveDelayProps = require('ensurePositiveDelayProps');
var keyOf = require('fbjs/lib/keyOf');
var merge = require('merge');
var onlyChild = require('onlyChild');

type Event = Object;

var DEFAULT_PROPS = {
  activeOpacity: 0.8,
  underlayColor: 'black',
};

var PRESS_RETENTION_OFFSET = {top: 20, left: 20, right: 20, bottom: 30};

/**
 * A wrapper for making views respond properly to touches.
 * On press down, the opacity of the wrapped view is decreased, which allows
 * the underlay color to show through, darkening or tinting the view.  The
 * underlay comes from adding a view to the view hierarchy, which can sometimes
 * cause unwanted visual artifacts if not used correctly, for example if the
 * backgroundColor of the wrapped view isn't explicitly set to an opaque color.
 *
 * Example:
 *
 * ```
 * renderButton: function() {
 *   return (
 *     <TouchableHighlight onPress={this._onPressButton}>
 *       <Image
 *         style={styles.button}
 *         source={require('image!myButton')}
 *       />
 *     </TouchableHighlight>
 *   );
 * },
 * ```
 * > **NOTE**: TouchableHighlight supports only one child
 * >
 * > If you wish to have several child components, wrap them in a View.
 */

var TouchableHighlight = React.createClass({
  propTypes: {
    ...TouchableWithoutFeedback.propTypes,
    /**
     * Determines what the opacity of the wrapped view should be when touch is
     * active.
     */
    activeOpacity: React.PropTypes.number,
    /**
     * The color of the underlay that will show through when the touch is
     * active.
     */
    underlayColor: ColorPropType,
    style: View.propTypes.style,
    /**
     * Called immediately after the underlay is shown
     */
    onShowUnderlay: React.PropTypes.func,
    /**
     * Called immediately after the underlay is hidden
     */
    onHideUnderlay: React.PropTypes.func,
    /**
     * Whether or not touches are enabled
     */
    disabled: React.PropTypes.bool,
  },

  mixins: [NativeMethodsMixin, TimerMixin, Touchable.Mixin],

  getDefaultProps: () => DEFAULT_PROPS,

  // Performance optimization to avoid constantly re-generating these objects.
  computeSyntheticState: function(props) {
    return {
      activeProps: {
        style: {
          opacity: props.activeOpacity,
        }
      },
      activeUnderlayProps: {
        style: props.underlayColor && {
          backgroundColor: props.underlayColor,
        }
      },
      underlayStyle: [
        TOUCHABLE_STYLE,
        {backgroundColor: 'transparent'},
        props.style,
        props.disabled && {opacity: 0.66},
      ]
    };
  },

  getInitialState: function() {
    return merge(
      this.touchableGetInitialState(), this.computeSyntheticState(this.props)
    );
  },

  componentDidMount: function() {
    ensurePositiveDelayProps(this.props);
    ensureComponentIsNative(this.refs[CHILD_REF]);
  },

  componentDidUpdate: function() {
    ensureComponentIsNative(this.refs[CHILD_REF]);
  },

  componentWillReceiveProps: function(nextProps) {
    ensurePositiveDelayProps(nextProps);
    if (nextProps.activeOpacity !== this.props.activeOpacity ||
        nextProps.underlayColor !== this.props.underlayColor ||
        nextProps.style !== this.props.style) {
      this.setState(this.computeSyntheticState(nextProps));
    }
  },

  viewConfig: {
    uiViewClassName: 'RCTView',
    validAttributes: ReactNativeViewAttributes.RCTView
  },

  /**
   * `Touchable.Mixin` self callbacks. The mixin will invoke these if they are
   * defined on your component.
   */
  touchableHandleActivePressIn: function(e: Event) {
    if (this.props.disabled) {
      return;
    }
    this.clearTimeout(this._hideTimeout);
    this._hideTimeout = null;
    this._showUnderlay();
    this.props.onPressIn && this.props.onPressIn(e);
  },

  touchableHandleActivePressOut: function(e: Event) {
    if (this.props.disabled) {
      return;
    }
    if (!this._hideTimeout) {
      this._hideUnderlay();
    }
    this.props.onPressOut && this.props.onPressOut(e);
  },

  touchableHandlePress: function(e: SyntheticEvent) {
    if (this.props.disabled) {
      return;
    }
    this.clearTimeout(this._hideTimeout);
    this._showUnderlay();
    this._hideTimeout = this.setTimeout(this._hideUnderlay,
      this.props.delayPressOut || 100);
    this.props.onPress && this.props.onPress(e);
  },

  touchableHandleLongPress: function(e: Event) {
    if (this.props.disabled) {
      return;
    }
    this.props.onLongPress && this.props.onLongPress(e);
  },

  touchableGetPressRectOffset: function() {
    return this.props.pressRetentionOffset || PRESS_RETENTION_OFFSET;
  },

  touchableGetHitSlop: function() {
    return this.props.hitSlop;
  },

  touchableGetHighlightDelayMS: function() {
    return this.props.delayPressIn;
  },

  touchableGetLongPressDelayMS: function() {
    return this.props.delayLongPress;
  },

  touchableGetPressOutDelayMS: function() {
    return this.props.delayPressOut;
  },

  _showUnderlay: function() {
    if (!this.isMounted() || !this._hasPressHandler()) {
      return;
    }

    this.refs[UNDERLAY_REF].setNativeProps(this.state.activeUnderlayProps);
    this.refs[CHILD_REF].setNativeProps(this.state.activeProps);
    this.props.onShowUnderlay && this.props.onShowUnderlay();
  },

  _hideUnderlay: function() {
    this.clearTimeout(this._hideTimeout);
    this._hideTimeout = null;
<<<<<<< HEAD
    if (this.refs[UNDERLAY_REF]) {
      this.refs[CHILD_REF].setNativeProps({style: INACTIVE_CHILD_STYLE});
      this.refs[UNDERLAY_REF].setNativeProps({style: this.state.underlayStyle});
=======
    if (this._hasPressHandler() && this.refs[UNDERLAY_REF]) {
      this.refs[CHILD_REF].setNativeProps(INACTIVE_CHILD_PROPS);
      this.refs[UNDERLAY_REF].setNativeProps({
        ...INACTIVE_UNDERLAY_PROPS,
        style: this.state.underlayStyle,
      });
>>>>>>> 1e96bcf4
      this.props.onHideUnderlay && this.props.onHideUnderlay();
    }
  },

  _hasPressHandler: function() {
    return !!(
      this.props.onPress ||
      this.props.onPressIn ||
      this.props.onPressOut ||
      this.props.onLongPress
    );
  },

  render: function() {
    return (
      <View
        accessible={true}
        accessibilityLabel={this.props.accessibilityLabel}
        accessibilityComponentType={this.props.accessibilityComponentType}
        accessibilityTraits={this.props.accessibilityTraits}
        ref={UNDERLAY_REF}
        {...this.props}
        style={this.state.underlayStyle}
        onLayout={this.props.onLayout}
        hitSlop={this.props.hitSlop}
        onStartShouldSetResponder={this.touchableHandleStartShouldSetResponder}
        onResponderTerminationRequest={this.touchableHandleResponderTerminationRequest}
        onResponderGrant={this.touchableHandleResponderGrant}
        onResponderMove={this.touchableHandleResponderMove}
        onResponderRelease={this.touchableHandleResponderRelease}
        onResponderTerminate={this.touchableHandleResponderTerminate}
        testID={this.props.testID}

        onMouseEnter={this.touchableHandleActivePressIn}
        onMouseLeave={this.touchableHandleActivePressOut}
        onClick={this.touchableHandlePress}
        >
        {React.cloneElement(
          onlyChild(this.props.children),
          {
            ref: CHILD_REF,
          }
        )}
      </View>
    );
  }
});

var CHILD_REF = keyOf({childRef: null});
var UNDERLAY_REF = keyOf({underlayRef: null});

var INACTIVE_CHILD_STYLE = StyleSheet.create({x: {opacity: 1.0}}).x;
var TOUCHABLE_STYLE = StyleSheet.create({x: {cursor: 'pointer'}}).x;

module.exports = TouchableHighlight;<|MERGE_RESOLUTION|>--- conflicted
+++ resolved
@@ -223,18 +223,12 @@
   _hideUnderlay: function() {
     this.clearTimeout(this._hideTimeout);
     this._hideTimeout = null;
-<<<<<<< HEAD
-    if (this.refs[UNDERLAY_REF]) {
-      this.refs[CHILD_REF].setNativeProps({style: INACTIVE_CHILD_STYLE});
-      this.refs[UNDERLAY_REF].setNativeProps({style: this.state.underlayStyle});
-=======
     if (this._hasPressHandler() && this.refs[UNDERLAY_REF]) {
       this.refs[CHILD_REF].setNativeProps(INACTIVE_CHILD_PROPS);
       this.refs[UNDERLAY_REF].setNativeProps({
         ...INACTIVE_UNDERLAY_PROPS,
         style: this.state.underlayStyle,
       });
->>>>>>> 1e96bcf4
       this.props.onHideUnderlay && this.props.onHideUnderlay();
     }
   },
