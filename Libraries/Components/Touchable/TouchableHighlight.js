--- conflicted
+++ resolved
@@ -268,19 +268,10 @@
 
   touchableHandlePress: function(e: Event) {
     this.clearTimeout(this._hideTimeout);
-<<<<<<< HEAD
     if (!Platform.isTVOS) {
       this._showUnderlay();
-      /* $FlowFixMe(>=0.53.0 site=react_native_fb,react_native_oss) This comment
-       * suppresses an error when upgrading Flow's support for React. To see the
-       * error delete this comment and run Flow. */
       this._hideTimeout = this.setTimeout(this._hideUnderlay, this.props.delayPressOut || 100);
 		}
-=======
-    this._showUnderlay();
-    this._hideTimeout = this.setTimeout(this._hideUnderlay,
-      this.props.delayPressOut || 100);
->>>>>>> 28d5d6ba
     this.props.onPress && this.props.onPress(e);
   },
 
