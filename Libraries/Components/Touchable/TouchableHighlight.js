/**
 * Copyright (c) Meta Platforms, Inc. and affiliates.
 *
 * This source code is licensed under the MIT license found in the
 * LICENSE file in the root directory of this source tree.
 *
 * @flow strict-local
 * @format
 */

import Pressability, {
  type PressabilityConfig,
} from '../../Pressability/Pressability';
import {PressabilityDebugView} from '../../Pressability/PressabilityDebug';
import StyleSheet, {type ViewStyleProp} from '../../StyleSheet/StyleSheet';
import type {ColorValue} from '../../StyleSheet/StyleSheet';
import typeof TouchableWithoutFeedback from './TouchableWithoutFeedback';
import Platform from '../../Utilities/Platform';
import View from '../../Components/View/View';
import * as React from 'react';

type AndroidProps = $ReadOnly<{|
  nextFocusDown?: ?number,
  nextFocusForward?: ?number,
  nextFocusLeft?: ?number,
  nextFocusRight?: ?number,
  nextFocusUp?: ?number,
|}>;

type IOSProps = $ReadOnly<{|
  hasTVPreferredFocus?: ?boolean,
|}>;

type Props = $ReadOnly<{|
  ...React.ElementConfig<TouchableWithoutFeedback>,
  ...AndroidProps,
  ...IOSProps,

  activeOpacity?: ?number,
  underlayColor?: ?ColorValue,
  style?: ?ViewStyleProp,
  onShowUnderlay?: ?() => void,
  onHideUnderlay?: ?() => void,
  testOnly_pressed?: ?boolean,

  hostRef: React.Ref<typeof View>,
|}>;

type ExtraStyles = $ReadOnly<{|
  child: ViewStyleProp,
  underlay: ViewStyleProp,
|}>;

type State = $ReadOnly<{|
  pressability: Pressability,
  extraStyles: ?ExtraStyles,
|}>;

/**
 * A wrapper for making views respond properly to touches.
 * On press down, the opacity of the wrapped view is decreased, which allows
 * the underlay color to show through, darkening or tinting the view.
 *
 * The underlay comes from wrapping the child in a new View, which can affect
 * layout, and sometimes cause unwanted visual artifacts if not used correctly,
 * for example if the backgroundColor of the wrapped view isn't explicitly set
 * to an opaque color.
 *
 * TouchableHighlight must have one child (not zero or more than one).
 * If you wish to have several child components, wrap them in a View.
 *
 * Example:
 *
 * ```
 * renderButton: function() {
 *   return (
 *     <TouchableHighlight onPress={this._onPressButton}>
 *       <Image
 *         style={styles.button}
 *         source={require('./myButton.png')}
 *       />
 *     </TouchableHighlight>
 *   );
 * },
 * ```
 *
 *
 * ### Example
 *
 * ```ReactNativeWebPlayer
 * import React, { Component } from 'react'
 * import {
 *   AppRegistry,
 *   StyleSheet,
 *   TouchableHighlight,
 *   Text,
 *   View,
 * } from 'react-native'
 *
 * class App extends Component {
 *   constructor(props) {
 *     super(props)
 *     this.state = { count: 0 }
 *   }
 *
 *   onPress = () => {
 *     this.setState({
 *       count: this.state.count+1
 *     })
 *   }
 *
 *  render() {
 *     return (
 *       <View style={styles.container}>
 *         <TouchableHighlight
 *          style={styles.button}
 *          onPress={this.onPress}
 *         >
 *          <Text> Touch Here </Text>
 *         </TouchableHighlight>
 *         <View style={[styles.countContainer]}>
 *           <Text style={[styles.countText]}>
 *             { this.state.count !== 0 ? this.state.count: null}
 *           </Text>
 *         </View>
 *       </View>
 *     )
 *   }
 * }
 *
 * const styles = StyleSheet.create({
 *   container: {
 *     flex: 1,
 *     justifyContent: 'center',
 *     paddingHorizontal: 10
 *   },
 *   button: {
 *     alignItems: 'center',
 *     backgroundColor: '#DDDDDD',
 *     padding: 10
 *   },
 *   countContainer: {
 *     alignItems: 'center',
 *     padding: 10
 *   },
 *   countText: {
 *     color: '#FF00FF'
 *   }
 * })
 *
 * AppRegistry.registerComponent('App', () => App)
 * ```
 *
 */
class TouchableHighlight extends React.Component<Props, State> {
  _hideTimeout: ?TimeoutID;
  _isMounted: boolean = false;

  state: State = {
    pressability: new Pressability(this._createPressabilityConfig()),
    extraStyles:
      this.props.testOnly_pressed === true ? this._createExtraStyles() : null,
  };

  _createPressabilityConfig(): PressabilityConfig {
    return {
      cancelable: !this.props.rejectResponderTermination,
      disabled:
        this.props.disabled != null
          ? this.props.disabled
          : this.props.accessibilityState?.disabled,
      hitSlop: this.props.hitSlop,
      delayLongPress: this.props.delayLongPress,
      delayPressIn: this.props.delayPressIn,
      delayPressOut: this.props.delayPressOut,
      minPressDuration: 0,
      pressRectOffset: this.props.pressRetentionOffset,
      android_disableSound: this.props.touchSoundDisabled,
      onBlur: event => {
        if (Platform.isTV) {
          this._hideUnderlay();
        }
        if (this.props.onBlur != null) {
          this.props.onBlur(event);
        }
      },
      onFocus: event => {
        if (Platform.isTV) {
          this._showUnderlay();
        }
        if (this.props.onFocus != null) {
          this.props.onFocus(event);
        }
      },
      onLongPress: this.props.onLongPress,
      onPress: event => {
        if (this._hideTimeout != null) {
          clearTimeout(this._hideTimeout);
        }
        if (!Platform.isTV) {
          this._showUnderlay();
          this._hideTimeout = setTimeout(() => {
            this._hideUnderlay();
          }, this.props.delayPressOut ?? 0);
        }
        if (this.props.onPress != null) {
          this.props.onPress(event);
        }
      },
      onPressIn: event => {
        if (this._hideTimeout != null) {
          clearTimeout(this._hideTimeout);
          this._hideTimeout = null;
        }
        this._showUnderlay();
        if (this.props.onPressIn != null) {
          this.props.onPressIn(event);
        }
      },
      onPressOut: event => {
        if (this._hideTimeout == null) {
          this._hideUnderlay();
        }
        if (this.props.onPressOut != null) {
          this.props.onPressOut(event);
        }
      },
    };
  }

  _createExtraStyles(): ExtraStyles {
    return {
      child: {opacity: this.props.activeOpacity ?? 0.85},
      underlay: {
        backgroundColor:
          this.props.underlayColor === undefined
            ? 'black'
            : this.props.underlayColor,
      },
    };
  }

  _showUnderlay(): void {
    if (!this._isMounted || !this._hasPressHandler()) {
      return;
    }
    this.setState({extraStyles: this._createExtraStyles()});
    if (this.props.onShowUnderlay != null) {
      this.props.onShowUnderlay();
    }
  }

  _hideUnderlay(): void {
    if (this._hideTimeout != null) {
      clearTimeout(this._hideTimeout);
      this._hideTimeout = null;
    }
    if (this.props.testOnly_pressed === true) {
      return;
    }
    if (this._hasPressHandler()) {
      this.setState({extraStyles: null});
      if (this.props.onHideUnderlay != null) {
        this.props.onHideUnderlay();
      }
    }
  }

  _hasPressHandler(): boolean {
    return (
      this.props.onPress != null ||
      this.props.onPressIn != null ||
      this.props.onPressOut != null ||
      this.props.onLongPress != null
    );
  }

  render(): React.Node {
    const child = React.Children.only(this.props.children);

    // BACKWARD-COMPATIBILITY: Focus and blur events were never supported before
    // adopting `Pressability`, so preserve that behavior.
    const {
      onBlur,
      onFocus,
      onMouseEnter, // [TODO(macOS GH#774)
      onMouseLeave, // ]TODO(macOS GH#774)
      ...eventHandlersWithoutBlurAndFocus
    } = this.state.pressability.getEventHandlers();

    const accessibilityState =
      this.props.disabled != null
        ? {
            ...this.props.accessibilityState,
            disabled: this.props.disabled,
          }
        : this.props.accessibilityState;

    return (
      <View
        accessible={this.props.accessible !== false}
        accessibilityLabel={this.props.accessibilityLabel}
        accessibilityHint={this.props.accessibilityHint}
        accessibilityRole={this.props.accessibilityRole}
        accessibilityState={accessibilityState}
        accessibilityValue={this.props.accessibilityValue}
        accessibilityActions={this.props.accessibilityActions}
        onAccessibilityAction={this.props.onAccessibilityAction}
        importantForAccessibility={this.props.importantForAccessibility}
        accessibilityLiveRegion={this.props.accessibilityLiveRegion}
        accessibilityViewIsModal={this.props.accessibilityViewIsModal}
        accessibilityElementsHidden={this.props.accessibilityElementsHidden}
        style={StyleSheet.compose(
          this.props.style,
          this.state.extraStyles?.underlay,
        )}
        onLayout={this.props.onLayout}
        hitSlop={this.props.hitSlop}
        hasTVPreferredFocus={this.props.hasTVPreferredFocus}
        nextFocusDown={this.props.nextFocusDown}
        nextFocusForward={this.props.nextFocusForward}
        nextFocusLeft={this.props.nextFocusLeft}
        nextFocusRight={this.props.nextFocusRight}
        nextFocusUp={this.props.nextFocusUp}
<<<<<<< HEAD
        // [macOS #656 We need to reconcile between focusable and acceptsKeyboardFocus
        // (e.g. if one is explicitly disabled, we shouldn't implicitly enable the
        // other on the underlying view). Prefer passing acceptsKeyboardFocus if
        // passed explicitly to preserve original behavior, and trigger view warnings.
        {...(this.props.acceptsKeyboardFocus !== undefined
          ? {
              acceptsKeyboardFocus:
                this.props.acceptsKeyboardFocus === true &&
                !this.props.disabled,
            }
          : {
              focusable:
                this.props.focusable !== false &&
                this.props.onPress !== undefined,
            })}
        // macOS]
        cursor={this.props.cursor}
        tooltip={this.props.tooltip} // TODO(macOS/win ISS#2323203)
        onMouseEnter={this.props.onMouseEnter} // [TODO(macOS/win ISS#2323203)
=======
        nativeID={this.props.nativeID}
        testID={this.props.testID}
        // [TODO(macOS GH#774)
        acceptsFirstMouse={
          this.props.acceptsFirstMouse !== false && !this.props.disabled
        }
        enableFocusRing={
          (this.props.enableFocusRing === undefined ||
            this.props.enableFocusRing === true) &&
          !this.props.disabled
        }
        focusable={this.props.focusable !== false && !this.props.disabled}
        tooltip={this.props.tooltip}
        onMouseEnter={this.props.onMouseEnter}
>>>>>>> 90a371a4
        onMouseLeave={this.props.onMouseLeave}
        onDragEnter={this.props.onDragEnter}
        onDragLeave={this.props.onDragLeave}
        onDrop={this.props.onDrop}
        onFocus={this.props.onFocus}
        onBlur={this.props.onBlur}
        draggedTypes={this.props.draggedTypes}
        // ]TODO(macOS/win GH#774)
        ref={this.props.hostRef}
        {...eventHandlersWithoutBlurAndFocus}>
        {React.cloneElement(child, {
          style: StyleSheet.compose(
            child.props.style,
            this.state.extraStyles?.child,
          ),
        })}
        {__DEV__ ? (
          <PressabilityDebugView color="green" hitSlop={this.props.hitSlop} />
        ) : null}
      </View>
    );
  }

  componentDidMount(): void {
    this._isMounted = true;
  }

  componentDidUpdate(prevProps: Props, prevState: State) {
    this.state.pressability.configure(this._createPressabilityConfig());
  }

  componentWillUnmount(): void {
    this._isMounted = false;
    if (this._hideTimeout != null) {
      clearTimeout(this._hideTimeout);
    }
    this.state.pressability.reset();
  }
}

const Touchable = (React.forwardRef((props, hostRef) => (
  <TouchableHighlight {...props} hostRef={hostRef} />
)): React.AbstractComponent<
  $ReadOnly<$Diff<Props, {|hostRef: React.Ref<typeof View>|}>>,
  React.ElementRef<typeof View>,
>);

Touchable.displayName = 'TouchableHighlight';

module.exports = Touchable;<|MERGE_RESOLUTION|>--- conflicted
+++ resolved
@@ -322,27 +322,6 @@
         nextFocusLeft={this.props.nextFocusLeft}
         nextFocusRight={this.props.nextFocusRight}
         nextFocusUp={this.props.nextFocusUp}
-<<<<<<< HEAD
-        // [macOS #656 We need to reconcile between focusable and acceptsKeyboardFocus
-        // (e.g. if one is explicitly disabled, we shouldn't implicitly enable the
-        // other on the underlying view). Prefer passing acceptsKeyboardFocus if
-        // passed explicitly to preserve original behavior, and trigger view warnings.
-        {...(this.props.acceptsKeyboardFocus !== undefined
-          ? {
-              acceptsKeyboardFocus:
-                this.props.acceptsKeyboardFocus === true &&
-                !this.props.disabled,
-            }
-          : {
-              focusable:
-                this.props.focusable !== false &&
-                this.props.onPress !== undefined,
-            })}
-        // macOS]
-        cursor={this.props.cursor}
-        tooltip={this.props.tooltip} // TODO(macOS/win ISS#2323203)
-        onMouseEnter={this.props.onMouseEnter} // [TODO(macOS/win ISS#2323203)
-=======
         nativeID={this.props.nativeID}
         testID={this.props.testID}
         // [TODO(macOS GH#774)
@@ -357,7 +336,6 @@
         focusable={this.props.focusable !== false && !this.props.disabled}
         tooltip={this.props.tooltip}
         onMouseEnter={this.props.onMouseEnter}
->>>>>>> 90a371a4
         onMouseLeave={this.props.onMouseLeave}
         onDragEnter={this.props.onDragEnter}
         onDragLeave={this.props.onDragLeave}
