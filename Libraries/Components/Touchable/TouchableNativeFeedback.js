/**
 * Copyright (c) Meta Platforms, Inc. and affiliates.
 *
 * This source code is licensed under the MIT license found in the
 * LICENSE file in the root directory of this source tree.
 *
 * @flow strict-local
 * @format
 */

import Pressability, {
  type PressabilityConfig,
} from '../../Pressability/Pressability';
import {PressabilityDebugView} from '../../Pressability/PressabilityDebug';
import typeof TouchableWithoutFeedback from './TouchableWithoutFeedback';
import {Commands} from 'react-native/Libraries/Components/View/ViewNativeComponent';
import {findHostInstance_DEPRECATED} from '../../ReactNative/RendererProxy';
import type {PressEvent} from 'react-native/Libraries/Types/CoreEventTypes';
import Platform from '../../Utilities/Platform';
import View from '../../Components/View/View';
import processColor from '../../StyleSheet/processColor';
import * as React from 'react';
import invariant from 'invariant';

type Props = $ReadOnly<{|
  ...React.ElementConfig<TouchableWithoutFeedback>,

  /**
   * Determines the type of background drawable that's going to be used to
   * display feedback. It takes an object with `type` property and extra data
   * depending on the `type`. It's recommended to use one of the static
   * methods to generate that dictionary.
   */
  background?: ?(
    | $ReadOnly<{|
        type: 'ThemeAttrAndroid',
        attribute:
          | 'selectableItemBackground'
          | 'selectableItemBackgroundBorderless',
        rippleRadius: ?number,
      |}>
    | $ReadOnly<{|
        type: 'RippleAndroid',
        color: ?number,
        borderless: boolean,
        rippleRadius: ?number,
      |}>
  ),

  /**
   * TV preferred focus (see documentation for the View component).
   */
  hasTVPreferredFocus?: ?boolean,

  /**
   * TV next focus down (see documentation for the View component).
   */
  nextFocusDown?: ?number,

  /**
   * TV next focus forward (see documentation for the View component).
   */
  nextFocusForward?: ?number,

  /**
   * TV next focus left (see documentation for the View component).
   */
  nextFocusLeft?: ?number,

  /**
   * TV next focus right (see documentation for the View component).
   */
  nextFocusRight?: ?number,

  /**
   * TV next focus up (see documentation for the View component).
   */
  nextFocusUp?: ?number,

  /**
   * Set to true to add the ripple effect to the foreground of the view, instead
   * of the background. This is useful if one of your child views has a
   * background of its own, or you're e.g. displaying images, and you don't want
   * the ripple to be covered by them.
   *
   * Check TouchableNativeFeedback.canUseNativeForeground() first, as this is
   * only available on Android 6.0 and above. If you try to use this on older
   * versions, this will fallback to background.
   */
  useForeground?: ?boolean,
|}>;

type State = $ReadOnly<{|
  pressability: Pressability,
|}>;

class TouchableNativeFeedback extends React.Component<Props, State> {
  /**
   * Creates a value for the `background` prop that uses the Android theme's
   * default background for selectable elements.
   */
  static SelectableBackground: (rippleRadius: ?number) => $ReadOnly<{|
    attribute: 'selectableItemBackground',
    type: 'ThemeAttrAndroid',
    rippleRadius: ?number,
  |}> = (rippleRadius: ?number) => ({
    type: 'ThemeAttrAndroid',
    attribute: 'selectableItemBackground',
    rippleRadius,
  });

  /**
   * Creates a value for the `background` prop that uses the Android theme's
   * default background for borderless selectable elements. Requires API 21+.
   */
  static SelectableBackgroundBorderless: (rippleRadius: ?number) => $ReadOnly<{|
    attribute: 'selectableItemBackgroundBorderless',
    type: 'ThemeAttrAndroid',
    rippleRadius: ?number,
  |}> = (rippleRadius: ?number) => ({
    type: 'ThemeAttrAndroid',
    attribute: 'selectableItemBackgroundBorderless',
    rippleRadius,
  });

  /**
   * Creates a value for the `background` prop that uses the Android ripple with
   * the supplied color. If `borderless` is true, the ripple will render outside
   * of the view bounds. Requires API 21+.
   */
  static Ripple: (
    color: string,
    borderless: boolean,
    rippleRadius: ?number,
  ) => $ReadOnly<{|
    borderless: boolean,
    color: ?number,
    rippleRadius: ?number,
    type: 'RippleAndroid',
  |}> = (color: string, borderless: boolean, rippleRadius: ?number) => {
    const processedColor = processColor(color);
    invariant(
      processedColor == null || typeof processedColor === 'number',
      'Unexpected color given for Ripple color',
    );
    return {
      type: 'RippleAndroid',
      color: processedColor,
      borderless,
      rippleRadius,
    };
  };

  /**
   * Whether `useForeground` is supported.
   */
  static canUseNativeForeground: () => boolean = () =>
    Platform.OS === 'android' && Platform.Version >= 23;

  state: State = {
    pressability: new Pressability(this._createPressabilityConfig()),
  };

  _createPressabilityConfig(): PressabilityConfig {
    const accessibilityStateDisabled =
      this.props['aria-disabled'] ?? this.props.accessibilityState?.disabled;
    return {
      cancelable: !this.props.rejectResponderTermination,
      disabled:
        this.props.disabled != null
          ? this.props.disabled
          : accessibilityStateDisabled,
      hitSlop: this.props.hitSlop,
      delayLongPress: this.props.delayLongPress,
      delayPressIn: this.props.delayPressIn,
      delayPressOut: this.props.delayPressOut,
      minPressDuration: 0,
      pressRectOffset: this.props.pressRetentionOffset,
      android_disableSound: this.props.touchSoundDisabled,
      onLongPress: this.props.onLongPress,
      onPress: this.props.onPress,
      onPressIn: event => {
        if (Platform.OS === 'android') {
          this._dispatchHotspotUpdate(event);
          this._dispatchPressedStateChange(true);
        }
        if (this.props.onPressIn != null) {
          this.props.onPressIn(event);
        }
      },
      onPressMove: event => {
        if (Platform.OS === 'android') {
          this._dispatchHotspotUpdate(event);
        }
      },
      onPressOut: event => {
        if (Platform.OS === 'android') {
          this._dispatchPressedStateChange(false);
        }
        if (this.props.onPressOut != null) {
          this.props.onPressOut(event);
        }
      },
    };
  }

  _dispatchPressedStateChange(pressed: boolean): void {
    if (Platform.OS === 'android') {
      const hostComponentRef = findHostInstance_DEPRECATED(this);
      if (hostComponentRef == null) {
        console.warn(
          'Touchable: Unable to find HostComponent instance. ' +
            'Has your Touchable component been unmounted?',
        );
      } else {
        Commands.setPressed(hostComponentRef, pressed);
      }
    }
  }

  _dispatchHotspotUpdate(event: PressEvent): void {
    if (Platform.OS === 'android') {
      const {locationX, locationY} = event.nativeEvent;
      const hostComponentRef = findHostInstance_DEPRECATED(this);
      if (hostComponentRef == null) {
        console.warn(
          'Touchable: Unable to find HostComponent instance. ' +
            'Has your Touchable component been unmounted?',
        );
      } else {
        Commands.hotspotUpdate(
          hostComponentRef,
          locationX ?? 0,
          locationY ?? 0,
        );
      }
    }
  }

  render(): React.Node {
    const element = React.Children.only(this.props.children);
    const children = [element.props.children];
    if (__DEV__) {
      if (element.type === View) {
        children.push(
          <PressabilityDebugView color="brown" hitSlop={this.props.hitSlop} />,
        );
      }
    }

    // BACKWARD-COMPATIBILITY: Focus and blur events were never supported before
    // adopting `Pressability`, so preserve that behavior.
    const {onBlur, onFocus, ...eventHandlersWithoutBlurAndFocus} =
      this.state.pressability.getEventHandlers();

    let _accessibilityState = {
      busy: this.props['aria-busy'] ?? this.props.accessibilityState?.busy,
      checked:
        this.props['aria-checked'] ?? this.props.accessibilityState?.checked,
      disabled:
        this.props['aria-disabled'] ?? this.props.accessibilityState?.disabled,
      expanded:
        this.props['aria-expanded'] ?? this.props.accessibilityState?.expanded,
      selected:
        this.props['aria-selected'] ?? this.props.accessibilityState?.selected,
    };

    _accessibilityState =
      this.props.disabled != null
        ? {
            ..._accessibilityState,
            disabled: this.props.disabled,
          }
        : _accessibilityState;

<<<<<<< HEAD
    const accessibilityLabel =
      this.props['aria-label'] ?? this.props.accessibilityLabel;
=======
    const accessibilityLiveRegion =
      this.props['aria-live'] === 'off'
        ? 'none'
        : this.props['aria-live'] ?? this.props.accessibilityLiveRegion;

>>>>>>> 5e1c4d42
    return React.cloneElement(
      element,
      {
        ...eventHandlersWithoutBlurAndFocus,
        ...getBackgroundProp(
          this.props.background === undefined
            ? TouchableNativeFeedback.SelectableBackground()
            : this.props.background,
          this.props.useForeground === true,
        ),
        accessible: this.props.accessible !== false,
        accessibilityHint: this.props.accessibilityHint,
        accessibilityLanguage: this.props.accessibilityLanguage,
        accessibilityLabel: accessibilityLabel,
        accessibilityRole: this.props.accessibilityRole,
        accessibilityState: _accessibilityState,
        accessibilityActions: this.props.accessibilityActions,
        onAccessibilityAction: this.props.onAccessibilityAction,
        accessibilityValue: this.props.accessibilityValue,
        importantForAccessibility:
          this.props['aria-hidden'] === true
            ? 'no-hide-descendants'
            : this.props.importantForAccessibility,
        accessibilityLiveRegion: accessibilityLiveRegion,
        accessibilityViewIsModal: this.props.accessibilityViewIsModal,
        accessibilityElementsHidden:
          this.props['aria-hidden'] ?? this.props.accessibilityElementsHidden,
        hasTVPreferredFocus: this.props.hasTVPreferredFocus,
        hitSlop: this.props.hitSlop,
        focusable:
          this.props.focusable !== false &&
          this.props.onPress !== undefined &&
          !this.props.disabled,
        nativeID: this.props.nativeID,
        nextFocusDown: this.props.nextFocusDown,
        nextFocusForward: this.props.nextFocusForward,
        nextFocusLeft: this.props.nextFocusLeft,
        nextFocusRight: this.props.nextFocusRight,
        nextFocusUp: this.props.nextFocusUp,
        onLayout: this.props.onLayout,
        testID: this.props.testID,
      },
      ...children,
    );
  }

  componentDidUpdate(prevProps: Props, prevState: State) {
    this.state.pressability.configure(this._createPressabilityConfig());
  }

  componentWillUnmount(): void {
    this.state.pressability.reset();
  }
}

const getBackgroundProp =
  Platform.OS === 'android'
    ? /* $FlowFixMe[missing-local-annot] The type annotation(s) required by
       * Flow's LTI update could not be added via codemod */
      (background, useForeground: boolean) =>
        useForeground && TouchableNativeFeedback.canUseNativeForeground()
          ? {nativeForegroundAndroid: background}
          : {nativeBackgroundAndroid: background}
    : /* $FlowFixMe[missing-local-annot] The type annotation(s) required by
       * Flow's LTI update could not be added via codemod */
      (background, useForeground: boolean) => null;

TouchableNativeFeedback.displayName = 'TouchableNativeFeedback';

module.exports = TouchableNativeFeedback;<|MERGE_RESOLUTION|>--- conflicted
+++ resolved
@@ -273,16 +273,13 @@
           }
         : _accessibilityState;
 
-<<<<<<< HEAD
     const accessibilityLabel =
       this.props['aria-label'] ?? this.props.accessibilityLabel;
-=======
     const accessibilityLiveRegion =
       this.props['aria-live'] === 'off'
         ? 'none'
         : this.props['aria-live'] ?? this.props.accessibilityLiveRegion;
 
->>>>>>> 5e1c4d42
     return React.cloneElement(
       element,
       {
