--- conflicted
+++ resolved
@@ -296,16 +296,11 @@
         accessibilityState: accessibilityState,
         accessibilityActions: this.props.accessibilityActions,
         onAccessibilityAction: this.props.onAccessibilityAction,
-<<<<<<< HEAD
         accessibilityValue: accessibilityValue,
-        importantForAccessibility: this.props.importantForAccessibility,
-=======
-        accessibilityValue: this.props.accessibilityValue,
         importantForAccessibility:
           this.props['aria-hidden'] === true
             ? 'no-hide-descendants'
             : this.props.importantForAccessibility,
->>>>>>> 62f83a9f
         accessibilityLiveRegion: this.props.accessibilityLiveRegion,
         accessibilityViewIsModal: this.props.accessibilityViewIsModal,
         accessibilityElementsHidden:
