--- conflicted
+++ resolved
@@ -142,12 +142,8 @@
     rippleRadius: ?number,
   ) => $ReadOnly<{|
     borderless: boolean,
-<<<<<<< HEAD
-    color: ?ProcessedColorValue,
-=======
     color: ?number,
     rippleRadius: ?number,
->>>>>>> 8ce27df0
     type: 'RippleAndroid',
   |}> = (color: string, borderless: boolean, rippleRadius: ?number) => {
     const processedColor = processColor(color);
