--- conflicted
+++ resolved
@@ -22,9 +22,10 @@
 import Platform from '../../Utilities/Platform';
 import View from '../../Components/View/View';
 import processColor from '../../StyleSheet/processColor';
-import type {NativeOrDynamicColorType} from '../../StyleSheet/NativeOrDynamicColorType'; // TODO(macOS ISS#2323203)
 import * as React from 'react';
 import invariant from 'invariant';
+
+import type {ProcessedColorValue} from '../../StyleSheet/processColor';
 
 type Props = $ReadOnly<{|
   ...React.ElementConfig<TouchableWithoutFeedback>,
@@ -142,12 +143,8 @@
     rippleRadius: ?number,
   ) => $ReadOnly<{|
     borderless: boolean,
-<<<<<<< HEAD
-    color: ?(number | NativeOrDynamicColorType) /* TODO(macOS ISS#2323203) */,
-=======
-    color: ?number,
-    rippleRadius: ?number,
->>>>>>> 3c9e5f14
+    color: ?ProcessedColorValue /* TODO(macOS ISS#2323203) */,
+    rippleRadius: ?number,
     type: 'RippleAndroid',
   |}> = (color: string, borderless: boolean, rippleRadius: ?number) => {
     const processedColor = processColor(color);
