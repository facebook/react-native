--- conflicted
+++ resolved
@@ -130,13 +130,10 @@
     // adopting `Pressability`, so preserve that behavior.
     const {onBlur, onFocus, ...eventHandlersWithoutBlurAndFocus} =
       this.state.pressability.getEventHandlers();
-<<<<<<< HEAD
     const accessibilityLiveRegion =
       this.props['aria-live'] === 'off'
         ? 'none'
         : this.props['aria-live'] ?? this.props.accessibilityLiveRegion;
-=======
-
     const _accessibilityState = {
       busy: this.props['aria-busy'] ?? this.props.accessibilityState?.busy,
       checked:
@@ -149,7 +146,6 @@
         this.props['aria-selected'] ?? this.props.accessibilityState?.selected,
     };
 
->>>>>>> 98d84e57
     return (
       <Animated.View
         style={[{transform: [{scale: this.state.scale}]}, this.props.style]}
