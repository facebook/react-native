--- conflicted
+++ resolved
@@ -161,17 +161,12 @@
         accessibilityState={this.props.accessibilityState}
         accessibilityActions={this.props.accessibilityActions}
         onAccessibilityAction={this.props.onAccessibilityAction}
-<<<<<<< HEAD
         accessibilityValue={accessibilityValue}
-        importantForAccessibility={this.props.importantForAccessibility}
-=======
-        accessibilityValue={this.props.accessibilityValue}
         importantForAccessibility={
           this.props['aria-hidden'] === true
             ? 'no-hide-descendants'
             : this.props.importantForAccessibility
         }
->>>>>>> 62f83a9f
         accessibilityLiveRegion={this.props.accessibilityLiveRegion}
         accessibilityViewIsModal={this.props.accessibilityViewIsModal}
         accessibilityElementsHidden={
