/**
 * Copyright (c) Facebook, Inc. and its affiliates.
 *
 * This source code is licensed under the MIT license found in the
 * LICENSE file in the root directory of this source tree.
 *
 * @flow
 * @format
 */
'use strict';

const Animated = require('Animated');
const DeprecatedViewPropTypes = require('DeprecatedViewPropTypes');
const DeprecatedEdgeInsetsPropType = require('DeprecatedEdgeInsetsPropType');
const NativeMethodsMixin = require('NativeMethodsMixin');
const Platform = require('Platform');
const PropTypes = require('prop-types');
const React = require('React');
const Touchable = require('Touchable');
const TouchableWithoutFeedback = require('TouchableWithoutFeedback');

const createReactClass = require('create-react-class');

import type {EdgeInsetsProp} from 'EdgeInsetsPropType';
import type {ViewStyleProp} from 'StyleSheet';
import type {Props as TouchableWithoutFeedbackProps} from 'TouchableWithoutFeedback';
import type {PressEvent} from 'CoreEventTypes';

type State = {
  animationID: ?number,
  scale: Animated.Value,
};

const PRESS_RETENTION_OFFSET = {top: 20, left: 20, right: 20, bottom: 30};

type Props = $ReadOnly<{|
  ...TouchableWithoutFeedbackProps,

  onPressWithCompletion?: ?(fn: () => void) => void,
  onPressAnimationComplete?: ?() => void,
  pressRetentionOffset?: ?EdgeInsetsProp,
  releaseVelocity?: ?number,
  releaseBounciness?: ?number,
  style?: ?ViewStyleProp,
|}>;

/**
 * Example of using the `TouchableMixin` to play well with other responder
 * locking views including `ScrollView`. `TouchableMixin` provides touchable
 * hooks (`this.touchableHandle*`) that we forward events to. In turn,
 * `TouchableMixin` expects us to implement some abstract methods to handle
 * interesting interactions such as `handleTouchablePress`.
 */
const TouchableBounce = ((createReactClass({
  displayName: 'TouchableBounce',
  mixins: [Touchable.Mixin, NativeMethodsMixin],

  propTypes: {
    ...TouchableWithoutFeedback.propTypes,
    // The function passed takes a callback to start the animation which should
    // be run after this onPress handler is done. You can use this (for example)
    // to update UI before starting the animation.
    onPressWithCompletion: PropTypes.func,
    // the function passed is called after the animation is complete
    onPressAnimationComplete: PropTypes.func,
    /**
     * When the scroll view is disabled, this defines how far your touch may
     * move off of the button, before deactivating the button. Once deactivated,
     * try moving it back and you'll see that the button is once again
     * reactivated! Move it back and forth several times while the scroll view
     * is disabled. Ensure you pass in a constant to reduce memory allocations.
     */
    pressRetentionOffset: DeprecatedEdgeInsetsPropType,
    releaseVelocity: PropTypes.number.isRequired,
    releaseBounciness: PropTypes.number.isRequired,
    /**
     * Style to apply to the container/underlay. Most commonly used to make sure
     * rounded corners match the wrapped component.
     */
    style: DeprecatedViewPropTypes.style,
  },

  getDefaultProps: function() {
    return {releaseBounciness: 10, releaseVelocity: 10};
  },

  getInitialState: function(): State {
    return {
      ...this.touchableGetInitialState(),
      scale: new Animated.Value(1),
    };
  },

  bounceTo: function(
    value: number,
    velocity: number,
    bounciness: number,
    callback?: ?() => void,
  ) {
    Animated.spring(this.state.scale, {
      toValue: value,
      velocity,
      bounciness,
      useNativeDriver: true,
    }).start(callback);
  },

  /**
   * `Touchable.Mixin` self callbacks. The mixin will invoke these if they are
   * defined on your component.
   */
  touchableHandleActivePressIn: function(e: PressEvent) {
    this.bounceTo(0.93, 0.1, 0);
    this.props.onPressIn && this.props.onPressIn(e);
  },

  touchableHandleActivePressOut: function(e: PressEvent) {
    this.bounceTo(1, 0.4, 0);
    this.props.onPressOut && this.props.onPressOut(e);
  },

<<<<<<< HEAD
  touchableHandleFocus: function(e: Event) {
    if (Platform.isTV) {
      this.bounceTo(0.93, 0.1, 0);
    }
    this.props.onFocus && this.props.onFocus(e);
  },

  touchableHandleBlur: function(e: Event) {
    if (Platform.isTV) {
      this.bounceTo(1, 0.4, 0);
    }
    this.props.onBlur && this.props.onBlur(e);
  },

  touchableHandlePress: function(e: Event) {
=======
  touchableHandlePress: function(e: PressEvent) {
>>>>>>> 512676c6
    const onPressWithCompletion = this.props.onPressWithCompletion;
    if (onPressWithCompletion) {
      onPressWithCompletion(() => {
        this.state.scale.setValue(0.93);
        this.bounceTo(
          1,
          this.props.releaseVelocity,
          this.props.releaseBounciness,
          this.props.onPressAnimationComplete,
        );
      });
      return;
    }

    this.bounceTo(
      1,
      this.props.releaseVelocity,
      this.props.releaseBounciness,
      this.props.onPressAnimationComplete,
    );
    this.props.onPress && this.props.onPress(e);
  },

  touchableGetPressRectOffset: function(): typeof PRESS_RETENTION_OFFSET {
    return this.props.pressRetentionOffset || PRESS_RETENTION_OFFSET;
  },

  touchableGetHitSlop: function(): ?EdgeInsetsProp {
    return this.props.hitSlop;
  },

  touchableGetHighlightDelayMS: function(): number {
    return 0;
  },

  render: function(): React.Element<any> {
    return (
      <Animated.View
        style={[{transform: [{scale: this.state.scale}]}, this.props.style]}
        accessible={this.props.accessible !== false}
        accessibilityLabel={this.props.accessibilityLabel}
        accessibilityHint={this.props.accessibilityHint}
        accessibilityRole={this.props.accessibilityRole}
        accessibilityStates={this.props.accessibilityStates}
        nativeID={this.props.nativeID}
        testID={this.props.testID}
        hitSlop={this.props.hitSlop}
        onStartShouldSetResponder={this.touchableHandleStartShouldSetResponder}
        onResponderTerminationRequest={
          this.touchableHandleResponderTerminationRequest
        }
        onResponderGrant={this.touchableHandleResponderGrant}
        onResponderMove={this.touchableHandleResponderMove}
        onResponderRelease={this.touchableHandleResponderRelease}
        onResponderTerminate={this.touchableHandleResponderTerminate}>
        {this.props.children}
        {Touchable.renderDebugView({
          color: 'orange',
          hitSlop: this.props.hitSlop,
        })}
      </Animated.View>
    );
  },
}): any): React.ComponentType<Props>);

module.exports = TouchableBounce;<|MERGE_RESOLUTION|>--- conflicted
+++ resolved
@@ -119,7 +119,6 @@
     this.props.onPressOut && this.props.onPressOut(e);
   },
 
-<<<<<<< HEAD
   touchableHandleFocus: function(e: Event) {
     if (Platform.isTV) {
       this.bounceTo(0.93, 0.1, 0);
@@ -134,10 +133,7 @@
     this.props.onBlur && this.props.onBlur(e);
   },
 
-  touchableHandlePress: function(e: Event) {
-=======
   touchableHandlePress: function(e: PressEvent) {
->>>>>>> 512676c6
     const onPressWithCompletion = this.props.onPressWithCompletion;
     if (onPressWithCompletion) {
       onPressWithCompletion(() => {
