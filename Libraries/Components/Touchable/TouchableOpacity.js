--- conflicted
+++ resolved
@@ -235,7 +235,6 @@
           }
         : _accessibilityState;
 
-<<<<<<< HEAD
     const accessibilityValue = {
       max:
         this.props['aria-valuemax'] !== null
@@ -254,12 +253,11 @@
           ? this.props['aria-valuetext']
           : this.props.accessibilityValue?.text,
     };
-=======
+
     const accessibilityLiveRegion =
       this.props['aria-live'] === 'off'
         ? 'none'
         : this.props['aria-live'] ?? this.props.accessibilityLiveRegion;
->>>>>>> 7ea54a40
 
     return (
       <Animated.View
