/**
 * Copyright (c) Meta Platforms, Inc. and affiliates.
 *
 * This source code is licensed under the MIT license found in the
 * LICENSE file in the root directory of this source tree.
 *
 * @flow strict-local
 * @format
 */

import Pressability, {
  type PressabilityConfig,
} from '../../Pressability/Pressability';
import {PressabilityDebugView} from '../../Pressability/PressabilityDebug';
import typeof TouchableWithoutFeedback from './TouchableWithoutFeedback';
import Animated from 'react-native/Libraries/Animated/Animated';
import Easing from 'react-native/Libraries/Animated/Easing';
import type {ViewStyleProp} from 'react-native/Libraries/StyleSheet/StyleSheet';
import flattenStyle from 'react-native/Libraries/StyleSheet/flattenStyle';
import Platform from '../../Utilities/Platform';
import * as React from 'react';

type TVProps = $ReadOnly<{|
  hasTVPreferredFocus?: ?boolean,
  nextFocusDown?: ?number,
  nextFocusForward?: ?number,
  nextFocusLeft?: ?number,
  nextFocusRight?: ?number,
  nextFocusUp?: ?number,
|}>;

type Props = $ReadOnly<{|
  ...React.ElementConfig<TouchableWithoutFeedback>,
  ...TVProps,

  activeOpacity?: ?number,
  style?: ?ViewStyleProp,

  hostRef?: ?React.Ref<typeof Animated.View>,
|}>;

type State = $ReadOnly<{|
  anim: Animated.Value,
  pressability: Pressability,
|}>;

/**
 * A wrapper for making views respond properly to touches.
 * On press down, the opacity of the wrapped view is decreased, dimming it.
 *
 * Opacity is controlled by wrapping the children in an Animated.View, which is
 * added to the view hierarchy.  Be aware that this can affect layout.
 *
 * Example:
 *
 * ```
 * renderButton: function() {
 *   return (
 *     <TouchableOpacity onPress={this._onPressButton}>
 *       <Image
 *         style={styles.button}
 *         source={require('./myButton.png')}
 *       />
 *     </TouchableOpacity>
 *   );
 * },
 * ```
 * ### Example
 *
 * ```ReactNativeWebPlayer
 * import React, { Component } from 'react'
 * import {
 *   AppRegistry,
 *   StyleSheet,
 *   TouchableOpacity,
 *   Text,
 *   View,
 * } from 'react-native'
 *
 * class App extends Component {
 *   state = { count: 0 }
 *
 *   onPress = () => {
 *     this.setState(state => ({
 *       count: state.count + 1
 *     }));
 *   };
 *
 *  render() {
 *    return (
 *      <View style={styles.container}>
 *        <TouchableOpacity
 *          style={styles.button}
 *          onPress={this.onPress}>
 *          <Text> Touch Here </Text>
 *        </TouchableOpacity>
 *        <View style={[styles.countContainer]}>
 *          <Text style={[styles.countText]}>
 *             { this.state.count !== 0 ? this.state.count: null}
 *           </Text>
 *         </View>
 *       </View>
 *     )
 *   }
 * }
 *
 * const styles = StyleSheet.create({
 *   container: {
 *     flex: 1,
 *     justifyContent: 'center',
 *     paddingHorizontal: 10
 *   },
 *   button: {
 *     alignItems: 'center',
 *     backgroundColor: '#DDDDDD',
 *     padding: 10
 *   },
 *   countContainer: {
 *     alignItems: 'center',
 *     padding: 10
 *   },
 *   countText: {
 *     color: '#FF00FF'
 *   }
 * })
 *
 * AppRegistry.registerComponent('App', () => App)
 * ```
 *
 */
class TouchableOpacity extends React.Component<Props, State> {
  state: State = {
    anim: new Animated.Value(this._getChildStyleOpacityWithDefault()),
    pressability: new Pressability(this._createPressabilityConfig()),
  };

  _createPressabilityConfig(): PressabilityConfig {
    return {
      cancelable: !this.props.rejectResponderTermination,
      disabled:
        this.props.disabled ??
        this.props['aria-disabled'] ??
        this.props.accessibilityState?.disabled,
      hitSlop: this.props.hitSlop,
      delayLongPress: this.props.delayLongPress,
      delayPressIn: this.props.delayPressIn,
      delayPressOut: this.props.delayPressOut,
      minPressDuration: 0,
      pressRectOffset: this.props.pressRetentionOffset,
      onBlur: event => {
        if (Platform.isTV) {
          this._opacityInactive(250);
        }
        if (this.props.onBlur != null) {
          this.props.onBlur(event);
        }
      },
      onFocus: event => {
        if (Platform.isTV) {
          this._opacityActive(150);
        }
        if (this.props.onFocus != null) {
          this.props.onFocus(event);
        }
      },
      onLongPress: this.props.onLongPress,
      onPress: this.props.onPress,
      onPressIn: event => {
        this._opacityActive(
          event.dispatchConfig.registrationName === 'onResponderGrant'
            ? 0
            : 150,
        );
        if (this.props.onPressIn != null) {
          this.props.onPressIn(event);
        }
      },
      onPressOut: event => {
        this._opacityInactive(250);
        if (this.props.onPressOut != null) {
          this.props.onPressOut(event);
        }
      },
    };
  }

  /**
   * Animate the touchable to a new opacity.
   */
  _setOpacityTo(toValue: number, duration: number): void {
    Animated.timing(this.state.anim, {
      toValue,
      duration,
      easing: Easing.inOut(Easing.quad),
      useNativeDriver: true,
    }).start();
  }

  _opacityActive(duration: number): void {
    this._setOpacityTo(this.props.activeOpacity ?? 0.2, duration);
  }

  _opacityInactive(duration: number): void {
    this._setOpacityTo(this._getChildStyleOpacityWithDefault(), duration);
  }

  _getChildStyleOpacityWithDefault(): number {
    const opacity = flattenStyle(this.props.style)?.opacity;
    return typeof opacity === 'number' ? opacity : 1;
  }

  render(): React.Node {
    // BACKWARD-COMPATIBILITY: Focus and blur events were never supported before
    // adopting `Pressability`, so preserve that behavior.
    const {onBlur, onFocus, ...eventHandlersWithoutBlurAndFocus} =
      this.state.pressability.getEventHandlers();

    let _accessibilityState = {
      busy: this.props['aria-busy'] ?? this.props.accessibilityState?.busy,
      checked:
        this.props['aria-checked'] ?? this.props.accessibilityState?.checked,
      disabled:
        this.props['aria-disabled'] ?? this.props.accessibilityState?.disabled,
      expanded:
        this.props['aria-expanded'] ?? this.props.accessibilityState?.expanded,
      selected:
        this.props['aria-selected'] ?? this.props.accessibilityState?.selected,
    };

    _accessibilityState =
      this.props.disabled != null
        ? {
            ..._accessibilityState,
            disabled: this.props.disabled,
          }
        : _accessibilityState;

<<<<<<< HEAD
    const accessibilityLabel =
      this.props['aria-label'] ?? this.props.accessibilityLabel;
=======
    const accessibilityLiveRegion =
      this.props['aria-live'] === 'off'
        ? 'none'
        : this.props['aria-live'] ?? this.props.accessibilityLiveRegion;

>>>>>>> 5e1c4d42
    return (
      <Animated.View
        accessible={this.props.accessible !== false}
        accessibilityLabel={accessibilityLabel}
        accessibilityHint={this.props.accessibilityHint}
        accessibilityLanguage={this.props.accessibilityLanguage}
        accessibilityRole={this.props.accessibilityRole}
        accessibilityState={_accessibilityState}
        accessibilityActions={this.props.accessibilityActions}
        onAccessibilityAction={this.props.onAccessibilityAction}
        accessibilityValue={this.props.accessibilityValue}
        importantForAccessibility={
          this.props['aria-hidden'] === true
            ? 'no-hide-descendants'
            : this.props.importantForAccessibility
        }
        accessibilityLiveRegion={accessibilityLiveRegion}
        accessibilityViewIsModal={this.props.accessibilityViewIsModal}
        accessibilityElementsHidden={
          this.props['aria-hidden'] ?? this.props.accessibilityElementsHidden
        }
        style={[this.props.style, {opacity: this.state.anim}]}
        nativeID={this.props.nativeID}
        testID={this.props.testID}
        onLayout={this.props.onLayout}
        nextFocusDown={this.props.nextFocusDown}
        nextFocusForward={this.props.nextFocusForward}
        nextFocusLeft={this.props.nextFocusLeft}
        nextFocusRight={this.props.nextFocusRight}
        nextFocusUp={this.props.nextFocusUp}
        hasTVPreferredFocus={this.props.hasTVPreferredFocus}
        hitSlop={this.props.hitSlop}
        focusable={
          this.props.focusable !== false && this.props.onPress !== undefined
        }
        ref={this.props.hostRef}
        {...eventHandlersWithoutBlurAndFocus}>
        {this.props.children}
        {__DEV__ ? (
          <PressabilityDebugView color="cyan" hitSlop={this.props.hitSlop} />
        ) : null}
      </Animated.View>
    );
  }

  componentDidUpdate(prevProps: Props, prevState: State) {
    this.state.pressability.configure(this._createPressabilityConfig());
    if (
      this.props.disabled !== prevProps.disabled ||
      (flattenStyle(prevProps.style)?.opacity !==
        flattenStyle(this.props.style)?.opacity) !==
        undefined
    ) {
      this._opacityInactive(250);
    }
  }

  componentWillUnmount(): void {
    this.state.pressability.reset();
  }
}

const Touchable = (React.forwardRef((props, ref) => (
  <TouchableOpacity {...props} hostRef={ref} />
)): React.AbstractComponent<Props, React.ElementRef<typeof Animated.View>>);

Touchable.displayName = 'TouchableOpacity';

module.exports = Touchable;<|MERGE_RESOLUTION|>--- conflicted
+++ resolved
@@ -235,16 +235,13 @@
           }
         : _accessibilityState;
 
-<<<<<<< HEAD
     const accessibilityLabel =
       this.props['aria-label'] ?? this.props.accessibilityLabel;
-=======
     const accessibilityLiveRegion =
       this.props['aria-live'] === 'off'
         ? 'none'
         : this.props['aria-live'] ?? this.props.accessibilityLiveRegion;
 
->>>>>>> 5e1c4d42
     return (
       <Animated.View
         accessible={this.props.accessible !== false}
