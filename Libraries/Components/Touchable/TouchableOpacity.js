--- conflicted
+++ resolved
@@ -174,13 +174,9 @@
     return (
       <Animated.View
         accessible={true}
-<<<<<<< HEAD
-        style={[this.props.style, {opacity: this.state.anim}, {cursor: 'pointer'}]}
-=======
         accessibilityComponentType={this.props.accessibilityComponentType}
         accessibilityTraits={this.props.accessibilityTraits}
-        style={[this.props.style, {opacity: this.state.anim}]}
->>>>>>> bd36e402
+        style={[this.props.style, {opacity: this.state.anim}, {cursor: 'pointer'}]}
         testID={this.props.testID}
         onLayout={this.props.onLayout}
         onStartShouldSetResponder={this.touchableHandleStartShouldSetResponder}
