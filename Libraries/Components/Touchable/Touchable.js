/**
 * Copyright (c) Facebook, Inc. and its affiliates.
 *
 * This source code is licensed under the MIT license found in the
 * LICENSE file in the root directory of this source tree.
 *
 * @flow
 * @format
 */

'use strict';

const BoundingDimensions = require('BoundingDimensions');
const Platform = require('Platform');
const Position = require('Position');
const React = require('React');
const ReactNative = require('ReactNative');
const StyleSheet = require('StyleSheet');
const TVEventHandler = require('TVEventHandler');
const TouchEventUtils = require('fbjs/lib/TouchEventUtils');
const UIManager = require('UIManager');
const View = require('View');

const keyMirror = require('fbjs/lib/keyMirror');
const normalizeColor = require('normalizeColor');

import type {PressEvent, SyntheticEvent, LayoutEvent} from 'CoreEventTypes';
import type {EdgeInsetsProp} from 'EdgeInsetsPropType';

/**
 * `Touchable`: Taps done right.
 *
 * You hook your `ResponderEventPlugin` events into `Touchable`. `Touchable`
 * will measure time/geometry and tells you when to give feedback to the user.
 *
 * ====================== Touchable Tutorial ===============================
 * The `Touchable` mixin helps you handle the "press" interaction. It analyzes
 * the geometry of elements, and observes when another responder (scroll view
 * etc) has stolen the touch lock. It notifies your component when it should
 * give feedback to the user. (bouncing/highlighting/unhighlighting).
 *
 * - When a touch was activated (typically you highlight)
 * - When a touch was deactivated (typically you unhighlight)
 * - When a touch was "pressed" - a touch ended while still within the geometry
 *   of the element, and no other element (like scroller) has "stolen" touch
 *   lock ("responder") (Typically you bounce the element).
 *
 * A good tap interaction isn't as simple as you might think. There should be a
 * slight delay before showing a highlight when starting a touch. If a
 * subsequent touch move exceeds the boundary of the element, it should
 * unhighlight, but if that same touch is brought back within the boundary, it
 * should rehighlight again. A touch can move in and out of that boundary
 * several times, each time toggling highlighting, but a "press" is only
 * triggered if that touch ends while within the element's boundary and no
 * scroller (or anything else) has stolen the lock on touches.
 *
 * To create a new type of component that handles interaction using the
 * `Touchable` mixin, do the following:
 *
 * - Initialize the `Touchable` state.
 *
 *   getInitialState: function() {
 *     return merge(this.touchableGetInitialState(), yourComponentState);
 *   }
 *
 * - Choose the rendered component who's touches should start the interactive
 *   sequence. On that rendered node, forward all `Touchable` responder
 *   handlers. You can choose any rendered node you like. Choose a node whose
 *   hit target you'd like to instigate the interaction sequence:
 *
 *   // In render function:
 *   return (
 *     <View
 *       onStartShouldSetResponder={this.touchableHandleStartShouldSetResponder}
 *       onResponderTerminationRequest={this.touchableHandleResponderTerminationRequest}
 *       onResponderGrant={this.touchableHandleResponderGrant}
 *       onResponderMove={this.touchableHandleResponderMove}
 *       onResponderRelease={this.touchableHandleResponderRelease}
 *       onResponderTerminate={this.touchableHandleResponderTerminate}>
 *       <View>
 *         Even though the hit detection/interactions are triggered by the
 *         wrapping (typically larger) node, we usually end up implementing
 *         custom logic that highlights this inner one.
 *       </View>
 *     </View>
 *   );
 *
 * - You may set up your own handlers for each of these events, so long as you
 *   also invoke the `touchable*` handlers inside of your custom handler.
 *
 * - Implement the handlers on your component class in order to provide
 *   feedback to the user. See documentation for each of these class methods
 *   that you should implement.
 *
 *   touchableHandlePress: function() {
 *      this.performBounceAnimation();  // or whatever you want to do.
 *   },
 *   touchableHandleActivePressIn: function() {
 *     this.beginHighlighting(...);  // Whatever you like to convey activation
 *   },
 *   touchableHandleActivePressOut: function() {
 *     this.endHighlighting(...);  // Whatever you like to convey deactivation
 *   },
 *
 * - There are more advanced methods you can implement (see documentation below):
 *   touchableGetHighlightDelayMS: function() {
 *     return 20;
 *   }
 *   // In practice, *always* use a predeclared constant (conserve memory).
 *   touchableGetPressRectOffset: function() {
 *     return {top: 20, left: 20, right: 20, bottom: 100};
 *   }
 */

/**
 * Touchable states.
 */

const States = keyMirror({
  NOT_RESPONDER: null, // Not the responder
  RESPONDER_INACTIVE_PRESS_IN: null, // Responder, inactive, in the `PressRect`
  RESPONDER_INACTIVE_PRESS_OUT: null, // Responder, inactive, out of `PressRect`
  RESPONDER_ACTIVE_PRESS_IN: null, // Responder, active, in the `PressRect`
  RESPONDER_ACTIVE_PRESS_OUT: null, // Responder, active, out of `PressRect`
  RESPONDER_ACTIVE_LONG_PRESS_IN: null, // Responder, active, in the `PressRect`, after long press threshold
  RESPONDER_ACTIVE_LONG_PRESS_OUT: null, // Responder, active, out of `PressRect`, after long press threshold
  ERROR: null,
});

type State =
  | typeof States.NOT_RESPONDER
  | typeof States.RESPONDER_INACTIVE_PRESS_IN
  | typeof States.RESPONDER_INACTIVE_PRESS_OUT
  | typeof States.RESPONDER_ACTIVE_PRESS_IN
  | typeof States.RESPONDER_ACTIVE_PRESS_OUT
  | typeof States.RESPONDER_ACTIVE_LONG_PRESS_IN
  | typeof States.RESPONDER_ACTIVE_LONG_PRESS_OUT
  | typeof States.ERROR;

/*
 * Quick lookup map for states that are considered to be "active"
 */

const baseStatesConditions = {
  NOT_RESPONDER: false,
  RESPONDER_INACTIVE_PRESS_IN: false,
  RESPONDER_INACTIVE_PRESS_OUT: false,
  RESPONDER_ACTIVE_PRESS_IN: false,
  RESPONDER_ACTIVE_PRESS_OUT: false,
  RESPONDER_ACTIVE_LONG_PRESS_IN: false,
  RESPONDER_ACTIVE_LONG_PRESS_OUT: false,
  ERROR: false,
};

const IsActive = {
  ...baseStatesConditions,
  RESPONDER_ACTIVE_PRESS_OUT: true,
  RESPONDER_ACTIVE_PRESS_IN: true,
};

/**
 * Quick lookup for states that are considered to be "pressing" and are
 * therefore eligible to result in a "selection" if the press stops.
 */
const IsPressingIn = {
  ...baseStatesConditions,
  RESPONDER_INACTIVE_PRESS_IN: true,
  RESPONDER_ACTIVE_PRESS_IN: true,
  RESPONDER_ACTIVE_LONG_PRESS_IN: true,
};

const IsLongPressingIn = {
  ...baseStatesConditions,
  RESPONDER_ACTIVE_LONG_PRESS_IN: true,
};

/**
 * Inputs to the state machine.
 */
const Signals = keyMirror({
  DELAY: null,
  RESPONDER_GRANT: null,
  RESPONDER_RELEASE: null,
  RESPONDER_TERMINATED: null,
  ENTER_PRESS_RECT: null,
  LEAVE_PRESS_RECT: null,
  LONG_PRESS_DETECTED: null,
});

type Signal =
  | typeof Signals.DELAY
  | typeof Signals.RESPONDER_GRANT
  | typeof Signals.RESPONDER_RELEASE
  | typeof Signals.RESPONDER_TERMINATED
  | typeof Signals.ENTER_PRESS_RECT
  | typeof Signals.LEAVE_PRESS_RECT
  | typeof Signals.LONG_PRESS_DETECTED;

/**
 * Mapping from States x Signals => States
 */
const Transitions = {
  NOT_RESPONDER: {
    DELAY: States.ERROR,
    RESPONDER_GRANT: States.RESPONDER_INACTIVE_PRESS_IN,
    RESPONDER_RELEASE: States.ERROR,
    RESPONDER_TERMINATED: States.ERROR,
    ENTER_PRESS_RECT: States.ERROR,
    LEAVE_PRESS_RECT: States.ERROR,
    LONG_PRESS_DETECTED: States.ERROR,
  },
  RESPONDER_INACTIVE_PRESS_IN: {
    DELAY: States.RESPONDER_ACTIVE_PRESS_IN,
    RESPONDER_GRANT: States.ERROR,
    RESPONDER_RELEASE: States.NOT_RESPONDER,
    RESPONDER_TERMINATED: States.NOT_RESPONDER,
    ENTER_PRESS_RECT: States.RESPONDER_INACTIVE_PRESS_IN,
    LEAVE_PRESS_RECT: States.RESPONDER_INACTIVE_PRESS_OUT,
    LONG_PRESS_DETECTED: States.ERROR,
  },
  RESPONDER_INACTIVE_PRESS_OUT: {
    DELAY: States.RESPONDER_ACTIVE_PRESS_OUT,
    RESPONDER_GRANT: States.ERROR,
    RESPONDER_RELEASE: States.NOT_RESPONDER,
    RESPONDER_TERMINATED: States.NOT_RESPONDER,
    ENTER_PRESS_RECT: States.RESPONDER_INACTIVE_PRESS_IN,
    LEAVE_PRESS_RECT: States.RESPONDER_INACTIVE_PRESS_OUT,
    LONG_PRESS_DETECTED: States.ERROR,
  },
  RESPONDER_ACTIVE_PRESS_IN: {
    DELAY: States.ERROR,
    RESPONDER_GRANT: States.ERROR,
    RESPONDER_RELEASE: States.NOT_RESPONDER,
    RESPONDER_TERMINATED: States.NOT_RESPONDER,
    ENTER_PRESS_RECT: States.RESPONDER_ACTIVE_PRESS_IN,
    LEAVE_PRESS_RECT: States.RESPONDER_ACTIVE_PRESS_OUT,
    LONG_PRESS_DETECTED: States.RESPONDER_ACTIVE_LONG_PRESS_IN,
  },
  RESPONDER_ACTIVE_PRESS_OUT: {
    DELAY: States.ERROR,
    RESPONDER_GRANT: States.ERROR,
    RESPONDER_RELEASE: States.NOT_RESPONDER,
    RESPONDER_TERMINATED: States.NOT_RESPONDER,
    ENTER_PRESS_RECT: States.RESPONDER_ACTIVE_PRESS_IN,
    LEAVE_PRESS_RECT: States.RESPONDER_ACTIVE_PRESS_OUT,
    LONG_PRESS_DETECTED: States.ERROR,
  },
  RESPONDER_ACTIVE_LONG_PRESS_IN: {
    DELAY: States.ERROR,
    RESPONDER_GRANT: States.ERROR,
    RESPONDER_RELEASE: States.NOT_RESPONDER,
    RESPONDER_TERMINATED: States.NOT_RESPONDER,
    ENTER_PRESS_RECT: States.RESPONDER_ACTIVE_LONG_PRESS_IN,
    LEAVE_PRESS_RECT: States.RESPONDER_ACTIVE_LONG_PRESS_OUT,
    LONG_PRESS_DETECTED: States.RESPONDER_ACTIVE_LONG_PRESS_IN,
  },
  RESPONDER_ACTIVE_LONG_PRESS_OUT: {
    DELAY: States.ERROR,
    RESPONDER_GRANT: States.ERROR,
    RESPONDER_RELEASE: States.NOT_RESPONDER,
    RESPONDER_TERMINATED: States.NOT_RESPONDER,
    ENTER_PRESS_RECT: States.RESPONDER_ACTIVE_LONG_PRESS_IN,
    LEAVE_PRESS_RECT: States.RESPONDER_ACTIVE_LONG_PRESS_OUT,
    LONG_PRESS_DETECTED: States.ERROR,
  },
  error: {
    DELAY: States.NOT_RESPONDER,
    RESPONDER_GRANT: States.RESPONDER_INACTIVE_PRESS_IN,
    RESPONDER_RELEASE: States.NOT_RESPONDER,
    RESPONDER_TERMINATED: States.NOT_RESPONDER,
    ENTER_PRESS_RECT: States.NOT_RESPONDER,
    LEAVE_PRESS_RECT: States.NOT_RESPONDER,
    LONG_PRESS_DETECTED: States.NOT_RESPONDER,
  },
};

// ==== Typical Constants for integrating into UI components ====
// var HIT_EXPAND_PX = 20;
// var HIT_VERT_OFFSET_PX = 10;
const HIGHLIGHT_DELAY_MS = 130;

const PRESS_EXPAND_PX = 20;

const LONG_PRESS_THRESHOLD = 500;

const LONG_PRESS_DELAY_MS = LONG_PRESS_THRESHOLD - HIGHLIGHT_DELAY_MS;

const LONG_PRESS_ALLOWED_MOVEMENT = 10;

// Default amount "active" region protrudes beyond box

/**
 * By convention, methods prefixed with underscores are meant to be @private,
 * and not @protected. Mixers shouldn't access them - not even to provide them
 * as callback handlers.
 *
 *
 * ========== Geometry =========
 * `Touchable` only assumes that there exists a `HitRect` node. The `PressRect`
 * is an abstract box that is extended beyond the `HitRect`.
 *
 *  +--------------------------+
 *  |                          | - "Start" events in `HitRect` cause `HitRect`
 *  |  +--------------------+  |   to become the responder.
 *  |  |  +--------------+  |  | - `HitRect` is typically expanded around
 *  |  |  |              |  |  |   the `VisualRect`, but shifted downward.
 *  |  |  |  VisualRect  |  |  | - After pressing down, after some delay,
 *  |  |  |              |  |  |   and before letting up, the Visual React
 *  |  |  +--------------+  |  |   will become "active". This makes it eligible
 *  |  |     HitRect        |  |   for being highlighted (so long as the
 *  |  +--------------------+  |   press remains in the `PressRect`).
 *  |        PressRect     o   |
 *  +----------------------|---+
 *           Out Region    |
 *                         +-----+ This gap between the `HitRect` and
 *                                 `PressRect` allows a touch to move far away
 *                                 from the original hit rect, and remain
 *                                 highlighted, and eligible for a "Press".
 *                                 Customize this via
 *                                 `touchableGetPressRectOffset()`.
 *
 *
 *
 * ======= State Machine =======
 *
 * +-------------+ <---+ RESPONDER_RELEASE
 * |NOT_RESPONDER|
 * +-------------+ <---+ RESPONDER_TERMINATED
 *     +
 *     | RESPONDER_GRANT (HitRect)
 *     v
 * +---------------------------+  DELAY   +-------------------------+  T + DELAY     +------------------------------+
 * |RESPONDER_INACTIVE_PRESS_IN|+-------->|RESPONDER_ACTIVE_PRESS_IN| +------------> |RESPONDER_ACTIVE_LONG_PRESS_IN|
 * +---------------------------+          +-------------------------+                +------------------------------+
 *     +            ^                         +           ^                                 +           ^
 *     |LEAVE_      |ENTER_                   |LEAVE_     |ENTER_                           |LEAVE_     |ENTER_
 *     |PRESS_RECT  |PRESS_RECT               |PRESS_RECT |PRESS_RECT                       |PRESS_RECT |PRESS_RECT
 *     |            |                         |           |                                 |           |
 *     v            +                         v           +                                 v           +
 * +----------------------------+  DELAY  +--------------------------+               +-------------------------------+
 * |RESPONDER_INACTIVE_PRESS_OUT|+------->|RESPONDER_ACTIVE_PRESS_OUT|               |RESPONDER_ACTIVE_LONG_PRESS_OUT|
 * +----------------------------+         +--------------------------+               +-------------------------------+
 *
 * T + DELAY => LONG_PRESS_DELAY_MS + DELAY
 *
 * Not drawn are the side effects of each transition. The most important side
 * effect is the `touchableHandlePress` abstract method invocation that occurs
 * when a responder is released while in either of the "Press" states.
 *
 * The other important side effects are the highlight abstract method
 * invocations (internal callbacks) to be implemented by the mixer.
 *
 *
 * @lends Touchable.prototype
 */
const TouchableMixin = {
  componentDidMount: function() {
    if (!Platform.isTV) {
      return;
    }

    this._tvEventHandler = new TVEventHandler();
    this._tvEventHandler.enable(this, function(cmp, evt) {
      const myTag = ReactNative.findNodeHandle(cmp);
      evt.dispatchConfig = {};
      if (myTag === evt.tag) {
        if (evt.eventType === 'focus') {
          cmp.touchableHandleFocus(evt);
        } else if (evt.eventType === 'blur') {
          cmp.touchableHandleBlur(evt);
        } else if (evt.eventType === 'select') {
          cmp.touchableHandlePress &&
            !cmp.props.disabled &&
            cmp.touchableHandlePress(evt);
        }
      }
    });
  },

  /**
   * Clear all timeouts on unmount
   */
  componentWillUnmount: function() {
    if (this._tvEventHandler) {
      this._tvEventHandler.disable();
      delete this._tvEventHandler;
    }
    this.touchableDelayTimeout && clearTimeout(this.touchableDelayTimeout);
    this.longPressDelayTimeout && clearTimeout(this.longPressDelayTimeout);
    this.pressOutDelayTimeout && clearTimeout(this.pressOutDelayTimeout);
  },

  /**
   * It's prefer that mixins determine state in this way, having the class
   * explicitly mix the state in the one and only `getInitialState` method.
   *
   * @return {object} State object to be placed inside of
   * `this.state.touchable`.
   */
  touchableGetInitialState: function() {
    return {
      touchable: {touchState: undefined, responderID: null},
    };
  },

  // ==== Hooks to Gesture Responder system ====
  /**
   * Must return true if embedded in a native platform scroll view.
   */
  touchableHandleResponderTerminationRequest: function() {
    return !this.props.rejectResponderTermination;
  },

  /**
   * Must return true to start the process of `Touchable`.
   */
  touchableHandleStartShouldSetResponder: function() {
    return !this.props.disabled;
  },

  /**
   * Return true to cancel press on long press.
   */
  touchableLongPressCancelsPress: function() {
    return true;
  },

  /**
   * Place as callback for a DOM element's `onResponderGrant` event.
   * @param {SyntheticEvent} e Synthetic event from event system.
   *
   */
  touchableHandleResponderGrant: function(e: SyntheticEvent<any>) {
    const dispatchID = e.currentTarget;
    // Since e is used in a callback invoked on another event loop
    // (as in setTimeout etc), we need to call e.persist() on the
    // event to make sure it doesn't get reused in the event object pool.
    e.persist();

    this.pressOutDelayTimeout && clearTimeout(this.pressOutDelayTimeout);
    this.pressOutDelayTimeout = null;

    this.state.touchable.touchState = States.NOT_RESPONDER;
    this.state.touchable.responderID = dispatchID;
    this._receiveSignal(Signals.RESPONDER_GRANT, e);
    let delayMS =
      this.touchableGetHighlightDelayMS !== undefined
        ? Math.max(this.touchableGetHighlightDelayMS(), 0)
        : HIGHLIGHT_DELAY_MS;
    delayMS = isNaN(delayMS) ? HIGHLIGHT_DELAY_MS : delayMS;
    if (delayMS !== 0) {
      this.touchableDelayTimeout = setTimeout(
        this._handleDelay.bind(this, e),
        delayMS,
      );
    } else {
      this._handleDelay(e);
    }

    let longDelayMS =
      this.touchableGetLongPressDelayMS !== undefined
        ? Math.max(this.touchableGetLongPressDelayMS(), 10)
        : LONG_PRESS_DELAY_MS;
    longDelayMS = isNaN(longDelayMS) ? LONG_PRESS_DELAY_MS : longDelayMS;
    this.longPressDelayTimeout = setTimeout(
      this._handleLongDelay.bind(this, e),
      longDelayMS + delayMS,
    );
  },

  /**
   * Place as callback for a DOM element's `onResponderRelease` event.
   */
  touchableHandleResponderRelease: function(e: PressEvent) {
    this._receiveSignal(Signals.RESPONDER_RELEASE, e);
  },

  /**
   * Place as callback for a DOM element's `onResponderTerminate` event.
   */
  touchableHandleResponderTerminate: function(e: PressEvent) {
    this._receiveSignal(Signals.RESPONDER_TERMINATED, e);
  },

  /**
   * Place as callback for a DOM element's `onResponderMove` event.
   */
  touchableHandleResponderMove: function(e: PressEvent) {
    // Not enough time elapsed yet, wait for highlight -
    // this is just a perf optimization.
    if (
      this.state.touchable.touchState === States.RESPONDER_INACTIVE_PRESS_IN
    ) {
      return;
    }

    // Measurement may not have returned yet.
    if (!this.state.touchable.positionOnActivate) {
      return;
    }

    const positionOnActivate = this.state.touchable.positionOnActivate;
    const dimensionsOnActivate = this.state.touchable.dimensionsOnActivate;
    const pressRectOffset = this.touchableGetPressRectOffset
      ? this.touchableGetPressRectOffset()
      : {
          left: PRESS_EXPAND_PX,
          right: PRESS_EXPAND_PX,
          top: PRESS_EXPAND_PX,
          bottom: PRESS_EXPAND_PX,
        };

    let pressExpandLeft = pressRectOffset.left;
    let pressExpandTop = pressRectOffset.top;
    let pressExpandRight = pressRectOffset.right;
    let pressExpandBottom = pressRectOffset.bottom;

    const hitSlop = this.touchableGetHitSlop
      ? this.touchableGetHitSlop()
      : null;

    if (hitSlop) {
      pressExpandLeft += hitSlop.left;
      pressExpandTop += hitSlop.top;
      pressExpandRight += hitSlop.right;
      pressExpandBottom += hitSlop.bottom;
    }

    const touch = TouchEventUtils.extractSingleTouch(e.nativeEvent);
    const pageX = touch && touch.pageX;
    const pageY = touch && touch.pageY;

    if (this.pressInLocation) {
      const movedDistance = this._getDistanceBetweenPoints(
        pageX,
        pageY,
        this.pressInLocation.pageX,
        this.pressInLocation.pageY,
      );
      if (movedDistance > LONG_PRESS_ALLOWED_MOVEMENT) {
        this._cancelLongPressDelayTimeout();
      }
    }

    const isTouchWithinActive =
      pageX > positionOnActivate.left - pressExpandLeft &&
      pageY > positionOnActivate.top - pressExpandTop &&
      pageX <
        positionOnActivate.left +
          dimensionsOnActivate.width +
          pressExpandRight &&
      pageY <
        positionOnActivate.top +
          dimensionsOnActivate.height +
          pressExpandBottom;
    if (isTouchWithinActive) {
      this._receiveSignal(Signals.ENTER_PRESS_RECT, e);
      const curState = this.state.touchable.touchState;
      if (curState === States.RESPONDER_INACTIVE_PRESS_IN) {
        // fix for t7967420
        this._cancelLongPressDelayTimeout();
      }
    } else {
      this._cancelLongPressDelayTimeout();
      this._receiveSignal(Signals.LEAVE_PRESS_RECT, e);
    }
  },

  /**
   * Invoked when the item receives focus. Mixers might override this to
   * visually distinguish the `VisualRect` so that the user knows that it
   * currently has the focus. Most platforms only support a single element being
   * focused at a time, in which case there may have been a previously focused
   * element that was blurred just prior to this.
   */
  touchableHandleFocus: function(e: Event) {
    this.props.onFocus && this.props.onFocus(e);
  },

  /**
   * Invoked when the item loses focus. Mixers might override this to
   * visually distinguish the `VisualRect` so that the user knows that it
   * no longer has focus. Most platforms only support a single element being
   * focused at a time, in which case the focus may have moved to another.
   */
  touchableHandleBlur: function(e: Event) {
    this.props.onBlur && this.props.onBlur(e);
  },

  // ==== Abstract Application Callbacks ====

  /**
   * Invoked when the item should be highlighted. Mixers should implement this
   * to visually distinguish the `VisualRect` so that the user knows that
   * releasing a touch will result in a "selection" (analog to click).
   *
   * @abstract
   * touchableHandleActivePressIn: function,
   */

  /**
   * Invoked when the item is "active" (in that it is still eligible to become
   * a "select") but the touch has left the `PressRect`. Usually the mixer will
   * want to unhighlight the `VisualRect`. If the user (while pressing) moves
   * back into the `PressRect` `touchableHandleActivePressIn` will be invoked
   * again and the mixer should probably highlight the `VisualRect` again. This
   * event will not fire on an `touchEnd/mouseUp` event, only move events while
   * the user is depressing the mouse/touch.
   *
   * @abstract
   * touchableHandleActivePressOut: function
   */

  /**
   * Invoked when the item is "selected" - meaning the interaction ended by
   * letting up while the item was either in the state
   * `RESPONDER_ACTIVE_PRESS_IN` or `RESPONDER_INACTIVE_PRESS_IN`.
   *
   * @abstract
   * touchableHandlePress: function
   */

  /**
   * Invoked when the item is long pressed - meaning the interaction ended by
   * letting up while the item was in `RESPONDER_ACTIVE_LONG_PRESS_IN`. If
   * `touchableHandleLongPress` is *not* provided, `touchableHandlePress` will
   * be called as it normally is. If `touchableHandleLongPress` is provided, by
   * default any `touchableHandlePress` callback will not be invoked. To
   * override this default behavior, override `touchableLongPressCancelsPress`
   * to return false. As a result, `touchableHandlePress` will be called when
   * lifting up, even if `touchableHandleLongPress` has also been called.
   *
   * @abstract
   * touchableHandleLongPress: function
   */

  /**
   * Returns the number of millis to wait before triggering a highlight.
   *
   * @abstract
   * touchableGetHighlightDelayMS: function
   */

  /**
   * Returns the amount to extend the `HitRect` into the `PressRect`. Positive
   * numbers mean the size expands outwards.
   *
   * @abstract
   * touchableGetPressRectOffset: function
   */

  // ==== Internal Logic ====

  /**
   * Measures the `HitRect` node on activation. The Bounding rectangle is with
   * respect to viewport - not page, so adding the `pageXOffset/pageYOffset`
   * should result in points that are in the same coordinate system as an
   * event's `globalX/globalY` data values.
   *
   * - Consider caching this for the lifetime of the component, or possibly
   *   being able to share this cache between any `ScrollMap` view.
   *
   * @sideeffects
   * @private
   */
  _remeasureMetricsOnActivation: function() {
    const tag = this.state.touchable.responderID;
    if (tag == null) {
      return;
    }

    UIManager.measure(tag, this._handleQueryLayout);
  },

  _handleQueryLayout: function(
    l: number,
    t: number,
    w: number,
    h: number,
    globalX: number,
    globalY: number,
  ) {
    //don't do anything UIManager failed to measure node
    if (!l && !t && !w && !h && !globalX && !globalY) {
      return;
    }
    this.state.touchable.positionOnActivate &&
      Position.release(this.state.touchable.positionOnActivate);
    this.state.touchable.dimensionsOnActivate &&
      BoundingDimensions.release(this.state.touchable.dimensionsOnActivate);
    this.state.touchable.positionOnActivate = Position.getPooled(
      globalX,
      globalY,
    );
    this.state.touchable.dimensionsOnActivate = BoundingDimensions.getPooled(
      w,
      h,
    );
  },

  _handleDelay: function(e: LayoutEvent) {
    this.touchableDelayTimeout = null;
    this._receiveSignal(Signals.DELAY, e);
  },

  _handleLongDelay: function(e: LayoutEvent) {
    this.longPressDelayTimeout = null;
    const curState = this.state.touchable.touchState;
    if (
      curState !== States.RESPONDER_ACTIVE_PRESS_IN &&
      curState !== States.RESPONDER_ACTIVE_LONG_PRESS_IN
    ) {
      console.error(
        'Attempted to transition from state `' +
          curState +
          '` to `' +
          States.RESPONDER_ACTIVE_LONG_PRESS_IN +
          '`, which is not supported. This is ' +
          'most likely due to `Touchable.longPressDelayTimeout` not being cancelled.',
      );
    } else {
      this._receiveSignal(Signals.LONG_PRESS_DETECTED, e);
    }
  },

  /**
   * Receives a state machine signal, performs side effects of the transition
   * and stores the new state. Validates the transition as well.
   *
   * @param {Signals} signal State machine signal.
   * @throws Error if invalid state transition or unrecognized signal.
   * @sideeffects
   */
  _receiveSignal: function(signal: Signal, e: LayoutEvent) {
    const responderID = this.state.touchable.responderID;
    const curState = this.state.touchable.touchState;
    const nextState = Transitions[curState] && Transitions[curState][signal];
    if (!responderID && signal === Signals.RESPONDER_RELEASE) {
      return;
    }
    if (!nextState) {
      throw new Error(
        'Unrecognized signal `' +
          signal +
          '` or state `' +
          curState +
          '` for Touchable responder `' +
          responderID +
          '`',
      );
    }
    if (nextState === States.ERROR) {
      throw new Error(
        'Touchable cannot transition from `' +
          curState +
          '` to `' +
          signal +
          '` for responder `' +
          responderID +
          '`',
      );
    }
    if (curState !== nextState) {
      this._performSideEffectsForTransition(curState, nextState, signal, e);
      this.state.touchable.touchState = nextState;
    }
  },

  _cancelLongPressDelayTimeout: function() {
    this.longPressDelayTimeout && clearTimeout(this.longPressDelayTimeout);
    this.longPressDelayTimeout = null;
  },

  _isHighlight: function(state: State) {
    return (
      state === States.RESPONDER_ACTIVE_PRESS_IN ||
      state === States.RESPONDER_ACTIVE_LONG_PRESS_IN
    );
  },

  _savePressInLocation: function(e: LayoutEvent) {
    const touch = TouchEventUtils.extractSingleTouch(e.nativeEvent);
    const pageX = touch && touch.pageX;
    const pageY = touch && touch.pageY;
    const locationX = touch && touch.locationX;
    const locationY = touch && touch.locationY;
    this.pressInLocation = {pageX, pageY, locationX, locationY};
  },

  _getDistanceBetweenPoints: function(
    aX: number,
    aY: number,
    bX: number,
    bY: number,
  ) {
    const deltaX = aX - bX;
    const deltaY = aY - bY;
    return Math.sqrt(deltaX * deltaX + deltaY * deltaY);
  },

  /**
   * Will perform a transition between touchable states, and identify any
   * highlighting or unhighlighting that must be performed for this particular
   * transition.
   *
   * @param {States} curState Current Touchable state.
   * @param {States} nextState Next Touchable state.
   * @param {Signal} signal Signal that triggered the transition.
   * @param {Event} e Native event.
   * @sideeffects
   */
  _performSideEffectsForTransition: function(
    curState: State,
    nextState: State,
    signal: Signal,
    e: LayoutEvent,
  ) {
    const curIsHighlight = this._isHighlight(curState);
    const newIsHighlight = this._isHighlight(nextState);

    const isFinalSignal =
      signal === Signals.RESPONDER_TERMINATED ||
      signal === Signals.RESPONDER_RELEASE;

    if (isFinalSignal) {
      this._cancelLongPressDelayTimeout();
    }

    if (!IsActive[curState] && IsActive[nextState]) {
      this._remeasureMetricsOnActivation();
    }

    if (IsPressingIn[curState] && signal === Signals.LONG_PRESS_DETECTED) {
      this.touchableHandleLongPress && this.touchableHandleLongPress(e);
    }

    if (newIsHighlight && !curIsHighlight) {
      this._startHighlight(e);
    } else if (!newIsHighlight && curIsHighlight) {
      this._endHighlight(e);
    }

    if (IsPressingIn[curState] && signal === Signals.RESPONDER_RELEASE) {
      const hasLongPressHandler = !!this.props.onLongPress;
      const pressIsLongButStillCallOnPress =
        IsLongPressingIn[curState] && // We *are* long pressing.. // But either has no long handler
        (!hasLongPressHandler || !this.touchableLongPressCancelsPress()); // or we're told to ignore it.

      const shouldInvokePress =
        !IsLongPressingIn[curState] || pressIsLongButStillCallOnPress;
      if (shouldInvokePress && this.touchableHandlePress) {
        if (!newIsHighlight && !curIsHighlight) {
          // we never highlighted because of delay, but we should highlight now
          this._startHighlight(e);
          this._endHighlight(e);
        }
        if (Platform.OS === 'android') {
          this._playTouchSound();
        }
        this.touchableHandlePress(e);
      }
    }

    this.touchableDelayTimeout && clearTimeout(this.touchableDelayTimeout);
    this.touchableDelayTimeout = null;
  },

  _playTouchSound: function() {
    UIManager.playTouchSound();
  },

  _startHighlight: function(e: LayoutEvent) {
    this._savePressInLocation(e);
    this.touchableHandleActivePressIn && this.touchableHandleActivePressIn(e);
  },

  _endHighlight: function(e: LayoutEvent) {
    if (this.touchableHandleActivePressOut) {
      if (
        this.touchableGetPressOutDelayMS &&
        this.touchableGetPressOutDelayMS()
      ) {
        this.pressOutDelayTimeout = setTimeout(() => {
          this.touchableHandleActivePressOut(e);
        }, this.touchableGetPressOutDelayMS());
      } else {
        this.touchableHandleActivePressOut(e);
      }
    }
  },
};

const Touchable = {
  Mixin: TouchableMixin,
  TOUCH_TARGET_DEBUG: false, // Highlights all touchable targets. Toggle with Inspector.
  /**
   * Renders a debugging overlay to visualize touch target with hitSlop (might not work on Android).
   */
  renderDebugView: ({
    color,
    hitSlop,
  }: {
    color: string | number,
    hitSlop: EdgeInsetsProp,
  }) => {
    if (!Touchable.TOUCH_TARGET_DEBUG) {
      return null;
    }
    if (!__DEV__) {
      throw Error(
        'Touchable.TOUCH_TARGET_DEBUG should not be enabled in prod!',
      );
    }
    const debugHitSlopStyle = {};
    hitSlop = hitSlop || {top: 0, bottom: 0, left: 0, right: 0};
    for (const key in hitSlop) {
      debugHitSlopStyle[key] = -hitSlop[key];
    }
    const normalizedColor = normalizeColor(color);
    const hexColor =
<<<<<<< HEAD
      '#' +
      (normalizedColor
        ? '00000000' + normalizedColor.toString(16).substr(-8)
        : '');
    const styles = {
      position: 'absolute',
      borderColor: hexColor.slice(0, -2) + '55', // More opaque
      borderWidth: 1,
      borderStyle: 'dashed',
      backgroundColor: hexColor.slice(0, -2) + '0F', // Less opaque
      ...debugHitSlopStyle,
    };
    return <View pointerEvents="none" style={styles} />;
=======
      '#' + ('00000000' + normalizeColor(color).toString(16)).substr(-8);
    return (
      <View
        pointerEvents="none"
        style={[
          styles.debug,
          {
            borderColor: hexColor.slice(0, -2) + '55', // More opaque
            backgroundColor: hexColor.slice(0, -2) + '0F', // Less opaque
            ...debugHitSlopStyle,
          },
        ]}
      />
    );
>>>>>>> e02a1547
  },
};

const styles = StyleSheet.create({
  debug: {
    position: 'absolute',
    borderWidth: 1,
    borderStyle: 'dashed',
  },
});

module.exports = Touchable;<|MERGE_RESOLUTION|>--- conflicted
+++ resolved
@@ -916,23 +916,7 @@
     for (const key in hitSlop) {
       debugHitSlopStyle[key] = -hitSlop[key];
     }
-    const normalizedColor = normalizeColor(color);
     const hexColor =
-<<<<<<< HEAD
-      '#' +
-      (normalizedColor
-        ? '00000000' + normalizedColor.toString(16).substr(-8)
-        : '');
-    const styles = {
-      position: 'absolute',
-      borderColor: hexColor.slice(0, -2) + '55', // More opaque
-      borderWidth: 1,
-      borderStyle: 'dashed',
-      backgroundColor: hexColor.slice(0, -2) + '0F', // Less opaque
-      ...debugHitSlopStyle,
-    };
-    return <View pointerEvents="none" style={styles} />;
-=======
       '#' + ('00000000' + normalizeColor(color).toString(16)).substr(-8);
     return (
       <View
@@ -947,7 +931,6 @@
         ]}
       />
     );
->>>>>>> e02a1547
   },
 };
 
