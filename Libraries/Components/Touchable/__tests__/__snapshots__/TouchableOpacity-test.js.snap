// Jest Snapshot v1, https://goo.gl/fbAQLP

exports[`TouchableOpacity renders correctly 1`] = `
<View
  acceptsFirstMouse={true}
  accessible={true}
  collapsable={false}
<<<<<<< HEAD
  enableFocusRing={true}
  focusable={true}
  nativeID="animatedComponent"
=======
  focusable={false}
>>>>>>> 086c9672
  onClick={[Function]}
  onKeyDown={[Function]}
  onKeyUp={[Function]}
  onResponderGrant={[Function]}
  onResponderMove={[Function]}
  onResponderRelease={[Function]}
  onResponderTerminate={[Function]}
  onResponderTerminationRequest={[Function]}
  onStartShouldSetResponder={[Function]}
  style={
    Object {
      "opacity": 1,
    }
  }
>
  <Text>
    Touchable
  </Text>
</View>
`;

exports[`TouchableOpacity renders in disabled state when a disabled prop is passed 1`] = `
<View
  acceptsFirstMouse={false}
  accessibilityState={
    Object {
      "disabled": true,
    }
  }
  accessible={true}
  collapsable={false}
  enableFocusRing={false}
  focusable={false}
  onClick={[Function]}
  onKeyDown={[Function]}
  onKeyUp={[Function]}
  onResponderGrant={[Function]}
  onResponderMove={[Function]}
  onResponderRelease={[Function]}
  onResponderTerminate={[Function]}
  onResponderTerminationRequest={[Function]}
  onStartShouldSetResponder={[Function]}
  style={
    Object {
      "opacity": 1,
    }
  }
>
  <Text>
    Touchable
  </Text>
</View>
`;

exports[`TouchableOpacity renders in disabled state when a key disabled in accessibilityState is passed 1`] = `
<View
  acceptsFirstMouse={true}
  accessibilityState={
    Object {
      "disabled": true,
    }
  }
  accessible={true}
  collapsable={false}
<<<<<<< HEAD
  enableFocusRing={true}
  focusable={true}
  nativeID="animatedComponent"
=======
  focusable={false}
>>>>>>> 086c9672
  onClick={[Function]}
  onKeyDown={[Function]}
  onKeyUp={[Function]}
  onResponderGrant={[Function]}
  onResponderMove={[Function]}
  onResponderRelease={[Function]}
  onResponderTerminate={[Function]}
  onResponderTerminationRequest={[Function]}
  onStartShouldSetResponder={[Function]}
  style={
    Object {
      "opacity": 1,
    }
  }
>
  <Text>
    Touchable
  </Text>
</View>
`;<|MERGE_RESOLUTION|>--- conflicted
+++ resolved
@@ -5,13 +5,8 @@
   acceptsFirstMouse={true}
   accessible={true}
   collapsable={false}
-<<<<<<< HEAD
   enableFocusRing={true}
   focusable={true}
-  nativeID="animatedComponent"
-=======
-  focusable={false}
->>>>>>> 086c9672
   onClick={[Function]}
   onKeyDown={[Function]}
   onKeyUp={[Function]}
@@ -76,13 +71,8 @@
   }
   accessible={true}
   collapsable={false}
-<<<<<<< HEAD
   enableFocusRing={true}
   focusable={true}
-  nativeID="animatedComponent"
-=======
-  focusable={false}
->>>>>>> 086c9672
   onClick={[Function]}
   onKeyDown={[Function]}
   onKeyUp={[Function]}
