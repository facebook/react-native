--- conflicted
+++ resolved
@@ -199,24 +199,21 @@
    *
    * Invoke this from an `onStartShouldSetResponderCapture` event.
    */
-<<<<<<< HEAD
-  scrollResponderHandleStartShouldSetResponderCapture: function(e: Event): boolean {
-    
+
+  scrollResponderHandleStartShouldSetResponderCapture: function(
+    e: Event,
+  ): boolean {
+
+    // The scroll view should receive taps instead of its descendants if:
+    // * it is already animating/decelerating
+    if (this.scrollResponderIsAnimating()) {
+      return true;
+    }
+      
     // Allow any event touch pass through if the default pan responder is disabled
     if(this.props.disableScrollViewPanResponder === true) {
           return false;
      }
-    
-=======
-  scrollResponderHandleStartShouldSetResponderCapture: function(
-    e: Event,
-  ): boolean {
->>>>>>> 053c7b2a
-    // The scroll view should receive taps instead of its descendants if:
-    // * it is already animating/decelerating
-    if (this.scrollResponderIsAnimating()) {
-      return true;
-    }
 
     // * the keyboard is up, keyboardShouldPersistTaps is 'never' (the default),
     // and a new touch starts with a non-textinput target (in which case the
