--- conflicted
+++ resolved
@@ -441,16 +441,10 @@
    * Also note "duration" is currently only supported for Android.
    */
   scrollResponderScrollTo: function(
-<<<<<<< HEAD
     x?: number | { x?: number, y?: number, animated?: boolean, duration?: number },
     y?: number,
     animated?: boolean,
     duration?: number
-=======
-    x?: number | {x?: number, y?: number, animated?: boolean},
-    y?: number,
-    animated?: boolean,
->>>>>>> 3d12ad5b
   ) {
     if (typeof x === 'number') {
       console.warn(
@@ -461,13 +455,8 @@
     }
     UIManager.dispatchViewManagerCommand(
       nullthrows(this.scrollResponderGetScrollableNode()),
-<<<<<<< HEAD
-      UIManager.RCTScrollView.Commands.scrollTo,
+      UIManager.getViewManagerConfig('RCTScrollView').Commands.scrollTo,
       [x || 0, y || 0, animated !== false, getDuration(duration)],
-=======
-      UIManager.getViewManagerConfig('RCTScrollView').Commands.scrollTo,
-      [x || 0, y || 0, animated !== false],
->>>>>>> 3d12ad5b
     );
   },
 
@@ -482,24 +471,15 @@
    * or for Android, you can do:
    * `scrollResponderScrollToEnd({duration: 500})`
    */
-<<<<<<< HEAD
   scrollResponderScrollToEnd: function(
     options?: { animated?: boolean, duration?: number },
   ) {
-=======
-  scrollResponderScrollToEnd: function(options?: {animated?: boolean}) {
->>>>>>> 3d12ad5b
     // Default to true
     const animated = (options && options.animated) !== false;
     UIManager.dispatchViewManagerCommand(
       this.scrollResponderGetScrollableNode(),
-<<<<<<< HEAD
-      UIManager.RCTScrollView.Commands.scrollToEnd,
+      UIManager.getViewManagerConfig('RCTScrollView').Commands.scrollToEnd,
       [animated, getDuration(options && options.duration)],
-=======
-      UIManager.getViewManagerConfig('RCTScrollView').Commands.scrollToEnd,
-      [animated],
->>>>>>> 3d12ad5b
     );
   },
 
