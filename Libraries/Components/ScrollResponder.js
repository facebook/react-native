/**
 * Copyright (c) 2015-present, Facebook, Inc.
 * All rights reserved.
 *
 * This source code is licensed under the BSD-style license found in the
 * LICENSE file in the root directory of this source tree. An additional grant
 * of patent rights can be found in the PATENTS file in the same directory.
 *
 * @providesModule ScrollResponder
 * @flow
 */
'use strict';

var Dimensions = require('Dimensions');
var Platform = require('Platform');
var RCTDeviceEventEmitter = require('RCTDeviceEventEmitter');
var React = require('React');
var Subscribable = require('Subscribable');
var TextInputState = require('TextInputState');
var UIManager = require('UIManager');

var { ScrollViewManager } = require('NativeModules');

<<<<<<< HEAD
var invariant = require('invariant');
var warning = require('warning');
var findNodeHandle = require('findNodeHandle');
=======
var invariant = require('fbjs/lib/invariant');
var warning = require('fbjs/lib/warning');
>>>>>>> 1e96bcf4

import type ReactComponent from 'ReactComponent';

/**
 * Mixin that can be integrated in order to handle scrolling that plays well
 * with `ResponderEventPlugin`. Integrate with your platform specific scroll
 * views, or even your custom built (every-frame animating) scroll views so that
 * all of these systems play well with the `ResponderEventPlugin`.
 *
 * iOS scroll event timing nuances:
 * ===============================
 *
 *
 * Scrolling without bouncing, if you touch down:
 * -------------------------------
 *
 * 1. `onMomentumScrollBegin` (when animation begins after letting up)
 *    ... physical touch starts ...
 * 2. `onTouchStartCapture`   (when you press down to stop the scroll)
 * 3. `onTouchStart`          (same, but bubble phase)
 * 4. `onResponderRelease`    (when lifting up - you could pause forever before * lifting)
 * 5. `onMomentumScrollEnd`
 *
 *
 * Scrolling with bouncing, if you touch down:
 * -------------------------------
 *
 * 1. `onMomentumScrollBegin` (when animation begins after letting up)
 *    ... bounce begins ...
 *    ... some time elapses ...
 *    ... physical touch during bounce ...
 * 2. `onMomentumScrollEnd`   (Makes no sense why this occurs first during bounce)
 * 3. `onTouchStartCapture`   (immediately after `onMomentumScrollEnd`)
 * 4. `onTouchStart`          (same, but bubble phase)
 * 5. `onTouchEnd`            (You could hold the touch start for a long time)
 * 6. `onMomentumScrollBegin` (When releasing the view starts bouncing back)
 *
 * So when we receive an `onTouchStart`, how can we tell if we are touching
 * *during* an animation (which then causes the animation to stop)? The only way
 * to tell is if the `touchStart` occurred immediately after the
 * `onMomentumScrollEnd`.
 *
 * This is abstracted out for you, so you can just call this.scrollResponderIsAnimating() if
 * necessary
 *
 * `ScrollResponder` also includes logic for blurring a currently focused input
 * if one is focused while scrolling. The `ScrollResponder` is a natural place
 * to put this logic since it can support not dismissing the keyboard while
 * scrolling, unless a recognized "tap"-like gesture has occurred.
 *
 * The public lifecycle API includes events for keyboard interaction, responder
 * interaction, and scrolling (among others). The keyboard callbacks
 * `onKeyboardWill/Did/*` are *global* events, but are invoked on scroll
 * responder's props so that you can guarantee that the scroll responder's
 * internal state has been updated accordingly (and deterministically) by
 * the time the props callbacks are invoke. Otherwise, you would always wonder
 * if the scroll responder is currently in a state where it recognizes new
 * keyboard positions etc. If coordinating scrolling with keyboard movement,
 * *always* use these hooks instead of listening to your own global keyboard
 * events.
 *
 * Public keyboard lifecycle API: (props callbacks)
 *
 * Standard Keyboard Appearance Sequence:
 *
 *   this.props.onKeyboardWillShow
 *   this.props.onKeyboardDidShow
 *
 * `onScrollResponderKeyboardDismissed` will be invoked if an appropriate
 * tap inside the scroll responder's scrollable region was responsible
 * for the dismissal of the keyboard. There are other reasons why the
 * keyboard could be dismissed.
 *
 *   this.props.onScrollResponderKeyboardDismissed
 *
 * Standard Keyboard Hide Sequence:
 *
 *   this.props.onKeyboardWillHide
 *   this.props.onKeyboardDidHide
 */

var IS_ANIMATING_TOUCH_START_THRESHOLD_MS = 16;

type State = {
    isTouching: boolean;
    lastMomentumScrollBeginTime: number;
    lastMomentumScrollEndTime: number;
    observedScrollSinceBecomingResponder: boolean;
    becameResponderWhileAnimating: boolean;
};
type Event = Object;

var ScrollResponderMixin = {
  mixins: [Subscribable.Mixin],
  scrollResponderMixinGetInitialState: function(): State {
    return {
      isTouching: false,
      lastMomentumScrollBeginTime: 0,
      lastMomentumScrollEndTime: 0,

      // Reset to false every time becomes responder. This is used to:
      // - Determine if the scroll view has been scrolled and therefore should
      // refuse to give up its responder lock.
      // - Determine if releasing should dismiss the keyboard when we are in
      // tap-to-dismiss mode (!this.props.keyboardShouldPersistTaps).
      observedScrollSinceBecomingResponder: false,
      becameResponderWhileAnimating: false,
    };
  },

  /**
   * Invoke this from an `onScroll` event.
   */
  scrollResponderHandleScrollShouldSetResponder: function(): boolean {
    return this.state.isTouching;
  },

  /**
   * Merely touch starting is not sufficient for a scroll view to become the
   * responder. Being the "responder" means that the very next touch move/end
   * event will result in an action/movement.
   *
   * Invoke this from an `onStartShouldSetResponder` event.
   *
   * `onStartShouldSetResponder` is used when the next move/end will trigger
   * some UI movement/action, but when you want to yield priority to views
   * nested inside of the view.
   *
   * There may be some cases where scroll views actually should return `true`
   * from `onStartShouldSetResponder`: Any time we are detecting a standard tap
   * that gives priority to nested views.
   *
   * - If a single tap on the scroll view triggers an action such as
   *   recentering a map style view yet wants to give priority to interaction
   *   views inside (such as dropped pins or labels), then we would return true
   *   from this method when there is a single touch.
   *
   * - Similar to the previous case, if a two finger "tap" should trigger a
   *   zoom, we would check the `touches` count, and if `>= 2`, we would return
   *   true.
   *
   */
  scrollResponderHandleStartShouldSetResponder: function(): boolean {
    return false;
  },

  /**
   * There are times when the scroll view wants to become the responder
   * (meaning respond to the next immediate `touchStart/touchEnd`), in a way
   * that *doesn't* give priority to nested views (hence the capture phase):
   *
   * - Currently animating.
   * - Tapping anywhere that is not the focused input, while the keyboard is
   *   up (which should dismiss the keyboard).
   *
   * Invoke this from an `onStartShouldSetResponderCapture` event.
   */
  scrollResponderHandleStartShouldSetResponderCapture: function(e: Event): boolean {
    // First see if we want to eat taps while the keyboard is up
    var currentlyFocusedTextInput = TextInputState.currentlyFocusedField();
    if (!this.props.keyboardShouldPersistTaps &&
      currentlyFocusedTextInput != null &&
      e.target !== currentlyFocusedTextInput) {
      return true;
    }
    return this.scrollResponderIsAnimating();
  },

  /**
   * Invoke this from an `onResponderReject` event.
   *
   * Some other element is not yielding its role as responder. Normally, we'd
   * just disable the `UIScrollView`, but a touch has already began on it, the
   * `UIScrollView` will not accept being disabled after that. The easiest
   * solution for now is to accept the limitation of disallowing this
   * altogether. To improve this, find a way to disable the `UIScrollView` after
   * a touch has already started.
   */
  scrollResponderHandleResponderReject: function() {
    warning(false, "ScrollView doesn't take rejection well - scrolls anyway");
  },

  /**
   * We will allow the scroll view to give up its lock iff it acquired the lock
   * during an animation. This is a very useful default that happens to satisfy
   * many common user experiences.
   *
   * - Stop a scroll on the left edge, then turn that into an outer view's
   *   backswipe.
   * - Stop a scroll mid-bounce at the top, continue pulling to have the outer
   *   view dismiss.
   * - However, without catching the scroll view mid-bounce (while it is
   *   motionless), if you drag far enough for the scroll view to become
   *   responder (and therefore drag the scroll view a bit), any backswipe
   *   navigation of a swipe gesture higher in the view hierarchy, should be
   *   rejected.
   */
  scrollResponderHandleTerminationRequest: function(): boolean {
    return !this.state.observedScrollSinceBecomingResponder;
  },

  /**
   * Invoke this from an `onTouchEnd` event.
   *
   * @param {SyntheticEvent} e Event.
   */
  scrollResponderHandleTouchEnd: function(e: Event) {
    var nativeEvent = e.nativeEvent;
    this.state.isTouching = nativeEvent.touches.length !== 0;
    this.props.onTouchEnd && this.props.onTouchEnd(e);
  },

  /**
   * Invoke this from an `onResponderRelease` event.
   */
  scrollResponderHandleResponderRelease: function(e: Event) {
    this.props.onResponderRelease && this.props.onResponderRelease(e);

    // By default scroll views will unfocus a textField
    // if another touch occurs outside of it
    var currentlyFocusedTextInput = TextInputState.currentlyFocusedField();
    if (!this.props.keyboardShouldPersistTaps &&
      currentlyFocusedTextInput != null &&
      e.target !== currentlyFocusedTextInput  &&
      !this.state.observedScrollSinceBecomingResponder &&
      !this.state.becameResponderWhileAnimating) {
      this.props.onScrollResponderKeyboardDismissed &&
        this.props.onScrollResponderKeyboardDismissed(e);
      TextInputState.blurTextInput(currentlyFocusedTextInput);
    }
  },

  scrollResponderHandleScroll: function(e: Event) {
    this.state.observedScrollSinceBecomingResponder = true;
    this.props.onScroll && this.props.onScroll(e);
  },

  /**
   * Invoke this from an `onResponderGrant` event.
   */
  scrollResponderHandleResponderGrant: function(e: Event) {
    this.state.observedScrollSinceBecomingResponder = false;
    this.props.onResponderGrant && this.props.onResponderGrant(e);
    this.state.becameResponderWhileAnimating = this.scrollResponderIsAnimating();
  },

  /**
   * Unfortunately, `onScrollBeginDrag` also fires when *stopping* the scroll
   * animation, and there's not an easy way to distinguish a drag vs. stopping
   * momentum.
   *
   * Invoke this from an `onScrollBeginDrag` event.
   */
  scrollResponderHandleScrollBeginDrag: function(e: Event) {
    this.props.onScrollBeginDrag && this.props.onScrollBeginDrag(e);
  },

  /**
   * Invoke this from an `onScrollEndDrag` event.
   */
  scrollResponderHandleScrollEndDrag: function(e: Event) {
    this.props.onScrollEndDrag && this.props.onScrollEndDrag(e);
  },

  /**
   * Invoke this from an `onMomentumScrollBegin` event.
   */
  scrollResponderHandleMomentumScrollBegin: function(e: Event) {
    this.state.lastMomentumScrollBeginTime = Date.now();
    this.props.onMomentumScrollBegin && this.props.onMomentumScrollBegin(e);
  },

  /**
   * Invoke this from an `onMomentumScrollEnd` event.
   */
  scrollResponderHandleMomentumScrollEnd: function(e: Event) {
    this.state.lastMomentumScrollEndTime = Date.now();
    this.props.onMomentumScrollEnd && this.props.onMomentumScrollEnd(e);
  },

  /**
   * Invoke this from an `onTouchStart` event.
   *
   * Since we know that the `SimpleEventPlugin` occurs later in the plugin
   * order, after `ResponderEventPlugin`, we can detect that we were *not*
   * permitted to be the responder (presumably because a contained view became
   * responder). The `onResponderReject` won't fire in that case - it only
   * fires when a *current* responder rejects our request.
   *
   * @param {SyntheticEvent} e Touch Start event.
   */
  scrollResponderHandleTouchStart: function(e: Event) {
    this.state.isTouching = true;
    this.props.onTouchStart && this.props.onTouchStart(e);
  },

  /**
   * Invoke this from an `onTouchMove` event.
   *
   * Since we know that the `SimpleEventPlugin` occurs later in the plugin
   * order, after `ResponderEventPlugin`, we can detect that we were *not*
   * permitted to be the responder (presumably because a contained view became
   * responder). The `onResponderReject` won't fire in that case - it only
   * fires when a *current* responder rejects our request.
   *
   * @param {SyntheticEvent} e Touch Start event.
   */
  scrollResponderHandleTouchMove: function(e: Event) {
    this.props.onTouchMove && this.props.onTouchMove(e);
  },

  /**
   * A helper function for this class that lets us quickly determine if the
   * view is currently animating. This is particularly useful to know when
   * a touch has just started or ended.
   */
  scrollResponderIsAnimating: function(): boolean {
    var now = Date.now();
    var timeSinceLastMomentumScrollEnd = now - this.state.lastMomentumScrollEndTime;
    var isAnimating = timeSinceLastMomentumScrollEnd < IS_ANIMATING_TOUCH_START_THRESHOLD_MS ||
      this.state.lastMomentumScrollEndTime < this.state.lastMomentumScrollBeginTime;
    return isAnimating;
  },

  /**
   * Returns the node that represents native view that can be scrolled.
   * Components can pass what node to use by defining a `getScrollableNode`
   * function otherwise `this` is used.
   */
  scrollResponderGetScrollableNode: function(): any {
    return this.getScrollableNode ?
      this.getScrollableNode() :
      React.findNodeHandle(this);
  },

  /**
   * A helper function to scroll to a specific point  in the scrollview.
   * This is currently used to help focus on child textviews, but can also
   * be used to quickly scroll to any element we want to focus. Syntax:
   *
   * scrollResponderScrollTo(options: {x: number = 0; y: number = 0; animated: boolean = true})
   *
   * Note: The weird argument signature is due to the fact that, for historical reasons,
   * the function also accepts separate arguments as as alternative to the options object.
   * This is deprecated due to ambiguity (y before x), and SHOULD NOT BE USED.
   */
<<<<<<< HEAD
  scrollResponderScrollTo: function(offsetX: number, offsetY: number) {
    if (Platform.OS === 'android') {
      UIManager.dispatchViewManagerCommand(
        findNodeHandle(this),
        UIManager.RCTScrollView.Commands.scrollTo,
        [Math.round(offsetX), Math.round(offsetY)],
      );
    } else {
      ScrollViewManager.scrollTo(
        findNodeHandle(this),
        { x: offsetX, y: offsetY }
      );
=======
  scrollResponderScrollTo: function(
    x?: number | { x?: number; y?: number; animated?: boolean },
    y?: number,
    animated?: boolean
  ) {
    if (typeof x === 'number') {
      console.warn('`scrollResponderScrollTo(x, y, animated)` is deprecated. Use `scrollResponderScrollTo({x: 5, y: 5, animated: true})` instead.');
    } else {
      ({x, y, animated} = x || {});
>>>>>>> 1e96bcf4
    }
    UIManager.dispatchViewManagerCommand(
      this.scrollResponderGetScrollableNode(),
      UIManager.RCTScrollView.Commands.scrollTo,
      [x || 0, y || 0, animated !== false],
    );
  },

  /**
   * Deprecated, do not use.
   */
<<<<<<< HEAD
  scrollResponderScrollWithouthAnimationTo: function(offsetX: number, offsetY: number) {
    if (Platform.OS === 'android') {
      UIManager.dispatchViewManagerCommand(
        findNodeHandle(this),
        UIManager.RCTScrollView.Commands.scrollWithoutAnimationTo,
        [offsetX, offsetY],
      );
    } else {
      ScrollViewManager.scrollWithoutAnimationTo(
        findNodeHandle(this),
        { x: offsetX, y: offsetY }
      );
    }
=======
  scrollResponderScrollWithoutAnimationTo: function(offsetX: number, offsetY: number) {
    console.warn('`scrollResponderScrollWithoutAnimationTo` is deprecated. Use `scrollResponderScrollTo` instead');
    this.scrollResponderScrollTo({x: offsetX, y: offsetY, animated: false});
>>>>>>> 1e96bcf4
  },

  /**
   * A helper function to zoom to a specific rect in the scrollview. The argument has the shape
   * {x: number; y: number; width: number; height: number; animated: boolean = true}
   *
   * @platform ios
   */
  scrollResponderZoomTo: function(
    rect: { x: number; y: number; width: number; height: number; animated?: boolean },
    animated?: boolean // deprecated, put this inside the rect argument instead
  ) {
    if (Platform.OS === 'android') {
      invariant('zoomToRect is not implemented');
    } else {
<<<<<<< HEAD
      ScrollViewManager.zoomToRect(findNodeHandle(this), rect);
=======
      if ('animated' in rect) {
        var { animated, ...rect } = rect;
      } else if (typeof animated !== 'undefined') {
        console.warn('`scrollResponderZoomTo` `animated` argument is deprecated. Use `options.animated` instead');
      }
      ScrollViewManager.zoomToRect(this.scrollResponderGetScrollableNode(), rect, animated !== false);
>>>>>>> 1e96bcf4
    }
  },

  /**
   * This method should be used as the callback to onFocus in a TextInputs'
   * parent view. Note that any module using this mixin needs to return
   * the parent view's ref in getScrollViewRef() in order to use this method.
   * @param {any} nodeHandle The TextInput node handle
   * @param {number} additionalOffset The scroll view's top "contentInset".
   *        Default is 0.
   * @param {bool} preventNegativeScrolling Whether to allow pulling the content
   *        down to make it meet the keyboard's top. Default is false.
   */
  scrollResponderScrollNativeHandleToKeyboard: function(nodeHandle: any, additionalOffset?: number, preventNegativeScrollOffset?: bool) {
    this.additionalScrollOffset = additionalOffset || 0;
    this.preventNegativeScrollOffset = !!preventNegativeScrollOffset;
    UIManager.measureLayout(
      nodeHandle,
      findNodeHandle(this.getInnerViewNode()),
      this.scrollResponderTextInputFocusError,
      this.scrollResponderInputMeasureAndScrollToKeyboard
    );
  },

  /**
   * The calculations performed here assume the scroll view takes up the entire
   * screen - even if has some content inset. We then measure the offsets of the
   * keyboard, and compensate both for the scroll view's "contentInset".
   *
   * @param {number} left Position of input w.r.t. table view.
   * @param {number} top Position of input w.r.t. table view.
   * @param {number} width Width of the text input.
   * @param {number} height Height of the text input.
   */
  scrollResponderInputMeasureAndScrollToKeyboard: function(left: number, top: number, width: number, height: number) {
    var keyboardScreenY = Dimensions.get('window').height;
    if (this.keyboardWillOpenTo) {
      keyboardScreenY = this.keyboardWillOpenTo.endCoordinates.screenY;
    }
    var scrollOffsetY = top - keyboardScreenY + height + this.additionalScrollOffset;

    // By default, this can scroll with negative offset, pulling the content
    // down so that the target component's bottom meets the keyboard's top.
    // If requested otherwise, cap the offset at 0 minimum to avoid content
    // shifting down.
    if (this.preventNegativeScrollOffset) {
      scrollOffsetY = Math.max(0, scrollOffsetY);
    }
    this.scrollResponderScrollTo({x: 0, y: scrollOffsetY, animated: true});

    this.additionalOffset = 0;
    this.preventNegativeScrollOffset = false;
  },

  scrollResponderTextInputFocusError: function(e: Event) {
    console.error('Error measuring text field: ', e);
  },

  /**
   * `componentWillMount` is the closest thing to a  standard "constructor" for
   * React components.
   *
   * The `keyboardWillShow` is called before input focus.
   */
  componentWillMount: function() {
    this.keyboardWillOpenTo = null;
    this.additionalScrollOffset = 0;
    this.addListenerOn(RCTDeviceEventEmitter, 'keyboardWillShow', this.scrollResponderKeyboardWillShow);
    this.addListenerOn(RCTDeviceEventEmitter, 'keyboardWillHide', this.scrollResponderKeyboardWillHide);
    this.addListenerOn(RCTDeviceEventEmitter, 'keyboardDidShow', this.scrollResponderKeyboardDidShow);
    this.addListenerOn(RCTDeviceEventEmitter, 'keyboardDidHide', this.scrollResponderKeyboardDidHide);
  },

  /**
   * Warning, this may be called several times for a single keyboard opening.
   * It's best to store the information in this method and then take any action
   * at a later point (either in `keyboardDidShow` or other).
   *
   * Here's the order that events occur in:
   * - focus
   * - willShow {startCoordinates, endCoordinates} several times
   * - didShow several times
   * - blur
   * - willHide {startCoordinates, endCoordinates} several times
   * - didHide several times
   *
   * The `ScrollResponder` providesModule callbacks for each of these events.
   * Even though any user could have easily listened to keyboard events
   * themselves, using these `props` callbacks ensures that ordering of events
   * is consistent - and not dependent on the order that the keyboard events are
   * subscribed to. This matters when telling the scroll view to scroll to where
   * the keyboard is headed - the scroll responder better have been notified of
   * the keyboard destination before being instructed to scroll to where the
   * keyboard will be. Stick to the `ScrollResponder` callbacks, and everything
   * will work.
   *
   * WARNING: These callbacks will fire even if a keyboard is displayed in a
   * different navigation pane. Filter out the events to determine if they are
   * relevant to you. (For example, only if you receive these callbacks after
   * you had explicitly focused a node etc).
   */
  scrollResponderKeyboardWillShow: function(e: Event) {
    this.keyboardWillOpenTo = e;
    this.props.onKeyboardWillShow && this.props.onKeyboardWillShow(e);
  },

  scrollResponderKeyboardWillHide: function(e: Event) {
    this.keyboardWillOpenTo = null;
    this.props.onKeyboardWillHide && this.props.onKeyboardWillHide(e);
  },

  scrollResponderKeyboardDidShow: function(e: Event) {
    // TODO(7693961): The event for DidShow is not available on iOS yet.
    // Use the one from WillShow and do not assign.
    if (e) {
      this.keyboardWillOpenTo = e;
    }
    this.props.onKeyboardDidShow && this.props.onKeyboardDidShow(e);
  },

  scrollResponderKeyboardDidHide: function(e: Event) {
    this.keyboardWillOpenTo = null;
    this.props.onKeyboardDidHide && this.props.onKeyboardDidHide(e);
  }

};

var ScrollResponder = {
  Mixin: ScrollResponderMixin,
};

module.exports = ScrollResponder;<|MERGE_RESOLUTION|>--- conflicted
+++ resolved
@@ -21,14 +21,9 @@
 
 var { ScrollViewManager } = require('NativeModules');
 
-<<<<<<< HEAD
-var invariant = require('invariant');
-var warning = require('warning');
-var findNodeHandle = require('findNodeHandle');
-=======
 var invariant = require('fbjs/lib/invariant');
 var warning = require('fbjs/lib/warning');
->>>>>>> 1e96bcf4
+var findNodeHandle = require('findNodeHandle');
 
 import type ReactComponent from 'ReactComponent';
 
@@ -361,7 +356,7 @@
   scrollResponderGetScrollableNode: function(): any {
     return this.getScrollableNode ?
       this.getScrollableNode() :
-      React.findNodeHandle(this);
+      findNodeHandle(this);
   },
 
   /**
@@ -375,20 +370,6 @@
    * the function also accepts separate arguments as as alternative to the options object.
    * This is deprecated due to ambiguity (y before x), and SHOULD NOT BE USED.
    */
-<<<<<<< HEAD
-  scrollResponderScrollTo: function(offsetX: number, offsetY: number) {
-    if (Platform.OS === 'android') {
-      UIManager.dispatchViewManagerCommand(
-        findNodeHandle(this),
-        UIManager.RCTScrollView.Commands.scrollTo,
-        [Math.round(offsetX), Math.round(offsetY)],
-      );
-    } else {
-      ScrollViewManager.scrollTo(
-        findNodeHandle(this),
-        { x: offsetX, y: offsetY }
-      );
-=======
   scrollResponderScrollTo: function(
     x?: number | { x?: number; y?: number; animated?: boolean },
     y?: number,
@@ -398,7 +379,6 @@
       console.warn('`scrollResponderScrollTo(x, y, animated)` is deprecated. Use `scrollResponderScrollTo({x: 5, y: 5, animated: true})` instead.');
     } else {
       ({x, y, animated} = x || {});
->>>>>>> 1e96bcf4
     }
     UIManager.dispatchViewManagerCommand(
       this.scrollResponderGetScrollableNode(),
@@ -410,25 +390,9 @@
   /**
    * Deprecated, do not use.
    */
-<<<<<<< HEAD
-  scrollResponderScrollWithouthAnimationTo: function(offsetX: number, offsetY: number) {
-    if (Platform.OS === 'android') {
-      UIManager.dispatchViewManagerCommand(
-        findNodeHandle(this),
-        UIManager.RCTScrollView.Commands.scrollWithoutAnimationTo,
-        [offsetX, offsetY],
-      );
-    } else {
-      ScrollViewManager.scrollWithoutAnimationTo(
-        findNodeHandle(this),
-        { x: offsetX, y: offsetY }
-      );
-    }
-=======
   scrollResponderScrollWithoutAnimationTo: function(offsetX: number, offsetY: number) {
     console.warn('`scrollResponderScrollWithoutAnimationTo` is deprecated. Use `scrollResponderScrollTo` instead');
     this.scrollResponderScrollTo({x: offsetX, y: offsetY, animated: false});
->>>>>>> 1e96bcf4
   },
 
   /**
@@ -444,16 +408,12 @@
     if (Platform.OS === 'android') {
       invariant('zoomToRect is not implemented');
     } else {
-<<<<<<< HEAD
-      ScrollViewManager.zoomToRect(findNodeHandle(this), rect);
-=======
       if ('animated' in rect) {
         var { animated, ...rect } = rect;
       } else if (typeof animated !== 'undefined') {
         console.warn('`scrollResponderZoomTo` `animated` argument is deprecated. Use `options.animated` instead');
       }
       ScrollViewManager.zoomToRect(this.scrollResponderGetScrollableNode(), rect, animated !== false);
->>>>>>> 1e96bcf4
     }
   },
 
