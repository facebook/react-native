/**
 * Copyright (c) 2015-present, Facebook, Inc.
 * All rights reserved.
 *
 * This source code is licensed under the BSD-style license found in the
 * LICENSE file in the root directory of this source tree. An additional grant
 * of patent rights can be found in the PATENTS file in the same directory.
 *
 * @providesModule ScrollResponder
 * @flow
 */
'use strict';

var Dimensions = require('Dimensions');
var Platform = require('Platform');
var RCTDeviceEventEmitter = require('RCTDeviceEventEmitter');
var React = require('React');
var ReactNative = require('ReactNative');
var Subscribable = require('Subscribable');
var TextInputState = require('TextInputState');
var UIManager = require('UIManager');

var { ScrollViewManager } = require('NativeModules');

var invariant = require('fbjs/lib/invariant');
var warning = require('fbjs/lib/warning');
var findNodeHandle = require('findNodeHandle');

import type ReactComponent from 'ReactComponent';

/**
 * Mixin that can be integrated in order to handle scrolling that plays well
 * with `ResponderEventPlugin`. Integrate with your platform specific scroll
 * views, or even your custom built (every-frame animating) scroll views so that
 * all of these systems play well with the `ResponderEventPlugin`.
 *
 * iOS scroll event timing nuances:
 * ===============================
 *
 *
 * Scrolling without bouncing, if you touch down:
 * -------------------------------
 *
 * 1. `onMomentumScrollBegin` (when animation begins after letting up)
 *    ... physical touch starts ...
 * 2. `onTouchStartCapture`   (when you press down to stop the scroll)
 * 3. `onTouchStart`          (same, but bubble phase)
 * 4. `onResponderRelease`    (when lifting up - you could pause forever before * lifting)
 * 5. `onMomentumScrollEnd`
 *
 *
 * Scrolling with bouncing, if you touch down:
 * -------------------------------
 *
 * 1. `onMomentumScrollBegin` (when animation begins after letting up)
 *    ... bounce begins ...
 *    ... some time elapses ...
 *    ... physical touch during bounce ...
 * 2. `onMomentumScrollEnd`   (Makes no sense why this occurs first during bounce)
 * 3. `onTouchStartCapture`   (immediately after `onMomentumScrollEnd`)
 * 4. `onTouchStart`          (same, but bubble phase)
 * 5. `onTouchEnd`            (You could hold the touch start for a long time)
 * 6. `onMomentumScrollBegin` (When releasing the view starts bouncing back)
 *
 * So when we receive an `onTouchStart`, how can we tell if we are touching
 * *during* an animation (which then causes the animation to stop)? The only way
 * to tell is if the `touchStart` occurred immediately after the
 * `onMomentumScrollEnd`.
 *
 * This is abstracted out for you, so you can just call this.scrollResponderIsAnimating() if
 * necessary
 *
 * `ScrollResponder` also includes logic for blurring a currently focused input
 * if one is focused while scrolling. The `ScrollResponder` is a natural place
 * to put this logic since it can support not dismissing the keyboard while
 * scrolling, unless a recognized "tap"-like gesture has occurred.
 *
 * The public lifecycle API includes events for keyboard interaction, responder
 * interaction, and scrolling (among others). The keyboard callbacks
 * `onKeyboardWill/Did/*` are *global* events, but are invoked on scroll
 * responder's props so that you can guarantee that the scroll responder's
 * internal state has been updated accordingly (and deterministically) by
 * the time the props callbacks are invoke. Otherwise, you would always wonder
 * if the scroll responder is currently in a state where it recognizes new
 * keyboard positions etc. If coordinating scrolling with keyboard movement,
 * *always* use these hooks instead of listening to your own global keyboard
 * events.
 *
 * Public keyboard lifecycle API: (props callbacks)
 *
 * Standard Keyboard Appearance Sequence:
 *
 *   this.props.onKeyboardWillShow
 *   this.props.onKeyboardDidShow
 *
 * `onScrollResponderKeyboardDismissed` will be invoked if an appropriate
 * tap inside the scroll responder's scrollable region was responsible
 * for the dismissal of the keyboard. There are other reasons why the
 * keyboard could be dismissed.
 *
 *   this.props.onScrollResponderKeyboardDismissed
 *
 * Standard Keyboard Hide Sequence:
 *
 *   this.props.onKeyboardWillHide
 *   this.props.onKeyboardDidHide
 */

var IS_ANIMATING_TOUCH_START_THRESHOLD_MS = 16;

type State = {
    isTouching: boolean;
    lastMomentumScrollBeginTime: number;
    lastMomentumScrollEndTime: number;
    observedScrollSinceBecomingResponder: boolean;
    becameResponderWhileAnimating: boolean;
};
type Event = Object;

var ScrollResponderMixin = {
  mixins: [Subscribable.Mixin],
  scrollResponderMixinGetInitialState: function(): State {
    return {
      isTouching: false,
      lastMomentumScrollBeginTime: 0,
      lastMomentumScrollEndTime: 0,

      // Reset to false every time becomes responder. This is used to:
      // - Determine if the scroll view has been scrolled and therefore should
      // refuse to give up its responder lock.
      // - Determine if releasing should dismiss the keyboard when we are in
      // tap-to-dismiss mode (!this.props.keyboardShouldPersistTaps).
      observedScrollSinceBecomingResponder: false,
      becameResponderWhileAnimating: false,
    };
  },

  /**
   * Invoke this from an `onScroll` event.
   */
  scrollResponderHandleScrollShouldSetResponder: function(): boolean {
    return this.state.isTouching;
  },

  /**
   * Merely touch starting is not sufficient for a scroll view to become the
   * responder. Being the "responder" means that the very next touch move/end
   * event will result in an action/movement.
   *
   * Invoke this from an `onStartShouldSetResponder` event.
   *
   * `onStartShouldSetResponder` is used when the next move/end will trigger
   * some UI movement/action, but when you want to yield priority to views
   * nested inside of the view.
   *
   * There may be some cases where scroll views actually should return `true`
   * from `onStartShouldSetResponder`: Any time we are detecting a standard tap
   * that gives priority to nested views.
   *
   * - If a single tap on the scroll view triggers an action such as
   *   recentering a map style view yet wants to give priority to interaction
   *   views inside (such as dropped pins or labels), then we would return true
   *   from this method when there is a single touch.
   *
   * - Similar to the previous case, if a two finger "tap" should trigger a
   *   zoom, we would check the `touches` count, and if `>= 2`, we would return
   *   true.
   *
   */
  scrollResponderHandleStartShouldSetResponder: function(): boolean {
    return false;
  },

  /**
   * There are times when the scroll view wants to become the responder
   * (meaning respond to the next immediate `touchStart/touchEnd`), in a way
   * that *doesn't* give priority to nested views (hence the capture phase):
   *
   * - Currently animating.
   * - Tapping anywhere that is not the focused input, while the keyboard is
   *   up (which should dismiss the keyboard).
   *
   * Invoke this from an `onStartShouldSetResponderCapture` event.
   */
  scrollResponderHandleStartShouldSetResponderCapture: function(e: Event): boolean {
    // First see if we want to eat taps while the keyboard is up
    var currentlyFocusedTextInput = TextInputState.currentlyFocusedField();
    if (!this.props.keyboardShouldPersistTaps &&
      currentlyFocusedTextInput != null &&
      e.target !== currentlyFocusedTextInput) {
      return true;
    }
    return this.scrollResponderIsAnimating();
  },

  /**
   * Invoke this from an `onResponderReject` event.
   *
   * Some other element is not yielding its role as responder. Normally, we'd
   * just disable the `UIScrollView`, but a touch has already began on it, the
   * `UIScrollView` will not accept being disabled after that. The easiest
   * solution for now is to accept the limitation of disallowing this
   * altogether. To improve this, find a way to disable the `UIScrollView` after
   * a touch has already started.
   */
  scrollResponderHandleResponderReject: function() {
  },

  /**
   * We will allow the scroll view to give up its lock iff it acquired the lock
   * during an animation. This is a very useful default that happens to satisfy
   * many common user experiences.
   *
   * - Stop a scroll on the left edge, then turn that into an outer view's
   *   backswipe.
   * - Stop a scroll mid-bounce at the top, continue pulling to have the outer
   *   view dismiss.
   * - However, without catching the scroll view mid-bounce (while it is
   *   motionless), if you drag far enough for the scroll view to become
   *   responder (and therefore drag the scroll view a bit), any backswipe
   *   navigation of a swipe gesture higher in the view hierarchy, should be
   *   rejected.
   */
  scrollResponderHandleTerminationRequest: function(): boolean {
    return !this.state.observedScrollSinceBecomingResponder;
  },

  /**
   * Invoke this from an `onTouchEnd` event.
   *
   * @param {SyntheticEvent} e Event.
   */
  scrollResponderHandleTouchEnd: function(e: Event) {
    var nativeEvent = e.nativeEvent;
    this.state.isTouching = nativeEvent.touches.length !== 0;
    this.props.onTouchEnd && this.props.onTouchEnd(e);
  },

  /**
   * Invoke this from an `onResponderRelease` event.
   */
  scrollResponderHandleResponderRelease: function(e: Event) {
    this.props.onResponderRelease && this.props.onResponderRelease(e);

    // By default scroll views will unfocus a textField
    // if another touch occurs outside of it
    var currentlyFocusedTextInput = TextInputState.currentlyFocusedField();
    if (!this.props.keyboardShouldPersistTaps &&
      currentlyFocusedTextInput != null &&
      e.target !== currentlyFocusedTextInput  &&
      !this.state.observedScrollSinceBecomingResponder &&
      !this.state.becameResponderWhileAnimating) {
      this.props.onScrollResponderKeyboardDismissed &&
        this.props.onScrollResponderKeyboardDismissed(e);
      TextInputState.blurTextInput(currentlyFocusedTextInput);
    }
  },

  scrollResponderHandleScroll: function(e: Event) {
    this.state.observedScrollSinceBecomingResponder = true;
    this.props.onScroll && this.props.onScroll(e);
  },

  /**
   * Invoke this from an `onResponderGrant` event.
   */
  scrollResponderHandleResponderGrant: function(e: Event) {
    this.state.observedScrollSinceBecomingResponder = false;
    this.props.onResponderGrant && this.props.onResponderGrant(e);
    this.state.becameResponderWhileAnimating = this.scrollResponderIsAnimating();
  },

  /**
   * Unfortunately, `onScrollBeginDrag` also fires when *stopping* the scroll
   * animation, and there's not an easy way to distinguish a drag vs. stopping
   * momentum.
   *
   * Invoke this from an `onScrollBeginDrag` event.
   */
  scrollResponderHandleScrollBeginDrag: function(e: Event) {
    this.props.onScrollBeginDrag && this.props.onScrollBeginDrag(e);
  },

  /**
   * Invoke this from an `onScrollEndDrag` event.
   */
  scrollResponderHandleScrollEndDrag: function(e: Event) {
    this.props.onScrollEndDrag && this.props.onScrollEndDrag(e);
  },

  /**
   * Invoke this from an `onMomentumScrollBegin` event.
   */
  scrollResponderHandleMomentumScrollBegin: function(e: Event) {
    this.state.lastMomentumScrollBeginTime = Date.now();
    this.props.onMomentumScrollBegin && this.props.onMomentumScrollBegin(e);
  },

  /**
   * Invoke this from an `onMomentumScrollEnd` event.
   */
  scrollResponderHandleMomentumScrollEnd: function(e: Event) {
    this.state.lastMomentumScrollEndTime = Date.now();
    this.props.onMomentumScrollEnd && this.props.onMomentumScrollEnd(e);
  },

  /**
   * Invoke this from an `onTouchStart` event.
   *
   * Since we know that the `SimpleEventPlugin` occurs later in the plugin
   * order, after `ResponderEventPlugin`, we can detect that we were *not*
   * permitted to be the responder (presumably because a contained view became
   * responder). The `onResponderReject` won't fire in that case - it only
   * fires when a *current* responder rejects our request.
   *
   * @param {SyntheticEvent} e Touch Start event.
   */
  scrollResponderHandleTouchStart: function(e: Event) {
    this.state.isTouching = true;
    this.props.onTouchStart && this.props.onTouchStart(e);
  },

  /**
   * Invoke this from an `onTouchMove` event.
   *
   * Since we know that the `SimpleEventPlugin` occurs later in the plugin
   * order, after `ResponderEventPlugin`, we can detect that we were *not*
   * permitted to be the responder (presumably because a contained view became
   * responder). The `onResponderReject` won't fire in that case - it only
   * fires when a *current* responder rejects our request.
   *
   * @param {SyntheticEvent} e Touch Start event.
   */
  scrollResponderHandleTouchMove: function(e: Event) {
    this.props.onTouchMove && this.props.onTouchMove(e);
  },

  /**
   * A helper function for this class that lets us quickly determine if the
   * view is currently animating. This is particularly useful to know when
   * a touch has just started or ended.
   */
  scrollResponderIsAnimating: function(): boolean {
    var now = Date.now();
    var timeSinceLastMomentumScrollEnd = now - this.state.lastMomentumScrollEndTime;
    var isAnimating = timeSinceLastMomentumScrollEnd < IS_ANIMATING_TOUCH_START_THRESHOLD_MS ||
      this.state.lastMomentumScrollEndTime < this.state.lastMomentumScrollBeginTime;
    return isAnimating;
  },

  /**
   * Returns the node that represents native view that can be scrolled.
   * Components can pass what node to use by defining a `getScrollableNode`
   * function otherwise `this` is used.
   */
  scrollResponderGetScrollableNode: function(): any {
    return this.getScrollableNode ?
      this.getScrollableNode() :
<<<<<<< HEAD
      findNodeHandle(this);
=======
      ReactNative.findNodeHandle(this);
>>>>>>> dfdfe18c
  },

  /**
   * A helper function to scroll to a specific point  in the scrollview.
   * This is currently used to help focus on child textviews, but can also
   * be used to quickly scroll to any element we want to focus. Syntax:
   *
   * scrollResponderScrollTo(options: {x: number = 0; y: number = 0; animated: boolean = true})
   *
   * Note: The weird argument signature is due to the fact that, for historical reasons,
   * the function also accepts separate arguments as as alternative to the options object.
   * This is deprecated due to ambiguity (y before x), and SHOULD NOT BE USED.
   */
  scrollResponderScrollTo: function(
    x?: number | { x?: number; y?: number; animated?: boolean },
    y?: number,
    animated?: boolean
  ) {
    if (typeof x === 'number') {
      console.warn('`scrollResponderScrollTo(x, y, animated)` is deprecated. Use `scrollResponderScrollTo({x: 5, y: 5, animated: true})` instead.');
    } else {
      ({x, y, animated} = x || {});
    }
    UIManager.dispatchViewManagerCommand(
      this.scrollResponderGetScrollableNode(),
      UIManager.RCTScrollView.Commands.scrollTo,
      [x || 0, y || 0, animated !== false],
    );
  },

  /**
   * Deprecated, do not use.
   */
  scrollResponderScrollWithoutAnimationTo: function(offsetX: number, offsetY: number) {
    console.warn('`scrollResponderScrollWithoutAnimationTo` is deprecated. Use `scrollResponderScrollTo` instead');
    this.scrollResponderScrollTo({x: offsetX, y: offsetY, animated: false});
  },

  /**
   * A helper function to zoom to a specific rect in the scrollview. The argument has the shape
   * {x: number; y: number; width: number; height: number; animated: boolean = true}
   *
   * @platform ios
   */
  scrollResponderZoomTo: function(
    rect: { x: number; y: number; width: number; height: number; animated?: boolean },
    animated?: boolean // deprecated, put this inside the rect argument instead
  ) {
    if (Platform.OS === 'android') {
      invariant('zoomToRect is not implemented');
    } else {
      if ('animated' in rect) {
        var { animated, ...rect } = rect;
      } else if (typeof animated !== 'undefined') {
        console.warn('`scrollResponderZoomTo` `animated` argument is deprecated. Use `options.animated` instead');
      }
      ScrollViewManager.zoomToRect(this.scrollResponderGetScrollableNode(), rect, animated !== false);
    }
  },

  /**
   * This method should be used as the callback to onFocus in a TextInputs'
   * parent view. Note that any module using this mixin needs to return
   * the parent view's ref in getScrollViewRef() in order to use this method.
   * @param {any} nodeHandle The TextInput node handle
   * @param {number} additionalOffset The scroll view's top "contentInset".
   *        Default is 0.
   * @param {bool} preventNegativeScrolling Whether to allow pulling the content
   *        down to make it meet the keyboard's top. Default is false.
   */
  scrollResponderScrollNativeHandleToKeyboard: function(nodeHandle: any, additionalOffset?: number, preventNegativeScrollOffset?: bool) {
    this.additionalScrollOffset = additionalOffset || 0;
    this.preventNegativeScrollOffset = !!preventNegativeScrollOffset;
    UIManager.measureLayout(
      nodeHandle,
<<<<<<< HEAD
      findNodeHandle(this.getInnerViewNode()),
=======
      ReactNative.findNodeHandle(this.getInnerViewNode()),
>>>>>>> dfdfe18c
      this.scrollResponderTextInputFocusError,
      this.scrollResponderInputMeasureAndScrollToKeyboard
    );
  },

  /**
   * The calculations performed here assume the scroll view takes up the entire
   * screen - even if has some content inset. We then measure the offsets of the
   * keyboard, and compensate both for the scroll view's "contentInset".
   *
   * @param {number} left Position of input w.r.t. table view.
   * @param {number} top Position of input w.r.t. table view.
   * @param {number} width Width of the text input.
   * @param {number} height Height of the text input.
   */
  scrollResponderInputMeasureAndScrollToKeyboard: function(left: number, top: number, width: number, height: number) {
    var keyboardScreenY = Dimensions.get('window').height;
    if (this.keyboardWillOpenTo) {
      keyboardScreenY = this.keyboardWillOpenTo.endCoordinates.screenY;
    }
    var scrollOffsetY = top - keyboardScreenY + height + this.additionalScrollOffset;

    // By default, this can scroll with negative offset, pulling the content
    // down so that the target component's bottom meets the keyboard's top.
    // If requested otherwise, cap the offset at 0 minimum to avoid content
    // shifting down.
    if (this.preventNegativeScrollOffset) {
      scrollOffsetY = Math.max(0, scrollOffsetY);
    }
    this.scrollResponderScrollTo({x: 0, y: scrollOffsetY, animated: true});

    this.additionalOffset = 0;
    this.preventNegativeScrollOffset = false;
  },

  scrollResponderTextInputFocusError: function(e: Event) {
    console.error('Error measuring text field: ', e);
  },

  /**
   * `componentWillMount` is the closest thing to a  standard "constructor" for
   * React components.
   *
   * The `keyboardWillShow` is called before input focus.
   */
  componentWillMount: function() {
    this.keyboardWillOpenTo = null;
    this.additionalScrollOffset = 0;
    this.addListenerOn(RCTDeviceEventEmitter, 'keyboardWillShow', this.scrollResponderKeyboardWillShow);
    this.addListenerOn(RCTDeviceEventEmitter, 'keyboardWillHide', this.scrollResponderKeyboardWillHide);
    this.addListenerOn(RCTDeviceEventEmitter, 'keyboardDidShow', this.scrollResponderKeyboardDidShow);
    this.addListenerOn(RCTDeviceEventEmitter, 'keyboardDidHide', this.scrollResponderKeyboardDidHide);
  },

  /**
   * Warning, this may be called several times for a single keyboard opening.
   * It's best to store the information in this method and then take any action
   * at a later point (either in `keyboardDidShow` or other).
   *
   * Here's the order that events occur in:
   * - focus
   * - willShow {startCoordinates, endCoordinates} several times
   * - didShow several times
   * - blur
   * - willHide {startCoordinates, endCoordinates} several times
   * - didHide several times
   *
   * The `ScrollResponder` providesModule callbacks for each of these events.
   * Even though any user could have easily listened to keyboard events
   * themselves, using these `props` callbacks ensures that ordering of events
   * is consistent - and not dependent on the order that the keyboard events are
   * subscribed to. This matters when telling the scroll view to scroll to where
   * the keyboard is headed - the scroll responder better have been notified of
   * the keyboard destination before being instructed to scroll to where the
   * keyboard will be. Stick to the `ScrollResponder` callbacks, and everything
   * will work.
   *
   * WARNING: These callbacks will fire even if a keyboard is displayed in a
   * different navigation pane. Filter out the events to determine if they are
   * relevant to you. (For example, only if you receive these callbacks after
   * you had explicitly focused a node etc).
   */
  scrollResponderKeyboardWillShow: function(e: Event) {
    this.keyboardWillOpenTo = e;
    this.props.onKeyboardWillShow && this.props.onKeyboardWillShow(e);
  },

  scrollResponderKeyboardWillHide: function(e: Event) {
    this.keyboardWillOpenTo = null;
    this.props.onKeyboardWillHide && this.props.onKeyboardWillHide(e);
  },

  scrollResponderKeyboardDidShow: function(e: Event) {
    // TODO(7693961): The event for DidShow is not available on iOS yet.
    // Use the one from WillShow and do not assign.
    if (e) {
      this.keyboardWillOpenTo = e;
    }
    this.props.onKeyboardDidShow && this.props.onKeyboardDidShow(e);
  },

  scrollResponderKeyboardDidHide: function(e: Event) {
    this.keyboardWillOpenTo = null;
    this.props.onKeyboardDidHide && this.props.onKeyboardDidHide(e);
  }

};

var ScrollResponder = {
  Mixin: ScrollResponderMixin,
};

module.exports = ScrollResponder;<|MERGE_RESOLUTION|>--- conflicted
+++ resolved
@@ -356,11 +356,7 @@
   scrollResponderGetScrollableNode: function(): any {
     return this.getScrollableNode ?
       this.getScrollableNode() :
-<<<<<<< HEAD
       findNodeHandle(this);
-=======
-      ReactNative.findNodeHandle(this);
->>>>>>> dfdfe18c
   },
 
   /**
@@ -436,11 +432,7 @@
     this.preventNegativeScrollOffset = !!preventNegativeScrollOffset;
     UIManager.measureLayout(
       nodeHandle,
-<<<<<<< HEAD
       findNodeHandle(this.getInnerViewNode()),
-=======
-      ReactNative.findNodeHandle(this.getInnerViewNode()),
->>>>>>> dfdfe18c
       this.scrollResponderTextInputFocusError,
       this.scrollResponderInputMeasureAndScrollToKeyboard
     );
