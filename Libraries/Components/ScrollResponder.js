--- conflicted
+++ resolved
@@ -174,19 +174,15 @@
    *   true.
    *
    */
-<<<<<<< HEAD
-  scrollResponderHandleStartShouldSetResponder: function(e: Event): boolean {
-    
+  scrollResponderHandleStartShouldSetResponder: function(
+    e: PressEvent,
+  ): boolean {
+
     // Allow any event touch pass through if the default pan responder is disabled
     if(this.props.disableScrollViewPanResponder === true) {
           return false;
      }
-    
-=======
-  scrollResponderHandleStartShouldSetResponder: function(
-    e: PressEvent,
-  ): boolean {
->>>>>>> 937c79e2
+
     const currentlyFocusedTextInput = TextInputState.currentlyFocusedField();
 
     if (
