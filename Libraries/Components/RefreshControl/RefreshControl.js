--- conflicted
+++ resolved
@@ -53,18 +53,7 @@
   /**
    * Size of the refresh indicator.
    */
-<<<<<<< HEAD
-  size?: ?(
-    | typeof RefreshLayoutConsts.SIZE.DEFAULT
-    | typeof RefreshLayoutConsts.SIZE.LARGE
-  ),
-=======
   size?: ?('default' | 'large'),
-  /**
-   * Progress view top offset
-   */
-  progressViewOffset?: ?number,
->>>>>>> 9e16ac93
 |}>;
 
 export type RefreshControlProps = $ReadOnly<{|
