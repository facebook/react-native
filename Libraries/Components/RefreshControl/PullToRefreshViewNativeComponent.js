/**
 * Copyright (c) Facebook, Inc. and its affiliates.
 *
 * This source code is licensed under the MIT license found in the
 * LICENSE file in the root directory of this source tree.
 *
 * @format
 * @flow strict-local
 */

<<<<<<< HEAD
'use strict';

import type {
  DirectEventHandler,
  Float,
  WithDefault,
} from '../../Types/CodegenTypes';
=======
import type {DirectEventHandler, WithDefault} from '../../Types/CodegenTypes';
>>>>>>> 13f100f7
import type {ColorValue} from '../../StyleSheet/StyleSheet';
import type {ViewProps} from '../View/ViewPropTypes';
import * as React from 'react';

import codegenNativeComponent from '../../Utilities/codegenNativeComponent';
import type {HostComponent} from '../../Renderer/shims/ReactNativeTypes';
import codegenNativeCommands from 'react-native/Libraries/Utilities/codegenNativeCommands';

type NativeProps = $ReadOnly<{|
  ...ViewProps,

  /**
   * The color of the refresh indicator.
   */
  tintColor?: ?ColorValue,
  /**
   * Title color.
   */
  titleColor?: ?ColorValue,
  /**
   * The title displayed under the refresh indicator.
   */
  title?: WithDefault<string, null>,
  /**
   * Progress view top offset
   */
  progressViewOffset?: WithDefault<Float, 0>,

  /**
   * Called when the view starts refreshing.
   */
  onRefresh?: ?DirectEventHandler<null>,

  /**
   * Whether the view should be indicating an active refresh.
   */
  refreshing: boolean,
|}>;

type ComponentType = HostComponent<NativeProps>;

interface NativeCommands {
  +setNativeRefreshing: (
    viewRef: React.ElementRef<ComponentType>,
    refreshing: boolean,
  ) => void;
}

export const Commands: NativeCommands = codegenNativeCommands<NativeCommands>({
  supportedCommands: ['setNativeRefreshing'],
});

export default (codegenNativeComponent<NativeProps>('PullToRefreshView', {
  paperComponentName: 'RCTRefreshControl',
  excludedPlatforms: ['android'],
}): HostComponent<NativeProps>);<|MERGE_RESOLUTION|>--- conflicted
+++ resolved
@@ -8,17 +8,11 @@
  * @flow strict-local
  */
 
-<<<<<<< HEAD
-'use strict';
-
 import type {
   DirectEventHandler,
   Float,
   WithDefault,
 } from '../../Types/CodegenTypes';
-=======
-import type {DirectEventHandler, WithDefault} from '../../Types/CodegenTypes';
->>>>>>> 13f100f7
 import type {ColorValue} from '../../StyleSheet/StyleSheet';
 import type {ViewProps} from '../View/ViewPropTypes';
 import * as React from 'react';
