/**
 * Copyright (c) 2013-present, Facebook, Inc.
 * All rights reserved.
 *
 * This source code is licensed under the BSD-style license found in the
 * LICENSE file in the root directory of this source tree. An additional grant
 * of patent rights can be found in the PATENTS file in the same directory.
 *
 * Facebook, Inc. ("Facebook") owns all right, title and interest, including
 * all intellectual property and other proprietary rights, in and to the React
 * Native CustomComponents software (the "Software").  Subject to your
 * compliance with these terms, you are hereby granted a non-exclusive,
 * worldwide, royalty-free copyright license to (1) use and copy the Software;
 * and (2) reproduce and distribute the Software as part of your own software
 * ("Your Software").  Facebook reserves all rights not expressly granted to
 * you in this license agreement.
 *
 * THE SOFTWARE AND DOCUMENTATION, IF ANY, ARE PROVIDED "AS IS" AND ANY EXPRESS
 * OR IMPLIED WARRANTIES (INCLUDING, BUT NOT LIMITED TO, THE IMPLIED WARRANTIES
 * OF MERCHANTABILITY AND FITNESS FOR A PARTICULAR PURPOSE) ARE DISCLAIMED.
 * IN NO EVENT SHALL FACEBOOK OR ITS AFFILIATES, OFFICERS, DIRECTORS OR
 * EMPLOYEES BE LIABLE FOR ANY DIRECT, INDIRECT, INCIDENTAL, SPECIAL,
 * EXEMPLARY, OR CONSEQUENTIAL DAMAGES (INCLUDING, BUT NOT LIMITED TO,
 * PROCUREMENT OF SUBSTITUTE GOODS OR SERVICES; LOSS OF USE, DATA, OR PROFITS;
 * OR BUSINESS INTERRUPTION) HOWEVER CAUSED AND ON ANY THEORY OF LIABILITY,
 * WHETHER IN CONTRACT, STRICT LIABILITY, OR TORT (INCLUDING NEGLIGENCE OR
 * OTHERWISE) ARISING IN ANY WAY OUT OF THE USE OF THE SOFTWARE, EVEN IF
 * ADVISED OF THE POSSIBILITY OF SUCH DAMAGE.
 *
 * @providesModule FlatList
 * @flow
 */
'use strict';

const MetroListView = require('MetroListView'); // Used as a fallback legacy option
const React = require('React');
const View = require('View');
const VirtualizedList = require('VirtualizedList');

const invariant = require('invariant');

import type {StyleObj} from 'StyleSheetTypes';
import type {ViewabilityConfig, ViewToken} from 'ViewabilityHelper';
import type {Props as VirtualizedListProps} from 'VirtualizedList';

type RequiredProps<ItemT> = {
  /**
   * Takes an item from `data` and renders it into the list. Typicaly usage:
   *
   *   _renderItem = ({item}) => (
   *     <TouchableOpacity onPress={() => this._onPress(item)}>
   *       <Text>{item.title}}</Text>
   *     <TouchableOpacity/>
   *   );
   *   ...
   *   <FlatList data={[{title: 'Title Text'}]} renderItem={this._renderItem} />
   *
   * Provides additional metadata like `index` if you need it.
   */
  renderItem: ({item: ItemT, index: number}) => ?React.Element<*>,
  /**
   * For simplicity, data is just a plain array. If you want to use something else, like an
   * immutable list, use the underlying `VirtualizedList` directly.
   */
  data: ?Array<ItemT>,
};
type OptionalProps<ItemT> = {
  /**
   * Rendered at the bottom of all the items.
   */
  FooterComponent?: ?ReactClass<*>,
  /**
   * Rendered at the top of all the items.
   */
  HeaderComponent?: ?ReactClass<*>,
  /**
   * Rendered in between each item, but not at the top or bottom.
   */
  SeparatorComponent?: ?ReactClass<*>,
  /**
   * getItemLayout is an optional optimizations that let us skip measurement of dynamic content if
   * you know the height of items a priori. getItemLayout is the most efficient, and is easy to use
   * if you have fixed height items, for example:
   *
   *   getItemLayout={(data, index) => ({length: ITEM_HEIGHT, offset: ITEM_HEIGHT * index, index})}
   *
   * Remember to include separator length (height or width) in your offset calculation if you
   * specify `SeparatorComponent`.
   */
  getItemLayout?: (data: ?Array<ItemT>, index: number) =>
    {length: number, offset: number, index: number},
  /**
   * If true, renders items next to each other horizontally instead of stacked vertically.
   */
  horizontal?: ?boolean,
  /**
   * Used to extract a unique key for a given item at the specified index. Key is used for caching
   * and as the react key to track item re-ordering. The default extractor checks item.key, then
   * falls back to using the index, like react does.
   */
  keyExtractor: (item: ItemT, index: number) => string,
  /**
   * Multiple columns can only be rendered with horizontal={false} and will zig-zag like a flexWrap
   * layout. Items should all be the same height - masonry layouts are not supported.
   */
  numColumns: number,
  /**
   * Called once when the scroll position gets within onEndReachedThreshold of the rendered content.
   */
  onEndReached?: ?({distanceFromEnd: number}) => void,
  onEndReachedThreshold?: ?number,
  /**
   * If provided, a standard RefreshControl will be added for "Pull to Refresh" functionality. Make
   * sure to also set the `refreshing` prop correctly.
   */
  onRefresh?: ?Function,
  /**
   * Called when the viewability of rows changes, as defined by the
   * `viewablePercentThreshold` prop.
   */
  onViewableItemsChanged?: ?({viewableItems: Array<ViewToken>, changed: Array<ViewToken>}) => void,
  legacyImplementation?: ?boolean,
  /**
   * Set this true while waiting for new data from a refresh.
   */
  refreshing?: ?boolean,
  /**
   * Optional custom style for multi-item rows generated when numColumns > 1
   */
  columnWrapperStyle?: StyleObj,
  /**
   * Optional optimization to minimize re-rendering items.
   */
  shouldItemUpdate: (
    prevInfo: {item: ItemT, index: number},
    nextInfo: {item: ItemT, index: number}
  ) => boolean,
  /**
   * See ViewabilityHelper for flow type and comments.
   */
  viewabilityConfig?: ViewabilityConfig,
};
type Props<ItemT> = RequiredProps<ItemT> & OptionalProps<ItemT> & VirtualizedListProps;

const defaultProps = {
  ...VirtualizedList.defaultProps,
  getItem: undefined,
  getItemCount: undefined,
  numColumns: 1,
};
type DefaultProps = typeof defaultProps;

/**
 * A performant interface for rendering simple, flat lists, supporting the most handy features:
 *
 *  - Fully cross-platform.
 *  - Optional horizontal mode.
 *  - Viewability callbacks.
 *  - Footer support.
 *  - Separator support.
 *  - Pull to Refresh
 *
 * If you need sticky section header support, use ListView.
 *
 * Minimal Example:
 *
 *   <FlatList
<<<<<<< HEAD
 *     data={[{key: 'a'}, {key: 'b'}]}
 *     ItemComponent={({item}) => <Text>{item.key}</Text>}
=======
 *     data={[{key: 'a', {key: 'b'}]}
 *     renderItem={({item}) => <Text>{item.key}</Text>}
>>>>>>> f52d66c3
 *   />
 */
class FlatList<ItemT> extends React.PureComponent<DefaultProps, Props<ItemT>, void> {
  static defaultProps: DefaultProps = defaultProps;
  props: Props<ItemT>;
  /**
   * Scrolls to the end of the content. May be janky without getItemLayout prop.
   */
  scrollToEnd(params?: ?{animated?: ?boolean}) {
    this._listRef.scrollToEnd(params);
  }

  /**
   * Scrolls to the item at a the specified index such that it is positioned in the viewable area
   * such that viewPosition 0 places it at the top, 1 at the bottom, and 0.5 centered in the middle.
   *
   * May be janky without getItemLayout prop.
   */
  scrollToIndex(params: {animated?: ?boolean, index: number, viewPosition?: number}) {
    this._listRef.scrollToIndex(params);
  }

  /**
   * Requires linear scan through data - use scrollToIndex instead if possible. May be janky without
   * `getItemLayout` prop.
  */
  scrollToItem(params: {animated?: ?boolean, item: ItemT, viewPosition?: number}) {
    this._listRef.scrollToItem(params);
  }

  /**
   * Scroll to a specific content pixel offset, like a normal ScrollView.
   */
  scrollToOffset(params: {animated?: ?boolean, offset: number}) {
    this._listRef.scrollToOffset(params);
  }

  /**
   * Tells the list an interaction has occured, which should trigger viewability calculations, e.g.
   * if waitForInteractions is true and the user has not scrolled. This is typically called by taps
   * on items or by navigation actions.
   */
  recordInteraction() {
    this._listRef.recordInteraction();
  }

  componentWillMount() {
    this._checkProps(this.props);
  }

  componentWillReceiveProps(nextProps: Props<ItemT>) {
    this._checkProps(nextProps);
  }

  _hasWarnedLegacy = false;
  _listRef: VirtualizedList;

  _captureRef = (ref) => { this._listRef = ref; };

  _checkProps(props: Props<ItemT>) {
    const {
      getItem,
      getItemCount,
      horizontal,
      legacyImplementation,
      numColumns,
      columnWrapperStyle,
    } = props;
    invariant(!getItem && !getItemCount, 'FlatList does not support custom data formats.');
    if (numColumns > 1) {
      invariant(!horizontal, 'numColumns does not support horizontal.');
    } else {
      invariant(!columnWrapperStyle, 'columnWrapperStyle not supported for single column lists');
    }
    if (legacyImplementation) {
      invariant(numColumns === 1, 'Legacy list does not support multiple columns.');
      // Warning: may not have full feature parity and is meant more for debugging and performance
      // comparison.
      if (!this._hasWarnedLegacy) {
        console.warn(
          'FlatList: Using legacyImplementation - some features not supported and performance ' +
          'may suffer'
        );
        this._hasWarnedLegacy = true;
      }
    }
  }

  _getItem = (data: Array<ItemT>, index: number): ItemT | Array<ItemT> => {
    const {numColumns} = this.props;
    if (numColumns > 1) {
      const ret = [];
      for (let kk = 0; kk < numColumns; kk++) {
        const item = data[index * numColumns + kk];
        item && ret.push(item);
      }
      return ret;
    } else {
      return data[index];
    }
  };

  _getItemCount = (data?: ?Array<ItemT>): number => {
    return data ? Math.ceil(data.length / this.props.numColumns) : 0;
  };

  _keyExtractor = (items: ItemT | Array<ItemT>, index: number): string => {
    const {keyExtractor, numColumns} = this.props;
    if (numColumns > 1) {
      invariant(
        Array.isArray(items),
        'FlatList: Encountered internal consistency error, expected each item to consist of an ' +
        'array with 1-%s columns; instead, received a single item.',
        numColumns,
      );
      return items.map((it, kk) => keyExtractor(it, index * numColumns + kk)).join(':');
    } else {
      return keyExtractor(items, index);
    }
  };

  _pushMultiColumnViewable(arr: Array<ViewToken>, v: ViewToken): void {
    const {numColumns, keyExtractor} = this.props;
    v.item.forEach((item, ii) => {
      invariant(v.index != null, 'Missing index!');
      const index = v.index * numColumns + ii;
      arr.push({...v, item, key: keyExtractor(item, index), index});
    });
  }
  _onViewableItemsChanged = (info) => {
    const {numColumns, onViewableItemsChanged} = this.props;
    if (!onViewableItemsChanged) {
      return;
    }
    if (numColumns > 1) {
      const changed = [];
      const viewableItems = [];
      info.viewableItems.forEach((v) => this._pushMultiColumnViewable(viewableItems, v));
      info.changed.forEach((v) => this._pushMultiColumnViewable(changed, v));
      onViewableItemsChanged({viewableItems, changed});
    } else {
      onViewableItemsChanged(info);
    }
  };

  _renderItem = (info: {item: ItemT | Array<ItemT>, index: number}) => {
    const {renderItem, numColumns, columnWrapperStyle} = this.props;
    if (numColumns > 1) {
      const {item, index} = info;
      invariant(Array.isArray(item), 'Expected array of items with numColumns > 1');
      return (
        <View style={[{flexDirection: 'row'}, columnWrapperStyle]}>
          {item.map((it, kk) => {
            const element = renderItem({item: it, index:  index * numColumns + kk});
            return element && React.cloneElement(element, {key: kk});
          })}
        </View>
      );
    } else {
      return renderItem(info);
    }
  };

  _shouldItemUpdate = (prev, next) => {
    const {numColumns, shouldItemUpdate} = this.props;
    if (numColumns > 1) {
      return prev.item.length !== next.item.length ||
        prev.item.some((prevItem, ii) => shouldItemUpdate(
          {item: prevItem, index: prev.index + ii},
          {item: next.item[ii], index: next.index + ii},
        ));
    } else {
      return shouldItemUpdate(prev, next);
    }
  };

  render() {
    if (this.props.legacyImplementation) {
      return <MetroListView {...this.props} items={this.props.data} ref={this._captureRef} />;
    } else {
      return (
        <VirtualizedList
          {...this.props}
          renderItem={this._renderItem}
          getItem={this._getItem}
          getItemCount={this._getItemCount}
          keyExtractor={this._keyExtractor}
          ref={this._captureRef}
          shouldItemUpdate={this._shouldItemUpdate}
          onViewableItemsChanged={this.props.onViewableItemsChanged && this._onViewableItemsChanged}
        />
      );
    }
  }
}

module.exports = FlatList;<|MERGE_RESOLUTION|>--- conflicted
+++ resolved
@@ -165,13 +165,8 @@
  * Minimal Example:
  *
  *   <FlatList
-<<<<<<< HEAD
  *     data={[{key: 'a'}, {key: 'b'}]}
- *     ItemComponent={({item}) => <Text>{item.key}</Text>}
-=======
- *     data={[{key: 'a', {key: 'b'}]}
  *     renderItem={({item}) => <Text>{item.key}</Text>}
->>>>>>> f52d66c3
  *   />
  */
 class FlatList<ItemT> extends React.PureComponent<DefaultProps, Props<ItemT>, void> {
