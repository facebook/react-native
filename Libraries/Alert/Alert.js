/**
 * Copyright (c) Meta Platforms, Inc. and affiliates.
 *
 * This source code is licensed under the MIT license found in the
 * LICENSE file in the root directory of this source tree.
 *
 * @format
 * @flow
 */

import type {DialogOptions} from '../NativeModules/specs/NativeDialogManagerAndroid';

import Platform from '../Utilities/Platform';
import RCTAlertManager from './RCTAlertManager';

export type AlertType =
  | 'default'
  | 'plain-text'
  | 'secure-text'
  | 'login-password';
export type AlertButtonStyle = 'default' | 'cancel' | 'destructive';
export type Buttons = Array<{
  text?: string,
  onPress?: ?Function,
  isPreferred?: boolean,
  style?: AlertButtonStyle,
  ...
}>;
// [macOS
export type DefaultInputsArray = Array<{
  default?: string,
  placeholder?: string,
  style?: AlertButtonStyle,
}>;
// macOS]

type Options = {
  cancelable?: ?boolean,
  userInterfaceStyle?: 'unspecified' | 'light' | 'dark',
  onDismiss?: ?() => void,
  // [macOS
  modal?: ?boolean,
  critical?: ?boolean,
  // macOS]
  ...
};

/**
 * Launches an alert dialog with the specified title and message.
 *
 * See https://reactnative.dev/docs/alert
 */
class Alert {
  static alert(
    title: ?string,
    message?: ?string,
    buttons?: Buttons,
    options?: Options,
  ): void {
    if (Platform.OS === 'ios') {
<<<<<<< HEAD
      Alert.prompt(title, message, buttons, 'default');
      // [macOS
    } else if (Platform.OS === 'macos') {
      Alert.promptMacOS(
=======
      Alert.prompt(
>>>>>>> 890805db
        title,
        message,
        buttons,
        'default',
        undefined,
<<<<<<< HEAD
        options?.modal,
        options?.critical,
      );
      // macOS]
=======
        undefined,
        options,
      );
>>>>>>> 890805db
    } else if (Platform.OS === 'android') {
      const NativeDialogManagerAndroid =
        require('../NativeModules/specs/NativeDialogManagerAndroid').default;
      if (!NativeDialogManagerAndroid) {
        return;
      }
      const constants = NativeDialogManagerAndroid.getConstants();

      const config: DialogOptions = {
        title: title || '',
        message: message || '',
        cancelable: false,
      };

      if (options && options.cancelable) {
        config.cancelable = options.cancelable;
      }
      // At most three buttons (neutral, negative, positive). Ignore rest.
      // The text 'OK' should be probably localized. iOS Alert does that in native.
      const defaultPositiveText = 'OK';
      const validButtons: Buttons = buttons
        ? buttons.slice(0, 3)
        : [{text: defaultPositiveText}];
      const buttonPositive = validButtons.pop();
      const buttonNegative = validButtons.pop();
      const buttonNeutral = validButtons.pop();

      if (buttonNeutral) {
        config.buttonNeutral = buttonNeutral.text || '';
      }
      if (buttonNegative) {
        config.buttonNegative = buttonNegative.text || '';
      }
      if (buttonPositive) {
        config.buttonPositive = buttonPositive.text || defaultPositiveText;
      }

      /* $FlowFixMe[missing-local-annot] The type annotation(s) required by
       * Flow's LTI update could not be added via codemod */
      const onAction = (action, buttonKey) => {
        if (action === constants.buttonClicked) {
          if (buttonKey === constants.buttonNeutral) {
            buttonNeutral.onPress && buttonNeutral.onPress();
          } else if (buttonKey === constants.buttonNegative) {
            buttonNegative.onPress && buttonNegative.onPress();
          } else if (buttonKey === constants.buttonPositive) {
            buttonPositive.onPress && buttonPositive.onPress();
          }
        } else if (action === constants.dismissed) {
          options && options.onDismiss && options.onDismiss();
        }
      };
      const onError = (errorMessage: string) => console.warn(errorMessage);
      NativeDialogManagerAndroid.showAlert(config, onError, onAction);
    }
  }

  static prompt(
    title: ?string,
    message?: ?string,
    callbackOrButtons?: ?(((text: string) => void) | Buttons),
    type?: ?AlertType = 'plain-text',
    defaultValue?: string,
    keyboardType?: string,
    options?: Options,
  ): void {
    if (Platform.OS === 'ios') {
      let callbacks: Array<?any> = [];
      const buttons = [];
      let cancelButtonKey;
      let destructiveButtonKey;
      let preferredButtonKey;
      if (typeof callbackOrButtons === 'function') {
        callbacks = [callbackOrButtons];
      } else if (Array.isArray(callbackOrButtons)) {
        callbackOrButtons.forEach((btn, index) => {
          callbacks[index] = btn.onPress;
          if (btn.style === 'cancel') {
            cancelButtonKey = String(index);
          } else if (btn.style === 'destructive') {
            destructiveButtonKey = String(index);
          }
          if (btn.isPreferred) {
            preferredButtonKey = String(index);
          }
          if (btn.text || index < (callbackOrButtons || []).length - 1) {
            const btnDef: {[number]: string} = {};
            btnDef[index] = btn.text || '';
            buttons.push(btnDef);
          }
        });
      }

      RCTAlertManager.alertWithArgs(
        {
          title: title || '',
          message: message || undefined,
          buttons,
          type: type || undefined,
          defaultValue,
          cancelButtonKey,
          destructiveButtonKey,
          preferredButtonKey,
          keyboardType,
          userInterfaceStyle: options?.userInterfaceStyle || undefined,
        },
        (id, value) => {
          const cb = callbacks[id];
          cb && cb(value);
        },
      );
      // [macOS
    } else if (Platform.OS === 'macos') {
      const defaultInputs = [{default: defaultValue}];
      Alert.promptMacOS(title, message, callbackOrButtons, type, defaultInputs);
    }
    // macOS]
  }

  // [macOS
  /**
   * Create and display a prompt to enter some text.
   * @static
   * @method promptMacOS
   * @param title The dialog's title.
   * @param message An optional message that appears above the text
   *    input.
   * @param callbackOrButtons This optional argument should
   *    be either a single-argument function or an array of buttons. If passed
   *    a function, it will be called with the prompt's value when the user
   *    taps 'OK'.
   *
   *    If passed an array of button configurations, each button should include
   *    a `text` key, as well as optional `onPress` key (see
   *    example).
   * @param type This configures the text input. One of 'plain-text',
   *    'secure-text' or 'login-password'.
   * @param defaultInputs This optional argument should be an array of couple
   *    default value - placeholder for the input fields.
   * @param modal The alert can be optionally run as an app-modal dialog, instead
   *    of the default presentation as a sheet.
   * @param critical This optional argument should be used when it's needed to
   *    warn the user about severe consequences of an impending event
   *    (such as deleting a file).
   *
   * @example <caption>Example with custom buttons</caption>
   *
   * AlertMacOS.promptMacOS(
   *   'Enter password',
   *   'Enter your password to claim your $1.5B in lottery winnings',
   *   [
   *     {text: 'Cancel', onPress: () => console.log('Cancel Pressed'), style: 'cancel'},
   *     {text: 'OK', onPress: password => console.log('OK Pressed, password: ' + password)},
   *   ],
   *   'secure-text'
   * );
   *
   * @example <caption>Example with the default button and a custom callback</caption>
   *
   * AlertMacOS.prompt(
   *   'Update username',
   *   null,
   *   text => console.log("Your username is "+text),
   *   null,
   *   'default'
   * );
   */
  static promptMacOS(
    title: ?string,
    message?: ?string,
    callbackOrButtons?: ?((text: string) => void) | Buttons,
    type?: ?AlertType = 'plain-text',
    defaultInputs?: DefaultInputsArray,
    modal?: ?boolean,
    critical?: ?boolean,
  ): void {
    let callbacks = [];
    const buttons = [];
    if (typeof callbackOrButtons === 'function') {
      callbacks = [callbackOrButtons];
    } else if (callbackOrButtons instanceof Array) {
      callbackOrButtons.forEach((btn, index) => {
        callbacks[index] = btn.onPress;
        if (btn.text || index < (callbackOrButtons || []).length - 1) {
          const btnDef = {};
          btnDef[index] = btn.text || '';
          buttons.push(btnDef);
        }
      });
    }

    RCTAlertManager.alertWithArgs(
      {
        title: title || undefined,
        message: message || undefined,
        buttons,
        type: type || undefined,
        defaultInputs,
        modal: modal || undefined,
        critical: critical || undefined,
      },
      (id, value) => {
        const cb = callbacks[id];
        cb && cb(value);
      },
    );
  }
  // macOS]
}

module.exports = Alert;<|MERGE_RESOLUTION|>--- conflicted
+++ resolved
@@ -58,29 +58,27 @@
     options?: Options,
   ): void {
     if (Platform.OS === 'ios') {
-<<<<<<< HEAD
-      Alert.prompt(title, message, buttons, 'default');
-      // [macOS
-    } else if (Platform.OS === 'macos') {
-      Alert.promptMacOS(
-=======
       Alert.prompt(
->>>>>>> 890805db
         title,
         message,
         buttons,
         'default',
         undefined,
-<<<<<<< HEAD
+        undefined,
+        options,
+      );
+    // [macOS
+    } else if (Platform.OS === 'macos') {
+      Alert.promptMacOS(
+        title,
+        message,
+        buttons,
+        'default',
+        undefined,
         options?.modal,
         options?.critical,
       );
-      // macOS]
-=======
-        undefined,
-        options,
-      );
->>>>>>> 890805db
+    // macOS]
     } else if (Platform.OS === 'android') {
       const NativeDialogManagerAndroid =
         require('../NativeModules/specs/NativeDialogManagerAndroid').default;
