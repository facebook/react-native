--- conflicted
+++ resolved
@@ -49,12 +49,7 @@
 
 export interface Spec extends TurboModule {
   +alertWithArgs: (
-<<<<<<< HEAD
-    // eslint-disable-next-line @react-native/codegen/react-native-modules
     args: NativeArgs, // TODO(macOS GH#774): Args -> NativeArgs
-=======
-    args: Args,
->>>>>>> f023519e
     callback: (id: number, value: string) => void,
   ) => void;
 }
