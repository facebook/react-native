/*
 * Copyright (c) Meta Platforms, Inc. and affiliates.
 *
 * This source code is licensed under the MIT license found in the
 * LICENSE file in the root directory of this source tree.
 */

#import <React/RCTUIKit.h> // [macOS]
#if defined(__IPHONE_OS_VERSION_MAX_ALLOWED) && (__IPHONE_OS_VERSION_MAX_ALLOWED >= 12000) /* __IPHONE_12_0 */
#import <UIKit/UIUserActivity.h>
#endif
#import <React/RCTEventEmitter.h>

@interface RCTLinkingManager : RCTEventEmitter

#if !TARGET_OS_OSX // [macOS]
+ (BOOL)application:(nonnull UIApplication *)app
            openURL:(nonnull NSURL *)URL
            options:(nonnull NSDictionary<UIApplicationOpenURLOptionsKey, id> *)options;

+ (BOOL)application:(nonnull UIApplication *)application
              openURL:(nonnull NSURL *)URL
    sourceApplication:(nullable NSString *)sourceApplication
           annotation:(nonnull id)annotation;

+ (BOOL)application:(nonnull UIApplication *)application
    continueUserActivity:(nonnull NSUserActivity *)userActivity
      restorationHandler:
<<<<<<< HEAD
        #if defined(__IPHONE_OS_VERSION_MAX_ALLOWED) && (__IPHONE_OS_VERSION_MAX_ALLOWED >= 12000) /* __IPHONE_12_0 */
            (nonnull void (^)(NSArray<id<UIUserActivityRestoring>> *_Nullable))restorationHandler;
        #else
            (nonnull void (^)(NSArray *_Nullable))restorationHandler;
        #endif
#else // [macOS
+ (void)getUrlEventHandler:(NSAppleEventDescriptor *)event withReplyEvent:(NSAppleEventDescriptor *)replyEvent;
+ (void)setAlwaysForegroundLastWindow:(BOOL)alwaysForeground;
#endif // macOS]
=======
#if defined(__IPHONE_OS_VERSION_MAX_ALLOWED) && (__IPHONE_OS_VERSION_MAX_ALLOWED >= 12000) /* __IPHONE_12_0 */
          (nonnull void (^)(NSArray<id<UIUserActivityRestoring>> *_Nullable))restorationHandler;
#else
          (nonnull void (^)(NSArray *_Nullable))restorationHandler;
#endif
>>>>>>> 890805db

@end<|MERGE_RESOLUTION|>--- conflicted
+++ resolved
@@ -26,22 +26,14 @@
 + (BOOL)application:(nonnull UIApplication *)application
     continueUserActivity:(nonnull NSUserActivity *)userActivity
       restorationHandler:
-<<<<<<< HEAD
-        #if defined(__IPHONE_OS_VERSION_MAX_ALLOWED) && (__IPHONE_OS_VERSION_MAX_ALLOWED >= 12000) /* __IPHONE_12_0 */
-            (nonnull void (^)(NSArray<id<UIUserActivityRestoring>> *_Nullable))restorationHandler;
-        #else
-            (nonnull void (^)(NSArray *_Nullable))restorationHandler;
-        #endif
-#else // [macOS
-+ (void)getUrlEventHandler:(NSAppleEventDescriptor *)event withReplyEvent:(NSAppleEventDescriptor *)replyEvent;
-+ (void)setAlwaysForegroundLastWindow:(BOOL)alwaysForeground;
-#endif // macOS]
-=======
 #if defined(__IPHONE_OS_VERSION_MAX_ALLOWED) && (__IPHONE_OS_VERSION_MAX_ALLOWED >= 12000) /* __IPHONE_12_0 */
           (nonnull void (^)(NSArray<id<UIUserActivityRestoring>> *_Nullable))restorationHandler;
 #else
           (nonnull void (^)(NSArray *_Nullable))restorationHandler;
 #endif
->>>>>>> 890805db
+#else // [macOS
++ (void)getUrlEventHandler:(NSAppleEventDescriptor *)event withReplyEvent:(NSAppleEventDescriptor *)replyEvent;
++ (void)setAlwaysForegroundLastWindow:(BOOL)alwaysForeground;
+#endif // macOS]
 
 @end