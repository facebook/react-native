/*
 * Copyright (c) Facebook, Inc. and its affiliates.
 *
 * This source code is licensed under the MIT license found in the
 * LICENSE file in the root directory of this source tree.
 */

#import <FBReactNativeSpec/FBReactNativeSpec.h>
#import <React/RCTNativeAnimatedModule.h>
#import <React/RCTNativeAnimatedNodesManager.h>

#import <RCTTypeSafety/RCTConvertHelpers.h>

#import "RCTAnimationPlugins.h"

typedef void (^AnimatedOperation)(RCTNativeAnimatedNodesManager *nodesManager);

@implementation RCTNativeAnimatedModule
{
  RCTNativeAnimatedNodesManager *_nodesManager;

  // Operations called after views have been updated.
  NSMutableArray<AnimatedOperation> *_operations;
  // Operations called before views have been updated.
  NSMutableArray<AnimatedOperation> *_preOperations;
  NSMutableDictionary<NSNumber *, NSNumber *> *_animIdIsManagedByFabric;
}

RCT_EXPORT_MODULE();

- (void)invalidate
{
  [_nodesManager stopAnimationLoop];
  [self.bridge.eventDispatcher removeDispatchObserver:self];
  [self.bridge.uiManager.observerCoordinator removeObserver:self];
  [self.bridge.surfacePresenter removeObserver:self];
}

- (dispatch_queue_t)methodQueue
{
  // This module needs to be on the same queue as the UIManager to avoid
  // having to lock `_operations` and `_preOperations` since `uiManagerWillPerformMounting`
  // will be called from that queue.
  return RCTGetUIManagerQueue();
}

- (void)setBridge:(RCTBridge *)bridge
{
  [super setBridge:bridge];

  _nodesManager = [[RCTNativeAnimatedNodesManager alloc] initWithBridge:self.bridge];
  _operations = [NSMutableArray new];
  _preOperations = [NSMutableArray new];
  _animIdIsManagedByFabric = [NSMutableDictionary new];

  [bridge.eventDispatcher addDispatchObserver:self];
  [bridge.uiManager.observerCoordinator addObserver:self];
  [bridge.surfacePresenter addObserver:self];
}

#pragma mark -- API

RCT_EXPORT_METHOD(createAnimatedNode:(double)tag
                  config:(NSDictionary<NSString *, id> *)config)
{
  [self addOperationBlock:^(RCTNativeAnimatedNodesManager *nodesManager) {
    [nodesManager createAnimatedNode:[NSNumber numberWithDouble:tag] config:config];
  }];
}

RCT_EXPORT_METHOD(connectAnimatedNodes:(double)parentTag
                  childTag:(double)childTag)
{
  [self addOperationBlock:^(RCTNativeAnimatedNodesManager *nodesManager) {
    [nodesManager connectAnimatedNodes:[NSNumber numberWithDouble:parentTag] childTag:[NSNumber numberWithDouble:childTag]];
  }];
}

RCT_EXPORT_METHOD(disconnectAnimatedNodes:(double)parentTag
                  childTag:(double)childTag)
{
  [self addOperationBlock:^(RCTNativeAnimatedNodesManager *nodesManager) {
    [nodesManager disconnectAnimatedNodes:[NSNumber numberWithDouble:parentTag] childTag:[NSNumber numberWithDouble:childTag]];
  }];
}

RCT_EXPORT_METHOD(startAnimatingNode:(double)animationId
                  nodeTag:(double)nodeTag
                  config:(NSDictionary<NSString *, id> *)config
                  endCallback:(RCTResponseSenderBlock)callBack)
{
  [self addOperationBlock:^(RCTNativeAnimatedNodesManager *nodesManager) {
    [nodesManager startAnimatingNode:[NSNumber numberWithDouble:animationId] nodeTag:[NSNumber numberWithDouble:nodeTag] config:config endCallback:callBack];
  }];

 RCTExecuteOnMainQueue(^{
   if (![self->_nodesManager isNodeManagedByFabric:[NSNumber numberWithDouble:nodeTag]]) {
     return;
   }

   RCTExecuteOnUIManagerQueue(^{
     self->_animIdIsManagedByFabric[[NSNumber numberWithDouble:animationId]] = @YES;
     [self flushOperationQueues];
   });
 });
}

RCT_EXPORT_METHOD(stopAnimation:(double)animationId)
{
  [self addOperationBlock:^(RCTNativeAnimatedNodesManager *nodesManager) {
    [nodesManager stopAnimation:[NSNumber numberWithDouble:animationId]];
  }];
  if ([_animIdIsManagedByFabric[[NSNumber numberWithDouble:animationId]] boolValue]) {
    [self flushOperationQueues];
  }
}

RCT_EXPORT_METHOD(setAnimatedNodeValue:(double)nodeTag
                  value:(double)value)
{
  [self addOperationBlock:^(RCTNativeAnimatedNodesManager *nodesManager) {
    [nodesManager setAnimatedNodeValue:[NSNumber numberWithDouble:nodeTag] value:[NSNumber numberWithDouble:value]];
  }];
}

RCT_EXPORT_METHOD(setAnimatedNodeOffset:(double)nodeTag
                  offset:(double)offset)
{
  [self addOperationBlock:^(RCTNativeAnimatedNodesManager *nodesManager) {
    [nodesManager setAnimatedNodeOffset:[NSNumber numberWithDouble:nodeTag] offset:[NSNumber numberWithDouble:offset]];
  }];
}

RCT_EXPORT_METHOD(flattenAnimatedNodeOffset:(double)nodeTag)
{
  [self addOperationBlock:^(RCTNativeAnimatedNodesManager *nodesManager) {
    [nodesManager flattenAnimatedNodeOffset:[NSNumber numberWithDouble:nodeTag]];
  }];
}

RCT_EXPORT_METHOD(extractAnimatedNodeOffset:(double)nodeTag)
{
  [self addOperationBlock:^(RCTNativeAnimatedNodesManager *nodesManager) {
    [nodesManager extractAnimatedNodeOffset:[NSNumber numberWithDouble:nodeTag]];
  }];
}

RCT_EXPORT_METHOD(connectAnimatedNodeToView:(double)nodeTag
                  viewTag:(double)viewTag)
{
  NSString *viewName = [self.bridge.uiManager viewNameForReactTag:[NSNumber numberWithDouble:viewTag]];
  [self addOperationBlock:^(RCTNativeAnimatedNodesManager *nodesManager) {
    [nodesManager connectAnimatedNodeToView:[NSNumber numberWithDouble:nodeTag] viewTag:[NSNumber numberWithDouble:viewTag] viewName:viewName];
  }];
}

RCT_EXPORT_METHOD(disconnectAnimatedNodeFromView:(double)nodeTag
                  viewTag:(double)viewTag)
{
  [self addOperationBlock:^(RCTNativeAnimatedNodesManager *nodesManager) {
    [nodesManager disconnectAnimatedNodeFromView:[NSNumber numberWithDouble:nodeTag] viewTag:[NSNumber numberWithDouble:viewTag]];
  }];
}

RCT_EXPORT_METHOD(restoreDefaultValues:(double)nodeTag)
{
  [self addPreOperationBlock:^(RCTNativeAnimatedNodesManager *nodesManager) {
    [nodesManager restoreDefaultValues:[NSNumber numberWithDouble:nodeTag]];
  }];
}

RCT_EXPORT_METHOD(dropAnimatedNode:(double)tag)
{
  [self addOperationBlock:^(RCTNativeAnimatedNodesManager *nodesManager) {
    [nodesManager dropAnimatedNode:[NSNumber numberWithDouble:tag]];
  }];
}

RCT_EXPORT_METHOD(startListeningToAnimatedNodeValue:(double)tag)
{
  __weak id<RCTValueAnimatedNodeObserver> valueObserver = self;
  [self addOperationBlock:^(RCTNativeAnimatedNodesManager *nodesManager) {
    [nodesManager startListeningToAnimatedNodeValue:[NSNumber numberWithDouble:tag] valueObserver:valueObserver];
  }];
}

RCT_EXPORT_METHOD(stopListeningToAnimatedNodeValue:(double)tag)
{
  [self addOperationBlock:^(RCTNativeAnimatedNodesManager *nodesManager) {
    [nodesManager stopListeningToAnimatedNodeValue:[NSNumber numberWithDouble:tag]];
  }];
}

RCT_EXPORT_METHOD(addAnimatedEventToView:(double)viewTag
                  eventName:(nonnull NSString *)eventName
                  eventMapping:(JS::NativeAnimatedModule::EventMapping &)eventMapping)
{
  NSMutableDictionary *eventMappingDict = [NSMutableDictionary new];
  eventMappingDict[@"nativeEventPath"] = RCTConvertVecToArray(eventMapping.nativeEventPath());

  if (eventMapping.animatedValueTag()) {
    eventMappingDict[@"animatedValueTag"] = @(*eventMapping.animatedValueTag());
  }

  [self addOperationBlock:^(RCTNativeAnimatedNodesManager *nodesManager) {
    [nodesManager addAnimatedEventToView:[NSNumber numberWithDouble:viewTag] eventName:eventName eventMapping:eventMappingDict];
  }];
}

RCT_EXPORT_METHOD(removeAnimatedEventFromView:(double)viewTag
                  eventName:(nonnull NSString *)eventName
            animatedNodeTag:(double)animatedNodeTag)
{
  [self addOperationBlock:^(RCTNativeAnimatedNodesManager *nodesManager) {
    [nodesManager removeAnimatedEventFromView:[NSNumber numberWithDouble:viewTag] eventName:eventName animatedNodeTag:[NSNumber numberWithDouble:animatedNodeTag]];
  }];
}

RCT_EXPORT_METHOD(getValue:(double)nodeTag saveCallback:(RCTResponseSenderBlock)saveCallback) {
  [self addOperationBlock:^(RCTNativeAnimatedNodesManager *nodesManager) {
      [nodesManager getValue:[NSNumber numberWithDouble:nodeTag] saveCallback:saveCallback];
  }];
}

#pragma mark -- Batch handling

- (void)addOperationBlock:(AnimatedOperation)operation
{
  [_operations addObject:operation];
}

- (void)addPreOperationBlock:(AnimatedOperation)operation
{
  [_preOperations addObject:operation];
}

- (void)flushOperationQueues
{
  if (_preOperations.count == 0 && _operations.count == 0) {
    return;
  }
  NSArray<AnimatedOperation> *preOperations = _preOperations;
  NSArray<AnimatedOperation> *operations = _operations;
  _preOperations = [NSMutableArray new];
  _operations = [NSMutableArray new];


  RCTExecuteOnMainQueue(^{
    for (AnimatedOperation operation in preOperations) {
      operation(self->_nodesManager);
    }
    for (AnimatedOperation operation in operations) {
      operation(self->_nodesManager);
    }
    [self->_nodesManager updateAnimations];
  });
}

#pragma mark - RCTSurfacePresenterObserver

- (void)willMountComponentsWithRootTag:(NSInteger)rootTag
{
  RCTAssertMainQueue();
  RCTExecuteOnUIManagerQueue(^{
    NSArray<AnimatedOperation> *preOperations = self->_preOperations;
    self->_preOperations = [NSMutableArray new];

    RCTExecuteOnMainQueue(^{
      for (AnimatedOperation preOperation in preOperations) {
        preOperation(self->_nodesManager);
      }
    });
  });
}

- (void)didMountComponentsWithRootTag:(NSInteger)rootTag
{
  RCTAssertMainQueue();
  RCTExecuteOnUIManagerQueue(^{
    NSArray<AnimatedOperation> *operations = self->_operations;
    self->_operations = [NSMutableArray new];

    RCTExecuteOnMainQueue(^{
      for (AnimatedOperation operation in operations) {
        operation(self->_nodesManager);
      }
    });
  });
}

#pragma mark - RCTUIManagerObserver

- (void)uiManagerWillPerformMounting:(RCTUIManager *)uiManager
{
  if (_preOperations.count == 0 && _operations.count == 0) {
    return;
  }

  NSArray<AnimatedOperation> *preOperations = _preOperations;
  NSArray<AnimatedOperation> *operations = _operations;
  _preOperations = [NSMutableArray new];
  _operations = [NSMutableArray new];

  [uiManager prependUIBlock:^(__unused RCTUIManager *manager, __unused NSDictionary<NSNumber *, RCTPlatformView *> *viewRegistry) { // TODO(macOS ISS#3536887)
    for (AnimatedOperation operation in preOperations) {
      operation(self->_nodesManager);
    }
  }];
<<<<<<< HEAD

  [uiManager addUIBlock:^(__unused RCTUIManager *manager, __unused NSDictionary<NSNumber *, RCTPlatformView *> *viewRegistry) { // TODO(macOS ISS#3536887)
=======
  [uiManager addUIBlock:^(__unused RCTUIManager *manager, __unused NSDictionary<NSNumber *, UIView *> *viewRegistry) {
>>>>>>> e261f022
    for (AnimatedOperation operation in operations) {
      operation(self->_nodesManager);
    }

    [self->_nodesManager updateAnimations];
  }];
}

#pragma mark -- Events

- (NSArray<NSString *> *)supportedEvents
{
  return @[@"onAnimatedValueUpdate"];
}

- (void)animatedNode:(RCTValueAnimatedNode *)node didUpdateValue:(CGFloat)value
{
  [self sendEventWithName:@"onAnimatedValueUpdate"
                     body:@{@"tag": node.nodeTag, @"value": @(value)}];
}

- (void)eventDispatcherWillDispatchEvent:(id<RCTEvent>)event
{
  // Events can be dispatched from any queue so we have to make sure handleAnimatedEvent
  // is run from the main queue.
  RCTExecuteOnMainQueue(^{
    [self->_nodesManager handleAnimatedEvent:event];
  });
}

@end

Class RCTNativeAnimatedModuleCls(void) {
  return RCTNativeAnimatedModule.class;
}<|MERGE_RESOLUTION|>--- conflicted
+++ resolved
@@ -306,12 +306,7 @@
       operation(self->_nodesManager);
     }
   }];
-<<<<<<< HEAD
-
   [uiManager addUIBlock:^(__unused RCTUIManager *manager, __unused NSDictionary<NSNumber *, RCTPlatformView *> *viewRegistry) { // TODO(macOS ISS#3536887)
-=======
-  [uiManager addUIBlock:^(__unused RCTUIManager *manager, __unused NSDictionary<NSNumber *, UIView *> *viewRegistry) {
->>>>>>> e261f022
     for (AnimatedOperation operation in operations) {
       operation(self->_nodesManager);
     }
