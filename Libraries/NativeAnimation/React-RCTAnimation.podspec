--- conflicted
+++ resolved
@@ -25,13 +25,8 @@
   s.summary                = "A native driver for the Animated API."
   s.homepage               = "https://reactnative.dev/"
   s.license                = package["license"]
-<<<<<<< HEAD
-  s.author                 = "Facebook, Inc. and its affiliates"
+  s.author                 = "Meta Platforms, Inc. and its affiliates"
   s.platforms              = { :ios => "12.4", :osx => "10.15" } # [macOS]
-=======
-  s.author                 = "Meta Platforms, Inc. and its affiliates"
-  s.platforms              = { :ios => "12.4" }
->>>>>>> f238f153
   s.compiler_flags         = folly_compiler_flags + ' -Wno-nullability-completeness'
   s.source                 = source
   s.source_files           = "**/*.{h,m,mm}"
