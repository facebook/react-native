/*
 * Copyright (c) Facebook, Inc. and its affiliates.
 *
 * This source code is licensed under the MIT license found in the
 * LICENSE file in the root directory of this source tree.
 */

#import <FBReactNativeSpec/FBReactNativeSpec.h>
#import <RCTTypeSafety/RCTConvertHelpers.h>
#import <React/RCTNativeAnimatedTurboModule.h>
#import <React/RCTNativeAnimatedNodesManager.h>
#import <React/RCTInitializing.h>

#import "RCTAnimationPlugins.h"

typedef void (^AnimatedOperation)(RCTNativeAnimatedNodesManager *nodesManager);

@interface RCTNativeAnimatedTurboModule() <NativeAnimatedModuleSpec, RCTInitializing>
@end

@implementation RCTNativeAnimatedTurboModule
{
  RCTNativeAnimatedNodesManager *_nodesManager;
  __weak id<RCTSurfacePresenterStub> _surfacePresenter;
  // Operations called after views have been updated.
  NSMutableArray<AnimatedOperation> *_operations;
  // Operations called before views have been updated.
  NSMutableArray<AnimatedOperation> *_preOperations;
  NSMutableDictionary<NSNumber *, NSNumber *> *_animIdIsManagedByFabric;
  // A set of nodeIDs managed by Fabric.
  NSMutableSet<NSNumber *> *_nodeIDsManagedByFabric;
}

RCT_EXPORT_MODULE();

+ (BOOL)requiresMainQueueSetup
{
  return NO;
}

- (instancetype)init
{
  if (self = [super init]) {
    _operations = [NSMutableArray new];
    _preOperations = [NSMutableArray new];
    _animIdIsManagedByFabric = [NSMutableDictionary new];
    _nodeIDsManagedByFabric = [NSMutableSet new];
  }
  return self;
}

- (void)initialize
{
  // _surfacePresenter set in setSurfacePresenter:
  _nodesManager = [[RCTNativeAnimatedNodesManager alloc] initWithBridge:nil surfacePresenter:_surfacePresenter];
  [_surfacePresenter addObserver:self];
  [[self.moduleRegistry moduleForName:"EventDispatcher"] addDispatchObserver:self];
}

- (void)invalidate
{
  [super invalidate];
  [_nodesManager stopAnimationLoop];
  [[self.moduleRegistry moduleForName:"EventDispatcher"] removeDispatchObserver:self];
  [_surfacePresenter removeObserver:self];
}

- (dispatch_queue_t)methodQueue
{
  // This module needs to be on the same queue as the UIManager to avoid
  // having to lock `_operations` and `_preOperations` since `uiManagerWillPerformMounting`
  // will be called from that queue.
  return RCTGetUIManagerQueue();
}

/*
 * In bridgeless mode, `setBridge` is never called during initializtion. Instead this selector is invoked via
 * BridgelessTurboModuleSetup.
 */
- (void)setSurfacePresenter:(id<RCTSurfacePresenterStub>)surfacePresenter
{
  _surfacePresenter = surfacePresenter;
}

#pragma mark -- API

RCT_EXPORT_METHOD(startOperationBatch)
{
  // TODO T71377585
}

RCT_EXPORT_METHOD(finishOperationBatch)
{
  // TODO T71377585
}

RCT_EXPORT_METHOD(createAnimatedNode:(double)tag
                  config:(NSDictionary<NSString *, id> *)config)
{
  [self addOperationBlock:^(RCTNativeAnimatedNodesManager *nodesManager) {
    [nodesManager createAnimatedNode:[NSNumber numberWithDouble:tag] config:config];
  }];
}

RCT_EXPORT_METHOD(connectAnimatedNodes:(double)parentTag
                  childTag:(double)childTag)
{
  if ([_nodeIDsManagedByFabric containsObject:@(childTag)]) {
    [_nodeIDsManagedByFabric addObject:@(parentTag)];
  }
  [self addOperationBlock:^(RCTNativeAnimatedNodesManager *nodesManager) {
    [nodesManager connectAnimatedNodes:[NSNumber numberWithDouble:parentTag] childTag:[NSNumber numberWithDouble:childTag]];
  }];
}

RCT_EXPORT_METHOD(disconnectAnimatedNodes:(double)parentTag
                  childTag:(double)childTag)
{
  [self addOperationBlock:^(RCTNativeAnimatedNodesManager *nodesManager) {
    [nodesManager disconnectAnimatedNodes:[NSNumber numberWithDouble:parentTag] childTag:[NSNumber numberWithDouble:childTag]];
  }];
}

RCT_EXPORT_METHOD(startAnimatingNode:(double)animationId
                  nodeTag:(double)nodeTag
                  config:(NSDictionary<NSString *, id> *)config
                  endCallback:(RCTResponseSenderBlock)callBack)
{
  [self addOperationBlock:^(RCTNativeAnimatedNodesManager *nodesManager) {
    [nodesManager startAnimatingNode:[NSNumber numberWithDouble:animationId] nodeTag:[NSNumber numberWithDouble:nodeTag] config:config endCallback:callBack];
  }];

  BOOL isNodeManagedByFabric = [_nodeIDsManagedByFabric containsObject:@(nodeTag)];
  if (isNodeManagedByFabric) {
    self->_animIdIsManagedByFabric[[NSNumber numberWithDouble:animationId]] = @YES;
    [self flushOperationQueues];
  }
}

RCT_EXPORT_METHOD(stopAnimation:(double)animationId)
{
  [self addOperationBlock:^(RCTNativeAnimatedNodesManager *nodesManager) {
    [nodesManager stopAnimation:[NSNumber numberWithDouble:animationId]];
  }];
  if ([_animIdIsManagedByFabric[[NSNumber numberWithDouble:animationId]] boolValue]) {
    [self flushOperationQueues];
  }
}

RCT_EXPORT_METHOD(setAnimatedNodeValue:(double)nodeTag
                  value:(double)value)
{
  [self addOperationBlock:^(RCTNativeAnimatedNodesManager *nodesManager) {
    [nodesManager setAnimatedNodeValue:[NSNumber numberWithDouble:nodeTag] value:[NSNumber numberWithDouble:value]];
  }];
  // In Bridge, flushing of native animations is done from RCTCxxBridge batchDidComplete().
  // Since RCTCxxBridge doesn't exist in Bridgeless, and components are not remounted in Fabric for native animations,
  // flush here for changes in Animated.Value for Animated.event.
  [self flushOperationQueues];
}

RCT_EXPORT_METHOD(setAnimatedNodeOffset:(double)nodeTag
                  offset:(double)offset)
{
  [self addOperationBlock:^(RCTNativeAnimatedNodesManager *nodesManager) {
    [nodesManager setAnimatedNodeOffset:[NSNumber numberWithDouble:nodeTag] offset:[NSNumber numberWithDouble:offset]];
  }];
}

RCT_EXPORT_METHOD(flattenAnimatedNodeOffset:(double)nodeTag)
{
  [self addOperationBlock:^(RCTNativeAnimatedNodesManager *nodesManager) {
    [nodesManager flattenAnimatedNodeOffset:[NSNumber numberWithDouble:nodeTag]];
  }];
}

RCT_EXPORT_METHOD(extractAnimatedNodeOffset:(double)nodeTag)
{
  [self addOperationBlock:^(RCTNativeAnimatedNodesManager *nodesManager) {
    [nodesManager extractAnimatedNodeOffset:[NSNumber numberWithDouble:nodeTag]];
  }];
}

RCT_EXPORT_METHOD(connectAnimatedNodeToView:(double)nodeTag
                  viewTag:(double)viewTag)
{
  if (RCTUIManagerTypeForTagIsFabric(@(viewTag))) {
    [_nodeIDsManagedByFabric addObject:@(nodeTag)];
  }
  [self addOperationBlock:^(RCTNativeAnimatedNodesManager *nodesManager) {
    // viewName is not used when node is managed by Fabric, and nodes are always managed by Fabric in Bridgeless.
    [nodesManager connectAnimatedNodeToView:[NSNumber numberWithDouble:nodeTag] viewTag:[NSNumber numberWithDouble:viewTag] viewName:nil];
  }];
}

RCT_EXPORT_METHOD(disconnectAnimatedNodeFromView:(double)nodeTag
                  viewTag:(double)viewTag)
{
  [self addOperationBlock:^(RCTNativeAnimatedNodesManager *nodesManager) {
    [nodesManager disconnectAnimatedNodeFromView:[NSNumber numberWithDouble:nodeTag] viewTag:[NSNumber numberWithDouble:viewTag]];
  }];
}

RCT_EXPORT_METHOD(restoreDefaultValues:(double)nodeTag)
{
  [self addPreOperationBlock:^(RCTNativeAnimatedNodesManager *nodesManager) {
    [nodesManager restoreDefaultValues:[NSNumber numberWithDouble:nodeTag]];
  }];
}

RCT_EXPORT_METHOD(dropAnimatedNode:(double)tag)
{
  [self addOperationBlock:^(RCTNativeAnimatedNodesManager *nodesManager) {
    [nodesManager dropAnimatedNode:[NSNumber numberWithDouble:tag]];
  }];
}

RCT_EXPORT_METHOD(startListeningToAnimatedNodeValue:(double)tag)
{
  __weak id<RCTValueAnimatedNodeObserver> valueObserver = self;
  [self addOperationBlock:^(RCTNativeAnimatedNodesManager *nodesManager) {
    [nodesManager startListeningToAnimatedNodeValue:[NSNumber numberWithDouble:tag] valueObserver:valueObserver];
  }];
}

RCT_EXPORT_METHOD(stopListeningToAnimatedNodeValue:(double)tag)
{
  [self addOperationBlock:^(RCTNativeAnimatedNodesManager *nodesManager) {
    [nodesManager stopListeningToAnimatedNodeValue:[NSNumber numberWithDouble:tag]];
  }];
}

RCT_EXPORT_METHOD(addAnimatedEventToView:(double)viewTag
                  eventName:(nonnull NSString *)eventName
                  eventMapping:(JS::NativeAnimatedModule::EventMapping &)eventMapping)
{
  NSMutableDictionary *eventMappingDict = [NSMutableDictionary new];
  eventMappingDict[@"nativeEventPath"] = RCTConvertVecToArray(eventMapping.nativeEventPath());

  if (eventMapping.animatedValueTag()) {
    eventMappingDict[@"animatedValueTag"] = @(*eventMapping.animatedValueTag());
  }

  [self addOperationBlock:^(RCTNativeAnimatedNodesManager *nodesManager) {
    [nodesManager addAnimatedEventToView:[NSNumber numberWithDouble:viewTag] eventName:eventName eventMapping:eventMappingDict];
  }];
}

RCT_EXPORT_METHOD(removeAnimatedEventFromView:(double)viewTag
                  eventName:(nonnull NSString *)eventName
            animatedNodeTag:(double)animatedNodeTag)
{
  [self addOperationBlock:^(RCTNativeAnimatedNodesManager *nodesManager) {
    [nodesManager removeAnimatedEventFromView:[NSNumber numberWithDouble:viewTag] eventName:eventName animatedNodeTag:[NSNumber numberWithDouble:animatedNodeTag]];
  }];
}

RCT_EXPORT_METHOD(getValue:(double)nodeTag saveValueCallback:(RCTResponseSenderBlock)saveValueCallback) {
  [self addOperationBlock:^(RCTNativeAnimatedNodesManager *nodesManager) {
      [nodesManager getValue:[NSNumber numberWithDouble:nodeTag] saveCallback:saveValueCallback];
  }];
}

#pragma mark -- Batch handling

- (void)addOperationBlock:(AnimatedOperation)operation
{
  [_operations addObject:operation];
}

- (void)addPreOperationBlock:(AnimatedOperation)operation
{
  [_preOperations addObject:operation];
}

- (void)flushOperationQueues
{
  if (_preOperations.count == 0 && _operations.count == 0) {
    return;
  }
  NSArray<AnimatedOperation> *preOperations = _preOperations;
  NSArray<AnimatedOperation> *operations = _operations;
  _preOperations = [NSMutableArray new];
  _operations = [NSMutableArray new];


  RCTExecuteOnMainQueue(^{
    for (AnimatedOperation operation in preOperations) {
      operation(self->_nodesManager);
    }
    for (AnimatedOperation operation in operations) {
      operation(self->_nodesManager);
    }
    [self->_nodesManager updateAnimations];
  });
}

#pragma mark - RCTSurfacePresenterObserver

- (void)willMountComponentsWithRootTag:(NSInteger)rootTag
{
  RCTAssertMainQueue();
  RCTExecuteOnUIManagerQueue(^{
    NSArray<AnimatedOperation> *preOperations = self->_preOperations;
    self->_preOperations = [NSMutableArray new];

    RCTExecuteOnMainQueue(^{
      for (AnimatedOperation preOperation in preOperations) {
        preOperation(self->_nodesManager);
      }
    });
  });
}

- (void)didMountComponentsWithRootTag:(NSInteger)rootTag
{
  RCTAssertMainQueue();
  RCTExecuteOnUIManagerQueue(^{
    NSArray<AnimatedOperation> *operations = self->_operations;
    self->_operations = [NSMutableArray new];

    RCTExecuteOnMainQueue(^{
      for (AnimatedOperation operation in operations) {
        operation(self->_nodesManager);
      }
    });
  });
}

<<<<<<< HEAD
#pragma mark - RCTUIManagerObserver

- (void)uiManagerWillPerformMounting:(RCTUIManager *)uiManager
{
  if (_preOperations.count == 0 && _operations.count == 0) {
    return;
  }

  NSArray<AnimatedOperation> *preOperations = _preOperations;
  NSArray<AnimatedOperation> *operations = _operations;
  _preOperations = [NSMutableArray new];
  _operations = [NSMutableArray new];

  [uiManager prependUIBlock:^(__unused RCTUIManager *manager, __unused NSDictionary<NSNumber *, RCTPlatformView *> *viewRegistry) { // TODO(macOS GH#774)
    for (AnimatedOperation operation in preOperations) {
      operation(self->_nodesManager);
    }
  }];
  [uiManager addUIBlock:^(__unused RCTUIManager *manager, __unused NSDictionary<NSNumber *, RCTPlatformView *> *viewRegistry) { // TODO(macOS GH#774)
    for (AnimatedOperation operation in operations) {
      operation(self->_nodesManager);
    }

    [self->_nodesManager updateAnimations];
  }];
}

=======
>>>>>>> 274c617f
#pragma mark -- Events

- (NSArray<NSString *> *)supportedEvents
{
  return @[@"onAnimatedValueUpdate"];
}

- (void)animatedNode:(RCTValueAnimatedNode *)node didUpdateValue:(CGFloat)value
{
  [self sendEventWithName:@"onAnimatedValueUpdate"
                     body:@{@"tag": node.nodeTag, @"value": @(value)}];
}

- (void)eventDispatcherWillDispatchEvent:(id<RCTEvent>)event
{
  // Events can be dispatched from any queue so we have to make sure handleAnimatedEvent
  // is run from the main queue.
  RCTExecuteOnMainQueue(^{
    [self->_nodesManager handleAnimatedEvent:event];
  });
}

- (std::shared_ptr<facebook::react::TurboModule>)getTurboModule:(const facebook::react::ObjCTurboModule::InitParams &)params
{
  return std::make_shared<facebook::react::NativeAnimatedModuleSpecJSI>(params);
}

@end

Class RCTNativeAnimatedTurboModuleCls(void) {
  return RCTNativeAnimatedTurboModule.class;
}<|MERGE_RESOLUTION|>--- conflicted
+++ resolved
@@ -327,36 +327,6 @@
   });
 }
 
-<<<<<<< HEAD
-#pragma mark - RCTUIManagerObserver
-
-- (void)uiManagerWillPerformMounting:(RCTUIManager *)uiManager
-{
-  if (_preOperations.count == 0 && _operations.count == 0) {
-    return;
-  }
-
-  NSArray<AnimatedOperation> *preOperations = _preOperations;
-  NSArray<AnimatedOperation> *operations = _operations;
-  _preOperations = [NSMutableArray new];
-  _operations = [NSMutableArray new];
-
-  [uiManager prependUIBlock:^(__unused RCTUIManager *manager, __unused NSDictionary<NSNumber *, RCTPlatformView *> *viewRegistry) { // TODO(macOS GH#774)
-    for (AnimatedOperation operation in preOperations) {
-      operation(self->_nodesManager);
-    }
-  }];
-  [uiManager addUIBlock:^(__unused RCTUIManager *manager, __unused NSDictionary<NSNumber *, RCTPlatformView *> *viewRegistry) { // TODO(macOS GH#774)
-    for (AnimatedOperation operation in operations) {
-      operation(self->_nodesManager);
-    }
-
-    [self->_nodesManager updateAnimations];
-  }];
-}
-
-=======
->>>>>>> 274c617f
 #pragma mark -- Events
 
 - (NSArray<NSString *> *)supportedEvents
