// !$*UTF8*$!
{
	archiveVersion = 1;
	classes = {
	};
	objectVersion = 46;
	objects = {

/* Begin PBXBuildFile section */
		13E501CC1D07A644005F35D8 /* RCTAnimationUtils.m in Sources */ = {isa = PBXBuildFile; fileRef = 13E501B81D07A644005F35D8 /* RCTAnimationUtils.m */; };
		13E501CF1D07A644005F35D8 /* RCTNativeAnimatedModule.m in Sources */ = {isa = PBXBuildFile; fileRef = 13E501BE1D07A644005F35D8 /* RCTNativeAnimatedModule.m */; };
		13E501D41D07A644005F35D8 /* RCTViewPropertyMapper.m in Sources */ = {isa = PBXBuildFile; fileRef = 13E501C81D07A644005F35D8 /* RCTViewPropertyMapper.m */; };
		13E501E81D07A6C9005F35D8 /* RCTAdditionAnimatedNode.m in Sources */ = {isa = PBXBuildFile; fileRef = 13E501D71D07A6C9005F35D8 /* RCTAdditionAnimatedNode.m */; };
		13E501E91D07A6C9005F35D8 /* RCTAnimatedNode.m in Sources */ = {isa = PBXBuildFile; fileRef = 13E501D91D07A6C9005F35D8 /* RCTAnimatedNode.m */; };
		13E501EA1D07A6C9005F35D8 /* RCTAnimationDriverNode.m in Sources */ = {isa = PBXBuildFile; fileRef = 13E501DB1D07A6C9005F35D8 /* RCTAnimationDriverNode.m */; };
		13E501EB1D07A6C9005F35D8 /* RCTInterpolationAnimatedNode.m in Sources */ = {isa = PBXBuildFile; fileRef = 13E501DD1D07A6C9005F35D8 /* RCTInterpolationAnimatedNode.m */; };
		13E501EC1D07A6C9005F35D8 /* RCTMultiplicationAnimatedNode.m in Sources */ = {isa = PBXBuildFile; fileRef = 13E501DF1D07A6C9005F35D8 /* RCTMultiplicationAnimatedNode.m */; };
		13E501ED1D07A6C9005F35D8 /* RCTPropsAnimatedNode.m in Sources */ = {isa = PBXBuildFile; fileRef = 13E501E11D07A6C9005F35D8 /* RCTPropsAnimatedNode.m */; };
		13E501EE1D07A6C9005F35D8 /* RCTStyleAnimatedNode.m in Sources */ = {isa = PBXBuildFile; fileRef = 13E501E31D07A6C9005F35D8 /* RCTStyleAnimatedNode.m */; };
		13E501EF1D07A6C9005F35D8 /* RCTTransformAnimatedNode.m in Sources */ = {isa = PBXBuildFile; fileRef = 13E501E51D07A6C9005F35D8 /* RCTTransformAnimatedNode.m */; };
		13E501F01D07A6C9005F35D8 /* RCTValueAnimatedNode.m in Sources */ = {isa = PBXBuildFile; fileRef = 13E501E71D07A6C9005F35D8 /* RCTValueAnimatedNode.m */; };
		193F64F41D776EC6004D1CAA /* RCTDiffClampAnimatedNode.m in Sources */ = {isa = PBXBuildFile; fileRef = 193F64F31D776EC6004D1CAA /* RCTDiffClampAnimatedNode.m */; };
<<<<<<< HEAD
		2D3B5EF21D9B0B3100451313 /* RCTAnimationUtils.m in Sources */ = {isa = PBXBuildFile; fileRef = 13E501B81D07A644005F35D8 /* RCTAnimationUtils.m */; };
		2D3B5EF31D9B0B3400451313 /* RCTViewPropertyMapper.m in Sources */ = {isa = PBXBuildFile; fileRef = 13E501C81D07A644005F35D8 /* RCTViewPropertyMapper.m */; };
		2D3B5EF41D9B0B3700451313 /* RCTNativeAnimatedModule.m in Sources */ = {isa = PBXBuildFile; fileRef = 13E501BE1D07A644005F35D8 /* RCTNativeAnimatedModule.m */; };
		2D3B5EF51D9B0B4800451313 /* RCTDivisionAnimatedNode.m in Sources */ = {isa = PBXBuildFile; fileRef = 5C9894941D999639008027DB /* RCTDivisionAnimatedNode.m */; };
		2D3B5EF61D9B0B4800451313 /* RCTDiffClampAnimatedNode.m in Sources */ = {isa = PBXBuildFile; fileRef = 193F64F31D776EC6004D1CAA /* RCTDiffClampAnimatedNode.m */; };
		2D3B5EF71D9B0B4800451313 /* RCTAdditionAnimatedNode.m in Sources */ = {isa = PBXBuildFile; fileRef = 13E501D71D07A6C9005F35D8 /* RCTAdditionAnimatedNode.m */; };
		2D3B5EF81D9B0B4800451313 /* RCTAnimatedNode.m in Sources */ = {isa = PBXBuildFile; fileRef = 13E501D91D07A6C9005F35D8 /* RCTAnimatedNode.m */; };
		2D3B5EF91D9B0B4800451313 /* RCTAnimationDriverNode.m in Sources */ = {isa = PBXBuildFile; fileRef = 13E501DB1D07A6C9005F35D8 /* RCTAnimationDriverNode.m */; };
		2D3B5EFA1D9B0B4800451313 /* RCTInterpolationAnimatedNode.m in Sources */ = {isa = PBXBuildFile; fileRef = 13E501DD1D07A6C9005F35D8 /* RCTInterpolationAnimatedNode.m */; };
		2D3B5EFB1D9B0B4800451313 /* RCTModuloAnimatedNode.m in Sources */ = {isa = PBXBuildFile; fileRef = 94DAE3F81D7334A70059942F /* RCTModuloAnimatedNode.m */; };
		2D3B5EFC1D9B0B4800451313 /* RCTMultiplicationAnimatedNode.m in Sources */ = {isa = PBXBuildFile; fileRef = 13E501DF1D07A6C9005F35D8 /* RCTMultiplicationAnimatedNode.m */; };
		2D3B5EFD1D9B0B4800451313 /* RCTPropsAnimatedNode.m in Sources */ = {isa = PBXBuildFile; fileRef = 13E501E11D07A6C9005F35D8 /* RCTPropsAnimatedNode.m */; };
		2D3B5EFE1D9B0B4800451313 /* RCTStyleAnimatedNode.m in Sources */ = {isa = PBXBuildFile; fileRef = 13E501E31D07A6C9005F35D8 /* RCTStyleAnimatedNode.m */; };
		2D3B5EFF1D9B0B4800451313 /* RCTTransformAnimatedNode.m in Sources */ = {isa = PBXBuildFile; fileRef = 13E501E51D07A6C9005F35D8 /* RCTTransformAnimatedNode.m */; };
		2D3B5F001D9B0B4800451313 /* RCTValueAnimatedNode.m in Sources */ = {isa = PBXBuildFile; fileRef = 13E501E71D07A6C9005F35D8 /* RCTValueAnimatedNode.m */; };
		5C9894951D999639008027DB /* RCTDivisionAnimatedNode.m in Sources */ = {isa = PBXBuildFile; fileRef = 5C9894941D999639008027DB /* RCTDivisionAnimatedNode.m */; };
		94DAE3F91D7334A70059942F /* RCTModuloAnimatedNode.m in Sources */ = {isa = PBXBuildFile; fileRef = 94DAE3F81D7334A70059942F /* RCTModuloAnimatedNode.m */; };
=======
		195140411D6FD650003D5882 /* RCTEventAnimationDriver.m in Sources */ = {isa = PBXBuildFile; fileRef = 195140401D6FD650003D5882 /* RCTEventAnimationDriver.m */; };
>>>>>>> da3d0fdb
/* End PBXBuildFile section */

/* Begin PBXCopyFilesBuildPhase section */
		2D2A281E1D9B03D100D4039D /* CopyFiles */ = {
			isa = PBXCopyFilesBuildPhase;
			buildActionMask = 2147483647;
			dstPath = "include/$(PRODUCT_NAME)";
			dstSubfolderSpec = 16;
			files = (
			);
			runOnlyForDeploymentPostprocessing = 0;
		};
		58B511D91A9E6C8500147676 /* CopyFiles */ = {
			isa = PBXCopyFilesBuildPhase;
			buildActionMask = 2147483647;
			dstPath = "include/$(PRODUCT_NAME)";
			dstSubfolderSpec = 16;
			files = (
			);
			runOnlyForDeploymentPostprocessing = 0;
		};
/* End PBXCopyFilesBuildPhase section */

/* Begin PBXFileReference section */
		134814201AA4EA6300B7C361 /* libRCTAnimation.a */ = {isa = PBXFileReference; explicitFileType = archive.ar; includeInIndex = 0; path = libRCTAnimation.a; sourceTree = BUILT_PRODUCTS_DIR; };
		13E501B71D07A644005F35D8 /* RCTAnimationUtils.h */ = {isa = PBXFileReference; fileEncoding = 4; lastKnownFileType = sourcecode.c.h; path = RCTAnimationUtils.h; sourceTree = "<group>"; };
		13E501B81D07A644005F35D8 /* RCTAnimationUtils.m */ = {isa = PBXFileReference; fileEncoding = 4; lastKnownFileType = sourcecode.c.objc; path = RCTAnimationUtils.m; sourceTree = "<group>"; };
		13E501BD1D07A644005F35D8 /* RCTNativeAnimatedModule.h */ = {isa = PBXFileReference; fileEncoding = 4; lastKnownFileType = sourcecode.c.h; path = RCTNativeAnimatedModule.h; sourceTree = "<group>"; };
		13E501BE1D07A644005F35D8 /* RCTNativeAnimatedModule.m */ = {isa = PBXFileReference; fileEncoding = 4; lastKnownFileType = sourcecode.c.objc; path = RCTNativeAnimatedModule.m; sourceTree = "<group>"; };
		13E501C71D07A644005F35D8 /* RCTViewPropertyMapper.h */ = {isa = PBXFileReference; fileEncoding = 4; lastKnownFileType = sourcecode.c.h; path = RCTViewPropertyMapper.h; sourceTree = "<group>"; };
		13E501C81D07A644005F35D8 /* RCTViewPropertyMapper.m */ = {isa = PBXFileReference; fileEncoding = 4; lastKnownFileType = sourcecode.c.objc; path = RCTViewPropertyMapper.m; sourceTree = "<group>"; };
		13E501D61D07A6C9005F35D8 /* RCTAdditionAnimatedNode.h */ = {isa = PBXFileReference; fileEncoding = 4; lastKnownFileType = sourcecode.c.h; path = RCTAdditionAnimatedNode.h; sourceTree = "<group>"; };
		13E501D71D07A6C9005F35D8 /* RCTAdditionAnimatedNode.m */ = {isa = PBXFileReference; fileEncoding = 4; lastKnownFileType = sourcecode.c.objc; path = RCTAdditionAnimatedNode.m; sourceTree = "<group>"; };
		13E501D81D07A6C9005F35D8 /* RCTAnimatedNode.h */ = {isa = PBXFileReference; fileEncoding = 4; lastKnownFileType = sourcecode.c.h; path = RCTAnimatedNode.h; sourceTree = "<group>"; };
		13E501D91D07A6C9005F35D8 /* RCTAnimatedNode.m */ = {isa = PBXFileReference; fileEncoding = 4; lastKnownFileType = sourcecode.c.objc; path = RCTAnimatedNode.m; sourceTree = "<group>"; };
		13E501DA1D07A6C9005F35D8 /* RCTAnimationDriverNode.h */ = {isa = PBXFileReference; fileEncoding = 4; lastKnownFileType = sourcecode.c.h; path = RCTAnimationDriverNode.h; sourceTree = "<group>"; };
		13E501DB1D07A6C9005F35D8 /* RCTAnimationDriverNode.m */ = {isa = PBXFileReference; fileEncoding = 4; lastKnownFileType = sourcecode.c.objc; path = RCTAnimationDriverNode.m; sourceTree = "<group>"; };
		13E501DC1D07A6C9005F35D8 /* RCTInterpolationAnimatedNode.h */ = {isa = PBXFileReference; fileEncoding = 4; lastKnownFileType = sourcecode.c.h; path = RCTInterpolationAnimatedNode.h; sourceTree = "<group>"; };
		13E501DD1D07A6C9005F35D8 /* RCTInterpolationAnimatedNode.m */ = {isa = PBXFileReference; fileEncoding = 4; lastKnownFileType = sourcecode.c.objc; path = RCTInterpolationAnimatedNode.m; sourceTree = "<group>"; };
		13E501DE1D07A6C9005F35D8 /* RCTMultiplicationAnimatedNode.h */ = {isa = PBXFileReference; fileEncoding = 4; lastKnownFileType = sourcecode.c.h; path = RCTMultiplicationAnimatedNode.h; sourceTree = "<group>"; };
		13E501DF1D07A6C9005F35D8 /* RCTMultiplicationAnimatedNode.m */ = {isa = PBXFileReference; fileEncoding = 4; lastKnownFileType = sourcecode.c.objc; path = RCTMultiplicationAnimatedNode.m; sourceTree = "<group>"; };
		13E501E01D07A6C9005F35D8 /* RCTPropsAnimatedNode.h */ = {isa = PBXFileReference; fileEncoding = 4; lastKnownFileType = sourcecode.c.h; path = RCTPropsAnimatedNode.h; sourceTree = "<group>"; };
		13E501E11D07A6C9005F35D8 /* RCTPropsAnimatedNode.m */ = {isa = PBXFileReference; fileEncoding = 4; lastKnownFileType = sourcecode.c.objc; path = RCTPropsAnimatedNode.m; sourceTree = "<group>"; };
		13E501E21D07A6C9005F35D8 /* RCTStyleAnimatedNode.h */ = {isa = PBXFileReference; fileEncoding = 4; lastKnownFileType = sourcecode.c.h; path = RCTStyleAnimatedNode.h; sourceTree = "<group>"; };
		13E501E31D07A6C9005F35D8 /* RCTStyleAnimatedNode.m */ = {isa = PBXFileReference; fileEncoding = 4; lastKnownFileType = sourcecode.c.objc; path = RCTStyleAnimatedNode.m; sourceTree = "<group>"; };
		13E501E41D07A6C9005F35D8 /* RCTTransformAnimatedNode.h */ = {isa = PBXFileReference; fileEncoding = 4; lastKnownFileType = sourcecode.c.h; path = RCTTransformAnimatedNode.h; sourceTree = "<group>"; };
		13E501E51D07A6C9005F35D8 /* RCTTransformAnimatedNode.m */ = {isa = PBXFileReference; fileEncoding = 4; lastKnownFileType = sourcecode.c.objc; path = RCTTransformAnimatedNode.m; sourceTree = "<group>"; };
		13E501E61D07A6C9005F35D8 /* RCTValueAnimatedNode.h */ = {isa = PBXFileReference; fileEncoding = 4; lastKnownFileType = sourcecode.c.h; path = RCTValueAnimatedNode.h; sourceTree = "<group>"; };
		13E501E71D07A6C9005F35D8 /* RCTValueAnimatedNode.m */ = {isa = PBXFileReference; fileEncoding = 4; lastKnownFileType = sourcecode.c.objc; path = RCTValueAnimatedNode.m; sourceTree = "<group>"; };
		193F64F21D776EC6004D1CAA /* RCTDiffClampAnimatedNode.h */ = {isa = PBXFileReference; fileEncoding = 4; lastKnownFileType = sourcecode.c.h; path = RCTDiffClampAnimatedNode.h; sourceTree = "<group>"; };
		193F64F31D776EC6004D1CAA /* RCTDiffClampAnimatedNode.m */ = {isa = PBXFileReference; fileEncoding = 4; lastKnownFileType = sourcecode.c.objc; path = RCTDiffClampAnimatedNode.m; sourceTree = "<group>"; };
<<<<<<< HEAD
		2D2A28201D9B03D100D4039D /* libRCTAnimation-tvOS.a */ = {isa = PBXFileReference; explicitFileType = archive.ar; includeInIndex = 0; path = "libRCTAnimation-tvOS.a"; sourceTree = BUILT_PRODUCTS_DIR; };
		5C9894931D999639008027DB /* RCTDivisionAnimatedNode.h */ = {isa = PBXFileReference; fileEncoding = 4; lastKnownFileType = sourcecode.c.h; path = RCTDivisionAnimatedNode.h; sourceTree = "<group>"; };
		5C9894941D999639008027DB /* RCTDivisionAnimatedNode.m */ = {isa = PBXFileReference; fileEncoding = 4; lastKnownFileType = sourcecode.c.objc; path = RCTDivisionAnimatedNode.m; sourceTree = "<group>"; };
		94DAE3F71D7334A70059942F /* RCTModuloAnimatedNode.h */ = {isa = PBXFileReference; fileEncoding = 4; lastKnownFileType = sourcecode.c.h; path = RCTModuloAnimatedNode.h; sourceTree = "<group>"; };
		94DAE3F81D7334A70059942F /* RCTModuloAnimatedNode.m */ = {isa = PBXFileReference; fileEncoding = 4; lastKnownFileType = sourcecode.c.objc; path = RCTModuloAnimatedNode.m; sourceTree = "<group>"; };
=======
		1951403F1D6FD650003D5882 /* RCTEventAnimationDriver.h */ = {isa = PBXFileReference; fileEncoding = 4; lastKnownFileType = sourcecode.c.h; path = RCTEventAnimationDriver.h; sourceTree = "<group>"; };
		195140401D6FD650003D5882 /* RCTEventAnimationDriver.m */ = {isa = PBXFileReference; fileEncoding = 4; lastKnownFileType = sourcecode.c.objc; path = RCTEventAnimationDriver.m; sourceTree = "<group>"; };
>>>>>>> da3d0fdb
/* End PBXFileReference section */

/* Begin PBXFrameworksBuildPhase section */
		2D2A281D1D9B03D100D4039D /* Frameworks */ = {
			isa = PBXFrameworksBuildPhase;
			buildActionMask = 2147483647;
			files = (
			);
			runOnlyForDeploymentPostprocessing = 0;
		};
		58B511D81A9E6C8500147676 /* Frameworks */ = {
			isa = PBXFrameworksBuildPhase;
			buildActionMask = 2147483647;
			files = (
			);
			runOnlyForDeploymentPostprocessing = 0;
		};
/* End PBXFrameworksBuildPhase section */

/* Begin PBXGroup section */
		134814211AA4EA7D00B7C361 /* Products */ = {
			isa = PBXGroup;
			children = (
				134814201AA4EA6300B7C361 /* libRCTAnimation.a */,
			);
			name = Products;
			sourceTree = "<group>";
		};
		13E501D51D07A6C9005F35D8 /* Nodes */ = {
			isa = PBXGroup;
			children = (
				5C9894931D999639008027DB /* RCTDivisionAnimatedNode.h */,
				5C9894941D999639008027DB /* RCTDivisionAnimatedNode.m */,
				193F64F21D776EC6004D1CAA /* RCTDiffClampAnimatedNode.h */,
				193F64F31D776EC6004D1CAA /* RCTDiffClampAnimatedNode.m */,
				13E501D61D07A6C9005F35D8 /* RCTAdditionAnimatedNode.h */,
				13E501D71D07A6C9005F35D8 /* RCTAdditionAnimatedNode.m */,
				13E501D81D07A6C9005F35D8 /* RCTAnimatedNode.h */,
				13E501D91D07A6C9005F35D8 /* RCTAnimatedNode.m */,
				13E501DA1D07A6C9005F35D8 /* RCTAnimationDriverNode.h */,
				13E501DB1D07A6C9005F35D8 /* RCTAnimationDriverNode.m */,
				13E501DC1D07A6C9005F35D8 /* RCTInterpolationAnimatedNode.h */,
				13E501DD1D07A6C9005F35D8 /* RCTInterpolationAnimatedNode.m */,
				94DAE3F71D7334A70059942F /* RCTModuloAnimatedNode.h */,
				94DAE3F81D7334A70059942F /* RCTModuloAnimatedNode.m */,
				13E501DE1D07A6C9005F35D8 /* RCTMultiplicationAnimatedNode.h */,
				13E501DF1D07A6C9005F35D8 /* RCTMultiplicationAnimatedNode.m */,
				13E501E01D07A6C9005F35D8 /* RCTPropsAnimatedNode.h */,
				13E501E11D07A6C9005F35D8 /* RCTPropsAnimatedNode.m */,
				13E501E21D07A6C9005F35D8 /* RCTStyleAnimatedNode.h */,
				13E501E31D07A6C9005F35D8 /* RCTStyleAnimatedNode.m */,
				13E501E41D07A6C9005F35D8 /* RCTTransformAnimatedNode.h */,
				13E501E51D07A6C9005F35D8 /* RCTTransformAnimatedNode.m */,
				13E501E61D07A6C9005F35D8 /* RCTValueAnimatedNode.h */,
				13E501E71D07A6C9005F35D8 /* RCTValueAnimatedNode.m */,
			);
			path = Nodes;
			sourceTree = "<group>";
		};
		58B511D21A9E6C8500147676 = {
			isa = PBXGroup;
			children = (
				1951403F1D6FD650003D5882 /* RCTEventAnimationDriver.h */,
				195140401D6FD650003D5882 /* RCTEventAnimationDriver.m */,
				13E501B71D07A644005F35D8 /* RCTAnimationUtils.h */,
				13E501B81D07A644005F35D8 /* RCTAnimationUtils.m */,
				13E501C71D07A644005F35D8 /* RCTViewPropertyMapper.h */,
				13E501C81D07A644005F35D8 /* RCTViewPropertyMapper.m */,
				13E501BD1D07A644005F35D8 /* RCTNativeAnimatedModule.h */,
				13E501BE1D07A644005F35D8 /* RCTNativeAnimatedModule.m */,
				13E501D51D07A6C9005F35D8 /* Nodes */,
				134814211AA4EA7D00B7C361 /* Products */,
				2D2A28201D9B03D100D4039D /* libRCTAnimation-tvOS.a */,
			);
			sourceTree = "<group>";
		};
/* End PBXGroup section */

/* Begin PBXNativeTarget section */
		2D2A281F1D9B03D100D4039D /* RCTAnimation-tvOS */ = {
			isa = PBXNativeTarget;
			buildConfigurationList = 2D2A28281D9B03D100D4039D /* Build configuration list for PBXNativeTarget "RCTAnimation-tvOS" */;
			buildPhases = (
				2D2A281C1D9B03D100D4039D /* Sources */,
				2D2A281D1D9B03D100D4039D /* Frameworks */,
				2D2A281E1D9B03D100D4039D /* CopyFiles */,
			);
			buildRules = (
			);
			dependencies = (
			);
			name = "RCTAnimation-tvOS";
			productName = "RCTAnimation-tvOS";
			productReference = 2D2A28201D9B03D100D4039D /* libRCTAnimation-tvOS.a */;
			productType = "com.apple.product-type.library.static";
		};
		58B511DA1A9E6C8500147676 /* RCTAnimation */ = {
			isa = PBXNativeTarget;
			buildConfigurationList = 58B511EF1A9E6C8500147676 /* Build configuration list for PBXNativeTarget "RCTAnimation" */;
			buildPhases = (
				58B511D71A9E6C8500147676 /* Sources */,
				58B511D81A9E6C8500147676 /* Frameworks */,
				58B511D91A9E6C8500147676 /* CopyFiles */,
			);
			buildRules = (
			);
			dependencies = (
			);
			name = RCTAnimation;
			productName = RCTDataManager;
			productReference = 134814201AA4EA6300B7C361 /* libRCTAnimation.a */;
			productType = "com.apple.product-type.library.static";
		};
/* End PBXNativeTarget section */

/* Begin PBXProject section */
		58B511D31A9E6C8500147676 /* Project object */ = {
			isa = PBXProject;
			attributes = {
				LastUpgradeCheck = 0730;
				ORGANIZATIONNAME = Facebook;
				TargetAttributes = {
					2D2A281F1D9B03D100D4039D = {
						CreatedOnToolsVersion = 8.0;
						ProvisioningStyle = Automatic;
					};
					58B511DA1A9E6C8500147676 = {
						CreatedOnToolsVersion = 6.1.1;
					};
				};
			};
			buildConfigurationList = 58B511D61A9E6C8500147676 /* Build configuration list for PBXProject "RCTAnimation" */;
			compatibilityVersion = "Xcode 3.2";
			developmentRegion = English;
			hasScannedForEncodings = 0;
			knownRegions = (
				en,
			);
			mainGroup = 58B511D21A9E6C8500147676;
			productRefGroup = 58B511D21A9E6C8500147676;
			projectDirPath = "";
			projectRoot = "";
			targets = (
				58B511DA1A9E6C8500147676 /* RCTAnimation */,
				2D2A281F1D9B03D100D4039D /* RCTAnimation-tvOS */,
			);
		};
/* End PBXProject section */

/* Begin PBXSourcesBuildPhase section */
		2D2A281C1D9B03D100D4039D /* Sources */ = {
			isa = PBXSourcesBuildPhase;
			buildActionMask = 2147483647;
			files = (
				2D3B5F001D9B0B4800451313 /* RCTValueAnimatedNode.m in Sources */,
				2D3B5EFB1D9B0B4800451313 /* RCTModuloAnimatedNode.m in Sources */,
				2D3B5EF21D9B0B3100451313 /* RCTAnimationUtils.m in Sources */,
				2D3B5EF51D9B0B4800451313 /* RCTDivisionAnimatedNode.m in Sources */,
				2D3B5EF71D9B0B4800451313 /* RCTAdditionAnimatedNode.m in Sources */,
				2D3B5EF41D9B0B3700451313 /* RCTNativeAnimatedModule.m in Sources */,
				2D3B5EF61D9B0B4800451313 /* RCTDiffClampAnimatedNode.m in Sources */,
				2D3B5EF81D9B0B4800451313 /* RCTAnimatedNode.m in Sources */,
				2D3B5EFE1D9B0B4800451313 /* RCTStyleAnimatedNode.m in Sources */,
				2D3B5EFA1D9B0B4800451313 /* RCTInterpolationAnimatedNode.m in Sources */,
				2D3B5EF91D9B0B4800451313 /* RCTAnimationDriverNode.m in Sources */,
				2D3B5EFF1D9B0B4800451313 /* RCTTransformAnimatedNode.m in Sources */,
				2D3B5EFC1D9B0B4800451313 /* RCTMultiplicationAnimatedNode.m in Sources */,
				2D3B5EFD1D9B0B4800451313 /* RCTPropsAnimatedNode.m in Sources */,
				2D3B5EF31D9B0B3400451313 /* RCTViewPropertyMapper.m in Sources */,
			);
			runOnlyForDeploymentPostprocessing = 0;
		};
		58B511D71A9E6C8500147676 /* Sources */ = {
			isa = PBXSourcesBuildPhase;
			buildActionMask = 2147483647;
			files = (
				13E501F01D07A6C9005F35D8 /* RCTValueAnimatedNode.m in Sources */,
				94DAE3F91D7334A70059942F /* RCTModuloAnimatedNode.m in Sources */,
				193F64F41D776EC6004D1CAA /* RCTDiffClampAnimatedNode.m in Sources */,
				13E501EE1D07A6C9005F35D8 /* RCTStyleAnimatedNode.m in Sources */,
				13E501CC1D07A644005F35D8 /* RCTAnimationUtils.m in Sources */,
				13E501CF1D07A644005F35D8 /* RCTNativeAnimatedModule.m in Sources */,
				13E501EC1D07A6C9005F35D8 /* RCTMultiplicationAnimatedNode.m in Sources */,
				13E501ED1D07A6C9005F35D8 /* RCTPropsAnimatedNode.m in Sources */,
				13E501E91D07A6C9005F35D8 /* RCTAnimatedNode.m in Sources */,
				13E501EB1D07A6C9005F35D8 /* RCTInterpolationAnimatedNode.m in Sources */,
				13E501E81D07A6C9005F35D8 /* RCTAdditionAnimatedNode.m in Sources */,
<<<<<<< HEAD
				5C9894951D999639008027DB /* RCTDivisionAnimatedNode.m in Sources */,
=======
				195140411D6FD650003D5882 /* RCTEventAnimationDriver.m in Sources */,
>>>>>>> da3d0fdb
				13E501EA1D07A6C9005F35D8 /* RCTAnimationDriverNode.m in Sources */,
				13E501EF1D07A6C9005F35D8 /* RCTTransformAnimatedNode.m in Sources */,
				13E501D41D07A644005F35D8 /* RCTViewPropertyMapper.m in Sources */,
			);
			runOnlyForDeploymentPostprocessing = 0;
		};
/* End PBXSourcesBuildPhase section */

/* Begin XCBuildConfiguration section */
		2D2A28261D9B03D100D4039D /* Debug */ = {
			isa = XCBuildConfiguration;
			buildSettings = {
				CLANG_ANALYZER_NONNULL = YES;
				CLANG_WARN_DOCUMENTATION_COMMENTS = YES;
				CLANG_WARN_INFINITE_RECURSION = YES;
				CLANG_WARN_SUSPICIOUS_MOVES = YES;
				DEBUG_INFORMATION_FORMAT = dwarf;
				GCC_NO_COMMON_BLOCKS = YES;
				HEADER_SEARCH_PATHS = (
					"$(inherited)",
					/Applications/Xcode.app/Contents/Developer/Toolchains/XcodeDefault.xctoolchain/usr/include,
					"$(SRCROOT)/../../React/**",
				);
				OTHER_LDFLAGS = "-ObjC";
				PRODUCT_NAME = "$(TARGET_NAME)";
				SDKROOT = appletvos;
				SKIP_INSTALL = YES;
				TVOS_DEPLOYMENT_TARGET = 9.2;
			};
			name = Debug;
		};
		2D2A28271D9B03D100D4039D /* Release */ = {
			isa = XCBuildConfiguration;
			buildSettings = {
				CLANG_ANALYZER_NONNULL = YES;
				CLANG_WARN_DOCUMENTATION_COMMENTS = YES;
				CLANG_WARN_INFINITE_RECURSION = YES;
				CLANG_WARN_SUSPICIOUS_MOVES = YES;
				COPY_PHASE_STRIP = NO;
				DEBUG_INFORMATION_FORMAT = "dwarf-with-dsym";
				GCC_NO_COMMON_BLOCKS = YES;
				HEADER_SEARCH_PATHS = (
					"$(inherited)",
					/Applications/Xcode.app/Contents/Developer/Toolchains/XcodeDefault.xctoolchain/usr/include,
					"$(SRCROOT)/../../React/**",
				);
				OTHER_LDFLAGS = "-ObjC";
				PRODUCT_NAME = "$(TARGET_NAME)";
				SDKROOT = appletvos;
				SKIP_INSTALL = YES;
				TVOS_DEPLOYMENT_TARGET = 9.2;
			};
			name = Release;
		};
		58B511ED1A9E6C8500147676 /* Debug */ = {
			isa = XCBuildConfiguration;
			buildSettings = {
				ALWAYS_SEARCH_USER_PATHS = NO;
				CLANG_CXX_LANGUAGE_STANDARD = "gnu++0x";
				CLANG_CXX_LIBRARY = "libc++";
				CLANG_ENABLE_MODULES = YES;
				CLANG_ENABLE_OBJC_ARC = YES;
				CLANG_WARN_BOOL_CONVERSION = YES;
				CLANG_WARN_CONSTANT_CONVERSION = YES;
				CLANG_WARN_DIRECT_OBJC_ISA_USAGE = YES_ERROR;
				CLANG_WARN_EMPTY_BODY = YES;
				CLANG_WARN_ENUM_CONVERSION = YES;
				CLANG_WARN_INT_CONVERSION = YES;
				CLANG_WARN_OBJC_ROOT_CLASS = YES_ERROR;
				CLANG_WARN_UNREACHABLE_CODE = YES;
				CLANG_WARN__DUPLICATE_METHOD_MATCH = YES;
				COPY_PHASE_STRIP = NO;
				ENABLE_STRICT_OBJC_MSGSEND = YES;
				ENABLE_TESTABILITY = YES;
				GCC_C_LANGUAGE_STANDARD = gnu99;
				GCC_DYNAMIC_NO_PIC = NO;
				GCC_OPTIMIZATION_LEVEL = 0;
				GCC_PREPROCESSOR_DEFINITIONS = (
					"DEBUG=1",
					"$(inherited)",
				);
				GCC_SYMBOLS_PRIVATE_EXTERN = NO;
				GCC_WARN_64_TO_32_BIT_CONVERSION = YES;
				GCC_WARN_ABOUT_RETURN_TYPE = YES_ERROR;
				GCC_WARN_INITIALIZER_NOT_FULLY_BRACKETED = YES;
				GCC_WARN_SHADOW = YES;
				GCC_WARN_UNDECLARED_SELECTOR = YES;
				GCC_WARN_UNINITIALIZED_AUTOS = YES_AGGRESSIVE;
				GCC_WARN_UNUSED_FUNCTION = YES;
				GCC_WARN_UNUSED_VARIABLE = YES;
				IPHONEOS_DEPLOYMENT_TARGET = 8.0;
				MTL_ENABLE_DEBUG_INFO = YES;
				ONLY_ACTIVE_ARCH = YES;
				SDKROOT = iphoneos;
				WARNING_CFLAGS = (
					"-Werror",
					"-Wall",
				);
			};
			name = Debug;
		};
		58B511EE1A9E6C8500147676 /* Release */ = {
			isa = XCBuildConfiguration;
			buildSettings = {
				ALWAYS_SEARCH_USER_PATHS = NO;
				CLANG_CXX_LANGUAGE_STANDARD = "gnu++0x";
				CLANG_CXX_LIBRARY = "libc++";
				CLANG_ENABLE_MODULES = YES;
				CLANG_ENABLE_OBJC_ARC = YES;
				CLANG_WARN_BOOL_CONVERSION = YES;
				CLANG_WARN_CONSTANT_CONVERSION = YES;
				CLANG_WARN_DIRECT_OBJC_ISA_USAGE = YES_ERROR;
				CLANG_WARN_EMPTY_BODY = YES;
				CLANG_WARN_ENUM_CONVERSION = YES;
				CLANG_WARN_INT_CONVERSION = YES;
				CLANG_WARN_OBJC_ROOT_CLASS = YES_ERROR;
				CLANG_WARN_UNREACHABLE_CODE = YES;
				CLANG_WARN__DUPLICATE_METHOD_MATCH = YES;
				COPY_PHASE_STRIP = YES;
				ENABLE_NS_ASSERTIONS = NO;
				ENABLE_STRICT_OBJC_MSGSEND = YES;
				GCC_C_LANGUAGE_STANDARD = gnu99;
				GCC_WARN_64_TO_32_BIT_CONVERSION = YES;
				GCC_WARN_ABOUT_RETURN_TYPE = YES_ERROR;
				GCC_WARN_INITIALIZER_NOT_FULLY_BRACKETED = YES;
				GCC_WARN_SHADOW = YES;
				GCC_WARN_UNDECLARED_SELECTOR = YES;
				GCC_WARN_UNINITIALIZED_AUTOS = YES_AGGRESSIVE;
				GCC_WARN_UNUSED_FUNCTION = YES;
				GCC_WARN_UNUSED_VARIABLE = YES;
				IPHONEOS_DEPLOYMENT_TARGET = 8.0;
				MTL_ENABLE_DEBUG_INFO = NO;
				SDKROOT = iphoneos;
				VALIDATE_PRODUCT = YES;
				WARNING_CFLAGS = (
					"-Werror",
					"-Wall",
				);
			};
			name = Release;
		};
		58B511F01A9E6C8500147676 /* Debug */ = {
			isa = XCBuildConfiguration;
			buildSettings = {
				HEADER_SEARCH_PATHS = (
					"$(inherited)",
					/Applications/Xcode.app/Contents/Developer/Toolchains/XcodeDefault.xctoolchain/usr/include,
					"$(SRCROOT)/../../React/**",
				);
				LIBRARY_SEARCH_PATHS = "$(inherited)";
				OTHER_LDFLAGS = "-ObjC";
				PRODUCT_NAME = RCTAnimation;
				SKIP_INSTALL = YES;
			};
			name = Debug;
		};
		58B511F11A9E6C8500147676 /* Release */ = {
			isa = XCBuildConfiguration;
			buildSettings = {
				HEADER_SEARCH_PATHS = (
					"$(inherited)",
					/Applications/Xcode.app/Contents/Developer/Toolchains/XcodeDefault.xctoolchain/usr/include,
					"$(SRCROOT)/../../React/**",
				);
				LIBRARY_SEARCH_PATHS = "$(inherited)";
				OTHER_LDFLAGS = "-ObjC";
				PRODUCT_NAME = RCTAnimation;
				SKIP_INSTALL = YES;
			};
			name = Release;
		};
/* End XCBuildConfiguration section */

/* Begin XCConfigurationList section */
		2D2A28281D9B03D100D4039D /* Build configuration list for PBXNativeTarget "RCTAnimation-tvOS" */ = {
			isa = XCConfigurationList;
			buildConfigurations = (
				2D2A28261D9B03D100D4039D /* Debug */,
				2D2A28271D9B03D100D4039D /* Release */,
			);
			defaultConfigurationIsVisible = 0;
			defaultConfigurationName = Release;
		};
		58B511D61A9E6C8500147676 /* Build configuration list for PBXProject "RCTAnimation" */ = {
			isa = XCConfigurationList;
			buildConfigurations = (
				58B511ED1A9E6C8500147676 /* Debug */,
				58B511EE1A9E6C8500147676 /* Release */,
			);
			defaultConfigurationIsVisible = 0;
			defaultConfigurationName = Release;
		};
		58B511EF1A9E6C8500147676 /* Build configuration list for PBXNativeTarget "RCTAnimation" */ = {
			isa = XCConfigurationList;
			buildConfigurations = (
				58B511F01A9E6C8500147676 /* Debug */,
				58B511F11A9E6C8500147676 /* Release */,
			);
			defaultConfigurationIsVisible = 0;
			defaultConfigurationName = Release;
		};
/* End XCConfigurationList section */
	};
	rootObject = 58B511D31A9E6C8500147676 /* Project object */;
}<|MERGE_RESOLUTION|>--- conflicted
+++ resolved
@@ -20,7 +20,6 @@
 		13E501EF1D07A6C9005F35D8 /* RCTTransformAnimatedNode.m in Sources */ = {isa = PBXBuildFile; fileRef = 13E501E51D07A6C9005F35D8 /* RCTTransformAnimatedNode.m */; };
 		13E501F01D07A6C9005F35D8 /* RCTValueAnimatedNode.m in Sources */ = {isa = PBXBuildFile; fileRef = 13E501E71D07A6C9005F35D8 /* RCTValueAnimatedNode.m */; };
 		193F64F41D776EC6004D1CAA /* RCTDiffClampAnimatedNode.m in Sources */ = {isa = PBXBuildFile; fileRef = 193F64F31D776EC6004D1CAA /* RCTDiffClampAnimatedNode.m */; };
-<<<<<<< HEAD
 		2D3B5EF21D9B0B3100451313 /* RCTAnimationUtils.m in Sources */ = {isa = PBXBuildFile; fileRef = 13E501B81D07A644005F35D8 /* RCTAnimationUtils.m */; };
 		2D3B5EF31D9B0B3400451313 /* RCTViewPropertyMapper.m in Sources */ = {isa = PBXBuildFile; fileRef = 13E501C81D07A644005F35D8 /* RCTViewPropertyMapper.m */; };
 		2D3B5EF41D9B0B3700451313 /* RCTNativeAnimatedModule.m in Sources */ = {isa = PBXBuildFile; fileRef = 13E501BE1D07A644005F35D8 /* RCTNativeAnimatedModule.m */; };
@@ -38,9 +37,7 @@
 		2D3B5F001D9B0B4800451313 /* RCTValueAnimatedNode.m in Sources */ = {isa = PBXBuildFile; fileRef = 13E501E71D07A6C9005F35D8 /* RCTValueAnimatedNode.m */; };
 		5C9894951D999639008027DB /* RCTDivisionAnimatedNode.m in Sources */ = {isa = PBXBuildFile; fileRef = 5C9894941D999639008027DB /* RCTDivisionAnimatedNode.m */; };
 		94DAE3F91D7334A70059942F /* RCTModuloAnimatedNode.m in Sources */ = {isa = PBXBuildFile; fileRef = 94DAE3F81D7334A70059942F /* RCTModuloAnimatedNode.m */; };
-=======
 		195140411D6FD650003D5882 /* RCTEventAnimationDriver.m in Sources */ = {isa = PBXBuildFile; fileRef = 195140401D6FD650003D5882 /* RCTEventAnimationDriver.m */; };
->>>>>>> da3d0fdb
 /* End PBXBuildFile section */
 
 /* Begin PBXCopyFilesBuildPhase section */
@@ -92,16 +89,13 @@
 		13E501E71D07A6C9005F35D8 /* RCTValueAnimatedNode.m */ = {isa = PBXFileReference; fileEncoding = 4; lastKnownFileType = sourcecode.c.objc; path = RCTValueAnimatedNode.m; sourceTree = "<group>"; };
 		193F64F21D776EC6004D1CAA /* RCTDiffClampAnimatedNode.h */ = {isa = PBXFileReference; fileEncoding = 4; lastKnownFileType = sourcecode.c.h; path = RCTDiffClampAnimatedNode.h; sourceTree = "<group>"; };
 		193F64F31D776EC6004D1CAA /* RCTDiffClampAnimatedNode.m */ = {isa = PBXFileReference; fileEncoding = 4; lastKnownFileType = sourcecode.c.objc; path = RCTDiffClampAnimatedNode.m; sourceTree = "<group>"; };
-<<<<<<< HEAD
 		2D2A28201D9B03D100D4039D /* libRCTAnimation-tvOS.a */ = {isa = PBXFileReference; explicitFileType = archive.ar; includeInIndex = 0; path = "libRCTAnimation-tvOS.a"; sourceTree = BUILT_PRODUCTS_DIR; };
 		5C9894931D999639008027DB /* RCTDivisionAnimatedNode.h */ = {isa = PBXFileReference; fileEncoding = 4; lastKnownFileType = sourcecode.c.h; path = RCTDivisionAnimatedNode.h; sourceTree = "<group>"; };
 		5C9894941D999639008027DB /* RCTDivisionAnimatedNode.m */ = {isa = PBXFileReference; fileEncoding = 4; lastKnownFileType = sourcecode.c.objc; path = RCTDivisionAnimatedNode.m; sourceTree = "<group>"; };
 		94DAE3F71D7334A70059942F /* RCTModuloAnimatedNode.h */ = {isa = PBXFileReference; fileEncoding = 4; lastKnownFileType = sourcecode.c.h; path = RCTModuloAnimatedNode.h; sourceTree = "<group>"; };
 		94DAE3F81D7334A70059942F /* RCTModuloAnimatedNode.m */ = {isa = PBXFileReference; fileEncoding = 4; lastKnownFileType = sourcecode.c.objc; path = RCTModuloAnimatedNode.m; sourceTree = "<group>"; };
-=======
 		1951403F1D6FD650003D5882 /* RCTEventAnimationDriver.h */ = {isa = PBXFileReference; fileEncoding = 4; lastKnownFileType = sourcecode.c.h; path = RCTEventAnimationDriver.h; sourceTree = "<group>"; };
 		195140401D6FD650003D5882 /* RCTEventAnimationDriver.m */ = {isa = PBXFileReference; fileEncoding = 4; lastKnownFileType = sourcecode.c.objc; path = RCTEventAnimationDriver.m; sourceTree = "<group>"; };
->>>>>>> da3d0fdb
 /* End PBXFileReference section */
 
 /* Begin PBXFrameworksBuildPhase section */
@@ -288,12 +282,8 @@
 				13E501ED1D07A6C9005F35D8 /* RCTPropsAnimatedNode.m in Sources */,
 				13E501E91D07A6C9005F35D8 /* RCTAnimatedNode.m in Sources */,
 				13E501EB1D07A6C9005F35D8 /* RCTInterpolationAnimatedNode.m in Sources */,
-				13E501E81D07A6C9005F35D8 /* RCTAdditionAnimatedNode.m in Sources */,
-<<<<<<< HEAD
 				5C9894951D999639008027DB /* RCTDivisionAnimatedNode.m in Sources */,
-=======
 				195140411D6FD650003D5882 /* RCTEventAnimationDriver.m in Sources */,
->>>>>>> da3d0fdb
 				13E501EA1D07A6C9005F35D8 /* RCTAnimationDriverNode.m in Sources */,
 				13E501EF1D07A6C9005F35D8 /* RCTTransformAnimatedNode.m in Sources */,
 				13E501D41D07A644005F35D8 /* RCTViewPropertyMapper.m in Sources */,
