--- conflicted
+++ resolved
@@ -218,12 +218,7 @@
   NSURL *URL = [RCTConvert NSURL:query[@"url"]]; // this is marked as nullable in JS, but should not be null
   NSMutableURLRequest *request = [NSMutableURLRequest requestWithURL:URL];
   request.HTTPMethod = [RCTConvert NSString:RCTNilIfNull(query[@"method"])].uppercaseString ?: @"GET";
-<<<<<<< HEAD
-
-  request.allHTTPHeaderFields = [RCTConvert NSDictionary:query[@"headers"]];
-=======
   request.allHTTPHeaderFields = [self stripNullsInRequestHeaders:[RCTConvert NSDictionary:query[@"headers"]]];
->>>>>>> fff3d5df
   request.timeoutInterval = [RCTConvert NSTimeInterval:query[@"timeout"]];
   NSDictionary<NSString *, id> *data = [RCTConvert NSDictionary:RCTNilIfNull(query[@"data"])];
   return [self processDataForHTTPQuery:data callback:^(NSError *error, NSDictionary<NSString *, id> *result) {
