/*
 * Copyright (c) Facebook, Inc. and its affiliates.
 *
 * This source code is licensed under the MIT license found in the
 * LICENSE file in the root directory of this source tree.
 */

#import <React/RCTHTTPRequestHandler.h>

#import <mutex>

#import <React/RCTNetworking.h>
#import <ReactCommon/RCTTurboModule.h>

#import "RCTNetworkPlugins.h"

@interface RCTHTTPRequestHandler () <NSURLSessionDataDelegate, RCTTurboModule>

@end

static NSURLSessionConfigurationProvider urlSessionConfigurationProvider;

void RCTSetCustomNSURLSessionConfigurationProvider(NSURLSessionConfigurationProvider provider) {
  urlSessionConfigurationProvider = provider;
}

@implementation RCTHTTPRequestHandler
{
  NSMapTable *_delegates;
  NSURLSession *_session;
  std::mutex _mutex;
}

@synthesize moduleRegistry = _moduleRegistry;
@synthesize methodQueue = _methodQueue;

RCT_EXPORT_MODULE()

- (void)invalidate
{
  std::lock_guard<std::mutex> lock(_mutex);
  [self->_session invalidateAndCancel];
  self->_session = nil;
}

// Needs to lock before call this method.
- (BOOL)isValid
{
  // if session == nil and delegates != nil, we've been invalidated
  return _session || !_delegates;
}

#pragma mark - NSURLRequestHandler

- (BOOL)canHandleRequest:(NSURLRequest *)request
{
  static NSSet<NSString *> *schemes = nil;
  static dispatch_once_t onceToken;
  dispatch_once(&onceToken, ^{
    // technically, RCTHTTPRequestHandler can handle file:// as well,
    // but it's less efficient than using RCTFileRequestHandler
    schemes = [[NSSet alloc] initWithObjects:@"http", @"https", nil];
  });
  return [schemes containsObject:request.URL.scheme.lowercaseString];
}

- (NSURLSessionDataTask *)sendRequest:(NSURLRequest *)request
                         withDelegate:(id<RCTURLRequestDelegate>)delegate
{
  std::lock_guard<std::mutex> lock(_mutex);
  // Lazy setup
  if (!_session && [self isValid]) {
    // You can override default NSURLSession instance property allowsCellularAccess (default value YES)
    //  by providing the following key to your RN project (edit ios/project/Info.plist file in Xcode):
    // <key>ReactNetworkForceWifiOnly</key>    <true/>
    // This will set allowsCellularAccess to NO and force Wifi only for all network calls on iOS
    // If you do not want to override default behavior, do nothing or set key with value false
    NSDictionary *infoDictionary = [[NSBundle mainBundle] infoDictionary];
    NSNumber *useWifiOnly = [infoDictionary objectForKey:@"ReactNetworkForceWifiOnly"];

    NSOperationQueue *callbackQueue = [NSOperationQueue new];
    callbackQueue.maxConcurrentOperationCount = 1;
<<<<<<< HEAD
    callbackQueue.underlyingQueue = [[_bridge networking] methodQueue];
    NSURLSessionConfiguration *configuration;
    if (urlSessionConfigurationProvider) {
      configuration = urlSessionConfigurationProvider();
    } else {
      configuration = [NSURLSessionConfiguration defaultSessionConfiguration];
      // Set allowsCellularAccess to NO ONLY if key ReactNetworkForceWifiOnly exists AND its value is YES
      if (useWifiOnly) {
        configuration.allowsCellularAccess = ![useWifiOnly boolValue];
      }
      [configuration setHTTPShouldSetCookies:YES];
      [configuration setHTTPCookieAcceptPolicy:NSHTTPCookieAcceptPolicyAlways];
      [configuration setHTTPCookieStorage:[NSHTTPCookieStorage sharedHTTPCookieStorage]];
=======
    callbackQueue.underlyingQueue = [[_moduleRegistry moduleForName:"Networking"] methodQueue];
    NSURLSessionConfiguration *configuration = [NSURLSessionConfiguration defaultSessionConfiguration];
    // Set allowsCellularAccess to NO ONLY if key ReactNetworkForceWifiOnly exists AND its value is YES
    if (useWifiOnly) {
      configuration.allowsCellularAccess = ![useWifiOnly boolValue];
>>>>>>> 811ccec7
    }
    assert(configuration != nil);
    _session = [NSURLSession sessionWithConfiguration:configuration
                                             delegate:self
                                        delegateQueue:callbackQueue];

    _delegates = [[NSMapTable alloc] initWithKeyOptions:NSPointerFunctionsStrongMemory
                                           valueOptions:NSPointerFunctionsStrongMemory
                                               capacity:0];
  }
  NSURLSessionDataTask *task = [_session dataTaskWithRequest:request];
  [_delegates setObject:delegate forKey:task];
  [task resume];
  return task;
}

- (void)cancelRequest:(NSURLSessionDataTask *)task
{
  {
    std::lock_guard<std::mutex> lock(_mutex);
    [_delegates removeObjectForKey:task];
  }
  [task cancel];
}

#pragma mark - NSURLSession delegate

- (void)URLSession:(NSURLSession *)session
              task:(NSURLSessionTask *)task
   didSendBodyData:(int64_t)bytesSent
    totalBytesSent:(int64_t)totalBytesSent
totalBytesExpectedToSend:(int64_t)totalBytesExpectedToSend
{
  id<RCTURLRequestDelegate> delegate;
  {
    std::lock_guard<std::mutex> lock(_mutex);
    delegate = [_delegates objectForKey:task];
  }
  [delegate URLRequest:task didSendDataWithProgress:totalBytesSent];
}

- (void)URLSession:(NSURLSession *)session
              task:(NSURLSessionTask *)task
willPerformHTTPRedirection:(NSHTTPURLResponse *)response
        newRequest:(NSURLRequest *)request
 completionHandler:(void (^)(NSURLRequest *))completionHandler
{
  // Reset the cookies on redirect.
  // This is necessary because we're not letting iOS handle cookies by itself
  NSMutableURLRequest *nextRequest = [request mutableCopy];

  NSArray<NSHTTPCookie *> *cookies = [[NSHTTPCookieStorage sharedHTTPCookieStorage] cookiesForURL:request.URL];
  nextRequest.allHTTPHeaderFields = [NSHTTPCookie requestHeaderFieldsWithCookies:cookies];
  completionHandler(nextRequest);
}

- (void)URLSession:(NSURLSession *)session
          dataTask:(NSURLSessionDataTask *)task
didReceiveResponse:(NSURLResponse *)response
 completionHandler:(void (^)(NSURLSessionResponseDisposition))completionHandler
{
  id<RCTURLRequestDelegate> delegate;
  {
    std::lock_guard<std::mutex> lock(_mutex);
    delegate = [_delegates objectForKey:task];
  }
  [delegate URLRequest:task didReceiveResponse:response];
  completionHandler(NSURLSessionResponseAllow);
}

- (void)URLSession:(NSURLSession *)session
          dataTask:(NSURLSessionDataTask *)task
    didReceiveData:(NSData *)data
{
  id<RCTURLRequestDelegate> delegate;
  {
    std::lock_guard<std::mutex> lock(_mutex);
    delegate = [_delegates objectForKey:task];
  }
  [delegate URLRequest:task didReceiveData:data];
}

- (void)URLSession:(NSURLSession *)session task:(NSURLSessionTask *)task didCompleteWithError:(NSError *)error
{
  id<RCTURLRequestDelegate> delegate;
  {
    std::lock_guard<std::mutex> lock(_mutex);
    delegate = [_delegates objectForKey:task];
    [_delegates removeObjectForKey:task];
  }
  [delegate URLRequest:task didCompleteWithError:error];
}

@end

Class RCTHTTPRequestHandlerCls(void) {
  return RCTHTTPRequestHandler.class;
}<|MERGE_RESOLUTION|>--- conflicted
+++ resolved
@@ -80,8 +80,7 @@
 
     NSOperationQueue *callbackQueue = [NSOperationQueue new];
     callbackQueue.maxConcurrentOperationCount = 1;
-<<<<<<< HEAD
-    callbackQueue.underlyingQueue = [[_bridge networking] methodQueue];
+    callbackQueue.underlyingQueue = [[_moduleRegistry moduleForName:"Networking"] methodQueue];
     NSURLSessionConfiguration *configuration;
     if (urlSessionConfigurationProvider) {
       configuration = urlSessionConfigurationProvider();
@@ -94,13 +93,6 @@
       [configuration setHTTPShouldSetCookies:YES];
       [configuration setHTTPCookieAcceptPolicy:NSHTTPCookieAcceptPolicyAlways];
       [configuration setHTTPCookieStorage:[NSHTTPCookieStorage sharedHTTPCookieStorage]];
-=======
-    callbackQueue.underlyingQueue = [[_moduleRegistry moduleForName:"Networking"] methodQueue];
-    NSURLSessionConfiguration *configuration = [NSURLSessionConfiguration defaultSessionConfiguration];
-    // Set allowsCellularAccess to NO ONLY if key ReactNetworkForceWifiOnly exists AND its value is YES
-    if (useWifiOnly) {
-      configuration.allowsCellularAccess = ![useWifiOnly boolValue];
->>>>>>> 811ccec7
     }
     assert(configuration != nil);
     _session = [NSURLSession sessionWithConfiguration:configuration
