// Copyright (c) Facebook, Inc. and its affiliates.

// This source code is licensed under the MIT license found in the
// LICENSE file in the root directory of this source tree.

#pragma once

#ifdef __APPLE__
#include <functional>
#endif

namespace facebook {
namespace react {
namespace ReactMarker {

enum ReactMarkerId {
  NATIVE_REQUIRE_START,
  NATIVE_REQUIRE_STOP,
  RUN_JS_BUNDLE_START,
  RUN_JS_BUNDLE_STOP,
  CREATE_REACT_CONTEXT_STOP,
  JS_BUNDLE_STRING_CONVERT_START,
  JS_BUNDLE_STRING_CONVERT_STOP,
  NATIVE_MODULE_SETUP_START,
  NATIVE_MODULE_SETUP_STOP,
  REGISTER_JS_SEGMENT_START,
<<<<<<< HEAD
  REGISTER_JS_SEGMENT_STOP
=======
  REGISTER_JS_SEGMENT_STOP,
  BYTECODE_CREATION_FAILED,
  BYTECODE_READ_FAILED,
  BYTECODE_WRITE_FAILED
>>>>>>> 111e8083
};

#ifdef __APPLE__
using LogTaggedMarker = std::function<void(const ReactMarkerId, const char* tag)>;
#else
typedef void(*LogTaggedMarker)(const ReactMarkerId, const char* tag);
#endif

#ifndef RN_EXPORT
#define RN_EXPORT __attribute__((visibility("default")))
#endif

extern RN_EXPORT LogTaggedMarker logTaggedMarker;

extern RN_EXPORT void logMarker(const ReactMarkerId markerId);

}
}
}<|MERGE_RESOLUTION|>--- conflicted
+++ resolved
@@ -24,14 +24,10 @@
   NATIVE_MODULE_SETUP_START,
   NATIVE_MODULE_SETUP_STOP,
   REGISTER_JS_SEGMENT_START,
-<<<<<<< HEAD
-  REGISTER_JS_SEGMENT_STOP
-=======
   REGISTER_JS_SEGMENT_STOP,
   BYTECODE_CREATION_FAILED,
   BYTECODE_READ_FAILED,
   BYTECODE_WRITE_FAILED
->>>>>>> 111e8083
 };
 
 #ifdef __APPLE__
