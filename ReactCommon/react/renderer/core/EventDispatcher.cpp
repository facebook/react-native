--- conflicted
+++ resolved
@@ -82,9 +82,4 @@
   eventListeners_.removeListener(listener);
 }
 
-<<<<<<< HEAD
-} // namespace react
-} // namespace facebook
-=======
-} // namespace facebook::react
->>>>>>> 890805db
+} // namespace facebook::react