/*
 * Copyright (c) Meta Platforms, Inc. and affiliates.
 *
 * This source code is licensed under the MIT license found in the
 * LICENSE file in the root directory of this source tree.
 */

#pragma once

#include <optional>

#include <folly/Likely.h>
#include <react/renderer/core/PropsParserContext.h>
#include <react/renderer/core/RawProps.h>
#include <react/renderer/core/RawPropsKey.h>
#include <react/renderer/graphics/Color.h>
#include <react/renderer/graphics/Geometry.h>
#include <react/renderer/graphics/conversions.h>

namespace facebook {
namespace react {

/**
 * Use this only when a prop update has definitely been sent from JS;
 * essentially, cases where rawValue is virtually guaranteed to not be a
 * nullptr.
 */
template <typename T>
void fromRawValue(
    const PropsParserContext &context,
    RawValue const &rawValue,
    T &result,
    T defaultValue) {
  if (!rawValue.hasValue()) {
    result = std::move(defaultValue);
    return;
  }

  fromRawValue(context, rawValue, result);
}

template <typename T>
void fromRawValue(
    const PropsParserContext &context,
    RawValue const &rawValue,
    T &result) {
  result = (T)rawValue;
}

template <typename T>
void fromRawValue(
    const PropsParserContext &context,
    RawValue const &rawValue,
    std::optional<T> &result) {
  T resultValue;
  fromRawValue(context, rawValue, resultValue);
  result = std::optional<T>{std::move(resultValue)};
}

template <typename T>
void fromRawValue(
    const PropsParserContext &context,
    RawValue const &rawValue,
    std::vector<T> &result) {
  if (rawValue.hasType<std::vector<RawValue>>()) {
    auto items = (std::vector<RawValue>)rawValue;
    auto length = items.size();
    result.clear();
    result.reserve(length);
    for (size_t i = 0; i < length; i++) {
      T itemResult;
      fromRawValue(context, items.at(i), itemResult);
      result.push_back(itemResult);
    }
    return;
  }

  // The case where `value` is not an array.
  result.clear();
  result.reserve(1);
  T itemResult;
  fromRawValue(context, rawValue, itemResult);
  result.push_back(itemResult);
}

template <typename T>
void fromRawValue(
    const PropsParserContext &context,
    RawValue const &rawValue,
    std::vector<std::vector<T>> &result) {
  if (rawValue.hasType<std::vector<std::vector<RawValue>>>()) {
    auto items = (std::vector<std::vector<RawValue>>)rawValue;
    auto length = items.size();
    result.clear();
    result.reserve(length);
    for (int i = 0; i < length; i++) {
      T itemResult;
      fromRawValue(context, items.at(i), itemResult);
      result.push_back(itemResult);
    }
    return;
  }

  // The case where `value` is not an array.
  result.clear();
  result.reserve(1);
  T itemResult;
  fromRawValue(context, rawValue, itemResult);
  result.push_back(itemResult);
}

template <typename T, typename U = T>
T convertRawProp(
    const PropsParserContext &context,
    RawProps const &rawProps,
    char const *name,
    T const &sourceValue,
    U const &defaultValue,
    char const *namePrefix = nullptr,
    char const *nameSuffix = nullptr) {
  const auto *rawValue = rawProps.at(name, namePrefix, nameSuffix);
  if (LIKELY(rawValue == nullptr)) {
    return sourceValue;
  }

  // Special case: `null` always means "the prop was removed, use default
  // value".
  if (UNLIKELY(!rawValue->hasValue())) {
    return defaultValue;
  }

<<<<<<< HEAD
  T result;
  fromRawValue(context, *rawValue, result);
  return result;
}

template <typename T>
static std::optional<T> convertRawProp(
    const PropsParserContext &context,
    RawProps const &rawProps,
    char const *name,
    std::optional<T> const &sourceValue,
    std::optional<T> const &defaultValue,
    char const *namePrefix = nullptr,
    char const *nameSuffix = nullptr) {
  const auto *rawValue = rawProps.at(name, namePrefix, nameSuffix);

  if (LIKELY(rawValue == nullptr)) {
    return sourceValue;
  }

  // Special case: `null` always means `the prop was removed, use default
  // value`.
  if (UNLIKELY(!rawValue->hasValue())) {
    return defaultValue;
  }

  T result;
  fromRawValue(context, *rawValue, result);
  return std::optional<T>{result};
=======
  try {
    T result;
    fromRawValue(context, *rawValue, result);
    return result;
  } catch (const std::exception &e) {
    // In case of errors, log the error and fall back to the default
    RawPropsKey key{namePrefix, name, nameSuffix};
    // TODO: report this using ErrorUtils so it's more visible to the user
    LOG(ERROR) << "Error while converting prop '"
               << static_cast<std::string>(key) << "': " << e.what();
    return defaultValue;
  }
>>>>>>> 890805db
}

} // namespace react
} // namespace facebook<|MERGE_RESOLUTION|>--- conflicted
+++ resolved
@@ -129,37 +129,6 @@
     return defaultValue;
   }
 
-<<<<<<< HEAD
-  T result;
-  fromRawValue(context, *rawValue, result);
-  return result;
-}
-
-template <typename T>
-static std::optional<T> convertRawProp(
-    const PropsParserContext &context,
-    RawProps const &rawProps,
-    char const *name,
-    std::optional<T> const &sourceValue,
-    std::optional<T> const &defaultValue,
-    char const *namePrefix = nullptr,
-    char const *nameSuffix = nullptr) {
-  const auto *rawValue = rawProps.at(name, namePrefix, nameSuffix);
-
-  if (LIKELY(rawValue == nullptr)) {
-    return sourceValue;
-  }
-
-  // Special case: `null` always means `the prop was removed, use default
-  // value`.
-  if (UNLIKELY(!rawValue->hasValue())) {
-    return defaultValue;
-  }
-
-  T result;
-  fromRawValue(context, *rawValue, result);
-  return std::optional<T>{result};
-=======
   try {
     T result;
     fromRawValue(context, *rawValue, result);
@@ -172,7 +141,6 @@
                << static_cast<std::string>(key) << "': " << e.what();
     return defaultValue;
   }
->>>>>>> 890805db
 }
 
 } // namespace react
