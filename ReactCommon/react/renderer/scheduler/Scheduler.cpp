--- conflicted
+++ resolved
@@ -51,12 +51,7 @@
   auto weakRuntimeScheduler =
       contextContainer_->find<std::weak_ptr<RuntimeScheduler>>(
           "RuntimeScheduler");
-<<<<<<< HEAD
-  auto runtimeScheduler =
-      (enableCallImmediates && weakRuntimeScheduler.has_value())
-=======
   auto runtimeScheduler = weakRuntimeScheduler.has_value()
->>>>>>> 890805db
       ? weakRuntimeScheduler.value().lock()
       : nullptr;
 
@@ -372,9 +367,4 @@
   }
 }
 
-<<<<<<< HEAD
-} // namespace react
-} // namespace facebook
-=======
-} // namespace facebook::react
->>>>>>> 890805db
+} // namespace facebook::react