--- conflicted
+++ resolved
@@ -97,17 +97,6 @@
   RuntimeSchedulerTimePoint now() const noexcept;
 
   /*
-<<<<<<< HEAD
-   * Immediate is a task that is expired and should have been already executed
-   * or has priority set to Immediate. Designed to be called in the event
-   * pipeline after an event is dispatched to React. React may schedule events
-   * with immediate priority which need to be handled before the next event is
-   * sent to React.
-   *
-   * Thread synchronization must be enforced externally.
-   */
-  void callImmediates(jsi::Runtime &runtime);
-=======
    * Expired task is a task that should have been already executed. Designed to
    * be called in the event pipeline after an event is dispatched to React.
    * React may schedule events with immediate priority which need to be handled
@@ -116,8 +105,6 @@
    * Thread synchronization must be enforced externally.
    */
   void callExpiredTasks(jsi::Runtime &runtime);
-  void setEnableYielding(bool enableYielding);
->>>>>>> 49f3f47b
 
  private:
   mutable std::priority_queue<
@@ -128,10 +115,6 @@
 
   RuntimeExecutor const runtimeExecutor_;
   mutable SchedulerPriority currentPriority_{SchedulerPriority::NormalPriority};
-<<<<<<< HEAD
-  mutable std::atomic_bool shouldYield_{false};
-=======
->>>>>>> 49f3f47b
 
   /*
    * Counter indicating how many access to the runtime have been requested.
