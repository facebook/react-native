/*
 * Copyright (c) Meta Platforms, Inc. and affiliates.
 *
 * This source code is licensed under the MIT license found in the
 * LICENSE file in the root directory of this source tree.
 */

#include "ViewProps.h"

#include <algorithm>

#include <react/renderer/components/view/conversions.h>
#include <react/renderer/components/view/propsConversions.h>
#include <react/renderer/core/propsConversions.h>
#include <react/renderer/debug/debugStringConvertibleUtils.h>
#include <react/renderer/graphics/conversions.h>

namespace facebook {
namespace react {

ViewProps::ViewProps(
    const PropsParserContext &context,
    ViewProps const &sourceProps,
    RawProps const &rawProps,
    bool shouldSetRawProps)
    : YogaStylableProps(context, sourceProps, rawProps, shouldSetRawProps),
      AccessibilityProps(context, sourceProps, rawProps),
<<<<<<< HEAD
      opacity(convertRawProp(
          context,
          rawProps,
          "opacity",
          sourceProps.opacity,
          (Float)1.0)),
      foregroundColor(convertRawProp(
          context,
          rawProps,
          "foregroundColor",
          sourceProps.foregroundColor,
          {})),
      backgroundColor(convertRawProp(
          context,
          rawProps,
          "backgroundColor",
          sourceProps.backgroundColor,
          {})),
      borderRadii(convertRawProp(
          context,
          rawProps,
          "border",
          "Radius",
          sourceProps.borderRadii,
          {})),
      borderColors(convertRawProp(
          context,
          rawProps,
          "border",
          "Color",
          sourceProps.borderColors,
          {})),
    borderCurves(convertRawProp(
          context,
          rawProps,
          "border",
          "Curve",
          sourceProps.borderCurves,
          {})),
      borderStyles(convertRawProp(
          context,
          rawProps,
          "border",
          "Style",
          sourceProps.borderStyles,
          {})),
      shadowColor(convertRawProp(
          context,
          rawProps,
          "shadowColor",
          sourceProps.shadowColor,
          {})),
      shadowOffset(convertRawProp(
          context,
          rawProps,
          "shadowOffset",
          sourceProps.shadowOffset,
          {})),
      shadowOpacity(convertRawProp(
          context,
          rawProps,
          "shadowOpacity",
          sourceProps.shadowOpacity,
          {})),
      shadowRadius(convertRawProp(
          context,
          rawProps,
          "shadowRadius",
          sourceProps.shadowRadius,
          {})),
      transform(convertRawProp(
          context,
          rawProps,
          "transform",
          sourceProps.transform,
          {})),
      backfaceVisibility(convertRawProp(
          context,
          rawProps,
          "backfaceVisibility",
          sourceProps.backfaceVisibility,
          {})),
      shouldRasterize(convertRawProp(
          context,
          rawProps,
          "shouldRasterize",
          sourceProps.shouldRasterize,
          {})),
=======
      opacity(
          Props::enablePropIteratorSetter ? sourceProps.opacity
                                          : convertRawProp(
                                                context,
                                                rawProps,
                                                "opacity",
                                                sourceProps.opacity,
                                                (Float)1.0)),
      foregroundColor(
          Props::enablePropIteratorSetter ? sourceProps.foregroundColor
                                          : convertRawProp(
                                                context,
                                                rawProps,
                                                "foregroundColor",
                                                sourceProps.foregroundColor,
                                                {})),
      backgroundColor(
          Props::enablePropIteratorSetter ? sourceProps.backgroundColor
                                          : convertRawProp(
                                                context,
                                                rawProps,
                                                "backgroundColor",
                                                sourceProps.backgroundColor,
                                                {})),
      borderRadii(
          Props::enablePropIteratorSetter ? sourceProps.borderRadii
                                          : convertRawProp(
                                                context,
                                                rawProps,
                                                "border",
                                                "Radius",
                                                sourceProps.borderRadii,
                                                {})),
      borderColors(
          Props::enablePropIteratorSetter ? sourceProps.borderColors
                                          : convertRawProp(
                                                context,
                                                rawProps,
                                                "border",
                                                "Color",
                                                sourceProps.borderColors,
                                                {})),
      borderStyles(
          Props::enablePropIteratorSetter ? sourceProps.borderStyles
                                          : convertRawProp(
                                                context,
                                                rawProps,
                                                "border",
                                                "Style",
                                                sourceProps.borderStyles,
                                                {})),
      shadowColor(
          Props::enablePropIteratorSetter ? sourceProps.shadowColor
                                          : convertRawProp(
                                                context,
                                                rawProps,
                                                "shadowColor",
                                                sourceProps.shadowColor,
                                                {})),
      shadowOffset(
          Props::enablePropIteratorSetter ? sourceProps.shadowOffset
                                          : convertRawProp(
                                                context,
                                                rawProps,
                                                "shadowOffset",
                                                sourceProps.shadowOffset,
                                                {})),
      shadowOpacity(
          Props::enablePropIteratorSetter ? sourceProps.shadowOpacity
                                          : convertRawProp(
                                                context,
                                                rawProps,
                                                "shadowOpacity",
                                                sourceProps.shadowOpacity,
                                                {})),
      shadowRadius(
          Props::enablePropIteratorSetter ? sourceProps.shadowRadius
                                          : convertRawProp(
                                                context,
                                                rawProps,
                                                "shadowRadius",
                                                sourceProps.shadowRadius,
                                                {})),
      transform(
          Props::enablePropIteratorSetter ? sourceProps.transform
                                          : convertRawProp(
                                                context,
                                                rawProps,
                                                "transform",
                                                sourceProps.transform,
                                                {})),
      backfaceVisibility(
          Props::enablePropIteratorSetter ? sourceProps.backfaceVisibility
                                          : convertRawProp(
                                                context,
                                                rawProps,
                                                "backfaceVisibility",
                                                sourceProps.backfaceVisibility,
                                                {})),
      shouldRasterize(
          Props::enablePropIteratorSetter ? sourceProps.shouldRasterize
                                          : convertRawProp(
                                                context,
                                                rawProps,
                                                "shouldRasterize",
                                                sourceProps.shouldRasterize,
                                                {})),
>>>>>>> 7b0ba6d9
      zIndex(
          Props::enablePropIteratorSetter ? sourceProps.zIndex
                                          : convertRawProp(
                                                context,
                                                rawProps,
                                                "zIndex",
                                                sourceProps.zIndex,
                                                {})),
      pointerEvents(
          Props::enablePropIteratorSetter ? sourceProps.pointerEvents
                                          : convertRawProp(
                                                context,
                                                rawProps,
                                                "pointerEvents",
                                                sourceProps.pointerEvents,
                                                {})),
      hitSlop(
          Props::enablePropIteratorSetter ? sourceProps.hitSlop
                                          : convertRawProp(
                                                context,
                                                rawProps,
                                                "hitSlop",
                                                sourceProps.hitSlop,
                                                {})),
      onLayout(
          Props::enablePropIteratorSetter ? sourceProps.onLayout
                                          : convertRawProp(
                                                context,
                                                rawProps,
                                                "onLayout",
                                                sourceProps.onLayout,
                                                {})),
      events(
          Props::enablePropIteratorSetter
              ? sourceProps.events
              : convertRawProp(context, rawProps, sourceProps.events, {})),
      collapsable(
          Props::enablePropIteratorSetter ? sourceProps.collapsable
                                          : convertRawProp(
                                                context,
                                                rawProps,
                                                "collapsable",
                                                sourceProps.collapsable,
                                                true)),
      removeClippedSubviews(
          Props::enablePropIteratorSetter
              ? sourceProps.removeClippedSubviews
              : convertRawProp(
                    context,
                    rawProps,
                    "removeClippedSubviews",
                    sourceProps.removeClippedSubviews,
                    false))
#ifdef ANDROID
      ,
      elevation(
          Props::enablePropIteratorSetter ? sourceProps.elevation
                                          : convertRawProp(
                                                context,
                                                rawProps,
                                                "elevation",
                                                sourceProps.elevation,
                                                {})),
      nativeBackground(
          Props::enablePropIteratorSetter ? sourceProps.nativeBackground
                                          : convertRawProp(
                                                context,
                                                rawProps,
                                                "nativeBackgroundAndroid",
                                                sourceProps.nativeBackground,
                                                {})),
      nativeForeground(
          Props::enablePropIteratorSetter ? sourceProps.nativeForeground
                                          : convertRawProp(
                                                context,
                                                rawProps,
                                                "nativeForegroundAndroid",
                                                sourceProps.nativeForeground,
                                                {})),
      focusable(
          Props::enablePropIteratorSetter ? sourceProps.focusable
                                          : convertRawProp(
                                                context,
                                                rawProps,
                                                "focusable",
                                                sourceProps.focusable,
                                                {})),
      hasTVPreferredFocus(
          Props::enablePropIteratorSetter ? sourceProps.hasTVPreferredFocus
                                          : convertRawProp(
                                                context,
                                                rawProps,
                                                "hasTVPreferredFocus",
                                                sourceProps.hasTVPreferredFocus,
                                                {})),
      needsOffscreenAlphaCompositing(
          Props::enablePropIteratorSetter
              ? sourceProps.needsOffscreenAlphaCompositing
              : convertRawProp(
                    context,
                    rawProps,
                    "needsOffscreenAlphaCompositing",
                    sourceProps.needsOffscreenAlphaCompositing,
                    {})),
      renderToHardwareTextureAndroid(
          Props::enablePropIteratorSetter
              ? sourceProps.renderToHardwareTextureAndroid
              : convertRawProp(
                    context,
                    rawProps,
                    "renderToHardwareTextureAndroid",
                    sourceProps.renderToHardwareTextureAndroid,
                    {}))

#endif
          {};

#define VIEW_EVENT_CASE(eventType, eventString)     \
  case CONSTEXPR_RAW_PROPS_KEY_HASH(eventString): { \
    ViewEvents defaultViewEvents{};                 \
    events[eventType] = ({                          \
      bool res = defaultViewEvents[eventType];      \
      if (value.hasValue()) {                       \
        fromRawValue(context, value, res);          \
      }                                             \
      res;                                          \
    });                                             \
    return;                                         \
  }

void ViewProps::setProp(
    const PropsParserContext &context,
    RawPropsPropNameHash hash,
    const char *propName,
    RawValue const &value) {
  // All Props structs setProp methods must always, unconditionally,
  // call all super::setProp methods, since multiple structs may
  // reuse the same values.
  YogaStylableProps::setProp(context, hash, propName, value);
  AccessibilityProps::setProp(context, hash, propName, value);

  switch (hash) {
    RAW_SET_PROP_SWITCH_CASE_BASIC(opacity, (Float)1.0);
    RAW_SET_PROP_SWITCH_CASE_BASIC(foregroundColor, {});
    RAW_SET_PROP_SWITCH_CASE_BASIC(backgroundColor, {});
    RAW_SET_PROP_SWITCH_CASE_BASIC(shadowColor, {});
    RAW_SET_PROP_SWITCH_CASE_BASIC(shadowOffset, {});
    RAW_SET_PROP_SWITCH_CASE_BASIC(shadowOpacity, {});
    RAW_SET_PROP_SWITCH_CASE_BASIC(shadowRadius, {});
    RAW_SET_PROP_SWITCH_CASE_BASIC(transform, {});
    RAW_SET_PROP_SWITCH_CASE_BASIC(backfaceVisibility, {});
    RAW_SET_PROP_SWITCH_CASE_BASIC(shouldRasterize, {});
    RAW_SET_PROP_SWITCH_CASE_BASIC(zIndex, {});
    RAW_SET_PROP_SWITCH_CASE_BASIC(pointerEvents, {});
    RAW_SET_PROP_SWITCH_CASE_BASIC(hitSlop, {});
    RAW_SET_PROP_SWITCH_CASE_BASIC(onLayout, {});
    RAW_SET_PROP_SWITCH_CASE_BASIC(collapsable, true);
    RAW_SET_PROP_SWITCH_CASE_BASIC(removeClippedSubviews, false);
    // events field
    VIEW_EVENT_CASE(ViewEvents::Offset::PointerEnter, "onPointerEnter");
    VIEW_EVENT_CASE(ViewEvents::Offset::PointerMove, "onPointerMove");
    VIEW_EVENT_CASE(ViewEvents::Offset::PointerLeave, "onPointerLeave");
    VIEW_EVENT_CASE(ViewEvents::Offset::PointerEnter2, "onPointerEnter2");
    VIEW_EVENT_CASE(
        ViewEvents::Offset::PointerEnter2Capture, "onPointerEnter2Capture");
    VIEW_EVENT_CASE(ViewEvents::Offset::PointerMove2, "onPointerMove2");
    VIEW_EVENT_CASE(
        ViewEvents::Offset::PointerMove2Capture, "onPointerMove2Capture");
    VIEW_EVENT_CASE(ViewEvents::Offset::PointerLeave2, "onPointerLeave2");
    VIEW_EVENT_CASE(
        ViewEvents::Offset::PointerLeave2Capture, "onPointerLeave2Capture");
    VIEW_EVENT_CASE(ViewEvents::Offset::PointerOver, "onPointerOver");
    VIEW_EVENT_CASE(ViewEvents::Offset::PointerOut, "onPointerOut");
    VIEW_EVENT_CASE(
        ViewEvents::Offset::MoveShouldSetResponder, "onMoveShouldSetResponder");
    VIEW_EVENT_CASE(
        ViewEvents::Offset::MoveShouldSetResponderCapture,
        "onMoveShouldSetResponderCapture");
    VIEW_EVENT_CASE(
        ViewEvents::Offset::StartShouldSetResponder,
        "onStartShouldSetResponder");
    VIEW_EVENT_CASE(
        ViewEvents::Offset::StartShouldSetResponderCapture,
        "onStartShouldSetResponderCapture");
    VIEW_EVENT_CASE(ViewEvents::Offset::ResponderGrant, "onResponderGrant");
    VIEW_EVENT_CASE(ViewEvents::Offset::ResponderReject, "onResponderReject");
    VIEW_EVENT_CASE(ViewEvents::Offset::ResponderStart, "onResponderStart");
    VIEW_EVENT_CASE(ViewEvents::Offset::ResponderEnd, "onResponderEnd");
    VIEW_EVENT_CASE(ViewEvents::Offset::ResponderRelease, "onResponderRelease");
    VIEW_EVENT_CASE(ViewEvents::Offset::ResponderMove, "ResponderMove");
    VIEW_EVENT_CASE(
        ViewEvents::Offset::ResponderTerminate, "onResponderTerminate");
    VIEW_EVENT_CASE(
        ViewEvents::Offset::ResponderTerminationRequest,
        "onResponderTerminationRequest");
    VIEW_EVENT_CASE(
        ViewEvents::Offset::ShouldBlockNativeResponder,
        "onShouldBlockNativeResponder");
    VIEW_EVENT_CASE(ViewEvents::Offset::TouchStart, "onTouchStart");
    VIEW_EVENT_CASE(ViewEvents::Offset::TouchMove, "onTouchMove");
    VIEW_EVENT_CASE(ViewEvents::Offset::TouchEnd, "onTouchEnd");
    VIEW_EVENT_CASE(ViewEvents::Offset::TouchCancel, "onTouchCancel");
#ifdef ANDROID
    RAW_SET_PROP_SWITCH_CASE_BASIC(elevation, {});
    RAW_SET_PROP_SWITCH_CASE(nativeBackground, "nativeBackgroundAndroid", {});
    RAW_SET_PROP_SWITCH_CASE(nativeForeground, "nativeForegroundAndroid", {});
    RAW_SET_PROP_SWITCH_CASE_BASIC(focusable, false);
    RAW_SET_PROP_SWITCH_CASE_BASIC(hasTVPreferredFocus, false);
    RAW_SET_PROP_SWITCH_CASE_BASIC(needsOffscreenAlphaCompositing, false);
    RAW_SET_PROP_SWITCH_CASE_BASIC(renderToHardwareTextureAndroid, false);
#endif
    // BorderRadii
    SET_CASCADED_RECTANGLE_CORNERS(borderRadii, "border", "Radius", value);
    SET_CASCADED_RECTANGLE_EDGES(borderColors, "border", "Color", value);
    SET_CASCADED_RECTANGLE_EDGES(borderStyles, "border", "Style", value);
  }
}

#pragma mark - Convenience Methods

static BorderRadii ensureNoOverlap(BorderRadii const &radii, Size const &size) {
  // "Corner curves must not overlap: When the sum of any two adjacent border
  // radii exceeds the size of the border box, UAs must proportionally reduce
  // the used values of all border radii until none of them overlap."
  // Source: https://www.w3.org/TR/css-backgrounds-3/#corner-overlap

  auto insets = EdgeInsets{
      /* .left = */ radii.topLeft + radii.bottomLeft,
      /* .top = */ radii.topLeft + radii.topRight,
      /* .right = */ radii.topRight + radii.bottomRight,
      /* .bottom = */ radii.bottomLeft + radii.bottomRight,
  };

  auto insetsScale = EdgeInsets{
      /* .left = */
      insets.left > 0 ? std::min((Float)1.0, size.height / insets.left) : 0,
      /* .top = */
      insets.top > 0 ? std::min((Float)1.0, size.width / insets.top) : 0,
      /* .right = */
      insets.right > 0 ? std::min((Float)1.0, size.height / insets.right) : 0,
      /* .bottom = */
      insets.bottom > 0 ? std::min((Float)1.0, size.width / insets.bottom) : 0,
  };

  return BorderRadii{
      /* topLeft = */
      radii.topLeft * std::min(insetsScale.top, insetsScale.left),
      /* topRight = */
      radii.topRight * std::min(insetsScale.top, insetsScale.right),
      /* bottomLeft = */
      radii.bottomLeft * std::min(insetsScale.bottom, insetsScale.left),
      /* bottomRight = */
      radii.bottomRight * std::min(insetsScale.bottom, insetsScale.right),
  };
}

BorderMetrics ViewProps::resolveBorderMetrics(
    LayoutMetrics const &layoutMetrics) const {
  auto isRTL =
      bool{layoutMetrics.layoutDirection == LayoutDirection::RightToLeft};

  auto borderWidths = CascadedBorderWidths{
      /* .left = */ optionalFloatFromYogaValue(yogaStyle.border()[YGEdgeLeft]),
      /* .top = */ optionalFloatFromYogaValue(yogaStyle.border()[YGEdgeTop]),
      /* .right = */
      optionalFloatFromYogaValue(yogaStyle.border()[YGEdgeRight]),
      /* .bottom = */
      optionalFloatFromYogaValue(yogaStyle.border()[YGEdgeBottom]),
      /* .start = */
      optionalFloatFromYogaValue(yogaStyle.border()[YGEdgeStart]),
      /* .end = */ optionalFloatFromYogaValue(yogaStyle.border()[YGEdgeEnd]),
      /* .horizontal = */
      optionalFloatFromYogaValue(yogaStyle.border()[YGEdgeHorizontal]),
      /* .vertical = */
      optionalFloatFromYogaValue(yogaStyle.border()[YGEdgeVertical]),
      /* .all = */ optionalFloatFromYogaValue(yogaStyle.border()[YGEdgeAll]),
  };

  return {
      /* .borderColors = */ borderColors.resolve(isRTL, {}),
      /* .borderWidths = */ borderWidths.resolve(isRTL, 0),
      /* .borderRadii = */
      ensureNoOverlap(borderRadii.resolve(isRTL, 0), layoutMetrics.frame.size),
      /* .borderCurves = */ borderCurves.resolve(isRTL, BorderCurve::Circular),
      /* .borderStyles = */ borderStyles.resolve(isRTL, BorderStyle::Solid),
  };
}

bool ViewProps::getClipsContentToBounds() const {
  return yogaStyle.overflow() != YGOverflowVisible;
}

#ifdef ANDROID
bool ViewProps::getProbablyMoreHorizontalThanVertical_DEPRECATED() const {
  return yogaStyle.flexDirection() == YGFlexDirectionRow;
}
#endif

#pragma mark - DebugStringConvertible

#if RN_DEBUG_STRING_CONVERTIBLE
SharedDebugStringConvertibleList ViewProps::getDebugProps() const {
  const auto &defaultViewProps = ViewProps();

  return AccessibilityProps::getDebugProps() +
      YogaStylableProps::getDebugProps() +
      SharedDebugStringConvertibleList{
          debugStringConvertibleItem(
              "opacity", opacity, defaultViewProps.opacity),
          debugStringConvertibleItem(
              "foregroundColor",
              foregroundColor,
              defaultViewProps.foregroundColor),
          debugStringConvertibleItem(
              "backgroundColor",
              backgroundColor,
              defaultViewProps.backgroundColor),
          debugStringConvertibleItem(
              "zIndex", zIndex, defaultViewProps.zIndex.value_or(0)),
      };
}
#endif

} // namespace react
} // namespace facebook<|MERGE_RESOLUTION|>--- conflicted
+++ resolved
@@ -25,96 +25,6 @@
     bool shouldSetRawProps)
     : YogaStylableProps(context, sourceProps, rawProps, shouldSetRawProps),
       AccessibilityProps(context, sourceProps, rawProps),
-<<<<<<< HEAD
-      opacity(convertRawProp(
-          context,
-          rawProps,
-          "opacity",
-          sourceProps.opacity,
-          (Float)1.0)),
-      foregroundColor(convertRawProp(
-          context,
-          rawProps,
-          "foregroundColor",
-          sourceProps.foregroundColor,
-          {})),
-      backgroundColor(convertRawProp(
-          context,
-          rawProps,
-          "backgroundColor",
-          sourceProps.backgroundColor,
-          {})),
-      borderRadii(convertRawProp(
-          context,
-          rawProps,
-          "border",
-          "Radius",
-          sourceProps.borderRadii,
-          {})),
-      borderColors(convertRawProp(
-          context,
-          rawProps,
-          "border",
-          "Color",
-          sourceProps.borderColors,
-          {})),
-    borderCurves(convertRawProp(
-          context,
-          rawProps,
-          "border",
-          "Curve",
-          sourceProps.borderCurves,
-          {})),
-      borderStyles(convertRawProp(
-          context,
-          rawProps,
-          "border",
-          "Style",
-          sourceProps.borderStyles,
-          {})),
-      shadowColor(convertRawProp(
-          context,
-          rawProps,
-          "shadowColor",
-          sourceProps.shadowColor,
-          {})),
-      shadowOffset(convertRawProp(
-          context,
-          rawProps,
-          "shadowOffset",
-          sourceProps.shadowOffset,
-          {})),
-      shadowOpacity(convertRawProp(
-          context,
-          rawProps,
-          "shadowOpacity",
-          sourceProps.shadowOpacity,
-          {})),
-      shadowRadius(convertRawProp(
-          context,
-          rawProps,
-          "shadowRadius",
-          sourceProps.shadowRadius,
-          {})),
-      transform(convertRawProp(
-          context,
-          rawProps,
-          "transform",
-          sourceProps.transform,
-          {})),
-      backfaceVisibility(convertRawProp(
-          context,
-          rawProps,
-          "backfaceVisibility",
-          sourceProps.backfaceVisibility,
-          {})),
-      shouldRasterize(convertRawProp(
-          context,
-          rawProps,
-          "shouldRasterize",
-          sourceProps.shouldRasterize,
-          {})),
-=======
       opacity(
           Props::enablePropIteratorSetter ? sourceProps.opacity
                                           : convertRawProp(
@@ -157,6 +67,15 @@
                                                 "Color",
                                                 sourceProps.borderColors,
                                                 {})),
+      borderCurves(
+          Props::enablePropIteratorSetter ? sourceProps.borderCurves
+                                          : convertRawProp(
+                                                context,
+                                                rawProps,
+                                                "border",
+                                                "Curves",
+                                                sourceProps.borderCurves,
+                                                {})),
       borderStyles(
           Props::enablePropIteratorSetter ? sourceProps.borderStyles
                                           : convertRawProp(
@@ -222,7 +141,6 @@
                                                 "shouldRasterize",
                                                 sourceProps.shouldRasterize,
                                                 {})),
->>>>>>> 7b0ba6d9
       zIndex(
           Props::enablePropIteratorSetter ? sourceProps.zIndex
                                           : convertRawProp(
