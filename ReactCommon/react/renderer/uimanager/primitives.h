--- conflicted
+++ resolved
@@ -114,15 +114,7 @@
     return nullptr;
   }
   return std::make_shared<EventTarget>(
-<<<<<<< HEAD
-      runtime, eventTargetValue, static_cast<EventTarget::Tag>(tagValue.getNumber()));
-}
-
-inline static Tag tagFromValue(jsi::Runtime &runtime, jsi::Value const &value) {
-  return (Tag)value.getNumber();
-=======
       runtime, eventTargetValue, tagFromValue(tagValue));
->>>>>>> b08362ad
 }
 
 inline static SurfaceId surfaceIdFromValue(
