//  Copyright (c) Facebook, Inc. and its affiliates.
//
// This source code is licensed under the MIT license found in the
 // LICENSE file in the root directory of this source tree.

#pragma once

#include <cassert>
#include <cstring>
#include <exception>
#include <functional>
#include <memory>
#include <string>
#include <vector>

<<<<<<< HEAD
#define JSI_EXPORT __attribute__((visibility("default")))
=======
#ifndef JSI_EXPORT
#ifdef _MSC_VER
#define JSI_EXPORT
#else
#define JSI_EXPORT __attribute__((visibility("default")))
#endif
#endif
>>>>>>> 111e8083

class FBJSRuntime;
namespace facebook {
namespace jsi {

namespace detail {

template <typename R, typename L>
class ThreadSafeRuntimeImpl;
}

class Buffer {
 public:
  virtual ~Buffer();
  virtual size_t size() const = 0;
  virtual const uint8_t* data() const = 0;
};

class StringBuffer : public Buffer {
 public:
  StringBuffer(std::string s) : s_(std::move(s)) {}
  size_t size() const override {
    return s_.size();
  }
  const uint8_t* data() const override {
    return reinterpret_cast<const uint8_t*>(s_.data());
  }

 private:
  std::string s_;
};

class Runtime;
class Pointer;
class PropNameID;
class String;
class Object;
class WeakObject;
class Array;
class ArrayBuffer;
class Function;
class Value;
class Instrumentation;
class Scope;
class JSIException;
class JSError;

/// A function which has this type can be registered as a function
/// callable from JavaScript using Function::createFromHostFunction().
/// When the function is called, args will point to the arguments, and
/// count will indicate how many arguments are passed.  The function
/// can return a Value to the caller, or throw an exception.  If a C++
/// exception is thrown, a JS Error will be created and thrown into
/// JS; if the C++ exception extends std::exception, the Error's
/// message will be whatever what() returns. Note that it is undefined whether
/// HostFunctions may or may not be called in strict mode; that is `thisVal`
/// can be any value - it will not necessarily be coerced to an object or
/// or set to the global object.
using HostFunctionType = std::function<
    Value(Runtime& rt, const Value& thisVal, const Value* args, size_t count)>;

/// An object which implements this interface can be registered as an
/// Object with the JS runtime.
class JSI_EXPORT HostObject {
 public:
  // The C++ object's dtor will be called when the GC finalizes this
  // object.  (This may be as late as when the Runtime is shut down.)
  // You have no control over which thread it is called on.  This will
  // be called from inside the GC, so it is unsafe to do any VM
  // operations which require a Runtime&.  Derived classes' dtors
  // should also avoid doing anything expensive.  Calling the dtor on
  // a jsi object is explicitly ok.  If you want to do JS operations,
  // or any nontrivial work, you should add it to a work queue, and
  // manage it externally.
  virtual ~HostObject();

  // When JS wants a property with a given name from the HostObject,
  // it will call this method.  If it throws an exception, the call
  // will throw a JS \c Error object. By default this returns undefined.
  // \return the value for the property.
  virtual Value get(Runtime&, const PropNameID& name);

  // When JS wants to set a property with a given name on the HostObject,
  // it will call this method. If it throws an exception, the call will
  // throw a JS \c Error object. By default this throws a type error exception
  // mimicking the behavior of a frozen object in strict mode.
  virtual void set(Runtime&, const PropNameID& name, const Value& value);

  // When JS wants a list of property names for the HostObject, it will
  // call this method. If it throws an exception, the call will thow a
  // JS \c Error object. The default implementation returns empty vector.
  virtual std::vector<PropNameID> getPropertyNames(Runtime& rt);
};

/// Represents a JS runtime.  Movable, but not copyable.  Note that
/// this object may not be thread-aware, but cannot be used safely from
/// multiple threads at once.  The application is responsible for
/// ensuring that it is used safely.  This could mean using the
/// Runtime from a single thread, using a mutex, doing all work on a
/// serial queue, etc.  This restriction applies to the methods of
/// this class, and any method in the API which take a Runtime& as an
/// argument.  Destructors (all but ~Scope), operators, or other methods
/// which do not take Runtime& as an argument are safe to call from any
/// thread, but it is still forbidden to make write operations on a single
/// instance of any class from more than one thread.  In addition, to
/// make shutdown safe, destruction of objects associated with the Runtime
/// must be destroyed before the Runtime is destroyed, or from the
/// destructor of a managed HostObject or HostFunction.  Informally, this
/// means that the main source of unsafe behavior is to hold a jsi object
/// in a non-Runtime-managed object, and not clean it up before the Runtime
/// is shut down.  If your lifecycle is such that avoiding this is hard,
/// you will probably need to do use your own locks.
class Runtime {
 public:
  virtual ~Runtime();

  /// Evaluates the given JavaScript \c buffer.  \c sourceURL is used
  /// to annotate the stack trace if there is an exception.  The
  /// contents may be utf8-encoded JS source code, or binary bytcode
  /// whose format is specific to the implementation.  If the input
  /// format is unknown, or evaluation causes an error, a JSIException
  /// will be thrown.
  virtual void evaluateJavaScript(
      std::unique_ptr<const Buffer> buffer,
      const std::string& sourceURL) = 0;
  /// \return the global object
  virtual Object global() = 0;

  /// \return a short printable description of the instance.  This
  /// should only be used by logging, debugging, and other
  /// developer-facing callers.
  virtual std::string description() = 0;

  /// \return whether or not the underlying runtime supports debugging via the
  /// Chrome remote debugging protocol.
  ///
  /// NOTE: the API for determining whether a runtime is debuggable and
  /// registering a runtime with the debugger is still in flux, so please don't
  /// use this API unless you know what you're doing.
  virtual bool isInspectable() = 0;

  /// \return an interface to extract metrics from this \c Runtime.  The default
  /// implementation of this function returns an \c Instrumentation instance
  /// which returns no metrics.
  virtual Instrumentation& instrumentation();

 protected:
  friend class Pointer;
  friend class PropNameID;
  friend class String;
  friend class Object;
  friend class WeakObject;
  friend class Array;
  friend class ArrayBuffer;
  friend class Function;
  friend class Value;
  friend class Scope;
  friend class JSError;

  // Potential optimization: avoid the cloneFoo() virtual dispatch,
  // and instead just fix the number of fields, and copy them, since
  // in practice they are trivially copyable.  Sufficient use of
  // rvalue arguments/methods would also reduce the number of clones.

  struct PointerValue {
    virtual void invalidate() = 0;

   protected:
    ~PointerValue() = default;
  };

  virtual PointerValue* cloneString(const Runtime::PointerValue* pv) = 0;
  virtual PointerValue* cloneObject(const Runtime::PointerValue* pv) = 0;
  virtual PointerValue* clonePropNameID(const Runtime::PointerValue* pv) = 0;

  virtual PropNameID createPropNameIDFromAscii(
      const char* str,
      size_t length) = 0;
  virtual PropNameID createPropNameIDFromUtf8(
      const uint8_t* utf8,
      size_t length) = 0;
  virtual PropNameID createPropNameIDFromString(const String& str) = 0;
  virtual std::string utf8(const PropNameID&) = 0;
  virtual bool compare(const PropNameID&, const PropNameID&) = 0;

  virtual String createStringFromAscii(const char* str, size_t length) = 0;
  virtual String createStringFromUtf8(const uint8_t* utf8, size_t length) = 0;
  virtual std::string utf8(const String&) = 0;

  virtual Object createObject() = 0;
  virtual Object createObject(std::shared_ptr<HostObject> ho) = 0;
  virtual std::shared_ptr<HostObject> getHostObject(const jsi::Object&) = 0;
  virtual HostFunctionType& getHostFunction(const jsi::Function&) = 0;

  virtual Value getProperty(const Object&, const PropNameID& name) = 0;
  virtual Value getProperty(const Object&, const String& name) = 0;
  virtual bool hasProperty(const Object&, const PropNameID& name) = 0;
  virtual bool hasProperty(const Object&, const String& name) = 0;
  virtual void
  setPropertyValue(Object&, const PropNameID& name, const Value& value) = 0;
  virtual void
  setPropertyValue(Object&, const String& name, const Value& value) = 0;

  virtual bool isArray(const Object&) const = 0;
  virtual bool isArrayBuffer(const Object&) const = 0;
  virtual bool isFunction(const Object&) const = 0;
  virtual bool isHostObject(const jsi::Object&) const = 0;
  virtual bool isHostFunction(const jsi::Function&) const = 0;
  virtual Array getPropertyNames(const Object&) = 0;

  virtual WeakObject createWeakObject(const Object&) = 0;
  virtual Value lockWeakObject(const WeakObject&) = 0;

  virtual Array createArray(size_t length) = 0;
  virtual size_t size(const Array&) = 0;
  virtual size_t size(const ArrayBuffer&) = 0;
  virtual uint8_t* data(const ArrayBuffer&) = 0;
  virtual Value getValueAtIndex(const Array&, size_t i) = 0;
  virtual void setValueAtIndexImpl(Array&, size_t i, const Value& value) = 0;

  virtual Function createFunctionFromHostFunction(
      const PropNameID& name,
      unsigned int paramCount,
      HostFunctionType func) = 0;
  virtual Value call(
      const Function&,
      const Value& jsThis,
      const Value* args,
      size_t count) = 0;
  virtual Value
  callAsConstructor(const Function&, const Value* args, size_t count) = 0;

  // Private data for managing scopes.
  struct ScopeState;
  virtual ScopeState* pushScope();
  virtual void popScope(ScopeState*);

  virtual bool strictEquals(const String& a, const String& b) const = 0;
  virtual bool strictEquals(const Object& a, const Object& b) const = 0;

  virtual bool instanceOf(const Object& o, const Function& f) = 0;

  // These exist so derived classes can access the private parts of
  // Value, String, and Object, which are all friends of Runtime.
  template <typename T>
  static T make(PointerValue* pv);
  static const PointerValue* getPointerValue(const Pointer& pointer);
  static const PointerValue* getPointerValue(const Value& value);

  // TODO T25594389: think harder about this friend declaration (and
  // it's forward decl above)
  template <typename R, typename L>
  friend class detail::ThreadSafeRuntimeImpl;
  friend class ::FBJSRuntime;
};

// Base class for pointer-storing types.
class Pointer {
 protected:
  explicit Pointer(Pointer&& other) : ptr_(other.ptr_) {
    other.ptr_ = nullptr;
  }

  ~Pointer() {
    if (ptr_) {
      ptr_->invalidate();
    }
  }

  Pointer& operator=(Pointer&& other);

  friend class Runtime;
  friend class Value;

<<<<<<< HEAD
  explicit Pointer(Runtime::PointerValue* ptr) : ptr_(ptr) {}

  typename Runtime::PointerValue* ptr_;
=======
  typename Runtime::PointerValue* ptr_;

 public:
  explicit Pointer(Runtime::PointerValue* ptr) : ptr_(ptr) {}
>>>>>>> 111e8083
};

/// Represents something that can be a JS property key.  Movable, not copyable.
class PropNameID : public Pointer {
 public:
  using Pointer::Pointer;

<<<<<<< HEAD
  // TODO :: Temporary hack/divergence from Github copy due to a bug in MSVC compiler which is fixed in VS2019.
  PropNameID(Runtime& runtime, const PropNameID& other)
      : Pointer(runtime.clonePropNameID(other.ptr_)) {}
=======
  PropNameID(Runtime& runtime, const PropNameID& other)
      : PropNameID(runtime.clonePropNameID(other.ptr_)) {}
>>>>>>> 111e8083

  PropNameID(PropNameID&& other) = default;
  PropNameID& operator=(PropNameID&& other) = default;

  /// Create a JS property name id from ascii values.  The data is
  /// copied.
  static PropNameID forAscii(Runtime& runtime, const char* str, size_t length) {
    return runtime.createPropNameIDFromAscii(str, length);
  }

  /// Create a property name id from a nul-terminated C ascii name.  The data is
  /// copied.
  static PropNameID forAscii(Runtime& runtime, const char* str) {
    return forAscii(runtime, str, strlen(str));
  }

  /// Create a PropNameID from a C++ string. The string is copied.
  static PropNameID forAscii(Runtime& runtime, const std::string& str) {
    return forAscii(runtime, str.c_str(), str.size());
  }

  /// Create a PropNameID from utf8 values.  The data is copied.
  static PropNameID
  forUtf8(Runtime& runtime, const uint8_t* utf8, size_t length) {
    return runtime.createPropNameIDFromUtf8(utf8, length);
  }

  /// Create a PropNameID from utf8-encoded octets stored in a
  /// std::string.  The string data is transformed and copied.
  static PropNameID forUtf8(Runtime& runtime, const std::string& utf8) {
    return runtime.createPropNameIDFromUtf8(
        reinterpret_cast<const uint8_t*>(utf8.data()), utf8.size());
  }

  /// Create a PropNameID from a JS string.
  static PropNameID forString(Runtime& runtime, const jsi::String& str) {
    return runtime.createPropNameIDFromString(str);
  }

  // Creates a vector of PropNameIDs constructed from given arguments.
  template <typename... Args>
  static std::vector<PropNameID> names(Runtime& runtime, Args&&... args);

  // Creates a vector of given PropNameIDs.
  template <size_t N>
  static std::vector<PropNameID> names(PropNameID(&&propertyNames)[N]);

  /// Copies the data in a PropNameID as utf8 into a C++ string.
  std::string utf8(Runtime& runtime) const {
    return runtime.utf8(*this);
  }

  static bool compare(
      Runtime& runtime,
      const jsi::PropNameID& a,
      const jsi::PropNameID& b) {
    return runtime.compare(a, b);
  }

  friend class Runtime;
  friend class Value;
};

/// Represents a JS String.  Movable, not copyable.
class String : public Pointer {
 public:
  using Pointer::Pointer;

  String(String&& other) = default;
  String& operator=(String&& other) = default;

  /// Create a JS string from ascii values.  The string data is
  /// copied.
  static String
  createFromAscii(Runtime& runtime, const char* str, size_t length) {
    return runtime.createStringFromAscii(str, length);
  }

  /// Create a JS string from a nul-terminated C ascii string.  The
  /// string data is copied.
  static String createFromAscii(Runtime& runtime, const char* str) {
    return createFromAscii(runtime, str, strlen(str));
  }

  /// Create a JS string from a C++ string.  The string data is
  /// copied.
  static String createFromAscii(Runtime& runtime, const std::string& str) {
    return createFromAscii(runtime, str.c_str(), str.size());
  }

  /// Create a JS string from utf8-encoded octets.  The string data is
  /// transformed and copied.
  static String
  createFromUtf8(Runtime& runtime, const uint8_t* utf8, size_t length) {
    return runtime.createStringFromUtf8(utf8, length);
  }

  /// Create a JS string from utf8-encoded octets stored in a
  /// std::string.  The string data is transformed and copied.
  static String createFromUtf8(Runtime& runtime, const std::string& utf8) {
    return runtime.createStringFromUtf8(
        reinterpret_cast<const uint8_t*>(utf8.data()), utf8.length());
  }

  /// \return whether a and b contain the same characters.
  static bool strictEquals(Runtime& runtime, const String& a, const String& b) {
    return runtime.strictEquals(a, b);
  }

  /// Copies the data in a JS string as utf8 into a C++ string.
  std::string utf8(Runtime& runtime) const {
    return runtime.utf8(*this);
  }

  friend class Runtime;
  friend class Value;
};

class Array;
class Function;

/// Represents a JS Object.  Movable, not copyable.
class Object : public Pointer {
 public:
  using Pointer::Pointer;

  Object(Object&& other) = default;
  Object& operator=(Object&& other) = default;

  /// Creates a new Object instance, like '{}' in JS.
  Object(Runtime& runtime) : Object(runtime.createObject()) {}

  static Object createFromHostObject(
      Runtime& runtime,
      std::shared_ptr<HostObject> ho) {
    return runtime.createObject(ho);
  }

  /// \return whether this and \c obj are the same JSObject or not.
  static bool strictEquals(Runtime& runtime, const Object& a, const Object& b) {
    return runtime.strictEquals(a, b);
  }

  /// \return the result of `this instanceOf ctor` in JS.
  bool instanceOf(Runtime& rt, const Function& ctor) {
    return rt.instanceOf(*this, ctor);
  }

  /// \return the property of the object with the given ascii name.
  /// If the name isn't a property on the object, returns the
  /// undefined value.
  Value getProperty(Runtime& runtime, const char* name) const;

  /// \return the property of the object with the String name.
  /// If the name isn't a property on the object, returns the
  /// undefined value.
  Value getProperty(Runtime& runtime, const String& name) const;

  /// \return the property of the object with the given JS PropNameID
  /// name.  If the name isn't a property on the object, returns the
  /// undefined value.
  Value getProperty(Runtime& runtime, const PropNameID& name) const;

  /// \return true if and only if the object has a property with the
  /// given ascii name.
  bool hasProperty(Runtime& runtime, const char* name) const;

  /// \return true if and only if the object has a property with the
  /// given String name.
  bool hasProperty(Runtime& runtime, const String& name) const;

  /// \return true if and only if the object has a property with the
  /// given PropNameID name.
  bool hasProperty(Runtime& runtime, const PropNameID& name) const;

  /// Sets the property value from a Value or anything which can be
  /// used to make one: nullptr_t, bool, double, int, const char*,
  /// String, or Object.
  template <typename T>
  void setProperty(Runtime& runtime, const char* name, T&& value);

  /// Sets the property value from a Value or anything which can be
  /// used to make one: nullptr_t, bool, double, int, const char*,
  /// String, or Object.
  template <typename T>
  void setProperty(Runtime& runtime, const String& name, T&& value);

  /// Sets the property value from a Value or anything which can be
  /// used to make one: nullptr_t, bool, double, int, const char*,
  /// String, or Object.
  template <typename T>
  void setProperty(Runtime& runtime, const PropNameID& name, T&& value);

  /// \return true iff JS \c Array.isArray() would return \c true.  If
  /// so, then \c getArray() will succeed.
  bool isArray(Runtime& runtime) const {
    return runtime.isArray(*this);
  }

  /// \return true iff the Object is an ArrayBuffer. If so, then \c
  /// getArrayBuffer() will succeed.
  bool isArrayBuffer(Runtime& runtime) const {
    return runtime.isArrayBuffer(*this);
  }

  /// \return true iff the Object is callable.  If so, then \c
  /// getFunction will succeed.
  bool isFunction(Runtime& runtime) const {
    return runtime.isFunction(*this);
  }

  /// \return true iff the Object was initialized with \c createFromHostObject
  /// and the HostObject passed is of type \c T. If returns \c true then
  /// \c getHostObject<T> will succeed.
  template <typename T = HostObject>
  bool isHostObject(Runtime& runtime) const;

  /// \return an Array instance which refers to the same underlying
  /// object.  If \c isArray() would return false, this will assert.
  Array getArray(Runtime& runtime) const&;

  /// \return an Array instance which refers to the same underlying
  /// object.  If \c isArray() would return false, this will assert.
  Array getArray(Runtime& runtime) &&;

  /// \return an Array instance which refers to the same underlying
  /// object.  If \c isArray() would return false, this will throw
  /// JSIException.
  Array asArray(Runtime& runtime) const&;

  /// \return an Array instance which refers to the same underlying
  /// object.  If \c isArray() would return false, this will throw
  /// JSIException.
  Array asArray(Runtime& runtime) &&;

  /// \return an ArrayBuffer instance which refers to the same underlying
  /// object.  If \c isArrayBuffer() would return false, this will assert.
  ArrayBuffer getArrayBuffer(Runtime& runtime) const&;

  /// \return an ArrayBuffer instance which refers to the same underlying
  /// object.  If \c isArrayBuffer() would return false, this will assert.
  ArrayBuffer getArrayBuffer(Runtime& runtime) &&;

  /// \return a Function instance which refers to the same underlying
  /// object.  If \c isFunction() would return false, this will assert.
  Function getFunction(Runtime& runtime) const&;

  /// \return a Function instance which refers to the same underlying
  /// object.  If \c isFunction() would return false, this will assert.
  Function getFunction(Runtime& runtime) &&;

  /// \return a Function instance which refers to the same underlying
  /// object.  If \c isFunction() would return false, this will throw
  /// JSIException.
  Function asFunction(Runtime& runtime) const&;

  /// \return a Function instance which refers to the same underlying
  /// object.  If \c isFunction() would return false, this will throw
  /// JSIException.
  Function asFunction(Runtime& runtime) &&;

  /// \return a shared_ptr<T> which refers to the same underlying
  /// \c HostObject that was used to create this object. If \c isHostObject<T>
  /// is false, this will assert. Note that this does a type check and will
  /// assert if the underlying HostObject isn't of type \c T
  template <typename T = HostObject>
  std::shared_ptr<T> getHostObject(Runtime& runtime) const;

  /// \return a shared_ptr<T> which refers to the same underlying
  /// \c HostObject that was used to crete this object. If \c isHostObject<T>
  /// is false, this will throw.
  template <typename T = HostObject>
  std::shared_ptr<T> asHostObject(Runtime& runtime) const;

  /// \return same as \c getProperty(name).asObject(), except with
  /// a better exception message.
  Object getPropertyAsObject(Runtime& runtime, const char* name) const;

  /// \return similar to \c
  /// getProperty(name).getObject().getFunction(), except it will
  /// throw JSIException instead of asserting if the property is
  /// not an object, or the object is not callable.
  Function getPropertyAsFunction(Runtime& runtime, const char* name) const;

  /// \return an Array consisting of all enumerable property names in
  /// the object and its prototype chain.  All values in the return
  /// will be isString().  (This is probably not optimal, but it
  /// works.  I only need it in one place.)
  Array getPropertyNames(Runtime& runtime) const;

 protected:
  void
  setPropertyValue(Runtime& runtime, const String& name, const Value& value) {
    return runtime.setPropertyValue(*this, name, value);
  }

  void setPropertyValue(
      Runtime& runtime,
      const PropNameID& name,
      const Value& value) {
    return runtime.setPropertyValue(*this, name, value);
  }

  friend class Runtime;
  friend class Value;
};

/// Represents a weak reference to a JS Object.  If the only reference
/// to an Object are these, the object is eligible for GC.  Method
/// names are inspired by C++ weak_ptr.  Movable, not copyable.
class WeakObject : public Pointer {
 public:
  using Pointer::Pointer;

  WeakObject(WeakObject&& other) = default;
  WeakObject& operator=(WeakObject&& other) = default;

  /// Create a WeakObject from an Object.
  WeakObject(Runtime& runtime, const Object& o)
      : WeakObject(runtime.createWeakObject(o)) {}

  /// \return a Value representing the underlying Object if it is still valid;
  /// otherwise returns \c undefined.  Note that this method has nothing to do
  /// with threads or concurrency.  The name is based on std::weak_ptr::lock()
  /// which serves a similar purpose.
  Value lock(Runtime& runtime);

  friend class Runtime;
};

/// Represents a JS Object which can be efficiently used as an array
/// with integral indices.
class Array : public Object {
 public:
  Array(Array&&) = default;
  /// Creates a new Array instance, with \c length undefined elements.
  Array(Runtime& runtime, size_t length) : Array(runtime.createArray(length)) {}

  Array& operator=(Array&&) = default;

  /// \return the size of the Array, according to its length property.
  /// (C++ naming convention)
  size_t size(Runtime& runtime) const {
    return runtime.size(*this);
  }

  /// \return the size of the Array, according to its length property.
  /// (JS naming convention)
  size_t length(Runtime& runtime) const {
    return size(runtime);
  }

  /// \return the property of the array at index \c i.  If there is no
  /// such property, returns the undefined value.  If \c i is out of
  /// range [ 0..\c length ] throws a JSIException.
  Value getValueAtIndex(Runtime& runtime, size_t i) const;

  /// Sets the property of the array at index \c i.  The argument
  /// value behaves as with Object::setProperty().  If \c i is out of
  /// range [ 0..\c length ] throws a JSIException.
  template <typename T>
  void setValueAtIndex(Runtime& runtime, size_t i, T&& value);

  /// There is no current API for changing the size of an array once
  /// created.  We'll probably need that eventually.

  /// Creates a new Array instance from provided values
  template <typename... Args>
  static Array createWithElements(Runtime&, Args&&... args);

  /// Creates a new Array instance from intitializer list.
  static Array createWithElements(
      Runtime& runtime,
      std::initializer_list<Value> elements);

 private:
  friend class Object;
  friend class Value;

  void setValueAtIndexImpl(Runtime& runtime, size_t i, const Value& value) {
    return runtime.setValueAtIndexImpl(*this, i, value);
  }

  Array(Runtime::PointerValue* value) : Object(value) {}
};

/// Represents a JSArrayBuffer
class ArrayBuffer : public Object {
 public:
  ArrayBuffer(ArrayBuffer&&) = default;
  ArrayBuffer& operator=(ArrayBuffer&&) = default;

  /// \return the size of the ArrayBuffer, according to its byteLength property.
  /// (C++ naming convention)
  size_t size(Runtime& runtime) const {
    return runtime.size(*this);
  }

  size_t length(Runtime& runtime) const {
    return runtime.size(*this);
  }

  uint8_t* data(Runtime& runtime) {
    return runtime.data(*this);
  }

 private:
  friend class Object;
  friend class Value;

  ArrayBuffer(Runtime::PointerValue* value) : Object(value) {}
};

/// Represents a JS Object which is guaranteed to be Callable.
class Function : public Object {
 public:
  Function(Function&&) = default;
  Function& operator=(Function&&) = default;

  /// Create a function which, when invoked, calls C++ code. If the
  /// function throws an exception, a JS Error will be created and
  /// thrown.
  /// \param name the name property for the function.
  /// \param paramCount the length property for the function, which
  /// may not be the number of arguments the function is passed.
  static Function createFromHostFunction(
      Runtime& runtime,
      const jsi::PropNameID& name,
      unsigned int paramCount,
      jsi::HostFunctionType func);

  /// Calls the function with \c count \c args.  The \c this value of
  /// the JS function will be undefined.
  Value call(Runtime& runtime, const Value* args, size_t count) const;

  /// Calls the function with a \c std::initializer_list of Value
  /// arguments. The \c this value of the JS function will be
  /// undefined.
  Value call(Runtime& runtime, std::initializer_list<Value> args) const;

  /// Calls the function with any number of arguments similarly to
  /// Object::setProperty().  The \c this value of the JS function
  /// will be undefined.
  template <typename... Args>
  Value call(Runtime& runtime, Args&&... args) const;

  /// Calls the function with \c count \c args and \c jsThis value passed
  /// as this value.
  Value callWithThis(
      Runtime& Runtime,
      const Object& jsThis,
      const Value* args,
      size_t count) const;

  /// Calls the function with a \c std::initializer_list of Value
  /// arguments. The \c this value of the JS function will be
  /// undefined.
  Value callWithThis(
      Runtime& runtime,
      const Object& jsThis,
      std::initializer_list<Value> args) const;

  /// Calls the function with any number of arguments similarly to
  /// Object::setProperty().  The \c this value of the JS function
  /// will be undefined.
  template <typename... Args>
  Value callWithThis(Runtime& runtime, const Object& jsThis, Args&&... args)
      const;

  /// Calls the function as a constructor with \c count \c args. Equivalent
  /// to calling `new Func` where `Func` is the js function reqresented by
  /// this.
  Value callAsConstructor(Runtime& runtime, const Value* args, size_t count)
      const;

  /// Same as above `callAsConstructor`, except use an initializer_list to
  /// supply the arguments.
  Value callAsConstructor(Runtime& runtime, std::initializer_list<Value> args)
      const;

  /// Same as above `callAsConstructor`, but automatically converts/wraps
  /// any argument with a jsi Value.
  template <typename... Args>
  Value callAsConstructor(Runtime& runtime, Args&&... args) const;

  /// Returns whether this was created with Function::createFromHostFunction.
  /// If true then you can use getHostFunction to get the underlying
  /// HostFunctionType.
  bool isHostFunction(Runtime& runtime) const {
    return runtime.isHostFunction(*this);
  }

  /// Returns the underlying HostFunctionType iff isHostFunction returns true
  /// and asserts otherwise. You can use this to use std::function<>::target
  /// to get the object that was passed to create the HostFunctionType.
  ///
  /// Note: The reference returned is borrowed from the JS object underlying
  ///       \c this, and thus only lasts as long as the object underlying
  ///       \c this does.
  HostFunctionType& getHostFunction(Runtime& runtime) const {
    assert(isHostFunction(runtime));
    return runtime.getHostFunction(*this);
  }

 private:
  friend class Object;
  friend class Value;

  Function(Runtime::PointerValue* value) : Object(value) {}
};

/// Represents any JS Value (undefined, null, boolean, number, string,
/// or object).  Movable, or explicitly copyable (has no copy ctor).
class Value {
 public:
  /// Default ctor creates an \c undefined JS value.
  Value() : Value(UndefinedKind) {}

  /// Creates a \c null JS value.
  /* implicit */ Value(std::nullptr_t) : kind_(NullKind) {}

  /// Creates a boolean JS value.
  /* implicit */ Value(bool b) : Value(BooleanKind) {
    data_.boolean = b;
  }

  /// Creates a number JS value.
  /* implicit */ Value(double d) : Value(NumberKind) {
    data_.number = d;
  }

  /// Creates a number JS value.
  /* implicit */ Value(int i) : Value(NumberKind) {
    data_.number = i;
  }

  /// Moves a String or Object rvalue into a new JS value.
  template <typename T>
  /* implicit */ Value(T&& other) : Value(kindOf(other)) {
    static_assert(
        std::is_base_of<String, T>::value || std::is_base_of<Object, T>::value,
        "Value cannot be implictly move-constructed from this type");
    new (&data_.pointer) T(std::move(other));
  }

  /// Value("foo") will treat foo as a bool.  This makes doing that a
  /// compile error.
  template <typename T = void>
  Value(const char*) {
    static_assert(
        !std::is_same<void, T>::value,
        "Value cannot be constructed directly from const char*");
  }

  Value(Value&& value);

  /// Copies a String lvalue into a new JS value.
  Value(Runtime& runtime, const String& str) : Value(StringKind) {
    new (&data_.pointer) String(runtime.cloneString(str.ptr_));
  }

  /// Copies a Object lvalue into a new JS value.
  Value(Runtime& runtime, const Object& obj) : Value(ObjectKind) {
    new (&data_.pointer) Object(runtime.cloneObject(obj.ptr_));
  }

  /// Creates a JS value from another Value lvalue.
  Value(Runtime& runtime, const Value& value);

  /// Value(rt, "foo") will treat foo as a bool.  This makes doing
  /// that a compile error.
  template <typename T = void>
  Value(Runtime&, const char*) {
    static_assert(
        !std::is_same<T, void>::value,
        "Value cannot be constructed directly from const char*");
  }

  ~Value();
  // \return the undefined \c Value.
  static Value undefined() {
    return Value();
  }

  // \return the null \c Value.
  static Value null() {
    return Value(nullptr);
  }

  // \return a \c Value created from a utf8-encoded JSON string.
  static Value
  createFromJsonUtf8(Runtime& runtime, const uint8_t* json, size_t length);

  /// \return according to the SameValue algorithm see more here:
  //  https://www.ecma-international.org/ecma-262/5.1/#sec-11.9.4
  static bool strictEquals(Runtime& runtime, const Value& a, const Value& b);

  Value& operator=(Value&& other) {
    this->~Value();
    new (this) Value(std::move(other));
    return *this;
  }

  bool isUndefined() const {
    return kind_ == UndefinedKind;
  }

  bool isNull() const {
    return kind_ == NullKind;
  }

  bool isBool() const {
    return kind_ == BooleanKind;
  }

  bool isNumber() const {
    return kind_ == NumberKind;
  }

  bool isString() const {
    return kind_ == StringKind;
  }

  bool isObject() const {
    return kind_ == ObjectKind;
  }

  /// \return the boolean value, or asserts if not a boolean.
  bool getBool() const {
    assert(isBool());
    return data_.boolean;
  }

  /// \return the number value, or asserts if not a number.
  double getNumber() const {
    assert(isNumber());
    return data_.number;
  }

  /// \return the number value, or throws JSIException if not a
  /// number.
  double asNumber() const;

  /// \return the String value, or asserts if not a string.
  String getString(Runtime& runtime) const& {
    assert(isString());
    return String(runtime.cloneString(data_.pointer.ptr_));
  }

  /// \return the String value, or asserts if not a string.
  /// Can be used on rvalue references to avoid cloning more strings.
  String getString(Runtime&) && {
    assert(isString());
    auto ptr = data_.pointer.ptr_;
    data_.pointer.ptr_ = nullptr;
    return static_cast<String>(ptr);
  }

  String asString(Runtime& runtime) const&;
  String asString(Runtime& runtime) &&;

  /// \return the Object value, or asserts if not an object.
  Object getObject(Runtime& runtime) const& {
    assert(isObject());
    return Object(runtime.cloneObject(data_.pointer.ptr_));
  }

  /// \return the Object value, or asserts if not an object.
  /// Can be used on rvalue references to avoid cloning more objects.
  Object getObject(Runtime&) && {
    assert(isObject());
    auto ptr = data_.pointer.ptr_;
    data_.pointer.ptr_ = nullptr;
    return static_cast<Object>(ptr);
  }

  /// \return the Object value, or throws JSIException if not an
  /// object.
  Object asObject(Runtime& runtime) const&;
  Object asObject(Runtime& runtime) &&;

  // \return a String like JS .toString() would do.
  String toString(Runtime& runtime) const;

 private:
  friend class Runtime;

  enum ValueKind {
    UndefinedKind,
    NullKind,
    BooleanKind,
    NumberKind,
    StringKind,
    ObjectKind,
    PointerKind = StringKind,
  };

  union Data {
    // Value's ctor and dtor will manage the lifecycle of the contained Data.
    Data() {
      static_assert(
          sizeof(Data) == sizeof(uint64_t),
          "Value data should fit in a 64-bit register");
    }
    ~Data() {}

    // scalars
    bool boolean;
    double number;
    // pointers
    Pointer pointer; // String, Object, Array, Function
  };

  Value(ValueKind kind) : kind_(kind) {}

  constexpr static ValueKind kindOf(const String&) {
    return StringKind;
  }
  constexpr static ValueKind kindOf(const Object&) {
    return ObjectKind;
  }

  ValueKind kind_;
  Data data_;

  // In the future: Value becomes NaN-boxed.  In the Hermes impl, if
  // the object contains a PinnedHermesValue, we need to be able to
  // get a pointer to it; this can be casted from 'this'.  In the JSC
  // impl, we need to be able to convert the boxed value into a JSC
  // ref.  This can be done by casting this, deferencing it to get a
  // number, doing some bit masks, and then casting again into the
  // desired JSC ref type.
};

/// Not movable and not copyable RAII marker advising the underlying
/// JavaScript VM to track resources allocated since creation until
/// destruction so that they can be recycled eagerly when the Scope
/// goes out of scope instead of floating in the air until the next
/// garbage collection or any other delayed release occurs.
///
/// This API should be treated only as advice, implementations can
/// choose to ignore the fact that Scopes are created or destroyed.
///
/// This class is an exception to the rule allowing destructors to be
/// called without proper synchronization (see Runtime documentation).
/// The whole point of this class is to enable all sorts of clean ups
/// when the destructor is called and this proper synchronization is
/// required at that time.
///
/// Instances of this class are intended to be created as automatic stack
/// variables in which case destructor calls don't require any additional
/// locking, provided that the lock (if any) is managed with RAII helpers.
class Scope {
 public:
  explicit Scope(Runtime& rt) : rt_(rt), prv_(rt.pushScope()) {}
  ~Scope() {
    rt_.popScope(prv_);
  };

  Scope(const Scope&) = delete;
  Scope(Scope&&) = delete;

  Scope& operator=(const Scope&) = delete;
  Scope& operator=(Scope&&) = delete;

  template <typename F>
  static auto callInNewScope(Runtime& rt, F f) -> decltype(f()) {
    Scope s(rt);
    return f();
  }

 private:
  Runtime& rt_;
  Runtime::ScopeState* prv_;
};

/// Base class for jsi exceptions
class JSIException : public std::exception {
 protected:
  JSIException(){};
  JSIException(std::string what) : what_(std::move(what)){};

 public:
  virtual const char* what() const noexcept override {
    return what_.c_str();
  }

 protected:
  std::string what_;
};

/// This exception will be thrown by API functions on errors not related to
/// JavaScript execution.
class JSINativeException : public JSIException {
 public:
  JSINativeException(std::string what) : JSIException(std::move(what)) {}
};

/// This exception will be thrown by API functions whenever a JS
/// operation causes an exception as described by the spec, or as
/// otherwise described.
class JSError : public JSIException {
 public:
  /// Creates a JSError referring to provided \c value
  JSError(Runtime& r, Value&& value);

  /// Creates a JSError referring to new \c Error instance capturing current
  /// JavaScript stack. The error message property is set to given \c message.
  JSError(Runtime& rt, std::string message);

  /// Creates a JSError referring to new \c Error instance capturing current
  /// JavaScript stack. The error message property is set to given \c message.
  JSError(Runtime& rt, const char* message)
      : JSError(rt, std::string(message)){};

  /// Creates a JSError referring to a JavaScript Object having message and
  /// stack properties set to provided values.
  JSError(Runtime& rt, std::string message, std::string stack);

  /// Creates a JSError referring to provided value and what string
  /// set to provided message.  This argument order is a bit weird,
  /// but necessary to avoid ambiguity with the above.
  JSError(std::string what, Runtime& rt, Value&& value);

  const std::string& getStack() const {
    return stack_;
  }

  const std::string& getMessage() const {
    return message_;
  }

  const jsi::Value& value() const {
    assert(value_);
    return *value_;
  }

 private:
  // This initializes the value_ member and does some other
  // validation, so it must be called by every branch through the
  // constructors.
  void setValue(Runtime& rt, Value&& value);

  // This needs to be on the heap, because throw requires the object
  // be copyable, and Value is not.
  std::shared_ptr<jsi::Value> value_;
  std::string message_;
  std::string stack_;
};

} // namespace jsi
} // namespace facebook

#include <jsi/jsi-inl.h><|MERGE_RESOLUTION|>--- conflicted
+++ resolved
@@ -13,9 +13,6 @@
 #include <string>
 #include <vector>
 
-<<<<<<< HEAD
-#define JSI_EXPORT __attribute__((visibility("default")))
-=======
 #ifndef JSI_EXPORT
 #ifdef _MSC_VER
 #define JSI_EXPORT
@@ -23,7 +20,6 @@
 #define JSI_EXPORT __attribute__((visibility("default")))
 #endif
 #endif
->>>>>>> 111e8083
 
 class FBJSRuntime;
 namespace facebook {
@@ -298,16 +294,10 @@
   friend class Runtime;
   friend class Value;
 
-<<<<<<< HEAD
+  typename Runtime::PointerValue* ptr_;
+
+ public:
   explicit Pointer(Runtime::PointerValue* ptr) : ptr_(ptr) {}
-
-  typename Runtime::PointerValue* ptr_;
-=======
-  typename Runtime::PointerValue* ptr_;
-
- public:
-  explicit Pointer(Runtime::PointerValue* ptr) : ptr_(ptr) {}
->>>>>>> 111e8083
 };
 
 /// Represents something that can be a JS property key.  Movable, not copyable.
@@ -315,14 +305,9 @@
  public:
   using Pointer::Pointer;
 
-<<<<<<< HEAD
   // TODO :: Temporary hack/divergence from Github copy due to a bug in MSVC compiler which is fixed in VS2019.
   PropNameID(Runtime& runtime, const PropNameID& other)
       : Pointer(runtime.clonePropNameID(other.ptr_)) {}
-=======
-  PropNameID(Runtime& runtime, const PropNameID& other)
-      : PropNameID(runtime.clonePropNameID(other.ptr_)) {}
->>>>>>> 111e8083
 
   PropNameID(PropNameID&& other) = default;
   PropNameID& operator=(PropNameID&& other) = default;
