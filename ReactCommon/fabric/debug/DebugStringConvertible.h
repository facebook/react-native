--- conflicted
+++ resolved
@@ -7,11 +7,7 @@
 
 #pragma once
 
-<<<<<<< HEAD
-#include <limits.h>
-=======
 #include <climits>
->>>>>>> 5c5af3e1
 #include <memory>
 #include <string>
 #include <vector>
