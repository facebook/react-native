--- conflicted
+++ resolved
@@ -43,11 +43,7 @@
   ]
 
   # Pinning to the same version as React.podspec.
-<<<<<<< HEAD
-  spec.platforms = { :ios => "11.0", :osx => "10.15" }
-=======
-  spec.platforms = { :ios => "12.4" }
->>>>>>> 890805db
+  spec.platforms = { :ios => "12.4", :osx => "10.15" } # [macOS]
 
   # Set this environment variable when *not* using the `:path` option to install the pod.
   # E.g. when publishing this spec to a spec repo.
