# Copyright (c) Facebook, Inc. and its affiliates.
#
# This source code is licensed under the MIT license found in the
# LICENSE file in the root directory of this source tree.

package = JSON.parse(File.read(File.expand_path('../../package.json', __dir__)))
version = package['version']

source = { :git => ENV['INSTALL_YOGA_FROM_LOCATION'] || 'https://github.com/facebook/react-native.git' }
if version == '1000.0.0'
  # This is an unpublished version, use the latest commit hash of the react-native repo, which we’re presumably in.
  source[:commit] = `git rev-parse HEAD`.strip
else
  source[:tag] = "v#{version}"
end

Pod::Spec.new do |spec|
  spec.name = 'Yoga'
  spec.version = '1.14.0'
  spec.license =  { :type => 'MIT' }
  spec.homepage = 'https://yogalayout.com'
  spec.documentation_url = 'https://yogalayout.com/docs/'

  spec.summary = 'Yoga is a cross-platform layout engine which implements Flexbox.'
  spec.description = 'Yoga is a cross-platform layout engine enabling maximum collaboration within your team by implementing an API many designers are familiar with, and opening it up to developers across different platforms.'

  spec.authors = 'Facebook'
  spec.source = source

  spec.module_name = 'yoga'
  spec.header_dir = 'yoga'
  spec.requires_arc = false
  spec.pod_target_xcconfig = {
      'DEFINES_MODULE' => 'YES'
  }
  spec.compiler_flags = [
      '-fno-omit-frame-pointer',
      '-fexceptions',
      '-Wall',
      '-Werror',
      '-std=c++1y',
      '-fPIC'
  ]

  # Pinning to the same version as React.podspec.
<<<<<<< HEAD
  spec.platforms = { :ios => "9.0", :tvos => "9.2", :osx => "10.13" }
=======
  spec.platforms = { :ios => "10.0", :tvos => "10.0" }
>>>>>>> 3c9e5f14

  # Set this environment variable when *not* using the `:path` option to install the pod.
  # E.g. when publishing this spec to a spec repo.
  source_files = 'yoga/**/*.{cpp,h}'
  source_files = File.join('ReactCommon/yoga', source_files) if ENV['INSTALL_YOGA_WITHOUT_PATH_OPTION']
  spec.source_files = source_files

  header_files = 'yoga/{Yoga,YGEnums,YGMacros,YGValue}.h'
  header_files = File.join('ReactCommon/yoga', header_files) if ENV['INSTALL_YOGA_WITHOUT_PATH_OPTION']
  spec.public_header_files = header_files
end<|MERGE_RESOLUTION|>--- conflicted
+++ resolved
@@ -43,11 +43,7 @@
   ]
 
   # Pinning to the same version as React.podspec.
-<<<<<<< HEAD
-  spec.platforms = { :ios => "9.0", :tvos => "9.2", :osx => "10.13" }
-=======
-  spec.platforms = { :ios => "10.0", :tvos => "10.0" }
->>>>>>> 3c9e5f14
+  spec.platforms = { :ios => "10.0", :tvos => "10.0", :osx => "10.13" }
 
   # Set this environment variable when *not* using the `:path` option to install the pod.
   # E.g. when publishing this spec to a spec repo.
