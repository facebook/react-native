--- conflicted
+++ resolved
@@ -67,24 +67,7 @@
     end
 
     ss.subspec "core" do |sss|
-<<<<<<< HEAD
-      sss.source_files = "react/nativemodule/core/ReactCommon/**/*.{cpp,h}",
-                         "react/nativemodule/core/platform/ios/**/*.{mm,cpp,h}"
-      excluded_files = ENV['USE_FRAMEWORKS'] == nil ?
-        "react/nativemodule/core/ReactCommon/LongLivedObject.h" :
-        "react/nativemodule/core/ReactCommon/{LongLivedObject,CallbackWrapper}.h"
-      sss.exclude_files = excluded_files
-      # [macOS] For whatever reason, excluding the files above AND including RNTester-macOS causes a build error in RNTester.
-      sss.exclude_files = ""
-    end
-
-    ss.subspec "samples" do |sss|
-      sss.source_files = "react/nativemodule/samples/ReactCommon/**/*.{cpp,h}",
-      "react/nativemodule/samples/platform/ios/**/*.{mm,cpp,h}"
-      sss.dependency "ReactCommon/turbomodule/core", version
-=======
       sss.source_files = "react/nativemodule/core/ReactCommon/**/*.{cpp,h}"
->>>>>>> 21d53020
     end
   end
 
