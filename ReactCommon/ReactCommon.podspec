# Copyright (c) Facebook, Inc. and its affiliates.
#
# This source code is licensed under the MIT license found in the
# LICENSE file in the root directory of this source tree.

require "json"

package = JSON.parse(File.read(File.join(__dir__, "..", "package.json")))
version = package['version']

source = { :git => 'https://github.com/facebook/react-native.git' }
if version == '1000.0.0'
  # This is an unpublished version, use the latest commit hash of the react-native repo, which we’re presumably in.
  source[:commit] = `git rev-parse HEAD`.strip
else
  source[:tag] = "v#{version}"
end

folly_compiler_flags = '-DFOLLY_NO_CONFIG -DFOLLY_MOBILE=1 -DFOLLY_USE_LIBCPP=1 -Wno-comma -Wno-shorten-64-to-32'
folly_version = '2020.01.13.00'
boost_compiler_flags = '-Wno-documentation'

Pod::Spec.new do |s|
  s.name                   = "ReactCommon"
  s.module_name            = "ReactCommon"
  s.version                = version
  s.summary                = "-"  # TODO
  s.homepage               = "https://reactnative.dev/"
  s.license                = package["license"]
  s.author                 = "Facebook, Inc. and its affiliates"
<<<<<<< HEAD
  s.platforms              = { :ios => "10.0", :tvos => "10.0", :osx => "10.14" } # TODO(macOS GH#214)
=======
  s.platforms              = { :ios => "10.0" }
>>>>>>> 21603775
  s.source                 = source
  s.header_dir             = "ReactCommon" # Use global header_dir for all subspecs for use_frameworks! compatibility
  s.compiler_flags         = folly_compiler_flags + ' ' + boost_compiler_flags
  s.pod_target_xcconfig    = { "HEADER_SEARCH_PATHS" => "\"$(PODS_ROOT)/boost-for-react-native\" \"$(PODS_ROOT)/RCT-Folly\" \"$(PODS_ROOT)/DoubleConversion\" \"$(PODS_ROOT)/Headers/Private/React-Core\"",
                               "USE_HEADERMAP" => "YES",
                               "CLANG_CXX_LANGUAGE_STANDARD" => "c++14" }

  # TODO (T48588859): Restructure this target to align with dir structure: "react/nativemodule/..."
  # Note: Update this only when ready to minimize breaking changes.
  s.subspec "turbomodule" do |ss|
    ss.dependency "React-callinvoker", version
    ss.dependency "React-perflogger", version
    ss.dependency "React-Core", version
    ss.dependency "React-cxxreact", version
    ss.dependency "React-jsi", version
    ss.dependency "RCT-Folly", folly_version
    ss.dependency "DoubleConversion"
    ss.dependency "glog"

    ss.subspec "core" do |sss|
      sss.source_files = "react/nativemodule/core/ReactCommon/**/*.{cpp,h}",
                         "react/nativemodule/core/platform/ios/**/*.{mm,cpp,h}"
    end

    ss.subspec "samples" do |sss|
      sss.source_files = "react/nativemodule/samples/*.{cpp,h}",
                         "react/nativemodule/samples/platform/ios/**/*.{mm,cpp,h}"
      sss.dependency "ReactCommon/turbomodule/core", version
    end
  end
end<|MERGE_RESOLUTION|>--- conflicted
+++ resolved
@@ -28,11 +28,7 @@
   s.homepage               = "https://reactnative.dev/"
   s.license                = package["license"]
   s.author                 = "Facebook, Inc. and its affiliates"
-<<<<<<< HEAD
-  s.platforms              = { :ios => "10.0", :tvos => "10.0", :osx => "10.14" } # TODO(macOS GH#214)
-=======
-  s.platforms              = { :ios => "10.0" }
->>>>>>> 21603775
+  s.platforms              = { :ios => "10.0", :osx => "10.14" } # TODO(macOS GH#214)
   s.source                 = source
   s.header_dir             = "ReactCommon" # Use global header_dir for all subspecs for use_frameworks! compatibility
   s.compiler_flags         = folly_compiler_flags + ' ' + boost_compiler_flags
