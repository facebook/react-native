--- conflicted
+++ resolved
@@ -27,13 +27,8 @@
   s.summary                = "-"  # TODO
   s.homepage               = "https://reactnative.dev/"
   s.license                = package["license"]
-<<<<<<< HEAD
-  s.author                 = "Facebook, Inc. and its affiliates"
+  s.author                 = "Meta Platforms, Inc. and its affiliates"
   s.platforms              = { :ios => "12.4", :osx => "10.15" } # [macOS]
-=======
-  s.author                 = "Meta Platforms, Inc. and its affiliates"
-  s.platforms              = { :ios => "12.4" }
->>>>>>> f238f153
   s.source                 = source
   s.header_dir             = "ReactCommon" # Use global header_dir for all subspecs for use_frameworks! compatibility
   s.compiler_flags         = folly_compiler_flags + ' ' + boost_compiler_flags
@@ -70,6 +65,8 @@
         "react/nativemodule/core/ReactCommon/LongLivedObject.h" :
         "react/nativemodule/core/ReactCommon/{LongLivedObject,CallbackWrapper}.h"
       sss.exclude_files = excluded_files
+      # [macOS] For whatever reason, excluding the files above AND including RNTester-macOS causes a build error in RNTester.
+      sss.exclude_files = ""
     end
 
     ss.subspec "samples" do |sss|
