# Copyright (c) Meta Platforms, Inc. and affiliates.
#
# This source code is licensed under the MIT license found in the
# LICENSE file in the root directory of this source tree.

require "json"

package = JSON.parse(File.read(File.join(__dir__, "..", "..", "package.json")))
version = package['version']

source = { :git => 'https://github.com/facebook/react-native.git' }
if version == '1000.0.0'
  # This is an unpublished version, use the latest commit hash of the react-native repo, which we’re presumably in.
  source[:commit] = `git rev-parse HEAD`.strip if system("git rev-parse --git-dir > /dev/null 2>&1")
else
  source[:tag] = "v#{version}"
end

folly_compiler_flags = '-DFOLLY_NO_CONFIG -DFOLLY_MOBILE=1 -DFOLLY_USE_LIBCPP=1 -Wno-comma -Wno-shorten-64-to-32'
folly_version = '2021.07.22.00'
boost_compiler_flags = '-Wno-documentation'

Pod::Spec.new do |s|
  s.name                   = "React-callinvoker"
  s.version                = version
  s.summary                = "-"  # TODO
  s.homepage               = "https://reactnative.dev/"
  s.license                = package["license"]
<<<<<<< HEAD
  s.author                 = "Facebook, Inc. and its affiliates"
  s.platforms              = { :ios => "12.4", :osx => "10.15" } # [macOS]
=======
  s.author                 = "Meta Platforms, Inc. and its affiliates"
  s.platforms              = { :ios => "12.4" }
>>>>>>> f238f153
  s.source                 = source
  s.source_files           = "**/*.{cpp,h}"
  s.header_dir             = "ReactCommon"
end<|MERGE_RESOLUTION|>--- conflicted
+++ resolved
@@ -26,13 +26,8 @@
   s.summary                = "-"  # TODO
   s.homepage               = "https://reactnative.dev/"
   s.license                = package["license"]
-<<<<<<< HEAD
-  s.author                 = "Facebook, Inc. and its affiliates"
+  s.author                 = "Meta Platforms, Inc. and its affiliates"
   s.platforms              = { :ios => "12.4", :osx => "10.15" } # [macOS]
-=======
-  s.author                 = "Meta Platforms, Inc. and its affiliates"
-  s.platforms              = { :ios => "12.4" }
->>>>>>> f238f153
   s.source                 = source
   s.source_files           = "**/*.{cpp,h}"
   s.header_dir             = "ReactCommon"
