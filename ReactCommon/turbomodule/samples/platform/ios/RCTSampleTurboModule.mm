--- conflicted
+++ resolved
@@ -7,12 +7,8 @@
 
 #import "RCTSampleTurboModule.h"
 
-<<<<<<< HEAD
 #import <React/RCTUIKit.h> // TODO(macOS GH#774)
-=======
 #import <React/RCTUtils.h>
-#import <UIKit/UIKit.h>
->>>>>>> a50fa552
 
 using namespace facebook::react;
 
@@ -50,20 +46,15 @@
 
 - (NSDictionary *)getConstants
 {
-<<<<<<< HEAD
-#if !TARGET_OS_OSX // TODO(macOS GH#774)
-  UIScreen *mainScreen = UIScreen.mainScreen;
-  CGSize screenSize = mainScreen.bounds.size;
-#else // [TODO(macOS GH#774)
-  NSScreen *mainScreen = NSScreen.mainScreen;
-  CGSize screenSize = mainScreen.frame.size;
-#endif // ]TODO(macOS GH#774)
-=======
   __block NSDictionary *constants;
   RCTUnsafeExecuteOnMainQueueSync(^{
+#if !TARGET_OS_OSX // TODO(macOS GH#774)
     UIScreen *mainScreen = UIScreen.mainScreen;
     CGSize screenSize = mainScreen.bounds.size;
->>>>>>> a50fa552
+#else // [TODO(macOS GH#774)
+    NSScreen *mainScreen = NSScreen.mainScreen;
+    CGSize screenSize = mainScreen.frame.size;
+#endif // ]TODO(macOS GH#774)
 
     constants = @{
       @"const1" : @YES,
