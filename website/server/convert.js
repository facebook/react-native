--- conflicted
+++ resolved
@@ -92,13 +92,10 @@
 }
 
 function execute(options) {
-<<<<<<< HEAD
-=======
   if (options === undefined) {
       options = {};
   }
 
->>>>>>> 96f162e3
   var DOCS_MD_DIR = '../docs/';
   var BLOG_MD_DIR = '../blog/';
 
