--- conflicted
+++ resolved
@@ -136,23 +136,6 @@
     );
   }
 
-<<<<<<< HEAD
-  var extractedDocs = cache.get('extractedDocs');
-  if (!extractedDocs) {
-    extractedDocs = extractDocs();
-    cache.put('extractedDocs', extractedDocs);
-  }
-  extractedDocs.forEach(function(content) {
-    handleMarkdown(content, null);
-  });
-
-  var files = glob.sync(DOCS_MD_DIR + '**/*.*');
-  files.forEach(function(file) {
-    var extension = path.extname(file);
-    if (extension === '.md' || extension === '.markdown') {
-      var content = fs.readFileSync(file, {encoding: 'utf8'});
-      handleMarkdown(content, path.basename(file));
-=======
   if (options.extractDocs) {
     // Rendering docs can take up to 8 seconds. We wait until /docs/ are
     // requested before doing so, then we store the results in memory to
@@ -161,7 +144,6 @@
     if (!extractedDocs) {
       extractedDocs = extractDocs();
       cache.put('extractedDocs', extractedDocs);
->>>>>>> 52325a77
     }
     extractedDocs.forEach(function(content) {
       handleMarkdown(content, null);
