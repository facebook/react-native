/**
 * Copyright (c) 2015-present, Facebook, Inc.
 * All rights reserved.
 *
 * This source code is licensed under the BSD-style license found in the
 * LICENSE file in the root directory of this source tree. An additional grant
 * of patent rights can be found in the PATENTS file in the same directory.
 */

'use strict';

const docgen = require('react-docgen');
const docgenHelpers = require('./docgenHelpers');
const fs = require('fs');
const jsDocs = require('../jsdocs/jsdocs.js');
const path = require('path');
const slugify = require('../core/slugify');

const ANDROID_SUFFIX = 'android';
const CROSS_SUFFIX = 'cross';
const IOS_SUFFIX = 'ios';

function endsWith(str, suffix) {
  return str.indexOf(suffix, str.length - suffix.length) !== -1;
}

<<<<<<< HEAD
function removeExtName(filepath) {
  let ext = path.extname(filepath);
  while (ext) {
=======
function getNameFromPath(filepath) {
  var ext = null;
  while ((ext = path.extname(filepath))) {
>>>>>>> d3e7f280
    filepath = path.basename(filepath, ext);
    ext = path.extname(filepath);
  }
  return filepath;
}

function getNameFromPath(filepath) {
  filepath = removeExtName(filepath);
  if (filepath === 'LayoutPropTypes') {
    return 'Flexbox';
  } else if (filepath === 'TransformPropTypes') {
    return 'Transforms';
  } else if (filepath === 'TabBarItemIOS') {
    return 'TabBarIOS.Item';
  } else if (filepath === 'AnimatedImplementation') {
    return 'Animated';
  }
  return filepath;
}

function getPlatformFromPath(filepath) {
<<<<<<< HEAD
  filepath = removeExtName(filepath);
=======
  var ext = null;
  while ((ext = path.extname(filepath))) {
    filepath = path.basename(filepath, ext);
  }

>>>>>>> d3e7f280
  if (endsWith(filepath, 'Android')) {
    return ANDROID_SUFFIX;
  } else if (endsWith(filepath, 'IOS')) {
    return IOS_SUFFIX;
  }
  return CROSS_SUFFIX;
}

<<<<<<< HEAD
function getExample(componentName, componentPlatform) {
  let exPath = '../Examples/UIExplorer/' + componentName + 'Example.js';
  if (!fs.existsSync(exPath)) {
    exPath = '../Examples/UIExplorer/' + componentName + 'Example.' + componentPlatform + '.js';
    if (!fs.existsSync(exPath)) {
      return;
=======
function getExamplePaths(componentName, componentPlatform) {
  var componentExample = '../Examples/UIExplorer/' + componentName + 'Example.';
  var pathsToCheck = [
    componentExample + 'js',
    componentExample + componentPlatform + '.js',
  ];
  if (componentPlatform === CROSS_SUFFIX) {
    pathsToCheck.push(
      componentExample + IOS_SUFFIX + '.js',
      componentExample + ANDROID_SUFFIX + '.js'
    );
  }
  var paths = [];
  pathsToCheck.map((p) => {
    if (fs.existsSync(p)) {
      paths.push(p);
>>>>>>> d3e7f280
    }
  });
  return paths;
}

function getExamples(componentName, componentPlatform) {
  var paths = getExamplePaths(componentName, componentPlatform);
  if (paths) {
    var examples = [];
    paths.map((p) => {
      var platform = p.match(/Example\.(.*)\.js$/);
      var title =
        (componentPlatform === CROSS_SUFFIX) &&
        (platform !== null) &&
        platform[1].toUpperCase();
      examples.push(
        {
          path: p.replace(/^\.\.\//, ''),
          title: title,
          content: fs.readFileSync(p).toString(),
        }
      );
    });
    return examples;
  }
<<<<<<< HEAD
  return {
    path: exPath.replace(/^\.\.\//, ''),
    content: fs.readFileSync(exPath).toString(),
  };
=======
  return;
>>>>>>> d3e7f280
}

// Add methods that should not appear in the components documentation.
const methodsBlacklist = [
  // Native methods mixin.
  'getInnerViewNode',
  'setNativeProps',
  // Touchable mixin.
  'touchableHandlePress' ,
  'touchableHandleActivePressIn',
  'touchableHandleActivePressOut',
  'touchableHandleLongPress',
  'touchableGetPressRectOffset',
  'touchableGetHitSlop',
  'touchableGetHighlightDelayMS',
  'touchableGetLongPressDelayMS',
  'touchableGetPressOutDelayMS',
  // Scrollable mixin.
  'getScrollableNode',
  'getScrollResponder',
];

function filterMethods(method) {
  return method.name[0] !== '_' && methodsBlacklist.indexOf(method.name) === -1;
}

// Determines whether a component should have a link to a runnable example

function isRunnable(componentName, componentPlatform) {
<<<<<<< HEAD
  let exPath = '../Examples/UIExplorer/' + componentName + 'Example.js';
  if (!fs.existsSync(exPath)) {
    exPath = '../Examples/UIExplorer/' + componentName + 'Example.' + componentPlatform + '.js';
    if (!fs.existsSync(exPath)) {
      return false;
    }
=======
  var paths = getExamplePaths(componentName, componentPlatform);
  if (paths && paths.length > 0) {
    return true;
  } else {
    return false;
>>>>>>> d3e7f280
  }
}

// Hide a component from the sidebar by making it return false from
// this function
const HIDDEN_COMPONENTS = [
  'Transforms',
  'ListViewDataSource',
];

function shouldDisplayInSidebar(componentName) {
  return HIDDEN_COMPONENTS.indexOf(componentName) === -1;
}

function getNextComponent(idx) {
  if (all[idx + 1]) {
    const nextComponentName = getNameFromPath(all[idx + 1]);

    if (shouldDisplayInSidebar(nextComponentName)) {
      return slugify(nextComponentName);
    } else {
      return getNextComponent(idx + 1);
    }
  } else {
    return 'network';
  }
}

function componentsToMarkdown(type, json, filepath, idx, styles) {
  const componentName = getNameFromPath(filepath);
  const componentPlatform = getPlatformFromPath(filepath);
  const docFilePath = '../docs/' + componentName + '.md';

  if (fs.existsSync(docFilePath)) {
    json.fullDescription = fs.readFileSync(docFilePath).toString();
  }
  json.type = type;
  json.filepath = filepath.replace(/^\.\.\//, '');
  json.componentName = componentName;
  json.componentPlatform = componentPlatform;
  if (styles) {
    json.styles = styles;
  }
  json.examples = getExamples(componentName, componentPlatform);

  if (json.methods) {
    json.methods = json.methods.filter(filterMethods);
  }

  // Put Flexbox into the Polyfills category
  const category = (type === 'style' ? 'Polyfills' : type + 's');
  const next = getNextComponent(idx);

  const res = [
    '---',
    'id: ' + slugify(componentName),
    'title: ' + componentName,
    'layout: autodocs',
    'category: ' + category,
    'permalink: docs/' + slugify(componentName) + '.html',
    'platform: ' + componentPlatform,
    'next: ' + next,
    'sidebar: ' + shouldDisplayInSidebar(componentName),
    'runnable:' + isRunnable(componentName, componentPlatform),
    'path:' + json.filepath,
    '---',
    JSON.stringify(json, null, 2),
  ].filter(function(line) { return line; }).join('\n');
  return res;
}

let componentCount;

function renderComponent(filepath) {
  const json = docgen.parse(
    fs.readFileSync(filepath),
    docgenHelpers.findExportedOrFirst,
    docgen.defaultHandlers.concat([
      docgenHelpers.stylePropTypeHandler,
      docgenHelpers.deprecatedPropTypeHandler,
    ])
  );

  return componentsToMarkdown('component', json, filepath, componentCount++, styleDocs);
}

function renderAPI(type) {
  return function(filepath) {
    let json;
    try {
      json = jsDocs(fs.readFileSync(filepath).toString());
    } catch (e) {
      console.error('Cannot parse file', filepath, e);
      json = {};
    }
    return componentsToMarkdown(type, json, filepath, componentCount++);
  };
}

function renderStyle(filepath) {
  const json = docgen.parse(
    fs.readFileSync(filepath),
    docgenHelpers.findExportedObject,
    [docgen.handlers.propTypeHandler]
  );

  // Remove deprecated transform props from docs
  if (filepath === '../Libraries/StyleSheet/TransformPropTypes.js') {
    ['rotation', 'scaleX', 'scaleY', 'translateX', 'translateY'].forEach(function(key) {
      delete json.props[key];
    });
  }

  return componentsToMarkdown('style', json, filepath, componentCount++);
}

const components = [
  '../Libraries/Components/ActivityIndicatorIOS/ActivityIndicatorIOS.ios.js',
  '../Libraries/Components/DatePicker/DatePickerIOS.ios.js',
  '../Libraries/Components/DrawerAndroid/DrawerLayoutAndroid.android.js',
  '../Libraries/Image/Image.ios.js',
  '../Libraries/CustomComponents/ListView/ListView.js',
  '../Libraries/Components/MapView/MapView.js',
  '../Libraries/Modal/Modal.js',
  '../Libraries/CustomComponents/Navigator/Navigator.js',
  '../Libraries/Components/Navigation/NavigatorIOS.ios.js',
  '../Libraries/Components/Picker/PickerIOS.ios.js',
  '../Libraries/Components/Picker/Picker.js',
  '../Libraries/Components/ProgressBarAndroid/ProgressBarAndroid.android.js',
  '../Libraries/Components/ProgressViewIOS/ProgressViewIOS.ios.js',
  '../Libraries/Components/RefreshControl/RefreshControl.js',
  '../Libraries/Components/ScrollView/ScrollView.js',
  '../Libraries/Components/SegmentedControlIOS/SegmentedControlIOS.ios.js',
  '../Libraries/Components/Slider/Slider.js',
  '../Libraries/Components/SliderIOS/SliderIOS.ios.js',
  '../Libraries/Components/StatusBar/StatusBar.js',
  '../Libraries/Components/Switch/Switch.js',
  '../Libraries/Components/TabBarIOS/TabBarIOS.ios.js',
  '../Libraries/Components/TabBarIOS/TabBarItemIOS.ios.js',
  '../Libraries/Text/Text.js',
  '../Libraries/Components/TextInput/TextInput.js',
  '../Libraries/Components/ToolbarAndroid/ToolbarAndroid.android.js',
  '../Libraries/Components/Touchable/TouchableHighlight.js',
  '../Libraries/Components/Touchable/TouchableNativeFeedback.android.js',
  '../Libraries/Components/Touchable/TouchableOpacity.js',
  '../Libraries/Components/Touchable/TouchableWithoutFeedback.js',
  '../Libraries/Components/View/View.js',
  '../Libraries/Components/ViewPager/ViewPagerAndroid.android.js',
  '../Libraries/Components/WebView/WebView.ios.js',
];

const apis = [
  '../Libraries/ActionSheetIOS/ActionSheetIOS.js',
  '../Libraries/Utilities/Alert.js',
  '../Libraries/Utilities/AlertIOS.js',
  '../Libraries/Animated/src/AnimatedImplementation.js',
  '../Libraries/AppRegistry/AppRegistry.js',
  '../Libraries/AppStateIOS/AppStateIOS.ios.js',
  '../Libraries/AppState/AppState.js',
  '../Libraries/Storage/AsyncStorage.js',
  '../Libraries/Utilities/BackAndroid.android.js',
  '../Libraries/CameraRoll/CameraRoll.js',
  '../Libraries/Components/Clipboard/Clipboard.js',
  '../Libraries/Components/DatePickerAndroid/DatePickerAndroid.android.js',
  '../Libraries/Utilities/Dimensions.js',
  '../Libraries/Components/Intent/IntentAndroid.android.js',
  '../Libraries/Interaction/InteractionManager.js',
  '../Libraries/LayoutAnimation/LayoutAnimation.js',
  '../Libraries/Linking/Linking.js',
  '../Libraries/LinkingIOS/LinkingIOS.js',
  '../Libraries/CustomComponents/ListView/ListViewDataSource.js',
  '../node_modules/react/lib/NativeMethodsMixin.js',
  '../Libraries/Network/NetInfo.js',
  '../Libraries/Interaction/PanResponder.js',
  '../Libraries/Utilities/PixelRatio.js',
  '../Libraries/PushNotificationIOS/PushNotificationIOS.js',
  '../Libraries/Components/StatusBar/StatusBarIOS.ios.js',
  '../Libraries/StyleSheet/StyleSheet.js',
  '../Libraries/Components/TimePickerAndroid/TimePickerAndroid.android.js',
  '../Libraries/Components/ToastAndroid/ToastAndroid.android.js',
  '../Libraries/Vibration/VibrationIOS.ios.js',
  '../Libraries/Vibration/Vibration.js',
];

const stylesWithPermalink = [
  '../Libraries/StyleSheet/LayoutPropTypes.js',
  '../Libraries/StyleSheet/TransformPropTypes.js',
  '../Libraries/Components/View/ShadowPropTypesIOS.js',
];

const stylesForEmbed = [
  '../Libraries/Components/View/ViewStylePropTypes.js',
  '../Libraries/Text/TextStylePropTypes.js',
  '../Libraries/Image/ImageStylePropTypes.js',
];

const polyfills = [
  '../Libraries/Geolocation/Geolocation.js',
];

const all = components
  .concat(apis)
  .concat(stylesWithPermalink)
  .concat(polyfills);

const styleDocs = stylesForEmbed.reduce(function(docs, filepath) {
  docs[path.basename(filepath).replace(path.extname(filepath), '')] =
    docgen.parse(
      fs.readFileSync(filepath),
      docgenHelpers.findExportedObject,
      [
        docgen.handlers.propTypeHandler,
        docgen.handlers.propTypeCompositionHandler,
        docgen.handlers.propDocBlockHandler,
      ]
    );

  return docs;
}, {});

module.exports = function() {
  componentCount = 0;
  return [].concat(
    components.map(renderComponent),
    apis.map(renderAPI('api')),
    stylesWithPermalink.map(renderStyle),
    polyfills.map(renderAPI('Polyfill'))
  );
};<|MERGE_RESOLUTION|>--- conflicted
+++ resolved
@@ -24,15 +24,9 @@
   return str.indexOf(suffix, str.length - suffix.length) !== -1;
 }
 
-<<<<<<< HEAD
 function removeExtName(filepath) {
   let ext = path.extname(filepath);
   while (ext) {
-=======
-function getNameFromPath(filepath) {
-  var ext = null;
-  while ((ext = path.extname(filepath))) {
->>>>>>> d3e7f280
     filepath = path.basename(filepath, ext);
     ext = path.extname(filepath);
   }
@@ -54,15 +48,7 @@
 }
 
 function getPlatformFromPath(filepath) {
-<<<<<<< HEAD
   filepath = removeExtName(filepath);
-=======
-  var ext = null;
-  while ((ext = path.extname(filepath))) {
-    filepath = path.basename(filepath, ext);
-  }
-
->>>>>>> d3e7f280
   if (endsWith(filepath, 'Android')) {
     return ANDROID_SUFFIX;
   } else if (endsWith(filepath, 'IOS')) {
@@ -71,14 +57,6 @@
   return CROSS_SUFFIX;
 }
 
-<<<<<<< HEAD
-function getExample(componentName, componentPlatform) {
-  let exPath = '../Examples/UIExplorer/' + componentName + 'Example.js';
-  if (!fs.existsSync(exPath)) {
-    exPath = '../Examples/UIExplorer/' + componentName + 'Example.' + componentPlatform + '.js';
-    if (!fs.existsSync(exPath)) {
-      return;
-=======
 function getExamplePaths(componentName, componentPlatform) {
   var componentExample = '../Examples/UIExplorer/' + componentName + 'Example.';
   var pathsToCheck = [
@@ -95,7 +73,6 @@
   pathsToCheck.map((p) => {
     if (fs.existsSync(p)) {
       paths.push(p);
->>>>>>> d3e7f280
     }
   });
   return paths;
@@ -107,10 +84,10 @@
     var examples = [];
     paths.map((p) => {
       var platform = p.match(/Example\.(.*)\.js$/);
-      var title =
-        (componentPlatform === CROSS_SUFFIX) &&
-        (platform !== null) &&
-        platform[1].toUpperCase();
+      var title = '';
+      if ((componentPlatform === CROSS_SUFFIX) && (platform !== null)) {
+        title = platform[1].toUpperCase();
+      }
       examples.push(
         {
           path: p.replace(/^\.\.\//, ''),
@@ -121,14 +98,7 @@
     });
     return examples;
   }
-<<<<<<< HEAD
-  return {
-    path: exPath.replace(/^\.\.\//, ''),
-    content: fs.readFileSync(exPath).toString(),
-  };
-=======
   return;
->>>>>>> d3e7f280
 }
 
 // Add methods that should not appear in the components documentation.
@@ -158,20 +128,11 @@
 // Determines whether a component should have a link to a runnable example
 
 function isRunnable(componentName, componentPlatform) {
-<<<<<<< HEAD
-  let exPath = '../Examples/UIExplorer/' + componentName + 'Example.js';
-  if (!fs.existsSync(exPath)) {
-    exPath = '../Examples/UIExplorer/' + componentName + 'Example.' + componentPlatform + '.js';
-    if (!fs.existsSync(exPath)) {
-      return false;
-    }
-=======
   var paths = getExamplePaths(componentName, componentPlatform);
   if (paths && paths.length > 0) {
     return true;
   } else {
     return false;
->>>>>>> d3e7f280
   }
 }
 
