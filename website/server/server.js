/**
 * Copyright (c) 2015-present, Facebook, Inc.
 * All rights reserved.
 *
 * This source code is licensed under the BSD-style license found in the
 * LICENSE file in the root directory of this source tree. An additional grant
 * of patent rights can be found in the PATENTS file in the same directory.
 */

'use strict';
const connect = require('connect');
const convert = require('./convert.js');
const http = require('http');
const optimist = require('optimist');
const path = require('path');
const reactMiddleware = require('react-page-middleware');

const argv = optimist.argv;

const PROJECT_ROOT = path.resolve(__dirname, '..');
const FILE_SERVE_ROOT = path.join(PROJECT_ROOT, 'src');

let port = argv.port;
if (argv.$0.indexOf('node ./server/generate.js') !== -1) {
  // Using a different port so that you can publish the website
  // and keeping the server up at the same time.
  port = 8079;
}

const buildOptions = {
  projectRoot: PROJECT_ROOT,
  pageRouteRoot: FILE_SERVE_ROOT,
  useBrowserBuiltins: false,
  logTiming: true,
  useSourceMaps: true,
  ignorePaths: function(p) {
    return p.indexOf('__tests__') !== -1;
  },
  serverRender: true,
  dev: argv.dev !== 'false',
  static: true
};

const app = connect()
  .use(function(req, res, next) {
    // convert all the md files on every request. This is not optimal
    // but fast enough that we don't really need to care right now.
<<<<<<< HEAD
    // if (!server.noconvert && req.url.match(/\.html|\/$/)) {
    convert();
    // }
=======
    if (!server.noconvert && req.url.match(/\.html|\/$/)) {
      var extractDocs = req.url.match(/\/docs/); // Lazily extract docs.
      convert({extractDocs});
    }
>>>>>>> 52325a77
    next();
  })
  .use(reactMiddleware.provide(buildOptions))
  .use(connect.static(FILE_SERVE_ROOT))
  .use(connect.favicon(path.join(FILE_SERVE_ROOT, 'react-native', 'img', 'favicon.png')))
  .use(connect.logger())
  .use(connect.compress())
  .use(connect.errorHandler());

const portToUse = port || 8079;
const server = http.createServer(app);
server.listen(portToUse, function(){
  console.log('Open http://localhost:' + portToUse + '/react-native/index.html');
});
module.exports = server;<|MERGE_RESOLUTION|>--- conflicted
+++ resolved
@@ -14,12 +14,12 @@
 const optimist = require('optimist');
 const path = require('path');
 const reactMiddleware = require('react-page-middleware');
+const sassMiddleware = require('node-sass-middleware')
 
 const argv = optimist.argv;
 
 const PROJECT_ROOT = path.resolve(__dirname, '..');
 const FILE_SERVE_ROOT = path.join(PROJECT_ROOT, 'src');
-
 let port = argv.port;
 if (argv.$0.indexOf('node ./server/generate.js') !== -1) {
   // Using a different port so that you can publish the website
@@ -27,6 +27,7 @@
   port = 8079;
 }
 
+// https://github.com/sass/node-sass-middleware
 const buildOptions = {
   projectRoot: PROJECT_ROOT,
   pageRouteRoot: FILE_SERVE_ROOT,
@@ -42,19 +43,21 @@
 };
 
 const app = connect()
+  .use(sassMiddleware({
+    /* Options */
+    src: path.join(PROJECT_ROOT,'styles'),
+    dest: path.join(FILE_SERVE_ROOT,'react-native','css'),
+    response: false,
+    outputStyle: 'extended',
+    prefix: '/react-native/css',
+  }))
   .use(function(req, res, next) {
     // convert all the md files on every request. This is not optimal
     // but fast enough that we don't really need to care right now.
-<<<<<<< HEAD
-    // if (!server.noconvert && req.url.match(/\.html|\/$/)) {
-    convert();
-    // }
-=======
     if (!server.noconvert && req.url.match(/\.html|\/$/)) {
       var extractDocs = req.url.match(/\/docs/); // Lazily extract docs.
       convert({extractDocs});
     }
->>>>>>> 52325a77
     next();
   })
   .use(reactMiddleware.provide(buildOptions))
