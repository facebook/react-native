--- conflicted
+++ resolved
@@ -672,11 +672,7 @@
           </span> || ''}
           {this.props.name}
           <span className="methodType">
-<<<<<<< HEAD
-            ({this.props.params && (this.props.params.length !== 0) && this.props.params
-=======
-            ({(this.props.params && this.props.params.length && this.props.params
->>>>>>> b302bec5
+            ({(this.props.params && (this.props.params.length !== 0) && this.props.params
               .map((param) => {
                 var res = param.name;
                 res += param.optional ? '?' : '';
