/*! normalize.css v5.0.0 | MIT License | github.com/necolas/normalize.css */
/* Document
   ========================================================================== */
/**
 * 1. Change the default font family in all browsers (opinionated).
 * 2. Correct the line height in all browsers.
 * 3. Prevent adjustments of font size after orientation changes in
 *    IE on Windows Phone and in iOS.
 */
html {
  font-family: sans-serif;
  /* 1 */
  line-height: 1.15;
  /* 2 */
  -ms-text-size-adjust: 100%;
  /* 3 */
  -webkit-text-size-adjust: 100%;
  /* 3 */ }

/* Sections
   ========================================================================== */
/**
 * Remove the margin in all browsers (opinionated).
 */
body {
  margin: 0; }

/**
 * Add the correct display in IE 9-.
 */
article,
aside,
footer,
header,
nav,
section {
  display: block; }

/**
 * Correct the font size and margin on `h1` elements within `section` and
 * `article` contexts in Chrome, Firefox, and Safari.
 */
h1 {
  font-size: 2em;
  margin: 0.67em 0; }

/* Grouping content
   ========================================================================== */
/**
 * Add the correct display in IE 9-.
 * 1. Add the correct display in IE.
 */
figcaption,
figure,
main {
  /* 1 */
  display: block; }

/**
 * Add the correct margin in IE 8.
 */
figure {
  margin: 1em 40px; }

/**
 * 1. Add the correct box sizing in Firefox.
 * 2. Show the overflow in Edge and IE.
 */
hr {
  box-sizing: content-box;
  /* 1 */
  height: 0;
  /* 1 */
  overflow: visible;
  /* 2 */ }

/**
 * 1. Correct the inheritance and scaling of font size in all browsers.
 * 2. Correct the odd `em` font sizing in all browsers.
 */
pre {
  font-family: monospace, monospace;
  /* 1 */
  font-size: 1em;
  /* 2 */ }

/* Text-level semantics
   ========================================================================== */
/**
 * 1. Remove the gray background on active links in IE 10.
 * 2. Remove gaps in links underline in iOS 8+ and Safari 8+.
 */
a {
  background-color: transparent;
  /* 1 */
  -webkit-text-decoration-skip: objects;
  /* 2 */ }

/**
 * Remove the outline on focused links when they are also active or hovered
 * in all browsers (opinionated).
 */
a:active,
a:hover {
  outline-width: 0; }

/**
 * 1. Remove the bottom border in Firefox 39-.
 * 2. Add the correct text decoration in Chrome, Edge, IE, Opera, and Safari.
 */
abbr[title] {
  border-bottom: none;
  /* 1 */
  text-decoration: underline;
  /* 2 */
  text-decoration: underline dotted;
  /* 2 */ }

/**
 * Prevent the duplicate application of `bolder` by the next rule in Safari 6.
 */
b,
strong {
  font-weight: inherit; }

/**
 * Add the correct font weight in Chrome, Edge, and Safari.
 */
b,
strong {
  font-weight: bolder; }

/**
 * 1. Correct the inheritance and scaling of font size in all browsers.
 * 2. Correct the odd `em` font sizing in all browsers.
 */
code,
kbd,
samp {
  font-family: monospace, monospace;
  /* 1 */
  font-size: 1em;
  /* 2 */ }

/**
 * Add the correct font style in Android 4.3-.
 */
dfn {
  font-style: italic; }

/**
 * Add the correct background and color in IE 9-.
 */
mark {
  background-color: #ff0;
  color: #000; }

/**
 * Add the correct font size in all browsers.
 */
small {
  font-size: 80%; }

/**
 * Prevent `sub` and `sup` elements from affecting the line height in
 * all browsers.
 */
sub,
sup {
  font-size: 75%;
  line-height: 0;
  position: relative;
  vertical-align: baseline; }

sub {
  bottom: -0.25em; }

sup {
  top: -0.5em; }

/* Embedded content
   ========================================================================== */
/**
 * Add the correct display in IE 9-.
 */
audio,
video {
  display: inline-block; }

/**
 * Add the correct display in iOS 4-7.
 */
audio:not([controls]) {
  display: none;
  height: 0; }

/**
 * Remove the border on images inside links in IE 10-.
 */
img {
  border-style: none; }

/**
 * Hide the overflow in IE.
 */
svg:not(:root) {
  overflow: hidden; }

/* Forms
   ========================================================================== */
/**
 * 1. Change the font styles in all browsers (opinionated).
 * 2. Remove the margin in Firefox and Safari.
 */
button,
input,
optgroup,
select,
textarea {
  font-family: sans-serif;
  /* 1 */
  font-size: 100%;
  /* 1 */
  line-height: 1.15;
  /* 1 */
  margin: 0;
  /* 2 */ }

/**
 * Show the overflow in IE.
 * 1. Show the overflow in Edge.
 */
button,
input {
  /* 1 */
  overflow: visible; }

/**
 * Remove the inheritance of text transform in Edge, Firefox, and IE.
 * 1. Remove the inheritance of text transform in Firefox.
 */
button,
select {
  /* 1 */
  text-transform: none; }

/**
 * 1. Prevent a WebKit bug where (2) destroys native `audio` and `video`
 *    controls in Android 4.
 * 2. Correct the inability to style clickable types in iOS and Safari.
 */
button,
html [type="button"],
[type="reset"],
[type="submit"] {
  -webkit-appearance: button;
  /* 2 */ }

/**
 * Remove the inner border and padding in Firefox.
 */
button::-moz-focus-inner,
[type="button"]::-moz-focus-inner,
[type="reset"]::-moz-focus-inner,
[type="submit"]::-moz-focus-inner {
  border-style: none;
  padding: 0; }

/**
 * Restore the focus styles unset by the previous rule.
 */
button:-moz-focusring,
[type="button"]:-moz-focusring,
[type="reset"]:-moz-focusring,
[type="submit"]:-moz-focusring {
  outline: 1px dotted ButtonText; }

/**
 * Change the border, margin, and padding in all browsers (opinionated).
 */
fieldset {
  border: 1px solid #c0c0c0;
  margin: 0 2px;
  padding: 0.35em 0.625em 0.75em; }

/**
 * 1. Correct the text wrapping in Edge and IE.
 * 2. Correct the color inheritance from `fieldset` elements in IE.
 * 3. Remove the padding so developers are not caught out when they zero out
 *    `fieldset` elements in all browsers.
 */
legend {
  box-sizing: border-box;
  /* 1 */
  color: inherit;
  /* 2 */
  display: table;
  /* 1 */
  max-width: 100%;
  /* 1 */
  padding: 0;
  /* 3 */
  white-space: normal;
  /* 1 */ }

/**
 * 1. Add the correct display in IE 9-.
 * 2. Add the correct vertical alignment in Chrome, Firefox, and Opera.
 */
progress {
  display: inline-block;
  /* 1 */
  vertical-align: baseline;
  /* 2 */ }

/**
 * Remove the default vertical scrollbar in IE.
 */
textarea {
  overflow: auto; }

/**
 * 1. Add the correct box sizing in IE 10-.
 * 2. Remove the padding in IE 10-.
 */
[type="checkbox"],
[type="radio"] {
  box-sizing: border-box;
  /* 1 */
  padding: 0;
  /* 2 */ }

/**
 * Correct the cursor style of increment and decrement buttons in Chrome.
 */
[type="number"]::-webkit-inner-spin-button,
[type="number"]::-webkit-outer-spin-button {
  height: auto; }

/**
 * 1. Correct the odd appearance in Chrome and Safari.
 * 2. Correct the outline style in Safari.
 */
[type="search"] {
  -webkit-appearance: textfield;
  /* 1 */
  outline-offset: -2px;
  /* 2 */ }

/**
 * Remove the inner padding and cancel buttons in Chrome and Safari on macOS.
 */
[type="search"]::-webkit-search-cancel-button,
[type="search"]::-webkit-search-decoration {
  -webkit-appearance: none; }

/**
 * 1. Correct the inability to style clickable types in iOS and Safari.
 * 2. Change font properties to `inherit` in Safari.
 */
::-webkit-file-upload-button {
  -webkit-appearance: button;
  /* 1 */
  font: inherit;
  /* 2 */ }

/* Interactive
   ========================================================================== */
/*
 * Add the correct display in IE 9-.
 * 1. Add the correct display in Edge, IE, and Firefox.
 */
details,
menu {
  display: block; }

/*
 * Add the correct display in all browsers.
 */
summary {
  display: list-item; }

/* Scripting
   ========================================================================== */
/**
 * Add the correct display in IE 9-.
 */
canvas {
  display: inline-block; }

/**
 * Add the correct display in IE.
 */
template {
  display: none; }

/* Hidden
   ========================================================================== */
/**
 * Add the correct display in IE 10-.
 */
[hidden] {
  display: none; }

html {
  font-family: proxima-nova, "Helvetica Neue", Helvetica, Arial, sans-serif;
  color: #484848;
  line-height: 1.28; }

body {
  background-color: #F5FCFF; }

<<<<<<< HEAD
* {
  -moz-box-sizing: border-box;
  -ms-box-sizing: border-box;
  -o-box-sizing: border-box;
  -webkit-box-sizing: border-box;
  box-sizing: border-box;
  border: none;
  margin: 0;
  padding: 0; }
=======
p {
  margin: 0 0 16px;
  line-height: 1.4;
}
>>>>>>> 26304dac

p {
  margin: 0 0 16px;
  line-height: 1.4; }

em {
  font-style: italic; }

h1, h2, h3, h4, h5, h6 {
  margin: 10px 0;
  font-family: inherit;
  font-weight: 400;
  line-height: 20px;
  color: #025268;
  text-rendering: optimizelegibility; }

h1 small, h2 small, h3 small, h4 small, h5 small, h6 small {
  font-weight: normal;
  color: #7b7b7b; }

h1, h2, h3, h4 {
  line-height: 40px; }

h1 {
  font-size: 39px; }

h2 {
  font-size: 31px; }

h3 {
  font-size: 23px; }

h4 {
  font-size: 17px; }

h5 {
  font-size: 14px; }

h6 {
  font-size: 11px; }

h1 small {
  font-size: 24px; }

h2 small {
  font-size: 18px; }

h3 small {
  font-size: 16px; }

h4 small {
  font-size: 14px; }

img {
  max-width: 100%;
  height: auto; }

ul, ol {
  margin: 0 0 10px 25px;
  padding: 0; }

ul ul, ul ol, ol ol, ol ul {
  margin-bottom: 0; }

li {
  line-height: 20px; }

a {
  color: #05A5D1;
  text-decoration: none; }

a:hover, a:focus {
  color: #047e9f;
  text-decoration: underline; }

a:focus {
  outline: thin dotted #333;
  outline: 5px auto -webkit-focus-ring-color;
  outline-offset: -2px; }

.center {
  text-align: center; }

html * {
  color-profile: sRGB;
  rendering-intent: auto; }

.subHeader {
  font-size: 21px;
  font-weight: 300;
  line-height: 30px;
  margin-bottom: 10px; }

.example-container {
  position: relative; }

.embedded-simulator, .embedded-simulator * {
  box-sizing: border-box; }

.embedded-simulator p {
  text-align: center;
  color: #999; }

.embedded-simulator {
  width: 210px;
  position: absolute;
  right: -200px;
  top: 0; }

@media screen and (max-width: 680px) {
  .embedded-simulator {
    position: relative;
    right: 0; } }

.side-by-side {
  overflow: hidden; }

.side-by-side > div {
  width: 460;
  margin-left: 0;
  float: left; }

.left {
  float: left; }

.right {
  float: right; }

.container {
  padding-top: 50px;
  min-width: 1160px; }

.wrap {
  max-width: 1260px;
  margin: 0 auto;
  padding: 0 20px; }

.skinnyWrap {
  width: 690px;
  margin-left: auto;
  margin-right: auto;
  padding-left: 20px;
  padding-right: 20px; }

hr {
  height: 0;
  border-top: 1px solid #ccc;
  border-bottom: 1px solid #eee; }

ul, li {
  margin-left: 20px; }

h1 .anchor, h2 .anchor, h3 .anchor, h4 .anchor, h5 .anchor, h6 .anchor {
  margin-top: -50px;
  position: absolute; }

h1:hover .hash-link, h2:hover .hash-link, h3:hover .hash-link, h4:hover .hash-link, h5:hover .hash-link, h6:hover .hash-link {
  visibility: visible; }

.hash-link {
  color: #aaa;
  visibility: hidden; }

.nav-main {
  *zoom: 1;
  background: #222;
  color: #fafafa;
  position: fixed;
  top: 0;
  min-height: 50px;
  width: 100%;
  z-index: 100;
  box-shadow: 0 0 5px rgba(0, 0, 0, 0.5); }

.nav-main:before, .nav-main:after {
  content: " ";
  display: table; }

.nav-main:after {
  clear: both; }

.nav-main a {
  color: #e9e9e9;
  text-decoration: none; }

.nav-main .nav-site-wrapper {
  display: inline; }

.nav-main .nav-site-internal {
  margin: 0 0 0 20px; }

.nav-main .nav-site-external {
  float: right;
  margin: 0 12px 0 0; }

.nav-main .nav-site li {
  margin: 0; }

.nav-main .nav-site a {
  box-sizing: content-box;
  padding: 0 10px;
  line-height: 50px;
  display: inline-block;
  height: 50px; }

.nav-site-wrapper a:hover {
  color: #fff; }

.nav-site-wrapper a.active {
  color: #fff;
  border-bottom: 3px solid #05A5D1;
  background-color: #2D2D2D; }

.nav-main .nav-home {
  font-size: 24px;
  font-weight: 300;
  line-height: 50px; }

.nav-home img {
  vertical-align: -9px;
  margin-right: 8px;
  margin-left: 1px;
  width: 34px; }

.nav-main a.nav-home {
  color: white; }

.nav-main ul {
  display: inline-block;
  vertical-align: top; }

.nav-main li {
  display: inline; }

.nav-main a.nav-version {
  font-size: 16px;
  font-weight: 300;
  margin-left: 8px;
  text-decoration: underline; }

@media screen and (max-width: 680px) {
  .nav-main .nav-home {
    font-size: 20px; }
  .nav-main a.nav-version {
    font-size: 14px; }
  .nav-main .nav-site-wrapper {
    display: block;
    overflow: hidden; }
  .nav-main ul {
    display: -webkit-flex;
    display: flex;
    overflow: hidden; }
  .nav-main li {
    -webkit-flex: 1;
    flex: 1; }
  .nav-main .nav-site li a {
    width: 100%;
    padding: 0;
    text-align: center;
    font-size: 14px; }
  .nav-main .nav-site a.active {
    color: #05A5D1;
    font-weight: 300;
    background-color: transparent; }
  .nav-main .nav-site-internal {
    margin: 0;
    width: 100%; }
  .nav-main .nav-site-external {
    position: absolute;
    top: 0;
    right: 0;
    float: none; }
  .nav-main .nav-site-external li a {
    padding: 0 6px; } }

.nav-docs {
  font-size: 14px;
  float: left;
  width: 210px;
  margin: 5px 48px 0 0; }
  .nav-docs ul {
    list-style: none;
    margin: 0;
    margin-left: 1px; }
    .nav-docs ul ul {
      margin-left: 20px; }
  .nav-docs li {
    margin: 0; }
  .nav-docs a:hover {
    text-decoration: none;
    color: #025268; }
  .nav-docs a.active {
    color: #05A5D1;
    font-weight: bold; }

.nav-docs-section {
  background-color: rgba(59, 55, 56, 0.05);
  padding-bottom: 0; }
  .nav-docs-section h3 {
    color: white;
    font-size: 16px;
    font-weight: 400;
    line-height: 20px;
    margin-top: 12px;
    margin-bottom: 5px;
    padding: 10px;
    background-color: #222;
    text-transform: capitalize; }
  .nav-docs-section ul {
    display: block;
    padding-bottom: 10px;
    padding-top: 10px; }
  .nav-docs-section a {
    color: #025268;
    display: block;
    margin: 2px 10px 5px; }
  .nav-docs-section .nav-docs-section:first-child h3 {
    margin-top: 0; }
  .nav-docs-section .nav-docs-section:first-child {
    padding-top: 0;
    border-top: 0; }
  .nav-docs-section .nav-docs-section:last-child {
    padding-bottom: 0;
    border-bottom: 0; }

@media only screen and (max-device-width: 1024px) {
  @-webkit-keyframes slide-in {
    0% {
      top: -30px;
      opacity: 0; }
    100% {
      top: 0;
      opacity: 1; } }
  @-moz-keyframes slide-in {
    0% {
      top: -30px;
      opacity: 0; }
    100% {
      top: 0;
      opacity: 1; } }
  @-o-keyframes slide-in {
    0% {
      top: -30px;
      opacity: 0; }
    100% {
      top: 0;
      opacity: 1; } }
  @keyframes slide-in {
    0% {
      top: -30px;
      opacity: 0; }
    100% {
      top: 0;
      opacity: 1; } }
  .nav-docs {
    position: fixed;
    z-index: 90;
    top: -100%;
    left: 0;
    width: 100%;
    height: 100%;
    margin: 0;
    padding: 53px 0 0 0;
    background: #3B3738; }
  .nav-docs-viewport {
    border-top: 1px solid #05a5d1;
    padding: 25px;
    overflow: scroll;
    -webkit-overflow-scrolling: touch;
    position: relative;
    width: 100%;
    height: 100%; }
  /* Active state */
  .nav-docs.in {
    top: 0;
    -moz-animation: slide-in 0.3s forwards;
    -ms-animation: slide-in 0.3s forwards;
    -o-animation: slide-in 0.3s forwards;
    -webkit-animation: slide-in 0.3s forwards;
    animation: slide-in 0.3s forwards; }
  .nav-docs * {
    -webkit-font-smoothing: antialiased; }
  .nav-docs-section + .nav-docs-section {
    margin-top: 50px; }
  .nav-docs-section li {
    margin: 5px 0; }
  .nav-docs-section h3,
  .nav-docs-section a {
    color: white; }
  .nav-docs-section h3 {
    border-bottom: 1px solid white;
    margin-bottom: 10px;
    opacity: 0.3; }
  .nav-docs-section a {
    margin-right: 25px;
    font-size: 120%;
    padding: 5px 0; }
  .nav-docs-section a.active {
    border-bottom-style: solid;
    border-bottom-width: 1px;
    color: #05A5D1; } }

/**
 * Multicolumn layout for phone (landscape only) & tablet (regardless its screen orientation)/
 */
@media only screen and (min-device-width: 375px) and (max-device-width: 1024px) {
  .nav-docs-section ul {
    display: flex;
    flex-wrap: wrap; }
  .nav-docs-section li {
    width: 100%; } }

/* 2 columns layout */
@media only screen and (min-device-width: 375px) and (max-device-width: 1024px) and (orientation: landscape), only screen and (min-device-width: 768px) and (max-device-width: 1024px) and (orientation: portrait) {
  .nav-docs-section li {
    width: 50%; } }

/* 3 columns layout on tablet (landscape screen orientation) */
@media only screen and (min-device-width: 768px) and (max-device-width: 1024px) and (orientation: landscape) {
  .nav-docs-section li {
    width: 33%; } }

.home-section {
  margin: 50px 0; }

.home-section ol {
  margin-left: 0; }

.home-divider {
  border-top-color: #bbb;
  margin: 0 auto;
  width: 400px; }

.marketing-row {
  *zoom: 1;
  margin: 50px 0; }

.marketing-row:before, .marketing-row:after {
  content: " ";
  display: table; }

.marketing-row:after {
  clear: both; }

.marketing-col {
  float: left;
  margin-left: 40px;
  width: 280px; }

.marketing-col h3 {
  color: #2d2d2d;
  font-size: 24px;
  font-weight: normal;
  text-transform: uppercase; }

.marketing-col p {
  font-size: 16px; }

.marketing-col:first-child {
  margin-left: 0; }

.tutorial-mock {
  text-align: center; }

.tutorial-mock img {
  border: 1px solid #ccc;
  box-shadow: 5px 5px 5px #888888; }

#examples h3, .home-presentation h3 {
  color: #2d2d2d;
  font-size: 24px;
  font-weight: normal;
  margin-bottom: 5px; }

#examples p {
  margin: 0 0 25px 0;
  max-width: 600px; }

#examples .example {
  margin-top: 60px; }

#examples #todoExample {
  font-size: 14px; }

#examples #todoExample ul {
  list-style-type: square;
  margin: 0 0 10px 0; }

#examples #todoExample input {
  border: 1px solid #ccc;
  font-size: 14px;
  padding: 3px;
  width: 150px; }

#examples #todoExample button {
  font-size: 14px;
  margin-left: 5px;
  padding: 4px 10px; }

#examples #markdownExample textarea {
  border: 1px solid #ccc;
  font-size: 14px;
  margin-bottom: 10px;
  padding: 5px; }

.home-get-started-section {
  margin-bottom: 60px; }

.docs-nextprev {
  *zoom: 1; }

.docs-nextprev:before, .docs-nextprev:after {
  content: " ";
  display: table; }

.docs-nextprev:after {
  clear: both; }

.docs-prev {
  float: left; }

.docs-next {
  float: right; }

section.black content {
  padding-bottom: 18px; }

.blogContent {
  *zoom: 1;
  padding-top: 20px; }

.blogContent:before, .blogContent:after {
  content: " ";
  display: table; }

.blogContent:after {
  clear: both; }

.blogContent blockquote {
  padding: 5px 15px;
  margin: 20px 0;
  background-color: #f8f5ec;
  border-left: 5px solid #f7ebc6; }

.documentationContent {
  *zoom: 1;
  padding-top: 20px;
  padding-bottom: 80px; }

.documentationContent:before, .documentationContent:after {
  content: " ";
  display: table; }

.documentationContent:after {
  clear: both; }

.documentationContent .subHeader {
  font-size: 24px; }

h2 {
  margin-top: 30px; }

.documentationContent blockquote {
  padding: 15px 30px 15px 15px;
  margin: 20px 0;
  background-color: rgba(248, 245, 236, 0.1);
  border-left: 5px solid rgba(191, 87, 73, 0.2); }

.documentationContent blockquote h4 {
  margin-top: 0; }

.documentationContent blockquote p {
  margin-bottom: 0; }

.documentationContent blockquote p:first-child {
  font-size: 14px;
  line-height: 20px;
  margin-top: 0;
  text-rendering: optimizelegibility; }

.docs-prevnext {
  min-width: 320px;
  max-width: 640px;
  margin: 0 auto 40px;
  padding-bottom: 20px; }

.button {
  background: -webkit-linear-gradient(#9a9a9a, #646464);
  background: linear-gradient(#9a9a9a, #646464);
  border-radius: 4px;
  padding: 8px 16px;
  font-size: 18px;
  font-weight: 300;
  margin: 0 12px;
  display: inline-block;
  color: #fafafa;
  text-decoration: none;
  text-shadow: 0 1px 3px rgba(0, 0, 0, 0.3);
  box-shadow: 0 1px 1px rgba(0, 0, 0, 0.2); }

.button:hover {
  text-decoration: none; }

.button:active {
  box-shadow: none; }

.hero .button {
  box-shadow: 1px 3px 3px rgba(0, 0, 0, 0.3); }

.button.blue {
  background: -webkit-linear-gradient(#77a3d2, #4783c2);
  background: linear-gradient(#77a3d2, #4783c2); }

.row {
  padding-bottom: 4px; }

.row .span4 {
  width: 33.33%;
  display: table-cell; }

.row .span8 {
  width: 66.66%;
  display: table-cell; }

.row .span6 {
  width: 50%;
  display: table-cell; }

p {
  margin: 10px 0; }

.highlight {
  padding: 10px;
  margin-bottom: 20px; }

figure {
  text-align: center; }

.inner-content {
  float: left;
  width: 650px; }

.showcaseSection .inner-content {
  width: 800px; }

.helpSection .inner-content {
  width: 800px; }

.nosidebar .inner-content {
  float: none;
  margin: 0 auto; }

.post-list-item + .post-list-item {
  margin-top: 60px; }

small code, li code, p code {
  color: #555;
  background-color: rgba(0, 0, 0, 0.04);
  padding: 1px 3px; }

.playground {
  *zoom: 1; }

.playground:before, .playground:after {
  content: " ";
  display: table; }

.playground:after {
  clear: both; }

.playground-tab {
  border-bottom: none !important;
  border-radius: 3px 3px 0 0;
  padding: 6px 8px;
  font-size: 12px;
  font-weight: bold;
  color: #c2c0bc;
  background-color: #f1ede4;
  display: inline-block;
  cursor: pointer; }

.playgroundCode, .playground-tab, .playgroundPreview {
  border: 1px solid rgba(16, 16, 16, 0.1); }

.playground-tab-active {
  color: #222; }

.playgroundCode {
  border-radius: 0 3px 3px 3px;
  float: left;
  overflow: hidden;
  width: 600px; }

.playgroundPreview {
  background-color: white;
  border-radius: 3px;
  float: right;
  padding: 15px 20px;
  width: 280px; }

.playgroundError {
  color: #c5695c;
  font-size: 15px; }

.MarkdownEditor textarea {
  width: 100%;
  height: 100px; }

.hll {
  background-color: #f7ebc6;
  border-left: 5px solid #f7d87c;
  display: block;
  margin-left: -14px;
  margin-right: -14px;
  padding-left: 9px; }

.highlight .javascript .err {
  background-color: transparent;
  color: inherit; }

.highlight {
  position: relative;
  margin-bottom: 14px;
  padding: 30px 14px 14px;
  border: none;
  border-radius: 0;
  overflow: auto; }

.highlight pre {
  padding: 0;
  margin-top: 0;
  margin-bottom: 0;
  background-color: transparent;
  border: 0; }

.highlight pre code {
  background: none;
  font-size: inherit;
  padding: 0; }

.highlight pre .lineno {
  display: inline-block;
  width: 22px;
  padding-right: 5px;
  margin-right: 10px;
  color: #bebec5;
  text-align: right; }

.highlight:after {
  position: absolute;
  top: 0;
  right: 0;
  left: 0;
  padding: 3px 7px;
  font-size: 12px;
  font-weight: bold;
  color: #c2c0bc;
  background-color: #f1ede4;
  content: "Code"; }

.downloadCenter {
  text-align: center;
  margin-top: 20px;
  margin-bottom: 25px; }

.downloadSection:hover {
  text-decoration: none !important; }

/* Modal */
.modal-backdrop {
  background: rgba(0, 0, 0, 0.4);
  display: none;
  height: 100%;
  left: 0;
  overflow: auto;
  position: fixed;
  top: 0;
  width: 100%;
  z-index: 9900; }

.modal {
  background: #F6F6F6;
  bottom: 0;
  box-shadow: 2px 2px 4px 0 rgba(0, 0, 0, 0.11);
  display: none;
  border-radius: 10px;
  height: 95%;
  left: 0;
  margin: auto;
  max-height: 648px;
  max-width: 460px;
  overflow: auto;
  position: fixed;
  right: 0;
  top: 0;
  width: 80%;
  z-index: 9999; }

.modal-open {
  display: block; }

.modal-content {
  padding: 40px 24px 8px 24px;
  position: relative; }

.modal-content iframe {
  margin: 0 auto; }

.modal-button-open {
  cursor: pointer;
  text-align: center; }

.modal-button-open-img {
  height: 358px; }

.modal-button-open-img:hover img {
  opacity: 0.9; }

.modal-button-close {
  background: transparent;
  border-radius: 0 0 0 4px;
  border: 0;
  color: #555;
  font-size: 1.2em;
  font-weight: bolder;
  line-height: 32px;
  margin: 0;
  padding: 0 12px;
  position: absolute;
  right: 0;
  top: 0; }

.modal-button-close:active,
.modal-button-close:focus,
.modal-button-close:hover {
  background: #EAF8FD;
  outline: none; }

@media screen and (max-width: 680px) {
  .container {
    padding-top: 100px; }
  .nav-docs {
    padding-top: 103px; } }

.post {
  margin-bottom: 30px; }

.pagination {
  margin-bottom: 30px;
  width: 100%;
  overflow: hidden; }

.pagination .next {
  float: right; }

div[data-twttr-id] iframe {
  margin: 10px auto !important; }

.three-column {
  *zoom: 1; }

.three-column:before, .three-column:after {
  content: " ";
  display: table; }

.three-column:after {
  clear: both; }

.three-column > ul {
  float: left;
  margin-left: 30px;
  width: 190px; }

.three-column > ul:first-child {
  margin-left: 20px; }

.home-why {
  margin-top: 25px; }

.home-why h3 {
  text-align: center; }

.home-why .blurb {
  margin-bottom: 20px;
  text-align: center; }

.home-why .list {
  margin: 0 auto;
  max-width: 460px; }

.home-getting-started {
  width: 500px;
  margin: 20px auto 40px auto; }

.home-getting-started h3 {
  text-align: center; }

.props {
  background-color: #ebf9ff; }

.compactProps {
  border-left: 2px solid #e0f6ff;
  margin-left: 20px;
  padding-left: 5px; }

.props > .prop:nth-child(2n) {
  background-color: #e0f6ff; }

.propTitle {
  font-weight: bold;
  font-size: 16px; }

.compactProps .propTitle {
  font-size: 14px;
  margin-bottom: 0;
  margin-top: 0; }

.compactProps .propTitle div {
  font-weight: normal;
  margin-left: 20px; }

.methodTitle {
  font-weight: bold;
  font-size: 24px;
  color: #025268; }

.compactProps .methodTitle {
  font-size: 14px;
  margin-bottom: 0;
  margin-top: 0; }

.compactProps .methodTitle div {
  font-weight: normal;
  margin-left: 20px; }

.prop {
  padding: 5px 10px; }

.compactProps .prop {
  padding: 3px 10px; }

.propType {
  font-weight: normal;
  font-size: 15px;
  white-space: pre-wrap; }

.compactProps .propType {
  font-weight: normal;
  font-size: 13px; }

.methodType {
  font-weight: normal;
  font-size: 24px; }

.compactProps .methodType {
  font-weight: normal;
  font-size: 13px; }

.platform {
  background-color: #bdebff;
  border-radius: 5px;
  margin-right: 5px;
  padding: 0 5px;
  font-size: 13px;
  font-weight: normal;
  -moz-user-select: none;
  -ms-user-select: none;
  -o-user-select: none;
  -webkit-user-select: none;
  user-select: none; }

.color {
  display: inline-block;
  width: 20px;
  height: 20px;
  margin-right: 5px;
  position: relative;
  top: 5px; }

.color::before {
  content: '';
  display: block;
  position: absolute;
  top: 0;
  left: 0;
  right: 0;
  bottom: 0;
  border: 1px solid rgba(0, 0, 0, 0.2); }

.deprecated {
  margin-bottom: 24px; }

.deprecatedTitle {
  margin-bottom: 6px;
  line-height: 18px;
  font-weight: bold;
  color: #ffa500; }

.deprecatedIcon {
  width: 18px;
  height: 18px;
  margin-right: 8px;
  vertical-align: top; }

.deprecatedMessage {
  margin-left: 26px; }

#content {
  display: none; }

table.versions {
  width: 60%; }

.versions th {
  width: 20%; }

.versions td, .versions th {
  padding: 2px 5px; }

.versions tr:nth-child(2n+1) {
  background-color: #e0f6ff; }

@media only screen and (max-device-width: 1024px) {
  #content {
    display: inline; }
  .container {
    min-width: 0;
    overflow: auto; }
  .wrap {
    width: auto; }
  .home-getting-started {
    width: auto; }
  .inner-content {
    width: auto;
    float: none; }
  .marketing-col {
    margin-left: 0;
    float: none;
    margin-bottom: 30px;
    text-align: center; }
  .home-section, .marketing-row {
    margin: 0; }
  .nav-main .nav-site a {
    padding: 0 8px; }
  .nav-main .nav-home {
    margin-left: 8px; }
  .nav-main .wrap {
    padding: 0; }
  .home-divider {
    display: none; }
  .hero {
    padding: 10px 0 30px 0; }
  .prism {
    padding: 4px 8px;
    margin-left: -12px;
    font-size: 11px; }
  .nav-docs .nav-docs-section {
    border: none;
    padding: 0; }
  h1 {
    font-size: 30px;
    line-height: 30px; }
  ol {
    margin: 0; } }

@media only screen and (max-device-width: 840px) {
  .showcaseSection .inner-content {
    width: 100%; }
  .helpSection .inner-content {
    width: 100%; } }

.params, .props {
  border-spacing: 0;
  border: 0;
  border-collapse: collapse; }

.params .name, .props .name, .name code {
  color: #4D4E53; }

.params td, .params th, .props td, .props th {
  border: 1px solid #ddd;
  margin: 0px;
  text-align: left;
  vertical-align: top;
  padding: 4px 6px;
  display: table-cell; }

.params thead tr, .props thead tr {
  background-color: #c9eaf7;
  font-weight: bold; }

.params .params thead tr, .props .props thead tr {
  background-color: #fff;
  font-weight: bold; }

.params th, .props th {
  border-right: 1px solid #aaa; }

.params thead .last, .props thead .last {
  border-right: 1px solid #ddd; }

.params td.description > div > p:first-child,
.props td.description > div > p:first-child {
  margin-top: 0;
  padding-top: 0; }

.params td.description > p:last-child,
.props td.description > p:last-child {
  margin-bottom: 0;
  padding-bottom: 0; }

.edit-page-block {
  padding: 5px;
  margin-bottom: 40px;
  font-size: 12px;
  color: #887766;
  text-align: center;
  background-color: rgba(5, 165, 209, 0.05); }

.prism {
  white-space: pre-wrap;
  font-family: 'source-code-pro', Menlo, 'Courier New', Consolas, monospace;
  font-size: 13px;
  line-height: 20px;
  border-left: 4px solid #05A5D1;
  padding: 5px 10px;
  background-color: rgba(5, 165, 209, 0.05);
  overflow: auto; }

.prism + .prism {
  margin-top: 10px; }

.token.keyword {
  color: #1990B8; }

.token.string, .token.regex {
  color: #2F9C0A; }

.token.boolean, .token.number {
  color: #C92C2C; }

.token.comment {
  color: #7D8B99; }

/** Algolia Doc Search **/
div.algolia-search-wrapper {
  display: inline-block;
  vertical-align: top;
  margin-left: 15px; }

@media screen and (max-width: 960px) {
  div.algolia-search-wrapper {
    display: none; } }

input#algolia-doc-search {
  background: transparent url("../img/search.png") no-repeat 10px center;
  background-size: 16px 16px;
  font-family: inherit;
  padding: 0 10px;
  padding-left: 35px;
  margin-top: 10px;
  height: 30px;
  font-size: 16px;
  line-height: 20px;
  background-color: #2f2f2f;
  border-radius: 4px;
  color: inherit;
  outline: none;
  border: none;
  width: 170px;
  -moz-transition: 0.5s width ease;
  -ms-transition: 0.5s width ease;
  -o-transition: 0.5s width ease;
  -webkit-transition: 0.5s width ease;
  transition: 0.5s width ease; }

input#algolia-doc-search::placeholder {
  color: rgba(255, 255, 255, 0.8); }

input#algolia-doc-search::-moz-placeholder {
  color: rgba(255, 255, 255, 0.8); }

input#algolia-doc-search:-ms-input-placeholder {
  color: rgba(255, 255, 255, 0.8); }

input#algolia-doc-search::-webkit-input-placeholder {
  color: rgba(255, 255, 255, 0.8); }

input#algolia-doc-search:focus {
  width: 220px; }

.algolia-autocomplete {
  vertical-align: top;
  height: 53px; }
  .algolia-autocomplete .aa-dropdown-menu {
    margin-left: -210px;
    margin-top: -4px; }

.algolia-docsearch-suggestion--category-header .algolia-docsearch-suggestion--highlight {
  background-color: #05A5D1; }

.aa-cursor .algolia-docsearch-suggestion--content {
  color: #05A5D1; }

.aa-cursor .algolia-docsearch-suggestion {
  background: #ebf9ff; }

.algolia-docsearch-suggestion {
  border-bottom-color: #e0f6ff; }
  .algolia-docsearch-suggestion--category-header {
    background-color: #3B3738; }
  .algolia-docsearch-suggestion--highlight {
    color: #05A5D1; }
  .algolia-docsearch-suggestion--subcategory-column {
    border-right-color: #e0f6ff;
    background-color: #ebf9ff;
    color: #3B3738; }

.hero {
  background: #2D2D2D;
  padding: 50px 0;
  color: #FDF3E7;
  font-weight: 300; }

.hero .text {
  font-size: 300%;
  text-align: center; }

.hero .minitext {
  font-size: 24px;
  text-align: center; }

.buttons-unit {
  margin-top: 40px;
  text-align: center; }

.buttons-unit a {
  color: #FA6900; }

.buttons-unit .button {
  font-size: 24px;
  background: #05A5D1;
  color: #fafafa; }

.buttons-unit .button:active {
  background: #0485A9; }

.buttons-unit.downloads {
  margin: 30px 0; }

/** Showcase **/
.home-showcase-section {
  max-width: 800px;
  margin: 20px auto 100px auto;
  text-align: center; }

.home-showcase-section p {
  max-width: 540px;
  margin: 0 auto; }

.footnote {
  font-size: 12px;
  color: rgba(0, 0, 0, 0.4); }

.home-showcase-section .showcase img {
  width: 110px;
  border-radius: 20px; }

.showcaseHeader {
  padding-bottom: 15px;
  padding-top: 15px;
  text-align: center; }

.showcase {
  margin: 30px auto 30px auto;
  width: 100%;
  display: inline-block;
  text-align: center;
  vertical-align: top; }

@media only screen and (min-device-width: 768px) and (max-device-width: 1024px) {
  .showcase {
    width: 50%; } }

@media only screen and (min-device-width: 1024px) {
  .showcase {
    width: 25%; } }

.showcase h3 {
  margin-bottom: 0px;
  line-height: 20px;
  padding-left: 5px;
  padding-right: 5px;
  font-size: 16px; }

.showcase p {
  margin-top: 5px; }

.showcase h3, .showcase p {
  color: #484848; }

.showcase img {
  width: 100px;
  height: 100px;
  border-radius: 20px; }

.pinned img {
  width: 150px;
  border-radius: 20px; }

/** Web player **/
.web-player > iframe, .web-player > .prism {
  display: none; }

.web-player.desktop > iframe {
  display: block; }

.web-player.mobile > .prism {
  display: block; }

/** Help **/
.helpSection h2 {
  font-size: 24px; }

.help-row {
  margin: 50px 0; }

.help-row:after {
  content: "";
  display: table;
  clear: both; }

.help-col {
  float: left; }

.help-col p {
  font-size: 16px; }

.help-col h3 {
  color: #2d2d2d;
  font-size: 18px;
  line-height: 28px;
  font-weight: normal; }

@media (min-width: 600px) {
  .help-col {
    float: left;
    margin-left: 40px;
    width: 240px; }
  .help-col:first-child {
    margin-left: 0; } }

.help-list {
  padding: 0;
  list-style: none;
  margin: 1.25em 0 1em 0; }

.entry ul, li {
  margin: 0; }

.help-list .help-list-entry {
  padding: 16px 0;
  border-top: 1px solid #f1eff0; }

/** Blog **/
.entry-header {
  margin: 0; }

.entry-header h1 {
  margin: 0;
  font-size: 33px;
<<<<<<< HEAD
  line-height: 36px;
  line-height: 1; }
=======
  line-height: 1;
}
>>>>>>> 26304dac

.entry-header h4 {
  margin: 0 0 10px;
  line-height: 16px;
  font-size: 14px;
  line-height: 1; }

.entry-header .author {
  color: #5A6b77;
  font-weight: 700; }

.entry-header .date {
  color: rgba(102, 99, 122, 0.5); }

.entry-readmore {
  margin: 12px 0 0; }

.entry-share {
  padding: 36px 0;
  display: block;
  text-align: left; }

.entry-excerpt {
  min-width: 320px;
  max-width: 640px;
  margin: 0 auto 40px;
  padding-bottom: 40px;
  border-bottom: 1px solid #EDEDED; }

.entry-body {
  min-width: 320px;
  max-width: 640px;
  margin: 0 auto; }

.small-title {
  font-size: 10px;
  color: #66637A;
  letter-spacing: .4rem;
  text-transform: uppercase;
  font-weight: 400;
<<<<<<< HEAD
  line-height: 12px; }
=======
  line-height: 1;
}
>>>>>>> 26304dac

.entry-share .small-title {
  float: left;
  width: 50%; }

.social-buttons {
  padding-top: 7px;
  float: left;
  width: 50%; }

article {
<<<<<<< HEAD
  margin: 0 0 40px 0; }

article h2 {
  font-size: 26px;
  line-height: 1; }
=======
  margin: 0 0 40px 0;
}

article h2 {
  font-size: 26px;
  line-height: 1;
}
>>>>>>> 26304dac

article li {
  line-height: 28px; }

.author-info {
  margin-top: 26px;
  text-align: center;
  border-bottom: 1px solid #f1f1f1;
  padding-bottom: 20px; }

.the-image {
  position: relative;
  display: block;
  width: 64px;
  height: 64px;
  margin: 0 auto;
  border-radius: 50%;
  background-position: center center;
  background-color: #fff;
  background-size: cover; }

.author-image {
  position: relative; }

.author-image:before {
  content: "";
  display: block;
  position: absolute;
  width: 100%;
  height: 1px;
  top: 50%;
  left: 0;
  background-color: #F1F1F1; }

.posted-on {
  font-size: 12px;
  color: rgba(102, 99, 122, 0.29);
  margin-bottom: 0;
  margin-top: 15px; }

.name-title {
  margin-top: 2px;
  font-size: 22px;
  font-weight: 400;
  margin: 3px 0 5px;
  color: #5A6B77; }

.name-title a {
  color: #5A6B77; }

.name-title .title {
  color: rgba(102, 99, 122, 0.44); }

.btn {
  background: 0 0;
  color: #05A5D1;
  min-width: 0;
  border: 1px solid #05A5D1;
  display: inline-block;
  padding: 9px 18px;
  border-radius: 4px;
  text-align: center;
  font-size: 12px; }

.btn a {
  text-decoration: none !important; }

.btn:hover {
  text-decoration: none !important; }

.video-container {
  border-radius: 4px;
  background-clip: padding-box;
  margin: 0 0 18px;
  height: 180px;
  width: 100%;
  background-size: cover;
  background-position: center center;
  position: relative;
  height: 0;
  overflow: hidden; }

@media (min-width: 760px) {
  .video-container {
    height: 345px; } }

#mc_embed_signup {
  clear: left;
  width: 100%; }

/** Footer **/
footer.nav-footer {
  box-sizing: border-box;
  border: none;
  font-weight: 300;
  color: #202020;
  font-size: 15px;
  line-height: 24px;
  background: #012129;
  box-shadow: inset 0 10px 10px -5px rgba(0, 0, 0, 0.2);
  padding-top: 2em;
  padding-bottom: 2em;
  -webkit-font-smoothing: antialiased;
  -moz-osx-font-smoothing: grayscale; }

footer .sitemap {
  display: flex;
  justify-content: space-between;
  max-width: 1080px;
  margin: 0 auto 1em; }

footer .sitemap div {
  flex: 1; }

footer .sitemap .nav-home {
  display: table;
  margin: -12px 20px 0 0;
  padding: 10px;
  width: 50px;
  height: 50px;
  opacity: 0.4;
  transition: opacity 0.15s ease-in-out; }

footer .sitemap .nav-home:hover,
footer .sitemap .nav-home:focus {
  opacity: 1.0; }

@media screen and (max-width: 768px) {
  footer .sitemap {
    display: none; }
  footer .newsletter {
    display: none; }
  #mc_embed_signup {
    display: none; } }

footer .sitemap a {
  color: white;
  display: table;
  margin: 2px -10px;
  padding: 3px 10px; }

footer .sitemap a:hover,
footer .sitemap a:focus {
  color: #05A5D1;
  text-decoration: none; }

footer .sitemap h5 > a:hover,
footer .sitemap h5 > a:focus {
  color: white;
  text-decoration: none; }

footer .sitemap h5,
footer .sitemap h6 {
  margin: 0 0 10px; }

footer .sitemap h5,
footer .sitemap h6,
footer .sitemap h5 > a,
footer .sitemap h6 > a {
  color: #05A5D1;
  font-weight: 900; }

footer .sitemap h5 > a,
footer .sitemap h6 > a {
  margin: 0 -10px; }

footer .fbOpenSource {
  display: block;
  margin: 1em auto;
  opacity: 0.4;
  transition: opacity 0.15s ease-in-out;
  width: 170px; }

footer .fbOpenSource:hover {
  opacity: 1.0; }

footer .copyright {
  color: rgba(255, 255, 255, 0.4);
  text-align: center; }

footer .newsletter {
  display: flex;
  justify-content: space-between;
  max-width: 640px;
  margin: 0 auto 1em; }

footer .newsletter h5 {
  color: #05A5D1;
  margin: 0 0 10px; }<|MERGE_RESOLUTION|>--- conflicted
+++ resolved
@@ -410,7 +410,6 @@
 body {
   background-color: #F5FCFF; }
 
-<<<<<<< HEAD
 * {
   -moz-box-sizing: border-box;
   -ms-box-sizing: border-box;
@@ -420,12 +419,6 @@
   border: none;
   margin: 0;
   padding: 0; }
-=======
-p {
-  margin: 0 0 16px;
-  line-height: 1.4;
-}
->>>>>>> 26304dac
 
 p {
   margin: 0 0 16px;
@@ -1797,13 +1790,7 @@
 .entry-header h1 {
   margin: 0;
   font-size: 33px;
-<<<<<<< HEAD
-  line-height: 36px;
   line-height: 1; }
-=======
-  line-height: 1;
-}
->>>>>>> 26304dac
 
 .entry-header h4 {
   margin: 0 0 10px;
@@ -1844,12 +1831,7 @@
   letter-spacing: .4rem;
   text-transform: uppercase;
   font-weight: 400;
-<<<<<<< HEAD
-  line-height: 12px; }
-=======
-  line-height: 1;
-}
->>>>>>> 26304dac
+  line-height: 1; }
 
 .entry-share .small-title {
   float: left;
@@ -1861,21 +1843,11 @@
   width: 50%; }
 
 article {
-<<<<<<< HEAD
   margin: 0 0 40px 0; }
 
 article h2 {
   font-size: 26px;
   line-height: 1; }
-=======
-  margin: 0 0 40px 0;
-}
-
-article h2 {
-  font-size: 26px;
-  line-height: 1;
-}
->>>>>>> 26304dac
 
 article li {
   line-height: 28px; }
