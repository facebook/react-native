/*! normalize.css v5.0.0 | MIT License | github.com/necolas/normalize.css */
/* Document
   ========================================================================== */
/**
 * 1. Change the default font family in all browsers (opinionated).
 * 2. Correct the line height in all browsers.
 * 3. Prevent adjustments of font size after orientation changes in
 *    IE on Windows Phone and in iOS.
 */
html {
  font-family: sans-serif;
  /* 1 */
  line-height: 1.15;
  /* 2 */
  -ms-text-size-adjust: 100%;
  /* 3 */
  -webkit-text-size-adjust: 100%;
  /* 3 */ }

/* Sections
   ========================================================================== */
/**
 * Remove the margin in all browsers (opinionated).
 */
body {
  margin: 0; }

/**
 * Add the correct display in IE 9-.
 */
article,
aside,
footer,
header,
nav,
section {
  display: block; }

/**
 * Correct the font size and margin on `h1` elements within `section` and
 * `article` contexts in Chrome, Firefox, and Safari.
 */
h1 {
  font-size: 2em;
  margin: 0.67em 0; }

/* Grouping content
   ========================================================================== */
/**
 * Add the correct display in IE 9-.
 * 1. Add the correct display in IE.
 */
figcaption,
figure,
main {
  /* 1 */
  display: block; }

/**
 * Add the correct margin in IE 8.
 */
figure {
  margin: 1em 40px; }

/**
 * 1. Add the correct box sizing in Firefox.
 * 2. Show the overflow in Edge and IE.
 */
hr {
  box-sizing: content-box;
  /* 1 */
  height: 0;
  /* 1 */
  overflow: visible;
  /* 2 */ }

/**
 * 1. Correct the inheritance and scaling of font size in all browsers.
 * 2. Correct the odd `em` font sizing in all browsers.
 */
pre {
  font-family: monospace, monospace;
  /* 1 */
  font-size: 1em;
  /* 2 */ }

/* Text-level semantics
   ========================================================================== */
/**
 * 1. Remove the gray background on active links in IE 10.
 * 2. Remove gaps in links underline in iOS 8+ and Safari 8+.
 */
a {
  background-color: transparent;
  /* 1 */
  -webkit-text-decoration-skip: objects;
  /* 2 */ }

/**
 * Remove the outline on focused links when they are also active or hovered
 * in all browsers (opinionated).
 */
a:active,
a:hover {
  outline-width: 0; }

/**
 * 1. Remove the bottom border in Firefox 39-.
 * 2. Add the correct text decoration in Chrome, Edge, IE, Opera, and Safari.
 */
abbr[title] {
  border-bottom: none;
  /* 1 */
  text-decoration: underline;
  /* 2 */
  text-decoration: underline dotted;
  /* 2 */ }

/**
 * Prevent the duplicate application of `bolder` by the next rule in Safari 6.
 */
b,
strong {
  font-weight: inherit; }

/**
 * Add the correct font weight in Chrome, Edge, and Safari.
 */
b,
strong {
  font-weight: bolder; }

/**
 * 1. Correct the inheritance and scaling of font size in all browsers.
 * 2. Correct the odd `em` font sizing in all browsers.
 */
code,
kbd,
samp {
  font-family: monospace, monospace;
  /* 1 */
  font-size: 1em;
  /* 2 */ }

/**
 * Add the correct font style in Android 4.3-.
 */
dfn {
  font-style: italic; }

/**
 * Add the correct background and color in IE 9-.
 */
mark {
  background-color: #ff0;
  color: #000; }

/**
 * Add the correct font size in all browsers.
 */
small {
  font-size: 80%; }

/**
 * Prevent `sub` and `sup` elements from affecting the line height in
 * all browsers.
 */
sub,
sup {
  font-size: 75%;
  line-height: 0;
  position: relative;
  vertical-align: baseline; }

sub {
  bottom: -0.25em; }

sup {
  top: -0.5em; }

/* Embedded content
   ========================================================================== */
/**
 * Add the correct display in IE 9-.
 */
audio,
video {
  display: inline-block; }

/**
 * Add the correct display in iOS 4-7.
 */
audio:not([controls]) {
  display: none;
  height: 0; }

/**
 * Remove the border on images inside links in IE 10-.
 */
img {
  border-style: none; }

/**
 * Hide the overflow in IE.
 */
svg:not(:root) {
  overflow: hidden; }

/* Forms
   ========================================================================== */
/**
 * 1. Change the font styles in all browsers (opinionated).
 * 2. Remove the margin in Firefox and Safari.
 */
button,
input,
optgroup,
select,
textarea {
  font-family: sans-serif;
  /* 1 */
  font-size: 100%;
  /* 1 */
  line-height: 1.15;
  /* 1 */
  margin: 0;
  /* 2 */ }

/**
 * Show the overflow in IE.
 * 1. Show the overflow in Edge.
 */
button,
input {
  /* 1 */
  overflow: visible; }

/**
 * Remove the inheritance of text transform in Edge, Firefox, and IE.
 * 1. Remove the inheritance of text transform in Firefox.
 */
button,
select {
  /* 1 */
  text-transform: none; }

/**
 * 1. Prevent a WebKit bug where (2) destroys native `audio` and `video`
 *    controls in Android 4.
 * 2. Correct the inability to style clickable types in iOS and Safari.
 */
button,
html [type="button"],
[type="reset"],
[type="submit"] {
  -webkit-appearance: button;
  /* 2 */ }

/**
 * Remove the inner border and padding in Firefox.
 */
button::-moz-focus-inner,
[type="button"]::-moz-focus-inner,
[type="reset"]::-moz-focus-inner,
[type="submit"]::-moz-focus-inner {
  border-style: none;
  padding: 0; }

/**
 * Restore the focus styles unset by the previous rule.
 */
button:-moz-focusring,
[type="button"]:-moz-focusring,
[type="reset"]:-moz-focusring,
[type="submit"]:-moz-focusring {
  outline: 1px dotted ButtonText; }

/**
 * Change the border, margin, and padding in all browsers (opinionated).
 */
fieldset {
  border: 1px solid #c0c0c0;
  margin: 0 2px;
  padding: 0.35em 0.625em 0.75em; }

/**
 * 1. Correct the text wrapping in Edge and IE.
 * 2. Correct the color inheritance from `fieldset` elements in IE.
 * 3. Remove the padding so developers are not caught out when they zero out
 *    `fieldset` elements in all browsers.
 */
legend {
  box-sizing: border-box;
  /* 1 */
  color: inherit;
  /* 2 */
  display: table;
  /* 1 */
  max-width: 100%;
  /* 1 */
  padding: 0;
  /* 3 */
  white-space: normal;
  /* 1 */ }

/**
 * 1. Add the correct display in IE 9-.
 * 2. Add the correct vertical alignment in Chrome, Firefox, and Opera.
 */
progress {
  display: inline-block;
  /* 1 */
  vertical-align: baseline;
  /* 2 */ }

/**
 * Remove the default vertical scrollbar in IE.
 */
textarea {
  overflow: auto; }

/**
 * 1. Add the correct box sizing in IE 10-.
 * 2. Remove the padding in IE 10-.
 */
[type="checkbox"],
[type="radio"] {
  box-sizing: border-box;
  /* 1 */
  padding: 0;
  /* 2 */ }

/**
 * Correct the cursor style of increment and decrement buttons in Chrome.
 */
[type="number"]::-webkit-inner-spin-button,
[type="number"]::-webkit-outer-spin-button {
  height: auto; }

/**
 * 1. Correct the odd appearance in Chrome and Safari.
 * 2. Correct the outline style in Safari.
 */
[type="search"] {
  -webkit-appearance: textfield;
  /* 1 */
  outline-offset: -2px;
  /* 2 */ }

/**
 * Remove the inner padding and cancel buttons in Chrome and Safari on macOS.
 */
[type="search"]::-webkit-search-cancel-button,
[type="search"]::-webkit-search-decoration {
  -webkit-appearance: none; }

/**
 * 1. Correct the inability to style clickable types in iOS and Safari.
 * 2. Change font properties to `inherit` in Safari.
 */
::-webkit-file-upload-button {
  -webkit-appearance: button;
  /* 1 */
  font: inherit;
  /* 2 */ }

/* Interactive
   ========================================================================== */
/*
 * Add the correct display in IE 9-.
 * 1. Add the correct display in Edge, IE, and Firefox.
 */
details,
menu {
  display: block; }

/*
 * Add the correct display in all browsers.
 */
summary {
  display: list-item; }

/* Scripting
   ========================================================================== */
/**
 * Add the correct display in IE 9-.
 */
canvas {
  display: inline-block; }

/**
 * Add the correct display in IE.
 */
template {
  display: none; }

/* Hidden
   ========================================================================== */
/**
 * Add the correct display in IE 10-.
 */
[hidden] {
  display: none; }

html {
  font-family: proxima-nova, "Helvetica Neue", Helvetica, Arial, sans-serif;
  color: #484848;
  line-height: 1.28; }

body {
  background-color: #F5FCFF; }

* {
  -moz-box-sizing: border-box;
  -ms-box-sizing: border-box;
  -o-box-sizing: border-box;
  -webkit-box-sizing: border-box;
  box-sizing: border-box;
  border: none;
  margin: 0;
  padding: 0; }

p {
  margin: 0 0 16px;
  line-height: 1.4; }

em {
  font-style: italic; }

h1, h2, h3, h4, h5, h6 {
  margin: 10px 0;
  font-family: inherit;
  font-weight: 400;
  line-height: 20px;
  color: #025268;
  text-rendering: optimizelegibility; }

h1 small, h2 small, h3 small, h4 small, h5 small, h6 small {
  font-weight: normal;
  color: #7b7b7b; }

h1, h2, h3, h4 {
  line-height: 40px; }

h1 {
  font-size: 39px; }

h2 {
  font-size: 31px; }

h3 {
  font-size: 23px; }

h4 {
  font-size: 17px; }

h5 {
  font-size: 14px; }

h6 {
  font-size: 11px; }

h1 small {
  font-size: 24px; }

h2 small {
  font-size: 18px; }

h3 small {
  font-size: 16px; }

h4 small {
  font-size: 14px; }

img {
  max-width: 100%;
  height: auto; }

ul, ol {
  margin: 0 0 10px 25px;
  padding: 0; }

ul ul, ul ol, ol ol, ol ul {
  margin-bottom: 0; }

li {
  line-height: 20px; }

a {
  color: #05A5D1;
  text-decoration: none; }

a:hover, a:focus {
  color: #047e9f;
  text-decoration: underline; }

a:focus {
  outline: thin dotted #333;
  outline: 5px auto -webkit-focus-ring-color;
  outline-offset: -2px; }

.center {
  text-align: center; }

html * {
  color-profile: sRGB;
  rendering-intent: auto; }

.subHeader {
  font-size: 21px;
  font-weight: 300;
  line-height: 30px;
  margin-bottom: 10px; }

.example-container {
  position: relative; }

.embedded-simulator, .embedded-simulator * {
  box-sizing: border-box; }

.embedded-simulator p {
  text-align: center;
  color: #999; }

.embedded-simulator {
  width: 210px;
  position: absolute;
  right: -200px;
  top: 0; }

@media screen and (max-width: 680px) {
  .embedded-simulator {
    position: relative;
    right: 0; } }

.side-by-side {
  overflow: hidden; }

.side-by-side > div {
  width: 460;
  margin-left: 0;
  float: left; }

.left {
  float: left; }

.right {
  float: right; }

.container {
  padding-top: 50px;
  min-width: 1160px; }

.wrap {
  max-width: 1260px;
  margin: 0 auto;
  padding: 0 20px; }

.skinnyWrap {
  width: 690px;
  margin-left: auto;
  margin-right: auto;
  padding-left: 20px;
  padding-right: 20px; }

hr {
  height: 0;
  border-top: 1px solid #ccc;
  border-bottom: 1px solid #eee; }

ul, li {
  margin-left: 20px; }

h1 .anchor, h2 .anchor, h3 .anchor, h4 .anchor, h5 .anchor, h6 .anchor {
  margin-top: -50px;
  position: absolute; }

h1:hover .hash-link, h2:hover .hash-link, h3:hover .hash-link, h4:hover .hash-link, h5:hover .hash-link, h6:hover .hash-link {
  visibility: visible; }

.hash-link {
  color: #aaa;
  visibility: hidden; }

.nav-main {
  *zoom: 1;
  background: #222;
  color: #fafafa;
  position: fixed;
  top: 0;
  min-height: 50px;
  width: 100%;
  z-index: 100;
  box-shadow: 0 0 5px rgba(0, 0, 0, 0.5); }

.nav-main:before, .nav-main:after {
  content: " ";
  display: table; }

.nav-main:after {
  clear: both; }

.nav-main a {
  color: #e9e9e9;
  text-decoration: none; }

.nav-main .nav-site-wrapper {
  display: inline; }

.nav-main .nav-site-internal {
  margin: 0 0 0 20px; }

.nav-main .nav-site-external {
  float: right;
  margin: 0 12px 0 0; }

.nav-main .nav-site li {
  margin: 0; }

.nav-main .nav-site a {
  box-sizing: content-box;
  padding: 0 10px;
  line-height: 50px;
  display: inline-block;
  height: 50px; }

.nav-site-wrapper a:hover {
  color: #fff; }

.nav-site-wrapper a.active {
  color: #fff;
  border-bottom: 3px solid #05A5D1;
  background-color: #2D2D2D; }

.nav-main .nav-home {
  font-size: 24px;
  font-weight: 300;
  line-height: 50px; }

.nav-home img {
  vertical-align: -9px;
  margin-right: 8px;
  margin-left: 1px;
  width: 34px; }

.nav-main a.nav-home {
  color: white; }

.nav-main ul {
  display: inline-block;
  vertical-align: top; }

.nav-main li {
  display: inline; }

.nav-main a.nav-version {
  font-size: 16px;
  font-weight: 300;
  margin-left: 8px;
  text-decoration: underline; }

@media screen and (max-width: 680px) {
  .nav-main .nav-home {
    font-size: 20px; }
  .nav-main a.nav-version {
    font-size: 14px; }
  .nav-main .nav-site-wrapper {
    display: block;
    overflow: hidden; }
  .nav-main ul {
    display: -webkit-flex;
    display: flex;
    overflow: hidden; }
  .nav-main li {
    -webkit-flex: 1;
    flex: 1; }
  .nav-main .nav-site li a {
    width: 100%;
    padding: 0;
    text-align: center;
    font-size: 14px; }
  .nav-main .nav-site a.active {
    color: #05A5D1;
    font-weight: 300;
    background-color: transparent; }
  .nav-main .nav-site-internal {
    margin: 0;
    width: 100%; }
  .nav-main .nav-site-external {
    position: absolute;
    top: 0;
    right: 0;
    float: none; }
  .nav-main .nav-site-external li a {
    padding: 0 6px; } }

.nav-docs {
  font-size: 14px;
  float: left;
  width: 210px;
  margin: 0 48px 0 0; }
  .nav-docs ul {
    list-style: none;
    margin: 0;
    margin-left: 1px; }
    .nav-docs ul ul {
      margin-left: 20px; }
  .nav-docs li {
    margin: 0; }
  .nav-docs a:hover {
    text-decoration: none;
    color: #025268; }
  .nav-docs a.active {
    color: #05A5D1;
    font-weight: bold; }

.nav-docs-section {
  background-color: rgba(59, 55, 56, 0.05);
  padding-bottom: 0; }
  .nav-docs-section h3 {
    color: white;
    font-size: 16px;
    font-weight: 400;
    line-height: 20px;
    margin-top: 0;
    margin-bottom: 5px;
    padding: 10px;
    background-color: #222;
    text-transform: capitalize; }
  .nav-docs-section ul {
    display: block;
    padding-bottom: 10px;
    padding-top: 10px; }
  .nav-docs-section a {
    color: #025268;
    display: block;
    margin: 2px 10px 5px; }
  .nav-docs-section .nav-docs-section:first-child h3 {
    margin-top: 0; }
  .nav-docs-section .nav-docs-section:first-child {
    padding-top: 0;
    border-top: 0; }
  .nav-docs-section .nav-docs-section:last-child {
    padding-bottom: 0;
    border-bottom: 0; }

@media only screen and (max-device-width: 1024px) {
  @-webkit-keyframes slide-in {
    0% {
      top: -30px;
      opacity: 0; }
    100% {
      top: 0;
      opacity: 1; } }
  @-moz-keyframes slide-in {
    0% {
      top: -30px;
      opacity: 0; }
    100% {
      top: 0;
      opacity: 1; } }
  @-o-keyframes slide-in {
    0% {
      top: -30px;
      opacity: 0; }
    100% {
      top: 0;
      opacity: 1; } }
  @keyframes slide-in {
    0% {
      top: -30px;
      opacity: 0; }
    100% {
      top: 0;
      opacity: 1; } }
  .nav-docs {
    position: fixed;
    z-index: 90;
    top: -100%;
    left: 0;
    width: 100%;
    height: 100%;
    margin: 0;
    padding: 53px 0 0 0;
    background: #3B3738; }
  .nav-docs-viewport {
    border-top: 1px solid #05a5d1;
    padding: 25px;
    overflow: scroll;
    -webkit-overflow-scrolling: touch;
    position: relative;
    width: 100%;
    height: 100%; }
  /* Active state */
  .nav-docs.in {
    top: 0;
    -moz-animation: slide-in 0.3s forwards;
    -ms-animation: slide-in 0.3s forwards;
    -o-animation: slide-in 0.3s forwards;
    -webkit-animation: slide-in 0.3s forwards;
    animation: slide-in 0.3s forwards; }
  .nav-docs * {
    -webkit-font-smoothing: antialiased; }
  .nav-docs-section + .nav-docs-section {
    margin-top: 50px; }
  .nav-docs-section li {
    margin: 5px 0; }
  .nav-docs-section h3,
  .nav-docs-section a {
    color: white; }
  .nav-docs-section h3 {
    border-bottom: 1px solid white;
    margin-bottom: 10px;
    opacity: 0.3; }
  .nav-docs-section a {
    margin-right: 25px;
    font-size: 120%;
    padding: 5px 0; }
  .nav-docs-section a.active {
    border-bottom-style: solid;
    border-bottom-width: 1px;
    color: #05A5D1; } }

/**
 * Multicolumn layout for phone (landscape only) & tablet (regardless its screen orientation)/
 */
@media only screen and (min-device-width: 375px) and (max-device-width: 1024px) {
  .nav-docs-section ul {
    display: flex;
    flex-wrap: wrap; }
  .nav-docs-section li {
    width: 100%; } }

/* 2 columns layout */
@media only screen and (min-device-width: 375px) and (max-device-width: 1024px) and (orientation: landscape), only screen and (min-device-width: 768px) and (max-device-width: 1024px) and (orientation: portrait) {
  .nav-docs-section li {
    width: 50%; } }

/* 3 columns layout on tablet (landscape screen orientation) */
@media only screen and (min-device-width: 768px) and (max-device-width: 1024px) and (orientation: landscape) {
  .nav-docs-section li {
    width: 33%; } }

.home-section {
  margin: 50px 0; }

.home-section ol {
  margin-left: 0; }

.home-divider {
  border-top-color: #bbb;
  margin: 0 auto;
  width: 400px; }

.marketing-row {
  *zoom: 1;
  margin: 50px 0; }

.marketing-row:before, .marketing-row:after {
  content: " ";
  display: table; }

.marketing-row:after {
  clear: both; }

.marketing-col {
  float: left;
  margin-left: 40px;
  width: 280px; }

.marketing-col h3 {
  color: #2d2d2d;
  font-size: 24px;
  font-weight: normal;
  text-transform: uppercase; }

.marketing-col p {
  font-size: 16px; }

.marketing-col:first-child {
  margin-left: 0; }

.tutorial-mock {
  text-align: center; }

.tutorial-mock img {
  border: 1px solid #ccc;
  box-shadow: 5px 5px 5px #888888; }

#examples h3, .home-presentation h3 {
  color: #2d2d2d;
  font-size: 24px;
  font-weight: normal;
  margin-bottom: 5px; }

#examples p {
  margin: 0 0 25px 0;
  max-width: 600px; }

#examples .example {
  margin-top: 60px; }

#examples #todoExample {
  font-size: 14px; }

#examples #todoExample ul {
  list-style-type: square;
  margin: 0 0 10px 0; }

#examples #todoExample input {
  border: 1px solid #ccc;
  font-size: 14px;
  padding: 3px;
  width: 150px; }

#examples #todoExample button {
  font-size: 14px;
  margin-left: 5px;
  padding: 4px 10px; }

#examples #markdownExample textarea {
  border: 1px solid #ccc;
  font-size: 14px;
  margin-bottom: 10px;
  padding: 5px; }

.home-get-started-section {
  margin-bottom: 60px; }

.docs-nextprev {
  *zoom: 1; }

.docs-nextprev:before, .docs-nextprev:after {
  content: " ";
  display: table; }

.docs-nextprev:after {
  clear: both; }

.docs-prev {
  float: left; }

.docs-next {
  float: right; }

section.black content {
  padding-bottom: 18px; }

.blogContent {
  *zoom: 1;
  padding-top: 20px; }

.blogContent:before, .blogContent:after {
  content: " ";
  display: table; }

.blogContent:after {
  clear: both; }

.blogContent blockquote {
  padding: 5px 15px;
  margin: 20px 0;
  background-color: #f8f5ec;
  border-left: 5px solid #f7ebc6; }

.documentationContent {
  *zoom: 1;
  padding-top: 20px;
  padding-bottom: 80px; }

.documentationContent:before, .documentationContent:after {
  content: " ";
  display: table; }

.documentationContent:after {
  clear: both; }

.documentationContent .subHeader {
  font-size: 24px; }

h2 {
  margin-top: 30px; }

.documentationContent blockquote {
  padding: 15px 30px 15px 15px;
  margin: 20px 0;
  background-color: rgba(248, 245, 236, 0.1);
  border-left: 5px solid rgba(191, 87, 73, 0.2); }

.documentationContent blockquote h4 {
  margin-top: 0; }

.documentationContent blockquote p {
  margin-bottom: 0; }

.documentationContent blockquote p:first-child {
  font-size: 14px;
  line-height: 20px;
  margin-top: 0;
  text-rendering: optimizelegibility; }

.docs-prevnext {
  min-width: 320px;
  max-width: 640px;
  margin: 0 auto 40px;
  padding-bottom: 20px; }

.button {
  background: -webkit-linear-gradient(#9a9a9a, #646464);
  background: linear-gradient(#9a9a9a, #646464);
  border-radius: 4px;
  padding: 8px 16px;
  font-size: 18px;
  font-weight: 300;
  margin: 0 12px;
  display: inline-block;
  color: #fafafa;
  text-decoration: none;
  text-shadow: 0 1px 3px rgba(0, 0, 0, 0.3);
  box-shadow: 0 1px 1px rgba(0, 0, 0, 0.2); }

.button:hover {
  text-decoration: none; }

.button:active {
  box-shadow: none; }

.hero .button {
  box-shadow: 1px 3px 3px rgba(0, 0, 0, 0.3); }

.button.blue {
  background: -webkit-linear-gradient(#77a3d2, #4783c2);
  background: linear-gradient(#77a3d2, #4783c2); }

.row {
  padding-bottom: 4px; }

.row .span4 {
  width: 33.33%;
  display: table-cell; }

.row .span8 {
  width: 66.66%;
  display: table-cell; }

.row .span6 {
  width: 50%;
  display: table-cell; }

p {
  margin: 16px 0; }

.highlight {
  padding: 10px;
  margin-bottom: 20px; }

figure {
  text-align: center; }

.inner-content {
  float: left;
  width: 650px; }

.showcaseSection .inner-content {
  width: 800px; }

.helpSection .inner-content {
  width: 800px; }

.nosidebar .inner-content {
  float: none;
  margin: 0 auto; }

.post-list-item + .post-list-item {
  margin-top: 60px; }

small code, li code, p code {
  color: #555;
  background-color: rgba(0, 0, 0, 0.04);
  padding: 1px 3px; }

.playground {
  *zoom: 1; }

.playground:before, .playground:after {
  content: " ";
  display: table; }

.playground:after {
  clear: both; }

.playground-tab {
  border-bottom: none !important;
  border-radius: 3px 3px 0 0;
  padding: 6px 8px;
  font-size: 12px;
  font-weight: bold;
  color: #c2c0bc;
  background-color: #f1ede4;
  display: inline-block;
  cursor: pointer; }

.playgroundCode, .playground-tab, .playgroundPreview {
  border: 1px solid rgba(16, 16, 16, 0.1); }

.playground-tab-active {
  color: #222; }

.playgroundCode {
  border-radius: 0 3px 3px 3px;
  float: left;
  overflow: hidden;
  width: 600px; }

.playgroundPreview {
  background-color: white;
  border-radius: 3px;
  float: right;
  padding: 15px 20px;
  width: 280px; }

.playgroundError {
  color: #c5695c;
  font-size: 15px; }

.MarkdownEditor textarea {
  width: 100%;
  height: 100px; }

.hll {
  background-color: #f7ebc6;
  border-left: 5px solid #f7d87c;
  display: block;
  margin-left: -14px;
  margin-right: -14px;
  padding-left: 9px; }

.highlight .javascript .err {
  background-color: transparent;
  color: inherit; }

.highlight {
  position: relative;
  margin-bottom: 14px;
  padding: 30px 14px 14px;
  border: none;
  border-radius: 0;
  overflow: auto; }

.highlight pre {
  padding: 0;
  margin-top: 0;
  margin-bottom: 0;
  background-color: transparent;
  border: 0; }

.highlight pre code {
  background: none;
  font-size: inherit;
  padding: 0; }

.highlight pre .lineno {
  display: inline-block;
  width: 22px;
  padding-right: 5px;
  margin-right: 10px;
  color: #bebec5;
  text-align: right; }

.highlight:after {
  position: absolute;
  top: 0;
  right: 0;
  left: 0;
  padding: 3px 7px;
  font-size: 12px;
  font-weight: bold;
  color: #c2c0bc;
  background-color: #f1ede4;
  content: "Code"; }

.downloadCenter {
  text-align: center;
  margin-top: 20px;
  margin-bottom: 25px; }

.downloadSection:hover {
  text-decoration: none !important; }

/* Modal */
.modal-backdrop {
  background: rgba(0, 0, 0, 0.4);
  display: none;
  height: 100%;
  left: 0;
  overflow: auto;
  position: fixed;
  top: 0;
  width: 100%;
  z-index: 9900; }

.modal {
  background: #F6F6F6;
  bottom: 0;
  box-shadow: 2px 2px 4px 0 rgba(0, 0, 0, 0.11);
  display: none;
  border-radius: 10px;
  height: 95%;
  left: 0;
  margin: auto;
  max-height: 648px;
  max-width: 460px;
  overflow: auto;
  position: fixed;
  right: 0;
  top: 0;
  width: 80%;
  z-index: 9999; }

.modal-open {
  display: block; }

.modal-content {
  padding: 40px 24px 8px 24px;
  position: relative; }

.modal-content iframe {
  margin: 0 auto; }

.modal-button-open {
  cursor: pointer;
  text-align: center; }

.modal-button-open-img {
  height: 358px; }

.modal-button-open-img:hover img {
  opacity: 0.9; }

.modal-button-close {
  background: transparent;
  border-radius: 0 0 0 4px;
  border: 0;
  color: #555;
  font-size: 1.2em;
  font-weight: bolder;
  line-height: 32px;
  margin: 0;
  padding: 0 12px;
  position: absolute;
  right: 0;
  top: 0; }

.modal-button-close:active,
.modal-button-close:focus,
.modal-button-close:hover {
  background: #EAF8FD;
  outline: none; }

@media screen and (max-width: 680px) {
  .container {
    padding-top: 100px; }
  .nav-docs {
    padding-top: 103px; } }

.post {
  margin-bottom: 30px; }

.pagination {
  margin-bottom: 30px;
  width: 100%;
  overflow: hidden; }

.pagination .next {
  float: right; }

div[data-twttr-id] iframe {
  margin: 10px auto !important; }

.three-column {
  *zoom: 1; }

.three-column:before, .three-column:after {
  content: " ";
  display: table; }

.three-column:after {
  clear: both; }

.three-column > ul {
  float: left;
  margin-left: 30px;
  width: 190px; }

.three-column > ul:first-child {
  margin-left: 20px; }

.home-why {
  margin-top: 25px; }

.home-why h3 {
  text-align: center; }

.home-why .blurb {
  margin-bottom: 20px;
  text-align: center; }

.home-why .list {
  margin: 0 auto;
  max-width: 460px; }

.home-getting-started {
  width: 500px;
  margin: 20px auto 40px auto; }

.home-getting-started h3 {
  text-align: center; }

.props {
  background-color: #ebf9ff; }

.compactProps {
  border-left: 2px solid #e0f6ff;
  margin-left: 20px;
  padding-left: 5px; }

.props > .prop:nth-child(2n) {
  background-color: #e0f6ff; }

.propTitle {
  font-weight: bold;
  font-size: 16px; }

.compactProps .propTitle {
  font-size: 14px;
  margin-bottom: 0;
  margin-top: 0; }

.compactProps .propTitle div {
  font-weight: normal;
  margin-left: 20px; }

.methodTitle {
  font-weight: bold;
  font-size: 24px;
  color: #025268; }

.compactProps .methodTitle {
  font-size: 14px;
  margin-bottom: 0;
  margin-top: 0; }

.compactProps .methodTitle div {
  font-weight: normal;
  margin-left: 20px; }

.prop {
  padding: 5px 10px; }

.compactProps .prop {
  padding: 3px 10px; }

.propType {
  font-family: 'source-code-pro', Menlo, 'Courier New', Consolas, monospace;
  font-weight: normal;
  font-size: 15px;
  white-space: pre-wrap; }

.compactProps .propType {
  font-weight: normal;
  font-size: 13px; }

.methodType {
  font-weight: normal;
  font-size: 24px; }

.compactProps .methodType {
  font-weight: normal;
  font-size: 13px; }

.platform {
  background-color: #bdebff;
  border-radius: 5px;
  margin-right: 5px;
  padding: 0 5px;
  font-size: 13px;
  font-weight: normal;
  -moz-user-select: none;
  -ms-user-select: none;
  -o-user-select: none;
  -webkit-user-select: none;
  user-select: none; }

.color {
  display: inline-block;
  width: 20px;
  height: 20px;
  margin-right: 5px;
  position: relative;
  top: 5px; }

.color::before {
  content: '';
  display: block;
  position: absolute;
  top: 0;
  left: 0;
  right: 0;
  bottom: 0;
  border: 1px solid rgba(0, 0, 0, 0.2); }

.deprecated {
  margin-bottom: 24px; }

.deprecatedTitle {
  margin-bottom: 6px;
  line-height: 18px;
  font-weight: bold;
  color: #ffa500; }

.deprecatedIcon {
  width: 18px;
  height: 18px;
  margin-right: 8px;
  vertical-align: top; }

.deprecatedMessage {
  margin-left: 26px; }

#content {
<<<<<<< HEAD
  display: none;
}


/** Showcase **/

.home-showcase-section {
  max-width: 800px;
  margin: 20px auto 40px auto;
  text-align: center;
}

.home-showcase-section p {
  max-width: 540px;
  margin: 0 auto;
}

.footnote {
  font-size: 12px;
  color: rgba(0, 0, 0, 0.4);
}

.home-showcase-section .showcase img {
  width: 110px;
  border-radius: 20px;
}

.showcaseHeader {
  padding-bottom: 15px;
  padding-top: 15px;
  text-align: center;
}

.showcase {
  margin: 30px auto 30px auto;
  width: 100%;
  display: inline-block;
  text-align: center;
  vertical-align: top;
}

@media only screen
  and (min-device-width: 768px)
  and (max-device-width: 1024px) {
  .showcase {
    width: 50%;
  }
}

@media only screen
  and (min-device-width: 1024px) {
  .showcase {
    width: 25%;
  }
}

.showcase h3 {
  margin-bottom: 0;
  line-height: 20px;
  padding-left: 5px;
  padding-right: 5px;
  font-size: 16px;
}

.showcase p {
  margin-top: 5px;
  font-weight: normal;
}

.showcase a {
  font-weight: bold;
}

.showcase h3, .showcase p {
  color: rgb(72, 72, 72);
}

.showcase img {
  width: 100px;
  border-radius: 20px;
}

.pinned img {
  width: 150px;
  border-radius: 20px;
}
=======
  display: none; }
>>>>>>> d34a2c97

table.versions {
  width: 60%; }

.versions th {
  width: 20%; }

.versions td, .versions th {
  padding: 2px 5px; }

.versions tr:nth-child(2n+1) {
  background-color: #e0f6ff; }

@media only screen and (max-device-width: 1024px) {
  #content {
    display: inline; }
  .container {
    min-width: 0;
    overflow: auto; }
  .wrap {
    width: auto; }
  .home-getting-started {
    width: auto; }
  .inner-content {
    width: auto;
    float: none; }
  .marketing-col {
    margin-left: 0;
    float: none;
    margin-bottom: 30px;
    text-align: center; }
  .home-section, .marketing-row {
    margin: 0; }
  .nav-main .nav-site a {
    padding: 0 8px; }
  .nav-main .nav-home {
    margin-left: 8px; }
  .nav-main .wrap {
    padding: 0; }
  .home-divider {
    display: none; }
  .hero {
    padding: 10px 0 30px 0; }
  .prism {
    padding: 4px 8px;
    margin-left: -12px;
    font-size: 11px; }
  .nav-docs .nav-docs-section {
    border: none;
    padding: 0; }
  h1 {
    font-size: 30px;
    line-height: 30px; }
  ol {
    margin: 0; } }

@media only screen and (max-device-width: 840px) {
  .showcaseSection .inner-content {
    width: 100%; }
  .helpSection .inner-content {
    width: 100%; } }

.params, .props {
  border-spacing: 0;
  border: 0;
  border-collapse: collapse; }

.params .name, .props .name, .name code {
  color: #4D4E53; }

.params td, .params th, .props td, .props th {
  border: 1px solid #ddd;
  margin: 0px;
  text-align: left;
  vertical-align: top;
  padding: 4px 6px;
  display: table-cell; }

.params thead tr, .props thead tr {
  background-color: #c9eaf7;
  font-weight: bold; }

.params .params thead tr, .props .props thead tr {
  background-color: #fff;
  font-weight: bold; }

.params th, .props th {
  border-right: 1px solid #aaa; }

.params thead .last, .props thead .last {
  border-right: 1px solid #ddd; }

.params td.description > div > p:first-child,
.props td.description > div > p:first-child {
  margin-top: 0;
  padding-top: 0; }

.params td.description > p:last-child,
.props td.description > p:last-child {
  margin-bottom: 0;
  padding-bottom: 0; }

.edit-page-block {
  padding: 5px;
  margin-bottom: 40px;
  font-size: 12px;
  color: #887766;
  text-align: center;
  background-color: rgba(5, 165, 209, 0.05); }

.banner-crna-ejected {
  border: 1px solid #05A5D1;
  border-radius: 3px;
  margin-bottom: 40px; }
  .banner-crna-ejected h3 {
    font-size: 16px;
    margin: 0;
    padding: 0 10px;
    background-color: #05A5D1;
    color: white; }
  .banner-crna-ejected p {
    padding: 10px;
    margin: 2px;
    text-decoration: none !important;
    background-color: white; }

.prism {
  white-space: pre-wrap;
  font-family: 'source-code-pro', Menlo, 'Courier New', Consolas, monospace;
  font-size: 13px;
  line-height: 20px;
  border-left: 4px solid #05A5D1;
  padding: 5px 10px;
  background-color: rgba(5, 165, 209, 0.05);
  overflow: auto; }

.prism + .prism {
  margin-top: 10px; }

.token.keyword {
  color: #1990B8; }

.token.string, .token.regex {
  color: #2F9C0A; }

.token.boolean, .token.number {
  color: #C92C2C; }

.token.comment {
  color: #7D8B99; }

/** Algolia Doc Search **/
div.algolia-search-wrapper {
  display: inline-block;
  vertical-align: top;
  margin-left: 15px; }

@media screen and (max-width: 960px) {
  div.algolia-search-wrapper {
    display: none; } }

input#algolia-doc-search {
  background: transparent url("../img/search.png") no-repeat 10px center;
  background-size: 16px 16px;
  font-family: inherit;
  padding: 0 10px;
  padding-left: 35px;
  margin-top: 10px;
  height: 30px;
  font-size: 16px;
  line-height: 20px;
  background-color: #2f2f2f;
  border-radius: 4px;
  color: inherit;
  outline: none;
  border: none;
  width: 170px;
  -moz-transition: 0.5s width ease;
  -ms-transition: 0.5s width ease;
  -o-transition: 0.5s width ease;
  -webkit-transition: 0.5s width ease;
  transition: 0.5s width ease; }

input#algolia-doc-search::placeholder {
  color: rgba(255, 255, 255, 0.8); }

input#algolia-doc-search::-moz-placeholder {
  color: rgba(255, 255, 255, 0.8); }

input#algolia-doc-search:-ms-input-placeholder {
  color: rgba(255, 255, 255, 0.8); }

input#algolia-doc-search::-webkit-input-placeholder {
  color: rgba(255, 255, 255, 0.8); }

input#algolia-doc-search:focus {
  width: 220px; }

.algolia-autocomplete {
  vertical-align: top;
  height: 53px; }
  .algolia-autocomplete .aa-dropdown-menu {
    margin-left: -210px;
    margin-top: -4px; }

.algolia-docsearch-suggestion--category-header .algolia-docsearch-suggestion--highlight {
  background-color: #05A5D1; }

.aa-cursor .algolia-docsearch-suggestion--content {
  color: #05A5D1; }

.aa-cursor .algolia-docsearch-suggestion {
  background: #ebf9ff; }

.algolia-docsearch-suggestion {
  border-bottom-color: #e0f6ff; }
  .algolia-docsearch-suggestion--category-header {
    background-color: #3B3738; }
  .algolia-docsearch-suggestion--highlight {
    color: #05A5D1; }
  .algolia-docsearch-suggestion--subcategory-column {
    border-right-color: #e0f6ff;
    background-color: #ebf9ff;
    color: #3B3738; }

.hero {
  background: #2D2D2D;
  padding: 50px 0;
  color: #FDF3E7;
  font-weight: 300; }

.hero .text {
  font-size: 300%;
  text-align: center; }

.hero .minitext {
  font-size: 24px;
  text-align: center; }

@media only screen and (max-width: 680px) {
  .hero .text {
    font-size: 200%;
    text-align: center; }
  .hero .minitext {
    font-size: 18px;
    text-align: center; } }

.buttons-unit {
  margin-top: 40px;
  text-align: center; }

.buttons-unit a {
  color: #FA6900; }

.buttons-unit .button {
  background: #05A5D1;
  color: #fafafa; }

@media screen and (min-width: 600px) {
  .buttons-unit .button {
    font-size: 24px; }
}

.buttons-unit .button:active {
  background: #0485A9; }

.buttons-unit.downloads {
  margin: 30px 0; }

/** Showcase **/
.home-showcase-section {
  max-width: 800px;
  margin: 20px auto 100px auto;
  text-align: center; }

.home-showcase-section p {
  max-width: 540px;
  margin: 0 auto; }

.footnote {
  font-size: 12px;
  color: rgba(0, 0, 0, 0.4); }

.home-showcase-section .showcase img {
  width: 100px;
  height: 100px;
  border-radius: 20px; }

.showcaseHeader {
  padding-bottom: 15px;
  padding-top: 15px;
  text-align: center; }

.showcase {
  margin: 30px auto 30px auto;
  width: 50%;
  display: inline-block;
  text-align: center;
  vertical-align: top; }

@media only screen and (min-device-width: 1024px) {
  .showcase {
    width: 25%; } }

.showcase h3 {
  margin-bottom: 0px;
  line-height: 20px;
  padding-left: 5px;
  padding-right: 5px;
  font-size: 16px; }

.showcase p {
  margin-top: 5px; }

.showcase h3, .showcase p {
  color: #484848; }

.showcase img {
  width: 100px;
  height: 100px;
  border-radius: 20px; }

.pinned img {
  width: 150px;
  border-radius: 20px; }

/** Web player **/
.web-player > iframe, .web-player > .prism {
  display: none; }

<<<<<<< HEAD
.params td, .params th, .props td, .props th {
  border: 1px solid #ddd;
  margin: 0;
  text-align: left;
  vertical-align: top;
  padding: 4px 6px;
  display: table-cell;
}
=======
.web-player.desktop > iframe {
  display: block; }
>>>>>>> d34a2c97

.web-player.mobile > .prism {
  display: block; }

/** Help **/
.helpSection h2 {
  font-size: 24px; }

.help-row {
  margin: 50px 0; }

.help-row:after {
  content: "";
  display: table;
  clear: both; }

.help-col {
  float: left; }

.help-col p {
  font-size: 16px; }

.help-col h3 {
  color: #2d2d2d;
  font-size: 18px;
  line-height: 28px;
  font-weight: normal; }

@media (min-width: 600px) {
  .help-col {
    float: left;
    margin-left: 40px;
    width: 240px; }
  .help-col:first-child {
    margin-left: 0; } }

.help-list {
  padding: 0;
  list-style: none;
  margin: 1.25em 0 1em 0; }

.entry ul, li {
  margin: 0; }

.help-list .help-list-entry {
  padding: 16px 0;
  border-top: 1px solid #f1eff0; }

/** Blog **/
.entry-header {
  margin: 0; }

.entry-header h1 {
  margin: 0;
  font-size: 33px;
  line-height: 36px;
  line-height: 1; }

.entry-header h4 {
  margin: 0 0 10px;
  line-height: 16px;
  font-size: 14px;
  line-height: 1; }

.entry-header .author {
  color: #5A6b77;
  font-weight: 700; }

.entry-header .date {
  color: rgba(102, 99, 122, 0.5); }

.entry-readmore {
  margin: 12px 0 0; }

.entry-share {
  padding: 36px 0;
  display: block;
  text-align: left; }

@media screen and (max-width: 768px) {
  .entry-share {
    display: none; } }

.entry-excerpt {
  min-width: 320px;
  max-width: 640px;
  margin: 0 auto 40px;
  padding-bottom: 40px;
  border-bottom: 1px solid #EDEDED; }

.entry-body {
  min-width: 320px;
  max-width: 640px;
  margin: 0 auto; }

.small-title {
  font-size: 10px;
  color: #66637A;
  letter-spacing: .4rem;
  text-transform: uppercase;
  font-weight: 400;
  line-height: 12px; }

.entry-share .small-title {
  float: left;
  width: 50%; }

.social-buttons {
  padding-top: 7px;
  float: left;
  width: 50%; }

article {
  margin: 0 0 40px 0; }

article h2 {
  font-size: 26px;
  line-height: 1; }

article li {
  line-height: 28px; }

.author-info {
  margin-top: 26px;
  text-align: center;
  border-bottom: 1px solid #f1f1f1;
  padding-bottom: 20px; }

.the-image {
  position: relative;
  display: block;
  width: 64px;
  height: 64px;
  margin: 0 auto;
  border-radius: 50%;
  background-position: center center;
  background-color: #fff;
  background-size: cover; }

.author-image {
  position: relative; }

.author-image:before {
  content: "";
  display: block;
  position: absolute;
  width: 100%;
  height: 1px;
  top: 50%;
  left: 0;
  background-color: #F1F1F1; }

.posted-on {
  font-size: 12px;
  color: #9d9b9b;
  margin-bottom: 0;
  margin-top: 15px; }

.name-title {
  margin-top: 2px;
  font-size: 22px;
  font-weight: 400;
  margin: 3px 0 5px;
  color: #5A6B77; }

.name-title a {
  color: #5A6B77; }

.name-title .title {
  color: #9d9b9b; }

.btn {
  background: 0 0;
  color: #05A5D1;
  min-width: 0;
  border: 1px solid #05A5D1;
  display: inline-block;
  padding: 9px 18px;
  border-radius: 4px;
  text-align: center;
  font-size: 12px; }

.btn a {
  text-decoration: none !important; }

.btn:hover {
  text-decoration: none !important; }

.video-container {
  border-radius: 4px;
  background-clip: padding-box;
  margin: 0 0 18px;
  height: 180px;
  width: 100%;
  background-size: cover;
  background-position: center center;
  position: relative;
  height: 0;
  overflow: hidden; }

@media (min-width: 760px) {
  .video-container {
    height: 345px; } }

#mc_embed_signup {
  clear: left;
  width: 100%; }

/** Footer **/
footer.nav-footer {
  box-sizing: border-box;
  border: none;
  font-weight: 300;
  color: #202020;
  font-size: 15px;
  line-height: 24px;
  background: #012129;
  box-shadow: inset 0 10px 10px -5px rgba(0, 0, 0, 0.2);
  padding-top: 2em;
  padding-bottom: 2em;
  -webkit-font-smoothing: antialiased;
  -moz-osx-font-smoothing: grayscale; }

footer .sitemap {
  display: flex;
  justify-content: space-between;
  max-width: 1080px;
  margin: 0 auto 1em; }

footer .sitemap div {
  flex: 1; }

footer .sitemap .nav-home {
  display: table;
  margin: -12px 20px 0 0;
  padding: 10px;
  width: 50px;
  height: 50px;
  opacity: 0.4;
  transition: opacity 0.15s ease-in-out; }

footer .sitemap .nav-home:hover,
footer .sitemap .nav-home:focus {
  opacity: 1.0; }

@media screen and (max-width: 768px) {
  footer .sitemap {
    display: none; }
  footer .newsletter {
    display: none; }
  #mc_embed_signup {
    display: none; } }

footer .sitemap a {
  color: white;
  display: table;
  margin: 2px -10px;
  padding: 3px 10px; }

footer .sitemap a:hover,
footer .sitemap a:focus {
  color: #05A5D1;
  text-decoration: none; }

footer .sitemap h5 > a:hover,
footer .sitemap h5 > a:focus {
  color: white;
  text-decoration: none; }

footer .sitemap h5,
footer .sitemap h6 {
  margin: 0 0 10px; }

footer .sitemap h5,
footer .sitemap h6,
footer .sitemap h5 > a,
footer .sitemap h6 > a {
  color: #05A5D1;
  font-weight: 900; }

footer .sitemap h5 > a,
footer .sitemap h6 > a {
  margin: 0 -10px; }

footer .fbOpenSource {
  display: block;
  margin: 1em auto;
  opacity: 0.4;
  transition: opacity 0.15s ease-in-out;
  width: 170px; }

footer .fbOpenSource:hover {
  opacity: 1.0; }

footer .copyright {
  color: rgba(255, 255, 255, 0.4);
  text-align: center; }

footer .newsletter {
  display: flex;
  justify-content: space-between;
  max-width: 640px;
  margin: 0 auto 1em; }

footer .newsletter h5 {
  color: #05A5D1;
  margin: 0 0 10px; }<|MERGE_RESOLUTION|>--- conflicted
+++ resolved
@@ -1428,96 +1428,7 @@
   margin-left: 26px; }
 
 #content {
-<<<<<<< HEAD
-  display: none;
-}
-
-
-/** Showcase **/
-
-.home-showcase-section {
-  max-width: 800px;
-  margin: 20px auto 40px auto;
-  text-align: center;
-}
-
-.home-showcase-section p {
-  max-width: 540px;
-  margin: 0 auto;
-}
-
-.footnote {
-  font-size: 12px;
-  color: rgba(0, 0, 0, 0.4);
-}
-
-.home-showcase-section .showcase img {
-  width: 110px;
-  border-radius: 20px;
-}
-
-.showcaseHeader {
-  padding-bottom: 15px;
-  padding-top: 15px;
-  text-align: center;
-}
-
-.showcase {
-  margin: 30px auto 30px auto;
-  width: 100%;
-  display: inline-block;
-  text-align: center;
-  vertical-align: top;
-}
-
-@media only screen
-  and (min-device-width: 768px)
-  and (max-device-width: 1024px) {
-  .showcase {
-    width: 50%;
-  }
-}
-
-@media only screen
-  and (min-device-width: 1024px) {
-  .showcase {
-    width: 25%;
-  }
-}
-
-.showcase h3 {
-  margin-bottom: 0;
-  line-height: 20px;
-  padding-left: 5px;
-  padding-right: 5px;
-  font-size: 16px;
-}
-
-.showcase p {
-  margin-top: 5px;
-  font-weight: normal;
-}
-
-.showcase a {
-  font-weight: bold;
-}
-
-.showcase h3, .showcase p {
-  color: rgb(72, 72, 72);
-}
-
-.showcase img {
-  width: 100px;
-  border-radius: 20px;
-}
-
-.pinned img {
-  width: 150px;
-  border-radius: 20px;
-}
-=======
   display: none; }
->>>>>>> d34a2c97
 
 table.versions {
   width: 60%; }
@@ -1848,19 +1759,8 @@
 .web-player > iframe, .web-player > .prism {
   display: none; }
 
-<<<<<<< HEAD
-.params td, .params th, .props td, .props th {
-  border: 1px solid #ddd;
-  margin: 0;
-  text-align: left;
-  vertical-align: top;
-  padding: 4px 6px;
-  display: table-cell;
-}
-=======
 .web-player.desktop > iframe {
   display: block; }
->>>>>>> d34a2c97
 
 .web-player.mobile > .prism {
   display: block; }
