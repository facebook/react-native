/*! normalize.css v5.0.0 | MIT License | github.com/necolas/normalize.css */
/* Document
   ========================================================================== */
/**
 * 1. Change the default font family in all browsers (opinionated).
 * 2. Correct the line height in all browsers.
 * 3. Prevent adjustments of font size after orientation changes in
 *    IE on Windows Phone and in iOS.
 */
html {
  font-family: sans-serif;
  /* 1 */
  line-height: 1.15;
  /* 2 */
  -ms-text-size-adjust: 100%;
  /* 3 */
  -webkit-text-size-adjust: 100%;
  /* 3 */ }

/* Sections
   ========================================================================== */
/**
 * Remove the margin in all browsers (opinionated).
 */
body {
  margin: 0; }

/**
 * Add the correct display in IE 9-.
 */
article,
aside,
footer,
header,
nav,
section {
  display: block; }

/**
 * Correct the font size and margin on `h1` elements within `section` and
 * `article` contexts in Chrome, Firefox, and Safari.
 */
h1 {
  font-size: 2em;
  margin: 0.67em 0; }

/* Grouping content
   ========================================================================== */
/**
 * Add the correct display in IE 9-.
 * 1. Add the correct display in IE.
 */
figcaption,
figure,
main {
  /* 1 */
  display: block; }

/**
 * Add the correct margin in IE 8.
 */
figure {
  margin: 1em 40px; }

/**
 * 1. Add the correct box sizing in Firefox.
 * 2. Show the overflow in Edge and IE.
 */
hr {
  box-sizing: content-box;
  /* 1 */
  height: 0;
  /* 1 */
  overflow: visible;
  /* 2 */ }

/**
 * 1. Correct the inheritance and scaling of font size in all browsers.
 * 2. Correct the odd `em` font sizing in all browsers.
 */
pre {
  font-family: monospace, monospace;
  /* 1 */
  font-size: 1em;
  /* 2 */ }

/* Text-level semantics
   ========================================================================== */
/**
 * 1. Remove the gray background on active links in IE 10.
 * 2. Remove gaps in links underline in iOS 8+ and Safari 8+.
 */
a {
  background-color: transparent;
  /* 1 */
  -webkit-text-decoration-skip: objects;
  /* 2 */ }

/**
 * Remove the outline on focused links when they are also active or hovered
 * in all browsers (opinionated).
 */
a:active,
a:hover {
  outline-width: 0; }

/**
 * 1. Remove the bottom border in Firefox 39-.
 * 2. Add the correct text decoration in Chrome, Edge, IE, Opera, and Safari.
 */
abbr[title] {
  border-bottom: none;
  /* 1 */
  text-decoration: underline;
  /* 2 */
  text-decoration: underline dotted;
  /* 2 */ }

/**
 * Prevent the duplicate application of `bolder` by the next rule in Safari 6.
 */
b,
strong {
  font-weight: inherit; }

/**
 * Add the correct font weight in Chrome, Edge, and Safari.
 */
b,
strong {
  font-weight: bolder; }

/**
 * 1. Correct the inheritance and scaling of font size in all browsers.
 * 2. Correct the odd `em` font sizing in all browsers.
 */
code,
kbd,
samp {
  font-family: monospace, monospace;
  /* 1 */
  font-size: 1em;
  /* 2 */ }

/**
 * Add the correct font style in Android 4.3-.
 */
dfn {
  font-style: italic; }

/**
 * Add the correct background and color in IE 9-.
 */
mark {
  background-color: #ff0;
  color: #000; }

/**
 * Add the correct font size in all browsers.
 */
small {
  font-size: 80%; }

/**
 * Prevent `sub` and `sup` elements from affecting the line height in
 * all browsers.
 */
sub,
sup {
  font-size: 75%;
  line-height: 0;
  position: relative;
  vertical-align: baseline; }

sub {
  bottom: -0.25em; }

sup {
  top: -0.5em; }

/* Embedded content
   ========================================================================== */
/**
 * Add the correct display in IE 9-.
 */
audio,
video {
  display: inline-block; }

/**
 * Add the correct display in iOS 4-7.
 */
audio:not([controls]) {
  display: none;
  height: 0; }

/**
 * Remove the border on images inside links in IE 10-.
 */
img {
  border-style: none; }

/**
 * Hide the overflow in IE.
 */
svg:not(:root) {
  overflow: hidden; }

/* Forms
   ========================================================================== */
/**
 * 1. Change the font styles in all browsers (opinionated).
 * 2. Remove the margin in Firefox and Safari.
 */
button,
input,
optgroup,
select,
textarea {
  font-family: sans-serif;
  /* 1 */
  font-size: 100%;
  /* 1 */
  line-height: 1.15;
  /* 1 */
  margin: 0;
  /* 2 */ }

/**
 * Show the overflow in IE.
 * 1. Show the overflow in Edge.
 */
button,
input {
  /* 1 */
  overflow: visible; }

/**
 * Remove the inheritance of text transform in Edge, Firefox, and IE.
 * 1. Remove the inheritance of text transform in Firefox.
 */
button,
select {
  /* 1 */
  text-transform: none; }

/**
 * 1. Prevent a WebKit bug where (2) destroys native `audio` and `video`
 *    controls in Android 4.
 * 2. Correct the inability to style clickable types in iOS and Safari.
 */
button,
html [type="button"],
[type="reset"],
[type="submit"] {
  -webkit-appearance: button;
  /* 2 */ }

/**
 * Remove the inner border and padding in Firefox.
 */
button::-moz-focus-inner,
[type="button"]::-moz-focus-inner,
[type="reset"]::-moz-focus-inner,
[type="submit"]::-moz-focus-inner {
  border-style: none;
  padding: 0; }

/**
 * Restore the focus styles unset by the previous rule.
 */
button:-moz-focusring,
[type="button"]:-moz-focusring,
[type="reset"]:-moz-focusring,
[type="submit"]:-moz-focusring {
  outline: 1px dotted ButtonText; }

/**
 * Change the border, margin, and padding in all browsers (opinionated).
 */
fieldset {
  border: 1px solid #c0c0c0;
  margin: 0 2px;
  padding: 0.35em 0.625em 0.75em; }

/**
 * 1. Correct the text wrapping in Edge and IE.
 * 2. Correct the color inheritance from `fieldset` elements in IE.
 * 3. Remove the padding so developers are not caught out when they zero out
 *    `fieldset` elements in all browsers.
 */
legend {
  box-sizing: border-box;
  /* 1 */
  color: inherit;
  /* 2 */
  display: table;
  /* 1 */
  max-width: 100%;
  /* 1 */
  padding: 0;
  /* 3 */
  white-space: normal;
  /* 1 */ }

/**
 * 1. Add the correct display in IE 9-.
 * 2. Add the correct vertical alignment in Chrome, Firefox, and Opera.
 */
progress {
  display: inline-block;
  /* 1 */
  vertical-align: baseline;
  /* 2 */ }

/**
 * Remove the default vertical scrollbar in IE.
 */
textarea {
  overflow: auto; }

/**
 * 1. Add the correct box sizing in IE 10-.
 * 2. Remove the padding in IE 10-.
 */
[type="checkbox"],
[type="radio"] {
  box-sizing: border-box;
  /* 1 */
  padding: 0;
  /* 2 */ }

/**
 * Correct the cursor style of increment and decrement buttons in Chrome.
 */
[type="number"]::-webkit-inner-spin-button,
[type="number"]::-webkit-outer-spin-button {
  height: auto; }

/**
 * 1. Correct the odd appearance in Chrome and Safari.
 * 2. Correct the outline style in Safari.
 */
[type="search"] {
  -webkit-appearance: textfield;
  /* 1 */
  outline-offset: -2px;
  /* 2 */ }

/**
 * Remove the inner padding and cancel buttons in Chrome and Safari on macOS.
 */
[type="search"]::-webkit-search-cancel-button,
[type="search"]::-webkit-search-decoration {
  -webkit-appearance: none; }

/**
 * 1. Correct the inability to style clickable types in iOS and Safari.
 * 2. Change font properties to `inherit` in Safari.
 */
::-webkit-file-upload-button {
  -webkit-appearance: button;
  /* 1 */
  font: inherit;
  /* 2 */ }

/* Interactive
   ========================================================================== */
/*
 * Add the correct display in IE 9-.
 * 1. Add the correct display in Edge, IE, and Firefox.
 */
details,
menu {
  display: block; }

/*
 * Add the correct display in all browsers.
 */
summary {
  display: list-item; }

/* Scripting
   ========================================================================== */
/**
 * Add the correct display in IE 9-.
 */
canvas {
  display: inline-block; }

/**
 * Add the correct display in IE.
 */
template {
  display: none; }

/* Hidden
   ========================================================================== */
/**
 * Add the correct display in IE 10-.
 */
[hidden] {
  display: none; }

html {
  font-family: proxima-nova, "Helvetica Neue", Helvetica, Arial, sans-serif;
  color: #484848;
  line-height: 1.28; }

body {
  background-color: #F5FCFF; }

p {
  margin: 0 0 16px;
  line-height: 1.4;
}

* {
  -moz-box-sizing: border-box;
  -ms-box-sizing: border-box;
  -o-box-sizing: border-box;
  -webkit-box-sizing: border-box;
  box-sizing: border-box;
  border: none;
  margin: 0;
  padding: 0; }

em {
  font-style: italic; }

h1, h2, h3, h4, h5, h6 {
  margin: 10px 0;
  font-family: inherit;
  font-weight: 400;
  line-height: 20px;
  color: #025268;
  text-rendering: optimizelegibility; }

h1 small, h2 small, h3 small, h4 small, h5 small, h6 small {
  font-weight: normal;
  color: #7b7b7b; }

h1, h2, h3, h4 {
  line-height: 40px; }

h1 {
  font-size: 39px; }

h2 {
  font-size: 31px; }

h3 {
  font-size: 23px; }

h4 {
  font-size: 17px; }

h5 {
  font-size: 14px; }

h6 {
  font-size: 11px; }

h1 small {
  font-size: 24px; }

h2 small {
  font-size: 18px; }

h3 small {
  font-size: 16px; }

h4 small {
  font-size: 14px; }

img {
  max-width: 100%;
  height: auto; }

ul, ol {
  margin: 0 0 10px 25px;
  padding: 0; }

ul ul, ul ol, ol ol, ol ul {
  margin-bottom: 0; }

li {
  line-height: 20px; }

a {
  color: #05A5D1;
  text-decoration: none; }

a:hover, a:focus {
  color: #047e9f;
  text-decoration: underline; }

a:focus {
  outline: thin dotted #333;
  outline: 5px auto -webkit-focus-ring-color;
  outline-offset: -2px; }

.center {
  text-align: center; }

html * {
  color-profile: sRGB;
  rendering-intent: auto; }

.subHeader {
  font-size: 21px;
  font-weight: 300;
  line-height: 30px;
  margin-bottom: 10px; }

.example-container {
  position: relative; }

.embedded-simulator, .embedded-simulator * {
  box-sizing: border-box; }

.embedded-simulator p {
  text-align: center;
  color: #999; }

.embedded-simulator {
  width: 210px;
  position: absolute;
  right: -200px;
  top: 0; }

@media screen and (max-width: 680px) {
  .embedded-simulator {
    position: relative;
    right: 0; } }

.side-by-side {
  overflow: hidden; }

.side-by-side > div {
  width: 460;
  margin-left: 0;
  float: left; }

.left {
  float: left; }

.right {
  float: right; }

.container {
  padding-top: 50px;
  min-width: 1160px; }

.wrap {
  max-width: 1260px;
  margin: 0 auto;
  padding: 0 20px; }

.skinnyWrap {
  width: 690px;
  margin-left: auto;
  margin-right: auto;
  padding-left: 20px;
  padding-right: 20px; }

hr {
  height: 0;
  border-top: 1px solid #ccc;
  border-bottom: 1px solid #eee; }

ul, li {
  margin-left: 20px; }

h1 .anchor, h2 .anchor, h3 .anchor, h4 .anchor, h5 .anchor, h6 .anchor {
  margin-top: -50px;
  position: absolute; }

h1:hover .hash-link, h2:hover .hash-link, h3:hover .hash-link, h4:hover .hash-link, h5:hover .hash-link, h6:hover .hash-link {
  visibility: visible; }

.hash-link {
  color: #aaa;
  visibility: hidden; }

.nav-main {
  *zoom: 1;
  background: #222;
  color: #fafafa;
  position: fixed;
  top: 0;
  min-height: 50px;
  width: 100%;
  z-index: 100;
  box-shadow: 0 0 5px rgba(0, 0, 0, 0.5); }

.nav-main:before, .nav-main:after {
  content: " ";
  display: table; }

.nav-main:after {
  clear: both; }

.nav-main a {
  color: #e9e9e9;
  text-decoration: none; }

.nav-main .nav-site-wrapper {
  display: inline; }

.nav-main .nav-site-internal {
  margin: 0 0 0 20px; }

.nav-main .nav-site-external {
  float: right;
  margin: 0 12px 0 0; }

.nav-main .nav-site li {
  margin: 0; }

.nav-main .nav-site a {
  box-sizing: content-box;
  padding: 0 10px;
  line-height: 50px;
  display: inline-block;
  height: 50px; }

.nav-site-wrapper a:hover {
  color: #fff; }

.nav-site-wrapper a.active {
  color: #fff;
  border-bottom: 3px solid #05A5D1;
  background-color: #2D2D2D; }

.nav-main .nav-home {
  font-size: 24px;
  font-weight: 300;
  line-height: 50px; }

.nav-home img {
  vertical-align: -9px;
  margin-right: 8px;
  margin-left: 1px;
  width: 34px; }

.nav-main a.nav-home {
  color: white; }

.nav-main ul {
  display: inline-block;
  vertical-align: top; }

.nav-main li {
  display: inline; }

.nav-main a.nav-version {
  font-size: 16px;
  font-weight: 300;
  margin-left: 8px;
  text-decoration: underline; }

@media screen and (max-width: 680px) {
  .nav-main .nav-home {
    font-size: 20px; }
  .nav-main a.nav-version {
    font-size: 14px; }
  .nav-main .nav-site-wrapper {
    display: block;
    overflow: hidden; }
  .nav-main ul {
    display: -webkit-flex;
    display: flex;
    overflow: hidden; }
  .nav-main li {
    -webkit-flex: 1;
    flex: 1; }
  .nav-main .nav-site li a {
    width: 100%;
    padding: 0;
    text-align: center;
    font-size: 14px; }
  .nav-main .nav-site a.active {
    color: #05A5D1;
    font-weight: 300;
    background-color: transparent; }
  .nav-main .nav-site-internal {
    margin: 0;
    width: 100%; }
  .nav-main .nav-site-external {
    position: absolute;
    top: 0;
    right: 0;
    float: none; }
  .nav-main .nav-site-external li a {
    padding: 0 6px; } }

.nav-docs {
  font-size: 14px;
  float: left;
  width: 210px;
  margin: 5px 48px 0 0; }
  .nav-docs ul {
    list-style: none;
    margin: 0;
    margin-left: 1px; }
    .nav-docs ul ul {
      margin-left: 20px; }
  .nav-docs li {
    margin: 0; }
  .nav-docs a:hover {
    text-decoration: none;
    color: #025268; }
  .nav-docs a.active {
    color: #05A5D1;
    font-weight: bold; }

.nav-docs-section {
  background-color: rgba(59, 55, 56, 0.05);
  padding-bottom: 0; }
  .nav-docs-section h3 {
    color: white;
    font-size: 16px;
    font-weight: 400;
    line-height: 20px;
    margin-top: 12px;
    margin-bottom: 5px;
    padding: 10px;
    background-color: #222;
    text-transform: capitalize; }
  .nav-docs-section ul {
    display: block;
    padding-bottom: 10px;
    padding-top: 10px; }
  .nav-docs-section a {
    color: #025268;
    display: block;
    margin: 2px 10px 5px; }
  .nav-docs-section .nav-docs-section:first-child h3 {
    margin-top: 0; }
  .nav-docs-section .nav-docs-section:first-child {
    padding-top: 0;
    border-top: 0; }
  .nav-docs-section .nav-docs-section:last-child {
    padding-bottom: 0;
    border-bottom: 0; }

@media only screen and (max-device-width: 1024px) {
  @-webkit-keyframes slide-in {
    0% {
      top: -30px;
      opacity: 0; }
    100% {
      top: 0;
      opacity: 1; } }
  @-moz-keyframes slide-in {
    0% {
      top: -30px;
      opacity: 0; }
    100% {
      top: 0;
      opacity: 1; } }
  @-o-keyframes slide-in {
    0% {
      top: -30px;
      opacity: 0; }
    100% {
      top: 0;
      opacity: 1; } }
  @keyframes slide-in {
    0% {
      top: -30px;
      opacity: 0; }
    100% {
      top: 0;
      opacity: 1; } }
  .nav-docs {
    position: fixed;
    z-index: 90;
    top: -100%;
    left: 0;
    width: 100%;
    height: 100%;
    margin: 0;
    padding: 53px 0 0 0;
    background: #3B3738; }
  .nav-docs-viewport {
    border-top: 1px solid #05a5d1;
    padding: 25px;
    overflow: scroll;
    -webkit-overflow-scrolling: touch;
    position: relative;
    width: 100%;
    height: 100%; }
  /* Active state */
  .nav-docs.in {
    top: 0;
    -moz-animation: slide-in 0.3s forwards;
    -ms-animation: slide-in 0.3s forwards;
    -o-animation: slide-in 0.3s forwards;
    -webkit-animation: slide-in 0.3s forwards;
    animation: slide-in 0.3s forwards; }
  .nav-docs * {
    -webkit-font-smoothing: antialiased; }
  .nav-docs-section + .nav-docs-section {
    margin-top: 50px; }
  .nav-docs-section li {
    margin: 5px 0; }
  .nav-docs-section h3,
  .nav-docs-section a {
    color: white; }
  .nav-docs-section h3 {
    border-bottom: 1px solid white;
    margin-bottom: 10px;
    opacity: 0.3; }
  .nav-docs-section a {
    margin-right: 25px;
    font-size: 120%;
    padding: 5px 0; }
  .nav-docs-section a.active {
    border-bottom-style: solid;
    border-bottom-width: 1px;
    color: #05A5D1; } }

/**
 * Multicolumn layout for phone (landscape only) & tablet (regardless its screen orientation)/
 */
@media only screen and (min-device-width: 375px) and (max-device-width: 1024px) {
  .nav-docs-section ul {
    display: flex;
    flex-wrap: wrap; }
  .nav-docs-section li {
    width: 100%; } }

/* 2 columns layout */
@media only screen and (min-device-width: 375px) and (max-device-width: 1024px) and (orientation: landscape), only screen and (min-device-width: 768px) and (max-device-width: 1024px) and (orientation: portrait) {
  .nav-docs-section li {
    width: 50%; } }

/* 3 columns layout on tablet (landscape screen orientation) */
@media only screen and (min-device-width: 768px) and (max-device-width: 1024px) and (orientation: landscape) {
  .nav-docs-section li {
    width: 33%; } }

.home-section {
  margin: 50px 0; }

.home-section ol {
  margin-left: 0; }

.home-divider {
  border-top-color: #bbb;
  margin: 0 auto;
  width: 400px; }

.marketing-row {
  *zoom: 1;
  margin: 50px 0; }

.marketing-row:before, .marketing-row:after {
  content: " ";
  display: table; }

.marketing-row:after {
  clear: both; }

.marketing-col {
  float: left;
  margin-left: 40px;
  width: 280px; }

.marketing-col h3 {
  color: #2d2d2d;
  font-size: 24px;
  font-weight: normal;
  text-transform: uppercase; }

.marketing-col p {
  font-size: 16px; }

.marketing-col:first-child {
  margin-left: 0; }

.tutorial-mock {
  text-align: center; }

.tutorial-mock img {
  border: 1px solid #ccc;
  box-shadow: 5px 5px 5px #888888; }

#examples h3, .home-presentation h3 {
  color: #2d2d2d;
  font-size: 24px;
  font-weight: normal;
  margin-bottom: 5px; }

#examples p {
  margin: 0 0 25px 0;
  max-width: 600px; }

#examples .example {
  margin-top: 60px; }

#examples #todoExample {
  font-size: 14px; }

#examples #todoExample ul {
  list-style-type: square;
  margin: 0 0 10px 0; }

#examples #todoExample input {
  border: 1px solid #ccc;
  font-size: 14px;
  padding: 3px;
  width: 150px; }

#examples #todoExample button {
  font-size: 14px;
  margin-left: 5px;
  padding: 4px 10px; }

#examples #markdownExample textarea {
  border: 1px solid #ccc;
  font-size: 14px;
  margin-bottom: 10px;
  padding: 5px; }

.home-get-started-section {
  margin-bottom: 60px; }

.docs-nextprev {
  *zoom: 1; }

.docs-nextprev:before, .docs-nextprev:after {
  content: " ";
  display: table; }

.docs-nextprev:after {
  clear: both; }

.docs-prev {
  float: left; }

.docs-next {
  float: right; }

section.black content {
  padding-bottom: 18px; }

.blogContent {
  *zoom: 1;
  padding-top: 20px; }

.blogContent:before, .blogContent:after {
  content: " ";
  display: table; }

.blogContent:after {
  clear: both; }

.blogContent blockquote {
  padding: 5px 15px;
  margin: 20px 0;
  background-color: #f8f5ec;
  border-left: 5px solid #f7ebc6; }

.documentationContent {
  *zoom: 1;
  padding-top: 20px;
  padding-bottom: 80px; }

.documentationContent:before, .documentationContent:after {
  content: " ";
  display: table; }

.documentationContent:after {
  clear: both; }

.documentationContent .subHeader {
  font-size: 24px; }

h2 {
  margin-top: 30px; }

.documentationContent blockquote {
  padding: 15px 30px 15px 15px;
  margin: 20px 0;
  background-color: rgba(248, 245, 236, 0.1);
  border-left: 5px solid rgba(191, 87, 73, 0.2); }

.documentationContent blockquote h4 {
  margin-top: 0; }

.documentationContent blockquote p {
  margin-bottom: 0; }

.documentationContent blockquote p:first-child {
  font-size: 14px;
  line-height: 20px;
  margin-top: 0;
  text-rendering: optimizelegibility; }

.docs-prevnext {
  min-width: 320px;
  max-width: 640px;
  margin: 0 auto 40px;
  padding-bottom: 20px; }

.button {
  background: -webkit-linear-gradient(#9a9a9a, #646464);
  background: linear-gradient(#9a9a9a, #646464);
  border-radius: 4px;
  padding: 8px 16px;
  font-size: 18px;
  font-weight: 300;
  margin: 0 12px;
  display: inline-block;
  color: #fafafa;
  text-decoration: none;
  text-shadow: 0 1px 3px rgba(0, 0, 0, 0.3);
  box-shadow: 0 1px 1px rgba(0, 0, 0, 0.2); }

.button:hover {
  text-decoration: none; }

.button:active {
  box-shadow: none; }

.hero .button {
  box-shadow: 1px 3px 3px rgba(0, 0, 0, 0.3); }

.button.blue {
  background: -webkit-linear-gradient(#77a3d2, #4783c2);
  background: linear-gradient(#77a3d2, #4783c2); }

.row {
  padding-bottom: 4px; }

.row .span4 {
  width: 33.33%;
  display: table-cell; }

.row .span8 {
  width: 66.66%;
  display: table-cell; }

.row .span6 {
  width: 50%;
  display: table-cell; }

p {
  margin: 10px 0; }

.highlight {
  padding: 10px;
  margin-bottom: 20px; }

figure {
  text-align: center; }

.inner-content {
  float: left;
  width: 650px; }

.showcaseSection .inner-content {
  width: 800px; }

.helpSection .inner-content {
  width: 800px; }

.nosidebar .inner-content {
  float: none;
  margin: 0 auto; }

.post-list-item + .post-list-item {
  margin-top: 60px; }

small code, li code, p code {
  color: #555;
  background-color: rgba(0, 0, 0, 0.04);
  padding: 1px 3px; }

.playground {
  *zoom: 1; }

.playground:before, .playground:after {
  content: " ";
  display: table; }

.playground:after {
  clear: both; }

.playground-tab {
  border-bottom: none !important;
  border-radius: 3px 3px 0 0;
  padding: 6px 8px;
  font-size: 12px;
  font-weight: bold;
  color: #c2c0bc;
  background-color: #f1ede4;
  display: inline-block;
  cursor: pointer; }

.playgroundCode, .playground-tab, .playgroundPreview {
  border: 1px solid rgba(16, 16, 16, 0.1); }

.playground-tab-active {
  color: #222; }

.playgroundCode {
  border-radius: 0 3px 3px 3px;
  float: left;
  overflow: hidden;
  width: 600px; }

.playgroundPreview {
  background-color: white;
  border-radius: 3px;
  float: right;
  padding: 15px 20px;
  width: 280px; }

.playgroundError {
  color: #c5695c;
  font-size: 15px; }

.MarkdownEditor textarea {
  width: 100%;
  height: 100px; }

.hll {
  background-color: #f7ebc6;
  border-left: 5px solid #f7d87c;
  display: block;
  margin-left: -14px;
  margin-right: -14px;
  padding-left: 9px; }

.highlight .javascript .err {
  background-color: transparent;
  color: inherit; }

.highlight {
  position: relative;
  margin-bottom: 14px;
  padding: 30px 14px 14px;
  border: none;
  border-radius: 0;
  overflow: auto; }

.highlight pre {
  padding: 0;
  margin-top: 0;
  margin-bottom: 0;
  background-color: transparent;
  border: 0; }

.highlight pre code {
  background: none;
  font-size: inherit;
  padding: 0; }

.highlight pre .lineno {
  display: inline-block;
  width: 22px;
  padding-right: 5px;
  margin-right: 10px;
  color: #bebec5;
  text-align: right; }

.highlight:after {
  position: absolute;
  top: 0;
  right: 0;
  left: 0;
  padding: 3px 7px;
  font-size: 12px;
  font-weight: bold;
  color: #c2c0bc;
  background-color: #f1ede4;
  content: "Code"; }

.downloadCenter {
  text-align: center;
  margin-top: 20px;
  margin-bottom: 25px; }

.downloadSection:hover {
  text-decoration: none !important; }

/* Modal */
.modal-backdrop {
  background: rgba(0, 0, 0, 0.4);
  display: none;
  height: 100%;
  left: 0;
  overflow: auto;
  position: fixed;
  top: 0;
  width: 100%;
  z-index: 9900; }

.modal {
  background: #F6F6F6;
  bottom: 0;
  box-shadow: 2px 2px 4px 0 rgba(0, 0, 0, 0.11);
  display: none;
  border-radius: 10px;
  height: 95%;
  left: 0;
  margin: auto;
  max-height: 648px;
  max-width: 460px;
  overflow: auto;
  position: fixed;
  right: 0;
  top: 0;
  width: 80%;
  z-index: 9999; }

.modal-open {
  display: block; }

.modal-content {
  padding: 40px 24px 8px 24px;
  position: relative; }

.modal-content iframe {
  margin: 0 auto; }

.modal-button-open {
  cursor: pointer;
  text-align: center; }

.modal-button-open-img {
  height: 358px; }

.modal-button-open-img:hover img {
  opacity: 0.9; }

.modal-button-close {
  background: transparent;
  border-radius: 0 0 0 4px;
  border: 0;
  color: #555;
  font-size: 1.2em;
  font-weight: bolder;
  line-height: 32px;
  margin: 0;
  padding: 0 12px;
  position: absolute;
  right: 0;
  top: 0; }

.modal-button-close:active,
.modal-button-close:focus,
.modal-button-close:hover {
  background: #EAF8FD;
  outline: none; }

@media screen and (max-width: 680px) {
  .container {
    padding-top: 100px; }
  .nav-docs {
    padding-top: 103px; } }

.post {
  margin-bottom: 30px; }

.pagination {
  margin-bottom: 30px;
  width: 100%;
  overflow: hidden; }

.pagination .next {
  float: right; }

div[data-twttr-id] iframe {
  margin: 10px auto !important; }

.three-column {
  *zoom: 1; }

.three-column:before, .three-column:after {
  content: " ";
  display: table; }

.three-column:after {
  clear: both; }

.three-column > ul {
  float: left;
  margin-left: 30px;
  width: 190px; }

.three-column > ul:first-child {
  margin-left: 20px; }

.home-why {
  margin-top: 25px; }

.home-why h3 {
  text-align: center; }

.home-why .blurb {
  margin-bottom: 20px;
  text-align: center; }

.home-why .list {
  margin: 0 auto;
  max-width: 460px; }

.home-getting-started {
  width: 500px;
  margin: 20px auto 40px auto; }

.home-getting-started h3 {
  text-align: center; }

.props {
  background-color: #ebf9ff; }

.compactProps {
  border-left: 2px solid #e0f6ff;
  margin-left: 20px;
  padding-left: 5px; }

.props > .prop:nth-child(2n) {
  background-color: #e0f6ff; }

.propTitle {
  font-weight: bold;
  font-size: 16px; }

.compactProps .propTitle {
  font-size: 14px;
  margin-bottom: 0;
  margin-top: 0; }

.compactProps .propTitle div {
  font-weight: normal;
  margin-left: 20px; }

.methodTitle {
  font-weight: bold;
  font-size: 24px;
  color: #025268; }

.compactProps .methodTitle {
  font-size: 14px;
  margin-bottom: 0;
  margin-top: 0; }

.compactProps .methodTitle div {
  font-weight: normal;
  margin-left: 20px; }

.prop {
  padding: 5px 10px; }

.compactProps .prop {
  padding: 3px 10px; }

.propType {
  font-weight: normal;
  font-size: 15px;
  white-space: pre-wrap; }

.compactProps .propType {
  font-weight: normal;
  font-size: 13px; }

.methodType {
  font-weight: normal;
  font-size: 24px; }

.compactProps .methodType {
  font-weight: normal;
  font-size: 13px; }

.platform {
  background-color: #bdebff;
  border-radius: 5px;
  margin-right: 5px;
  padding: 0 5px;
  font-size: 13px;
  font-weight: normal;
  -moz-user-select: none;
  -ms-user-select: none;
  -o-user-select: none;
  -webkit-user-select: none;
  user-select: none; }

.color {
  display: inline-block;
  width: 20px;
  height: 20px;
  margin-right: 5px;
  position: relative;
  top: 5px; }

.color::before {
  content: '';
  display: block;
  position: absolute;
  top: 0;
  left: 0;
  right: 0;
  bottom: 0;
  border: 1px solid rgba(0, 0, 0, 0.2); }

.deprecated {
  margin-bottom: 24px; }

.deprecatedTitle {
  margin-bottom: 6px;
  line-height: 18px;
  font-weight: bold;
  color: #ffa500; }

.deprecatedIcon {
  width: 18px;
  height: 18px;
  margin-right: 8px;
  vertical-align: top; }

.deprecatedMessage {
  margin-left: 26px; }

#content {
<<<<<<< HEAD
  display: none; }
=======
  display: none;
}


/** Showcase **/

.home-showcase-section {
  max-width: 800px;
  margin: 20px auto 40px auto;
  text-align: center;
}

.home-showcase-section p {
  max-width: 540px;
  margin: 0 auto;
}

.footnote {
  font-size: 12px;
  color: rgba(0, 0, 0, 0.4);
}

.home-showcase-section .showcase img {
  width: 110px;
  border-radius: 20px;
}

.showcaseHeader {
  padding-bottom: 15px;
  padding-top: 15px;
  text-align: center;
}

.showcase {
  margin: 30px auto 30px auto;
  width: 100%;
  display: inline-block;
  text-align: center;
  vertical-align: top;
}

@media only screen
  and (min-device-width: 768px)
  and (max-device-width: 1024px) {
  .showcase {
    width: 50%;
  }
}

@media only screen
  and (min-device-width: 1024px) {
  .showcase {
    width: 25%;
  }
}

.showcase h3 {
  margin-bottom: 0px;
  line-height: 20px;
  padding-left: 5px;
  padding-right: 5px;
  font-size: 16px;
}

.showcase p {
  margin-top: 5px;
  font-weight: normal;
}

.showcase a {
  font-weight: bold;
}

.showcase h3, .showcase p {
  color: rgb(72, 72, 72);
}

.showcase img {
  width: 100px;
	height: 100px;
  border-radius: 20px;
}

.pinned img {
  width: 150px;
  border-radius: 20px;
}
>>>>>>> 84a681ce

table.versions {
  width: 60%; }

.versions th {
  width: 20%; }

.versions td, .versions th {
  padding: 2px 5px; }

.versions tr:nth-child(2n+1) {
  background-color: #e0f6ff; }

@media only screen and (max-device-width: 1024px) {
  #content {
    display: inline; }
  .container {
    min-width: 0;
    overflow: auto; }
  .wrap {
    width: auto; }
  .home-getting-started {
    width: auto; }
  .inner-content {
    width: auto;
    float: none; }
  .marketing-col {
    margin-left: 0;
    float: none;
    margin-bottom: 30px;
    text-align: center; }
  .home-section, .marketing-row {
    margin: 0; }
  .nav-main .nav-site a {
    padding: 0 8px; }
  .nav-main .nav-home {
    margin-left: 8px; }
  .nav-main .wrap {
    padding: 0; }
  .home-divider {
    display: none; }
  .hero {
    padding: 10px 0 30px 0; }
  .prism {
    padding: 4px 8px;
    margin-left: -12px;
    font-size: 11px; }
  .nav-docs .nav-docs-section {
    border: none;
    padding: 0; }
  h1 {
    font-size: 30px;
    line-height: 30px; }
  ol {
    margin: 0; } }

@media only screen and (max-device-width: 840px) {
  .showcaseSection .inner-content {
    width: 100%; }
  .helpSection .inner-content {
    width: 100%; } }

.params, .props {
  border-spacing: 0;
  border: 0;
  border-collapse: collapse; }

.params .name, .props .name, .name code {
  color: #4D4E53; }

.params td, .params th, .props td, .props th {
  border: 1px solid #ddd;
  margin: 0px;
  text-align: left;
  vertical-align: top;
  padding: 4px 6px;
  display: table-cell; }

.params thead tr, .props thead tr {
  background-color: #c9eaf7;
  font-weight: bold; }

.params .params thead tr, .props .props thead tr {
  background-color: #fff;
  font-weight: bold; }

.params th, .props th {
  border-right: 1px solid #aaa; }

.params thead .last, .props thead .last {
  border-right: 1px solid #ddd; }

.params td.description > div > p:first-child,
.props td.description > div > p:first-child {
  margin-top: 0;
  padding-top: 0; }

.params td.description > p:last-child,
.props td.description > p:last-child {
  margin-bottom: 0;
  padding-bottom: 0; }

.edit-page-block {
  padding: 5px;
  margin-bottom: 40px;
  font-size: 12px;
  color: #887766;
  text-align: center;
  background-color: rgba(5, 165, 209, 0.05); }

.prism {
  white-space: pre-wrap;
  font-family: 'source-code-pro', Menlo, 'Courier New', Consolas, monospace;
  font-size: 13px;
  line-height: 20px;
  border-left: 4px solid #05A5D1;
  padding: 5px 10px;
  background-color: rgba(5, 165, 209, 0.05);
  overflow: auto; }

.prism + .prism {
  margin-top: 10px; }

.token.keyword {
  color: #1990B8; }

.token.string, .token.regex {
  color: #2F9C0A; }

.token.boolean, .token.number {
  color: #C92C2C; }

.token.comment {
  color: #7D8B99; }

/** Algolia Doc Search **/
div.algolia-search-wrapper {
  display: inline-block;
  vertical-align: top;
  margin-left: 15px; }

@media screen and (max-width: 960px) {
  div.algolia-search-wrapper {
    display: none; } }

input#algolia-doc-search {
  background: transparent url("../img/search.png") no-repeat 10px center;
  background-size: 16px 16px;
  font-family: inherit;
  padding: 0 10px;
  padding-left: 35px;
  margin-top: 10px;
  height: 30px;
  font-size: 16px;
  line-height: 20px;
  background-color: #2f2f2f;
  border-radius: 4px;
  color: inherit;
  outline: none;
  border: none;
  width: 170px;
  -moz-transition: 0.5s width ease;
  -ms-transition: 0.5s width ease;
  -o-transition: 0.5s width ease;
  -webkit-transition: 0.5s width ease;
  transition: 0.5s width ease; }

input#algolia-doc-search::placeholder {
  color: rgba(255, 255, 255, 0.8); }

input#algolia-doc-search::-moz-placeholder {
  color: rgba(255, 255, 255, 0.8); }

input#algolia-doc-search:-ms-input-placeholder {
  color: rgba(255, 255, 255, 0.8); }

input#algolia-doc-search::-webkit-input-placeholder {
  color: rgba(255, 255, 255, 0.8); }

input#algolia-doc-search:focus {
  width: 220px; }

.algolia-autocomplete {
  vertical-align: top;
  height: 53px; }
  .algolia-autocomplete .aa-dropdown-menu {
    margin-left: -210px;
    margin-top: -4px; }

.algolia-docsearch-suggestion--category-header .algolia-docsearch-suggestion--highlight {
  background-color: #05A5D1; }

.aa-cursor .algolia-docsearch-suggestion--content {
  color: #05A5D1; }

.aa-cursor .algolia-docsearch-suggestion {
  background: #ebf9ff; }

.algolia-docsearch-suggestion {
  border-bottom-color: #e0f6ff; }
  .algolia-docsearch-suggestion--category-header {
    background-color: #3B3738; }
  .algolia-docsearch-suggestion--highlight {
    color: #05A5D1; }
  .algolia-docsearch-suggestion--subcategory-column {
    border-right-color: #e0f6ff;
    background-color: #ebf9ff;
    color: #3B3738; }

.hero {
  background: #2D2D2D;
  padding: 50px 0;
  color: #FDF3E7;
  font-weight: 300; }

.hero .text {
  font-size: 300%;
  text-align: center; }

.hero .minitext {
  font-size: 24px;
  text-align: center; }

.buttons-unit {
  margin-top: 40px;
  text-align: center; }

.buttons-unit a {
  color: #FA6900; }

.buttons-unit .button {
  font-size: 24px;
  background: #05A5D1;
  color: #fafafa; }

.buttons-unit .button:active {
  background: #0485A9; }

.buttons-unit.downloads {
  margin: 30px 0; }

/** Showcase **/
.home-showcase-section {
  max-width: 800px;
  margin: 20px auto 100px auto;
  text-align: center; }

.home-showcase-section p {
  max-width: 540px;
  margin: 0 auto; }

.footnote {
  font-size: 12px;
  color: rgba(0, 0, 0, 0.4); }

.home-showcase-section .showcase img {
  width: 110px;
  border-radius: 20px; }

.showcaseHeader {
  padding-bottom: 15px;
  padding-top: 15px;
  text-align: center; }

.showcase {
  margin: 30px auto 30px auto;
  width: 100%;
  display: inline-block;
  text-align: center;
  vertical-align: top; }

@media only screen and (min-device-width: 768px) and (max-device-width: 1024px) {
  .showcase {
    width: 50%; } }

@media only screen and (min-device-width: 1024px) {
  .showcase {
    width: 25%; } }

.showcase h3 {
  margin-bottom: 0px;
  line-height: 20px;
  padding-left: 5px;
  padding-right: 5px;
  font-size: 16px; }

.showcase p {
  margin-top: 5px; }

.showcase h3, .showcase p {
  color: #484848; }

.showcase img {
  width: 100px;
  height: 100px;
  border-radius: 20px; }

.pinned img {
  width: 150px;
  border-radius: 20px; }

/** Web player **/
.web-player > iframe, .web-player > .prism {
  display: none; }

.web-player.desktop > iframe {
  display: block; }

.web-player.mobile > .prism {
  display: block; }

/** Help **/
.helpSection h2 {
  font-size: 24px; }

.help-row {
  margin: 50px 0; }

.help-row:after {
  content: "";
  display: table;
  clear: both; }

.help-col {
  float: left; }

.help-col p {
  font-size: 16px; }

.help-col h3 {
  color: #2d2d2d;
  font-size: 18px;
  line-height: 28px;
  font-weight: normal; }

@media (min-width: 600px) {
  .help-col {
    float: left;
    margin-left: 40px;
    width: 240px; }
  .help-col:first-child {
    margin-left: 0; } }

.help-list {
  padding: 0;
  list-style: none;
  margin: 1.25em 0 1em 0; }

.entry ul, li {
  margin: 0; }

.help-list .help-list-entry {
  padding: 16px 0;
  border-top: 1px solid #f1eff0; }

/** Blog **/
.entry-header {
  margin: 0; }

.entry-header h1 {
  margin: 0;
  font-size: 33px;
<<<<<<< HEAD
  line-height: 36px;
  line-height: 1; }
=======
  line-height: 1;
}
>>>>>>> 84a681ce

.entry-header h4 {
  margin: 0 0 10px;
  line-height: 16px;
  font-size: 14px;
  line-height: 1; }

.entry-header .author {
  color: #5A6b77;
  font-weight: 700; }

.entry-header .date {
  color: rgba(102, 99, 122, 0.5); }

.entry-readmore {
  margin: 12px 0 0; }

.entry-share {
  padding: 36px 0;
  display: block;
  text-align: left; }

.entry-excerpt {
  min-width: 320px;
  max-width: 640px;
  margin: 0 auto 40px;
  padding-bottom: 40px;
  border-bottom: 1px solid #EDEDED; }

.entry-body {
  min-width: 320px;
  max-width: 640px;
  margin: 0 auto; }

.small-title {
  font-size: 10px;
  color: #66637A;
  letter-spacing: .4rem;
  text-transform: uppercase;
  font-weight: 400;
<<<<<<< HEAD
  line-height: 12px; }
=======
  line-height: 1;
}
>>>>>>> 84a681ce

.entry-share .small-title {
  float: left;
  width: 50%; }

.social-buttons {
  padding-top: 7px;
  float: left;
  width: 50%; }

article {
<<<<<<< HEAD
  margin: 0 0 40px 0; }

article h2 {
  font-size: 26px;
  line-height: 1; }
=======
  margin: 0 0 40px 0;
}

article h2 {
  font-size: 26px;
  line-height: 1;
}
>>>>>>> 84a681ce

article li {
  line-height: 28px; }

.author-info {
  margin-top: 26px;
  text-align: center;
  border-bottom: 1px solid #f1f1f1;
  padding-bottom: 20px; }

.the-image {
  position: relative;
  display: block;
  width: 64px;
  height: 64px;
  margin: 0 auto;
  border-radius: 50%;
  background-position: center center;
  background-color: #fff;
  background-size: cover; }

.author-image {
  position: relative; }

.author-image:before {
  content: "";
  display: block;
  position: absolute;
  width: 100%;
  height: 1px;
  top: 50%;
  left: 0;
  background-color: #F1F1F1; }

.posted-on {
  font-size: 12px;
  color: rgba(102, 99, 122, 0.29);
  margin-bottom: 0;
  margin-top: 15px; }

.name-title {
  margin-top: 2px;
  font-size: 22px;
  font-weight: 400;
  margin: 3px 0 5px;
  color: #5A6B77; }

.name-title a {
  color: #5A6B77; }

.name-title .title {
  color: rgba(102, 99, 122, 0.44); }

.btn {
  background: 0 0;
  color: #05A5D1;
  min-width: 0;
  border: 1px solid #05A5D1;
  display: inline-block;
  padding: 9px 18px;
  border-radius: 4px;
  text-align: center;
  font-size: 12px; }

.btn a {
  text-decoration: none !important; }

.btn:hover {
  text-decoration: none !important; }

.video-container {
  border-radius: 4px;
  background-clip: padding-box;
  margin: 0 0 18px;
  height: 180px;
  width: 100%;
  background-size: cover;
  background-position: center center;
  position: relative;
  height: 0;
  overflow: hidden; }

@media (min-width: 760px) {
  .video-container {
    height: 345px; } }

#mc_embed_signup {
  clear: left;
  width: 100%; }

/** Footer **/
footer.nav-footer {
  box-sizing: border-box;
  border: none;
  font-weight: 300;
  color: #202020;
  font-size: 15px;
  line-height: 24px;
  background: #012129;
  box-shadow: inset 0 10px 10px -5px rgba(0, 0, 0, 0.2);
  padding-top: 2em;
  padding-bottom: 2em;
  -webkit-font-smoothing: antialiased;
  -moz-osx-font-smoothing: grayscale; }

footer .sitemap {
  display: flex;
  justify-content: space-between;
  max-width: 1080px;
  margin: 0 auto 1em; }

footer .sitemap div {
  flex: 1; }

footer .sitemap .nav-home {
  display: table;
  margin: -12px 20px 0 0;
  padding: 10px;
  width: 50px;
  height: 50px;
  opacity: 0.4;
  transition: opacity 0.15s ease-in-out; }

footer .sitemap .nav-home:hover,
footer .sitemap .nav-home:focus {
  opacity: 1.0; }

@media screen and (max-width: 768px) {
  footer .sitemap {
    display: none; }
  footer .newsletter {
    display: none; }
  #mc_embed_signup {
    display: none; } }

footer .sitemap a {
  color: white;
  display: table;
  margin: 2px -10px;
  padding: 3px 10px; }

footer .sitemap a:hover,
footer .sitemap a:focus {
  color: #05A5D1;
  text-decoration: none; }

footer .sitemap h5 > a:hover,
footer .sitemap h5 > a:focus {
  color: white;
  text-decoration: none; }

footer .sitemap h5,
footer .sitemap h6 {
  margin: 0 0 10px; }

footer .sitemap h5,
footer .sitemap h6,
footer .sitemap h5 > a,
footer .sitemap h6 > a {
  color: #05A5D1;
  font-weight: 900; }

footer .sitemap h5 > a,
footer .sitemap h6 > a {
  margin: 0 -10px; }

footer .fbOpenSource {
  display: block;
  margin: 1em auto;
  opacity: 0.4;
  transition: opacity 0.15s ease-in-out;
  width: 170px; }

footer .fbOpenSource:hover {
  opacity: 1.0; }

footer .copyright {
  color: rgba(255, 255, 255, 0.4);
  text-align: center; }

footer .newsletter {
  display: flex;
  justify-content: space-between;
  max-width: 640px;
  margin: 0 auto 1em; }

footer .newsletter h5 {
  color: #05A5D1;
  margin: 0 0 10px; }<|MERGE_RESOLUTION|>--- conflicted
+++ resolved
@@ -1428,97 +1428,7 @@
   margin-left: 26px; }
 
 #content {
-<<<<<<< HEAD
   display: none; }
-=======
-  display: none;
-}
-
-
-/** Showcase **/
-
-.home-showcase-section {
-  max-width: 800px;
-  margin: 20px auto 40px auto;
-  text-align: center;
-}
-
-.home-showcase-section p {
-  max-width: 540px;
-  margin: 0 auto;
-}
-
-.footnote {
-  font-size: 12px;
-  color: rgba(0, 0, 0, 0.4);
-}
-
-.home-showcase-section .showcase img {
-  width: 110px;
-  border-radius: 20px;
-}
-
-.showcaseHeader {
-  padding-bottom: 15px;
-  padding-top: 15px;
-  text-align: center;
-}
-
-.showcase {
-  margin: 30px auto 30px auto;
-  width: 100%;
-  display: inline-block;
-  text-align: center;
-  vertical-align: top;
-}
-
-@media only screen
-  and (min-device-width: 768px)
-  and (max-device-width: 1024px) {
-  .showcase {
-    width: 50%;
-  }
-}
-
-@media only screen
-  and (min-device-width: 1024px) {
-  .showcase {
-    width: 25%;
-  }
-}
-
-.showcase h3 {
-  margin-bottom: 0px;
-  line-height: 20px;
-  padding-left: 5px;
-  padding-right: 5px;
-  font-size: 16px;
-}
-
-.showcase p {
-  margin-top: 5px;
-  font-weight: normal;
-}
-
-.showcase a {
-  font-weight: bold;
-}
-
-.showcase h3, .showcase p {
-  color: rgb(72, 72, 72);
-}
-
-.showcase img {
-  width: 100px;
-	height: 100px;
-  border-radius: 20px;
-}
-
-.pinned img {
-  width: 150px;
-  border-radius: 20px;
-}
->>>>>>> 84a681ce
 
 table.versions {
   width: 60%; }
@@ -1881,13 +1791,7 @@
 .entry-header h1 {
   margin: 0;
   font-size: 33px;
-<<<<<<< HEAD
-  line-height: 36px;
   line-height: 1; }
-=======
-  line-height: 1;
-}
->>>>>>> 84a681ce
 
 .entry-header h4 {
   margin: 0 0 10px;
@@ -1928,12 +1832,7 @@
   letter-spacing: .4rem;
   text-transform: uppercase;
   font-weight: 400;
-<<<<<<< HEAD
-  line-height: 12px; }
-=======
-  line-height: 1;
-}
->>>>>>> 84a681ce
+  line-height: 1; }
 
 .entry-share .small-title {
   float: left;
@@ -1945,21 +1844,11 @@
   width: 50%; }
 
 article {
-<<<<<<< HEAD
   margin: 0 0 40px 0; }
 
 article h2 {
   font-size: 26px;
   line-height: 1; }
-=======
-  margin: 0 0 40px 0;
-}
-
-article h2 {
-  font-size: 26px;
-  line-height: 1;
-}
->>>>>>> 84a681ce
 
 article li {
   line-height: 28px; }
