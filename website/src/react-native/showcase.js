--- conflicted
+++ resolved
@@ -330,22 +330,20 @@
     infoTitle: 'React Native in an Existing iOS App: Getting Started'
   },
   {
-<<<<<<< HEAD
     name: 'Remedy',
     icon: 'https://www.remedymedical.com/static/images/AppIconPatient.png',
     linkAppStore: 'https://itunes.apple.com/us/app/remedy-on-demand-intelligent/id1125877350?mt=8',
     linkPlayStore: 'https://play.google.com/store/apps/details?id=com.remedy.android',
     infoLink: 'https://techcrunch.com/2017/01/10/doctordoctorcantyouseeimburning/',
     infoTitle: 'Talk to a world-class doctor: advice, prescriptions, and care',
-  }
-=======
+  },
+  {
     name: 'Yeti Smart Home',
     icon: 'https://res.cloudinary.com/netbeast/image/upload/v1484303676/Android_192_loykto.png',
     linkPlayStore: 'https://play.google.com/store/apps/details?id=com.netbeast.yeti',
     infoLink: 'https://medium.com/@jesusdario/developing-beyond-the-screen-9af812b96724#.ozx0xy4lv',
-    infoTitle: 'How react native is helping us to reinvent the wheel, smart homes and release Yeti.',
-  },
->>>>>>> 2ade5f37
+    infoTitle: 'How React Native is helping us to reinvent the wheel',
+  },
 ];
 
 /*
