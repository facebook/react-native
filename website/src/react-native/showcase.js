/**
 * Copyright (c) 2015-present, Facebook, Inc.
 * All rights reserved.
 *
 * This source code is licensed under the BSD-style license found in the
 * LICENSE file in the root directory of this source tree. An additional grant
 * of patent rights can be found in the PATENTS file in the same directory.
*/
'use strict';

var React = require('React');
var Site = require('Site');

/*
Thousands of applications use React Native, so we can't list all of them
in our showcase. To be useful to someone looking through the showcase,
either the app must be something that most readers would recognize, or the
makers of the application must have posted useful technical content about the
making of the app. It also must be useful considering that the majority of
readers only speak English. So, each app in the showcase should link to either:

1/ An English-language news article discussing the app, built either by a funded startup or for a public company
2/ An English-language technical post on a funded startup or public company blog discussing React Native

For each app in the showcase, use infoLink and infoTitle to reference this
content.
*/
var featured = [
  {
    name: 'Qzone (QQ空间)',
    icon: 'http://pp.myapp.com/ma_icon/0/icon_9959_1460036593/96',
    linkPlayStore: 'http://android.myapp.com/myapp/detail.htm?apkName=com.qzone',
    infoLink: 'https://en.wikipedia.org/wiki/Qzone',
    infoTitle: 'Qzone is a Chinese social network with over 600 million users',
  },
  {
    name: 'QQ Music (QQ音乐)',
    icon: 'http://pp.myapp.com/ma_icon/0/icon_6259_1462429453/96',
    linkPlayStore: 'http://android.myapp.com/myapp/detail.htm?apkName=com.tencent.qqmusic',
    infoLink: 'http://www.wsj.com/articles/tencent-customers-come-for-the-music-stay-for-the-perks-1433869369',
    infoTitle: 'Internet giant tries to get people to pay for digital music',
  },
  {
    name: 'Classroom (腾讯课堂)',
    icon: 'http://pp.myapp.com/ma_icon/0/icon_10927178_1479093114/96',
    linkPlayStore: 'http://android.myapp.com/myapp/detail.htm?apkName=com.tencent.edu',
    linkAppStore: 'https://itunes.apple.com/cn/app/teng-xun-ke-tang-zhuan-ye/id931720936?mt=8',
    infoLink: 'http://baike.baidu.com/view/13030839.htm',
    infoTitle: 'Classroom is an education app by Chinese Internet giant Tencent',
  },
  {
    name: 'F8',
    icon: 'https://raw.githubusercontent.com/fbsamples/f8app/master/ios/F8v2/Images.xcassets/AppIcon.appiconset/AppIcon%402x.png',
    linkAppStore: 'https://itunes.apple.com/us/app/f8/id853467066?mt=8',
    linkPlayStore: 'https://play.google.com/store/apps/details?id=com.facebook.f8',
    infoLink: 'http://makeitopen.com/tutorials/building-the-f8-app/planning/',
    infoTitle: 'Tutorial: Building the F8 2016 conference app',
  },
  {
    name: 'Discovery VR',
    icon: 'http://a2.mzstatic.com/us/r30/Purple6/v4/d1/d5/f4/d1d5f437-9f6b-b5aa-5fe7-47bd19f934bf/icon175x175.png',
    linkAppStore: 'https://itunes.apple.com/us/app/discovery-vr/id1030815031?mt=8',
    linkPlayStore: 'https://play.google.com/store/apps/details?id=com.discovery.DiscoveryVR',
    infoLink: 'https://medium.com/ios-os-x-development/an-ios-developer-on-react-native-1f24786c29f0',
    infoTitle: '"I may never write an iOS app in Objective-C or Swift again."',
  },
  {
    name: 'Movie Trailers',
    icon: 'https://lh3.googleusercontent.com/16aug4m_6tvJB7QZden9w1SOMqpZgNp7rHqDhltZNvofw1a4V_ojGGXUMPGiK0dDCqzL=w300',
    linkAppStore: 'https://itunes.apple.com/us/app/movie-trailers-by-movielala/id1001416601?mt=8',
    linkPlayStore: 'https://play.google.com/store/apps/details?id=com.movielala.trailers',
    infoLink: 'http://variety.com/2016/digital/news/movielala-1-4-million-seed-round-hollywood-angel-investors-1201678139/',
    infoTitle: 'MovieLaLa Closes $1.4 Million Seed Round',
  },
  {
    name: 'Myntra',
    icon: 'http://a5.mzstatic.com/us/r30/Purple6/v4/9c/78/df/9c78dfa6-0061-1af2-5026-3e1d5a073c94/icon350x350.png',
    linkAppStore: 'https://itunes.apple.com/in/app/myntra-fashion-shopping-app/id907394059',
    infoLink: 'https://techcrunch.com/2014/05/22/flipkart-myntra-acqusition/',
    infoTitle: 'Flipkart Buys Fashion E-tailer Myntra To Fight Amazon',
  },
  {
    name: 'SoundCloud Pulse',
    icon: 'https://i1.sndcdn.com/artworks-000149203716-k5je96-original.jpg',
    linkAppStore: 'https://itunes.apple.com/us/app/soundcloud-pulse-for-creators/id1074278256?mt=8',
    infoLink: 'https://developers.soundcloud.com/blog/react-native-at-soundcloud',
    infoTitle: 'Why React Native worked well for us',
  },
  {
    name: 'Start',
    icon: 'http://a1.mzstatic.com/us/r30/Purple49/v4/de/9b/6f/de9b6fe8-84ea-7a12-ba2c-0a6d6c7b10b0/icon175x175.png',
    linkAppStore: 'https://itunes.apple.com/us/app/start-medication-manager-for/id1012099928?mt=8',
    infoLink: 'http://www.nytimes.com/2014/09/24/technology/to-gather-drug-information-a-health-start-up-turns-to-consumers.html?_r=0',
    infoTitle: 'NYT: A Health Startup Turns to Consumers',
  },
  {
    name: 'Taxfyle',
    icon: 'https://s3.amazonaws.com/taxfyle-public/images/taxfyle-icon-1024px.png',
    linkAppStore: 'https://itunes.apple.com/us/app/taxfyle/id1058033104?mt=8',
    infoLink: 'http://www.techinsider.io/taxfyle-wants-to-be-the-uber-for-taxes-2016-4',
    infoTitle: 'Taxfyle: the Uber for filing taxes',
  },
  {
    name: 'This AM',
    icon: 'http://s3.r29static.com//bin/public/efe/x/1542038/image.png',
    linkAppStore: 'https://itunes.apple.com/us/app/refinery29-this-am-top-breaking/id988472315?mt=8',
    infoLink: 'https://techcrunch.com/2016/02/01/refinery29-debuts-its-first-app-a-morning-news-round-up-called-refinery29-am/',
    infoTitle: 'Refinery29 debuts morning news roundup app created with React Native',
  },
  {
    name: 'TRED',
    icon: 'http://a1.mzstatic.com/us/r30/Purple20/v4/b0/0c/07/b00c07d2-a057-06bc-6044-9fdab97f370f/icon175x175.jpeg',
    linkAppStore:  'https://itunes.apple.com/us/app/tred-sell-my-car-for-more!/id1070071394?mt=8',
    linkPlayStore:  'https://play.google.com/store/apps/details?id=com.tredmobile&hl=en',
    infoLink: 'http://www.geekwire.com/2015/mobile-dealership-tred-raises-another-1m-to-help-used-car-owners-make-more-money/',
    infoTitle: 'Sell your car for thousands more than Craigslist or the dealer with TRED',
  },
  {
    name: 'Bitt Wallet',
    icon: 'http://a4.mzstatic.com/us/r30/Purple69/v4/5b/00/34/5b003497-cc85-a0d0-0d3e-4fb3bc6f95cd/icon175x175.jpeg',
    linkAppStore: 'https://itunes.apple.com/us/app/bitt-wallet/id1081954916?mt=8',
    infoLink: 'https://bitcoinmagazine.com/articles/overstock-invests-in-bitt-to-launch-official-digital-currencies-in-the-caribbean-islands-1459961581',
    infoTitle: 'Overstock invests in Bitt to launch digital currencies',
  },
  {
    name: 'CBS Sports Franchise Football',
    icon: 'http://a2.mzstatic.com/us/r30/Purple69/v4/7b/0c/a0/7b0ca007-885a-7cfc-9fa2-2ec4394c2ecc/icon175x175.png',
    linkPlayStore: 'https://play.google.com/store/apps/details?id=com.cbssports.fantasy.franchisefootball2015',
    infoLink: 'http://www.cbssports.com/fantasy/football/games/franchise/2015',
    infoTitle: 'Award winning Fantasy Football league manager',
  },
  {
    name: 'Coiney (窓口)',
    icon: 'http://a4.mzstatic.com/us/r30/Purple69/v4/c9/bc/3a/c9bc3a29-9c11-868f-b960-ca46d5fcd509/icon175x175.jpeg',
    linkAppStore: 'https://itunes.apple.com/jp/app/coiney-chuang-kou/id1069271336?mt=8',
    infoLink: 'https://www.techinasia.com/japan-startup-coiney-aims-for-ipo',
    infoTitle: 'Coiney provides smarphone-based credit card processing services in Japan',
  },
  {
    name: 'Convoy Driver',
    icon: 'http://a1.mzstatic.com/us/r30/Purple30/v4/5a/74/56/5a74567d-4491-a298-65cd-722c8a7211ac/icon175x175.png',
    linkAppStore: 'https://itunes.apple.com/us/app/convoy-driver/id1045368390?mt=8',
    linkPlayStore: 'https://play.google.com/store/apps/details?id=com.convoy.driver',
    infoLink: 'http://www.theverge.com/2015/10/27/9620352/convoy-uber-for-trucking',
    infoTitle: 'Convoy, a Seattle-based "Uber for trucking"',
  },
  {
    name: 'Fixt',
    icon: 'http://a5.mzstatic.com/us/r30/Purple62/v4/7f/b3/66/7fb366c4-79fd-34e1-3037-ffc02d8a93f7/icon350x350.png',
    linkAppStore:  'https://itunes.apple.com/us/app/dropbot-phone-replacement/id1000855694?mt=8',
    linkPlayStore:  'https://play.google.com/store/apps/details?id=co.fixt',
    infoLink: 'http://www.phonearena.com/news/Fixt-is-an-app-that-promises-a-hassle-free-smartphone-repairy-service_id81069',
    infoTitle: 'A hassle-free smartphone repair service',
  },
  {
    name: 'Leanpub',
    icon: 'http://a2.mzstatic.com/us/r30/Purple6/v4/9f/4a/6f/9f4a6f8c-8951-ed89-4083-74ace23df9ef/icon350x350.jpeg',
    linkAppStore: 'https://itunes.apple.com/us/app/leanpub/id913517110?ls=1&mt=8',
    infoLink: 'http://techland.time.com/2011/06/23/how-to-turn-your-blog-into-an-instant-e-book/',
    infoTitle: 'Leanpub: How to Turn Your Blog into an Instant E-Book',
  },
  {
    name: 'Lugg',
    icon: 'https://lh3.googleusercontent.com/EV9z7kRRME2KPMBRNHnje7bBNEl_Why2CFq-MfKzBC88uSFJTYr1HO3-nPt-JuVJwKFb=w300',
    linkPlayStore: 'https://play.google.com/store/apps/details?id=com.lugg',
    infoLink: 'https://techcrunch.com/2015/08/26/lugg-an-app-for-on-demand-short-distance-moves-raises-3-8-million/',
    infoTitle: 'Lugg, An App for Short-Distance Moves, Raises $3.8 Million',
  },
  {
    name: 'Pimmr',
    icon: 'http://a2.mzstatic.com/eu/r30/Purple69/v4/99/da/0e/99da0ee6-bc87-e1a6-1d95-7027c78f50e1/icon175x175.jpeg',
    linkAppStore: 'https://itunes.apple.com/nl/app/pimmr/id1023343303?mt=8',
    infoLink: 'https://www.crunchbase.com/organization/pimmr#/entity',
    infoTitle: 'Pimmr helps you find the needle in the haystack',
  },
  {
    name: 'Project September',
    icon: 'http://a4.mzstatic.com/us/r30/Purple30/v4/95/51/b7/9551b72a-d80a-5b1c-5c6d-7fc77d745d31/icon175x175.png',
    linkAppStore: 'https://itunes.apple.com/us/app/project-september/id1074075331?ls=1&mt=8&_branch_match_id=273849075056044546',
    infoLink: 'http://fortune.com/2016/04/14/project-september-alexis-maybank/',
    infoTitle: 'Former Gilt CEO Launches New Mobile App',
  },
  {
    name: 'Samanage',
    icon: 'http://a3.mzstatic.com/us/r30/Purple69/v4/ed/e9/ff/ede9ff34-a9f6-5eb6-2a23-fcb014b326f2/icon175x175.jpeg',
    linkAppStore: 'https://itunes.apple.com/us/app/samanage/id1033018362',
    infoLink: 'https://techcrunch.com/2015/05/20/samanage-raises-16m-as-asset-management-business-grows/',
    infoTitle: 'Samanage raises $16M as Asset Management Expands',
  },
  {
    name: 'ShareWis',
    icon: 'https://s3-ap-northeast-1.amazonaws.com/sw-misc/sharewis3_app.png',
    linkAppStore: 'https://itunes.apple.com/jp/app/id585517208',
    infoLink: 'https://www.crunchbase.com/organization/sharewis#/entity',
    infoTitle: 'The concept is to turn learning into an adventure',
  },
  {
    name: 'sneat',
    icon: 'http://a3.mzstatic.com/eu/r30/Purple49/v4/71/71/df/7171df47-6e03-8619-19a8-07f52186b0ed/icon175x175.jpeg',
    linkAppStore: 'https://itunes.apple.com/fr/app/sneat-reservez-les-meilleurs/id1062510079?l=en&mt=8',
    infoLink: 'http://www.internetsansfrontieres.com/sneat-application-mobile-reserver-restaurant/',
    infoTitle: 'Application mobile pour réserver un restaurant',
  },
  {
    name: 'Ticketea',
    icon: 'http://f.cl.ly/items/0n3g3x2t0W0a0d0b1F0C/tkt-icon.png',
    linkAppStore: 'https://itunes.apple.com/es/app/entradas-teatro-y-conciertos/id1060067658?mt=8',
    linkPlayStore: 'https://play.google.com/store/apps/details?id=com.ticketea.geminis',
    infoLink: 'https://techcrunch.com/2013/05/27/ticket-to-ride/',
    infoTitle: 'Ticketea raises $4 Million to Beat Ticketmaster',
  },
  {
    name: 'uSwitch',
    icon: 'https://lh3.googleusercontent.com/NpkGlwFWdj7VsK2ueVwlgdrrBrNJ-yN-4TkEHjjSjDUu7NpMcfyAp10p97f0zci0CSFQ=w300',
    linkAppStore: 'https://itunes.apple.com/gb/app/uswitch-compare-switch-save/id935325621?mt=8&ct=react',
    linkPlayStore: 'https://play.google.com/store/apps/details?id=com.uswitchmobileapp',
    infoLink: 'https://en.wikipedia.org/wiki/USwitch',
    infoTitle: 'uSwitch: a UK-based price comparison service',
  },
  {
    name: 'WEARVR',
    icon: 'http://a2.mzstatic.com/eu/r30/Purple69/v4/4f/5a/28/4f5a2876-9530-ef83-e399-c5ef5b2dab80/icon175x175.png',
    linkAppStore: 'https://itunes.apple.com/gb/app/wearvr/id1066288171?mt=8',
    linkPlayStore: 'https://play.google.com/store/apps/details?id=com.wearvr.app',
    infoLink: 'http://venturebeat.com/2015/04/07/virtual-reality-app-store-wear-vr-secures-1-5m-in-funding/',
    infoTitle: 'Wear VR secures $1.5M in funding',
  },
  {
    name: 'Wego Concerts',
    icon: 'http://a5.mzstatic.com/us/r30/Purple69/v4/03/91/2d/03912daa-fae7-6a25-5f11-e6b19290b3f4/icon175x175.png',
    linkAppStore: 'https://itunes.apple.com/us/app/wego-concerts-follow-friends/id869478093?mt=8',
    infoLink: 'http://www.nydailynews.com/life-style/wego-concerts-app-links-music-fans-article-1.2066776',
    infoTitle: 'Wego Concerts: Like the love child of Tinder and StubHub',
  },
  {
    name: 'Bdsdiet',
    icon: 'http://s3.ap-northeast-2.amazonaws.com/bdsdiet-bucket/media/store-icon.png',
    linkPlayStore: 'https://play.google.com/store/apps/details?id=com.bdsdiet_app',
    infoLink: 'https://www.crunchbase.com/organization/bds-diet#/entity',
    infoTitle: 'Bdsdiet provides real estate brokerage services through web and live agents in Korea.',
  },
  {
    name: 'Crowdsource (蜂鸟众包)',
    icon: 'http://img.wdjimg.com/mms/icon/v1/e/6e/687b129606504cd52632a8cc4ca816ee_256_256.png',
    linkPlayStore: 'http://www.wandoujia.com/apps/me.ele.crowdsource',
    linkAppStore: 'https://itunes.apple.com/cn/app/feng-niao-zhong-bao-jian-zhi/id1061034377?mt=8',
    infoLink: 'https://elelogistics.github.io/about/Crowdsource-App-Write-In-React-Native.html',
    infoTitle: 'Fengniao Crowdsource is the largest crowdsourced logistics platform in China.',
  },
  {
    name: '昨日热推',
    icon: 'https://frontbin.com/images/apple-touch-icon.png',
    linkAppStore: 'https://itunes.apple.com/cn/app/zuo-ri-re-tui/id1137163693?l=en&mt=8',
    infoLink: 'https://www.zfanw.com/blog/developing-react-native-image-viewer-library.html',
    infoTitle: 'Developing the react-native-image-viewer library',
  },
  {
    name: 'Artsy',
    icon: 'https://raw.githubusercontent.com/artsy/eigen/master/Artsy/Resources/Images.xcassets/AppIcon.appiconset/AppIcon167.png',
    linkAppStore: 'https://itunes.apple.com/us/app/artsy-collect-bid-on-fine/id703796080?mt=8',
    infoLink: 'https://artsy.github.io/series/react-native-at-artsy/',
    infoTitle: 'React Native at Artsy',
  },
  {
    name: 'Huiseoul (惠首尔)',
    icon: 'https://cdn.huiseoul.com/icon.png',
    linkAppStore: 'https://itunes.apple.com/us/app/hui-shou-er-ni-si-ren-mei/id1127150360?ls=1&mt=8',
    infoLink: 'https://engineering.huiseoul.com/building-a-conversational-e-commerce-app-in-6-weeks-with-react-native-c35d46637e07',
    infoTitle: 'Building a conversational E-commerce app in 6 weeks with React Native',
  },
  {
    name: 'PlaceAVote',
    icon: 'https://s12.postimg.org/nr79mplq5/pav_Icon.png',
    linkAppStore: 'https://itunes.apple.com/us/app/placeavote/id1120628991?ls=1&mt=8',
    linkPlayStore: 'https://play.google.com/store/apps/details?id=com.placeavote.androidapp&hl=en',
    infoLink: 'https://techcrunch.com/2016/05/10/placeavote-wants-to-give-voters-a-say-in-congress/',
    infoTitle: 'PlaceAVote wants to give voters a say in Congress',
  },
  {
    name: 'Robin Rooms',
    icon: 'http://robinpowered.s3.amazonaws.com/rooms/appicon.png',
    linkAppStore: 'https://itunes.apple.com/us/app/robin-rooms/id947566115',
    linkPlayStore: 'https://play.google.com/store/apps/details?id=com.robinpowered.rooms',
    infoLink: 'https://techcrunch.com/2016/05/31/robin-makes-the-office-smarter-with-7-million-in-new-funding/',
    infoTitle: 'Robin Rooms manages and mounts outside your conference rooms'
  },
  {
    name: 'Sleeperbot',
    icon: 'https://blitzchat.net/uploads/c8425332190a4f4b852d7770ad32e602/original.png',
    linkAppStore: 'https://itunes.apple.com/us/app/sleeperbot-fantasy-football/id987367543?mt=8',
    linkPlayStore: 'https://play.google.com/store/apps/details?id=com.sleeperbot&hl=en',
    infoLink: 'https://medium.com/sleeperbot-hq/switching-to-react-native-in-production-on-ios-and-android-e6b675402712#.cug6h6qhn',
    infoTitle: 'Switching to React Native in Production on iOS and Android',
  },
  {
    name: 'JD（手机京东）',
    icon: 'https://lh3.googleusercontent.com/AIIAZsqyEG0KmCFruh1Ec374-2l7n1rfv_LG5RWjdAZOzUBCu-5MRqdLbzJfBnOdSFg=w300-rw',
    linkAppStore: 'https://itunes.apple.com/cn/app/shou-ji-jing-dong-xin-ren/id414245413?mt=8',
    linkPlayStore: 'https://app.jd.com/android.html',
    infoLink: 'http://ir.jd.com/phoenix.zhtml?c=253315&p=irol-homeProfile',
    infoTitle: 'JD.com is China’s largest ecommerce company by revenue and a member of the Fortune Global 500.',
  },
  {
    name: 'Chop',
    icon: 'https://pbs.twimg.com/profile_images/656536498951446529/6zU6BvgB.png',
    linkAppStore: 'http://apple.co/2dfkYH9',
    infoLink: 'https://blog.getchop.io/how-we-built-chop-bae3d8acd131#.7y8buamrq',
    infoTitle: 'How we built Chop',
  },
  {
    name: 'Bloomberg',
    icon: 'http://is1.mzstatic.com/image/thumb/Purple71/v4/31/24/72/312472df-3d53-0acf-fc31-8a25682e528f/source/175x175bb.jpg',
    linkAppStore: 'https://itunes.apple.com/us/app/bloomberg/id281941097?mt=8',
    linkPlayStore: 'https://play.google.com/store/apps/details?id=com.bloomberg.android.plus&hl=en',
    infoLink: 'https://www.techatbloomberg.com/blog/bloomberg-used-react-native-develop-new-consumer-app/',
    infoTitle: 'How Bloomberg Used React Native to Develop its new Consumer App',
  },
  {
    name: 'Blink',
    icon: 'https://lh3.googleusercontent.com/QaId7rFtOjAT-2tHVkKB4lebX_w4ujWiO7ZIDe3Hd99TfBmPmiZySbLbVJV65qs0ViM=w300-rw',
    linkPlayStore: 'https://play.google.com/store/apps/details?id=com.witapp',
    infoLink: 'https://hashnode.com/post/what-we-learned-after-using-react-native-for-a-year-civdr8zv6058l3853wqud7hqp',
    infoTitle: 'What we learned after using React Native for a year',
  },
  {
    name: 'Delivery.com',
    icon: 'https://lh3.googleusercontent.com/ZwwQHQns9Ut2-LqbMqPcmQrsWBh3YbmbIzeDthfdavw99Ziq0unJ6EHUw8bstXUIpg=w300-rw',
    linkAppStore: 'https://itunes.apple.com/us/app/delivery.com-food-alcohol/id435168129?mt=8',
    linkPlayStore: 'https://play.google.com/store/apps/details?id=com.deliverycom&hl=en',
    infoLink: 'https://medium.com/delivery-com-engineering/react-native-in-an-existing-ios-app-delivered-874ba95a3c52#.37qruw6ck',
    infoTitle: 'React Native in an Existing iOS App: Getting Started'
  },
  {
    name: 'Remedy',
    icon: 'https://www.remedymedical.com/static/images/AppIconPatient.png',
    linkAppStore: 'https://itunes.apple.com/us/app/remedy-on-demand-intelligent/id1125877350?mt=8',
    linkPlayStore: 'https://play.google.com/store/apps/details?id=com.remedy.android',
    infoLink: 'https://techcrunch.com/2017/01/10/doctordoctorcantyouseeimburning/',
    infoTitle: 'Talk to a world-class doctor: advice, prescriptions, and care',
  },
  {
    name: 'Yeti Smart Home',
    icon: 'https://res.cloudinary.com/netbeast/image/upload/v1484303676/Android_192_loykto.png',
    linkAppStore: 'https://itunes.apple.com/us/app/yeti-smart-home/id1190638808?mt=8',
    linkPlayStore: 'https://play.google.com/store/apps/details?id=com.netbeast.yeti',
    infoLink: 'https://medium.com/@jesusdario/developing-beyond-the-screen-9af812b96724#.ozx0xy4lv',
    infoTitle: 'How React Native is helping us to reinvent the wheel',
  },
  {
    name: 'Jack',
    icon: 'https://s3-eu-west-1.amazonaws.com/jack-public/react-native-showcase/jack-raw-icon.png',
    linkAppStore: 'https://itunes.apple.com/us/app/you-have-a-jack/id1019167559?ls=1&mt=8',
    linkPlayStore: 'https://play.google.com/store/apps/details?id=com.jack45.jack',
    infoLink: 'https://medium.com/@herdani/our-switch-to-react-native-f4ada19f0f3d#.ogwjzf2tw',
    infoTitle: 'Our switch to React Native',
  },
  {
    name: 'Causr',
    icon: 'http://is2.mzstatic.com/image/thumb/Purple111/v4/9d/14/20/9d142015-3319-f613-2886-ad889609466a/source/175x175bb.jpg',
    linkAppStore: 'https://itunes.apple.com/us/app/causr-business-networking/id1129819484',
    infoLink: 'https://medium.com/causr/why-we-chose-react-native-abd7d58a18b5',
    infoTitle: 'Why we chose React Native'
  },
  {
<<<<<<< HEAD
    name: 'JadoPado',
    icon: 'https://lh3.googleusercontent.com/VX8CXya2KmFc-n9aPChiUpzIg2IkuzudWy76OmFKNMu2eQDFq9xFdDMR-U1E7Sa88eUs=w300-rw',
    linkAppStore: 'https://itunes.apple.com/ao/app/jadopado/id1149279535',
    linkPlayStore: 'https://play.google.com/store/apps/details?id=com.jadopado.buyer',
    infoLink: 'https://blog.jadopado.com/product-updates-and-building-incredible-experiences/',
    infoTitle: 'Product Updates And Building Incredible Experiences',
=======
    name: 'Flare',
    icon: 'http://x.co/FlareIcon',
    linkAppStore: 'http://x.co/Flare',
    linkPlayStore: 'http://x.co/FlareAndr',
    infoLink: 'http://x.co/FlareNews',
    infoTitle: 'Social network that connects entrepreneurs to fellow entrepreneurs, consumers, investors and experts',
>>>>>>> 9e2d3c5d
  },
];

/*
If you want your app to be featured in the showcase, add them to the featured
hash above this line. The pinned list is reserved for a small list of hand-picked apps.
*/
var pinned = [
  {
    name: 'Facebook',
    icon: 'https://lh3.googleusercontent.com/ZZPdzvlpK9r_Df9C3M7j1rNRi7hhHRvPhlklJ3lfi5jk86Jd1s0Y5wcQ1QgbVaAP5Q=w300',
    linkAppStore: 'https://itunes.apple.com/app/facebook/id284882215',
    linkPlayStore: 'https://play.google.com/store/apps/details?id=com.facebook.katana&hl=en',
    infoLink: 'https://code.facebook.com/posts/895897210527114/dive-into-react-native-performance/',
    infoTitle: 'Using React Native in the Facebook App',
    defaultLink: 'https://itunes.apple.com/app/facebook/id284882215',
  },
  {
    name: 'Facebook Ads Manager',
    icon: 'http://is5.mzstatic.com/image/pf/us/r30/Purple5/v4/9e/16/86/9e1686ef-cc55-805a-c977-538ddb5e6832/mzl.gqbhwitj.png',
    linkAppStore: 'https://itunes.apple.com/us/app/facebook-ads-manager/id964397083?mt=8',
    linkPlayStore: 'https://play.google.com/store/apps/details?id=com.facebook.adsmanager',
    infoLink: 'https://code.facebook.com/posts/1189117404435352/react-native-for-android-how-we-built-the-first-cross-platform-react-native-app/',
    infoTitle: 'How We Built the First Cross-Platform React Native App',
    defaultLink: 'https://itunes.apple.com/us/app/facebook-ads-manager/id964397083?mt=8',
  },
  {
    name: 'Facebook Groups',
    icon: 'http://is4.mzstatic.com/image/pf/us/r30/Purple69/v4/57/f8/4c/57f84c0c-793d-5f9a-95ee-c212d0369e37/mzl.ugjwfhzx.png',
    linkAppStore: 'https://itunes.apple.com/us/app/facebook-groups/id931735837?mt=8',
    infoLink: 'https://code.facebook.com/posts/1014532261909640/react-native-bringing-modern-web-techniques-to-mobile/',
    infoTitle: 'React Native: Bringing Modern Web Techniques to Mobile',
    defaultLink: 'https://itunes.apple.com/us/app/facebook-groups/id931735837?mt=8',
  },
  {
    name: 'Instagram',
    icon: 'http://a4.mzstatic.com/us/r30/Purple62/v4/1f/8d/f9/1f8df910-8ec7-3b8e-0104-d44e869f4d65/icon175x175.jpeg',
    linkAppStore: 'https://itunes.apple.com/app/instagram/id389801252?pt=428156&ct=igweb.unifiedHome.badge&mt=8',
    linkPlayStore: 'https://play.google.com/store/apps/details?id=com.instagram.android&referrer=utm_source%3Dinstagramweb%26utm_campaign%3DunifiedHome%26utm_medium%3Dbadge',
    infoLink: 'https://engineering.instagram.com/react-native-at-instagram-dd828a9a90c7#.3h4wir4zr',
    infoTitle: 'React Native at Instagram',
    defaultLink: 'https://www.instagram.com/',
  },
  {
    name: 'Airbnb',
    icon: 'https://a2.muscache.com/airbnb/static/icons/apple-touch-icon-180x180-bcbe0e3960cd084eb8eaf1353cf3c730.png',
    linkAppStore: 'https://itunes.apple.com/us/app/airbnb/id401626263?mt=8&bev=1472279725_4ITWKWGX6KrmU6pT&utm_medium=web&utm_source=airbnb&_branch_match_id=307510898795870823',
    linkPlayStore: 'https://play.google.com/store/apps/details?id=com.airbnb.android&hl=en&referrer=bev%3D1472279725_4ITWKWGX6KrmU6pT%26utm_medium%3Dweb%26utm_source%3Dairbnb',
    infoLink: 'https://www.youtube.com/watch?v=tUfgQtmG3R0',
    infoTitle: 'Hybrid React Native Apps at Airbnb',
    defaultLink: 'https://www.airbnb.com/mobile',
  },
  {
    name: 'Baidu (手机百度)',
    icon: 'http://a3.mzstatic.com/us/r30/Purple62/v4/90/7c/9b/907c9b4e-556d-1a45-45d4-0ea801719abd/icon175x175.png',
    linkPlayStore: 'http://shouji.baidu.com/software/9896302.html',
    linkAppStore: 'https://itunes.apple.com/en/app/shou-ji-bai-du-hai-liang-xin/id382201985?l=en&mt=8',
    infoLink: 'http://baike.baidu.com/link?url=TW8YhcVN4tO_Jz5VqMclCjGhf12EEqMD_TeVC6efe2REZlx80r6T0dX96hdmNl36XogLyExXzrvFU9rFeqxg_K',
    infoTitle: 'Baidu is a search engine that has 600 million users.',
    defaultLink: 'http://baike.baidu.com/link?url=TW8YhcVN4tO_Jz5VqMclCjGhf12EEqMD_TeVC6efe2REZlx80r6T0dX96hdmNl36XogLyExXzrvFU9rFeqxg_K',
  },
  {
    name: 'Discord',
    icon: 'http://a5.mzstatic.com/us/r30/Purple5/v4/c1/2f/4c/c12f4cba-1d9a-f6bf-2240-04085d3470ec/icon175x175.jpeg',
    linkAppStore:  'https://itunes.apple.com/us/app/discord-chat-for-gamers/id985746746?mt=8',
    infoLink: 'https://discord.engineering/react-native-deep-dive-91fd5e949933#.5jnqftgof',
    infoTitle: 'Using React Native: One Year Later',
    defaultLink: 'https://itunes.apple.com/us/app/discord-chat-for-gamers/id985746746?mt=8',
  },
  {
    name: 'Gyroscope',
    icon: 'https://media.gyrosco.pe/images/magneto/180x180.png',
    linkAppStore: 'https://itunes.apple.com/app/apple-store/id1104085053?pt=117927205&ct=website&mt=8',
    infoLink: 'https://blog.gyrosco.pe/building-the-app-1dac1a97d253',
    infoTitle: 'Building a visualization experience with React Native',
    defaultLink: 'https://itunes.apple.com/app/apple-store/id1104085053?pt=117927205&ct=website&mt=8',
  },
  {
    name: 'li.st',
    icon: 'https://lh3.googleusercontent.com/tXt0HgJ7dCgOnuQ-lQr1P7E57mnOYfwXhRsV9lGcPwHPVvrDAN6YmpLVFgy88qKrkFI=w300',
    linkPlayStore: 'https://play.google.com/store/apps/details?id=st.li.listapp',
    infoLink: 'https://www.youtube.com/watch?v=cI9bDvDEsYE',
    infoTitle: 'Building li.st for Android with React Native',
    defaultLink: 'https://play.google.com/store/apps/details?id=st.li.listapp',
  },
  {
    name: 'QQ',
    icon: 'http://pp.myapp.com/ma_icon/0/icon_6633_1461768893/96',
    linkPlayStore: 'http://android.myapp.com/myapp/detail.htm?apkName=com.tencent.mobileqq',
    infoLink: 'https://en.wikipedia.org/wiki/Tencent_QQ',
    infoTitle: 'QQ is a Chinese messaging service with 829 million active accounts',
    defaultLink: 'http://android.myapp.com/myapp/detail.htm?apkName=com.tencent.mobileqq',
  },
  {
    name: 'Townske',
    icon: 'http://a3.mzstatic.com/us/r30/Purple69/v4/8b/42/20/8b4220af-5165-91fd-0f05-014332df73ef/icon175x175.png',
    linkAppStore: 'https://itunes.apple.com/us/app/townske-stunning-city-guides/id1018136179?ls=1&mt=8',
    infoLink: 'https://hackernoon.com/townske-app-in-react-native-6ad557de7a7c',
    infoTitle: '"I would recommend React Native in a heartbeat."',
    defaultLink: 'https://itunes.apple.com/us/app/townske-stunning-city-guides/id1018136179?ls=1&mt=8',
  },
  {
    name: 'Vogue',
    icon: 'http://a2.mzstatic.com/us/r30/Purple30/v4/06/24/92/0624927f-a389-746c-27f9-e2466d59e55b/icon175x175.jpeg',
    linkAppStore: 'https://itunes.apple.com/app/apple-store/id1087973225?pt=45076&ct=site-promo&mt=8',
    infoLink: 'http://www.vogue.com/app',
    infoTitle: '',
    defaultLink: 'https://itunes.apple.com/app/apple-store/id1087973225?pt=45076&ct=site-promo&mt=8',
  },
  {
    name: 'Walmart',
    icon: 'http://is2.mzstatic.com/image/thumb/Purple111/v4/64/9f/20/649f2026-e968-0417-660c-e5ee6d7977ff/source/350x350bb.jpg',
    linkAppStore: 'https://itunes.apple.com/us/app/walmart-app-shopping-savings/id338137227?mt=8',
    linkPlayStore: 'https://play.google.com/store/apps/details?id=com.walmart.android&hl=en',
    infoLink: ' https://medium.com/walmartlabs/react-native-at-walmartlabs-cdd140589560#.ueonqqloc',
    infoTitle: 'React Native at Walmart Labs',
    defaultLink: 'https://itunes.apple.com/us/app/walmart-app-shopping-savings/id338137227?mt=8',
  },
];

featured.sort(function(a, b) {
  return a.name.localeCompare(b.name);
});
var apps = pinned.concat(featured);

var AppList = React.createClass({

  render: function() {
    return (
      <div>
        {this.props.apps.map(this._renderApp)}
      </div>
    );
  },

  _renderApp: function(app, i) {
    var inner = (
      <div>
        {this._renderIcon(app)}
        {this._renderTitle(app)}
        {this._renderLinks(app)}
        {this._renderInfo(app)}
      </div>
    );

    if (app.linkAppStore && app.linkPlayStore) {
      return (<div className="showcase" key={i}>{inner}</div>);
    }

    return (
      <div className="showcase" key={i}>
        {inner}
      </div>
    );
  },

  _renderIcon: function(app) {
    var icon = (
      <img src={app.icon} alt={app.name} />
    );

    return (
      {icon}
    );
  },

  _renderTitle: function(app) {
    var title = (
      <h3>{app.name}</h3>
    );

    return (
      {title}
    );
  },

  _renderInfo: function(app) {
    if (!app.infoLink) {
      return;
    }

    return (
      <p><a href={app.infoLink} target="_blank">{app.infoTitle}</a></p>
    );
  },

  _renderLinks: function(app) {
    if (!app.linkAppStore && !app.linkPlayStore) {
      return;
    }

    var linkAppStore = app.linkAppStore ? <a href={app.linkAppStore} target="_blank">iOS</a> : '';
    var linkPlayStore = app.linkPlayStore ? <a href={app.linkPlayStore} target="_blank">Android</a> : '';

    return (
      <p>
        {linkAppStore}
        {linkAppStore && linkPlayStore ? ' · ' : ''}
        {linkPlayStore}
      </p>
    );
  },
});

var showcase = React.createClass({
  render: function() {
    return (
      <Site section="showcase" title="Showcase">
        <section className="content wrap documentationContent nosidebar showcaseSection">
          <div className="inner-content showcaseHeader">
            <h1 style={{textAlign: 'center'}}>Who's using React Native?</h1>
            <div className="subHeader" />
            <p>Thousands of apps are using React Native, from established Fortune 500 companies to hot new startups. If you're curious to see what can be accomplished with React Native, check out these apps!</p>

            <div className="inner-content">
              <AppList apps={apps} />
            </div>

            <div className="inner-content">
              <p>Some of these are hybrid native/React Native apps. If you built a popular application using React Native, we'd love to have your app on this showcase. Check out the <a href="https://github.com/facebook/react-native/blob/master/website/src/react-native/showcase.js">guidelines on GitHub</a> to update this page.</p>
            </div>

            <div className="inner-content">
              <p>Also, <a href="https://github.com/ReactNativeNews/React-Native-Apps">a curated list of open source React Native apps</a> is being kept by React Native News.</p>
            </div>

          </div>

        </section>
      </Site>
    );
  }
});

module.exports = showcase;<|MERGE_RESOLUTION|>--- conflicted
+++ resolved
@@ -362,21 +362,19 @@
     infoTitle: 'Why we chose React Native'
   },
   {
-<<<<<<< HEAD
     name: 'JadoPado',
     icon: 'https://lh3.googleusercontent.com/VX8CXya2KmFc-n9aPChiUpzIg2IkuzudWy76OmFKNMu2eQDFq9xFdDMR-U1E7Sa88eUs=w300-rw',
     linkAppStore: 'https://itunes.apple.com/ao/app/jadopado/id1149279535',
     linkPlayStore: 'https://play.google.com/store/apps/details?id=com.jadopado.buyer',
     infoLink: 'https://blog.jadopado.com/product-updates-and-building-incredible-experiences/',
     infoTitle: 'Product Updates And Building Incredible Experiences',
-=======
+  },
     name: 'Flare',
     icon: 'http://x.co/FlareIcon',
     linkAppStore: 'http://x.co/Flare',
     linkPlayStore: 'http://x.co/FlareAndr',
     infoLink: 'http://x.co/FlareNews',
     infoTitle: 'Social network that connects entrepreneurs to fellow entrepreneurs, consumers, investors and experts',
->>>>>>> 9e2d3c5d
   },
 ];
 
