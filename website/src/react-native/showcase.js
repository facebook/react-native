/**
 * Copyright (c) 2015-present, Facebook, Inc.
 * All rights reserved.
 *
 * This source code is licensed under the BSD-style license found in the
 * LICENSE file in the root directory of this source tree. An additional grant
 * of patent rights can be found in the PATENTS file in the same directory.
*/
'use strict';

var React = require('React');
var Site = require('Site');

/*
Thousands of applications use React Native, so we can't list all of them
in our showcase. To be useful to someone looking through the showcase,
either the app must be something that most readers would recognize, or the
makers of the application must have posted useful technical content about the
making of the app. It also must be useful considering that the majority of
readers only speak English. So, each app in the showcase should link to either:

1/ An English-language news article discussing the app, built either by a funded startup or for a public company
2/ An English-language technical post on a funded startup or public company blog discussing React Native

For each app in the showcase, use infoLink and infoTitle to reference this
content.
*/
var featured = [
  {
    name: 'Qzone (QQ空间)',
    icon: 'http://pp.myapp.com/ma_icon/0/icon_9959_1460036593/96',
    linkPlayStore: 'http://android.myapp.com/myapp/detail.htm?apkName=com.qzone',
    infoLink: 'https://en.wikipedia.org/wiki/Qzone',
    infoTitle: 'Qzone is a Chinese social network with over 600 million users',
  },
  {
    name: 'QQ Music (QQ音乐)',
    icon: 'http://pp.myapp.com/ma_icon/0/icon_6259_1462429453/96',
    linkPlayStore: 'http://android.myapp.com/myapp/detail.htm?apkName=com.tencent.qqmusic',
    infoLink: 'http://www.wsj.com/articles/tencent-customers-come-for-the-music-stay-for-the-perks-1433869369',
    infoTitle: 'Internet giant tries to get people to pay for digital music',
  },
  {
    name: 'FanVision Bolt',
    icon: 'http://a4.mzstatic.com/us/r30/Purple18/v4/94/b4/6e/94b46ee5-80e3-ff6e-513d-16da926b03a3/icon175x175.jpeg',
    linkAppStore: 'https://itunes.apple.com/us/app/fanvision-bolt/id1081891275',
    infoLink: 'https://www.youtube.com/watch?v=oWOcAXyDf0w',
    infoTitle: 'FanVision Bolt accessory + app provide live audio/video and stats at NASCAR events',
  },
  {
    name: 'F8',
    icon: 'https://raw.githubusercontent.com/fbsamples/f8app/master/ios/F8v2/Images.xcassets/AppIcon.appiconset/AppIcon%402x.png',
    linkAppStore: 'https://itunes.apple.com/us/app/f8/id853467066?mt=8',
    linkPlayStore: 'https://play.google.com/store/apps/details?id=com.facebook.f8',
    infoLink: 'http://makeitopen.com/tutorials/building-the-f8-app/planning/',
    infoTitle: 'Tutorial: Building the F8 2016 conference app',
  },
  {
    name: 'Discovery VR',
    icon: 'http://a2.mzstatic.com/us/r30/Purple6/v4/d1/d5/f4/d1d5f437-9f6b-b5aa-5fe7-47bd19f934bf/icon175x175.png',
    linkAppStore: 'https://itunes.apple.com/us/app/discovery-vr/id1030815031?mt=8',
    linkPlayStore: 'https://play.google.com/store/apps/details?id=com.discovery.DiscoveryVR',
    infoLink: 'https://medium.com/ios-os-x-development/an-ios-developer-on-react-native-1f24786c29f0',
    infoTitle: '"I may never write an iOS app in Objective-C or Swift again."',
  },
  {
    name: 'Movie Trailers',
    icon: 'https://lh3.googleusercontent.com/16aug4m_6tvJB7QZden9w1SOMqpZgNp7rHqDhltZNvofw1a4V_ojGGXUMPGiK0dDCqzL=w300',
    linkAppStore: 'https://itunes.apple.com/us/app/movie-trailers-by-movielala/id1001416601?mt=8',
    linkPlayStore: 'https://play.google.com/store/apps/details?id=com.movielala.trailers',
    infoLink: 'http://variety.com/2016/digital/news/movielala-1-4-million-seed-round-hollywood-angel-investors-1201678139/',
    infoTitle: 'MovieLaLa Closes $1.4 Million Seed Round',
  },
  {
    name: 'Myntra',
    icon: 'http://a5.mzstatic.com/us/r30/Purple6/v4/9c/78/df/9c78dfa6-0061-1af2-5026-3e1d5a073c94/icon350x350.png',
    linkAppStore: 'https://itunes.apple.com/in/app/myntra-fashion-shopping-app/id907394059',
    infoLink: 'https://techcrunch.com/2014/05/22/flipkart-myntra-acqusition/',
    infoTitle: 'Flipkart Buys Fashion E-tailer Myntra To Fight Amazon',
  },
  {
    name: 'SoundCloud Pulse',
    icon: 'https://i1.sndcdn.com/artworks-000149203716-k5je96-original.jpg',
    linkAppStore: 'https://itunes.apple.com/us/app/soundcloud-pulse-for-creators/id1074278256?mt=8',
    infoLink: 'https://blog.soundcloud.com/2016/02/23/soundcloud-pulse-now-on-iphone/',
    infoTitle: 'SoundCloud Pulse: now on iPhone',
  },
  {
    name: 'Start',
    icon: 'http://a1.mzstatic.com/us/r30/Purple49/v4/de/9b/6f/de9b6fe8-84ea-7a12-ba2c-0a6d6c7b10b0/icon175x175.png',
    linkAppStore: 'https://itunes.apple.com/us/app/start-medication-manager-for/id1012099928?mt=8',
    infoLink: 'http://www.nytimes.com/2014/09/24/technology/to-gather-drug-information-a-health-start-up-turns-to-consumers.html?_r=0',
    infoTitle: 'NYT: A Health Startup Turns to Consumers',
  },
  {
    name: 'Taxfyle',
    icon: 'https://s3.amazonaws.com/taxfyle-public/images/taxfyle-icon-1024px.png',
    linkAppStore: 'https://itunes.apple.com/us/app/taxfyle/id1058033104?mt=8',
    infoLink: 'http://www.techinsider.io/taxfyle-wants-to-be-the-uber-for-taxes-2016-4',
    infoTitle: 'Taxfyle: the Uber for filing taxes',
  },
  {
    name: 'This AM',
    icon: 'http://s3.r29static.com//bin/public/efe/x/1542038/image.png',
    linkAppStore: 'https://itunes.apple.com/us/app/refinery29-this-am-top-breaking/id988472315?mt=8',
    infoLink: 'https://techcrunch.com/2016/02/01/refinery29-debuts-its-first-app-a-morning-news-round-up-called-refinery29-am/',
    infoTitle: 'Refinery29 debuts its first app',
  },
  {
    name: 'TRED',
    icon: 'http://a1.mzstatic.com/us/r30/Purple20/v4/b0/0c/07/b00c07d2-a057-06bc-6044-9fdab97f370f/icon175x175.jpeg',
    linkAppStore:  'https://itunes.apple.com/us/app/tred-sell-my-car-for-more!/id1070071394?mt=8',
    linkPlayStore:  'https://play.google.com/store/apps/details?id=com.tredmobile&hl=en',
    infoLink: 'http://www.geekwire.com/2015/mobile-dealership-tred-raises-another-1m-to-help-used-car-owners-make-more-money/',
    infoTitle: 'Sell your car for thousands more than Craigslist or the dealer with TRED',
  },
  {
    name: 'Bitt Wallet',
    icon: 'http://a4.mzstatic.com/us/r30/Purple69/v4/5b/00/34/5b003497-cc85-a0d0-0d3e-4fb3bc6f95cd/icon175x175.jpeg',
    linkAppStore: 'https://itunes.apple.com/us/app/bitt-wallet/id1081954916?mt=8',
    infoLink: 'https://bitcoinmagazine.com/articles/overstock-invests-in-bitt-to-launch-official-digital-currencies-in-the-caribbean-islands-1459961581',
    infoTitle: 'Overstock invests in Bitt to launch digital currencies',
  },
  {
    name: 'CBS Sports Franchise Football',
    icon: 'http://a2.mzstatic.com/us/r30/Purple69/v4/7b/0c/a0/7b0ca007-885a-7cfc-9fa2-2ec4394c2ecc/icon175x175.png',
    linkPlayStore: 'https://play.google.com/store/apps/details?id=com.cbssports.fantasy.franchisefootball2015',
    infoLink: 'http://www.cbssports.com/fantasy/football/games/franchise/2015',
    infoTitle: 'The award winning Fantasy Football league manager.',
  },
  {
    name: 'Coiney (窓口)',
    icon: 'http://a4.mzstatic.com/us/r30/Purple69/v4/c9/bc/3a/c9bc3a29-9c11-868f-b960-ca46d5fcd509/icon175x175.jpeg',
    linkAppStore: 'https://itunes.apple.com/jp/app/coiney-chuang-kou/id1069271336?mt=8',
    infoLink: 'https://www.techinasia.com/japan-startup-coiney-aims-for-ipo',
    infoTitle: 'Japanese startup Coiney aims for IPO',
  },
  {
    name: 'Convoy Driver',
    icon: 'http://a1.mzstatic.com/us/r30/Purple30/v4/5a/74/56/5a74567d-4491-a298-65cd-722c8a7211ac/icon175x175.png',
    linkAppStore: 'https://itunes.apple.com/us/app/convoy-driver/id1045368390?mt=8',
    linkPlayStore: 'https://play.google.com/store/apps/details?id=com.convoy.driver',
    infoLink: 'http://www.theverge.com/2015/10/27/9620352/convoy-uber-for-trucking',
    infoTitle: 'Convoy, a Seattle-based "Uber for trucking"',
  },
  {
    name: 'Fixt',
    icon: 'http://a5.mzstatic.com/us/r30/Purple62/v4/7f/b3/66/7fb366c4-79fd-34e1-3037-ffc02d8a93f7/icon350x350.png',
    linkAppStore:  'https://itunes.apple.com/us/app/dropbot-phone-replacement/id1000855694?mt=8',
    linkPlayStore:  'https://play.google.com/store/apps/details?id=co.fixt',
    infoLink: 'http://www.phonearena.com/news/Fixt-is-an-app-that-promises-a-hassle-free-smartphone-repairy-service_id81069',
    infoTitle: 'A hassle-free smartphone repair service',
  },
  {
    name: 'Leanpub',
    icon: 'http://a2.mzstatic.com/us/r30/Purple6/v4/9f/4a/6f/9f4a6f8c-8951-ed89-4083-74ace23df9ef/icon350x350.jpeg',
    linkAppStore: 'https://itunes.apple.com/us/app/leanpub/id913517110?ls=1&mt=8',
    infoLink: 'http://techland.time.com/2011/06/23/how-to-turn-your-blog-into-an-instant-e-book/',
    infoTitle: 'Leanpub: How to Turn Your Blog into an Instant E-Book',
  },
  {
    name: 'Lugg',
    icon: 'https://lh3.googleusercontent.com/EV9z7kRRME2KPMBRNHnje7bBNEl_Why2CFq-MfKzBC88uSFJTYr1HO3-nPt-JuVJwKFb=w300',
    linkPlayStore: 'https://play.google.com/store/apps/details?id=com.lugg',
    infoLink: 'https://techcrunch.com/2015/08/26/lugg-an-app-for-on-demand-short-distance-moves-raises-3-8-million/',
    infoTitle: 'Lugg, An App for Short-Distance Moves, Raises $3.8 Million',
  },
  {
    name: 'Pimmr',
    icon: 'http://a2.mzstatic.com/eu/r30/Purple69/v4/99/da/0e/99da0ee6-bc87-e1a6-1d95-7027c78f50e1/icon175x175.jpeg',
    linkAppStore: 'https://itunes.apple.com/nl/app/pimmr/id1023343303?mt=8',
    infoLink: 'https://www.crunchbase.com/organization/pimmr#/entity',
    infoTitle: 'Pimmr helps you find the needle in the haystack',
  },
  {
    name: 'Project September',
    icon: 'http://a4.mzstatic.com/us/r30/Purple30/v4/95/51/b7/9551b72a-d80a-5b1c-5c6d-7fc77d745d31/icon175x175.png',
    linkAppStore: 'https://itunes.apple.com/us/app/project-september/id1074075331?ls=1&mt=8&_branch_match_id=273849075056044546',
    infoLink: 'http://fortune.com/2016/04/14/project-september-alexis-maybank/',
    infoTitle: 'Former Gilt CEO Launches New Mobile App',
  },
  {
    name: 'Samanage',
    icon: 'http://a3.mzstatic.com/us/r30/Purple69/v4/ed/e9/ff/ede9ff34-a9f6-5eb6-2a23-fcb014b326f2/icon175x175.jpeg',
    linkAppStore: 'https://itunes.apple.com/us/app/samanage/id1033018362',
    infoLink: 'https://techcrunch.com/2015/05/20/samanage-raises-16m-as-asset-management-business-grows/',
    infoTitle: 'Samanage raises $16M as Asset Management Expands',
  },
  {
    name: 'ShareWis',
    icon: 'https://s3-ap-northeast-1.amazonaws.com/sw-misc/sharewis3_app.png',
    linkAppStore: 'https://itunes.apple.com/jp/app/id585517208',
    infoLink: 'https://www.crunchbase.com/organization/sharewis#/entity',
    infoTitle: 'The concept is to turn learning into an adventure',
  },
  {
    name: 'sneat',
    icon: 'http://a3.mzstatic.com/eu/r30/Purple49/v4/71/71/df/7171df47-6e03-8619-19a8-07f52186b0ed/icon175x175.jpeg',
    linkAppStore: 'https://itunes.apple.com/fr/app/sneat-reservez-les-meilleurs/id1062510079?l=en&mt=8',
    infoLink: 'http://www.internetsansfrontieres.com/sneat-application-mobile-reserver-restaurant/',
    infoTitle: 'Application mobile pour réserver un restaurant',
  },
  {
    name: 'Ticketea',
    icon: 'http://f.cl.ly/items/0n3g3x2t0W0a0d0b1F0C/tkt-icon.png',
    linkAppStore: 'https://itunes.apple.com/es/app/entradas-teatro-y-conciertos/id1060067658?mt=8',
    linkPlayStore: 'https://play.google.com/store/apps/details?id=com.ticketea.geminis',
    infoLink: 'https://techcrunch.com/2013/05/27/ticket-to-ride/',
    infoTitle: 'Ticketea raises $4 Million to Beat Ticketmaster',
  },
  {
    name: 'uSwitch',
    icon: 'https://lh3.googleusercontent.com/NpkGlwFWdj7VsK2ueVwlgdrrBrNJ-yN-4TkEHjjSjDUu7NpMcfyAp10p97f0zci0CSFQ=w300',
    linkAppStore: 'https://itunes.apple.com/gb/app/uswitch-compare-switch-save/id935325621?mt=8&ct=react',
    linkPlayStore: 'https://play.google.com/store/apps/details?id=com.uswitchmobileapp',
    infoLink: 'https://en.wikipedia.org/wiki/USwitch',
    infoTitle: 'uSwitch: a UK-based price comparison service',
  },
  {
    name: 'WEARVR',
    icon: 'http://a2.mzstatic.com/eu/r30/Purple69/v4/4f/5a/28/4f5a2876-9530-ef83-e399-c5ef5b2dab80/icon175x175.png',
    linkAppStore: 'https://itunes.apple.com/gb/app/wearvr/id1066288171?mt=8',
    linkPlayStore: 'https://play.google.com/store/apps/details?id=com.wearvr.app',
    infoLink: 'http://venturebeat.com/2015/04/07/virtual-reality-app-store-wear-vr-secures-1-5m-in-funding/',
    infoTitle: 'Wear VR secures $1.5M in funding',
  },
  {
    name: 'Wego Concerts',
    icon: 'http://a5.mzstatic.com/us/r30/Purple69/v4/03/91/2d/03912daa-fae7-6a25-5f11-e6b19290b3f4/icon175x175.png',
    linkAppStore: 'https://itunes.apple.com/us/app/wego-concerts-follow-friends/id869478093?mt=8',
    infoLink: 'http://www.nydailynews.com/life-style/wego-concerts-app-links-music-fans-article-1.2066776',
    infoTitle: 'Wego Concerts: Like the love child of Tinder and StubHub',
  },
  {
    name: 'Bdsdiet',
    icon: 'http://s3.ap-northeast-2.amazonaws.com/bdsdiet-bucket/media/store-icon.png',
    linkPlayStore: 'https://play.google.com/store/apps/details?id=com.bdsdiet_app',
    infoLink: 'https://www.crunchbase.com/organization/bds-diet#/entity',
    infoTitle: 'Bdsdiet provides real estate brokerage services through web and live agents in Korea.',
  },
  {
    name: 'Crowdsource (蜂鸟众包)',
    icon: 'http://img.wdjimg.com/mms/icon/v1/e/6e/687b129606504cd52632a8cc4ca816ee_256_256.png',
    linkPlayStore: 'http://www.wandoujia.com/apps/me.ele.crowdsource',
    linkAppStore: 'https://itunes.apple.com/cn/app/feng-niao-zhong-bao-jian-zhi/id1061034377?mt=8',
    infoLink: 'https://elelogistics.github.io/about/Crowdsource-App-Write-In-React-Native.html',
    infoTitle: 'Fengniao Crowdsource is the largest crowdsourced logistics platform in China.',
  },
  {
    name: '昨日热推',
    icon: 'https://frontbin.com/images/apple-touch-icon.png',
    linkAppStore: 'https://itunes.apple.com/cn/app/zuo-ri-re-tui/id1137163693?l=en&mt=8',
    infoLink: 'https://www.zfanw.com/blog/developing-react-native-image-viewer-library.html',
    infoTitle: 'Developing the react-native-image-viewer library',
  },
  {
    name: 'Artsy',
    icon: 'https://raw.githubusercontent.com/artsy/eigen/master/Artsy/Resources/Images.xcassets/AppIcon.appiconset/AppIcon167.png',
    linkAppStore: 'https://itunes.apple.com/us/app/artsy-collect-bid-on-fine/id703796080?mt=8',
    infoLink: 'https://artsy.github.io/series/react-native-at-artsy/',
    infoTitle: 'React Native at Artsy',
  },
  {
    name: 'Huiseoul (惠首尔)',
    icon: 'https://cdn.huiseoul.com/icon.png',
    linkAppStore: 'https://itunes.apple.com/us/app/hui-shou-er-ni-si-ren-mei/id1127150360?ls=1&mt=8',
    infoLink: 'https://engineering.huiseoul.com/building-a-conversational-e-commerce-app-in-6-weeks-with-react-native-c35d46637e07',
    infoTitle: 'Building a conversational E-commerce app in 6 weeks with React Native',
  },
  {
    name: 'PlaceAVote',
    icon: 'https://s12.postimg.org/nr79mplq5/pav_Icon.png',
    linkAppStore: 'https://itunes.apple.com/us/app/placeavote/id1120628991?ls=1&mt=8',
    linkPlayStore: 'https://play.google.com/store/apps/details?id=com.placeavote.androidapp&hl=en',
    infoLink: 'https://techcrunch.com/2016/05/10/placeavote-wants-to-give-voters-a-say-in-congress/',
    infoTitle: 'PlaceAVote wants to give voters a say in Congress',
  },
  {
    name: 'Robin Rooms',
    icon: 'http://robinpowered.s3.amazonaws.com/rooms/appicon.png',
    linkAppStore: 'https://itunes.apple.com/us/app/robin-rooms/id947566115',
    linkPlayStore: 'https://play.google.com/store/apps/details?id=com.robinpowered.rooms',
    infoLink: 'https://techcrunch.com/2016/05/31/robin-makes-the-office-smarter-with-7-million-in-new-funding/',
    infoTitle: 'Robin Rooms manages and mounts outside your conference rooms'
  },
  {
    name: 'Sleeperbot',
    icon: 'https://blitzchat.net/uploads/c8425332190a4f4b852d7770ad32e602/original.png',
    linkAppStore: 'https://itunes.apple.com/us/app/sleeperbot-fantasy-football/id987367543?mt=8',
    linkPlayStore: 'https://play.google.com/store/apps/details?id=com.sleeperbot&hl=en',
    infoLink: 'https://medium.com/sleeperbot-hq/switching-to-react-native-in-production-on-ios-and-android-e6b675402712#.cug6h6qhn',
    infoTitle: 'Switching to React Native in Production on iOS and Android',
  },
  {
    name: 'JD（手机京东）',
    icon: 'https://lh3.googleusercontent.com/AIIAZsqyEG0KmCFruh1Ec374-2l7n1rfv_LG5RWjdAZOzUBCu-5MRqdLbzJfBnOdSFg=w300-rw',
    linkAppStore: 'https://itunes.apple.com/cn/app/shou-ji-jing-dong-xin-ren/id414245413?mt=8',
    linkPlayStore: 'https://app.jd.com/android.html',
    infoLink: 'http://ir.jd.com/phoenix.zhtml?c=253315&p=irol-homeProfile',
    infoTitle: 'JD.com is China’s largest ecommerce company by revenue and a member of the Fortune Global 500.',
  },
  {
    name: 'Chop',
    icon: 'https://pbs.twimg.com/profile_images/656536498951446529/6zU6BvgB.png',
    linkAppStore: 'http://apple.co/2dfkYH9',
    infoLink: 'https://blog.getchop.io/how-we-built-chop-bae3d8acd131#.7y8buamrq',
    infoTitle: 'How we built Chop',
  },
  {
    name: 'Bloomberg',
    icon: 'http://is1.mzstatic.com/image/thumb/Purple71/v4/31/24/72/312472df-3d53-0acf-fc31-8a25682e528f/source/175x175bb.jpg',
    linkAppStore: 'https://itunes.apple.com/us/app/bloomberg/id281941097?mt=8',
    linkPlayStore: 'https://play.google.com/store/apps/details?id=com.bloomberg.android.plus&hl=en',
    infoLink: 'https://www.techatbloomberg.com/blog/bloomberg-used-react-native-develop-new-consumer-app/',
    infoTitle: 'How Bloomberg Used React Native to Develop its new Consumer App',
  },
  {
    name: 'Blink',
    icon: 'https://lh3.googleusercontent.com/QaId7rFtOjAT-2tHVkKB4lebX_w4ujWiO7ZIDe3Hd99TfBmPmiZySbLbVJV65qs0ViM=w300-rw',
    linkPlayStore: 'https://play.google.com/store/apps/details?id=com.witapp',
    infoLink: 'https://hashnode.com/post/what-we-learned-after-using-react-native-for-a-year-civdr8zv6058l3853wqud7hqp',
    infoTitle: 'What we learned after using React Native for a year',
  },
  {
    name: 'Delivery.com',
    icon: 'https://lh3.googleusercontent.com/ZwwQHQns9Ut2-LqbMqPcmQrsWBh3YbmbIzeDthfdavw99Ziq0unJ6EHUw8bstXUIpg=w300-rw',
    linkAppStore: 'https://itunes.apple.com/us/app/delivery.com-food-alcohol/id435168129?mt=8',
    linkPlayStore: 'https://play.google.com/store/apps/details?id=com.deliverycom&hl=en',
    infoLink: 'https://medium.com/delivery-com-engineering/react-native-in-an-existing-ios-app-delivered-874ba95a3c52#.37qruw6ck',
    infoTitle: 'React Native in an Existing iOS App: Getting Started'
  },
  {
<<<<<<< HEAD
    name: 'Jack',
    icon: 'https://s3-eu-west-1.amazonaws.com/jack-public/react-native-showcase/jack-raw-icon.png',
    linkAppStore: 'https://itunes.apple.com/us/app/you-have-a-jack/id1019167559?ls=1&mt=8',
    linkPlayStore: 'https://play.google.com/store/apps/details?id=com.jack45.jack',
    infoLink: 'https://medium.com/@herdani/our-switch-to-react-native-f4ada19f0f3d#.ogwjzf2tw',
    infoTitle: 'Our switch to React Native',
  }
=======
    name: 'Yeti Smart Home',
    icon: 'https://res.cloudinary.com/netbeast/image/upload/v1484303676/Android_192_loykto.png',
    linkPlayStore: 'https://play.google.com/store/apps/details?id=com.netbeast.yeti',
    infoLink: 'https://medium.com/@jesusdario/developing-beyond-the-screen-9af812b96724#.ozx0xy4lv',
    infoTitle: 'How react native is helping us to reinvent the wheel, smart homes and release Yeti.',
  },
>>>>>>> 2ade5f37
];

/*
If you want your app to be featured in the showcase, add them to the featured
hash above this line. The pinned list is reserved for a small list of hand-picked apps.
*/
var pinned = [
  {
    name: 'Facebook',
    icon: 'https://lh3.googleusercontent.com/ZZPdzvlpK9r_Df9C3M7j1rNRi7hhHRvPhlklJ3lfi5jk86Jd1s0Y5wcQ1QgbVaAP5Q=w300',
    linkAppStore: 'https://itunes.apple.com/app/facebook/id284882215',
    linkPlayStore: 'https://play.google.com/store/apps/details?id=com.facebook.katana&hl=en',
    infoLink: 'https://code.facebook.com/posts/895897210527114/dive-into-react-native-performance/',
    infoTitle: 'Using React Native in the Facebook App',
    defaultLink: 'https://itunes.apple.com/app/facebook/id284882215',
  },
  {
    name: 'Facebook Ads Manager',
    icon: 'http://is5.mzstatic.com/image/pf/us/r30/Purple5/v4/9e/16/86/9e1686ef-cc55-805a-c977-538ddb5e6832/mzl.gqbhwitj.png',
    linkAppStore: 'https://itunes.apple.com/us/app/facebook-ads-manager/id964397083?mt=8',
    linkPlayStore: 'https://play.google.com/store/apps/details?id=com.facebook.adsmanager',
    infoLink: 'https://code.facebook.com/posts/1189117404435352/react-native-for-android-how-we-built-the-first-cross-platform-react-native-app/',
    infoTitle: 'How We Built the First Cross-Platform React Native App',
    defaultLink: 'https://itunes.apple.com/us/app/facebook-ads-manager/id964397083?mt=8',
  },
  {
    name: 'Facebook Groups',
    icon: 'http://is4.mzstatic.com/image/pf/us/r30/Purple69/v4/57/f8/4c/57f84c0c-793d-5f9a-95ee-c212d0369e37/mzl.ugjwfhzx.png',
    linkAppStore: 'https://itunes.apple.com/us/app/facebook-groups/id931735837?mt=8',
    infoLink: 'https://code.facebook.com/posts/1014532261909640/react-native-bringing-modern-web-techniques-to-mobile/',
    infoTitle: 'React Native: Bringing Modern Web Techniques to Mobile',
    defaultLink: 'https://itunes.apple.com/us/app/facebook-groups/id931735837?mt=8',
  },
  {
    name: 'Instagram',
    icon: 'http://a4.mzstatic.com/us/r30/Purple62/v4/1f/8d/f9/1f8df910-8ec7-3b8e-0104-d44e869f4d65/icon175x175.jpeg',
    linkAppStore: 'https://itunes.apple.com/app/instagram/id389801252?pt=428156&ct=igweb.unifiedHome.badge&mt=8',
    linkPlayStore: 'https://play.google.com/store/apps/details?id=com.instagram.android&referrer=utm_source%3Dinstagramweb%26utm_campaign%3DunifiedHome%26utm_medium%3Dbadge',
    infoLink: '',
    infoTitle: '',
    defaultLink: 'https://www.instagram.com/',
  },
  {
    name: 'Airbnb',
    icon: 'https://a2.muscache.com/airbnb/static/icons/apple-touch-icon-180x180-bcbe0e3960cd084eb8eaf1353cf3c730.png',
    linkAppStore: 'https://itunes.apple.com/us/app/airbnb/id401626263?mt=8&bev=1472279725_4ITWKWGX6KrmU6pT&utm_medium=web&utm_source=airbnb&_branch_match_id=307510898795870823',
    linkPlayStore: 'https://play.google.com/store/apps/details?id=com.airbnb.android&hl=en&referrer=bev%3D1472279725_4ITWKWGX6KrmU6pT%26utm_medium%3Dweb%26utm_source%3Dairbnb',
    infoLink: 'https://www.youtube.com/watch?v=tUfgQtmG3R0',
    infoTitle: 'Hybrid React Native Apps at Airbnb',
    defaultLink: 'https://www.airbnb.com/mobile',
  },
  {
    name: 'Baidu(手机百度)',
    icon: 'http://a3.mzstatic.com/us/r30/Purple62/v4/90/7c/9b/907c9b4e-556d-1a45-45d4-0ea801719abd/icon175x175.png',
    linkPlayStore: 'http://shouji.baidu.com/software/9896302.html',
    linkAppStore: 'https://itunes.apple.com/en/app/shou-ji-bai-du-hai-liang-xin/id382201985?l=en&mt=8',
    infoLink: 'http://baike.baidu.com/link?url=TW8YhcVN4tO_Jz5VqMclCjGhf12EEqMD_TeVC6efe2REZlx80r6T0dX96hdmNl36XogLyExXzrvFU9rFeqxg_K',
    infoTitle: 'Baidu is a search engine that has 600 million users.',
    defaultLink: 'http://baike.baidu.com/link?url=TW8YhcVN4tO_Jz5VqMclCjGhf12EEqMD_TeVC6efe2REZlx80r6T0dX96hdmNl36XogLyExXzrvFU9rFeqxg_K',
  },
  {
    name: 'Discord',
    icon: 'http://a5.mzstatic.com/us/r30/Purple5/v4/c1/2f/4c/c12f4cba-1d9a-f6bf-2240-04085d3470ec/icon175x175.jpeg',
    linkAppStore:  'https://itunes.apple.com/us/app/discord-chat-for-gamers/id985746746?mt=8',
    infoLink: 'https://discord.engineering/react-native-deep-dive-91fd5e949933#.5jnqftgof',
    infoTitle: 'Using React Native: One Year Later',
    defaultLink: 'https://itunes.apple.com/us/app/discord-chat-for-gamers/id985746746?mt=8',
  },
  {
    name: 'Gyroscope',
    icon: 'https://media.gyrosco.pe/images/magneto/180x180.png',
    linkAppStore: 'https://itunes.apple.com/app/apple-store/id1104085053?pt=117927205&ct=website&mt=8',
    infoLink: 'https://blog.gyrosco.pe/building-the-app-1dac1a97d253',
    infoTitle: 'Building a visualization experience with React Native',
    defaultLink: 'https://itunes.apple.com/app/apple-store/id1104085053?pt=117927205&ct=website&mt=8',
  },
  {
    name: 'li.st',
    icon: 'https://lh3.googleusercontent.com/tXt0HgJ7dCgOnuQ-lQr1P7E57mnOYfwXhRsV9lGcPwHPVvrDAN6YmpLVFgy88qKrkFI=w300',
    linkPlayStore: 'https://play.google.com/store/apps/details?id=st.li.listapp',
    infoLink: 'https://www.youtube.com/watch?v=cI9bDvDEsYE',
    infoTitle: 'Building li.st for Android with React Native',
    defaultLink: 'https://play.google.com/store/apps/details?id=st.li.listapp',
  },
  {
    name: 'QQ',
    icon: 'http://pp.myapp.com/ma_icon/0/icon_6633_1461768893/96',
    linkPlayStore: 'http://android.myapp.com/myapp/detail.htm?apkName=com.tencent.mobileqq',
    infoLink: 'https://en.wikipedia.org/wiki/Tencent_QQ',
    infoTitle: 'QQ is a Chinese messaging service with 829 million active accounts',
    defaultLink: 'http://android.myapp.com/myapp/detail.htm?apkName=com.tencent.mobileqq',
  },
  {
    name: 'Townske',
    icon: 'http://a3.mzstatic.com/us/r30/Purple69/v4/8b/42/20/8b4220af-5165-91fd-0f05-014332df73ef/icon175x175.png',
    linkAppStore: 'https://itunes.apple.com/us/app/townske-stunning-city-guides/id1018136179?ls=1&mt=8',
    infoLink: 'https://hackernoon.com/townske-app-in-react-native-6ad557de7a7c',
    infoTitle: '"I would recommend React Native in a heartbeat."',
    defaultLink: 'https://itunes.apple.com/us/app/townske-stunning-city-guides/id1018136179?ls=1&mt=8',
  },
  {
    name: 'Vogue',
    icon: 'http://a2.mzstatic.com/us/r30/Purple30/v4/06/24/92/0624927f-a389-746c-27f9-e2466d59e55b/icon175x175.jpeg',
    linkAppStore: 'https://itunes.apple.com/app/apple-store/id1087973225?pt=45076&ct=site-promo&mt=8',
    infoLink: 'http://www.vogue.com/app',
    infoTitle: '',
    defaultLink: 'https://itunes.apple.com/app/apple-store/id1087973225?pt=45076&ct=site-promo&mt=8',
  },
  {
    name: 'Walmart',
    icon: 'http://is2.mzstatic.com/image/thumb/Purple111/v4/64/9f/20/649f2026-e968-0417-660c-e5ee6d7977ff/source/350x350bb.jpg',
    linkAppStore: 'https://itunes.apple.com/us/app/walmart-app-shopping-savings/id338137227?mt=8',
    linkPlayStore: 'https://play.google.com/store/apps/details?id=com.walmart.android&hl=en',
    infoLink: ' https://medium.com/walmartlabs/react-native-at-walmartlabs-cdd140589560#.ueonqqloc',
    infoTitle: 'React Native at Walmart Labs',
    defaultLink: 'https://itunes.apple.com/us/app/walmart-app-shopping-savings/id338137227?mt=8',
  },
];

featured.sort(function(a, b) {
  return a.name.localeCompare(b.name);
});
var apps = pinned.concat(featured);

var AppList = React.createClass({

  render: function() {
    return (
      <div>
        {this.props.apps.map(this._renderApp)}
      </div>
    );
  },

  _renderApp: function(app, i) {
    var inner = (
      <div>
        {this._renderIcon(app)}
        {this._renderTitle(app)}
        {this._renderLinks(app)}
        {this._renderInfo(app)}
      </div>
    );

    if (app.linkAppStore && app.linkPlayStore) {
      return (<div className="showcase" key={i}>{inner}</div>);
    }

    return (
      <div className="showcase" key={i}>
        {inner}
      </div>
    );
  },

  _renderIcon: function(app) {
    var icon = (
      <img src={app.icon} alt={app.name} />
    );

    return (
      {icon}
    );
  },

  _renderTitle: function(app) {
    var title = (
      <h3>{app.name}</h3>
    );

    return (
      {title}
    );
  },

  _renderInfo: function(app) {
    if (!app.infoLink) {
      return;
    }

    return (
      <p><a href={app.infoLink} target="_blank">{app.infoTitle}</a></p>
    );
  },

  _renderLinks: function(app) {
    if (!app.linkAppStore && !app.linkPlayStore) {
      return;
    }

    var linkAppStore = app.linkAppStore ? <a href={app.linkAppStore} target="_blank">iOS</a> : '';
    var linkPlayStore = app.linkPlayStore ? <a href={app.linkPlayStore} target="_blank">Android</a> : '';

    return (
      <p>
        {linkAppStore}
        {linkAppStore && linkPlayStore ? ' · ' : ''}
        {linkPlayStore}
      </p>
    );
  },
});

var showcase = React.createClass({
  render: function() {
    return (
      <Site section="showcase" title="Showcase">
        <section className="content wrap documentationContent nosidebar showcaseSection">
          <div className="inner-content showcaseHeader">
            <h1 style={{textAlign: 'center'}}>Who's using React Native?</h1>
            <div className="subHeader" />
            <p>Thousands of apps are using React Native, from established Fortune 500 companies to hot new startups. If you're curious to see what can be accomplished with React Native, check out these apps!</p>

            <div className="inner-content">
              <AppList apps={apps} />
            </div>

            <div className="inner-content">
              <p>Some of these are hybrid native/React Native apps. If you built a popular application using React Native, we'd love to have your app on this showcase. Check out the <a href="https://github.com/facebook/react-native/blob/master/website/src/react-native/showcase.js">guidelines on GitHub</a> to update this page.</p>
            </div>

            <div className="inner-content">
              <p>Also, <a href="https://github.com/ReactNativeNews/React-Native-Apps">a curated list of open source React Native apps</a> is being kept by React Native News.</p>
            </div>

          </div>

        </section>
      </Site>
    );
  }
});

module.exports = showcase;<|MERGE_RESOLUTION|>--- conflicted
+++ resolved
@@ -330,22 +330,20 @@
     infoTitle: 'React Native in an Existing iOS App: Getting Started'
   },
   {
-<<<<<<< HEAD
     name: 'Jack',
     icon: 'https://s3-eu-west-1.amazonaws.com/jack-public/react-native-showcase/jack-raw-icon.png',
     linkAppStore: 'https://itunes.apple.com/us/app/you-have-a-jack/id1019167559?ls=1&mt=8',
     linkPlayStore: 'https://play.google.com/store/apps/details?id=com.jack45.jack',
     infoLink: 'https://medium.com/@herdani/our-switch-to-react-native-f4ada19f0f3d#.ogwjzf2tw',
     infoTitle: 'Our switch to React Native',
-  }
-=======
+  },
+  {
     name: 'Yeti Smart Home',
     icon: 'https://res.cloudinary.com/netbeast/image/upload/v1484303676/Android_192_loykto.png',
     linkPlayStore: 'https://play.google.com/store/apps/details?id=com.netbeast.yeti',
     infoLink: 'https://medium.com/@jesusdario/developing-beyond-the-screen-9af812b96724#.ozx0xy4lv',
-    infoTitle: 'How react native is helping us to reinvent the wheel, smart homes and release Yeti.',
-  },
->>>>>>> 2ade5f37
+    infoTitle: 'How react native is helping us to reinvent the wheel',
+  },
 ];
 
 /*
