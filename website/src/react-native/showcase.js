/**
 * Copyright (c) 2015-present, Facebook, Inc.
 * All rights reserved.
 *
 * This source code is licensed under the BSD-style license found in the
 * LICENSE file in the root directory of this source tree. An additional grant
 * of patent rights can be found in the PATENTS file in the same directory.
*/
'use strict';

var React = require('React');
var Site = require('Site');

/*
Thousands of applications use React Native, so we can't list all of them
in our showcase. To be useful to someone looking through the showcase,
either the app must be something that most readers would recognize, or the
makers of the application must have posted useful technical content about the
making of the app. It also must be useful considering that the majority of
readers only speak English. So, each app in the showcase should link to either:

1/ An English-language news article discussing the app, built either by a funded startup or for a public company
2/ An English-language technical post on a funded startup or public company blog discussing React Native

For each app in the showcase, use infoLink and infoTitle to reference this
content.
*/
var featured = [
  {
    name: 'Qzone (QQ空间)',
    icon: 'http://pp.myapp.com/ma_icon/0/icon_9959_1460036593/96',
    linkPlayStore: 'http://android.myapp.com/myapp/detail.htm?apkName=com.qzone',
    infoLink: 'https://en.wikipedia.org/wiki/Qzone',
    infoTitle: 'Qzone is a Chinese social network with over 600 million users',
  },
  {
    name: 'QQ Music (QQ音乐)',
    icon: 'http://pp.myapp.com/ma_icon/0/icon_6259_1462429453/96',
    linkPlayStore: 'http://android.myapp.com/myapp/detail.htm?apkName=com.tencent.qqmusic',
    infoLink: 'http://www.wsj.com/articles/tencent-customers-come-for-the-music-stay-for-the-perks-1433869369',
    infoTitle: 'Internet giant tries to get people to pay for digital music',
  },
  {
    name: 'Classroom (腾讯课堂)',
    icon: 'http://pp.myapp.com/ma_icon/0/icon_10927178_1479093114/96',
    linkPlayStore: 'http://android.myapp.com/myapp/detail.htm?apkName=com.tencent.edu',
    linkAppStore: 'https://itunes.apple.com/cn/app/teng-xun-ke-tang-zhuan-ye/id931720936?mt=8',
    infoLink: 'http://baike.baidu.com/view/13030839.htm',
    infoTitle: 'Classroom is an education app by Chinese Internet giant Tencent',
  },
  {
    name: 'F8',
    icon: 'https://raw.githubusercontent.com/fbsamples/f8app/master/ios/F8v2/Images.xcassets/AppIcon.appiconset/AppIcon%402x.png',
    linkAppStore: 'https://itunes.apple.com/us/app/f8/id853467066?mt=8',
    linkPlayStore: 'https://play.google.com/store/apps/details?id=com.facebook.f8',
    infoLink: 'http://makeitopen.com/tutorials/building-the-f8-app/planning/',
    infoTitle: 'Tutorial: Building the F8 2016 conference app',
  },
  {
    name: 'Discovery VR',
    icon: 'http://a2.mzstatic.com/us/r30/Purple6/v4/d1/d5/f4/d1d5f437-9f6b-b5aa-5fe7-47bd19f934bf/icon175x175.png',
    linkAppStore: 'https://itunes.apple.com/us/app/discovery-vr/id1030815031?mt=8',
    linkPlayStore: 'https://play.google.com/store/apps/details?id=com.discovery.DiscoveryVR',
    infoLink: 'https://medium.com/ios-os-x-development/an-ios-developer-on-react-native-1f24786c29f0',
    infoTitle: '"I may never write an iOS app in Objective-C or Swift again."',
  },
  {
    name: 'Movie Trailers',
    icon: 'https://lh3.googleusercontent.com/16aug4m_6tvJB7QZden9w1SOMqpZgNp7rHqDhltZNvofw1a4V_ojGGXUMPGiK0dDCqzL=w300',
    linkAppStore: 'https://itunes.apple.com/us/app/movie-trailers-by-movielala/id1001416601?mt=8',
    linkPlayStore: 'https://play.google.com/store/apps/details?id=com.movielala.trailers',
    infoLink: 'http://variety.com/2016/digital/news/movielala-1-4-million-seed-round-hollywood-angel-investors-1201678139/',
    infoTitle: 'MovieLaLa Closes $1.4 Million Seed Round',
  },
  {
    name: 'Myntra',
    icon: 'http://a5.mzstatic.com/us/r30/Purple6/v4/9c/78/df/9c78dfa6-0061-1af2-5026-3e1d5a073c94/icon350x350.png',
    linkAppStore: 'https://itunes.apple.com/in/app/myntra-fashion-shopping-app/id907394059',
    infoLink: 'https://techcrunch.com/2014/05/22/flipkart-myntra-acqusition/',
    infoTitle: 'Flipkart Buys Fashion E-tailer Myntra To Fight Amazon',
  },
  {
    name: 'SoundCloud Pulse',
    icon: 'https://i1.sndcdn.com/artworks-000149203716-k5je96-original.jpg',
    linkAppStore: 'https://itunes.apple.com/us/app/soundcloud-pulse-for-creators/id1074278256?mt=8',
    infoLink: 'https://developers.soundcloud.com/blog/react-native-at-soundcloud',
    infoTitle: 'Why React Native worked well for us',
  },
  {
    name: 'Start',
    icon: 'http://a1.mzstatic.com/us/r30/Purple49/v4/de/9b/6f/de9b6fe8-84ea-7a12-ba2c-0a6d6c7b10b0/icon175x175.png',
    linkAppStore: 'https://itunes.apple.com/us/app/start-medication-manager-for/id1012099928?mt=8',
    infoLink: 'http://www.nytimes.com/2014/09/24/technology/to-gather-drug-information-a-health-start-up-turns-to-consumers.html?_r=0',
    infoTitle: 'NYT: A Health Startup Turns to Consumers',
  },
  {
    name: 'Taxfyle',
    icon: 'https://s3.amazonaws.com/taxfyle-public/images/taxfyle-icon-1024px.png',
    linkAppStore: 'https://itunes.apple.com/us/app/taxfyle/id1058033104?mt=8',
    infoLink: 'http://www.techinsider.io/taxfyle-wants-to-be-the-uber-for-taxes-2016-4',
    infoTitle: 'Taxfyle: the Uber for filing taxes',
  },
  {
    name: 'This AM',
    icon: 'http://s3.r29static.com//bin/public/efe/x/1542038/image.png',
    linkAppStore: 'https://itunes.apple.com/us/app/refinery29-this-am-top-breaking/id988472315?mt=8',
    infoLink: 'https://techcrunch.com/2016/02/01/refinery29-debuts-its-first-app-a-morning-news-round-up-called-refinery29-am/',
    infoTitle: 'Refinery29 debuts morning news roundup app created with React Native',
  },
  {
    name: 'TRED',
    icon: 'http://a1.mzstatic.com/us/r30/Purple20/v4/b0/0c/07/b00c07d2-a057-06bc-6044-9fdab97f370f/icon175x175.jpeg',
    linkAppStore:  'https://itunes.apple.com/us/app/tred-sell-my-car-for-more!/id1070071394?mt=8',
    linkPlayStore:  'https://play.google.com/store/apps/details?id=com.tredmobile&hl=en',
    infoLink: 'http://www.geekwire.com/2015/mobile-dealership-tred-raises-another-1m-to-help-used-car-owners-make-more-money/',
    infoTitle: 'Sell your car for thousands more than Craigslist or the dealer with TRED',
  },
  {
    name: 'Bitt Wallet',
    icon: 'http://a4.mzstatic.com/us/r30/Purple69/v4/5b/00/34/5b003497-cc85-a0d0-0d3e-4fb3bc6f95cd/icon175x175.jpeg',
    linkAppStore: 'https://itunes.apple.com/us/app/bitt-wallet/id1081954916?mt=8',
    infoLink: 'https://bitcoinmagazine.com/articles/overstock-invests-in-bitt-to-launch-official-digital-currencies-in-the-caribbean-islands-1459961581',
    infoTitle: 'Overstock invests in Bitt to launch digital currencies',
  },
  {
    name: 'CBS Sports Franchise Football',
    icon: 'http://a2.mzstatic.com/us/r30/Purple69/v4/7b/0c/a0/7b0ca007-885a-7cfc-9fa2-2ec4394c2ecc/icon175x175.png',
    linkPlayStore: 'https://play.google.com/store/apps/details?id=com.cbssports.fantasy.franchisefootball2015',
    infoLink: 'http://www.cbssports.com/fantasy/football/games/franchise/2015',
    infoTitle: 'Award winning Fantasy Football league manager',
  },
  {
    name: 'Coiney (窓口)',
    icon: 'http://a4.mzstatic.com/us/r30/Purple69/v4/c9/bc/3a/c9bc3a29-9c11-868f-b960-ca46d5fcd509/icon175x175.jpeg',
    linkAppStore: 'https://itunes.apple.com/jp/app/coiney-chuang-kou/id1069271336?mt=8',
    infoLink: 'https://www.techinasia.com/japan-startup-coiney-aims-for-ipo',
    infoTitle: 'Coiney provides smarphone-based credit card processing services in Japan',
  },
  {
    name: 'Convoy Driver',
    icon: 'http://a1.mzstatic.com/us/r30/Purple30/v4/5a/74/56/5a74567d-4491-a298-65cd-722c8a7211ac/icon175x175.png',
    linkAppStore: 'https://itunes.apple.com/us/app/convoy-driver/id1045368390?mt=8',
    linkPlayStore: 'https://play.google.com/store/apps/details?id=com.convoy.driver',
    infoLink: 'http://www.theverge.com/2015/10/27/9620352/convoy-uber-for-trucking',
    infoTitle: 'Convoy, a Seattle-based "Uber for trucking"',
  },
  {
    name: 'Fixt',
    icon: 'http://a5.mzstatic.com/us/r30/Purple62/v4/7f/b3/66/7fb366c4-79fd-34e1-3037-ffc02d8a93f7/icon350x350.png',
    linkAppStore:  'https://itunes.apple.com/us/app/dropbot-phone-replacement/id1000855694?mt=8',
    linkPlayStore:  'https://play.google.com/store/apps/details?id=co.fixt',
    infoLink: 'http://www.phonearena.com/news/Fixt-is-an-app-that-promises-a-hassle-free-smartphone-repairy-service_id81069',
    infoTitle: 'A hassle-free smartphone repair service',
  },
  {
    name: 'Leanpub',
    icon: 'http://a2.mzstatic.com/us/r30/Purple6/v4/9f/4a/6f/9f4a6f8c-8951-ed89-4083-74ace23df9ef/icon350x350.jpeg',
    linkAppStore: 'https://itunes.apple.com/us/app/leanpub/id913517110?ls=1&mt=8',
    infoLink: 'http://techland.time.com/2011/06/23/how-to-turn-your-blog-into-an-instant-e-book/',
    infoTitle: 'Leanpub: How to Turn Your Blog into an Instant E-Book',
  },
  {
    name: 'Lugg',
    icon: 'https://lh3.googleusercontent.com/EV9z7kRRME2KPMBRNHnje7bBNEl_Why2CFq-MfKzBC88uSFJTYr1HO3-nPt-JuVJwKFb=w300',
    linkPlayStore: 'https://play.google.com/store/apps/details?id=com.lugg',
    infoLink: 'https://techcrunch.com/2015/08/26/lugg-an-app-for-on-demand-short-distance-moves-raises-3-8-million/',
    infoTitle: 'Lugg, An App for Short-Distance Moves, Raises $3.8 Million',
  },
  {
    name: 'Pimmr',
    icon: 'http://a2.mzstatic.com/eu/r30/Purple69/v4/99/da/0e/99da0ee6-bc87-e1a6-1d95-7027c78f50e1/icon175x175.jpeg',
    linkAppStore: 'https://itunes.apple.com/nl/app/pimmr/id1023343303?mt=8',
    infoLink: 'https://www.crunchbase.com/organization/pimmr#/entity',
    infoTitle: 'Pimmr helps you find the needle in the haystack',
  },
  {
    name: 'Project September',
    icon: 'http://a4.mzstatic.com/us/r30/Purple30/v4/95/51/b7/9551b72a-d80a-5b1c-5c6d-7fc77d745d31/icon175x175.png',
    linkAppStore: 'https://itunes.apple.com/us/app/project-september/id1074075331?ls=1&mt=8&_branch_match_id=273849075056044546',
    infoLink: 'http://fortune.com/2016/04/14/project-september-alexis-maybank/',
    infoTitle: 'Former Gilt CEO Launches New Mobile App',
  },
  {
    name: 'Samanage',
    icon: 'http://a3.mzstatic.com/us/r30/Purple69/v4/ed/e9/ff/ede9ff34-a9f6-5eb6-2a23-fcb014b326f2/icon175x175.jpeg',
    linkAppStore: 'https://itunes.apple.com/us/app/samanage/id1033018362',
    infoLink: 'https://techcrunch.com/2015/05/20/samanage-raises-16m-as-asset-management-business-grows/',
    infoTitle: 'Samanage raises $16M as Asset Management Expands',
  },
  {
    name: 'ShareWis',
    icon: 'https://s3-ap-northeast-1.amazonaws.com/sw-misc/sharewis3_app.png',
    linkAppStore: 'https://itunes.apple.com/jp/app/id585517208',
    infoLink: 'https://www.crunchbase.com/organization/sharewis#/entity',
    infoTitle: 'The concept is to turn learning into an adventure',
  },
  {
    name: 'sneat',
    icon: 'http://a3.mzstatic.com/eu/r30/Purple49/v4/71/71/df/7171df47-6e03-8619-19a8-07f52186b0ed/icon175x175.jpeg',
    linkAppStore: 'https://itunes.apple.com/fr/app/sneat-reservez-les-meilleurs/id1062510079?l=en&mt=8',
    infoLink: 'http://www.internetsansfrontieres.com/sneat-application-mobile-reserver-restaurant/',
    infoTitle: 'Application mobile pour réserver un restaurant',
  },
  {
    name: 'Ticketea',
    icon: 'http://f.cl.ly/items/0n3g3x2t0W0a0d0b1F0C/tkt-icon.png',
    linkAppStore: 'https://itunes.apple.com/es/app/entradas-teatro-y-conciertos/id1060067658?mt=8',
    linkPlayStore: 'https://play.google.com/store/apps/details?id=com.ticketea.geminis',
    infoLink: 'https://techcrunch.com/2013/05/27/ticket-to-ride/',
    infoTitle: 'Ticketea raises $4 Million to Beat Ticketmaster',
  },
  {
    name: 'uSwitch',
    icon: 'https://lh3.googleusercontent.com/NpkGlwFWdj7VsK2ueVwlgdrrBrNJ-yN-4TkEHjjSjDUu7NpMcfyAp10p97f0zci0CSFQ=w300',
    linkAppStore: 'https://itunes.apple.com/gb/app/uswitch-compare-switch-save/id935325621?mt=8&ct=react',
    linkPlayStore: 'https://play.google.com/store/apps/details?id=com.uswitchmobileapp',
    infoLink: 'https://en.wikipedia.org/wiki/USwitch',
    infoTitle: 'uSwitch: a UK-based price comparison service',
  },
  {
    name: 'WEARVR',
    icon: 'http://a2.mzstatic.com/eu/r30/Purple69/v4/4f/5a/28/4f5a2876-9530-ef83-e399-c5ef5b2dab80/icon175x175.png',
    linkAppStore: 'https://itunes.apple.com/gb/app/wearvr/id1066288171?mt=8',
    linkPlayStore: 'https://play.google.com/store/apps/details?id=com.wearvr.app',
    infoLink: 'http://venturebeat.com/2015/04/07/virtual-reality-app-store-wear-vr-secures-1-5m-in-funding/',
    infoTitle: 'Wear VR secures $1.5M in funding',
  },
  {
    name: 'Wego Concerts',
    icon: 'http://a5.mzstatic.com/us/r30/Purple69/v4/03/91/2d/03912daa-fae7-6a25-5f11-e6b19290b3f4/icon175x175.png',
    linkAppStore: 'https://itunes.apple.com/us/app/wego-concerts-follow-friends/id869478093?mt=8',
    infoLink: 'http://www.nydailynews.com/life-style/wego-concerts-app-links-music-fans-article-1.2066776',
    infoTitle: 'Wego Concerts: Like the love child of Tinder and StubHub',
  },
  {
    name: 'Bdsdiet',
    icon: 'http://s3.ap-northeast-2.amazonaws.com/bdsdiet-bucket/media/store-icon.png',
    linkPlayStore: 'https://play.google.com/store/apps/details?id=com.bdsdiet_app',
    infoLink: 'https://www.crunchbase.com/organization/bds-diet#/entity',
    infoTitle: 'Bdsdiet provides real estate brokerage services through web and live agents in Korea.',
  },
  {
    name: 'Crowdsource (蜂鸟众包)',
    icon: 'http://img.wdjimg.com/mms/icon/v1/e/6e/687b129606504cd52632a8cc4ca816ee_256_256.png',
    linkPlayStore: 'http://www.wandoujia.com/apps/me.ele.crowdsource',
    linkAppStore: 'https://itunes.apple.com/cn/app/feng-niao-zhong-bao-jian-zhi/id1061034377?mt=8',
    infoLink: 'https://elelogistics.github.io/about/Crowdsource-App-Write-In-React-Native.html',
    infoTitle: 'Fengniao Crowdsource is the largest crowdsourced logistics platform in China.',
  },
  {
    name: '昨日热推',
    icon: 'https://frontbin.com/images/apple-touch-icon.png',
    linkAppStore: 'https://itunes.apple.com/cn/app/zuo-ri-re-tui/id1137163693?l=en&mt=8',
    infoLink: 'https://www.zfanw.com/blog/developing-react-native-image-viewer-library.html',
    infoTitle: 'Developing the react-native-image-viewer library',
  },
  {
    name: 'Artsy',
    icon: 'https://raw.githubusercontent.com/artsy/eigen/master/Artsy/Resources/Images.xcassets/AppIcon.appiconset/AppIcon167.png',
    linkAppStore: 'https://itunes.apple.com/us/app/artsy-collect-bid-on-fine/id703796080?mt=8',
    infoLink: 'https://artsy.github.io/series/react-native-at-artsy/',
    infoTitle: 'React Native at Artsy',
  },
  {
    name: 'Huiseoul (惠首尔)',
    icon: 'https://cdn.huiseoul.com/icon.png',
    linkAppStore: 'https://itunes.apple.com/us/app/hui-shou-er-ni-si-ren-mei/id1127150360?ls=1&mt=8',
    infoLink: 'https://engineering.huiseoul.com/building-a-conversational-e-commerce-app-in-6-weeks-with-react-native-c35d46637e07',
    infoTitle: 'Building a conversational E-commerce app in 6 weeks with React Native',
  },
  {
    name: 'PlaceAVote',
    icon: 'https://s12.postimg.org/nr79mplq5/pav_Icon.png',
    linkAppStore: 'https://itunes.apple.com/us/app/placeavote/id1120628991?ls=1&mt=8',
    linkPlayStore: 'https://play.google.com/store/apps/details?id=com.placeavote.androidapp&hl=en',
    infoLink: 'https://techcrunch.com/2016/05/10/placeavote-wants-to-give-voters-a-say-in-congress/',
    infoTitle: 'PlaceAVote wants to give voters a say in Congress',
  },
  {
    name: 'Robin Rooms',
    icon: 'http://robinpowered.s3.amazonaws.com/rooms/appicon.png',
    linkAppStore: 'https://itunes.apple.com/us/app/robin-rooms/id947566115',
    linkPlayStore: 'https://play.google.com/store/apps/details?id=com.robinpowered.rooms',
    infoLink: 'https://techcrunch.com/2016/05/31/robin-makes-the-office-smarter-with-7-million-in-new-funding/',
    infoTitle: 'Robin Rooms manages and mounts outside your conference rooms'
  },
  {
    name: 'Sleeperbot',
    icon: 'https://blitzchat.net/uploads/c8425332190a4f4b852d7770ad32e602/original.png',
    linkAppStore: 'https://itunes.apple.com/us/app/sleeperbot-fantasy-football/id987367543?mt=8',
    linkPlayStore: 'https://play.google.com/store/apps/details?id=com.sleeperbot&hl=en',
    infoLink: 'https://medium.com/sleeperbot-hq/switching-to-react-native-in-production-on-ios-and-android-e6b675402712#.cug6h6qhn',
    infoTitle: 'Switching to React Native in Production on iOS and Android',
  },
  {
    name: 'JD（手机京东）',
    icon: 'https://lh3.googleusercontent.com/AIIAZsqyEG0KmCFruh1Ec374-2l7n1rfv_LG5RWjdAZOzUBCu-5MRqdLbzJfBnOdSFg=w300-rw',
    linkAppStore: 'https://itunes.apple.com/cn/app/shou-ji-jing-dong-xin-ren/id414245413?mt=8',
    linkPlayStore: 'https://app.jd.com/android.html',
    infoLink: 'http://ir.jd.com/phoenix.zhtml?c=253315&p=irol-homeProfile',
    infoTitle: 'JD.com is China’s largest ecommerce company by revenue and a member of the Fortune Global 500.',
  },
  {
    name: 'Chop',
    icon: 'https://pbs.twimg.com/profile_images/656536498951446529/6zU6BvgB.png',
    linkAppStore: 'http://apple.co/2dfkYH9',
    infoLink: 'https://blog.getchop.io/how-we-built-chop-bae3d8acd131#.7y8buamrq',
    infoTitle: 'How we built Chop',
  },
  {
    name: 'Bloomberg',
    icon: 'http://is1.mzstatic.com/image/thumb/Purple71/v4/31/24/72/312472df-3d53-0acf-fc31-8a25682e528f/source/175x175bb.jpg',
    linkAppStore: 'https://itunes.apple.com/us/app/bloomberg/id281941097?mt=8',
    linkPlayStore: 'https://play.google.com/store/apps/details?id=com.bloomberg.android.plus&hl=en',
    infoLink: 'https://www.techatbloomberg.com/blog/bloomberg-used-react-native-develop-new-consumer-app/',
    infoTitle: 'How Bloomberg Used React Native to Develop its new Consumer App',
  },
  {
    name: 'Blink',
    icon: 'https://lh3.googleusercontent.com/QaId7rFtOjAT-2tHVkKB4lebX_w4ujWiO7ZIDe3Hd99TfBmPmiZySbLbVJV65qs0ViM=w300-rw',
    linkPlayStore: 'https://play.google.com/store/apps/details?id=com.witapp',
    infoLink: 'https://hashnode.com/post/what-we-learned-after-using-react-native-for-a-year-civdr8zv6058l3853wqud7hqp',
    infoTitle: 'What we learned after using React Native for a year',
  },
  {
    name: 'Delivery.com',
    icon: 'https://lh3.googleusercontent.com/ZwwQHQns9Ut2-LqbMqPcmQrsWBh3YbmbIzeDthfdavw99Ziq0unJ6EHUw8bstXUIpg=w300-rw',
    linkAppStore: 'https://itunes.apple.com/us/app/delivery.com-food-alcohol/id435168129?mt=8',
    linkPlayStore: 'https://play.google.com/store/apps/details?id=com.deliverycom&hl=en',
    infoLink: 'https://medium.com/delivery-com-engineering/react-native-in-an-existing-ios-app-delivered-874ba95a3c52#.37qruw6ck',
    infoTitle: 'React Native in an Existing iOS App: Getting Started'
  },
  {
<<<<<<< HEAD
    name: 'Jack',
    icon: 'https://s3-eu-west-1.amazonaws.com/jack-public/react-native-showcase/jack-raw-icon.png',
    linkAppStore: 'https://itunes.apple.com/us/app/you-have-a-jack/id1019167559?ls=1&mt=8',
    linkPlayStore: 'https://play.google.com/store/apps/details?id=com.jack45.jack',
    infoLink: 'https://medium.com/@herdani/our-switch-to-react-native-f4ada19f0f3d#.ogwjzf2tw',
    infoTitle: 'Our switch to React Native',
=======
    name: 'Remedy',
    icon: 'https://www.remedymedical.com/static/images/AppIconPatient.png',
    linkAppStore: 'https://itunes.apple.com/us/app/remedy-on-demand-intelligent/id1125877350?mt=8',
    linkPlayStore: 'https://play.google.com/store/apps/details?id=com.remedy.android',
    infoLink: 'https://techcrunch.com/2017/01/10/doctordoctorcantyouseeimburning/',
    infoTitle: 'Talk to a world-class doctor: advice, prescriptions, and care',
>>>>>>> f9df72c8
  },
  {
    name: 'Yeti Smart Home',
    icon: 'https://res.cloudinary.com/netbeast/image/upload/v1484303676/Android_192_loykto.png',
    linkAppStore: 'https://itunes.apple.com/us/app/yeti-smart-home/id1190638808?mt=8',
    linkPlayStore: 'https://play.google.com/store/apps/details?id=com.netbeast.yeti',
    infoLink: 'https://medium.com/@jesusdario/developing-beyond-the-screen-9af812b96724#.ozx0xy4lv',
<<<<<<< HEAD
    infoTitle: 'How react native is helping us to reinvent the wheel',
=======
    infoTitle: 'How React Native is helping us to reinvent the wheel',
>>>>>>> f9df72c8
  },
];

/*
If you want your app to be featured in the showcase, add them to the featured
hash above this line. The pinned list is reserved for a small list of hand-picked apps.
*/
var pinned = [
  {
    name: 'Facebook',
    icon: 'https://lh3.googleusercontent.com/ZZPdzvlpK9r_Df9C3M7j1rNRi7hhHRvPhlklJ3lfi5jk86Jd1s0Y5wcQ1QgbVaAP5Q=w300',
    linkAppStore: 'https://itunes.apple.com/app/facebook/id284882215',
    linkPlayStore: 'https://play.google.com/store/apps/details?id=com.facebook.katana&hl=en',
    infoLink: 'https://code.facebook.com/posts/895897210527114/dive-into-react-native-performance/',
    infoTitle: 'Using React Native in the Facebook App',
    defaultLink: 'https://itunes.apple.com/app/facebook/id284882215',
  },
  {
    name: 'Facebook Ads Manager',
    icon: 'http://is5.mzstatic.com/image/pf/us/r30/Purple5/v4/9e/16/86/9e1686ef-cc55-805a-c977-538ddb5e6832/mzl.gqbhwitj.png',
    linkAppStore: 'https://itunes.apple.com/us/app/facebook-ads-manager/id964397083?mt=8',
    linkPlayStore: 'https://play.google.com/store/apps/details?id=com.facebook.adsmanager',
    infoLink: 'https://code.facebook.com/posts/1189117404435352/react-native-for-android-how-we-built-the-first-cross-platform-react-native-app/',
    infoTitle: 'How We Built the First Cross-Platform React Native App',
    defaultLink: 'https://itunes.apple.com/us/app/facebook-ads-manager/id964397083?mt=8',
  },
  {
    name: 'Facebook Groups',
    icon: 'http://is4.mzstatic.com/image/pf/us/r30/Purple69/v4/57/f8/4c/57f84c0c-793d-5f9a-95ee-c212d0369e37/mzl.ugjwfhzx.png',
    linkAppStore: 'https://itunes.apple.com/us/app/facebook-groups/id931735837?mt=8',
    infoLink: 'https://code.facebook.com/posts/1014532261909640/react-native-bringing-modern-web-techniques-to-mobile/',
    infoTitle: 'React Native: Bringing Modern Web Techniques to Mobile',
    defaultLink: 'https://itunes.apple.com/us/app/facebook-groups/id931735837?mt=8',
  },
  {
    name: 'Instagram',
    icon: 'http://a4.mzstatic.com/us/r30/Purple62/v4/1f/8d/f9/1f8df910-8ec7-3b8e-0104-d44e869f4d65/icon175x175.jpeg',
    linkAppStore: 'https://itunes.apple.com/app/instagram/id389801252?pt=428156&ct=igweb.unifiedHome.badge&mt=8',
    linkPlayStore: 'https://play.google.com/store/apps/details?id=com.instagram.android&referrer=utm_source%3Dinstagramweb%26utm_campaign%3DunifiedHome%26utm_medium%3Dbadge',
    infoLink: '',
    infoTitle: '',
    defaultLink: 'https://www.instagram.com/',
  },
  {
    name: 'Airbnb',
    icon: 'https://a2.muscache.com/airbnb/static/icons/apple-touch-icon-180x180-bcbe0e3960cd084eb8eaf1353cf3c730.png',
    linkAppStore: 'https://itunes.apple.com/us/app/airbnb/id401626263?mt=8&bev=1472279725_4ITWKWGX6KrmU6pT&utm_medium=web&utm_source=airbnb&_branch_match_id=307510898795870823',
    linkPlayStore: 'https://play.google.com/store/apps/details?id=com.airbnb.android&hl=en&referrer=bev%3D1472279725_4ITWKWGX6KrmU6pT%26utm_medium%3Dweb%26utm_source%3Dairbnb',
    infoLink: 'https://www.youtube.com/watch?v=tUfgQtmG3R0',
    infoTitle: 'Hybrid React Native Apps at Airbnb',
    defaultLink: 'https://www.airbnb.com/mobile',
  },
  {
    name: 'Baidu(手机百度)',
    icon: 'http://a3.mzstatic.com/us/r30/Purple62/v4/90/7c/9b/907c9b4e-556d-1a45-45d4-0ea801719abd/icon175x175.png',
    linkPlayStore: 'http://shouji.baidu.com/software/9896302.html',
    linkAppStore: 'https://itunes.apple.com/en/app/shou-ji-bai-du-hai-liang-xin/id382201985?l=en&mt=8',
    infoLink: 'http://baike.baidu.com/link?url=TW8YhcVN4tO_Jz5VqMclCjGhf12EEqMD_TeVC6efe2REZlx80r6T0dX96hdmNl36XogLyExXzrvFU9rFeqxg_K',
    infoTitle: 'Baidu is a search engine that has 600 million users.',
    defaultLink: 'http://baike.baidu.com/link?url=TW8YhcVN4tO_Jz5VqMclCjGhf12EEqMD_TeVC6efe2REZlx80r6T0dX96hdmNl36XogLyExXzrvFU9rFeqxg_K',
  },
  {
    name: 'Discord',
    icon: 'http://a5.mzstatic.com/us/r30/Purple5/v4/c1/2f/4c/c12f4cba-1d9a-f6bf-2240-04085d3470ec/icon175x175.jpeg',
    linkAppStore:  'https://itunes.apple.com/us/app/discord-chat-for-gamers/id985746746?mt=8',
    infoLink: 'https://discord.engineering/react-native-deep-dive-91fd5e949933#.5jnqftgof',
    infoTitle: 'Using React Native: One Year Later',
    defaultLink: 'https://itunes.apple.com/us/app/discord-chat-for-gamers/id985746746?mt=8',
  },
  {
    name: 'Gyroscope',
    icon: 'https://media.gyrosco.pe/images/magneto/180x180.png',
    linkAppStore: 'https://itunes.apple.com/app/apple-store/id1104085053?pt=117927205&ct=website&mt=8',
    infoLink: 'https://blog.gyrosco.pe/building-the-app-1dac1a97d253',
    infoTitle: 'Building a visualization experience with React Native',
    defaultLink: 'https://itunes.apple.com/app/apple-store/id1104085053?pt=117927205&ct=website&mt=8',
  },
  {
    name: 'li.st',
    icon: 'https://lh3.googleusercontent.com/tXt0HgJ7dCgOnuQ-lQr1P7E57mnOYfwXhRsV9lGcPwHPVvrDAN6YmpLVFgy88qKrkFI=w300',
    linkPlayStore: 'https://play.google.com/store/apps/details?id=st.li.listapp',
    infoLink: 'https://www.youtube.com/watch?v=cI9bDvDEsYE',
    infoTitle: 'Building li.st for Android with React Native',
    defaultLink: 'https://play.google.com/store/apps/details?id=st.li.listapp',
  },
  {
    name: 'QQ',
    icon: 'http://pp.myapp.com/ma_icon/0/icon_6633_1461768893/96',
    linkPlayStore: 'http://android.myapp.com/myapp/detail.htm?apkName=com.tencent.mobileqq',
    infoLink: 'https://en.wikipedia.org/wiki/Tencent_QQ',
    infoTitle: 'QQ is a Chinese messaging service with 829 million active accounts',
    defaultLink: 'http://android.myapp.com/myapp/detail.htm?apkName=com.tencent.mobileqq',
  },
  {
    name: 'Townske',
    icon: 'http://a3.mzstatic.com/us/r30/Purple69/v4/8b/42/20/8b4220af-5165-91fd-0f05-014332df73ef/icon175x175.png',
    linkAppStore: 'https://itunes.apple.com/us/app/townske-stunning-city-guides/id1018136179?ls=1&mt=8',
    infoLink: 'https://hackernoon.com/townske-app-in-react-native-6ad557de7a7c',
    infoTitle: '"I would recommend React Native in a heartbeat."',
    defaultLink: 'https://itunes.apple.com/us/app/townske-stunning-city-guides/id1018136179?ls=1&mt=8',
  },
  {
    name: 'Vogue',
    icon: 'http://a2.mzstatic.com/us/r30/Purple30/v4/06/24/92/0624927f-a389-746c-27f9-e2466d59e55b/icon175x175.jpeg',
    linkAppStore: 'https://itunes.apple.com/app/apple-store/id1087973225?pt=45076&ct=site-promo&mt=8',
    infoLink: 'http://www.vogue.com/app',
    infoTitle: '',
    defaultLink: 'https://itunes.apple.com/app/apple-store/id1087973225?pt=45076&ct=site-promo&mt=8',
  },
  {
    name: 'Walmart',
    icon: 'http://is2.mzstatic.com/image/thumb/Purple111/v4/64/9f/20/649f2026-e968-0417-660c-e5ee6d7977ff/source/350x350bb.jpg',
    linkAppStore: 'https://itunes.apple.com/us/app/walmart-app-shopping-savings/id338137227?mt=8',
    linkPlayStore: 'https://play.google.com/store/apps/details?id=com.walmart.android&hl=en',
    infoLink: ' https://medium.com/walmartlabs/react-native-at-walmartlabs-cdd140589560#.ueonqqloc',
    infoTitle: 'React Native at Walmart Labs',
    defaultLink: 'https://itunes.apple.com/us/app/walmart-app-shopping-savings/id338137227?mt=8',
  },
];

featured.sort(function(a, b) {
  return a.name.localeCompare(b.name);
});
var apps = pinned.concat(featured);

var AppList = React.createClass({

  render: function() {
    return (
      <div>
        {this.props.apps.map(this._renderApp)}
      </div>
    );
  },

  _renderApp: function(app, i) {
    var inner = (
      <div>
        {this._renderIcon(app)}
        {this._renderTitle(app)}
        {this._renderLinks(app)}
        {this._renderInfo(app)}
      </div>
    );

    if (app.linkAppStore && app.linkPlayStore) {
      return (<div className="showcase" key={i}>{inner}</div>);
    }

    return (
      <div className="showcase" key={i}>
        {inner}
      </div>
    );
  },

  _renderIcon: function(app) {
    var icon = (
      <img src={app.icon} alt={app.name} />
    );

    return (
      {icon}
    );
  },

  _renderTitle: function(app) {
    var title = (
      <h3>{app.name}</h3>
    );

    return (
      {title}
    );
  },

  _renderInfo: function(app) {
    if (!app.infoLink) {
      return;
    }

    return (
      <p><a href={app.infoLink} target="_blank">{app.infoTitle}</a></p>
    );
  },

  _renderLinks: function(app) {
    if (!app.linkAppStore && !app.linkPlayStore) {
      return;
    }

    var linkAppStore = app.linkAppStore ? <a href={app.linkAppStore} target="_blank">iOS</a> : '';
    var linkPlayStore = app.linkPlayStore ? <a href={app.linkPlayStore} target="_blank">Android</a> : '';

    return (
      <p>
        {linkAppStore}
        {linkAppStore && linkPlayStore ? ' · ' : ''}
        {linkPlayStore}
      </p>
    );
  },
});

var showcase = React.createClass({
  render: function() {
    return (
      <Site section="showcase" title="Showcase">
        <section className="content wrap documentationContent nosidebar showcaseSection">
          <div className="inner-content showcaseHeader">
            <h1 style={{textAlign: 'center'}}>Who's using React Native?</h1>
            <div className="subHeader" />
            <p>Thousands of apps are using React Native, from established Fortune 500 companies to hot new startups. If you're curious to see what can be accomplished with React Native, check out these apps!</p>

            <div className="inner-content">
              <AppList apps={apps} />
            </div>

            <div className="inner-content">
              <p>Some of these are hybrid native/React Native apps. If you built a popular application using React Native, we'd love to have your app on this showcase. Check out the <a href="https://github.com/facebook/react-native/blob/master/website/src/react-native/showcase.js">guidelines on GitHub</a> to update this page.</p>
            </div>

            <div className="inner-content">
              <p>Also, <a href="https://github.com/ReactNativeNews/React-Native-Apps">a curated list of open source React Native apps</a> is being kept by React Native News.</p>
            </div>

          </div>

        </section>
      </Site>
    );
  }
});

module.exports = showcase;<|MERGE_RESOLUTION|>--- conflicted
+++ resolved
@@ -331,33 +331,28 @@
     infoTitle: 'React Native in an Existing iOS App: Getting Started'
   },
   {
-<<<<<<< HEAD
+    name: 'Remedy',
+    icon: 'https://www.remedymedical.com/static/images/AppIconPatient.png',
+    linkAppStore: 'https://itunes.apple.com/us/app/remedy-on-demand-intelligent/id1125877350?mt=8',
+    linkPlayStore: 'https://play.google.com/store/apps/details?id=com.remedy.android',
+    infoLink: 'https://techcrunch.com/2017/01/10/doctordoctorcantyouseeimburning/',
+    infoTitle: 'Talk to a world-class doctor: advice, prescriptions, and care',
+  },
+  {
+    name: 'Yeti Smart Home',
+    icon: 'https://res.cloudinary.com/netbeast/image/upload/v1484303676/Android_192_loykto.png',
+    linkAppStore: 'https://itunes.apple.com/us/app/yeti-smart-home/id1190638808?mt=8',
+    linkPlayStore: 'https://play.google.com/store/apps/details?id=com.netbeast.yeti',
+    infoLink: 'https://medium.com/@jesusdario/developing-beyond-the-screen-9af812b96724#.ozx0xy4lv',
+    infoTitle: 'How React Native is helping us to reinvent the wheel',
+  },
+  {
     name: 'Jack',
     icon: 'https://s3-eu-west-1.amazonaws.com/jack-public/react-native-showcase/jack-raw-icon.png',
     linkAppStore: 'https://itunes.apple.com/us/app/you-have-a-jack/id1019167559?ls=1&mt=8',
     linkPlayStore: 'https://play.google.com/store/apps/details?id=com.jack45.jack',
     infoLink: 'https://medium.com/@herdani/our-switch-to-react-native-f4ada19f0f3d#.ogwjzf2tw',
     infoTitle: 'Our switch to React Native',
-=======
-    name: 'Remedy',
-    icon: 'https://www.remedymedical.com/static/images/AppIconPatient.png',
-    linkAppStore: 'https://itunes.apple.com/us/app/remedy-on-demand-intelligent/id1125877350?mt=8',
-    linkPlayStore: 'https://play.google.com/store/apps/details?id=com.remedy.android',
-    infoLink: 'https://techcrunch.com/2017/01/10/doctordoctorcantyouseeimburning/',
-    infoTitle: 'Talk to a world-class doctor: advice, prescriptions, and care',
->>>>>>> f9df72c8
-  },
-  {
-    name: 'Yeti Smart Home',
-    icon: 'https://res.cloudinary.com/netbeast/image/upload/v1484303676/Android_192_loykto.png',
-    linkAppStore: 'https://itunes.apple.com/us/app/yeti-smart-home/id1190638808?mt=8',
-    linkPlayStore: 'https://play.google.com/store/apps/details?id=com.netbeast.yeti',
-    infoLink: 'https://medium.com/@jesusdario/developing-beyond-the-screen-9af812b96724#.ozx0xy4lv',
-<<<<<<< HEAD
-    infoTitle: 'How react native is helping us to reinvent the wheel',
-=======
-    infoTitle: 'How React Native is helping us to reinvent the wheel',
->>>>>>> f9df72c8
   },
 ];
 
@@ -411,7 +406,7 @@
     defaultLink: 'https://www.airbnb.com/mobile',
   },
   {
-    name: 'Baidu(手机百度)',
+    name: 'Baidu (手机百度)',
     icon: 'http://a3.mzstatic.com/us/r30/Purple62/v4/90/7c/9b/907c9b4e-556d-1a45-45d4-0ea801719abd/icon175x175.png',
     linkPlayStore: 'http://shouji.baidu.com/software/9896302.html',
     linkAppStore: 'https://itunes.apple.com/en/app/shou-ji-bai-du-hai-liang-xin/id382201985?l=en&mt=8',
