[
  {
    "name": "Facebook",
    "icon": "https://lh3.googleusercontent.com/ZZPdzvlpK9r_Df9C3M7j1rNRi7hhHRvPhlklJ3lfi5jk86Jd1s0Y5wcQ1QgbVaAP5Q=w300",
    "linkAppStore": "https://itunes.apple.com/app/facebook/id284882215",
    "linkPlayStore": "https://play.google.com/store/apps/details?id=com.facebook.katana&hl=en",
    "infoLink": "https://code.facebook.com/posts/895897210527114/dive-into-react-native-performance/",
    "infoTitle": "Using React Native in the Facebook App",
    "defaultLink": "https://itunes.apple.com/app/facebook/id284882215",
    "pinned": true
  },
  {
    "name": "Facebook Ads Manager",
    "icon": "http://is5.mzstatic.com/image/pf/us/r30/Purple5/v4/9e/16/86/9e1686ef-cc55-805a-c977-538ddb5e6832/mzl.gqbhwitj.png",
    "linkAppStore": "https://itunes.apple.com/us/app/facebook-ads-manager/id964397083?mt=8",
    "linkPlayStore": "https://play.google.com/store/apps/details?id=com.facebook.adsmanager",
    "infoLink": "https://code.facebook.com/posts/1189117404435352/react-native-for-android-how-we-built-the-first-cross-platform-react-native-app/",
    "infoTitle": "How We Built the First Cross-Platform React Native App",
    "defaultLink": "https://itunes.apple.com/us/app/facebook-ads-manager/id964397083?mt=8",
    "pinned": true
  },
  {
    "name": "Facebook Groups",
    "icon": "http://is4.mzstatic.com/image/pf/us/r30/Purple69/v4/57/f8/4c/57f84c0c-793d-5f9a-95ee-c212d0369e37/mzl.ugjwfhzx.png",
    "linkAppStore": "https://itunes.apple.com/us/app/facebook-groups/id931735837?mt=8",
    "infoLink": "https://code.facebook.com/posts/1014532261909640/react-native-bringing-modern-web-techniques-to-mobile/",
    "infoTitle": "React Native: Bringing Modern Web Techniques to Mobile",
    "defaultLink": "https://itunes.apple.com/us/app/facebook-groups/id931735837?mt=8",
    "pinned": true
  },
  {
    "name": "Instagram",
    "icon": "http://a4.mzstatic.com/us/r30/Purple62/v4/1f/8d/f9/1f8df910-8ec7-3b8e-0104-d44e869f4d65/icon175x175.jpeg",
    "linkAppStore": "https://itunes.apple.com/app/instagram/id389801252?pt=428156&ct=igweb.unifiedHome.badge&mt=8",
    "linkPlayStore": "https://play.google.com/store/apps/details?id=com.instagram.android&referrer=utm_source%3Dinstagramweb%26utm_campaign%3DunifiedHome%26utm_medium%3Dbadge",
    "infoLink": "https://engineering.instagram.com/react-native-at-instagram-dd828a9a90c7#.3h4wir4zr",
    "infoTitle": "React Native at Instagram",
    "defaultLink": "https://www.instagram.com/",
    "pinned": true
  },
  {
    "name": "Airbnb",
    "icon": "https://a2.muscache.com/airbnb/static/icons/apple-touch-icon-180x180-bcbe0e3960cd084eb8eaf1353cf3c730.png",
    "linkAppStore": "https://itunes.apple.com/us/app/airbnb/id401626263?mt=8&bev=1472279725_4ITWKWGX6KrmU6pT&utm_medium=web&utm_source=airbnb&_branch_match_id=307510898795870823",
    "linkPlayStore": "https://play.google.com/store/apps/details?id=com.airbnb.android&hl=en&referrer=bev%3D1472279725_4ITWKWGX6KrmU6pT%26utm_medium%3Dweb%26utm_source%3Dairbnb",
    "infoLink": "https://www.youtube.com/watch?v=tUfgQtmG3R0",
    "infoTitle": "Hybrid React Native Apps at Airbnb",
    "defaultLink": "https://www.airbnb.com/mobile",
    "pinned": true
  },
  {
    "name": "Baidu (手机百度)",
    "icon": "http://a3.mzstatic.com/us/r30/Purple62/v4/90/7c/9b/907c9b4e-556d-1a45-45d4-0ea801719abd/icon175x175.png",
    "linkPlayStore": "http://shouji.baidu.com/software/9896302.html",
    "linkAppStore": "https://itunes.apple.com/en/app/shou-ji-bai-du-hai-liang-xin/id382201985?l=en&mt=8",
    "infoLink": "http://baike.baidu.com/link?url=TW8YhcVN4tO_Jz5VqMclCjGhf12EEqMD_TeVC6efe2REZlx80r6T0dX96hdmNl36XogLyExXzrvFU9rFeqxg_K",
    "infoTitle": "Baidu is a search engine that has 600 million users.",
    "defaultLink": "http://baike.baidu.com/link?url=TW8YhcVN4tO_Jz5VqMclCjGhf12EEqMD_TeVC6efe2REZlx80r6T0dX96hdmNl36XogLyExXzrvFU9rFeqxg_K",
    "pinned": true
  },
  {
    "name": "Discord",
    "icon": "http://a5.mzstatic.com/us/r30/Purple5/v4/c1/2f/4c/c12f4cba-1d9a-f6bf-2240-04085d3470ec/icon175x175.jpeg",
    "linkAppStore":  "https://itunes.apple.com/us/app/discord-chat-for-gamers/id985746746?mt=8",
    "infoLink": "https://discord.engineering/react-native-deep-dive-91fd5e949933#.5jnqftgof",
    "infoTitle": "Using React Native: One Year Later",
    "defaultLink": "https://itunes.apple.com/us/app/discord-chat-for-gamers/id985746746?mt=8",
    "pinned": true
  },
  {
    "name": "Gyroscope",
    "icon": "https://media.gyrosco.pe/images/magneto/180x180.png",
    "linkAppStore": "https://itunes.apple.com/app/apple-store/id1104085053?pt=117927205&ct=website&mt=8",
    "infoLink": "https://blog.gyrosco.pe/building-the-app-1dac1a97d253",
    "infoTitle": "Building a visualization experience with React Native",
    "defaultLink": "https://itunes.apple.com/app/apple-store/id1104085053?pt=117927205&ct=website&mt=8",
    "pinned": true
  },
  {
    "name": "li.st",
    "icon": "https://lh3.googleusercontent.com/tXt0HgJ7dCgOnuQ-lQr1P7E57mnOYfwXhRsV9lGcPwHPVvrDAN6YmpLVFgy88qKrkFI=w300",
    "linkPlayStore": "https://play.google.com/store/apps/details?id=st.li.listapp",
    "infoLink": "https://www.youtube.com/watch?v=cI9bDvDEsYE",
    "infoTitle": "Building li.st for Android with React Native",
    "defaultLink": "https://play.google.com/store/apps/details?id=st.li.listapp",
    "pinned": true
  },
  {
    "name": "QQ",
    "icon": "http://pp.myapp.com/ma_icon/0/icon_6633_1461768893/96",
    "linkPlayStore": "http://android.myapp.com/myapp/detail.htm?apkName=com.tencent.mobileqq",
    "infoLink": "https://en.wikipedia.org/wiki/Tencent_QQ",
    "infoTitle": "QQ is a Chinese messaging service with 829 million active accounts",
    "defaultLink": "http://android.myapp.com/myapp/detail.htm?apkName=com.tencent.mobileqq",
    "pinned": true
  },
  {
    "name": "Tesla",
    "icon": "https://lh3.googleusercontent.com/b79jRmQK2sZABaN0xI2wIAFrEcBxs0CuDzNTmF088DGrJXbemaMNRvrhqH0St28J7CU=w300-rw",
    "linkPlayStore": "https://play.google.com/store/apps/details?id=com.teslamotors.tesla",
    "linkAppStore": "https://itunes.apple.com/us/app/tesla-motors/id582007913?mt=8",
    "pinned": true
  },
  {
    "name": "Townske",
    "icon": "http://a3.mzstatic.com/us/r30/Purple69/v4/8b/42/20/8b4220af-5165-91fd-0f05-014332df73ef/icon175x175.png",
    "linkAppStore": "https://itunes.apple.com/us/app/townske-stunning-city-guides/id1018136179?ls=1&mt=8",
    "infoLink": "https://hackernoon.com/townske-app-in-react-native-6ad557de7a7c",
    "infoTitle": "The experience of a web developer building an app using React Native",
    "defaultLink": "https://itunes.apple.com/us/app/townske-stunning-city-guides/id1018136179?ls=1&mt=8",
    "pinned": true
  },
  {
    "name": "Vogue",
    "icon": "http://a2.mzstatic.com/us/r30/Purple30/v4/06/24/92/0624927f-a389-746c-27f9-e2466d59e55b/icon175x175.jpeg",
    "linkAppStore": "https://itunes.apple.com/app/apple-store/id1087973225?pt=45076&ct=site-promo&mt=8",
    "infoLink": "http://www.vogue.com/app",
    "infoTitle": "",
    "defaultLink": "https://itunes.apple.com/app/apple-store/id1087973225?pt=45076&ct=site-promo&mt=8",
    "pinned": true
  },
  {
    "name": "Walmart",
    "icon": "http://is2.mzstatic.com/image/thumb/Purple111/v4/64/9f/20/649f2026-e968-0417-660c-e5ee6d7977ff/source/350x350bb.jpg",
    "linkAppStore": "https://itunes.apple.com/us/app/walmart-app-shopping-savings/id338137227?mt=8",
    "linkPlayStore": "https://play.google.com/store/apps/details?id=com.walmart.android&hl=en",
    "infoLink": " https://medium.com/walmartlabs/react-native-at-walmartlabs-cdd140589560#.ueonqqloc",
    "infoTitle": "React Native at Walmart Labs",
    "defaultLink": "https://itunes.apple.com/us/app/walmart-app-shopping-savings/id338137227?mt=8",
    "pinned": true
  },
  {
    "name": "Qzone (QQ空间)",
    "icon": "http://pp.myapp.com/ma_icon/0/icon_9959_1460036593/96",
    "linkPlayStore": "http://android.myapp.com/myapp/detail.htm?apkName=com.qzone",
    "infoLink": "https://en.wikipedia.org/wiki/Qzone",
    "infoTitle": "Qzone is a Chinese social network with over 600 million users",
    "pinned": false
  },
  {
    "name": "QQ Music (QQ音乐)",
    "icon": "http://pp.myapp.com/ma_icon/0/icon_6259_1462429453/96",
    "linkPlayStore": "http://android.myapp.com/myapp/detail.htm?apkName=com.tencent.qqmusic",
    "infoLink": "http://www.wsj.com/articles/tencent-customers-come-for-the-music-stay-for-the-perks-1433869369",
    "infoTitle": "Internet giant tries to get people to pay for digital music",
    "pinned": false
  },
  {
    "name": "Classroom (腾讯课堂)",
    "icon": "http://pp.myapp.com/ma_icon/0/icon_10927178_1479093114/96",
    "linkPlayStore": "http://android.myapp.com/myapp/detail.htm?apkName=com.tencent.edu",
    "linkAppStore": "https://itunes.apple.com/cn/app/teng-xun-ke-tang-zhuan-ye/id931720936?mt=8",
    "infoLink": "http://baike.baidu.com/view/13030839.htm",
    "infoTitle": "Classroom is an education app by Chinese Internet giant Tencent",
    "pinned": false
  },
  {
    "name": "F8",
    "icon": "https://raw.githubusercontent.com/fbsamples/f8app/master/ios/F8v2/Images.xcassets/AppIcon.appiconset/AppIcon%402x.png",
    "infoLink": "http://makeitopen.com/tutorials/building-the-f8-app/planning/",
    "infoTitle": "Tutorial: Building the F8 2016 conference app",
    "pinned": false
  },
  {
    "name": "Discovery VR",
    "icon": "http://a2.mzstatic.com/us/r30/Purple6/v4/d1/d5/f4/d1d5f437-9f6b-b5aa-5fe7-47bd19f934bf/icon175x175.png",
    "linkAppStore": "https://itunes.apple.com/us/app/discovery-vr/id1030815031?mt=8",
    "linkPlayStore": "https://play.google.com/store/apps/details?id=com.discovery.DiscoveryVR",
    "infoLink": "https://medium.com/ios-os-x-development/an-ios-developer-on-react-native-1f24786c29f0",
    "infoTitle": "An iOS developer's experience building an app using React Native",
    "pinned": false
  },
  {
    "name": "Myntra",
    "icon": "http://a5.mzstatic.com/us/r30/Purple6/v4/9c/78/df/9c78dfa6-0061-1af2-5026-3e1d5a073c94/icon350x350.png",
    "linkAppStore": "https://itunes.apple.com/in/app/myntra-fashion-shopping-app/id907394059",
<<<<<<< HEAD
    "linkPlayStore": "https://play.google.com/store/apps/details?id=com.myntra.android",
    "infoLink": "https://www.youtube.com/watch?v=bXKr--rbewo",
    "infoTitle": "React Native in Production at Scale",
=======
    "infoLink": "https://medium.com/myntra-engineering/updating-apps-on-the-fly-aab40c26fac2#.6moo8hnqa",
    "infoTitle": "Updating apps on the fly",
>>>>>>> 8f0c16d7
    "pinned": false
  },
  {
    "name": "SoundCloud Pulse",
    "icon": "https://i1.sndcdn.com/artworks-000149203716-k5je96-original.jpg",
    "linkAppStore": "https://itunes.apple.com/us/app/soundcloud-pulse-for-creators/id1074278256?mt=8",
    "infoLink": "https://developers.soundcloud.com/blog/react-native-at-soundcloud",
    "infoTitle": "Why React Native worked well for us",
    "pinned": false
  },
  {
    "name": "CBS Sports Franchise Football",
    "icon": "http://a2.mzstatic.com/us/r30/Purple69/v4/7b/0c/a0/7b0ca007-885a-7cfc-9fa2-2ec4394c2ecc/icon175x175.png",
    "linkPlayStore": "https://play.google.com/store/apps/details?id=com.cbssports.fantasy.franchisefootball2015",
    "infoLink": "http://www.cbssports.com/fantasy/football/games/franchise/2015",
    "infoTitle": "Award winning Fantasy Football league manager built with React Native",
    "pinned": false
  },
  {
    "name": "Artsy",
    "icon": "https://raw.githubusercontent.com/artsy/eigen/master/Artsy/Resources/Images.xcassets/AppIcon.appiconset/AppIcon167.png",
    "linkAppStore": "https://itunes.apple.com/us/app/artsy-collect-bid-on-fine/id703796080?mt=8",
    "infoLink": "https://artsy.github.io/series/react-native-at-artsy/",
    "infoTitle": "React Native at Artsy",
    "pinned": false
  },
  {
    "name": "Huiseoul (惠首尔)",
    "icon": "https://cdn.huiseoul.com/icon.png",
    "linkAppStore": "https://itunes.apple.com/us/app/hui-shou-er-ni-si-ren-mei/id1127150360?ls=1&mt=8",
    "infoLink": "https://engineering.huiseoul.com/building-a-conversational-e-commerce-app-in-6-weeks-with-react-native-c35d46637e07",
    "infoTitle": "Building a conversational E-commerce app in 6 weeks with React Native",
    "pinned": false
  },
  {
    "name": "Sleeperbot",
    "icon": "https://blitzchat.net/uploads/c8425332190a4f4b852d7770ad32e602/original.png",
    "linkAppStore": "https://itunes.apple.com/us/app/sleeperbot-fantasy-football/id987367543?mt=8",
    "linkPlayStore": "https://play.google.com/store/apps/details?id=com.sleeperbot&hl=en",
    "infoLink": "https://medium.com/sleeperbot-hq/switching-to-react-native-in-production-on-ios-and-android-e6b675402712#.cug6h6qhn",
    "infoTitle": "Switching to React Native in Production on iOS and Android",
    "pinned": false
  },
  {
    "name": "JD（手机京东）",
    "icon": "https://lh3.googleusercontent.com/AIIAZsqyEG0KmCFruh1Ec374-2l7n1rfv_LG5RWjdAZOzUBCu-5MRqdLbzJfBnOdSFg=w300-rw",
    "linkAppStore": "https://itunes.apple.com/cn/app/shou-ji-jing-dong-xin-ren/id414245413?mt=8",
    "linkPlayStore": "https://app.jd.com/android.html",
    "infoLink": "http://ir.jd.com/phoenix.zhtml?c=253315&p=irol-homeProfile",
    "infoTitle": "JD.com is China’s largest ecommerce company by revenue and a member of the Fortune Global 500.",
    "pinned": false
  },
  {
    "name": "Chop",
    "icon": "https://pbs.twimg.com/profile_images/656536498951446529/6zU6BvgB.png",
    "linkAppStore": "http://apple.co/2dfkYH9",
    "infoLink": "http://blog.getchop.io/2016/10/13/how-we-built-chop/",
    "infoTitle": "How we built Chop using React Native",
    "pinned": false
  },
  {
    "name": "Bloomberg",
    "icon": "http://is1.mzstatic.com/image/thumb/Purple71/v4/31/24/72/312472df-3d53-0acf-fc31-8a25682e528f/source/175x175bb.jpg",
    "linkAppStore": "https://itunes.apple.com/us/app/bloomberg/id281941097?mt=8",
    "linkPlayStore": "https://play.google.com/store/apps/details?id=com.bloomberg.android.plus&hl=en",
    "infoLink": "https://www.techatbloomberg.com/blog/bloomberg-used-react-native-develop-new-consumer-app/",
    "infoTitle": "How Bloomberg Used React Native to Develop its new Consumer App",
    "pinned": false
  },
  {
    "name": "Blink",
    "icon": "https://lh3.googleusercontent.com/QaId7rFtOjAT-2tHVkKB4lebX_w4ujWiO7ZIDe3Hd99TfBmPmiZySbLbVJV65qs0ViM=w300-rw",
    "linkPlayStore": "https://play.google.com/store/apps/details?id=com.witapp",
    "infoLink": "https://hashnode.com/post/what-we-learned-after-using-react-native-for-a-year-civdr8zv6058l3853wqud7hqp",
    "infoTitle": "What we learned after using React Native for a year",
    "pinned": false
  },
  {
    "name": "Delivery.com",
    "icon": "https://lh3.googleusercontent.com/ZwwQHQns9Ut2-LqbMqPcmQrsWBh3YbmbIzeDthfdavw99Ziq0unJ6EHUw8bstXUIpg=w300-rw",
    "linkAppStore": "https://itunes.apple.com/us/app/delivery.com-food-alcohol/id435168129?mt=8",
    "linkPlayStore": "https://play.google.com/store/apps/details?id=com.deliverycom&hl=en",
    "infoLink": "https://medium.com/delivery-com-engineering/react-native-in-an-existing-ios-app-delivered-874ba95a3c52#.37qruw6ck",
    "infoTitle": "React Native in an Existing iOS App: Getting Started",
    "pinned": false
  },
  {
    "name": "Yeti Smart Home",
    "icon": "https://res.cloudinary.com/netbeast/image/upload/v1484303676/Android_192_loykto.png",
    "linkAppStore": "https://itunes.apple.com/us/app/yeti-smart-home/id1190638808?mt=8",
    "linkPlayStore": "https://play.google.com/store/apps/details?id=com.netbeast.yeti",
    "infoLink": "https://medium.com/@jesusdario/developing-beyond-the-screen-9af812b96724#.ozx0xy4lv",
    "infoTitle": "How React Native is helping us to reinvent the wheel",
    "pinned": false
  },
  {
    "name": "Jack",
    "icon": "https://s3-eu-west-1.amazonaws.com/jack-public/react-native-showcase/jack-raw-icon.png",
    "linkAppStore": "https://itunes.apple.com/us/app/you-have-a-jack/id1019167559?ls=1&mt=8",
    "linkPlayStore": "https://play.google.com/store/apps/details?id=com.jack45.jack",
    "infoLink": "https://medium.com/@herdani/our-switch-to-react-native-f4ada19f0f3d#.ogwjzf2tw",
    "infoTitle": "Our switch to React Native",
    "pinned": false
  },
  {
    "name": "Causr",
    "icon": "http://is2.mzstatic.com/image/thumb/Purple111/v4/9d/14/20/9d142015-3319-f613-2886-ad889609466a/source/175x175bb.jpg",
    "linkAppStore": "https://itunes.apple.com/us/app/causr-business-networking/id1129819484",
    "infoLink": "https://medium.com/causr/why-we-chose-react-native-abd7d58a18b5",
    "infoTitle": "Why we chose React Native",
    "pinned": false
  },
  {
    "name": "Flare by GoDaddy",
    "icon": "http://x.co/FlareIcon",
    "linkAppStore": "http://x.co/Flare",
    "linkPlayStore": "http://x.co/FlareAndr",
    "infoLink": "http://x.co/FlareNews",
    "infoTitle": "Social network that connects entrepreneurs to fellow entrepreneurs, consumers, investors and experts",
    "pinned": false
  }
]<|MERGE_RESOLUTION|>--- conflicted
+++ resolved
@@ -174,14 +174,9 @@
     "name": "Myntra",
     "icon": "http://a5.mzstatic.com/us/r30/Purple6/v4/9c/78/df/9c78dfa6-0061-1af2-5026-3e1d5a073c94/icon350x350.png",
     "linkAppStore": "https://itunes.apple.com/in/app/myntra-fashion-shopping-app/id907394059",
-<<<<<<< HEAD
     "linkPlayStore": "https://play.google.com/store/apps/details?id=com.myntra.android",
     "infoLink": "https://www.youtube.com/watch?v=bXKr--rbewo",
     "infoTitle": "React Native in Production at Scale",
-=======
-    "infoLink": "https://medium.com/myntra-engineering/updating-apps-on-the-fly-aab40c26fac2#.6moo8hnqa",
-    "infoTitle": "Updating apps on the fly",
->>>>>>> 8f0c16d7
     "pinned": false
   },
   {
