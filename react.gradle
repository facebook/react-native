--- conflicted
+++ resolved
@@ -76,9 +76,11 @@
                     "--reset-cache", "--entry-file", entryFile, "--bundle-output", jsBundleFile, "--assets-dest", resourcesDir, *extraArgs)
             }
 
-            enabled config."bundleIn${targetName}" ||
-                config."bundleIn${variant.buildType.name.capitalize()}" ?:
-                targetName.toLowerCase().contains("release")
+            enabled config."bundleIn${targetName}" != null
+              ? config."bundleIn${targetName}"
+              : config."bundleIn${buildTypeName.capitalize()}" != null
+                ? config."bundleIn${buildTypeName.capitalize()}"
+                : targetName.toLowerCase().contains("release")
         }
 
         // Expose a minimal interface on the application variant and the task itself:
@@ -142,34 +144,9 @@
                     from(jsBundleDir)
                 }
 
-<<<<<<< HEAD
-                enabled config."bundleIn${targetName}" != null
-                  ? config."bundleIn${targetName}"
-                  : config."bundleIn${buildTypeName.capitalize()}" != null
-                    ? config."bundleIn${buildTypeName.capitalize()}"
-                    : targetName.toLowerCase().contains("release")
-
-                if (isAndroidLibrary) {
-                    doLast {
-                        def moveFunc = { resSuffix ->
-                            File originalDir = file("${resourcesDir}/drawable-${resSuffix}")
-                            if (originalDir.exists()) {
-                                File destDir = file("${resourcesDir}/drawable-${resSuffix}-v4")
-                                ant.move(file: originalDir, tofile: destDir)
-                            }
-                        }
-                        moveFunc.curry("ldpi").call()
-                        moveFunc.curry("mdpi").call()
-                        moveFunc.curry("hdpi").call()
-                        moveFunc.curry("xhdpi").call()
-                        moveFunc.curry("xxhdpi").call()
-                        moveFunc.curry("xxxhdpi").call()
-                    }
-=======
                 // Workaround for Android Gradle Plugin 3.2+ new asset directory
                 into ("merged_assets/${variant.name}/merge${targetName}Assets/out") {
                     from(jsBundleDir)
->>>>>>> 937c79e2
                 }
             }
 
