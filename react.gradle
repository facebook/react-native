import org.apache.tools.ant.taskdefs.condition.Os

def config = project.hasProperty("react") ? project.react : [];

def cliPath = config.cliPath ?: "node_modules/react-native/local-cli/cli.js"
def bundleAssetName = config.bundleAssetName ?: "index.android.bundle"
def entryFile = config.entryFile ?: "index.android.js"
def bundleCommand = config.bundleCommand ?: "bundle"
def reactRoot = file(config.root ?: "../../")
def inputExcludes = config.inputExcludes ?: ["android/**", "ios/**"]
def bundleConfig = config.bundleConfig ? "${reactRoot}/${config.bundleConfig}" : null ;


<<<<<<< HEAD
gradle.projectsEvaluated {
    android.applicationVariants.all { def variant ->
        // Create variant and target names
        def targetName = variant.name.capitalize()
        def targetPath = variant.dirName

        // React js bundle directories
        def jsBundleDir = file("$buildDir/generated/assets/react/${targetPath}")
        def resourcesDir = file("$buildDir/generated/res/react/${targetPath}")

        def jsBundleFile = file("$jsBundleDir/$bundleAssetName")

        // Additional node and packager commandline arguments
        def nodeExecutableAndArgs = config.nodeExecutableAndArgs ?: ["node"]
        def extraPackagerArgs = config.extraPackagerArgs ?: []

        def currentBundleTask = tasks.create(
            name: "bundle${targetName}JsAndAssets",
            type: Exec) {
            group = "react"
            description = "bundle JS and assets for ${targetName}."

            // Create dirs if they are not there (e.g. the "clean" task just ran)
            doFirst {
                jsBundleDir.deleteDir()
                jsBundleDir.mkdirs()
                resourcesDir.deleteDir()
                resourcesDir.mkdirs()
            }

            // Set up inputs and outputs so gradle can cache the result
            inputs.files fileTree(dir: reactRoot, excludes: inputExcludes)
            outputs.dir jsBundleDir
            outputs.dir resourcesDir

            // Set up the call to the react-native cli
            workingDir reactRoot

            // Set up dev mode
            def devEnabled = !(config."devDisabledIn${targetName}"
                || targetName.toLowerCase().contains("release"))

            def extraArgs = extraPackagerArgs;

            if (bundleConfig) {
                extraArgs = extraArgs.clone()
                extraArgs.add("--config");
                extraArgs.add(bundleConfig);
            }

            if (Os.isFamily(Os.FAMILY_WINDOWS)) {
                commandLine("cmd", "/c", *nodeExecutableAndArgs, cliPath, bundleCommand, "--platform", "android", "--dev", "${devEnabled}",
                    "--reset-cache", "--entry-file", entryFile, "--bundle-output", jsBundleFile, "--assets-dest", resourcesDir, *extraArgs)
            } else {
                commandLine(*nodeExecutableAndArgs, cliPath, bundleCommand, "--platform", "android", "--dev", "${devEnabled}",
                    "--reset-cache", "--entry-file", entryFile, "--bundle-output", jsBundleFile, "--assets-dest", resourcesDir, *extraArgs)
            }

            enabled config."bundleIn${targetName}" ||
                config."bundleIn${variant.buildType.name.capitalize()}" ?:
                targetName.toLowerCase().contains("release")
        }

        // Expose a minimal interface on the application variant and the task itself:
        variant.ext.bundleJsAndAssets = currentBundleTask
        currentBundleTask.ext.generatedResFolders = files(resourcesDir).builtBy(currentBundleTask)
        currentBundleTask.ext.generatedAssetsFolders = files(jsBundleDir).builtBy(currentBundleTask)

        variant.registerGeneratedResFolders(currentBundleTask.generatedResFolders)
        variant.mergeResources.dependsOn(currentBundleTask)

        def resourcesDirConfigValue = config."resourcesDir${targetName}"
        if (resourcesDirConfigValue) {
            def currentCopyResTask = tasks.create(
                name: "copy${targetName}BundledResources",
                type: Copy) {
                group = "react"
                description = "copy bundled resources into custom location for ${targetName}."

                from resourcesDir
                into file(resourcesDirConfigValue)

                dependsOn(currentBundleTask)

                enabled currentBundleTask.enabled
=======
afterEvaluate {
    def isAndroidLibrary = plugins.hasPlugin("com.android.library")
    // Grab all build types and product flavors
    def buildTypes = android.buildTypes.collect { type -> type.name }
    def productFlavors = android.productFlavors.collect { flavor -> flavor.name }

    // When no product flavors defined, use empty
    if (!productFlavors) productFlavors.add('')

    productFlavors.each { productFlavorName ->
        buildTypes.each { buildTypeName ->
            // Create variant and target names
            def flavorNameCapitalized = "${productFlavorName.capitalize()}"
            def buildNameCapitalized = "${buildTypeName.capitalize()}"
            def targetName = "${flavorNameCapitalized}${buildNameCapitalized}"
            def targetPath = productFlavorName ?
                    "${productFlavorName}/${buildTypeName}" :
                    "${buildTypeName}"

            // React js bundle directories
            def jsBundleDirConfigName = "jsBundleDir${targetName}"
            def jsBundleDir = elvisFile(config."$jsBundleDirConfigName") ?:
                    file("$buildDir/intermediates/assets/${targetPath}")

            def resourcesDirConfigName = "resourcesDir${targetName}"
            def resourcesDir = elvisFile(config."${resourcesDirConfigName}") ?:
                    file("$buildDir/intermediates/res/merged/${targetPath}")
            def jsBundleFile = file("$jsBundleDir/$bundleAssetName")

            // Bundle task name for variant
            def bundleJsAndAssetsTaskName = "bundle${targetName}JsAndAssets"

            // Additional node and packager commandline arguments
            def nodeExecutableAndArgs = config.nodeExecutableAndArgs ?: ["node"]
            def extraPackagerArgs = config.extraPackagerArgs ?: []

            def currentBundleTask = tasks.create(
                    name: bundleJsAndAssetsTaskName,
                    type: Exec) {
                group = "react"
                description = "bundle JS and assets for ${targetName}."

                // Create dirs if they are not there (e.g. the "clean" task just ran)
                doFirst {
                    jsBundleDir.mkdirs()
                    resourcesDir.mkdirs()
                }

                // Set up inputs and outputs so gradle can cache the result
                inputs.files fileTree(dir: reactRoot, excludes: inputExcludes)
                outputs.dir jsBundleDir
                outputs.dir resourcesDir

                // Set up the call to the react-native cli
                workingDir reactRoot

                // Set up dev mode
                def devEnabled = !(config."devDisabledIn${targetName}"
                    || targetName.toLowerCase().contains("release"))

                def extraArgs = extraPackagerArgs;

                if (bundleConfig) {
                  extraArgs = extraArgs.clone()
                  extraArgs.add("--config");
                  extraArgs.add(bundleConfig);
                }

                if (Os.isFamily(Os.FAMILY_WINDOWS)) {
                    commandLine("cmd", "/c", *nodeExecutableAndArgs, cliPath, bundleCommand, "--platform", "android", "--dev", "${devEnabled}",
                            "--reset-cache", "--entry-file", entryFile, "--bundle-output", jsBundleFile, "--assets-dest", resourcesDir, *extraArgs)
                } else {
                    commandLine(*nodeExecutableAndArgs, cliPath, bundleCommand, "--platform", "android", "--dev", "${devEnabled}",
                            "--reset-cache", "--entry-file", entryFile, "--bundle-output", jsBundleFile, "--assets-dest", resourcesDir, *extraArgs)
                }

                enabled config."bundleIn${targetName}" ||
                    config."bundleIn${buildTypeName.capitalize()}" ?:
                            targetName.toLowerCase().contains("release")

                if (isAndroidLibrary) {
                    doLast {
                        def moveFunc = { resSuffix ->
                            File originalDir = file("${resourcesDir}/drawable-${resSuffix}")
                            if (originalDir.exists()) {
                                File destDir = file("${resourcesDir}/drawable-${resSuffix}-v4")
                                ant.move(file: originalDir, tofile: destDir)
                            }
                        }
                        moveFunc.curry("ldpi").call()
                        moveFunc.curry("mdpi").call()
                        moveFunc.curry("hdpi").call()
                        moveFunc.curry("xhdpi").call()
                        moveFunc.curry("xxhdpi").call()
                        moveFunc.curry("xxxhdpi").call()
                    }
                }
>>>>>>> c4bcca66
            }

            variant.packageApplication.dependsOn(currentCopyResTask)
        }

        def currentAssetsCopyTask = tasks.create(
            name: "copy${targetName}BundledJs",
            type: Copy) {
            group = "react"
            description = "copy bundled JS into ${targetName}."

            from jsBundleDir
            into file(config."jsBundleDir${targetName}" ?:
                "$buildDir/intermediates/assets/${targetPath}")

            // mergeAssets must run first, as it clears the intermediates directory
            dependsOn(variant.mergeAssets)

            enabled currentBundleTask.enabled
        }

        variant.packageApplication.dependsOn(currentAssetsCopyTask)
    }
}<|MERGE_RESOLUTION|>--- conflicted
+++ resolved
@@ -11,8 +11,7 @@
 def bundleConfig = config.bundleConfig ? "${reactRoot}/${config.bundleConfig}" : null ;
 
 
-<<<<<<< HEAD
-gradle.projectsEvaluated {
+afterEvaluate {
     android.applicationVariants.all { def variant ->
         // Create variant and target names
         def targetName = variant.name.capitalize()
@@ -97,105 +96,6 @@
                 dependsOn(currentBundleTask)
 
                 enabled currentBundleTask.enabled
-=======
-afterEvaluate {
-    def isAndroidLibrary = plugins.hasPlugin("com.android.library")
-    // Grab all build types and product flavors
-    def buildTypes = android.buildTypes.collect { type -> type.name }
-    def productFlavors = android.productFlavors.collect { flavor -> flavor.name }
-
-    // When no product flavors defined, use empty
-    if (!productFlavors) productFlavors.add('')
-
-    productFlavors.each { productFlavorName ->
-        buildTypes.each { buildTypeName ->
-            // Create variant and target names
-            def flavorNameCapitalized = "${productFlavorName.capitalize()}"
-            def buildNameCapitalized = "${buildTypeName.capitalize()}"
-            def targetName = "${flavorNameCapitalized}${buildNameCapitalized}"
-            def targetPath = productFlavorName ?
-                    "${productFlavorName}/${buildTypeName}" :
-                    "${buildTypeName}"
-
-            // React js bundle directories
-            def jsBundleDirConfigName = "jsBundleDir${targetName}"
-            def jsBundleDir = elvisFile(config."$jsBundleDirConfigName") ?:
-                    file("$buildDir/intermediates/assets/${targetPath}")
-
-            def resourcesDirConfigName = "resourcesDir${targetName}"
-            def resourcesDir = elvisFile(config."${resourcesDirConfigName}") ?:
-                    file("$buildDir/intermediates/res/merged/${targetPath}")
-            def jsBundleFile = file("$jsBundleDir/$bundleAssetName")
-
-            // Bundle task name for variant
-            def bundleJsAndAssetsTaskName = "bundle${targetName}JsAndAssets"
-
-            // Additional node and packager commandline arguments
-            def nodeExecutableAndArgs = config.nodeExecutableAndArgs ?: ["node"]
-            def extraPackagerArgs = config.extraPackagerArgs ?: []
-
-            def currentBundleTask = tasks.create(
-                    name: bundleJsAndAssetsTaskName,
-                    type: Exec) {
-                group = "react"
-                description = "bundle JS and assets for ${targetName}."
-
-                // Create dirs if they are not there (e.g. the "clean" task just ran)
-                doFirst {
-                    jsBundleDir.mkdirs()
-                    resourcesDir.mkdirs()
-                }
-
-                // Set up inputs and outputs so gradle can cache the result
-                inputs.files fileTree(dir: reactRoot, excludes: inputExcludes)
-                outputs.dir jsBundleDir
-                outputs.dir resourcesDir
-
-                // Set up the call to the react-native cli
-                workingDir reactRoot
-
-                // Set up dev mode
-                def devEnabled = !(config."devDisabledIn${targetName}"
-                    || targetName.toLowerCase().contains("release"))
-
-                def extraArgs = extraPackagerArgs;
-
-                if (bundleConfig) {
-                  extraArgs = extraArgs.clone()
-                  extraArgs.add("--config");
-                  extraArgs.add(bundleConfig);
-                }
-
-                if (Os.isFamily(Os.FAMILY_WINDOWS)) {
-                    commandLine("cmd", "/c", *nodeExecutableAndArgs, cliPath, bundleCommand, "--platform", "android", "--dev", "${devEnabled}",
-                            "--reset-cache", "--entry-file", entryFile, "--bundle-output", jsBundleFile, "--assets-dest", resourcesDir, *extraArgs)
-                } else {
-                    commandLine(*nodeExecutableAndArgs, cliPath, bundleCommand, "--platform", "android", "--dev", "${devEnabled}",
-                            "--reset-cache", "--entry-file", entryFile, "--bundle-output", jsBundleFile, "--assets-dest", resourcesDir, *extraArgs)
-                }
-
-                enabled config."bundleIn${targetName}" ||
-                    config."bundleIn${buildTypeName.capitalize()}" ?:
-                            targetName.toLowerCase().contains("release")
-
-                if (isAndroidLibrary) {
-                    doLast {
-                        def moveFunc = { resSuffix ->
-                            File originalDir = file("${resourcesDir}/drawable-${resSuffix}")
-                            if (originalDir.exists()) {
-                                File destDir = file("${resourcesDir}/drawable-${resSuffix}-v4")
-                                ant.move(file: originalDir, tofile: destDir)
-                            }
-                        }
-                        moveFunc.curry("ldpi").call()
-                        moveFunc.curry("mdpi").call()
-                        moveFunc.curry("hdpi").call()
-                        moveFunc.curry("xhdpi").call()
-                        moveFunc.curry("xxhdpi").call()
-                        moveFunc.curry("xxxhdpi").call()
-                    }
-                }
->>>>>>> c4bcca66
             }
 
             variant.packageApplication.dependsOn(currentCopyResTask)
