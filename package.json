{
  "name": "react-native",
  "version": "1000.0.0",
  "description": "A framework for building native apps using React",
  "license": "MIT",
  "repository": {
    "type": "git",
    "url": "git@github.com:facebook/react-native.git"
  },
  "engines": {
    "node": ">=8.3"
  },
  "prettier": {
    "requirePragma": true,
    "singleQuote": true,
    "trailingComma": "all",
    "bracketSpacing": false,
    "jsxBracketSameLine": true,
    "parser": "flow"
  },
  "jest": {
    "transform": {
      "^.+\\.(bmp|gif|jpg|jpeg|mp4|png|psd|svg|webp)$": "<rootDir>/jest/assetFileTransformer.js",
      ".*": "./jest/preprocessor.js"
    },
    "setupFiles": [
      "./jest/setup.js"
    ],
    "timers": "fake",
    "moduleNameMapper": {
      "^React$": "<rootDir>/Libraries/react-native/React.js"
    },
    "testPathIgnorePatterns": [
      "Libraries/Renderer",
      "/node_modules/",
      "local-cli/templates/",
      "RNTester/e2e"
    ],
    "haste": {
      "defaultPlatform": "ios",
      "hasteImplModulePath": "<rootDir>/jest/hasteImpl.js",
      "providesModuleNodeModules": [
        "react-native"
      ],
      "platforms": [
        "ios",
        "android"
      ]
    },
    "modulePathIgnorePatterns": [
      "/node_modules/(?!react|fbjs|react-native|react-transform-hmr|core-js|promise)/",
      "node_modules/react/node_modules/fbjs/",
      "node_modules/react/lib/ReactDOM.js",
      "node_modules/fbjs/lib/Map.js",
      "node_modules/fbjs/lib/Promise.js",
      "node_modules/fbjs/lib/fetch.js",
      "node_modules/fbjs/lib/ErrorUtils.js",
      "node_modules/fbjs/lib/URI.js",
      "node_modules/fbjs/lib/Deferred.js",
      "node_modules/fbjs/lib/PromiseMap.js",
      "node_modules/fbjs/lib/UserAgent.js",
      "node_modules/fbjs/lib/areEqual.js",
      "node_modules/fbjs/lib/base62.js",
      "node_modules/fbjs/lib/crc32.js",
      "node_modules/fbjs/lib/everyObject.js",
      "node_modules/fbjs/lib/fetchWithRetries.js",
      "node_modules/fbjs/lib/filterObject.js",
      "node_modules/fbjs/lib/flattenArray.js",
      "node_modules/fbjs/lib/forEachObject.js",
      "node_modules/fbjs/lib/isEmpty.js",
      "node_modules/fbjs/lib/nullthrows.js",
      "node_modules/fbjs/lib/removeFromArray.js",
      "node_modules/fbjs/lib/resolveImmediate.js",
      "node_modules/fbjs/lib/someObject.js",
      "node_modules/fbjs/lib/sprintf.js",
      "node_modules/fbjs/lib/xhrSimpleDataSerializer.js",
      "node_modules/jest-cli",
      "node_modules/react/dist",
      "node_modules/fbjs/.*/__mocks__/",
      "node_modules/fbjs/node_modules/"
    ],
    "unmockedModulePathPatterns": [
      "node_modules/react/",
      "Libraries/Renderer",
      "promise",
      "source-map",
      "fastpath",
      "denodeify",
      "fbjs",
      "sinon"
    ],
    "testEnvironment": "node",
    "collectCoverageFrom": [
      "Libraries/**/*.js",
      "local-cli/**/*.js"
    ],
    "coveragePathIgnorePatterns": [
      "/__tests__/",
      "/vendor/",
      "<rootDir>/Libraries/react-native/",
      "<rootDir>/local-cli/templates/"
    ]
  },
  "main": "Libraries/react-native/react-native-implementation.js",
  "files": [
    ".flowconfig",
    "android",
    "cli.js",
    "flow",
    "flow-github",
    "init.sh",
    "scripts/ios-configure-glog.sh",
    "scripts/ios-install-third-party.sh",
    "scripts/launchPackager.bat",
    "scripts/launchPackager.command",
    "scripts/packager.sh",
    "scripts/react-native-xcode.sh",
    "jest-preset.json",
    "jest",
    "lib",
    "rn-get-polyfills.js",
    "setupBabel.js",
    "Libraries",
    "LICENSE",
    "local-cli",
    "packager",
    "react.gradle",
    "React.podspec",
    "React",
    "ReactAndroid",
    "ReactCommon",
    "README.md",
    "third-party-podspecs"
  ],
  "scripts": {
    "start": "node ./local-cli/cli.js start",
    "test": "jest",
    "test-ci": "JEST_JUNIT_OUTPUT=\"reports/junit/js-test-results.xml\" jest --maxWorkers=2 --ci --testResultsProcessor=\"jest-junit\"",
    "flow": "flow",
    "lint": "eslint .",
    "prettier": "prettier \"./**/*.js\" --write",
    "docker-setup-android": "docker pull reactnativeci/android-base:latest",
    "docker-build-android-base": "docker build -t reactnativeci/android-base -f ContainerShip/Dockerfile.android-base .",
    "docker-build-android": "docker build -t reactnativeci/android -f ContainerShip/Dockerfile.android .",
    "test-android-run-instrumentation": "docker run --cap-add=SYS_ADMIN -it reactnativeci/android bash ContainerShip/scripts/run-android-docker-instrumentation-tests.sh",
    "test-android-run-unit": "docker run --cap-add=SYS_ADMIN -it reactnativeci/android bash ContainerShip/scripts/run-android-docker-unit-tests.sh",
    "test-android-run-e2e": "docker run --privileged -it reactnativeci/android bash ContainerShip/scripts/run-ci-e2e-tests.sh --android --js",
    "test-android-all": "yarn run docker-build-android && yarn run test-android-run-unit && yarn run test-android-run-instrumentation && yarn run test-android-run-e2e",
    "test-android-instrumentation": "yarn run docker-build-android && yarn run test-android-run-instrumentation",
    "test-android-unit": "yarn run docker-build-android && yarn run test-android-run-unit",
    "test-android-e2e": "yarn run docker-build-android && yarn run test-android-run-e2e",
    "build-ios-e2e": "detox build -c ios.sim.release",
    "test-ios-e2e": "detox test -c ios.sim.release --cleanup"
  },
  "bin": {
    "react-native": "local-cli/wrong-react-native.js"
  },
  "peerDependencies": {
    "react": "16.4.1"
  },
  "dependencies": {
    "absolute-path": "^0.0.0",
    "art": "^0.10.0",
    "base64-js": "^1.1.2",
    "chalk": "^1.1.1",
    "commander": "^2.9.0",
    "compression": "^1.7.1",
    "connect": "^3.6.5",
    "create-react-class": "^15.6.3",
    "debug": "^2.2.0",
    "denodeify": "^1.2.1",
    "envinfo": "^5.7.0",
    "errorhandler": "^1.5.0",
    "escape-string-regexp": "^1.0.5",
    "event-target-shim": "^1.0.5",
    "fbjs": "0.8.17",
    "fbjs-scripts": "^0.8.1",
    "fs-extra": "^1.0.0",
    "glob": "^7.1.1",
    "graceful-fs": "^4.1.3",
    "inquirer": "^3.0.6",
    "lodash": "^4.17.5",
    "metro": "^0.43.6",
    "metro-babel-register": "^0.43.6",
    "metro-core": "^0.43.6",
    "metro-memory-fs": "^0.43.6",
    "mime": "^1.3.4",
    "minimist": "^1.2.0",
    "mkdirp": "^0.5.1",
    "morgan": "^1.9.0",
    "node-fetch": "^2.2.0",
    "node-notifier": "^5.2.1",
    "npmlog": "^2.0.4",
    "opn": "^3.0.2",
    "optimist": "^0.6.1",
    "plist": "^3.0.0",
    "pretty-format": "^4.2.1",
    "promise": "^7.1.1",
    "prop-types": "^15.5.8",
    "react-clone-referenced-element": "^1.0.1",
    "react-devtools-core": "^3.2.2",
    "react-timer-mixin": "^0.13.2",
    "regenerator-runtime": "^0.11.0",
    "rimraf": "^2.5.4",
    "semver": "^5.0.3",
    "serve-static": "^1.13.1",
    "shell-quote": "1.6.1",
    "stacktrace-parser": "^0.1.3",
    "ws": "^1.1.0",
    "xcode": "^0.9.1",
    "xmldoc": "^0.4.0",
    "yargs": "^9.0.0"
  },
  "devDependencies": {
<<<<<<< HEAD
    "babel-eslint": "8.2.1",
    "coveralls": "^3.0.0",
    "eslint": "4.17.0",
=======
    "@babel/core": "7.0.0-beta.56",
    "async": "^2.4.0",
    "babel-eslint": "9.0.0-beta.2",
    "babel-generator": "^6.26.0",
    "detox": "^8.0.0",
    "eslint": "5.1.0",
>>>>>>> 24c0dc30
    "eslint-config-fb-strict": "22.1.0",
    "eslint-config-fbjs": "2.0.1",
    "eslint-plugin-eslint-comments": "^3.0.1",
    "eslint-plugin-flowtype": "2.43.0",
    "eslint-plugin-jest": "21.8.0",
    "eslint-plugin-prettier": "2.6.0",
    "eslint-plugin-react": "7.8.2",
    "eslint-plugin-react-native": "^3.2.1",
    "flow-bin": "^0.79.1",
    "jest": "23.4.1",
    "jest-junit": "5.1.0",
    "prettier": "1.13.6",
    "react": "16.4.1",
    "react-test-renderer": "16.4.1",
    "shelljs": "^0.7.8",
    "sinon": "^2.2.0"
  },
  "detox": {
    "test-runner": "jest",
    "runner-config": "RNTester/e2e/config.json",
    "specs": "RNTester/e2e",
    "configurations": {
      "ios.sim.release": {
        "binaryPath": "RNTester/build/Build/Products/Release-iphonesimulator/RNTester.app/",
        "build": "xcodebuild -project RNTester/RNTester.xcodeproj -scheme RNTester -configuration Release -sdk iphonesimulator -derivedDataPath RNTester/build -quiet",
        "type": "ios.simulator",
        "name": "iPhone 8"
      }
    }
  }
}<|MERGE_RESOLUTION|>--- conflicted
+++ resolved
@@ -212,18 +212,13 @@
     "yargs": "^9.0.0"
   },
   "devDependencies": {
-<<<<<<< HEAD
-    "babel-eslint": "8.2.1",
-    "coveralls": "^3.0.0",
-    "eslint": "4.17.0",
-=======
     "@babel/core": "7.0.0-beta.56",
     "async": "^2.4.0",
     "babel-eslint": "9.0.0-beta.2",
     "babel-generator": "^6.26.0",
+    "coveralls": "^3.0.0",
     "detox": "^8.0.0",
     "eslint": "5.1.0",
->>>>>>> 24c0dc30
     "eslint-config-fb-strict": "22.1.0",
     "eslint-config-fbjs": "2.0.1",
     "eslint-plugin-eslint-comments": "^3.0.1",
