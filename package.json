{
  "name": "react-native",
  "version": "1000.0.0",
  "description": "A framework for building native apps using React",
  "license": "MIT",
  "repository": {
    "type": "git",
    "url": "git@github.com:facebook/react-native.git"
  },
  "engines": {
    "node": ">=8.3"
  },
  "prettier": {
    "requirePragma": true,
    "singleQuote": true,
    "trailingComma": "all",
    "bracketSpacing": false,
    "jsxBracketSameLine": true,
    "parser": "flow"
  },
  "jest": {
    "transform": {
      "^.+\\.(bmp|gif|jpg|jpeg|mp4|png|psd|svg|webp)$": "<rootDir>/jest/assetFileTransformer.js",
      ".*": "./jest/preprocessor.js"
    },
    "setupFiles": [
      "./jest/setup.js"
    ],
    "timers": "fake",
    "moduleNameMapper": {
      "^React$": "<rootDir>/Libraries/react-native/React.js"
    },
    "testPathIgnorePatterns": [
      "Libraries/Renderer",
      "/node_modules/",
      "local-cli/templates/",
      "RNTester/e2e"
    ],
    "haste": {
      "defaultPlatform": "ios",
      "hasteImplModulePath": "<rootDir>/jest/hasteImpl.js",
      "providesModuleNodeModules": [
        "react-native"
      ],
      "platforms": [
        "ios",
        "android"
      ]
    },
    "modulePathIgnorePatterns": [
      "/node_modules/(?!react|fbjs|react-native|react-transform-hmr|core-js|promise)/",
      "node_modules/react/node_modules/fbjs/",
      "node_modules/react/lib/ReactDOM.js",
      "node_modules/fbjs/lib/Map.js",
      "node_modules/fbjs/lib/Promise.js",
      "node_modules/fbjs/lib/fetch.js",
      "node_modules/fbjs/lib/ErrorUtils.js",
      "node_modules/fbjs/lib/URI.js",
      "node_modules/fbjs/lib/Deferred.js",
      "node_modules/fbjs/lib/PromiseMap.js",
      "node_modules/fbjs/lib/UserAgent.js",
      "node_modules/fbjs/lib/areEqual.js",
      "node_modules/fbjs/lib/base62.js",
      "node_modules/fbjs/lib/crc32.js",
      "node_modules/fbjs/lib/everyObject.js",
      "node_modules/fbjs/lib/fetchWithRetries.js",
      "node_modules/fbjs/lib/filterObject.js",
      "node_modules/fbjs/lib/flattenArray.js",
      "node_modules/fbjs/lib/forEachObject.js",
      "node_modules/fbjs/lib/isEmpty.js",
      "node_modules/fbjs/lib/nullthrows.js",
      "node_modules/fbjs/lib/removeFromArray.js",
      "node_modules/fbjs/lib/resolveImmediate.js",
      "node_modules/fbjs/lib/someObject.js",
      "node_modules/fbjs/lib/sprintf.js",
      "node_modules/fbjs/lib/xhrSimpleDataSerializer.js",
      "node_modules/jest-cli",
      "node_modules/react/dist",
      "node_modules/fbjs/.*/__mocks__/",
      "node_modules/fbjs/node_modules/"
    ],
    "unmockedModulePathPatterns": [
      "node_modules/react/",
      "Libraries/Renderer",
      "promise",
      "source-map",
      "fastpath",
      "denodeify",
      "fbjs",
      "sinon"
    ],
    "testEnvironment": "node",
    "collectCoverageFrom": [
      "Libraries/**/*.js",
      "local-cli/**/*.js"
    ],
    "coveragePathIgnorePatterns": [
      "/__tests__/",
      "/vendor/",
      "<rootDir>/Libraries/react-native/",
      "<rootDir>/local-cli/templates/"
    ]
  },
  "main": "Libraries/react-native/react-native-implementation.js",
  "files": [
    ".flowconfig",
    "android",
    "cli.js",
    "flow",
    "flow-github",
    "init.sh",
    "scripts/ios-configure-glog.sh",
    "scripts/ios-install-third-party.sh",
    "scripts/launchPackager.bat",
    "scripts/launchPackager.command",
    "scripts/packager.sh",
    "scripts/react-native-xcode.sh",
    "jest-preset.json",
    "jest",
    "lib",
    "rn-get-polyfills.js",
    "setupBabel.js",
    "Libraries",
    "LICENSE",
    "local-cli",
    "packager",
    "react.gradle",
    "React.podspec",
    "React",
    "ReactAndroid",
    "ReactCommon",
    "README.md",
    "third-party-podspecs"
  ],
  "scripts": {
    "start": "node ./local-cli/cli.js start",
    "test": "jest",
    "test-ci": "JEST_JUNIT_OUTPUT=\"reports/junit/js-test-results.xml\" jest --maxWorkers=2 --ci --testResultsProcessor=\"jest-junit\"",
    "flow": "flow",
    "lint": "eslint .",
    "prettier": "prettier \"./**/*.js\" --write",
    "docker-setup-android": "docker pull reactnativeci/android-base:latest",
    "docker-build-android-base": "docker build -t reactnativeci/android-base -f ContainerShip/Dockerfile.android-base .",
    "docker-build-android": "docker build -t reactnativeci/android -f ContainerShip/Dockerfile.android .",
    "test-android-run-instrumentation": "docker run --cap-add=SYS_ADMIN -it reactnativeci/android bash ContainerShip/scripts/run-android-docker-instrumentation-tests.sh",
    "test-android-run-unit": "docker run --cap-add=SYS_ADMIN -it reactnativeci/android bash ContainerShip/scripts/run-android-docker-unit-tests.sh",
    "test-android-run-e2e": "docker run --privileged -it reactnativeci/android bash ContainerShip/scripts/run-ci-e2e-tests.sh --android --js",
    "test-android-all": "yarn run docker-build-android && yarn run test-android-run-unit && yarn run test-android-run-instrumentation && yarn run test-android-run-e2e",
    "test-android-instrumentation": "yarn run docker-build-android && yarn run test-android-run-instrumentation",
    "test-android-unit": "yarn run docker-build-android && yarn run test-android-run-unit",
    "test-android-e2e": "yarn run docker-build-android && yarn run test-android-run-e2e",
    "build-ios-e2e": "detox build -c ios.sim.release",
    "test-ios-e2e": "detox test -c ios.sim.release --cleanup"
  },
  "bin": {
    "react-native": "local-cli/wrong-react-native.js"
  },
  "peerDependencies": {
    "react": "16.4.1"
  },
  "dependencies": {
    "absolute-path": "^0.0.0",
    "art": "^0.10.0",
    "base64-js": "^1.1.2",
    "chalk": "^1.1.1",
    "commander": "^2.9.0",
    "compression": "^1.7.1",
    "connect": "^3.6.5",
    "create-react-class": "^15.6.3",
    "debug": "^2.2.0",
    "denodeify": "^1.2.1",
    "envinfo": "^5.7.0",
    "errorhandler": "^1.5.0",
    "escape-string-regexp": "^1.0.5",
    "event-target-shim": "^1.0.5",
    "fbjs": "0.8.17",
    "fbjs-scripts": "^0.8.1",
    "fs-extra": "^1.0.0",
    "glob": "^7.1.1",
    "graceful-fs": "^4.1.3",
    "inquirer": "^3.0.6",
    "lodash": "^4.17.5",
    "metro": "^0.45.1",
    "metro-babel-register": "^0.45.1",
    "metro-core": "^0.45.1",
    "metro-memory-fs": "^0.45.1",
    "mime": "^1.3.4",
    "minimist": "^1.2.0",
    "mkdirp": "^0.5.1",
    "morgan": "^1.9.0",
    "node-fetch": "^2.2.0",
    "node-notifier": "^5.2.1",
    "npmlog": "^2.0.4",
    "opn": "^3.0.2",
    "optimist": "^0.6.1",
    "plist": "^3.0.0",
    "pretty-format": "^4.2.1",
    "promise": "^7.1.1",
    "prop-types": "^15.5.8",
    "react-clone-referenced-element": "^1.0.1",
    "react-devtools-core": "3.3.2",
    "react-timer-mixin": "^0.13.2",
    "regenerator-runtime": "^0.11.0",
    "rimraf": "^2.5.4",
    "semver": "^5.0.3",
    "serve-static": "^1.13.1",
    "shell-quote": "1.6.1",
    "stacktrace-parser": "^0.1.3",
    "ws": "^1.1.0",
    "xcode": "^0.9.1",
    "xmldoc": "^0.4.0",
    "yargs": "^9.0.0"
  },
  "devDependencies": {
    "@babel/core": "^7.0.0",
    "async": "^2.4.0",
    "babel-eslint": "9.0.0-beta.2",
    "babel-generator": "^6.26.0",
<<<<<<< HEAD
    "coveralls": "^3.0.0",
    "detox": "^8.0.0",
=======
    "detox": "^8.2.3",
>>>>>>> 335927db
    "eslint": "5.1.0",
    "eslint-config-fb-strict": "22.1.0",
    "eslint-config-fbjs": "2.0.1",
    "eslint-plugin-eslint-comments": "^3.0.1",
    "eslint-plugin-flowtype": "2.43.0",
    "eslint-plugin-jest": "21.8.0",
    "eslint-plugin-prettier": "2.6.0",
    "eslint-plugin-react": "7.8.2",
    "eslint-plugin-react-native": "^3.2.1",
    "flow-bin": "^0.80.0",
    "jest": "23.4.1",
    "jest-junit": "5.1.0",
    "prettier": "1.13.6",
    "react": "16.4.1",
    "react-test-renderer": "16.4.1",
    "shelljs": "^0.7.8",
    "sinon": "^2.2.0"
  },
  "detox": {
    "test-runner": "jest",
    "runner-config": "RNTester/e2e/config.json",
    "specs": "RNTester/e2e",
    "configurations": {
      "ios.sim.release": {
        "binaryPath": "RNTester/build/Build/Products/Release-iphonesimulator/RNTester.app/",
        "build": "xcodebuild -project RNTester/RNTester.xcodeproj -scheme RNTester -configuration Release -sdk iphonesimulator -derivedDataPath RNTester/build -quiet",
        "type": "ios.simulator",
        "name": "iPhone 8"
      }
    }
  }
}<|MERGE_RESOLUTION|>--- conflicted
+++ resolved
@@ -216,12 +216,8 @@
     "async": "^2.4.0",
     "babel-eslint": "9.0.0-beta.2",
     "babel-generator": "^6.26.0",
-<<<<<<< HEAD
     "coveralls": "^3.0.0",
-    "detox": "^8.0.0",
-=======
     "detox": "^8.2.3",
->>>>>>> 335927db
     "eslint": "5.1.0",
     "eslint-config-fb-strict": "22.1.0",
     "eslint-config-fbjs": "2.0.1",
