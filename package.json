--- conflicted
+++ resolved
@@ -131,7 +131,6 @@
     "ws": "^6.1.4"
   },
   "devDependencies": {
-<<<<<<< HEAD
     "@babel/core": "^7.14.0",
     "@babel/generator": "^7.14.0",
     "@babel/template": "^7.0.0",
@@ -159,7 +158,7 @@
     "eslint-plugin-react-hooks": "^4.2.0",
     "eslint-plugin-react-native": "^3.11.0",
     "eslint-plugin-relay": "1.8.1",
-    "flow-bin": "^0.165.0",
+    "flow-bin": "^0.167.1",
     "jest": "^26.6.3",
     "jest-junit": "^10.0.0",
     "jscodeshift": "^0.11.0",
@@ -174,10 +173,6 @@
     "signedsource": "^1.0.0",
     "ws": "^6.1.4",
     "yargs": "^15.3.1"
-=======
-    "flow-bin": "^0.167.1",
-    "react": "17.0.2"
->>>>>>> 7dfb08a7
   },
   "detox": {
     "test-runner": "jest",
