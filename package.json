{
  "name": "react-native-macos",
  "private": true,
  "version": "1000.0.0",
  "bin": "./cli.js",
  "description": "React Native for macOS",
  "license": "MIT",
  "repository": "git@github.com:microsoft/react-native-macos.git",
  "engines": {
    "node": ">=14"
  },
  "jest-junit": {
    "outputDirectory": "reports/junit",
    "outputName": "js-test-results.xml"
  },
  "files": [
    "!template/node_modules",
    "!template/package-lock.json",
    "!template/yarn.lock",
    "android",
    "cli.js",
    "flow",
    "flow-typed",
    "index.js",
    "interface.js",
    "jest-preset.js",
    "jest",
    "Libraries",
    "LICENSE",
    "local-cli",
    "React-Core.podspec",
    "react-native.config.js",
    "react.gradle",
    "React.podspec",
    "React-Core.podspec",
    "React",
    "ReactAndroid",
    "ReactCommon",
    "README.md",
    "rn-get-polyfills.js",
    "scripts/compose-source-maps.js",
    "scripts/find-node.sh",
    "scripts/fixmacscripts.sh",
    "scripts/generate-artifacts.js",
    "scripts/generate-provider-cli.js",
    "scripts/generate-specs-cli.js",
    "scripts/ios-configure-glog.sh",
    "scripts/launchPackager.bat",
    "scripts/launchPackager.command",
    "scripts/node-binary.sh",
    "scripts/packager.sh",
    "scripts/packager-reporter.js",
    "scripts/react_native_pods_utils/script_phases.rb",
    "scripts/react_native_pods_utils/script_phases.sh",
    "scripts/react_native_pods.rb",
    "scripts/react-native-xcode.sh",
    "scripts/update-ruby.sh",
    "template.config.js",
    "template",
    "third-party-podspecs",
    "android"
  ],
  "scripts": {
    "start": "react-native start",
    "test": "jest",
    "test-ci": "jest --maxWorkers=2 --ci --reporters=\"default\" --reporters=\"jest-junit\"",
    "flow": "flow",
    "flow-check-ios": "flow check",
    "flow-check-macos": "flow check --flowconfig-name .flowconfig.macos",
    "flow-check-android": "flow check --flowconfig-name .flowconfig.android",
    "lint": "eslint .",
    "lint-ci": "./scripts/circleci/analyze_code.sh && yarn shellcheck",
    "lint-java": "node ./scripts/lint-java.js",
    "shellcheck": "./scripts/circleci/analyze_scripts.sh",
    "clang-format": "clang-format -i --glob=*/**/*.{h,cpp,m,mm}",
    "format": "npm run prettier && npm run clang-format",
    "prettier": "prettier --write \"./**/*.{js,md,yml}\"",
    "format-check": "prettier --list-different \"./**/*.{js,md,yml}\"",
    "update-lock": "npx yarn-deduplicate",
    "docker-setup-android": "docker pull reactnativecommunity/react-native-android:5.2",
    "docker-build-android": "docker build -t reactnativeci/android -f .circleci/Dockerfiles/Dockerfile.android .",
    "test-android-run-instrumentation": "docker run --cap-add=SYS_ADMIN -it reactnativeci/android bash .circleci/Dockerfiles/scripts/run-android-docker-instrumentation-tests.sh",
    "test-android-run-unit": "docker run --cap-add=SYS_ADMIN -it reactnativeci/android bash .circleci/Dockerfiles/scripts/run-android-docker-unit-tests.sh",
    "test-android-run-e2e": "docker run --privileged -it reactnativeci/android bash .circleci/Dockerfiles/scripts/run-ci-e2e-tests.sh --android --js",
    "test-android-all": "yarn run docker-build-android && yarn run test-android-run-unit && yarn run test-android-run-instrumentation && yarn run test-android-run-e2e",
    "test-android-instrumentation": "yarn run docker-build-android && yarn run test-android-run-instrumentation",
    "test-android-unit": "yarn run docker-build-android && yarn run test-android-run-unit",
    "test-android-e2e": "yarn run docker-build-android && yarn run test-android-run-e2e",
    "build-ios-e2e": "detox build -c ios.sim.release",
    "test-ios-e2e": "detox test -c ios.sim.release packages/rn-tester/e2e",
    "test-ios": "./scripts/objc-test.sh test"
  },
  "workspaces": [
    "packages/!(eslint-config-react-native-community)",
    "repo-config"
  ],
  "peerDependencies": {
    "react": "17.0.2"
  },
  "dependencies": {
    "@jest/create-cache-key-function": "^27.0.1",
    "@react-native-community/cli": "^6.0.0",
    "@react-native-community/cli-platform-android": "^6.0.0",
    "@react-native-community/cli-platform-ios": "^6.0.0",
    "@react-native/assets": "1.0.0",
    "@react-native/normalize-color": "2.0.0",
    "@react-native/polyfills": "2.0.0",
    "abort-controller": "^3.0.0",
    "anser": "^1.4.9",
    "base64-js": "^1.1.2",
    "deprecated-react-native-prop-types": "^2.3.0",
    "event-target-shim": "^5.0.1",
    "hermes-engine": "~0.10.0",
    "invariant": "^2.2.4",
    "jsc-android": "^250230.2.1",
    "metro-react-native-babel-transformer": "0.66.2",
    "metro-runtime": "0.66.2",
    "metro-source-map": "0.66.2",
    "nullthrows": "^1.1.1",
    "pretty-format": "^26.5.2",
    "promise": "^8.0.3",
    "prop-types": "^15.7.2",
<<<<<<< HEAD
    "react-devtools-core": "4.21.0",
    "react-native-codegen": "^0.0.11",
=======
    "react-devtools-core": "4.22.1",
>>>>>>> fd3d949a
    "react-refresh": "^0.4.0",
    "regenerator-runtime": "^0.13.2",
    "scheduler": "^0.20.2",
    "stacktrace-parser": "^0.1.3",
    "use-subscription": "^1.0.0",
    "whatwg-fetch": "^3.0.0",
    "ws": "^6.1.4"
  },
  "devDependencies": {
<<<<<<< HEAD
    "@babel/core": "^7.14.0",
    "@babel/generator": "^7.14.0",
    "@babel/template": "^7.0.0",
    "@babel/types": "^7.0.0",
    "@react-native-community/eslint-plugin": "*",
    "@reactions/component": "^2.0.2",
    "async": "^3.2.2",
    "babel-eslint": "^10.1.0",
    "babel-preset-fbjs": "^3.4.0",
    "clang-format": "^1.2.4",
    "connect": "^3.6.5",
    "coveralls": "^3.0.2",
    "detox": "18.10.0",
    "eslint": "7.32.0",
    "eslint-config-fb-strict": "^24.9.0",
    "eslint-config-fbjs": "2.1.0",
    "eslint-config-prettier": "^8.3.0",
    "eslint-plugin-babel": "^5.3.0",
    "eslint-plugin-eslint-comments": "^3.2.0",
    "eslint-plugin-flowtype": "^7.0.0",
    "eslint-plugin-jest": "^25.2.4",
    "eslint-plugin-jsx-a11y": "6.2.1",
    "eslint-plugin-prettier": "^4.0.0",
    "eslint-plugin-react": "7.28.0",
    "eslint-plugin-react-hooks": "^4.2.0",
    "eslint-plugin-react-native": "^3.11.0",
    "eslint-plugin-relay": "1.8.1",
    "flow-bin": "^0.167.1",
    "jest": "^26.6.3",
    "jest-junit": "^10.0.0",
    "jscodeshift": "^0.11.0",
    "metro-babel-register": "0.66.2",
    "metro-transform-plugins": "^0.66.2",
    "mkdirp": "^0.5.1",
    "prettier": "1.19.1",
    "react": "17.0.2",
    "react-shallow-renderer": "16.14.1",
    "react-test-renderer": "17.0.2",
    "shelljs": "^0.8.5",
    "signedsource": "^1.0.0",
    "ws": "^6.1.4",
    "yargs": "^15.3.1"
=======
    "flow-bin": "^0.168.0",
    "react": "17.0.2"
>>>>>>> fd3d949a
  },
  "detox": {
    "test-runner": "jest",
    "runner-config": "packages/rn-tester/e2e/config.json",
    "specs": "",
    "configurations": {
      "android.emu.release": {
        "binaryPath": "packages/rn-tester/android/app/build/outputs/apk/hermes/release/app-hermes-x86-release.apk",
        "testBinaryPath": "packages/rn-tester/android/app/build/outputs/apk/androidTest/hermes/release/app-hermes-release-androidTest.apk",
        "build": "./gradlew :packages:rn-tester:android:app:assembleRelease :packages:rn-tester:android:app:assembleAndroidTest -DtestBuildType=release",
        "type": "android.emulator",
        "device": {
          "avdName": "Nexus_6_API_29"
        }
      },
      "android.emu.debug": {
        "binaryPath": "packages/rn-tester/android/app/build/outputs/apk/hermes/debug/app-hermes-x86-debug.apk",
        "testBinaryPath": "packages/rn-tester/android/app/build/outputs/apk/androidTest/hermes/debug/app-hermes-debug-androidTest.apk",
        "build": "./gradlew :packages:rn-tester:android:app:assembleDebug :packages:rn-tester:android:app:assembleAndroidTest -DtestBuildType=debug",
        "type": "android.emulator",
        "device": {
          "avdName": "Nexus_6_API_29"
        }
      },
      "ios.sim.release": {
        "binaryPath": "packages/rn-tester/build/Build/Products/Release-iphonesimulator/RNTester.app/",
        "build": "xcodebuild -workspace packages/rn-tester/RNTesterPods.xcworkspace -scheme RNTester -configuration Release -sdk iphonesimulator -derivedDataPath packages/rn-tester/build -UseModernBuildSystem=NO -quiet",
        "type": "ios.simulator",
        "name": "iPhone 8"
      },
      "ios.sim.debug": {
        "binaryPath": "packages/rn-tester/build/Build/Products/Debug-iphonesimulator/RNTester.app/",
        "build": "xcodebuild -workspace packages/rn-tester/RNTesterPods.xcworkspace -scheme RNTester -configuration Debug -sdk iphonesimulator -derivedDataPath packages/rn-tester/build -UseModernBuildSystem=NO -quiet",
        "type": "ios.simulator",
        "name": "iPhone 8"
      }
    }
  },
  "beachball": {
    "shouldPublish": false
  },
  "resolutions": {
    "async": "^3.2.2",
    "es5-ext": "0.10.53",
    "workspace-tools": "^0.18.4"
  },
  "_justification": {
    "async": "Versions of async prior to 3.2.2 are vulnerable to prototype pollution",
    "es5-ext": "Packages after 0.10.54 and at the moment up until 0.10.59 contain a protest message. A policy prevents us from using packages with protestware, therefore downgrading to the latest release without the message.",
    "workspace-tools": "Versions prior to 0.18.4 are vulnerable to command injection and prototype pollution attacks"
  },
  "codegenConfig": {
    "libraries": [
      {
        "name": "FBReactNativeSpec",
        "type": "modules",
        "ios": {},
        "android": {},
        "jsSrcsDir": "Libraries"
      },
      {
        "name": "rncore",
        "type": "components",
        "ios": {},
        "android": {},
        "jsSrcsDir": "Libraries"
      }
    ]
  }
}<|MERGE_RESOLUTION|>--- conflicted
+++ resolved
@@ -120,12 +120,8 @@
     "pretty-format": "^26.5.2",
     "promise": "^8.0.3",
     "prop-types": "^15.7.2",
-<<<<<<< HEAD
-    "react-devtools-core": "4.21.0",
+    "react-devtools-core": "4.22.1",
     "react-native-codegen": "^0.0.11",
-=======
-    "react-devtools-core": "4.22.1",
->>>>>>> fd3d949a
     "react-refresh": "^0.4.0",
     "regenerator-runtime": "^0.13.2",
     "scheduler": "^0.20.2",
@@ -135,7 +131,6 @@
     "ws": "^6.1.4"
   },
   "devDependencies": {
-<<<<<<< HEAD
     "@babel/core": "^7.14.0",
     "@babel/generator": "^7.14.0",
     "@babel/template": "^7.0.0",
@@ -163,7 +158,7 @@
     "eslint-plugin-react-hooks": "^4.2.0",
     "eslint-plugin-react-native": "^3.11.0",
     "eslint-plugin-relay": "1.8.1",
-    "flow-bin": "^0.167.1",
+    "flow-bin": "^0.168.0",
     "jest": "^26.6.3",
     "jest-junit": "^10.0.0",
     "jscodeshift": "^0.11.0",
@@ -178,10 +173,6 @@
     "signedsource": "^1.0.0",
     "ws": "^6.1.4",
     "yargs": "^15.3.1"
-=======
-    "flow-bin": "^0.168.0",
-    "react": "17.0.2"
->>>>>>> fd3d949a
   },
   "detox": {
     "test-runner": "jest",
