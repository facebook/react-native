--- conflicted
+++ resolved
@@ -1,10 +1,6 @@
 {
   "name": "react-native",
-<<<<<<< HEAD
   "version": "0.44.0",
-=======
-  "version": "0.38.0",
->>>>>>> 12cfe162
   "description": "A framework for building native apps using React",
   "license": "BSD-3-Clause",
   "repository": {
@@ -212,11 +208,7 @@
     "worker-farm": "^1.3.1",
     "write-file-atomic": "^1.2.0",
     "ws": "^1.1.0",
-<<<<<<< HEAD
-    "xcode": "^0.9.1",
-=======
     "xcode": "git@github.com:TradeCast/node-xcode.git",
->>>>>>> 12cfe162
     "xmldoc": "^0.4.0",
     "xpipe": "^1.0.5",
     "yargs": "^6.4.0"
