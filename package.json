--- conflicted
+++ resolved
@@ -1,10 +1,6 @@
 {
   "name": "react-native",
-<<<<<<< HEAD
-  "version": "0.26.0-even1",
-=======
-  "version": "0.28.0",
->>>>>>> 35de4627
+  "version": "0.28.0-even1",
   "description": "A framework for building native apps using React",
   "license": "BSD-3-Clause",
   "repository": {
