--- conflicted
+++ resolved
@@ -103,10 +103,6 @@
     "abort-controller": "^3.0.0",
     "anser": "^1.4.9",
     "base64-js": "^1.1.2",
-<<<<<<< HEAD
-=======
-    "deprecated-react-native-prop-types": "^2.1.0",
->>>>>>> 6790cf13
     "event-target-shim": "^5.0.1",
     "hermes-engine": "~0.9.0",
     "invariant": "^2.2.4",
@@ -129,7 +125,6 @@
     "ws": "^6.1.4"
   },
   "devDependencies": {
-<<<<<<< HEAD
     "@babel/core": "^7.14.0",
     "@babel/generator": "^7.14.0",
     "@babel/template": "^7.0.0",
@@ -157,7 +152,7 @@
     "eslint-plugin-react-hooks": "^4.2.0",
     "eslint-plugin-react-native": "^3.11.0",
     "eslint-plugin-relay": "1.8.1",
-    "flow-bin": "^0.162.0",
+    "flow-bin": "^0.163.0",
     "jest": "^26.6.3",
     "jest-junit": "^10.0.0",
     "jscodeshift": "^0.11.0",
@@ -172,10 +167,6 @@
     "signedsource": "^1.0.0",
     "ws": "^6.1.4",
     "yargs": "^15.3.1"
-=======
-    "flow-bin": "^0.163.0",
-    "react": "17.0.2"
->>>>>>> 6790cf13
   },
   "detox": {
     "test-runner": "jest",
