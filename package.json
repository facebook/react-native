{
  "name": "react-native",
  "version": "1000.0.0",
  "description": "A framework for building native apps using React",
  "license": "MIT",
  "repository": {
    "type": "git",
    "url": "git@github.com:facebook/react-native.git"
  },
  "engines": {
    "node": ">=8.3"
  },
  "prettier": {
    "requirePragma": true,
    "singleQuote": true,
    "trailingComma": "all",
    "bracketSpacing": false,
    "jsxBracketSameLine": true,
    "parser": "flow"
  },
  "jest": {
    "transform": {
      "^.+\\.(bmp|gif|jpg|jpeg|mp4|png|psd|svg|webp)$": "<rootDir>/jest/assetFileTransformer.js",
      ".*": "./jest/preprocessor.js"
    },
    "setupFiles": [
      "./jest/setup.js"
    ],
    "timers": "fake",
    "moduleNameMapper": {
      "^React$": "<rootDir>/Libraries/react-native/React.js"
    },
    "testRegex": "/__tests__/.*-test\\.js$",
    "testPathIgnorePatterns": [
      "/node_modules/",
      "<rootDir>/template",
      "Libraries/Renderer",
      "RNTester/e2e"
    ],
    "haste": {
      "defaultPlatform": "ios",
      "hasteImplModulePath": "<rootDir>/jest/hasteImpl.js",
      "providesModuleNodeModules": [
        "react-native"
      ],
      "platforms": [
        "ios",
        "android"
      ]
    },
    "modulePathIgnorePatterns": [
      "/node_modules/(?!react|fbjs|react-native|react-transform-hmr|core-js|promise)/",
      "node_modules/react/node_modules/fbjs/",
      "node_modules/react/lib/ReactDOM.js",
      "node_modules/fbjs/lib/Map.js",
      "node_modules/fbjs/lib/Promise.js",
      "node_modules/fbjs/lib/fetch.js",
      "node_modules/fbjs/lib/ErrorUtils.js",
      "node_modules/fbjs/lib/URI.js",
      "node_modules/fbjs/lib/Deferred.js",
      "node_modules/fbjs/lib/PromiseMap.js",
      "node_modules/fbjs/lib/UserAgent.js",
      "node_modules/fbjs/lib/areEqual.js",
      "node_modules/fbjs/lib/base62.js",
      "node_modules/fbjs/lib/crc32.js",
      "node_modules/fbjs/lib/everyObject.js",
      "node_modules/fbjs/lib/fetchWithRetries.js",
      "node_modules/fbjs/lib/filterObject.js",
      "node_modules/fbjs/lib/flattenArray.js",
      "node_modules/fbjs/lib/forEachObject.js",
      "node_modules/fbjs/lib/isEmpty.js",
      "node_modules/fbjs/lib/removeFromArray.js",
      "node_modules/fbjs/lib/resolveImmediate.js",
      "node_modules/fbjs/lib/someObject.js",
      "node_modules/fbjs/lib/sprintf.js",
      "node_modules/fbjs/lib/xhrSimpleDataSerializer.js",
      "node_modules/jest-cli",
      "node_modules/react/dist",
      "node_modules/fbjs/.*/__mocks__/",
      "node_modules/fbjs/node_modules/"
    ],
    "unmockedModulePathPatterns": [
      "node_modules/react/",
      "Libraries/Renderer",
      "promise",
      "source-map",
      "fastpath",
      "denodeify",
      "fbjs"
    ],
    "testEnvironment": "node",
    "collectCoverageFrom": [
      "Libraries/**/*.js"
    ],
    "coveragePathIgnorePatterns": [
      "/__tests__/",
      "/vendor/",
      "<rootDir>/Libraries/react-native/"
    ]
  },
  "jest-junit": {
    "outputDirectory": "reports/junit",
    "outputName": "js-test-results.xml"
  },
  "main": "Libraries/react-native/react-native-implementation.js",
  "files": [
    ".flowconfig",
    "android",
    "cli.js",
    "flow",
    "init.sh",
    "scripts/ios-configure-glog.sh",
    "scripts/ios-install-third-party.sh",
    "scripts/launchPackager.bat",
    "scripts/launchPackager.command",
    "scripts/packager.sh",
    "scripts/react-native-xcode.sh",
    "jest-preset.js",
    "jest",
    "lib",
    "rn-get-polyfills.js",
    "Libraries",
    "LICENSE",
    "packager",
    "react.gradle",
    "React.podspec",
    "React",
    "ReactAndroid",
    "ReactCommon",
    "README.md",
    "third-party-podspecs",
    "template"
  ],
  "scripts": {
    "start": "node cli.js start",
    "test": "jest",
    "test-ci": "jest --maxWorkers=2 --ci --reporters=\"default\" --reporters=\"jest-junit\"",
    "flow": "flow",
    "flow-check-ios": "flow check",
    "flow-check-android": "flow check --flowconfig-name .flowconfig.android",
    "lint": "eslint .",
    "prettier": "prettier \"./**/*.js\" --write",
    "docker-setup-android": "docker pull reactnativeci/android-base:latest",
    "docker-build-android-base": "docker build -t reactnativeci/android-base -f ContainerShip/Dockerfile.android-base .",
    "docker-build-android": "docker build -t reactnativeci/android -f ContainerShip/Dockerfile.android .",
    "test-android-run-instrumentation": "docker run --cap-add=SYS_ADMIN -it reactnativeci/android bash ContainerShip/scripts/run-android-docker-instrumentation-tests.sh",
    "test-android-run-unit": "docker run --cap-add=SYS_ADMIN -it reactnativeci/android bash ContainerShip/scripts/run-android-docker-unit-tests.sh",
    "test-android-run-e2e": "docker run --privileged -it reactnativeci/android bash ContainerShip/scripts/run-ci-e2e-tests.sh --android --js",
    "test-android-all": "yarn run docker-build-android && yarn run test-android-run-unit && yarn run test-android-run-instrumentation && yarn run test-android-run-e2e",
    "test-android-instrumentation": "yarn run docker-build-android && yarn run test-android-run-instrumentation",
    "test-android-unit": "yarn run docker-build-android && yarn run test-android-run-unit",
    "test-android-e2e": "yarn run docker-build-android && yarn run test-android-run-e2e",
    "build-ios-e2e": "detox build -c ios.sim.release",
    "test-ios-e2e": "detox test -c ios.sim.release"
  },
  "peerDependencies": {
    "react": "16.6.3"
  },
  "dependencies": {
    "@babel/runtime": "^7.0.0",
    "absolute-path": "^0.0.0",
    "art": "^0.10.0",
    "base64-js": "^1.1.2",
    "chalk": "^2.4.1",
    "commander": "^2.9.0",
    "compression": "^1.7.1",
    "connect": "^3.6.5",
    "create-react-class": "^15.6.3",
    "debug": "^2.2.0",
    "denodeify": "^1.2.1",
    "errorhandler": "^1.5.0",
    "escape-string-regexp": "^1.0.5",
    "event-target-shim": "^1.0.5",
    "fbjs": "^1.0.0",
    "fbjs-scripts": "^1.0.0",
    "fs-extra": "^1.0.0",
    "glob": "^7.1.1",
    "graceful-fs": "^4.1.3",
    "inquirer": "^3.0.6",
    "invariant": "^2.2.4",
    "jest": "24.0.0-alpha.6",
    "jest-junit": "5.2.0",
    "lodash": "^4.17.5",
    "metro-babel-register": "0.51.0",
    "metro-react-native-babel-transformer": "0.51.0",
    "mime": "^1.3.4",
    "minimist": "^1.2.0",
    "mkdirp": "^0.5.1",
    "morgan": "^1.9.0",
    "node-fetch": "^2.2.0",
    "node-notifier": "^5.2.1",
    "npmlog": "^2.0.4",
    "nullthrows": "^1.1.0",
    "opn": "^3.0.2",
    "optimist": "^0.6.1",
    "plist": "^3.0.0",
    "pretty-format": "24.0.0-alpha.6",
    "promise": "^7.1.1",
    "prop-types": "^15.5.8",
    "react-clone-referenced-element": "^1.0.1",
<<<<<<< HEAD
    "react-devtools-core": "^3.4.2",
    "@react-native-community/cli": "1.0.1",
=======
    "react-devtools-core": "^3.6.0",
    "react-native-local-cli": "1.0.0-alpha.4",
>>>>>>> b2459cc0
    "regenerator-runtime": "^0.11.0",
    "rimraf": "^2.5.4",
    "semver": "^5.0.3",
    "serve-static": "^1.13.1",
    "shell-quote": "1.6.1",
    "stacktrace-parser": "^0.1.3",
    "ws": "^1.1.5",
    "xcode": "^1.0.0",
    "xmldoc": "^0.4.0",
    "yargs": "^9.0.0"
  },
  "devDependencies": {
    "@babel/core": "^7.0.0",
    "@babel/generator": "^7.0.0",
    "@reactions/component": "^2.0.2",
    "async": "^2.4.0",
    "babel-eslint": "9.0.0",
    "coveralls": "^3.0.2",
    "detox": "9.0.4",
    "eslint": "5.1.0",
    "eslint-config-fb-strict": "22.1.0",
    "eslint-config-fbjs": "2.0.1",
    "eslint-plugin-eslint-comments": "^3.0.1",
    "eslint-plugin-flowtype": "2.43.0",
    "eslint-plugin-jest": "21.8.0",
    "eslint-plugin-prettier": "2.6.0",
    "eslint-plugin-react": "7.8.2",
    "eslint-plugin-react-native": "3.5.0",
    "flow-bin": "^0.90.0",
    "jest": "24.0.0-alpha.6",
    "jest-junit": "5.2.0",
    "jscodeshift": "^0.6.2",
    "prettier": "1.13.6",
    "react": "16.6.3",
    "react-native-dummy": "0.1.0",
    "react-test-renderer": "16.7.0-alpha.2",
    "shelljs": "^0.7.8"
  },
  "detox": {
    "test-runner": "jest",
    "runner-config": "RNTester/e2e/config.json",
    "specs": "RNTester/e2e",
    "configurations": {
      "ios.sim.release": {
        "binaryPath": "RNTester/build/Build/Products/Release-iphonesimulator/RNTester.app/",
        "build": "xcodebuild -project RNTester/RNTester.xcodeproj -scheme RNTester -configuration Release -sdk iphonesimulator -derivedDataPath RNTester/build -UseModernBuildSystem=NO -quiet",
        "type": "ios.simulator",
        "name": "iPhone 8"
      },
      "ios.sim.debug": {
        "binaryPath": "RNTester/build/Build/Products/Debug-iphonesimulator/RNTester.app/",
        "build": "xcodebuild -project RNTester/RNTester.xcodeproj -scheme RNTester -configuration Debug -sdk iphonesimulator -derivedDataPath RNTester/build -UseModernBuildSystem=NO -quiet",
        "type": "ios.simulator",
        "name": "iPhone 8"
      }
    }
  }
}<|MERGE_RESOLUTION|>--- conflicted
+++ resolved
@@ -198,13 +198,8 @@
     "promise": "^7.1.1",
     "prop-types": "^15.5.8",
     "react-clone-referenced-element": "^1.0.1",
-<<<<<<< HEAD
-    "react-devtools-core": "^3.4.2",
+    "react-devtools-core": "^3.6.0",
     "@react-native-community/cli": "1.0.1",
-=======
-    "react-devtools-core": "^3.6.0",
-    "react-native-local-cli": "1.0.0-alpha.4",
->>>>>>> b2459cc0
     "regenerator-runtime": "^0.11.0",
     "rimraf": "^2.5.4",
     "semver": "^5.0.3",
