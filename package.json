--- conflicted
+++ resolved
@@ -1,10 +1,6 @@
 {
   "name": "react-native",
-<<<<<<< HEAD
-  "version": "0.16.0",
-=======
   "version": "0.17.0-rc",
->>>>>>> 9c034a99
   "description": "A framework for building native apps using React",
   "license": "BSD-3-Clause",
   "repository": {
