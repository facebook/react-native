{
  "name": "react-native",
  "private": true,
  "version": "1000.0.0",
  "bin": "./cli.js",
  "description": "A framework for building native apps using React",
  "license": "MIT",
  "repository": {
    "type": "git",
    "url": "git@github.com:facebook/react-native.git"
  },
  "engines": {
    "node": ">=10"
  },
  "jest-junit": {
    "outputDirectory": "reports/junit",
    "outputName": "js-test-results.xml"
  },
  "files": [
    "!template/node_modules",
    "!template/package-lock.json",
    "!template/yarn.lock",
    "cli.js",
    "flow",
    "index.js",
    "interface.js",
    "jest-preset.js",
    "jest",
    "Libraries",
    "LICENSE",
    "local-cli",
    "React-Core.podspec",
    "react-native.config.js",
    "react.gradle",
    "React.podspec",
    "React",
    "ReactAndroid",
    "ReactCommon",
    "README.md",
    "rn-get-polyfills.js",
    "scripts/compose-source-maps.js",
    "scripts/ios-configure-glog.sh",
    "scripts/launchPackager.bat",
    "scripts/launchPackager.command",
    "scripts/node-binary.sh",
    "scripts/packager.sh",
    "scripts/react_native_pods.rb",
    "scripts/react-native-xcode.sh",
    "template.config.js",
    "template",
    "third-party-podspecs"
  ],
  "scripts": {
    "start": "react-native start",
    "test": "jest",
    "test-ci": "jest --maxWorkers=2 --ci --reporters=\"default\" --reporters=\"jest-junit\"",
    "flow": "flow",
    "flow-check-ios": "flow check",
    "flow-check-android": "flow check --flowconfig-name .flowconfig.android",
    "lint": "eslint .",
    "lint-ci": "./scripts/circleci/analyze_code.sh && yarn shellcheck",
    "shellcheck": "./scripts/circleci/analyze_scripts.sh",
    "clang-format": "clang-format -i --glob=*/**/*.{h,cpp,m,mm}",
    "format": "npm run prettier && npm run clang-format",
    "prettier": "prettier --write \"./**/*.{js,md,yml}\"",
    "format-check": "prettier --list-different \"./**/*.{js,md,yml}\"",
    "docker-setup-android": "docker pull reactnativecommunity/react-native-android",
    "docker-build-android": "docker build -t reactnativeci/android -f .circleci/Dockerfiles/Dockerfile.android .",
    "test-android-run-instrumentation": "docker run --cap-add=SYS_ADMIN -it reactnativeci/android bash .circleci/Dockerfiles/scripts/run-android-docker-instrumentation-tests.sh",
    "test-android-run-unit": "docker run --cap-add=SYS_ADMIN -it reactnativeci/android bash .circleci/Dockerfiles/scripts/run-android-docker-unit-tests.sh",
    "test-android-run-e2e": "docker run --privileged -it reactnativeci/android bash .circleci/Dockerfiles/scripts/run-ci-e2e-tests.sh --android --js",
    "test-android-all": "yarn run docker-build-android && yarn run test-android-run-unit && yarn run test-android-run-instrumentation && yarn run test-android-run-e2e",
    "test-android-instrumentation": "yarn run docker-build-android && yarn run test-android-run-instrumentation",
    "test-android-unit": "yarn run docker-build-android && yarn run test-android-run-unit",
    "test-android-e2e": "yarn run docker-build-android && yarn run test-android-run-e2e",
    "build-ios-e2e": "detox build -c ios.sim.release",
    "test-ios-e2e": "detox test -c ios.sim.release packages/rn-tester/e2e",
    "test-ios": "./scripts/objc-test.sh test"
  },
  "workspaces": [
    "repo-config"
  ],
  "peerDependencies": {
    "react": "16.13.1"
  },
  "dependencies": {
    "@react-native-community/cli": "^4.10.0",
    "@react-native-community/cli-platform-android": "^4.10.0",
    "@react-native-community/cli-platform-ios": "^4.10.0",
    "@react-native/assets": "1.0.0",
    "@react-native/normalize-color": "1.0.0",
    "@react-native/polyfills": "1.0.0",
    "abort-controller": "^3.0.0",
    "anser": "^1.4.9",
    "base64-js": "^1.1.2",
    "event-target-shim": "^5.0.1",
    "fbjs": "^1.0.0",
    "fbjs-scripts": "^1.1.0",
    "hermes-engine": "~0.6.0",
    "invariant": "^2.2.4",
    "jsc-android": "^245459.0.0",
    "metro-babel-register": "0.62.0",
    "metro-react-native-babel-transformer": "0.62.0",
    "metro-runtime": "0.62.0",
    "metro-source-map": "0.62.0",
    "nullthrows": "^1.1.1",
    "pretty-format": "^26.0.1",
    "promise": "^8.0.3",
    "prop-types": "^15.7.2",
    "qs": "^6.5.1",
    "react-devtools-core": "^4.6.0",
    "react-refresh": "^0.4.0",
    "regenerator-runtime": "^0.13.2",
    "scheduler": "0.19.1",
    "stacktrace-parser": "^0.1.3",
    "use-subscription": "^1.0.0",
    "whatwg-fetch": "^3.0.0",
    "ws": "^6.1.4"
  },
  "detox": {
    "test-runner": "jest",
    "runner-config": "packages/rn-tester/e2e/config.json",
    "specs": "",
    "configurations": {
      "android.emu.release": {
        "binaryPath": "packages/rn-tester/android/app/build/outputs/apk/hermes/release/app-hermes-x86-release.apk",
        "testBinaryPath": "packages/rn-tester/android/app/build/outputs/apk/androidTest/hermes/release/app-hermes-release-androidTest.apk",
        "build": "./gradlew :packages:rn-tester:android:app:assembleRelease RNTester:android:app:assembleAndroidTest -DtestBuildType=release",
        "type": "android.emulator",
        "device": {
          "avdName": "Nexus_6_API_29"
        }
      },
      "android.emu.debug": {
        "binaryPath": "packages/rn-tester/android/app/build/outputs/apk/hermes/debug/app-hermes-x86-debug.apk",
        "testBinaryPath": "packages/rn-tester/android/app/build/outputs/apk/androidTest/hermes/debug/app-hermes-debug-androidTest.apk",
<<<<<<< HEAD
        "build": "./gradlew :packages:RNTester:android:app:assembleDebug RNTester:android:app:assembleAndroidTest -DtestBuildType=debug",
=======
        "build": "./gradlew :packages:rn-tester:android:app:assembleDebug RNTester:android:app:assembleAndroidTest -DtestBuildType=debug",
>>>>>>> 2dceadd2
        "type": "android.emulator",
        "device": {
          "avdName": "Nexus_6_API_29"
        }
      },
      "ios.sim.release": {
        "binaryPath": "packages/rn-tester/build/Build/Products/Release-iphonesimulator/RNTester.app/",
        "build": "xcodebuild -workspace packages/rn-tester/RNTesterPods.xcworkspace -scheme RNTester -configuration Release -sdk iphonesimulator -derivedDataPath packages/rn-tester/build -UseModernBuildSystem=NO -quiet",
        "type": "ios.simulator",
        "name": "iPhone 8"
      },
      "ios.sim.debug": {
        "binaryPath": "packages/rn-tester/build/Build/Products/Debug-iphonesimulator/RNTester.app/",
        "build": "xcodebuild -workspace packages/rn-tester/RNTesterPods.xcworkspace -scheme RNTester -configuration Debug -sdk iphonesimulator -derivedDataPath packages/rn-tester/build -UseModernBuildSystem=NO -quiet",
        "type": "ios.simulator",
        "name": "iPhone 8"
      }
    }
  }
}<|MERGE_RESOLUTION|>--- conflicted
+++ resolved
@@ -134,11 +134,7 @@
       "android.emu.debug": {
         "binaryPath": "packages/rn-tester/android/app/build/outputs/apk/hermes/debug/app-hermes-x86-debug.apk",
         "testBinaryPath": "packages/rn-tester/android/app/build/outputs/apk/androidTest/hermes/debug/app-hermes-debug-androidTest.apk",
-<<<<<<< HEAD
-        "build": "./gradlew :packages:RNTester:android:app:assembleDebug RNTester:android:app:assembleAndroidTest -DtestBuildType=debug",
-=======
         "build": "./gradlew :packages:rn-tester:android:app:assembleDebug RNTester:android:app:assembleAndroidTest -DtestBuildType=debug",
->>>>>>> 2dceadd2
         "type": "android.emulator",
         "device": {
           "avdName": "Nexus_6_API_29"
