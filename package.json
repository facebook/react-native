--- conflicted
+++ resolved
@@ -215,8 +215,8 @@
   },
   "_justification": {
     "async": "Versions of async prior to 3.2.2 are vulnerable to prototype pollution",
-<<<<<<< HEAD
-    "es5-ext": "Packages after 0.10.54 and at the moment up until 0.10.59 contain a protest message. A policy prevents us from using packages with protestware, therefore downgrading to the latest release without the message."
+    "es5-ext": "Packages after 0.10.54 and at the moment up until 0.10.59 contain a protest message. A policy prevents us from using packages with protestware, therefore downgrading to the latest release without the message.",
+    "workspace-tools": "Versions prior to 0.18.4 are vulnerable to command injection and prototype pollution attacks"
   },
   "codegenConfig": {
     "libraries": [
@@ -237,9 +237,5 @@
         "jsSrcsDir": "Libraries"
       }
     ]
-=======
-    "es5-ext": "Packages after 0.10.54 and at the moment up until 0.10.59 contain a protest message. A policy prevents us from using packages with protestware, therefore downgrading to the latest release without the message.",
-    "workspace-tools": "Versions prior to 0.18.4 are vulnerable to command injection and prototype pollution attacks"
->>>>>>> fbe9c5d7
   }
 }