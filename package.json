--- conflicted
+++ resolved
@@ -164,11 +164,8 @@
     "@react-native-community/cli": "^1.1.0",
     "art": "^0.10.0",
     "base64-js": "^1.1.2",
-<<<<<<< HEAD
     "clang-format": "^1.2.4",
     "connect": "^3.6.5",
-=======
->>>>>>> ee76227c
     "create-react-class": "^15.6.3",
     "escape-string-regexp": "^1.0.5",
     "event-target-shim": "^1.0.5",
