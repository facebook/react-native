--- conflicted
+++ resolved
@@ -121,11 +121,7 @@
     "ws": "^6.1.4"
   },
   "devDependencies": {
-<<<<<<< HEAD
-    "flow-bin": "^0.152.0",
-=======
     "flow-bin": "^0.153.0",
->>>>>>> aad2f8fd
     "react": "17.0.2"
   },
   "detox": {
