--- conflicted
+++ resolved
@@ -114,12 +114,8 @@
     "pretty-format": "^26.5.2",
     "promise": "^8.0.3",
     "prop-types": "^15.7.2",
-<<<<<<< HEAD
-    "react-devtools-core": "4.20.2",
+    "react-devtools-core": "4.21.0",
     "react-native-codegen": "^0.0.7",
-=======
-    "react-devtools-core": "4.21.0",
->>>>>>> ebb26cf2
     "react-refresh": "^0.4.0",
     "regenerator-runtime": "^0.13.2",
     "scheduler": "^0.20.2",
