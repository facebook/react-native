{
  "name": "react-native-macos",
  "private": true,
  "version": "1000.0.0",
  "bin": "./cli.js",
  "description": "React Native for macOS",
  "license": "MIT",
  "repository": "git@github.com:microsoft/react-native-macos.git",
  "engines": {
    "node": ">=14"
  },
  "jest-junit": {
    "outputDirectory": "reports/junit",
    "outputName": "js-test-results.xml"
  },
  "files": [
    "!template/node_modules",
    "!template/package-lock.json",
    "!template/yarn.lock",
    "android",
    "cli.js",
    "flow",
    "flow-typed",
    "index.js",
    "interface.js",
    "jest-preset.js",
    "jest",
    "Libraries",
    "LICENSE",
    "local-cli",
    "React-Core.podspec",
    "react-native.config.js",
    "react.gradle",
    "React.podspec",
    "React-Core.podspec",
    "React",
    "ReactAndroid",
    "ReactCommon",
    "README.md",
    "rn-get-polyfills.js",
    "scripts/compose-source-maps.js",
    "scripts/find-node.sh",
    "scripts/fixmacscripts.sh",
    "scripts/generate-artifacts.js",
    "scripts/generate-provider-cli.js",
    "scripts/generate-specs-cli.js",
    "scripts/ios-configure-glog.sh",
    "scripts/launchPackager.bat",
    "scripts/launchPackager.command",
    "scripts/node-binary.sh",
    "scripts/packager.sh",
    "scripts/packager-reporter.js",
    "scripts/react_native_pods_utils/script_phases.rb",
    "scripts/react_native_pods_utils/script_phases.sh",
    "scripts/react_native_pods.rb",
    "scripts/react-native-xcode.sh",
    "scripts/update-ruby.sh",
    "template.config.js",
    "template",
    "third-party-podspecs",
    "android"
  ],
  "scripts": {
    "start": "react-native start",
    "test": "jest",
    "test-ci": "jest --maxWorkers=2 --ci --reporters=\"default\" --reporters=\"jest-junit\"",
    "flow": "flow",
    "flow-check-ios": "flow check",
    "flow-check-macos": "flow check --flowconfig-name .flowconfig.macos",
    "flow-check-android": "flow check --flowconfig-name .flowconfig.android",
    "lint": "eslint .",
    "lint-ci": "./scripts/circleci/analyze_code.sh && yarn shellcheck",
    "lint-java": "node ./scripts/lint-java.js",
    "shellcheck": "./scripts/circleci/analyze_scripts.sh",
    "clang-format": "clang-format -i --glob=*/**/*.{h,cpp,m,mm}",
    "format": "npm run prettier && npm run clang-format",
    "prettier": "prettier --write \"./**/*.{js,md,yml}\"",
    "format-check": "prettier --list-different \"./**/*.{js,md,yml}\"",
    "update-lock": "npx yarn-deduplicate",
    "docker-setup-android": "docker pull reactnativecommunity/react-native-android:5.2",
    "docker-build-android": "docker build -t reactnativeci/android -f .circleci/Dockerfiles/Dockerfile.android .",
    "test-android-run-instrumentation": "docker run --cap-add=SYS_ADMIN -it reactnativeci/android bash .circleci/Dockerfiles/scripts/run-android-docker-instrumentation-tests.sh",
    "test-android-run-unit": "docker run --cap-add=SYS_ADMIN -it reactnativeci/android bash .circleci/Dockerfiles/scripts/run-android-docker-unit-tests.sh",
    "test-android-run-e2e": "docker run --privileged -it reactnativeci/android bash .circleci/Dockerfiles/scripts/run-ci-e2e-tests.sh --android --js",
    "test-android-all": "yarn run docker-build-android && yarn run test-android-run-unit && yarn run test-android-run-instrumentation && yarn run test-android-run-e2e",
    "test-android-instrumentation": "yarn run docker-build-android && yarn run test-android-run-instrumentation",
    "test-android-unit": "yarn run docker-build-android && yarn run test-android-run-unit",
    "test-android-e2e": "yarn run docker-build-android && yarn run test-android-run-e2e",
    "test-ios": "./scripts/objc-test.sh test"
  },
  "workspaces": [
    "packages/!(eslint-config-react-native-community)",
    "repo-config"
  ],
  "peerDependencies": {
    "react": "17.0.2"
  },
  "dependencies": {
    "@jest/create-cache-key-function": "^27.0.1",
    "@react-native-community/cli": "^6.0.0",
    "@react-native-community/cli-platform-android": "^6.0.0",
    "@react-native-community/cli-platform-ios": "^6.0.0",
    "@react-native/assets": "1.0.0",
    "@react-native/normalize-color": "2.0.0",
    "@react-native/polyfills": "2.0.0",
    "abort-controller": "^3.0.0",
    "anser": "^1.4.9",
    "base64-js": "^1.1.2",
    "deprecated-react-native-prop-types": "^2.3.0",
    "event-target-shim": "^5.0.1",
    "hermes-engine": "~0.10.0",
    "invariant": "^2.2.4",
    "jsc-android": "^250230.2.1",
    "metro-react-native-babel-transformer": "0.66.2",
    "metro-runtime": "0.66.2",
    "metro-source-map": "0.66.2",
    "nullthrows": "^1.1.1",
    "pretty-format": "^26.5.2",
    "promise": "^8.0.3",
    "prop-types": "^15.7.2",
    "react-devtools-core": "4.22.1",
    "react-native-codegen": "^0.0.11",
    "react-refresh": "^0.4.0",
    "react-shallow-renderer": "16.14.1",
    "regenerator-runtime": "^0.13.2",
    "scheduler": "^0.20.2",
    "stacktrace-parser": "^0.1.3",
    "use-subscription": "^1.0.0",
    "whatwg-fetch": "^3.0.0",
    "ws": "^6.1.4"
  },
  "devDependencies": {
    "@babel/core": "^7.14.0",
    "@babel/generator": "^7.14.0",
    "@babel/template": "^7.0.0",
    "@babel/types": "^7.0.0",
    "@react-native-community/eslint-plugin": "*",
    "@reactions/component": "^2.0.2",
    "async": "^3.2.2",
    "babel-eslint": "^10.1.0",
    "babel-preset-fbjs": "^3.4.0",
    "clang-format": "^1.2.4",
    "connect": "^3.6.5",
    "coveralls": "^3.0.2",
    "detox": "18.10.0",
    "eslint": "7.32.0",
    "eslint-config-fb-strict": "^24.9.0",
    "eslint-config-fbjs": "2.1.0",
    "eslint-config-prettier": "^8.3.0",
    "eslint-plugin-babel": "^5.3.0",
    "eslint-plugin-eslint-comments": "^3.2.0",
    "eslint-plugin-flowtype": "^7.0.0",
    "eslint-plugin-jest": "^25.2.4",
    "eslint-plugin-jsx-a11y": "6.2.1",
    "eslint-plugin-prettier": "^4.0.0",
    "eslint-plugin-react": "7.28.0",
    "eslint-plugin-react-hooks": "^4.2.0",
    "eslint-plugin-react-native": "^3.11.0",
    "eslint-plugin-relay": "1.8.1",
    "flow-bin": "^0.168.0",
    "jest": "^26.6.3",
    "jest-junit": "^10.0.0",
    "jscodeshift": "^0.11.0",
    "metro-babel-register": "0.66.2",
    "metro-transform-plugins": "^0.66.2",
    "mkdirp": "^0.5.1",
    "prettier": "1.19.1",
    "react": "17.0.2",
    "react-shallow-renderer": "16.14.1",
    "react-test-renderer": "17.0.2",
    "shelljs": "^0.8.5",
    "signedsource": "^1.0.0",
    "ws": "^6.1.4",
    "yargs": "^15.3.1"
  },
<<<<<<< HEAD
  "detox": {
    "test-runner": "jest",
    "runner-config": "packages/rn-tester/e2e/config.json",
    "specs": "",
    "configurations": {
      "android.emu.release": {
        "binaryPath": "packages/rn-tester/android/app/build/outputs/apk/hermes/release/app-hermes-x86-release.apk",
        "testBinaryPath": "packages/rn-tester/android/app/build/outputs/apk/androidTest/hermes/release/app-hermes-release-androidTest.apk",
        "build": "./gradlew :packages:rn-tester:android:app:assembleRelease :packages:rn-tester:android:app:assembleAndroidTest -DtestBuildType=release",
        "type": "android.emulator",
        "device": {
          "avdName": "Nexus_6_API_29"
        }
      },
      "android.emu.debug": {
        "binaryPath": "packages/rn-tester/android/app/build/outputs/apk/hermes/debug/app-hermes-x86-debug.apk",
        "testBinaryPath": "packages/rn-tester/android/app/build/outputs/apk/androidTest/hermes/debug/app-hermes-debug-androidTest.apk",
        "build": "./gradlew :packages:rn-tester:android:app:assembleDebug :packages:rn-tester:android:app:assembleAndroidTest -DtestBuildType=debug",
        "type": "android.emulator",
        "device": {
          "avdName": "Nexus_6_API_29"
        }
      },
      "ios.sim.release": {
        "binaryPath": "packages/rn-tester/build/Build/Products/Release-iphonesimulator/RNTester.app/",
        "build": "xcodebuild -workspace packages/rn-tester/RNTesterPods.xcworkspace -scheme RNTester -configuration Release -sdk iphonesimulator -derivedDataPath packages/rn-tester/build -UseModernBuildSystem=NO -quiet",
        "type": "ios.simulator",
        "name": "iPhone 8"
      },
      "ios.sim.debug": {
        "binaryPath": "packages/rn-tester/build/Build/Products/Debug-iphonesimulator/RNTester.app/",
        "build": "xcodebuild -workspace packages/rn-tester/RNTesterPods.xcworkspace -scheme RNTester -configuration Debug -sdk iphonesimulator -derivedDataPath packages/rn-tester/build -UseModernBuildSystem=NO -quiet",
        "type": "ios.simulator",
        "name": "iPhone 8"
      }
    }
  },
  "beachball": {
    "shouldPublish": false
  },
  "resolutions": {
    "async": "^3.2.2",
    "es5-ext": "0.10.53",
    "workspace-tools": "^0.18.4"
  },
  "_justification": {
    "async": "Versions of async prior to 3.2.2 are vulnerable to prototype pollution",
    "es5-ext": "Packages after 0.10.54 and at the moment up until 0.10.59 contain a protest message. A policy prevents us from using packages with protestware, therefore downgrading to the latest release without the message.",
    "workspace-tools": "Versions prior to 0.18.4 are vulnerable to command injection and prototype pollution attacks"
  },
=======
>>>>>>> f12c8fba
  "codegenConfig": {
    "libraries": [
      {
        "name": "FBReactNativeSpec",
        "type": "modules",
        "ios": {},
        "android": {},
        "jsSrcsDir": "Libraries"
      },
      {
        "name": "rncore",
        "type": "components",
        "ios": {},
        "android": {},
        "jsSrcsDir": "Libraries"
      }
    ]
  }
}<|MERGE_RESOLUTION|>--- conflicted
+++ resolved
@@ -160,7 +160,7 @@
     "flow-bin": "^0.168.0",
     "jest": "^26.6.3",
     "jest-junit": "^10.0.0",
-    "jscodeshift": "^0.11.0",
+    "jscodeshift": "^0.13.1",
     "metro-babel-register": "0.66.2",
     "metro-transform-plugins": "^0.66.2",
     "mkdirp": "^0.5.1",
@@ -173,44 +173,6 @@
     "ws": "^6.1.4",
     "yargs": "^15.3.1"
   },
-<<<<<<< HEAD
-  "detox": {
-    "test-runner": "jest",
-    "runner-config": "packages/rn-tester/e2e/config.json",
-    "specs": "",
-    "configurations": {
-      "android.emu.release": {
-        "binaryPath": "packages/rn-tester/android/app/build/outputs/apk/hermes/release/app-hermes-x86-release.apk",
-        "testBinaryPath": "packages/rn-tester/android/app/build/outputs/apk/androidTest/hermes/release/app-hermes-release-androidTest.apk",
-        "build": "./gradlew :packages:rn-tester:android:app:assembleRelease :packages:rn-tester:android:app:assembleAndroidTest -DtestBuildType=release",
-        "type": "android.emulator",
-        "device": {
-          "avdName": "Nexus_6_API_29"
-        }
-      },
-      "android.emu.debug": {
-        "binaryPath": "packages/rn-tester/android/app/build/outputs/apk/hermes/debug/app-hermes-x86-debug.apk",
-        "testBinaryPath": "packages/rn-tester/android/app/build/outputs/apk/androidTest/hermes/debug/app-hermes-debug-androidTest.apk",
-        "build": "./gradlew :packages:rn-tester:android:app:assembleDebug :packages:rn-tester:android:app:assembleAndroidTest -DtestBuildType=debug",
-        "type": "android.emulator",
-        "device": {
-          "avdName": "Nexus_6_API_29"
-        }
-      },
-      "ios.sim.release": {
-        "binaryPath": "packages/rn-tester/build/Build/Products/Release-iphonesimulator/RNTester.app/",
-        "build": "xcodebuild -workspace packages/rn-tester/RNTesterPods.xcworkspace -scheme RNTester -configuration Release -sdk iphonesimulator -derivedDataPath packages/rn-tester/build -UseModernBuildSystem=NO -quiet",
-        "type": "ios.simulator",
-        "name": "iPhone 8"
-      },
-      "ios.sim.debug": {
-        "binaryPath": "packages/rn-tester/build/Build/Products/Debug-iphonesimulator/RNTester.app/",
-        "build": "xcodebuild -workspace packages/rn-tester/RNTesterPods.xcworkspace -scheme RNTester -configuration Debug -sdk iphonesimulator -derivedDataPath packages/rn-tester/build -UseModernBuildSystem=NO -quiet",
-        "type": "ios.simulator",
-        "name": "iPhone 8"
-      }
-    }
-  },
   "beachball": {
     "shouldPublish": false
   },
@@ -224,8 +186,6 @@
     "es5-ext": "Packages after 0.10.54 and at the moment up until 0.10.59 contain a protest message. A policy prevents us from using packages with protestware, therefore downgrading to the latest release without the message.",
     "workspace-tools": "Versions prior to 0.18.4 are vulnerable to command injection and prototype pollution attacks"
   },
-=======
->>>>>>> f12c8fba
   "codegenConfig": {
     "libraries": [
       {
