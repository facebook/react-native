/*
 * Copyright (c) Meta Platforms, Inc. and affiliates.
 *
 * This source code is licensed under the MIT license found in the
 * LICENSE file in the root directory of this source tree.
 */

import UIKit

@main
<<<<<<< HEAD
class AppDelegate: UIResponder, UIApplicationDelegate {}
=======
class AppDelegate: UIResponder, UIApplicationDelegate {
  var window: UIWindow?

  var reactNativeDelegate: ReactNativeDelegate?
  var reactNativeFactory: RCTReactNativeFactory?

  func application(
    _ application: UIApplication,
    didFinishLaunchingWithOptions launchOptions: [UIApplication.LaunchOptionsKey: Any]? = nil
  ) -> Bool {
    let delegate = ReactNativeDelegate()
    let factory = RCTReactNativeFactory(delegate: delegate)
    delegate.dependencyProvider = RCTAppDependencyProvider()

    reactNativeDelegate = delegate
    reactNativeFactory = factory

    #if DEBUG
    let devMenuConfiguration = RCTDevMenuConfiguration(
      devMenuEnabled: true,
      shakeGestureEnabled: true,
      keyboardShortcutsEnabled: true
    )
    reactNativeFactory?.devMenuConfiguration = devMenuConfiguration
    #endif

    window = UIWindow(frame: UIScreen.main.bounds)

    factory.startReactNative(
      withModuleName: "HelloWorld",
      in: window,
      launchOptions: launchOptions
    )

    return true
  }
}

class ReactNativeDelegate: RCTDefaultReactNativeFactoryDelegate {
  override func sourceURL(for bridge: RCTBridge) -> URL? {
    self.bundleURL()
  }

  override func bundleURL() -> URL? {
    #if DEBUG
    RCTBundleURLProvider.sharedSettings().jsBundleURL(forBundleRoot: "index")
    #else
    Bundle.main.url(forResource: "main", withExtension: "jsbundle")
    #endif
  }
}
>>>>>>> b4876a3f
<|MERGE_RESOLUTION|>--- conflicted
+++ resolved
@@ -8,9 +8,6 @@
 import UIKit
 
 @main
-<<<<<<< HEAD
-class AppDelegate: UIResponder, UIApplicationDelegate {}
-=======
 class AppDelegate: UIResponder, UIApplicationDelegate {
   var window: UIWindow?
 
@@ -61,5 +58,4 @@
     Bundle.main.url(forResource: "main", withExtension: "jsbundle")
     #endif
   }
-}
->>>>>>> b4876a3f
+}