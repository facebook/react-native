--- conflicted
+++ resolved
@@ -9,11 +9,6 @@
 
 ### Creating your own fork
 
-<<<<<<< HEAD
-### [Code of Conduct](https://github.com/facebook/react/blob/master/CODE_OF_CONDUCT.md)
-
-As a reminder, all contributors are expected to adhere to the [Code of Conduct](https://github.com/facebook/react/blob/master/CODE_OF_CONDUCT.md).
-=======
 If you wish to contribute changes back to the **microsoft/react-native-macos** repository, start by creating your own fork of the repository. This is essential. This will keep the number of branches on the main repository to a small count. There are lots of developers in this project and creating lots of branches on the main repository does not scale. In your own fork, you can create as many branches as you like.
 
 - Navigate to **[GitHub](https://www.github.com)** with a browser and log in to your GitHub account. For the sake of this document, let's assume your username is **johndoe**.
@@ -21,7 +16,6 @@
 - Click on the **Fork** button at the top right corner of the page.
 - Create the fork under your account. Your GitHub profile should now show **react-native-macos** as one of your repositories.
 - Create a folder on your device and clone your fork of the **Microsoft** repository. e.g. `https://github.com/johndoe/react-native-macos.git`. Notice how your GitHub username is in the repository location.
->>>>>>> 61638a23
 
 ```bash
 git clone https://github.com/johndoe/react-native-macos.git
