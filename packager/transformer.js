/**
 * Copyright (c) 2015-present, Facebook, Inc.
 * All rights reserved.
 *
 * This source code is licensed under the BSD-style license found in the
 * LICENSE file in the root directory of this source tree. An additional grant
 * of patent rights can be found in the PATENTS file in the same directory.
 *
 * Note: This is a fork of the fb-specific transform.js
 */
'use strict';

const babel = require('babel-core');
const externalHelpersPlugin = require('babel-plugin-external-helpers');
const fs = require('fs');
const makeHMRConfig = require('babel-preset-react-native/configs/hmr');
const resolvePlugins = require('babel-preset-react-native/lib/resolvePlugins');
const inlineRequiresPlugin = require('fbjs-scripts/babel-6/inline-requires');
const json5 = require('json5');
const path = require('path');

<<<<<<< HEAD
const extraPlugins = ['external-helpers-2'];

// HACK how do we hook this in?
var getBabelRelayPlugin = require('babel-relay-plugin');
var schema = require('../../../../resources/schema.json');
if (schema.data) {
  var relayPlugin = getBabelRelayPlugin(schema.data);
  extraPlugins.push(relayPlugin);
}

const babelRC =
  json5.parse(
    fs.readFileSync(
      path.resolve(__dirname, 'react-packager', '.babelrc')));
=======
/**
 * Return a memoized function that checks for the existence of a
 * project level .babelrc file, and if it doesn't exist, reads the
 * default RN babelrc file and uses that.
 */
const getBabelRC = (function() {
  let babelRC = null;
>>>>>>> 1e96bcf4

  return function _getBabelRC(projectRoots) {
    if (babelRC !== null) {
      return babelRC;
    }

    babelRC = { plugins: [] }; // empty babelrc

    // Let's look for the .babelrc in the first project root.
    // In the future let's look into adding a command line option to specify
    // this location.
    //
    // NOTE: we're not reading the project's .babelrc here. We leave it up to
    // Babel to do that automatically and apply the transforms accordingly
    // (which works because we pass in `filename` and `sourceFilename` to
    // Babel when we transform).
    let projectBabelRCPath;
    if (projectRoots && projectRoots.length > 0) {
      projectBabelRCPath = path.resolve(projectRoots[0], '.babelrc');
    }

    // If a .babelrc file doesn't exist in the project,
    // use the Babel config provided with react-native.
    if (!projectBabelRCPath || !fs.existsSync(projectBabelRCPath)) {
      babelRC = json5.parse(
        fs.readFileSync(
          path.resolve(__dirname, 'react-packager', 'rn-babelrc.json'))
        );

      // Require the babel-preset's listed in the default babel config
      babelRC.presets = babelRC.presets.map((preset) => require('babel-preset-' + preset));
      babelRC.plugins = resolvePlugins(babelRC.plugins);
    }

    return babelRC;
  }
})();

/**
 * Given a filename and options, build a Babel
 * config object with the appropriate plugins.
 */
function buildBabelConfig(filename, options) {
  const babelRC = getBabelRC(options.projectRoots);

  const extraConfig = {
    filename,
    sourceFileName: filename,
  };

  let config = Object.assign({}, babelRC, extraConfig);

  // Add extra plugins
  const extraPlugins = [externalHelpersPlugin];

  if (options.inlineRequires) {
    extraPlugins.push(inlineRequiresPlugin);
  }

  config.plugins = extraPlugins.concat(config.plugins);

  if (options.hot) {
    const hmrConfig = makeHMRConfig(options);
    config = Object.assign({}, config, hmrConfig);
  }

  return Object.assign({}, babelRC, config);
}

function transform(src, filename, options) {
  options = options || {};

  const babelConfig = buildBabelConfig(filename, options);
  const result = babel.transform(src, babelConfig);

  return {
    code: result.code,
    filename: filename,
  };
}

module.exports = function(data, callback) {
  let result;
  try {
    result = transform(data.sourceCode, data.filename, data.options);
  } catch (e) {
    callback(e);
    return;
  }

  callback(null, result);
};

// export for use in jest
module.exports.transform = transform;<|MERGE_RESOLUTION|>--- conflicted
+++ resolved
@@ -19,22 +19,6 @@
 const json5 = require('json5');
 const path = require('path');
 
-<<<<<<< HEAD
-const extraPlugins = ['external-helpers-2'];
-
-// HACK how do we hook this in?
-var getBabelRelayPlugin = require('babel-relay-plugin');
-var schema = require('../../../../resources/schema.json');
-if (schema.data) {
-  var relayPlugin = getBabelRelayPlugin(schema.data);
-  extraPlugins.push(relayPlugin);
-}
-
-const babelRC =
-  json5.parse(
-    fs.readFileSync(
-      path.resolve(__dirname, 'react-packager', '.babelrc')));
-=======
 /**
  * Return a memoized function that checks for the existence of a
  * project level .babelrc file, and if it doesn't exist, reads the
@@ -42,7 +26,6 @@
  */
 const getBabelRC = (function() {
   let babelRC = null;
->>>>>>> 1e96bcf4
 
   return function _getBabelRC(projectRoots) {
     if (babelRC !== null) {
