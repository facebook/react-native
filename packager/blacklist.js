/**
 * Copyright (c) 2015-present, Facebook, Inc.
 * All rights reserved.
 *
 * This source code is licensed under the BSD-style license found in the
 * LICENSE file in the root directory of this source tree. An additional grant
 * of patent rights can be found in the PATENTS file in the same directory.
 */
'use strict';

var path = require('path');

// Don't forget to everything listed here to `testConfig.json`
// modulePathIgnorePatterns.
var sharedBlacklist = [
  'node_modules/react-tools/src/React.js',
  'node_modules/react-tools/src/renderers/shared/event/EventPropagators.js',
  'node_modules/react-tools/src/renderers/shared/event/eventPlugins/ResponderEventPlugin.js',
  'node_modules/react-tools/src/shared/vendor/core/ExecutionEnvironment.js',
];

// Raw unescaped patterns in case you need to use wildcards
var sharedBlacklistWildcards = [
  'website\/node_modules\/.*',
];

var platformBlacklists = {
  web: [
<<<<<<< HEAD
    '.android.js',
    '.ios.js',
=======
    '.ios.js',
    '.android.js',
>>>>>>> bd36e402
  ],
  ios: [
    '.web.js',
    '.android.js',
  ],
  android: [
    '.web.js',
    '.ios.js',
  ],
};

function escapeRegExp(str) {
  var escaped = str.replace(/[\-\[\]\{\}\(\)\*\+\?\.\\\^\$\|]/g, '\\$&');
  // convert the '/' into an escaped local file separator
  return escaped.replace(/\//g,'\\' + path.sep);
}

function blacklist(platform, additionalBlacklist) {
  return new RegExp('(' +
    (additionalBlacklist || []).concat(sharedBlacklist)
      .concat(platformBlacklists[platform] || [])
      .map(escapeRegExp)
      .concat(sharedBlacklistWildcards)
      .join('|') +
    ')$'
  );
}

module.exports = blacklist;<|MERGE_RESOLUTION|>--- conflicted
+++ resolved
@@ -26,13 +26,8 @@
 
 var platformBlacklists = {
   web: [
-<<<<<<< HEAD
-    '.android.js',
-    '.ios.js',
-=======
     '.ios.js',
     '.android.js',
->>>>>>> bd36e402
   ],
   ios: [
     '.web.js',
