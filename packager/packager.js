/**
 * Copyright (c) 2015-present, Facebook, Inc.
 * All rights reserved.
 *
 * This source code is licensed under the BSD-style license found in the
 * LICENSE file in the root directory of this source tree. An additional grant
 * of patent rights can be found in the PATENTS file in the same directory.
 */
'use strict';

require('./babelRegisterOnly')([
  /packager\/[^\/]*/
]);

const fs = require('fs');
const path = require('path');
const childProcess = require('child_process');
const http = require('http');
const isAbsolutePath = require('absolute-path');

const blacklist = require('./blacklist.js');
const chalk = require('chalk');
const checkNodeVersion = require('../private-cli/src/server/checkNodeVersion');
const cpuProfilerMiddleware = require('./cpuProfilerMiddleware');
const connect = require('connect');
const formatBanner = require('../private-cli/src/server/formatBanner');
const getDevToolsMiddleware = require('./getDevToolsMiddleware');
const loadRawBodyMiddleware = require('./loadRawBodyMiddleware');
const openStackFrameInEditorMiddleware = require('./openStackFrameInEditorMiddleware');
const parseCommandLine = require('./parseCommandLine.js');
const ReactPackager = require('./react-packager');
const statusPageMiddleware = require('./statusPageMiddleware.js');
const systraceProfileMiddleware = require('./systraceProfileMiddleware.js');
const webSocketProxy = require('./webSocketProxy.js');

var options = parseCommandLine([{
  command: 'port',
  default: 8081,
  type: 'string',
}, {
  command: 'root',
  type: 'string',
  description: 'add another root(s) to be used by the packager in this project',
}, {
  command: 'projectRoots',
  type: 'string',
  description: 'override the root(s) to be used by the packager',
}, {
  command: 'assetRoots',
  type: 'string',
  description: 'specify the root directories of app assets'
}, {
  command: 'skipflow',
  description: 'Disable flow checks'
}, {
  command: 'nonPersistent',
  description: 'Disable file watcher'
}, {
  command: 'transformer',
  type: 'string',
  default: require.resolve('./transformer.js'),
  description: 'Specify a custom transformer to be used (absolute path)'
}, {
  command: 'resetCache',
  description: 'Removes cached files',
  default: false,
}, {
  command: 'reset-cache',
  description: 'Removes cached files',
  default: false,
}, {
  command: 'verbose',
  description: 'Enables logging',
  default: false,
}]);

if (options.projectRoots) {
  if (!Array.isArray(options.projectRoots)) {
    options.projectRoots = options.projectRoots.split(',');
  }
} else {
  // match on either path separator
  if (__dirname.match(/node_modules[\/\\]react-native[\/\\]packager$/)) {
     // packager is running from node_modules of another project
    options.projectRoots = [path.resolve(__dirname, '../../..')];
  } else if (__dirname.match(/Pods\/React\/packager$/)) {
    // packager is running from node_modules of another project
    options.projectRoots = [path.resolve(__dirname, '../../..')];
  } else {
    options.projectRoots = [path.resolve(__dirname, '..')];
  }
}

if (options.root) {
  if (!Array.isArray(options.root)) {
    options.root = options.root.split(',');
  }

  options.root.forEach(function(root) {
    options.projectRoots.push(path.resolve(root));
  });
}

if (options.assetRoots) {
  if (!Array.isArray(options.assetRoots)) {
    options.assetRoots = options.assetRoots.split(',').map(function (dir) {
      return path.resolve(process.cwd(), dir);
    });
  }
} else {
  // match on either path separator
  if (__dirname.match(/node_modules[\/\\]react-native[\/\\]packager$/)) {
    options.assetRoots = [path.resolve(__dirname, '../../..')];
  } else if (__dirname.match(/Pods\/React\/packager$/)) {
    options.assetRoots = [path.resolve(__dirname, '../../..')];
  } else {
    options.assetRoots = [path.resolve(__dirname, '..')];
  }
}

checkNodeVersion();

console.log(formatBanner(
  'Running packager on port ' + options.port + '.\n'+
  '\n' +
  'Keep this packager running while developing on any JS projects. Feel free ' +
  'to close this tab and run your own packager instance if you prefer.\n' +
  '\n' +
  'https://github.com/facebook/react-native', {
    marginLeft: 1,
    marginRight: 1,
    paddingBottom: 1,
  })
);

console.log(
  'Looking for JS files in\n  ',
  chalk.dim(options.projectRoots.join('\n   ')),
  '\n'
);

process.on('uncaughtException', function(e) {
  if (e.code === 'EADDRINUSE') {
    console.log(
      chalk.bgRed.bold(' ERROR '),
      chalk.red('Packager can\'t listen on port', chalk.bold(options.port))
    );
    console.log('Most likely another process is already using this port');
    console.log('Run the following command to find out which process:');
    console.log('\n  ', chalk.bold('lsof -n -i4TCP:' + options.port), '\n');
    console.log('You can either shut down the other process:');
    console.log('\n  ', chalk.bold('kill -9 <PID>'), '\n');
    console.log('or run packager on different port.');
  } else {
    console.log(chalk.bgRed.bold(' ERROR '), chalk.red(e.message));
    var errorAttributes = JSON.stringify(e);
    if (errorAttributes !== '{}') {
      console.error(chalk.red(errorAttributes));
    }
    console.error(chalk.red(e.stack));
  }
  console.log('\nSee', chalk.underline('http://facebook.github.io/react-native/docs/troubleshooting.html'));
  console.log('for common problems and solutions.');
  process.exit(1);
});

var server = runServer(options, function() {
  console.log('\nReact packager ready.\n');
});

webSocketProxy.attachToServer(server, '/debugger-proxy');
webSocketProxy.attachToServer(server, '/devtools');

function getAppMiddleware(options) {
  var transformerPath = options.transformer;
  if (!isAbsolutePath(transformerPath)) {
    transformerPath = path.resolve(process.cwd(), transformerPath);
  }

  var polyfillModuleNames = [];
  if (options.platform != 'web') {
    polyfillModuleNames.push(require.resolve(
      '../Libraries/JavaScriptAppEngine/polyfills/document.js'
    ));
  }

  return ReactPackager.middleware({
    nonPersistent: options.nonPersistent,
    projectRoots: options.projectRoots,
    blacklistRE: blacklist(options.platform),
    cacheVersion: '3',
    transformModulePath: transformerPath,
    assetRoots: options.assetRoots,
    assetExts: ['png', 'jpeg', 'jpg'],
    resetCache: options.resetCache || options['reset-cache'],
<<<<<<< HEAD
    polyfillModuleNames: polyfillModuleNames,
=======
    polyfillModuleNames: [
      require.resolve(
        '../Libraries/JavaScriptAppEngine/polyfills/document.js'
      ),
    ],
    verbose: options.verbose,
>>>>>>> c15ec712
  });
}

function cors(req, res, next) {
  res.setHeader("Access-Control-Allow-Origin", "*");
  next();
}

function runServer(
  options,
  readyCallback
) {
  var app = connect()
<<<<<<< HEAD
    .use(cors)
    .use(loadRawBody)
    .use(openStackFrameInEditor)
    .use(getDevToolsLauncher(options))
=======
    .use(loadRawBodyMiddleware)
    .use(getDevToolsMiddleware(options))
    .use(openStackFrameInEditorMiddleware)
>>>>>>> c15ec712
    .use(statusPageMiddleware)
    .use(systraceProfileMiddleware)
    .use(cpuProfilerMiddleware)
    // Temporarily disable flow check until it's more stable
    //.use(getFlowTypeCheckMiddleware(options))
    .use(getAppMiddleware(options));

  options.projectRoots.forEach(function(root) {
    app.use(connect.static(root));
  });

  app.use(connect.logger())
    .use(connect.compress())
    .use(connect.errorHandler());

  return http.createServer(app).listen(options.port, '::', readyCallback);
}<|MERGE_RESOLUTION|>--- conflicted
+++ resolved
@@ -193,16 +193,8 @@
     assetRoots: options.assetRoots,
     assetExts: ['png', 'jpeg', 'jpg'],
     resetCache: options.resetCache || options['reset-cache'],
-<<<<<<< HEAD
     polyfillModuleNames: polyfillModuleNames,
-=======
-    polyfillModuleNames: [
-      require.resolve(
-        '../Libraries/JavaScriptAppEngine/polyfills/document.js'
-      ),
-    ],
     verbose: options.verbose,
->>>>>>> c15ec712
   });
 }
 
@@ -216,16 +208,10 @@
   readyCallback
 ) {
   var app = connect()
-<<<<<<< HEAD
     .use(cors)
-    .use(loadRawBody)
-    .use(openStackFrameInEditor)
-    .use(getDevToolsLauncher(options))
-=======
     .use(loadRawBodyMiddleware)
     .use(getDevToolsMiddleware(options))
     .use(openStackFrameInEditorMiddleware)
->>>>>>> c15ec712
     .use(statusPageMiddleware)
     .use(systraceProfileMiddleware)
     .use(cpuProfilerMiddleware)
