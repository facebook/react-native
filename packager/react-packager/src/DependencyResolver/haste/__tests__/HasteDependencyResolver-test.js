/**
 * Copyright (c) 2015-present, Facebook, Inc.
 * All rights reserved.
 *
 * This source code is licensed under the BSD-style license found in the
 * LICENSE file in the root directory of this source tree. An additional grant
 * of patent rights can be found in the PATENTS file in the same directory.
 */
'use strict';

jest.dontMock('../')
    .dontMock('q')
    .dontMock('../requirePattern')
    .setMock('../../ModuleDescriptor', function(data) {return data;});

var q = require('q');

describe('HasteDependencyResolver', function() {
  var HasteDependencyResolver;

  beforeEach(function() {
    // For the polyfillDeps
    require('path').join.mockImpl(function(a, b) {
      return b;
    });
    HasteDependencyResolver = require('../');
  });

  describe('getDependencies', function() {
    pit('should get dependencies with polyfills', function() {
      var module = {id: 'index', path: '/root/index.js', dependencies: ['a']};
      var deps = [module];

      var depResolver = new HasteDependencyResolver({
        projectRoot: '/root',
      });

      // Is there a better way? How can I mock the prototype instead?
      var depGraph = depResolver._depGraph;
      depGraph.getOrderedDependencies.mockImpl(function() {
        return deps;
      });
      depGraph.load.mockImpl(function() {
        return q();
      });

      return depResolver.getDependencies('/root/index.js', { dev: false })
        .then(function(result) {
          expect(result.mainModuleId).toEqual('index');
          expect(result.dependencies).toEqual([
            { path: 'polyfills/prelude.js',
              id: 'polyfills/prelude.js',
              isPolyfill: true,
              dependencies: []
            },
            { path: 'polyfills/require.js',
              id: 'polyfills/require.js',
              isPolyfill: true,
              dependencies: ['polyfills/prelude.js']
            },
            { path: 'polyfills/polyfills.js',
              id: 'polyfills/polyfills.js',
              isPolyfill: true,
              dependencies: ['polyfills/prelude.js', 'polyfills/require.js']
            },
            { id: 'polyfills/console.js',
              isPolyfill: true,
              path: 'polyfills/console.js',
              dependencies: [
                'polyfills/prelude.js',
                'polyfills/require.js',
                'polyfills/polyfills.js'
              ],
            },
            { id: 'polyfills/error-guard.js',
              isPolyfill: true,
              path: 'polyfills/error-guard.js',
              dependencies: [
                'polyfills/prelude.js',
                'polyfills/require.js',
                'polyfills/polyfills.js',
                'polyfills/console.js'
              ],
            },
            module
          ]);
        });
    });

    pit('should get dependencies with polyfills', function() {
      var module = {id: 'index', path: '/root/index.js', dependencies: ['a']};
      var deps = [module];

      var depResolver = new HasteDependencyResolver({
        projectRoot: '/root',
      });

      // Is there a better way? How can I mock the prototype instead?
      var depGraph = depResolver._depGraph;
      depGraph.getOrderedDependencies.mockImpl(function() {
        return deps;
      });
      depGraph.load.mockImpl(function() {
        return q();
      });

      return depResolver.getDependencies('/root/index.js', { dev: true })
        .then(function(result) {
          expect(result.mainModuleId).toEqual('index');
          expect(result.dependencies).toEqual([
            { path: 'polyfills/prelude_dev.js',
              id: 'polyfills/prelude_dev.js',
              isPolyfill: true,
              dependencies: []
            },
            { path: 'polyfills/require.js',
              id: 'polyfills/require.js',
              isPolyfill: true,
              dependencies: ['polyfills/prelude_dev.js']
            },
            { path: 'polyfills/polyfills.js',
              id: 'polyfills/polyfills.js',
              isPolyfill: true,
              dependencies: ['polyfills/prelude_dev.js', 'polyfills/require.js']
            },
            { id: 'polyfills/console.js',
              isPolyfill: true,
              path: 'polyfills/console.js',
              dependencies: [
                'polyfills/prelude_dev.js',
                'polyfills/require.js',
                'polyfills/polyfills.js'
              ],
            },
            { id: 'polyfills/error-guard.js',
              isPolyfill: true,
              path: 'polyfills/error-guard.js',
              dependencies: [
                'polyfills/prelude_dev.js',
                'polyfills/require.js',
                'polyfills/polyfills.js',
                'polyfills/console.js'
              ],
            },
            module
          ]);
        });
    });

    pit('should pass in more polyfills', function() {
      var module = {id: 'index', path: '/root/index.js', dependencies: ['a']};
      var deps = [module];

      var depResolver = new HasteDependencyResolver({
        projectRoot: '/root',
        polyfillModuleNames: ['some module'],
      });

      // Is there a better way? How can I mock the prototype instead?
      var depGraph = depResolver._depGraph;
      depGraph.getOrderedDependencies.mockImpl(function() {
        return deps;
      });
      depGraph.load.mockImpl(function() {
        return q();
      });

      return depResolver.getDependencies('/root/index.js', { dev: false })
        .then(function(result) {
          expect(result.mainModuleId).toEqual('index');
          expect(result.dependencies).toEqual([
            { path: 'polyfills/prelude.js',
              id: 'polyfills/prelude.js',
              isPolyfill: true,
              dependencies: []
            },
            { path: 'polyfills/require.js',
              id: 'polyfills/require.js',
              isPolyfill: true,
              dependencies: ['polyfills/prelude.js']
            },
            { path: 'polyfills/polyfills.js',
              id: 'polyfills/polyfills.js',
              isPolyfill: true,
              dependencies: ['polyfills/prelude.js', 'polyfills/require.js']
            },
            { id: 'polyfills/console.js',
              isPolyfill: true,
              path: 'polyfills/console.js',
              dependencies: [
                'polyfills/prelude.js',
                'polyfills/require.js',
                'polyfills/polyfills.js'
              ],
            },
            { id: 'polyfills/error-guard.js',
              isPolyfill: true,
              path: 'polyfills/error-guard.js',
              dependencies: [
                'polyfills/prelude.js',
                'polyfills/require.js',
                'polyfills/polyfills.js',
                'polyfills/console.js'
              ],
            },
            { path: 'some module',
              id: 'some module',
              isPolyfill: true,
              dependencies: [
                'polyfills/prelude.js',
                'polyfills/require.js',
                'polyfills/polyfills.js',
                'polyfills/console.js',
                'polyfills/error-guard.js',
              ]
            },
            module
          ]);
        });
    });
  });

  describe('wrapModule', function() {
    it('should resolve modules', function() {
      var depResolver = new HasteDependencyResolver({
        projectRoot: '/root',
      });

      var depGraph = depResolver._depGraph;
      var dependencies = ['x', 'y', 'z', 'a', 'b'];
      var code = [
        "import 'x' ;",
        "import Default from 'x' ;",
        "import * as All from 'x' ;",
        "import { } from 'x' ;",
        "import { Foo } from 'x' ;",
        "import { Foo , } from 'x' ;",
        "import { Foo as Bar } from 'x' ;",
        "import { Foo as Bar , } from 'x' ;",
        "import { Foo , Bar } from 'x' ;",
        "import { Foo , Bar , } from 'x' ;",
        "import { Foo as Bar , Baz } from 'x' ;",
        "import { Foo as Bar , Baz , } from 'x' ;",
        "import { Foo , Bar as Baz } from 'x' ;",
        "import { Foo , Bar as Baz , } from 'x' ;",
        "import { Foo as Bar , Baz as Qux } from 'x' ;",
        "import { Foo as Bar , Baz as Qux , } from 'x' ;",
        "import { Foo , Bar, Baz } from 'x' ;",
        "import { Foo , Bar, Baz , } from 'x' ;",
        "import { Foo as Bar , Baz , Qux } from 'x' ;",
        "import { Foo as Bar , Baz , Qux , } from 'x' ;",
        "import { Foo , Bar as Baz , Qux } from 'x' ;",
        "import { Foo , Bar as Baz , Qux , } from 'x' ;",
        "import { Foo , Bar , Baz as Qux } from 'x' ;",
        "import { Foo , Bar , Baz as Qux , } from 'x' ;",
        "import { Foo as Bar , Baz as Qux , Norf } from 'x' ;",
        "import { Foo as Bar , Baz as Qux , Norf , } from 'x' ;",
        "import { Foo as Bar , Baz , Qux as Norf } from 'x' ;",
        "import { Foo as Bar , Baz , Qux as Norf , } from 'x' ;",
        "import { Foo , Bar as Baz , Qux as Norf } from 'x' ;",
        "import { Foo , Bar as Baz , Qux as Norf , } from 'x' ;",
        "import { Foo as Bar , Baz as Qux , Norf as Enuf } from 'x' ;",
        "import { Foo as Bar , Baz as Qux , Norf as Enuf , } from 'x' ;",
        "import Default , * as All from 'x' ;",
        "import Default , { } from 'x' ;",
        "import Default , { Foo } from 'x' ;",
        "import Default , { Foo , } from 'x' ;",
        "import Default , { Foo as Bar } from 'x' ;",
        "import Default , { Foo as Bar , } from 'x' ;",
        "import Default , { Foo , Bar } from 'x' ;",
        "import Default , { Foo , Bar , } from 'x' ;",
        "import Default , { Foo as Bar , Baz } from 'x' ;",
        "import Default , { Foo as Bar , Baz , } from 'x' ;",
        "import Default , { Foo , Bar as Baz } from 'x' ;",
        "import Default , { Foo , Bar as Baz , } from 'x' ;",
        "import Default , { Foo as Bar , Baz as Qux } from 'x' ;",
        "import Default , { Foo as Bar , Baz as Qux , } from 'x' ;",
        "import Default , { Foo , Bar, Baz } from 'x' ;",
        "import Default , { Foo , Bar, Baz , } from 'x' ;",
        "import Default , { Foo as Bar , Baz , Qux } from 'x' ;",
        "import Default , { Foo as Bar , Baz , Qux , } from 'x' ;",
        "import Default , { Foo , Bar as Baz , Qux } from 'x' ;",
        "import Default , { Foo , Bar as Baz , Qux , } from 'x' ;",
        "import Default , { Foo , Bar , Baz as Qux } from 'x' ;",
        "import Default , { Foo , Bar , Baz as Qux , } from 'x' ;",
        "import Default , { Foo as Bar , Baz as Qux , Norf } from 'x' ;",
        "import Default , { Foo as Bar , Baz as Qux , Norf , } from 'x' ;",
        "import Default , { Foo as Bar , Baz , Qux as Norf } from 'x' ;",
        "import Default , { Foo as Bar , Baz , Qux as Norf , } from 'x' ;",
        "import Default , { Foo , Bar as Baz , Qux as Norf } from 'x' ;",
        "import Default , { Foo , Bar as Baz , Qux as Norf , } from 'x' ;",
        "import Default , { Foo as Bar , Baz as Qux , Norf as NoMore } from 'x' ;",
        "import Default , { Foo as Bar , Baz as Qux , Norf as NoMore , } from 'x' ;",
        'import "x" ;',
        'import Default from "x" ;',
        'import * as All from "x" ;',
        'import { } from "x" ;',
        'import { Foo } from "x" ;',
        'import { Foo , } from "x" ;',
        'import { Foo as Bar } from "x" ;',
        'import { Foo as Bar , } from "x" ;',
        'import { Foo , Bar } from "x" ;',
        'import { Foo , Bar , } from "x" ;',
        'import { Foo as Bar , Baz } from "x" ;',
        'import { Foo as Bar , Baz , } from "x" ;',
        'import { Foo , Bar as Baz } from "x" ;',
        'import { Foo , Bar as Baz , } from "x" ;',
        'import { Foo as Bar , Baz as Qux } from "x" ;',
        'import { Foo as Bar , Baz as Qux , } from "x" ;',
        'import { Foo , Bar, Baz } from "x" ;',
        'import { Foo , Bar, Baz , } from "x" ;',
        'import { Foo as Bar , Baz , Qux } from "x" ;',
        'import { Foo as Bar , Baz , Qux , } from "x" ;',
        'import { Foo , Bar as Baz , Qux } from "x" ;',
        'import { Foo , Bar as Baz , Qux , } from "x" ;',
        'import { Foo , Bar , Baz as Qux } from "x" ;',
        'import { Foo , Bar , Baz as Qux , } from "x" ;',
        'import { Foo as Bar , Baz as Qux , Norf } from "x" ;',
        'import { Foo as Bar , Baz as Qux , Norf , } from "x" ;',
        'import { Foo as Bar , Baz , Qux as Norf } from "x" ;',
        'import { Foo as Bar , Baz , Qux as Norf , } from "x" ;',
        'import { Foo , Bar as Baz , Qux as Norf } from "x" ;',
        'import { Foo , Bar as Baz , Qux as Norf , } from "x" ;',
        'import { Foo as Bar , Baz as Qux , Norf as NoMore } from "x" ;',
        'import { Foo as Bar , Baz as Qux , Norf as NoMore , } from "x" ;',
        'import Default , * as All from "x" ;',
        'import Default , { } from "x" ;',
        'import Default , { Foo } from "x" ;',
        'import Default , { Foo , } from "x" ;',
        'import Default , { Foo as Bar } from "x" ;',
        'import Default , { Foo as Bar , } from "x" ;',
        'import Default , { Foo , Bar } from "x" ;',
        'import Default , { Foo , Bar , } from "x" ;',
        'import Default , { Foo as Bar , Baz } from "x" ;',
        'import Default , { Foo as Bar , Baz , } from "x" ;',
        'import Default , { Foo , Bar as Baz } from "x" ;',
        'import Default , { Foo , Bar as Baz , } from "x" ;',
        'import Default , { Foo as Bar , Baz as Qux } from "x" ;',
        'import Default , { Foo as Bar , Baz as Qux , } from "x" ;',
        'import Default , { Foo , Bar, Baz } from "x" ;',
        'import Default , { Foo , Bar, Baz , } from "x" ;',
        'import Default , { Foo as Bar , Baz , Qux } from "x" ;',
        'import Default , { Foo as Bar , Baz , Qux , } from "x" ;',
        'import Default , { Foo , Bar as Baz , Qux } from "x" ;',
        'import Default , { Foo , Bar as Baz , Qux , } from "x" ;',
        'import Default , { Foo , Bar , Baz as Qux } from "x" ;',
        'import Default , { Foo , Bar , Baz as Qux , } from "x" ;',
        'import Default , { Foo as Bar , Baz as Qux , Norf } from "x" ;',
        'import Default , { Foo as Bar , Baz as Qux , Norf , } from "x" ;',
        'import Default , { Foo as Bar , Baz , Qux as Norf } from "x" ;',
        'import Default , { Foo as Bar , Baz , Qux as Norf , } from "x" ;',
        'import Default , { Foo , Bar as Baz , Qux as Norf } from "x" ;',
        'import Default , { Foo , Bar as Baz , Qux as Norf , } from "x" ;',
        'import Default , { Foo as Bar , Baz as Qux , Norf as Enuf } from "x" ;',
        'import Default , { Foo as Bar , Baz as Qux , Norf as Enuf , } from "x" ;',
        'import Default from "y";',
        'import * as All from \'z\';',
        'require("x")',
        'require("y")',
<<<<<<< HEAD
        'require(\'z\')',
=======
        'require( "z" )',
        'require( "a")',
        'require("b" )',
>>>>>>> b66710c6
      ].join('\n');

      depGraph.resolveDependency.mockImpl(function(fromModule, toModuleName) {
        if (toModuleName === 'x') {
          return {
            id: 'changed'
          };
        } else if (toModuleName === 'y') {
          return { id: 'Y' };
        }
        return null;
      });

      var processedCode = depResolver.wrapModule({
        id: 'test module',
        path: '/root/test.js',
        dependencies: dependencies
      }, code);

      expect(processedCode).toEqual([
<<<<<<< HEAD
        '__d(\'test module\',["changed","Y"],function(global,' +
        ' require, requireDynamic, requireLazy, module, exports) {  ' +
        "import 'changed' ;",
        "import Default from 'changed' ;",
        "import * as All from 'changed' ;",
        "import { } from 'changed' ;",
        "import { Foo } from 'changed' ;",
        "import { Foo , } from 'changed' ;",
        "import { Foo as Bar } from 'changed' ;",
        "import { Foo as Bar , } from 'changed' ;",
        "import { Foo , Bar } from 'changed' ;",
        "import { Foo , Bar , } from 'changed' ;",
        "import { Foo as Bar , Baz } from 'changed' ;",
        "import { Foo as Bar , Baz , } from 'changed' ;",
        "import { Foo , Bar as Baz } from 'changed' ;",
        "import { Foo , Bar as Baz , } from 'changed' ;",
        "import { Foo as Bar , Baz as Qux } from 'changed' ;",
        "import { Foo as Bar , Baz as Qux , } from 'changed' ;",
        "import { Foo , Bar, Baz } from 'changed' ;",
        "import { Foo , Bar, Baz , } from 'changed' ;",
        "import { Foo as Bar , Baz , Qux } from 'changed' ;",
        "import { Foo as Bar , Baz , Qux , } from 'changed' ;",
        "import { Foo , Bar as Baz , Qux } from 'changed' ;",
        "import { Foo , Bar as Baz , Qux , } from 'changed' ;",
        "import { Foo , Bar , Baz as Qux } from 'changed' ;",
        "import { Foo , Bar , Baz as Qux , } from 'changed' ;",
        "import { Foo as Bar , Baz as Qux , Norf } from 'changed' ;",
        "import { Foo as Bar , Baz as Qux , Norf , } from 'changed' ;",
        "import { Foo as Bar , Baz , Qux as Norf } from 'changed' ;",
        "import { Foo as Bar , Baz , Qux as Norf , } from 'changed' ;",
        "import { Foo , Bar as Baz , Qux as Norf } from 'changed' ;",
        "import { Foo , Bar as Baz , Qux as Norf , } from 'changed' ;",
        "import { Foo as Bar , Baz as Qux , Norf as Enuf } from 'changed' ;",
        "import { Foo as Bar , Baz as Qux , Norf as Enuf , } from 'changed' ;",
        "import Default , * as All from 'changed' ;",
        "import Default , { } from 'changed' ;",
        "import Default , { Foo } from 'changed' ;",
        "import Default , { Foo , } from 'changed' ;",
        "import Default , { Foo as Bar } from 'changed' ;",
        "import Default , { Foo as Bar , } from 'changed' ;",
        "import Default , { Foo , Bar } from 'changed' ;",
        "import Default , { Foo , Bar , } from 'changed' ;",
        "import Default , { Foo as Bar , Baz } from 'changed' ;",
        "import Default , { Foo as Bar , Baz , } from 'changed' ;",
        "import Default , { Foo , Bar as Baz } from 'changed' ;",
        "import Default , { Foo , Bar as Baz , } from 'changed' ;",
        "import Default , { Foo as Bar , Baz as Qux } from 'changed' ;",
        "import Default , { Foo as Bar , Baz as Qux , } from 'changed' ;",
        "import Default , { Foo , Bar, Baz } from 'changed' ;",
        "import Default , { Foo , Bar, Baz , } from 'changed' ;",
        "import Default , { Foo as Bar , Baz , Qux } from 'changed' ;",
        "import Default , { Foo as Bar , Baz , Qux , } from 'changed' ;",
        "import Default , { Foo , Bar as Baz , Qux } from 'changed' ;",
        "import Default , { Foo , Bar as Baz , Qux , } from 'changed' ;",
        "import Default , { Foo , Bar , Baz as Qux } from 'changed' ;",
        "import Default , { Foo , Bar , Baz as Qux , } from 'changed' ;",
        "import Default , { Foo as Bar , Baz as Qux , Norf } from 'changed' ;",
        "import Default , { Foo as Bar , Baz as Qux , Norf , } from 'changed' ;",
        "import Default , { Foo as Bar , Baz , Qux as Norf } from 'changed' ;",
        "import Default , { Foo as Bar , Baz , Qux as Norf , } from 'changed' ;",
        "import Default , { Foo , Bar as Baz , Qux as Norf } from 'changed' ;",
        "import Default , { Foo , Bar as Baz , Qux as Norf , } from 'changed' ;",
        "import Default , { Foo as Bar , Baz as Qux , Norf as NoMore } from 'changed' ;",
        "import Default , { Foo as Bar , Baz as Qux , Norf as NoMore , } from 'changed' ;",
        'import "changed" ;',
        'import Default from "changed" ;',
        'import * as All from "changed" ;',
        'import { } from "changed" ;',
        'import { Foo } from "changed" ;',
        'import { Foo , } from "changed" ;',
        'import { Foo as Bar } from "changed" ;',
        'import { Foo as Bar , } from "changed" ;',
        'import { Foo , Bar } from "changed" ;',
        'import { Foo , Bar , } from "changed" ;',
        'import { Foo as Bar , Baz } from "changed" ;',
        'import { Foo as Bar , Baz , } from "changed" ;',
        'import { Foo , Bar as Baz } from "changed" ;',
        'import { Foo , Bar as Baz , } from "changed" ;',
        'import { Foo as Bar , Baz as Qux } from "changed" ;',
        'import { Foo as Bar , Baz as Qux , } from "changed" ;',
        'import { Foo , Bar, Baz } from "changed" ;',
        'import { Foo , Bar, Baz , } from "changed" ;',
        'import { Foo as Bar , Baz , Qux } from "changed" ;',
        'import { Foo as Bar , Baz , Qux , } from "changed" ;',
        'import { Foo , Bar as Baz , Qux } from "changed" ;',
        'import { Foo , Bar as Baz , Qux , } from "changed" ;',
        'import { Foo , Bar , Baz as Qux } from "changed" ;',
        'import { Foo , Bar , Baz as Qux , } from "changed" ;',
        'import { Foo as Bar , Baz as Qux , Norf } from "changed" ;',
        'import { Foo as Bar , Baz as Qux , Norf , } from "changed" ;',
        'import { Foo as Bar , Baz , Qux as Norf } from "changed" ;',
        'import { Foo as Bar , Baz , Qux as Norf , } from "changed" ;',
        'import { Foo , Bar as Baz , Qux as Norf } from "changed" ;',
        'import { Foo , Bar as Baz , Qux as Norf , } from "changed" ;',
        'import { Foo as Bar , Baz as Qux , Norf as NoMore } from "changed" ;',
        'import { Foo as Bar , Baz as Qux , Norf as NoMore , } from "changed" ;',
        'import Default , * as All from "changed" ;',
        'import Default , { } from "changed" ;',
        'import Default , { Foo } from "changed" ;',
        'import Default , { Foo , } from "changed" ;',
        'import Default , { Foo as Bar } from "changed" ;',
        'import Default , { Foo as Bar , } from "changed" ;',
        'import Default , { Foo , Bar } from "changed" ;',
        'import Default , { Foo , Bar , } from "changed" ;',
        'import Default , { Foo as Bar , Baz } from "changed" ;',
        'import Default , { Foo as Bar , Baz , } from "changed" ;',
        'import Default , { Foo , Bar as Baz } from "changed" ;',
        'import Default , { Foo , Bar as Baz , } from "changed" ;',
        'import Default , { Foo as Bar , Baz as Qux } from "changed" ;',
        'import Default , { Foo as Bar , Baz as Qux , } from "changed" ;',
        'import Default , { Foo , Bar, Baz } from "changed" ;',
        'import Default , { Foo , Bar, Baz , } from "changed" ;',
        'import Default , { Foo as Bar , Baz , Qux } from "changed" ;',
        'import Default , { Foo as Bar , Baz , Qux , } from "changed" ;',
        'import Default , { Foo , Bar as Baz , Qux } from "changed" ;',
        'import Default , { Foo , Bar as Baz , Qux , } from "changed" ;',
        'import Default , { Foo , Bar , Baz as Qux } from "changed" ;',
        'import Default , { Foo , Bar , Baz as Qux , } from "changed" ;',
        'import Default , { Foo as Bar , Baz as Qux , Norf } from "changed" ;',
        'import Default , { Foo as Bar , Baz as Qux , Norf , } from "changed" ;',
        'import Default , { Foo as Bar , Baz , Qux as Norf } from "changed" ;',
        'import Default , { Foo as Bar , Baz , Qux as Norf , } from "changed" ;',
        'import Default , { Foo , Bar as Baz , Qux as Norf } from "changed" ;',
        'import Default , { Foo , Bar as Baz , Qux as Norf , } from "changed" ;',
        'import Default , { Foo as Bar , Baz as Qux , Norf as Enuf } from "changed" ;',
        'import Default , { Foo as Bar , Baz as Qux , Norf as Enuf , } from "changed" ;',
        'import Default from "Y";',
        'import * as All from \'z\';',
        'require("changed")',
        'require("Y")',
        'require(\'z\')});',
=======
        '__d(\'test module\',["changed","y"],function(global,' +
        ' require, requireDynamic, requireLazy, module, exports) {' +
        '  require(\'changed\')',
        'require(\'y\')',
        'require("z")',
        'require("a")',
        'require("b")});',
>>>>>>> b66710c6
      ].join('\n'));
    });
  });
});<|MERGE_RESOLUTION|>--- conflicted
+++ resolved
@@ -10,7 +10,7 @@
 
 jest.dontMock('../')
     .dontMock('q')
-    .dontMock('../requirePattern')
+    .dontMock('../replacePatterns')
     .setMock('../../ModuleDescriptor', function(data) {return data;});
 
 var q = require('q');
@@ -357,13 +357,9 @@
         'import * as All from \'z\';',
         'require("x")',
         'require("y")',
-<<<<<<< HEAD
-        'require(\'z\')',
-=======
-        'require( "z" )',
+        'require( \'z\' )',
         'require( "a")',
         'require("b" )',
->>>>>>> b66710c6
       ].join('\n');
 
       depGraph.resolveDependency.mockImpl(function(fromModule, toModuleName) {
@@ -384,7 +380,6 @@
       }, code);
 
       expect(processedCode).toEqual([
-<<<<<<< HEAD
         '__d(\'test module\',["changed","Y"],function(global,' +
         ' require, requireDynamic, requireLazy, module, exports) {  ' +
         "import 'changed' ;",
@@ -515,16 +510,9 @@
         'import * as All from \'z\';',
         'require("changed")',
         'require("Y")',
-        'require(\'z\')});',
-=======
-        '__d(\'test module\',["changed","y"],function(global,' +
-        ' require, requireDynamic, requireLazy, module, exports) {' +
-        '  require(\'changed\')',
-        'require(\'y\')',
-        'require("z")',
-        'require("a")',
-        'require("b")});',
->>>>>>> b66710c6
+        'require( \'z\' )',
+        'require( "a")',
+        'require("b" )});',
       ].join('\n'));
     });
   });
