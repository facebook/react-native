/**
 * Copyright (c) 2015-present, Facebook, Inc.
 * All rights reserved.
 *
 * This source code is licensed under the BSD-style license found in the
 * LICENSE file in the root directory of this source tree. An additional grant
 * of patent rights can be found in the PATENTS file in the same directory.
 */
'use strict';

var path = require('path');
var DependencyGraph = require('./DependencyGraph');
var requirePattern = require('./requirePattern');
var ModuleDescriptor = require('../ModuleDescriptor');
var declareOpts = require('../../lib/declareOpts');

var DEFINE_MODULE_CODE = [
  '__d(',
  '\'_moduleName_\',',
  '_deps_,',
  'function(global, require, requireDynamic, requireLazy, module, exports) {',
  '  _code_',
  '}',
  ');',
].join('');

var DEFINE_MODULE_REPLACE_RE = /_moduleName_|_code_|_deps_/g;
<<<<<<< HEAD
var REL_IMPORT_STMT = /(\bimport\s+(?:.+\s+from\s+)?['"])([^'"]+)(['"])/g;
var REL_REQUIRE_STMT = /(\brequire\s*\(\s*['"])([^'"]+)(['"]\s*\))/g;
=======
>>>>>>> b66710c6

var validateOpts = declareOpts({
  projectRoots: {
    type: 'array',
    required: true,
  },
  blacklistRE: {
    type: 'object', // typeof regex is object
  },
  polyfillModuleNames: {
    type: 'array',
    default: [],
  },
  nonPersistent: {
    type: 'boolean',
    default: false,
  },
  moduleFormat: {
    type: 'string',
    default: 'haste',
  },
  assetRoots: {
    type: 'array',
    default: [],
  },
  fileWatcher: {
    type: 'object',
    required: true,
  },
});

function HasteDependencyResolver(options) {
  var opts = validateOpts(options);

  this._depGraph = new DependencyGraph({
    roots: opts.projectRoots,
    assetRoots: opts.assetRoots,
    ignoreFilePath: function(filepath) {
      return filepath.indexOf('__tests__') !== -1 ||
        (opts.blacklistRE && opts.blacklistRE.test(filepath));
    },
    fileWatcher: opts.fileWatcher,
  });


  this._polyfillModuleNames = opts.polyfillModuleNames || [];
}

var getDependenciesValidateOpts = declareOpts({
  dev: {
    type: 'boolean',
    default: true,
  },
});

HasteDependencyResolver.prototype.getDependencies = function(main, options) {
  var opts = getDependenciesValidateOpts(options);

  var depGraph = this._depGraph;
  var self = this;

  return depGraph.load()
    .then(function() {
      var dependencies = depGraph.getOrderedDependencies(main);
      var mainModuleId = dependencies[0].id;

      self._prependPolyfillDependencies(dependencies, opts.dev);

      return {
        mainModuleId: mainModuleId,
        dependencies: dependencies
      };
    });
};

HasteDependencyResolver.prototype._prependPolyfillDependencies = function(
  dependencies,
  isDev
) {
  var polyfillModuleNames = [
   isDev
      ? path.join(__dirname, 'polyfills/prelude_dev.js')
      : path.join(__dirname, 'polyfills/prelude.js'),
    path.join(__dirname, 'polyfills/require.js'),
    path.join(__dirname, 'polyfills/polyfills.js'),
    path.join(__dirname, 'polyfills/console.js'),
    path.join(__dirname, 'polyfills/error-guard.js'),
  ].concat(this._polyfillModuleNames);

  var polyfillModules = polyfillModuleNames.map(
    function(polyfillModuleName, idx) {
      return new ModuleDescriptor({
        path: polyfillModuleName,
        id: polyfillModuleName,
        dependencies: polyfillModuleNames.slice(0, idx),
        isPolyfill: true
      });
    }
  );
  dependencies.unshift.apply(dependencies, polyfillModules);
};

HasteDependencyResolver.prototype.wrapModule = function(module, code) {
  if (module.isPolyfill) {
    return code;
  }

  var resolvedDeps = Object.create(null);
  var resolvedDepsArr = [];

  for (var i = 0; i < module.dependencies.length; i++) {
    var depName = module.dependencies[i];
    var dep = this._depGraph.resolveDependency(module, depName);
    if (dep) {
      resolvedDeps[depName] = dep.id;
      resolvedDepsArr.push(dep.id);
    }
  }

<<<<<<< HEAD
  var relativizeCode = function(codeMatch, pre, depName, post) {
    var depId = resolvedDeps[depName];
    if (depId) {
      return pre + depId + post;
    } else {
      return codeMatch;
    }
  };
=======
  var relativizedCode =
    code.replace(requirePattern, function(codeMatch, _, depName) {
      var depId = resolvedDeps[depName];
      if (depId != null) {
        return 'require(\'' + depId + '\')';
      } else {
        return codeMatch.replace(/\s+/g, '');
      }
    });
>>>>>>> b66710c6

  return DEFINE_MODULE_CODE.replace(DEFINE_MODULE_REPLACE_RE, function(key) {
    return {
      '_moduleName_': module.id,
      '_code_': code.replace(REL_IMPORT_STMT, relativizeCode)
                    .replace(REL_REQUIRE_STMT, relativizeCode),
      '_deps_': JSON.stringify(resolvedDepsArr),
    }[key];
  });
};

HasteDependencyResolver.prototype.getDebugInfo = function() {
  return this._depGraph.getDebugInfo();
};

module.exports = HasteDependencyResolver;<|MERGE_RESOLUTION|>--- conflicted
+++ resolved
@@ -10,7 +10,7 @@
 
 var path = require('path');
 var DependencyGraph = require('./DependencyGraph');
-var requirePattern = require('./requirePattern');
+var replacePatterns = require('./replacePatterns');
 var ModuleDescriptor = require('../ModuleDescriptor');
 var declareOpts = require('../../lib/declareOpts');
 
@@ -25,11 +25,6 @@
 ].join('');
 
 var DEFINE_MODULE_REPLACE_RE = /_moduleName_|_code_|_deps_/g;
-<<<<<<< HEAD
-var REL_IMPORT_STMT = /(\bimport\s+(?:.+\s+from\s+)?['"])([^'"]+)(['"])/g;
-var REL_REQUIRE_STMT = /(\brequire\s*\(\s*['"])([^'"]+)(['"]\s*\))/g;
-=======
->>>>>>> b66710c6
 
 var validateOpts = declareOpts({
   projectRoots: {
@@ -149,32 +144,20 @@
     }
   }
 
-<<<<<<< HEAD
-  var relativizeCode = function(codeMatch, pre, depName, post) {
+  var relativizeCode = function(codeMatch, pre, quot, depName, post) {
     var depId = resolvedDeps[depName];
     if (depId) {
-      return pre + depId + post;
+      return pre + quot + depId + post;
     } else {
       return codeMatch;
     }
   };
-=======
-  var relativizedCode =
-    code.replace(requirePattern, function(codeMatch, _, depName) {
-      var depId = resolvedDeps[depName];
-      if (depId != null) {
-        return 'require(\'' + depId + '\')';
-      } else {
-        return codeMatch.replace(/\s+/g, '');
-      }
-    });
->>>>>>> b66710c6
 
   return DEFINE_MODULE_CODE.replace(DEFINE_MODULE_REPLACE_RE, function(key) {
     return {
       '_moduleName_': module.id,
-      '_code_': code.replace(REL_IMPORT_STMT, relativizeCode)
-                    .replace(REL_REQUIRE_STMT, relativizeCode),
+      '_code_': code.replace(replacePatterns.IMPORT_RE, relativizeCode)
+                    .replace(replacePatterns.REQUIRE_RE, relativizeCode),
       '_deps_': JSON.stringify(resolvedDepsArr),
     }[key];
   });
