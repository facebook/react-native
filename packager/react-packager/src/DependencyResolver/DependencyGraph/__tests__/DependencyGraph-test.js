--- conflicted
+++ resolved
@@ -1392,62 +1392,6 @@
       });
     });
 
-<<<<<<< HEAD
-    pit('should support simple browser field in packages', function() {
-      var root = '/root';
-      fs.__setMockFilesystem({
-        'root': {
-          'index.js': [
-            '/**',
-            ' * @providesModule index',
-            ' */',
-            'require("aPackage")',
-          ].join('\n'),
-          'aPackage': {
-            'package.json': JSON.stringify({
-              name: 'aPackage',
-              main: 'main.js',
-              browser: 'client.js',
-            }),
-            'main.js': 'some other code',
-            'client.js': 'some code',
-          }
-        }
-      });
-
-      var dgraph = new DependencyGraph({
-        roots: [root],
-        fileWatcher: fileWatcher,
-        assetExts: ['png', 'jpg'],
-        cache: cache,
-      });
-      return getOrderedDependenciesAsJSON(dgraph, '/root/index.js').then(function(deps) {
-        expect(deps)
-          .toEqual([
-            {
-              id: 'index',
-              path: '/root/index.js',
-              dependencies: ['aPackage'],
-              isAsset: false,
-              isAsset_DEPRECATED: false,
-              isJSON: false,
-              isPolyfill: false,
-              resolution: undefined,
-              resolveDependency: undefined,
-            },
-            {
-              id: 'aPackage/client.js',
-              path: '/root/aPackage/client.js',
-              dependencies: [],
-              isAsset: false,
-              isAsset_DEPRECATED: false,
-              isJSON: false,
-              isPolyfill: false,
-              resolution: undefined,
-              resolveDependency: undefined,
-            },
-          ]);
-=======
     testBrowserField('browser')
     testBrowserField('react-native')
 
@@ -1514,63 +1458,8 @@
               },
             ]);
         });
->>>>>>> 9c034a99
-      });
-
-<<<<<<< HEAD
-    pit('should support browser field in packages w/o .js ext', function() {
-      var root = '/root';
-      fs.__setMockFilesystem({
-        'root': {
-          'index.js': [
-            '/**',
-            ' * @providesModule index',
-            ' */',
-            'require("aPackage")',
-          ].join('\n'),
-          'aPackage': {
-            'package.json': JSON.stringify({
-              name: 'aPackage',
-              main: 'main.js',
-              browser: 'client',
-            }),
-            'main.js': 'some other code',
-            'client.js': 'some code',
-          }
-        }
-      });
-
-      var dgraph = new DependencyGraph({
-        roots: [root],
-        fileWatcher: fileWatcher,
-        assetExts: ['png', 'jpg'],
-        cache: cache,
-      });
-      return getOrderedDependenciesAsJSON(dgraph, '/root/index.js').then(function(deps) {
-        expect(deps)
-          .toEqual([
-            {
-              id: 'index',
-              path: '/root/index.js',
-              dependencies: ['aPackage'],
-              isAsset: false,
-              isAsset_DEPRECATED: false,
-              isJSON: false,
-              isPolyfill: false,
-              resolution: undefined,
-            },
-            {
-              id: 'aPackage/client.js',
-              path: '/root/aPackage/client.js',
-              dependencies: [],
-              isAsset: false,
-              isAsset_DEPRECATED: false,
-              isJSON: false,
-              isPolyfill: false,
-              resolution: undefined,
-            },
-          ]);
-=======
+      });
+
       pit('should support browser field in packages w/o .js ext ("' + fieldName + '")', function() {
         var root = '/root';
         fs.__setMockFilesystem({
@@ -1622,7 +1511,6 @@
               },
             ]);
         });
->>>>>>> 9c034a99
       });
 
       pit('should support mapping main in browser field json ("' + fieldName + '")', function() {
@@ -1667,47 +1555,6 @@
                 isPolyfill: false,
                 resolution: undefined,
               },
-<<<<<<< HEAD
-            }),
-            'main.js': 'some other code',
-            'client.js': 'some code',
-          }
-        }
-      });
-
-      var dgraph = new DependencyGraph({
-        roots: [root],
-        fileWatcher: fileWatcher,
-        assetExts: ['png', 'jpg'],
-        cache: cache,
-      });
-      return getOrderedDependenciesAsJSON(dgraph, '/root/index.js').then(function(deps) {
-        expect(deps)
-          .toEqual([
-            {
-              id: 'index',
-              path: '/root/index.js',
-              dependencies: ['aPackage'],
-              isAsset: false,
-              isAsset_DEPRECATED: false,
-              isJSON: false,
-              isPolyfill: false,
-              resolution: undefined,
-            },
-            { id: 'aPackage/client.js',
-              path: '/root/aPackage/client.js',
-              dependencies: [],
-              isAsset: false,
-              isAsset_DEPRECATED: false,
-              isJSON: false,
-              isPolyfill: false,
-              resolution: undefined,
-              resolveDependency: undefined,
-            },
-          ]);
-      });
-    });
-=======
               { id: 'aPackage/client.js',
                 path: '/root/aPackage/client.js',
                 dependencies: [],
@@ -1745,7 +1592,6 @@
             }
           }
         });
->>>>>>> 9c034a99
 
         var dgraph = new DependencyGraph({
           ...defaults,
@@ -1766,13 +1612,6 @@
                 resolution: undefined,
                 resolveDependency: undefined,
               },
-<<<<<<< HEAD
-            }),
-            'main.js': 'some other code',
-            'client.js': 'some code',
-          }
-        }
-=======
               {
                 id: 'aPackage/client.js',
                 path: '/root/aPackage/client.js',
@@ -1786,7 +1625,6 @@
               },
             ]);
         });
->>>>>>> 9c034a99
       });
 
       pit('should support browser mapping of files ("' + fieldName + '")', function() {
@@ -1919,29 +1757,6 @@
                 }),
                 'index.js': 'some node code',
               },
-<<<<<<< HEAD
-            }),
-            'main.js': 'some other code',
-            'client.js': 'require("./node")\nrequire("./dir/server.js")',
-            'not-node.js': 'require("./not-browser")',
-            'not-browser.js': 'require("./dir/server")',
-            'browser.js': 'some browser code',
-            'dir': {
-              'server.js': 'some node code',
-              'client.js': 'require("../hello")',
-            },
-            'hello.js': 'hello',
-            'bye.js': 'bye',
-          }
-        }
-      });
-
-      var dgraph = new DependencyGraph({
-        roots: [root],
-        fileWatcher: fileWatcher,
-        assetExts: ['png', 'jpg'],
-        cache: cache,
-=======
               'browser-package': {
                 'package.json': JSON.stringify({
                   'name': 'browser-package',
@@ -1988,7 +1803,6 @@
               },
             ]);
         });
->>>>>>> 9c034a99
       });
 
       pit('should support browser mapping for packages ("' + fieldName + '")', function() {
@@ -2077,25 +1891,6 @@
           'aPackage': {
             'package.json': JSON.stringify({
               name: 'aPackage',
-<<<<<<< HEAD
-              browser: {
-                'node-package': 'browser-package',
-              }
-            }),
-            'index.js': 'require("node-package")',
-            'node-package': {
-              'package.json': JSON.stringify({
-                'name': 'node-package',
-              }),
-              'index.js': 'some node code',
-            },
-            'browser-package': {
-              'package.json': JSON.stringify({
-                'name': 'browser-package',
-              }),
-              'index.js': 'some browser code',
-            },
-=======
               'react-native': {
                 'node-package': 'rn-package',
               }
@@ -2124,7 +1919,6 @@
                 'index.js': 'some code'
               }
             }
->>>>>>> 9c034a99
           }
         }
       });
