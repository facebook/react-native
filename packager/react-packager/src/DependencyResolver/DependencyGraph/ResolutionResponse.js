--- conflicted
+++ resolved
@@ -13,11 +13,8 @@
     this.dependencies = [];
     this.asyncDependencies = [];
     this.mainModuleId = null;
-<<<<<<< HEAD
-=======
     this.mocks = null;
     this.numPrependedDependencies = 0;
->>>>>>> 9c034a99
     this._mappings = Object.create(null);
     this._finalized = false;
   }
