/**
 * Copyright (c) 2015-present, Facebook, Inc.
 * All rights reserved.
 *
 * This source code is licensed under the BSD-style license found in the
 * LICENSE file in the root directory of this source tree. An additional grant
 * of patent rights can be found in the PATENTS file in the same directory.
 */
'use strict';

const Activity = require('../../Activity');
const AssetModule_DEPRECATED = require('../AssetModule_DEPRECATED');
const Fastfs = require('../fastfs');
const ModuleCache = require('../ModuleCache');
const Promise = require('promise');
const _ = require('underscore');
const crawl = require('../crawlers');
const debug = require('debug')('DependencyGraph');
const declareOpts = require('../../lib/declareOpts');
const getAssetDataFromName = require('../../lib/getAssetDataFromName');
const isAbsolutePath = require('absolute-path');
const path = require('path');
const util = require('util');
const assert = require('assert');

const validateOpts = declareOpts({
  roots: {
    type: 'array',
    required: true,
  },
  ignoreFilePath: {
    type: 'function',

    default: function(){}
  },
  fileWatcher: {
    type: 'object',
    required: true,
  },
  assetRoots_DEPRECATED: {
    type: 'array',
    default: [],
  },
  assetExts: {
    type: 'array',
    required: true,
  },
  providesModuleNodeModules: {
    type: 'array',
    default: [
      'react-tools',
      'react-native',
      // Parse requires AsyncStorage. They will
      // change that to require('react-native') which
      // should work after this release and we can
      // remove it from here.
      'parse',
    ],
  },
});

class DependencyGraph {
  constructor(options) {
    this._opts = validateOpts(options);
    this._hasteMap = Object.create(null);
    this._immediateResolutionCache = Object.create(null);
    this.load();
  }

  load() {
    if (this._loading) {
      return this._loading;
    }

    const crawlActivity = Activity.startEvent('fs crawl');
    const allRoots = this._opts.roots.concat(this._opts.assetRoots_DEPRECATED);
    this._crawling = crawl(allRoots, {
      ignore: this._opts.ignoreFilePath,
      exts: ['js', 'json'].concat(this._opts.assetExts),
      fileWatcher: this._opts.fileWatcher,
    });
    this._crawling.then((files) => Activity.endEvent(crawlActivity));

    this._fastfs = new Fastfs(this._opts.roots,this._opts.fileWatcher, {
      ignore: this._opts.ignoreFilePath,
      crawling: this._crawling,
    });

    this._fastfs.on('change', this._processFileChange.bind(this));

    this._moduleCache = new ModuleCache(this._fastfs);

    this._loading = Promise.all([
      this._fastfs.build().then(() => this._buildHasteMap()),
      this._buildAssetMap_DEPRECATED(),
    ]);

    return this._loading;
  }

  resolveDependency(fromModule, toModuleName) {
    if (fromModule._ref) {
      fromModule = fromModule._ref;
    }

    const resHash = resolutionHash(fromModule.path, toModuleName);

    if (this._immediateResolutionCache[resHash]) {
      return Promise.resolve(this._immediateResolutionCache[resHash]);
    }

    const asset_DEPRECATED = this._resolveAsset_DEPRECATED(
      fromModule,
      toModuleName
    );
    if (asset_DEPRECATED) {
      return Promise.resolve(asset_DEPRECATED);
    }

    const cacheResult = (result) => {
      this._immediateResolutionCache[resHash] = result;
      return result;
    };

    const forgive = () => {
      console.warn(
        'Unable to resolve module %s from %s',
        toModuleName,
        fromModule.path
      );
      return null;
    };

    if (!this._isNodeModulesDir(fromModule.path)
        && toModuleName[0] !== '.' &&
        toModuleName[0] !== '/') {
      return this._resolveHasteDependency(fromModule, toModuleName).catch(
        () => this._resolveNodeDependency(fromModule, toModuleName)
      ).then(
        cacheResult,
        forgive
      );
    }

    return this._resolveNodeDependency(fromModule, toModuleName)
      .then(
        cacheResult,
        forgive
      );
  }

  getOrderedDependencies(entryPath) {
    return this.load().then(() => {
<<<<<<< HEAD
      const absolutePath = path.resolve(this._getAbsolutePath(entryPath) || assert(false, "Cannot find "+entryPath));
=======
      const absPath = this._getAbsolutePath(entryPath);

      if (absPath == null) {
        throw new NotFoundError(
          'Could not find source file at %s',
          entryPath
        );
      }

      const absolutePath = path.resolve(absPath);
>>>>>>> fc23d0c4

      if (absolutePath == null) {
        throw new NotFoundError(
          'Cannot find entry file %s in any of the roots: %j',
          entryPath,
          this._opts.roots
        );
      }

      const entry = this._moduleCache.getModule(absolutePath);
      const deps = [];
      const visited = Object.create(null);
      visited[entry.hash()] = true;

      const collect = (mod) => {
        deps.push(mod);
        return mod.getDependencies().then(
          depNames => Promise.all(
            depNames.map(name => this.resolveDependency(mod, name))
          ).then((dependencies) => [depNames, dependencies])
        ).then(([depNames, dependencies]) => {
          let p = Promise.resolve();
          dependencies.forEach((modDep, i) => {
            if (modDep == null) {
              debug(
                'WARNING: Cannot find required module `%s` from module `%s`',
                depNames[i],
                mod.path
              );
              return;
            }

            p = p.then(() => {
              if (!visited[modDep.hash()]) {
                visited[modDep.hash()] = true;
                return collect(modDep);
              }
              return null;
            });
          });

          return p;
        });
      };

      return collect(entry)
        .then(() => Promise.all(deps.map(dep => dep.getPlainObject())));
    });
  }

  _getAbsolutePath(filePath) {
    if (isAbsolutePath(filePath)) {
      return filePath;
    }

    for (let i = 0; i < this._opts.roots.length; i++) {
      const root = this._opts.roots[i];
      const absPath = path.join(root, filePath);
      if (this._fastfs.fileExists(absPath)) {
        return absPath;
      }
    }

    return null;
  }

  _resolveHasteDependency(fromModule, toModuleName) {
    toModuleName = normalizePath(toModuleName);

    let p = fromModule.getPackage();
    if (p) {
      p = p.redirectRequire(toModuleName);
    } else {
      p = Promise.resolve(toModuleName);
    }

    return p.then((realModuleName) => {
      let dep = this._hasteMap[realModuleName];

      if (dep && dep.type === 'Module') {
        return dep;
      }

      let packageName = realModuleName;

      while (packageName && packageName !== '.') {
        dep = this._hasteMap[packageName];
        if (dep && dep.type === 'Package') {
          break;
        }
        packageName = path.dirname(packageName);
      }

      if (dep && dep.type === 'Package') {
        const potentialModulePath = path.join(
          dep.root,
          path.relative(packageName, realModuleName)
        );
        return this._loadAsFile(potentialModulePath)
          .catch(() => this._loadAsDir(potentialModulePath));
      }

      throw new Error('Unable to resolve dependency');
    });
  }

  _redirectRequire(fromModule, modulePath) {
    return Promise.resolve(fromModule.getPackage()).then(p => {
      if (p) {
        return p.redirectRequire(modulePath);
      }
      return modulePath;
    });
  }

  _resolveNodeDependency(fromModule, toModuleName) {
    if (toModuleName[0] === '.' || toModuleName[1] === '/') {
      const potentialModulePath = isAbsolutePath(toModuleName) ?
              toModuleName :
              path.join(path.dirname(fromModule.path), toModuleName);
      return this._redirectRequire(fromModule, potentialModulePath).then(
        realModuleName => this._loadAsFile(realModuleName)
          .catch(() => this._loadAsDir(realModuleName))
      );
    } else {
      return this._redirectRequire(fromModule, toModuleName).then(
        realModuleName => {
          const searchQueue = [];
          for (let currDir = path.dirname(fromModule.path);
               path.dirname(currDir) !== currDir;
               currDir = path.dirname(currDir)) {
            searchQueue.push(
              path.join(currDir, 'node_modules', realModuleName)
            );
          }

          let p = Promise.reject(new Error('Node module not found'));
          searchQueue.forEach(potentialModulePath => {
            p = p.catch(
              () => this._loadAsFile(potentialModulePath)
            ).catch(
              () => this._loadAsDir(potentialModulePath)
            );
          });

          return p;
        });
    }
  }

  _resolveAsset_DEPRECATED(fromModule, toModuleName) {
    if (this._assetMap_DEPRECATED != null) {
      const assetMatch = toModuleName.match(/^image!(.+)/);
      // Process DEPRECATED global asset requires.
      if (assetMatch && assetMatch[1]) {
        if (!this._assetMap_DEPRECATED[assetMatch[1]]) {
          debug('WARINING: Cannot find asset:', assetMatch[1]);
          return null;
        }
        return this._assetMap_DEPRECATED[assetMatch[1]];
      }
    }
    return null;
  }

  _isAssetFile(file) {
    return this._opts.assetExts.indexOf(extname(file)) !== -1;
  }

  _loadAsFile(potentialModulePath) {
    return Promise.resolve().then(() => {
      if (this._isAssetFile(potentialModulePath)) {
        const {name, type} = getAssetDataFromName(potentialModulePath);
        const pattern = new RegExp('^' + name + '(@[\\d\\.]+x)?\\.' + type);
        // We arbitrarly grab the first one, because scale selection
        // will happen somewhere
        const [assetFile] = this._fastfs.matches(
          path.dirname(potentialModulePath),
          pattern
        );

        if (assetFile) {
          return this._moduleCache.getAssetModule(assetFile);
        }
      }

      let file;
      if (this._fastfs.fileExists(potentialModulePath)) {
        file = potentialModulePath;
      } else if (this._fastfs.fileExists(potentialModulePath + '.js')) {
        file = potentialModulePath + '.js';
      } else if (this._fastfs.fileExists(potentialModulePath + '.json')) {
        file = potentialModulePath + '.json';
      } else {
        throw new Error(`File ${potentialModulePath} doesnt exist`);
      }

      return this._moduleCache.getModule(file);
    });
  }

  _loadAsDir(potentialDirPath) {
    return Promise.resolve().then(() => {
      if (!this._fastfs.dirExists(potentialDirPath)) {
        throw new Error(`Invalid directory ${potentialDirPath}`);
      }

      const packageJsonPath = path.join(potentialDirPath, 'package.json');
      if (this._fastfs.fileExists(packageJsonPath)) {
        return this._moduleCache.getPackage(packageJsonPath)
          .getMain().then(
            (main) => this._loadAsFile(main).catch(
              () => this._loadAsDir(main)
            )
          );
      }

      return this._loadAsFile(path.join(potentialDirPath, 'index'));
    });
  }

  _buildHasteMap() {
    let promises = this._fastfs.findFilesByExt('js', {
      ignore: (file) => this._isNodeModulesDir(file)
    }).map(file => this._processHasteModule(file));

    promises = promises.concat(
      this._fastfs.findFilesByName('package.json', {
        ignore: (file) => this._isNodeModulesDir(file)
      }).map(file => this._processHastePackage(file))
    );

    return Promise.all(promises);
  }

  _processHasteModule(file) {
    const module = this._moduleCache.getModule(file);
    return module.isHaste().then(
      isHaste => isHaste && module.getName()
        .then(name => this._updateHasteMap(name, module))
    );
  }

  _processHastePackage(file) {
    file = path.resolve(file);
    const p = this._moduleCache.getPackage(file, this._fastfs);
    return p.isHaste()
      .then(isHaste => isHaste && p.getName()
            .then(name => this._updateHasteMap(name, p)))
      .catch(e => {
        if (e instanceof SyntaxError) {
          // Malformed package.json.
          return;
        }
        throw e;
      });
  }

  _updateHasteMap(name, mod) {
    if (this._hasteMap[name]) {
      debug('WARNING: conflicting haste modules: ' + name);
      if (mod.type === 'Package' &&
          this._hasteMap[name].type === 'Module') {
        // Modules takes precendence over packages.
        return;
      }
    }
    this._hasteMap[name] = mod;
  }

  _isNodeModulesDir(file) {
    let parts = path.normalize(file).split(path.sep);
    const indexOfNodeModules = parts.lastIndexOf('node_modules');

    if (indexOfNodeModules === -1) {
      return false;
    }

    parts = parts.slice(indexOfNodeModules + 1);

    const dirs = this._opts.providesModuleNodeModules;

    for (let i = 0; i < dirs.length; i++) {
      if (parts.indexOf(dirs[i]) > -1) {
        return false;
      }
    }

    return true;
  }

  _processAsset_DEPRECATED(file) {
    let ext = extname(file);
    if (this._opts.assetExts.indexOf(ext) !== -1) {
      let name = assetName(file, ext);
      if (this._assetMap_DEPRECATED[name] != null) {
        debug('Conflcting assets', name);
      }

      this._assetMap_DEPRECATED[name] = new AssetModule_DEPRECATED(file);
    }
  }

  _buildAssetMap_DEPRECATED() {
    if (this._opts.assetRoots_DEPRECATED == null ||
      this._opts.assetRoots_DEPRECATED.length === 0) {
      return Promise.resolve();
    }

    this._assetMap_DEPRECATED = Object.create(null);

    const fastfs = new Fastfs(
      this._opts.assetRoots_DEPRECATED,
      this._opts.fileWatcher,
      { ignore: this._opts.ignoreFilePath, crawling: this._crawling }
    );

    fastfs.on('change', this._processAssetChange_DEPRECATED.bind(this));

    return fastfs.build().then(
      () => fastfs.findFilesByExts(this._opts.assetExts).map(
        file => this._processAsset_DEPRECATED(file)
      )
    );
  }

  _processAssetChange_DEPRECATED(type, filePath, root, fstat) {
    const name = assetName(filePath);
    if (type === 'change' || type === 'delete') {
      delete this._assetMap_DEPRECATED[name];
    }

    if (type === 'change' || type === 'add') {
      this._loading = this._loading.then(
        () => this._processAsset_DEPRECATED(path.join(root, filePath))
      );
    }
  }

  _processFileChange(type, filePath, root, fstat) {
    // It's really hard to invalidate the right module resolution cache
    // so we just blow it up with every file change.
    this._immediateResolutionCache = Object.create(null);

    const absPath = path.join(root, filePath);
    if ((fstat && fstat.isDirectory()) ||
        this._opts.ignoreFilePath(absPath) ||
        this._isNodeModulesDir(absPath)) {
      return;
    }

    if (type === 'delete' || type === 'change') {
      _.each(this._hasteMap, (mod, name) => {
        if (mod.path === absPath) {
          delete this._hasteMap[name];
        }
      });

      if (type === 'delete') {
        return;
      }
    }

    if (extname(absPath) === 'js' || extname(absPath) === 'json') {
      this._loading = this._loading.then(() => {
        if (path.basename(filePath) === 'package.json') {
          return this._processHastePackage(absPath);
        } else {
          return this._processHasteModule(absPath);
        }
      });
    }
  }
}

function assetName(file, ext) {
  return path.basename(file, '.' + ext).replace(/@[\d\.]+x/, '');
}

function extname(name) {
  return path.extname(name).replace(/^\./, '');
}

function resolutionHash(modulePath, depName) {
  return `${path.resolve(modulePath)}:${depName}`;
}

function NotFoundError() {
  Error.call(this);
  Error.captureStackTrace(this, this.constructor);
  var msg = util.format.apply(util, arguments);
  this.message = msg;
  this.type = this.name = 'NotFoundError';
  this.status = 404;
}

function normalizePath(modulePath) {
  if (path.sep === '/') {
    modulePath = path.normalize(modulePath);
  } else if (path.posix) {
    modulePath = path.posix.normalize(modulePath);
  }

  return modulePath.replace(/\/$/, '');
}

util.inherits(NotFoundError, Error);

module.exports = DependencyGraph;<|MERGE_RESOLUTION|>--- conflicted
+++ resolved
@@ -151,9 +151,6 @@
 
   getOrderedDependencies(entryPath) {
     return this.load().then(() => {
-<<<<<<< HEAD
-      const absolutePath = path.resolve(this._getAbsolutePath(entryPath) || assert(false, "Cannot find "+entryPath));
-=======
       const absPath = this._getAbsolutePath(entryPath);
 
       if (absPath == null) {
@@ -164,7 +161,6 @@
       }
 
       const absolutePath = path.resolve(absPath);
->>>>>>> fc23d0c4
 
       if (absolutePath == null) {
         throw new NotFoundError(
