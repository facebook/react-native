/**
 * Copyright (c) 2015-present, Facebook, Inc.
 * All rights reserved.
 *
 * This source code is licensed under the BSD-style license found in the
 * LICENSE file in the root directory of this source tree. An additional grant
 * of patent rights can be found in the PATENTS file in the same directory.
 */
'use strict';
 
var EventEmitter  = require('events').EventEmitter;
var sane = require('sane');
var Promise = require('bluebird');
var util = require('util');
var exec = require('child_process').exec;
<<<<<<< HEAD
var os = require('os');

// returns true if this is running on Windows
function isWindows() { return !!os.type() && !!os.type().match(/Windows/);}

var detectingWatcherClass = new Promise(function(resolve) {
  // watchman is not available on Windows, just return NodeWatcher (even if it's installed)
  if (isWindows()) {
      process.nextTick( function() { resolve(sane.NodeWatcher); });
      return;
=======
var windowsPath = require('../lib/windows');

var detectingWatcherClass = new Promise(function(resolve) {
  if (windowsPath.isWindows()) {
      MAX_WAIT_TIME=30000;
      return resolve(sane.NodeWatcher);
>>>>>>> 8d15747d
  }
  exec('which watchman', function(err, out) {
    if (err || out.length === 0) {
      resolve(sane.NodeWatcher);
    } else {
      resolve(sane.WatchmanWatcher);
    }
  });
});

module.exports = FileWatcher;

<<<<<<< HEAD
var MAX_WAIT_TIME = 3000;
if (isWindows()) MAX_WAIT_TIME = 10000; // extend wait time if using NodeWatcher
=======
var MAX_WAIT_TIME = 10000;
if (windowsPath.isWindows)  MAX_WAIT_TIME = 30000;
>>>>>>> 8d15747d

// Singleton
var fileWatcher = null;

function FileWatcher(rootConfigs) {
  if (fileWatcher) {
    // This allows us to optimize watching in the future by merging roots etc.
    throw new Error('FileWatcher can only be instantiated once');
  }

  fileWatcher = this;

  this._loading = Promise.all(
    rootConfigs.map(createWatcher)
  ).then(function(watchers) {
    watchers.forEach(function(watcher) {
      watcher.on('all', function(type, filepath, root, stat) {
        if (windowsPath.isWindows()) {
          filepath = windowsPath.convertPath(filepath);
          root = windowsPath.convertPath(root);
        }
        fileWatcher.emit('all', type, filepath, root, stat);
      });
    });
    return watchers;
  });
  this._loading.done();
}

util.inherits(FileWatcher, EventEmitter);

FileWatcher.prototype.end = function() {
  return this._loading.then(function(watchers) {
    watchers.forEach(function(watcher) {
      return Promise.promisify(watcher.close, watcher)();
    });
  });
};

function createWatcher(rootConfig) {
  return detectingWatcherClass.then(function(Watcher) {
    var watcher = new Watcher(rootConfig.dir, {
      glob: rootConfig.globs,
      dot: false,
    });

    return new Promise(function(resolve, reject) {
      var rejectTimeout = setTimeout(function() {
        reject(new Error([
          'Watcher took too long to load',
          'Try running `watchman version` from your terminal',
          'https://facebook.github.io/watchman/docs/troubleshooting.html',
        ].join('\n')));
      }, MAX_WAIT_TIME);

      watcher.once('ready', function() {
        clearTimeout(rejectTimeout);
        resolve(watcher);
      });
    });
  });
}

FileWatcher.createDummyWatcher = function() {
  var ev = new EventEmitter();
  ev.end = function() {
    return Promise.resolve();
  };
  return ev;
};<|MERGE_RESOLUTION|>--- conflicted
+++ resolved
@@ -7,31 +7,19 @@
  * of patent rights can be found in the PATENTS file in the same directory.
  */
 'use strict';
- 
+
 var EventEmitter  = require('events').EventEmitter;
 var sane = require('sane');
 var Promise = require('bluebird');
 var util = require('util');
 var exec = require('child_process').exec;
-<<<<<<< HEAD
-var os = require('os');
 
-// returns true if this is running on Windows
-function isWindows() { return !!os.type() && !!os.type().match(/Windows/);}
-
-var detectingWatcherClass = new Promise(function(resolve) {
-  // watchman is not available on Windows, just return NodeWatcher (even if it's installed)
-  if (isWindows()) {
-      process.nextTick( function() { resolve(sane.NodeWatcher); });
-      return;
-=======
 var windowsPath = require('../lib/windows');
 
 var detectingWatcherClass = new Promise(function(resolve) {
   if (windowsPath.isWindows()) {
       MAX_WAIT_TIME=30000;
       return resolve(sane.NodeWatcher);
->>>>>>> 8d15747d
   }
   exec('which watchman', function(err, out) {
     if (err || out.length === 0) {
@@ -44,13 +32,8 @@
 
 module.exports = FileWatcher;
 
-<<<<<<< HEAD
-var MAX_WAIT_TIME = 3000;
-if (isWindows()) MAX_WAIT_TIME = 10000; // extend wait time if using NodeWatcher
-=======
 var MAX_WAIT_TIME = 10000;
 if (windowsPath.isWindows)  MAX_WAIT_TIME = 30000;
->>>>>>> 8d15747d
 
 // Singleton
 var fileWatcher = null;
