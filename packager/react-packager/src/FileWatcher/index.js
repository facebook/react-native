/**
 * Copyright (c) 2015-present, Facebook, Inc.
 * All rights reserved.
 *
 * This source code is licensed under the BSD-style license found in the
 * LICENSE file in the root directory of this source tree. An additional grant
 * of patent rights can be found in the PATENTS file in the same directory.
 */
'use strict';

var EventEmitter  = require('events').EventEmitter;
var sane = require('sane');
var Promise = require('bluebird');
var util = require('util');
var exec = require('child_process').exec;

var windowsPath = require('../lib/windows');

var detectingWatcherClass = new Promise(function(resolve) {
  // if running on Windows override the detection and use NodeWatcher
  if (windowsPath.isWindows()) return resolve(sane.NodeWatcher);
  exec('which watchman', function(err, out) {
    if (err || out.length === 0) {
      resolve(sane.NodeWatcher);
    } else {
      resolve(sane.WatchmanWatcher);
    }
  });
});

module.exports = FileWatcher;

<<<<<<< HEAD
var MAX_WAIT_TIME = 10000;
// Windows seems to need to more time
if (windowsPath.isWindows)  MAX_WAIT_TIME = 30000;
=======
var MAX_WAIT_TIME = 25000;
>>>>>>> f8a4467b

// Singleton
var fileWatcher = null;

function FileWatcher(rootConfigs) {
  if (fileWatcher) {
    // This allows us to optimize watching in the future by merging roots etc.
    throw new Error('FileWatcher can only be instantiated once');
  }

  fileWatcher = this;

  this._loading = Promise.all(
    rootConfigs.map(createWatcher)
  ).then(function(watchers) {
    watchers.forEach(function(watcher) {
      watcher.on('all', function(type, filepath, root, stat) {
        if (windowsPath.isWindows()) {
          filepath = windowsPath.convertPath(filepath);
          root = windowsPath.convertPath(root);
        }
        fileWatcher.emit('all', type, filepath, root, stat);
      });
    });
    return watchers;
  });
  this._loading.done();
}

util.inherits(FileWatcher, EventEmitter);

FileWatcher.prototype.end = function() {
  return this._loading.then(function(watchers) {
    watchers.forEach(function(watcher) {
      return Promise.promisify(watcher.close, watcher)();
    });
  });
};

function createWatcher(rootConfig) {
  return detectingWatcherClass.then(function(Watcher) {
    var watcher = new Watcher(rootConfig.dir, {
      glob: rootConfig.globs,
      dot: false,
    });

    return new Promise(function(resolve, reject) {
      var rejectTimeout = setTimeout(function() {
        reject(new Error([
          'Watcher took too long to load',
          'Try running `watchman version` from your terminal',
          'https://facebook.github.io/watchman/docs/troubleshooting.html',
        ].join('\n')));
      }, MAX_WAIT_TIME);

      watcher.once('ready', function() {
        clearTimeout(rejectTimeout);
        resolve(watcher);
      });
    });
  });
}

FileWatcher.createDummyWatcher = function() {
  var ev = new EventEmitter();
  ev.end = function() {
    return Promise.resolve();
  };
  return ev;
};<|MERGE_RESOLUTION|>--- conflicted
+++ resolved
@@ -30,13 +30,7 @@
 
 module.exports = FileWatcher;
 
-<<<<<<< HEAD
-var MAX_WAIT_TIME = 10000;
-// Windows seems to need to more time
-if (windowsPath.isWindows)  MAX_WAIT_TIME = 30000;
-=======
 var MAX_WAIT_TIME = 25000;
->>>>>>> f8a4467b
 
 // Singleton
 var fileWatcher = null;
