/**
 * Copyright (c) 2015-present, Facebook, Inc.
 * All rights reserved.
 *
 * This source code is licensed under the BSD-style license found in the
 * LICENSE file in the root directory of this source tree. An additional grant
 * of patent rights can be found in the PATENTS file in the same directory.
 */
'use strict';

var EventEmitter  = require('events').EventEmitter;
var sane = require('sane');
var Promise = require('bluebird');
var util = require('util');
var exec = require('child_process').exec;
var windowsPath = require('../lib/windows');

var detectingWatcherClass = new Promise(function(resolve) {
  if (windowsPath.isWindows()) {
      MAX_WAIT_TIME=30000;
      return resolve(sane.NodeWatcher);
  }
  exec('which watchman', function(err, out) {
    if (err || out.length === 0) {
      resolve(sane.NodeWatcher);
    } else {
      resolve(sane.WatchmanWatcher);
    }
  });
});

module.exports = FileWatcher;

<<<<<<< HEAD
var MAX_WAIT_TIME = 3000;
if (windowsPath.isWindows)  MAX_WAIT_TIME = 30000;
=======
var MAX_WAIT_TIME = 10000;
>>>>>>> 72c5e5d9

// Singleton
var fileWatcher = null;

function FileWatcher(rootConfigs) {
  if (fileWatcher) {
    // This allows us to optimize watching in the future by merging roots etc.
    throw new Error('FileWatcher can only be instantiated once');
  }

  fileWatcher = this;

  this._loading = Promise.all(
    rootConfigs.map(createWatcher)
  ).then(function(watchers) {
    watchers.forEach(function(watcher) {
      watcher.on('all', function(type, filepath, root, stat) {
        if (windowsPath.isWindows()) {
          filepath = windowsPath.convertPath(filepath);
          root = windowsPath.convertPath(root);
        }
        fileWatcher.emit('all', type, filepath, root, stat);
      });
    });
    return watchers;
  });
  this._loading.done();
}

util.inherits(FileWatcher, EventEmitter);

FileWatcher.prototype.end = function() {
  return this._loading.then(function(watchers) {
    watchers.forEach(function(watcher) {
      return Promise.promisify(watcher.close, watcher)();
    });
  });
};

function createWatcher(rootConfig) {
  return detectingWatcherClass.then(function(Watcher) {
    var watcher = new Watcher(rootConfig.dir, {
      glob: rootConfig.globs,
      dot: false,
    });

    return new Promise(function(resolve, reject) {
      var rejectTimeout = setTimeout(function() {
        reject(new Error([
          'Watcher took too long to load',
          'Try running `watchman version` from your terminal',
          'https://facebook.github.io/watchman/docs/troubleshooting.html',
        ].join('\n')));
      }, MAX_WAIT_TIME);

      watcher.once('ready', function() {
        clearTimeout(rejectTimeout);
        resolve(watcher);
      });
    });
  });
}

FileWatcher.createDummyWatcher = function() {
  var ev = new EventEmitter();
  ev.end = function() {
    return Promise.resolve();
  };
  return ev;
};<|MERGE_RESOLUTION|>--- conflicted
+++ resolved
@@ -31,12 +31,8 @@
 
 module.exports = FileWatcher;
 
-<<<<<<< HEAD
-var MAX_WAIT_TIME = 3000;
+var MAX_WAIT_TIME = 10000;
 if (windowsPath.isWindows)  MAX_WAIT_TIME = 30000;
-=======
-var MAX_WAIT_TIME = 10000;
->>>>>>> 72c5e5d9
 
 // Singleton
 var fileWatcher = null;
