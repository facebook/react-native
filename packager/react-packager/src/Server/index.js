--- conflicted
+++ resolved
@@ -108,14 +108,12 @@
     type: 'boolean',
     default: false,
   },
-<<<<<<< HEAD
   manifestReferrence: {
     type: 'object',
     required: false,
-=======
+  },
   reporter: {
     type: 'object',
->>>>>>> bc285de7
   },
 });
 
