/**
 * Copyright (c) 2015-present, Facebook, Inc.
 * All rights reserved.
 *
 * This source code is licensed under the BSD-style license found in the
 * LICENSE file in the root directory of this source tree. An additional grant
 * of patent rights can be found in the PATENTS file in the same directory.
 */
'use strict';

const Activity = require('../Activity');
const AssetServer = require('../AssetServer');
const FileWatcher = require('node-haste').FileWatcher;
const getPlatformExtension = require('node-haste').getPlatformExtension;
const Bundler = require('../Bundler');
const Promise = require('promise');

const _ = require('underscore');
const declareOpts = require('../lib/declareOpts');
const path = require('path');
const url = require('url');

const validateOpts = declareOpts({
  projectRoots: {
    type: 'array',
    required: true,
  },
  blacklistRE: {
    type: 'object', // typeof regex is object
  },
  moduleFormat: {
    type: 'string',
    default: 'haste',
  },
  polyfillModuleNames: {
    type: 'array',
    default: [],
  },
  cacheVersion: {
    type: 'string',
    default: '1.0',
  },
  resetCache: {
    type: 'boolean',
    default: false,
  },
  transformModulePath: {
    type:'string',
    required: false,
  },
  nonPersistent: {
    type: 'boolean',
    default: false,
  },
  assetRoots: {
    type: 'array',
    required: false,
  },
  assetExts: {
    type: 'array',
    default: [
      'bmp', 'gif', 'jpg', 'jpeg', 'png', 'psd', 'svg', 'webp', // Image formats
      'm4v', 'mov', 'mp4', 'mpeg', 'mpg', 'webm', // Video formats
      'aac', 'aiff', 'caf', 'm4a', 'mp3', 'wav', // Audio formats
      'html', // Document formats
    ],
  },
  transformTimeoutInterval: {
    type: 'number',
    required: false,
  },
  getTransformOptionsModulePath: {
    type: 'string',
    required: false,
  },
});

const bundleOpts = declareOpts({
  sourceMapUrl: {
    type: 'string',
    required: false,
  },
  entryFile: {
    type: 'string',
    required: true,
  },
  dev: {
    type: 'boolean',
    default: true,
  },
  minify: {
    type: 'boolean',
    default: false,
  },
  runModule: {
    type: 'boolean',
    default: true,
  },
  inlineSourceMap: {
    type: 'boolean',
    default: false,
  },
  platform: {
    type: 'string',
    required: true,
  },
  runBeforeMainModule: {
    type: 'array',
    default: [
      // Ensures essential globals are available and are patched correctly.
      'InitializeJavaScriptAppEngine'
    ],
  },
  unbundle: {
    type: 'boolean',
    default: false,
  },
  hot: {
    type: 'boolean',
    default: false,
  },
  entryModuleOnly: {
    type: 'boolean',
    default: false,
  },
});

const dependencyOpts = declareOpts({
  platform: {
    type: 'string',
    required: true,
  },
  dev: {
    type: 'boolean',
    default: true,
  },
  entryFile: {
    type: 'string',
    required: true,
  },
  recursive: {
    type: 'boolean',
    default: true,
  },
  hot: {
    type: 'boolean',
    default: false,
  },
});

class Server {
  constructor(options) {
    const opts = validateOpts(options);

    this._projectRoots = opts.projectRoots;
    this._bundles = Object.create(null);
    this._changeWatchers = [];
    this._fileChangeListeners = [];

    const assetGlobs = opts.assetExts.map(ext => '**/*.' + ext);

    var watchRootConfigs = opts.projectRoots.map(dir => {
      return {
        dir: dir,
        globs: [
          '**/*.js',
          '**/*.json',
        ].concat(assetGlobs),
      };
    });

    if (opts.assetRoots != null) {
      watchRootConfigs = watchRootConfigs.concat(
        opts.assetRoots.map(dir => {
          return {
            dir: dir,
            globs: assetGlobs,
          };
        })
      );
    }

    this._fileWatcher = options.nonPersistent
      ? FileWatcher.createDummyWatcher()
      : new FileWatcher(watchRootConfigs, {useWatchman: true});

    this._assetServer = new AssetServer({
      projectRoots: opts.projectRoots,
      assetExts: opts.assetExts,
    });

    const bundlerOpts = Object.create(opts);
    bundlerOpts.fileWatcher = this._fileWatcher;
    bundlerOpts.assetServer = this._assetServer;
    this._bundler = new Bundler(bundlerOpts);

    this._fileWatcher.on('all', this._onFileChange.bind(this));

    this._debouncedFileChangeHandler = _.debounce(filePath => {
      this._clearBundles();
      this._informChangeWatchers();
    }, 50);
  }

  end() {
    Promise.all([
      this._fileWatcher.end(),
      this._bundler.kill(),
    ]);
  }

  setHMRFileChangeListener(listener) {
    this._hmrFileChangeListener = listener;
  }

  buildBundle(options) {
    return Promise.resolve().then(() => {
      if (!options.platform) {
        options.platform = getPlatformExtension(options.entryFile);
      }

      const opts = bundleOpts(options);
      return this._bundler.bundle(opts);
    });
  }

  buildPrepackBundle(options) {
    return Promise.resolve().then(() => {
      if (!options.platform) {
        options.platform = getPlatformExtension(options.entryFile);
      }

      const opts = bundleOpts(options);
      return this._bundler.prepackBundle(opts);
    });
  }

  buildBundleFromUrl(reqUrl) {
    const options = this._getOptionsFromUrl(reqUrl);
    return this.buildBundle(options);
  }

  buildBundleForHMR(modules, host, port) {
    return this._bundler.hmrBundle(modules, host, port);
  }

  getShallowDependencies(entryFile) {
    return this._bundler.getShallowDependencies(entryFile);
  }

  getModuleForPath(entryFile) {
    return this._bundler.getModuleForPath(entryFile);
  }

  getDependencies(options) {
    return Promise.resolve().then(() => {
      if (!options.platform) {
        options.platform = getPlatformExtension(options.entryFile);
      }

      const opts = dependencyOpts(options);
      return this._bundler.getDependencies(opts);
    });
  }

  getOrderedDependencyPaths(options) {
    return Promise.resolve().then(() => {
      const opts = dependencyOpts(options);
      return this._bundler.getOrderedDependencyPaths(opts);
    });
  }

  _onFileChange(type, filepath, root) {
    const absPath = path.join(root, filepath);
    this._bundler.invalidateFile(absPath);

    // If Hot Loading is enabled avoid rebuilding bundles and sending live
    // updates. Instead, send the HMR updates right away and clear the bundles
    // cache so that if the user reloads we send them a fresh bundle
    if (this._hmrFileChangeListener) {
      // Clear cached bundles in case user reloads
      this._clearBundles();
      this._hmrFileChangeListener(absPath, this._bundler.stat(absPath));
      return;
    }

    // Make sure the file watcher event runs through the system before
    // we rebuild the bundles.
    this._debouncedFileChangeHandler(absPath);
  }

  _clearBundles() {
    this._bundles = Object.create(null);
  }

  _informChangeWatchers() {
    const watchers = this._changeWatchers;
    const headers = {
      'Content-Type': 'application/json; charset=UTF-8',
    };

    watchers.forEach(function(w) {
      w.res.writeHead(205, headers);
      w.res.end(JSON.stringify({ changed: true }));
    });

    this._changeWatchers = [];
  }

  _processDebugRequest(reqUrl, res) {
    var ret = '<!doctype html>';
    const pathname = url.parse(reqUrl).pathname;
    const parts = pathname.split('/').filter(Boolean);
    if (parts.length === 1) {
      ret += '<div><a href="/debug/bundles">Cached Bundles</a></div>';
      ret += '<div><a href="/debug/graph">Dependency Graph</a></div>';
      res.end(ret);
    } else if (parts[1] === 'bundles') {
      ret += '<h1> Cached Bundles </h1>';
      Promise.all(Object.keys(this._bundles).map(optionsJson =>
        this._bundles[optionsJson].then(p => {
          ret += '<div><h2>' + optionsJson + '</h2>';
          ret += p.getDebugInfo();
        })
      )).then(
        () => res.end(ret),
        e => {
          res.writeHead(500);
          res.end('Internal Error');
          console.log(e.stack);
        }
      );
    } else if (parts[1] === 'graph'){
      ret += '<h1> Dependency Graph </h2>';
      ret += this._bundler.getGraphDebugInfo();
      res.end(ret);
    } else {
      res.writeHead('404');
      res.end('Invalid debug request');
      return;
    }
  }

  _processOnChangeRequest(req, res) {
    const watchers = this._changeWatchers;

    watchers.push({
      req: req,
      res: res,
    });

    req.on('close', () => {
      for (let i = 0; i < watchers.length; i++) {
        if (watchers[i] && watchers[i].req === req) {
          watchers.splice(i, 1);
          break;
        }
      }
    });
  }

  _processAssetsRequest(req, res) {
    const urlObj = url.parse(req.url, true);
    const assetPath = urlObj.pathname.match(/^\/assets\/(.+)$/);
    const assetEvent = Activity.startEvent(`processing asset request ${assetPath[1]}`);
    this._assetServer.get(assetPath[1], urlObj.query.platform)
      .then(
        data => res.end(data),
        error => {
          console.error(error.stack);
          res.writeHead('404');
          res.end('Asset not found');
        }
      ).done(() => Activity.endEvent(assetEvent));
<<<<<<< HEAD
  }

  _processProfile(req, res) {
    console.log('Dumping profile information...');
    const dumpName = '/tmp/dump_' + Date.now() + '.json';
    const prefix = process.env.TRACE_VIEWER_PATH || '';
    const cmd = path.join(prefix, 'trace2html') + ' ' + dumpName;
    fs.writeFileSync(dumpName, req.rawBody);
    exec(cmd, error => {
      if (error) {
        if (error.code === 127) {
          console.error(
            '\n** Failed executing `' + cmd + '` **\n\n' +
            'Google trace-viewer is required to visualize the data, do you have it installled?\n\n' +
            'You can get it at:\n\n' +
            '  https://github.com/google/trace-viewer\n\n' +
            'If it\'s not in your path,  you can set a custom path with:\n\n' +
            '  TRACE_VIEWER_PATH=/path/to/trace-viewer\n\n' +
            'NOTE: Your profile data was kept at:\n\n' +
            '  ' + dumpName
          );
        } else {
          console.error('Unknown error', error);
        }
        res.end();
        return;
      } else {
        exec('rm ' + dumpName);
        exec('open ' + dumpName.replace(/json$/, 'html'), err => {
          if (err) {
            console.error(err);
          }
          res.end();
        });
      }
    });
=======
>>>>>>> 6470ff84
  }

  processRequest(req, res, next) {
    const urlObj = url.parse(req.url, true);
    var pathname = urlObj.pathname;

    var requestType;
    if (pathname.match(/\.bundle$/)) {
      requestType = 'bundle';
    } else if (pathname.match(/\.map$/)) {
      requestType = 'map';
    } else if (pathname.match(/\.assets$/)) {
      requestType = 'assets';
    } else if (pathname.match(/^\/debug/)) {
      this._processDebugRequest(req.url, res);
      return;
    } else if (pathname.match(/^\/onchange\/?$/)) {
      this._processOnChangeRequest(req, res);
      return;
    } else if (pathname.match(/^\/assets\//)) {
      this._processAssetsRequest(req, res);
      return;
    } else {
      next();
      return;
    }

    const startReqEventId = Activity.startEvent('request:' + req.url);
    const options = this._getOptionsFromUrl(req.url);
    const optionsJson = JSON.stringify(options);
    const building = this._bundles[optionsJson] || this.buildBundle(options);

    this._bundles[optionsJson] = building;
    building.then(
      p => {
        if (requestType === 'bundle') {
          var bundleSource = p.getSource({
            inlineSourceMap: options.inlineSourceMap,
            minify: options.minify,
            dev: options.dev,
          });
          res.setHeader('Content-Type', 'application/javascript');
          res.setHeader('ETag', p.getEtag());
          if (req.headers['if-none-match'] === res.getHeader('ETag')){
            res.statusCode = 304;
            res.end();
          } else {
            res.end(bundleSource);
          }
          Activity.endEvent(startReqEventId);
        } else if (requestType === 'map') {
          var sourceMap = p.getSourceMap({
            minify: options.minify,
            dev: options.dev,
          });

          if (typeof sourceMap !== 'string') {
            sourceMap = JSON.stringify(sourceMap);
          }

          res.setHeader('Content-Type', 'application/json');
          res.end(sourceMap);
          Activity.endEvent(startReqEventId);
        } else if (requestType === 'assets') {
          var assetsList = JSON.stringify(p.getAssets());
          res.setHeader('Content-Type', 'application/json');
          res.end(assetsList);
          Activity.endEvent(startReqEventId);
        }
      },
      this._handleError.bind(this, res, optionsJson)
    ).done();
  }

  _handleError(res, bundleID, error) {
    res.writeHead(error.status || 500, {
      'Content-Type': 'application/json; charset=UTF-8',
    });

    if (error.type === 'TransformError' ||
        error.type === 'NotFoundError' ||
        error.type === 'UnableToResolveError') {
      error.errors = [{
        description: error.description,
        filename: error.filename,
        lineNumber: error.lineNumber,
      }];
      res.end(JSON.stringify(error));

      if (error.type === 'NotFoundError') {
        delete this._bundles[bundleID];
      }
    } else {
      console.error(error.stack || error);
      res.end(JSON.stringify({
        type: 'InternalError',
        message: 'react-packager has encountered an internal error, ' +
          'please check your terminal error output for more details',
      }));
    }
  }

  _getOptionsFromUrl(reqUrl) {
    // `true` to parse the query param as an object.
    const urlObj = url.parse(reqUrl, true);
    // node v0.11.14 bug see https://github.com/facebook/react-native/issues/218
    urlObj.query = urlObj.query || {};

    const pathname = decodeURIComponent(urlObj.pathname);

    // Backwards compatibility. Options used to be as added as '.' to the
    // entry module name. We can safely remove these options.
    const entryFile = pathname.replace(/^\//, '').split('.').filter(part => {
      if (part === 'includeRequire' || part === 'runModule' ||
          part === 'bundle' || part === 'map' || part === 'assets') {
        return false;
      }
      return true;
    }).join('.') + '.js';

    const sourceMapUrlObj = _.clone(urlObj);
    sourceMapUrlObj.pathname = pathname.replace(/\.bundle$/, '.map');

    // try to get the platform from the url
    const platform = urlObj.query.platform ||
      getPlatformExtension(pathname);

    return {
      sourceMapUrl: url.format(sourceMapUrlObj),
      entryFile: entryFile,
      dev: this._getBoolOptionFromQuery(urlObj.query, 'dev', true),
      minify: this._getBoolOptionFromQuery(urlObj.query, 'minify'),
      hot: this._getBoolOptionFromQuery(urlObj.query, 'hot', false),
      runModule: this._getBoolOptionFromQuery(urlObj.query, 'runModule', true),
      inlineSourceMap: this._getBoolOptionFromQuery(
        urlObj.query,
        'inlineSourceMap',
        false
      ),
      platform: platform,
      entryModuleOnly: this._getBoolOptionFromQuery(
        urlObj.query,
        'entryModuleOnly',
        false,
      ),
    };
  }

  _getBoolOptionFromQuery(query, opt, defaultVal) {
    if (query[opt] == null && defaultVal != null) {
      return defaultVal;
    }

    return query[opt] === 'true' || query[opt] === '1';
  }
}

module.exports = Server;<|MERGE_RESOLUTION|>--- conflicted
+++ resolved
@@ -372,45 +372,6 @@
           res.end('Asset not found');
         }
       ).done(() => Activity.endEvent(assetEvent));
-<<<<<<< HEAD
-  }
-
-  _processProfile(req, res) {
-    console.log('Dumping profile information...');
-    const dumpName = '/tmp/dump_' + Date.now() + '.json';
-    const prefix = process.env.TRACE_VIEWER_PATH || '';
-    const cmd = path.join(prefix, 'trace2html') + ' ' + dumpName;
-    fs.writeFileSync(dumpName, req.rawBody);
-    exec(cmd, error => {
-      if (error) {
-        if (error.code === 127) {
-          console.error(
-            '\n** Failed executing `' + cmd + '` **\n\n' +
-            'Google trace-viewer is required to visualize the data, do you have it installled?\n\n' +
-            'You can get it at:\n\n' +
-            '  https://github.com/google/trace-viewer\n\n' +
-            'If it\'s not in your path,  you can set a custom path with:\n\n' +
-            '  TRACE_VIEWER_PATH=/path/to/trace-viewer\n\n' +
-            'NOTE: Your profile data was kept at:\n\n' +
-            '  ' + dumpName
-          );
-        } else {
-          console.error('Unknown error', error);
-        }
-        res.end();
-        return;
-      } else {
-        exec('rm ' + dumpName);
-        exec('open ' + dumpName.replace(/json$/, 'html'), err => {
-          if (err) {
-            console.error(err);
-          }
-          res.end();
-        });
-      }
-    });
-=======
->>>>>>> 6470ff84
   }
 
   processRequest(req, res, next) {
