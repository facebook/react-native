/**
 * Copyright (c) 2015-present, Facebook, Inc.
 * All rights reserved.
 *
 * This source code is licensed under the BSD-style license found in the
 * LICENSE file in the root directory of this source tree. An additional grant
 * of patent rights can be found in the PATENTS file in the same directory.
 */
'use strict';

const Promise = require('promise');
const Server = require('../Server');
const bser = require('bser');
const debug = require('debug')('ReactNativePackager:SocketServer');
const fs = require('fs');
const net = require('net');

const MAX_IDLE_TIME = 30 * 1000;
const MAX_STARTUP_TIME = 5 * 60 * 1000;

class SocketServer {
  constructor(sockPath, options) {
    this._server = net.createServer();
    this._server.listen(sockPath);
    this._ready = new Promise((resolve, reject) => {
      this._server.once('error', (e) => reject(e));
      this._server.once('listening', () => {
        // Remove error listener so we make sure errors propagate.
        this._server.removeAllListeners('error');
        this._server.on(
          'close',
          () => debug('server closed')
        );

        debug(
          'Process %d listening on socket path %s ' +
          'for server with options %j',
          process.pid,
          sockPath,
          options
        );
        resolve(this);
        process.on('exit', code => {
          debug('exit code:', code);
          fs.unlinkSync(sockPath);
        });
      });
    });

    process.on('uncaughtException', (error) => {
      debug('uncaught error', error.stack);
      setImmediate(() => process.exit(1));
    });

    this._server.on('connection', (sock) => this._handleConnection(sock));

    // Disable the file watcher.
    options.nonPersistent = true;
    delete options["verbose"]; // HACK
    this._packagerServer = new Server(options);
    this._dieEventually(MAX_STARTUP_TIME);
  }

  onReady() {
    return this._ready;
  }

  _handleConnection(sock) {
    debug('connection to server', process.pid);

    const bunser = new bser.BunserBuf();
    sock.on('data', (buf) => bunser.append(buf));
    bunser.on('value', (m) => this._handleMessage(sock, m));
    bunser.on('error', (e) => {
      e.message = 'Unhandled error from the bser buffer. ' +
                  'Either error on encoding or message handling: \n' +
                  e.message;
      throw e;
    });
  }

  _handleMessage(sock, m) {
    if (!m || !m.id || !m.data) {
      console.error('SocketServer recieved a malformed message: %j', m);
      return;
    }

    debug('got request', m);

    // Debounce the kill timer.
    this._dieEventually();

    const handleError = (error) => {
      debug('request error', error);
      this._reply(sock, m.id, 'error', error.stack);

      // Fatal error from JSTransformer transform workers.
      if (error.type === 'ProcessTerminatedError') {
        setImmediate(() => process.exit(1));
      }
    };

    switch (m.type) {
      case 'getDependencies':
        this._packagerServer.getDependencies(m.data).then(
          ({ dependencies }) => this._reply(sock, m.id, 'result', dependencies),
          handleError,
        );
        break;

      case 'buildBundle':
        this._packagerServer.buildBundle(m.data).then(
          (result) => this._reply(sock, m.id, 'result', result),
          handleError,
        );
        break;

<<<<<<< HEAD
=======
      case 'buildPrepackBundle':
        this._packagerServer.buildPrepackBundle(m.data).then(
          (result) => this._reply(sock, m.id, 'result', result),
          handleError,
        );
        break;

>>>>>>> 9c034a99
      case 'getOrderedDependencyPaths':
        this._packagerServer.getOrderedDependencyPaths(m.data).then(
          (dependencies) => this._reply(sock, m.id, 'result', dependencies),
          handleError,
        );
        break;

      default:
        this._reply(sock, m.id, 'error', 'Unknown message type: ' + m.type);
    }
  }

  _reply(sock, id, type, data) {
    debug('request finished', type);

    data = toJSON(data);

    sock.write(bser.dumpToBuffer({
      id,
      type,
      data,
    }));

    // Debounce the kill timer to make sure all the bytes are sent through
    // the socket and the client has time to fully finish and disconnect.
    this._dieEventually();
  }

  _dieEventually(delay = MAX_IDLE_TIME) {
    clearTimeout(this._deathTimer);
    this._deathTimer = setTimeout(() => {
      this._server.getConnections((error, numConnections) => {
        // error is passed when connection count is below 0
        if (error || numConnections <= 0) {
          debug('server dying', process.pid);
          process.exit();
        }
        this._dieEventually();
      });
    }, delay);
  }

  static listenOnServerIPCMessages() {
    process.on('message', (message) => {
      if (!(message && message.type && message.type === 'createSocketServer')) {
        return;
      }

      debug('server got ipc message', message);

      const {options, sockPath} = message.data;
      // regexp doesn't naturally serialize to json.
      options.blacklistRE = new RegExp(options.blacklistRE.source);

      new SocketServer(sockPath, options).onReady().then(
        () => {
          debug('succesfully created server');
          process.send({ type: 'createdServer' });
        },
        error => {
          if (error.code === 'EADDRINUSE' || error.code === 'EEXIST') {
            // Server already listening, this may happen if multiple
            // clients where started in quick succussion (buck).
            process.send({ type: 'createdServer' });

            // Kill this server because some other server with the same
            // config and socket already started.
            debug('server already started');
            setImmediate(() => process.exit());
          } else {
            debug('error creating server', error.code);
            throw error;
          }
        }
      ).done();
    });
  }
}

// TODO move this to bser code.
function toJSON(object) {
  if (!(object && typeof object === 'object')) {
    return object;
  }

  if (object.toJSON) {
    return object.toJSON();
  }

  for (var p in object) {
    object[p] = toJSON(object[p]);
  }

  return object;
}

module.exports = SocketServer;<|MERGE_RESOLUTION|>--- conflicted
+++ resolved
@@ -115,8 +115,6 @@
         );
         break;
 
-<<<<<<< HEAD
-=======
       case 'buildPrepackBundle':
         this._packagerServer.buildPrepackBundle(m.data).then(
           (result) => this._reply(sock, m.id, 'result', result),
@@ -124,7 +122,6 @@
         );
         break;
 
->>>>>>> 9c034a99
       case 'getOrderedDependencyPaths':
         this._packagerServer.getOrderedDependencyPaths(m.data).then(
           (dependencies) => this._reply(sock, m.id, 'result', dependencies),
