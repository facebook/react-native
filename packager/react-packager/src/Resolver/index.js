/**
 * Copyright (c) 2015-present, Facebook, Inc.
 * All rights reserved.
 *
 * This source code is licensed under the BSD-style license found in the
 * LICENSE file in the root directory of this source tree. An additional grant
 * of patent rights can be found in the PATENTS file in the same directory.
 */
'use strict';


const path = require('path');
const Activity = require('../Activity');
const DependencyGraph = require('node-haste');
const replacePatterns = require('node-haste').replacePatterns;
const declareOpts = require('../lib/declareOpts');
const Promise = require('promise');

const validateOpts = declareOpts({
  projectRoots: {
    type: 'array',
    required: true,
  },
  blacklistRE: {
    type: 'object', // typeof regex is object
  },
  polyfillModuleNames: {
    type: 'array',
    default: [],
  },
  moduleFormat: {
    type: 'string',
    default: 'haste',
  },
  assetRoots: {
    type: 'array',
    default: [],
  },
  fileWatcher: {
    type: 'object',
    required: true,
  },
  assetExts: {
    type: 'array',
    required: true,
  },
  cache: {
    type: 'object',
    required: true,
  },
});

const getDependenciesValidateOpts = declareOpts({
  dev: {
    type: 'boolean',
    default: true,
  },
  platform: {
    type: 'string',
    required: false,
  },
  unbundle: {
    type: 'boolean',
    default: false
  },
  recursive: {
    type: 'boolean',
    default: true,
  },
});

class Resolver {

  constructor(options) {
    const opts = validateOpts(options);

    this._depGraph = new DependencyGraph({
      activity: Activity,
      roots: opts.projectRoots,
      assetRoots_DEPRECATED: opts.assetRoots,
      assetExts: opts.assetExts,
      ignoreFilePath: function(filepath) {
        return filepath.indexOf('__tests__') !== -1 ||
          (opts.blacklistRE && opts.blacklistRE.test(filepath));
      },
      providesModuleNodeModules: [
        'react',
        'react-native',
        // Parse requires AsyncStorage. They will
        // change that to require('react-native') which
        // should work after this release and we can
        // remove it from here.
        'parse',
      ],
<<<<<<< HEAD
      platforms: ['ios', 'android', 'web'],
=======
      platforms: ['ios', 'android'],
      preferNativePlatform: true,
>>>>>>> 1e96bcf4
      fileWatcher: opts.fileWatcher,
      cache: opts.cache,
      shouldThrowOnUnresolvedErrors: (_, platform) => platform === 'ios',
    });

    this._polyfillModuleNames = opts.polyfillModuleNames || [];

    this._depGraph.load().catch(err => {
      console.error(err.message + '\n' + err.stack);
      process.exit(1);
    });
  }

  getShallowDependencies(entryFile) {
    return this._depGraph.getShallowDependencies(entryFile);
  }

  stat(filePath) {
    return this._depGraph.getFS().stat(filePath);
  }

  getModuleForPath(entryFile) {
    return this._depGraph.getModuleForPath(entryFile);
  }

  getDependencies(entryPath, options) {
    const {platform, recursive} = getDependenciesValidateOpts(options);
    return this._depGraph.getDependencies({
      entryPath,
      platform,
      recursive,
    }).then(resolutionResponse => {
      this._getPolyfillDependencies().reverse().forEach(
        polyfill => resolutionResponse.prependDependency(polyfill)
      );

      return resolutionResponse.finalize();
    });
  }

  getModuleSystemDependencies(options) {
    const opts = getDependenciesValidateOpts(options);

    const prelude = opts.dev
        ? path.join(__dirname, 'polyfills/prelude_dev.js')
        : path.join(__dirname, 'polyfills/prelude.js');

    const moduleSystem = opts.unbundle
        ? path.join(__dirname, 'polyfills/require-unbundle.js')
        : path.join(__dirname, 'polyfills/require.js');

    return [
      prelude,
      moduleSystem
    ].map(moduleName => this._depGraph.createPolyfill({
      file: moduleName,
      id: moduleName,
      dependencies: [],
    }));
  }

  _getPolyfillDependencies() {
    const polyfillModuleNames = [
      path.join(__dirname, 'polyfills/polyfills.js'),
      path.join(__dirname, 'polyfills/console.js'),
      path.join(__dirname, 'polyfills/error-guard.js'),
      path.join(__dirname, 'polyfills/String.prototype.es6.js'),
      path.join(__dirname, 'polyfills/Array.prototype.es6.js'),
      path.join(__dirname, 'polyfills/Array.es6.js'),
      path.join(__dirname, 'polyfills/Object.es7.js'),
      path.join(__dirname, 'polyfills/babelHelpers.js'),
    ].concat(this._polyfillModuleNames);

    return polyfillModuleNames.map(
      (polyfillModuleName, idx) => this._depGraph.createPolyfill({
        file: polyfillModuleName,
        id: polyfillModuleName,
        dependencies: polyfillModuleNames.slice(0, idx),
      })
    );
  }

  resolveRequires(resolutionResponse, module, code) {
    return Promise.resolve().then(() => {
      if (module.isPolyfill()) {
        return Promise.resolve({code});
      }

      const resolvedDeps = Object.create(null);
      const resolvedDepsArr = [];

      return Promise.all(
        resolutionResponse.getResolvedDependencyPairs(module).map(
          ([depName, depModule]) => {
            if (depModule) {
              return depModule.getName().then(name => {
                resolvedDeps[depName] = name;
                resolvedDepsArr.push(name);
              });
            }
          }
        )
      ).then(() => {
        const relativizeCode = (codeMatch, pre, quot, depName, post) => {
          const depId = resolvedDeps[depName];
          if (depId) {
            return pre + quot + depId + post;
          } else {
            return codeMatch;
          }
        };

        code = code
          .replace(replacePatterns.IMPORT_RE, relativizeCode)
          .replace(replacePatterns.EXPORT_RE, relativizeCode)
          .replace(replacePatterns.REQUIRE_RE, relativizeCode);

        return module.getName().then(name => {
          return {name, code};
        });
      });
    });
  }

  wrapModule(resolutionResponse, module, code) {
    if (module.isPolyfill()) {
      return Promise.resolve({
        code: definePolyfillCode(code),
      });
    }

    return this.resolveRequires(resolutionResponse, module, code).then(
      ({name, code}) => {
        return {name, code: defineModuleCode(name, code)};
      });
  }

  getDebugInfo() {
    return this._depGraph.getDebugInfo();
  }

}

function defineModuleCode(moduleName, code) {
  return [
    `__d(`,
    `'${moduleName}',`,
    'function(global, require, module, exports) {',
    `  ${code}`,
    '\n});',
  ].join('');
}

function definePolyfillCode(code) {
  return [
    '(function(global) {',
    code,
    `\n})(typeof global !== 'undefined' ? global : typeof self !== 'undefined' ? self : this);`,
  ].join('');
}

module.exports = Resolver;<|MERGE_RESOLUTION|>--- conflicted
+++ resolved
@@ -92,12 +92,9 @@
         // remove it from here.
         'parse',
       ],
-<<<<<<< HEAD
       platforms: ['ios', 'android', 'web'],
-=======
-      platforms: ['ios', 'android'],
+      platforms: ['ios', 'android', 'web'],
       preferNativePlatform: true,
->>>>>>> 1e96bcf4
       fileWatcher: opts.fileWatcher,
       cache: opts.cache,
       shouldThrowOnUnresolvedErrors: (_, platform) => platform === 'ios',
