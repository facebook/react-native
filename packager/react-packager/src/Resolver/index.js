/**
 * Copyright (c) 2015-present, Facebook, Inc.
 * All rights reserved.
 *
 * This source code is licensed under the BSD-style license found in the
 * LICENSE file in the root directory of this source tree. An additional grant
 * of patent rights can be found in the PATENTS file in the same directory.
 */
'use strict';


const path = require('path');
const Activity = require('../Activity');
const DependencyGraph = require('node-haste');
const declareOpts = require('../lib/declareOpts');
const Promise = require('promise');

const validateOpts = declareOpts({
  projectRoots: {
    type: 'array',
    required: true,
  },
  blacklistRE: {
    type: 'object', // typeof regex is object
  },
  polyfillModuleNames: {
    type: 'array',
    default: [],
  },
  moduleFormat: {
    type: 'string',
    default: 'haste',
  },
  assetRoots: {
    type: 'array',
    default: [],
  },
  fileWatcher: {
    type: 'object',
    required: true,
  },
  assetExts: {
    type: 'array',
    required: true,
  },
  cache: {
    type: 'object',
    required: true,
  },
  transformCode: {
    type: 'function',
  },
  extraNodeModules: {
    type: 'object',
    required: false,
  },
  minifyCode: {
    type: 'function',
  },
});

const getDependenciesValidateOpts = declareOpts({
  dev: {
    type: 'boolean',
    default: true,
  },
  platform: {
    type: 'string',
    required: false,
  },
  unbundle: {
    type: 'boolean',
    default: false
  },
  recursive: {
    type: 'boolean',
    default: true,
  },
});

class Resolver {

  constructor(options) {
    const opts = validateOpts(options);

    this._depGraph = new DependencyGraph({
      activity: Activity,
      roots: opts.projectRoots,
      assetRoots_DEPRECATED: opts.assetRoots,
      assetExts: opts.assetExts,
      ignoreFilePath: function(filepath) {
        return filepath.indexOf('__tests__') !== -1 ||
          (opts.blacklistRE && opts.blacklistRE.test(filepath));
      },
      providesModuleNodeModules: [
        'react',
        'react-native',
        'react-native-windows',
        // Parse requires AsyncStorage. They will
        // change that to require('react-native') which
        // should work after this release and we can
        // remove it from here.
        'parse',
      ],
<<<<<<< HEAD
      platforms: ['ios', 'android', 'web'],
=======
      platforms: ['ios', 'android', 'windows', 'web'],
>>>>>>> 35de4627
      preferNativePlatform: true,
      fileWatcher: opts.fileWatcher,
      cache: opts.cache,
      shouldThrowOnUnresolvedErrors: (_, platform) => platform === 'ios',
      transformCode: opts.transformCode,
      extraNodeModules: opts.extraNodeModules,
      assetDependencies: ['react-native/Libraries/Image/AssetRegistry'],
    });

    this._minifyCode = opts.minifyCode;
    this._polyfillModuleNames = opts.polyfillModuleNames || [];

    this._depGraph.load().catch(err => {
      console.error(err.message + '\n' + err.stack);
      process.exit(1);
    });
  }

  getShallowDependencies(entryFile, transformOptions) {
    return this._depGraph.getShallowDependencies(entryFile, transformOptions);
  }

  stat(filePath) {
    return this._depGraph.getFS().stat(filePath);
  }

  getModuleForPath(entryFile) {
    return this._depGraph.getModuleForPath(entryFile);
  }

  getDependencies(entryPath, options, transformOptions, onProgress, getModuleId) {
    const {platform, recursive} = getDependenciesValidateOpts(options);
    return this._depGraph.getDependencies({
      entryPath,
      platform,
      transformOptions,
      recursive,
      onProgress,
    }).then(resolutionResponse => {
      this._getPolyfillDependencies().reverse().forEach(
        polyfill => resolutionResponse.prependDependency(polyfill)
      );

      resolutionResponse.getModuleId = getModuleId;
      return resolutionResponse.finalize();
    });
  }

  getModuleSystemDependencies(options) {
    const opts = getDependenciesValidateOpts(options);

    const prelude = opts.dev
        ? path.join(__dirname, 'polyfills/prelude_dev.js')
        : path.join(__dirname, 'polyfills/prelude.js');

    const moduleSystem = path.join(__dirname, 'polyfills/require.js');

    return [
      prelude,
      moduleSystem
    ].map(moduleName => this._depGraph.createPolyfill({
      file: moduleName,
      id: moduleName,
      dependencies: [],
    }));
  }

  _getPolyfillDependencies() {
    const polyfillModuleNames = [
      path.join(__dirname, 'polyfills/polyfills.js'),
      path.join(__dirname, 'polyfills/console.js'),
      path.join(__dirname, 'polyfills/error-guard.js'),
      path.join(__dirname, 'polyfills/Number.es6.js'),
      path.join(__dirname, 'polyfills/String.prototype.es6.js'),
      path.join(__dirname, 'polyfills/Array.prototype.es6.js'),
      path.join(__dirname, 'polyfills/Array.es6.js'),
      path.join(__dirname, 'polyfills/Object.es7.js'),
      path.join(__dirname, 'polyfills/babelHelpers.js'),
    ].concat(this._polyfillModuleNames);

    return polyfillModuleNames.map(
      (polyfillModuleName, idx) => this._depGraph.createPolyfill({
        file: polyfillModuleName,
        id: polyfillModuleName,
        dependencies: polyfillModuleNames.slice(0, idx),
      })
    );
  }

  resolveRequires(resolutionResponse, module, code, dependencyOffsets = []) {
    const resolvedDeps = Object.create(null);

    // here, we build a map of all require strings (relative and absolute)
    // to the canonical ID of the module they reference
    resolutionResponse.getResolvedDependencyPairs(module)
      .forEach(([depName, depModule]) => {
        if (depModule) {
          resolvedDeps[depName] = resolutionResponse.getModuleId(depModule);
        }
      });

    // if we have a canonical ID for the module imported here,
    // we use it, so that require() is always called with the same
    // id for every module.
    // Example:
    // -- in a/b.js:
    //    require('./c') => require(3);
    // -- in b/index.js:
    //    require('../a/c') => require(3);
    const replaceModuleId = (codeMatch, quote, depName) =>
      depName in resolvedDeps
        ? `${JSON.stringify(resolvedDeps[depName])} /* ${depName} */`
        : codeMatch;

    code = dependencyOffsets.reduceRight((codeBits, offset) => {
      const first = codeBits.shift();
      codeBits.unshift(
        first.slice(0, offset),
        first.slice(offset).replace(/(['"])([^'"']*)\1/, replaceModuleId),
      );
      return codeBits;
    }, [code]);

    return code.join('');
  }

  wrapModule({
    resolutionResponse,
    module,
    name,
    map,
    code,
    meta = {},
    dev = true,
    minify = false
  }) {
    if (module.isJSON()) {
      code = `module.exports = ${code}`;
    }

    if (module.isPolyfill()) {
      code = definePolyfillCode(code);
    } else {
      const moduleId = resolutionResponse.getModuleId(module);
      code = this.resolveRequires(
        resolutionResponse,
        module,
        code,
        meta.dependencyOffsets
      );
      code = defineModuleCode(moduleId, code, name, dev);
    }


    return minify
      ? this._minifyCode(module.path, code, map)
      : Promise.resolve({code, map});
  }

  minifyModule({path, code, map}) {
    return this._minifyCode(path, code, map);
  }

  getDebugInfo() {
    return this._depGraph.getDebugInfo();
  }
}

function defineModuleCode(moduleName, code, verboseName = '', dev = true) {
  return [
    '__d(',
    `${JSON.stringify(moduleName)} /* ${verboseName} */, `,
    'function(global, require, module, exports) {',
      code,
    '\n}',
    dev ? `, ${JSON.stringify(verboseName)}` : '',
    ');',
  ].join('');
}

function definePolyfillCode(code,) {
  return [
    `(function(global) {`,
    code,
    `\n})(typeof global !== 'undefined' ? global : typeof self !== 'undefined' ? self : this);`,
  ].join('');
}

module.exports = Resolver;<|MERGE_RESOLUTION|>--- conflicted
+++ resolved
@@ -102,11 +102,7 @@
         // remove it from here.
         'parse',
       ],
-<<<<<<< HEAD
-      platforms: ['ios', 'android', 'web'],
-=======
       platforms: ['ios', 'android', 'windows', 'web'],
->>>>>>> 35de4627
       preferNativePlatform: true,
       fileWatcher: opts.fileWatcher,
       cache: opts.cache,
