/**
 * Copyright (c) 2015-present, Facebook, Inc.
 * All rights reserved.
 *
 * This source code is licensed under the BSD-style license found in the
 * LICENSE file in the root directory of this source tree. An additional grant
 * of patent rights can be found in the PATENTS file in the same directory.
 */
'use strict';


const Activity = require('../Activity');
const DependencyGraph = require('../node-haste');

const declareOpts = require('../lib/declareOpts');
const defaults = require('../../../defaults');
const pathJoin = require('path').join;

const validateOpts = declareOpts({
  projectRoots: {
    type: 'array',
    required: true,
  },
  blacklistRE: {
    type: 'object', // typeof regex is object
  },
  polyfillModuleNames: {
    type: 'array',
    default: [],
  },
  moduleFormat: {
    type: 'string',
    default: 'haste',
  },
  assetRoots: {
    type: 'array',
    default: [],
  },
  fileWatcher: {
    type: 'object',
    required: true,
  },
  assetExts: {
    type: 'array',
    required: true,
  },
  cache: {
    type: 'object',
    required: true,
  },
  transformCode: {
    type: 'function',
  },
  extraNodeModules: {
    type: 'object',
    required: false,
  },
  minifyCode: {
    type: 'function',
  },
  resetCache: {
    type: 'boolean',
    default: false,
  },
});

const getDependenciesValidateOpts = declareOpts({
  dev: {
    type: 'boolean',
    default: true,
  },
  platform: {
    type: 'string',
    required: false,
  },
  unbundle: {
    type: 'boolean',
    default: false,
  },
  recursive: {
    type: 'boolean',
    default: true,
  },
});

class Resolver {

  constructor(options) {
    const opts = validateOpts(options);
    const configOpts = getResolveConfigOpts(opts.assetRoots);
    const additionalPlatforms = configOpts ? configOpts.additionalPlatforms : [];

    this._depGraph = new DependencyGraph({
      activity: Activity,
      roots: opts.projectRoots,
      assetRoots_DEPRECATED: opts.assetRoots,
      assetExts: opts.assetExts,
      ignoreFilePath: function(filepath) {
        return filepath.indexOf('__tests__') !== -1 ||
          (opts.blacklistRE && opts.blacklistRE.test(filepath));
      },
<<<<<<< HEAD
      providesModuleNodeModules: [
        'react-native',
        'react-native-windows',
        // Parse requires AsyncStorage. They will
        // change that to require('react-native') which
        // should work after this release and we can
        // remove it from here.
        'parse',
      ],
      platforms: ['ios', 'android', 'windows', 'web'].concat(additionalPlatforms),
=======
      providesModuleNodeModules: defaults.providesModuleNodeModules,
      platforms: defaults.platforms,
>>>>>>> 61ddf0ef
      preferNativePlatform: true,
      fileWatcher: opts.fileWatcher,
      cache: opts.cache,
      shouldThrowOnUnresolvedErrors: (_, platform) => platform !== 'android',
      transformCode: opts.transformCode,
      extraNodeModules: opts.extraNodeModules,
      assetDependencies: ['react-native/Libraries/Image/AssetRegistry'],
      moduleOptions: configOpts || {
        cacheTransformResults: true,
      },
      // for jest-haste-map
      resetCache: options.resetCache,
    });

    this._minifyCode = opts.minifyCode;
    this._polyfillModuleNames = opts.polyfillModuleNames || [];

    this._depGraph.load().catch(err => {
      console.error(err.message + '\n' + err.stack);
      process.exit(1);
    });
  }

  getShallowDependencies(entryFile, transformOptions) {
    return this._depGraph.getShallowDependencies(entryFile, transformOptions);
  }

  stat(filePath) {
    return this._depGraph.getFS().stat(filePath);
  }

  getModuleForPath(entryFile) {
    return this._depGraph.getModuleForPath(entryFile);
  }

  getDependencies(entryPath, options, transformOptions, onProgress, getModuleId) {
    const {platform, recursive} = getDependenciesValidateOpts(options);
    return this._depGraph.getDependencies({
      entryPath,
      platform,
      transformOptions,
      recursive,
      onProgress,
    }).then(resolutionResponse => {
      this._getPolyfillDependencies().reverse().forEach(
        polyfill => resolutionResponse.prependDependency(polyfill)
      );

      resolutionResponse.getModuleId = getModuleId;
      return resolutionResponse.finalize();
    });
  }

  getModuleSystemDependencies(options) {
    const opts = getDependenciesValidateOpts(options);

    const prelude = opts.dev
        ? pathJoin(__dirname, 'polyfills/prelude_dev.js')
        : pathJoin(__dirname, 'polyfills/prelude.js');

    const moduleSystem = defaults.moduleSystem;

    return [
      prelude,
      moduleSystem,
    ].map(moduleName => this._depGraph.createPolyfill({
      file: moduleName,
      id: moduleName,
      dependencies: [],
    }));
  }

  _getPolyfillDependencies() {
    const polyfillModuleNames = defaults.polyfills.concat(this._polyfillModuleNames);

    return polyfillModuleNames.map(
      (polyfillModuleName, idx) => this._depGraph.createPolyfill({
        file: polyfillModuleName,
        id: polyfillModuleName,
        dependencies: polyfillModuleNames.slice(0, idx),
      })
    );
  }

  resolveRequires(resolutionResponse, module, code, dependencyOffsets = []) {
    const resolvedDeps = Object.create(null);

    // here, we build a map of all require strings (relative and absolute)
    // to the canonical ID of the module they reference
    resolutionResponse.getResolvedDependencyPairs(module)
      .forEach(([depName, depModule]) => {
        if (depModule) {
          resolvedDeps[depName] = resolutionResponse.getModuleId(depModule);
        }
      });

    // if we have a canonical ID for the module imported here,
    // we use it, so that require() is always called with the same
    // id for every module.
    // Example:
    // -- in a/b.js:
    //    require('./c') => require(3);
    // -- in b/index.js:
    //    require('../a/c') => require(3);
    const replaceModuleId = (codeMatch, quote, depName) =>
      depName in resolvedDeps
        ? `${JSON.stringify(resolvedDeps[depName])} /* ${depName} */`
        : codeMatch;

    code = dependencyOffsets.reduceRight((codeBits, offset) => {
      const first = codeBits.shift();
      codeBits.unshift(
        first.slice(0, offset),
        first.slice(offset).replace(/(['"])([^'"']*)\1/, replaceModuleId),
      );
      return codeBits;
    }, [code]);

    return code.join('');
  }

  wrapModule({
    resolutionResponse,
    module,
    name,
    map,
    code,
    meta = {},
    dev = true,
    minify = false,
  }) {
    if (module.isJSON()) {
      code = `module.exports = ${code}`;
    }

    if (module.isPolyfill()) {
      code = definePolyfillCode(code);
    } else {
      const moduleId = resolutionResponse.getModuleId(module);
      code = this.resolveRequires(
        resolutionResponse,
        module,
        code,
        meta.dependencyOffsets
      );
      code = defineModuleCode(moduleId, code, name, dev);
    }


    return minify
      ? this._minifyCode(module.path, code, map)
      : Promise.resolve({code, map});
  }

  minifyModule({path, code, map}) {
    return this._minifyCode(path, code, map);
  }

  getDependecyGraph() {
    return this._depGraph;
  }
}

function defineModuleCode(moduleName, code, verboseName = '', dev = true) {
  return [
    '__d(',
    `${JSON.stringify(moduleName)} /* ${verboseName} */, `,
    'function(global, require, module, exports) {',
      code,
    '\n}',
    dev ? `, ${JSON.stringify(verboseName)}` : '',
    ');',
  ].join('');
}

function definePolyfillCode(code,) {
  return [
    '(function(global) {',
    code,
    `\n})(typeof global !== 'undefined' ? global : typeof self !== 'undefined' ? self : this);`,
  ].join('');
}

// Check for resolveConfig overrides
function getResolveConfigOpts(projectPaths, resolveConfigFile = '/.resolveConfig') {
  // iterate over paths until success or empty
  if (projectPaths.length === 0) return null;
  try {
    return require(path.join(projectPaths.pop(), resolveConfigFile));
  } catch(e) {
    return getResolveConfigOpts(projectPaths, resolveConfigFile);
  }
}

module.exports = Resolver;<|MERGE_RESOLUTION|>--- conflicted
+++ resolved
@@ -99,21 +99,8 @@
         return filepath.indexOf('__tests__') !== -1 ||
           (opts.blacklistRE && opts.blacklistRE.test(filepath));
       },
-<<<<<<< HEAD
       providesModuleNodeModules: [
-        'react-native',
-        'react-native-windows',
-        // Parse requires AsyncStorage. They will
-        // change that to require('react-native') which
-        // should work after this release and we can
-        // remove it from here.
-        'parse',
-      ],
-      platforms: ['ios', 'android', 'windows', 'web'].concat(additionalPlatforms),
-=======
-      providesModuleNodeModules: defaults.providesModuleNodeModules,
-      platforms: defaults.platforms,
->>>>>>> 61ddf0ef
+      platforms: defaults.platforms.concat(additionalPlatforms),
       preferNativePlatform: true,
       fileWatcher: opts.fileWatcher,
       cache: opts.cache,
