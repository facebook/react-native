--- conflicted
+++ resolved
@@ -54,11 +54,7 @@
       // require cycles inside the factory from causing an infinite require loop.
       mod.isInitialized = true;
 
-<<<<<<< HEAD
-      __DEV__ && Systrace().beginEvent('JS_require_' + id);
-=======
       __DEV__ && BridgeProfiling().profile('JS_require_' + id);
->>>>>>> 9c034a99
 
       // keep args in sync with with defineModuleCode in
       // packager/react-packager/src/Resolver/index.js
