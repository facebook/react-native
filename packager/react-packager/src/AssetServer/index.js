--- conflicted
+++ resolved
@@ -64,21 +64,11 @@
       readDir(dir),
     ];
   }).spread(function(dir, files) {
-<<<<<<< HEAD
     if (windowspath.isWindows()) {
       dir = windowspath.convertPath(dir);
-      files = files.map( function(file) { return windowspath.convertPath(file);});
+      files = files.map( windowspath.convertPath );
     }
-    // Easy case. File exactly what the client requested.
-    var index = files.indexOf(filename);
-    if (index > -1) {
-      return readFile(path.join(dir, filename));
-    }
-
-    var assetData = extractAssetResolution(filename);
-=======
     var assetData = getAssetDataFromName(filename);
->>>>>>> 72c5e5d9
     var map = buildAssetMap(dir, files);
     var record = map[assetData.assetName];
 
