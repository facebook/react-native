--- conflicted
+++ resolved
@@ -102,10 +102,9 @@
         return null;
       }
 
-<<<<<<< HEAD
       // If platform is 'ios', we prefer .ios.js to .native.js which we prefer to
       // a plain .js file.
-      let module = undefined;
+      let module;
       if (module == null && platform != null) {
         module = modulesMap[platform];
       }
@@ -116,19 +115,6 @@
         module = modulesMap[GENERIC_PLATFORM];
       }
       return module;
-=======
-    // If platform is 'ios', we prefer .ios.js to .native.js which we prefer to
-    // a plain .js file.
-    let module;
-    if (module == null && platform != null) {
-      module = modulesMap[platform];
-    }
-    if (module == null && this._preferNativePlatform) {
-      module = modulesMap[NATIVE_PLATFORM];
-    }
-    if (module == null) {
-      module = modulesMap[GENERIC_PLATFORM];
->>>>>>> e2129aa4
     }
   }
 
