--- conflicted
+++ resolved
@@ -70,8 +70,4 @@
 untyped-type-import
 
 [version]
-<<<<<<< HEAD
-^0.152.0
-=======
-^0.153.0
->>>>>>> aad2f8fd
+^0.153.0