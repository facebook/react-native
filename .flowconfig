[ignore]
; We fork some components by platform
.*/*[.]android.js

; Ignore templates for 'react-native init'
<PROJECT_ROOT>/template/.*

; Ignore the Dangerfile
<PROJECT_ROOT>/bots/dangerfile.js

; Ignore "BUCK" generated dirs
<PROJECT_ROOT>/\.buckd/

; Flow doesn't support platforms
.*/Libraries/Utilities/LoadingView.js

.*/node_modules/resolve/test/resolver/malformed_package_json/package\.json$

[untyped]
.*/node_modules/@react-native-community/cli/.*/.*

[include]

[declarations]
.*/node_modules/.*

[libs]
interface.js
flow/

[options]
emoji=true

exact_by_default=true
exact_empty_objects=true

format.bracket_spacing=false

module.file_ext=.js
module.file_ext=.json
module.file_ext=.ios.js

munge_underscores=true

module.name_mapper='^react-native$' -> '<PROJECT_ROOT>/index.js'
module.name_mapper='^react-native/\(.*\)$' -> '<PROJECT_ROOT>/\1'
module.name_mapper='^@?[./a-zA-Z0-9$_-]+\.\(bmp\|gif\|jpg\|jpeg\|png\|psd\|svg\|webp\|m4v\|mov\|mp4\|mpeg\|mpg\|webm\|aac\|aiff\|caf\|m4a\|mp3\|wav\|html\|pdf\)$' -> '<PROJECT_ROOT>/Libraries/Image/RelativeImageStub'

suppress_type=$FlowIssue
suppress_type=$FlowFixMe
suppress_type=$FlowFixMeProps
suppress_type=$FlowFixMeState
suppress_type=$FlowFixMeEmpty

inference_mode=constrain_writes

[lints]
sketchy-null-number=warn
sketchy-null-mixed=warn
sketchy-number=warn
untyped-type-import=warn
nonstrict-import=warn
deprecated-type=error
unsafe-getters-setters=warn
unnecessary-invariant=warn

[strict]
deprecated-type
nonstrict-import
sketchy-null
unclear-type
unsafe-getters-setters
untyped-import
untyped-type-import

[version]
<<<<<<< HEAD
^0.184.0
=======
^0.185.1
>>>>>>> 9e169da3
<|MERGE_RESOLUTION|>--- conflicted
+++ resolved
@@ -74,8 +74,4 @@
 untyped-type-import
 
 [version]
-<<<<<<< HEAD
-^0.184.0
-=======
-^0.185.1
->>>>>>> 9e169da3
+^0.185.1