--- conflicted
+++ resolved
@@ -21,16 +21,11 @@
     getPolyfills,
   },
   resolver: {
-<<<<<<< HEAD
     platforms: ['ios', 'macos', 'android'],
-=======
-    // $FlowFixMe[signature-verification-failure] Can't infer RegExp type.
-    blockList: /buck-out/,
->>>>>>> ed8e5e51
     extraNodeModules: {
       'react-native': __dirname,
     },
-    blacklistRE: [/android-patches\/.*/],
+    blockList: [/android-patches\/.*/],
   },
   transformer: {},
 };
