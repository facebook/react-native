--- conflicted
+++ resolved
@@ -45,16 +45,12 @@
     'denodeify',
   ],
   testEnvironment: 'node',
-<<<<<<< HEAD
   moduleNameMapper: {
     'react-native-codegen/(.*)': '<rootDir>/packages/react-native-codegen/$1',
     'eslint/lib/rules/(.*)': '<rootDir>/node_modules/eslint/lib/rules/$1',
-    '^react-native(.*)': '<rootDir>$1',
+    '^react-native(.*)': '<rootDir>/packages/react-native$1',
   },
-  collectCoverageFrom: ['Libraries/**/*.js'],
-=======
   collectCoverageFrom: ['packages/react-native/Libraries/**/*.js'],
->>>>>>> 714b502b
   coveragePathIgnorePatterns: [
     '/__tests__/',
     '/vendor/',
