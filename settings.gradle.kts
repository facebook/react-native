--- conflicted
+++ resolved
@@ -7,13 +7,8 @@
 
 include(
     ":ReactAndroid",
-<<<<<<< HEAD
     ":packages:RNTester:android:app"
-)
-=======
-    ":RNTester:android:app"
 )
 
 // Include this to enable codegen Gradle plugin.
-includeBuild("packages/react-native-codegen/android")
->>>>>>> c8f571fd
+includeBuild("packages/react-native-codegen/android")