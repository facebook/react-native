/**
 * Copyright (c) 2015-present, Facebook, Inc.
 * All rights reserved.
 *
 * This source code is licensed under the BSD-style license found in the
 * LICENSE file in the root directory of this source tree. An additional grant
 * of patent rights can be found in the PATENTS file in the same directory.
 */

package com.facebook.react.modules.network;

import java.io.InputStream;
import java.util.Arrays;
import java.util.List;

import com.facebook.react.bridge.Arguments;
import com.facebook.react.bridge.ExecutorToken;
import com.facebook.react.bridge.JavaOnlyArray;
import com.facebook.react.bridge.JavaOnlyMap;
import com.facebook.react.bridge.ReactApplicationContext;
import com.facebook.react.bridge.ReactContext;
import com.facebook.react.bridge.WritableArray;
import com.facebook.react.bridge.WritableMap;
import com.facebook.react.common.network.OkHttpCallUtil;
import com.facebook.react.modules.core.DeviceEventManagerModule.RCTDeviceEventEmitter;

import okhttp3.Call;
import okhttp3.Headers;
import okhttp3.MediaType;
import okhttp3.MultipartBody;
import okhttp3.OkHttpClient;
import okhttp3.Request;
import okhttp3.RequestBody;
import okio.Buffer;
import org.junit.Rule;
import org.junit.Test;
import org.junit.runner.RunWith;
import org.mockito.ArgumentCaptor;
import org.mockito.Mockito;
import org.mockito.invocation.InvocationOnMock;
import org.mockito.stubbing.Answer;
import org.powermock.api.mockito.PowerMockito;
import org.powermock.core.classloader.annotations.PowerMockIgnore;
import org.powermock.core.classloader.annotations.PrepareForTest;
import org.powermock.modules.junit4.rule.PowerMockRule;
import org.robolectric.RobolectricTestRunner;

import static org.fest.assertions.api.Assertions.assertThat;
import static org.mockito.Mockito.any;
import static org.mockito.Mockito.eq;
import static org.mockito.Mockito.mock;
import static org.mockito.Mockito.times;
import static org.mockito.Mockito.verify;
import static org.mockito.Mockito.when;

/**
 * Tests for {@link NetworkingModule}.
 */
@PrepareForTest({
    Arguments.class,
    Call.class,
    RequestBodyUtil.class,
<<<<<<< HEAD
    ProgressRequestBody.class,
    ProgressRequestListener.class,
    MultipartBuilder.class,
=======
    MultipartBody.class,
    MultipartBody.Builder.class,
>>>>>>> 6321ad48
    NetworkingModule.class,
    OkHttpClient.class,
    OkHttpCallUtil.class})
@RunWith(RobolectricTestRunner.class)
@PowerMockIgnore({"org.mockito.*", "org.robolectric.*", "android.*"})
public class NetworkingModuleTest {

  @Rule
  public PowerMockRule rule = new PowerMockRule();

  @Test
  public void testGetWithoutHeaders() throws Exception {
    OkHttpClient httpClient = mock(OkHttpClient.class);
    when(httpClient.newCall(any(Request.class))).thenAnswer(new Answer<Object>() {
      @Override
      public Object answer(InvocationOnMock invocation) throws Throwable {
        Call callMock = mock(Call.class);
        return callMock;
      }
    });

    NetworkingModule networkingModule = new NetworkingModule(null, "", httpClient);

    networkingModule.sendRequest(
      mock(ExecutorToken.class),
      "GET",
      "http://somedomain/foo",
      0,
      JavaOnlyArray.of(),
      null,
      true,
      0);

    ArgumentCaptor<Request> argumentCaptor = ArgumentCaptor.forClass(Request.class);
    verify(httpClient).newCall(argumentCaptor.capture());
    assertThat(argumentCaptor.getValue().url().toString()).isEqualTo("http://somedomain/foo");
    // We set the User-Agent header by default
    assertThat(argumentCaptor.getValue().headers().size()).isEqualTo(1);
    assertThat(argumentCaptor.getValue().method()).isEqualTo("GET");
  }

  @Test
  public void testFailGetWithInvalidHeadersStruct() throws Exception {
    RCTDeviceEventEmitter emitter = mock(RCTDeviceEventEmitter.class);
    ReactApplicationContext context = mock(ReactApplicationContext.class);
    when(context.getJSModule(any(ExecutorToken.class), any(Class.class))).thenReturn(emitter);

    OkHttpClient httpClient = mock(OkHttpClient.class);
    NetworkingModule networkingModule = new NetworkingModule(context, "", httpClient);

    List<JavaOnlyArray> invalidHeaders = Arrays.asList(JavaOnlyArray.of("foo"));

    mockEvents();

    networkingModule.sendRequest(
      mock(ExecutorToken.class),
      "GET",
      "http://somedoman/foo",
      0,
      JavaOnlyArray.from(invalidHeaders),
      null,
      true,
      0);

    verifyErrorEmit(emitter, 0);
  }

  @Test
  public void testFailPostWithoutContentType() throws Exception {
    RCTDeviceEventEmitter emitter = mock(RCTDeviceEventEmitter.class);
    ReactApplicationContext context = mock(ReactApplicationContext.class);
    when(context.getJSModule(any(ExecutorToken.class), any(Class.class))).thenReturn(emitter);

    OkHttpClient httpClient = mock(OkHttpClient.class);
    NetworkingModule networkingModule = new NetworkingModule(context, "", httpClient);

    JavaOnlyMap body = new JavaOnlyMap();
    body.putString("string", "This is request body");

    mockEvents();

    networkingModule.sendRequest(
      mock(ExecutorToken.class),
      "POST",
      "http://somedomain/bar",
      0,
      JavaOnlyArray.of(),
      body,
      true,
      0);

    verifyErrorEmit(emitter, 0);
  }

  private static void verifyErrorEmit(RCTDeviceEventEmitter emitter, int requestId) {
    ArgumentCaptor<WritableArray> captor = ArgumentCaptor.forClass(WritableArray.class);
    verify(emitter).emit(eq("didCompleteNetworkResponse"), captor.capture());

    WritableArray array = captor.getValue();
    assertThat(array.getInt(0)).isEqualTo(requestId);
    assertThat(array.getString(1)).isNotNull();
  }

  private static void mockEvents() {
    PowerMockito.mockStatic(Arguments.class);
    Mockito.when(Arguments.createArray()).thenAnswer(
        new Answer<WritableArray>() {
          @Override
          public WritableArray answer(InvocationOnMock invocation) throws Throwable {
            return new JavaOnlyArray();
          }
        });

    Mockito.when(Arguments.createMap()).thenAnswer(
        new Answer<WritableMap>() {
          @Override
          public WritableMap answer(InvocationOnMock invocation) throws Throwable {
            return new JavaOnlyMap();
          }
        });
  }

  @Test
  public void testSuccessfulPostRequest() throws Exception {
    OkHttpClient httpClient = mock(OkHttpClient.class);
    when(httpClient.newCall(any(Request.class))).thenAnswer(new Answer<Object>() {
          @Override
          public Object answer(InvocationOnMock invocation) throws Throwable {
            Call callMock = mock(Call.class);
            return callMock;
          }
        });

    NetworkingModule networkingModule = new NetworkingModule(null, "", httpClient);

    JavaOnlyMap body = new JavaOnlyMap();
    body.putString("string", "This is request body");

    networkingModule.sendRequest(
      mock(ExecutorToken.class),
      "POST",
      "http://somedomain/bar",
      0,
      JavaOnlyArray.of(JavaOnlyArray.of("Content-Type", "text/plain")),
      body,
      true,
      0);

    ArgumentCaptor<Request> argumentCaptor = ArgumentCaptor.forClass(Request.class);
    verify(httpClient).newCall(argumentCaptor.capture());
    assertThat(argumentCaptor.getValue().url().toString()).isEqualTo("http://somedomain/bar");
    assertThat(argumentCaptor.getValue().headers().size()).isEqualTo(2);
    assertThat(argumentCaptor.getValue().method()).isEqualTo("POST");
    assertThat(argumentCaptor.getValue().body().contentType().type()).isEqualTo("text");
    assertThat(argumentCaptor.getValue().body().contentType().subtype()).isEqualTo("plain");
    Buffer contentBuffer = new Buffer();
    argumentCaptor.getValue().body().writeTo(contentBuffer);
    assertThat(contentBuffer.readUtf8()).isEqualTo("This is request body");
  }

  @Test
  public void testHeaders() throws Exception {
    OkHttpClient httpClient = mock(OkHttpClient.class);
    when(httpClient.newCall(any(Request.class))).thenAnswer(new Answer<Object>() {
      @Override
      public Object answer(InvocationOnMock invocation) throws Throwable {
        Call callMock = mock(Call.class);
        return callMock;
      }
    });
    NetworkingModule networkingModule = new NetworkingModule(null, "", httpClient);

    List<JavaOnlyArray> headers = Arrays.asList(
        JavaOnlyArray.of("Accept", "text/plain"),
        JavaOnlyArray.of("User-Agent", "React test agent/1.0"));

    networkingModule.sendRequest(
      mock(ExecutorToken.class),
      "GET",
      "http://someurl/baz",
      0,
      JavaOnlyArray.from(headers),
      null,
      true,
      0);
    ArgumentCaptor<Request> argumentCaptor = ArgumentCaptor.forClass(Request.class);
    verify(httpClient).newCall(argumentCaptor.capture());
    Headers requestHeaders = argumentCaptor.getValue().headers();
    assertThat(requestHeaders.size()).isEqualTo(2);
    assertThat(requestHeaders.get("Accept")).isEqualTo("text/plain");
    assertThat(requestHeaders.get("User-Agent")).isEqualTo("React test agent/1.0");
  }

  @Test
  public void testMultipartPostRequestSimple() throws Exception {
    PowerMockito.mockStatic(RequestBodyUtil.class);
    when(RequestBodyUtil.getFileInputStream(any(ReactContext.class), any(String.class)))
        .thenReturn(mock(InputStream.class));
    when(RequestBodyUtil.create(any(MediaType.class), any(InputStream.class)))
        .thenReturn(mock(RequestBody.class));
    when(RequestBodyUtil.createProgressRequest(any(RequestBody.class), any(ProgressRequestListener.class))).thenCallRealMethod();

    JavaOnlyMap body = new JavaOnlyMap();
    JavaOnlyArray formData = new JavaOnlyArray();
    JavaOnlyMap bodyPart = new JavaOnlyMap();
    bodyPart.putString("string", "value");
    bodyPart.putArray(
        "headers",
        JavaOnlyArray.from(
            Arrays.asList(
                JavaOnlyArray.of("content-disposition", "name"))));
    formData.pushMap(bodyPart);
    body.putArray("formData", formData);

    OkHttpClient httpClient = mock(OkHttpClient.class);
    when(httpClient.newCall(any(Request.class))).thenAnswer(
        new Answer<Object>() {
          @Override
          public Object answer(InvocationOnMock invocation) throws Throwable {
            Call callMock = mock(Call.class);
            return callMock;
          }
        });

    NetworkingModule networkingModule = new NetworkingModule(null, "", httpClient);
    networkingModule.sendRequest(
      mock(ExecutorToken.class),
      "POST",
      "http://someurl/uploadFoo",
      0,
      new JavaOnlyArray(),
      body,
      true,
      0);

    // verify url, method, headers
    ArgumentCaptor<Request> argumentCaptor = ArgumentCaptor.forClass(Request.class);
    verify(httpClient).newCall(argumentCaptor.capture());
    assertThat(argumentCaptor.getValue().url().toString()).isEqualTo("http://someurl/uploadFoo");
    assertThat(argumentCaptor.getValue().method()).isEqualTo("POST");
    assertThat(argumentCaptor.getValue().body().contentType().type()).
        isEqualTo(MultipartBody.FORM.type());
    assertThat(argumentCaptor.getValue().body().contentType().subtype()).
        isEqualTo(MultipartBody.FORM.subtype());
    Headers requestHeaders = argumentCaptor.getValue().headers();
    assertThat(requestHeaders.size()).isEqualTo(1);
  }

  @Test
  public void testMultipartPostRequestHeaders() throws Exception {
    PowerMockito.mockStatic(RequestBodyUtil.class);
    when(RequestBodyUtil.getFileInputStream(any(ReactContext.class), any(String.class)))
        .thenReturn(mock(InputStream.class));
    when(RequestBodyUtil.create(any(MediaType.class), any(InputStream.class)))
        .thenReturn(mock(RequestBody.class));
    when(RequestBodyUtil.createProgressRequest(any(RequestBody.class), any(ProgressRequestListener.class))).thenCallRealMethod();

    List<JavaOnlyArray> headers = Arrays.asList(
            JavaOnlyArray.of("Accept", "text/plain"),
            JavaOnlyArray.of("User-Agent", "React test agent/1.0"),
            JavaOnlyArray.of("content-type", "multipart/form-data"));

    JavaOnlyMap body = new JavaOnlyMap();
    JavaOnlyArray formData = new JavaOnlyArray();
    JavaOnlyMap bodyPart = new JavaOnlyMap();
    bodyPart.putString("string", "value");
    bodyPart.putArray(
        "headers",
        JavaOnlyArray.from(
            Arrays.asList(
                JavaOnlyArray.of("content-disposition", "name"))));
    formData.pushMap(bodyPart);
    body.putArray("formData", formData);

    OkHttpClient httpClient = mock(OkHttpClient.class);
    when(httpClient.newCall(any(Request.class))).thenAnswer(
        new Answer<Object>() {
          @Override
          public Object answer(InvocationOnMock invocation) throws Throwable {
            Call callMock = mock(Call.class);
            return callMock;
          }
        });

    NetworkingModule networkingModule = new NetworkingModule(null, "", httpClient);
    networkingModule.sendRequest(
      mock(ExecutorToken.class),
      "POST",
      "http://someurl/uploadFoo",
      0,
      JavaOnlyArray.from(headers),
      body,
      true,
      0);

    // verify url, method, headers
    ArgumentCaptor<Request> argumentCaptor = ArgumentCaptor.forClass(Request.class);
    verify(httpClient).newCall(argumentCaptor.capture());
    assertThat(argumentCaptor.getValue().url().toString()).isEqualTo("http://someurl/uploadFoo");
    assertThat(argumentCaptor.getValue().method()).isEqualTo("POST");
    assertThat(argumentCaptor.getValue().body().contentType().type()).
        isEqualTo(MultipartBody.FORM.type());
    assertThat(argumentCaptor.getValue().body().contentType().subtype()).
        isEqualTo(MultipartBody.FORM.subtype());
    Headers requestHeaders = argumentCaptor.getValue().headers();
    assertThat(requestHeaders.size()).isEqualTo(3);
    assertThat(requestHeaders.get("Accept")).isEqualTo("text/plain");
    assertThat(requestHeaders.get("User-Agent")).isEqualTo("React test agent/1.0");
    assertThat(requestHeaders.get("content-type")).isEqualTo("multipart/form-data");
  }

  @Test
  public void testMultipartPostRequestBody() throws Exception {
    InputStream inputStream = mock(InputStream.class);
    PowerMockito.mockStatic(RequestBodyUtil.class);
    when(RequestBodyUtil.getFileInputStream(any(ReactContext.class), any(String.class)))
        .thenReturn(inputStream);
    when(RequestBodyUtil.create(any(MediaType.class), any(InputStream.class))).thenCallRealMethod();
    when(RequestBodyUtil.createProgressRequest(any(RequestBody.class), any(ProgressRequestListener.class))).thenCallRealMethod();
    when(inputStream.available()).thenReturn("imageUri".length());

    final MultipartBody.Builder multipartBuilder = mock(MultipartBody.Builder.class);
    PowerMockito.whenNew(MultipartBody.Builder.class).withNoArguments().thenReturn(multipartBuilder);
    when(multipartBuilder.setType(any(MediaType.class))).thenAnswer(
        new Answer<Object>() {
          @Override
          public Object answer(InvocationOnMock invocation) throws Throwable {
            return multipartBuilder;
          }
        });
    when(multipartBuilder.addPart(any(Headers.class), any(RequestBody.class))).thenAnswer(
        new Answer<Object>() {
          @Override
          public Object answer(InvocationOnMock invocation) throws Throwable {
            return multipartBuilder;
          }
        });
    when(multipartBuilder.build()).thenAnswer(
        new Answer<Object>() {
          @Override
          public Object answer(InvocationOnMock invocation) throws Throwable {
            return mock(MultipartBody.class);
          }
        });

    List<JavaOnlyArray> headers = Arrays.asList(
            JavaOnlyArray.of("content-type", "multipart/form-data"));

    JavaOnlyMap body = new JavaOnlyMap();
    JavaOnlyArray formData = new JavaOnlyArray();
    body.putArray("formData", formData);

    JavaOnlyMap bodyPart = new JavaOnlyMap();
    bodyPart.putString("string", "locale");
    bodyPart.putArray(
        "headers",
        JavaOnlyArray.from(
            Arrays.asList(
                          JavaOnlyArray.of("content-disposition", "user"))));
    formData.pushMap(bodyPart);

    JavaOnlyMap imageBodyPart = new JavaOnlyMap();
    imageBodyPart.putString("uri", "imageUri");
    imageBodyPart.putArray(
        "headers",
        JavaOnlyArray.from(
            Arrays.asList(
                JavaOnlyArray.of("content-type", "image/jpg"),
                JavaOnlyArray.of("content-disposition", "filename=photo.jpg"))));
    formData.pushMap(imageBodyPart);

    OkHttpClient httpClient = mock(OkHttpClient.class);
    when(httpClient.newCall(any(Request.class))).thenAnswer(
        new Answer<Object>() {
          @Override
          public Object answer(InvocationOnMock invocation) throws Throwable {
            Call callMock = mock(Call.class);
            return callMock;
          }
        });

    NetworkingModule networkingModule = new NetworkingModule(null, "", httpClient);
    networkingModule.sendRequest(
      mock(ExecutorToken.class),
      "POST",
      "http://someurl/uploadFoo",
      0,
      JavaOnlyArray.from(headers),
      body,
      true,
      0);

    // verify RequestBodyPart for image
    PowerMockito.verifyStatic(times(1));
    RequestBodyUtil.getFileInputStream(any(ReactContext.class), eq("imageUri"));
    PowerMockito.verifyStatic(times(1));
    RequestBodyUtil.create(MediaType.parse("image/jpg"), inputStream);

    // verify body
    verify(multipartBuilder).build();
    verify(multipartBuilder).setType(MultipartBody.FORM);
    ArgumentCaptor<Headers> headersArgumentCaptor = ArgumentCaptor.forClass(Headers.class);
    ArgumentCaptor<RequestBody> bodyArgumentCaptor = ArgumentCaptor.forClass(RequestBody.class);
    verify(multipartBuilder, times(2)).
        addPart(headersArgumentCaptor.capture(), bodyArgumentCaptor.capture());

    List<Headers> bodyHeaders = headersArgumentCaptor.getAllValues();
    assertThat(bodyHeaders.size()).isEqualTo(2);
    List<RequestBody> bodyRequestBody = bodyArgumentCaptor.getAllValues();
    assertThat(bodyRequestBody.size()).isEqualTo(2);

    assertThat(bodyHeaders.get(0).get("content-disposition")).isEqualTo("user");
    assertThat(bodyRequestBody.get(0).contentType()).isNull();
    assertThat(bodyRequestBody.get(0).contentLength()).isEqualTo("locale".getBytes().length);
    assertThat(bodyHeaders.get(1).get("content-disposition")).isEqualTo("filename=photo.jpg");
    assertThat(bodyRequestBody.get(1).contentType()).isEqualTo(MediaType.parse("image/jpg"));
    assertThat(bodyRequestBody.get(1).contentLength()).isEqualTo("imageUri".getBytes().length);
  }

  @Test
  public void testCancelAllCallsOnCatalystInstanceDestroy() throws Exception {
    PowerMockito.mockStatic(OkHttpCallUtil.class);
    OkHttpClient httpClient = mock(OkHttpClient.class);
    final int requests = 3;
    final Call[] calls = new Call[requests];
    for (int idx = 0; idx < requests; idx++) {
      calls[idx] = mock(Call.class);
    }

    when(httpClient.cookieJar()).thenReturn(mock(CookieJarContainer.class));
    when(httpClient.newCall(any(Request.class))).thenAnswer(new Answer<Object>() {
      @Override
      public Object answer(InvocationOnMock invocation) throws Throwable {
        Request request = (Request) invocation.getArguments()[0];
        return calls[(Integer) request.tag() - 1];
      }
    });
    NetworkingModule networkingModule = new NetworkingModule(null, "", httpClient);
    networkingModule.initialize();

    for (int idx = 0; idx < requests; idx++) {
      networkingModule.sendRequest(
        mock(ExecutorToken.class),
        "GET",
        "http://somedomain/foo",
        idx + 1,
        JavaOnlyArray.of(),
        null,
        true,
        0);
    }
    verify(httpClient, times(3)).newCall(any(Request.class));

    networkingModule.onCatalystInstanceDestroy();
    PowerMockito.verifyStatic(times(3));
    ArgumentCaptor<OkHttpClient> clientArguments = ArgumentCaptor.forClass(OkHttpClient.class);
    ArgumentCaptor<Integer> requestIdArguments = ArgumentCaptor.forClass(Integer.class);
    OkHttpCallUtil.cancelTag(clientArguments.capture(), requestIdArguments.capture());

    assertThat(requestIdArguments.getAllValues().size()).isEqualTo(requests);
    for (int idx = 0; idx < requests; idx++) {
      assertThat(requestIdArguments.getAllValues().contains(idx + 1)).isTrue();
    }
  }

  @Test
  public void testCancelSomeCallsOnCatalystInstanceDestroy() throws Exception {
    PowerMockito.mockStatic(OkHttpCallUtil.class);
    OkHttpClient httpClient = mock(OkHttpClient.class);
    final int requests = 3;
    final Call[] calls = new Call[requests];
    for (int idx = 0; idx < requests; idx++) {
      calls[idx] = mock(Call.class);
    }

    when(httpClient.cookieJar()).thenReturn(mock(CookieJarContainer.class));
    when(httpClient.newCall(any(Request.class))).thenAnswer(new Answer<Object>() {
      @Override
      public Object answer(InvocationOnMock invocation) throws Throwable {
        Request request = (Request) invocation.getArguments()[0];
        return calls[(Integer) request.tag() - 1];
      }
    });
    NetworkingModule networkingModule = new NetworkingModule(null, "", httpClient);

    for (int idx = 0; idx < requests; idx++) {
      networkingModule.sendRequest(
        mock(ExecutorToken.class),
        "GET",
        "http://somedomain/foo",
        idx + 1,
        JavaOnlyArray.of(),
        null,
        true,
        0);
    }
    verify(httpClient, times(3)).newCall(any(Request.class));

    networkingModule.abortRequest(mock(ExecutorToken.class), requests);
    PowerMockito.verifyStatic(times(1));
    ArgumentCaptor<OkHttpClient> clientArguments = ArgumentCaptor.forClass(OkHttpClient.class);
    ArgumentCaptor<Integer> requestIdArguments = ArgumentCaptor.forClass(Integer.class);
    OkHttpCallUtil.cancelTag(clientArguments.capture(), requestIdArguments.capture());
    assertThat(requestIdArguments.getAllValues().size()).isEqualTo(1);
    assertThat(requestIdArguments.getAllValues().get(0)).isEqualTo(requests);

    // verifyStatic actually does not clear all calls so far, so we have to check for all of them.
    // If `cancelTag` would've been called again for the aborted call, we would have had
    // `requests + 1` calls.
    networkingModule.onCatalystInstanceDestroy();
    PowerMockito.verifyStatic(times(requests));
    clientArguments = ArgumentCaptor.forClass(OkHttpClient.class);
    requestIdArguments = ArgumentCaptor.forClass(Integer.class);
    OkHttpCallUtil.cancelTag(clientArguments.capture(), requestIdArguments.capture());
    assertThat(requestIdArguments.getAllValues().size()).isEqualTo(requests);
    for (int idx = 0; idx < requests; idx++) {
      assertThat(requestIdArguments.getAllValues().contains(idx + 1)).isTrue();
    }
  }
}<|MERGE_RESOLUTION|>--- conflicted
+++ resolved
@@ -60,14 +60,10 @@
     Arguments.class,
     Call.class,
     RequestBodyUtil.class,
-<<<<<<< HEAD
     ProgressRequestBody.class,
     ProgressRequestListener.class,
-    MultipartBuilder.class,
-=======
     MultipartBody.class,
     MultipartBody.Builder.class,
->>>>>>> 6321ad48
     NetworkingModule.class,
     OkHttpClient.class,
     OkHttpCallUtil.class})
