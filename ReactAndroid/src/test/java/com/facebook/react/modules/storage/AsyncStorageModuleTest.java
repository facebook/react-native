/**
 * Copyright (c) 2015-present, Facebook, Inc.
 *
 * This source code is licensed under the MIT license found in the
 * LICENSE file in the root directory of this source tree.
 */

package com.facebook.react.modules.storage;

import java.util.Arrays;
import java.util.HashMap;
import java.util.Map;
import java.util.concurrent.Executor;

<<<<<<< HEAD
import com.facebook.react.bridge.Arguments;
import com.facebook.react.bridge.Callback;
=======
import android.app.Activity;
import android.content.Context;
import android.content.ContextWrapper;
import android.os.AsyncTask;

import com.facebook.react.bridge.Arguments;
import com.facebook.react.bridge.Callback;
import com.facebook.react.bridge.GuardedAsyncTask;
import com.facebook.react.bridge.ReactApplicationContext;
>>>>>>> bce77c8b
import com.facebook.react.bridge.ReactTestHelper;
import com.facebook.react.bridge.JavaOnlyArray;
import com.facebook.react.bridge.JavaOnlyMap;

import org.json.JSONArray;
import org.json.JSONObject;
import org.junit.After;
import org.junit.Before;
import org.junit.Rule;
import org.junit.Test;
import org.junit.runner.RunWith;
import org.mockito.Mock;
import org.mockito.Mockito;
import org.mockito.invocation.InvocationOnMock;
import org.mockito.stubbing.Answer;
import org.mockito.verification.VerificationMode;
import org.powermock.api.mockito.PowerMockito;
import org.powermock.core.classloader.annotations.PrepareForTest;
import org.powermock.core.classloader.annotations.PowerMockIgnore;
import org.powermock.modules.junit4.rule.PowerMockRule;
import org.robolectric.RuntimeEnvironment;
import org.robolectric.RobolectricTestRunner;
import org.robolectric.util.concurrent.RoboExecutorService;

import static org.mockito.Mockito.mock;
import static org.fest.assertions.api.Assertions.assertThat;
/**
 * Tests for {@link AsyncStorageModule}.
 */
@PrepareForTest({Arguments.class})
@PowerMockIgnore({"org.mockito.*", "org.robolectric.*", "android.*", "org.json.*"})
@RunWith(RobolectricTestRunner.class)
public class AsyncStorageModuleTest {

  private AsyncStorageModule mStorage;
  private JavaOnlyArray mEmptyArray;

  @Rule
  public PowerMockRule rule = new PowerMockRule();

  @Before
  public void prepareModules() {
    PowerMockito.mockStatic(Arguments.class);
    Mockito.when(Arguments.createArray()).thenAnswer(
        new Answer<Object>() {
     @Override
     public Object answer(InvocationOnMock invocation) throws Throwable {
       return new JavaOnlyArray();
     }
   });

    Mockito.when(Arguments.createMap()).thenAnswer(
        new Answer<Object>() {
       @Override
       public Object answer(InvocationOnMock invocation) throws Throwable {
         return new JavaOnlyMap();
       }
     });

    // don't use Robolectric before initializing mocks
<<<<<<< HEAD
    mStorage = new AsyncStorageModule(ReactTestHelper.createCatalystContextForTest(), new RoboExecutorService());
=======
    mStorage = new AsyncStorageModule(
        ReactTestHelper.createCatalystContextForTest(),
        new RoboExecutorService()
    );
>>>>>>> bce77c8b
    mEmptyArray = new JavaOnlyArray();
  }

  @After
  public void cleanUp() {
    RuntimeEnvironment.application.deleteDatabase(ReactDatabaseSupplier.DATABASE_NAME);
    ReactDatabaseSupplier.deleteInstance();
  }

  @Test
  public void testMultiSetMultiGet() {
    final String key1 = "foo1";
    final String key2 = "foo2";
    final String fakeKey = "fakeKey";
    final String value1 = "bar1";
    final String value2 = "bar2";
    JavaOnlyArray keyValues = new JavaOnlyArray();
    keyValues.pushArray(getArray(key1, value1));
    keyValues.pushArray(getArray(key2, value2));

    Callback setCallback = mock(Callback.class);
    mStorage.multiSet(keyValues, setCallback);
    verify(setCallback, Mockito.times(1)).invoke();

    JavaOnlyArray keys = new JavaOnlyArray();
    keys.pushString(key1);
    keys.pushString(key2);

    Callback getCallback = mock(Callback.class);
    mStorage.multiGet(keys, getCallback);
    verify(getCallback, Mockito.times(1)).invoke(null, keyValues);

    keys.pushString(fakeKey);
    JavaOnlyArray row3 = new JavaOnlyArray();
    row3.pushString(fakeKey);
    row3.pushString(null);
    keyValues.pushArray(row3);

    Callback getCallback2 = mock(Callback.class);
    mStorage.multiGet(keys, getCallback2);
    verify(getCallback2, Mockito.times(1)).invoke(null, keyValues);
  }

  @Test
  public void testMultiRemove() {
    final String key1 = "foo1";
    final String key2 = "foo2";
    final String value1 = "bar1";
    final String value2 = "bar2";

    JavaOnlyArray keyValues = new JavaOnlyArray();
    keyValues.pushArray(getArray(key1, value1));
    keyValues.pushArray(getArray(key2, value2));
    mStorage.multiSet(keyValues, mock(Callback.class));

    JavaOnlyArray keys = new JavaOnlyArray();
    keys.pushString(key1);
    keys.pushString(key2);

    Callback getCallback = mock(Callback.class);
    mStorage.multiRemove(keys, getCallback);
    verify(getCallback, Mockito.times(1)).invoke();

    Callback getAllCallback = mock(Callback.class);
    mStorage.getAllKeys(getAllCallback);
    verify(getAllCallback, Mockito.times(1)).invoke(null, mEmptyArray);

    mStorage.multiSet(keyValues, mock(Callback.class));

    keys.pushString("fakeKey");
    Callback getCallback2 = mock(Callback.class);
    mStorage.multiRemove(keys, getCallback2);
    verify(getCallback2, Mockito.times(1)).invoke();

    Callback getAllCallback2 = mock(Callback.class);
    mStorage.getAllKeys(getAllCallback2);
    verify(getAllCallback2, Mockito.times(1)).invoke(null, mEmptyArray);
  }

  @Test
  public void testMultiMerge() throws Exception {
    final String mergeKey = "mergeTest";

    JSONObject value = new JSONObject();
    value.put("foo1", "bar1");
    value.put("foo2", createJSONArray("val1", "val2", 3));
    value.put("foo3", 1001);
    value.put("foo4", createJSONObject("key1", "randomValueThatWillNeverBeUsed"));

    mStorage.multiSet(JavaOnlyArray.of(getArray(mergeKey, value.toString())), mock(Callback.class));
    {
      Callback callback = mock(Callback.class);
      mStorage.multiGet(getArray(mergeKey), callback);
      verify(callback, Mockito.times(1))
          .invoke(null, JavaOnlyArray.of(getArray(mergeKey, value.toString())));
    }

    value.put("foo1", 1001);
    value.put("foo2", createJSONObject("key1", "val1"));
    value.put("foo3", "bar1");
    value.put("foo4", createJSONArray("val1", "val2", 3));

    JSONObject newValue = new JSONObject();
    newValue.put("foo2", createJSONObject("key2", "val2"));

    JSONObject newValue2 = new JSONObject();
    newValue2.put("foo2", createJSONObject("key1", "val3"));

    mStorage.multiMerge(
        JavaOnlyArray.of(
            JavaOnlyArray.of(mergeKey, value.toString()),
            JavaOnlyArray.of(mergeKey, newValue.toString()),
            JavaOnlyArray.of(mergeKey, newValue2.toString())),
        mock(Callback.class));

    value.put("foo2", createJSONObject("key1", "val3", "key2", "val2"));
    Callback callback = mock(Callback.class);
    mStorage.multiGet(getArray(mergeKey), callback);
    verify(callback, Mockito.times(1))
        .invoke(null, JavaOnlyArray.of(getArray(mergeKey, value.toString())));
  }

  @Test
  public void testGetAllKeys() {
    final String[] keys = {"foo", "foo2"};
    final String[] values = {"bar", "bar2"};
    JavaOnlyArray keyValues = new JavaOnlyArray();
    keyValues.pushArray(getArray(keys[0], values[0]));
    keyValues.pushArray(getArray(keys[1], values[1]));
    mStorage.multiSet(keyValues, mock(Callback.class));

    JavaOnlyArray storedKeys = new JavaOnlyArray();
    storedKeys.pushString(keys[0]);
    storedKeys.pushString(keys[1]);

    Callback getAllCallback = mock(Callback.class);
    mStorage.getAllKeys(getAllCallback);
    verify(getAllCallback, Mockito.times(1)).invoke(null, storedKeys);

    Callback getAllCallback2 = mock(Callback.class);
    mStorage.multiRemove(getArray(keys[0]), mock(Callback.class));

    mStorage.getAllKeys(getAllCallback2);
    verify(getAllCallback2, Mockito.times(1)).invoke(null, getArray(keys[1]));

    mStorage.multiRemove(getArray(keys[1]), mock(Callback.class));
    Callback getAllCallback3 = mock(Callback.class);
    mStorage.getAllKeys(getAllCallback3);
    verify(getAllCallback3, Mockito.times(1)).invoke(null, mEmptyArray);
  }

  @Test
  public void testClear() {
    JavaOnlyArray keyValues = new JavaOnlyArray();
    keyValues.pushArray(getArray("foo", "foo2"));
    keyValues.pushArray(getArray("bar", "bar2"));
    mStorage.multiSet(keyValues, mock(Callback.class));

    Callback clearCallback2 = mock(Callback.class);
    mStorage.clear(clearCallback2);
    verify(clearCallback2, Mockito.times(1)).invoke();

    Callback getAllCallback2 = mock(Callback.class);
    mStorage.getAllKeys(getAllCallback2);
    verify(getAllCallback2, Mockito.times(1)).invoke(null, mEmptyArray);
  }

  @Test
  public void testHugeMultiGetMultiGet() {
    // Test with many keys, so that it's above the 999 limit per batch imposed by SQLite.
    final int keyCount = 1001;
    // don't set keys that divide by this magical number, so that we can check that multiGet works,
    // and returns null for missing keys
    final int magicalNumber = 343;

    JavaOnlyArray keyValues = new JavaOnlyArray();
    for (int i = 0; i < keyCount; i++) {
      if (i % magicalNumber > 0) {
        keyValues.pushArray(getArray("key" + i, "value" + i));
      }
    }
    mStorage.multiSet(keyValues, mock(Callback.class));
    JavaOnlyArray keys = new JavaOnlyArray();
    for (int i = 0; i < keyCount; i++) {
      keys.pushString("key" + i);
    }
    mStorage.multiGet(
        keys, new Callback() {
          @Override
          public void invoke(Object... args) {
            assertThat(args.length).isEqualTo(2);
            JavaOnlyArray resultArray = (JavaOnlyArray) args[1];

            assertThat(resultArray.size()).isEqualTo(keyCount);
            boolean keyReceived[] = new boolean[keyCount];
            for (int i = 0; i < keyCount; i++) {
              String key = resultArray.getArray(i).getString(0).substring(3);
              int idx = Integer.parseInt(key);
              assertThat(keyReceived[idx]).isFalse();
              keyReceived[idx] = true;

              if (idx % magicalNumber > 0) {
                String value = resultArray.getArray(i).getString(1).substring(5);
                assertThat(key).isEqualTo(value);
              } else {
                assertThat(resultArray.getArray(i).isNull(1));
              }
            }
          }
        });

    // Test removal in same test, since it's costly to set up the test again.
    // Remove only odd keys
    JavaOnlyArray keyRemoves = new JavaOnlyArray();
    for (int i = 0; i < keyCount; i++) {
      if (i % 2 > 0) {
        keyRemoves.pushString("key" + i);
      }
    }
    mStorage.multiRemove(keyRemoves, mock(Callback.class));
    mStorage.getAllKeys(
        new Callback() {
          @Override
          public void invoke(Object... args) {
            JavaOnlyArray resultArray = (JavaOnlyArray) args[1];
            assertThat(resultArray.size()).isEqualTo(499);
            for (int i = 0; i < resultArray.size(); i++) {
              String key = resultArray.getString(i).substring(3);
              int idx = Integer.parseInt(key);
              assertThat(idx % 2).isEqualTo(0);
            }
          }
        });
  }

  private static JSONArray createJSONArray(Object... objects) {
    return new JSONArray(Arrays.asList(objects));
  }

  private static JSONObject createJSONObject(Object... keysAndValues) {
    if (keysAndValues.length % 2 != 0) {
      throw new IllegalArgumentException("You must provide the same number of keys and values");
    }
    Map map = new HashMap();
    for (int i = 0; i < keysAndValues.length; i += 2) {
      map.put(keysAndValues[i], keysAndValues[i + 1]);
    }
    return new JSONObject(map);
  }

  private JavaOnlyArray getArray(String... values) {
    JavaOnlyArray array = new JavaOnlyArray();
    for (String value : values) {
      array.pushString(value);
    }
    return array;
  }

  private static void waitForAsync() {
    Robolectric.flushForegroundThreadScheduler();
    Robolectric.flushBackgroundThreadScheduler();
  }

  private static <T> T verify(T mock, VerificationMode mode) {
    waitForAsync();
    return Mockito.verify(mock, mode);
  }
}<|MERGE_RESOLUTION|>--- conflicted
+++ resolved
@@ -12,20 +12,8 @@
 import java.util.Map;
 import java.util.concurrent.Executor;
 
-<<<<<<< HEAD
 import com.facebook.react.bridge.Arguments;
 import com.facebook.react.bridge.Callback;
-=======
-import android.app.Activity;
-import android.content.Context;
-import android.content.ContextWrapper;
-import android.os.AsyncTask;
-
-import com.facebook.react.bridge.Arguments;
-import com.facebook.react.bridge.Callback;
-import com.facebook.react.bridge.GuardedAsyncTask;
-import com.facebook.react.bridge.ReactApplicationContext;
->>>>>>> bce77c8b
 import com.facebook.react.bridge.ReactTestHelper;
 import com.facebook.react.bridge.JavaOnlyArray;
 import com.facebook.react.bridge.JavaOnlyMap;
@@ -52,6 +40,8 @@
 
 import static org.mockito.Mockito.mock;
 import static org.fest.assertions.api.Assertions.assertThat;
+import static org.mockito.Mockito.verify;
+
 /**
  * Tests for {@link AsyncStorageModule}.
  */
@@ -86,14 +76,7 @@
      });
 
     // don't use Robolectric before initializing mocks
-<<<<<<< HEAD
     mStorage = new AsyncStorageModule(ReactTestHelper.createCatalystContextForTest(), new RoboExecutorService());
-=======
-    mStorage = new AsyncStorageModule(
-        ReactTestHelper.createCatalystContextForTest(),
-        new RoboExecutorService()
-    );
->>>>>>> bce77c8b
     mEmptyArray = new JavaOnlyArray();
   }
 
@@ -351,14 +334,4 @@
     }
     return array;
   }
-
-  private static void waitForAsync() {
-    Robolectric.flushForegroundThreadScheduler();
-    Robolectric.flushBackgroundThreadScheduler();
-  }
-
-  private static <T> T verify(T mock, VerificationMode mode) {
-    waitForAsync();
-    return Mockito.verify(mock, mode);
-  }
 }