/*
 * Copyright (c) Facebook, Inc. and its affiliates.
 *
 * This source code is licensed under the MIT license found in the
 * LICENSE file in the root directory of this source tree.
 */

#include <memory>
#include <string>

#include <fbjni/fbjni.h>
#include <jsi/jsi.h>

#include <ReactCommon/TurboCxxModule.h>
#include <ReactCommon/TurboModuleBinding.h>
#include <react/jni/JMessageQueueThread.h>

#include "TurboModuleManager.h"

namespace facebook {
namespace react {

TurboModuleManager::TurboModuleManager(
    jni::alias_ref<TurboModuleManager::javaobject> jThis,
    jsi::Runtime *rt,
    std::shared_ptr<CallInvoker> jsCallInvoker,
    std::shared_ptr<CallInvoker> nativeCallInvoker,
    jni::alias_ref<TurboModuleManagerDelegate::javaobject> delegate)
    : javaPart_(jni::make_global(jThis)),
      runtime_(rt),
      jsCallInvoker_(jsCallInvoker),
      nativeCallInvoker_(nativeCallInvoker),
      delegate_(jni::make_global(delegate)),
      turboModuleCache_(std::make_shared<TurboModuleCache>()) {}

jni::local_ref<TurboModuleManager::jhybriddata> TurboModuleManager::initHybrid(
    jni::alias_ref<jhybridobject> jThis,
    jlong jsContext,
    jni::alias_ref<CallInvokerHolder::javaobject> jsCallInvokerHolder,
    jni::alias_ref<CallInvokerHolder::javaobject> nativeCallInvokerHolder,
    jni::alias_ref<TurboModuleManagerDelegate::javaobject> delegate) {
  auto jsCallInvoker = jsCallInvokerHolder->cthis()->getCallInvoker();
  auto nativeCallInvoker = nativeCallInvokerHolder->cthis()->getCallInvoker();

  return makeCxxInstance(
      jThis,
      (jsi::Runtime *)jsContext,
      jsCallInvoker,
      nativeCallInvoker,
      delegate);
}

void TurboModuleManager::registerNatives() {
  registerHybrid({
      makeNativeMethod("initHybrid", TurboModuleManager::initHybrid),
      makeNativeMethod(
          "installJSIBindings", TurboModuleManager::installJSIBindings),
  });
}

void TurboModuleManager::installJSIBindings() {
  if (!runtime_ || !jsCallInvoker_) {
    return; // Runtime doesn't exist when attached to Chrome debugger.
  }

<<<<<<< HEAD
  TurboModuleBinding::install(
      *runtime_,
      std::make_shared<TurboModuleBinding>(
          [turboModuleCache_ =
               std::weak_ptr<TurboModuleCache>(turboModuleCache_),
           jsCallInvoker_ = std::weak_ptr<CallInvoker>(jsCallInvoker_),
           nativeCallInvoker_ = std::weak_ptr<CallInvoker>(nativeCallInvoker_),
           delegate_ = jni::make_weak(delegate_),
           javaPart_ = jni::make_weak(javaPart_)](
              const std::string &name) -> std::shared_ptr<TurboModule> {
            auto turboModuleCache = turboModuleCache_.lock();
            auto jsCallInvoker = jsCallInvoker_.lock();
            auto nativeCallInvoker = nativeCallInvoker_.lock();
            auto delegate = delegate_.lockLocal();
            auto javaPart = javaPart_.lockLocal();

            if (!turboModuleCache || !jsCallInvoker || !nativeCallInvoker ||
                !delegate || !javaPart) {
              return nullptr;
            }

            auto turboModuleLookup = turboModuleCache->find(name);
            if (turboModuleLookup != turboModuleCache->end()) {
              return turboModuleLookup->second;
            }

            auto cxxModule =
                delegate->cthis()->getTurboModule(name, jsCallInvoker);
            if (cxxModule) {
              turboModuleCache->insert({name, cxxModule});
              return cxxModule;
            }

            static auto getLegacyCxxModule =
                delegate->getClass()
                    ->getMethod<jni::alias_ref<CxxModuleWrapper::javaobject>(
                        const std::string &)>("getLegacyCxxModule");
            auto legacyCxxModule = getLegacyCxxModule(delegate.get(), name);

            if (legacyCxxModule) {
              auto turboModule = std::make_shared<react::TurboCxxModule>(
                  legacyCxxModule->cthis()->getModule(), jsCallInvoker);
              turboModuleCache->insert({name, turboModule});
              return turboModule;
            }

            static auto getJavaModule =
                javaPart->getClass()
                    ->getMethod<jni::alias_ref<JTurboModule>(
                        const std::string &)>("getJavaModule");
            auto moduleInstance = getJavaModule(javaPart.get(), name);

            if (moduleInstance) {
              auto turboModule = delegate->cthis()->getTurboModule(
                  name, moduleInstance, jsCallInvoker, nativeCallInvoker);
              turboModuleCache->insert({name, turboModule});
              return turboModule;
            }

            return nullptr;
          }));
=======
  auto turboModuleProvider =
      [turboModuleCache_ = std::weak_ptr<TurboModuleCache>(turboModuleCache_),
       jsCallInvoker_ = std::weak_ptr<CallInvoker>(jsCallInvoker_),
       nativeCallInvoker_ = std::weak_ptr<CallInvoker>(nativeCallInvoker_),
       delegate_ = jni::make_weak(delegate_),
       javaPart_ = jni::make_weak(javaPart_)](
          const std::string &name) -> std::shared_ptr<TurboModule> {
    auto turboModuleCache = turboModuleCache_.lock();
    auto jsCallInvoker = jsCallInvoker_.lock();
    auto nativeCallInvoker = nativeCallInvoker_.lock();
    auto delegate = delegate_.lockLocal();
    auto javaPart = javaPart_.lockLocal();

    if (!turboModuleCache || !jsCallInvoker || !nativeCallInvoker ||
        !delegate || !javaPart) {
      return nullptr;
    }

    auto turboModuleLookup = turboModuleCache->find(name);
    if (turboModuleLookup != turboModuleCache->end()) {
      return turboModuleLookup->second;
    }

    auto cxxModule = delegate->cthis()->getTurboModule(name, jsCallInvoker);
    if (cxxModule) {
      turboModuleCache->insert({name, cxxModule});
      return cxxModule;
    }

    static auto getLegacyCxxModule =
        javaPart->getClass()
            ->getMethod<jni::alias_ref<CxxModuleWrapper::javaobject>(
                const std::string &)>("getLegacyCxxModule");
    auto legacyCxxModule = getLegacyCxxModule(javaPart.get(), name);

    if (legacyCxxModule) {
      auto turboModule = std::make_shared<react::TurboCxxModule>(
          legacyCxxModule->cthis()->getModule(), jsCallInvoker);
      turboModuleCache->insert({name, turboModule});
      return turboModule;
    }

    static auto getJavaModule =
        javaPart->getClass()
            ->getMethod<jni::alias_ref<JTurboModule>(const std::string &)>(
                "getJavaModule");
    auto moduleInstance = getJavaModule(javaPart.get(), name);

    if (moduleInstance) {
      auto turboModule = delegate->cthis()->getTurboModule(
          name, moduleInstance, jsCallInvoker, nativeCallInvoker);
      turboModuleCache->insert({name, turboModule});
      return turboModule;
    }

    return nullptr;
  };

  jsCallInvoker_->invokeAsync(
      [this, turboModuleProvider = std::move(turboModuleProvider)]() -> void {
        TurboModuleBinding::install(*runtime_, std::move(turboModuleProvider));
      });
>>>>>>> 3c9e5f14
}

} // namespace react
} // namespace facebook<|MERGE_RESOLUTION|>--- conflicted
+++ resolved
@@ -63,69 +63,6 @@
     return; // Runtime doesn't exist when attached to Chrome debugger.
   }
 
-<<<<<<< HEAD
-  TurboModuleBinding::install(
-      *runtime_,
-      std::make_shared<TurboModuleBinding>(
-          [turboModuleCache_ =
-               std::weak_ptr<TurboModuleCache>(turboModuleCache_),
-           jsCallInvoker_ = std::weak_ptr<CallInvoker>(jsCallInvoker_),
-           nativeCallInvoker_ = std::weak_ptr<CallInvoker>(nativeCallInvoker_),
-           delegate_ = jni::make_weak(delegate_),
-           javaPart_ = jni::make_weak(javaPart_)](
-              const std::string &name) -> std::shared_ptr<TurboModule> {
-            auto turboModuleCache = turboModuleCache_.lock();
-            auto jsCallInvoker = jsCallInvoker_.lock();
-            auto nativeCallInvoker = nativeCallInvoker_.lock();
-            auto delegate = delegate_.lockLocal();
-            auto javaPart = javaPart_.lockLocal();
-
-            if (!turboModuleCache || !jsCallInvoker || !nativeCallInvoker ||
-                !delegate || !javaPart) {
-              return nullptr;
-            }
-
-            auto turboModuleLookup = turboModuleCache->find(name);
-            if (turboModuleLookup != turboModuleCache->end()) {
-              return turboModuleLookup->second;
-            }
-
-            auto cxxModule =
-                delegate->cthis()->getTurboModule(name, jsCallInvoker);
-            if (cxxModule) {
-              turboModuleCache->insert({name, cxxModule});
-              return cxxModule;
-            }
-
-            static auto getLegacyCxxModule =
-                delegate->getClass()
-                    ->getMethod<jni::alias_ref<CxxModuleWrapper::javaobject>(
-                        const std::string &)>("getLegacyCxxModule");
-            auto legacyCxxModule = getLegacyCxxModule(delegate.get(), name);
-
-            if (legacyCxxModule) {
-              auto turboModule = std::make_shared<react::TurboCxxModule>(
-                  legacyCxxModule->cthis()->getModule(), jsCallInvoker);
-              turboModuleCache->insert({name, turboModule});
-              return turboModule;
-            }
-
-            static auto getJavaModule =
-                javaPart->getClass()
-                    ->getMethod<jni::alias_ref<JTurboModule>(
-                        const std::string &)>("getJavaModule");
-            auto moduleInstance = getJavaModule(javaPart.get(), name);
-
-            if (moduleInstance) {
-              auto turboModule = delegate->cthis()->getTurboModule(
-                  name, moduleInstance, jsCallInvoker, nativeCallInvoker);
-              turboModuleCache->insert({name, turboModule});
-              return turboModule;
-            }
-
-            return nullptr;
-          }));
-=======
   auto turboModuleProvider =
       [turboModuleCache_ = std::weak_ptr<TurboModuleCache>(turboModuleCache_),
        jsCallInvoker_ = std::weak_ptr<CallInvoker>(jsCallInvoker_),
@@ -188,7 +125,6 @@
       [this, turboModuleProvider = std::move(turboModuleProvider)]() -> void {
         TurboModuleBinding::install(*runtime_, std::move(turboModuleProvider));
       });
->>>>>>> 3c9e5f14
 }
 
 } // namespace react
