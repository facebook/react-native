--- conflicted
+++ resolved
@@ -25,7 +25,6 @@
     StringBuilder stringBuilder = new StringBuilder(message).append(", stack:\n");
     for (int i = 0; i < stack.size(); i++) {
       ReadableMap frame = stack.getMap(i);
-<<<<<<< HEAD
       stringBuilder
         .append(frame.getString("methodName"))
         .append("@")
@@ -48,25 +47,7 @@
           .append(":")
           .append(frame.getInt("column"));
       }
-      
-=======
-      stringBuilder.append(frame.getString(METHOD_NAME_KEY)).append("@").append(parseFileId(frame));
-
-      if (frame.hasKey(LINE_NUMBER_KEY)
-          && !frame.isNull(LINE_NUMBER_KEY)
-          && frame.getType(LINE_NUMBER_KEY) == ReadableType.Number) {
-        stringBuilder.append(frame.getInt(LINE_NUMBER_KEY));
-      } else {
-        stringBuilder.append(-1);
-      }
-
-      if (frame.hasKey(COLUMN_KEY)
-          && !frame.isNull(COLUMN_KEY)
-          && frame.getType(COLUMN_KEY) == ReadableType.Number) {
-        stringBuilder.append(":").append(frame.getInt(COLUMN_KEY));
-      }
-
->>>>>>> bd2b7d6c
+     
       stringBuilder.append("\n");
     }
     return stringBuilder.toString();
