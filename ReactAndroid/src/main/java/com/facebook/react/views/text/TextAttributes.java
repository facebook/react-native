--- conflicted
+++ resolved
@@ -174,12 +174,9 @@
       + "\n  getEffectiveLetterSpacing(): " + getEffectiveLetterSpacing()
       + "\n  getLineHeight(): " + getLineHeight()
       + "\n  getEffectiveLineHeight(): " + getEffectiveLineHeight()
-<<<<<<< HEAD
       + "\n  getTextTransform(): " + getTextTransform()
-=======
       + "\n  getMaxFontSizeMultiplier(): " + getMaxFontSizeMultiplier()
       + "\n  getEffectiveMaxFontSizeMultiplier(): " + getEffectiveMaxFontSizeMultiplier()
->>>>>>> 67e7f169
       + "\n}"
     );
   }
