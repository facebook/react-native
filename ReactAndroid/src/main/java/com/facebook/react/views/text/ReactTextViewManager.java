--- conflicted
+++ resolved
@@ -79,15 +79,10 @@
     // TODO add textBreakStrategy prop into local Data
     int textBreakStrategy = Layout.BREAK_STRATEGY_HIGH_QUALITY;
 
-<<<<<<< HEAD
     // TODO add justificationMode prop into local Data
     int justificationMode = Layout.JUSTIFICATION_MODE_NONE;
 
-    return
-      new ReactTextUpdate(
-=======
     return new ReactTextUpdate(
->>>>>>> 78b167c7
         spanned,
         -1, // TODO add this into local Data?
         false, // TODO add this into local Data
@@ -96,13 +91,9 @@
         textViewProps.getEndPadding(),
         textViewProps.getBottomPadding(),
         textViewProps.getTextAlign(),
-<<<<<<< HEAD
         textBreakStrategy,
         justificationMode
       );
-=======
-        textBreakStrategy);
->>>>>>> 78b167c7
   }
 
   @Override
