/**
 * Copyright (c) Facebook, Inc. and its affiliates.
 *
 * This source code is licensed under the MIT license found in the
 * LICENSE file in the root directory of this source tree.
 */
package com.facebook.react.views.text;

import android.graphics.Color;
import android.graphics.Typeface;
import android.os.Build;
import android.text.Layout;
import android.text.Spannable;
import android.text.SpannableStringBuilder;
import android.view.Gravity;
import com.facebook.react.bridge.JSApplicationIllegalArgumentException;
import com.facebook.react.bridge.ReadableMap;
import com.facebook.react.uimanager.IllegalViewOperationException;
import com.facebook.react.uimanager.LayoutShadowNode;
import com.facebook.react.uimanager.PixelUtil;
import com.facebook.react.uimanager.ReactShadowNode;
import com.facebook.react.uimanager.ViewProps;
import com.facebook.react.uimanager.annotations.ReactProp;
import com.facebook.yoga.YogaDirection;

import java.util.ArrayList;
import java.util.List;
import javax.annotation.Nullable;

/**
 * {@link ReactShadowNode} abstract class for spannable text nodes.
 *
 * <p>This class handles all text attributes assosiated with {@code <Text>}-ish node. A concrete
 * node can be an anchor {@code <Text>} node, an anchor {@code <TextInput>} node or virtual {@code
 * <Text>} node inside {@code <Text>} or {@code <TextInput>} node. Or even something else.
 *
 * <p>This also node calculates {@link Spannable} object based on subnodes of the same type, which
 * can be used in concrete classes to feed native views and compute layout.
 */
public abstract class ReactBaseTextShadowNode extends LayoutShadowNode {

  private static final String INLINE_IMAGE_PLACEHOLDER = "I";
  public static final int UNSET = -1;

  public static final String PROP_SHADOW_OFFSET = "textShadowOffset";
  public static final String PROP_SHADOW_OFFSET_WIDTH = "width";
  public static final String PROP_SHADOW_OFFSET_HEIGHT = "height";
  public static final String PROP_SHADOW_RADIUS = "textShadowRadius";
  public static final String PROP_SHADOW_COLOR = "textShadowColor";

  public static final String PROP_TEXT_TRANSFORM = "textTransform";

  public static final int DEFAULT_TEXT_SHADOW_COLOR = 0x55000000;

  private static class SetSpanOperation {
    protected int start, end;
    protected ReactSpan what;

    SetSpanOperation(int start, int end, ReactSpan what) {
      this.start = start;
      this.end = end;
      this.what = what;
    }

    public void execute(SpannableStringBuilder sb, int priority) {
      // All spans will automatically extend to the right of the text, but not the left - except
      // for spans that start at the beginning of the text.
      int spanFlags = Spannable.SPAN_EXCLUSIVE_INCLUSIVE;
      if (start == 0) {
        spanFlags = Spannable.SPAN_INCLUSIVE_INCLUSIVE;
      }

      spanFlags &= ~Spannable.SPAN_PRIORITY;
      spanFlags |= (priority << Spannable.SPAN_PRIORITY_SHIFT) & Spannable.SPAN_PRIORITY;

      sb.setSpan(what, start, end, spanFlags);
    }
  }

  private static void buildSpannedFromShadowNode(
      ReactBaseTextShadowNode textShadowNode,
      SpannableStringBuilder sb,
      List<SetSpanOperation> ops,
      TextAttributes parentTextAttributes,
      int start) {

    TextAttributes textAttributes;
    if (parentTextAttributes != null) {
      textAttributes = parentTextAttributes.applyChild(textShadowNode.mTextAttributes);
    } else {
      textAttributes = textShadowNode.mTextAttributes;
    }

    for (int i = 0, length = textShadowNode.getChildCount(); i < length; i++) {
      ReactShadowNode child = textShadowNode.getChildAt(i);

      if (child instanceof ReactRawTextShadowNode) {
        sb.append(
            TextTransform.apply(
                ((ReactRawTextShadowNode) child).getText(),
                textAttributes.getTextTransform()));
      } else if (child instanceof ReactBaseTextShadowNode) {
        buildSpannedFromShadowNode((ReactBaseTextShadowNode) child, sb, ops, textAttributes, sb.length());
      } else if (child instanceof ReactTextInlineImageShadowNode) {
        // We make the image take up 1 character in the span and put a corresponding character into
        // the text so that the image doesn't run over any following text.
        sb.append(INLINE_IMAGE_PLACEHOLDER);
        ops.add(
            new SetSpanOperation(
                sb.length() - INLINE_IMAGE_PLACEHOLDER.length(),
                sb.length(),
                ((ReactTextInlineImageShadowNode) child).buildInlineImageSpan()));
      } else {
        throw new IllegalViewOperationException(
            "Unexpected view type nested under text node: " + child.getClass());
      }
      child.markUpdateSeen();
    }
    int end = sb.length();
    if (end >= start) {
      if (textShadowNode.mIsColorSet) {
        ops.add(new SetSpanOperation(start, end, new ReactForegroundColorSpan(textShadowNode.mColor)));
      }
      if (textShadowNode.mIsBackgroundColorSet) {
        ops.add(
            new SetSpanOperation(
                start, end, new ReactBackgroundColorSpan(textShadowNode.mBackgroundColor)));
      }
      if (Build.VERSION.SDK_INT >= Build.VERSION_CODES.LOLLIPOP) {
        float effectiveLetterSpacing = textAttributes.getEffectiveLetterSpacing();
        if (!Float.isNaN(effectiveLetterSpacing)
            && (parentTextAttributes == null || parentTextAttributes.getEffectiveLetterSpacing() != effectiveLetterSpacing)) {
          ops.add(new SetSpanOperation(
            start,
            end,
            new CustomLetterSpacingSpan(effectiveLetterSpacing)));
        }
      }
      int effectiveFontSize = textAttributes.getEffectiveFontSize();
      if (// `getEffectiveFontSize` always returns a value so don't need to check for anything like
          // `Float.NaN`.
          parentTextAttributes == null || parentTextAttributes.getEffectiveFontSize() != effectiveFontSize) {
        ops.add(new SetSpanOperation(start, end, new ReactAbsoluteSizeSpan(effectiveFontSize)));
      }
      if (textShadowNode.mFontStyle != UNSET
          || textShadowNode.mFontWeight != UNSET
          || textShadowNode.mFontFamily != null) {
        ops.add(
            new SetSpanOperation(
                start,
                end,
                new CustomStyleSpan(
                    textShadowNode.mFontStyle,
                    textShadowNode.mFontWeight,
                    textShadowNode.mFontFamily,
                    textShadowNode.getThemedContext().getAssets())));
      }
      if (textShadowNode.mIsUnderlineTextDecorationSet) {
        ops.add(new SetSpanOperation(start, end, new ReactUnderlineSpan()));
      }
      if (textShadowNode.mIsLineThroughTextDecorationSet) {
        ops.add(new SetSpanOperation(start, end, new ReactStrikethroughSpan()));
      }
      if (
        (
          textShadowNode.mTextShadowOffsetDx != 0 ||
          textShadowNode.mTextShadowOffsetDy != 0 ||
          textShadowNode.mTextShadowRadius != 0
        ) &&
        Color.alpha(textShadowNode.mTextShadowColor) != 0
      ) {
        ops.add(
            new SetSpanOperation(
                start,
                end,
                new ShadowStyleSpan(
                    textShadowNode.mTextShadowOffsetDx,
                    textShadowNode.mTextShadowOffsetDy,
                    textShadowNode.mTextShadowRadius,
                    textShadowNode.mTextShadowColor)));
      }
      float effectiveLineHeight = textAttributes.getEffectiveLineHeight();
      if (!Float.isNaN(effectiveLineHeight)
          && (parentTextAttributes == null || parentTextAttributes.getEffectiveLineHeight() != effectiveLineHeight)) {
        ops.add(
            new SetSpanOperation(
                start, end, new CustomLineHeightSpan(effectiveLineHeight)));
      }
      ops.add(new SetSpanOperation(start, end, new ReactTagSpan(textShadowNode.getReactTag())));
    }
  }

  protected static Spannable spannedFromShadowNode(
      ReactBaseTextShadowNode textShadowNode, String text) {
    SpannableStringBuilder sb = new SpannableStringBuilder();

    // TODO(5837930): Investigate whether it's worth optimizing this part and do it if so

    // The {@link SpannableStringBuilder} implementation require setSpan operation to be called
    // up-to-bottom, otherwise all the spannables that are withing the region for which one may set
    // a new spannable will be wiped out
    List<SetSpanOperation> ops = new ArrayList<>();

    if (text != null) {
      // Handle text that is provided via a prop (e.g. the `value` and `defaultValue` props on
      // TextInput).
      sb.append(TextTransform.apply(text, textShadowNode.mTextAttributes.getTextTransform()));
    }

    buildSpannedFromShadowNode(textShadowNode, sb, ops, null, 0);

    textShadowNode.mContainsImages = false;
    float heightOfTallestInlineImage = Float.NaN;

    // While setting the Spans on the final text, we also check whether any of them are images.
    int priority = 0;
    for (SetSpanOperation op : ops) {
      if (op.what instanceof TextInlineImageSpan) {
        int height = ((TextInlineImageSpan) op.what).getHeight();
        textShadowNode.mContainsImages = true;
        if (Float.isNaN(heightOfTallestInlineImage)
            || height > heightOfTallestInlineImage) {
          heightOfTallestInlineImage = height;
        }
      }

      // Actual order of calling {@code execute} does NOT matter,
      // but the {@code priority} DOES matter.
      op.execute(sb, priority);
      priority++;
    }

    textShadowNode.mTextAttributes.setHeightOfTallestInlineImage(heightOfTallestInlineImage);

    return sb;
  }

  /**
   * Return -1 if the input string is not a valid numeric fontWeight (100, 200, ..., 900), otherwise
   * return the weight.
   *
   * This code is duplicated in ReactTextInputManager
   * TODO: Factor into a common place they can both use
   */
  private static int parseNumericFontWeight(String fontWeightString) {
    // This should be much faster than using regex to verify input and Integer.parseInt
    return fontWeightString.length() == 3
            && fontWeightString.endsWith("00")
            && fontWeightString.charAt(0) <= '9'
            && fontWeightString.charAt(0) >= '1'
        ? 100 * (fontWeightString.charAt(0) - '0')
        : -1;
  }

  protected TextAttributes mTextAttributes;

  protected boolean mIsColorSet = false;
  protected int mColor;
  protected boolean mIsBackgroundColorSet = false;
  protected int mBackgroundColor;

  protected int mNumberOfLines = UNSET;
  protected int mTextAlign = Gravity.NO_GRAVITY;
  protected int mTextBreakStrategy =
      (Build.VERSION.SDK_INT < Build.VERSION_CODES.M) ? 0 : Layout.BREAK_STRATEGY_HIGH_QUALITY;
<<<<<<< HEAD
  protected int mJustificationMode =
          (Build.VERSION.SDK_INT < Build.VERSION_CODES.O) ? 0 : Layout.JUSTIFICATION_MODE_NONE;
  protected TextTransform mTextTransform = TextTransform.UNSET;
=======
>>>>>>> cf0c37b0

  protected float mTextShadowOffsetDx = 0;
  protected float mTextShadowOffsetDy = 0;
  protected float mTextShadowRadius = 0;
  protected int mTextShadowColor = DEFAULT_TEXT_SHADOW_COLOR;

  protected boolean mIsUnderlineTextDecorationSet = false;
  protected boolean mIsLineThroughTextDecorationSet = false;
  protected boolean mIncludeFontPadding = true;

  /**
   * mFontStyle can be {@link Typeface#NORMAL} or {@link Typeface#ITALIC}.
   * mFontWeight can be {@link Typeface#NORMAL} or {@link Typeface#BOLD}.
   */
  protected int mFontStyle = UNSET;

  protected int mFontWeight = UNSET;
  /**
   * NB: If a font family is used that does not have a style in a certain Android version (ie.
   * monospace bold pre Android 5.0), that style (ie. bold) will not be inherited by nested Text
   * nodes. To retain that style, you have to add it to those nodes explicitly.
   * Example, Android 4.4:
   * <Text style={{fontFamily="serif" fontWeight="bold"}}>Bold Text</Text>
   *   <Text style={{fontFamily="sans-serif"}}>Bold Text</Text>
   *     <Text style={{fontFamily="serif}}>Bold Text</Text>
   *
   * <Text style={{fontFamily="monospace" fontWeight="bold"}}>Not Bold Text</Text>
   *   <Text style={{fontFamily="sans-serif"}}>Not Bold Text</Text>
   *     <Text style={{fontFamily="serif}}>Not Bold Text</Text>
   *
   * <Text style={{fontFamily="monospace" fontWeight="bold"}}>Not Bold Text</Text>
   *   <Text style={{fontFamily="sans-serif" fontWeight="bold"}}>Bold Text</Text>
   *     <Text style={{fontFamily="serif}}>Bold Text</Text>
   */
  protected @Nullable String mFontFamily = null;

  protected boolean mContainsImages = false;
  protected float mHeightOfTallestInlineImage = Float.NaN;

  public ReactBaseTextShadowNode() {
    mTextAttributes = new TextAttributes();
  }

  // Return text alignment according to LTR or RTL style
  private int getTextAlign() {
    int textAlign = mTextAlign;
    if (getLayoutDirection() == YogaDirection.RTL) {
      if (textAlign == Gravity.RIGHT) {
        textAlign = Gravity.LEFT;
      } else if (textAlign == Gravity.LEFT) {
        textAlign = Gravity.RIGHT;
      }
    }
    return textAlign;
  }

  @ReactProp(name = ViewProps.NUMBER_OF_LINES, defaultInt = UNSET)
  public void setNumberOfLines(int numberOfLines) {
    mNumberOfLines = numberOfLines == 0 ? UNSET : numberOfLines;
    markUpdated();
  }

  @ReactProp(name = ViewProps.LINE_HEIGHT, defaultFloat = Float.NaN)
  public void setLineHeight(float lineHeight) {
    mTextAttributes.setLineHeight(lineHeight);
    markUpdated();
  }

  @ReactProp(name = ViewProps.LETTER_SPACING, defaultFloat = Float.NaN)
  public void setLetterSpacing(float letterSpacing) {
    mTextAttributes.setLetterSpacing(letterSpacing);
    markUpdated();
  }

  @ReactProp(name = ViewProps.ALLOW_FONT_SCALING, defaultBoolean = true)
  public void setAllowFontScaling(boolean allowFontScaling) {
    if (allowFontScaling != mTextAttributes.getAllowFontScaling()) {
      mTextAttributes.setAllowFontScaling(allowFontScaling);
      markUpdated();
    }
  }

  @ReactProp(name = ViewProps.MAX_FONT_SIZE_MULTIPLIER, defaultFloat = Float.NaN)
  public void setMaxFontSizeMultiplier(float maxFontSizeMultiplier) {
    if (maxFontSizeMultiplier != mTextAttributes.getMaxFontSizeMultiplier()) {
      mTextAttributes.setMaxFontSizeMultiplier(maxFontSizeMultiplier);
      markUpdated();
    }
  }

  @ReactProp(name = ViewProps.TEXT_ALIGN)
  public void setTextAlign(@Nullable String textAlign) {
    if ("justify".equals(textAlign)) {
      if (Build.VERSION.SDK_INT >= Build.VERSION_CODES.O) {
        mJustificationMode = Layout.JUSTIFICATION_MODE_INTER_WORD;
      }
      mTextAlign = Gravity.LEFT;
    } else {
      if (Build.VERSION.SDK_INT >= Build.VERSION_CODES.O) {
        mJustificationMode = Layout.JUSTIFICATION_MODE_NONE;
      }

      if (textAlign == null || "auto".equals(textAlign)) {
        mTextAlign = Gravity.NO_GRAVITY;
      } else if ("left".equals(textAlign)) {
        mTextAlign = Gravity.LEFT;
      } else if ("right".equals(textAlign)) {
        mTextAlign = Gravity.RIGHT;
      } else if ("center".equals(textAlign)) {
        mTextAlign = Gravity.CENTER_HORIZONTAL;
      } else {
        throw new JSApplicationIllegalArgumentException("Invalid textAlign: " + textAlign);
      }

    }
    markUpdated();
  }

  @ReactProp(name = ViewProps.FONT_SIZE, defaultFloat = Float.NaN)
  public void setFontSize(float fontSize) {
    mTextAttributes.setFontSize(fontSize);
    markUpdated();
  }

  @ReactProp(name = ViewProps.COLOR)
  public void setColor(@Nullable Integer color) {
    mIsColorSet = (color != null);
    if (mIsColorSet) {
      mColor = color;
    }
    markUpdated();
  }

  @ReactProp(name = ViewProps.BACKGROUND_COLOR)
  public void setBackgroundColor(Integer color) {
    // Don't apply background color to anchor TextView since it will be applied on the View directly
    if (!isVirtualAnchor()) {
      mIsBackgroundColorSet = (color != null);
      if (mIsBackgroundColorSet) {
        mBackgroundColor = color;
      }
      markUpdated();
    }
  }

  @ReactProp(name = ViewProps.FONT_FAMILY)
  public void setFontFamily(@Nullable String fontFamily) {
    mFontFamily = fontFamily;
    markUpdated();
  }

  /**
  /* This code is duplicated in ReactTextInputManager
  /* TODO: Factor into a common place they can both use
  */
  @ReactProp(name = ViewProps.FONT_WEIGHT)
  public void setFontWeight(@Nullable String fontWeightString) {
    int fontWeightNumeric =
        fontWeightString != null ? parseNumericFontWeight(fontWeightString) : -1;
    int fontWeight = UNSET;
    if (fontWeightNumeric >= 500 || "bold".equals(fontWeightString)) {
      fontWeight = Typeface.BOLD;
    } else if ("normal".equals(fontWeightString)
        || (fontWeightNumeric != -1 && fontWeightNumeric < 500)) {
      fontWeight = Typeface.NORMAL;
    }
    if (fontWeight != mFontWeight) {
      mFontWeight = fontWeight;
      markUpdated();
    }
  }

  /**
  /* This code is duplicated in ReactTextInputManager
  /* TODO: Factor into a common place they can both use
  */
  @ReactProp(name = ViewProps.FONT_STYLE)
  public void setFontStyle(@Nullable String fontStyleString) {
    int fontStyle = UNSET;
    if ("italic".equals(fontStyleString)) {
      fontStyle = Typeface.ITALIC;
    } else if ("normal".equals(fontStyleString)) {
      fontStyle = Typeface.NORMAL;
    }
    if (fontStyle != mFontStyle) {
      mFontStyle = fontStyle;
      markUpdated();
    }
  }

  @ReactProp(name = ViewProps.INCLUDE_FONT_PADDING, defaultBoolean = true)
  public void setIncludeFontPadding(boolean includepad) {
    mIncludeFontPadding = includepad;
  }

  @ReactProp(name = ViewProps.TEXT_DECORATION_LINE)
  public void setTextDecorationLine(@Nullable String textDecorationLineString) {
    mIsUnderlineTextDecorationSet = false;
    mIsLineThroughTextDecorationSet = false;
    if (textDecorationLineString != null) {
      for (String textDecorationLineSubString : textDecorationLineString.split(" ")) {
        if ("underline".equals(textDecorationLineSubString)) {
          mIsUnderlineTextDecorationSet = true;
        } else if ("line-through".equals(textDecorationLineSubString)) {
          mIsLineThroughTextDecorationSet = true;
        }
      }
    }
    markUpdated();
  }

  @ReactProp(name = ViewProps.TEXT_BREAK_STRATEGY)
  public void setTextBreakStrategy(@Nullable String textBreakStrategy) {
    if (Build.VERSION.SDK_INT < Build.VERSION_CODES.M) {
      return;
    }

    if (textBreakStrategy == null || "highQuality".equals(textBreakStrategy)) {
      mTextBreakStrategy = Layout.BREAK_STRATEGY_HIGH_QUALITY;
    } else if ("simple".equals(textBreakStrategy)) {
      mTextBreakStrategy = Layout.BREAK_STRATEGY_SIMPLE;
    } else if ("balanced".equals(textBreakStrategy)) {
      mTextBreakStrategy = Layout.BREAK_STRATEGY_BALANCED;
    } else {
      throw new JSApplicationIllegalArgumentException(
          "Invalid textBreakStrategy: " + textBreakStrategy);
    }

    markUpdated();
  }

  @ReactProp(name = PROP_SHADOW_OFFSET)
  public void setTextShadowOffset(ReadableMap offsetMap) {
    mTextShadowOffsetDx = 0;
    mTextShadowOffsetDy = 0;

    if (offsetMap != null) {
      if (offsetMap.hasKey(PROP_SHADOW_OFFSET_WIDTH)
          && !offsetMap.isNull(PROP_SHADOW_OFFSET_WIDTH)) {
        mTextShadowOffsetDx =
            PixelUtil.toPixelFromDIP(offsetMap.getDouble(PROP_SHADOW_OFFSET_WIDTH));
      }
      if (offsetMap.hasKey(PROP_SHADOW_OFFSET_HEIGHT)
          && !offsetMap.isNull(PROP_SHADOW_OFFSET_HEIGHT)) {
        mTextShadowOffsetDy =
            PixelUtil.toPixelFromDIP(offsetMap.getDouble(PROP_SHADOW_OFFSET_HEIGHT));
      }
    }

    markUpdated();
  }

  @ReactProp(name = PROP_SHADOW_RADIUS, defaultInt = 1)
  public void setTextShadowRadius(float textShadowRadius) {
    if (textShadowRadius != mTextShadowRadius) {
      mTextShadowRadius = textShadowRadius;
      markUpdated();
    }
  }

  @ReactProp(name = PROP_SHADOW_COLOR, defaultInt = DEFAULT_TEXT_SHADOW_COLOR, customType = "Color")
  public void setTextShadowColor(int textShadowColor) {
    if (textShadowColor != mTextShadowColor) {
      mTextShadowColor = textShadowColor;
      markUpdated();
    }
  }

  @ReactProp(name = PROP_TEXT_TRANSFORM)
  public void setTextTransform(@Nullable String textTransform) {
    if (textTransform == null) {
      mTextAttributes.setTextTransform(TextTransform.UNSET);
    } else if ("none".equals(textTransform)) {
      mTextAttributes.setTextTransform(TextTransform.NONE);
    } else if ("uppercase".equals(textTransform)) {
      mTextAttributes.setTextTransform(TextTransform.UPPERCASE);
    } else if ("lowercase".equals(textTransform)) {
      mTextAttributes.setTextTransform(TextTransform.LOWERCASE);
    } else if ("capitalize".equals(textTransform)) {
      mTextAttributes.setTextTransform(TextTransform.CAPITALIZE);
    } else {
      throw new JSApplicationIllegalArgumentException("Invalid textTransform: " + textTransform);
    }
    markUpdated();
  }
}<|MERGE_RESOLUTION|>--- conflicted
+++ resolved
@@ -263,12 +263,9 @@
   protected int mTextAlign = Gravity.NO_GRAVITY;
   protected int mTextBreakStrategy =
       (Build.VERSION.SDK_INT < Build.VERSION_CODES.M) ? 0 : Layout.BREAK_STRATEGY_HIGH_QUALITY;
-<<<<<<< HEAD
   protected int mJustificationMode =
           (Build.VERSION.SDK_INT < Build.VERSION_CODES.O) ? 0 : Layout.JUSTIFICATION_MODE_NONE;
   protected TextTransform mTextTransform = TextTransform.UNSET;
-=======
->>>>>>> cf0c37b0
 
   protected float mTextShadowOffsetDx = 0;
   protected float mTextShadowOffsetDy = 0;
