--- conflicted
+++ resolved
@@ -67,15 +67,12 @@
   private @Nullable TextWatcherDelegator mTextWatcherDelegator;
   private int mStagedInputType;
   private boolean mContainsImages;
-<<<<<<< HEAD
   private boolean mManualInput;
-=======
   private boolean mBlurOnSubmit;
   private @Nullable SelectionWatcher mSelectionWatcher;
   private final InternalKeyListener mKeyListener;
 
   private static final KeyListener sKeyListener = QwertyKeyListener.getInstanceForFullKeyboard();
->>>>>>> 1e96bcf4
 
   public ReactEditText(Context context) {
     super(context);
