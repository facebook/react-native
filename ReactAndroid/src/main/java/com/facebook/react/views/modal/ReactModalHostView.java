/**
 * Copyright (c) 2015-present, Facebook, Inc.
 *
 * This source code is licensed under the MIT license found in the
 * LICENSE file in the root directory of this source tree.
 */

package com.facebook.react.views.modal;

import android.app.Activity;
import android.app.Dialog;
import android.content.Context;
import android.content.DialogInterface;
import android.view.KeyEvent;
import android.view.MotionEvent;
import android.view.View;
import android.view.ViewGroup;
import android.view.WindowManager;
import android.view.accessibility.AccessibilityEvent;
import android.widget.FrameLayout;
import com.facebook.infer.annotation.Assertions;
import com.facebook.react.R;
import com.facebook.react.bridge.GuardedRunnable;
import com.facebook.react.bridge.LifecycleEventListener;
import com.facebook.react.bridge.ReactContext;
import com.facebook.react.common.annotations.VisibleForTesting;
import com.facebook.react.uimanager.JSTouchDispatcher;
import com.facebook.react.uimanager.RootView;
import com.facebook.react.uimanager.UIManagerModule;
import com.facebook.react.uimanager.events.EventDispatcher;
import com.facebook.react.views.view.ReactViewGroup;
import java.util.ArrayList;
import javax.annotation.Nullable;

/**
 * ReactModalHostView is a view that sits in the view hierarchy representing a Modal view.
 *
 * It does a number of things:
 *  1. It creates a Dialog.  We use this Dialog to actually display the Modal in the window.
 *  2. It creates a DialogRootViewGroup.  This view is the view that is displayed by the Dialog. To
 *     display a view within a Dialog, that view must have its parent set to the window the Dialog
 *     creates.  Because of this, we can not use the ReactModalHostView since it sits in the
 *     normal React view hierarchy.  We do however want all of the layout magic to happen as if the
 *     DialogRootViewGroup were part of the hierarchy.  Therefore, we forward all view changes
 *     around addition and removal of views to the DialogRootViewGroup.
 */
public class ReactModalHostView extends ViewGroup implements LifecycleEventListener {

  // This listener is called when the user presses KeyEvent.KEYCODE_BACK
  // An event is then passed to JS which can either close or not close the Modal by setting the
  // visible property
  public interface OnRequestCloseListener {
    void onRequestClose(DialogInterface dialog);
  }

  private DialogRootViewGroup mHostView;
  private @Nullable Dialog mDialog;
  private boolean mTransparent;
  private String mAnimationType;
  private boolean mHardwareAccelerated;
  // Set this flag to true if changing a particular property on the view requires a new Dialog to
  // be created.  For instance, animation does since it affects Dialog creation through the theme
  // but transparency does not since we can access the window to update the property.
  private boolean mPropertyRequiresNewDialog;
  private @Nullable DialogInterface.OnShowListener mOnShowListener;
  private @Nullable OnRequestCloseListener mOnRequestCloseListener;

  public ReactModalHostView(Context context) {
    super(context);
    ((ReactContext) context).addLifecycleEventListener(this);

    mHostView = new DialogRootViewGroup(context);
  }

  @Override
  protected void onLayout(boolean changed, int l, int t, int r, int b) {
    // Do nothing as we are laid out by UIManager
  }

  @Override
  public void addView(View child, int index) {
    mHostView.addView(child, index);
  }

  @Override
  public int getChildCount() {
    return mHostView.getChildCount();
  }

  @Override
  public View getChildAt(int index) {
    return mHostView.getChildAt(index);
  }

  @Override
  public void removeView(View child) {
    mHostView.removeView(child);
  }

  @Override
  public void removeViewAt(int index) {
    View child = getChildAt(index);
    mHostView.removeView(child);
  }

  @Override
  public void addChildrenForAccessibility(ArrayList<View> outChildren) {
    // Explicitly override this to prevent accessibility events being passed down to children
    // Those will be handled by the mHostView which lives in the dialog
  }

  @Override
  public boolean dispatchPopulateAccessibilityEvent(AccessibilityEvent event) {
    // Explicitly override this to prevent accessibility events being passed down to children
    // Those will be handled by the mHostView which lives in the dialog
    return false;
  }

  public void onDropInstance() {
    ((ReactContext) getContext()).removeLifecycleEventListener(this);
    dismiss();
  }

  private void dismiss() {
    if (mDialog != null) {
      Activity currentActivity = getCurrentActivity();
      if (mDialog.isShowing() && (currentActivity == null || !currentActivity.isFinishing())) {
        mDialog.dismiss();
      }
      mDialog = null;

      // We need to remove the mHostView from the parent
      // It is possible we are dismissing this dialog and reattaching the hostView to another
      ViewGroup parent = (ViewGroup) mHostView.getParent();
      parent.removeViewAt(0);
    }
  }

  protected void setOnRequestCloseListener(OnRequestCloseListener listener) {
    mOnRequestCloseListener = listener;
  }

  protected void setOnShowListener(DialogInterface.OnShowListener listener) {
    mOnShowListener = listener;
  }

  protected void setTransparent(boolean transparent) {
    mTransparent = transparent;
  }

  protected void setAnimationType(String animationType) {
    mAnimationType = animationType;
    mPropertyRequiresNewDialog = true;
  }

  protected void setHardwareAccelerated(boolean hardwareAccelerated) {
    mHardwareAccelerated = hardwareAccelerated;
    mPropertyRequiresNewDialog = true;
  }

  @Override
  public void onHostResume() {
    // We show the dialog again when the host resumes
    showOrUpdate();
  }

  @Override
  public void onHostPause() {
    // do nothing
  }

  @Override
  public void onHostDestroy() {
    // Drop the instance if the host is destroyed which will dismiss the dialog
    onDropInstance();
  }

  @VisibleForTesting
  public @Nullable Dialog getDialog() {
    return mDialog;
  }

  private @Nullable Activity getCurrentActivity() {
    return ((ReactContext) getContext()).getCurrentActivity();
  }

  /**
   * showOrUpdate will display the Dialog.  It is called by the manager once all properties are set
   * because we need to know all of them before creating the Dialog.  It is also smart during
   * updates if the changed properties can be applied directly to the Dialog or require the
   * recreation of a new Dialog.
   */
  protected void showOrUpdate() {
    // If the existing Dialog is currently up, we may need to redraw it or we may be able to update
    // the property without having to recreate the dialog
    if (mDialog != null) {
      if (mPropertyRequiresNewDialog) {
        dismiss();
      } else {
        updateProperties();
        return;
      }
    }

    // Reset the flag since we are going to create a new dialog
    mPropertyRequiresNewDialog = false;
    int theme = R.style.Theme_FullScreenDialog;
    if (mAnimationType.equals("fade")) {
      theme = R.style.Theme_FullScreenDialogAnimatedFade;
    } else if (mAnimationType.equals("slide")) {
      theme = R.style.Theme_FullScreenDialogAnimatedSlide;
    }
    Activity currentActivity = getCurrentActivity();
    Context context = currentActivity == null ? getContext() : currentActivity;
    mDialog = new Dialog(context, theme);

    mDialog.setContentView(getContentView());
    updateProperties();

    mDialog.setOnShowListener(mOnShowListener);
    mDialog.setOnKeyListener(
      new DialogInterface.OnKeyListener() {
        @Override
        public boolean onKey(DialogInterface dialog, int keyCode, KeyEvent event) {
          if (event.getAction() == KeyEvent.ACTION_UP) {
            // We need to stop the BACK button from closing the dialog by default so we capture that
            // event and instead inform JS so that it can make the decision as to whether or not to
            // allow the back button to close the dialog.  If it chooses to, it can just set visible
            // to false on the Modal and the Modal will go away
            if (keyCode == KeyEvent.KEYCODE_BACK) {
              Assertions.assertNotNull(
                mOnRequestCloseListener,
                "setOnRequestCloseListener must be called by the manager");
              mOnRequestCloseListener.onRequestClose(dialog);
              return true;
            } else {
              // We redirect the rest of the key events to the current activity, since the activity
              // expects to receive those events and react to them, ie. in the case of the dev menu
              Activity currentActivity = ((ReactContext) getContext()).getCurrentActivity();
              if (currentActivity != null) {
                return currentActivity.onKeyUp(keyCode, event);
              }
            }
          }
          return false;
        }
      });

    mDialog.getWindow().setSoftInputMode(WindowManager.LayoutParams.SOFT_INPUT_ADJUST_RESIZE);
    if (mHardwareAccelerated) {
      mDialog.getWindow().addFlags(WindowManager.LayoutParams.FLAG_HARDWARE_ACCELERATED);
    }
    if (currentActivity == null || !currentActivity.isFinishing()) {
      mDialog.show();
    }
  }

  /**
   * Returns the view that will be the root view of the dialog. We are wrapping this in a
   * FrameLayout because this is the system's way of notifying us that the dialog size has changed.
   * This has the pleasant side-effect of us not having to preface all Modals with
   * "top: statusBarHeight", since that margin will be included in the FrameLayout.
   */
  private View getContentView() {
    FrameLayout frameLayout = new FrameLayout(getContext());
    frameLayout.addView(mHostView);
    frameLayout.setFitsSystemWindows(true);
    return frameLayout;
  }

  /**
   * updateProperties will update the properties that do not require us to recreate the dialog
   * Properties that do require us to recreate the dialog should set mPropertyRequiresNewDialog to
   * true when the property changes
   */
  private void updateProperties() {
    Assertions.assertNotNull(mDialog, "mDialog must exist when we call updateProperties");

    Activity currentActivity = getCurrentActivity();
    if (currentActivity != null) {
      int activityWindowFlags = currentActivity.getWindow().getAttributes().flags;
      if ((activityWindowFlags
          & WindowManager.LayoutParams.FLAG_FULLSCREEN) != 0) {
        mDialog.getWindow().addFlags(WindowManager.LayoutParams.FLAG_FULLSCREEN);
      } else {
        mDialog.getWindow().clearFlags(WindowManager.LayoutParams.FLAG_FULLSCREEN);
      }
    }

    if (mTransparent) {
      mDialog.getWindow().clearFlags(WindowManager.LayoutParams.FLAG_DIM_BEHIND);
    } else {
      mDialog.getWindow().setDimAmount(0.5f);
      mDialog.getWindow().setFlags(
          WindowManager.LayoutParams.FLAG_DIM_BEHIND,
          WindowManager.LayoutParams.FLAG_DIM_BEHIND);
    }
  }

  /**
   * DialogRootViewGroup is the ViewGroup which contains all the children of a Modal.  It gets all
   * child information forwarded from ReactModalHostView and uses that to create children.  It is
   * also responsible for acting as a RootView and handling touch events.  It does this the same
   * way as ReactRootView.
   *
   * To get layout to work properly, we need to layout all the elements within the Modal as if they
   * can fill the entire window.  To do that, we need to explicitly set the styleWidth and
   * styleHeight on the LayoutShadowNode to be the window size. This is done through the
   * UIManagerModule, and will then cause the children to layout as if they can fill the window.
   */
  static class DialogRootViewGroup extends ReactViewGroup implements RootView {
    // if no child view added, onSizeChanged will not update child view
    private boolean isSizeChangedNotEffectChildView = false;
    private int viewWidth;
    private int viewHeight;

    private final JSTouchDispatcher mJSTouchDispatcher = new JSTouchDispatcher(this);

    public DialogRootViewGroup(Context context) {
      super(context);
    }

    @Override
    protected void onSizeChanged(final int w, final int h, int oldw, int oldh) {
      super.onSizeChanged(w, h, oldw, oldh);
      viewWidth = w;
      viewHeight = h;
      updateFirstChildView();
    }

    private void updateFirstChildView() {
      if (getChildCount() > 0) {
        final int viewTag = getChildAt(0).getId();
        ReactContext reactContext = getReactContext();
        reactContext.runOnNativeModulesQueueThread(
          new GuardedRunnable(reactContext) {
            @Override
            public void runGuarded() {
<<<<<<< HEAD
              ((ReactContext) getContext()).getNativeModule(UIManagerModule.class)
                .updateNodeSize(viewTag, viewWidth, viewHeight);
=======
              (getReactContext()).getNativeModule(UIManagerModule.class)
                .updateNodeSize(viewTag, w, h);
>>>>>>> 9c805062
            }
          });
        isSizeChangedNotEffectChildView = false;
      } else {
        isSizeChangedNotEffectChildView = true;
      }
    }

    /**
     * all child add will call this method
     * @param child
     * @param index
     * @param params
     */
    @Override
    public void addView(View child, int index, LayoutParams params) {
      super.addView(child, index, params);
      if (isSizeChangedNotEffectChildView) {
        updateFirstChildView();
      }
    }

    @Override
    public void handleException(Throwable t) {
      getReactContext().handleException(new RuntimeException(t));
    }

    private ReactContext getReactContext() {
      return (ReactContext) getContext();
    }

    @Override
    public boolean onInterceptTouchEvent(MotionEvent event) {
      mJSTouchDispatcher.handleTouchEvent(event, getEventDispatcher());
      return super.onInterceptTouchEvent(event);
    }

    @Override
    public boolean onTouchEvent(MotionEvent event) {
      mJSTouchDispatcher.handleTouchEvent(event, getEventDispatcher());
      super.onTouchEvent(event);
      // In case when there is no children interested in handling touch event, we return true from
      // the root view in order to receive subsequent events related to that gesture
      return true;
    }

    @Override
    public void onChildStartedNativeGesture(MotionEvent androidEvent) {
      mJSTouchDispatcher.onChildStartedNativeGesture(androidEvent, getEventDispatcher());
    }

    @Override
    public void requestDisallowInterceptTouchEvent(boolean disallowIntercept) {
      // No-op - override in order to still receive events to onInterceptTouchEvent
      // even when some other view disallow that
    }

    private EventDispatcher getEventDispatcher() {
      ReactContext reactContext = getReactContext();
      return reactContext.getNativeModule(UIManagerModule.class).getEventDispatcher();
    }
  }
}<|MERGE_RESOLUTION|>--- conflicted
+++ resolved
@@ -336,13 +336,8 @@
           new GuardedRunnable(reactContext) {
             @Override
             public void runGuarded() {
-<<<<<<< HEAD
-              ((ReactContext) getContext()).getNativeModule(UIManagerModule.class)
+              getReactContext().getNativeModule(UIManagerModule.class)
                 .updateNodeSize(viewTag, viewWidth, viewHeight);
-=======
-              (getReactContext()).getNativeModule(UIManagerModule.class)
-                .updateNodeSize(viewTag, w, h);
->>>>>>> 9c805062
             }
           });
         isSizeChangedNotEffectChildView = false;
@@ -367,7 +362,10 @@
 
     @Override
     public void handleException(Throwable t) {
-      getReactContext().handleException(new RuntimeException(t));
+      
+      
+      
+      .handleException(new RuntimeException(t));
     }
 
     private ReactContext getReactContext() {
