/*
 * Copyright (c) Facebook, Inc. and its affiliates.
 *
 * This source code is licensed under the MIT license found in the
 * LICENSE file in the root directory of this source tree.
 */

package com.facebook.react.views.scroll;

import android.animation.Animator;
import android.animation.ObjectAnimator;
import android.animation.PropertyValuesHolder;
import android.animation.ValueAnimator;
import android.content.Context;
import android.graphics.Canvas;
import android.graphics.Color;
import android.graphics.Rect;
import android.graphics.drawable.ColorDrawable;
import android.graphics.drawable.Drawable;
import android.os.Handler;
import android.view.FocusFinder;
import android.view.KeyEvent;
import android.view.MotionEvent;
import android.view.View;
import android.view.ViewGroup;
import android.view.accessibility.AccessibilityEvent;
import android.widget.HorizontalScrollView;
import android.widget.OverScroller;
import androidx.annotation.Nullable;
import androidx.core.view.AccessibilityDelegateCompat;
import androidx.core.view.ViewCompat;
import androidx.core.view.accessibility.AccessibilityNodeInfoCompat;
import com.facebook.common.logging.FLog;
import com.facebook.infer.annotation.Assertions;
import com.facebook.react.bridge.WritableMap;
import com.facebook.react.bridge.WritableNativeMap;
import com.facebook.react.common.ReactConstants;
import com.facebook.react.common.build.ReactBuildConfig;
import com.facebook.react.modules.i18nmanager.I18nUtil;
import com.facebook.react.uimanager.FabricViewStateManager;
import com.facebook.react.uimanager.MeasureSpecAssertions;
import com.facebook.react.uimanager.PixelUtil;
import com.facebook.react.uimanager.ReactClippingViewGroup;
import com.facebook.react.uimanager.ReactClippingViewGroupHelper;
import com.facebook.react.uimanager.ReactOverflowView;
import com.facebook.react.uimanager.ViewProps;
import com.facebook.react.uimanager.events.NativeGestureUtil;
import com.facebook.react.views.view.ReactViewBackgroundManager;
import com.facebook.react.views.view.ReactViewGroup;
import java.lang.ref.WeakReference;
import java.lang.reflect.Field;
import java.util.ArrayList;
import java.util.List;

/** Similar to {@link ReactScrollView} but only supports horizontal scrolling. */
public class ReactHorizontalScrollView extends HorizontalScrollView
    implements ReactClippingViewGroup,
<<<<<<< HEAD
        ViewGroup.OnHierarchyChangeListener,
        View.OnLayoutChangeListener,
        FabricViewStateManager.HasFabricViewStateManager {
=======
        FabricViewStateManager.HasFabricViewStateManager,
        ReactOverflowView {
>>>>>>> 9b4f8e01

  private static boolean DEBUG_MODE = false && ReactBuildConfig.DEBUG;
  private static String TAG = ReactHorizontalScrollView.class.getSimpleName();

  private static int NO_SCROLL_POSITION = Integer.MIN_VALUE;

  private static @Nullable Field sScrollerField;
  private static boolean sTriedToGetScrollerField = false;
  private static final String CONTENT_OFFSET_LEFT = "contentOffsetLeft";
  private static final String CONTENT_OFFSET_TOP = "contentOffsetTop";
  private static final String SCROLL_AWAY_PADDING_TOP = "scrollAwayPaddingTop";
  private int mLayoutDirection;

  private int mScrollXAfterMeasure = NO_SCROLL_POSITION;

  private static final int UNSET_CONTENT_OFFSET = -1;

  private final OnScrollDispatchHelper mOnScrollDispatchHelper = new OnScrollDispatchHelper();
  private final @Nullable OverScroller mScroller;
  private final VelocityHelper mVelocityHelper = new VelocityHelper();
  private final Rect mRect = new Rect();

  private boolean mActivelyScrolling;
  private @Nullable Rect mClippingRect;
  private @Nullable String mOverflow = ViewProps.HIDDEN;
  private boolean mDragging;
  private boolean mPagingEnabled = false;
  private @Nullable Runnable mPostTouchRunnable;
  private boolean mRemoveClippedSubviews;
  private boolean mScrollEnabled = true;
  private boolean mSendMomentumEvents;
  private @Nullable FpsListener mFpsListener = null;
  private @Nullable String mScrollPerfTag;
  private @Nullable Drawable mEndBackground;
  private int mEndFillColor = Color.TRANSPARENT;
  private boolean mDisableIntervalMomentum = false;
  private int mSnapInterval = 0;
  private float mDecelerationRate = 0.985f;
  private @Nullable List<Integer> mSnapOffsets;
  private boolean mSnapToStart = true;
  private boolean mSnapToEnd = true;
  private View mContentView;
  private ReactViewBackgroundManager mReactBackgroundManager;
  private boolean mPagedArrowScrolling = false;
  private int pendingContentOffsetX = UNSET_CONTENT_OFFSET;
  private int pendingContentOffsetY = UNSET_CONTENT_OFFSET;
  private final FabricViewStateManager mFabricViewStateManager = new FabricViewStateManager();
  private @Nullable ReactScrollViewMaintainVisibleContentPositionData
      mMaintainVisibleContentPositionData;
  private @Nullable WeakReference<View> firstVisibleViewForMaintainVisibleContentPosition = null;
  private @Nullable Rect prevFirstVisibleFrameForMaintainVisibleContentPosition = null;

  private final Handler mHandler = new Handler();
  private final Runnable mComputeFirstVisibleViewRunnable =
      new Runnable() {
        @Override
        public void run() {
          computeFirstVisibleItemForMaintainVisibleContentPosition();
        }
      };

  private @Nullable ValueAnimator mScrollAnimator;
  private int mFinalAnimatedPositionScrollX = 0;
  private int mFinalAnimatedPositionScrollY = 0;

  private int mLastStateUpdateScrollX = -1;
  private int mLastStateUpdateScrollY = -1;

  private final Rect mTempRect = new Rect();

  public ReactHorizontalScrollView(Context context) {
    this(context, null);
  }

  public ReactHorizontalScrollView(Context context, @Nullable FpsListener fpsListener) {
    super(context);
    mReactBackgroundManager = new ReactViewBackgroundManager(this);
    mFpsListener = fpsListener;

    ViewCompat.setAccessibilityDelegate(
        this,
        new AccessibilityDelegateCompat() {
          @Override
          public void onInitializeAccessibilityEvent(View host, AccessibilityEvent event) {
            super.onInitializeAccessibilityEvent(host, event);
            event.setScrollable(mScrollEnabled);
          }

          @Override
          public void onInitializeAccessibilityNodeInfo(
              View host, AccessibilityNodeInfoCompat info) {
            super.onInitializeAccessibilityNodeInfo(host, info);
            info.setScrollable(mScrollEnabled);
          }
        });

    mScroller = getOverScrollerFromParent();
    setOnHierarchyChangeListener(this);
    mLayoutDirection =
        I18nUtil.getInstance().isRTL(context)
            ? ViewCompat.LAYOUT_DIRECTION_RTL
            : ViewCompat.LAYOUT_DIRECTION_LTR;
  }

  @Nullable
  private OverScroller getOverScrollerFromParent() {
    OverScroller scroller;

    if (!sTriedToGetScrollerField) {
      sTriedToGetScrollerField = true;
      try {
        sScrollerField = HorizontalScrollView.class.getDeclaredField("mScroller");
        sScrollerField.setAccessible(true);
      } catch (NoSuchFieldException e) {
        FLog.w(
            TAG,
            "Failed to get mScroller field for HorizontalScrollView! "
                + "This app will exhibit the bounce-back scrolling bug :(");
      }
    }

    if (sScrollerField != null) {
      try {
        Object scrollerValue = sScrollerField.get(this);
        if (scrollerValue instanceof OverScroller) {
          scroller = (OverScroller) scrollerValue;
        } else {
          FLog.w(
              TAG,
              "Failed to cast mScroller field in HorizontalScrollView (probably due to OEM changes to AOSP)! "
                  + "This app will exhibit the bounce-back scrolling bug :(");
          scroller = null;
        }
      } catch (IllegalAccessException e) {
        throw new RuntimeException("Failed to get mScroller from HorizontalScrollView!", e);
      }
    } else {
      scroller = null;
    }

    return scroller;
  }

  public void setScrollPerfTag(@Nullable String scrollPerfTag) {
    mScrollPerfTag = scrollPerfTag;
  }

  @Override
  public void setRemoveClippedSubviews(boolean removeClippedSubviews) {
    if (removeClippedSubviews && mClippingRect == null) {
      mClippingRect = new Rect();
    }
    mRemoveClippedSubviews = removeClippedSubviews;
    updateClippingRect();
  }

  @Override
  public boolean getRemoveClippedSubviews() {
    return mRemoveClippedSubviews;
  }

  public void setDisableIntervalMomentum(boolean disableIntervalMomentum) {
    mDisableIntervalMomentum = disableIntervalMomentum;
  }

  public void setSendMomentumEvents(boolean sendMomentumEvents) {
    mSendMomentumEvents = sendMomentumEvents;
  }

  public void setScrollEnabled(boolean scrollEnabled) {
    mScrollEnabled = scrollEnabled;
  }

  public void setPagingEnabled(boolean pagingEnabled) {
    mPagingEnabled = pagingEnabled;
  }

  public void setDecelerationRate(float decelerationRate) {
    mDecelerationRate = decelerationRate;

    if (mScroller != null) {
      mScroller.setFriction(1.0f - mDecelerationRate);
    }
  }

  public void setSnapInterval(int snapInterval) {
    mSnapInterval = snapInterval;
  }

  public void setSnapOffsets(List<Integer> snapOffsets) {
    mSnapOffsets = snapOffsets;
  }

  public void setSnapToStart(boolean snapToStart) {
    mSnapToStart = snapToStart;
  }

  public void setSnapToEnd(boolean snapToEnd) {
    mSnapToEnd = snapToEnd;
  }

  public void flashScrollIndicators() {
    awakenScrollBars();
  }

  public void setOverflow(String overflow) {
    mOverflow = overflow;
    invalidate();
  }

  public void setMaintainVisibleContentPosition(
      ReactScrollViewMaintainVisibleContentPositionData maintainVisibleContentPositionData) {
    mMaintainVisibleContentPositionData = maintainVisibleContentPositionData;
    if (maintainVisibleContentPositionData != null) {
      computeFirstVisibleItemForMaintainVisibleContentPosition();
    }
  }

  @Override
  public @Nullable String getOverflow() {
    return mOverflow;
  }

  @Override
  protected void onDraw(Canvas canvas) {
    if (DEBUG_MODE) {
      FLog.i(TAG, "onDraw[%d]", getId());
    }

    getDrawingRect(mRect);

    switch (mOverflow) {
      case ViewProps.VISIBLE:
        break;
      default:
        canvas.clipRect(mRect);
        break;
    }

    super.onDraw(canvas);
  }

  @Override
  protected void onMeasure(int widthMeasureSpec, int heightMeasureSpec) {
    MeasureSpecAssertions.assertExplicitMeasureSpec(widthMeasureSpec, heightMeasureSpec);

    int measuredWidth = MeasureSpec.getSize(widthMeasureSpec);
    int measuredHeight = MeasureSpec.getSize(heightMeasureSpec);

    if (DEBUG_MODE) {
      FLog.i(
          TAG,
          "onMeasure[%d] measured width: %d measured height: %d",
          getId(),
          measuredWidth,
          measuredHeight);
    }

    boolean measuredHeightChanged = getMeasuredHeight() != measuredHeight;

    setMeasuredDimension(measuredWidth, measuredHeight);

    // See how `mScrollXAfterMeasure` is used in `onLayout`, and why we only enable the
    // hack if the height has changed.
    if (measuredHeightChanged && mScroller != null) {
      mScrollXAfterMeasure = mScroller.getCurrX();
    }
  }

  @Override
  protected void onLayout(boolean changed, int l, int t, int r, int b) {
    if (DEBUG_MODE) {
      FLog.i(TAG, "onLayout[%d] l %d t %d r %d b %d", getId(), l, t, r, b);
    }

    // Has the scrollX changed between the last onMeasure and this layout?
    // If so, cancel the animation.
    // Essentially, if the height changes (due to keyboard popping up, for instance) the
    // underlying View.layout method will in some cases scroll to an incorrect X position -
    // see also the hacks in `fling`. The order of layout is called in the order of: onMeasure,
    // layout, onLayout.
    // We cannot override `layout` but we can detect the sequence of events between onMeasure
    // and onLayout.
    if (mScrollXAfterMeasure != NO_SCROLL_POSITION
        && mScroller != null
        && mScrollXAfterMeasure != mScroller.getFinalX()
        && !mScroller.isFinished()) {
      if (DEBUG_MODE) {
        FLog.i(
            TAG,
            "onLayout[%d] scroll hack enabled: reset to previous scrollX position of %d",
            getId(),
            mScrollXAfterMeasure);
      }
      mScroller.startScroll(mScrollXAfterMeasure, mScroller.getFinalY(), 0, 0);
      mScroller.forceFinished(true);
      mScrollXAfterMeasure = NO_SCROLL_POSITION;
    }

    // Call with the present values in order to re-layout if necessary
    // If a "pending" value has been set, we restore that value.
    // That value gets cleared by reactScrollTo.
    int scrollToX =
        pendingContentOffsetX != UNSET_CONTENT_OFFSET ? pendingContentOffsetX : getScrollX();
    int scrollToY =
        pendingContentOffsetY != UNSET_CONTENT_OFFSET ? pendingContentOffsetY : getScrollY();
    scrollTo(scrollToX, scrollToY);
    ReactScrollViewHelper.emitLayoutEvent(this);
  }

  /**
   * Since ReactHorizontalScrollView handles layout changes on JS side, it does not call
   * super.onlayout due to which mIsLayoutDirty flag in HorizontalScrollView remains true and
   * prevents scrolling to child when requestChildFocus is called. Overriding this method and
   * scrolling to child without checking any layout dirty flag. This will fix focus navigation issue
   * for KeyEvents which are not handled in HorizontalScrollView, for example: KEYCODE_TAB.
   */
  @Override
  public void requestChildFocus(View child, View focused) {
    if (focused != null && !mPagingEnabled) {
      scrollToChild(focused);
    }
    super.requestChildFocus(child, focused);
  }

  @Override
  public void addFocusables(ArrayList<View> views, int direction, int focusableMode) {
    if (mPagingEnabled && !mPagedArrowScrolling) {
      // Only add elements within the current page to list of focusables
      ArrayList<View> candidateViews = new ArrayList<View>();
      super.addFocusables(candidateViews, direction, focusableMode);
      for (View candidate : candidateViews) {
        // We must also include the currently focused in the focusables list or focus search will
        // always
        // return the first element within the focusables list
        if (isScrolledInView(candidate)
            || isPartiallyScrolledInView(candidate)
            || candidate.isFocused()) {
          views.add(candidate);
        }
      }
    } else {
      super.addFocusables(views, direction, focusableMode);
    }
  }

  /** Calculates the x delta required to scroll the given descendent into view */
  private int getScrollDelta(View descendent) {
    descendent.getDrawingRect(mTempRect);
    offsetDescendantRectToMyCoords(descendent, mTempRect);
    return computeScrollDeltaToGetChildRectOnScreen(mTempRect);
  }

  /** Returns whether the given descendent is scrolled fully in view */
  private boolean isScrolledInView(View descendent) {
    return getScrollDelta(descendent) == 0;
  }

  /** Returns whether the given descendent is partially scrolled in view */
  private boolean isPartiallyScrolledInView(View descendent) {
    int scrollDelta = getScrollDelta(descendent);
    descendent.getDrawingRect(mTempRect);
    return scrollDelta != 0 && Math.abs(scrollDelta) < mTempRect.width();
  }

  /** Returns whether the given descendent is "mostly" (>50%) scrolled in view */
  private boolean isMostlyScrolledInView(View descendent) {
    int scrollDelta = getScrollDelta(descendent);
    descendent.getDrawingRect(mTempRect);
    return scrollDelta != 0 && Math.abs(scrollDelta) < (mTempRect.width() / 2);
  }

  private void scrollToChild(View child) {
    int scrollDelta = getScrollDelta(child);

    if (scrollDelta != 0) {
      scrollBy(scrollDelta, 0);
    }
  }

  @Override
  protected void onScrollChanged(int x, int y, int oldX, int oldY) {
    if (DEBUG_MODE) {
      FLog.i(TAG, "onScrollChanged[%d] x %d y %d oldx %d oldy %d", getId(), x, y, oldX, oldY);
    }

    super.onScrollChanged(x, y, oldX, oldY);

    mActivelyScrolling = true;

    if (mOnScrollDispatchHelper.onScrollChanged(x, y)) {
      if (mRemoveClippedSubviews) {
        updateClippingRect();
      }

      // Race an UpdateState with every onScroll. This makes it more likely that, in Fabric,
      // when JS processes the scroll event, the C++ ShadowNode representation will have a
      // "more correct" scroll position. It will frequently be /incorrect/ but this decreases
      // the error as much as possible.
      updateStateOnScroll();

      ReactScrollViewHelper.emitScrollEvent(
          this,
          mOnScrollDispatchHelper.getXFlingVelocity(),
          mOnScrollDispatchHelper.getYFlingVelocity());
    }

    if (mMaintainVisibleContentPositionData != null) {
      // We don't want to compute the first visible view everytime onScrollChanged gets called (can
      // be multiple times per second).
      // The following logic debounces the computation by 100ms (arbitrary value).
      mHandler.removeCallbacks(mComputeFirstVisibleViewRunnable);
      mHandler.postDelayed(mComputeFirstVisibleViewRunnable, 100);
    }
  }

  @Override
  public boolean onInterceptTouchEvent(MotionEvent ev) {
    if (!mScrollEnabled) {
      return false;
    }

    try {
      if (super.onInterceptTouchEvent(ev)) {
        NativeGestureUtil.notifyNativeGestureStarted(this, ev);
        ReactScrollViewHelper.emitScrollBeginDragEvent(this);
        mDragging = true;
        enableFpsListener();
        return true;
      }
    } catch (IllegalArgumentException e) {
      // Log and ignore the error. This seems to be a bug in the android SDK and
      // this is the commonly accepted workaround.
      // https://tinyurl.com/mw6qkod (Stack Overflow)
      FLog.w(ReactConstants.TAG, "Error intercepting touch event.", e);
    }

    return false;
  }

  @Override
  public boolean pageScroll(int direction) {
    boolean handled = super.pageScroll(direction);

    if (mPagingEnabled && handled) {
      handlePostTouchScrolling(0, 0);
    }

    return handled;
  }

  @Override
  public boolean arrowScroll(int direction) {
    boolean handled = false;

    if (mPagingEnabled) {
      mPagedArrowScrolling = true;

      if (getChildCount() > 0) {
        View currentFocused = findFocus();
        View nextFocused = FocusFinder.getInstance().findNextFocus(this, currentFocused, direction);
        View rootChild = getContentView();
        if (rootChild != null && nextFocused != null && nextFocused.getParent() == rootChild) {
          if (!isScrolledInView(nextFocused) && !isMostlyScrolledInView(nextFocused)) {
            smoothScrollToNextPage(direction);
          }
          nextFocused.requestFocus();
          handled = true;
        } else {
          smoothScrollToNextPage(direction);
          handled = true;
        }
      }

      mPagedArrowScrolling = false;
    } else {
      handled = super.arrowScroll(direction);
    }

    return handled;
  }

  @Override
  public boolean onTouchEvent(MotionEvent ev) {
    if (!mScrollEnabled) {
      return false;
    }

    mVelocityHelper.calculateVelocity(ev);
    int action = ev.getAction() & MotionEvent.ACTION_MASK;
    if (action == MotionEvent.ACTION_UP && mDragging) {
      updateStateOnScroll();

      float velocityX = mVelocityHelper.getXVelocity();
      float velocityY = mVelocityHelper.getYVelocity();
      ReactScrollViewHelper.emitScrollEndDragEvent(this, velocityX, velocityY);
      mDragging = false;
      // After the touch finishes, we may need to do some scrolling afterwards either as a result
      // of a fling or because we need to page align the content
      handlePostTouchScrolling(Math.round(velocityX), Math.round(velocityY));
    }

    return super.onTouchEvent(ev);
  }

  @Override
  public boolean executeKeyEvent(KeyEvent event) {
    int eventKeyCode = event.getKeyCode();
    if (!mScrollEnabled
        && (eventKeyCode == KeyEvent.KEYCODE_DPAD_LEFT
            || eventKeyCode == KeyEvent.KEYCODE_DPAD_RIGHT)) {
      return false;
    }
    return super.executeKeyEvent(event);
  }

  @Override
  public void fling(int velocityX) {
    if (DEBUG_MODE) {
      FLog.i(TAG, "fling[%d] velocityX %d", getId(), velocityX);
    }

    // Workaround.
    // On Android P if a ScrollView is inverted, we will get a wrong sign for
    // velocityX (see https://issuetracker.google.com/issues/112385925).
    // At the same time, mOnScrollDispatchHelper tracks the correct velocity direction.
    //
    // Hence, we can use the absolute value from whatever the OS gives
    // us and use the sign of what mOnScrollDispatchHelper has tracked.
    final int correctedVelocityX =
        (int) (Math.abs(velocityX) * Math.signum(mOnScrollDispatchHelper.getXFlingVelocity()));

    if (mPagingEnabled) {
      flingAndSnap(correctedVelocityX);
    } else if (mScroller != null) {
      // FB SCROLLVIEW CHANGE

      // We provide our own version of fling that uses a different call to the standard OverScroller
      // which takes into account the possibility of adding new content while the ScrollView is
      // animating. Because we give essentially no max X for the fling, the fling will continue as
      // long
      // as there is content. See #onOverScrolled() to see the second part of this change which
      // properly
      // aborts the scroller animation when we get to the bottom of the ScrollView content.

      int scrollWindowWidth =
          getWidth() - ViewCompat.getPaddingStart(this) - ViewCompat.getPaddingEnd(this);

      mScroller.fling(
          getScrollX(), // startX
          getScrollY(), // startY
          correctedVelocityX, // velocityX
          0, // velocityY
          0, // minX
          Integer.MAX_VALUE, // maxX
          0, // minY
          0, // maxY
          scrollWindowWidth / 2, // overX
          0 // overY
          );

      ViewCompat.postInvalidateOnAnimation(this);

      // END FB SCROLLVIEW CHANGE
    } else {
      super.fling(correctedVelocityX);
    }
    handlePostTouchScrolling(correctedVelocityX, 0);
  }

  @Override
  protected void onSizeChanged(int w, int h, int oldw, int oldh) {
    super.onSizeChanged(w, h, oldw, oldh);
    if (mRemoveClippedSubviews) {
      updateClippingRect();
    }
  }

  @Override
  protected void onAttachedToWindow() {
    super.onAttachedToWindow();
    if (mRemoveClippedSubviews) {
      updateClippingRect();
    }
  }

  @Override
  public void updateClippingRect() {
    if (!mRemoveClippedSubviews) {
      return;
    }

    Assertions.assertNotNull(mClippingRect);

    ReactClippingViewGroupHelper.calculateClippingRect(this, mClippingRect);
    View contentView = getContentView();
    if (contentView instanceof ReactClippingViewGroup) {
      ((ReactClippingViewGroup) contentView).updateClippingRect();
    }
  }

  @Override
  public void getClippingRect(Rect outClippingRect) {
    outClippingRect.set(Assertions.assertNotNull(mClippingRect));
  }

  @Override
  public boolean getChildVisibleRect(View child, Rect r, android.graphics.Point offset) {
    return super.getChildVisibleRect(child, r, offset);
  }

  private int getSnapInterval() {
    if (mSnapInterval != 0) {
      return mSnapInterval;
    }
    return getWidth();
  }

  private View getContentView() {
    View contentView = getChildAt(0);
    return contentView;
  }

  public void setEndFillColor(int color) {
    if (color != mEndFillColor) {
      mEndFillColor = color;
      mEndBackground = new ColorDrawable(mEndFillColor);
    }
  }

  @Override
  protected void onOverScrolled(int scrollX, int scrollY, boolean clampedX, boolean clampedY) {
    if (DEBUG_MODE) {
      FLog.i(
          TAG,
          "onOverScrolled[%d] scrollX %d scrollY %d clampedX %b clampedY %b",
          getId(),
          scrollX,
          scrollY,
          clampedX,
          clampedY);
    }

    if (mScroller != null) {
      // FB SCROLLVIEW CHANGE

      // This is part two of the reimplementation of fling to fix the bounce-back bug. See #fling()
      // for
      // more information.

      if (!mScroller.isFinished() && mScroller.getCurrX() != mScroller.getFinalX()) {
        int scrollRange = computeHorizontalScrollRange() - getWidth();
        if (scrollX >= scrollRange) {
          mScroller.abortAnimation();
          scrollX = scrollRange;
        }
      }

      // END FB SCROLLVIEW CHANGE
    }

    super.onOverScrolled(scrollX, scrollY, clampedX, clampedY);
  }

  private void enableFpsListener() {
    if (isScrollPerfLoggingEnabled()) {
      Assertions.assertNotNull(mFpsListener);
      Assertions.assertNotNull(mScrollPerfTag);
      mFpsListener.enable(mScrollPerfTag);
    }
  }

  private void disableFpsListener() {
    if (isScrollPerfLoggingEnabled()) {
      Assertions.assertNotNull(mFpsListener);
      Assertions.assertNotNull(mScrollPerfTag);
      mFpsListener.disable(mScrollPerfTag);
    }
  }

  private boolean isScrollPerfLoggingEnabled() {
    return mFpsListener != null && mScrollPerfTag != null && !mScrollPerfTag.isEmpty();
  }

  @Override
  public void draw(Canvas canvas) {
    if (mEndFillColor != Color.TRANSPARENT) {
      final View content = getContentView();
      if (mEndBackground != null && content != null && content.getRight() < getWidth()) {
        mEndBackground.setBounds(content.getRight(), 0, getWidth(), getHeight());
        mEndBackground.draw(canvas);
      }
    }
    super.draw(canvas);
  }

  /**
   * This handles any sort of scrolling that may occur after a touch is finished. This may be
   * momentum scrolling (fling) or because you have pagingEnabled on the scroll view. Because we
   * don't get any events from Android about this lifecycle, we do all our detection by creating a
   * runnable that checks if we scrolled in the last frame and if so assumes we are still scrolling.
   */
  private void handlePostTouchScrolling(int velocityX, int velocityY) {
    if (DEBUG_MODE) {
      FLog.i(
          TAG,
          "handlePostTouchScrolling[%d] velocityX %d velocityY %d",
          getId(),
          velocityX,
          velocityY);
    }

    // Check if we are already handling this which may occur if this is called by both the touch up
    // and a fling call
    if (mPostTouchRunnable != null) {
      return;
    }

    if (mSendMomentumEvents) {
      ReactScrollViewHelper.emitScrollMomentumBeginEvent(this, velocityX, velocityY);
    }

    mActivelyScrolling = false;
    mPostTouchRunnable =
        new Runnable() {

          private boolean mSnappingToPage = false;
          private boolean mRunning = true;
          private int mStableFrames = 0;

          @Override
          public void run() {
            if (mActivelyScrolling) {
              // We are still scrolling.
              mActivelyScrolling = false;
              mStableFrames = 0;
              mRunning = true;
            } else {
              // There has not been a scroll update since the last time this Runnable executed.
              updateStateOnScroll();

              // We keep checking for updates until the ScrollView has "stabilized" and hasn't
              // scrolled for N consecutive frames. This number is arbitrary: big enough to catch
              // a number of race conditions, but small enough to not cause perf regressions, etc.
              // In anecdotal testing, it seemed like a decent number.
              // Without this check, sometimes this Runnable stops executing too soon - it will
              // fire before the first scroll event of an animated scroll/fling, and stop
              // immediately.
              mStableFrames++;
              mRunning = (mStableFrames < 3);

              if (mPagingEnabled && !mSnappingToPage) {
                // Only if we have pagingEnabled and we have not snapped to the page do we
                // need to continue checking for the scroll.  And we cause that scroll by asking for
                // it
                mSnappingToPage = true;
                flingAndSnap(0);
                ViewCompat.postOnAnimationDelayed(
                    ReactHorizontalScrollView.this, this, ReactScrollViewHelper.MOMENTUM_DELAY);
              } else {
                if (mSendMomentumEvents) {
                  ReactScrollViewHelper.emitScrollMomentumEndEvent(ReactHorizontalScrollView.this);
                }
                disableFpsListener();
              }
            }

            // We are still scrolling so we just post to check again a frame later
            if (mRunning) {
              ViewCompat.postOnAnimationDelayed(
                  ReactHorizontalScrollView.this, this, ReactScrollViewHelper.MOMENTUM_DELAY);
            } else {
              mPostTouchRunnable = null;
            }
          }
        };
    ViewCompat.postOnAnimationDelayed(
        this, mPostTouchRunnable, ReactScrollViewHelper.MOMENTUM_DELAY);
  }

  /** Get current X position or position after current animation finishes, if any. */
  private int getPostAnimationScrollX() {
    return mScrollAnimator != null && mScrollAnimator.isRunning()
        ? mFinalAnimatedPositionScrollX
        : getScrollX();
  }

  /** Get current X position or position after current animation finishes, if any. */
  private int getPostAnimationScrollY() {
    return mScrollAnimator != null && mScrollAnimator.isRunning()
        ? mFinalAnimatedPositionScrollY
        : getScrollY();
  }

  private int predictFinalScrollPosition(int velocityX) {
    // ScrollView can *only* scroll for 250ms when using smoothScrollTo and there's
    // no way to customize the scroll duration. So, we create a temporary OverScroller
    // so we can predict where a fling would land and snap to nearby that point.
    OverScroller scroller = new OverScroller(getContext());
    scroller.setFriction(1.0f - mDecelerationRate);

    // predict where a fling would end up so we can scroll to the nearest snap offset
    int maximumOffset = Math.max(0, computeHorizontalScrollRange() - getWidth());
    int width = getWidth() - ViewCompat.getPaddingStart(this) - ViewCompat.getPaddingEnd(this);
    scroller.fling(
        getPostAnimationScrollX(), // startX
        getPostAnimationScrollY(), // startY
        velocityX, // velocityX
        0, // velocityY
        0, // minX
        maximumOffset, // maxX
        0, // minY
        0, // maxY
        width / 2, // overX
        0 // overY
        );
    return scroller.getFinalX();
  }

  /**
   * This will smooth scroll us to the nearest snap offset point. It currently just looks at where
   * the content is and slides to the nearest point. It is intended to be run after we are done
   * scrolling, and handling any momentum scrolling.
   */
  private void smoothScrollAndSnap(int velocity) {
    if (DEBUG_MODE) {
      FLog.i(TAG, "smoothScrollAndSnap[%d] velocity %d", getId(), velocity);
    }

    double interval = (double) getSnapInterval();
    double currentOffset = (double) (getPostAnimationScrollX());
    double targetOffset = (double) predictFinalScrollPosition(velocity);

    int previousPage = (int) Math.floor(currentOffset / interval);
    int nextPage = (int) Math.ceil(currentOffset / interval);
    int currentPage = (int) Math.round(currentOffset / interval);
    int targetPage = (int) Math.round(targetOffset / interval);

    if (velocity > 0 && nextPage == previousPage) {
      nextPage++;
    } else if (velocity < 0 && previousPage == nextPage) {
      previousPage--;
    }

    if (
    // if scrolling towards next page
    velocity > 0
        &&
        // and the middle of the page hasn't been crossed already
        currentPage < nextPage
        &&
        // and it would have been crossed after flinging
        targetPage > previousPage) {
      currentPage = nextPage;
    } else if (
    // if scrolling towards previous page
    velocity < 0
        &&
        // and the middle of the page hasn't been crossed already
        currentPage > previousPage
        &&
        // and it would have been crossed after flinging
        targetPage < nextPage) {
      currentPage = previousPage;
    }

    targetOffset = currentPage * interval;
    if (targetOffset != currentOffset) {
      mActivelyScrolling = true;
      reactSmoothScrollTo((int) targetOffset, getScrollY());
    }
  }

  private void flingAndSnap(int velocityX) {
    if (DEBUG_MODE) {
      FLog.i(TAG, "smoothScrollAndSnap[%d] velocityX %d", getId(), velocityX);
    }

    if (getChildCount() <= 0) {
      return;
    }

    // pagingEnabled only allows snapping one interval at a time
    if (mSnapInterval == 0 && mSnapOffsets == null) {
      smoothScrollAndSnap(velocityX);
      return;
    }

    int maximumOffset = Math.max(0, computeHorizontalScrollRange() - getWidth());
    int targetOffset = predictFinalScrollPosition(velocityX);
    if (mDisableIntervalMomentum) {
      targetOffset = getScrollX();
    }

    int smallerOffset = 0;
    int largerOffset = maximumOffset;
    int firstOffset = 0;
    int lastOffset = maximumOffset;
    int width = getWidth() - ViewCompat.getPaddingStart(this) - ViewCompat.getPaddingEnd(this);

    // offsets are from the right edge in RTL layouts
    if (mLayoutDirection == LAYOUT_DIRECTION_RTL) {
      targetOffset = maximumOffset - targetOffset;
      velocityX = -velocityX;
    }

    // get the nearest snap points to the target offset
    if (mSnapOffsets != null && !mSnapOffsets.isEmpty()) {
      firstOffset = mSnapOffsets.get(0);
      lastOffset = mSnapOffsets.get(mSnapOffsets.size() - 1);

      for (int i = 0; i < mSnapOffsets.size(); i++) {
        int offset = mSnapOffsets.get(i);

        if (offset <= targetOffset) {
          if (targetOffset - offset < targetOffset - smallerOffset) {
            smallerOffset = offset;
          }
        }

        if (offset >= targetOffset) {
          if (offset - targetOffset < largerOffset - targetOffset) {
            largerOffset = offset;
          }
        }
      }
    } else {
      double interval = (double) getSnapInterval();
      double ratio = (double) targetOffset / interval;
      smallerOffset = (int) (Math.floor(ratio) * interval);
      largerOffset = Math.min((int) (Math.ceil(ratio) * interval), maximumOffset);
    }

    // Calculate the nearest offset
    int nearestOffset =
        targetOffset - smallerOffset < largerOffset - targetOffset ? smallerOffset : largerOffset;

    // if scrolling after the last snap offset and snapping to the
    // end of the list is disabled, then we allow free scrolling
    int currentOffset = getScrollX();
    if (mLayoutDirection == LAYOUT_DIRECTION_RTL) {
      currentOffset = maximumOffset - currentOffset;
    }
    if (!mSnapToEnd && targetOffset >= lastOffset) {
      if (currentOffset >= lastOffset) {
        // free scrolling
      } else {
        // snap to end
        targetOffset = lastOffset;
      }
    } else if (!mSnapToStart && targetOffset <= firstOffset) {
      if (currentOffset <= firstOffset) {
        // free scrolling
      } else {
        // snap to beginning
        targetOffset = firstOffset;
      }
    } else if (velocityX > 0) {
      // when snapping velocity can feel sluggish for slow swipes
      velocityX += (int) ((largerOffset - targetOffset) * 10.0);

      targetOffset = largerOffset;
    } else if (velocityX < 0) {
      // when snapping velocity can feel sluggish for slow swipes
      velocityX -= (int) ((targetOffset - smallerOffset) * 10.0);

      targetOffset = smallerOffset;
    } else {
      targetOffset = nearestOffset;
    }

    // Make sure the new offset isn't out of bounds
    targetOffset = Math.min(Math.max(0, targetOffset), maximumOffset);

    if (mLayoutDirection == LAYOUT_DIRECTION_RTL) {
      targetOffset = maximumOffset - targetOffset;
      velocityX = -velocityX;
    }

    // smoothScrollTo will always scroll over 250ms which is often *waaay*
    // too short and will cause the scrolling to feel almost instant
    // try to manually interact with OverScroller instead
    // if velocity is 0 however, fling() won't work, so we want to use smoothScrollTo
    if (mScroller != null) {
      mActivelyScrolling = true;

      mScroller.fling(
          getScrollX(), // startX
          getScrollY(), // startY
          // velocity = 0 doesn't work with fling() so we pretend there's a reasonable
          // initial velocity going on when a touch is released without any movement
          velocityX != 0 ? velocityX : targetOffset - getScrollX(), // velocityX
          0, // velocityY
          // setting both minX and maxX to the same value will guarantee that we scroll to it
          // but using the standard fling-style easing rather than smoothScrollTo's 250ms animation
          targetOffset, // minX
          targetOffset, // maxX
          0, // minY
          0, // maxY
          // we only want to allow overscrolling if the final offset is at the very edge of the view
          (targetOffset == 0 || targetOffset == maximumOffset) ? width / 2 : 0, // overX
          0 // overY
          );

      postInvalidateOnAnimation();
    } else {
      reactSmoothScrollTo(targetOffset, getScrollY());
    }
  }

  private void smoothScrollToNextPage(int direction) {
    if (DEBUG_MODE) {
      FLog.i(TAG, "smoothScrollToNextPage[%d] direction %d", getId(), direction);
    }

    int width = getWidth();
    int currentX = getScrollX();

    int page = currentX / width;
    if (currentX % width != 0) {
      page++;
    }

    if (direction == View.FOCUS_LEFT) {
      page = page - 1;
    } else {
      page = page + 1;
    }

    if (page < 0) {
      page = 0;
    }

    reactSmoothScrollTo(page * width, getScrollY());
    handlePostTouchScrolling(0, 0);
  }

  @Override
  public void setBackgroundColor(int color) {
    mReactBackgroundManager.setBackgroundColor(color);
  }

  public void setBorderWidth(int position, float width) {
    mReactBackgroundManager.setBorderWidth(position, width);
  }

  public void setBorderColor(int position, float color, float alpha) {
    mReactBackgroundManager.setBorderColor(position, color, alpha);
  }

  public void setBorderRadius(float borderRadius) {
    mReactBackgroundManager.setBorderRadius(borderRadius);
  }

  public void setBorderRadius(float borderRadius, int position) {
    mReactBackgroundManager.setBorderRadius(borderRadius, position);
  }

  public void setBorderStyle(@Nullable String style) {
    mReactBackgroundManager.setBorderStyle(style);
  }

  @Override
  public void onChildViewAdded(View parent, View child) {
    mContentView = child;
    mContentView.addOnLayoutChangeListener(this);
  }

  @Override
  public void onChildViewRemoved(View parent, View child) {
    mContentView.removeOnLayoutChangeListener(this);
    mContentView = null;
  }

  /**
   * Calls `smoothScrollTo` and updates state.
   *
   * <p>`smoothScrollTo` changes `contentOffset` and we need to keep `contentOffset` in sync between
   * scroll view and state. Calling raw `smoothScrollTo` doesn't update state.
   */
  public void reactSmoothScrollTo(int x, int y) {
    if (DEBUG_MODE) {
      FLog.i(TAG, "reactSmoothScrollTo[%d] x %d y %d", getId(), x, y);
    }

    // `smoothScrollTo` contains some logic that, if called multiple times in a short amount of
    // time, will treat all calls as part of the same animation and will not lengthen the duration
    // of the animation. This means that, for example, if the user is scrolling rapidly, multiple
    // pages could be considered part of one animation, causing some page animations to be animated
    // very rapidly - looking like they're not animated at all.
    if (mScrollAnimator != null) {
      mScrollAnimator.cancel();
    }

    mFinalAnimatedPositionScrollX = x;
    mFinalAnimatedPositionScrollY = y;
    PropertyValuesHolder scrollX = PropertyValuesHolder.ofInt("scrollX", getScrollX(), x);
    PropertyValuesHolder scrollY = PropertyValuesHolder.ofInt("scrollY", getScrollY(), y);
    mScrollAnimator = ObjectAnimator.ofPropertyValuesHolder(scrollX, scrollY);
    mScrollAnimator.setDuration(
        ReactScrollViewHelper.getDefaultScrollAnimationDuration(getContext()));
    mScrollAnimator.addUpdateListener(
        new ValueAnimator.AnimatorUpdateListener() {
          @Override
          public void onAnimationUpdate(ValueAnimator valueAnimator) {
            int scrollValueX = (Integer) valueAnimator.getAnimatedValue("scrollX");
            int scrollValueY = (Integer) valueAnimator.getAnimatedValue("scrollY");
            scrollTo(scrollValueX, scrollValueY);
          }
        });
    mScrollAnimator.addListener(
        new Animator.AnimatorListener() {
          @Override
          public void onAnimationStart(Animator animator) {}

          @Override
          public void onAnimationEnd(Animator animator) {
            mFinalAnimatedPositionScrollX = -1;
            mFinalAnimatedPositionScrollY = -1;
            mScrollAnimator = null;
            updateStateOnScroll();
          }

          @Override
          public void onAnimationCancel(Animator animator) {}

          @Override
          public void onAnimationRepeat(Animator animator) {}
        });
    mScrollAnimator.start();
    updateStateOnScroll(x, y);
    setPendingContentOffsets(x, y);
  }

  /**
   * Calls `super.scrollTo` and updates state.
   *
   * <p>`super.scrollTo` changes `contentOffset` and we need to keep `contentOffset` in sync between
   * scroll view and state.
   *
   * <p>Note that while we can override scrollTo, we *cannot* override `smoothScrollTo` because it
   * is final. See `reactSmoothScrollTo`.
   */
  @Override
  public void scrollTo(int x, int y) {
    if (DEBUG_MODE) {
      FLog.i(TAG, "scrollTo[%d] x %d y %d", getId(), x, y);
    }

    super.scrollTo(x, y);
    updateStateOnScroll(x, y);
    setPendingContentOffsets(x, y);
  }

  /**
   * If contentOffset is set before the View has been laid out, store the values and set them when
   * `onLayout` is called.
   *
   * @param x
   * @param y
   */
  private void setPendingContentOffsets(int x, int y) {
    if (DEBUG_MODE) {
      FLog.i(TAG, "setPendingContentOffsets[%d] x %d y %d", getId(), x, y);
    }
    View child = getContentView();
    if (child != null && child.getWidth() != 0 && child.getHeight() != 0) {
      pendingContentOffsetX = UNSET_CONTENT_OFFSET;
      pendingContentOffsetY = UNSET_CONTENT_OFFSET;
    } else {
      pendingContentOffsetX = x;
      pendingContentOffsetY = y;
    }
  }

  /**
   * Called on any stabilized onScroll change to propagate content offset value to a Shadow Node.
   */
  private void updateStateOnScroll(final int scrollX, final int scrollY) {
    if (DEBUG_MODE) {
      FLog.i(TAG, "updateStateOnScroll[%d] scrollX %d scrollY %d", getId(), scrollX, scrollY);
    }

    // Dedupe events to reduce JNI traffic
    if (scrollX == mLastStateUpdateScrollX && scrollY == mLastStateUpdateScrollY) {
      return;
    }

    mLastStateUpdateScrollX = scrollX;
    mLastStateUpdateScrollY = scrollY;

    final int fabricScrollX;
    if (mLayoutDirection == LAYOUT_DIRECTION_RTL) {
      // getScrollX returns offset from left even when layout direction is RTL.
      // The following line calculates offset from right.
      View child = getContentView();
      int contentWidth = child != null ? child.getWidth() : 0;
      fabricScrollX = -(contentWidth - scrollX - getWidth());
    } else {
      fabricScrollX = scrollX;
    }

    if (DEBUG_MODE) {
      FLog.i(
          TAG,
          "updateStateOnScroll[%d] scrollX %d scrollY %d fabricScrollX",
          getId(),
          scrollX,
          scrollY,
          fabricScrollX);
    }

    mFabricViewStateManager.setState(
        new FabricViewStateManager.StateUpdateCallback() {
          @Override
          public WritableMap getStateUpdate() {
            WritableMap map = new WritableNativeMap();
            map.putDouble(CONTENT_OFFSET_LEFT, PixelUtil.toDIPFromPixel(fabricScrollX));
            map.putDouble(CONTENT_OFFSET_TOP, PixelUtil.toDIPFromPixel(scrollY));
            map.putDouble(SCROLL_AWAY_PADDING_TOP, 0);
            return map;
          }
        });
  }

  private void updateStateOnScroll() {
    updateStateOnScroll(getScrollX(), getScrollY());
  }

  /**
   * Called when a mContentView's layout has changed. Fixes the scroll position depending on
   * maintainVisibleContentPosition
   */
  @Override
  public void onLayoutChange(
      View v,
      int left,
      int top,
      int right,
      int bottom,
      int oldLeft,
      int oldTop,
      int oldRight,
      int oldBottom) {
    if (mContentView == null) {
      return;
    }

    if (this.mMaintainVisibleContentPositionData != null) {
      scrollMaintainVisibleContentPosition();
    }
  }

  /**
   * Called when maintainVisibleContentPosition is used and after a scroll. Finds the first
   * completely visible view in the ScrollView and stores it for later use.
   */
  private void computeFirstVisibleItemForMaintainVisibleContentPosition() {
    ReactScrollViewMaintainVisibleContentPositionData maintainVisibleContentPositionData =
        mMaintainVisibleContentPositionData;
    if (maintainVisibleContentPositionData == null) return;

    int currentScrollX = getScrollX();
    int minIdx = maintainVisibleContentPositionData.minIndexForVisible;

    ReactViewGroup contentView = (ReactViewGroup) getChildAt(0);
    if (contentView == null) return;

    for (int i = minIdx; i < contentView.getChildCount(); i++) {
      // Find the first entirely visible view. This must be done after we update the content offset
      // or it will tend to grab rows that were made visible by the shift in position
      View child = contentView.getChildAt(i);
      if (child.getX() >= currentScrollX || i == contentView.getChildCount() - 1) {
        firstVisibleViewForMaintainVisibleContentPosition = new WeakReference<>(child);
        Rect frame = new Rect();
        child.getHitRect(frame);
        prevFirstVisibleFrameForMaintainVisibleContentPosition = frame;
        break;
      }
    }
  }

  /**
   * Called when maintainVisibleContentPosition is used and after a layout change. Detects if the
   * layout change impacts the scroll position and corrects it if needed.
   */
  private void scrollMaintainVisibleContentPosition() {
    ReactScrollViewMaintainVisibleContentPositionData maintainVisibleContentPositionData =
        this.mMaintainVisibleContentPositionData;
    if (maintainVisibleContentPositionData == null) return;

    int currentScrollX = getScrollX();

    View firstVisibleView =
        firstVisibleViewForMaintainVisibleContentPosition != null
            ? firstVisibleViewForMaintainVisibleContentPosition.get()
            : null;
    if (firstVisibleView == null) return;
    Rect prevFirstVisibleFrame = this.prevFirstVisibleFrameForMaintainVisibleContentPosition;
    if (prevFirstVisibleFrame == null) return;

    Rect newFrame = new Rect();
    firstVisibleView.getHitRect(newFrame);
    int deltaX = newFrame.left - prevFirstVisibleFrame.left;

    if (Math.abs(deltaX) > 1) {
      int scrollXTo = getScrollX() + deltaX;

      scrollTo(scrollXTo, getScrollY());

      Integer autoScrollThreshold = maintainVisibleContentPositionData.autoScrollToTopThreshold;
      if (autoScrollThreshold != null) {
        // If the offset WAS within the threshold of the start, animate to the start.
        if (currentScrollX - deltaX <= autoScrollThreshold) {
          reactSmoothScrollTo(0, getScrollY());
        }
      }
    }
  }

  @Override
  public FabricViewStateManager getFabricViewStateManager() {
    return mFabricViewStateManager;
  }
}<|MERGE_RESOLUTION|>--- conflicted
+++ resolved
@@ -55,14 +55,10 @@
 /** Similar to {@link ReactScrollView} but only supports horizontal scrolling. */
 public class ReactHorizontalScrollView extends HorizontalScrollView
     implements ReactClippingViewGroup,
-<<<<<<< HEAD
         ViewGroup.OnHierarchyChangeListener,
         View.OnLayoutChangeListener,
-        FabricViewStateManager.HasFabricViewStateManager {
-=======
         FabricViewStateManager.HasFabricViewStateManager,
         ReactOverflowView {
->>>>>>> 9b4f8e01
 
   private static boolean DEBUG_MODE = false && ReactBuildConfig.DEBUG;
   private static String TAG = ReactHorizontalScrollView.class.getSimpleName();
