--- conflicted
+++ resolved
@@ -153,14 +153,11 @@
         });
 
     mScroller = getOverScrollerFromParent();
-<<<<<<< HEAD
     setOnHierarchyChangeListener(this);
-=======
     mLayoutDirection =
         I18nUtil.getInstance().isRTL(context)
             ? ViewCompat.LAYOUT_DIRECTION_RTL
             : ViewCompat.LAYOUT_DIRECTION_LTR;
->>>>>>> 7d1d4dc0
   }
 
   @Nullable
