/*
 * Copyright (c) Facebook, Inc. and its affiliates.
 *
 * This source code is licensed under the MIT license found in the
 * LICENSE file in the root directory of this source tree.
 */

package com.facebook.react.views.scroll;

import android.animation.Animator;
import android.animation.ObjectAnimator;
import android.animation.PropertyValuesHolder;
import android.animation.ValueAnimator;
import android.content.Context;
import android.graphics.Canvas;
import android.graphics.Color;
import android.graphics.Rect;
import android.graphics.drawable.ColorDrawable;
import android.graphics.drawable.Drawable;
<<<<<<< HEAD
import android.os.Build;
import android.os.Handler;
=======
>>>>>>> 79f305e5
import android.view.FocusFinder;
import android.view.KeyEvent;
import android.view.MotionEvent;
import android.view.View;
import android.view.ViewGroup;
import android.widget.HorizontalScrollView;
import android.widget.OverScroller;
import androidx.annotation.Nullable;
import androidx.core.text.TextUtilsCompat;
import androidx.core.view.ViewCompat;
import com.facebook.common.logging.FLog;
import com.facebook.infer.annotation.Assertions;
import com.facebook.react.bridge.WritableMap;
import com.facebook.react.bridge.WritableNativeMap;
import com.facebook.react.common.ReactConstants;
import com.facebook.react.config.ReactFeatureFlags;
import com.facebook.react.uimanager.FabricViewStateManager;
import com.facebook.react.uimanager.MeasureSpecAssertions;
import com.facebook.react.uimanager.PixelUtil;
import com.facebook.react.uimanager.ReactClippingViewGroup;
import com.facebook.react.uimanager.ReactClippingViewGroupHelper;
import com.facebook.react.uimanager.ViewProps;
import com.facebook.react.uimanager.events.NativeGestureUtil;
import com.facebook.react.views.view.ReactViewBackgroundManager;
import com.facebook.react.views.view.ReactViewGroup;

import java.lang.ref.WeakReference;
import java.lang.reflect.Field;
import java.util.ArrayList;
import java.util.List;
import java.util.Locale;

/** Similar to {@link ReactScrollView} but only supports horizontal scrolling. */
public class ReactHorizontalScrollView extends HorizontalScrollView
<<<<<<< HEAD
    implements ReactClippingViewGroup,
        ViewGroup.OnHierarchyChangeListener,
        View.OnLayoutChangeListener {
=======
    implements ReactClippingViewGroup, FabricViewStateManager.HasFabricViewStateManager {
>>>>>>> 79f305e5

  private static @Nullable Field sScrollerField;
  private static boolean sTriedToGetScrollerField = false;
  private static final String CONTENT_OFFSET_LEFT = "contentOffsetLeft";
  private static final String CONTENT_OFFSET_TOP = "contentOffsetTop";

  private static final int UNSET_CONTENT_OFFSET = -1;

  private final OnScrollDispatchHelper mOnScrollDispatchHelper = new OnScrollDispatchHelper();
  private final @Nullable OverScroller mScroller;
  private final VelocityHelper mVelocityHelper = new VelocityHelper();
  private final Rect mRect = new Rect();

  private boolean mActivelyScrolling;
  private @Nullable Rect mClippingRect;
  private @Nullable String mOverflow = ViewProps.HIDDEN;
  private boolean mDragging;
  private boolean mPagingEnabled = false;
  private @Nullable Runnable mPostTouchRunnable;
  private boolean mRemoveClippedSubviews;
  private boolean mScrollEnabled = true;
  private boolean mSendMomentumEvents;
  private @Nullable FpsListener mFpsListener = null;
  private @Nullable String mScrollPerfTag;
  private @Nullable Drawable mEndBackground;
  private int mEndFillColor = Color.TRANSPARENT;
  private boolean mDisableIntervalMomentum = false;
  private int mSnapInterval = 0;
  private float mDecelerationRate = 0.985f;
  private @Nullable List<Integer> mSnapOffsets;
  private boolean mSnapToStart = true;
  private boolean mSnapToEnd = true;
  private View mContentView;
  private ReactViewBackgroundManager mReactBackgroundManager;
  private boolean mPagedArrowScrolling = false;
  private int pendingContentOffsetX = UNSET_CONTENT_OFFSET;
  private int pendingContentOffsetY = UNSET_CONTENT_OFFSET;
<<<<<<< HEAD
  private @Nullable StateWrapper mStateWrapper;
  private @Nullable ReactScrollViewMaintainVisibleContentPositionData mMaintainVisibleContentPositionData;
  private @Nullable WeakReference<View> firstVisibleViewForMaintainVisibleContentPosition = null;
  private @Nullable Rect prevFirstVisibleFrameForMaintainVisibleContentPosition = null;

  private final Handler mHandler = new Handler();
  private final Runnable mComputeFirstVisibleViewRunnable = new Runnable() {
    @Override
    public void run() {
      computeFirstVisibleItemForMaintainVisibleContentPosition();
    }
  };
=======
  private final FabricViewStateManager mFabricViewStateManager = new FabricViewStateManager();
>>>>>>> 79f305e5

  private @Nullable ValueAnimator mScrollAnimator;
  private int mFinalAnimatedPositionScrollX = 0;
  private int mFinalAnimatedPositionScrollY = 0;

  private int mLastStateUpdateScrollX = -1;
  private int mLastStateUpdateScrollY = -1;

  private final Rect mTempRect = new Rect();

  public ReactHorizontalScrollView(Context context) {
    this(context, null);
  }

  public ReactHorizontalScrollView(Context context, @Nullable FpsListener fpsListener) {
    super(context);
    mReactBackgroundManager = new ReactViewBackgroundManager(this);
    mFpsListener = fpsListener;

    mScroller = getOverScrollerFromParent();
    setOnHierarchyChangeListener(this);
  }

  @Nullable
  private OverScroller getOverScrollerFromParent() {
    OverScroller scroller;

    if (!sTriedToGetScrollerField) {
      sTriedToGetScrollerField = true;
      try {
        sScrollerField = HorizontalScrollView.class.getDeclaredField("mScroller");
        sScrollerField.setAccessible(true);
      } catch (NoSuchFieldException e) {
        FLog.w(
            ReactConstants.TAG,
            "Failed to get mScroller field for HorizontalScrollView! "
                + "This app will exhibit the bounce-back scrolling bug :(");
      }
    }

    if (sScrollerField != null) {
      try {
        Object scrollerValue = sScrollerField.get(this);
        if (scrollerValue instanceof OverScroller) {
          scroller = (OverScroller) scrollerValue;
        } else {
          FLog.w(
              ReactConstants.TAG,
              "Failed to cast mScroller field in HorizontalScrollView (probably due to OEM changes to AOSP)! "
                  + "This app will exhibit the bounce-back scrolling bug :(");
          scroller = null;
        }
      } catch (IllegalAccessException e) {
        throw new RuntimeException("Failed to get mScroller from HorizontalScrollView!", e);
      }
    } else {
      scroller = null;
    }

    return scroller;
  }

  public void setScrollPerfTag(@Nullable String scrollPerfTag) {
    mScrollPerfTag = scrollPerfTag;
  }

  @Override
  public void setRemoveClippedSubviews(boolean removeClippedSubviews) {
    if (removeClippedSubviews && mClippingRect == null) {
      mClippingRect = new Rect();
    }
    mRemoveClippedSubviews = removeClippedSubviews;
    updateClippingRect();
  }

  @Override
  public boolean getRemoveClippedSubviews() {
    return mRemoveClippedSubviews;
  }

  public void setDisableIntervalMomentum(boolean disableIntervalMomentum) {
    mDisableIntervalMomentum = disableIntervalMomentum;
  }

  public void setSendMomentumEvents(boolean sendMomentumEvents) {
    mSendMomentumEvents = sendMomentumEvents;
  }

  public void setScrollEnabled(boolean scrollEnabled) {
    mScrollEnabled = scrollEnabled;
  }

  public void setPagingEnabled(boolean pagingEnabled) {
    mPagingEnabled = pagingEnabled;
  }

  public void setDecelerationRate(float decelerationRate) {
    mDecelerationRate = decelerationRate;

    if (mScroller != null) {
      mScroller.setFriction(1.0f - mDecelerationRate);
    }
  }

  public void setSnapInterval(int snapInterval) {
    mSnapInterval = snapInterval;
  }

  public void setSnapOffsets(List<Integer> snapOffsets) {
    mSnapOffsets = snapOffsets;
  }

  public void setSnapToStart(boolean snapToStart) {
    mSnapToStart = snapToStart;
  }

  public void setSnapToEnd(boolean snapToEnd) {
    mSnapToEnd = snapToEnd;
  }

  public void flashScrollIndicators() {
    awakenScrollBars();
  }

  public void setOverflow(String overflow) {
    mOverflow = overflow;
    invalidate();
  }

  public void setMaintainVisibleContentPosition(ReactScrollViewMaintainVisibleContentPositionData maintainVisibleContentPositionData) {
    mMaintainVisibleContentPositionData = maintainVisibleContentPositionData;
    if (maintainVisibleContentPositionData != null) {
      computeFirstVisibleItemForMaintainVisibleContentPosition();
    }
  }

  @Override
  protected void onDraw(Canvas canvas) {
    getDrawingRect(mRect);

    switch (mOverflow) {
      case ViewProps.VISIBLE:
        break;
      default:
        canvas.clipRect(mRect);
        break;
    }

    super.onDraw(canvas);
  }

  @Override
  protected void onMeasure(int widthMeasureSpec, int heightMeasureSpec) {
    MeasureSpecAssertions.assertExplicitMeasureSpec(widthMeasureSpec, heightMeasureSpec);

    setMeasuredDimension(
        MeasureSpec.getSize(widthMeasureSpec), MeasureSpec.getSize(heightMeasureSpec));
  }

  @Override
  protected void onLayout(boolean changed, int l, int t, int r, int b) {
    // Call with the present values in order to re-layout if necessary
    // If a "pending" value has been set, we restore that value.
    // That value gets cleared by reactScrollTo.
    int scrollToX =
        pendingContentOffsetX != UNSET_CONTENT_OFFSET ? pendingContentOffsetX : getScrollX();
    int scrollToY =
        pendingContentOffsetY != UNSET_CONTENT_OFFSET ? pendingContentOffsetY : getScrollY();
    reactScrollTo(scrollToX, scrollToY);
  }

  /**
   * Since ReactHorizontalScrollView handles layout changes on JS side, it does not call
   * super.onlayout due to which mIsLayoutDirty flag in HorizontalScrollView remains true and
   * prevents scrolling to child when requestChildFocus is called. Overriding this method and
   * scrolling to child without checking any layout dirty flag. This will fix focus navigation issue
   * for KeyEvents which are not handled in HorizontalScrollView, for example: KEYCODE_TAB.
   */
  @Override
  public void requestChildFocus(View child, View focused) {
    if (focused != null && !mPagingEnabled) {
      scrollToChild(focused);
    }
    super.requestChildFocus(child, focused);
  }

  @Override
  public void addFocusables(ArrayList<View> views, int direction, int focusableMode) {
    if (mPagingEnabled && !mPagedArrowScrolling) {
      // Only add elements within the current page to list of focusables
      ArrayList<View> candidateViews = new ArrayList<View>();
      super.addFocusables(candidateViews, direction, focusableMode);
      for (View candidate : candidateViews) {
        // We must also include the currently focused in the focusables list or focus search will
        // always
        // return the first element within the focusables list
        if (isScrolledInView(candidate)
            || isPartiallyScrolledInView(candidate)
            || candidate.isFocused()) {
          views.add(candidate);
        }
      }
    } else {
      super.addFocusables(views, direction, focusableMode);
    }
  }

  /** Calculates the x delta required to scroll the given descendent into view */
  private int getScrollDelta(View descendent) {
    descendent.getDrawingRect(mTempRect);
    offsetDescendantRectToMyCoords(descendent, mTempRect);
    return computeScrollDeltaToGetChildRectOnScreen(mTempRect);
  }

  /** Returns whether the given descendent is scrolled fully in view */
  private boolean isScrolledInView(View descendent) {
    return getScrollDelta(descendent) == 0;
  }

  /** Returns whether the given descendent is partially scrolled in view */
  private boolean isPartiallyScrolledInView(View descendent) {
    int scrollDelta = getScrollDelta(descendent);
    descendent.getDrawingRect(mTempRect);
    return scrollDelta != 0 && Math.abs(scrollDelta) < mTempRect.width();
  }

  /** Returns whether the given descendent is "mostly" (>50%) scrolled in view */
  private boolean isMostlyScrolledInView(View descendent) {
    int scrollDelta = getScrollDelta(descendent);
    descendent.getDrawingRect(mTempRect);
    return scrollDelta != 0 && Math.abs(scrollDelta) < (mTempRect.width() / 2);
  }

  private void scrollToChild(View child) {
    int scrollDelta = getScrollDelta(child);

    if (scrollDelta != 0) {
      scrollBy(scrollDelta, 0);
    }
  }

  @Override
  protected void onScrollChanged(int x, int y, int oldX, int oldY) {
    super.onScrollChanged(x, y, oldX, oldY);

    mActivelyScrolling = true;

    if (mOnScrollDispatchHelper.onScrollChanged(x, y)) {
      if (mRemoveClippedSubviews) {
        updateClippingRect();
      }

      ReactScrollViewHelper.emitScrollEvent(
          this,
          mOnScrollDispatchHelper.getXFlingVelocity(),
          mOnScrollDispatchHelper.getYFlingVelocity());
    }

    if (mMaintainVisibleContentPositionData != null) {
      // We don't want to compute the first visible view everytime onScrollChanged gets called (can be multiple times per second).
      // The following logic debounces the computation by 100ms (arbitrary value).
      mHandler.removeCallbacks(mComputeFirstVisibleViewRunnable);
      mHandler.postDelayed(mComputeFirstVisibleViewRunnable, 100);
    }
  }

  @Override
  public boolean onInterceptTouchEvent(MotionEvent ev) {
    if (!mScrollEnabled) {
      return false;
    }

    try {
      if (super.onInterceptTouchEvent(ev)) {
        NativeGestureUtil.notifyNativeGestureStarted(this, ev);
        ReactScrollViewHelper.emitScrollBeginDragEvent(this);
        mDragging = true;
        enableFpsListener();
        return true;
      }
    } catch (IllegalArgumentException e) {
      // Log and ignore the error. This seems to be a bug in the android SDK and
      // this is the commonly accepted workaround.
      // https://tinyurl.com/mw6qkod (Stack Overflow)
      FLog.w(ReactConstants.TAG, "Error intercepting touch event.", e);
    }

    return false;
  }

  @Override
  public boolean pageScroll(int direction) {
    boolean handled = super.pageScroll(direction);

    if (mPagingEnabled && handled) {
      handlePostTouchScrolling(0, 0);
    }

    return handled;
  }

  @Override
  public boolean arrowScroll(int direction) {
    boolean handled = false;

    if (mPagingEnabled) {
      mPagedArrowScrolling = true;

      if (getChildCount() > 0) {
        View currentFocused = findFocus();
        View nextFocused = FocusFinder.getInstance().findNextFocus(this, currentFocused, direction);
        View rootChild = getChildAt(0);
        if (rootChild != null && nextFocused != null && nextFocused.getParent() == rootChild) {
          if (!isScrolledInView(nextFocused) && !isMostlyScrolledInView(nextFocused)) {
            smoothScrollToNextPage(direction);
          }
          nextFocused.requestFocus();
          handled = true;
        } else {
          smoothScrollToNextPage(direction);
          handled = true;
        }
      }

      mPagedArrowScrolling = false;
    } else {
      handled = super.arrowScroll(direction);
    }

    return handled;
  }

  @Override
  public boolean onTouchEvent(MotionEvent ev) {
    if (!mScrollEnabled) {
      return false;
    }

    mVelocityHelper.calculateVelocity(ev);
    int action = ev.getAction() & MotionEvent.ACTION_MASK;
    if (action == MotionEvent.ACTION_UP && mDragging) {
      updateStateOnScroll();

      float velocityX = mVelocityHelper.getXVelocity();
      float velocityY = mVelocityHelper.getYVelocity();
      ReactScrollViewHelper.emitScrollEndDragEvent(this, velocityX, velocityY);
      mDragging = false;
      // After the touch finishes, we may need to do some scrolling afterwards either as a result
      // of a fling or because we need to page align the content
      handlePostTouchScrolling(Math.round(velocityX), Math.round(velocityY));
    }

    return super.onTouchEvent(ev);
  }

  @Override
  public boolean executeKeyEvent(KeyEvent event) {
    int eventKeyCode = event.getKeyCode();
    if (!mScrollEnabled
        && (eventKeyCode == KeyEvent.KEYCODE_DPAD_LEFT
            || eventKeyCode == KeyEvent.KEYCODE_DPAD_RIGHT)) {
      return false;
    }
    return super.executeKeyEvent(event);
  }

  @Override
  public void fling(int velocityX) {

    // Workaround.
    // On Android P if a ScrollView is inverted, we will get a wrong sign for
    // velocityX (see https://issuetracker.google.com/issues/112385925).
    // At the same time, mOnScrollDispatchHelper tracks the correct velocity direction.
    //
    // Hence, we can use the absolute value from whatever the OS gives
    // us and use the sign of what mOnScrollDispatchHelper has tracked.
    final int correctedVelocityX =
        (int) (Math.abs(velocityX) * Math.signum(mOnScrollDispatchHelper.getXFlingVelocity()));

    if (mPagingEnabled) {
      flingAndSnap(correctedVelocityX);
    } else if (mScroller != null) {
      // FB SCROLLVIEW CHANGE

      // We provide our own version of fling that uses a different call to the standard OverScroller
      // which takes into account the possibility of adding new content while the ScrollView is
      // animating. Because we give essentially no max X for the fling, the fling will continue as
      // long
      // as there is content. See #onOverScrolled() to see the second part of this change which
      // properly
      // aborts the scroller animation when we get to the bottom of the ScrollView content.

      int scrollWindowWidth =
          getWidth() - ViewCompat.getPaddingStart(this) - ViewCompat.getPaddingEnd(this);

      mScroller.fling(
          getScrollX(), // startX
          getScrollY(), // startY
          correctedVelocityX, // velocityX
          0, // velocityY
          0, // minX
          Integer.MAX_VALUE, // maxX
          0, // minY
          0, // maxY
          scrollWindowWidth / 2, // overX
          0 // overY
          );

      ViewCompat.postInvalidateOnAnimation(this);

      // END FB SCROLLVIEW CHANGE
    } else {
      super.fling(correctedVelocityX);
    }
    handlePostTouchScrolling(correctedVelocityX, 0);
  }

  @Override
  protected void onSizeChanged(int w, int h, int oldw, int oldh) {
    super.onSizeChanged(w, h, oldw, oldh);
    if (mRemoveClippedSubviews) {
      updateClippingRect();
    }
  }

  @Override
  protected void onAttachedToWindow() {
    super.onAttachedToWindow();
    if (mRemoveClippedSubviews) {
      updateClippingRect();
    }
  }

  @Override
  public void updateClippingRect() {
    if (!mRemoveClippedSubviews) {
      return;
    }

    Assertions.assertNotNull(mClippingRect);

    ReactClippingViewGroupHelper.calculateClippingRect(this, mClippingRect);
    View contentView = getChildAt(0);
    if (contentView instanceof ReactClippingViewGroup) {
      ((ReactClippingViewGroup) contentView).updateClippingRect();
    }
  }

  @Override
  public void getClippingRect(Rect outClippingRect) {
    outClippingRect.set(Assertions.assertNotNull(mClippingRect));
  }

  @Override
  public boolean getChildVisibleRect(View child, Rect r, android.graphics.Point offset) {
    return ReactFeatureFlags.clipChildRectsIfOverflowIsHidden
        ? ReactClippingViewGroupHelper.getChildVisibleRectHelper(child, r, offset, this, mOverflow)
        : super.getChildVisibleRect(child, r, offset);
  }

  private int getSnapInterval() {
    if (mSnapInterval != 0) {
      return mSnapInterval;
    }
    return getWidth();
  }

  public void setEndFillColor(int color) {
    if (color != mEndFillColor) {
      mEndFillColor = color;
      mEndBackground = new ColorDrawable(mEndFillColor);
    }
  }

  @Override
  protected void onOverScrolled(int scrollX, int scrollY, boolean clampedX, boolean clampedY) {
    if (mScroller != null) {
      // FB SCROLLVIEW CHANGE

      // This is part two of the reimplementation of fling to fix the bounce-back bug. See #fling()
      // for
      // more information.

      if (!mScroller.isFinished() && mScroller.getCurrX() != mScroller.getFinalX()) {
        int scrollRange = computeHorizontalScrollRange() - getWidth();
        if (scrollX >= scrollRange) {
          mScroller.abortAnimation();
          scrollX = scrollRange;
        }
      }

      // END FB SCROLLVIEW CHANGE
    }

    super.onOverScrolled(scrollX, scrollY, clampedX, clampedY);
  }

  private void enableFpsListener() {
    if (isScrollPerfLoggingEnabled()) {
      Assertions.assertNotNull(mFpsListener);
      Assertions.assertNotNull(mScrollPerfTag);
      mFpsListener.enable(mScrollPerfTag);
    }
  }

  private void disableFpsListener() {
    if (isScrollPerfLoggingEnabled()) {
      Assertions.assertNotNull(mFpsListener);
      Assertions.assertNotNull(mScrollPerfTag);
      mFpsListener.disable(mScrollPerfTag);
    }
  }

  private boolean isScrollPerfLoggingEnabled() {
    return mFpsListener != null && mScrollPerfTag != null && !mScrollPerfTag.isEmpty();
  }

  @Override
  public void draw(Canvas canvas) {
    if (mEndFillColor != Color.TRANSPARENT) {
      final View content = getChildAt(0);
      if (mEndBackground != null && content != null && content.getRight() < getWidth()) {
        mEndBackground.setBounds(content.getRight(), 0, getWidth(), getHeight());
        mEndBackground.draw(canvas);
      }
    }
    super.draw(canvas);
  }

  /**
   * This handles any sort of scrolling that may occur after a touch is finished. This may be
   * momentum scrolling (fling) or because you have pagingEnabled on the scroll view. Because we
   * don't get any events from Android about this lifecycle, we do all our detection by creating a
   * runnable that checks if we scrolled in the last frame and if so assumes we are still scrolling.
   */
  private void handlePostTouchScrolling(int velocityX, int velocityY) {
    // Check if we are already handling this which may occur if this is called by both the touch up
    // and a fling call
    if (mPostTouchRunnable != null) {
      return;
    }

    if (mSendMomentumEvents) {
      ReactScrollViewHelper.emitScrollMomentumBeginEvent(this, velocityX, velocityY);
    }

    mActivelyScrolling = false;
    mPostTouchRunnable =
        new Runnable() {

          private boolean mSnappingToPage = false;
          private boolean mRunning = true;
          private int mStableFrames = 0;

          @Override
          public void run() {
            if (mActivelyScrolling) {
              // We are still scrolling.
              mActivelyScrolling = false;
              mStableFrames = 0;
              mRunning = true;
            } else {
              // There has not been a scroll update since the last time this Runnable executed.
              updateStateOnScroll();

              // We keep checking for updates until the ScrollView has "stabilized" and hasn't
              // scrolled for N consecutive frames. This number is arbitrary: big enough to catch
              // a number of race conditions, but small enough to not cause perf regressions, etc.
              // In anecdotal testing, it seemed like a decent number.
              // Without this check, sometimes this Runnable stops executing too soon - it will
              // fire before the first scroll event of an animated scroll/fling, and stop
              // immediately.
              mStableFrames++;
              mRunning = (mStableFrames < 3);

              if (mPagingEnabled && !mSnappingToPage) {
                // Only if we have pagingEnabled and we have not snapped to the page do we
                // need to continue checking for the scroll.  And we cause that scroll by asking for
                // it
                mSnappingToPage = true;
                flingAndSnap(0);
                ViewCompat.postOnAnimationDelayed(
                    ReactHorizontalScrollView.this, this, ReactScrollViewHelper.MOMENTUM_DELAY);
              } else {
                if (mSendMomentumEvents) {
                  ReactScrollViewHelper.emitScrollMomentumEndEvent(ReactHorizontalScrollView.this);
                }
                disableFpsListener();
              }
            }

            // We are still scrolling so we just post to check again a frame later
            if (mRunning) {
              ViewCompat.postOnAnimationDelayed(
                  ReactHorizontalScrollView.this, this, ReactScrollViewHelper.MOMENTUM_DELAY);
            } else {
              mPostTouchRunnable = null;
            }
          }
        };
    ViewCompat.postOnAnimationDelayed(
        this, mPostTouchRunnable, ReactScrollViewHelper.MOMENTUM_DELAY);
  }

  /** Get current X position or position after current animation finishes, if any. */
  private int getPostAnimationScrollX() {
    return mScrollAnimator != null && mScrollAnimator.isRunning()
        ? mFinalAnimatedPositionScrollX
        : getScrollX();
  }

  /** Get current X position or position after current animation finishes, if any. */
  private int getPostAnimationScrollY() {
    return mScrollAnimator != null && mScrollAnimator.isRunning()
        ? mFinalAnimatedPositionScrollY
        : getScrollY();
  }

  private int predictFinalScrollPosition(int velocityX) {
    // ScrollView can *only* scroll for 250ms when using smoothScrollTo and there's
    // no way to customize the scroll duration. So, we create a temporary OverScroller
    // so we can predict where a fling would land and snap to nearby that point.
    OverScroller scroller = new OverScroller(getContext());
    scroller.setFriction(1.0f - mDecelerationRate);

    // predict where a fling would end up so we can scroll to the nearest snap offset
    int maximumOffset = Math.max(0, computeHorizontalScrollRange() - getWidth());
    int width = getWidth() - ViewCompat.getPaddingStart(this) - ViewCompat.getPaddingEnd(this);
    scroller.fling(
        getPostAnimationScrollX(), // startX
        getPostAnimationScrollY(), // startY
        velocityX, // velocityX
        0, // velocityY
        0, // minX
        maximumOffset, // maxX
        0, // minY
        0, // maxY
        width / 2, // overX
        0 // overY
        );
    return scroller.getFinalX();
  }

  /**
   * This will smooth scroll us to the nearest snap offset point. It currently just looks at where
   * the content is and slides to the nearest point. It is intended to be run after we are done
   * scrolling, and handling any momentum scrolling.
   */
  private void smoothScrollAndSnap(int velocity) {
    double interval = (double) getSnapInterval();
    double currentOffset = (double) (getPostAnimationScrollX());
    double targetOffset = (double) predictFinalScrollPosition(velocity);

    int previousPage = (int) Math.floor(currentOffset / interval);
    int nextPage = (int) Math.ceil(currentOffset / interval);
    int currentPage = (int) Math.round(currentOffset / interval);
    int targetPage = (int) Math.round(targetOffset / interval);

    if (velocity > 0 && nextPage == previousPage) {
      nextPage++;
    } else if (velocity < 0 && previousPage == nextPage) {
      previousPage--;
    }

    if (
    // if scrolling towards next page
    velocity > 0
        &&
        // and the middle of the page hasn't been crossed already
        currentPage < nextPage
        &&
        // and it would have been crossed after flinging
        targetPage > previousPage) {
      currentPage = nextPage;
    } else if (
    // if scrolling towards previous page
    velocity < 0
        &&
        // and the middle of the page hasn't been crossed already
        currentPage > previousPage
        &&
        // and it would have been crossed after flinging
        targetPage < nextPage) {
      currentPage = previousPage;
    }

    targetOffset = currentPage * interval;
    if (targetOffset != currentOffset) {
      mActivelyScrolling = true;
      reactSmoothScrollTo((int) targetOffset, getScrollY());
    }
  }

  private void flingAndSnap(int velocityX) {
    if (getChildCount() <= 0) {
      return;
    }

    // pagingEnabled only allows snapping one interval at a time
    if (mSnapInterval == 0 && mSnapOffsets == null) {
      smoothScrollAndSnap(velocityX);
      return;
    }

    int maximumOffset = Math.max(0, computeHorizontalScrollRange() - getWidth());
    int targetOffset = predictFinalScrollPosition(velocityX);
    if (mDisableIntervalMomentum) {
      targetOffset = getScrollX();
    }

    int smallerOffset = 0;
    int largerOffset = maximumOffset;
    int firstOffset = 0;
    int lastOffset = maximumOffset;
    int width = getWidth() - ViewCompat.getPaddingStart(this) - ViewCompat.getPaddingEnd(this);

    // offsets are from the right edge in RTL layouts
    boolean isRTL =
        TextUtilsCompat.getLayoutDirectionFromLocale(Locale.getDefault())
            == ViewCompat.LAYOUT_DIRECTION_RTL;
    if (isRTL) {
      targetOffset = maximumOffset - targetOffset;
      velocityX = -velocityX;
    }

    // get the nearest snap points to the target offset
    if (mSnapOffsets != null) {
      firstOffset = mSnapOffsets.get(0);
      lastOffset = mSnapOffsets.get(mSnapOffsets.size() - 1);

      for (int i = 0; i < mSnapOffsets.size(); i++) {
        int offset = mSnapOffsets.get(i);

        if (offset <= targetOffset) {
          if (targetOffset - offset < targetOffset - smallerOffset) {
            smallerOffset = offset;
          }
        }

        if (offset >= targetOffset) {
          if (offset - targetOffset < largerOffset - targetOffset) {
            largerOffset = offset;
          }
        }
      }
    } else {
      double interval = (double) getSnapInterval();
      double ratio = (double) targetOffset / interval;
      smallerOffset = (int) (Math.floor(ratio) * interval);
      largerOffset = Math.min((int) (Math.ceil(ratio) * interval), maximumOffset);
    }

    // Calculate the nearest offset
    int nearestOffset =
        targetOffset - smallerOffset < largerOffset - targetOffset ? smallerOffset : largerOffset;

    // if scrolling after the last snap offset and snapping to the
    // end of the list is disabled, then we allow free scrolling
    int currentOffset = getScrollX();
    if (isRTL) {
      currentOffset = maximumOffset - currentOffset;
    }
    if (!mSnapToEnd && targetOffset >= lastOffset) {
      if (currentOffset >= lastOffset) {
        // free scrolling
      } else {
        // snap to end
        targetOffset = lastOffset;
      }
    } else if (!mSnapToStart && targetOffset <= firstOffset) {
      if (currentOffset <= firstOffset) {
        // free scrolling
      } else {
        // snap to beginning
        targetOffset = firstOffset;
      }
    } else if (velocityX > 0) {
      // when snapping velocity can feel sluggish for slow swipes
      velocityX += (int) ((largerOffset - targetOffset) * 10.0);

      targetOffset = largerOffset;
    } else if (velocityX < 0) {
      // when snapping velocity can feel sluggish for slow swipes
      velocityX -= (int) ((targetOffset - smallerOffset) * 10.0);

      targetOffset = smallerOffset;
    } else {
      targetOffset = nearestOffset;
    }

    // Make sure the new offset isn't out of bounds
    targetOffset = Math.min(Math.max(0, targetOffset), maximumOffset);

    if (isRTL) {
      targetOffset = maximumOffset - targetOffset;
      velocityX = -velocityX;
    }

    // smoothScrollTo will always scroll over 250ms which is often *waaay*
    // too short and will cause the scrolling to feel almost instant
    // try to manually interact with OverScroller instead
    // if velocity is 0 however, fling() won't work, so we want to use smoothScrollTo
    if (mScroller != null) {
      mActivelyScrolling = true;

      mScroller.fling(
          getScrollX(), // startX
          getScrollY(), // startY
          // velocity = 0 doesn't work with fling() so we pretend there's a reasonable
          // initial velocity going on when a touch is released without any movement
          velocityX != 0 ? velocityX : targetOffset - getScrollX(), // velocityX
          0, // velocityY
          // setting both minX and maxX to the same value will guarantee that we scroll to it
          // but using the standard fling-style easing rather than smoothScrollTo's 250ms animation
          targetOffset, // minX
          targetOffset, // maxX
          0, // minY
          0, // maxY
          // we only want to allow overscrolling if the final offset is at the very edge of the view
          (targetOffset == 0 || targetOffset == maximumOffset) ? width / 2 : 0, // overX
          0 // overY
          );

      postInvalidateOnAnimation();
    } else {
      reactSmoothScrollTo(targetOffset, getScrollY());
    }
  }

  private void smoothScrollToNextPage(int direction) {
    int width = getWidth();
    int currentX = getScrollX();

    int page = currentX / width;
    if (currentX % width != 0) {
      page++;
    }

    if (direction == View.FOCUS_LEFT) {
      page = page - 1;
    } else {
      page = page + 1;
    }

    if (page < 0) {
      page = 0;
    }

    reactSmoothScrollTo(page * width, getScrollY());
    handlePostTouchScrolling(0, 0);
  }

  @Override
  public void setBackgroundColor(int color) {
    mReactBackgroundManager.setBackgroundColor(color);
  }

  public void setBorderWidth(int position, float width) {
    mReactBackgroundManager.setBorderWidth(position, width);
  }

  public void setBorderColor(int position, float color, float alpha) {
    mReactBackgroundManager.setBorderColor(position, color, alpha);
  }

  public void setBorderRadius(float borderRadius) {
    mReactBackgroundManager.setBorderRadius(borderRadius);
  }

  public void setBorderRadius(float borderRadius, int position) {
    mReactBackgroundManager.setBorderRadius(borderRadius, position);
  }

  public void setBorderStyle(@Nullable String style) {
    mReactBackgroundManager.setBorderStyle(style);
  }

  @Override
  public void onChildViewAdded(View parent, View child) {
    mContentView = child;
    mContentView.addOnLayoutChangeListener(this);
  }

  @Override
  public void onChildViewRemoved(View parent, View child) {
    mContentView.removeOnLayoutChangeListener(this);
    mContentView = null;
  }

  /**
   * Calls `smoothScrollTo` and updates state.
   *
   * <p>`smoothScrollTo` changes `contentOffset` and we need to keep `contentOffset` in sync between
   * scroll view and state. Calling raw `smoothScrollTo` doesn't update state.
   */
  public void reactSmoothScrollTo(int x, int y) {
    // `smoothScrollTo` contains some logic that, if called multiple times in a short amount of
    // time, will treat all calls as part of the same animation and will not lengthen the duration
    // of the animation. This means that, for example, if the user is scrolling rapidly, multiple
    // pages could be considered part of one animation, causing some page animations to be animated
    // very rapidly - looking like they're not animated at all.
    if (mScrollAnimator != null) {
      mScrollAnimator.cancel();
    }

    mFinalAnimatedPositionScrollX = x;
    mFinalAnimatedPositionScrollY = y;
    PropertyValuesHolder scrollX = PropertyValuesHolder.ofInt("scrollX", getScrollX(), x);
    PropertyValuesHolder scrollY = PropertyValuesHolder.ofInt("scrollY", getScrollY(), y);
    mScrollAnimator = ObjectAnimator.ofPropertyValuesHolder(scrollX, scrollY);
    mScrollAnimator.setDuration(
        ReactScrollViewHelper.getDefaultScrollAnimationDuration(getContext()));
    mScrollAnimator.addUpdateListener(
        new ValueAnimator.AnimatorUpdateListener() {
          @Override
          public void onAnimationUpdate(ValueAnimator valueAnimator) {
            int scrollValueX = (Integer) valueAnimator.getAnimatedValue("scrollX");
            int scrollValueY = (Integer) valueAnimator.getAnimatedValue("scrollY");
            scrollTo(scrollValueX, scrollValueY);
          }
        });
    mScrollAnimator.addListener(
        new Animator.AnimatorListener() {
          @Override
          public void onAnimationStart(Animator animator) {}

          @Override
          public void onAnimationEnd(Animator animator) {
            mFinalAnimatedPositionScrollX = -1;
            mFinalAnimatedPositionScrollY = -1;
            mScrollAnimator = null;
            updateStateOnScroll();
          }

          @Override
          public void onAnimationCancel(Animator animator) {}

          @Override
          public void onAnimationRepeat(Animator animator) {}
        });
    mScrollAnimator.start();
    updateStateOnScroll(x, y);
    setPendingContentOffsets(x, y);
  }

  /**
   * Calls `reactScrollTo` and updates state.
   *
   * <p>`reactScrollTo` changes `contentOffset` and we need to keep `contentOffset` in sync between
   * scroll view and state. Calling raw `reactScrollTo` doesn't update state.
   */
  public void reactScrollTo(int x, int y) {
    scrollTo(x, y);
    updateStateOnScroll(x, y);
    setPendingContentOffsets(x, y);
  }

  /**
   * If contentOffset is set before the View has been laid out, store the values and set them when
   * `onLayout` is called.
   *
   * @param x
   * @param y
   */
  private void setPendingContentOffsets(int x, int y) {
    View child = getChildAt(0);
    if (child != null && child.getWidth() != 0 && child.getHeight() != 0) {
      pendingContentOffsetX = UNSET_CONTENT_OFFSET;
      pendingContentOffsetY = UNSET_CONTENT_OFFSET;
    } else {
      pendingContentOffsetX = x;
      pendingContentOffsetY = y;
    }
  }

  /**
   * Called on any stabilized onScroll change to propagate content offset value to a Shadow Node.
   */
  private void updateStateOnScroll(final int scrollX, final int scrollY) {
    // Dedupe events to reduce JNI traffic
    if (scrollX == mLastStateUpdateScrollX && scrollY == mLastStateUpdateScrollY) {
      return;
    }

    mLastStateUpdateScrollX = scrollX;
    mLastStateUpdateScrollY = scrollY;

    mFabricViewStateManager.setState(
        new FabricViewStateManager.StateUpdateCallback() {
          @Override
          public WritableMap getStateUpdate() {
            WritableMap map = new WritableNativeMap();
            map.putDouble(CONTENT_OFFSET_LEFT, PixelUtil.toDIPFromPixel(scrollX));
            map.putDouble(CONTENT_OFFSET_TOP, PixelUtil.toDIPFromPixel(scrollY));
            return map;
          }
        });
  }

  private void updateStateOnScroll() {
    updateStateOnScroll(getScrollX(), getScrollY());
  }

<<<<<<< HEAD
  /**
   * Called when a mContentView's layout has changed. Fixes the scroll position depending on maintainVisibleContentPosition
   */
  @Override
  public void onLayoutChange(
    View v,
    int left,
    int top,
    int right,
    int bottom,
    int oldLeft,
    int oldTop,
    int oldRight,
    int oldBottom) {
    if (mContentView == null) {
      return;
    }

    if (this.mMaintainVisibleContentPositionData != null) {
      scrollMaintainVisibleContentPosition();
    }
  }

  /**
   * Called when maintainVisibleContentPosition is used and after a scroll.
   * Finds the first completely visible view in the ScrollView and stores it for later use.
   */
  private void computeFirstVisibleItemForMaintainVisibleContentPosition() {
    ReactScrollViewMaintainVisibleContentPositionData maintainVisibleContentPositionData = mMaintainVisibleContentPositionData;
    if (maintainVisibleContentPositionData == null) return;

    int currentScrollX = getScrollX();
    int minIdx = maintainVisibleContentPositionData.minIndexForVisible;

    ReactViewGroup contentView = (ReactViewGroup) getChildAt(0);
    if (contentView == null) return;

    for (int i = minIdx; i < contentView.getChildCount(); i++) {
      // Find the first entirely visible view. This must be done after we update the content offset
      // or it will tend to grab rows that were made visible by the shift in position
      View child = contentView.getChildAt(i);
      if (child.getX() >= currentScrollX || i == contentView.getChildCount() - 1) {
        firstVisibleViewForMaintainVisibleContentPosition = new WeakReference<>(child);
        Rect frame = new Rect();
        child.getHitRect(frame);
        prevFirstVisibleFrameForMaintainVisibleContentPosition = frame;
        break;
      }
    }
  }

  /**
   * Called when maintainVisibleContentPosition is used and after a layout change.
   * Detects if the layout change impacts the scroll position and corrects it if needed.
   */
  private void scrollMaintainVisibleContentPosition() {
    ReactScrollViewMaintainVisibleContentPositionData maintainVisibleContentPositionData = this.mMaintainVisibleContentPositionData;
    if (maintainVisibleContentPositionData == null) return;

    int currentScrollX = getScrollX();

    View firstVisibleView = firstVisibleViewForMaintainVisibleContentPosition != null ? firstVisibleViewForMaintainVisibleContentPosition.get() : null;
    if (firstVisibleView == null) return;
    Rect prevFirstVisibleFrame = this.prevFirstVisibleFrameForMaintainVisibleContentPosition;
    if (prevFirstVisibleFrame == null) return;

    Rect newFrame = new Rect();
    firstVisibleView.getHitRect(newFrame);
    int deltaX = newFrame.left - prevFirstVisibleFrame.left;

    if (Math.abs(deltaX) > 1) {
      int scrollXTo = getScrollX() + deltaX;

      reactScrollTo(scrollXTo, getScrollY());

      Integer autoScrollThreshold = maintainVisibleContentPositionData.autoScrollToTopThreshold;
      if (autoScrollThreshold != null) {
        // If the offset WAS within the threshold of the start, animate to the start.
        if (currentScrollX - deltaX <= autoScrollThreshold) {
          reactSmoothScrollTo(0, getScrollY());
        }
      }
    }
=======
  @Override
  public FabricViewStateManager getFabricViewStateManager() {
    return mFabricViewStateManager;
>>>>>>> 79f305e5
  }
}<|MERGE_RESOLUTION|>--- conflicted
+++ resolved
@@ -17,11 +17,7 @@
 import android.graphics.Rect;
 import android.graphics.drawable.ColorDrawable;
 import android.graphics.drawable.Drawable;
-<<<<<<< HEAD
-import android.os.Build;
 import android.os.Handler;
-=======
->>>>>>> 79f305e5
 import android.view.FocusFinder;
 import android.view.KeyEvent;
 import android.view.MotionEvent;
@@ -56,13 +52,10 @@
 
 /** Similar to {@link ReactScrollView} but only supports horizontal scrolling. */
 public class ReactHorizontalScrollView extends HorizontalScrollView
-<<<<<<< HEAD
     implements ReactClippingViewGroup,
         ViewGroup.OnHierarchyChangeListener,
-        View.OnLayoutChangeListener {
-=======
-    implements ReactClippingViewGroup, FabricViewStateManager.HasFabricViewStateManager {
->>>>>>> 79f305e5
+        View.OnLayoutChangeListener,
+        FabricViewStateManager.HasFabricViewStateManager {
 
   private static @Nullable Field sScrollerField;
   private static boolean sTriedToGetScrollerField = false;
@@ -100,8 +93,7 @@
   private boolean mPagedArrowScrolling = false;
   private int pendingContentOffsetX = UNSET_CONTENT_OFFSET;
   private int pendingContentOffsetY = UNSET_CONTENT_OFFSET;
-<<<<<<< HEAD
-  private @Nullable StateWrapper mStateWrapper;
+  private final FabricViewStateManager mFabricViewStateManager = new FabricViewStateManager();
   private @Nullable ReactScrollViewMaintainVisibleContentPositionData mMaintainVisibleContentPositionData;
   private @Nullable WeakReference<View> firstVisibleViewForMaintainVisibleContentPosition = null;
   private @Nullable Rect prevFirstVisibleFrameForMaintainVisibleContentPosition = null;
@@ -113,9 +105,6 @@
       computeFirstVisibleItemForMaintainVisibleContentPosition();
     }
   };
-=======
-  private final FabricViewStateManager mFabricViewStateManager = new FabricViewStateManager();
->>>>>>> 79f305e5
 
   private @Nullable ValueAnimator mScrollAnimator;
   private int mFinalAnimatedPositionScrollX = 0;
@@ -1119,7 +1108,6 @@
     updateStateOnScroll(getScrollX(), getScrollY());
   }
 
-<<<<<<< HEAD
   /**
    * Called when a mContentView's layout has changed. Fixes the scroll position depending on maintainVisibleContentPosition
    */
@@ -1203,10 +1191,10 @@
         }
       }
     }
-=======
+  }
+
   @Override
   public FabricViewStateManager getFabricViewStateManager() {
     return mFabricViewStateManager;
->>>>>>> 79f305e5
   }
 }