/*
 * Copyright (c) Meta Platforms, Inc. and affiliates.
 *
 * This source code is licensed under the MIT license found in the
 * LICENSE file in the root directory of this source tree.
 */

package com.facebook.react.views.scroll;

import static com.facebook.react.views.scroll.ReactScrollViewHelper.SNAP_ALIGNMENT_CENTER;
import static com.facebook.react.views.scroll.ReactScrollViewHelper.SNAP_ALIGNMENT_DISABLED;
import static com.facebook.react.views.scroll.ReactScrollViewHelper.SNAP_ALIGNMENT_END;
import static com.facebook.react.views.scroll.ReactScrollViewHelper.SNAP_ALIGNMENT_START;

import android.animation.ObjectAnimator;
import android.animation.ValueAnimator;
import android.content.Context;
import android.graphics.Canvas;
import android.graphics.Color;
import android.graphics.Rect;
import android.graphics.drawable.ColorDrawable;
import android.graphics.drawable.Drawable;
import android.view.FocusFinder;
import android.view.KeyEvent;
import android.view.MotionEvent;
import android.view.View;
import android.view.ViewGroup;
import android.view.accessibility.AccessibilityEvent;
import android.widget.HorizontalScrollView;
import android.widget.OverScroller;
import androidx.annotation.Nullable;
import androidx.core.view.AccessibilityDelegateCompat;
import androidx.core.view.ViewCompat;
import androidx.core.view.accessibility.AccessibilityNodeInfoCompat;
import com.facebook.common.logging.FLog;
import com.facebook.infer.annotation.Assertions;
<<<<<<< HEAD
import com.facebook.react.R;
import com.facebook.react.bridge.ReadableMap;
import com.facebook.react.bridge.WritableMap;
import com.facebook.react.bridge.WritableNativeMap;
=======
>>>>>>> 16feabf6
import com.facebook.react.common.ReactConstants;
import com.facebook.react.common.build.ReactBuildConfig;
import com.facebook.react.modules.i18nmanager.I18nUtil;
import com.facebook.react.uimanager.FabricViewStateManager;
import com.facebook.react.uimanager.MeasureSpecAssertions;
<<<<<<< HEAD
import com.facebook.react.uimanager.PixelUtil;
import com.facebook.react.uimanager.ReactAccessibilityDelegate;
=======
import com.facebook.react.uimanager.PointerEvents;
>>>>>>> 16feabf6
import com.facebook.react.uimanager.ReactClippingViewGroup;
import com.facebook.react.uimanager.ReactClippingViewGroupHelper;
import com.facebook.react.uimanager.ReactOverflowViewWithInset;
import com.facebook.react.uimanager.ViewProps;
import com.facebook.react.uimanager.events.NativeGestureUtil;
import com.facebook.react.views.scroll.ReactScrollViewHelper.HasFlingAnimator;
import com.facebook.react.views.scroll.ReactScrollViewHelper.HasScrollState;
import com.facebook.react.views.scroll.ReactScrollViewHelper.ReactScrollViewScrollState;
import com.facebook.react.views.view.ReactViewBackgroundManager;
import java.lang.reflect.Field;
import java.util.ArrayList;
import java.util.List;

/** Similar to {@link ReactScrollView} but only supports horizontal scrolling. */
public class ReactHorizontalScrollView extends HorizontalScrollView
    implements ReactClippingViewGroup,
        FabricViewStateManager.HasFabricViewStateManager,
        ReactOverflowViewWithInset,
        HasScrollState,
        HasFlingAnimator {

  private static boolean DEBUG_MODE = false && ReactBuildConfig.DEBUG;
  private static String TAG = ReactHorizontalScrollView.class.getSimpleName();

  private static int NO_SCROLL_POSITION = Integer.MIN_VALUE;

  private static @Nullable Field sScrollerField;
  private static boolean sTriedToGetScrollerField = false;

  private int mScrollXAfterMeasure = NO_SCROLL_POSITION;

  private static final int UNSET_CONTENT_OFFSET = -1;

  private final OnScrollDispatchHelper mOnScrollDispatchHelper = new OnScrollDispatchHelper();
  private final @Nullable OverScroller mScroller;
  private final VelocityHelper mVelocityHelper = new VelocityHelper();
  private final Rect mRect = new Rect();
  private final Rect mOverflowInset = new Rect();

  private boolean mActivelyScrolling;
  private @Nullable Rect mClippingRect;
  private @Nullable String mOverflow = ViewProps.HIDDEN;
  private boolean mDragging;
  private boolean mPagingEnabled = false;
  private @Nullable Runnable mPostTouchRunnable;
  private boolean mRemoveClippedSubviews;
  private boolean mScrollEnabled = true;
  private boolean mSendMomentumEvents;
  private @Nullable FpsListener mFpsListener = null;
  private @Nullable String mScrollPerfTag;
  private @Nullable Drawable mEndBackground;
  private int mEndFillColor = Color.TRANSPARENT;
  private boolean mDisableIntervalMomentum = false;
  private int mSnapInterval = 0;
  private @Nullable List<Integer> mSnapOffsets;
  private boolean mSnapToStart = true;
  private boolean mSnapToEnd = true;
  private int mSnapToAlignment = SNAP_ALIGNMENT_DISABLED;
  private ReactViewBackgroundManager mReactBackgroundManager;
  private boolean mPagedArrowScrolling = false;
  private int pendingContentOffsetX = UNSET_CONTENT_OFFSET;
  private int pendingContentOffsetY = UNSET_CONTENT_OFFSET;
  private final FabricViewStateManager mFabricViewStateManager = new FabricViewStateManager();
  private final ReactScrollViewScrollState mReactScrollViewScrollState;
  private final ValueAnimator DEFAULT_FLING_ANIMATOR = ObjectAnimator.ofInt(this, "scrollX", 0, 0);
  private PointerEvents mPointerEvents = PointerEvents.AUTO;

  private final Rect mTempRect = new Rect();

  public ReactHorizontalScrollView(Context context) {
    this(context, null);
  }

  public ReactHorizontalScrollView(Context context, @Nullable FpsListener fpsListener) {
    super(context);
    mReactBackgroundManager = new ReactViewBackgroundManager(this);
    mFpsListener = fpsListener;

    ViewCompat.setAccessibilityDelegate(
        this,
        new AccessibilityDelegateCompat() {
          @Override
          public void onInitializeAccessibilityEvent(View host, AccessibilityEvent event) {
            super.onInitializeAccessibilityEvent(host, event);
            event.setScrollable(mScrollEnabled);
            final ReadableMap accessibilityCollectionInfo = (ReadableMap) host.getTag(R.id.accessibility_collection_info);

            if (accessibilityCollectionInfo != null) {
              event.setItemCount(accessibilityCollectionInfo.getInt("itemCount"));
              View contentView = getContentView();
              Integer firstVisibleIndex = null;
              Integer lastVisibleIndex = null;

              if (!(contentView instanceof ViewGroup)) {
                return;
              }

              for(int index = 0; index < ((ViewGroup) contentView).getChildCount(); index++) {
                View nextChild = ((ViewGroup) contentView).getChildAt(index);
                boolean isVisible = isPartiallyScrolledInView(nextChild);

                ReadableMap accessibilityCollectionItemInfo = (ReadableMap) nextChild.getTag(R.id.accessibility_collection_item_info);

                if (!(nextChild instanceof ViewGroup)) {
                  return;
                }

                int childCount =  ((ViewGroup) nextChild).getChildCount();

                // If this child's accessibilityCollectionItemInfo is null, we'll check one more nested child.
                // Happens when getItemLayout is not passed in FlatList which adds an additional View in the hierarchy.
                if (childCount > 0 && accessibilityCollectionItemInfo == null) {
                  View nestedNextChild = ((ViewGroup) nextChild).getChildAt(0);
                  if (nestedNextChild != null) {
                    ReadableMap nestedChildAccessibilityInfo = (ReadableMap) nestedNextChild.getTag(R.id.accessibility_collection_item_info);
                    if (nestedChildAccessibilityInfo != null) {
                      accessibilityCollectionItemInfo = nestedChildAccessibilityInfo;
                    }
                  }
                }

                if (isVisible == true && accessibilityCollectionItemInfo != null) {
                  if(firstVisibleIndex == null) {
                    firstVisibleIndex = accessibilityCollectionItemInfo.getInt("itemIndex");
                  }
                  lastVisibleIndex = accessibilityCollectionItemInfo.getInt("itemIndex");;
                }

                if (firstVisibleIndex != null && lastVisibleIndex != null) {
                  event.setFromIndex(firstVisibleIndex);
                  event.setToIndex(lastVisibleIndex);
                }
              }
            }
          }

          @Override
          public void onInitializeAccessibilityNodeInfo(
              View host, AccessibilityNodeInfoCompat info) {
            super.onInitializeAccessibilityNodeInfo(host, info);
            info.setScrollable(mScrollEnabled);
            final ReactAccessibilityDelegate.AccessibilityRole accessibilityRole =
              (ReactAccessibilityDelegate.AccessibilityRole) host.getTag(R.id.accessibility_role);

            if (accessibilityRole != null) {
              ReactAccessibilityDelegate.setRole(info, accessibilityRole, host.getContext());
            }

            final ReadableMap accessibilityCollectionInfo = (ReadableMap) host.getTag(R.id.accessibility_collection_info);

            if (accessibilityCollectionInfo != null) {
              int rowCount = accessibilityCollectionInfo.getInt("rowCount");
              int columnCount = accessibilityCollectionInfo.getInt("columnCount");
              boolean hierarchical = accessibilityCollectionInfo.getBoolean("hierarchical");

              AccessibilityNodeInfoCompat.CollectionInfoCompat collectionInfoCompat = AccessibilityNodeInfoCompat.CollectionInfoCompat.obtain(rowCount, columnCount, hierarchical);
              info.setCollectionInfo(collectionInfoCompat);
            }
          }
        });

    mScroller = getOverScrollerFromParent();
    mReactScrollViewScrollState =
        new ReactScrollViewScrollState(
            I18nUtil.getInstance().isRTL(context)
                ? ViewCompat.LAYOUT_DIRECTION_RTL
                : ViewCompat.LAYOUT_DIRECTION_LTR);
  }

  @Nullable
  private OverScroller getOverScrollerFromParent() {
    OverScroller scroller;

    if (!sTriedToGetScrollerField) {
      sTriedToGetScrollerField = true;
      try {
        sScrollerField = HorizontalScrollView.class.getDeclaredField("mScroller");
        sScrollerField.setAccessible(true);
      } catch (NoSuchFieldException e) {
        FLog.w(
            TAG,
            "Failed to get mScroller field for HorizontalScrollView! "
                + "This app will exhibit the bounce-back scrolling bug :(");
      }
    }

    if (sScrollerField != null) {
      try {
        Object scrollerValue = sScrollerField.get(this);
        if (scrollerValue instanceof OverScroller) {
          scroller = (OverScroller) scrollerValue;
        } else {
          FLog.w(
              TAG,
              "Failed to cast mScroller field in HorizontalScrollView (probably due to OEM changes to AOSP)! "
                  + "This app will exhibit the bounce-back scrolling bug :(");
          scroller = null;
        }
      } catch (IllegalAccessException e) {
        throw new RuntimeException("Failed to get mScroller from HorizontalScrollView!", e);
      }
    } else {
      scroller = null;
    }

    return scroller;
  }

  public void setScrollPerfTag(@Nullable String scrollPerfTag) {
    mScrollPerfTag = scrollPerfTag;
  }

  @Override
  public void setRemoveClippedSubviews(boolean removeClippedSubviews) {
    if (removeClippedSubviews && mClippingRect == null) {
      mClippingRect = new Rect();
    }
    mRemoveClippedSubviews = removeClippedSubviews;
    updateClippingRect();
  }

  @Override
  public boolean getRemoveClippedSubviews() {
    return mRemoveClippedSubviews;
  }

  public void setDisableIntervalMomentum(boolean disableIntervalMomentum) {
    mDisableIntervalMomentum = disableIntervalMomentum;
  }

  public void setSendMomentumEvents(boolean sendMomentumEvents) {
    mSendMomentumEvents = sendMomentumEvents;
  }

  public void setScrollEnabled(boolean scrollEnabled) {
    mScrollEnabled = scrollEnabled;
  }

  public void setPagingEnabled(boolean pagingEnabled) {
    mPagingEnabled = pagingEnabled;
  }

  public void setDecelerationRate(float decelerationRate) {
    getReactScrollViewScrollState().setDecelerationRate(decelerationRate);

    if (mScroller != null) {
      mScroller.setFriction(1.0f - decelerationRate);
    }
  }

  public void setSnapInterval(int snapInterval) {
    mSnapInterval = snapInterval;
  }

  public void setSnapOffsets(List<Integer> snapOffsets) {
    mSnapOffsets = snapOffsets;
  }

  public void setSnapToStart(boolean snapToStart) {
    mSnapToStart = snapToStart;
  }

  public void setSnapToEnd(boolean snapToEnd) {
    mSnapToEnd = snapToEnd;
  }

  public void setSnapToAlignment(int snapToAlignment) {
    mSnapToAlignment = snapToAlignment;
  }

  public void flashScrollIndicators() {
    awakenScrollBars();
  }

  public void setOverflow(String overflow) {
    mOverflow = overflow;
    invalidate();
  }

  @Override
  public @Nullable String getOverflow() {
    return mOverflow;
  }

  @Override
  public void setOverflowInset(int left, int top, int right, int bottom) {
    mOverflowInset.set(left, top, right, bottom);
  }

  @Override
  public Rect getOverflowInset() {
    return mOverflowInset;
  }

  @Override
  protected void onDraw(Canvas canvas) {
    if (DEBUG_MODE) {
      FLog.i(TAG, "onDraw[%d]", getId());
    }

    getDrawingRect(mRect);

    switch (mOverflow) {
      case ViewProps.VISIBLE:
        break;
      default:
        canvas.clipRect(mRect);
        break;
    }

    super.onDraw(canvas);
  }

  @Override
  protected void onMeasure(int widthMeasureSpec, int heightMeasureSpec) {
    MeasureSpecAssertions.assertExplicitMeasureSpec(widthMeasureSpec, heightMeasureSpec);

    int measuredWidth = MeasureSpec.getSize(widthMeasureSpec);
    int measuredHeight = MeasureSpec.getSize(heightMeasureSpec);

    if (DEBUG_MODE) {
      FLog.i(
          TAG,
          "onMeasure[%d] measured width: %d measured height: %d",
          getId(),
          measuredWidth,
          measuredHeight);
    }

    boolean measuredHeightChanged = getMeasuredHeight() != measuredHeight;

    setMeasuredDimension(measuredWidth, measuredHeight);

    // See how `mScrollXAfterMeasure` is used in `onLayout`, and why we only enable the
    // hack if the height has changed.
    if (measuredHeightChanged && mScroller != null) {
      mScrollXAfterMeasure = mScroller.getCurrX();
    }
  }

  @Override
  protected void onLayout(boolean changed, int l, int t, int r, int b) {
    if (DEBUG_MODE) {
      FLog.i(TAG, "onLayout[%d] l %d t %d r %d b %d", getId(), l, t, r, b);
    }

    // Has the scrollX changed between the last onMeasure and this layout?
    // If so, cancel the animation.
    // Essentially, if the height changes (due to keyboard popping up, for instance) the
    // underlying View.layout method will in some cases scroll to an incorrect X position -
    // see also the hacks in `fling`. The order of layout is called in the order of: onMeasure,
    // layout, onLayout.
    // We cannot override `layout` but we can detect the sequence of events between onMeasure
    // and onLayout.
    if (mScrollXAfterMeasure != NO_SCROLL_POSITION
        && mScroller != null
        && mScrollXAfterMeasure != mScroller.getFinalX()
        && !mScroller.isFinished()) {
      if (DEBUG_MODE) {
        FLog.i(
            TAG,
            "onLayout[%d] scroll hack enabled: reset to previous scrollX position of %d",
            getId(),
            mScrollXAfterMeasure);
      }
      mScroller.startScroll(mScrollXAfterMeasure, mScroller.getFinalY(), 0, 0);
      mScroller.forceFinished(true);
      mScrollXAfterMeasure = NO_SCROLL_POSITION;
    }

    // Call with the present values in order to re-layout if necessary
    // If a "pending" value has been set, we restore that value.
    // That value gets cleared by reactScrollTo.
    int scrollToX =
        pendingContentOffsetX != UNSET_CONTENT_OFFSET ? pendingContentOffsetX : getScrollX();
    int scrollToY =
        pendingContentOffsetY != UNSET_CONTENT_OFFSET ? pendingContentOffsetY : getScrollY();
    scrollTo(scrollToX, scrollToY);
    ReactScrollViewHelper.emitLayoutEvent(this);
  }

  /**
   * Since ReactHorizontalScrollView handles layout changes on JS side, it does not call
   * super.onlayout due to which mIsLayoutDirty flag in HorizontalScrollView remains true and
   * prevents scrolling to child when requestChildFocus is called. Overriding this method and
   * scrolling to child without checking any layout dirty flag. This will fix focus navigation issue
   * for KeyEvents which are not handled in HorizontalScrollView, for example: KEYCODE_TAB.
   */
  @Override
  public void requestChildFocus(View child, View focused) {
    if (focused != null && !mPagingEnabled) {
      scrollToChild(focused);
    }
    super.requestChildFocus(child, focused);
  }

  @Override
  public void addFocusables(ArrayList<View> views, int direction, int focusableMode) {
    if (mPagingEnabled && !mPagedArrowScrolling) {
      // Only add elements within the current page to list of focusables
      ArrayList<View> candidateViews = new ArrayList<View>();
      super.addFocusables(candidateViews, direction, focusableMode);
      for (View candidate : candidateViews) {
        // We must also include the currently focused in the focusables list or focus search will
        // always
        // return the first element within the focusables list
        if (isScrolledInView(candidate)
            || isPartiallyScrolledInView(candidate)
            || candidate.isFocused()) {
          views.add(candidate);
        }
      }
    } else {
      super.addFocusables(views, direction, focusableMode);
    }
  }

  /** Calculates the x delta required to scroll the given descendent into view */
  private int getScrollDelta(View descendent) {
    descendent.getDrawingRect(mTempRect);
    offsetDescendantRectToMyCoords(descendent, mTempRect);
    return computeScrollDeltaToGetChildRectOnScreen(mTempRect);
  }

  /** Returns whether the given descendent is scrolled fully in view */
  private boolean isScrolledInView(View descendent) {
    return getScrollDelta(descendent) == 0;
  }

  /** Returns whether the given descendent is partially scrolled in view */
  private boolean isPartiallyScrolledInView(View descendent) {
    int scrollDelta = getScrollDelta(descendent);
    descendent.getDrawingRect(mTempRect);
    return scrollDelta != 0 && Math.abs(scrollDelta) < mTempRect.width();
  }

  /** Returns whether the given descendent is "mostly" (>50%) scrolled in view */
  private boolean isMostlyScrolledInView(View descendent) {
    int scrollDelta = getScrollDelta(descendent);
    descendent.getDrawingRect(mTempRect);
    return scrollDelta != 0 && Math.abs(scrollDelta) < (mTempRect.width() / 2);
  }

  private void scrollToChild(View child) {
    int scrollDelta = getScrollDelta(child);

    if (scrollDelta != 0) {
      scrollBy(scrollDelta, 0);
    }
  }

  @Override
  protected void onScrollChanged(int x, int y, int oldX, int oldY) {
    if (DEBUG_MODE) {
      FLog.i(TAG, "onScrollChanged[%d] x %d y %d oldx %d oldy %d", getId(), x, y, oldX, oldY);
    }

    super.onScrollChanged(x, y, oldX, oldY);

    mActivelyScrolling = true;

    if (mOnScrollDispatchHelper.onScrollChanged(x, y)) {
      if (mRemoveClippedSubviews) {
        updateClippingRect();
      }

      ReactScrollViewHelper.updateStateOnScrollChanged(
          this,
          mOnScrollDispatchHelper.getXFlingVelocity(),
          mOnScrollDispatchHelper.getYFlingVelocity());
    }
  }

  @Override
  public boolean onInterceptTouchEvent(MotionEvent ev) {
    if (!mScrollEnabled) {
      return false;
    }

    // We intercept the touch event if the children are not supposed to receive it.
    if (!PointerEvents.canChildrenBeTouchTarget(mPointerEvents)) {
      return true;
    }

    try {
      if (super.onInterceptTouchEvent(ev)) {
        NativeGestureUtil.notifyNativeGestureStarted(this, ev);
        ReactScrollViewHelper.emitScrollBeginDragEvent(this);
        mDragging = true;
        enableFpsListener();
        getFlingAnimator().cancel();
        return true;
      }
    } catch (IllegalArgumentException e) {
      // Log and ignore the error. This seems to be a bug in the android SDK and
      // this is the commonly accepted workaround.
      // https://tinyurl.com/mw6qkod (Stack Overflow)
      FLog.w(ReactConstants.TAG, "Error intercepting touch event.", e);
    }

    return false;
  }

  @Override
  public boolean pageScroll(int direction) {
    boolean handled = super.pageScroll(direction);

    if (mPagingEnabled && handled) {
      handlePostTouchScrolling(0, 0);
    }

    return handled;
  }

  @Override
  public boolean arrowScroll(int direction) {
    boolean handled = false;

    if (mPagingEnabled) {
      mPagedArrowScrolling = true;

      if (getChildCount() > 0) {
        View currentFocused = findFocus();
        View nextFocused = FocusFinder.getInstance().findNextFocus(this, currentFocused, direction);
        View rootChild = getContentView();
        if (rootChild != null && nextFocused != null && nextFocused.getParent() == rootChild) {
          if (!isScrolledInView(nextFocused) && !isMostlyScrolledInView(nextFocused)) {
            smoothScrollToNextPage(direction);
          }
          nextFocused.requestFocus();
          handled = true;
        } else {
          smoothScrollToNextPage(direction);
          handled = true;
        }
      }

      mPagedArrowScrolling = false;
    } else {
      handled = super.arrowScroll(direction);
    }

    return handled;
  }

  @Override
  public boolean onTouchEvent(MotionEvent ev) {
    if (!mScrollEnabled) {
      return false;
    }

    // We do not accept the touch event if this view is not supposed to receive it.
    if (!PointerEvents.canBeTouchTarget(mPointerEvents)) {
      return false;
    }

    mVelocityHelper.calculateVelocity(ev);
    int action = ev.getAction() & MotionEvent.ACTION_MASK;
    if (action == MotionEvent.ACTION_UP && mDragging) {
      ReactScrollViewHelper.updateFabricScrollState(this);

      float velocityX = mVelocityHelper.getXVelocity();
      float velocityY = mVelocityHelper.getYVelocity();
      ReactScrollViewHelper.emitScrollEndDragEvent(this, velocityX, velocityY);
      mDragging = false;
      // After the touch finishes, we may need to do some scrolling afterwards either as a result
      // of a fling or because we need to page align the content
      handlePostTouchScrolling(Math.round(velocityX), Math.round(velocityY));
    }

    return super.onTouchEvent(ev);
  }

  @Override
  public boolean executeKeyEvent(KeyEvent event) {
    int eventKeyCode = event.getKeyCode();
    if (!mScrollEnabled
        && (eventKeyCode == KeyEvent.KEYCODE_DPAD_LEFT
            || eventKeyCode == KeyEvent.KEYCODE_DPAD_RIGHT)) {
      return false;
    }
    return super.executeKeyEvent(event);
  }

  @Override
  public void fling(int velocityX) {
    if (DEBUG_MODE) {
      FLog.i(TAG, "fling[%d] velocityX %d", getId(), velocityX);
    }

    // Workaround.
    // On Android P if a ScrollView is inverted, we will get a wrong sign for
    // velocityX (see https://issuetracker.google.com/issues/112385925).
    // At the same time, mOnScrollDispatchHelper tracks the correct velocity direction.
    //
    // Hence, we can use the absolute value from whatever the OS gives
    // us and use the sign of what mOnScrollDispatchHelper has tracked.
    final int correctedVelocityX =
        (int) (Math.abs(velocityX) * Math.signum(mOnScrollDispatchHelper.getXFlingVelocity()));

    if (mPagingEnabled) {
      flingAndSnap(correctedVelocityX);
    } else if (mScroller != null) {
      // FB SCROLLVIEW CHANGE

      // We provide our own version of fling that uses a different call to the standard OverScroller
      // which takes into account the possibility of adding new content while the ScrollView is
      // animating. Because we give essentially no max X for the fling, the fling will continue as
      // long
      // as there is content. See #onOverScrolled() to see the second part of this change which
      // properly
      // aborts the scroller animation when we get to the bottom of the ScrollView content.

      int scrollWindowWidth =
          getWidth() - ViewCompat.getPaddingStart(this) - ViewCompat.getPaddingEnd(this);

      mScroller.fling(
          getScrollX(), // startX
          getScrollY(), // startY
          correctedVelocityX, // velocityX
          0, // velocityY
          0, // minX
          Integer.MAX_VALUE, // maxX
          0, // minY
          0, // maxY
          scrollWindowWidth / 2, // overX
          0 // overY
          );

      ViewCompat.postInvalidateOnAnimation(this);

      // END FB SCROLLVIEW CHANGE
    } else {
      super.fling(correctedVelocityX);
    }
    handlePostTouchScrolling(correctedVelocityX, 0);
  }

  @Override
  protected void onSizeChanged(int w, int h, int oldw, int oldh) {
    super.onSizeChanged(w, h, oldw, oldh);
    if (mRemoveClippedSubviews) {
      updateClippingRect();
    }
  }

  @Override
  protected void onAttachedToWindow() {
    super.onAttachedToWindow();
    if (mRemoveClippedSubviews) {
      updateClippingRect();
    }
  }

  @Override
  public void updateClippingRect() {
    if (!mRemoveClippedSubviews) {
      return;
    }

    Assertions.assertNotNull(mClippingRect);

    ReactClippingViewGroupHelper.calculateClippingRect(this, mClippingRect);
    View contentView = getContentView();
    if (contentView instanceof ReactClippingViewGroup) {
      ((ReactClippingViewGroup) contentView).updateClippingRect();
    }
  }

  @Override
  public void getClippingRect(Rect outClippingRect) {
    outClippingRect.set(Assertions.assertNotNull(mClippingRect));
  }

  @Override
  public boolean getChildVisibleRect(View child, Rect r, android.graphics.Point offset) {
    return super.getChildVisibleRect(child, r, offset);
  }

  private int getSnapInterval() {
    if (mSnapInterval != 0) {
      return mSnapInterval;
    }
    return getWidth();
  }

  private View getContentView() {
    return getChildAt(0);
  }

  public void setEndFillColor(int color) {
    if (color != mEndFillColor) {
      mEndFillColor = color;
      mEndBackground = new ColorDrawable(mEndFillColor);
    }
  }

  @Override
  protected void onOverScrolled(int scrollX, int scrollY, boolean clampedX, boolean clampedY) {
    if (DEBUG_MODE) {
      FLog.i(
          TAG,
          "onOverScrolled[%d] scrollX %d scrollY %d clampedX %b clampedY %b",
          getId(),
          scrollX,
          scrollY,
          clampedX,
          clampedY);
    }

    if (mScroller != null) {
      // FB SCROLLVIEW CHANGE

      // This is part two of the reimplementation of fling to fix the bounce-back bug. See #fling()
      // for
      // more information.

      if (!mScroller.isFinished() && mScroller.getCurrX() != mScroller.getFinalX()) {
        int scrollRange = computeHorizontalScrollRange() - getWidth();
        if (scrollX >= scrollRange) {
          mScroller.abortAnimation();
          scrollX = scrollRange;
        }
      }

      // END FB SCROLLVIEW CHANGE
    }

    super.onOverScrolled(scrollX, scrollY, clampedX, clampedY);
  }

  private void enableFpsListener() {
    if (isScrollPerfLoggingEnabled()) {
      Assertions.assertNotNull(mFpsListener);
      Assertions.assertNotNull(mScrollPerfTag);
      mFpsListener.enable(mScrollPerfTag);
    }
  }

  private void disableFpsListener() {
    if (isScrollPerfLoggingEnabled()) {
      Assertions.assertNotNull(mFpsListener);
      Assertions.assertNotNull(mScrollPerfTag);
      mFpsListener.disable(mScrollPerfTag);
    }
  }

  private boolean isScrollPerfLoggingEnabled() {
    return mFpsListener != null && mScrollPerfTag != null && !mScrollPerfTag.isEmpty();
  }

  @Override
  public void draw(Canvas canvas) {
    if (mEndFillColor != Color.TRANSPARENT) {
      final View content = getContentView();
      if (mEndBackground != null && content != null && content.getRight() < getWidth()) {
        mEndBackground.setBounds(content.getRight(), 0, getWidth(), getHeight());
        mEndBackground.draw(canvas);
      }
    }
    super.draw(canvas);
  }

  /**
   * This handles any sort of scrolling that may occur after a touch is finished. This may be
   * momentum scrolling (fling) or because you have pagingEnabled on the scroll view. Because we
   * don't get any events from Android about this lifecycle, we do all our detection by creating a
   * runnable that checks if we scrolled in the last frame and if so assumes we are still scrolling.
   */
  private void handlePostTouchScrolling(int velocityX, int velocityY) {
    if (DEBUG_MODE) {
      FLog.i(
          TAG,
          "handlePostTouchScrolling[%d] velocityX %d velocityY %d",
          getId(),
          velocityX,
          velocityY);
    }

    // Check if we are already handling this which may occur if this is called by both the touch up
    // and a fling call
    if (mPostTouchRunnable != null) {
      return;
    }

    if (mSendMomentumEvents) {
      ReactScrollViewHelper.emitScrollMomentumBeginEvent(this, velocityX, velocityY);
    }

    mActivelyScrolling = false;
    mPostTouchRunnable =
        new Runnable() {

          private boolean mSnappingToPage = false;
          private boolean mRunning = true;
          private int mStableFrames = 0;

          @Override
          public void run() {
            if (mActivelyScrolling) {
              // We are still scrolling.
              mActivelyScrolling = false;
              mStableFrames = 0;
              mRunning = true;
            } else {
              // There has not been a scroll update since the last time this Runnable executed.
              ReactScrollViewHelper.updateFabricScrollState(ReactHorizontalScrollView.this);

              // We keep checking for updates until the ScrollView has "stabilized" and hasn't
              // scrolled for N consecutive frames. This number is arbitrary: big enough to catch
              // a number of race conditions, but small enough to not cause perf regressions, etc.
              // In anecdotal testing, it seemed like a decent number.
              // Without this check, sometimes this Runnable stops executing too soon - it will
              // fire before the first scroll event of an animated scroll/fling, and stop
              // immediately.
              mStableFrames++;
              mRunning = (mStableFrames < 3);

              if (mPagingEnabled && !mSnappingToPage) {
                // Only if we have pagingEnabled and we have not snapped to the page do we
                // need to continue checking for the scroll.  And we cause that scroll by asking for
                // it
                mSnappingToPage = true;
                flingAndSnap(0);
                ViewCompat.postOnAnimationDelayed(
                    ReactHorizontalScrollView.this, this, ReactScrollViewHelper.MOMENTUM_DELAY);
              } else {
                if (mSendMomentumEvents) {
                  ReactScrollViewHelper.emitScrollMomentumEndEvent(ReactHorizontalScrollView.this);
                }
                disableFpsListener();
              }
            }

            // We are still scrolling so we just post to check again a frame later
            if (mRunning) {
              ViewCompat.postOnAnimationDelayed(
                  ReactHorizontalScrollView.this, this, ReactScrollViewHelper.MOMENTUM_DELAY);
            } else {
              mPostTouchRunnable = null;
            }
          }
        };
    ViewCompat.postOnAnimationDelayed(
        this, mPostTouchRunnable, ReactScrollViewHelper.MOMENTUM_DELAY);
  }

  private int predictFinalScrollPosition(int velocityX) {
    // predict where a fling would end up so we can scroll to the nearest snap offset
    final int maximumOffset = Math.max(0, computeHorizontalScrollRange() - getWidth());
    // TODO(T106335409): Existing prediction still uses overscroller. Consider change this to use
    // fling animator instead.
    return getFlingAnimator() == DEFAULT_FLING_ANIMATOR
        ? ReactScrollViewHelper.predictFinalScrollPosition(this, velocityX, 0, maximumOffset, 0).x
        : ReactScrollViewHelper.getNextFlingStartValue(
                this,
                getScrollX(),
                getReactScrollViewScrollState().getFinalAnimatedPositionScroll().x,
                velocityX)
            + getFlingExtrapolatedDistance(velocityX);
  }

  /**
   * This will smooth scroll us to the nearest snap offset point. It currently just looks at where
   * the content is and slides to the nearest point. It is intended to be run after we are done
   * scrolling, and handling any momentum scrolling.
   */
  private void smoothScrollAndSnap(int velocity) {
    if (DEBUG_MODE) {
      FLog.i(TAG, "smoothScrollAndSnap[%d] velocity %d", getId(), velocity);
    }

    double interval = (double) getSnapInterval();
    double currentOffset =
        (double)
            (ReactScrollViewHelper.getNextFlingStartValue(
                this,
                getScrollX(),
                getReactScrollViewScrollState().getFinalAnimatedPositionScroll().x,
                velocity));
    double targetOffset = (double) predictFinalScrollPosition(velocity);

    int previousPage = (int) Math.floor(currentOffset / interval);
    int nextPage = (int) Math.ceil(currentOffset / interval);
    int currentPage = (int) Math.round(currentOffset / interval);
    int targetPage = (int) Math.round(targetOffset / interval);

    if (velocity > 0 && nextPage == previousPage) {
      nextPage++;
    } else if (velocity < 0 && previousPage == nextPage) {
      previousPage--;
    }

    if (
    // if scrolling towards next page
    velocity > 0
        &&
        // and the middle of the page hasn't been crossed already
        currentPage < nextPage
        &&
        // and it would have been crossed after flinging
        targetPage > previousPage) {
      currentPage = nextPage;
    } else if (
    // if scrolling towards previous page
    velocity < 0
        &&
        // and the middle of the page hasn't been crossed already
        currentPage > previousPage
        &&
        // and it would have been crossed after flinging
        targetPage < nextPage) {
      currentPage = previousPage;
    }

    targetOffset = currentPage * interval;
    if (targetOffset != currentOffset) {
      mActivelyScrolling = true;
      reactSmoothScrollTo((int) targetOffset, getScrollY());
    }
  }

  private void flingAndSnap(int velocityX) {
    if (DEBUG_MODE) {
      FLog.i(TAG, "smoothScrollAndSnap[%d] velocityX %d", getId(), velocityX);
    }

    if (getChildCount() <= 0) {
      return;
    }

    // pagingEnabled only allows snapping one interval at a time
    if (mSnapInterval == 0 && mSnapOffsets == null && mSnapToAlignment == SNAP_ALIGNMENT_DISABLED) {
      smoothScrollAndSnap(velocityX);
      return;
    }

    boolean hasCustomizedFlingAnimator = getFlingAnimator() != DEFAULT_FLING_ANIMATOR;
    int maximumOffset = Math.max(0, computeHorizontalScrollRange() - getWidth());
    int targetOffset = predictFinalScrollPosition(velocityX);
    if (mDisableIntervalMomentum) {
      targetOffset = getScrollX();
    }

    int smallerOffset = 0;
    int largerOffset = maximumOffset;
    int firstOffset = 0;
    int lastOffset = maximumOffset;
    int width = getWidth() - ViewCompat.getPaddingStart(this) - ViewCompat.getPaddingEnd(this);
    int layoutDirection = getReactScrollViewScrollState().getLayoutDirection();

    // offsets are from the right edge in RTL layouts
    if (layoutDirection == LAYOUT_DIRECTION_RTL) {
      targetOffset = maximumOffset - targetOffset;
      velocityX = -velocityX;
    }

    // get the nearest snap points to the target offset
    if (mSnapOffsets != null && !mSnapOffsets.isEmpty()) {
      firstOffset = mSnapOffsets.get(0);
      lastOffset = mSnapOffsets.get(mSnapOffsets.size() - 1);

      for (int i = 0; i < mSnapOffsets.size(); i++) {
        int offset = mSnapOffsets.get(i);

        if (offset <= targetOffset) {
          if (targetOffset - offset < targetOffset - smallerOffset) {
            smallerOffset = offset;
          }
        }

        if (offset >= targetOffset) {
          if (offset - targetOffset < largerOffset - targetOffset) {
            largerOffset = offset;
          }
        }
      }
    } else if (mSnapToAlignment != SNAP_ALIGNMENT_DISABLED) {
      if (mSnapInterval > 0) {
        double ratio = (double) targetOffset / mSnapInterval;
        smallerOffset =
            Math.max(
                getItemStartOffset(
                    mSnapToAlignment,
                    (int) (Math.floor(ratio) * mSnapInterval),
                    mSnapInterval,
                    width),
                0);
        largerOffset =
            Math.min(
                getItemStartOffset(
                    mSnapToAlignment,
                    (int) (Math.ceil(ratio) * mSnapInterval),
                    mSnapInterval,
                    width),
                maximumOffset);
      } else {
        ViewGroup contentView = (ViewGroup) getContentView();
        int smallerChildOffset = largerOffset;
        int largerChildOffset = smallerOffset;
        for (int i = 0; i < contentView.getChildCount(); i++) {
          View item = contentView.getChildAt(i);
          int itemStartOffset =
              getItemStartOffset(mSnapToAlignment, item.getLeft(), item.getWidth(), width);
          if (itemStartOffset <= targetOffset) {
            if (targetOffset - itemStartOffset < targetOffset - smallerOffset) {
              smallerOffset = itemStartOffset;
            }
          }

          if (itemStartOffset >= targetOffset) {
            if (itemStartOffset - targetOffset < largerOffset - targetOffset) {
              largerOffset = itemStartOffset;
            }
          }

          smallerChildOffset = Math.min(smallerChildOffset, itemStartOffset);
          largerChildOffset = Math.max(largerChildOffset, itemStartOffset);
        }

        // For Recycler ViewGroup, the maximumOffset can be much larger than the total heights of
        // items in the layout. In this case snapping is not possible beyond the currently rendered
        // children.
        smallerOffset = Math.max(smallerOffset, smallerChildOffset);
        largerOffset = Math.min(largerOffset, largerChildOffset);
      }
    } else {
      double interval = getSnapInterval();
      double ratio = (double) targetOffset / interval;
      smallerOffset = (int) (Math.floor(ratio) * interval);
      largerOffset = Math.min((int) (Math.ceil(ratio) * interval), maximumOffset);
    }

    // Calculate the nearest offset
    int nearestOffset =
        Math.abs(targetOffset - smallerOffset) < Math.abs(largerOffset - targetOffset)
            ? smallerOffset
            : largerOffset;

    // if scrolling after the last snap offset and snapping to the
    // end of the list is disabled, then we allow free scrolling
    int currentOffset = getScrollX();
    if (layoutDirection == LAYOUT_DIRECTION_RTL) {
      currentOffset = maximumOffset - currentOffset;
    }
    if (!mSnapToEnd && targetOffset >= lastOffset) {
      if (currentOffset >= lastOffset) {
        // free scrolling
      } else {
        // snap to end
        targetOffset = lastOffset;
      }
    } else if (!mSnapToStart && targetOffset <= firstOffset) {
      if (currentOffset <= firstOffset) {
        // free scrolling
      } else {
        // snap to beginning
        targetOffset = firstOffset;
      }
    } else if (velocityX > 0) {
      if (!hasCustomizedFlingAnimator) {
        // The default animator requires boost on initial velocity as when snapping velocity can
        // feel sluggish for slow swipes
        velocityX += (int) ((largerOffset - targetOffset) * 10.0);
      }

      targetOffset = largerOffset;
    } else if (velocityX < 0) {
      if (!hasCustomizedFlingAnimator) {
        // The default animator requires boost on initial velocity as when snapping velocity can
        // feel sluggish for slow swipes
        velocityX -= (int) ((targetOffset - smallerOffset) * 10.0);
      }

      targetOffset = smallerOffset;
    } else {
      targetOffset = nearestOffset;
    }

    // Make sure the new offset isn't out of bounds
    targetOffset = Math.min(Math.max(0, targetOffset), maximumOffset);

    if (layoutDirection == LAYOUT_DIRECTION_RTL) {
      targetOffset = maximumOffset - targetOffset;
      velocityX = -velocityX;
    }

    if (hasCustomizedFlingAnimator || mScroller == null) {
      reactSmoothScrollTo(targetOffset, getScrollY());
    } else {
      // smoothScrollTo will always scroll over 250ms which is often *waaay*
      // too short and will cause the scrolling to feel almost instant
      // try to manually interact with OverScroller instead
      // if velocity is 0 however, fling() won't work, so we want to use smoothScrollTo
      mActivelyScrolling = true;

      mScroller.fling(
          getScrollX(), // startX
          getScrollY(), // startY
          // velocity = 0 doesn't work with fling() so we pretend there's a reasonable
          // initial velocity going on when a touch is released without any movement
          velocityX != 0 ? velocityX : targetOffset - getScrollX(), // velocityX
          0, // velocityY
          // setting both minX and maxX to the same value will guarantee that we scroll to it
          // but using the standard fling-style easing rather than smoothScrollTo's 250ms animation
          targetOffset, // minX
          targetOffset, // maxX
          0, // minY
          0, // maxY
          // we only want to allow overscrolling if the final offset is at the very edge of the view
          (targetOffset == 0 || targetOffset == maximumOffset) ? width / 2 : 0, // overX
          0 // overY
          );

      postInvalidateOnAnimation();
    }
  }

  private int getItemStartOffset(
      int snapToAlignment, int itemStartPosition, int itemWidth, int viewPortWidth) {
    int itemStartOffset;
    switch (snapToAlignment) {
      case SNAP_ALIGNMENT_CENTER:
        itemStartOffset = itemStartPosition - (viewPortWidth - itemWidth) / 2;
        break;
      case SNAP_ALIGNMENT_START:
        itemStartOffset = itemStartPosition;
        break;
      case SNAP_ALIGNMENT_END:
        itemStartOffset = itemStartPosition - (viewPortWidth - itemWidth);
        break;
      default:
        throw new IllegalStateException("Invalid SnapToAlignment value: " + mSnapToAlignment);
    }
    return itemStartOffset;
  }

  private void smoothScrollToNextPage(int direction) {
    if (DEBUG_MODE) {
      FLog.i(TAG, "smoothScrollToNextPage[%d] direction %d", getId(), direction);
    }

    int width = getWidth();
    int currentX = getScrollX();

    int page = currentX / width;
    if (currentX % width != 0) {
      page++;
    }

    if (direction == View.FOCUS_LEFT) {
      page = page - 1;
    } else {
      page = page + 1;
    }

    if (page < 0) {
      page = 0;
    }

    reactSmoothScrollTo(page * width, getScrollY());
    handlePostTouchScrolling(0, 0);
  }

  @Override
  public void setBackgroundColor(int color) {
    mReactBackgroundManager.setBackgroundColor(color);
  }

  public void setBorderWidth(int position, float width) {
    mReactBackgroundManager.setBorderWidth(position, width);
  }

  public void setBorderColor(int position, float color, float alpha) {
    mReactBackgroundManager.setBorderColor(position, color, alpha);
  }

  public void setBorderRadius(float borderRadius) {
    mReactBackgroundManager.setBorderRadius(borderRadius);
  }

  public void setBorderRadius(float borderRadius, int position) {
    mReactBackgroundManager.setBorderRadius(borderRadius, position);
  }

  public void setBorderStyle(@Nullable String style) {
    mReactBackgroundManager.setBorderStyle(style);
  }

  /**
   * Calls `smoothScrollTo` and updates state.
   *
   * <p>`smoothScrollTo` changes `contentOffset` and we need to keep `contentOffset` in sync between
   * scroll view and state. Calling raw `smoothScrollTo` doesn't update state.
   */
  public void reactSmoothScrollTo(int x, int y) {
    ReactScrollViewHelper.smoothScrollTo(this, x, y);
    setPendingContentOffsets(x, y);
  }

  /**
   * Calls `super.scrollTo` and updates state.
   *
   * <p>`super.scrollTo` changes `contentOffset` and we need to keep `contentOffset` in sync between
   * scroll view and state.
   *
   * <p>Note that while we can override scrollTo, we *cannot* override `smoothScrollTo` because it
   * is final. See `reactSmoothScrollTo`.
   */
  @Override
  public void scrollTo(int x, int y) {
    if (DEBUG_MODE) {
      FLog.i(TAG, "scrollTo[%d] x %d y %d", getId(), x, y);
    }

    super.scrollTo(x, y);
    ReactScrollViewHelper.updateFabricScrollState(this);
    setPendingContentOffsets(x, y);
  }

  private boolean isContentReady() {
    View child = getContentView();
    return child != null && child.getWidth() != 0 && child.getHeight() != 0;
  }

  /**
   * If contentOffset is set before the View has been laid out, store the values and set them when
   * `onLayout` is called.
   *
   * @param x
   * @param y
   */
  private void setPendingContentOffsets(int x, int y) {
    if (DEBUG_MODE) {
      FLog.i(TAG, "setPendingContentOffsets[%d] x %d y %d", getId(), x, y);
    }

    if (isContentReady()) {
      pendingContentOffsetX = UNSET_CONTENT_OFFSET;
      pendingContentOffsetY = UNSET_CONTENT_OFFSET;
    } else {
      pendingContentOffsetX = x;
      pendingContentOffsetY = y;
    }
  }

  @Override
  public FabricViewStateManager getFabricViewStateManager() {
    return mFabricViewStateManager;
  }

  @Override
  public ReactScrollViewScrollState getReactScrollViewScrollState() {
    return mReactScrollViewScrollState;
  }

  @Override
  public void startFlingAnimator(int start, int end) {
    // Always cancel existing animator before starting the new one. `smoothScrollTo` contains some
    // logic that, if called multiple times in a short amount of time, will treat all calls as part
    // of the same animation and will not lengthen the duration of the animation. This means that,
    // for example, if the user is scrolling rapidly, multiple pages could be considered part of one
    // animation, causing some page animations to be animated very rapidly - looking like they're
    // not animated at all.
    DEFAULT_FLING_ANIMATOR.cancel();

    // Update the fling animator with new values
    DEFAULT_FLING_ANIMATOR
        .setDuration(ReactScrollViewHelper.getDefaultScrollAnimationDuration(getContext()))
        .setIntValues(start, end);

    // Start the animator
    DEFAULT_FLING_ANIMATOR.start();
  }

  @Override
  public ValueAnimator getFlingAnimator() {
    return DEFAULT_FLING_ANIMATOR;
  }

  @Override
  public int getFlingExtrapolatedDistance(int velocityX) {
    // The DEFAULT_FLING_ANIMATOR uses AccelerateDecelerateInterpolator, which is not depending on
    // the init velocity. We use the overscroller to decide the fling distance.
    return ReactScrollViewHelper.predictFinalScrollPosition(
            this, velocityX, 0, Math.max(0, computeHorizontalScrollRange() - getWidth()), 0)
        .x;
  }

  public void setPointerEvents(PointerEvents pointerEvents) {
    mPointerEvents = pointerEvents;
  }

  public PointerEvents getPointerEvents() {
    return mPointerEvents;
  }
}<|MERGE_RESOLUTION|>--- conflicted
+++ resolved
@@ -34,24 +34,14 @@
 import androidx.core.view.accessibility.AccessibilityNodeInfoCompat;
 import com.facebook.common.logging.FLog;
 import com.facebook.infer.annotation.Assertions;
-<<<<<<< HEAD
 import com.facebook.react.R;
 import com.facebook.react.bridge.ReadableMap;
-import com.facebook.react.bridge.WritableMap;
-import com.facebook.react.bridge.WritableNativeMap;
-=======
->>>>>>> 16feabf6
 import com.facebook.react.common.ReactConstants;
 import com.facebook.react.common.build.ReactBuildConfig;
 import com.facebook.react.modules.i18nmanager.I18nUtil;
 import com.facebook.react.uimanager.FabricViewStateManager;
 import com.facebook.react.uimanager.MeasureSpecAssertions;
-<<<<<<< HEAD
-import com.facebook.react.uimanager.PixelUtil;
-import com.facebook.react.uimanager.ReactAccessibilityDelegate;
-=======
 import com.facebook.react.uimanager.PointerEvents;
->>>>>>> 16feabf6
 import com.facebook.react.uimanager.ReactClippingViewGroup;
 import com.facebook.react.uimanager.ReactClippingViewGroupHelper;
 import com.facebook.react.uimanager.ReactOverflowViewWithInset;
@@ -137,7 +127,8 @@
           public void onInitializeAccessibilityEvent(View host, AccessibilityEvent event) {
             super.onInitializeAccessibilityEvent(host, event);
             event.setScrollable(mScrollEnabled);
-            final ReadableMap accessibilityCollectionInfo = (ReadableMap) host.getTag(R.id.accessibility_collection_info);
+            final ReadableMap accessibilityCollectionInfo =
+                (ReadableMap) host.getTag(R.id.accessibility_collection_info);
 
             if (accessibilityCollectionInfo != null) {
               event.setItemCount(accessibilityCollectionInfo.getInt("itemCount"));
@@ -149,24 +140,29 @@
                 return;
               }
 
-              for(int index = 0; index < ((ViewGroup) contentView).getChildCount(); index++) {
+              for (int index = 0; index < ((ViewGroup) contentView).getChildCount(); index++) {
                 View nextChild = ((ViewGroup) contentView).getChildAt(index);
                 boolean isVisible = isPartiallyScrolledInView(nextChild);
 
-                ReadableMap accessibilityCollectionItemInfo = (ReadableMap) nextChild.getTag(R.id.accessibility_collection_item_info);
+                ReadableMap accessibilityCollectionItemInfo =
+                    (ReadableMap) nextChild.getTag(R.id.accessibility_collection_item_info);
 
                 if (!(nextChild instanceof ViewGroup)) {
                   return;
                 }
 
-                int childCount =  ((ViewGroup) nextChild).getChildCount();
-
-                // If this child's accessibilityCollectionItemInfo is null, we'll check one more nested child.
-                // Happens when getItemLayout is not passed in FlatList which adds an additional View in the hierarchy.
+                int childCount = ((ViewGroup) nextChild).getChildCount();
+
+                // If this child's accessibilityCollectionItemInfo is null, we'll check one more
+                // nested child.
+                // Happens when getItemLayout is not passed in FlatList which adds an additional
+                // View in the hierarchy.
                 if (childCount > 0 && accessibilityCollectionItemInfo == null) {
                   View nestedNextChild = ((ViewGroup) nextChild).getChildAt(0);
                   if (nestedNextChild != null) {
-                    ReadableMap nestedChildAccessibilityInfo = (ReadableMap) nestedNextChild.getTag(R.id.accessibility_collection_item_info);
+                    ReadableMap nestedChildAccessibilityInfo =
+                        (ReadableMap)
+                            nestedNextChild.getTag(R.id.accessibility_collection_item_info);
                     if (nestedChildAccessibilityInfo != null) {
                       accessibilityCollectionItemInfo = nestedChildAccessibilityInfo;
                     }
@@ -174,10 +170,11 @@
                 }
 
                 if (isVisible == true && accessibilityCollectionItemInfo != null) {
-                  if(firstVisibleIndex == null) {
+                  if (firstVisibleIndex == null) {
                     firstVisibleIndex = accessibilityCollectionItemInfo.getInt("itemIndex");
                   }
-                  lastVisibleIndex = accessibilityCollectionItemInfo.getInt("itemIndex");;
+                  lastVisibleIndex = accessibilityCollectionItemInfo.getInt("itemIndex");
+                  ;
                 }
 
                 if (firstVisibleIndex != null && lastVisibleIndex != null) {
@@ -194,20 +191,23 @@
             super.onInitializeAccessibilityNodeInfo(host, info);
             info.setScrollable(mScrollEnabled);
             final ReactAccessibilityDelegate.AccessibilityRole accessibilityRole =
-              (ReactAccessibilityDelegate.AccessibilityRole) host.getTag(R.id.accessibility_role);
+                (ReactAccessibilityDelegate.AccessibilityRole) host.getTag(R.id.accessibility_role);
 
             if (accessibilityRole != null) {
               ReactAccessibilityDelegate.setRole(info, accessibilityRole, host.getContext());
             }
 
-            final ReadableMap accessibilityCollectionInfo = (ReadableMap) host.getTag(R.id.accessibility_collection_info);
+            final ReadableMap accessibilityCollectionInfo =
+                (ReadableMap) host.getTag(R.id.accessibility_collection_info);
 
             if (accessibilityCollectionInfo != null) {
               int rowCount = accessibilityCollectionInfo.getInt("rowCount");
               int columnCount = accessibilityCollectionInfo.getInt("columnCount");
               boolean hierarchical = accessibilityCollectionInfo.getBoolean("hierarchical");
 
-              AccessibilityNodeInfoCompat.CollectionInfoCompat collectionInfoCompat = AccessibilityNodeInfoCompat.CollectionInfoCompat.obtain(rowCount, columnCount, hierarchical);
+              AccessibilityNodeInfoCompat.CollectionInfoCompat collectionInfoCompat =
+                  AccessibilityNodeInfoCompat.CollectionInfoCompat.obtain(
+                      rowCount, columnCount, hierarchical);
               info.setCollectionInfo(collectionInfoCompat);
             }
           }
