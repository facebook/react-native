/**
 * Copyright (c) Facebook, Inc. and its affiliates.
 *
 * This source code is licensed under the MIT license found in the
 * LICENSE file in the root directory of this source tree.
 */

package com.facebook.react.views.text;

<<<<<<< HEAD
import androidx.annotation.NonNull;
import androidx.annotation.Nullable;
=======
import javax.annotation.Nullable;
>>>>>>> 8f186b84

import android.content.res.AssetManager;
import android.graphics.Paint;
import android.graphics.Typeface;
import android.text.TextPaint;
import android.text.style.MetricAffectingSpan;

public class CustomStyleSpan extends MetricAffectingSpan implements ReactSpan {

  /**
   * A {@link MetricAffectingSpan} that allows to change the style of the displayed font.
   * CustomStyleSpan will try to load the fontFamily with the right style and weight from the
   * assets. The custom fonts will have to be located in the res/assets folder of the application.
   * The supported custom fonts extensions are .ttf and .otf. For each font family the bold,
   * italic and bold_italic variants are supported. Given a "family" font family the files in the
   * assets/fonts folder need to be family.ttf(.otf) family_bold.ttf(.otf) family_italic.ttf(.otf)
   * and family_bold_italic.ttf(.otf). If the right font is not found in the assets folder
   * CustomStyleSpan will fallback on the most appropriate default typeface depending on the style.
   * Fonts are retrieved and cached using the {@link ReactFontManager}
   */

  private final AssetManager mAssetManager;

  private final int mStyle;
  private final int mWeight;
  private final @Nullable String mFontFamily;

  public CustomStyleSpan(
      int fontStyle,
      int fontWeight,
      @Nullable String fontFamily,
<<<<<<< HEAD
      @NonNull Context context) {
=======
      AssetManager assetManager) {
>>>>>>> 8f186b84
    mStyle = fontStyle;
    mWeight = fontWeight;
    mFontFamily = fontFamily;
    mAssetManager = assetManager;
  }

  @Override
  public void updateDrawState(TextPaint ds) {
    apply(ds, mStyle, mWeight, mFontFamily, mAssetManager);
  }

  @Override
<<<<<<< HEAD
  public void updateMeasureState(@NonNull TextPaint paint) {
    apply(paint, mStyle, mWeight, mFontFamily, mContext);
=======
  public void updateMeasureState(TextPaint paint) {
    apply(paint, mStyle, mWeight, mFontFamily, mAssetManager);
>>>>>>> 8f186b84
  }

  /**
   * Returns {@link Typeface#NORMAL} or {@link Typeface#ITALIC}.
   */
  public int getStyle() {
    return (mStyle == ReactTextShadowNode.UNSET ? 0 : mStyle);
  }

  /**
   * Returns {@link Typeface#NORMAL} or {@link Typeface#BOLD}.
   */
  public int getWeight() {
    return (mWeight == ReactTextShadowNode.UNSET ? 0 : mWeight);
  }

  /**
   * Returns the font family set for this StyleSpan.
   */
  public @Nullable String getFontFamily() {
    return mFontFamily;
  }

  private static void apply(
      Paint paint,
      int style,
      int weight,
      @Nullable String family,
      AssetManager assetManager) {
    int oldStyle;
    Typeface typeface = paint.getTypeface();
    if (typeface == null) {
      oldStyle = 0;
    } else {
      oldStyle = typeface.getStyle();
    }

    int want = 0;
    if ((weight == Typeface.BOLD) ||
        ((oldStyle & Typeface.BOLD) != 0 && weight == ReactTextShadowNode.UNSET)) {
      want |= Typeface.BOLD;
    }

    if ((style == Typeface.ITALIC) ||
        ((oldStyle & Typeface.ITALIC) != 0 && style == ReactTextShadowNode.UNSET)) {
      want |= Typeface.ITALIC;
    }

    if (family != null) {
      typeface = ReactFontManager.getInstance().getTypeface(family, want, assetManager);
    } else if (typeface != null) {
      // TODO(t9055065): Fix custom fonts getting applied to text children with different style
      typeface = Typeface.create(typeface, want);
    }

    if (typeface != null) {
      paint.setTypeface(typeface);
    } else {
      paint.setTypeface(Typeface.defaultFromStyle(want));
    }
    paint.setSubpixelText(true);
  }

}<|MERGE_RESOLUTION|>--- conflicted
+++ resolved
@@ -7,12 +7,8 @@
 
 package com.facebook.react.views.text;
 
-<<<<<<< HEAD
 import androidx.annotation.NonNull;
 import androidx.annotation.Nullable;
-=======
-import javax.annotation.Nullable;
->>>>>>> 8f186b84
 
 import android.content.res.AssetManager;
 import android.graphics.Paint;
@@ -44,11 +40,7 @@
       int fontStyle,
       int fontWeight,
       @Nullable String fontFamily,
-<<<<<<< HEAD
-      @NonNull Context context) {
-=======
       AssetManager assetManager) {
->>>>>>> 8f186b84
     mStyle = fontStyle;
     mWeight = fontWeight;
     mFontFamily = fontFamily;
@@ -61,13 +53,8 @@
   }
 
   @Override
-<<<<<<< HEAD
-  public void updateMeasureState(@NonNull TextPaint paint) {
-    apply(paint, mStyle, mWeight, mFontFamily, mContext);
-=======
   public void updateMeasureState(TextPaint paint) {
     apply(paint, mStyle, mWeight, mFontFamily, mAssetManager);
->>>>>>> 8f186b84
   }
 
   /**
