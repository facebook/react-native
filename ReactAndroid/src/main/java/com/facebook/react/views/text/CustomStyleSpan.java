--- conflicted
+++ resolved
@@ -9,12 +9,9 @@
 
 package com.facebook.react.views.text;
 
-<<<<<<< HEAD
-=======
 import javax.annotation.Nullable;
 
 import android.content.res.AssetManager;
->>>>>>> 8a9b534a
 import android.graphics.Paint;
 import android.graphics.Typeface;
 import android.text.TextPaint;
@@ -28,17 +25,6 @@
 
 public class CustomStyleSpan extends MetricAffectingSpan {
 
-<<<<<<< HEAD
-  // Typeface caching is a bit weird: once a Typeface is created, it cannot be changed, so we need
-  // to cache each font family and each style that they have. Typeface does cache this already in
-  // Typeface.create(Typeface, style) post API 16, but for that you already need a Typeface.
-  // Therefore, here we cache one style for each font family, and let Typeface cache all styles for
-  // that font family. Of course this is not ideal, and especially after adding Typeface loading
-  // from assets, we will need to have our own caching mechanism for all Typeface creation types.
-  // TODO: t6866343 add better Typeface caching
-  private static final Map<Pair<String, Integer>, Typeface> sTypefaceCache =
-          new HashMap<Pair<String, Integer>, Typeface>();
-=======
   /**
    * A {@link MetricAffectingSpan} that allows to change the style of the displayed font.
    * CustomStyleSpan will try to load the fontFamily with the right style and weight from the
@@ -52,7 +38,6 @@
    */
 
   private final AssetManager mAssetManager;
->>>>>>> 8a9b534a
 
   private final int mStyle;
   private final int mWeight;
@@ -126,14 +111,10 @@
     }
 
     if (family != null) {
-<<<<<<< HEAD
-      typeface = getCachedTypeface(family, want);
-=======
       typeface = ReactFontManager.getInstance().getTypeface(family, want, assetManager);
     } else if (typeface != null) {
       // TODO(t9055065): Fix custom fonts getting applied to text children with different style
       typeface = Typeface.create(typeface, want);
->>>>>>> 8a9b534a
     }
 
     if (typeface != null) {
@@ -143,24 +124,4 @@
     }
   }
 
-<<<<<<< HEAD
-  private static Typeface getCachedTypeface(String family, int style) {
-    Pair<String, Integer> key = Pair.create(family, style);
-    if (sTypefaceCache.get(key) != null) {
-      return sTypefaceCache.get(key);
-    }
-
-    key = Pair.create(family, Typeface.NORMAL);
-    if (sTypefaceCache.get(key) != null) {
-      return sTypefaceCache.get(key);
-    }
-
-    return null;
-  }
-
-  public static void addCustomTypeface(String family, int style, Typeface typeface) {
-    sTypefaceCache.put(Pair.create(family, style), typeface);
-  }
-=======
->>>>>>> 8a9b534a
 }