/**
 * Copyright (c) Facebook, Inc. and its affiliates.
 *
 * This source code is licensed under the MIT license found in the
 * LICENSE file in the root directory of this source tree.
 */

package com.facebook.react.views.text;

import javax.annotation.Nullable;

import java.util.HashMap;
import java.util.Map;

import android.content.res.AssetManager;
import android.content.res.Resources;
import android.content.res.TypedArray;
import android.graphics.Typeface;
import android.util.SparseArray;

/**
 * Class responsible to load and cache Typeface objects. It will first try to load typefaces inside
 * the assets/fonts folder and if it doesn't find the right Typeface in that folder will fall back
 * on the best matching system Typeface The supported custom fonts extensions are .ttf and .otf. For
 * each font family the bold, italic and bold_italic variants are supported. Given a "family" font
 * family the files in the assets/fonts folder need to be family.ttf(.otf) family_bold.ttf(.otf)
 * family_italic.ttf(.otf) and family_bold_italic.ttf(.otf)
 */
public class ReactFontManager {

  private static final String[] EXTENSIONS = {
      "",
      "_bold",
      "_italic",
      "_bold_italic"};
  private static final String[] FILE_EXTENSIONS = {".ttf", ".otf"};
  private static final String FONTS_ASSET_PATH = "fonts/";

  private static ReactFontManager sReactFontManagerInstance;

  private Map<String, FontFamily> mFontCache;
<<<<<<< HEAD
  private Map<String, Typeface> mTypeCache;
  private boolean mTypeCacheLoaded = false;
=======
>>>>>>> b46eda78

  private ReactFontManager() {
    mFontCache = new HashMap<>();
  }

  public static ReactFontManager getInstance() {
    if (sReactFontManagerInstance == null) {
      sReactFontManagerInstance = new ReactFontManager();
    }
    return sReactFontManagerInstance;
  }

  public
  @Nullable Typeface getTypeface(
      String fontFamilyName,
      int style,
      AssetManager assetManager) {
    FontFamily fontFamily = mFontCache.get(fontFamilyName);
    if (fontFamily == null) {
      fontFamily = new FontFamily();
      mFontCache.put(fontFamilyName, fontFamily);
    }

    Typeface typeface = fontFamily.getTypeface(style);
    if (typeface == null) {
      typeface = createTypeface(fontFamilyName, style, assetManager);
      if (typeface != null) {
        fontFamily.setTypeface(style, typeface);
      }
    }

    return typeface;
  }

<<<<<<< HEAD
  public @Nullable Typeface getTypeface(
    String fontFamilyName,
    int style,
    Context context) {

    if (!mTypeCacheLoaded) {
      Resources resources = context.getResources();
      int fontsId = resources.getIdentifier("fonts", "array", context.getPackageName());
      if (fontsId != 0) {
        TypedArray fonts = resources.obtainTypedArray(fontsId);
        for (int i = 0; i < fonts.length(); i++) {
          int fontId = fonts.getResourceId(i, 0);
          if (fontId != 0) {
            Typeface font = ResourcesCompat.getFont(context, fontId);
            if (font != null) {
              String fontFamily = resources.getResourceEntryName(fontId);
              mTypeCache.put(fontFamily, font);
            }
          }
        }
        fonts.recycle();
      }
      mTypeCacheLoaded = true;
    }

    Typeface font = mTypeCache.get(fontFamilyName);

    if (font != null) {
      return Typeface.create(
        font,
        style
      );
    }

    return getTypeface(fontFamilyName, style, context.getAssets());
  }

=======
>>>>>>> b46eda78
  /**
   * Add additional font family, or replace the exist one in the font memory cache.
   * @param style
   * @see {@link Typeface#DEFAULT}
   * @see {@link Typeface#BOLD}
   * @see {@link Typeface#ITALIC}
   * @see {@link Typeface#BOLD_ITALIC}
   */
  public void setTypeface(String fontFamilyName, int style, Typeface typeface) {
    if (typeface != null) {
      FontFamily fontFamily = mFontCache.get(fontFamilyName);
      if (fontFamily == null) {
        fontFamily = new FontFamily();
        mFontCache.put(fontFamilyName, fontFamily);
      }
      fontFamily.setTypeface(style, typeface);
    }
  }

  private static
  @Nullable Typeface createTypeface(
      String fontFamilyName,
      int style,
      AssetManager assetManager) {
    String extension = EXTENSIONS[style];
    for (String fileExtension : FILE_EXTENSIONS) {
      String fileName = new StringBuilder()
          .append(FONTS_ASSET_PATH)
          .append(fontFamilyName)
          .append(extension)
          .append(fileExtension)
          .toString();
      try {
        return Typeface.createFromAsset(assetManager, fileName);
      } catch (RuntimeException e) {
        // unfortunately Typeface.createFromAsset throws an exception instead of returning null
        // if the typeface doesn't exist
      }
    }

    return Typeface.create(fontFamilyName, style);
  }

  private static class FontFamily {

    private SparseArray<Typeface> mTypefaceSparseArray;

    private FontFamily() {
      mTypefaceSparseArray = new SparseArray<>(4);
    }

    public Typeface getTypeface(int style) {
      return mTypefaceSparseArray.get(style);
    }

    public void setTypeface(int style, Typeface typeface) {
      mTypefaceSparseArray.put(style, typeface);
    }

  }
}<|MERGE_RESOLUTION|>--- conflicted
+++ resolved
@@ -39,11 +39,8 @@
   private static ReactFontManager sReactFontManagerInstance;
 
   private Map<String, FontFamily> mFontCache;
-<<<<<<< HEAD
   private Map<String, Typeface> mTypeCache;
   private boolean mTypeCacheLoaded = false;
-=======
->>>>>>> b46eda78
 
   private ReactFontManager() {
     mFontCache = new HashMap<>();
@@ -78,7 +75,6 @@
     return typeface;
   }
 
-<<<<<<< HEAD
   public @Nullable Typeface getTypeface(
     String fontFamilyName,
     int style,
@@ -116,8 +112,6 @@
     return getTypeface(fontFamilyName, style, context.getAssets());
   }
 
-=======
->>>>>>> b46eda78
   /**
    * Add additional font family, or replace the exist one in the font memory cache.
    * @param style
