/**
 * Copyright (c) 2015-present, Facebook, Inc.
 * All rights reserved.
 *
 * This source code is licensed under the BSD-style license found in the
 * LICENSE file in the root directory of this source tree. An additional grant
 * of patent rights can be found in the PATENTS file in the same directory.
 */

package com.facebook.react.views.scroll;

import javax.annotation.Nullable;

import java.lang.reflect.Field;

import android.annotation.TargetApi;
import android.graphics.Canvas;
import android.graphics.Color;
import android.graphics.Rect;
import android.graphics.drawable.ColorDrawable;
import android.graphics.drawable.Drawable;
import android.util.Log;
import android.view.MotionEvent;
import android.view.View;
import android.view.ViewGroup;
import android.widget.OverScroller;
import android.widget.ScrollView;

import com.facebook.react.bridge.ReactContext;
import com.facebook.react.common.ReactConstants;
import com.facebook.react.uimanager.MeasureSpecAssertions;
import com.facebook.react.uimanager.events.NativeGestureUtil;
import com.facebook.react.uimanager.ReactClippingViewGroup;
import com.facebook.react.uimanager.ReactClippingViewGroupHelper;
import com.facebook.infer.annotation.Assertions;

/**
 * A simple subclass of ScrollView that doesn't dispatch measure and layout to its children and has
 * a scroll listener to send scroll events to JS.
 *
 * <p>ReactScrollView only supports vertical scrolling. For horizontal scrolling,
 * use {@link ReactHorizontalScrollView}.
 */
public class ReactScrollView extends ScrollView implements ReactClippingViewGroup, ViewGroup.OnHierarchyChangeListener, View.OnLayoutChangeListener {

  private static Field sScrollerField;
  private static boolean sTriedToGetScrollerField = false;

  private final OnScrollDispatchHelper mOnScrollDispatchHelper = new OnScrollDispatchHelper();
  private final OverScroller mScroller;

  private boolean mActivelyScrolling;
  private @Nullable Rect mClippingRect;
  private boolean mDragging;
  private boolean mPagingEnabled = false;
  private @Nullable Runnable mPostTouchRunnable;
  private boolean mRemoveClippedSubviews;
  private boolean mScrollEnabled = true;
  private boolean mSendMomentumEvents;
  private @Nullable FpsListener mFpsListener = null;
  private @Nullable String mScrollPerfTag;
  private @Nullable Drawable mEndBackground;
  private int mEndFillColor = Color.TRANSPARENT;
  private View mContentView;

  public ReactScrollView(ReactContext context) {
    this(context, null);
  }

  public ReactScrollView(ReactContext context, @Nullable FpsListener fpsListener) {
    super(context);
    mFpsListener = fpsListener;

    if (!sTriedToGetScrollerField) {
      sTriedToGetScrollerField = true;
      try {
        sScrollerField = ScrollView.class.getDeclaredField("mScroller");
        sScrollerField.setAccessible(true);
      } catch (NoSuchFieldException e) {
        Log.w(
          ReactConstants.TAG,
          "Failed to get mScroller field for ScrollView! " +
            "This app will exhibit the bounce-back scrolling bug :(");
      }
    }

    if (sScrollerField != null) {
      try {
        Object scroller = sScrollerField.get(this);
        if (scroller instanceof OverScroller) {
          mScroller = (OverScroller) scroller;
        } else {
          Log.w(
            ReactConstants.TAG,
            "Failed to cast mScroller field in ScrollView (probably due to OEM changes to AOSP)! " +
              "This app will exhibit the bounce-back scrolling bug :(");
          mScroller = null;
        }
      } catch (IllegalAccessException e) {
        throw new RuntimeException("Failed to get mScroller from ScrollView!", e);
      }
    } else {
      mScroller = null;
    }

    setOnHierarchyChangeListener(this);
  }

  public void setSendMomentumEvents(boolean sendMomentumEvents) {
    mSendMomentumEvents = sendMomentumEvents;
  }

  public void setScrollPerfTag(String scrollPerfTag) {
    mScrollPerfTag = scrollPerfTag;
  }

  public void setScrollEnabled(boolean scrollEnabled) {
    mScrollEnabled = scrollEnabled;
  }

  public void setPagingEnabled(boolean pagingEnabled) {
    mPagingEnabled = pagingEnabled;
  }

  @Override
  protected void onMeasure(int widthMeasureSpec, int heightMeasureSpec) {
    MeasureSpecAssertions.assertExplicitMeasureSpec(widthMeasureSpec, heightMeasureSpec);

    setMeasuredDimension(
        MeasureSpec.getSize(widthMeasureSpec),
        MeasureSpec.getSize(heightMeasureSpec));
  }

  @Override
  protected void onLayout(boolean changed, int l, int t, int r, int b) {
    // Call with the present values in order to re-layout if necessary
    scrollTo(getScrollX(), getScrollY());
  }

  @Override
  protected void onSizeChanged(int w, int h, int oldw, int oldh) {
    super.onSizeChanged(w, h, oldw, oldh);
    if (mRemoveClippedSubviews) {
      updateClippingRect();
    }
  }

  @Override
  protected void onAttachedToWindow() {
    super.onAttachedToWindow();
    if (mRemoveClippedSubviews) {
      updateClippingRect();
    }
  }

  @Override
  protected void onScrollChanged(int x, int y, int oldX, int oldY) {
    super.onScrollChanged(x, y, oldX, oldY);

    if (mOnScrollDispatchHelper.onScrollChanged(x, y)) {
      if (mRemoveClippedSubviews) {
        updateClippingRect();
      }

      mActivelyScrolling = true;

      ReactScrollViewHelper.emitScrollEvent(this);
    }
  }

  @Override
  public boolean onInterceptTouchEvent(MotionEvent ev) {
    if (!mScrollEnabled) {
      return false;
    }

    if (super.onInterceptTouchEvent(ev)) {
      NativeGestureUtil.notifyNativeGestureStarted(this, ev);
      ReactScrollViewHelper.emitScrollBeginDragEvent(this);
      mDragging = true;
      enableFpsListener();
      return true;
    }

    return false;
  }

  @Override
  public boolean onTouchEvent(MotionEvent ev) {
    if (!mScrollEnabled) {
      return false;
    }

    int action = ev.getAction() & MotionEvent.ACTION_MASK;
    if (action == MotionEvent.ACTION_UP && mDragging) {
      ReactScrollViewHelper.emitScrollEndDragEvent(this);
      mDragging = false;
      // After the touch finishes, we may need to do some scrolling afterwards either as a result
      // of a fling or because we need to page align the content
      handlePostTouchScrolling();
    }
    return super.onTouchEvent(ev);
  }

  @Override
  public void setRemoveClippedSubviews(boolean removeClippedSubviews) {
    if (removeClippedSubviews && mClippingRect == null) {
      mClippingRect = new Rect();
    }
    mRemoveClippedSubviews = removeClippedSubviews;
    updateClippingRect();
  }

  @Override
  public boolean getRemoveClippedSubviews() {
    return mRemoveClippedSubviews;
  }

  @Override
  public void updateClippingRect() {
    if (!mRemoveClippedSubviews) {
      return;
    }

    Assertions.assertNotNull(mClippingRect);

    ReactClippingViewGroupHelper.calculateClippingRect(this, mClippingRect);
    View contentView = getChildAt(0);
    if (contentView instanceof ReactClippingViewGroup) {
      ((ReactClippingViewGroup) contentView).updateClippingRect();
    }
  }

  @Override
  public void getClippingRect(Rect outClippingRect) {
    outClippingRect.set(Assertions.assertNotNull(mClippingRect));
  }

  @Override
  public void fling(int velocityY) {
    if (mPagingEnabled) {
      smoothScrollToPage(velocityY);
    } else {
      if (mScroller != null) {
        // FB SCROLLVIEW CHANGE

        // We provide our own version of fling that uses a different call to the standard OverScroller
        // which takes into account the possibility of adding new content while the ScrollView is
        // animating. Because we give essentially no max Y for the fling, the fling will continue as long
        // as there is content. See #onOverScrolled() to see the second part of this change which properly
        // aborts the scroller animation when we get to the bottom of the ScrollView content.

        int scrollWindowHeight = getHeight() - getPaddingBottom() - getPaddingTop();

        mScroller.fling(
          getScrollX(),
          getScrollY(),
          0,
          velocityY,
          0,
          0,
          0,
          Integer.MAX_VALUE,
          0,
          scrollWindowHeight / 2);

        postInvalidateOnAnimation();

        // END FB SCROLLVIEW CHANGE
      } else {
        super.fling(velocityY);
      }
    }
    handlePostTouchScrolling();
  }

  private void enableFpsListener() {
    if (isScrollPerfLoggingEnabled()) {
      Assertions.assertNotNull(mFpsListener);
      Assertions.assertNotNull(mScrollPerfTag);
      mFpsListener.enable(mScrollPerfTag);
    }
  }

  private void disableFpsListener() {
    if (isScrollPerfLoggingEnabled()) {
      Assertions.assertNotNull(mFpsListener);
      Assertions.assertNotNull(mScrollPerfTag);
      mFpsListener.disable(mScrollPerfTag);
    }
  }

  private boolean isScrollPerfLoggingEnabled() {
    return mFpsListener != null && mScrollPerfTag != null && !mScrollPerfTag.isEmpty();
  }

  private int getMaxScrollY() {
    int contentHeight = mContentView.getHeight();
    int viewportHeight = getHeight() - getPaddingBottom() - getPaddingTop();
    return Math.max(0, contentHeight - viewportHeight);
  }

  @Override
  public void draw(Canvas canvas) {
    if (mEndFillColor != Color.TRANSPARENT) {
      final View content = getChildAt(0);
      if (mEndBackground != null && content != null && content.getBottom() < getHeight()) {
        mEndBackground.setBounds(0, content.getBottom(), getWidth(), getHeight());
        mEndBackground.draw(canvas);
      }
    }
    super.draw(canvas);
  }

  public void setEndFillColor(int color) {
    if (color != mEndFillColor) {
      mEndFillColor = color;
      mEndBackground = new ColorDrawable(mEndFillColor);
    }
  }

  @Override
  protected void onOverScrolled(int scrollX, int scrollY, boolean clampedX, boolean clampedY) {
    if (mScroller != null) {
      // FB SCROLLVIEW CHANGE

      // This is part two of the reimplementation of fling to fix the bounce-back bug. See #fling() for
      // more information.

      if (!mScroller.isFinished() && mScroller.getCurrY() != mScroller.getFinalY()) {
        int scrollRange = getMaxScrollY();
        if (scrollY >= scrollRange) {
          mScroller.abortAnimation();
        }
      }

      // END FB SCROLLVIEW CHANGE
    }

    super.onOverScrolled(scrollX, scrollY, clampedX, clampedY);
  }

<<<<<<< HEAD
  /**
   * This handles any sort of scrolling that may occur after a touch is finished.  This may be
   * momentum scrolling (fling) or because you have pagingEnabled on the scroll view.  Because we
   * don't get any events from Android about this lifecycle, we do all our detection by creating a
   * runnable that checks if we scrolled in the last frame and if so assumes we are still scrolling.
   */
  @TargetApi(16)
  private void handlePostTouchScrolling() {
    // If we aren't going to do anything (send events or snap to page), we can early out.
    if (!mSendMomentumEvents && !mPagingEnabled && !isScrollPerfLoggingEnabled()) {
      return;
    }

    // Check if we are already handling this which may occur if this is called by both the touch up
    // and a fling call
    if (mPostTouchRunnable != null) {
      return;
    }

    if (mSendMomentumEvents) {
      ReactScrollViewHelper.emitScrollMomentumBeginEvent(this);
    }

    mActivelyScrolling = false;
    mPostTouchRunnable = new Runnable() {

      private boolean mSnappingToPage = false;

      @Override
      public void run() {
        if (mActivelyScrolling) {
          // We are still scrolling so we just post to check again a frame later
          mActivelyScrolling = false;
          ReactScrollView.this.postOnAnimationDelayed(this, ReactScrollViewHelper.MOMENTUM_DELAY);
        } else {
          boolean doneWithAllScrolling = true;
          if (mPagingEnabled && !mSnappingToPage) {
            // Only if we have pagingEnabled and we have not snapped to the page do we
            // need to continue checking for the scroll.  And we cause that scroll by asking for it
            mSnappingToPage = true;
            smoothScrollToPage(0);
            doneWithAllScrolling = false;
          }
          if (doneWithAllScrolling) {
            if (mSendMomentumEvents) {
              ReactScrollViewHelper.emitScrollMomentumEndEvent(ReactScrollView.this);
            }
            ReactScrollView.this.mPostTouchRunnable = null;
            disableFpsListener();
          } else {
            ReactScrollView.this.postOnAnimationDelayed(this, ReactScrollViewHelper.MOMENTUM_DELAY);
          }
        }
      }
    };
    postOnAnimationDelayed(mPostTouchRunnable, ReactScrollViewHelper.MOMENTUM_DELAY);
  }

  /**
   * This will smooth scroll us to the nearest page boundary
   * It currently just looks at where the content is relative to the page and slides to the nearest
   * page.  It is intended to be run after we are done scrolling, and handling any momentum
   * scrolling.
   */
  private void smoothScrollToPage(int velocity) {
    int height = getHeight();
    int currentY = getScrollY();
    // TODO (t11123799) - Should we do anything beyond linear accounting of the velocity
    int predictedY = currentY + velocity;
    int page = currentY / height;
    if (predictedY > page * height + height / 2) {
      page = page + 1;
    }
    smoothScrollTo(getScrollX(), page * height);
  }
}
=======
  @Override
  public void onChildViewAdded(View parent, View child) {
    mContentView = child;
    mContentView.addOnLayoutChangeListener(this);
  }

  @Override
  public void onChildViewRemoved(View parent, View child) {
    mContentView.removeOnLayoutChangeListener(this);
    mContentView = null;
  }

  /**
   * Called when a mContentView's layout has changed. Fixes the scroll position if it's too large
   * after the content resizes. Without this, the user would see a blank ScrollView when the scroll
   * position is larger than the ScrollView's max scroll position after the content shrinks.
   */
  @Override
  public void onLayoutChange(View v, int left, int top, int right, int bottom, int oldLeft, int oldTop, int oldRight, int oldBottom) {
    if (mContentView == null) {
      return;
    }

    int currentScrollY = getScrollY();
    int maxScrollY = getMaxScrollY();
    if (currentScrollY > maxScrollY) {
      scrollTo(getScrollX(), maxScrollY);
    }
  }
}
>>>>>>> 1052d29f
<|MERGE_RESOLUTION|>--- conflicted
+++ resolved
@@ -328,9 +328,12 @@
       // more information.
 
       if (!mScroller.isFinished() && mScroller.getCurrY() != mScroller.getFinalY()) {
-        int scrollRange = getMaxScrollY();
+        int scrollRange = Math.max(
+          0,
+          getChildAt(0).getHeight() - (getHeight() - getPaddingBottom() - getPaddingTop()));
         if (scrollY >= scrollRange) {
           mScroller.abortAnimation();
+          scrollY = scrollRange;
         }
       }
 
@@ -340,7 +343,7 @@
     super.onOverScrolled(scrollX, scrollY, clampedX, clampedY);
   }
 
-<<<<<<< HEAD
+
   /**
    * This handles any sort of scrolling that may occur after a touch is finished.  This may be
    * momentum scrolling (fling) or because you have pagingEnabled on the scroll view.  Because we
@@ -399,6 +402,36 @@
     postOnAnimationDelayed(mPostTouchRunnable, ReactScrollViewHelper.MOMENTUM_DELAY);
   }
 
+  @Override
+  public void onChildViewAdded(View parent, View child) {
+    mContentView = child;
+    mContentView.addOnLayoutChangeListener(this);
+  }
+
+  @Override
+  public void onChildViewRemoved(View parent, View child) {
+    mContentView.removeOnLayoutChangeListener(this);
+    mContentView = null;
+  }
+
+  /**
+   * Called when a mContentView's layout has changed. Fixes the scroll position if it's too large
+   * after the content resizes. Without this, the user would see a blank ScrollView when the scroll
+   * position is larger than the ScrollView's max scroll position after the content shrinks.
+   */
+  @Override
+  public void onLayoutChange(View v, int left, int top, int right, int bottom, int oldLeft, int oldTop, int oldRight, int oldBottom) {
+    if (mContentView == null) {
+      return;
+    }
+
+    int currentScrollY = getScrollY();
+    int maxScrollY = getMaxScrollY();
+    if (currentScrollY > maxScrollY) {
+      scrollTo(getScrollX(), maxScrollY);
+    }
+  }
+
   /**
    * This will smooth scroll us to the nearest page boundary
    * It currently just looks at where the content is relative to the page and slides to the nearest
@@ -416,36 +449,4 @@
     }
     smoothScrollTo(getScrollX(), page * height);
   }
-}
-=======
-  @Override
-  public void onChildViewAdded(View parent, View child) {
-    mContentView = child;
-    mContentView.addOnLayoutChangeListener(this);
-  }
-
-  @Override
-  public void onChildViewRemoved(View parent, View child) {
-    mContentView.removeOnLayoutChangeListener(this);
-    mContentView = null;
-  }
-
-  /**
-   * Called when a mContentView's layout has changed. Fixes the scroll position if it's too large
-   * after the content resizes. Without this, the user would see a blank ScrollView when the scroll
-   * position is larger than the ScrollView's max scroll position after the content shrinks.
-   */
-  @Override
-  public void onLayoutChange(View v, int left, int top, int right, int bottom, int oldLeft, int oldTop, int oldRight, int oldBottom) {
-    if (mContentView == null) {
-      return;
-    }
-
-    int currentScrollY = getScrollY();
-    int maxScrollY = getMaxScrollY();
-    if (currentScrollY > maxScrollY) {
-      scrollTo(getScrollX(), maxScrollY);
-    }
-  }
-}
->>>>>>> 1052d29f
+}