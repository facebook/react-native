--- conflicted
+++ resolved
@@ -35,16 +35,12 @@
   private final OnScrollDispatchHelper mOnScrollDispatchHelper = new OnScrollDispatchHelper();
 
   private @Nullable Rect mClippingRect;
-<<<<<<< HEAD
-  private boolean mScrollEnabled = true;
-=======
   private boolean mDoneFlinging;
   private boolean mDragging;
   private boolean mFlinging;
   private boolean mRemoveClippedSubviews;
   private boolean mScrollEnabled = true;
   private boolean mSendMomentumEvents;
->>>>>>> 1e96bcf4
 
   public ReactScrollView(Context context) {
     super(context);
@@ -106,8 +102,6 @@
   }
 
   @Override
-<<<<<<< HEAD
-=======
   public boolean onInterceptTouchEvent(MotionEvent ev) {
     if (!mScrollEnabled) {
       return false;
@@ -138,7 +132,6 @@
   }
 
   @Override
->>>>>>> 1e96bcf4
   public void setRemoveClippedSubviews(boolean removeClippedSubviews) {
     if (removeClippedSubviews && mClippingRect == null) {
       mClippingRect = new Rect();
@@ -173,30 +166,6 @@
   }
 
   @Override
-<<<<<<< HEAD
-  public boolean onInterceptTouchEvent(MotionEvent ev) {
-    if (!mScrollEnabled) {
-      return true;
-    }
-    if (super.onInterceptTouchEvent(ev)) {
-      NativeGestureUtil.notifyNativeGestureStarted(this, ev);
-      return true;
-    }
-
-    return false;
-  }
-
-  @Override
-  public boolean onTouchEvent(MotionEvent ev) {
-    switch (ev.getAction()) {
-      case MotionEvent.ACTION_DOWN:
-        if (mScrollEnabled) {
-          return super.onTouchEvent(ev);
-        }
-        return false;
-      default:
-        return super.onTouchEvent(ev);
-=======
   public void fling(int velocityY) {
     super.fling(velocityY);
     if (mSendMomentumEvents) {
@@ -215,7 +184,6 @@
         }
       };
       postOnAnimationDelayed(r, ReactScrollViewHelper.MOMENTUM_DELAY);
->>>>>>> 1e96bcf4
     }
   }
 }