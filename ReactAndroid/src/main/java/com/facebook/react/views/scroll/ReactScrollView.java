/**
 * Copyright (c) 2015-present, Facebook, Inc.
 * All rights reserved.
 *
 * This source code is licensed under the BSD-style license found in the
 * LICENSE file in the root directory of this source tree. An additional grant
 * of patent rights can be found in the PATENTS file in the same directory.
 */

package com.facebook.react.views.scroll;

import javax.annotation.Nullable;

import java.lang.reflect.Field;

import android.annotation.TargetApi;
import android.graphics.Canvas;
import android.graphics.Color;
import android.graphics.Rect;
import android.graphics.drawable.ColorDrawable;
import android.graphics.drawable.Drawable;
import android.util.Log;
import android.view.MotionEvent;
import android.view.View;
import android.view.ViewGroup;
import android.widget.OverScroller;
import android.widget.ScrollView;

import com.facebook.react.bridge.ReactContext;
import com.facebook.react.common.ReactConstants;
import com.facebook.react.uimanager.MeasureSpecAssertions;
import com.facebook.react.uimanager.events.NativeGestureUtil;
import com.facebook.react.uimanager.ReactClippingViewGroup;
import com.facebook.react.uimanager.ReactClippingViewGroupHelper;
import com.facebook.infer.annotation.Assertions;

/**
 * A simple subclass of ScrollView that doesn't dispatch measure and layout to its children and has
 * a scroll listener to send scroll events to JS.
 *
 * <p>ReactScrollView only supports vertical scrolling. For horizontal scrolling,
 * use {@link ReactHorizontalScrollView}.
 */
public class ReactScrollView extends ScrollView implements ReactClippingViewGroup, ViewGroup.OnHierarchyChangeListener, View.OnLayoutChangeListener {

  private static Field sScrollerField;
  private static boolean sTriedToGetScrollerField = false;

  private final OnScrollDispatchHelper mOnScrollDispatchHelper = new OnScrollDispatchHelper();
  private final OverScroller mScroller;

  private boolean mActivelyScrolling;
  private @Nullable Rect mClippingRect;
  private boolean mDragging;
  private boolean mPagingEnabled = false;
  private @Nullable Runnable mPostTouchRunnable;
  private boolean mRemoveClippedSubviews;
  private boolean mScrollEnabled = true;
  private boolean mSendMomentumEvents;
  private @Nullable FpsListener mFpsListener = null;
  private @Nullable String mScrollPerfTag;
  private @Nullable Drawable mEndBackground;
  private int mEndFillColor = Color.TRANSPARENT;
  private View mContentView;

  public ReactScrollView(ReactContext context) {
    this(context, null);
  }

  public ReactScrollView(ReactContext context, @Nullable FpsListener fpsListener) {
    super(context);
    mFpsListener = fpsListener;

    if (!sTriedToGetScrollerField) {
      sTriedToGetScrollerField = true;
      try {
        sScrollerField = ScrollView.class.getDeclaredField("mScroller");
        sScrollerField.setAccessible(true);
      } catch (NoSuchFieldException e) {
        Log.w(
          ReactConstants.TAG,
          "Failed to get mScroller field for ScrollView! " +
            "This app will exhibit the bounce-back scrolling bug :(");
      }
    }

    if (sScrollerField != null) {
      try {
        Object scroller = sScrollerField.get(this);
        if (scroller instanceof OverScroller) {
          mScroller = (OverScroller) scroller;
        } else {
          Log.w(
            ReactConstants.TAG,
            "Failed to cast mScroller field in ScrollView (probably due to OEM changes to AOSP)! " +
              "This app will exhibit the bounce-back scrolling bug :(");
          mScroller = null;
        }
      } catch (IllegalAccessException e) {
        throw new RuntimeException("Failed to get mScroller from ScrollView!", e);
      }
    } else {
      mScroller = null;
    }

    setOnHierarchyChangeListener(this);
    setScrollBarStyle(SCROLLBARS_OUTSIDE_OVERLAY);
  }

  public void setSendMomentumEvents(boolean sendMomentumEvents) {
    mSendMomentumEvents = sendMomentumEvents;
  }

  public void setScrollPerfTag(String scrollPerfTag) {
    mScrollPerfTag = scrollPerfTag;
  }

  public void setScrollEnabled(boolean scrollEnabled) {
    mScrollEnabled = scrollEnabled;
  }

  public void setPagingEnabled(boolean pagingEnabled) {
    mPagingEnabled = pagingEnabled;
  }

  @Override
  protected void onMeasure(int widthMeasureSpec, int heightMeasureSpec) {
    MeasureSpecAssertions.assertExplicitMeasureSpec(widthMeasureSpec, heightMeasureSpec);

    setMeasuredDimension(
        MeasureSpec.getSize(widthMeasureSpec),
        MeasureSpec.getSize(heightMeasureSpec));
  }

  @Override
  protected void onLayout(boolean changed, int l, int t, int r, int b) {
    // Call with the present values in order to re-layout if necessary
    scrollTo(getScrollX(), getScrollY());
  }

  @Override
  protected void onSizeChanged(int w, int h, int oldw, int oldh) {
    super.onSizeChanged(w, h, oldw, oldh);
    if (mRemoveClippedSubviews) {
      updateClippingRect();
    }
  }

  @Override
  protected void onAttachedToWindow() {
    super.onAttachedToWindow();
    if (mRemoveClippedSubviews) {
      updateClippingRect();
    }
  }

  @Override
  protected void onScrollChanged(int x, int y, int oldX, int oldY) {
    super.onScrollChanged(x, y, oldX, oldY);

    if (mOnScrollDispatchHelper.onScrollChanged(x, y)) {
      if (mRemoveClippedSubviews) {
        updateClippingRect();
      }

      mActivelyScrolling = true;

      ReactScrollViewHelper.emitScrollEvent(this);
    }
  }

  @Override
  public boolean onInterceptTouchEvent(MotionEvent ev) {
    if (!mScrollEnabled) {
      return false;
    }

    if (super.onInterceptTouchEvent(ev)) {
      NativeGestureUtil.notifyNativeGestureStarted(this, ev);
      ReactScrollViewHelper.emitScrollBeginDragEvent(this);
      mDragging = true;
      enableFpsListener();
      return true;
    }

    return false;
  }

  @Override
  public boolean onTouchEvent(MotionEvent ev) {
    if (!mScrollEnabled) {
      return false;
    }

    int action = ev.getAction() & MotionEvent.ACTION_MASK;
    if (action == MotionEvent.ACTION_UP && mDragging) {
      ReactScrollViewHelper.emitScrollEndDragEvent(this);
      mDragging = false;
      // After the touch finishes, we may need to do some scrolling afterwards either as a result
      // of a fling or because we need to page align the content
      handlePostTouchScrolling();
    }
    return super.onTouchEvent(ev);
  }

  @Override
  public void setRemoveClippedSubviews(boolean removeClippedSubviews) {
    if (removeClippedSubviews && mClippingRect == null) {
      mClippingRect = new Rect();
    }
    mRemoveClippedSubviews = removeClippedSubviews;
    updateClippingRect();
  }

  @Override
  public boolean getRemoveClippedSubviews() {
    return mRemoveClippedSubviews;
  }

  @Override
  public void updateClippingRect() {
    if (!mRemoveClippedSubviews) {
      return;
    }

    Assertions.assertNotNull(mClippingRect);

    ReactClippingViewGroupHelper.calculateClippingRect(this, mClippingRect);
    View contentView = getChildAt(0);
    if (contentView instanceof ReactClippingViewGroup) {
      ((ReactClippingViewGroup) contentView).updateClippingRect();
    }
  }

  @Override
  public void getClippingRect(Rect outClippingRect) {
    outClippingRect.set(Assertions.assertNotNull(mClippingRect));
  }

  @Override
  public void fling(int velocityY) {
    if (mPagingEnabled) {
      smoothScrollToPage(velocityY);
    } else {
      if (mScroller != null) {
        // FB SCROLLVIEW CHANGE

        // We provide our own version of fling that uses a different call to the standard OverScroller
        // which takes into account the possibility of adding new content while the ScrollView is
        // animating. Because we give essentially no max Y for the fling, the fling will continue as long
        // as there is content. See #onOverScrolled() to see the second part of this change which properly
        // aborts the scroller animation when we get to the bottom of the ScrollView content.

        int scrollWindowHeight = getHeight() - getPaddingBottom() - getPaddingTop();

        mScroller.fling(
          getScrollX(),
          getScrollY(),
          0,
          velocityY,
          0,
          0,
          0,
          Integer.MAX_VALUE,
          0,
          scrollWindowHeight / 2);

        postInvalidateOnAnimation();

        // END FB SCROLLVIEW CHANGE
      } else {
        super.fling(velocityY);
      }
    }
    handlePostTouchScrolling();
  }

  private void enableFpsListener() {
    if (isScrollPerfLoggingEnabled()) {
      Assertions.assertNotNull(mFpsListener);
      Assertions.assertNotNull(mScrollPerfTag);
      mFpsListener.enable(mScrollPerfTag);
    }
  }

  private void disableFpsListener() {
    if (isScrollPerfLoggingEnabled()) {
      Assertions.assertNotNull(mFpsListener);
      Assertions.assertNotNull(mScrollPerfTag);
      mFpsListener.disable(mScrollPerfTag);
    }
  }

  private boolean isScrollPerfLoggingEnabled() {
    return mFpsListener != null && mScrollPerfTag != null && !mScrollPerfTag.isEmpty();
  }

  private int getMaxScrollY() {
    int contentHeight = mContentView.getHeight();
    int viewportHeight = getHeight() - getPaddingBottom() - getPaddingTop();
    return Math.max(0, contentHeight - viewportHeight);
  }

  @Override
  public void draw(Canvas canvas) {
    if (mEndFillColor != Color.TRANSPARENT) {
      final View content = getChildAt(0);
      if (mEndBackground != null && content != null && content.getBottom() < getHeight()) {
        mEndBackground.setBounds(0, content.getBottom(), getWidth(), getHeight());
        mEndBackground.draw(canvas);
      }
    }
    super.draw(canvas);
  }

  public void setEndFillColor(int color) {
    if (color != mEndFillColor) {
      mEndFillColor = color;
      mEndBackground = new ColorDrawable(mEndFillColor);
    }
  }

  @Override
  protected void onOverScrolled(int scrollX, int scrollY, boolean clampedX, boolean clampedY) {
    if (mScroller != null) {
      // FB SCROLLVIEW CHANGE

      // This is part two of the reimplementation of fling to fix the bounce-back bug. See #fling() for
      // more information.

      if (!mScroller.isFinished() && mScroller.getCurrY() != mScroller.getFinalY()) {
        int scrollRange = Math.max(
          0,
          getChildAt(0).getHeight() - (getHeight() - getPaddingBottom() - getPaddingTop()));
        if (scrollY >= scrollRange) {
          mScroller.abortAnimation();
          scrollY = scrollRange;
        }
      }

      // END FB SCROLLVIEW CHANGE
    }

    super.onOverScrolled(scrollX, scrollY, clampedX, clampedY);
  }


  /**
   * This handles any sort of scrolling that may occur after a touch is finished.  This may be
   * momentum scrolling (fling) or because you have pagingEnabled on the scroll view.  Because we
   * don't get any events from Android about this lifecycle, we do all our detection by creating a
   * runnable that checks if we scrolled in the last frame and if so assumes we are still scrolling.
   */
  @TargetApi(16)
  private void handlePostTouchScrolling() {
    // If we aren't going to do anything (send events or snap to page), we can early out.
    if (!mSendMomentumEvents && !mPagingEnabled && !isScrollPerfLoggingEnabled()) {
      return;
    }

    // Check if we are already handling this which may occur if this is called by both the touch up
    // and a fling call
    if (mPostTouchRunnable != null) {
      return;
    }

    if (mSendMomentumEvents) {
      ReactScrollViewHelper.emitScrollMomentumBeginEvent(this);
    }

    mActivelyScrolling = false;
    mPostTouchRunnable = new Runnable() {

      private boolean mSnappingToPage = false;

      @Override
      public void run() {
        if (mActivelyScrolling) {
          // We are still scrolling so we just post to check again a frame later
          mActivelyScrolling = false;
          ReactScrollView.this.postOnAnimationDelayed(this, ReactScrollViewHelper.MOMENTUM_DELAY);
        } else {
          boolean doneWithAllScrolling = true;
          if (mPagingEnabled && !mSnappingToPage) {
            // Only if we have pagingEnabled and we have not snapped to the page do we
            // need to continue checking for the scroll.  And we cause that scroll by asking for it
            mSnappingToPage = true;
            smoothScrollToPage(0);
            doneWithAllScrolling = false;
          }
          if (doneWithAllScrolling) {
            if (mSendMomentumEvents) {
              ReactScrollViewHelper.emitScrollMomentumEndEvent(ReactScrollView.this);
            }
            ReactScrollView.this.mPostTouchRunnable = null;
            disableFpsListener();
          } else {
            ReactScrollView.this.postOnAnimationDelayed(this, ReactScrollViewHelper.MOMENTUM_DELAY);
          }
        }
      }
    };
    postOnAnimationDelayed(mPostTouchRunnable, ReactScrollViewHelper.MOMENTUM_DELAY);
  }

  @Override
  public void onChildViewAdded(View parent, View child) {
    mContentView = child;
    mContentView.addOnLayoutChangeListener(this);
  }

  @Override
  public void onChildViewRemoved(View parent, View child) {
    mContentView.removeOnLayoutChangeListener(this);
    mContentView = null;
  }

  /**
   * Called when a mContentView's layout has changed. Fixes the scroll position if it's too large
   * after the content resizes. Without this, the user would see a blank ScrollView when the scroll
   * position is larger than the ScrollView's max scroll position after the content shrinks.
   */
  @Override
  public void onLayoutChange(View v, int left, int top, int right, int bottom, int oldLeft, int oldTop, int oldRight, int oldBottom) {
    if (mContentView == null) {
      return;
    }

    int currentScrollY = getScrollY();
    int maxScrollY = getMaxScrollY();
    if (currentScrollY > maxScrollY) {
      scrollTo(getScrollX(), maxScrollY);
    }
  }
<<<<<<< HEAD

  /**
   * This will smooth scroll us to the nearest page boundary
   * It currently just looks at where the content is relative to the page and slides to the nearest
   * page.  It is intended to be run after we are done scrolling, and handling any momentum
   * scrolling.
   */
  private void smoothScrollToPage(int velocity) {
    int height = getHeight();
    int currentY = getScrollY();
    // TODO (t11123799) - Should we do anything beyond linear accounting of the velocity
    int predictedY = currentY + velocity;
    int page = currentY / height;
    if (predictedY > page * height + height / 2) {
      page = page + 1;
    }
    smoothScrollTo(getScrollX(), page * height);
  }
=======
>>>>>>> 6e9fe370
}<|MERGE_RESOLUTION|>--- conflicted
+++ resolved
@@ -432,7 +432,6 @@
       scrollTo(getScrollX(), maxScrollY);
     }
   }
-<<<<<<< HEAD
 
   /**
    * This will smooth scroll us to the nearest page boundary
@@ -451,6 +450,4 @@
     }
     smoothScrollTo(getScrollX(), page * height);
   }
-=======
->>>>>>> 6e9fe370
 }