--- conflicted
+++ resolved
@@ -24,11 +24,8 @@
 import android.view.MotionEvent;
 import android.view.View;
 import android.view.ViewGroup;
-<<<<<<< HEAD
 import android.view.accessibility.AccessibilityEvent;
-=======
 import android.view.accessibility.AccessibilityNodeInfo;
->>>>>>> 16feabf6
 import android.widget.OverScroller;
 import android.widget.ScrollView;
 import androidx.annotation.Nullable;
@@ -38,22 +35,12 @@
 import com.facebook.common.logging.FLog;
 import com.facebook.infer.annotation.Assertions;
 import com.facebook.react.R;
-<<<<<<< HEAD
-import com.facebook.react.bridge.ReactContext;
 import com.facebook.react.bridge.ReadableMap;
-import com.facebook.react.bridge.WritableMap;
-import com.facebook.react.bridge.WritableNativeMap;
-=======
->>>>>>> 16feabf6
 import com.facebook.react.common.ReactConstants;
 import com.facebook.react.uimanager.FabricViewStateManager;
 import com.facebook.react.uimanager.MeasureSpecAssertions;
-<<<<<<< HEAD
-import com.facebook.react.uimanager.PixelUtil;
+import com.facebook.react.uimanager.PointerEvents;
 import com.facebook.react.uimanager.ReactAccessibilityDelegate;
-=======
-import com.facebook.react.uimanager.PointerEvents;
->>>>>>> 16feabf6
 import com.facebook.react.uimanager.ReactClippingViewGroup;
 import com.facebook.react.uimanager.ReactClippingViewGroupHelper;
 import com.facebook.react.uimanager.ReactOverflowViewWithInset;
@@ -91,11 +78,8 @@
   private final @Nullable OverScroller mScroller;
   private final VelocityHelper mVelocityHelper = new VelocityHelper();
   private final Rect mRect = new Rect(); // for reuse to avoid allocation
-<<<<<<< HEAD
   private final Rect mTempRect = new Rect();
-=======
   private final Rect mOverflowInset = new Rect();
->>>>>>> 16feabf6
 
   private boolean mActivelyScrolling;
   private @Nullable Rect mClippingRect;
@@ -130,17 +114,12 @@
     this(context, null);
   }
 
-<<<<<<< HEAD
-
   private View getContentView() {
     View contentView = getChildAt(0);
     return contentView;
   }
 
-  public ReactScrollView(ReactContext context, @Nullable FpsListener fpsListener) {
-=======
   public ReactScrollView(Context context, @Nullable FpsListener fpsListener) {
->>>>>>> 16feabf6
     super(context);
     mFpsListener = fpsListener;
     mReactBackgroundManager = new ReactViewBackgroundManager(this);
@@ -150,91 +129,100 @@
     setScrollBarStyle(SCROLLBARS_OUTSIDE_OVERLAY);
 
     ViewCompat.setAccessibilityDelegate(
-      this,
-      new AccessibilityDelegateCompat() {
-
-        @Override
-        public void onInitializeAccessibilityEvent(View host, AccessibilityEvent event) {
-          super.onInitializeAccessibilityEvent(host, event);
-          event.setScrollable(mScrollEnabled);
-          final ReadableMap accessibilityCollectionInfo = (ReadableMap) host.getTag(R.id.accessibility_collection_info);
-
-          if (accessibilityCollectionInfo != null) {
-            event.setItemCount(accessibilityCollectionInfo.getInt("itemCount"));
-            View contentView = getContentView();
-            Integer firstVisibleIndex = null;
-            Integer lastVisibleIndex = null;
-
-            if (!(contentView instanceof ViewGroup)) {
-              return;
-            }
-
-            for(int index = 0; index < ((ViewGroup) contentView).getChildCount(); index++) {
-              View nextChild = ((ViewGroup) contentView).getChildAt(index);
-              boolean isVisible = isPartiallyScrolledInView(nextChild);
-
-              ReadableMap accessibilityCollectionItemInfo = (ReadableMap) nextChild.getTag(R.id.accessibility_collection_item_info);
-
-              if (!(nextChild instanceof ViewGroup)) {
+        this,
+        new AccessibilityDelegateCompat() {
+
+          @Override
+          public void onInitializeAccessibilityEvent(View host, AccessibilityEvent event) {
+            super.onInitializeAccessibilityEvent(host, event);
+            event.setScrollable(mScrollEnabled);
+            final ReadableMap accessibilityCollectionInfo =
+                (ReadableMap) host.getTag(R.id.accessibility_collection_info);
+
+            if (accessibilityCollectionInfo != null) {
+              event.setItemCount(accessibilityCollectionInfo.getInt("itemCount"));
+              View contentView = getContentView();
+              Integer firstVisibleIndex = null;
+              Integer lastVisibleIndex = null;
+
+              if (!(contentView instanceof ViewGroup)) {
                 return;
               }
 
-              int childCount =  ((ViewGroup) nextChild).getChildCount();
-
-              // If this child's accessibilityCollectionItemInfo is null, we'll check one more nested child.
-              // Happens when getItemLayout is not passed in FlatList which adds an additional View in the hierarchy.
-              if (childCount > 0 && accessibilityCollectionItemInfo == null) {
-                View nestedNextChild =  ((ViewGroup) nextChild).getChildAt(0);
-                if (nestedNextChild != null) {
-                  ReadableMap nestedChildAccessibilityInfo = (ReadableMap) nestedNextChild.getTag(R.id.accessibility_collection_item_info);
-                  if (nestedChildAccessibilityInfo != null) {
-                    accessibilityCollectionItemInfo = nestedChildAccessibilityInfo;
+              for (int index = 0; index < ((ViewGroup) contentView).getChildCount(); index++) {
+                View nextChild = ((ViewGroup) contentView).getChildAt(index);
+                boolean isVisible = isPartiallyScrolledInView(nextChild);
+
+                ReadableMap accessibilityCollectionItemInfo =
+                    (ReadableMap) nextChild.getTag(R.id.accessibility_collection_item_info);
+
+                if (!(nextChild instanceof ViewGroup)) {
+                  return;
+                }
+
+                int childCount = ((ViewGroup) nextChild).getChildCount();
+
+                // If this child's accessibilityCollectionItemInfo is null, we'll check one more
+                // nested child.
+                // Happens when getItemLayout is not passed in FlatList which adds an additional
+                // View in the hierarchy.
+                if (childCount > 0 && accessibilityCollectionItemInfo == null) {
+                  View nestedNextChild = ((ViewGroup) nextChild).getChildAt(0);
+                  if (nestedNextChild != null) {
+                    ReadableMap nestedChildAccessibilityInfo =
+                        (ReadableMap)
+                            nestedNextChild.getTag(R.id.accessibility_collection_item_info);
+                    if (nestedChildAccessibilityInfo != null) {
+                      accessibilityCollectionItemInfo = nestedChildAccessibilityInfo;
+                    }
                   }
                 }
-              }
-
-              if (isVisible == true && accessibilityCollectionItemInfo != null) {
-                if(firstVisibleIndex == null) {
-                  firstVisibleIndex = accessibilityCollectionItemInfo.getInt("itemIndex");
+
+                if (isVisible == true && accessibilityCollectionItemInfo != null) {
+                  if (firstVisibleIndex == null) {
+                    firstVisibleIndex = accessibilityCollectionItemInfo.getInt("itemIndex");
+                  }
+                  lastVisibleIndex = accessibilityCollectionItemInfo.getInt("itemIndex");
+                  ;
                 }
-                lastVisibleIndex = accessibilityCollectionItemInfo.getInt("itemIndex");;
-              }
-
-              if (firstVisibleIndex != null && lastVisibleIndex != null) {
-                event.setFromIndex(firstVisibleIndex);
-                event.setToIndex(lastVisibleIndex);
+
+                if (firstVisibleIndex != null && lastVisibleIndex != null) {
+                  event.setFromIndex(firstVisibleIndex);
+                  event.setToIndex(lastVisibleIndex);
+                }
               }
             }
           }
-        }
-
-        @Override
-        public void onInitializeAccessibilityNodeInfo(
-          View host, AccessibilityNodeInfoCompat info) {
-          super.onInitializeAccessibilityNodeInfo(host, info);
-
-          final ReactAccessibilityDelegate.AccessibilityRole accessibilityRole =
-            (ReactAccessibilityDelegate.AccessibilityRole) host.getTag(R.id.accessibility_role);
-
-          if (accessibilityRole != null) {
-            ReactAccessibilityDelegate.setRole(info, accessibilityRole, host.getContext());
+
+          @Override
+          public void onInitializeAccessibilityNodeInfo(
+              View host, AccessibilityNodeInfoCompat info) {
+            super.onInitializeAccessibilityNodeInfo(host, info);
+
+            final ReactAccessibilityDelegate.AccessibilityRole accessibilityRole =
+                (ReactAccessibilityDelegate.AccessibilityRole) host.getTag(R.id.accessibility_role);
+
+            if (accessibilityRole != null) {
+              ReactAccessibilityDelegate.setRole(info, accessibilityRole, host.getContext());
+            }
+
+            final ReadableMap accessibilityCollectionInfo =
+                (ReadableMap) host.getTag(R.id.accessibility_collection_info);
+
+            if (accessibilityCollectionInfo != null) {
+              int rowCount = accessibilityCollectionInfo.getInt("rowCount");
+              int columnCount = accessibilityCollectionInfo.getInt("columnCount");
+              boolean hierarchical = accessibilityCollectionInfo.getBoolean("hierarchical");
+
+              AccessibilityNodeInfoCompat.CollectionInfoCompat collectionInfoCompat =
+                  AccessibilityNodeInfoCompat.CollectionInfoCompat.obtain(
+                      rowCount, columnCount, hierarchical);
+              info.setCollectionInfo(collectionInfoCompat);
+            }
+
+            info.setScrollable(mScrollEnabled);
           }
-
-          final ReadableMap accessibilityCollectionInfo = (ReadableMap) host.getTag(R.id.accessibility_collection_info);
-
-          if (accessibilityCollectionInfo != null) {
-            int rowCount = accessibilityCollectionInfo.getInt("rowCount");
-            int columnCount = accessibilityCollectionInfo.getInt("columnCount");
-            boolean hierarchical = accessibilityCollectionInfo.getBoolean("hierarchical");
-
-            AccessibilityNodeInfoCompat.CollectionInfoCompat collectionInfoCompat = AccessibilityNodeInfoCompat.CollectionInfoCompat.obtain(rowCount, columnCount, hierarchical);
-            info.setCollectionInfo(collectionInfoCompat);
-          }
-
-          info.setScrollable(mScrollEnabled);
-        }
-      });
-
+        });
   }
 
   @Override
