--- conflicted
+++ resolved
@@ -436,7 +436,6 @@
     }
   }
 
-<<<<<<< HEAD
   /**
    * This will smooth scroll us to the nearest page boundary
    * It currently just looks at where the content is relative to the page and slides to the nearest
@@ -453,7 +452,8 @@
       page = page + 1;
     }
     smoothScrollTo(getScrollX(), page * height);
-=======
+  }
+  
   public void setBackgroundColor(int color) {
     if (color == Color.TRANSPARENT && mReactBackgroundDrawable == null) {
       // don't do anything, no need to allocate ReactBackgroundDrawable for transparent background
@@ -497,6 +497,5 @@
       }
     }
     return mReactBackgroundDrawable;
->>>>>>> 84a681ce
   }
 }