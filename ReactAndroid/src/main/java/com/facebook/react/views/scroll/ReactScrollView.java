/**
 * Copyright (c) 2015-present, Facebook, Inc.
 * All rights reserved.
 *
 * This source code is licensed under the BSD-style license found in the
 * LICENSE file in the root directory of this source tree. An additional grant
 * of patent rights can be found in the PATENTS file in the same directory.
 */

package com.facebook.react.views.scroll;

<<<<<<< HEAD
import javax.annotation.Nullable;

import java.lang.reflect.Field;
import java.util.HashMap;

=======
>>>>>>> fd9c3618
import android.graphics.Canvas;
import android.graphics.Color;
import android.graphics.Rect;
import android.graphics.drawable.ColorDrawable;
import android.graphics.drawable.Drawable;
import android.util.Log;
import android.view.MotionEvent;
import android.view.View;
import android.view.ViewGroup;
import android.widget.OverScroller;
import android.widget.ScrollView;
import com.facebook.infer.annotation.Assertions;
import com.facebook.react.bridge.ReactContext;
import com.facebook.react.common.ReactConstants;
import com.facebook.react.uimanager.MeasureSpecAssertions;
import com.facebook.react.uimanager.ReactClippingViewGroup;
import com.facebook.react.uimanager.ReactClippingViewGroupHelper;
import com.facebook.react.uimanager.events.NativeGestureUtil;
import com.facebook.react.views.view.ReactViewBackgroundManager;
import java.lang.reflect.Field;
import javax.annotation.Nullable;

/**
 * A simple subclass of ScrollView that doesn't dispatch measure and layout to its children and has
 * a scroll listener to send scroll events to JS.
 *
 * <p>ReactScrollView only supports vertical scrolling. For horizontal scrolling,
 * use {@link ReactHorizontalScrollView}.
 */
public class ReactScrollView extends ScrollView implements ReactClippingViewGroup, ViewGroup.OnHierarchyChangeListener, View.OnLayoutChangeListener {

  private static Field sScrollerField;
  private static boolean sTriedToGetScrollerField = false;

  private final OnScrollDispatchHelper mOnScrollDispatchHelper = new OnScrollDispatchHelper();
  private final OverScroller mScroller;
  private final VelocityHelper mVelocityHelper = new VelocityHelper();

  private @Nullable Rect mClippingRect;
  private boolean mDoneFlinging;
  private boolean mDragging;
  private boolean mFlinging;
  private boolean mRemoveClippedSubviews;
  private boolean mScrollEnabled = true;
  private boolean mSendMomentumEvents;
  private @Nullable FpsListener mFpsListener = null;
  private @Nullable String mScrollPerfTag;
  private @Nullable Drawable mEndBackground;
  private int mEndFillColor = Color.TRANSPARENT;
  private View mContentView;
<<<<<<< HEAD
  private @Nullable ReactViewBackgroundDrawable mReactBackgroundDrawable;
  private HashMap<String, Integer> mContentOffset = null;
=======
  private ReactViewBackgroundManager mReactBackgroundManager;
>>>>>>> fd9c3618

  public ReactScrollView(ReactContext context) {
    this(context, null);
  }

  public ReactScrollView(ReactContext context, @Nullable FpsListener fpsListener) {
    super(context);
    mFpsListener = fpsListener;
    mReactBackgroundManager = new ReactViewBackgroundManager(this);

    if (!sTriedToGetScrollerField) {
      sTriedToGetScrollerField = true;
      try {
        sScrollerField = ScrollView.class.getDeclaredField("mScroller");
        sScrollerField.setAccessible(true);
      } catch (NoSuchFieldException e) {
        Log.w(
          ReactConstants.TAG,
          "Failed to get mScroller field for ScrollView! " +
            "This app will exhibit the bounce-back scrolling bug :(");
      }
    }

    if (sScrollerField != null) {
      try {
        Object scroller = sScrollerField.get(this);
        if (scroller instanceof OverScroller) {
          mScroller = (OverScroller) scroller;
        } else {
          Log.w(
            ReactConstants.TAG,
            "Failed to cast mScroller field in ScrollView (probably due to OEM changes to AOSP)! " +
              "This app will exhibit the bounce-back scrolling bug :(");
          mScroller = null;
        }
      } catch (IllegalAccessException e) {
        throw new RuntimeException("Failed to get mScroller from ScrollView!", e);
      }
    } else {
      mScroller = null;
    }

    setOnHierarchyChangeListener(this);
    setScrollBarStyle(SCROLLBARS_OUTSIDE_OVERLAY);
  }

  public void setSendMomentumEvents(boolean sendMomentumEvents) {
    mSendMomentumEvents = sendMomentumEvents;
  }

  public void setScrollPerfTag(String scrollPerfTag) {
    mScrollPerfTag = scrollPerfTag;
  }

  public void setScrollEnabled(boolean scrollEnabled) {
    mScrollEnabled = scrollEnabled;
  }

  public void flashScrollIndicators() {
    awakenScrollBars();
  }

  @Override
  protected void onMeasure(int widthMeasureSpec, int heightMeasureSpec) {
    MeasureSpecAssertions.assertExplicitMeasureSpec(widthMeasureSpec, heightMeasureSpec);

    setMeasuredDimension(
        MeasureSpec.getSize(widthMeasureSpec),
        MeasureSpec.getSize(heightMeasureSpec));
  }

  public void setContentOffset(HashMap<String, Integer> contentOffset) {
    mContentOffset = contentOffset;
  }


  @Override
  protected void onLayout(boolean changed, int l, int t, int r, int b) {
    // Call with the present values in order to re-layout if necessary
    // If contentOffset is set scroll to its position
    if (mContentOffset != null) {
      scrollTo(mContentOffset.get("x"), mContentOffset.get("y"));
    } else {
      // Call with the present values in order to re-layout if necessary
      scrollTo(getScrollX(), getScrollY());
    }
  }

  @Override
  protected void onSizeChanged(int w, int h, int oldw, int oldh) {
    super.onSizeChanged(w, h, oldw, oldh);
    if (mRemoveClippedSubviews) {
      updateClippingRect();
    }
  }

  @Override
  protected void onAttachedToWindow() {
    super.onAttachedToWindow();
    if (mRemoveClippedSubviews) {
      updateClippingRect();
    }
  }

  @Override
  protected void onScrollChanged(int x, int y, int oldX, int oldY) {
    super.onScrollChanged(x, y, oldX, oldY);

    if (mOnScrollDispatchHelper.onScrollChanged(x, y)) {
      if (mRemoveClippedSubviews) {
        updateClippingRect();
      }

      if (mFlinging) {
        mDoneFlinging = false;
      }

      ReactScrollViewHelper.emitScrollEvent(
        this,
        mOnScrollDispatchHelper.getXFlingVelocity(),
        mOnScrollDispatchHelper.getYFlingVelocity());
    }
  }

  @Override
  public boolean onInterceptTouchEvent(MotionEvent ev) {
    if (!mScrollEnabled) {
      return false;
    }

    if (super.onInterceptTouchEvent(ev)) {
      NativeGestureUtil.notifyNativeGestureStarted(this, ev);
      ReactScrollViewHelper.emitScrollBeginDragEvent(this);
      mDragging = true;
      enableFpsListener();
      return true;
    }

    return false;
  }

  @Override
  public boolean onTouchEvent(MotionEvent ev) {
    if (!mScrollEnabled) {
      return false;
    }

    mVelocityHelper.calculateVelocity(ev);
    int action = ev.getAction() & MotionEvent.ACTION_MASK;
    if (action == MotionEvent.ACTION_UP && mDragging) {
      ReactScrollViewHelper.emitScrollEndDragEvent(
        this,
        mVelocityHelper.getXVelocity(),
        mVelocityHelper.getYVelocity());
      mDragging = false;
      disableFpsListener();
    }

    return super.onTouchEvent(ev);
  }

  @Override
  public void setRemoveClippedSubviews(boolean removeClippedSubviews) {
    if (removeClippedSubviews && mClippingRect == null) {
      mClippingRect = new Rect();
    }
    mRemoveClippedSubviews = removeClippedSubviews;
    updateClippingRect();
  }

  @Override
  public boolean getRemoveClippedSubviews() {
    return mRemoveClippedSubviews;
  }

  @Override
  public void updateClippingRect() {
    if (!mRemoveClippedSubviews) {
      return;
    }

    Assertions.assertNotNull(mClippingRect);

    ReactClippingViewGroupHelper.calculateClippingRect(this, mClippingRect);
    View contentView = getChildAt(0);
    if (contentView instanceof ReactClippingViewGroup) {
      ((ReactClippingViewGroup) contentView).updateClippingRect();
    }
  }

  @Override
  public void getClippingRect(Rect outClippingRect) {
    outClippingRect.set(Assertions.assertNotNull(mClippingRect));
  }

  @Override
  public void fling(int velocityY) {
    if (mScroller != null) {
      // FB SCROLLVIEW CHANGE

      // We provide our own version of fling that uses a different call to the standard OverScroller
      // which takes into account the possibility of adding new content while the ScrollView is
      // animating. Because we give essentially no max Y for the fling, the fling will continue as long
      // as there is content. See #onOverScrolled() to see the second part of this change which properly
      // aborts the scroller animation when we get to the bottom of the ScrollView content.

      int scrollWindowHeight = getHeight() - getPaddingBottom() - getPaddingTop();

      mScroller.fling(
        getScrollX(),
        getScrollY(),
        0,
        velocityY,
        0,
        0,
        0,
        Integer.MAX_VALUE,
        0,
        scrollWindowHeight / 2);

      postInvalidateOnAnimation();

      // END FB SCROLLVIEW CHANGE
    } else {
      super.fling(velocityY);
    }

    if (mSendMomentumEvents || isScrollPerfLoggingEnabled()) {
      mFlinging = true;
      enableFpsListener();
      ReactScrollViewHelper.emitScrollMomentumBeginEvent(this);
      Runnable r = new Runnable() {
        @Override
        public void run() {
          if (mDoneFlinging) {
            mFlinging = false;
            disableFpsListener();
            ReactScrollViewHelper.emitScrollMomentumEndEvent(ReactScrollView.this);
          } else {
            mDoneFlinging = true;
            ReactScrollView.this.postOnAnimationDelayed(this, ReactScrollViewHelper.MOMENTUM_DELAY);
          }
        }
      };
      postOnAnimationDelayed(r, ReactScrollViewHelper.MOMENTUM_DELAY);
    }
  }

  private void enableFpsListener() {
    if (isScrollPerfLoggingEnabled()) {
      Assertions.assertNotNull(mFpsListener);
      Assertions.assertNotNull(mScrollPerfTag);
      mFpsListener.enable(mScrollPerfTag);
    }
  }

  private void disableFpsListener() {
    if (isScrollPerfLoggingEnabled()) {
      Assertions.assertNotNull(mFpsListener);
      Assertions.assertNotNull(mScrollPerfTag);
      mFpsListener.disable(mScrollPerfTag);
    }
  }

  private boolean isScrollPerfLoggingEnabled() {
    return mFpsListener != null && mScrollPerfTag != null && !mScrollPerfTag.isEmpty();
  }

  private int getMaxScrollY() {
    int contentHeight = mContentView.getHeight();
    int viewportHeight = getHeight() - getPaddingBottom() - getPaddingTop();
    return Math.max(0, contentHeight - viewportHeight);
  }

  @Override
  public void draw(Canvas canvas) {
    if (mEndFillColor != Color.TRANSPARENT) {
      final View content = getChildAt(0);
      if (mEndBackground != null && content != null && content.getBottom() < getHeight()) {
        mEndBackground.setBounds(0, content.getBottom(), getWidth(), getHeight());
        mEndBackground.draw(canvas);
      }
    }
    super.draw(canvas);
  }

  public void setEndFillColor(int color) {
    if (color != mEndFillColor) {
      mEndFillColor = color;
      mEndBackground = new ColorDrawable(mEndFillColor);
    }
  }

  @Override
  protected void onOverScrolled(int scrollX, int scrollY, boolean clampedX, boolean clampedY) {
    if (mScroller != null) {
      // FB SCROLLVIEW CHANGE

      // This is part two of the reimplementation of fling to fix the bounce-back bug. See #fling() for
      // more information.

      if (!mScroller.isFinished() && mScroller.getCurrY() != mScroller.getFinalY()) {
        int scrollRange = getMaxScrollY();
        if (scrollY >= scrollRange) {
          mScroller.abortAnimation();
          scrollY = scrollRange;
        }
      }

      // END FB SCROLLVIEW CHANGE
    }

    super.onOverScrolled(scrollX, scrollY, clampedX, clampedY);
  }

  @Override
  public void onChildViewAdded(View parent, View child) {
    mContentView = child;
    mContentView.addOnLayoutChangeListener(this);
  }

  @Override
  public void onChildViewRemoved(View parent, View child) {
    mContentView.removeOnLayoutChangeListener(this);
    mContentView = null;
  }

  /**
   * Called when a mContentView's layout has changed. Fixes the scroll position if it's too large
   * after the content resizes. Without this, the user would see a blank ScrollView when the scroll
   * position is larger than the ScrollView's max scroll position after the content shrinks.
   */
  @Override
  public void onLayoutChange(View v, int left, int top, int right, int bottom, int oldLeft, int oldTop, int oldRight, int oldBottom) {
    if (mContentView == null) {
      return;
    }

    int currentScrollY = getScrollY();
    int maxScrollY = getMaxScrollY();
    if (currentScrollY > maxScrollY) {
      scrollTo(getScrollX(), maxScrollY);
    }
  }

  @Override
  public void setBackgroundColor(int color) {
    mReactBackgroundManager.setBackgroundColor(color);
  }

  public void setBorderWidth(int position, float width) {
    mReactBackgroundManager.setBorderWidth(position, width);
  }

  public void setBorderColor(int position, float color, float alpha) {
    mReactBackgroundManager.setBorderColor(position, color, alpha);
  }

  public void setBorderRadius(float borderRadius) {
    mReactBackgroundManager.setBorderRadius(borderRadius);
  }

  public void setBorderRadius(float borderRadius, int position) {
    mReactBackgroundManager.setBorderRadius(borderRadius, position);
  }

  public void setBorderStyle(@Nullable String style) {
    mReactBackgroundManager.setBorderStyle(style);
  }

}<|MERGE_RESOLUTION|>--- conflicted
+++ resolved
@@ -9,14 +9,6 @@
 
 package com.facebook.react.views.scroll;
 
-<<<<<<< HEAD
-import javax.annotation.Nullable;
-
-import java.lang.reflect.Field;
-import java.util.HashMap;
-
-=======
->>>>>>> fd9c3618
 import android.graphics.Canvas;
 import android.graphics.Color;
 import android.graphics.Rect;
@@ -38,6 +30,7 @@
 import com.facebook.react.views.view.ReactViewBackgroundManager;
 import java.lang.reflect.Field;
 import javax.annotation.Nullable;
+import java.util.HashMap;
 
 /**
  * A simple subclass of ScrollView that doesn't dispatch measure and layout to its children and has
@@ -67,12 +60,8 @@
   private @Nullable Drawable mEndBackground;
   private int mEndFillColor = Color.TRANSPARENT;
   private View mContentView;
-<<<<<<< HEAD
-  private @Nullable ReactViewBackgroundDrawable mReactBackgroundDrawable;
   private HashMap<String, Integer> mContentOffset = null;
-=======
   private ReactViewBackgroundManager mReactBackgroundManager;
->>>>>>> fd9c3618
 
   public ReactScrollView(ReactContext context) {
     this(context, null);
