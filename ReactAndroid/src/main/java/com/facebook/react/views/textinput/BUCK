--- conflicted
+++ resolved
@@ -35,13 +35,9 @@
         react_native_target("java/com/facebook/react/views/text:text"),
         react_native_target("java/com/facebook/react/common/mapbuffer:mapbuffer"),
         react_native_target("java/com/facebook/react/views/view:view"),
-<<<<<<< HEAD
+        react_native_target("java/com/facebook/react/config:config"),
         react_native_target("res:uimanager"),
-    ],
-=======
-        react_native_target("java/com/facebook/react/config:config"),
     ] + KOTLIN_STDLIB_DEPS,
->>>>>>> e0a71fc7
     exported_deps = [
         react_native_dep("third-party/android/androidx:appcompat"),
     ],
