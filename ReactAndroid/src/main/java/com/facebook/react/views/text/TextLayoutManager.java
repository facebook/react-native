/*
 * Copyright (c) Facebook, Inc. and its affiliates.
 *
 * This source code is licensed under the MIT license found in the
 * LICENSE file in the root directory of this source tree.
 */

package com.facebook.react.views.text;

import static com.facebook.react.views.text.TextAttributeProps.UNSET;

import android.content.Context;
import android.os.Build;
import android.text.BoringLayout;
import android.text.Layout;
import android.text.Spannable;
import android.text.SpannableStringBuilder;
import android.text.Spanned;
import android.text.StaticLayout;
import android.text.TextPaint;
import android.util.LayoutDirection;
import android.util.LruCache;
import android.view.View;
import androidx.annotation.NonNull;
import androidx.annotation.Nullable;
import com.facebook.common.logging.FLog;
import com.facebook.react.bridge.ReactNoCrashSoftException;
import com.facebook.react.bridge.ReactSoftExceptionLogger;
import com.facebook.react.bridge.ReadableArray;
import com.facebook.react.bridge.ReadableMap;
import com.facebook.react.bridge.ReadableNativeMap;
import com.facebook.react.bridge.WritableArray;
import com.facebook.react.common.build.ReactBuildConfig;
import com.facebook.react.uimanager.PixelUtil;
import com.facebook.react.uimanager.ReactAccessibilityDelegate;
import com.facebook.react.uimanager.ReactStylesDiffMap;
import com.facebook.react.uimanager.ViewProps;
import com.facebook.yoga.YogaConstants;
import com.facebook.yoga.YogaMeasureMode;
import com.facebook.yoga.YogaMeasureOutput;
import java.util.ArrayList;
import java.util.List;
import java.util.concurrent.ConcurrentHashMap;

/** Class responsible of creating {@link Spanned} object for the JS representation of Text */
public class TextLayoutManager {

  // TODO T67606397: Refactor configuration of fabric logs
  private static final boolean ENABLE_MEASURE_LOGGING = ReactBuildConfig.DEBUG && false;

  private static final String TAG = TextLayoutManager.class.getSimpleName();

  // It's important to pass the ANTI_ALIAS_FLAG flag to the constructor rather than setting it
  // later by calling setFlags. This is because the latter approach triggers a bug on Android 4.4.2.
  // The bug is that unicode emoticons aren't measured properly which causes text to be clipped.
  private static final TextPaint sTextPaintInstance = new TextPaint(TextPaint.ANTI_ALIAS_FLAG);

  // Specifies the amount of spannable that are stored into the {@link sSpannableCache}.
  private static final int spannableCacheSize = 100;

  private static final String INLINE_VIEW_PLACEHOLDER = "0";

  private static final Object sSpannableCacheLock = new Object();
  private static final boolean DEFAULT_INCLUDE_FONT_PADDING = true;
  private static final String INCLUDE_FONT_PADDING_KEY = "includeFontPadding";
  private static final String TEXT_BREAK_STRATEGY_KEY = "textBreakStrategy";
  private static final String HYPHENATION_FREQUENCY_KEY = "android_hyphenationFrequency";
  private static final String MAXIMUM_NUMBER_OF_LINES_KEY = "maximumNumberOfLines";
  private static final LruCache<ReadableNativeMap, Spannable> sSpannableCache =
      new LruCache<>(spannableCacheSize);
  private static final ConcurrentHashMap<Integer, Spannable> sTagToSpannableCache =
      new ConcurrentHashMap<>();

  public static boolean isRTL(ReadableMap attributedString) {
    ReadableArray fragments = attributedString.getArray("fragments");
    for (int i = 0; i < fragments.size(); i++) {
      ReadableMap fragment = fragments.getMap(i);
      ReadableMap map = fragment.getMap("textAttributes");
      return TextAttributeProps.getLayoutDirection(map.getString(ViewProps.LAYOUT_DIRECTION))
          == LayoutDirection.RTL;
    }
    return false;
  }

  public static void setCachedSpannabledForTag(int reactTag, @NonNull Spannable sp) {
    if (ENABLE_MEASURE_LOGGING) {
      FLog.e(TAG, "Set cached spannable for tag[" + reactTag + "]: " + sp.toString());
    }
    sTagToSpannableCache.put(reactTag, sp);
  }

  public static void deleteCachedSpannableForTag(int reactTag) {
    if (ENABLE_MEASURE_LOGGING) {
      FLog.e(TAG, "Delete cached spannable for tag[" + reactTag + "]");
    }
    sTagToSpannableCache.remove(reactTag);
  }

  private static void buildSpannableFromFragment(
      Context context,
      ReadableArray fragments,
      SpannableStringBuilder sb,
      List<SetSpanOperation> ops) {

    for (int i = 0, length = fragments.size(); i < length; i++) {
      ReadableMap fragment = fragments.getMap(i);
      int start = sb.length();

      // ReactRawText
      TextAttributeProps textAttributes =
          TextAttributeProps.fromReadableMap(
              new ReactStylesDiffMap(fragment.getMap("textAttributes")));

      sb.append(TextTransform.apply(fragment.getString("string"), textAttributes.mTextTransform));

      int end = sb.length();
      int reactTag = fragment.hasKey("reactTag") ? fragment.getInt("reactTag") : View.NO_ID;
      if (fragment.hasKey(ViewProps.IS_ATTACHMENT)
          && fragment.getBoolean(ViewProps.IS_ATTACHMENT)) {
        float width = PixelUtil.toPixelFromSP(fragment.getDouble(ViewProps.WIDTH));
        float height = PixelUtil.toPixelFromSP(fragment.getDouble(ViewProps.HEIGHT));
        ops.add(
            new SetSpanOperation(
                sb.length() - INLINE_VIEW_PLACEHOLDER.length(),
                sb.length(),
                new TextInlineViewPlaceholderSpan(reactTag, (int) width, (int) height)));
      } else if (end >= start) {
        if (ReactAccessibilityDelegate.AccessibilityRole.LINK.equals(
            textAttributes.mAccessibilityRole)) {
          ops.add(
              new SetSpanOperation(
                  start, end, new ReactClickableSpan(reactTag, textAttributes.mColor)));
        } else if (textAttributes.mIsColorSet) {
          ops.add(
              new SetSpanOperation(
                  start, end, new ReactForegroundColorSpan(textAttributes.mColor)));
        }
        if (textAttributes.mIsBackgroundColorSet) {
          ops.add(
              new SetSpanOperation(
                  start, end, new ReactBackgroundColorSpan(textAttributes.mBackgroundColor)));
        }
        if (!Float.isNaN(textAttributes.getLetterSpacing())) {
          ops.add(
              new SetSpanOperation(
                  start, end, new CustomLetterSpacingSpan(textAttributes.getLetterSpacing())));
        }
        ops.add(
            new SetSpanOperation(start, end, new ReactAbsoluteSizeSpan(textAttributes.mFontSize)));
        if (textAttributes.mFontStyle != UNSET
            || textAttributes.mFontWeight != UNSET
            || textAttributes.mFontFamily != null) {
          ops.add(
              new SetSpanOperation(
                  start,
                  end,
                  new CustomStyleSpan(
                      textAttributes.mFontStyle,
                      textAttributes.mFontWeight,
                      textAttributes.mFontFeatureSettings,
                      textAttributes.mFontFamily,
                      context.getAssets())));
        }
        if (textAttributes.mIsUnderlineTextDecorationSet) {
          ops.add(new SetSpanOperation(start, end, new ReactUnderlineSpan()));
        }
        if (textAttributes.mIsLineThroughTextDecorationSet) {
          ops.add(new SetSpanOperation(start, end, new ReactStrikethroughSpan()));
        }
        if (textAttributes.mTextShadowOffsetDx != 0 || textAttributes.mTextShadowOffsetDy != 0) {
          ops.add(
              new SetSpanOperation(
                  start,
                  end,
                  new ShadowStyleSpan(
                      textAttributes.mTextShadowOffsetDx,
                      textAttributes.mTextShadowOffsetDy,
                      textAttributes.mTextShadowRadius,
                      textAttributes.mTextShadowColor)));
        }
        if (!Float.isNaN(textAttributes.getEffectiveLineHeight())) {
          ops.add(
              new SetSpanOperation(
                  start, end, new CustomLineHeightSpan(textAttributes.getEffectiveLineHeight())));
        }

        ops.add(new SetSpanOperation(start, end, new ReactTagSpan(reactTag)));
      }
    }
  }

  // public because both ReactTextViewManager and ReactTextInputManager need to use this
  public static Spannable getOrCreateSpannableForText(
      Context context,
      ReadableMap attributedString,
      @Nullable ReactTextViewManagerCallback reactTextViewManagerCallback) {

    Spannable preparedSpannableText;

    synchronized (sSpannableCacheLock) {
      preparedSpannableText = sSpannableCache.get((ReadableNativeMap) attributedString);
      if (preparedSpannableText != null) {
        return preparedSpannableText;
      }
    }

    preparedSpannableText =
        createSpannableFromAttributedString(
            context, attributedString, reactTextViewManagerCallback);

    synchronized (sSpannableCacheLock) {
      sSpannableCache.put((ReadableNativeMap) attributedString, preparedSpannableText);
    }

    return preparedSpannableText;
  }

  private static Spannable createSpannableFromAttributedString(
      Context context,
      ReadableMap attributedString,
      @Nullable ReactTextViewManagerCallback reactTextViewManagerCallback) {

    SpannableStringBuilder sb = new SpannableStringBuilder();

    // The {@link SpannableStringBuilder} implementation require setSpan operation to be called
    // up-to-bottom, otherwise all the spannables that are within the region for which one may set
    // a new spannable will be wiped out
    List<SetSpanOperation> ops = new ArrayList<>();

    buildSpannableFromFragment(context, attributedString.getArray("fragments"), sb, ops);

    // TODO T31905686: add support for inline Images
    // While setting the Spans on the final text, we also check whether any of them are images.
    int priority = 0;
    for (SetSpanOperation op : ops) {
      // Actual order of calling {@code execute} does NOT matter,
      // but the {@code priority} DOES matter.
      op.execute(sb, priority);
      priority++;
    }

    if (reactTextViewManagerCallback != null) {
      reactTextViewManagerCallback.onPostProcessSpannable(sb);
    }
    return sb;
  }

  private static Layout createLayout(
      Spannable text,
      BoringLayout.Metrics boring,
      float width,
      YogaMeasureMode widthYogaMeasureMode,
      boolean includeFontPadding,
      int textBreakStrategy,
      int hyphenationFrequency) {
    Layout layout;
    int spanLength = text.length();
    boolean unconstrainedWidth = widthYogaMeasureMode == YogaMeasureMode.UNDEFINED || width < 0;
    TextPaint textPaint = sTextPaintInstance;
    float desiredWidth = boring == null ? Layout.getDesiredWidth(text, textPaint) : Float.NaN;

    if (boring == null
        && (unconstrainedWidth
            || (!YogaConstants.isUndefined(desiredWidth) && desiredWidth <= width))) {
      // Is used when the width is not known and the text is not boring, ie. if it contains
      // unicode characters.

      int hintWidth = (int) Math.ceil(desiredWidth);
      if (Build.VERSION.SDK_INT < Build.VERSION_CODES.M) {
        layout =
            new StaticLayout(
                text,
                textPaint,
                hintWidth,
                Layout.Alignment.ALIGN_NORMAL,
                1.f,
                0.f,
                includeFontPadding);
      } else {
        layout =
            StaticLayout.Builder.obtain(text, 0, spanLength, textPaint, hintWidth)
                .setAlignment(Layout.Alignment.ALIGN_NORMAL)
                .setLineSpacing(0.f, 1.f)
                .setIncludePad(includeFontPadding)
                .setBreakStrategy(textBreakStrategy)
                .setHyphenationFrequency(hyphenationFrequency)
                .build();
      }
    } else if (boring != null && (unconstrainedWidth || boring.width <= width)) {
      int boringLayoutWidth = boring.width;
      if (boring.width < 0) {
        ReactSoftExceptionLogger.logSoftException(
            TAG, new ReactNoCrashSoftException("Text width is invalid: " + boring.width));
        boringLayoutWidth = 0;
      }

      // Is used for single-line, boring text when the width is either unknown or bigger
      // than the width of the text.
      layout =
          BoringLayout.make(
              text,
              textPaint,
              boringLayoutWidth,
              Layout.Alignment.ALIGN_NORMAL,
              1.f,
              0.f,
              boring,
              includeFontPadding);
    } else {
      // Is used for multiline, boring text and the width is known.

      if (Build.VERSION.SDK_INT < Build.VERSION_CODES.M) {
        layout =
            new StaticLayout(
                text,
                textPaint,
                (int) width,
                Layout.Alignment.ALIGN_NORMAL,
                1.f,
                0.f,
                includeFontPadding);
      } else {
        StaticLayout.Builder builder =
            StaticLayout.Builder.obtain(text, 0, spanLength, textPaint, (int) width)
                .setAlignment(Layout.Alignment.ALIGN_NORMAL)
                .setLineSpacing(0.f, 1.f)
                .setIncludePad(includeFontPadding)
                .setBreakStrategy(textBreakStrategy)
                .setHyphenationFrequency(hyphenationFrequency);

        if (Build.VERSION.SDK_INT >= Build.VERSION_CODES.P) {
          builder.setUseLineSpacingFromFallbacks(true);
        }

        layout = builder.build();
      }
    }
    return layout;
  }

  public static long measureText(
      Context context,
      ReadableMap attributedString,
      ReadableMap paragraphAttributes,
      float width,
      YogaMeasureMode widthYogaMeasureMode,
      float height,
      YogaMeasureMode heightYogaMeasureMode,
      ReactTextViewManagerCallback reactTextViewManagerCallback,
      @Nullable float[] extras,
      @Nullable float[] attachmentsPositions) {

    // TODO(5578671): Handle text direction (see View#getTextDirectionHeuristic)
    TextPaint textPaint = sTextPaintInstance;
    Spannable text;
    if (attributedString.hasKey("cacheId")) {
      int cacheId = attributedString.getInt("cacheId");
      if (ENABLE_MEASURE_LOGGING) {
        FLog.e(TAG, "Get cached spannable for cacheId[" + cacheId + "]");
      }
      if (sTagToSpannableCache.containsKey(cacheId)) {
        text = sTagToSpannableCache.get(cacheId);
        if (ENABLE_MEASURE_LOGGING) {
          FLog.e(TAG, "Text for spannable found for cacheId[" + cacheId + "]: " + text.toString());
        }
      } else {
        if (ENABLE_MEASURE_LOGGING) {
          FLog.e(TAG, "No cached spannable found for cacheId[" + cacheId + "]");
        }
        return 0;
      }
    } else {
      text = getOrCreateSpannableForText(context, attributedString, reactTextViewManagerCallback);
    }

    int textBreakStrategy =
        TextAttributeProps.getTextBreakStrategy(
            paragraphAttributes.getString(TEXT_BREAK_STRATEGY_KEY));
    boolean includeFontPadding =
        paragraphAttributes.hasKey(INCLUDE_FONT_PADDING_KEY)
            ? paragraphAttributes.getBoolean(INCLUDE_FONT_PADDING_KEY)
            : DEFAULT_INCLUDE_FONT_PADDING;
    int hyphenationFrequency =
        TextAttributeProps.getHyphenationFrequency(
            paragraphAttributes.getString(HYPHENATION_FREQUENCY_KEY));

    if (text == null) {
      throw new IllegalStateException("Spannable element has not been prepared in onBeforeLayout");
    }

    BoringLayout.Metrics boring = BoringLayout.isBoring(text, textPaint);

    Layout layout =
        createLayout(
            text,
            boring,
            width,
            widthYogaMeasureMode,
            includeFontPadding,
            textBreakStrategy,
            hyphenationFrequency);

    int maximumNumberOfLines =
        paragraphAttributes.hasKey(MAXIMUM_NUMBER_OF_LINES_KEY)
            ? paragraphAttributes.getInt(MAXIMUM_NUMBER_OF_LINES_KEY)
            : UNSET;

    int calculatedLineCount =
        maximumNumberOfLines == UNSET || maximumNumberOfLines == 0
            ? layout.getLineCount()
            : Math.min(maximumNumberOfLines, layout.getLineCount());

    // Instead of using `layout.getWidth()` (which may yield a significantly larger width for
    // text that is wrapping), compute width using the longest line.
    float calculatedWidth = 0;
    if (widthYogaMeasureMode == YogaMeasureMode.EXACTLY) {
      calculatedWidth = width;
    } else {
      for (int lineIndex = 0; lineIndex < calculatedLineCount; lineIndex++) {
        float lineWidth = layout.getLineWidth(lineIndex);
        if (lineWidth > calculatedWidth) {
          calculatedWidth = lineWidth;
        }
      }
      if (widthYogaMeasureMode == YogaMeasureMode.AT_MOST && calculatedWidth > width) {
        calculatedWidth = width;
      }
    }

    float calculatedHeight = height;
    if (heightYogaMeasureMode != YogaMeasureMode.EXACTLY) {
      calculatedHeight = layout.getLineBottom(calculatedLineCount - 1);
      if (heightYogaMeasureMode == YogaMeasureMode.AT_MOST && calculatedHeight > height) {
        calculatedHeight = height;
      }
    }

    // Calculate the positions of the attachments (views) that will be rendered inside the Spanned
    // Text. The following logic is only executed when a text contains views inside. This
    // follows a similar logic than used in pre-fabric (see ReactTextView.onLayout method).
    int attachmentIndex = 0;
    int lastAttachmentFoundInSpan;
    for (int i = 0; i < text.length(); i = lastAttachmentFoundInSpan) {
      lastAttachmentFoundInSpan =
          text.nextSpanTransition(i, text.length(), TextInlineViewPlaceholderSpan.class);
      TextInlineViewPlaceholderSpan[] placeholders =
          text.getSpans(i, lastAttachmentFoundInSpan, TextInlineViewPlaceholderSpan.class);
      for (TextInlineViewPlaceholderSpan placeholder : placeholders) {
        int start = text.getSpanStart(placeholder);
        int line = layout.getLineForOffset(start);
        boolean isLineTruncated = layout.getEllipsisCount(line) > 0;
        // This truncation check works well on recent versions of Android (tested on 5.1.1 and
        // 6.0.1) but not on Android 4.4.4. The reason is that getEllipsisCount is buggy on
        // Android 4.4.4. Specifically, it incorrectly returns 0 if an inline view is the first
        // thing to be truncated.
        if (!(isLineTruncated && start >= layout.getLineStart(line) + layout.getEllipsisStart(line))
            || start >= layout.getLineEnd(line)) {
          float placeholderWidth = placeholder.getWidth();
          float placeholderHeight = placeholder.getHeight();
          // Calculate if the direction of the placeholder character is Right-To-Left.
          boolean isRtlChar = layout.isRtlCharAt(start);
          boolean isRtlParagraph = layout.getParagraphDirection(line) == Layout.DIR_RIGHT_TO_LEFT;
          float placeholderLeftPosition;
          // There's a bug on Samsung devices where calling getPrimaryHorizontal on
          // the last offset in the layout will result in an endless loop. Work around
          // this bug by avoiding getPrimaryHorizontal in that case.
          if (start == text.length() - 1) {
            placeholderLeftPosition =
                isRtlParagraph
                    // Equivalent to `layout.getLineLeft(line)` but `getLineLeft` returns incorrect
                    // values when the paragraph is RTL and `setSingleLine(true)`.
                    ? calculatedWidth - layout.getLineWidth(line)
                    : layout.getLineRight(line) - placeholderWidth;
          } else {
            // The direction of the paragraph may not be exactly the direction the string is heading
            // in at the
            // position of the placeholder. So, if the direction of the character is the same as the
            // paragraph
            // use primary, secondary otherwise.
            boolean characterAndParagraphDirectionMatch = isRtlParagraph == isRtlChar;
            placeholderLeftPosition =
                characterAndParagraphDirectionMatch
                    ? layout.getPrimaryHorizontal(start)
                    : layout.getSecondaryHorizontal(start);
            if (isRtlParagraph) {
              // Adjust `placeholderLeftPosition` to work around an Android bug.
              // The bug is when the paragraph is RTL and `setSingleLine(true)`, some layout
              // methods such as `getPrimaryHorizontal`, `getSecondaryHorizontal`, and
              // `getLineRight` return incorrect values. Their return values seem to be off
              // by the same number of pixels so subtracting these values cancels out the error.
              //
              // The result is equivalent to bugless versions of
              // `getPrimaryHorizontal`/`getSecondaryHorizontal`.
              placeholderLeftPosition =
                  calculatedWidth - (layout.getLineRight(line) - placeholderLeftPosition);
            }
            if (isRtlChar) {
              placeholderLeftPosition -= placeholderWidth;
            }
          }
          // Vertically align the inline view to the baseline of the line of text.
          float placeholderTopPosition = layout.getLineBaseline(line) - placeholderHeight;
          int attachmentPosition = attachmentIndex * 2;

          // The attachment array returns the positions of each of the attachments as
          attachmentsPositions[attachmentPosition] =
              PixelUtil.toDIPFromPixel(placeholderTopPosition);
          attachmentsPositions[attachmentPosition + 1] =
              PixelUtil.toDIPFromPixel(placeholderLeftPosition);
          attachmentIndex++;
        }
      }
    }

<<<<<<< HEAD
    float baseline = layout.getLineBaseline(layout.getLineCount() - 1);
    extras[0] = PixelUtil.toSPFromPixel(baseline);

    float widthInSP = PixelUtil.toSPFromPixel(calculatedWidth);
    float heightInSP = PixelUtil.toSPFromPixel(calculatedHeight);
=======
    float widthInSP = PixelUtil.toDIPFromPixel(calculatedWidth);
    float heightInSP = PixelUtil.toDIPFromPixel(calculatedHeight);
>>>>>>> 40901951

    if (ENABLE_MEASURE_LOGGING) {
      FLog.e(
          TAG,
          "TextMeasure call ('"
              + text
              + "'): w: "
              + calculatedWidth
              + " px - h: "
              + calculatedHeight
              + " px - w : "
              + widthInSP
              + " sp - h: "
              + heightInSP
              + " sp");
    }

    return YogaMeasureOutput.make(widthInSP, heightInSP);
  }

  public static WritableArray measureLines(
      @NonNull Context context,
      ReadableMap attributedString,
      ReadableMap paragraphAttributes,
      float width) {
    TextPaint textPaint = sTextPaintInstance;
    Spannable text = getOrCreateSpannableForText(context, attributedString, null);
    BoringLayout.Metrics boring = BoringLayout.isBoring(text, textPaint);

    int textBreakStrategy =
        TextAttributeProps.getTextBreakStrategy(
            paragraphAttributes.getString(TEXT_BREAK_STRATEGY_KEY));
    boolean includeFontPadding =
        paragraphAttributes.hasKey(INCLUDE_FONT_PADDING_KEY)
            ? paragraphAttributes.getBoolean(INCLUDE_FONT_PADDING_KEY)
            : DEFAULT_INCLUDE_FONT_PADDING;
    int hyphenationFrequency =
        TextAttributeProps.getTextBreakStrategy(
            paragraphAttributes.getString(HYPHENATION_FREQUENCY_KEY));

    Layout layout =
        createLayout(
            text,
            boring,
            width,
            YogaMeasureMode.EXACTLY,
            includeFontPadding,
            textBreakStrategy,
            hyphenationFrequency);
    return FontMetricsUtil.getFontMetrics(text, layout, sTextPaintInstance, context);
  }

  // TODO T31905686: This class should be private
  public static class SetSpanOperation {
    protected int start, end;
    protected ReactSpan what;

    public SetSpanOperation(int start, int end, ReactSpan what) {
      this.start = start;
      this.end = end;
      this.what = what;
    }

    public void execute(Spannable sb, int priority) {
      // All spans will automatically extend to the right of the text, but not the left - except
      // for spans that start at the beginning of the text.
      int spanFlags = Spannable.SPAN_EXCLUSIVE_INCLUSIVE;
      if (start == 0) {
        spanFlags = Spannable.SPAN_INCLUSIVE_INCLUSIVE;
      }

      spanFlags &= ~Spannable.SPAN_PRIORITY;
      spanFlags |= (priority << Spannable.SPAN_PRIORITY_SHIFT) & Spannable.SPAN_PRIORITY;

      sb.setSpan(what, start, end, spanFlags);
    }
  }
}<|MERGE_RESOLUTION|>--- conflicted
+++ resolved
@@ -512,16 +512,11 @@
       }
     }
 
-<<<<<<< HEAD
     float baseline = layout.getLineBaseline(layout.getLineCount() - 1);
-    extras[0] = PixelUtil.toSPFromPixel(baseline);
-
-    float widthInSP = PixelUtil.toSPFromPixel(calculatedWidth);
-    float heightInSP = PixelUtil.toSPFromPixel(calculatedHeight);
-=======
+    extras[0] = PixelUtil.toDIPFromPixel(baseline);
+
     float widthInSP = PixelUtil.toDIPFromPixel(calculatedWidth);
     float heightInSP = PixelUtil.toDIPFromPixel(calculatedHeight);
->>>>>>> 40901951
 
     if (ENABLE_MEASURE_LOGGING) {
       FLog.e(
