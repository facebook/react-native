/**
 * Copyright (c) 2015-present, Facebook, Inc.
 * All rights reserved.
 *
 * This source code is licensed under the BSD-style license found in the
 * LICENSE file in the root directory of this source tree. An additional grant
 * of patent rights can be found in the PATENTS file in the same directory.
 */

package com.facebook.react.views.view;

import javax.annotation.Nullable;

import java.util.Arrays;
import java.util.Locale;

import android.graphics.Canvas;
import android.graphics.Color;
import android.graphics.ColorFilter;
import android.graphics.DashPathEffect;
import android.graphics.Outline;
import android.graphics.Paint;
import android.graphics.Path;
import android.graphics.PathEffect;
import android.graphics.Rect;
import android.graphics.RectF;
import android.graphics.drawable.Drawable;
import android.os.Build;

import com.facebook.react.common.annotations.VisibleForTesting;
import com.facebook.csslayout.CSSConstants;
import com.facebook.csslayout.FloatUtil;
import com.facebook.csslayout.Spacing;

/**
 * A subclass of {@link Drawable} used for background of {@link ReactViewGroup}. It supports
 * drawing background color and borders (including rounded borders) by providing a react friendly
 * API (setter for each of those properties).
 *
 * The implementation tries to allocate as few objects as possible depending on which properties are
 * set. E.g. for views with rounded background/borders we allocate {@code mPathForBorderRadius} and
 * {@code mTempRectForBorderRadius}. In case when view have a rectangular borders we allocate
 * {@code mBorderWidthResult} and similar. When only background color is set we won't allocate any
 * extra/unnecessary objects.
 */
/* package */ class ReactViewBackgroundDrawable extends Drawable {

  private static final int DEFAULT_BORDER_COLOR = Color.BLACK;

  private static enum BorderStyle {
    SOLID,
    DASHED,
    DOTTED;

    public @Nullable PathEffect getPathEffect(float borderWidth) {
      switch (this) {
        case SOLID:
          return null;

        case DASHED:
          return new DashPathEffect(
              new float[] {borderWidth*3, borderWidth*3, borderWidth*3, borderWidth*3}, 0);

        case DOTTED:
          return new DashPathEffect(
              new float[] {borderWidth, borderWidth, borderWidth, borderWidth}, 0);

        default:
          return null;
      }
    }
  };

  public static final class BorderRadius {
    public static final int ALL = 0;
    public static final int TOP_LEFT = 1;
    public static final int TOP_RIGHT = 2;
    public static final int BOTTOM_LEFT = 3;
    public static final int BOTTOM_RIGHT = 4;

    public static final int[] CORNERS = new int[]{
      ALL, TOP_LEFT, TOP_RIGHT, BOTTOM_LEFT, BOTTOM_RIGHT
    };

    public float topLeft;
    public float topRight;
    public float bottomLeft;
    public float bottomRight;
  }

  /* Value at Spacing.ALL index used for rounded borders, whole array used by rectangular borders */
  private @Nullable Spacing mBorderWidth;
  private @Nullable Spacing mBorderColor;
  private @Nullable BorderRadius mBorderRadius;
  private @Nullable BorderStyle mBorderStyle;

  /* Used for rounded border and rounded background */
  private @Nullable PathEffect mPathEffectForBorderStyle;
  private @Nullable Path mPathForBorderRadius;
  private @Nullable Path mPathForBorderRadiusOutline;
  private @Nullable Path mPathForBorder;
  private @Nullable RectF mTempRectForBorderRadius;
  private @Nullable RectF mTempRectForBorderRadiusOutline;
  private boolean mNeedUpdatePathForBorderRadius = false;

  /* Used by all types of background and for drawing borders */
  private final Paint mPaint = new Paint(Paint.ANTI_ALIAS_FLAG);
  private int mColor = Color.TRANSPARENT;
  private int mAlpha = 255;

  private @Nullable float[] mBorderCornerRadii;

  @Override
  public void draw(Canvas canvas) {
<<<<<<< HEAD
    if (mBorderRadius != null &&
            (mBorderRadius.topLeft > 0 ||
            mBorderRadius.topRight > 0 ||
            mBorderRadius.bottomLeft > 0 ||
            mBorderRadius.bottomRight > 0)) {
=======
    if ((!CSSConstants.isUndefined(mBorderRadius) && mBorderRadius > 0) || mBorderCornerRadii != null) {
>>>>>>> 1e96bcf4
      drawRoundedBackgroundWithBorders(canvas);
    } else {
      drawRectangularBackgroundWithBorders(canvas);
    }
  }

  @Override
  protected void onBoundsChange(Rect bounds) {
    super.onBoundsChange(bounds);
    mNeedUpdatePathForBorderRadius = true;
  }

  @Override
  public void setAlpha(int alpha) {
    if (alpha != mAlpha) {
      mAlpha = alpha;
      invalidateSelf();
    }
  }

  @Override
  public int getAlpha() {
    return mAlpha;
  }

  @Override
  public void setColorFilter(ColorFilter cf) {
    // do nothing
  }

  @Override
  public int getOpacity() {
    return ColorUtil.getOpacityFromColor(ColorUtil.multiplyColorAlpha(mColor, mAlpha));
  }

  /* Android's elevation implementation requires this to be implemented to know where to draw the shadow. */
  @Override
  public void getOutline(Outline outline) {
    if (Build.VERSION.SDK_INT < Build.VERSION_CODES.LOLLIPOP) {
      super.getOutline(outline);
      return;
    }
<<<<<<< HEAD
    // TODO (EVEN)
//    if(!CSSConstants.isUndefined(mBorderRadius) && mBorderRadius > 0) {
//      float extraRadiusFromBorderWidth = (mBorderWidth != null)
//              ? mBorderWidth.get(Spacing.ALL) / 2f
//              : 0;
//      outline.setRoundRect(getBounds(), mBorderRadius + extraRadiusFromBorderWidth);
//    } else {
//      outline.setRect(getBounds());
//    }
=======
    if((!CSSConstants.isUndefined(mBorderRadius) && mBorderRadius > 0) || mBorderCornerRadii != null) {
      updatePath();

      outline.setConvexPath(mPathForBorderRadiusOutline);
    } else {
      outline.setRect(getBounds());
    }
>>>>>>> 1e96bcf4
  }

  public void setBorderWidth(int position, float width) {
    if (mBorderWidth == null) {
      mBorderWidth = new Spacing();
    }
    if (!FloatUtil.floatsEqual(mBorderWidth.getRaw(position), width)) {
      mBorderWidth.set(position, width);
      if (position == Spacing.ALL) {
        mNeedUpdatePathForBorderRadius = true;
      }
      invalidateSelf();
    }
  }

  public void setBorderColor(int position, float color) {
    if (mBorderColor == null) {
      mBorderColor = new Spacing();
      mBorderColor.setDefault(Spacing.LEFT, DEFAULT_BORDER_COLOR);
      mBorderColor.setDefault(Spacing.TOP, DEFAULT_BORDER_COLOR);
      mBorderColor.setDefault(Spacing.RIGHT, DEFAULT_BORDER_COLOR);
      mBorderColor.setDefault(Spacing.BOTTOM, DEFAULT_BORDER_COLOR);
    }
    if (!FloatUtil.floatsEqual(mBorderColor.getRaw(position), color)) {
      mBorderColor.set(position, color);
      invalidateSelf();
    }
  }

  public void setBorderStyle(@Nullable String style) {
    BorderStyle borderStyle = style == null
        ? null
        : BorderStyle.valueOf(style.toUpperCase(Locale.US));
    if (mBorderStyle != borderStyle) {
      mBorderStyle = borderStyle;
      mNeedUpdatePathForBorderRadius = true;
      invalidateSelf();
    }
  }

<<<<<<< HEAD
  public void setRadius(int corner, float radius) {
    if (mBorderRadius == null) {
      mBorderRadius = new BorderRadius();
    }

    switch (corner) {
      case BorderRadius.ALL:
        if (!FloatUtil.floatsEqual(mBorderRadius.topLeft, radius) ||
                !FloatUtil.floatsEqual(mBorderRadius.topRight, radius) ||
                !FloatUtil.floatsEqual(mBorderRadius.bottomLeft, radius) ||
                !FloatUtil.floatsEqual(mBorderRadius.bottomRight, radius)) {
          mBorderRadius.topLeft = radius;
          mBorderRadius.topRight = radius;
          mBorderRadius.bottomLeft = radius;
          mBorderRadius.bottomRight = radius;
          invalidateSelf();
        }
        break;
      case BorderRadius.TOP_LEFT:
        if (!FloatUtil.floatsEqual(mBorderRadius.topLeft, radius)) {
          mBorderRadius.topLeft = radius;
          invalidateSelf();
        }
        break;
      case BorderRadius.TOP_RIGHT:
        if (!FloatUtil.floatsEqual(mBorderRadius.topRight, radius)) {
          mBorderRadius.topRight = radius;
          invalidateSelf();
        }
        break;
      case BorderRadius.BOTTOM_LEFT:
        if (!FloatUtil.floatsEqual(mBorderRadius.bottomLeft, radius)) {
          mBorderRadius.bottomLeft = radius;
          invalidateSelf();
        }
        break;
      case BorderRadius.BOTTOM_RIGHT:
        if (!FloatUtil.floatsEqual(mBorderRadius.bottomRight, radius)) {
          mBorderRadius.bottomRight = radius;
          invalidateSelf();
        }
        break;
=======
  public void setRadius(float radius) {
    if (!FloatUtil.floatsEqual(mBorderRadius,radius)) {
      mBorderRadius = radius;
      mNeedUpdatePathForBorderRadius = true;
      invalidateSelf();
    }
  }

  public void setRadius(float radius, int position) {
    if (mBorderCornerRadii == null) {
      mBorderCornerRadii = new float[4];
      Arrays.fill(mBorderCornerRadii, CSSConstants.UNDEFINED);
    }

    if (!FloatUtil.floatsEqual(mBorderCornerRadii[position], radius)) {
      mBorderCornerRadii[position] = radius;
      mNeedUpdatePathForBorderRadius = true;
      invalidateSelf();
>>>>>>> 1e96bcf4
    }
  }

  public void setColor(int color) {
    mColor = color;
    invalidateSelf();
  }

  @VisibleForTesting
  public int getColor() {
    return mColor;
  }

  private void drawRoundedBackgroundWithBorders(Canvas canvas) {
    updatePath();
    int useColor = ColorUtil.multiplyColorAlpha(mColor, mAlpha);
    if ((useColor >>> 24) != 0) { // color is not transparent
      mPaint.setColor(useColor);
      mPaint.setStyle(Paint.Style.FILL);
      canvas.drawPath(mPathForBorderRadius, mPaint);
    }
    // maybe draw borders?
    float fullBorderWidth = getFullBorderWidth();
    if (fullBorderWidth > 0) {
      int borderColor = getFullBorderColor();
      mPaint.setColor(ColorUtil.multiplyColorAlpha(borderColor, mAlpha));
      mPaint.setStyle(Paint.Style.STROKE);
      mPaint.setStrokeWidth(fullBorderWidth);
      mPaint.setPathEffect(mPathEffectForBorderStyle);
      canvas.drawPath(mPathForBorderRadius, mPaint);
    }
  }

  private void updatePath() {
    if (!mNeedUpdatePathForBorderRadius) {
      return;
    }
    mNeedUpdatePathForBorderRadius = false;
    if (mPathForBorderRadius == null) {
      mPathForBorderRadius = new Path();
      mTempRectForBorderRadius = new RectF();
      mPathForBorderRadiusOutline = new Path();
      mTempRectForBorderRadiusOutline = new RectF();
    }

    mPathForBorderRadius.reset();
    mPathForBorderRadiusOutline.reset();

    mTempRectForBorderRadius.set(getBounds());
    mTempRectForBorderRadiusOutline.set(getBounds());
    float fullBorderWidth = getFullBorderWidth();
    if (fullBorderWidth > 0) {
      mTempRectForBorderRadius.inset(fullBorderWidth * 0.5f, fullBorderWidth * 0.5f);
    }

<<<<<<< HEAD
    float[] radii = new float[]{
            mBorderRadius.topLeft,
            mBorderRadius.topLeft,
            mBorderRadius.topRight,
            mBorderRadius.topRight,
            mBorderRadius.bottomRight,
            mBorderRadius.bottomRight,
            mBorderRadius.bottomLeft,
            mBorderRadius.bottomLeft
    };

    mPathForBorderRadius.addRoundRect(
        mTempRectForBorderRadius,
        radii,
=======
    float defaultBorderRadius = !CSSConstants.isUndefined(mBorderRadius) ? mBorderRadius : 0;
    float topLeftRadius = mBorderCornerRadii != null && !CSSConstants.isUndefined(mBorderCornerRadii[0]) ? mBorderCornerRadii[0] : defaultBorderRadius;
    float topRightRadius = mBorderCornerRadii != null && !CSSConstants.isUndefined(mBorderCornerRadii[1]) ? mBorderCornerRadii[1] : defaultBorderRadius;
    float bottomRightRadius = mBorderCornerRadii != null && !CSSConstants.isUndefined(mBorderCornerRadii[2]) ? mBorderCornerRadii[2] : defaultBorderRadius;
    float bottomLeftRadius = mBorderCornerRadii != null && !CSSConstants.isUndefined(mBorderCornerRadii[3]) ? mBorderCornerRadii[3] : defaultBorderRadius;


    mPathForBorderRadius.addRoundRect(
        mTempRectForBorderRadius,
        new float[] {
          topLeftRadius,
          topLeftRadius,
          topRightRadius,
          topRightRadius,
          bottomRightRadius,
          bottomRightRadius,
          bottomLeftRadius,
          bottomLeftRadius
        },
>>>>>>> 1e96bcf4
        Path.Direction.CW);

    float extraRadiusForOutline = 0;

    if (mBorderWidth != null) {
      extraRadiusForOutline = mBorderWidth.get(Spacing.ALL) / 2f;
    }

    mPathForBorderRadiusOutline.addRoundRect(
      mTempRectForBorderRadiusOutline,
      new float[] {
        topLeftRadius + extraRadiusForOutline,
        topLeftRadius + extraRadiusForOutline,
        topRightRadius + extraRadiusForOutline,
        topRightRadius + extraRadiusForOutline,
        bottomRightRadius + extraRadiusForOutline,
        bottomRightRadius + extraRadiusForOutline,
        bottomLeftRadius + extraRadiusForOutline,
        bottomLeftRadius + extraRadiusForOutline
      },
      Path.Direction.CW);

    mPathEffectForBorderStyle = mBorderStyle != null
        ? mBorderStyle.getPathEffect(getFullBorderWidth())
        : null;
  }

  /**
   * For rounded borders we use default "borderWidth" property.
   */
  private float getFullBorderWidth() {
    return (mBorderWidth != null && !CSSConstants.isUndefined(mBorderWidth.getRaw(Spacing.ALL))) ?
        mBorderWidth.getRaw(Spacing.ALL) : 0f;
  }

  /**
   * We use this method for getting color for rounded borders only similarly as for
   * {@link #getFullBorderWidth}.
   */
  private int getFullBorderColor() {
    return (mBorderColor != null && !CSSConstants.isUndefined(mBorderColor.getRaw(Spacing.ALL))) ?
        (int) (long) mBorderColor.getRaw(Spacing.ALL) : DEFAULT_BORDER_COLOR;
  }

  private void drawRectangularBackgroundWithBorders(Canvas canvas) {
    int useColor = ColorUtil.multiplyColorAlpha(mColor, mAlpha);
    if ((useColor >>> 24) != 0) { // color is not transparent
      mPaint.setColor(useColor);
      mPaint.setStyle(Paint.Style.FILL);
      canvas.drawRect(getBounds(), mPaint);
    }
    // maybe draw borders?
    if (getBorderWidth(Spacing.LEFT) > 0 || getBorderWidth(Spacing.TOP) > 0 ||
        getBorderWidth(Spacing.RIGHT) > 0 || getBorderWidth(Spacing.BOTTOM) > 0) {

      int borderLeft = getBorderWidth(Spacing.LEFT);
      int borderTop = getBorderWidth(Spacing.TOP);
      int borderRight = getBorderWidth(Spacing.RIGHT);
      int borderBottom = getBorderWidth(Spacing.BOTTOM);
      int colorLeft = getBorderColor(Spacing.LEFT);
      int colorTop = getBorderColor(Spacing.TOP);
      int colorRight = getBorderColor(Spacing.RIGHT);
      int colorBottom = getBorderColor(Spacing.BOTTOM);

      int width = getBounds().width();
      int height = getBounds().height();

      // If the path drawn previously is of the same color,
      // there would be a slight white space between borders
      // with anti-alias set to true.
      // Therefore we need to disable anti-alias, and
      // after drawing is done, we will re-enable it.

      mPaint.setAntiAlias(false);

      if (mPathForBorder == null) {
        mPathForBorder = new Path();
      }

      if (borderLeft > 0 && colorLeft != Color.TRANSPARENT) {
        mPaint.setColor(colorLeft);
        mPathForBorder.reset();
        mPathForBorder.moveTo(0, 0);
        mPathForBorder.lineTo(borderLeft, borderTop);
        mPathForBorder.lineTo(borderLeft, height - borderBottom);
        mPathForBorder.lineTo(0, height);
        mPathForBorder.lineTo(0, 0);
        canvas.drawPath(mPathForBorder, mPaint);
      }

      if (borderTop > 0 && colorTop != Color.TRANSPARENT) {
        mPaint.setColor(colorTop);
        mPathForBorder.reset();
        mPathForBorder.moveTo(0, 0);
        mPathForBorder.lineTo(borderLeft, borderTop);
        mPathForBorder.lineTo(width - borderRight, borderTop);
        mPathForBorder.lineTo(width, 0);
        mPathForBorder.lineTo(0, 0);
        canvas.drawPath(mPathForBorder, mPaint);
      }

      if (borderRight > 0 && colorRight != Color.TRANSPARENT) {
        mPaint.setColor(colorRight);
        mPathForBorder.reset();
        mPathForBorder.moveTo(width, 0);
        mPathForBorder.lineTo(width, height);
        mPathForBorder.lineTo(width - borderRight, height - borderBottom);
        mPathForBorder.lineTo(width - borderRight, borderTop);
        mPathForBorder.lineTo(width, 0);
        canvas.drawPath(mPathForBorder, mPaint);
      }

      if (borderBottom > 0 && colorBottom != Color.TRANSPARENT) {
        mPaint.setColor(colorBottom);
        mPathForBorder.reset();
        mPathForBorder.moveTo(0, height);
        mPathForBorder.lineTo(width, height);
        mPathForBorder.lineTo(width - borderRight, height - borderBottom);
        mPathForBorder.lineTo(borderLeft, height - borderBottom);
        mPathForBorder.lineTo(0, height);
        canvas.drawPath(mPathForBorder, mPaint);
      }

      // re-enable anti alias
      mPaint.setAntiAlias(true);
    }
  }

  private int getBorderWidth(int position) {
    return mBorderWidth != null ? Math.round(mBorderWidth.get(position)) : 0;
  }

  private int getBorderColor(int position) {
    // Check ReactStylesDiffMap#getColorInt() to see why this is needed
    return mBorderColor != null ? (int) (long) mBorderColor.get(position) : DEFAULT_BORDER_COLOR;
  }
}<|MERGE_RESOLUTION|>--- conflicted
+++ resolved
@@ -112,15 +112,7 @@
 
   @Override
   public void draw(Canvas canvas) {
-<<<<<<< HEAD
-    if (mBorderRadius != null &&
-            (mBorderRadius.topLeft > 0 ||
-            mBorderRadius.topRight > 0 ||
-            mBorderRadius.bottomLeft > 0 ||
-            mBorderRadius.bottomRight > 0)) {
-=======
     if ((!CSSConstants.isUndefined(mBorderRadius) && mBorderRadius > 0) || mBorderCornerRadii != null) {
->>>>>>> 1e96bcf4
       drawRoundedBackgroundWithBorders(canvas);
     } else {
       drawRectangularBackgroundWithBorders(canvas);
@@ -163,17 +155,6 @@
       super.getOutline(outline);
       return;
     }
-<<<<<<< HEAD
-    // TODO (EVEN)
-//    if(!CSSConstants.isUndefined(mBorderRadius) && mBorderRadius > 0) {
-//      float extraRadiusFromBorderWidth = (mBorderWidth != null)
-//              ? mBorderWidth.get(Spacing.ALL) / 2f
-//              : 0;
-//      outline.setRoundRect(getBounds(), mBorderRadius + extraRadiusFromBorderWidth);
-//    } else {
-//      outline.setRect(getBounds());
-//    }
-=======
     if((!CSSConstants.isUndefined(mBorderRadius) && mBorderRadius > 0) || mBorderCornerRadii != null) {
       updatePath();
 
@@ -181,7 +162,6 @@
     } else {
       outline.setRect(getBounds());
     }
->>>>>>> 1e96bcf4
   }
 
   public void setBorderWidth(int position, float width) {
@@ -222,50 +202,6 @@
     }
   }
 
-<<<<<<< HEAD
-  public void setRadius(int corner, float radius) {
-    if (mBorderRadius == null) {
-      mBorderRadius = new BorderRadius();
-    }
-
-    switch (corner) {
-      case BorderRadius.ALL:
-        if (!FloatUtil.floatsEqual(mBorderRadius.topLeft, radius) ||
-                !FloatUtil.floatsEqual(mBorderRadius.topRight, radius) ||
-                !FloatUtil.floatsEqual(mBorderRadius.bottomLeft, radius) ||
-                !FloatUtil.floatsEqual(mBorderRadius.bottomRight, radius)) {
-          mBorderRadius.topLeft = radius;
-          mBorderRadius.topRight = radius;
-          mBorderRadius.bottomLeft = radius;
-          mBorderRadius.bottomRight = radius;
-          invalidateSelf();
-        }
-        break;
-      case BorderRadius.TOP_LEFT:
-        if (!FloatUtil.floatsEqual(mBorderRadius.topLeft, radius)) {
-          mBorderRadius.topLeft = radius;
-          invalidateSelf();
-        }
-        break;
-      case BorderRadius.TOP_RIGHT:
-        if (!FloatUtil.floatsEqual(mBorderRadius.topRight, radius)) {
-          mBorderRadius.topRight = radius;
-          invalidateSelf();
-        }
-        break;
-      case BorderRadius.BOTTOM_LEFT:
-        if (!FloatUtil.floatsEqual(mBorderRadius.bottomLeft, radius)) {
-          mBorderRadius.bottomLeft = radius;
-          invalidateSelf();
-        }
-        break;
-      case BorderRadius.BOTTOM_RIGHT:
-        if (!FloatUtil.floatsEqual(mBorderRadius.bottomRight, radius)) {
-          mBorderRadius.bottomRight = radius;
-          invalidateSelf();
-        }
-        break;
-=======
   public void setRadius(float radius) {
     if (!FloatUtil.floatsEqual(mBorderRadius,radius)) {
       mBorderRadius = radius;
@@ -284,7 +220,6 @@
       mBorderCornerRadii[position] = radius;
       mNeedUpdatePathForBorderRadius = true;
       invalidateSelf();
->>>>>>> 1e96bcf4
     }
   }
 
@@ -340,22 +275,6 @@
       mTempRectForBorderRadius.inset(fullBorderWidth * 0.5f, fullBorderWidth * 0.5f);
     }
 
-<<<<<<< HEAD
-    float[] radii = new float[]{
-            mBorderRadius.topLeft,
-            mBorderRadius.topLeft,
-            mBorderRadius.topRight,
-            mBorderRadius.topRight,
-            mBorderRadius.bottomRight,
-            mBorderRadius.bottomRight,
-            mBorderRadius.bottomLeft,
-            mBorderRadius.bottomLeft
-    };
-
-    mPathForBorderRadius.addRoundRect(
-        mTempRectForBorderRadius,
-        radii,
-=======
     float defaultBorderRadius = !CSSConstants.isUndefined(mBorderRadius) ? mBorderRadius : 0;
     float topLeftRadius = mBorderCornerRadii != null && !CSSConstants.isUndefined(mBorderCornerRadii[0]) ? mBorderCornerRadii[0] : defaultBorderRadius;
     float topRightRadius = mBorderCornerRadii != null && !CSSConstants.isUndefined(mBorderCornerRadii[1]) ? mBorderCornerRadii[1] : defaultBorderRadius;
@@ -375,7 +294,6 @@
           bottomLeftRadius,
           bottomLeftRadius
         },
->>>>>>> 1e96bcf4
         Path.Direction.CW);
 
     float extraRadiusForOutline = 0;
