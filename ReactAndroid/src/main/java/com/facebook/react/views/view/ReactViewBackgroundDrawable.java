--- conflicted
+++ resolved
@@ -159,11 +159,7 @@
               : 0;
       outline.setRoundRect(getBounds(), mBorderRadius + extraRadiusFromBorderWidth);
     } else {
-<<<<<<< HEAD
-      super.getOutline(outline);
-=======
       outline.setRect(getBounds());
->>>>>>> 9c034a99
     }
   }
 
