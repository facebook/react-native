--- conflicted
+++ resolved
@@ -1351,14 +1351,9 @@
         TextAttributeProps.getTextAlignment(
             props, TextLayoutManager.isRTL(attributedString), view.getGravityHorizontal()),
         textBreakStrategy,
-<<<<<<< HEAD
-        TextAttributeProps.getJustificationMode(props),
+        TextAttributeProps.getJustificationMode(props, currentJustificationMode),
         containsMultipleFragments,
         accessibilityErrorMessage);
-=======
-        TextAttributeProps.getJustificationMode(props, currentJustificationMode),
-        containsMultipleFragments);
->>>>>>> 26b2bb53
   }
 
   public Object getReactTextUpdate(ReactEditText view, ReactStylesDiffMap props, MapBuffer state) {
@@ -1399,13 +1394,8 @@
         TextAttributeProps.getTextAlignment(
             props, TextLayoutManagerMapBuffer.isRTL(attributedString), view.getGravityHorizontal()),
         textBreakStrategy,
-<<<<<<< HEAD
-        TextAttributeProps.getJustificationMode(props),
+        TextAttributeProps.getJustificationMode(props, currentJustificationMode),
         containsMultipleFragments,
         accessibilityErrorMessage);
-=======
-        TextAttributeProps.getJustificationMode(props, currentJustificationMode),
-        containsMultipleFragments);
->>>>>>> 26b2bb53
   }
 }