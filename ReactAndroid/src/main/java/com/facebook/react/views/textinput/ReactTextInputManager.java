--- conflicted
+++ resolved
@@ -102,15 +102,6 @@
       INPUT_TYPE_KEYBOARD_DECIMAL_PAD | InputType.TYPE_NUMBER_FLAG_SIGNED;
   private static final int PASSWORD_VISIBILITY_FLAG =
       InputType.TYPE_TEXT_VARIATION_VISIBLE_PASSWORD & ~InputType.TYPE_TEXT_VARIATION_PASSWORD;
-<<<<<<< HEAD
-  private static final int KEYBOARD_TYPE_FLAGS =
-      INPUT_TYPE_KEYBOARD_NUMBERED
-          | InputType.TYPE_TEXT_VARIATION_EMAIL_ADDRESS
-          | InputType.TYPE_CLASS_TEXT
-          | InputType.TYPE_CLASS_PHONE
-          | PASSWORD_VISIBILITY_FLAG;
-=======
->>>>>>> 3c9e5f14
   private static final int AUTOCAPITALIZE_FLAGS =
       InputType.TYPE_TEXT_FLAG_CAP_SENTENCES
           | InputType.TYPE_TEXT_FLAG_CAP_WORDS
@@ -780,12 +771,7 @@
       unsettingFlagsBreaksAutocomplete = true;
     }
 
-<<<<<<< HEAD
-    updateStagedInputTypeFlag(
-        view, (unsettingFlagsBreaksAutocomplete ? 0 : KEYBOARD_TYPE_FLAGS), flagsToSet);
-=======
     updateStagedInputTypeFlag(view, InputType.TYPE_MASK_CLASS, flagsToSet);
->>>>>>> 3c9e5f14
     checkPasswordType(view);
   }
 
