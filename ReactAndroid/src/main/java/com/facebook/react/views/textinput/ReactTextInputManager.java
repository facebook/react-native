/**
 * Copyright (c) 2015-present, Facebook, Inc.
 * All rights reserved.
 *
 * This source code is licensed under the BSD-style license found in the
 * LICENSE file in the root directory of this source tree. An additional grant
 * of patent rights can be found in the PATENTS file in the same directory.
 */

package com.facebook.react.views.textinput;

import javax.annotation.Nullable;

import java.util.Map;

import android.graphics.PorterDuff;
import android.os.SystemClock;
import android.text.Editable;
import android.text.InputFilter;
import android.text.InputType;
import android.text.Spannable;
import android.text.TextWatcher;
import android.util.TypedValue;
import android.view.Gravity;
import android.view.KeyEvent;
import android.view.View;
import android.view.inputmethod.EditorInfo;
import android.widget.TextView;

import com.facebook.infer.annotation.Assertions;
import com.facebook.react.bridge.JSApplicationCausedNativeException;
import com.facebook.react.bridge.JSApplicationIllegalArgumentException;
import com.facebook.react.bridge.ReactContext;
import com.facebook.react.bridge.ReadableArray;
import com.facebook.react.common.MapBuilder;
import com.facebook.react.uimanager.BaseViewManager;
import com.facebook.react.uimanager.PixelUtil;
import com.facebook.react.uimanager.annotations.ReactProp;
import com.facebook.react.uimanager.ThemedReactContext;
import com.facebook.react.uimanager.UIManagerModule;
import com.facebook.react.uimanager.ViewDefaults;
import com.facebook.react.uimanager.ViewProps;
import com.facebook.react.uimanager.events.EventDispatcher;
import com.facebook.react.views.text.DefaultStyleValuesUtil;
import com.facebook.react.views.text.ReactTextUpdate;
import com.facebook.react.views.text.TextInlineImageSpan;

/**
 * Manages instances of TextInput.
 */
public class ReactTextInputManager extends
    BaseViewManager<ReactEditText, ReactTextInputShadowNode> {

  /* package */ static final String REACT_CLASS = "AndroidTextInput";

  private static final int FOCUS_TEXT_INPUT = 1;
  private static final int BLUR_TEXT_INPUT = 2;

  private static final int INPUT_TYPE_KEYBOARD_NUMBERED =
      InputType.TYPE_CLASS_NUMBER | InputType.TYPE_NUMBER_FLAG_DECIMAL |
          InputType.TYPE_NUMBER_FLAG_SIGNED;

  private static final String KEYBOARD_TYPE_EMAIL_ADDRESS = "email-address";
  private static final String KEYBOARD_TYPE_NUMERIC = "numeric";
  private static final InputFilter[] EMPTY_FILTERS = new InputFilter[0];

  @Override
  public String getName() {
    return REACT_CLASS;
  }

  @Override
  public ReactEditText createViewInstance(ThemedReactContext context) {
    ReactEditText editText = new ReactEditText(context);
    int inputType = editText.getInputType();
    editText.setInputType(inputType & (~InputType.TYPE_TEXT_FLAG_MULTI_LINE));
    editText.setImeOptions(EditorInfo.IME_ACTION_DONE);
    editText.setTextSize(
        TypedValue.COMPLEX_UNIT_PX,
        (int) Math.ceil(PixelUtil.toPixelFromSP(ViewDefaults.FONT_SIZE_SP)));
    return editText;
  }

  @Override
  public ReactTextInputShadowNode createShadowNodeInstance() {
    return new ReactTextInputShadowNode();
  }

  @Override
  public Class<ReactTextInputShadowNode> getShadowNodeClass() {
    return ReactTextInputShadowNode.class;
  }

  @Nullable
  @Override
  public Map<String, Object> getExportedCustomBubblingEventTypeConstants() {
    return MapBuilder.<String, Object>builder()
        .put(
            "topSubmitEditing",
            MapBuilder.of(
                "phasedRegistrationNames",
                MapBuilder.of(
                    "bubbled", "onSubmitEditing", "captured", "onSubmitEditingCapture")))
        .put(
            "topEndEditing",
            MapBuilder.of(
                "phasedRegistrationNames",
                MapBuilder.of("bubbled", "onEndEditing", "captured", "onEndEditingCapture")))
        .put(
            "topTextInput",
            MapBuilder.of(
                "phasedRegistrationNames",
                MapBuilder.of("bubbled", "onTextInput", "captured", "onTextInputCapture")))
        .put(
            "topFocus",
            MapBuilder.of(
                "phasedRegistrationNames",
                MapBuilder.of("bubbled", "onFocus", "captured", "onFocusCapture")))
        .put(
            "topBlur",
            MapBuilder.of(
                "phasedRegistrationNames",
                MapBuilder.of("bubbled", "onBlur", "captured", "onBlurCapture")))
        .build();
  }

  @Override
  public @Nullable Map<String, Integer> getCommandsMap() {
    return MapBuilder.of("focusTextInput", FOCUS_TEXT_INPUT, "blurTextInput", BLUR_TEXT_INPUT);
  }

  @Override
  public void receiveCommand(
      ReactEditText reactEditText,
      int commandId,
      @Nullable ReadableArray args) {
    switch (commandId) {
      case FOCUS_TEXT_INPUT:
        reactEditText.requestFocusFromJS();
        break;
      case BLUR_TEXT_INPUT:
        reactEditText.clearFocusFromJS();
        break;
    }
  }

  @Override
  public void updateExtraData(ReactEditText view, Object extraData) {
    if (extraData instanceof float[]) {
      float[] padding = (float[]) extraData;

      view.setPadding(
          (int) Math.ceil(padding[0]),
          (int) Math.ceil(padding[1]),
          (int) Math.ceil(padding[2]),
          (int) Math.ceil(padding[3]));
    } else if (extraData instanceof ReactTextUpdate) {
      ReactTextUpdate update = (ReactTextUpdate) extraData;
      if (update.containsImages()) {
        Spannable spannable = update.getText();
        TextInlineImageSpan.possiblyUpdateInlineImageSpans(spannable, view);
      }
      view.maybeSetText(update);
    }
  }

  @ReactProp(name = ViewProps.FONT_SIZE, defaultFloat = ViewDefaults.FONT_SIZE_SP)
  public void setFontSize(ReactEditText view, float fontSize) {
    view.setTextSize(
        TypedValue.COMPLEX_UNIT_PX,
        (int) Math.ceil(PixelUtil.toPixelFromSP(fontSize)));
  }

  @ReactProp(name = "onSelectionChange", defaultBoolean = false)
  public void setOnSelectionChange(final ReactEditText view, boolean onSelectionChange) {
    if (onSelectionChange) {
      view.setSelectionWatcher(new ReactSelectionWatcher(view));
    } else {
      view.setSelectionWatcher(null);
    }
  }

  @ReactProp(name = "placeholder")
  public void setPlaceholder(ReactEditText view, @Nullable String placeholder) {
    view.setHint(placeholder);
  }

  @ReactProp(name = "placeholderTextColor", customType = "Color")
  public void setPlaceholderTextColor(ReactEditText view, @Nullable Integer color) {
    if (color == null) {
      view.setHintTextColor(DefaultStyleValuesUtil.getDefaultTextColorHint(view.getContext()));
    } else {
      view.setHintTextColor(color);
    }
  }

  @ReactProp(name = "underlineColorAndroid", customType = "Color")
  public void setUnderlineColor(ReactEditText view, @Nullable Integer underlineColor) {
    if (underlineColor == null) {
      view.getBackground().clearColorFilter();
    } else {
      view.getBackground().setColorFilter(underlineColor, PorterDuff.Mode.SRC_IN);
    }
  }

  @ReactProp(name = ViewProps.TEXT_ALIGN)
  public void setTextAlign(ReactEditText view, @Nullable String textAlign) {
    if (textAlign == null || "auto".equals(textAlign)) {
      view.setGravityHorizontal(Gravity.NO_GRAVITY);
    } else if ("left".equals(textAlign)) {
      view.setGravityHorizontal(Gravity.LEFT);
    } else if ("right".equals(textAlign)) {
      view.setGravityHorizontal(Gravity.RIGHT);
    } else if ("center".equals(textAlign)) {
      view.setGravityHorizontal(Gravity.CENTER_HORIZONTAL);
    } else {
      throw new JSApplicationIllegalArgumentException("Invalid textAlign: " + textAlign);
    }
  }

  @ReactProp(name = ViewProps.TEXT_ALIGN_VERTICAL)
  public void setTextAlignVertical(ReactEditText view, @Nullable String textAlignVertical) {
    if (textAlignVertical == null || "auto".equals(textAlignVertical)) {
      view.setGravityVertical(Gravity.NO_GRAVITY);
    } else if ("top".equals(textAlignVertical)) {
      view.setGravityVertical(Gravity.TOP);
    } else if ("bottom".equals(textAlignVertical)) {
      view.setGravityVertical(Gravity.BOTTOM);
    } else if ("center".equals(textAlignVertical)) {
      view.setGravityVertical(Gravity.CENTER_VERTICAL);
    } else {
      throw new JSApplicationIllegalArgumentException("Invalid textAlignVertical: " + textAlignVertical);
    }
  }

  @ReactProp(name = "editable", defaultBoolean = true)
  public void setEditable(ReactEditText view, boolean editable) {
    view.setEnabled(editable);
  }

  @ReactProp(name = ViewProps.NUMBER_OF_LINES, defaultInt = 1)
  public void setNumLines(ReactEditText view, int numLines) {
    view.setLines(numLines);
  }

  @ReactProp(name = "maxLength")
  public void setMaxLength(ReactEditText view, @Nullable Integer maxLength) {
    if (maxLength == null) {
      view.setFilters(EMPTY_FILTERS);
    } else {
      InputFilter[] filterArray = new InputFilter[1];
      filterArray[0] = new InputFilter.LengthFilter(maxLength);
      view.setFilters(filterArray);
    }
  }

  @ReactProp(name = "autoCorrect")
  public void setAutoCorrect(ReactEditText view, @Nullable Boolean autoCorrect) {
    // clear auto correct flags, set SUGGESTIONS or NO_SUGGESTIONS depending on value
    updateStagedInputTypeFlag(
        view,
        InputType.TYPE_TEXT_FLAG_AUTO_CORRECT | InputType.TYPE_TEXT_FLAG_NO_SUGGESTIONS,
        autoCorrect != null ?
            (autoCorrect.booleanValue() ?
                InputType.TYPE_TEXT_FLAG_AUTO_CORRECT : InputType.TYPE_TEXT_FLAG_NO_SUGGESTIONS)
            : 0);
  }

  @ReactProp(name = "multiline", defaultBoolean = false)
  public void setMultiline(ReactEditText view, boolean multiline) {
    updateStagedInputTypeFlag(
        view,
        multiline ? 0 : InputType.TYPE_TEXT_FLAG_MULTI_LINE,
        multiline ? InputType.TYPE_TEXT_FLAG_MULTI_LINE : 0);
  }

  @ReactProp(name = "password", defaultBoolean = false)
  public void setPassword(ReactEditText view, boolean password) {
    updateStagedInputTypeFlag(
        view,
        password ? 0 :
            InputType.TYPE_NUMBER_VARIATION_PASSWORD | InputType.TYPE_TEXT_VARIATION_PASSWORD,
        password ? InputType.TYPE_TEXT_VARIATION_PASSWORD : 0);
    checkPasswordType(view);
  }

  @ReactProp(name = "autoCapitalize")
  public void setAutoCapitalize(ReactEditText view, int autoCapitalize) {
    updateStagedInputTypeFlag(
        view,
        InputType.TYPE_TEXT_FLAG_CAP_SENTENCES | InputType.TYPE_TEXT_FLAG_CAP_WORDS |
            InputType.TYPE_TEXT_FLAG_CAP_CHARACTERS,
        autoCapitalize);
  }

  @ReactProp(name = "keyboardType")
  public void setKeyboardType(ReactEditText view, @Nullable String keyboardType) {
    int flagsToSet = InputType.TYPE_CLASS_TEXT;
    if (KEYBOARD_TYPE_NUMERIC.equalsIgnoreCase(keyboardType)) {
      flagsToSet = INPUT_TYPE_KEYBOARD_NUMBERED;
    } else if (KEYBOARD_TYPE_EMAIL_ADDRESS.equalsIgnoreCase(keyboardType)) {
      flagsToSet = InputType.TYPE_TEXT_VARIATION_EMAIL_ADDRESS | InputType.TYPE_CLASS_TEXT;
    }
    updateStagedInputTypeFlag(
        view,
        INPUT_TYPE_KEYBOARD_NUMBERED | InputType.TYPE_TEXT_VARIATION_EMAIL_ADDRESS |
            InputType.TYPE_CLASS_TEXT,
        flagsToSet);
    checkPasswordType(view);
  }

  @Override
  protected void onAfterUpdateTransaction(ReactEditText view) {
    super.onAfterUpdateTransaction(view);
    view.commitStagedInputType();
  }

  // Sets the correct password type, since numeric and text passwords have different types
  private static void checkPasswordType(ReactEditText view) {
    if ((view.getStagedInputType() & INPUT_TYPE_KEYBOARD_NUMBERED) != 0 &&
        (view.getStagedInputType() & InputType.TYPE_TEXT_VARIATION_PASSWORD) != 0) {
      // Text input type is numbered password, remove text password variation, add numeric one
      updateStagedInputTypeFlag(
          view,
          InputType.TYPE_TEXT_VARIATION_PASSWORD,
          InputType.TYPE_NUMBER_VARIATION_PASSWORD);
    }
  }

  private static void updateStagedInputTypeFlag(
      ReactEditText view,
      int flagsToUnset,
      int flagsToSet) {
    view.setStagedInputType((view.getStagedInputType() & ~flagsToUnset) | flagsToSet);
  }

  private class ReactTextInputTextWatcher implements TextWatcher {

    private EventDispatcher mEventDispatcher;
    private ReactEditText mEditText;
    private String mPreviousText;

    public ReactTextInputTextWatcher(
        final ReactContext reactContext,
        final ReactEditText editText) {
      mEventDispatcher = reactContext.getNativeModule(UIManagerModule.class).getEventDispatcher();
      mEditText = editText;
      mPreviousText = null;
    }

    @Override
    public void beforeTextChanged(CharSequence s, int start, int count, int after) {
      // Incoming charSequence gets mutated before onTextChanged() is invoked
      mPreviousText = s.toString();
    }

    @Override
    public void onTextChanged(CharSequence s, int start, int before, int count) {
      // Rearranging the text (i.e. changing between singleline and multiline attributes) can
      // also trigger onTextChanged, call the event in JS only when the text actually changed
      if (count == 0 && before == 0) {
        return;
      }

      Assertions.assertNotNull(mPreviousText);
      String newText = s.toString().substring(start, start + count);
      String oldText = mPreviousText.substring(start, start + before);
      // Don't send same text changes
      if (count == before && newText.equals(oldText)) {
        return;
      }
      int contentWidth = mEditText.getWidth();
      int contentHeight = mEditText.getHeight();

      // Use instead size of text content within EditText when available
      if (mEditText.getLayout() != null) {
        contentWidth = mEditText.getCompoundPaddingLeft() + mEditText.getLayout().getWidth() +
            mEditText.getCompoundPaddingRight();
        contentHeight = mEditText.getCompoundPaddingTop() + mEditText.getLayout().getHeight() +
            mEditText.getCompoundPaddingTop();
      }

      // The event that contains the event counter and updates it must be sent first.
      // TODO: t7936714 merge these events
      mEventDispatcher.dispatchEvent(
          new ReactTextChangedEvent(
              mEditText.getId(),
              SystemClock.uptimeMillis(),
              s.toString(),
              (int) PixelUtil.toDIPFromPixel(contentWidth),
              (int) PixelUtil.toDIPFromPixel(contentHeight),
              mEditText.incrementAndGetEventCounter()));

      mEventDispatcher.dispatchEvent(
          new ReactTextInputEvent(
              mEditText.getId(),
              SystemClock.uptimeMillis(),
              newText,
              oldText,
              start,
              start + before));
    }

    @Override
    public void afterTextChanged(Editable s) {
    }
  }

  @Override
  protected void addEventEmitters(
      final ThemedReactContext reactContext,
      final ReactEditText editText) {
    editText.addTextChangedListener(new ReactTextInputTextWatcher(reactContext, editText));
    editText.setOnFocusChangeListener(
        new View.OnFocusChangeListener() {
          public void onFocusChange(View v, boolean hasFocus) {
            EventDispatcher eventDispatcher =
                reactContext.getNativeModule(UIManagerModule.class).getEventDispatcher();
            if (hasFocus) {
              eventDispatcher.dispatchEvent(
                  new ReactTextInputFocusEvent(
                      editText.getId(),
                      SystemClock.uptimeMillis()));
            } else {
              eventDispatcher.dispatchEvent(
                  new ReactTextInputBlurEvent(
                      editText.getId(),
                      SystemClock.uptimeMillis()));

              eventDispatcher.dispatchEvent(
                  new ReactTextInputEndEditingEvent(
                      editText.getId(),
                      SystemClock.uptimeMillis(),
                      editText.getText().toString()));
            }
          }
        });

    editText.setOnEditorActionListener(
        new TextView.OnEditorActionListener() {
          @Override
          public boolean onEditorAction(TextView v, int actionId, KeyEvent keyEvent) {
            // Any 'Enter' action will do
            if ((actionId & EditorInfo.IME_MASK_ACTION) > 0 ||
                actionId == EditorInfo.IME_NULL) {
              EventDispatcher eventDispatcher =
                  reactContext.getNativeModule(UIManagerModule.class).getEventDispatcher();
              eventDispatcher.dispatchEvent(
                  new ReactTextInputSubmitEditingEvent(
                      editText.getId(),
                      SystemClock.uptimeMillis(),
                      editText.getText().toString()));
            }
            return false;
          }
        });
  }
<<<<<<< HEAD

  private class ReactSelectionWatcher implements SelectionWatcher {

    private ReactEditText mReactEditText;
    private EventDispatcher mEventDispatcher;
    private int mPreviousSelectionStart;
    private int mPreviousSelectionEnd;

    public ReactSelectionWatcher(ReactEditText editText) {
      mReactEditText = editText;
      ReactContext reactContext = (ReactContext) editText.getContext();
      mEventDispatcher = reactContext.getNativeModule(UIManagerModule.class).getEventDispatcher();
    }

    @Override
    public void onSelectionChanged(int start, int end) {
      // Android will call us back for both the SELECTION_START span and SELECTION_END span in text
      // To prevent double calling back into js we cache the result of the previous call and only
      // forward it on if we have new values
      if (mPreviousSelectionStart != start || mPreviousSelectionEnd != end) {
        mEventDispatcher.dispatchEvent(
            new ReactTextInputSelectionEvent(
                mReactEditText.getId(),
                SystemClock.uptimeMillis(),
                start,
                end
            )
        );

        mPreviousSelectionStart = start;
        mPreviousSelectionEnd = end;
      }
    }
  }

  @Override
  public @Nullable Map getExportedViewConstants() {
    return MapBuilder.of(
        "TextAlign",
        MapBuilder.of(
            "start", Gravity.START,
            "center", Gravity.CENTER_HORIZONTAL,
            "end", Gravity.END),
        "TextAlignVertical",
        MapBuilder.of(
            "top", Gravity.TOP,
            "center", Gravity.CENTER_VERTICAL,
            "bottom", Gravity.BOTTOM),
        "AutoCapitalizationType",
        MapBuilder.of(
            "none",
            0,
            "characters",
            InputType.TYPE_TEXT_FLAG_CAP_CHARACTERS,
            "words",
            InputType.TYPE_TEXT_FLAG_CAP_WORDS,
            "sentences",
            InputType.TYPE_TEXT_FLAG_CAP_SENTENCES));
  }
=======
>>>>>>> 4281d913
}<|MERGE_RESOLUTION|>--- conflicted
+++ resolved
@@ -455,7 +455,6 @@
           }
         });
   }
-<<<<<<< HEAD
 
   private class ReactSelectionWatcher implements SelectionWatcher {
 
@@ -494,16 +493,6 @@
   @Override
   public @Nullable Map getExportedViewConstants() {
     return MapBuilder.of(
-        "TextAlign",
-        MapBuilder.of(
-            "start", Gravity.START,
-            "center", Gravity.CENTER_HORIZONTAL,
-            "end", Gravity.END),
-        "TextAlignVertical",
-        MapBuilder.of(
-            "top", Gravity.TOP,
-            "center", Gravity.CENTER_VERTICAL,
-            "bottom", Gravity.BOTTOM),
         "AutoCapitalizationType",
         MapBuilder.of(
             "none",
@@ -515,6 +504,4 @@
             "sentences",
             InputType.TYPE_TEXT_FLAG_CAP_SENTENCES));
   }
-=======
->>>>>>> 4281d913
 }