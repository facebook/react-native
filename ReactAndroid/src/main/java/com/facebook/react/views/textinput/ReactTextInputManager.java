/**
 * Copyright (c) 2015-present, Facebook, Inc.
 * All rights reserved.
 *
 * This source code is licensed under the BSD-style license found in the
 * LICENSE file in the root directory of this source tree. An additional grant
 * of patent rights can be found in the PATENTS file in the same directory.
 */

package com.facebook.react.views.textinput;

import javax.annotation.Nullable;

import java.util.LinkedList;
import java.util.Map;

import android.graphics.Color;
import android.graphics.PorterDuff;
import android.graphics.Typeface;
import android.text.Editable;
import android.text.InputFilter;
import android.text.InputType;
import android.text.Spannable;
import android.text.TextWatcher;
import android.util.Log;
import android.util.TypedValue;
import android.view.Gravity;
import android.view.KeyEvent;
import android.view.View;
import android.view.inputmethod.EditorInfo;
import android.widget.TextView;

import com.facebook.infer.annotation.Assertions;
import com.facebook.react.bridge.JSApplicationIllegalArgumentException;
import com.facebook.react.bridge.ReactContext;
import com.facebook.react.bridge.ReadableArray;
import com.facebook.react.common.MapBuilder;
import com.facebook.react.common.SystemClock;
import com.facebook.react.uimanager.BaseViewManager;
import com.facebook.react.uimanager.LayoutShadowNode;
import com.facebook.react.uimanager.PixelUtil;
import com.facebook.react.uimanager.ThemedReactContext;
import com.facebook.react.uimanager.UIManagerModule;
import com.facebook.react.uimanager.ViewDefaults;
import com.facebook.react.uimanager.ViewProps;
import com.facebook.react.uimanager.annotations.ReactProp;
import com.facebook.react.uimanager.events.EventDispatcher;
import com.facebook.react.views.text.DefaultStyleValuesUtil;
import com.facebook.react.views.text.ReactTextUpdate;
import com.facebook.react.views.text.TextInlineImageSpan;

/**
 * Manages instances of TextInput.
 */
public class ReactTextInputManager extends BaseViewManager<ReactEditText, LayoutShadowNode> {

  /* package */ static final String REACT_CLASS = "AndroidTextInput";

  private static final int FOCUS_TEXT_INPUT = 1;
  private static final int BLUR_TEXT_INPUT = 2;

  private static final int INPUT_TYPE_KEYBOARD_NUMBERED =
      InputType.TYPE_CLASS_NUMBER | InputType.TYPE_NUMBER_FLAG_DECIMAL |
          InputType.TYPE_NUMBER_FLAG_SIGNED;

  private static final String KEYBOARD_TYPE_EMAIL_ADDRESS = "email-address";
  private static final String KEYBOARD_TYPE_NUMERIC = "numeric";
  private static final String KEYBOARD_TYPE_PHONE_PAD = "phone-pad";
  private static final InputFilter[] EMPTY_FILTERS = new InputFilter[0];
  private static final int UNSET = -1;
  
  @Override
  public String getName() {
    return REACT_CLASS;
  }

  @Override
  public ReactEditText createViewInstance(ThemedReactContext context) {
    ReactEditText editText = new ReactEditText(context);
    int inputType = editText.getInputType();
    editText.setInputType(inputType & (~InputType.TYPE_TEXT_FLAG_MULTI_LINE));
    editText.setImeOptions(EditorInfo.IME_ACTION_DONE);
    editText.setTextSize(
        TypedValue.COMPLEX_UNIT_PX,
        (int) Math.ceil(PixelUtil.toPixelFromSP(ViewDefaults.FONT_SIZE_SP)));
    return editText;
  }

  @Override
  public LayoutShadowNode createShadowNodeInstance() {
    return new ReactTextInputShadowNode();
  }

  @Override
  public Class<? extends LayoutShadowNode> getShadowNodeClass() {
    return ReactTextInputShadowNode.class;
  }

  @Nullable
  @Override
  public Map<String, Object> getExportedCustomBubblingEventTypeConstants() {
    return MapBuilder.<String, Object>builder()
        .put(
            "topSubmitEditing",
            MapBuilder.of(
                "phasedRegistrationNames",
                MapBuilder.of(
                    "bubbled", "onSubmitEditing", "captured", "onSubmitEditingCapture")))
        .put(
            "topEndEditing",
            MapBuilder.of(
                "phasedRegistrationNames",
                MapBuilder.of("bubbled", "onEndEditing", "captured", "onEndEditingCapture")))
        .put(
            "topTextInput",
            MapBuilder.of(
                "phasedRegistrationNames",
                MapBuilder.of("bubbled", "onTextInput", "captured", "onTextInputCapture")))
        .put(
            "topFocus",
            MapBuilder.of(
                "phasedRegistrationNames",
                MapBuilder.of("bubbled", "onFocus", "captured", "onFocusCapture")))
        .put(
            "topBlur",
            MapBuilder.of(
                "phasedRegistrationNames",
                MapBuilder.of("bubbled", "onBlur", "captured", "onBlurCapture")))
        .build();
  }

  @Override
  public @Nullable Map<String, Integer> getCommandsMap() {
    return MapBuilder.of("focusTextInput", FOCUS_TEXT_INPUT, "blurTextInput", BLUR_TEXT_INPUT);
  }

  @Override
  public void receiveCommand(
      ReactEditText reactEditText,
      int commandId,
      @Nullable ReadableArray args) {
    switch (commandId) {
      case FOCUS_TEXT_INPUT:
        reactEditText.requestFocusFromJS();
        break;
      case BLUR_TEXT_INPUT:
        reactEditText.clearFocusFromJS();
        break;
    }
  }

  @Override
  public void updateExtraData(ReactEditText view, Object extraData) {
    if (extraData instanceof float[]) {
      float[] padding = (float[]) extraData;

      view.setPadding(
          (int) Math.ceil(padding[0]),
          (int) Math.ceil(padding[1]),
          (int) Math.ceil(padding[2]),
          (int) Math.ceil(padding[3]));
    } else if (extraData instanceof ReactTextUpdate) {
      ReactTextUpdate update = (ReactTextUpdate) extraData;
      if (update.containsImages()) {
        Spannable spannable = update.getText();
        TextInlineImageSpan.possiblyUpdateInlineImageSpans(spannable, view);
      }
      view.maybeSetText(update);
    }
  }

  @ReactProp(name = ViewProps.FONT_SIZE, defaultFloat = ViewDefaults.FONT_SIZE_SP)
  public void setFontSize(ReactEditText view, float fontSize) {
    view.setTextSize(
        TypedValue.COMPLEX_UNIT_PX,
        (int) Math.ceil(PixelUtil.toPixelFromSP(fontSize)));
  }

  @ReactProp(name = ViewProps.FONT_FAMILY)
  public void setFontFamily(ReactEditText view, String fontFamily) {
    int style = Typeface.NORMAL;
    if (view.getTypeface() != null) {
      style = view.getTypeface().getStyle();
    }
    Typeface newTypeface = Typeface.create(fontFamily, style);
    view.setTypeface(newTypeface);
  }

  /**
  /* This code was taken from the method setFontWeight of the class ReactTextShadowNode
  /* TODO: Factor into a common place they can both use
  */
  @ReactProp(name = ViewProps.FONT_WEIGHT)
  public void setFontWeight(ReactEditText view, @Nullable String fontWeightString) {
    int fontWeightNumeric = fontWeightString != null ?
            parseNumericFontWeight(fontWeightString) : -1;
    int fontWeight = UNSET;
    if (fontWeightNumeric >= 500 || "bold".equals(fontWeightString)) {
      fontWeight = Typeface.BOLD;
    } else if ("normal".equals(fontWeightString) ||
            (fontWeightNumeric != -1 && fontWeightNumeric < 500)) {
      fontWeight = Typeface.NORMAL;
    }
    Typeface currentTypeface = view.getTypeface();
    if (currentTypeface == null) {
      currentTypeface = Typeface.DEFAULT;
    }
    if (fontWeight != currentTypeface.getStyle()) {
      view.setTypeface(currentTypeface, fontWeight);
    }
  }

  /**
  /* This code was taken from the method setFontStyle of the class ReactTextShadowNode
  /* TODO: Factor into a common place they can both use
  */
  @ReactProp(name = ViewProps.FONT_STYLE)
  public void setFontStyle(ReactEditText view, @Nullable String fontStyleString) {
    int fontStyle = UNSET;
    if ("italic".equals(fontStyleString)) {
      fontStyle = Typeface.ITALIC;
    } else if ("normal".equals(fontStyleString)) {
      fontStyle = Typeface.NORMAL;
    }

    Typeface currentTypeface = view.getTypeface();
    if (currentTypeface == null) {
      currentTypeface = Typeface.DEFAULT;
    }
    if (fontStyle != currentTypeface.getStyle()) {
      view.setTypeface(currentTypeface, fontStyle);
    }
  }

  @ReactProp(name = "onSelectionChange", defaultBoolean = false)
  public void setOnSelectionChange(final ReactEditText view, boolean onSelectionChange) {
    if (onSelectionChange) {
      view.setSelectionWatcher(new ReactSelectionWatcher(view));
    } else {
      view.setSelectionWatcher(null);
    }
  }

  @ReactProp(name = "blurOnSubmit", defaultBoolean = true)
  public void setBlurOnSubmit(ReactEditText view, boolean blurOnSubmit) {
    view.setBlurOnSubmit(blurOnSubmit);
  }

  @ReactProp(name = "placeholder")
  public void setPlaceholder(ReactEditText view, @Nullable String placeholder) {
    view.setHint(placeholder);
  }

  @ReactProp(name = "placeholderTextColor", customType = "Color")
  public void setPlaceholderTextColor(ReactEditText view, @Nullable Integer color) {
    if (color == null) {
      view.setHintTextColor(DefaultStyleValuesUtil.getDefaultTextColorHint(view.getContext()));
    } else {
      view.setHintTextColor(color);
    }
  }

  @ReactProp(name = "selectionColor", customType = "Color")
  public void setSelectionColor(ReactEditText view, @Nullable Integer color) {
    if (color == null) {
      view.setHighlightColor(DefaultStyleValuesUtil.getDefaultTextColorHighlight(view.getContext()));
    } else {
      view.setHighlightColor(color);
    }
  }

  @ReactProp(name = "selectTextOnFocus", defaultBoolean = false)
  public void setSelectTextOnFocus(ReactEditText view, boolean selectTextOnFocus) {
    view.setSelectAllOnFocus(selectTextOnFocus);
  }

  @ReactProp(name = ViewProps.COLOR, customType = "Color")
  public void setColor(ReactEditText view, @Nullable Integer color) {
    if (color == null) {
      view.setTextColor(DefaultStyleValuesUtil.getDefaultTextColor(view.getContext()));
    } else {
      view.setTextColor(color);
    }
  }

  @ReactProp(name = "underlineColorAndroid", customType = "Color")
  public void setUnderlineColor(ReactEditText view, @Nullable Integer underlineColor) {
    if (underlineColor == null) {
      view.getBackground().clearColorFilter();
    } else {
      view.getBackground().setColorFilter(underlineColor, PorterDuff.Mode.SRC_IN);
    }
  }

  @ReactProp(name = ViewProps.TEXT_ALIGN)
  public void setTextAlign(ReactEditText view, @Nullable String textAlign) {
    if (textAlign == null || "auto".equals(textAlign)) {
      view.setGravityHorizontal(Gravity.NO_GRAVITY);
    } else if ("left".equals(textAlign)) {
      view.setGravityHorizontal(Gravity.LEFT);
    } else if ("right".equals(textAlign)) {
      view.setGravityHorizontal(Gravity.RIGHT);
    } else if ("center".equals(textAlign)) {
      view.setGravityHorizontal(Gravity.CENTER_HORIZONTAL);
    } else if ("justify".equals(textAlign)) {
      // Fallback gracefully for cross-platform compat instead of error
      view.setGravityHorizontal(Gravity.LEFT);
    } else {
      throw new JSApplicationIllegalArgumentException("Invalid textAlign: " + textAlign);
    }
  }

  @ReactProp(name = ViewProps.TEXT_ALIGN_VERTICAL)
  public void setTextAlignVertical(ReactEditText view, @Nullable String textAlignVertical) {
    if (textAlignVertical == null || "auto".equals(textAlignVertical)) {
      view.setGravityVertical(Gravity.NO_GRAVITY);
    } else if ("top".equals(textAlignVertical)) {
      view.setGravityVertical(Gravity.TOP);
    } else if ("bottom".equals(textAlignVertical)) {
      view.setGravityVertical(Gravity.BOTTOM);
    } else if ("center".equals(textAlignVertical)) {
      view.setGravityVertical(Gravity.CENTER_VERTICAL);
    } else {
      throw new JSApplicationIllegalArgumentException("Invalid textAlignVertical: " + textAlignVertical);
    }
  }

  @ReactProp(name = "editable", defaultBoolean = true)
  public void setEditable(ReactEditText view, boolean editable) {
    view.setEnabled(editable);
  }

  @ReactProp(name = ViewProps.NUMBER_OF_LINES, defaultInt = 1)
  public void setNumLines(ReactEditText view, int numLines) {
    view.setLines(numLines);
  }

  @ReactProp(name = "maxLength")
  public void setMaxLength(ReactEditText view, @Nullable Integer maxLength) {
    InputFilter [] currentFilters = view.getFilters();
    InputFilter[] newFilters = EMPTY_FILTERS;

    if (maxLength == null) {
      if (currentFilters.length > 0) {
        LinkedList<InputFilter> list = new LinkedList<>();
        for (int i = 0; i < currentFilters.length; i++) {
          if (!(currentFilters[i] instanceof InputFilter.LengthFilter)) {
            list.add(currentFilters[i]);
          }
        }
        if (!list.isEmpty()) {
          newFilters = (InputFilter[]) list.toArray(new InputFilter[list.size()]);
        }
      }
    } else {
      if (currentFilters.length > 0) {
        newFilters = currentFilters;
        boolean replaced = false;
        for (int i = 0; i < currentFilters.length; i++) {
          if (currentFilters[i] instanceof InputFilter.LengthFilter) {
            currentFilters[i] = new InputFilter.LengthFilter(maxLength);
            replaced = true;
          }
        }
        if (!replaced) {
          newFilters = new InputFilter[currentFilters.length + 1];
          System.arraycopy(currentFilters, 0, newFilters, 0, currentFilters.length);
          currentFilters[currentFilters.length] = new InputFilter.LengthFilter(maxLength);
        }
      } else {
        newFilters = new InputFilter[1];
        newFilters[0] = new InputFilter.LengthFilter(maxLength);
      }
    }

    view.setFilters(newFilters);
  }

  @ReactProp(name = "autoCorrect")
  public void setAutoCorrect(ReactEditText view, @Nullable Boolean autoCorrect) {
    // clear auto correct flags, set SUGGESTIONS or NO_SUGGESTIONS depending on value
    updateStagedInputTypeFlag(
        view,
        InputType.TYPE_TEXT_FLAG_AUTO_CORRECT | InputType.TYPE_TEXT_FLAG_NO_SUGGESTIONS,
        autoCorrect != null ?
            (autoCorrect.booleanValue() ?
                InputType.TYPE_TEXT_FLAG_AUTO_CORRECT : InputType.TYPE_TEXT_FLAG_NO_SUGGESTIONS)
            : 0);
  }

  @ReactProp(name = "multiline", defaultBoolean = false)
  public void setMultiline(ReactEditText view, boolean multiline) {
    updateStagedInputTypeFlag(
        view,
        multiline ? 0 : InputType.TYPE_TEXT_FLAG_MULTI_LINE,
        multiline ? InputType.TYPE_TEXT_FLAG_MULTI_LINE : 0);
  }

  @ReactProp(name = "password", defaultBoolean = false)
  public void setPassword(ReactEditText view, boolean password) {
    updateStagedInputTypeFlag(
        view,
        password ? 0 :
            InputType.TYPE_NUMBER_VARIATION_PASSWORD | InputType.TYPE_TEXT_VARIATION_PASSWORD,
        password ? InputType.TYPE_TEXT_VARIATION_PASSWORD : 0);
    checkPasswordType(view);
  }

  @ReactProp(name = "autoCapitalize")
  public void setAutoCapitalize(ReactEditText view, int autoCapitalize) {
    updateStagedInputTypeFlag(
        view,
        InputType.TYPE_TEXT_FLAG_CAP_SENTENCES | InputType.TYPE_TEXT_FLAG_CAP_WORDS |
            InputType.TYPE_TEXT_FLAG_CAP_CHARACTERS,
        autoCapitalize);
  }

  @ReactProp(name = "keyboardType")
  public void setKeyboardType(ReactEditText view, @Nullable String keyboardType) {
    int flagsToSet = InputType.TYPE_CLASS_TEXT;
    if (KEYBOARD_TYPE_NUMERIC.equalsIgnoreCase(keyboardType)) {
      flagsToSet = INPUT_TYPE_KEYBOARD_NUMBERED;
    } else if (KEYBOARD_TYPE_EMAIL_ADDRESS.equalsIgnoreCase(keyboardType)) {
      flagsToSet = InputType.TYPE_TEXT_VARIATION_EMAIL_ADDRESS | InputType.TYPE_CLASS_TEXT;
    } else if (KEYBOARD_TYPE_PHONE_PAD.equalsIgnoreCase(keyboardType)) {
      flagsToSet = InputType.TYPE_CLASS_PHONE;
    }
    updateStagedInputTypeFlag(
        view,
        INPUT_TYPE_KEYBOARD_NUMBERED | InputType.TYPE_TEXT_VARIATION_EMAIL_ADDRESS |
            InputType.TYPE_CLASS_TEXT,
        flagsToSet);
    checkPasswordType(view);
  }

<<<<<<< HEAD
  @ReactProp(name = "manualInput", defaultBoolean = false)
  public void setManualInput(ReactEditText view, boolean manualInput) {
      view.setManualInput(manualInput);
=======
  @ReactProp(name = "returnKeyType")
  public void setReturnKeyType(ReactEditText view, String returnKeyType) {
    switch (returnKeyType) {
      case "done":
        view.setImeOptions(EditorInfo.IME_ACTION_DONE);
        break;
      case "go":
        view.setImeOptions(EditorInfo.IME_ACTION_GO);
        break;
      case "next":
        view.setImeOptions(EditorInfo.IME_ACTION_NEXT);
        break;
      case "none":
        view.setImeOptions(EditorInfo.IME_ACTION_NONE);
        break;
      case "previous":
        view.setImeOptions(EditorInfo.IME_ACTION_PREVIOUS);
        break;
      case "search":
        view.setImeOptions(EditorInfo.IME_ACTION_SEARCH);
        break;
      case "send":
        view.setImeOptions(EditorInfo.IME_ACTION_SEND);
        break;
    }
  }

  private static final int IME_ACTION_ID = 0x670;

  @ReactProp(name = "returnKeyLabel")
  public void setReturnKeyLabel(ReactEditText view, String returnKeyLabel) {
    view.setImeActionLabel(returnKeyLabel, IME_ACTION_ID);
>>>>>>> 35de4627
  }

  @Override
  protected void onAfterUpdateTransaction(ReactEditText view) {
    super.onAfterUpdateTransaction(view);
    view.commitStagedInputType();
  }

  // Sets the correct password type, since numeric and text passwords have different types
  private static void checkPasswordType(ReactEditText view) {
    if ((view.getStagedInputType() & INPUT_TYPE_KEYBOARD_NUMBERED) != 0 &&
        (view.getStagedInputType() & InputType.TYPE_TEXT_VARIATION_PASSWORD) != 0) {
      // Text input type is numbered password, remove text password variation, add numeric one
      updateStagedInputTypeFlag(
          view,
          InputType.TYPE_TEXT_VARIATION_PASSWORD,
          InputType.TYPE_NUMBER_VARIATION_PASSWORD);
    }
  }

  /**
   * This code was taken from the method parseNumericFontWeight of the class ReactTextShadowNode
   * TODO: Factor into a common place they can both use
   *
   * Return -1 if the input string is not a valid numeric fontWeight (100, 200, ..., 900), otherwise
   * return the weight.
   */
  private static int parseNumericFontWeight(String fontWeightString) {
    // This should be much faster than using regex to verify input and Integer.parseInt
    return fontWeightString.length() == 3 && fontWeightString.endsWith("00")
            && fontWeightString.charAt(0) <= '9' && fontWeightString.charAt(0) >= '1' ?
            100 * (fontWeightString.charAt(0) - '0') : -1;
  }

  private static void updateStagedInputTypeFlag(
      ReactEditText view,
      int flagsToUnset,
      int flagsToSet) {
    view.setStagedInputType((view.getStagedInputType() & ~flagsToUnset) | flagsToSet);
  }

  private class ReactTextInputTextWatcher implements TextWatcher {

    private EventDispatcher mEventDispatcher;
    private ReactEditText mEditText;
    private String mPreviousText;

    public ReactTextInputTextWatcher(
        final ReactContext reactContext,
        final ReactEditText editText) {
      mEventDispatcher = reactContext.getNativeModule(UIManagerModule.class).getEventDispatcher();
      mEditText = editText;
      mPreviousText = null;
    }

    @Override
    public void beforeTextChanged(CharSequence s, int start, int count, int after) {
      // Incoming charSequence gets mutated before onTextChanged() is invoked
      mPreviousText = s.toString();
    }

    @Override
    public void onTextChanged(CharSequence s, int start, int before, int count) {
      // Rearranging the text (i.e. changing between singleline and multiline attributes) can
      // also trigger onTextChanged, call the event in JS only when the text actually changed
      if (count == 0 && before == 0) {
        return;
      }

      Assertions.assertNotNull(mPreviousText);
      String newText = s.toString().substring(start, start + count);
      String oldText = mPreviousText.substring(start, start + before);
      // Don't send same text changes
      if (count == before && newText.equals(oldText)) {
        return;
      }
      int contentWidth = mEditText.getWidth();
      int contentHeight = mEditText.getHeight();

      // Use instead size of text content within EditText when available
      if (mEditText.getLayout() != null) {
        contentWidth = mEditText.getCompoundPaddingLeft() + mEditText.getLayout().getWidth() +
            mEditText.getCompoundPaddingRight();
        contentHeight = mEditText.getCompoundPaddingTop() + mEditText.getLayout().getHeight() +
            mEditText.getCompoundPaddingTop();
      }

      // The event that contains the event counter and updates it must be sent first.
      // TODO: t7936714 merge these events
      mEventDispatcher.dispatchEvent(
          new ReactTextChangedEvent(
              mEditText.getId(),
              SystemClock.nanoTime(),
              s.toString(),
              (int) PixelUtil.toDIPFromPixel(contentWidth),
              (int) PixelUtil.toDIPFromPixel(contentHeight),
              mEditText.incrementAndGetEventCounter()));

      mEventDispatcher.dispatchEvent(
          new ReactTextInputEvent(
              mEditText.getId(),
              SystemClock.nanoTime(),
              newText,
              oldText,
              start,
              start + before));
    }

    @Override
    public void afterTextChanged(Editable s) {
    }
  }

  @Override
  protected void addEventEmitters(
      final ThemedReactContext reactContext,
      final ReactEditText editText) {
    editText.addTextChangedListener(new ReactTextInputTextWatcher(reactContext, editText));
    editText.setOnFocusChangeListener(
        new View.OnFocusChangeListener() {
          public void onFocusChange(View v, boolean hasFocus) {
            EventDispatcher eventDispatcher =
                reactContext.getNativeModule(UIManagerModule.class).getEventDispatcher();
            if (hasFocus) {
              eventDispatcher.dispatchEvent(
                  new ReactTextInputFocusEvent(
                      editText.getId(),
                      SystemClock.nanoTime()));
            } else {
              eventDispatcher.dispatchEvent(
                  new ReactTextInputBlurEvent(
                      editText.getId(),
                      SystemClock.nanoTime()));

              eventDispatcher.dispatchEvent(
                  new ReactTextInputEndEditingEvent(
                      editText.getId(),
                      SystemClock.nanoTime(),
                      editText.getText().toString()));
            }
          }
        });

    editText.setOnEditorActionListener(
        new TextView.OnEditorActionListener() {
          @Override
          public boolean onEditorAction(TextView v, int actionId, KeyEvent keyEvent) {
            // Any 'Enter' action will do
            if ((actionId & EditorInfo.IME_MASK_ACTION) > 0 ||
                actionId == EditorInfo.IME_NULL) {
              EventDispatcher eventDispatcher =
                  reactContext.getNativeModule(UIManagerModule.class).getEventDispatcher();
              eventDispatcher.dispatchEvent(
                  new ReactTextInputSubmitEditingEvent(
                      editText.getId(),
                      SystemClock.nanoTime(),
                      editText.getText().toString()));
            }
            if (actionId == EditorInfo.IME_ACTION_NEXT ||
              actionId == EditorInfo.IME_ACTION_PREVIOUS) {
              if (editText.getBlurOnSubmit()) {
                editText.clearFocus();
              }
              return true;
            }
            return !editText.getBlurOnSubmit();
          }
        });
  }

  private class ReactSelectionWatcher implements SelectionWatcher {

    private ReactEditText mReactEditText;
    private EventDispatcher mEventDispatcher;
    private int mPreviousSelectionStart;
    private int mPreviousSelectionEnd;

    public ReactSelectionWatcher(ReactEditText editText) {
      mReactEditText = editText;
      ReactContext reactContext = (ReactContext) editText.getContext();
      mEventDispatcher = reactContext.getNativeModule(UIManagerModule.class).getEventDispatcher();
    }

    @Override
    public void onSelectionChanged(int start, int end) {
      // Android will call us back for both the SELECTION_START span and SELECTION_END span in text
      // To prevent double calling back into js we cache the result of the previous call and only
      // forward it on if we have new values
      if (mPreviousSelectionStart != start || mPreviousSelectionEnd != end) {
        mEventDispatcher.dispatchEvent(
            new ReactTextInputSelectionEvent(
                mReactEditText.getId(),
                SystemClock.nanoTime(),
                start,
                end
            )
        );

        mPreviousSelectionStart = start;
        mPreviousSelectionEnd = end;
      }
    }
  }

  @Override
  public @Nullable Map getExportedViewConstants() {
    return MapBuilder.of(
        "AutoCapitalizationType",
        MapBuilder.of(
            "none",
            0,
            "characters",
            InputType.TYPE_TEXT_FLAG_CAP_CHARACTERS,
            "words",
            InputType.TYPE_TEXT_FLAG_CAP_WORDS,
            "sentences",
            InputType.TYPE_TEXT_FLAG_CAP_SENTENCES));
  }
}<|MERGE_RESOLUTION|>--- conflicted
+++ resolved
@@ -433,11 +433,11 @@
     checkPasswordType(view);
   }
 
-<<<<<<< HEAD
   @ReactProp(name = "manualInput", defaultBoolean = false)
   public void setManualInput(ReactEditText view, boolean manualInput) {
       view.setManualInput(manualInput);
-=======
+  }
+
   @ReactProp(name = "returnKeyType")
   public void setReturnKeyType(ReactEditText view, String returnKeyType) {
     switch (returnKeyType) {
@@ -470,7 +470,6 @@
   @ReactProp(name = "returnKeyLabel")
   public void setReturnKeyLabel(ReactEditText view, String returnKeyLabel) {
     view.setImeActionLabel(returnKeyLabel, IME_ACTION_ID);
->>>>>>> 35de4627
   }
 
   @Override
