/*
 * Copyright (c) Facebook, Inc. and its affiliates.
 *
 * This source code is licensed under the MIT license found in the
 * LICENSE file in the root directory of this source tree.
 */

package com.facebook.react.views.text;

import android.annotation.TargetApi;
import android.os.Build;
import android.text.BoringLayout;
import android.text.Layout;
import android.text.Spannable;
import android.text.Spanned;
import android.text.StaticLayout;
import android.text.TextPaint;
import android.view.Gravity;
import android.widget.TextView;
import androidx.annotation.Nullable;
import com.facebook.infer.annotation.Assertions;
import com.facebook.react.bridge.Arguments;
import com.facebook.react.bridge.ReactNoCrashSoftException;
import com.facebook.react.bridge.ReactSoftException;
import com.facebook.react.bridge.WritableArray;
import com.facebook.react.bridge.WritableMap;
import com.facebook.react.uimanager.NativeViewHierarchyOptimizer;
import com.facebook.react.uimanager.PixelUtil;
import com.facebook.react.uimanager.ReactShadowNode;
import com.facebook.react.uimanager.Spacing;
import com.facebook.react.uimanager.ThemedReactContext;
import com.facebook.react.uimanager.UIViewOperationQueue;
import com.facebook.react.uimanager.annotations.ReactProp;
import com.facebook.react.uimanager.events.RCTEventEmitter;
import com.facebook.yoga.YogaConstants;
import com.facebook.yoga.YogaDirection;
import com.facebook.yoga.YogaMeasureFunction;
import com.facebook.yoga.YogaMeasureMode;
import com.facebook.yoga.YogaMeasureOutput;
import com.facebook.yoga.YogaNode;
import java.util.ArrayList;

/**
 * {@link ReactBaseTextShadowNode} concrete class for anchor {@code Text} node.
 *
 * <p>The class measures text in {@code <Text>} view and feeds native {@link TextView} using {@code
 * Spannable} object constructed in superclass.
 */
@TargetApi(Build.VERSION_CODES.M)
public class ReactTextShadowNode extends ReactBaseTextShadowNode {

  // It's important to pass the ANTI_ALIAS_FLAG flag to the constructor rather than setting it
  // later by calling setFlags. This is because the latter approach triggers a bug on Android 4.4.2.
  // The bug is that unicode emoticons aren't measured properly which causes text to be clipped.
  private static final TextPaint sTextPaintInstance = new TextPaint(TextPaint.ANTI_ALIAS_FLAG);

  private @Nullable Spannable mPreparedSpannableText;

  private boolean mShouldNotifyOnTextLayout;

  private final YogaMeasureFunction mTextMeasureFunction =
      new YogaMeasureFunction() {
        @Override
        public long measure(
            YogaNode node,
            float width,
            YogaMeasureMode widthMode,
            float height,
            YogaMeasureMode heightMode) {
          Spannable text =
              Assertions.assertNotNull(
                  mPreparedSpannableText,
                  "Spannable element has not been prepared in onBeforeLayout");

          Layout layout = measureSpannedText(text, width, widthMode);

          if (mAdjustsFontSizeToFit) {
            int initialFontSize = mTextAttributes.getEffectiveFontSize();
            int currentFontSize = mTextAttributes.getEffectiveFontSize();
            // Minimum font size is 4pts to match the iOS implementation.
            int minimumFontSize = (int) Math.max(mMinimumFontScale * initialFontSize, PixelUtil.toPixelFromDIP(4));
            while (
              currentFontSize > minimumFontSize && (
                mNumberOfLines != UNSET && layout.getLineCount() > mNumberOfLines ||
                heightMode != YogaMeasureMode.UNDEFINED && layout.getHeight() > height)
            ) {
              // TODO: We could probably use a smarter algorithm here. This will require 0(n) measurements
              // based on the number of points the font size needs to be reduced by.
              currentFontSize = currentFontSize - (int) PixelUtil.toPixelFromDIP(1);

              float ratio = (float) currentFontSize / (float) initialFontSize;
              ReactAbsoluteSizeSpan[] sizeSpans = text.getSpans(0, text.length(), ReactAbsoluteSizeSpan.class);
              for (ReactAbsoluteSizeSpan span : sizeSpans) {
                text.setSpan(
                    new ReactAbsoluteSizeSpan((int) Math.max((span.getSize() * ratio), minimumFontSize)),
                    text.getSpanStart(span),
                    text.getSpanEnd(span),
                    text.getSpanFlags(span));
                text.removeSpan(span);
              }
              layout = measureSpannedText(text, width, widthMode);
            }
          }

          if (mShouldNotifyOnTextLayout) {
            ThemedReactContext themedReactContext = getThemedContext();
            WritableArray lines =
                FontMetricsUtil.getFontMetrics(
                    text, layout, sTextPaintInstance, themedReactContext);
            WritableMap event = Arguments.createMap();
            event.putArray("lines", lines);
            if (themedReactContext.hasActiveCatalystInstance()) {
              themedReactContext
                  .getJSModule(RCTEventEmitter.class)
                  .receiveEvent(getReactTag(), "topTextLayout", event);
            } else {
              ReactSoftException.logSoftException(
                  "ReactTextShadowNode",
                  new ReactNoCrashSoftException("Cannot get RCTEventEmitter, no CatalystInstance"));
            }
          }

          if (mNumberOfLines != UNSET && mNumberOfLines < layout.getLineCount()) {
            return YogaMeasureOutput.make(
                layout.getWidth(), layout.getLineBottom(mNumberOfLines - 1));
          } else {
            return YogaMeasureOutput.make(layout.getWidth(), layout.getHeight());
          }
        }
      };

  public ReactTextShadowNode() {
    this(null);
  }

  public ReactTextShadowNode(@Nullable ReactTextViewManagerCallback reactTextViewManagerCallback) {
    super(reactTextViewManagerCallback);
    initMeasureFunction();
  }

  private void initMeasureFunction() {
    if (!isVirtual()) {
      setMeasureFunction(mTextMeasureFunction);
    }
  }

<<<<<<< HEAD
  public void setReactTextViewManagerCallback(ReactTextViewManagerCallback callback) {
    mReactTextViewManagerCallback = callback;
  }

  private Layout measureSpannedText(Spannable text, float width, YogaMeasureMode widthMode) {
    // TODO(5578671): Handle text direction (see View#getTextDirectionHeuristic)
    TextPaint textPaint = sTextPaintInstance;
    textPaint.setTextSize(mTextAttributes.getEffectiveFontSize());
    Layout layout;
    BoringLayout.Metrics boring = BoringLayout.isBoring(text, textPaint);
    float desiredWidth = boring == null ? Layout.getDesiredWidth(text, textPaint) : Float.NaN;

    // technically, width should never be negative, but there is currently a bug in
    boolean unconstrainedWidth = widthMode == YogaMeasureMode.UNDEFINED || width < 0;

    Layout.Alignment alignment = Layout.Alignment.ALIGN_NORMAL;
    switch (getTextAlign()) {
      case Gravity.LEFT:
        alignment = Layout.Alignment.ALIGN_NORMAL;
        break;
      case Gravity.RIGHT:
        alignment = Layout.Alignment.ALIGN_OPPOSITE;
        break;
      case Gravity.CENTER_HORIZONTAL:
        alignment = Layout.Alignment.ALIGN_CENTER;
        break;
    }

    if (boring == null
        && (unconstrainedWidth
        || (!YogaConstants.isUndefined(desiredWidth) && desiredWidth <= width))) {
      // Is used when the width is not known and the text is not boring, ie. if it contains
      // unicode characters.

      int hintWidth = (int) Math.ceil(desiredWidth);
      if (Build.VERSION.SDK_INT < Build.VERSION_CODES.M) {
        layout =
            new StaticLayout(
                text, textPaint, hintWidth, alignment, 1.f, 0.f, mIncludeFontPadding);
      } else {
        StaticLayout.Builder builder =
            StaticLayout.Builder.obtain(text, 0, text.length(), textPaint, hintWidth)
                .setAlignment(alignment)
                .setLineSpacing(0.f, 1.f)
                .setIncludePad(mIncludeFontPadding)
                .setBreakStrategy(mTextBreakStrategy)
                .setHyphenationFrequency(mHyphenationFrequency);

        if (Build.VERSION.SDK_INT >= Build.VERSION_CODES.O) {
          builder.setJustificationMode(mJustificationMode);
        }
        if (Build.VERSION.SDK_INT >= Build.VERSION_CODES.P) {
          builder.setUseLineSpacingFromFallbacks(true);
        }
        layout = builder.build();
      }

    } else if (boring != null && (unconstrainedWidth || boring.width <= width)) {
      // Is used for single-line, boring text when the width is either unknown or bigger
      // than the width of the text.
      layout =
          BoringLayout.make(
              text,
              textPaint,
              boring.width,
              alignment,
              1.f,
              0.f,
              boring,
              mIncludeFontPadding);
    } else {
      // Is used for multiline, boring text and the width is known.

      if (Build.VERSION.SDK_INT < Build.VERSION_CODES.M) {
        layout =
            new StaticLayout(
                text, textPaint, (int) width, alignment, 1.f, 0.f, mIncludeFontPadding);
      } else {
        StaticLayout.Builder builder =
            StaticLayout.Builder.obtain(text, 0, text.length(), textPaint, (int) width)
                .setAlignment(alignment)
                .setLineSpacing(0.f, 1.f)
                .setIncludePad(mIncludeFontPadding)
                .setBreakStrategy(mTextBreakStrategy)
                .setHyphenationFrequency(mHyphenationFrequency);

        if (Build.VERSION.SDK_INT >= Build.VERSION_CODES.P) {
          builder.setUseLineSpacingFromFallbacks(true);
        }
        layout = builder.build();
      }
    }
    return layout;
  }

=======
>>>>>>> 4e6adc9d
  // Return text alignment according to LTR or RTL style
  private int getTextAlign() {
    int textAlign = mTextAlign;
    if (getLayoutDirection() == YogaDirection.RTL) {
      if (textAlign == Gravity.RIGHT) {
        textAlign = Gravity.LEFT;
      } else if (textAlign == Gravity.LEFT) {
        textAlign = Gravity.RIGHT;
      }
    }
    return textAlign;
  }

  @Override
  public void onBeforeLayout(NativeViewHierarchyOptimizer nativeViewHierarchyOptimizer) {
    mPreparedSpannableText =
        spannedFromShadowNode(
            this,
            /* text (e.g. from `value` prop): */ null,
            /* supportsInlineViews: */ true,
            nativeViewHierarchyOptimizer);
    markUpdated();
  }

  @Override
  public boolean isVirtualAnchor() {
    // Text's descendants aren't necessarily all virtual nodes. Text can contain a combination of
    // virtual and non-virtual (e.g. inline views) nodes. Therefore it's not a virtual anchor
    // by the doc comment on {@link ReactShadowNode#isVirtualAnchor}.
    return false;
  }

  @Override
  public boolean hoistNativeChildren() {
    return true;
  }

  @Override
  public void markUpdated() {
    super.markUpdated();
    // Telling to Yoga that the node should be remeasured on next layout pass.
    super.dirty();
  }

  @Override
  public void onCollectExtraUpdates(UIViewOperationQueue uiViewOperationQueue) {
    super.onCollectExtraUpdates(uiViewOperationQueue);

    if (mPreparedSpannableText != null) {
      ReactTextUpdate reactTextUpdate =
          new ReactTextUpdate(
              mPreparedSpannableText,
              UNSET,
              mContainsImages,
              getPadding(Spacing.START),
              getPadding(Spacing.TOP),
              getPadding(Spacing.END),
              getPadding(Spacing.BOTTOM),
              getTextAlign(),
              mTextBreakStrategy,
              mJustificationMode);
      uiViewOperationQueue.enqueueUpdateExtraData(getReactTag(), reactTextUpdate);
    }
  }

  @ReactProp(name = "onTextLayout")
  public void setShouldNotifyOnTextLayout(boolean shouldNotifyOnTextLayout) {
    mShouldNotifyOnTextLayout = shouldNotifyOnTextLayout;
  }

  @Override
  public Iterable<? extends ReactShadowNode> calculateLayoutOnChildren() {
    // Run flexbox on and return the descendants which are inline views.

    if (mInlineViews == null || mInlineViews.isEmpty()) {
      return null;
    }

    Spanned text =
        Assertions.assertNotNull(
            this.mPreparedSpannableText,
            "Spannable element has not been prepared in onBeforeLayout");
    TextInlineViewPlaceholderSpan[] placeholders =
        text.getSpans(0, text.length(), TextInlineViewPlaceholderSpan.class);
    ArrayList<ReactShadowNode> shadowNodes = new ArrayList<ReactShadowNode>(placeholders.length);

    for (TextInlineViewPlaceholderSpan placeholder : placeholders) {
      ReactShadowNode child = mInlineViews.get(placeholder.getReactTag());
      child.calculateLayout();
      shadowNodes.add(child);
    }

    return shadowNodes;
  }
}<|MERGE_RESOLUTION|>--- conflicted
+++ resolved
@@ -144,11 +144,6 @@
     }
   }
 
-<<<<<<< HEAD
-  public void setReactTextViewManagerCallback(ReactTextViewManagerCallback callback) {
-    mReactTextViewManagerCallback = callback;
-  }
-
   private Layout measureSpannedText(Spannable text, float width, YogaMeasureMode widthMode) {
     // TODO(5578671): Handle text direction (see View#getTextDirectionHeuristic)
     TextPaint textPaint = sTextPaintInstance;
@@ -240,8 +235,6 @@
     return layout;
   }
 
-=======
->>>>>>> 4e6adc9d
   // Return text alignment according to LTR or RTL style
   private int getTextAlign() {
     int textAlign = mTextAlign;
