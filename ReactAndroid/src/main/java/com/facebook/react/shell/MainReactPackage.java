/**
 * Copyright (c) 2015-present, Facebook, Inc.
 * All rights reserved.
 *
 * This source code is licensed under the BSD-style license found in the
 * LICENSE file in the root directory of this source tree. An additional grant
 * of patent rights can be found in the PATENTS file in the same directory.
 */

package com.facebook.react.shell;

import android.content.SharedPreferences;
import android.preference.PreferenceManager;
import com.facebook.react.LazyReactPackage;
import com.facebook.react.animated.NativeAnimatedModule;
import com.facebook.react.bridge.ModuleSpec;
import com.facebook.react.bridge.NativeModule;
import com.facebook.react.bridge.ReactApplicationContext;
import com.facebook.react.flat.FlatARTSurfaceViewManager;
import com.facebook.react.flat.RCTImageViewManager;
import com.facebook.react.flat.RCTModalHostManager;
import com.facebook.react.flat.RCTRawTextManager;
import com.facebook.react.flat.RCTTextInlineImageManager;
import com.facebook.react.flat.RCTTextInputManager;
import com.facebook.react.flat.RCTTextManager;
import com.facebook.react.flat.RCTViewManager;
import com.facebook.react.flat.RCTViewPagerManager;
import com.facebook.react.flat.RCTVirtualTextManager;
import com.facebook.react.module.model.ReactModuleInfoProvider;
import com.facebook.react.modules.accessibilityinfo.AccessibilityInfoModule;
import com.facebook.react.modules.appstate.AppStateModule;
import com.facebook.react.modules.blob.BlobModule;
<<<<<<< HEAD
import com.facebook.react.modules.blob.FileReaderModule;
=======
>>>>>>> c9aeaf67
import com.facebook.react.modules.camera.CameraRollManager;
import com.facebook.react.modules.camera.ImageEditingManager;
import com.facebook.react.modules.camera.ImageStoreManager;
import com.facebook.react.modules.clipboard.ClipboardModule;
import com.facebook.react.modules.datepicker.DatePickerDialogModule;
import com.facebook.react.modules.dialog.DialogModule;
import com.facebook.react.modules.fresco.FrescoModule;
import com.facebook.react.modules.i18nmanager.I18nManagerModule;
import com.facebook.react.modules.image.ImageLoaderModule;
import com.facebook.react.modules.intent.IntentModule;
import com.facebook.react.modules.location.LocationModule;
import com.facebook.react.modules.netinfo.NetInfoModule;
import com.facebook.react.modules.network.NetworkingModule;
import com.facebook.react.modules.permissions.PermissionsModule;
import com.facebook.react.modules.share.ShareModule;
import com.facebook.react.modules.statusbar.StatusBarModule;
import com.facebook.react.modules.storage.AsyncStorageModule;
import com.facebook.react.modules.timepicker.TimePickerDialogModule;
import com.facebook.react.modules.toast.ToastModule;
import com.facebook.react.modules.vibration.VibrationModule;
import com.facebook.react.modules.websocket.WebSocketModule;
import com.facebook.react.uimanager.ViewManager;
import com.facebook.react.views.art.ARTRenderableViewManager;
import com.facebook.react.views.art.ARTSurfaceViewManager;
import com.facebook.react.views.drawer.ReactDrawerLayoutManager;
import com.facebook.react.views.image.ReactImageManager;
import com.facebook.react.views.modal.ReactModalHostManager;
import com.facebook.react.views.picker.ReactDialogPickerManager;
import com.facebook.react.views.picker.ReactDropdownPickerManager;
import com.facebook.react.views.progressbar.ReactProgressBarViewManager;
import com.facebook.react.views.scroll.ReactHorizontalScrollViewManager;
import com.facebook.react.views.scroll.ReactScrollViewManager;
import com.facebook.react.views.slider.ReactSliderManager;
import com.facebook.react.views.swiperefresh.SwipeRefreshLayoutManager;
import com.facebook.react.views.switchview.ReactSwitchManager;
import com.facebook.react.views.text.ReactRawTextManager;
import com.facebook.react.views.text.ReactTextViewManager;
import com.facebook.react.views.text.ReactVirtualTextViewManager;
import com.facebook.react.views.text.frescosupport.FrescoBasedReactTextInlineImageViewManager;
import com.facebook.react.views.textinput.ReactTextInputManager;
import com.facebook.react.views.toolbar.ReactToolbarManager;
import com.facebook.react.views.view.ReactViewManager;
import com.facebook.react.views.viewpager.ReactViewPagerManager;
import com.facebook.react.views.webview.ReactWebViewManager;
import java.util.ArrayList;
import java.util.Arrays;
import java.util.List;
import javax.inject.Provider;

/**
 * Package defining basic modules and view managers.
 */
public class MainReactPackage extends LazyReactPackage {

  private MainPackageConfig mConfig;

  public MainReactPackage() {
  }

  /**
   * Create a new package with configuration
   */
  public MainReactPackage(MainPackageConfig config) {
    mConfig = config;
  }

  @Override
  public List<ModuleSpec> getNativeModules(final ReactApplicationContext context) {
    return Arrays.asList(
<<<<<<< HEAD
      new ModuleSpec(AccessibilityInfoModule.class, new Provider<NativeModule>() {
        @Override
        public NativeModule get() {
          return new AccessibilityInfoModule(context);
        }
      }),
      new ModuleSpec(AppStateModule.class, new Provider<NativeModule>() {
        @Override
        public NativeModule get() {
          return new AppStateModule(context);
        }
      }),
      new ModuleSpec(BlobModule.class, new Provider<NativeModule>() {
        @Override
        public NativeModule get() {
          return new BlobModule(context);
        }
      }),
      new ModuleSpec(FileReaderModule.class, new Provider<NativeModule>() {
          @Override
          public NativeModule get() {
            return new FileReaderModule(context);
          }
        }),
      new ModuleSpec(AsyncStorageModule.class, new Provider<NativeModule>() {
        @Override
        public NativeModule get() {
          return new AsyncStorageModule(context);
        }
      }),
      new ModuleSpec(CameraRollManager.class, new Provider<NativeModule>() {
        @Override
        public NativeModule get() {
          return new CameraRollManager(context);
        }
      }),
      new ModuleSpec(ClipboardModule.class, new Provider<NativeModule>() {
        @Override
        public NativeModule get() {
          return new ClipboardModule(context);
        }
      }),
      new ModuleSpec(DatePickerDialogModule.class, new Provider<NativeModule>() {
        @Override
        public NativeModule get() {
          return new DatePickerDialogModule(context);
        }
      }),
      new ModuleSpec(DialogModule.class, new Provider<NativeModule>() {
        @Override
        public NativeModule get() {
          return new DialogModule(context);
        }
      }),
      new ModuleSpec(FrescoModule.class, new Provider<NativeModule>() {
        @Override
        public NativeModule get() {
          return new FrescoModule(context, true, mConfig != null ? mConfig.getFrescoConfig() : null);
        }
      }),
      new ModuleSpec(I18nManagerModule.class, new Provider<NativeModule>() {
        @Override
        public NativeModule get() {
          return new I18nManagerModule(context);
        }
      }),
      new ModuleSpec(ImageEditingManager.class, new Provider<NativeModule>() {
        @Override
        public NativeModule get() {
          return new ImageEditingManager(context);
        }
      }),
      new ModuleSpec(ImageLoaderModule.class, new Provider<NativeModule>() {
        @Override
        public NativeModule get() {
          return new ImageLoaderModule(context);
        }
      }),
      new ModuleSpec(ImageStoreManager.class, new Provider<NativeModule>() {
        @Override
        public NativeModule get() {
          return new ImageStoreManager(context);
        }
      }),
      new ModuleSpec(IntentModule.class, new Provider<NativeModule>() {
        @Override
        public NativeModule get() {
          return new IntentModule(context);
        }
      }),
      new ModuleSpec(LocationModule.class, new Provider<NativeModule>() {
        @Override
        public NativeModule get() {
          return new LocationModule(context);
        }
      }),
      new ModuleSpec(NativeAnimatedModule.class, new Provider<NativeModule>() {
        @Override
        public NativeModule get() {
          return new NativeAnimatedModule(context);
        }
      }),
      new ModuleSpec(NetworkingModule.class, new Provider<NativeModule>() {
        @Override
        public NativeModule get() {
          return new NetworkingModule(context);
        }
      }),
      new ModuleSpec(NetInfoModule.class, new Provider<NativeModule>() {
        @Override
        public NativeModule get() {
          return new NetInfoModule(context);
        }
      }),
      new ModuleSpec(PermissionsModule.class, new Provider<NativeModule>() {
        @Override
        public NativeModule get() {
          return new PermissionsModule(context);
        }
      }),
      new ModuleSpec(ShareModule.class, new Provider<NativeModule>() {
        @Override
        public NativeModule get() {
          return new ShareModule(context);
        }
      }),
      new ModuleSpec(StatusBarModule.class, new Provider<NativeModule>() {
        @Override
        public NativeModule get() {
          return new StatusBarModule(context);
        }
      }),
      new ModuleSpec(TimePickerDialogModule.class, new Provider<NativeModule>() {
        @Override
        public NativeModule get() {
          return new TimePickerDialogModule(context);
        }
      }),
      new ModuleSpec(ToastModule.class, new Provider<NativeModule>() {
        @Override
        public NativeModule get() {
          return new ToastModule(context);
        }
      }),
      new ModuleSpec(VibrationModule.class, new Provider<NativeModule>() {
        @Override
        public NativeModule get() {
          return new VibrationModule(context);
        }
      }),
      new ModuleSpec(WebSocketModule.class, new Provider<NativeModule>() {
        @Override
        public NativeModule get() {
          return new WebSocketModule(context);
        }
      }));
  }

  @Override
  public List<Class<? extends JavaScriptModule>> createJSModules() {
    return Collections.emptyList();
=======
        new ModuleSpec(
            AccessibilityInfoModule.class,
            new Provider<NativeModule>() {
              @Override
              public NativeModule get() {
                return new AccessibilityInfoModule(context);
              }
            }),
        new ModuleSpec(
            AppStateModule.class,
            new Provider<NativeModule>() {
              @Override
              public NativeModule get() {
                return new AppStateModule(context);
              }
            }),
        new ModuleSpec(
            BlobModule.class,
            new Provider<NativeModule>() {
              @Override
              public NativeModule get() {
                return new BlobModule(context);
              }
            }),
        new ModuleSpec(
            AsyncStorageModule.class,
            new Provider<NativeModule>() {
              @Override
              public NativeModule get() {
                return new AsyncStorageModule(context);
              }
            }),
        new ModuleSpec(
            CameraRollManager.class,
            new Provider<NativeModule>() {
              @Override
              public NativeModule get() {
                return new CameraRollManager(context);
              }
            }),
        new ModuleSpec(
            ClipboardModule.class,
            new Provider<NativeModule>() {
              @Override
              public NativeModule get() {
                return new ClipboardModule(context);
              }
            }),
        new ModuleSpec(
            DatePickerDialogModule.class,
            new Provider<NativeModule>() {
              @Override
              public NativeModule get() {
                return new DatePickerDialogModule(context);
              }
            }),
        new ModuleSpec(
            DialogModule.class,
            new Provider<NativeModule>() {
              @Override
              public NativeModule get() {
                return new DialogModule(context);
              }
            }),
        new ModuleSpec(
            FrescoModule.class,
            new Provider<NativeModule>() {
              @Override
              public NativeModule get() {
                return new FrescoModule(
                    context, true, mConfig != null ? mConfig.getFrescoConfig() : null);
              }
            }),
        new ModuleSpec(
            I18nManagerModule.class,
            new Provider<NativeModule>() {
              @Override
              public NativeModule get() {
                return new I18nManagerModule(context);
              }
            }),
        new ModuleSpec(
            ImageEditingManager.class,
            new Provider<NativeModule>() {
              @Override
              public NativeModule get() {
                return new ImageEditingManager(context);
              }
            }),
        new ModuleSpec(
            ImageLoaderModule.class,
            new Provider<NativeModule>() {
              @Override
              public NativeModule get() {
                return new ImageLoaderModule(context);
              }
            }),
        new ModuleSpec(
            ImageStoreManager.class,
            new Provider<NativeModule>() {
              @Override
              public NativeModule get() {
                return new ImageStoreManager(context);
              }
            }),
        new ModuleSpec(
            IntentModule.class,
            new Provider<NativeModule>() {
              @Override
              public NativeModule get() {
                return new IntentModule(context);
              }
            }),
        new ModuleSpec(
            LocationModule.class,
            new Provider<NativeModule>() {
              @Override
              public NativeModule get() {
                return new LocationModule(context);
              }
            }),
        new ModuleSpec(
            NativeAnimatedModule.class,
            new Provider<NativeModule>() {
              @Override
              public NativeModule get() {
                return new NativeAnimatedModule(context);
              }
            }),
        new ModuleSpec(
            NetworkingModule.class,
            new Provider<NativeModule>() {
              @Override
              public NativeModule get() {
                return new NetworkingModule(context);
              }
            }),
        new ModuleSpec(
            NetInfoModule.class,
            new Provider<NativeModule>() {
              @Override
              public NativeModule get() {
                return new NetInfoModule(context);
              }
            }),
        new ModuleSpec(
            PermissionsModule.class,
            new Provider<NativeModule>() {
              @Override
              public NativeModule get() {
                return new PermissionsModule(context);
              }
            }),
        new ModuleSpec(
            ShareModule.class,
            new Provider<NativeModule>() {
              @Override
              public NativeModule get() {
                return new ShareModule(context);
              }
            }),
        new ModuleSpec(
            StatusBarModule.class,
            new Provider<NativeModule>() {
              @Override
              public NativeModule get() {
                return new StatusBarModule(context);
              }
            }),
        new ModuleSpec(
            TimePickerDialogModule.class,
            new Provider<NativeModule>() {
              @Override
              public NativeModule get() {
                return new TimePickerDialogModule(context);
              }
            }),
        new ModuleSpec(
            ToastModule.class,
            new Provider<NativeModule>() {
              @Override
              public NativeModule get() {
                return new ToastModule(context);
              }
            }),
        new ModuleSpec(
            VibrationModule.class,
            new Provider<NativeModule>() {
              @Override
              public NativeModule get() {
                return new VibrationModule(context);
              }
            }),
        new ModuleSpec(
            WebSocketModule.class,
            new Provider<NativeModule>() {
              @Override
              public NativeModule get() {
                return new WebSocketModule(context);
              }
            }));
>>>>>>> c9aeaf67
  }

  @Override
  public List<ViewManager> createViewManagers(ReactApplicationContext reactContext) {
    List<ViewManager> viewManagers = new ArrayList<>();

    viewManagers.add(ARTRenderableViewManager.createARTGroupViewManager());
    viewManagers.add(ARTRenderableViewManager.createARTShapeViewManager());
    viewManagers.add(ARTRenderableViewManager.createARTTextViewManager());
    viewManagers.add(new ReactDialogPickerManager());
    viewManagers.add(new ReactDrawerLayoutManager());
    viewManagers.add(new ReactDropdownPickerManager());
    viewManagers.add(new ReactHorizontalScrollViewManager());
    viewManagers.add(new ReactProgressBarViewManager());
    viewManagers.add(new ReactScrollViewManager());
    viewManagers.add(new ReactSliderManager());
    viewManagers.add(new ReactSwitchManager());
    viewManagers.add(new ReactToolbarManager());
    viewManagers.add(new ReactWebViewManager());
    viewManagers.add(new SwipeRefreshLayoutManager());

    SharedPreferences preferences = PreferenceManager.getDefaultSharedPreferences(reactContext);
    boolean useFlatUi = preferences.getBoolean("flat_uiimplementation", false);
    if (useFlatUi) {
      // Flat managers
      viewManagers.add(new FlatARTSurfaceViewManager());
      viewManagers.add(new RCTTextInlineImageManager());
      viewManagers.add(new RCTImageViewManager());
      viewManagers.add(new RCTModalHostManager());
      viewManagers.add(new RCTRawTextManager());
      viewManagers.add(new RCTTextInputManager());
      viewManagers.add(new RCTTextManager());
      viewManagers.add(new RCTViewManager());
      viewManagers.add(new RCTViewPagerManager());
      viewManagers.add(new RCTVirtualTextManager());
    } else {
      // Native equivalents
      viewManagers.add(new ARTSurfaceViewManager());
      viewManagers.add(new FrescoBasedReactTextInlineImageViewManager());
      viewManagers.add(new ReactImageManager());
      viewManagers.add(new ReactModalHostManager());
      viewManagers.add(new ReactRawTextManager());
      viewManagers.add(new ReactTextInputManager());
      viewManagers.add(new ReactTextViewManager());
      viewManagers.add(new ReactViewManager());
      viewManagers.add(new ReactViewPagerManager());
      viewManagers.add(new ReactVirtualTextViewManager());
    }

    return viewManagers;
  }

  @Override
  public ReactModuleInfoProvider getReactModuleInfoProvider() {
    // This has to be done via reflection or we break open source.
    return LazyReactPackage.getReactModuleInfoProviderViaReflection(this);
  }
}<|MERGE_RESOLUTION|>--- conflicted
+++ resolved
@@ -30,10 +30,7 @@
 import com.facebook.react.modules.accessibilityinfo.AccessibilityInfoModule;
 import com.facebook.react.modules.appstate.AppStateModule;
 import com.facebook.react.modules.blob.BlobModule;
-<<<<<<< HEAD
 import com.facebook.react.modules.blob.FileReaderModule;
-=======
->>>>>>> c9aeaf67
 import com.facebook.react.modules.camera.CameraRollManager;
 import com.facebook.react.modules.camera.ImageEditingManager;
 import com.facebook.react.modules.camera.ImageStoreManager;
@@ -103,169 +100,6 @@
   @Override
   public List<ModuleSpec> getNativeModules(final ReactApplicationContext context) {
     return Arrays.asList(
-<<<<<<< HEAD
-      new ModuleSpec(AccessibilityInfoModule.class, new Provider<NativeModule>() {
-        @Override
-        public NativeModule get() {
-          return new AccessibilityInfoModule(context);
-        }
-      }),
-      new ModuleSpec(AppStateModule.class, new Provider<NativeModule>() {
-        @Override
-        public NativeModule get() {
-          return new AppStateModule(context);
-        }
-      }),
-      new ModuleSpec(BlobModule.class, new Provider<NativeModule>() {
-        @Override
-        public NativeModule get() {
-          return new BlobModule(context);
-        }
-      }),
-      new ModuleSpec(FileReaderModule.class, new Provider<NativeModule>() {
-          @Override
-          public NativeModule get() {
-            return new FileReaderModule(context);
-          }
-        }),
-      new ModuleSpec(AsyncStorageModule.class, new Provider<NativeModule>() {
-        @Override
-        public NativeModule get() {
-          return new AsyncStorageModule(context);
-        }
-      }),
-      new ModuleSpec(CameraRollManager.class, new Provider<NativeModule>() {
-        @Override
-        public NativeModule get() {
-          return new CameraRollManager(context);
-        }
-      }),
-      new ModuleSpec(ClipboardModule.class, new Provider<NativeModule>() {
-        @Override
-        public NativeModule get() {
-          return new ClipboardModule(context);
-        }
-      }),
-      new ModuleSpec(DatePickerDialogModule.class, new Provider<NativeModule>() {
-        @Override
-        public NativeModule get() {
-          return new DatePickerDialogModule(context);
-        }
-      }),
-      new ModuleSpec(DialogModule.class, new Provider<NativeModule>() {
-        @Override
-        public NativeModule get() {
-          return new DialogModule(context);
-        }
-      }),
-      new ModuleSpec(FrescoModule.class, new Provider<NativeModule>() {
-        @Override
-        public NativeModule get() {
-          return new FrescoModule(context, true, mConfig != null ? mConfig.getFrescoConfig() : null);
-        }
-      }),
-      new ModuleSpec(I18nManagerModule.class, new Provider<NativeModule>() {
-        @Override
-        public NativeModule get() {
-          return new I18nManagerModule(context);
-        }
-      }),
-      new ModuleSpec(ImageEditingManager.class, new Provider<NativeModule>() {
-        @Override
-        public NativeModule get() {
-          return new ImageEditingManager(context);
-        }
-      }),
-      new ModuleSpec(ImageLoaderModule.class, new Provider<NativeModule>() {
-        @Override
-        public NativeModule get() {
-          return new ImageLoaderModule(context);
-        }
-      }),
-      new ModuleSpec(ImageStoreManager.class, new Provider<NativeModule>() {
-        @Override
-        public NativeModule get() {
-          return new ImageStoreManager(context);
-        }
-      }),
-      new ModuleSpec(IntentModule.class, new Provider<NativeModule>() {
-        @Override
-        public NativeModule get() {
-          return new IntentModule(context);
-        }
-      }),
-      new ModuleSpec(LocationModule.class, new Provider<NativeModule>() {
-        @Override
-        public NativeModule get() {
-          return new LocationModule(context);
-        }
-      }),
-      new ModuleSpec(NativeAnimatedModule.class, new Provider<NativeModule>() {
-        @Override
-        public NativeModule get() {
-          return new NativeAnimatedModule(context);
-        }
-      }),
-      new ModuleSpec(NetworkingModule.class, new Provider<NativeModule>() {
-        @Override
-        public NativeModule get() {
-          return new NetworkingModule(context);
-        }
-      }),
-      new ModuleSpec(NetInfoModule.class, new Provider<NativeModule>() {
-        @Override
-        public NativeModule get() {
-          return new NetInfoModule(context);
-        }
-      }),
-      new ModuleSpec(PermissionsModule.class, new Provider<NativeModule>() {
-        @Override
-        public NativeModule get() {
-          return new PermissionsModule(context);
-        }
-      }),
-      new ModuleSpec(ShareModule.class, new Provider<NativeModule>() {
-        @Override
-        public NativeModule get() {
-          return new ShareModule(context);
-        }
-      }),
-      new ModuleSpec(StatusBarModule.class, new Provider<NativeModule>() {
-        @Override
-        public NativeModule get() {
-          return new StatusBarModule(context);
-        }
-      }),
-      new ModuleSpec(TimePickerDialogModule.class, new Provider<NativeModule>() {
-        @Override
-        public NativeModule get() {
-          return new TimePickerDialogModule(context);
-        }
-      }),
-      new ModuleSpec(ToastModule.class, new Provider<NativeModule>() {
-        @Override
-        public NativeModule get() {
-          return new ToastModule(context);
-        }
-      }),
-      new ModuleSpec(VibrationModule.class, new Provider<NativeModule>() {
-        @Override
-        public NativeModule get() {
-          return new VibrationModule(context);
-        }
-      }),
-      new ModuleSpec(WebSocketModule.class, new Provider<NativeModule>() {
-        @Override
-        public NativeModule get() {
-          return new WebSocketModule(context);
-        }
-      }));
-  }
-
-  @Override
-  public List<Class<? extends JavaScriptModule>> createJSModules() {
-    return Collections.emptyList();
-=======
         new ModuleSpec(
             AccessibilityInfoModule.class,
             new Provider<NativeModule>() {
@@ -288,6 +122,14 @@
               @Override
               public NativeModule get() {
                 return new BlobModule(context);
+              }
+            }),
+        new ModuleSpec(
+            FileReaderModule.class,
+            new Provider<NativeModule>() {
+              @Override
+              public NativeModule get() {
+                return new FileReaderModule(context);
               }
             }),
         new ModuleSpec(
@@ -467,7 +309,6 @@
                 return new WebSocketModule(context);
               }
             }));
->>>>>>> c9aeaf67
   }
 
   @Override
