--- conflicted
+++ resolved
@@ -126,8 +126,7 @@
                 return new BlobModule(context);
               }
             }),
-<<<<<<< HEAD
-        new ModuleSpec(
+        ModuleSpec.nativeModuleSpec(
             FileReaderModule.class,
             new Provider<NativeModule>() {
               @Override
@@ -135,10 +134,7 @@
                 return new FileReaderModule(context);
               }
             }),
-        new ModuleSpec(
-=======
-        ModuleSpec.nativeModuleSpec(
->>>>>>> a75fef48
+        ModuleSpec.nativeModuleSpec(
             AsyncStorageModule.class,
             new Provider<NativeModule>() {
               @Override
