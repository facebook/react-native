// Copyright 2004-present Facebook. All Rights Reserved.

package com.facebook.react;

import javax.annotation.Nullable;

import java.util.ArrayList;
import java.util.List;

import android.app.Activity;
import android.app.Application;

import com.facebook.infer.annotation.Assertions;
import com.facebook.react.bridge.NativeModuleCallExceptionHandler;
import com.facebook.react.bridge.NotThreadSafeBridgeIdleDebugListener;
import com.facebook.react.common.LifecycleState;
import com.facebook.react.cxxbridge.JSBundleLoader;
import com.facebook.react.devsupport.interfaces.DevBundleDownloadListener;
import com.facebook.react.devsupport.interfaces.DevSupportManager;
import com.facebook.react.devsupport.RedBoxHandler;
import com.facebook.react.modules.core.DefaultHardwareBackBtnHandler;
import com.facebook.react.uimanager.UIImplementationProvider;

/**
 * Builder class for {@link ReactInstanceManager}
 */
public class ReactInstanceManagerBuilder {

  protected final List<ReactPackage> mPackages = new ArrayList<>();

  protected @Nullable String mJSBundleAssetUrl;
  protected @Nullable JSBundleLoader mJSBundleLoader;
  protected @Nullable String mJSMainModuleName;
  protected @Nullable NotThreadSafeBridgeIdleDebugListener mBridgeIdleDebugListener;
  protected @Nullable Application mApplication;
  protected boolean mUseDeveloperSupport;
  protected @Nullable LifecycleState mInitialLifecycleState;
  protected @Nullable UIImplementationProvider mUIImplementationProvider;
  protected @Nullable NativeModuleCallExceptionHandler mNativeModuleCallExceptionHandler;
  protected JSCConfig mJSCConfig = JSCConfig.EMPTY;
  protected @Nullable Activity mCurrentActivity;
  protected @Nullable DefaultHardwareBackBtnHandler mDefaultHardwareBackBtnHandler;
  protected @Nullable RedBoxHandler mRedBoxHandler;
  protected boolean mLazyNativeModulesEnabled;
  protected boolean mLazyViewManagersEnabled;
<<<<<<< HEAD
  protected @Nullable DevBundleDownloadListener mDevBundleDownloadListener;
=======
  protected boolean mUseStartupThread;
>>>>>>> ec68c97d

  /* package protected */ ReactInstanceManagerBuilder() {
  }

  /**
   * Sets a provider of {@link UIImplementation}.
   * Uses default provider if null is passed.
   */
  public ReactInstanceManagerBuilder setUIImplementationProvider(
    @Nullable UIImplementationProvider uiImplementationProvider) {
    mUIImplementationProvider = uiImplementationProvider;
    return this;
  }

  /**
   * Name of the JS bundle file to be loaded from application's raw assets.
   * Example: {@code "index.android.js"}
   */
  public ReactInstanceManagerBuilder setBundleAssetName(String bundleAssetName) {
    mJSBundleAssetUrl = (bundleAssetName == null ? null : "assets://" + bundleAssetName);
    mJSBundleLoader = null;
    return this;
  }

  /**
   * Path to the JS bundle file to be loaded from the file system.
   *
   * Example: {@code "assets://index.android.js" or "/sdcard/main.jsbundle"}
   */
  public ReactInstanceManagerBuilder setJSBundleFile(String jsBundleFile) {
    if (jsBundleFile.startsWith("assets://")) {
      mJSBundleAssetUrl = jsBundleFile;
      mJSBundleLoader = null;
      return this;
    }
    return setJSBundleLoader(JSBundleLoader.createFileLoader(jsBundleFile));
  }

  /**
   * Bundle loader to use when setting up JS environment. This supersedes
   * prior invcations of {@link setJSBundleFile} and {@link setBundleAssetName}.
   *
   * Example: {@code JSBundleLoader.createFileLoader(application, bundleFile)}
   */
  public ReactInstanceManagerBuilder setJSBundleLoader(JSBundleLoader jsBundleLoader) {
    mJSBundleLoader = jsBundleLoader;
    mJSBundleAssetUrl = null;
    return this;
  }

  /**
   * Path to your app's main module on the packager server. This is used when
   * reloading JS during development. All paths are relative to the root folder
   * the packager is serving files from.
   * Examples:
   * {@code "index.android"} or
   * {@code "subdirectory/index.android"}
   */
  public ReactInstanceManagerBuilder setJSMainModuleName(String jsMainModuleName) {
    mJSMainModuleName = jsMainModuleName;
    return this;
  }

  public ReactInstanceManagerBuilder addPackage(ReactPackage reactPackage) {
    mPackages.add(reactPackage);
    return this;
  }

  public ReactInstanceManagerBuilder setBridgeIdleDebugListener(
    NotThreadSafeBridgeIdleDebugListener bridgeIdleDebugListener) {
    mBridgeIdleDebugListener = bridgeIdleDebugListener;
    return this;
  }

  /**
   * Required. This must be your {@code Application} instance.
   */
  public ReactInstanceManagerBuilder setApplication(Application application) {
    mApplication = application;
    return this;
  }

  public ReactInstanceManagerBuilder setCurrentActivity(Activity activity) {
    mCurrentActivity = activity;
    return this;
  }

  public ReactInstanceManagerBuilder setDefaultHardwareBackBtnHandler(
    DefaultHardwareBackBtnHandler defaultHardwareBackBtnHandler) {
    mDefaultHardwareBackBtnHandler = defaultHardwareBackBtnHandler;
    return this;
  }

  /**
   * When {@code true}, developer options such as JS reloading and debugging are enabled.
   * Note you still have to call {@link #showDevOptionsDialog} to show the dev menu,
   * e.g. when the device Menu button is pressed.
   */
  public ReactInstanceManagerBuilder setUseDeveloperSupport(boolean useDeveloperSupport) {
    mUseDeveloperSupport = useDeveloperSupport;
    return this;
  }

  /**
   * Sets the initial lifecycle state of the host. For example, if the host is already resumed at
   * creation time, we wouldn't expect an onResume call until we get an onPause call.
   */
  public ReactInstanceManagerBuilder setInitialLifecycleState(
    LifecycleState initialLifecycleState) {
    mInitialLifecycleState = initialLifecycleState;
    return this;
  }

  /**
   * Set the exception handler for all native module calls. If not set, the default
   * {@link DevSupportManager} will be used, which shows a redbox in dev mode and rethrows
   * (crashes the app) in prod mode.
   */
  public ReactInstanceManagerBuilder setNativeModuleCallExceptionHandler(
    NativeModuleCallExceptionHandler handler) {
    mNativeModuleCallExceptionHandler = handler;
    return this;
  }

  public ReactInstanceManagerBuilder setJSCConfig(JSCConfig jscConfig) {
    mJSCConfig = jscConfig;
    return this;
  }

  public ReactInstanceManagerBuilder setRedBoxHandler(@Nullable RedBoxHandler redBoxHandler) {
    mRedBoxHandler = redBoxHandler;
    return this;
  }

  public ReactInstanceManagerBuilder setLazyNativeModulesEnabled(boolean lazyNativeModulesEnabled) {
    mLazyNativeModulesEnabled = lazyNativeModulesEnabled;
    return this;
  }

  public ReactInstanceManagerBuilder setLazyViewManagersEnabled(boolean lazyViewManagersEnabled) {
    mLazyViewManagersEnabled = lazyViewManagersEnabled;
    return this;
  }

<<<<<<< HEAD
  public ReactInstanceManagerBuilder setDevBundleDownloadListener(@Nullable DevBundleDownloadListener listener) {
    mDevBundleDownloadListener = listener;
=======
  public ReactInstanceManagerBuilder setUseStartupThread(boolean useStartupThread) {
    mUseStartupThread = useStartupThread;
>>>>>>> ec68c97d
    return this;
  }

  /**
   * Instantiates a new {@link ReactInstanceManager}.
   * Before calling {@code build}, the following must be called:
   * <ul>
   * <li> {@link #setApplication}
   * <li> {@link #setCurrentActivity} if the activity has already resumed
   * <li> {@link #setDefaultHardwareBackBtnHandler} if the activity has already resumed
   * <li> {@link #setJSBundleFile} or {@link #setJSMainModuleName}
   * </ul>
   */
  public ReactInstanceManager build() {
    Assertions.assertNotNull(
      mApplication,
      "Application property has not been set with this builder");

    Assertions.assertCondition(
      mUseDeveloperSupport || mJSBundleAssetUrl != null || mJSBundleLoader != null,
      "JS Bundle File or Asset URL has to be provided when dev support is disabled");

    Assertions.assertCondition(
      mJSMainModuleName != null || mJSBundleAssetUrl != null || mJSBundleLoader != null,
      "Either MainModuleName or JS Bundle File needs to be provided");

    if (mUIImplementationProvider == null) {
      // create default UIImplementationProvider if the provided one is null.
      mUIImplementationProvider = new UIImplementationProvider();
    }

    return new ReactInstanceManager(
      mApplication,
      mCurrentActivity,
      mDefaultHardwareBackBtnHandler,
      (mJSBundleLoader == null && mJSBundleAssetUrl != null) ?
        JSBundleLoader.createAssetLoader(mApplication, mJSBundleAssetUrl) : mJSBundleLoader,
      mJSMainModuleName,
      mPackages,
      mUseDeveloperSupport,
      mBridgeIdleDebugListener,
      Assertions.assertNotNull(mInitialLifecycleState, "Initial lifecycle state was not set"),
      mUIImplementationProvider,
      mNativeModuleCallExceptionHandler,
      mJSCConfig,
      mRedBoxHandler,
      mLazyNativeModulesEnabled,
      mLazyViewManagersEnabled,
<<<<<<< HEAD
      mDevBundleDownloadListener);
=======
      mUseStartupThread);
>>>>>>> ec68c97d
  }
}<|MERGE_RESOLUTION|>--- conflicted
+++ resolved
@@ -43,11 +43,8 @@
   protected @Nullable RedBoxHandler mRedBoxHandler;
   protected boolean mLazyNativeModulesEnabled;
   protected boolean mLazyViewManagersEnabled;
-<<<<<<< HEAD
   protected @Nullable DevBundleDownloadListener mDevBundleDownloadListener;
-=======
   protected boolean mUseStartupThread;
->>>>>>> ec68c97d
 
   /* package protected */ ReactInstanceManagerBuilder() {
   }
@@ -192,13 +189,13 @@
     return this;
   }
 
-<<<<<<< HEAD
   public ReactInstanceManagerBuilder setDevBundleDownloadListener(@Nullable DevBundleDownloadListener listener) {
     mDevBundleDownloadListener = listener;
-=======
+    return this;
+  }
+
   public ReactInstanceManagerBuilder setUseStartupThread(boolean useStartupThread) {
     mUseStartupThread = useStartupThread;
->>>>>>> ec68c97d
     return this;
   }
 
@@ -247,10 +244,7 @@
       mRedBoxHandler,
       mLazyNativeModulesEnabled,
       mLazyViewManagersEnabled,
-<<<<<<< HEAD
-      mDevBundleDownloadListener);
-=======
+      mDevBundleDownloadListener,
       mUseStartupThread);
->>>>>>> ec68c97d
   }
 }