--- conflicted
+++ resolved
@@ -15,8 +15,6 @@
 
 import com.facebook.infer.annotation.Assertions;
 import com.facebook.react.bridge.Callback;
-import com.facebook.react.devsupport.DoubleTapReloadRecognizer;
-import com.facebook.react.modules.core.DefaultHardwareBackBtnHandler;
 import com.facebook.react.modules.core.PermissionListener;
 
 import javax.annotation.Nullable;
@@ -30,9 +28,6 @@
 
   private final @Nullable Activity mActivity;
   private final @Nullable String mMainComponentName;
-
-  @Nullable
-  private final String mMainComponentName;
 
   private ReactDelegate mReactDelegate;
 
@@ -79,18 +74,11 @@
   }
 
   protected void onCreate(Bundle savedInstanceState) {
-<<<<<<< HEAD
-    mReactDelegate = new ReactDelegate(getPlainActivity(), mMainComponentName, getLaunchOptions());
-    boolean needToEnableRedboxPermission = mReactDelegate.askForRedboxPermission();
-
-    if (mMainComponentName != null && !needToEnableRedboxPermission) {
+    String mainComponentName = getMainComponentName();
+    mReactDelegate = new ReactDelegate(getPlainActivity(), mainComponentName, getLaunchOptions());
+    if (mMainComponentName != null) {
       mReactDelegate.loadApp();
       getPlainActivity().setContentView(mReactDelegate.getReactRootView());
-=======
-    String mainComponentName = getMainComponentName();
-    if (mainComponentName != null) {
-      loadApp(mainComponentName);
->>>>>>> e67aa427
     }
   }
 
@@ -169,12 +157,9 @@
     final int requestCode,
     final String[] permissions,
     final int[] grantResults) {
-    mPermissionsCallback = new Callback() {
-      @Override
-      public void invoke(Object... args) {
-        if (mPermissionListener != null && mPermissionListener.onRequestPermissionsResult(requestCode, permissions, grantResults)) {
-          mPermissionListener = null;
-        }
+    mPermissionsCallback = args -> {
+      if (mPermissionListener != null && mPermissionListener.onRequestPermissionsResult(requestCode, permissions, grantResults)) {
+        mPermissionListener = null;
       }
     };
   }
