--- conflicted
+++ resolved
@@ -819,13 +819,8 @@
     mDevLoadingViewController.showForUrl(bundleURL);
     mDevLoadingViewVisible = true;
 
-<<<<<<< HEAD
-    mDevServerHelper.downloadBundleFromURL(
+    mDevServerHelper.getBundleDownloader().downloadBundleFromURL(
         new DevBundleDownloadListener() {
-=======
-    mDevServerHelper.getBundleDownloader().downloadBundleFromURL(
-        new BundleDownloader.DownloadCallback() {
->>>>>>> 93f07ed3
           @Override
           public void onSuccess() {
             mDevLoadingViewController.hide();
