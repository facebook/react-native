--- conflicted
+++ resolved
@@ -42,11 +42,8 @@
       packagerPathForJSBundleName,
       enableOnCreate,
       null,
-<<<<<<< HEAD
-      null);
-=======
+      null,
       minNumShakes);
->>>>>>> ebcf5fd2
   }
 
   public static DevSupportManager create(
@@ -55,11 +52,8 @@
     @Nullable String packagerPathForJSBundleName,
     boolean enableOnCreate,
     @Nullable RedBoxHandler redBoxHandler,
-<<<<<<< HEAD
-    @Nullable DevBundleDownloadListener devBundleDownloadListener) {
-=======
+    @Nullable DevBundleDownloadListener devBundleDownloadListener,
     int minNumShakes) {
->>>>>>> ebcf5fd2
     if (!enableOnCreate) {
       return new DisabledDevSupportManager();
     }
@@ -81,22 +75,16 @@
           String.class,
           boolean.class,
           RedBoxHandler.class,
-<<<<<<< HEAD
-          DevBundleDownloadListener.class);
-=======
+          DevBundleDownloadListener.class,
           int.class);
->>>>>>> ebcf5fd2
       return (DevSupportManager) constructor.newInstance(
         applicationContext,
         reactInstanceCommandsHandler,
         packagerPathForJSBundleName,
         true,
         redBoxHandler,
-<<<<<<< HEAD
-        devBundleDownloadListener);
-=======
+        devBundleDownloadListener,
         minNumShakes);
->>>>>>> ebcf5fd2
     } catch (Exception e) {
       throw new RuntimeException(
         "Requested enabled DevSupportManager, but DevSupportManagerImpl class was not found" +
