/**
 * Copyright (c) 2015-present, Facebook, Inc.
 * All rights reserved.
 *
 * This source code is licensed under the BSD-style license found in the
 * LICENSE file in the root directory of this source tree. An additional grant
 * of patent rights can be found in the PATENTS file in the same directory.
 */

package com.facebook.react.devsupport;

import javax.annotation.Nullable;

import java.io.File;
import java.io.IOException;
import java.util.Arrays;
import java.util.ArrayList;
import java.util.HashMap;
import java.util.List;
import java.util.Locale;
import java.util.Map;
import java.util.concurrent.TimeUnit;

import android.content.Context;
import android.os.AsyncTask;
import android.os.Handler;

import com.facebook.common.logging.FLog;
import com.facebook.infer.annotation.Assertions;
import com.facebook.react.bridge.UiThreadUtil;
import com.facebook.react.common.MapBuilder;
import com.facebook.react.common.ReactConstants;
import com.facebook.react.common.network.OkHttpCallUtil;
import com.facebook.react.devsupport.interfaces.DevBundleDownloadListener;
import com.facebook.react.devsupport.interfaces.PackagerStatusCallback;
import com.facebook.react.devsupport.interfaces.StackFrame;
import com.facebook.react.modules.systeminfo.AndroidInfoHelpers;
import com.facebook.react.packagerconnection.FileIoHandler;
import com.facebook.react.packagerconnection.JSPackagerClient;
import com.facebook.react.packagerconnection.RequestHandler;
import com.facebook.react.packagerconnection.NotificationOnlyHandler;
import com.facebook.react.packagerconnection.RequestOnlyHandler;
import com.facebook.react.packagerconnection.Responder;

import org.json.JSONArray;
import org.json.JSONException;
import org.json.JSONObject;

import okhttp3.Call;
import okhttp3.Callback;
import okhttp3.ConnectionPool;
import okhttp3.MediaType;
import okhttp3.OkHttpClient;
import okhttp3.Request;
import okhttp3.RequestBody;
import okhttp3.Response;
import okhttp3.ResponseBody;
import okio.Okio;
import okio.Sink;

/**
 * Helper class for all things about the debug server running in the engineer's host machine.
 *
 * One can use 'debug_http_host' shared preferences key to provide a host name for the debug server.
 * If the setting is empty we support and detect two basic configuration that works well for android
 * emulators connectiong to debug server running on emulator's host:
 *  - Android stock emulator with standard non-configurable local loopback alias: 10.0.2.2,
 *  - Genymotion emulator with default settings: 10.0.3.2
 */
public class DevServerHelper {
  public static final String RELOAD_APP_EXTRA_JS_PROXY = "jsproxy";
  private static final String RELOAD_APP_ACTION_SUFFIX = ".RELOAD_APP_ACTION";

  private static final String BUNDLE_URL_FORMAT =
      "http://%s/%s.bundle?platform=android&dev=%s&hot=%s&minify=%s";
  private static final String RESOURCE_URL_FORMAT = "http://%s/%s";
  private static final String SOURCE_MAP_URL_FORMAT =
      BUNDLE_URL_FORMAT.replaceFirst("\\.bundle", ".map");
  private static final String LAUNCH_JS_DEVTOOLS_COMMAND_URL_FORMAT =
      "http://%s/launch-js-devtools";
  private static final String ONCHANGE_ENDPOINT_URL_FORMAT =
      "http://%s/onchange";
  private static final String WEBSOCKET_PROXY_URL_FORMAT = "ws://%s/debugger-proxy?role=client";
  private static final String PACKAGER_STATUS_URL_FORMAT = "http://%s/status";
  private static final String HEAP_CAPTURE_UPLOAD_URL_FORMAT = "http://%s/jscheapcaptureupload";
  private static final String INSPECTOR_DEVICE_URL_FORMAT = "http://%s/inspector/device?name=%s";
  private static final String SYMBOLICATE_URL_FORMAT = "http://%s/symbolicate";
  private static final String OPEN_STACK_FRAME_URL_FORMAT = "http://%s/open-stack-frame";

  private static final String PACKAGER_OK_STATUS = "packager-status:running";

  private static final int LONG_POLL_KEEP_ALIVE_DURATION_MS = 2 * 60 * 1000; // 2 mins
  private static final int LONG_POLL_FAILURE_DELAY_MS = 5000;
  private static final int HTTP_CONNECT_TIMEOUT_MS = 5000;

  public interface OnServerContentChangeListener {
    void onServerContentChanged();
  }

  public interface PackagerCommandListener {
    void onPackagerReloadCommand();
    void onCaptureHeapCommand(final Responder responder);
    void onPokeSamplingProfilerCommand(final Responder responder);
  }

  public interface SymbolicationListener {
    void onSymbolicationComplete(@Nullable Iterable<StackFrame> stackFrames);
  }

  private final DevInternalSettings mSettings;
  private final OkHttpClient mClient;
  private final Handler mRestartOnChangePollingHandler;
  private final BundleDownloader mBundleDownloader;

  private boolean mOnChangePollingEnabled;
  private @Nullable JSPackagerClient mPackagerClient;
  private @Nullable InspectorPackagerConnection mInspectorPackagerConnection;
  private @Nullable OkHttpClient mOnChangePollingClient;
  private @Nullable OnServerContentChangeListener mOnServerContentChangeListener;

  public DevServerHelper(DevInternalSettings settings) {
    mSettings = settings;
    mClient = new OkHttpClient.Builder()
      .connectTimeout(HTTP_CONNECT_TIMEOUT_MS, TimeUnit.MILLISECONDS)
      .readTimeout(0, TimeUnit.MILLISECONDS)
      .writeTimeout(0, TimeUnit.MILLISECONDS)
      .build();
    mBundleDownloader = new BundleDownloader(mClient);

    mRestartOnChangePollingHandler = new Handler();
  }

  public void openPackagerConnection(
      final String clientId, final PackagerCommandListener commandListener) {
    if (mPackagerClient != null) {
      FLog.w(ReactConstants.TAG, "Packager connection already open, nooping.");
      return;
    }
    new AsyncTask<Void, Void, Void>() {
      @Override
      protected Void doInBackground(Void... backgroundParams) {
        Map<String, RequestHandler> handlers = new HashMap<>();
        handlers.put("reload", new NotificationOnlyHandler() {
          @Override
          public void onNotification(@Nullable Object params) {
            commandListener.onPackagerReloadCommand();
          }
        });
        handlers.put("captureHeap", new RequestOnlyHandler() {
          @Override
          public void onRequest(@Nullable Object params, Responder responder) {
            commandListener.onCaptureHeapCommand(responder);
          }
        });
        handlers.put("pokeSamplingProfiler", new RequestOnlyHandler() {
          @Override
          public void onRequest(@Nullable Object params, Responder responder) {
            commandListener.onPokeSamplingProfilerCommand(responder);
          }
        });
        handlers.putAll(new FileIoHandler().handlers());

        mPackagerClient = new JSPackagerClient(
            clientId,
            mSettings.getPackagerConnectionSettings(),
            handlers);
        mPackagerClient.init();

        return null;
      }
    }.executeOnExecutor(AsyncTask.THREAD_POOL_EXECUTOR);
  }

  public void closePackagerConnection() {
    new AsyncTask<Void, Void, Void>() {
      @Override
      protected Void doInBackground(Void... params) {
        if (mPackagerClient != null) {
          mPackagerClient.close();
          mPackagerClient = null;
        }
        return null;
      }
    }.executeOnExecutor(AsyncTask.THREAD_POOL_EXECUTOR);
  }

  public void openInspectorConnection() {
    if (mInspectorPackagerConnection != null) {
      FLog.w(ReactConstants.TAG, "Inspector connection already open, nooping.");
      return;
    }
    new AsyncTask<Void, Void, Void>() {
      @Override
      protected Void doInBackground(Void... params) {
        mInspectorPackagerConnection = new InspectorPackagerConnection(getInspectorDeviceUrl());
        mInspectorPackagerConnection.connect();
        return null;
      }
    }.executeOnExecutor(AsyncTask.THREAD_POOL_EXECUTOR);
  }

  public void openInspector(String id) {
    if (mInspectorPackagerConnection != null) {
      mInspectorPackagerConnection.sendOpenEvent(id);
    }
  }

  public void closeInspectorConnection() {
    new AsyncTask<Void, Void, Void>() {
      @Override
      protected Void doInBackground(Void... params) {
        if (mInspectorPackagerConnection != null) {
          mInspectorPackagerConnection.closeQuietly();
          mInspectorPackagerConnection = null;
        }
        return null;
      }
    }.executeOnExecutor(AsyncTask.THREAD_POOL_EXECUTOR);
  }

  public void symbolicateStackTrace(
      Iterable<StackFrame> stackFrames,
      final SymbolicationListener listener) {
    try {
      final String symbolicateURL = createSymbolicateURL(
          mSettings.getPackagerConnectionSettings().getDebugServerHost());
      final JSONArray jsonStackFrames = new JSONArray();
      for (final StackFrame stackFrame : stackFrames) {
        jsonStackFrames.put(stackFrame.toJSON());
      }
      final Request request = new Request.Builder()
          .url(symbolicateURL)
          .post(RequestBody.create(
              MediaType.parse("application/json"),
              new JSONObject().put("stack", jsonStackFrames).toString()))
          .build();
      Call symbolicateCall = Assertions.assertNotNull(mClient.newCall(request));
      symbolicateCall.enqueue(new Callback() {
        @Override
        public void onFailure(Call call, IOException e) {
          FLog.w(
              ReactConstants.TAG,
              "Got IOException when attempting symbolicate stack trace: " + e.getMessage());
          listener.onSymbolicationComplete(null);
        }

        @Override
        public void onResponse(Call call, final Response response) throws IOException {
          try {
            listener.onSymbolicationComplete(Arrays.asList(
                StackTraceHelper.convertJsStackTrace(new JSONObject(
                    response.body().string()).getJSONArray("stack"))));
          } catch (JSONException exception) {
            listener.onSymbolicationComplete(null);
          }
        }
      });
    } catch (JSONException e) {
      FLog.w(
          ReactConstants.TAG,
          "Got JSONException when attempting symbolicate stack trace: " + e.getMessage());
    }
  }

  public void openStackFrameCall(StackFrame stackFrame) {
    final String openStackFrameURL = createOpenStackFrameURL(
        mSettings.getPackagerConnectionSettings().getDebugServerHost());
    final Request request = new Request.Builder()
        .url(openStackFrameURL)
        .post(RequestBody.create(
            MediaType.parse("application/json"),
            stackFrame.toJSON().toString()))
        .build();
    Call symbolicateCall = Assertions.assertNotNull(mClient.newCall(request));
    symbolicateCall.enqueue(new Callback() {
      @Override
      public void onFailure(Call call, IOException e) {
        FLog.w(
            ReactConstants.TAG,
            "Got IOException when attempting to open stack frame: " + e.getMessage());
      }

      @Override
      public void onResponse(Call call, final Response response) throws IOException {
        // We don't have a listener for this.
      }
    });
  }

    /** Intent action for reloading the JS */
  public static String getReloadAppAction(Context context) {
    return context.getPackageName() + RELOAD_APP_ACTION_SUFFIX;
  }

  public String getWebsocketProxyURL() {
    return String.format(
        Locale.US,
        WEBSOCKET_PROXY_URL_FORMAT,
        mSettings.getPackagerConnectionSettings().getDebugServerHost());
  }

  public String getHeapCaptureUploadUrl() {
    return String.format(
        Locale.US,
        HEAP_CAPTURE_UPLOAD_URL_FORMAT,
        mSettings.getPackagerConnectionSettings().getDebugServerHost());
  }

  public String getInspectorDeviceUrl() {
    return String.format(
        Locale.US,
        INSPECTOR_DEVICE_URL_FORMAT,
        mSettings.getPackagerConnectionSettings().getDebugServerHost(),
        AndroidInfoHelpers.getFriendlyDeviceName());
  }

  public BundleDownloader getBundleDownloader() {
    return mBundleDownloader;
  }

  /**
   * @return the host to use when connecting to the bundle server from the host itself.
   */
  private String getHostForJSProxy() {
    // Use custom port if configured. Note that host stays "localhost".
    String host = Assertions.assertNotNull(
      mSettings.getPackagerConnectionSettings().getDebugServerHost());
    int portOffset = host.lastIndexOf(':');
    if (portOffset > -1) {
      return "localhost" + host.substring(portOffset);
    } else {
      return AndroidInfoHelpers.DEVICE_LOCALHOST;
    }
  }

  /**
   * @return whether we should enable dev mode when requesting JS bundles.
   */
  private boolean getDevMode() {
    return mSettings.isJSDevModeEnabled();
  }

  /**
   * @return whether we should request minified JS bundles.
   */
  private boolean getJSMinifyMode() {
    return mSettings.isJSMinifyEnabled();
  }

  /**
   * @return whether we should enabled HMR when requesting JS bundles.
   */
  private boolean getHMR() {
    return mSettings.isHotModuleReplacementEnabled();
  }

  private static String createBundleURL(
      String host,
      String jsModulePath,
      boolean devMode,
      boolean hmr,
      boolean jsMinify) {
    return String.format(Locale.US, BUNDLE_URL_FORMAT, host, jsModulePath, devMode, hmr, jsMinify);
  }

  private static String createResourceURL(String host, String resourcePath) {
    return String.format(Locale.US, RESOURCE_URL_FORMAT, host, resourcePath);
  }

  private static String createSymbolicateURL(String host) {
    return String.format(Locale.US, SYMBOLICATE_URL_FORMAT, host);
  }

  private static String createOpenStackFrameURL(String host) {
    return String.format(Locale.US, OPEN_STACK_FRAME_URL_FORMAT, host);
  }

  public String getDevServerBundleURL(final String jsModulePath) {
    return createBundleURL(
      mSettings.getPackagerConnectionSettings().getDebugServerHost(),
      jsModulePath,
      getDevMode(),
      getHMR(),
      getJSMinifyMode());
  }

<<<<<<< HEAD
  public void downloadBundleFromURL(
      final DevBundleDownloadListener callback,
      final File outputFile,
      final String bundleURL) {
    final Request request = new Request.Builder()
        .url(bundleURL)
        .addHeader("Accept", "multipart/mixed")
        .build();
    mDownloadBundleFromURLCall = Assertions.assertNotNull(mClient.newCall(request));
    mDownloadBundleFromURLCall.enqueue(new Callback() {
      @Override
      public void onFailure(Call call, IOException e) {
        // ignore callback if call was cancelled
        if (mDownloadBundleFromURLCall == null || mDownloadBundleFromURLCall.isCanceled()) {
          mDownloadBundleFromURLCall = null;
          return;
        }
        mDownloadBundleFromURLCall = null;

        callback.onFailure(DebugServerException.makeGeneric(
            "Could not connect to development server.",
            "URL: " + call.request().url().toString(),
            e));
      }

      @Override
      public void onResponse(Call call, final Response response) throws IOException {
        // ignore callback if call was cancelled
        if (mDownloadBundleFromURLCall == null || mDownloadBundleFromURLCall.isCanceled()) {
          mDownloadBundleFromURLCall = null;
          return;
        }
        mDownloadBundleFromURLCall = null;

        final String url = response.request().url().toString();

        // Make sure the result is a multipart response and parse the boundary.
        String contentType = response.header("content-type");
        Pattern regex = Pattern.compile("multipart/mixed;.*boundary=\"([^\"]+)\"");
        Matcher match = regex.matcher(contentType);
        if (match.find()) {
          String boundary = match.group(1);
          MultipartStreamReader bodyReader = new MultipartStreamReader(
              response.body().source(),
              boundary);
          boolean completed = bodyReader.readAllParts(new MultipartStreamReader.ChunkCallback() {
            @Override
            public void execute(
                Map<String, String> headers,
                Buffer body,
                boolean finished) throws IOException {
              // This will get executed for every chunk of the multipart response. The last chunk
              // (finished = true) will be the JS bundle, the other ones will be progress events
              // encoded as JSON.
              if (finished) {
                // The http status code for each separate chunk is in the X-Http-Status header.
                int status = response.code();
                if (headers.containsKey("X-Http-Status")) {
                  status = Integer.parseInt(headers.get("X-Http-Status"));
                }
                processBundleResult(url, status, body, outputFile, callback);
              } else {
                if (!headers.containsKey("Content-Type") ||
                    !headers.get("Content-Type").equals("application/json")) {
                  return;
                }
                try {
                  JSONObject progress = new JSONObject(body.readUtf8());
                  String status = null;
                  if (progress.has("status")) {
                    status = progress.getString("status");
                  }
                  Integer done = null;
                  if (progress.has("done")) {
                    done = progress.getInt("done");
                  }
                  Integer total = null;
                  if (progress.has("total")) {
                    total = progress.getInt("total");
                  }
                  callback.onProgress(status, done, total);
                } catch (JSONException e) {
                  FLog.e(ReactConstants.TAG, "Error parsing progress JSON. " + e.toString());
                }
              }
            }
          });
          if (!completed) {
            callback.onFailure(new DebugServerException(
                "Error while reading multipart response.\n\nResponse code: " +
                response.code() + "\n\n" + "URL: " + call.request().url().toString() +
                "\n\n"));
          }
        } else {
          /**
           * In case the server doesn't support multipart/mixed responses,
           * fallback to normal download.
           */
          processBundleResult(
              url,
              response.code(),
              Okio.buffer(response.body().source()),
              outputFile,
              callback);
        }
      }
    });
  }

  private void processBundleResult(
      String url,
      int statusCode,
      BufferedSource body,
      File outputFile,
      DevBundleDownloadListener callback) throws IOException {
    // Check for server errors. If the server error has the expected form, fail with more info.
    if (statusCode != 200) {
      String bodyString = body.readUtf8();
      DebugServerException debugServerException = DebugServerException.parse(bodyString);
      if (debugServerException != null) {
        callback.onFailure(debugServerException);
      } else {
        StringBuilder sb = new StringBuilder();
        sb.append("The development server returned response error code: ")
          .append(statusCode)
          .append("\n\n")
          .append("URL: ")
          .append(url)
          .append("\n\n")
          .append("Body:\n")
          .append(bodyString);
        callback.onFailure(new DebugServerException(sb.toString()));
      }
      return;
    }

    Sink output = null;
    try {
      output = Okio.sink(outputFile);
      body.readAll(output);
      callback.onSuccess();
    } finally {
      if (output != null) {
        output.close();
      }
    }
  }

  public void cancelDownloadBundleFromURL() {
    if (mDownloadBundleFromURLCall != null) {
      mDownloadBundleFromURLCall.cancel();
      mDownloadBundleFromURLCall = null;
    }
  }

=======
>>>>>>> 93f07ed3
  public void isPackagerRunning(final PackagerStatusCallback callback) {
    String statusURL = createPackagerStatusURL(
        mSettings.getPackagerConnectionSettings().getDebugServerHost());
    Request request = new Request.Builder()
        .url(statusURL)
        .build();

    mClient.newCall(request).enqueue(
        new Callback() {
          @Override
          public void onFailure(Call call, IOException e) {
            FLog.w(
                ReactConstants.TAG,
                "The packager does not seem to be running as we got an IOException requesting " +
                    "its status: " + e.getMessage());
            callback.onPackagerStatusFetched(false);
          }

          @Override
          public void onResponse(Call call, Response response) throws IOException {
            if (!response.isSuccessful()) {
              FLog.e(
                  ReactConstants.TAG,
                  "Got non-success http code from packager when requesting status: " +
                      response.code());
              callback.onPackagerStatusFetched(false);
              return;
            }
            ResponseBody body = response.body();
            if (body == null) {
              FLog.e(
                  ReactConstants.TAG,
                  "Got null body response from packager when requesting status");
              callback.onPackagerStatusFetched(false);
              return;
            }
            if (!PACKAGER_OK_STATUS.equals(body.string())) {
              FLog.e(
                  ReactConstants.TAG,
                  "Got unexpected response from packager when requesting status: " + body.string());
              callback.onPackagerStatusFetched(false);
              return;
            }
            callback.onPackagerStatusFetched(true);
          }
        });
  }

  private static String createPackagerStatusURL(String host) {
    return String.format(Locale.US, PACKAGER_STATUS_URL_FORMAT, host);
  }

  public void stopPollingOnChangeEndpoint() {
    mOnChangePollingEnabled = false;
    mRestartOnChangePollingHandler.removeCallbacksAndMessages(null);
    if (mOnChangePollingClient != null) {
      OkHttpCallUtil.cancelTag(mOnChangePollingClient, this);
      mOnChangePollingClient = null;
    }
    mOnServerContentChangeListener = null;
  }

  public void startPollingOnChangeEndpoint(
      OnServerContentChangeListener onServerContentChangeListener) {
    if (mOnChangePollingEnabled) {
      // polling already enabled
      return;
    }
    mOnChangePollingEnabled = true;
    mOnServerContentChangeListener = onServerContentChangeListener;
    mOnChangePollingClient = new OkHttpClient.Builder()
        .connectionPool(new ConnectionPool(1, LONG_POLL_KEEP_ALIVE_DURATION_MS, TimeUnit.MINUTES))
        .connectTimeout(HTTP_CONNECT_TIMEOUT_MS, TimeUnit.MILLISECONDS)
        .build();
    enqueueOnChangeEndpointLongPolling();
  }

  private void handleOnChangePollingResponse(boolean didServerContentChanged) {
    if (mOnChangePollingEnabled) {
      if (didServerContentChanged) {
        UiThreadUtil.runOnUiThread(new Runnable() {
          @Override
          public void run() {
            if (mOnServerContentChangeListener != null) {
              mOnServerContentChangeListener.onServerContentChanged();
            }
          }
        });
      }
      enqueueOnChangeEndpointLongPolling();
    }
  }

  private void enqueueOnChangeEndpointLongPolling() {
    Request request = new Request.Builder().url(createOnChangeEndpointUrl()).tag(this).build();
    Assertions.assertNotNull(mOnChangePollingClient).newCall(request).enqueue(new Callback() {
      @Override
      public void onFailure(Call call, IOException e) {
        if (mOnChangePollingEnabled) {
          // this runnable is used by onchange endpoint poller to delay subsequent requests in case
          // of a failure, so that we don't flood network queue with frequent requests in case when
          // dev server is down
          FLog.d(ReactConstants.TAG, "Error while requesting /onchange endpoint", e);
          mRestartOnChangePollingHandler.postDelayed(
              new Runnable() {
            @Override
            public void run() {
              handleOnChangePollingResponse(false);
            }
          },
              LONG_POLL_FAILURE_DELAY_MS);
        }
      }

      @Override
      public void onResponse(Call call, Response response) throws IOException {
        handleOnChangePollingResponse(response.code() == 205);
      }
    });
  }

  private String createOnChangeEndpointUrl() {
    return String.format(
        Locale.US,
        ONCHANGE_ENDPOINT_URL_FORMAT,
        mSettings.getPackagerConnectionSettings().getDebugServerHost());
  }

  private String createLaunchJSDevtoolsCommandUrl() {
    return String.format(
        Locale.US,
        LAUNCH_JS_DEVTOOLS_COMMAND_URL_FORMAT,
        mSettings.getPackagerConnectionSettings().getDebugServerHost());
  }

  public void launchJSDevtools() {
    Request request = new Request.Builder()
        .url(createLaunchJSDevtoolsCommandUrl())
        .build();
    mClient.newCall(request).enqueue(new Callback() {
      @Override
      public void onFailure(Call call, IOException e) {
        // ignore HTTP call response, this is just to open a debugger page and there is no reason
        // to report failures from here
      }

      @Override
      public void onResponse(Call call, Response response) throws IOException {
        // ignore HTTP call response - see above
      }
    });
  }

  public String getSourceMapUrl(String mainModuleName) {
    return String.format(
        Locale.US,
        SOURCE_MAP_URL_FORMAT,
        mSettings.getPackagerConnectionSettings().getDebugServerHost(),
        mainModuleName,
        getDevMode(),
        getHMR(),
        getJSMinifyMode());
  }

  public String getSourceUrl(String mainModuleName) {
    return String.format(
        Locale.US,
        BUNDLE_URL_FORMAT,
        mSettings.getPackagerConnectionSettings().getDebugServerHost(),
        mainModuleName,
        getDevMode(),
        getHMR(),
        getJSMinifyMode());
  }

  public String getJSBundleURLForRemoteDebugging(String mainModuleName) {
    // The host we use when connecting to the JS bundle server from the emulator is not the
    // same as the one needed to connect to the same server from the JavaScript proxy running on the
    // host itself.
    return createBundleURL(
        getHostForJSProxy(),
        mainModuleName,
        getDevMode(),
        getHMR(),
        getJSMinifyMode());
  }

  /**
   * This is a debug-only utility to allow fetching a file via packager.
   * It's made synchronous for simplicity, but should only be used if it's absolutely
   * necessary.
   * @return the file with the fetched content, or null if there's any failure.
   */
  public @Nullable File downloadBundleResourceFromUrlSync(
      final String resourcePath,
      final File outputFile) {
    final String resourceURL = createResourceURL(
        mSettings.getPackagerConnectionSettings().getDebugServerHost(),
        resourcePath);
    final Request request = new Request.Builder()
        .url(resourceURL)
        .build();

    try {
      Response response = mClient.newCall(request).execute();
      if (!response.isSuccessful()) {
        return null;
      }
      Sink output = null;

      try {
        output = Okio.sink(outputFile);
        Okio.buffer(response.body().source()).readAll(output);
      } finally {
        if (output != null) {
          output.close();
        }
      }

      return outputFile;
    } catch (Exception ex) {
      FLog.e(
          ReactConstants.TAG,
          "Failed to fetch resource synchronously - resourcePath: \"%s\", outputFile: \"%s\"",
          resourcePath,
          outputFile.getAbsolutePath(),
          ex);
      return null;
    }
  }
}<|MERGE_RESOLUTION|>--- conflicted
+++ resolved
@@ -384,164 +384,6 @@
       getJSMinifyMode());
   }
 
-<<<<<<< HEAD
-  public void downloadBundleFromURL(
-      final DevBundleDownloadListener callback,
-      final File outputFile,
-      final String bundleURL) {
-    final Request request = new Request.Builder()
-        .url(bundleURL)
-        .addHeader("Accept", "multipart/mixed")
-        .build();
-    mDownloadBundleFromURLCall = Assertions.assertNotNull(mClient.newCall(request));
-    mDownloadBundleFromURLCall.enqueue(new Callback() {
-      @Override
-      public void onFailure(Call call, IOException e) {
-        // ignore callback if call was cancelled
-        if (mDownloadBundleFromURLCall == null || mDownloadBundleFromURLCall.isCanceled()) {
-          mDownloadBundleFromURLCall = null;
-          return;
-        }
-        mDownloadBundleFromURLCall = null;
-
-        callback.onFailure(DebugServerException.makeGeneric(
-            "Could not connect to development server.",
-            "URL: " + call.request().url().toString(),
-            e));
-      }
-
-      @Override
-      public void onResponse(Call call, final Response response) throws IOException {
-        // ignore callback if call was cancelled
-        if (mDownloadBundleFromURLCall == null || mDownloadBundleFromURLCall.isCanceled()) {
-          mDownloadBundleFromURLCall = null;
-          return;
-        }
-        mDownloadBundleFromURLCall = null;
-
-        final String url = response.request().url().toString();
-
-        // Make sure the result is a multipart response and parse the boundary.
-        String contentType = response.header("content-type");
-        Pattern regex = Pattern.compile("multipart/mixed;.*boundary=\"([^\"]+)\"");
-        Matcher match = regex.matcher(contentType);
-        if (match.find()) {
-          String boundary = match.group(1);
-          MultipartStreamReader bodyReader = new MultipartStreamReader(
-              response.body().source(),
-              boundary);
-          boolean completed = bodyReader.readAllParts(new MultipartStreamReader.ChunkCallback() {
-            @Override
-            public void execute(
-                Map<String, String> headers,
-                Buffer body,
-                boolean finished) throws IOException {
-              // This will get executed for every chunk of the multipart response. The last chunk
-              // (finished = true) will be the JS bundle, the other ones will be progress events
-              // encoded as JSON.
-              if (finished) {
-                // The http status code for each separate chunk is in the X-Http-Status header.
-                int status = response.code();
-                if (headers.containsKey("X-Http-Status")) {
-                  status = Integer.parseInt(headers.get("X-Http-Status"));
-                }
-                processBundleResult(url, status, body, outputFile, callback);
-              } else {
-                if (!headers.containsKey("Content-Type") ||
-                    !headers.get("Content-Type").equals("application/json")) {
-                  return;
-                }
-                try {
-                  JSONObject progress = new JSONObject(body.readUtf8());
-                  String status = null;
-                  if (progress.has("status")) {
-                    status = progress.getString("status");
-                  }
-                  Integer done = null;
-                  if (progress.has("done")) {
-                    done = progress.getInt("done");
-                  }
-                  Integer total = null;
-                  if (progress.has("total")) {
-                    total = progress.getInt("total");
-                  }
-                  callback.onProgress(status, done, total);
-                } catch (JSONException e) {
-                  FLog.e(ReactConstants.TAG, "Error parsing progress JSON. " + e.toString());
-                }
-              }
-            }
-          });
-          if (!completed) {
-            callback.onFailure(new DebugServerException(
-                "Error while reading multipart response.\n\nResponse code: " +
-                response.code() + "\n\n" + "URL: " + call.request().url().toString() +
-                "\n\n"));
-          }
-        } else {
-          /**
-           * In case the server doesn't support multipart/mixed responses,
-           * fallback to normal download.
-           */
-          processBundleResult(
-              url,
-              response.code(),
-              Okio.buffer(response.body().source()),
-              outputFile,
-              callback);
-        }
-      }
-    });
-  }
-
-  private void processBundleResult(
-      String url,
-      int statusCode,
-      BufferedSource body,
-      File outputFile,
-      DevBundleDownloadListener callback) throws IOException {
-    // Check for server errors. If the server error has the expected form, fail with more info.
-    if (statusCode != 200) {
-      String bodyString = body.readUtf8();
-      DebugServerException debugServerException = DebugServerException.parse(bodyString);
-      if (debugServerException != null) {
-        callback.onFailure(debugServerException);
-      } else {
-        StringBuilder sb = new StringBuilder();
-        sb.append("The development server returned response error code: ")
-          .append(statusCode)
-          .append("\n\n")
-          .append("URL: ")
-          .append(url)
-          .append("\n\n")
-          .append("Body:\n")
-          .append(bodyString);
-        callback.onFailure(new DebugServerException(sb.toString()));
-      }
-      return;
-    }
-
-    Sink output = null;
-    try {
-      output = Okio.sink(outputFile);
-      body.readAll(output);
-      callback.onSuccess();
-    } finally {
-      if (output != null) {
-        output.close();
-      }
-    }
-  }
-
-  public void cancelDownloadBundleFromURL() {
-    if (mDownloadBundleFromURLCall != null) {
-      mDownloadBundleFromURLCall.cancel();
-      mDownloadBundleFromURLCall = null;
-    }
-  }
-
-=======
->>>>>>> 93f07ed3
   public void isPackagerRunning(final PackagerStatusCallback callback) {
     String statusURL = createPackagerStatusURL(
         mSettings.getPackagerConnectionSettings().getDebugServerHost());
