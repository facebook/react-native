--- conflicted
+++ resolved
@@ -179,33 +179,11 @@
    * When this method exits, the new MessageQueueThreadImpl is ready to receive events.
    */
   private static MessageQueueThreadImpl startNewBackgroundThread(
-<<<<<<< HEAD
     final String name,
     long stackSize,
     QueueThreadExceptionHandler exceptionHandler) {
     MessageQueueHandlerThread messageQueueHandlerThread = new MessageQueueHandlerThread("mqt_" + name, stackSize);
     messageQueueHandlerThread.start();
     return new MessageQueueThreadImpl(name, messageQueueHandlerThread.getLooper(), exceptionHandler);
-=======
-      final String name,
-      long stackSize,
-      QueueThreadExceptionHandler exceptionHandler) {
-    final SimpleSettableFuture<Looper> looperFuture = new SimpleSettableFuture<>();
-    Thread bgThread = new Thread(null,
-        new Runnable() {
-          @Override
-          public void run() {
-            Process.setThreadPriority(Process.THREAD_PRIORITY_DISPLAY);
-            Looper.prepare();
-
-            looperFuture.set(Looper.myLooper());
-            Looper.loop();
-          }
-        }, "mqt_" + name, stackSize);
-    bgThread.start();
-
-    Looper myLooper = looperFuture.getOrThrow();
-    return new MessageQueueThreadImpl(name, myLooper, exceptionHandler);
->>>>>>> eac399b6
   }
 }