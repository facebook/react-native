/**
 * Copyright (c) 2015-present, Facebook, Inc.
 * All rights reserved.
 *
 * This source code is licensed under the BSD-style license found in the
 * LICENSE file in the root directory of this source tree. An additional grant
 * of patent rights can be found in the PATENTS file in the same directory.
 */

package com.facebook.react.bridge;

import android.content.Context;
<<<<<<< HEAD
import android.content.res.AssetManager;
=======
>>>>>>> c6ae1a77

/**
 * A class that stores JS bundle information and allows {@link CatalystInstance} to load a correct
 * bundle through {@link ReactBridge}.
 */
public abstract class JSBundleLoader {

  /**
   * This loader is recommended one for release version of your app. In that case local JS executor
   * should be used. JS bundle will be read from assets directory in native code to save on passing
   * large strings from java to native memory.
   */
  public static JSBundleLoader createFileLoader(
      final Context context,
      final String fileName) {
    return new JSBundleLoader() {
      @Override
      public void loadScript(ReactBridge bridge) {
        if (fileName.startsWith("assets://")) {
          bridge.loadScriptFromAssets(context.getAssets(), fileName.replaceFirst("assets://", ""));
        } else {
          bridge.loadScriptFromFile(fileName, fileName);
        }
      }

      @Override
      public String getSourceUrl() {
        return fileName;
      }
    };
  }

  /**
   * This loader is used when bundle gets reloaded from dev server. In that case loader expect JS
   * bundle to be prefetched and stored in local file. We do that to avoid passing large strings
   * between java and native code and avoid allocating memory in java to fit whole JS bundle in it.
   * Providing correct {@param sourceURL} of downloaded bundle is required for JS stacktraces to
   * work correctly and allows for source maps to correctly symbolize those.
   */
  public static JSBundleLoader createCachedBundleFromNetworkLoader(
      final String sourceURL,
      final String cachedFileLocation) {
    return new JSBundleLoader() {
      @Override
      public void loadScript(ReactBridge bridge) {
        bridge.loadScriptFromFile(cachedFileLocation, sourceURL);
      }

      @Override
      public String getSourceUrl() {
        return sourceURL;
      }
    };
  }

  /**
   * This loader is used when proxy debugging is enabled. In that case there is no point in fetching
   * the bundle from device as remote executor will have to do it anyway.
   */
  public static JSBundleLoader createRemoteDebuggerBundleLoader(
      final String sourceURL) {
    return new JSBundleLoader() {
      @Override
      public void loadScript(ReactBridge bridge) {
        bridge.loadScriptFromFile(null, sourceURL);
      }

      @Override
      public String getSourceUrl() {
        return sourceURL;
      }
    };
  }

  public abstract void loadScript(ReactBridge bridge);
  public abstract String getSourceUrl();
}<|MERGE_RESOLUTION|>--- conflicted
+++ resolved
@@ -10,10 +10,6 @@
 package com.facebook.react.bridge;
 
 import android.content.Context;
-<<<<<<< HEAD
-import android.content.res.AssetManager;
-=======
->>>>>>> c6ae1a77
 
 /**
  * A class that stores JS bundle information and allows {@link CatalystInstance} to load a correct
