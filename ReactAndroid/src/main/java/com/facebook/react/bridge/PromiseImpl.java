<<<<<<< HEAD
/*
 * Copyright (c) 2015-present, Facebook, Inc.
=======
/**
 * Copyright (c) Facebook, Inc. and its affiliates.
>>>>>>> ba608a2d
 *
 * This source code is licensed under the MIT license found in the
 * LICENSE file in the root directory of this source tree.
 */

package com.facebook.react.bridge;

import javax.annotation.Nonnull;
import javax.annotation.Nullable;

/*
 * Implementation of {@link Promise} that represents a JavaScript Promise which can be passed to the
 * native module as a method parameter.
 *
 * Methods annotated with {@link ReactMethod} that use a {@link Promise} as the last parameter
 * will be marked as "promise" and will return a promise when invoked from JavaScript.
 */
public class PromiseImpl implements Promise {
  // Number of stack frames to parse and return to mReject.invoke
  // for ERROR_MAP_KEY_NATIVE_STACK
  private static final int ERROR_STACK_FRAME_LIMIT = 10;

  private static final String ERROR_DEFAULT_CODE = "EUNSPECIFIED";
  private static final String ERROR_DEFAULT_MESSAGE = "Error not specified.";

  // Keys for mReject's WritableMap
  private static final String ERROR_MAP_KEY_CODE = "code";
  private static final String ERROR_MAP_KEY_MESSAGE = "message";
  private static final String ERROR_MAP_KEY_USER_INFO = "userInfo";
  private static final String ERROR_MAP_KEY_NATIVE_STACK = "nativeStackAndroid";

  // Keys for ERROR_MAP_KEY_NATIVE_STACK's StackFrame maps
  private static final String STACK_FRAME_KEY_FILE = "file";
  private static final String STACK_FRAME_KEY_LINE_NUMBER = "lineNumber";
  private static final String STACK_FRAME_KEY_METHOD_NAME = "methodName";

  private @Nullable
  Callback mResolve;
  private @Nullable
  Callback mReject;

  public PromiseImpl(@Nullable Callback resolve, @Nullable Callback reject) {
    mResolve = resolve;
    mReject = reject;
  }

  /**
   * Successfully resolve the Promise with an optional value.
   *
   * @param value Object
   */
  @Override
  public void resolve(Object value) {
    if (mResolve != null) {
      mResolve.invoke(value);
    }
  }

  /**
   * Report an error without an exception using a custom code and error message.
   *
   * @param code    String
   * @param message String
   */
  @Override
  public void reject(String code, String message) {
    reject(code, message, /*Throwable*/null, /*WritableMap*/null);
  }

  /**
   * Report an exception with a custom code.
   *
   * @param code      String
   * @param throwable Throwable
   */
  @Override
  public void reject(String code, Throwable throwable) {
    reject(code, /*Message*/null, throwable, /*WritableMap*/null);
  }

  /**
   * Report an exception with a custom code and error message.
   *
   * @param code      String
   * @param message   String
   * @param throwable Throwable
   */
  @Override
  public void reject(String code, String message, Throwable throwable) {
    reject(code, message, throwable, /*WritableMap*/null);
  }

  /**
   * Report an exception, with default error code.
   * Useful in catch-all scenarios where it's unclear why the error occurred.
   *
   * @param throwable Throwable
   */
  @Override
  public void reject(Throwable throwable) {
    reject(/*Code*/null, /*Message*/null, throwable, /*WritableMap*/null);
  }

  /* ---------------------------
   *  With userInfo WritableMap
   * --------------------------- */

  /**
   * Report an exception, with default error code, with userInfo.
   * Useful in catch-all scenarios where it's unclear why the error occurred.
   *
   * @param throwable Throwable
   * @param userInfo  WritableMap
   */
  @Override
  public void reject(Throwable throwable, WritableMap userInfo) {
    reject(/*Code*/null, /*Message*/null, throwable, userInfo);
  }

  /**
   * Reject with a code and userInfo WritableMap.
   *
   * @param code     String
   * @param userInfo WritableMap
   */
  @Override
  public void reject(String code, @Nonnull WritableMap userInfo) {
    reject(code, /*Message*/null, /*Throwable*/null, userInfo);
  }

  /**
   * Report an exception with a custom code and userInfo.
   *
   * @param code      String
   * @param throwable Throwable
   * @param userInfo  WritableMap
   */
  @Override
  public void reject(String code, Throwable throwable, WritableMap userInfo) {
    reject(code, /*Message*/null, throwable, userInfo);
  }

  /**
   * Report an error with a custom code, error message and userInfo,
   * an error not caused by an exception.
   *
   * @param code     String
   * @param message  String
   * @param userInfo WritableMap
   */
  @Override
  public void reject(String code, String message, @Nonnull WritableMap userInfo) {
    reject(code, message, /*Throwable*/null, userInfo);
  }

  /**
   * Report an exception with a custom code, error message and userInfo.
   *
   * @param code      String
   * @param message   String
   * @param throwable Throwable
   * @param userInfo  WritableMap
   */
  @Override
  public void reject(
      @Nullable String code,
      @Nullable String message,
      @Nullable Throwable throwable,
      @Nullable WritableMap userInfo
  ) {
    if (mReject == null) return;
    WritableNativeMap errorInfo = new WritableNativeMap();

    if (code == null) {
      errorInfo.putString(ERROR_MAP_KEY_CODE, ERROR_DEFAULT_CODE);
    } else {
      errorInfo.putString(ERROR_MAP_KEY_CODE, code);
    }

    // Use the custom message if provided otherwise use the throwable message.
    if (message != null) {
      errorInfo.putString(ERROR_MAP_KEY_MESSAGE, message);
    } else if (throwable != null) {
      errorInfo.putString(ERROR_MAP_KEY_MESSAGE, throwable.getMessage());
    } else {
      // The JavaScript side expects a map with at least an error message.
      // /Libraries/BatchedBridge/NativeModules.js -> createErrorFromErrorData
      // TYPE: (errorData: { message: string })
      errorInfo.putString(ERROR_MAP_KEY_MESSAGE, ERROR_DEFAULT_MESSAGE);
    }

    // For consistency with iOS ensure userInfo key exists, even if we null it.
    // iOS: /React/Base/RCTUtils.m -> RCTJSErrorFromCodeMessageAndNSError
    if (userInfo != null) {
      errorInfo.putMap(ERROR_MAP_KEY_USER_INFO, userInfo);
    } else {
      errorInfo.putNull(ERROR_MAP_KEY_USER_INFO);
    }

    // Attach a nativeStackAndroid array if a throwable was passed
    // this matches iOS behavior - iOS adds a `nativeStackIOS` property
    // iOS: /React/Base/RCTUtils.m -> RCTJSErrorFromCodeMessageAndNSError
    if (throwable != null) {
      StackTraceElement[] stackTrace = throwable.getStackTrace();
      WritableNativeArray nativeStackAndroid = new WritableNativeArray();

      // Build an an Array of StackFrames to match JavaScript:
      // iOS: /Libraries/Core/Devtools/parseErrorStack.js -> StackFrame
      for (int i = 0; i < ERROR_STACK_FRAME_LIMIT; i++) {
        StackTraceElement frame = stackTrace[i];
        WritableMap frameMap = new WritableNativeMap();
        // NOTE: no column number exists StackTraceElement
        frameMap.putString(STACK_FRAME_KEY_FILE, frame.getFileName());
        frameMap.putInt(STACK_FRAME_KEY_LINE_NUMBER, frame.getLineNumber());
        frameMap.putString(STACK_FRAME_KEY_METHOD_NAME, frame.getMethodName());
        nativeStackAndroid.pushMap(frameMap);
      }

      errorInfo.putArray(ERROR_MAP_KEY_NATIVE_STACK, nativeStackAndroid);
    } else {
      errorInfo.putArray(ERROR_MAP_KEY_NATIVE_STACK, new WritableNativeArray());
    }

    mReject.invoke(errorInfo);
  }

  /* ------------
   *  Deprecated
   * ------------ */

  @Override
  @Deprecated
  public void reject(String message) {
    reject(/*Code*/null, message, /*Throwable*/null, /*WritableMap*/null);
  }
}<|MERGE_RESOLUTION|>--- conflicted
+++ resolved
@@ -1,10 +1,5 @@
-<<<<<<< HEAD
-/*
- * Copyright (c) 2015-present, Facebook, Inc.
-=======
 /**
  * Copyright (c) Facebook, Inc. and its affiliates.
->>>>>>> ba608a2d
  *
  * This source code is licensed under the MIT license found in the
  * LICENSE file in the root directory of this source tree.
