--- conflicted
+++ resolved
@@ -83,43 +83,20 @@
       if (mFragmentToShow == null) {
         return;
       }
-<<<<<<< HEAD
+
+      dismissExisting();
       ((AlertFragment) mFragmentToShow).show(mFragmentManager, FRAGMENT_TAG);
-=======
-
-      dismissExisting();
-      if (isUsingSupportLibrary()) {
-        ((SupportAlertFragment) mFragmentToShow).show(mSupportFragmentManager, FRAGMENT_TAG);
-      } else {
-        ((AlertFragment) mFragmentToShow).show(mFragmentManager, FRAGMENT_TAG);
-      }
->>>>>>> c974b5e9
       mFragmentToShow = null;
     }
 
     private void dismissExisting() {
-<<<<<<< HEAD
+      if (!mIsInForeground) {
+        return;
+      }
       AlertFragment oldFragment =
         (AlertFragment) mFragmentManager.findFragmentByTag(FRAGMENT_TAG);
       if (oldFragment != null && oldFragment.isResumed()) {
         oldFragment.dismiss();
-=======
-      if (!mIsInForeground) {
-        return;
-      }
-      if (isUsingSupportLibrary()) {
-        SupportAlertFragment oldFragment =
-            (SupportAlertFragment) mSupportFragmentManager.findFragmentByTag(FRAGMENT_TAG);
-        if (oldFragment != null && oldFragment.isResumed()) {
-          oldFragment.dismiss();
-        }
-      } else {
-        AlertFragment oldFragment =
-            (AlertFragment) mFragmentManager.findFragmentByTag(FRAGMENT_TAG);
-        if (oldFragment != null && oldFragment.isResumed()) {
-          oldFragment.dismiss();
-        }
->>>>>>> c974b5e9
       }
     }
 
@@ -131,38 +108,14 @@
       AlertFragmentListener actionListener =
           actionCallback != null ? new AlertFragmentListener(actionCallback) : null;
 
-<<<<<<< HEAD
       AlertFragment alertFragment = new AlertFragment(actionListener, arguments);
       if (isInForeground && !mFragmentManager.isStateSaved()) {
         if (arguments.containsKey(KEY_CANCELABLE)) {
           alertFragment.setCancelable(arguments.getBoolean(KEY_CANCELABLE));
-=======
-      if (isUsingSupportLibrary()) {
-        SupportAlertFragment alertFragment = new SupportAlertFragment(actionListener, arguments);
-        if (mIsInForeground && !mSupportFragmentManager.isStateSaved()) {
-          if (arguments.containsKey(KEY_CANCELABLE)) {
-            alertFragment.setCancelable(arguments.getBoolean(KEY_CANCELABLE));
-          }
-          alertFragment.show(mSupportFragmentManager, FRAGMENT_TAG);
-        } else {
-          mFragmentToShow = alertFragment;
->>>>>>> c974b5e9
         }
         alertFragment.show(mFragmentManager, FRAGMENT_TAG);
       } else {
-<<<<<<< HEAD
         mFragmentToShow = alertFragment;
-=======
-        AlertFragment alertFragment = new AlertFragment(actionListener, arguments);
-        if (mIsInForeground) {
-          if (arguments.containsKey(KEY_CANCELABLE)) {
-            alertFragment.setCancelable(arguments.getBoolean(KEY_CANCELABLE));
-          }
-          alertFragment.show(mFragmentManager, FRAGMENT_TAG);
-        } else {
-          mFragmentToShow = alertFragment;
-        }
->>>>>>> c974b5e9
       }
     }
   }
