--- conflicted
+++ resolved
@@ -131,14 +131,6 @@
   public void close(int code, String reason, int id) {
     WebSocket client = mWebSocketConnections.get(id);
     if (client == null) {
-<<<<<<< HEAD
-      // React folks think this is a programmer error, but we regularly see attempts to close
-      // out sockets that don't appear to exist.
-      return;
-
-      // This is a programmer error
-      // throw new RuntimeException("Cannot close WebSocket. Unknown WebSocket id " + id);
-=======
       // WebSocket is already closed
       // Don't do anything, mirror the behaviour on web
       FLog.w(
@@ -146,7 +138,6 @@
         "Cannot close WebSocket. Unknown WebSocket id " + id);
 
       return;
->>>>>>> c6ae1a77
     }
     try {
       client.close(code, reason);
