/*
 * Copyright (c) 2015-present, Facebook, Inc.
 *
 * This source code is licensed under the MIT license found in the
 * LICENSE file in the root directory of this source tree.
 */

package com.facebook.react.modules.storage;

import java.util.ArrayDeque;
import java.util.HashSet;
<<<<<<< HEAD
import java.util.concurrent.ExecutorService;
import java.util.concurrent.Executors;
=======
import java.util.concurrent.Executor;
>>>>>>> bce77c8b

import android.database.Cursor;
import android.database.sqlite.SQLiteStatement;
import android.os.AsyncTask;

import com.facebook.common.logging.FLog;
import com.facebook.infer.annotation.Assertions;
import com.facebook.react.bridge.Arguments;
import com.facebook.react.bridge.Callback;
import com.facebook.react.bridge.ReactApplicationContext;
import com.facebook.react.bridge.ReactContextBaseJavaModule;
import com.facebook.react.bridge.ReactMethod;
import com.facebook.react.bridge.ReadableArray;
import com.facebook.react.bridge.WritableArray;
import com.facebook.react.bridge.WritableMap;
import com.facebook.react.common.ReactConstants;
import com.facebook.react.common.annotations.VisibleForTesting;
import com.facebook.react.module.annotations.ReactModule;
import com.facebook.react.modules.common.ModuleDataCleaner;

import static com.facebook.react.modules.storage.ReactDatabaseSupplier.KEY_COLUMN;
import static com.facebook.react.modules.storage.ReactDatabaseSupplier.TABLE_CATALYST;
import static com.facebook.react.modules.storage.ReactDatabaseSupplier.VALUE_COLUMN;

@ReactModule(name = AsyncStorageModule.NAME)
public final class AsyncStorageModule
    extends ReactContextBaseJavaModule implements ModuleDataCleaner.Cleanable {

  protected static final String NAME = "AsyncSQLiteDBStorage";

  // SQL variable number limit, defined by SQLITE_LIMIT_VARIABLE_NUMBER:
  // https://raw.githubusercontent.com/android/platform_external_sqlite/master/dist/sqlite3.c
  private static final int MAX_SQL_KEYS = 999;

  private ReactDatabaseSupplier mReactDatabaseSupplier;
  private boolean mShuttingDown = false;
  private ExecutorService mExecutor;

  // Adapted from https://android.googlesource.com/platform/frameworks/base.git/+/1488a3a19d4681a41fb45570c15e14d99db1cb66/core/java/android/os/AsyncTask.java#237
  private class SerialExecutor implements Executor {
    private final ArrayDeque<Runnable> mTasks = new ArrayDeque<Runnable>();
    private Runnable mActive;
    private final Executor executor;

    SerialExecutor(Executor executor) {
      this.executor = executor;
    }

    public synchronized void execute(final Runnable r) {
      mTasks.offer(new Runnable() {
        public void run() {
          try {
            r.run();
          } finally {
            scheduleNext();
          }
        }
      });
      if (mActive == null) {
        scheduleNext();
      }
    }
    synchronized void scheduleNext() {
      if ((mActive = mTasks.poll()) != null) {
        executor.execute(mActive);
      }
    }
  }

  private final SerialExecutor executor;
  
  public AsyncStorageModule(ReactApplicationContext reactContext) {
    this(reactContext, AsyncTask.THREAD_POOL_EXECUTOR);
  }

  @VisibleForTesting
  AsyncStorageModule(ReactApplicationContext reactContext, Executor executor) {
    super(reactContext);
    this.executor = new SerialExecutor(executor);
    mReactDatabaseSupplier = ReactDatabaseSupplier.getInstance(reactContext);
    mExecutor = Executors.newSingleThreadExecutor();
  }

  public AsyncStorageModule(ReactApplicationContext reactContext, ExecutorService executor) {
    this(reactContext);
    mExecutor = executor;
  }

  @Override
  public String getName() {
    return NAME;
  }

  @Override
  public void initialize() {
    super.initialize();
    mShuttingDown = false;
  }

  @Override
  public void onCatalystInstanceDestroy() {
    mExecutor.shutdown();
    mShuttingDown = true;
  }

  @Override
  public void clearSensitiveData() {
    // Clear local storage. If fails, crash, since the app is potentially in a bad state and could
    // cause a privacy violation. We're still not recovering from this well, but at least the error
    // will be reported to the server.
    mReactDatabaseSupplier.clearAndCloseDatabase();
  }

  /**
   * Given an array of keys, this returns a map of (key, value) pairs for the keys found, and
   * (key, null) for the keys that haven't been found.
   */
  @ReactMethod
  public void multiGet(final ReadableArray keys, final Callback callback) {
    if (keys == null) {
      callback.invoke(AsyncStorageErrorUtil.getInvalidKeyError(null), null);
      return;
    }

    execute(new Runnable() {
      @Override
      public void run() {
        if (!ensureDatabase()) {
          callback.invoke(AsyncStorageErrorUtil.getDBError(null), null);
          return;
        }

        String[] columns = {KEY_COLUMN, VALUE_COLUMN};
        HashSet<String> keysRemaining = new HashSet<>();
        WritableArray data = Arguments.createArray();
        for (int keyStart = 0; keyStart < keys.size(); keyStart += MAX_SQL_KEYS) {
          int keyCount = Math.min(keys.size() - keyStart, MAX_SQL_KEYS);
          Cursor cursor = mReactDatabaseSupplier.get().query(
              TABLE_CATALYST,
              columns,
              AsyncLocalStorageUtil.buildKeySelection(keyCount),
              AsyncLocalStorageUtil.buildKeySelectionArgs(keys, keyStart, keyCount),
              null,
              null,
              null);
          keysRemaining.clear();
          try {
            if (cursor.getCount() != keys.size()) {
              // some keys have not been found - insert them with null into the final array
              for (int keyIndex = keyStart; keyIndex < keyStart + keyCount; keyIndex++) {
                keysRemaining.add(keys.getString(keyIndex));
              }
            }

            if (cursor.moveToFirst()) {
              do {
                WritableArray row = Arguments.createArray();
                row.pushString(cursor.getString(0));
                row.pushString(cursor.getString(1));
                data.pushArray(row);
                keysRemaining.remove(cursor.getString(0));
              } while (cursor.moveToNext());
            }
          } catch (Exception e) {
            FLog.w(ReactConstants.TAG, e.getMessage(), e);
            callback.invoke(AsyncStorageErrorUtil.getError(null, e.getMessage()), null);
            return;
          } finally {
            cursor.close();
          }

          for (String key : keysRemaining) {
            WritableArray row = Arguments.createArray();
            row.pushString(key);
            row.pushNull();
            data.pushArray(row);
          }
          keysRemaining.clear();
        }

        callback.invoke(null, data);
      }
<<<<<<< HEAD
    });
=======
    }.executeOnExecutor(executor);
>>>>>>> bce77c8b
  }

  /**
   * Inserts multiple (key, value) pairs. If one or more of the pairs cannot be inserted, this will
   * return AsyncLocalStorageFailure, but all other pairs will have been inserted.
   * The insertion will replace conflicting (key, value) pairs.
   */
  @ReactMethod
  public void multiSet(final ReadableArray keyValueArray, final Callback callback) {
    if (keyValueArray.size() == 0) {
      callback.invoke(AsyncStorageErrorUtil.getInvalidKeyError(null));
      return;
    }

    execute(new Runnable() {
      @Override
      public void run() {
        if (!ensureDatabase()) {
          callback.invoke(AsyncStorageErrorUtil.getDBError(null));
          return;
        }

        String sql = "INSERT OR REPLACE INTO " + TABLE_CATALYST + " VALUES (?, ?);";
        SQLiteStatement statement = mReactDatabaseSupplier.get().compileStatement(sql);
        WritableMap error = null;
        try {
          mReactDatabaseSupplier.get().beginTransaction();
          for (int idx=0; idx < keyValueArray.size(); idx++) {
            if (keyValueArray.getArray(idx).size() != 2) {
              error = AsyncStorageErrorUtil.getInvalidValueError(null);
              return;
            }
            if (keyValueArray.getArray(idx).getString(0) == null) {
              error = AsyncStorageErrorUtil.getInvalidKeyError(null);
              return;
            }
            if (keyValueArray.getArray(idx).getString(1) == null) {
              error = AsyncStorageErrorUtil.getInvalidValueError(null);
              return;
            }

            statement.clearBindings();
            statement.bindString(1, keyValueArray.getArray(idx).getString(0));
            statement.bindString(2, keyValueArray.getArray(idx).getString(1));
            statement.execute();
          }
          mReactDatabaseSupplier.get().setTransactionSuccessful();
        } catch (Exception e) {
          FLog.w(ReactConstants.TAG, e.getMessage(), e);
          error = AsyncStorageErrorUtil.getError(null, e.getMessage());
        } finally {
          try {
            mReactDatabaseSupplier.get().endTransaction();
          } catch (Exception e) {
            FLog.w(ReactConstants.TAG, e.getMessage(), e);
            if (error == null) {
              error = AsyncStorageErrorUtil.getError(null, e.getMessage());
            }
          }
        }
        if (error != null) {
          callback.invoke(error);
        } else {
          callback.invoke();
        }
      }
<<<<<<< HEAD
    });
=======
    }.executeOnExecutor(executor);
>>>>>>> bce77c8b
  }

  /**
   * Removes all rows of the keys given.
   */
  @ReactMethod
  public void multiRemove(final ReadableArray keys, final Callback callback) {
    if (keys.size() == 0) {
      callback.invoke(AsyncStorageErrorUtil.getInvalidKeyError(null));
      return;
    }

    execute(new Runnable() {
      @Override
      public void run() {
        if (!ensureDatabase()) {
          callback.invoke(AsyncStorageErrorUtil.getDBError(null));
          return;
        }

        WritableMap error = null;
        try {
          mReactDatabaseSupplier.get().beginTransaction();
          for (int keyStart = 0; keyStart < keys.size(); keyStart += MAX_SQL_KEYS) {
            int keyCount = Math.min(keys.size() - keyStart, MAX_SQL_KEYS);
            mReactDatabaseSupplier.get().delete(
                TABLE_CATALYST,
                AsyncLocalStorageUtil.buildKeySelection(keyCount),
                AsyncLocalStorageUtil.buildKeySelectionArgs(keys, keyStart, keyCount));
          }
          mReactDatabaseSupplier.get().setTransactionSuccessful();
        } catch (Exception e) {
          FLog.w(ReactConstants.TAG, e.getMessage(), e);
          error = AsyncStorageErrorUtil.getError(null, e.getMessage());
        } finally {
          try {
          mReactDatabaseSupplier.get().endTransaction();
          } catch (Exception e) {
            FLog.w(ReactConstants.TAG, e.getMessage(), e);
            if (error == null) {
              error = AsyncStorageErrorUtil.getError(null, e.getMessage());
            }
          }
        }
        if (error != null) {
          callback.invoke(error);
        } else {
          callback.invoke();
        }
      }
<<<<<<< HEAD
    });
=======
    }.executeOnExecutor(executor);
>>>>>>> bce77c8b
  }

  /**
   * Given an array of (key, value) pairs, this will merge the given values with the stored values
   * of the given keys, if they exist.
   */
  @ReactMethod
  public void multiMerge(final ReadableArray keyValueArray, final Callback callback) {
    execute(new Runnable() {
      @Override
      public void run() {
        if (!ensureDatabase()) {
          callback.invoke(AsyncStorageErrorUtil.getDBError(null));
          return;
        }
        WritableMap error = null;
        try {
          mReactDatabaseSupplier.get().beginTransaction();
          for (int idx = 0; idx < keyValueArray.size(); idx++) {
            if (keyValueArray.getArray(idx).size() != 2) {
              error = AsyncStorageErrorUtil.getInvalidValueError(null);
              return;
            }

            if (keyValueArray.getArray(idx).getString(0) == null) {
              error = AsyncStorageErrorUtil.getInvalidKeyError(null);
              return;
            }

            if (keyValueArray.getArray(idx).getString(1) == null) {
              error = AsyncStorageErrorUtil.getInvalidValueError(null);
              return;
            }

            if (!AsyncLocalStorageUtil.mergeImpl(
                mReactDatabaseSupplier.get(),
                keyValueArray.getArray(idx).getString(0),
                keyValueArray.getArray(idx).getString(1))) {
              error = AsyncStorageErrorUtil.getDBError(null);
              return;
            }
          }
          mReactDatabaseSupplier.get().setTransactionSuccessful();
        } catch (Exception e) {
          FLog.w(ReactConstants.TAG, e.getMessage(), e);
          error = AsyncStorageErrorUtil.getError(null, e.getMessage());
        } finally {
          try {
            mReactDatabaseSupplier.get().endTransaction();
          } catch (Exception e) {
            FLog.w(ReactConstants.TAG, e.getMessage(), e);
            if (error == null) {
              error = AsyncStorageErrorUtil.getError(null, e.getMessage());
            }
          }
        }
        if (error != null) {
          callback.invoke(error);
        } else {
          callback.invoke();
        }
      }
<<<<<<< HEAD
    });
=======
    }.executeOnExecutor(executor);
>>>>>>> bce77c8b
  }

  /**
   * Clears the database.
   */
  @ReactMethod
  public void clear(final Callback callback) {
    execute(new Runnable() {
      @Override
      public void run() {
        if (!mReactDatabaseSupplier.ensureDatabase()) {
          callback.invoke(AsyncStorageErrorUtil.getDBError(null));
          return;
        }
        try {
          mReactDatabaseSupplier.clear();
          callback.invoke();
        } catch (Exception e) {
          FLog.w(ReactConstants.TAG, e.getMessage(), e);
          callback.invoke(AsyncStorageErrorUtil.getError(null, e.getMessage()));
        }
      }
<<<<<<< HEAD
    });
=======
    }.executeOnExecutor(executor);
>>>>>>> bce77c8b
  }

  /**
   * Returns an array with all keys from the database.
   */
  @ReactMethod
  public void getAllKeys(final Callback callback) {
    execute(new Runnable() {
      @Override
      public void run() {
        if (!ensureDatabase()) {
          callback.invoke(AsyncStorageErrorUtil.getDBError(null), null);
          return;
        }
        WritableArray data = Arguments.createArray();
        String[] columns = {KEY_COLUMN};
        Cursor cursor = mReactDatabaseSupplier.get()
            .query(TABLE_CATALYST, columns, null, null, null, null, null);
        try {
          if (cursor.moveToFirst()) {
            do {
              data.pushString(cursor.getString(0));
            } while (cursor.moveToNext());
          }
        } catch (Exception e) {
          FLog.w(ReactConstants.TAG, e.getMessage(), e);
          callback.invoke(AsyncStorageErrorUtil.getError(null, e.getMessage()), null);
          return;
        } finally {
          cursor.close();
        }
        callback.invoke(null, data);
      }
<<<<<<< HEAD
    });
=======
    }.executeOnExecutor(executor);
>>>>>>> bce77c8b
  }

  /**
   * Verify the database is open for reads and writes.
   */
  private boolean ensureDatabase() {
    return !mShuttingDown && mReactDatabaseSupplier.ensureDatabase();
  }

  private void execute(Runnable r) {
    Assertions.assertNotNull(mExecutor);
    try {
      mExecutor.execute(r);
    } catch (RuntimeException e) {
      getReactApplicationContext().handleException(e);
    }
  }
}<|MERGE_RESOLUTION|>--- conflicted
+++ resolved
@@ -7,23 +7,18 @@
 
 package com.facebook.react.modules.storage;
 
-import java.util.ArrayDeque;
 import java.util.HashSet;
-<<<<<<< HEAD
 import java.util.concurrent.ExecutorService;
 import java.util.concurrent.Executors;
-=======
-import java.util.concurrent.Executor;
->>>>>>> bce77c8b
 
 import android.database.Cursor;
 import android.database.sqlite.SQLiteStatement;
-import android.os.AsyncTask;
 
 import com.facebook.common.logging.FLog;
 import com.facebook.infer.annotation.Assertions;
 import com.facebook.react.bridge.Arguments;
 import com.facebook.react.bridge.Callback;
+import com.facebook.react.bridge.GuardedAsyncTask;
 import com.facebook.react.bridge.ReactApplicationContext;
 import com.facebook.react.bridge.ReactContextBaseJavaModule;
 import com.facebook.react.bridge.ReactMethod;
@@ -31,7 +26,6 @@
 import com.facebook.react.bridge.WritableArray;
 import com.facebook.react.bridge.WritableMap;
 import com.facebook.react.common.ReactConstants;
-import com.facebook.react.common.annotations.VisibleForTesting;
 import com.facebook.react.module.annotations.ReactModule;
 import com.facebook.react.modules.common.ModuleDataCleaner;
 
@@ -52,49 +46,10 @@
   private ReactDatabaseSupplier mReactDatabaseSupplier;
   private boolean mShuttingDown = false;
   private ExecutorService mExecutor;
-
-  // Adapted from https://android.googlesource.com/platform/frameworks/base.git/+/1488a3a19d4681a41fb45570c15e14d99db1cb66/core/java/android/os/AsyncTask.java#237
-  private class SerialExecutor implements Executor {
-    private final ArrayDeque<Runnable> mTasks = new ArrayDeque<Runnable>();
-    private Runnable mActive;
-    private final Executor executor;
-
-    SerialExecutor(Executor executor) {
-      this.executor = executor;
-    }
-
-    public synchronized void execute(final Runnable r) {
-      mTasks.offer(new Runnable() {
-        public void run() {
-          try {
-            r.run();
-          } finally {
-            scheduleNext();
-          }
-        }
-      });
-      if (mActive == null) {
-        scheduleNext();
-      }
-    }
-    synchronized void scheduleNext() {
-      if ((mActive = mTasks.poll()) != null) {
-        executor.execute(mActive);
-      }
-    }
-  }
-
-  private final SerialExecutor executor;
   
   public AsyncStorageModule(ReactApplicationContext reactContext) {
-    this(reactContext, AsyncTask.THREAD_POOL_EXECUTOR);
-  }
-
-  @VisibleForTesting
-  AsyncStorageModule(ReactApplicationContext reactContext, Executor executor) {
     super(reactContext);
-    this.executor = new SerialExecutor(executor);
-    mReactDatabaseSupplier = ReactDatabaseSupplier.getInstance(reactContext);
+    mReactDatabaseSupplier = ReactDatabaseSupplier.getInstance(reactContext);	    mReactDatabaseSupplier = ReactDatabaseSupplier.getInstance(reactContext);
     mExecutor = Executors.newSingleThreadExecutor();
   }
 
@@ -139,9 +94,9 @@
       return;
     }
 
-    execute(new Runnable() {
-      @Override
-      public void run() {
+    new GuardedAsyncTask<Void, Void>(getReactApplicationContext()) {
+      @Override
+      protected void doInBackgroundGuarded(Void... params) {
         if (!ensureDatabase()) {
           callback.invoke(AsyncStorageErrorUtil.getDBError(null), null);
           return;
@@ -197,11 +152,7 @@
 
         callback.invoke(null, data);
       }
-<<<<<<< HEAD
-    });
-=======
-    }.executeOnExecutor(executor);
->>>>>>> bce77c8b
+    }.executeOnExecutor(mExecutor);
   }
 
   /**
@@ -216,9 +167,9 @@
       return;
     }
 
-    execute(new Runnable() {
-      @Override
-      public void run() {
+    new GuardedAsyncTask<Void, Void>(getReactApplicationContext()) {
+      @Override
+      protected void doInBackgroundGuarded(Void... params) {
         if (!ensureDatabase()) {
           callback.invoke(AsyncStorageErrorUtil.getDBError(null));
           return;
@@ -268,11 +219,7 @@
           callback.invoke();
         }
       }
-<<<<<<< HEAD
-    });
-=======
-    }.executeOnExecutor(executor);
->>>>>>> bce77c8b
+    }.executeOnExecutor(mExecutor);
   }
 
   /**
@@ -285,9 +232,9 @@
       return;
     }
 
-    execute(new Runnable() {
-      @Override
-      public void run() {
+    new GuardedAsyncTask<Void, Void>(getReactApplicationContext()) {
+      @Override
+      protected void doInBackgroundGuarded(Void... params) {
         if (!ensureDatabase()) {
           callback.invoke(AsyncStorageErrorUtil.getDBError(null));
           return;
@@ -323,11 +270,7 @@
           callback.invoke();
         }
       }
-<<<<<<< HEAD
-    });
-=======
-    }.executeOnExecutor(executor);
->>>>>>> bce77c8b
+    }.executeOnExecutor(mExecutor);
   }
 
   /**
@@ -336,9 +279,9 @@
    */
   @ReactMethod
   public void multiMerge(final ReadableArray keyValueArray, final Callback callback) {
-    execute(new Runnable() {
-      @Override
-      public void run() {
+    new GuardedAsyncTask<Void, Void>(getReactApplicationContext()) {
+      @Override
+      protected void doInBackgroundGuarded(Void... params) {
         if (!ensureDatabase()) {
           callback.invoke(AsyncStorageErrorUtil.getDBError(null));
           return;
@@ -390,11 +333,7 @@
           callback.invoke();
         }
       }
-<<<<<<< HEAD
-    });
-=======
-    }.executeOnExecutor(executor);
->>>>>>> bce77c8b
+    }.executeOnExecutor(mExecutor);
   }
 
   /**
@@ -402,9 +341,9 @@
    */
   @ReactMethod
   public void clear(final Callback callback) {
-    execute(new Runnable() {
-      @Override
-      public void run() {
+    new GuardedAsyncTask<Void, Void>(getReactApplicationContext()) {
+      @Override
+      protected void doInBackgroundGuarded(Void... params) {
         if (!mReactDatabaseSupplier.ensureDatabase()) {
           callback.invoke(AsyncStorageErrorUtil.getDBError(null));
           return;
@@ -417,11 +356,7 @@
           callback.invoke(AsyncStorageErrorUtil.getError(null, e.getMessage()));
         }
       }
-<<<<<<< HEAD
-    });
-=======
-    }.executeOnExecutor(executor);
->>>>>>> bce77c8b
+    }.executeOnExecutor(mExecutor);
   }
 
   /**
@@ -429,9 +364,9 @@
    */
   @ReactMethod
   public void getAllKeys(final Callback callback) {
-    execute(new Runnable() {
-      @Override
-      public void run() {
+    new GuardedAsyncTask<Void, Void>(getReactApplicationContext()) {
+      @Override
+      protected void doInBackgroundGuarded(Void... params) {
         if (!ensureDatabase()) {
           callback.invoke(AsyncStorageErrorUtil.getDBError(null), null);
           return;
@@ -455,11 +390,7 @@
         }
         callback.invoke(null, data);
       }
-<<<<<<< HEAD
-    });
-=======
-    }.executeOnExecutor(executor);
->>>>>>> bce77c8b
+    }.executeOnExecutor(mExecutor);
   }
 
   /**
@@ -468,13 +399,4 @@
   private boolean ensureDatabase() {
     return !mShuttingDown && mReactDatabaseSupplier.ensureDatabase();
   }
-
-  private void execute(Runnable r) {
-    Assertions.assertNotNull(mExecutor);
-    try {
-      mExecutor.execute(r);
-    } catch (RuntimeException e) {
-      getReactApplicationContext().handleException(e);
-    }
-  }
 }