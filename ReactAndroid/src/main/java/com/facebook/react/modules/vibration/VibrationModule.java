/*
 * Copyright (c) Facebook, Inc. and its affiliates.
 *
 * This source code is licensed under the MIT license found in the
 * LICENSE file in the root directory of this source tree.
 */

package com.facebook.react.modules.vibration;

import android.annotation.SuppressLint;
import android.content.Context;
import android.os.Vibrator;
import com.facebook.fbreact.specs.NativeVibrationSpec;
import com.facebook.react.bridge.ReactApplicationContext;
import com.facebook.react.bridge.ReadableArray;
import com.facebook.react.module.annotations.ReactModule;

@SuppressLint("MissingPermission")
@ReactModule(name = VibrationModule.NAME)
public class VibrationModule extends NativeVibrationSpec {

  public static final String NAME = "Vibration";

  public VibrationModule(ReactApplicationContext reactContext) {
    super(reactContext);
  }

  @Override
  public String getName() {
    return NAME;
  }

<<<<<<< HEAD
  @ReactMethod
=======
  @Override
>>>>>>> 3c9e5f14
  public void vibrate(double durationDouble) {
    int duration = (int) durationDouble;

    Vibrator v = (Vibrator) getReactApplicationContext().getSystemService(Context.VIBRATOR_SERVICE);
    if (v != null) {
      v.vibrate(duration);
    }
  }

  @Override
  public void vibrateByPattern(ReadableArray pattern, double repeatDouble) {
    int repeat = (int) repeatDouble;

    Vibrator v = (Vibrator) getReactApplicationContext().getSystemService(Context.VIBRATOR_SERVICE);
    if (v != null) {
      long[] patternLong = new long[pattern.size()];
      for (int i = 0; i < pattern.size(); i++) {
        patternLong[i] = pattern.getInt(i);
      }
      v.vibrate(patternLong, repeat);
    }
  }

  @Override
  public void cancel() {
    Vibrator v = (Vibrator) getReactApplicationContext().getSystemService(Context.VIBRATOR_SERVICE);
    if (v != null) {
      v.cancel();
    }
  }
}<|MERGE_RESOLUTION|>--- conflicted
+++ resolved
@@ -30,11 +30,7 @@
     return NAME;
   }
 
-<<<<<<< HEAD
-  @ReactMethod
-=======
   @Override
->>>>>>> 3c9e5f14
   public void vibrate(double durationDouble) {
     int duration = (int) durationDouble;
 
