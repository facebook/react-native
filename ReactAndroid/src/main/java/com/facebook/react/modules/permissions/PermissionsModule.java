/**
 * Copyright (c) 2015-present, Facebook, Inc.
 * All rights reserved.
 *
 * This source code is licensed under the BSD-style license found in the
 * LICENSE file in the root directory of this source tree. An additional grant
 * of patent rights can be found in the PATENTS file in the same directory.
 */

package com.facebook.react.modules.permissions;

import android.app.Activity;
import android.content.Context;
import android.content.pm.PackageManager;
import android.os.Build;
import android.os.Process;
import android.util.SparseArray;

import com.facebook.react.bridge.Callback;
import com.facebook.react.bridge.Promise;
import com.facebook.react.bridge.ReactApplicationContext;
import com.facebook.react.bridge.ReactContextBaseJavaModule;
import com.facebook.react.bridge.ReactMethod;
import com.facebook.react.module.annotations.ReactModule;
import com.facebook.react.modules.core.PermissionAwareActivity;
import com.facebook.react.modules.core.PermissionListener;

/**
 * Module that exposes the Android M Permission system to JS.
 */
@ReactModule(name = "PermissionsAndroid")
public class PermissionsModule extends ReactContextBaseJavaModule implements PermissionListener {

<<<<<<< HEAD
  private static final String ERROR_REQUST_INTERRUPTED = "E_REQUEST_INTERRUPTED";

=======
  private static final String ERROR_INVALID_ACTIVITY = "E_INVALID_ACTIVITY";
>>>>>>> 86345906
  private final SparseArray<Callback> mCallbacks;
  private int mRequestCode = 0;

  public PermissionsModule(ReactApplicationContext reactContext) {
    super(reactContext);
    mCallbacks = new SparseArray<Callback>();
  }

  @Override
  public String getName() {
    return "PermissionsAndroid";
  }

  /**
   * Check if the app has the permission given. successCallback is called with true if the
   * permission had been granted, false otherwise. See {@link Activity#checkSelfPermission}.
   */
  @ReactMethod
  public void checkPermission(final String permission, final Promise promise) {
    Context context = getReactApplicationContext().getBaseContext();
    if (Build.VERSION.SDK_INT < Build.VERSION_CODES.M) {
      promise.resolve(context.checkPermission(permission, Process.myPid(), Process.myUid()) ==
        PackageManager.PERMISSION_GRANTED);
      return;
    }
    promise.resolve(context.checkSelfPermission(permission) == PackageManager.PERMISSION_GRANTED);
  }

  /**
   * Check whether the app should display a message explaining why a certain permission is needed.
   * successCallback is called with true if the app should display a message, false otherwise.
   * This message is only displayed if the user has revoked this permission once before, and if the
   * permission dialog will be shown to the user (the user can choose to not be shown that dialog
   * again). For devices before Android M, this always returns false.
   * See {@link Activity#shouldShowRequestPermissionRationale}.
   */
  @ReactMethod
  public void shouldShowRequestPermissionRationale(final String permission, final Promise promise) {
    if (Build.VERSION.SDK_INT < Build.VERSION_CODES.M) {
      promise.resolve(false);
      return;
    }
    try {
      promise.resolve(getPermissionAwareActivity().shouldShowRequestPermissionRationale(permission));
    } catch (IllegalStateException e) {
      promise.reject(ERROR_INVALID_ACTIVITY, e);
    }
  }

  /**
   * Request the given permission. successCallback is called with true if the permission had been
   * granted, false otherwise. For devices before Android M, this instead checks if the user has
   * the permission given or not.
   * See {@link Activity#checkSelfPermission}.
   */
  @ReactMethod
  public void requestPermission(final String permission, final Promise promise) {
    Context context = getReactApplicationContext().getBaseContext();
    if (Build.VERSION.SDK_INT < Build.VERSION_CODES.M) {
      promise.resolve(context.checkPermission(permission, Process.myPid(), Process.myUid()) ==
              PackageManager.PERMISSION_GRANTED);
      return;
    }
    if (context.checkSelfPermission(permission) == PackageManager.PERMISSION_GRANTED) {
      promise.resolve(true);
      return;
    }

    try {
      PermissionAwareActivity activity = getPermissionAwareActivity();

      mCallbacks.put(
        mRequestCode, new Callback() {
          @Override
          public void invoke(Object... args) {
            if(args[0] != null)
              promise.resolve(args[0].equals(PackageManager.PERMISSION_GRANTED));
            else
              promise.reject(ERROR_REQUST_INTERRUPTED, permission + " request was interrupted");
          }
        });

      activity.requestPermissions(new String[]{permission}, mRequestCode, this);
      mRequestCode++;
    } catch (IllegalStateException e) {
      promise.reject(ERROR_INVALID_ACTIVITY, e);
    }
  }

  /**
   * Method called by the activity with the result of the permission request.
   */
  @Override
  public boolean onRequestPermissionsResult(
      int requestCode,
      String[] permissions,
      int[] grantResults) {
    if(grantResults.length > 0)
      mCallbacks.get(requestCode).invoke(grantResults[0]);
    else
      mCallbacks.get(requestCode).invoke((Class<?>) null);
    mCallbacks.remove(requestCode);
    return mCallbacks.size() == 0;
  }

  private PermissionAwareActivity getPermissionAwareActivity() {
    Activity activity = getCurrentActivity();
    if (activity == null) {
      throw new IllegalStateException("Tried to use permissions API while not attached to an " +
          "Activity.");
    } else if (!(activity instanceof PermissionAwareActivity)) {
      throw new IllegalStateException("Tried to use permissions API but the host Activity doesn't" +
          " implement PermissionAwareActivity.");
    }
    return (PermissionAwareActivity) activity;
  }
}<|MERGE_RESOLUTION|>--- conflicted
+++ resolved
@@ -31,12 +31,9 @@
 @ReactModule(name = "PermissionsAndroid")
 public class PermissionsModule extends ReactContextBaseJavaModule implements PermissionListener {
 
-<<<<<<< HEAD
+  private static final String ERROR_INVALID_ACTIVITY = "E_INVALID_ACTIVITY";
   private static final String ERROR_REQUST_INTERRUPTED = "E_REQUEST_INTERRUPTED";
 
-=======
-  private static final String ERROR_INVALID_ACTIVITY = "E_INVALID_ACTIVITY";
->>>>>>> 86345906
   private final SparseArray<Callback> mCallbacks;
   private int mRequestCode = 0;
 
