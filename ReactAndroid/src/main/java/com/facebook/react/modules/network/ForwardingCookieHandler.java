/*
 * Copyright (c) Meta Platforms, Inc. and affiliates.
 *
 * This source code is licensed under the MIT license found in the
 * LICENSE file in the root directory of this source tree.
 */

package com.facebook.react.modules.network;

import android.annotation.TargetApi;
import android.content.Context;
import android.os.Build;
import android.os.Handler;
import android.os.Looper;
import android.os.Message;
import android.text.TextUtils;
import android.webkit.CookieManager;
import android.webkit.ValueCallback;
import androidx.annotation.Nullable;
import com.facebook.react.bridge.Callback;
import com.facebook.react.bridge.GuardedAsyncTask;
import com.facebook.react.bridge.ReactContext;
import java.io.IOException;
import java.net.CookieHandler;
import java.net.URI;
import java.util.Collections;
import java.util.List;
import java.util.Map;

/**
 * Cookie handler that forwards all cookies to the WebView CookieManager.
 *
 * <p>This class relies on CookieManager to persist cookies to disk so cookies may be lost if the
 * application is terminated before it syncs.
 */
public class ForwardingCookieHandler extends CookieHandler {
  private static final String VERSION_ZERO_HEADER = "Set-cookie";
  private static final String VERSION_ONE_HEADER = "Set-cookie2";
  private static final String COOKIE_HEADER = "Cookie";

  private final CookieSaver mCookieSaver;
  private final ReactContext mContext;
  private @Nullable CookieManager mCookieManager;

  public ForwardingCookieHandler(ReactContext context) {
    mContext = context;
    mCookieSaver = new CookieSaver();
  }

  @Override
  public Map<String, List<String>> get(URI uri, Map<String, List<String>> headers)
      throws IOException {
    CookieManager cookieManager = getCookieManager();
    if (cookieManager == null) return Collections.emptyMap();

    String cookies = cookieManager.getCookie(uri.toString());
    if (TextUtils.isEmpty(cookies)) {
      return Collections.emptyMap();
    }

    return Collections.singletonMap(COOKIE_HEADER, Collections.singletonList(cookies));
  }

  @Override
  public void put(URI uri, Map<String, List<String>> headers) throws IOException {
    String url = uri.toString();
    for (Map.Entry<String, List<String>> entry : headers.entrySet()) {
      String key = entry.getKey();
      if (key != null && isCookieHeader(key)) {
        addCookies(url, entry.getValue());
      }
    }
  }

  public void clearCookies(final Callback callback) {
    clearCookiesAsync(callback);
  }

  @TargetApi(Build.VERSION_CODES.LOLLIPOP)
  private void clearCookiesAsync(final Callback callback) {
    CookieManager cookieManager = getCookieManager();
    if (cookieManager != null) {
      cookieManager.removeAllCookies(
          new ValueCallback<Boolean>() {
            @Override
            public void onReceiveValue(Boolean value) {
              mCookieSaver.onCookiesModified();
              callback.invoke(value);
            }
          });
    }
  }

  public void destroy() {}

  public void addCookies(final String url, final List<String> cookies) {
    final CookieManager cookieManager = getCookieManager();
    if (cookieManager == null) return;

    for (String cookie : cookies) {
      addCookieAsync(url, cookie);
    }
    cookieManager.flush();
    mCookieSaver.onCookiesModified();
  }

  @TargetApi(Build.VERSION_CODES.LOLLIPOP)
  private void addCookieAsync(String url, String cookie) {
    CookieManager cookieManager = getCookieManager();
    if (cookieManager != null) {
      cookieManager.setCookie(url, cookie, null);
    }
  }

  private static boolean isCookieHeader(String name) {
    return name.equalsIgnoreCase(VERSION_ZERO_HEADER) || name.equalsIgnoreCase(VERSION_ONE_HEADER);
  }

  private void runInBackground(final Runnable runnable) {
    new GuardedAsyncTask<Void, Void>(mContext) {
      @Override
      protected void doInBackgroundGuarded(Void... params) {
        runnable.run();
      }
    }.execute();
  }

  /**
   * Instantiating CookieManager will load the Chromium task taking a 100ish ms so we do it lazily
   * to make sure it's done on a background thread as needed.
   */
  private @Nullable CookieManager getCookieManager() {
    if (mCookieManager == null) {
      possiblyWorkaroundSyncManager(mContext);
      try {
        mCookieManager = CookieManager.getInstance();
      } catch (IllegalArgumentException ex) {
        // https://bugs.chromium.org/p/chromium/issues/detail?id=559720
        return null;
      } catch (Exception exception) {
<<<<<<< HEAD
        // fatal exception is no good for the user experience, 
        // return null in any case when a webview provider is not found.
        return null;
=======
        String message = exception.getMessage();
        // We cannot catch MissingWebViewPackageException as it is in a private / system API
        // class. This validates the exception's message to ensure we are only handling this
        // specific exception.
        // The exception class doesn't always contain the correct name as it depends on the OEM
        // and OS version. It is better to check the message for clues regarding the exception
        // as that is somewhat consistent across OEMs.
        // For instance, the Exception thrown on OxygenOS 11 is a RuntimeException but the message
        // contains the required strings.
        // https://android.googlesource.com/platform/frameworks/base/+/master/core/java/android/webkit/WebViewFactory.java#348
        if (exception.getClass().getCanonicalName().contains("MissingWebViewPackageException")
            || (message != null
                && (message.contains("WebView provider")
                    || message.contains("No WebView installed")
                    || message.contains("Cannot load WebView")
                    || message.contains("disableWebView")
                    || message.contains("WebView is disabled")))) {
          return null;
        } else {
          throw exception;
        }
>>>>>>> 65293836
      }
    }

    return mCookieManager;
  }

  private static void possiblyWorkaroundSyncManager(Context context) {}

  /**
   * Responsible for flushing cookies to disk. Flushes to disk with a maximum delay of 30 seconds.
   * This class is only active if we are on API < 21.
   */
  private class CookieSaver {
    private static final int MSG_PERSIST_COOKIES = 1;

    private static final int TIMEOUT = 30 * 1000; // 30 seconds

    private final Handler mHandler;

    public CookieSaver() {
      mHandler =
          new Handler(
              Looper.getMainLooper(),
              new Handler.Callback() {
                @Override
                public boolean handleMessage(Message msg) {
                  if (msg.what == MSG_PERSIST_COOKIES) {
                    persistCookies();
                    return true;
                  } else {
                    return false;
                  }
                }
              });
    }

    public void onCookiesModified() {}

    public void persistCookies() {
      mHandler.removeMessages(MSG_PERSIST_COOKIES);
      runInBackground(
          new Runnable() {
            @Override
            public void run() {
              flush();
            }
          });
    }

    @TargetApi(Build.VERSION_CODES.LOLLIPOP)
    private void flush() {
      CookieManager cookieManager = getCookieManager();
      if (cookieManager != null) {
        cookieManager.flush();
      }
    }
  }
}<|MERGE_RESOLUTION|>--- conflicted
+++ resolved
@@ -138,12 +138,9 @@
         // https://bugs.chromium.org/p/chromium/issues/detail?id=559720
         return null;
       } catch (Exception exception) {
-<<<<<<< HEAD
         // fatal exception is no good for the user experience, 
         // return null in any case when a webview provider is not found.
-        return null;
-=======
-        String message = exception.getMessage();
+        // String message = exception.getMessage();
         // We cannot catch MissingWebViewPackageException as it is in a private / system API
         // class. This validates the exception's message to ensure we are only handling this
         // specific exception.
@@ -153,18 +150,7 @@
         // For instance, the Exception thrown on OxygenOS 11 is a RuntimeException but the message
         // contains the required strings.
         // https://android.googlesource.com/platform/frameworks/base/+/master/core/java/android/webkit/WebViewFactory.java#348
-        if (exception.getClass().getCanonicalName().contains("MissingWebViewPackageException")
-            || (message != null
-                && (message.contains("WebView provider")
-                    || message.contains("No WebView installed")
-                    || message.contains("Cannot load WebView")
-                    || message.contains("disableWebView")
-                    || message.contains("WebView is disabled")))) {
-          return null;
-        } else {
-          throw exception;
-        }
->>>>>>> 65293836
+        return null;
       }
     }
 
