/**
 * Copyright (c) 2015-present, Facebook, Inc.
 * All rights reserved.
 *
 * This source code is licensed under the BSD-style license found in the
 * LICENSE file in the root directory of this source tree. An additional grant
 * of patent rights can be found in the PATENTS file in the same directory.
 */

package com.facebook.react.modules.network;

import android.net.Uri;
import android.util.Base64;

import com.facebook.react.bridge.Arguments;
import com.facebook.react.bridge.GuardedAsyncTask;
import com.facebook.react.bridge.ReactApplicationContext;
import com.facebook.react.bridge.ReactContextBaseJavaModule;
import com.facebook.react.bridge.ReactMethod;
import com.facebook.react.bridge.ReadableArray;
import com.facebook.react.bridge.ReadableMap;
import com.facebook.react.bridge.WritableMap;
import com.facebook.react.common.network.OkHttpCallUtil;
import com.facebook.react.module.annotations.ReactModule;
import com.facebook.react.modules.blob.BlobModule;
import com.facebook.react.modules.core.DeviceEventManagerModule.RCTDeviceEventEmitter;

import java.io.IOException;
import java.io.InputStream;
import java.io.Reader;
import java.util.HashSet;
import java.util.List;
import java.util.Set;
import java.util.concurrent.TimeUnit;

import javax.annotation.Nullable;

import okhttp3.Call;
import okhttp3.Callback;
import okhttp3.CookieJar;
import okhttp3.Headers;
import okhttp3.Interceptor;
import okhttp3.JavaNetCookieJar;
import okhttp3.MediaType;
import okhttp3.MultipartBody;
import okhttp3.OkHttpClient;
import okhttp3.Request;
import okhttp3.RequestBody;
import okhttp3.Response;
import okhttp3.ResponseBody;
import okio.ByteString;

/**
 * Implements the XMLHttpRequest JavaScript interface.
 */
@ReactModule(name = NetworkingModule.NAME)
public final class NetworkingModule extends ReactContextBaseJavaModule {

  protected static final String NAME = "Networking";

  private static final String CONTENT_ENCODING_HEADER_NAME = "content-encoding";
  private static final String CONTENT_TYPE_HEADER_NAME = "content-type";
  private static final String REQUEST_BODY_KEY_STRING = "string";
  private static final String REQUEST_BODY_KEY_URI = "uri";
  private static final String REQUEST_BODY_KEY_FORMDATA = "formData";
  private static final String REQUEST_BODY_KEY_BASE64 = "base64";
  private static final String REQUEST_BODY_KEY_BLOB_ID = "blobId";
  private static final String USER_AGENT_HEADER_NAME = "user-agent";
  private static final int CHUNK_TIMEOUT_NS = 100 * 1000000; // 100ms
  private static final int MAX_CHUNK_SIZE_BETWEEN_FLUSHES = 8 * 1024; // 8K

  private final OkHttpClient mClient;
  private final ForwardingCookieHandler mCookieHandler;
  private final @Nullable String mDefaultUserAgent;
  private final CookieJarContainer mCookieJarContainer;
  private final Set<Integer> mRequestIds;
  private boolean mShuttingDown;

  /* package */ NetworkingModule(
      ReactApplicationContext reactContext,
      @Nullable String defaultUserAgent,
      OkHttpClient client,
      @Nullable List<NetworkInterceptorCreator> networkInterceptorCreators) {
    super(reactContext);

    if (networkInterceptorCreators != null) {
      OkHttpClient.Builder clientBuilder = client.newBuilder();
      for (NetworkInterceptorCreator networkInterceptorCreator : networkInterceptorCreators) {
        clientBuilder.addNetworkInterceptor(networkInterceptorCreator.create());
      }
      client = clientBuilder.build();
    }
    mClient = client;
    mCookieHandler = new ForwardingCookieHandler(reactContext);
    mCookieJarContainer = (CookieJarContainer) mClient.cookieJar();
    mShuttingDown = false;
    mDefaultUserAgent = defaultUserAgent;
    mRequestIds = new HashSet<>();
  }

  /**
   * @param context the ReactContext of the application
   * @param defaultUserAgent the User-Agent header that will be set for all requests where the
   * caller does not provide one explicitly
   * @param client the {@link OkHttpClient} to be used for networking
   */
  /* package */ NetworkingModule(
    ReactApplicationContext context,
    @Nullable String defaultUserAgent,
    OkHttpClient client) {
    this(context, defaultUserAgent, client, null);
  }

  /**
   * @param context the ReactContext of the application
   */
  public NetworkingModule(final ReactApplicationContext context) {
    this(context, null, OkHttpClientProvider.createClient(), null);
  }

  /**
   * @param context the ReactContext of the application
   * @param networkInterceptorCreators list of {@link NetworkInterceptorCreator}'s whose create()
   * methods would be called to attach the interceptors to the client.
   */
  public NetworkingModule(
    ReactApplicationContext context,
    List<NetworkInterceptorCreator> networkInterceptorCreators) {
    this(context, null, OkHttpClientProvider.createClient(), networkInterceptorCreators);
  }

  /**
   * @param context the ReactContext of the application
   * @param defaultUserAgent the User-Agent header that will be set for all requests where the
   * caller does not provide one explicitly
   */
  public NetworkingModule(ReactApplicationContext context, String defaultUserAgent) {
    this(context, defaultUserAgent, OkHttpClientProvider.createClient(), null);
  }

  @Override
  public void initialize() {
    mCookieJarContainer.setCookieJar(new JavaNetCookieJar(mCookieHandler));
  }

  @Override
  public String getName() {
    return NAME;
  }

  @Override
  public void onCatalystInstanceDestroy() {
    mShuttingDown = true;
    cancelAllRequests();

    mCookieHandler.destroy();
    mCookieJarContainer.removeCookieJar();
  }

  @ReactMethod
  /**
   * @param timeout value of 0 results in no timeout
   */
  public void sendRequest(
      String method,
      String url,
      final int requestId,
      ReadableArray headers,
      ReadableMap data,
      final String responseType,
      final boolean useIncrementalUpdates,
      int timeout,
      boolean withCredentials) {

    final RCTDeviceEventEmitter eventEmitter = getEventEmitter();

    try {
      Uri uri = Uri.parse(url);
      String scheme = uri.getScheme();
      boolean isRemote = scheme.equals("http") || scheme.equals("https");

      if (!isRemote && responseType.equals("blob")) {
        WritableMap blob = BlobModule.fetch(uri, getReactApplicationContext());
        ResponseUtil.onDataReceived(eventEmitter, requestId, blob);
        ResponseUtil.onRequestSuccess(eventEmitter, requestId);
        return;
      }
    } catch (IOException e) {
      ResponseUtil.onRequestError(eventEmitter, requestId, e.getMessage(), e);
      return;
    }

    Request.Builder requestBuilder = new Request.Builder().url(url);

    if (requestId != 0) {
      requestBuilder.tag(requestId);
    }

    OkHttpClient.Builder clientBuilder = mClient.newBuilder();

    if (!withCredentials) {
      clientBuilder.cookieJar(CookieJar.NO_COOKIES);
    }

    // If JS is listening for progress updates, install a ProgressResponseBody that intercepts the
    // response and counts bytes received.
    if (useIncrementalUpdates) {
      clientBuilder.addNetworkInterceptor(new Interceptor() {
        @Override
        public Response intercept(Interceptor.Chain chain) throws IOException {
          Response originalResponse = chain.proceed(chain.request());
          ProgressResponseBody responseBody = new ProgressResponseBody(
            originalResponse.body(),
            new ProgressListener() {
              long last = System.nanoTime();

              @Override
              public void onProgress(long bytesWritten, long contentLength, boolean done) {
                long now = System.nanoTime();
                if (!done && !shouldDispatch(now, last)) {
                  return;
                }
                if (responseType.equals("text")) {
                  // For 'text' responses we continuously send response data with progress info to
                  // JS below, so no need to do anything here.
                  return;
                }
                ResponseUtil.onDataReceivedProgress(
                  eventEmitter,
                  requestId,
                  bytesWritten,
                  contentLength);
                last = now;
              }
            });
          return originalResponse.newBuilder().body(responseBody).build();
        }
      });
    }

    // If the current timeout does not equal the passed in timeout, we need to clone the existing
    // client and set the timeout explicitly on the clone.  This is cheap as everything else is
    // shared under the hood.
    // See https://github.com/square/okhttp/wiki/Recipes#per-call-configuration for more information
    if (timeout != mClient.connectTimeoutMillis()) {
      clientBuilder.readTimeout(timeout, TimeUnit.MILLISECONDS);
    }
    OkHttpClient client = clientBuilder.build();

    Headers requestHeaders = extractHeaders(headers, data);
    if (requestHeaders == null) {
      ResponseUtil.onRequestError(eventEmitter, requestId, "Unrecognized headers format", null);
      return;
    }
    String contentType = requestHeaders.get(CONTENT_TYPE_HEADER_NAME);
    String contentEncoding = requestHeaders.get(CONTENT_ENCODING_HEADER_NAME);
    requestBuilder.headers(requestHeaders);

    if (data == null) {
      requestBuilder.method(method, RequestBodyUtil.getEmptyBody(method));
    } else if (data.hasKey(REQUEST_BODY_KEY_STRING)) {
      if (contentType == null) {
        ResponseUtil.onRequestError(
          eventEmitter,
          requestId,
          "Payload is set but no content-type header specified",
          null);
        return;
      }
      String body = data.getString(REQUEST_BODY_KEY_STRING);
      MediaType contentMediaType = MediaType.parse(contentType);
      if (RequestBodyUtil.isGzipEncoding(contentEncoding)) {
        RequestBody requestBody = RequestBodyUtil.createGzip(contentMediaType, body);
        if (requestBody == null) {
          ResponseUtil.onRequestError(eventEmitter, requestId, "Failed to gzip request body", null);
          return;
        }
        requestBuilder.method(method, requestBody);
      } else {
        requestBuilder.method(method, RequestBody.create(contentMediaType, body));
      }
    } else if (data.hasKey(REQUEST_BODY_KEY_BASE64)) {
      if (contentType == null) {
        ResponseUtil.onRequestError(
          eventEmitter,
          requestId,
          "Payload is set but no content-type header specified",
          null);
        return;
      }
      String base64String = data.getString(REQUEST_BODY_KEY_BASE64);
      MediaType contentMediaType = MediaType.parse(contentType);
      requestBuilder.method(
        method,
        RequestBody.create(contentMediaType, ByteString.decodeBase64(base64String)));
    } else if (data.hasKey(REQUEST_BODY_KEY_URI)) {
      if (contentType == null) {
        ResponseUtil.onRequestError(
          eventEmitter,
          requestId,
          "Payload is set but no content-type header specified",
          null);
        return;
      }
      String uri = data.getString(REQUEST_BODY_KEY_URI);
      InputStream fileInputStream =
          RequestBodyUtil.getFileInputStream(getReactApplicationContext(), uri);
      if (fileInputStream == null) {
        ResponseUtil.onRequestError(
          eventEmitter,
          requestId,
          "Could not retrieve file for uri " + uri,
          null);
        return;
      }
      requestBuilder.method(
          method,
          RequestBodyUtil.create(MediaType.parse(contentType), fileInputStream));
    } else if (data.hasKey(REQUEST_BODY_KEY_BLOB_ID)) {
      if (data.hasKey("type")) {
        String type = data.getString("type");
        if (!type.isEmpty()) {
          contentType = type;
        }
      }
      if (contentType == null) {
        contentType = "application/octet-stream";
      }
      String blobId = data.getString(REQUEST_BODY_KEY_BLOB_ID);
      byte[] bytes = BlobModule.resolve(
        blobId,
        data.getInt("offset"),
        data.getInt("size"));;
      requestBuilder.method(
              method,
              RequestBody.create(MediaType.parse(contentType), bytes));
    } else if (data.hasKey(REQUEST_BODY_KEY_FORMDATA)) {
      if (contentType == null) {
        contentType = "multipart/form-data";
      }
      ReadableArray parts = data.getArray(REQUEST_BODY_KEY_FORMDATA);
      MultipartBody.Builder multipartBuilder =
          constructMultipartBody(parts, contentType, requestId);
      if (multipartBuilder == null) {
        return;
      }

      requestBuilder.method(
        method,
        RequestBodyUtil.createProgressRequest(
          multipartBuilder.build(),
          new ProgressListener() {
        long last = System.nanoTime();

        @Override
        public void onProgress(long bytesWritten, long contentLength, boolean done) {
          long now = System.nanoTime();
          if (done || shouldDispatch(now, last)) {
            ResponseUtil.onDataSend(eventEmitter, requestId, bytesWritten, contentLength);
            last = now;
          }
        }
      }));
    } else {
      // Nothing in data payload, at least nothing we could understand anyway.
      requestBuilder.method(method, RequestBodyUtil.getEmptyBody(method));
    }

    addRequest(requestId);
    client.newCall(requestBuilder.build()).enqueue(
        new Callback() {
          @Override
          public void onFailure(Call call, IOException e) {
            if (mShuttingDown) {
              return;
            }
            removeRequest(requestId);
            String errorMessage = e.getMessage() != null
                    ? e.getMessage()
                    : "Error while executing request: " + e.getClass().getSimpleName();
            ResponseUtil.onRequestError(eventEmitter, requestId, errorMessage, e);
          }

          @Override
          public void onResponse(Call call, Response response) throws IOException {
            if (mShuttingDown) {
              return;
            }
            removeRequest(requestId);
            // Before we touch the body send headers to JS
            ResponseUtil.onResponseReceived(
              eventEmitter,
              requestId,
              response.code(),
              translateHeaders(response.headers()),
              response.request().url().toString());

            ResponseBody responseBody = response.body();
            try {
              // If JS wants progress updates during the download, and it requested a text response,
              // periodically send response data updates to JS.
              if (useIncrementalUpdates && responseType.equals("text")) {
                readWithProgress(eventEmitter, requestId, responseBody);
                ResponseUtil.onRequestSuccess(eventEmitter, requestId);
                return;
              }

              // Otherwise send the data in one big chunk, in the format that JS requested.
<<<<<<< HEAD
              if (responseType.equals("blob")) {
                byte[] data = responseBody.bytes();
                WritableMap blob = Arguments.createMap();
                blob.putString("blobId", BlobModule.store(data));
                blob.putInt("offset", 0);
                blob.putInt("size", data.length);
                ResponseUtil.onDataReceived(eventEmitter, requestId, blob);
              } else {
                String responseString = "";
                if (responseType.equals("text")) {
                  responseString = responseBody.string();
                } else if (responseType.equals("base64")) {
                  responseString = Base64.encodeToString(responseBody.bytes(), Base64.NO_WRAP);
                }
                ResponseUtil.onDataReceived(eventEmitter, requestId, responseString);
=======
              String responseString = "";
              if (responseType.equals("text")) {
                try {
                  responseString = responseBody.string();
                } catch (IOException e) {
                  if (response.request().method().equalsIgnoreCase("HEAD")) {
                    // The request is an `HEAD` and the body is empty,
                    // the OkHttp will produce an exception.
                    // Ignore the exception to not invalidate the request in the
                    // Javascript layer.
                    // Introduced to fix issue #7463.
                  } else {
                    ResponseUtil.onRequestError(eventEmitter, requestId, e.getMessage(), e);
                  }
                }
              } else if (responseType.equals("base64")) {
                responseString = Base64.encodeToString(responseBody.bytes(), Base64.NO_WRAP);
>>>>>>> c9aeaf67
              }
              ResponseUtil.onRequestSuccess(eventEmitter, requestId);
            } catch (IOException e) {
              ResponseUtil.onRequestError(eventEmitter, requestId, e.getMessage(), e);
            }
          }
        });
  }

  private void readWithProgress(
      RCTDeviceEventEmitter eventEmitter,
      int requestId,
      ResponseBody responseBody) throws IOException {
    long totalBytesRead = -1;
    long contentLength = -1;
    try {
      ProgressResponseBody progressResponseBody = (ProgressResponseBody) responseBody;
      totalBytesRead = progressResponseBody.totalBytesRead();
      contentLength = progressResponseBody.contentLength();
    } catch (ClassCastException e) {
      // Ignore
    }

    Reader reader = responseBody.charStream();
    try {
      char[] buffer = new char[MAX_CHUNK_SIZE_BETWEEN_FLUSHES];
      int read;
      while ((read = reader.read(buffer)) != -1) {
        ResponseUtil.onIncrementalDataReceived(
          eventEmitter,
          requestId,
          new String(buffer, 0, read),
          totalBytesRead,
          contentLength);
      }
    } finally {
      reader.close();
    }
  }

  private static boolean shouldDispatch(long now, long last) {
    return last + CHUNK_TIMEOUT_NS < now;
  }

  private synchronized void addRequest(int requestId) {
    mRequestIds.add(requestId);
  }

  private synchronized void removeRequest(int requestId) {
    mRequestIds.remove(requestId);
  }

  private synchronized void cancelAllRequests() {
    for (Integer requestId : mRequestIds) {
      cancelRequest(requestId);
    }
    mRequestIds.clear();
  }

  private static WritableMap translateHeaders(Headers headers) {
    WritableMap responseHeaders = Arguments.createMap();
    for (int i = 0; i < headers.size(); i++) {
      String headerName = headers.name(i);
      // multiple values for the same header
      if (responseHeaders.hasKey(headerName)) {
        responseHeaders.putString(
            headerName,
            responseHeaders.getString(headerName) + ", " + headers.value(i));
      } else {
        responseHeaders.putString(headerName, headers.value(i));
      }
    }
    return responseHeaders;
  }

  @ReactMethod
  public void abortRequest(final int requestId) {
    cancelRequest(requestId);
    removeRequest(requestId);
  }

  private void cancelRequest(final int requestId) {
    // We have to use AsyncTask since this might trigger a NetworkOnMainThreadException, this is an
    // open issue on OkHttp: https://github.com/square/okhttp/issues/869
    new GuardedAsyncTask<Void, Void>(getReactApplicationContext()) {
      @Override
      protected void doInBackgroundGuarded(Void... params) {
        OkHttpCallUtil.cancelTag(mClient, Integer.valueOf(requestId));
      }
    }.execute();
  }

  @ReactMethod
  public void clearCookies(com.facebook.react.bridge.Callback callback) {
    mCookieHandler.clearCookies(callback);
  }

  private @Nullable MultipartBody.Builder constructMultipartBody(
      ReadableArray body,
      String contentType,
      int requestId) {
    RCTDeviceEventEmitter eventEmitter = getEventEmitter();
    MultipartBody.Builder multipartBuilder = new MultipartBody.Builder();
    multipartBuilder.setType(MediaType.parse(contentType));

    for (int i = 0, size = body.size(); i < size; i++) {
      ReadableMap bodyPart = body.getMap(i);

      // Determine part's content type.
      ReadableArray headersArray = bodyPart.getArray("headers");
      Headers headers = extractHeaders(headersArray, null);
      if (headers == null) {
        ResponseUtil.onRequestError(
          eventEmitter,
          requestId,
          "Missing or invalid header format for FormData part.",
          null);
        return null;
      }
      MediaType partContentType = null;
      String partContentTypeStr = headers.get(CONTENT_TYPE_HEADER_NAME);
      if (partContentTypeStr != null) {
        partContentType = MediaType.parse(partContentTypeStr);
        // Remove the content-type header because MultipartBuilder gets it explicitly as an
        // argument and doesn't expect it in the headers array.
        headers = headers.newBuilder().removeAll(CONTENT_TYPE_HEADER_NAME).build();
      }

      if (bodyPart.hasKey(REQUEST_BODY_KEY_STRING)) {
        String bodyValue = bodyPart.getString(REQUEST_BODY_KEY_STRING);
        multipartBuilder.addPart(headers, RequestBody.create(partContentType, bodyValue));
      } else if (bodyPart.hasKey(REQUEST_BODY_KEY_URI)) {
        if (partContentType == null) {
          ResponseUtil.onRequestError(
            eventEmitter,
            requestId,
            "Binary FormData part needs a content-type header.",
            null);
          return null;
        }
        String fileContentUriStr = bodyPart.getString(REQUEST_BODY_KEY_URI);
        InputStream fileInputStream =
            RequestBodyUtil.getFileInputStream(getReactApplicationContext(), fileContentUriStr);
        if (fileInputStream == null) {
          ResponseUtil.onRequestError(
            eventEmitter,
            requestId,
            "Could not retrieve file for uri " + fileContentUriStr,
            null);
          return null;
        }
        multipartBuilder.addPart(headers, RequestBodyUtil.create(partContentType, fileInputStream));
      } else {
        ResponseUtil.onRequestError(eventEmitter, requestId, "Unrecognized FormData part.", null);
      }
    }
    return multipartBuilder;
  }

  /**
   * Extracts the headers from the Array. If the format is invalid, this method will return null.
   */
  private @Nullable Headers extractHeaders(
      @Nullable ReadableArray headersArray,
      @Nullable ReadableMap requestData) {
    if (headersArray == null) {
      return null;
    }
    Headers.Builder headersBuilder = new Headers.Builder();
    for (int headersIdx = 0, size = headersArray.size(); headersIdx < size; headersIdx++) {
      ReadableArray header = headersArray.getArray(headersIdx);
      if (header == null || header.size() != 2) {
        return null;
      }
      String headerName = header.getString(0);
      String headerValue = header.getString(1);
      if (headerName == null || headerValue == null) {
        return null;
      }
      headersBuilder.add(headerName, headerValue);
    }
    if (headersBuilder.get(USER_AGENT_HEADER_NAME) == null && mDefaultUserAgent != null) {
      headersBuilder.add(USER_AGENT_HEADER_NAME, mDefaultUserAgent);
    }

    // Sanitize content encoding header, supported only when request specify payload as string
    boolean isGzipSupported = requestData != null && requestData.hasKey(REQUEST_BODY_KEY_STRING);
    if (!isGzipSupported) {
      headersBuilder.removeAll(CONTENT_ENCODING_HEADER_NAME);
    }

    return headersBuilder.build();
  }

  private RCTDeviceEventEmitter getEventEmitter() {
    return getReactApplicationContext().getJSModule(RCTDeviceEventEmitter.class);
  }
}<|MERGE_RESOLUTION|>--- conflicted
+++ resolved
@@ -406,7 +406,7 @@
               }
 
               // Otherwise send the data in one big chunk, in the format that JS requested.
-<<<<<<< HEAD
+              String responseString = "";
               if (responseType.equals("blob")) {
                 byte[] data = responseBody.bytes();
                 WritableMap blob = Arguments.createMap();
@@ -414,17 +414,7 @@
                 blob.putInt("offset", 0);
                 blob.putInt("size", data.length);
                 ResponseUtil.onDataReceived(eventEmitter, requestId, blob);
-              } else {
-                String responseString = "";
-                if (responseType.equals("text")) {
-                  responseString = responseBody.string();
-                } else if (responseType.equals("base64")) {
-                  responseString = Base64.encodeToString(responseBody.bytes(), Base64.NO_WRAP);
-                }
-                ResponseUtil.onDataReceived(eventEmitter, requestId, responseString);
-=======
-              String responseString = "";
-              if (responseType.equals("text")) {
+              } else if (responseType.equals("text")) {
                 try {
                   responseString = responseBody.string();
                 } catch (IOException e) {
@@ -440,7 +430,6 @@
                 }
               } else if (responseType.equals("base64")) {
                 responseString = Base64.encodeToString(responseBody.bytes(), Base64.NO_WRAP);
->>>>>>> c9aeaf67
               }
               ResponseUtil.onRequestSuccess(eventEmitter, requestId);
             } catch (IOException e) {
