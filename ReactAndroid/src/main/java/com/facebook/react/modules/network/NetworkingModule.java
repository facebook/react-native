/**
 * Copyright (c) 2015-present, Facebook, Inc.
 * All rights reserved.
 *
 * This source code is licensed under the BSD-style license found in the
 * LICENSE file in the root directory of this source tree. An additional grant
 * of patent rights can be found in the PATENTS file in the same directory.
 */
package com.facebook.react.modules.network;

import android.content.Context;
import android.net.Uri;
import android.util.Base64;

import com.facebook.react.bridge.Arguments;
import com.facebook.react.bridge.GuardedAsyncTask;
import com.facebook.react.bridge.ReactApplicationContext;
import com.facebook.react.bridge.ReactContextBaseJavaModule;
import com.facebook.react.bridge.ReactMethod;
import com.facebook.react.bridge.ReadableArray;
import com.facebook.react.bridge.ReadableMap;
import com.facebook.react.bridge.WritableMap;
import com.facebook.react.common.network.OkHttpCallUtil;
import com.facebook.react.module.annotations.ReactModule;
import com.facebook.react.modules.core.DeviceEventManagerModule.RCTDeviceEventEmitter;

import java.io.IOException;
import java.io.InputStream;
import java.io.Reader;
import java.util.ArrayList;
import java.util.HashMap;
import java.util.HashSet;
import java.util.List;
import java.util.Map;
import java.util.Set;
import java.util.concurrent.TimeUnit;

import javax.annotation.Nullable;

import okhttp3.Call;
import okhttp3.Callback;
import okhttp3.CookieJar;
import okhttp3.Headers;
import okhttp3.Interceptor;
import okhttp3.JavaNetCookieJar;
import okhttp3.MediaType;
import okhttp3.MultipartBody;
import okhttp3.OkHttpClient;
import okhttp3.Request;
import okhttp3.RequestBody;
import okhttp3.Response;
import okhttp3.ResponseBody;
import okio.ByteString;

/**
 * Implements the XMLHttpRequest JavaScript interface.
 */
@ReactModule(name = NetworkingModule.NAME)
public final class NetworkingModule extends ReactContextBaseJavaModule {

  /**
   * Allows to implement a custom fetching process for specific URIs. It is the handler's job
   * to fetch the URI and return the JS body payload.
   */
  public interface UriHandler {
    /**
     * Returns if the handler should be used for an URI.
     */
    boolean supports(Uri uri, String responseType);

    /**
     * Fetch the URI and return the JS body payload.
     */
    WritableMap fetch(Uri uri) throws IOException;
  }

  /**
   * Allows adding custom handling to build the {@link RequestBody} from the JS body payload.
   */
  public interface RequestBodyHandler {
    /**
     * Returns if the handler should be used for a JS body payload.
     */
    boolean supports(ReadableMap map);

    /**
     * Returns the {@link RequestBody} for the JS body payload.
     */
    RequestBody toRequestBody(ReadableMap map, String contentType);
  }

  /**
   * Allows adding custom handling to build the JS body payload from the {@link ResponseBody}.
   */
  public interface ResponseHandler {
    /**
     * Returns if the handler should be used for a response type.
     */
    boolean supports(String responseType);

    /**
     * Returns the JS body payload for the {@link ResponseBody}.
     */
    WritableMap toResponseData(ResponseBody body) throws IOException;
  }

  protected static final String NAME = "Networking";

  private static final String CONTENT_ENCODING_HEADER_NAME = "content-encoding";
  private static final String CONTENT_TYPE_HEADER_NAME = "content-type";
  private static final String REQUEST_BODY_KEY_STRING = "string";
  private static final String REQUEST_BODY_KEY_URI = "uri";
  private static final String REQUEST_BODY_KEY_FORMDATA = "formData";
  private static final String REQUEST_BODY_KEY_BASE64 = "base64";
  private static final String USER_AGENT_HEADER_NAME = "user-agent";
  private static final int CHUNK_TIMEOUT_NS = 100 * 1000000; // 100ms
  private static final int MAX_CHUNK_SIZE_BETWEEN_FLUSHES = 8 * 1024; // 8K

  private final OkHttpClient mClient;
  private final ForwardingCookieHandler mCookieHandler;
  private final @Nullable String mDefaultUserAgent;
  private final CookieJarContainer mCookieJarContainer;
  private final Set<Integer> mRequestIds;
  private final List<RequestBodyHandler> mRequestBodyHandlers = new ArrayList<>();
  private final List<UriHandler> mUriHandlers = new ArrayList<>();
  private final List<ResponseHandler> mResponseHandlers = new ArrayList<>();
  private boolean mShuttingDown;

  /* package */ NetworkingModule(
      ReactApplicationContext reactContext,
      @Nullable String defaultUserAgent,
      OkHttpClient client,
      @Nullable List<NetworkInterceptorCreator> networkInterceptorCreators) {
    super(reactContext);

    if (networkInterceptorCreators != null) {
      OkHttpClient.Builder clientBuilder = client.newBuilder();
      for (NetworkInterceptorCreator networkInterceptorCreator : networkInterceptorCreators) {
        clientBuilder.addNetworkInterceptor(networkInterceptorCreator.create());
      }
      client = clientBuilder.build();
    }
    mClient = client;
    mCookieHandler = new ForwardingCookieHandler(reactContext);
    mCookieJarContainer = (CookieJarContainer) mClient.cookieJar();
    mShuttingDown = false;
    mDefaultUserAgent = defaultUserAgent;
    mRequestIds = new HashSet<>();
  }

  /**
   * @param context the ReactContext of the application
   * @param defaultUserAgent the User-Agent header that will be set for all requests where the
   * caller does not provide one explicitly
   * @param client the {@link OkHttpClient} to be used for networking
   */
  /* package */ NetworkingModule(
    ReactApplicationContext context,
    @Nullable String defaultUserAgent,
    OkHttpClient client) {
    this(context, defaultUserAgent, client, null);
  }

  /**
   * @param context the ReactContext of the application
   */
  public NetworkingModule(final ReactApplicationContext context) {
    this(context, null, OkHttpClientProvider.createClient(), null);
  }

  /**
   * @param context the ReactContext of the application
   * @param networkInterceptorCreators list of {@link NetworkInterceptorCreator}'s whose create()
   * methods would be called to attach the interceptors to the client.
   */
  public NetworkingModule(
    ReactApplicationContext context,
    List<NetworkInterceptorCreator> networkInterceptorCreators) {
    this(context, null, OkHttpClientProvider.createClient(), networkInterceptorCreators);
  }

  /**
   * @param context the ReactContext of the application
   * @param defaultUserAgent the User-Agent header that will be set for all requests where the
   * caller does not provide one explicitly
   */
  public NetworkingModule(ReactApplicationContext context, String defaultUserAgent) {
    this(context, defaultUserAgent, OkHttpClientProvider.createClient(), null);
  }

  @Override
  public void initialize() {
    mCookieJarContainer.setCookieJar(new JavaNetCookieJar(mCookieHandler));
  }

  @Override
  public String getName() {
    return NAME;
  }

  @Override
  public void onCatalystInstanceDestroy() {
    mShuttingDown = true;
    cancelAllRequests();

    mCookieHandler.destroy();
    mCookieJarContainer.removeCookieJar();

    mRequestBodyHandlers.clear();
    mResponseHandlers.clear();
    mUriHandlers.clear();
  }

  public void addUriHandler(UriHandler handler) {
    mUriHandlers.add(handler);
  }

  public void addRequestBodyHandler(RequestBodyHandler handler) {
    mRequestBodyHandlers.add(handler);
  }

  public void addResponseHandler(ResponseHandler handler) {
    mResponseHandlers.add(handler);
  }

  public void removeUriHandler(UriHandler handler) {
    mUriHandlers.remove(handler);
  }

  public void removeRequestBodyHandler(RequestBodyHandler handler) {
    mRequestBodyHandlers.remove(handler);
  }

  public void removeResponseHandler(ResponseHandler handler) {
    mResponseHandlers.remove(handler);
  }

  @ReactMethod
  /**
   * @param timeout value of 0 results in no timeout
   */
  public void sendRequest(
      String method,
      String url,
      final int requestId,
      ReadableArray headers,
      ReadableMap data,
      final String responseType,
      final boolean useIncrementalUpdates,
      int timeout,
      boolean withCredentials) {
    final RCTDeviceEventEmitter eventEmitter = getEventEmitter();

    try {
      Uri uri = Uri.parse(url);

      // Check if a handler is registered
      for (UriHandler handler : mUriHandlers) {
        if (handler.supports(uri, responseType)) {
          WritableMap res = handler.fetch(uri);
          ResponseUtil.onDataReceived(eventEmitter, requestId, res);
          ResponseUtil.onRequestSuccess(eventEmitter, requestId);
          return;
        }
      }
    } catch (IOException e) {
      ResponseUtil.onRequestError(eventEmitter, requestId, e.getMessage(), e);
      return;
    }

    Request.Builder requestBuilder = new Request.Builder().url(url);

    if (requestId != 0) {
      requestBuilder.tag(requestId);
    }

    OkHttpClient.Builder clientBuilder = mClient.newBuilder();

    if (!withCredentials) {
      clientBuilder.cookieJar(CookieJar.NO_COOKIES);
    }

    // If JS is listening for progress updates, install a ProgressResponseBody that intercepts the
    // response and counts bytes received.
    if (useIncrementalUpdates) {
      clientBuilder.addNetworkInterceptor(new Interceptor() {
        @Override
        public Response intercept(Interceptor.Chain chain) throws IOException {
          Response originalResponse = chain.proceed(chain.request());
          ProgressResponseBody responseBody = new ProgressResponseBody(
            originalResponse.body(),
            new ProgressListener() {
              long last = System.nanoTime();

              @Override
              public void onProgress(long bytesWritten, long contentLength, boolean done) {
                long now = System.nanoTime();
                if (!done && !shouldDispatch(now, last)) {
                  return;
                }
                if (responseType.equals("text")) {
                  // For 'text' responses we continuously send response data with progress info to
                  // JS below, so no need to do anything here.
                  return;
                }
                ResponseUtil.onDataReceivedProgress(
                  eventEmitter,
                  requestId,
                  bytesWritten,
                  contentLength);
                last = now;
              }
            });
          return originalResponse.newBuilder().body(responseBody).build();
        }
      });
    }

    // If the current timeout does not equal the passed in timeout, we need to clone the existing
    // client and set the timeout explicitly on the clone.  This is cheap as everything else is
    // shared under the hood.
    // See https://github.com/square/okhttp/wiki/Recipes#per-call-configuration for more information
    if (timeout != mClient.connectTimeoutMillis()) {
      clientBuilder.readTimeout(timeout, TimeUnit.MILLISECONDS);
    }
    OkHttpClient client = clientBuilder.build();

    Headers requestHeaders = extractHeaders(headers, data);
    if (requestHeaders == null) {
      ResponseUtil.onRequestError(eventEmitter, requestId, "Unrecognized headers format", null);
      return;
    }
    String contentType = requestHeaders.get(CONTENT_TYPE_HEADER_NAME);
    String contentEncoding = requestHeaders.get(CONTENT_ENCODING_HEADER_NAME);
    requestBuilder.headers(requestHeaders);

<<<<<<< HEAD
    // Check if a handler is registered
    RequestBodyHandler handler = null;
    if (data != null) {
      for (RequestBodyHandler curHandler : mRequestBodyHandlers) {
        if (curHandler.supports(data)) {
          handler = curHandler;
          break;
        }
      }
    }

    if (data == null) {
      requestBuilder.method(method, RequestBodyUtil.getEmptyBody(method));
    } else if (handler != null) {
      RequestBody requestBody = handler.toRequestBody(data, contentType);
      requestBuilder.method(method, requestBody);
=======
    RequestBody requestBody;
    if (data == null) {
      requestBody = RequestBodyUtil.getEmptyBody(method);
>>>>>>> da047966
    } else if (data.hasKey(REQUEST_BODY_KEY_STRING)) {
      if (contentType == null) {
        ResponseUtil.onRequestError(
          eventEmitter,
          requestId,
          "Payload is set but no content-type header specified",
          null);
        return;
      }
      String body = data.getString(REQUEST_BODY_KEY_STRING);
      MediaType contentMediaType = MediaType.parse(contentType);
      if (RequestBodyUtil.isGzipEncoding(contentEncoding)) {
        requestBody = RequestBodyUtil.createGzip(contentMediaType, body);
        if (requestBody == null) {
          ResponseUtil.onRequestError(eventEmitter, requestId, "Failed to gzip request body", null);
          return;
        }
      } else {
        requestBody = RequestBody.create(contentMediaType, body);
      }
    } else if (data.hasKey(REQUEST_BODY_KEY_BASE64)) {
      if (contentType == null) {
        ResponseUtil.onRequestError(
          eventEmitter,
          requestId,
          "Payload is set but no content-type header specified",
          null);
        return;
      }
      String base64String = data.getString(REQUEST_BODY_KEY_BASE64);
      MediaType contentMediaType = MediaType.parse(contentType);
      requestBody = RequestBody.create(contentMediaType, ByteString.decodeBase64(base64String));
    } else if (data.hasKey(REQUEST_BODY_KEY_URI)) {
      if (contentType == null) {
        ResponseUtil.onRequestError(
          eventEmitter,
          requestId,
          "Payload is set but no content-type header specified",
          null);
        return;
      }
      String uri = data.getString(REQUEST_BODY_KEY_URI);
      InputStream fileInputStream =
          RequestBodyUtil.getFileInputStream(getReactApplicationContext(), uri);
      if (fileInputStream == null) {
        ResponseUtil.onRequestError(
          eventEmitter,
          requestId,
          "Could not retrieve file for uri " + uri,
          null);
        return;
      }
      requestBody = RequestBodyUtil.create(MediaType.parse(contentType), fileInputStream);
    } else if (data.hasKey(REQUEST_BODY_KEY_FORMDATA)) {
      if (contentType == null) {
        contentType = "multipart/form-data";
      }
      ReadableArray parts = data.getArray(REQUEST_BODY_KEY_FORMDATA);
      MultipartBody.Builder multipartBuilder =
          constructMultipartBody(parts, contentType, requestId);
      if (multipartBuilder == null) {
        return;
      }
      requestBody = multipartBuilder.build();
    } else {
      // Nothing in data payload, at least nothing we could understand anyway.
      requestBody = RequestBodyUtil.getEmptyBody(method);
    }

    requestBuilder.method(
      method,
      wrapRequestBodyWithProgressEmitter(requestBody, eventEmitter, requestId));

    addRequest(requestId);
    client.newCall(requestBuilder.build()).enqueue(
        new Callback() {
          @Override
          public void onFailure(Call call, IOException e) {
            if (mShuttingDown) {
              return;
            }
            removeRequest(requestId);
            String errorMessage = e.getMessage() != null
                    ? e.getMessage()
                    : "Error while executing request: " + e.getClass().getSimpleName();
            ResponseUtil.onRequestError(eventEmitter, requestId, errorMessage, e);
          }

          @Override
          public void onResponse(Call call, Response response) throws IOException {
            if (mShuttingDown) {
              return;
            }
            removeRequest(requestId);
            // Before we touch the body send headers to JS
            ResponseUtil.onResponseReceived(
              eventEmitter,
              requestId,
              response.code(),
              translateHeaders(response.headers()),
              response.request().url().toString());

            ResponseBody responseBody = response.body();
            try {
              // Check if a handler is registered
              for (ResponseHandler handler : mResponseHandlers) {
                if (handler.supports(responseType)) {
                  WritableMap res = handler.toResponseData(responseBody);
                  ResponseUtil.onDataReceived(eventEmitter, requestId, res);
                  ResponseUtil.onRequestSuccess(eventEmitter, requestId);
                  return;
                }
              }

              // If JS wants progress updates during the download, and it requested a text response,
              // periodically send response data updates to JS.
              if (useIncrementalUpdates && responseType.equals("text")) {
                readWithProgress(eventEmitter, requestId, responseBody);
                ResponseUtil.onRequestSuccess(eventEmitter, requestId);
                return;
              }

              // Otherwise send the data in one big chunk, in the format that JS requested.
              String responseString = "";
              if (responseType.equals("text")) {
                try {
                  responseString = responseBody.string();
                } catch (IOException e) {
                  if (response.request().method().equalsIgnoreCase("HEAD")) {
                    // The request is an `HEAD` and the body is empty,
                    // the OkHttp will produce an exception.
                    // Ignore the exception to not invalidate the request in the
                    // Javascript layer.
                    // Introduced to fix issue #7463.
                  } else {
                    ResponseUtil.onRequestError(eventEmitter, requestId, e.getMessage(), e);
                  }
                }
              } else if (responseType.equals("base64")) {
                responseString = Base64.encodeToString(responseBody.bytes(), Base64.NO_WRAP);
              }
              ResponseUtil.onDataReceived(eventEmitter, requestId, responseString);
              ResponseUtil.onRequestSuccess(eventEmitter, requestId);
            } catch (IOException e) {
              ResponseUtil.onRequestError(eventEmitter, requestId, e.getMessage(), e);
            }
          }
        });
  }

  private RequestBody wrapRequestBodyWithProgressEmitter(
      final RequestBody requestBody,
      final RCTDeviceEventEmitter eventEmitter,
      final int requestId) {
    if(requestBody == null) {
      return null;
    }
    return RequestBodyUtil.createProgressRequest(
      requestBody,
      new ProgressListener() {
        long last = System.nanoTime();

        @Override
        public void onProgress(long bytesWritten, long contentLength, boolean done) {
          long now = System.nanoTime();
          if (done || shouldDispatch(now, last)) {
            ResponseUtil.onDataSend(eventEmitter, requestId, bytesWritten, contentLength);
            last = now;
          }
        }
      });
  }

  private void readWithProgress(
      RCTDeviceEventEmitter eventEmitter,
      int requestId,
      ResponseBody responseBody) throws IOException {
    long totalBytesRead = -1;
    long contentLength = -1;
    try {
      ProgressResponseBody progressResponseBody = (ProgressResponseBody) responseBody;
      totalBytesRead = progressResponseBody.totalBytesRead();
      contentLength = progressResponseBody.contentLength();
    } catch (ClassCastException e) {
      // Ignore
    }

    Reader reader = responseBody.charStream();
    try {
      char[] buffer = new char[MAX_CHUNK_SIZE_BETWEEN_FLUSHES];
      int read;
      while ((read = reader.read(buffer)) != -1) {
        ResponseUtil.onIncrementalDataReceived(
          eventEmitter,
          requestId,
          new String(buffer, 0, read),
          totalBytesRead,
          contentLength);
      }
    } finally {
      reader.close();
    }
  }

  private static boolean shouldDispatch(long now, long last) {
    return last + CHUNK_TIMEOUT_NS < now;
  }

  private synchronized void addRequest(int requestId) {
    mRequestIds.add(requestId);
  }

  private synchronized void removeRequest(int requestId) {
    mRequestIds.remove(requestId);
  }

  private synchronized void cancelAllRequests() {
    for (Integer requestId : mRequestIds) {
      cancelRequest(requestId);
    }
    mRequestIds.clear();
  }

  private static WritableMap translateHeaders(Headers headers) {
    WritableMap responseHeaders = Arguments.createMap();
    for (int i = 0; i < headers.size(); i++) {
      String headerName = headers.name(i);
      // multiple values for the same header
      if (responseHeaders.hasKey(headerName)) {
        responseHeaders.putString(
            headerName,
            responseHeaders.getString(headerName) + ", " + headers.value(i));
      } else {
        responseHeaders.putString(headerName, headers.value(i));
      }
    }
    return responseHeaders;
  }

  @ReactMethod
  public void abortRequest(final int requestId) {
    cancelRequest(requestId);
    removeRequest(requestId);
  }

  private void cancelRequest(final int requestId) {
    // We have to use AsyncTask since this might trigger a NetworkOnMainThreadException, this is an
    // open issue on OkHttp: https://github.com/square/okhttp/issues/869
    new GuardedAsyncTask<Void, Void>(getReactApplicationContext()) {
      @Override
      protected void doInBackgroundGuarded(Void... params) {
        OkHttpCallUtil.cancelTag(mClient, Integer.valueOf(requestId));
      }
    }.execute();
  }

  @ReactMethod
  public void clearCookies(com.facebook.react.bridge.Callback callback) {
    mCookieHandler.clearCookies(callback);
  }

  private @Nullable MultipartBody.Builder constructMultipartBody(
      ReadableArray body,
      String contentType,
      int requestId) {
    RCTDeviceEventEmitter eventEmitter = getEventEmitter();
    MultipartBody.Builder multipartBuilder = new MultipartBody.Builder();
    multipartBuilder.setType(MediaType.parse(contentType));

    for (int i = 0, size = body.size(); i < size; i++) {
      ReadableMap bodyPart = body.getMap(i);

      // Determine part's content type.
      ReadableArray headersArray = bodyPart.getArray("headers");
      Headers headers = extractHeaders(headersArray, null);
      if (headers == null) {
        ResponseUtil.onRequestError(
          eventEmitter,
          requestId,
          "Missing or invalid header format for FormData part.",
          null);
        return null;
      }
      MediaType partContentType = null;
      String partContentTypeStr = headers.get(CONTENT_TYPE_HEADER_NAME);
      if (partContentTypeStr != null) {
        partContentType = MediaType.parse(partContentTypeStr);
        // Remove the content-type header because MultipartBuilder gets it explicitly as an
        // argument and doesn't expect it in the headers array.
        headers = headers.newBuilder().removeAll(CONTENT_TYPE_HEADER_NAME).build();
      }

      if (bodyPart.hasKey(REQUEST_BODY_KEY_STRING)) {
        String bodyValue = bodyPart.getString(REQUEST_BODY_KEY_STRING);
        multipartBuilder.addPart(headers, RequestBody.create(partContentType, bodyValue));
      } else if (bodyPart.hasKey(REQUEST_BODY_KEY_URI)) {
        if (partContentType == null) {
          ResponseUtil.onRequestError(
            eventEmitter,
            requestId,
            "Binary FormData part needs a content-type header.",
            null);
          return null;
        }
        String fileContentUriStr = bodyPart.getString(REQUEST_BODY_KEY_URI);
        InputStream fileInputStream =
            RequestBodyUtil.getFileInputStream(getReactApplicationContext(), fileContentUriStr);
        if (fileInputStream == null) {
          ResponseUtil.onRequestError(
            eventEmitter,
            requestId,
            "Could not retrieve file for uri " + fileContentUriStr,
            null);
          return null;
        }
        multipartBuilder.addPart(headers, RequestBodyUtil.create(partContentType, fileInputStream));
      } else {
        ResponseUtil.onRequestError(eventEmitter, requestId, "Unrecognized FormData part.", null);
      }
    }
    return multipartBuilder;
  }

  /**
   * Extracts the headers from the Array. If the format is invalid, this method will return null.
   */
  private @Nullable Headers extractHeaders(
      @Nullable ReadableArray headersArray,
      @Nullable ReadableMap requestData) {
    if (headersArray == null) {
      return null;
    }
    Headers.Builder headersBuilder = new Headers.Builder();
    for (int headersIdx = 0, size = headersArray.size(); headersIdx < size; headersIdx++) {
      ReadableArray header = headersArray.getArray(headersIdx);
      if (header == null || header.size() != 2) {
        return null;
      }
      String headerName = header.getString(0);
      String headerValue = header.getString(1);
      if (headerName == null || headerValue == null) {
        return null;
      }
      headersBuilder.add(headerName, headerValue);
    }
    if (headersBuilder.get(USER_AGENT_HEADER_NAME) == null && mDefaultUserAgent != null) {
      headersBuilder.add(USER_AGENT_HEADER_NAME, mDefaultUserAgent);
    }

    // Sanitize content encoding header, supported only when request specify payload as string
    boolean isGzipSupported = requestData != null && requestData.hasKey(REQUEST_BODY_KEY_STRING);
    if (!isGzipSupported) {
      headersBuilder.removeAll(CONTENT_ENCODING_HEADER_NAME);
    }

    return headersBuilder.build();
  }

  private RCTDeviceEventEmitter getEventEmitter() {
    return getReactApplicationContext().getJSModule(RCTDeviceEventEmitter.class);
  }
}<|MERGE_RESOLUTION|>--- conflicted
+++ resolved
@@ -334,7 +334,6 @@
     String contentEncoding = requestHeaders.get(CONTENT_ENCODING_HEADER_NAME);
     requestBuilder.headers(requestHeaders);
 
-<<<<<<< HEAD
     // Check if a handler is registered
     RequestBodyHandler handler = null;
     if (data != null) {
@@ -346,16 +345,9 @@
       }
     }
 
-    if (data == null) {
-      requestBuilder.method(method, RequestBodyUtil.getEmptyBody(method));
-    } else if (handler != null) {
-      RequestBody requestBody = handler.toRequestBody(data, contentType);
-      requestBuilder.method(method, requestBody);
-=======
     RequestBody requestBody;
     if (data == null) {
       requestBody = RequestBodyUtil.getEmptyBody(method);
->>>>>>> da047966
     } else if (data.hasKey(REQUEST_BODY_KEY_STRING)) {
       if (contentType == null) {
         ResponseUtil.onRequestError(
