--- conflicted
+++ resolved
@@ -29,8 +29,6 @@
 
   public interface IProvider {
     OkHttpClient create();
-
-<<<<<<< HEAD
     OkHttpClient get();
   }
 
@@ -56,18 +54,6 @@
         client = create();
       }
       return client;
-=======
-  // User-provided OkHttpClient factory
-  private static @Nullable OkHttpClientFactory sFactory;
-
-  public static void setOkHttpClientFactory(OkHttpClientFactory factory) {
-    sFactory = factory;
-  }
-
-  public static OkHttpClient getOkHttpClient() {
-    if (sClient == null) {
-      sClient = createClient();
->>>>>>> 006b77f1
     }
   }
 
@@ -91,22 +77,7 @@
   }
 
   public static OkHttpClient createClient() {
-<<<<<<< HEAD
     return getProvider().create();
-=======
-    if (sFactory != null) {
-      return sFactory.createNewNetworkModuleClient();
-    }
-
-    // No timeouts by default
-    OkHttpClient.Builder client = new OkHttpClient.Builder()
-      .connectTimeout(0, TimeUnit.MILLISECONDS)
-      .readTimeout(0, TimeUnit.MILLISECONDS)
-      .writeTimeout(0, TimeUnit.MILLISECONDS)
-      .cookieJar(new ReactCookieJarContainer());
-
-    return enableTls12OnPreLollipop(client).build();
->>>>>>> 006b77f1
   }
 
   /*
