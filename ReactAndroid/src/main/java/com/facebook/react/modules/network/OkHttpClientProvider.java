/**
 * Copyright (c) 2015-present, Facebook, Inc.
 * All rights reserved.
 *
 * This source code is licensed under the BSD-style license found in the
 * LICENSE file in the root directory of this source tree. An additional grant
 * of patent rights can be found in the PATENTS file in the same directory.
 */

package com.facebook.react.modules.network;

import android.os.Build;

import com.facebook.common.logging.FLog;

import java.util.ArrayList;
import java.util.List;
import java.util.concurrent.TimeUnit;

import javax.annotation.Nullable;

import okhttp3.ConnectionSpec;
import okhttp3.OkHttpClient;
import okhttp3.TlsVersion;

/**
 * Helper class that provides the same OkHttpClient instance that will be used for all networking
 * requests.
 */
public class OkHttpClientProvider {

  // Centralized OkHttpClient for all networking requests.
  private static @Nullable OkHttpClient sClient;
  private static @Nullable OkHttpClient sClientForWebSocket;

  public static OkHttpClient getOkHttpClient() {
    if (sClient == null) {
      sClient = createClient();
    }
    return sClient;
  }

  // okhttp3 OkHttpClient is immutable
  // This allows app to init an OkHttpClient with custom settings.
  public static void replaceOkHttpClient(OkHttpClient client) {
    sClient = client;
  }

<<<<<<< HEAD
  public static OkHttpClient getOkHttpClientForWebSocket() {
    if (sClientForWebSocket == null) {
      sClientForWebSocket = createClientForWebSocket();
    }
    return sClientForWebSocket;
  }

  public static void replaceOkHttpClientForWebSocket(OkHttpClient client) {
    sClientForWebSocket = client;
  }

  private static OkHttpClient createClient() {
=======
  public static OkHttpClient createClient() {
>>>>>>> 16747dd8
    // No timeouts by default
    OkHttpClient.Builder client = new OkHttpClient.Builder()
      .connectTimeout(0, TimeUnit.MILLISECONDS)
      .readTimeout(0, TimeUnit.MILLISECONDS)
      .writeTimeout(0, TimeUnit.MILLISECONDS)
      .cookieJar(new ReactCookieJarContainer());

    return enableTls12OnPreLollipop(client).build();
  }

  private static OkHttpClient createClientForWebSocket() {
    return new OkHttpClient.Builder()
      .connectTimeout(10, TimeUnit.SECONDS)
      .writeTimeout(10, TimeUnit.SECONDS)
      .readTimeout(0, TimeUnit.MINUTES) // Disable timeouts for read
      .build();
  }

  /*
    On Android 4.1-4.4 (API level 16 to 19) TLS 1.1 and 1.2 are
    available but not enabled by default. The following method
    enables it.
   */
  public static OkHttpClient.Builder enableTls12OnPreLollipop(OkHttpClient.Builder client) {
    if (Build.VERSION.SDK_INT >= Build.VERSION_CODES.JELLY_BEAN && Build.VERSION.SDK_INT <= Build.VERSION_CODES.KITKAT) {
      try {
        client.sslSocketFactory(new TLSSocketFactory());

        ConnectionSpec cs = new ConnectionSpec.Builder(ConnectionSpec.MODERN_TLS)
                .tlsVersions(TlsVersion.TLS_1_2)
                .build();

        List<ConnectionSpec> specs = new ArrayList<>();
        specs.add(cs);
        specs.add(ConnectionSpec.COMPATIBLE_TLS);
        specs.add(ConnectionSpec.CLEARTEXT);

        client.connectionSpecs(specs);
      } catch (Exception exc) {
        FLog.e("OkHttpClientProvider", "Error while enabling TLS 1.2", exc);
      }
    }

    return client;
  }

}<|MERGE_RESOLUTION|>--- conflicted
+++ resolved
@@ -46,7 +46,6 @@
     sClient = client;
   }
 
-<<<<<<< HEAD
   public static OkHttpClient getOkHttpClientForWebSocket() {
     if (sClientForWebSocket == null) {
       sClientForWebSocket = createClientForWebSocket();
@@ -58,10 +57,7 @@
     sClientForWebSocket = client;
   }
 
-  private static OkHttpClient createClient() {
-=======
   public static OkHttpClient createClient() {
->>>>>>> 16747dd8
     // No timeouts by default
     OkHttpClient.Builder client = new OkHttpClient.Builder()
       .connectTimeout(0, TimeUnit.MILLISECONDS)
