--- conflicted
+++ resolved
@@ -190,11 +190,7 @@
           @TargetApi(Build.VERSION_CODES.R)
           @Override
           public void run() {
-<<<<<<< HEAD
-            if (Build.VERSION.SDK_INT >= Build.VERSION_CODES.R) {
-=======
             if (Build.VERSION.SDK_INT > Build.VERSION_CODES.R) {
->>>>>>> 49f3f47b
               WindowInsetsController insetsController = activity.getWindow().getInsetsController();
               if ("dark-content".equals(style)) {
                 // dark-content means dark icons on a light status bar
