--- conflicted
+++ resolved
@@ -320,9 +320,6 @@
 
       @Override
       public void destroyRootView(View rootView) {
-<<<<<<< HEAD
-        if (rootView instanceof ReactRootView) {
-=======
         // TODO T62192299: remove when investigation is complete
         FLog.e(TAG, "destroyRootView called");
 
@@ -330,7 +327,6 @@
           // TODO T62192299: remove when investigation is complete
           FLog.e(TAG, "destroyRootView called, unmountReactApplication");
 
->>>>>>> 3c9e5f14
           ((ReactRootView) rootView).unmountReactApplication();
         }
       }
