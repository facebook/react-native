--- conflicted
+++ resolved
@@ -244,11 +244,8 @@
         mJSMainModuleName,
         useDeveloperSupport,
         redBoxHandler,
-<<<<<<< HEAD
-        devBundleDownloadListener);
-=======
+        devBundleDownloadListener,
         minNumShakes);
->>>>>>> ebcf5fd2
     mBridgeIdleDebugListener = bridgeIdleDebugListener;
     mLifecycleState = initialLifecycleState;
     mUIImplementationProvider = uiImplementationProvider;
