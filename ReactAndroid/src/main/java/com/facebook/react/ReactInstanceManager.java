--- conflicted
+++ resolved
@@ -244,10 +244,6 @@
       if (mDevSupportManager.hasUpToDateJSBundleInCache()) {
         // If there is a up-to-date bundle downloaded from server, always use that
         onJSBundleLoadedFromServer();
-<<<<<<< HEAD
-      } else {
-        mDevSupportManager.handleReloadJS();
-=======
       } else if (mJSBundleFile == null) {
         mDevSupportManager.handleReloadJS();
       } else {
@@ -268,18 +264,14 @@
                     });
               }
             });
->>>>>>> c6ae1a77
       }
       return;
     }
 
-<<<<<<< HEAD
-=======
     recreateReactContextInBackgroundFromBundleFile();
   }
 
   private void recreateReactContextInBackgroundFromBundleFile() {
->>>>>>> c6ae1a77
     recreateReactContextInBackground(
         new JSCJavaScriptExecutor(),
         JSBundleLoader.createFileLoader(mApplicationContext, mJSBundleFile));
@@ -623,11 +615,7 @@
      * Example: {@code "index.android.js"}
      */
     public Builder setBundleAssetName(String bundleAssetName) {
-<<<<<<< HEAD
-      return this.setJSBundleFile("assets://" + bundleAssetName);
-=======
       return this.setJSBundleFile(bundleAssetName == null ? null : "assets://" + bundleAssetName);
->>>>>>> c6ae1a77
     }
 
     /**
