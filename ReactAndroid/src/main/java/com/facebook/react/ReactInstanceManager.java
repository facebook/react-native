/**
 * Copyright (c) 2015-present, Facebook, Inc.
 * All rights reserved.
 *
 * This source code is licensed under the BSD-style license found in the
 * LICENSE file in the root directory of this source tree. An additional grant
 * of patent rights can be found in the PATENTS file in the same directory.
 */

package com.facebook.react;

import javax.annotation.Nullable;

import java.util.ArrayList;
import java.util.List;

import android.app.Activity;
import android.app.Application;
import android.content.Intent;

import com.facebook.infer.annotation.Assertions;
import com.facebook.react.bridge.NativeModuleCallExceptionHandler;
import com.facebook.react.bridge.NotThreadSafeBridgeIdleDebugListener;
import com.facebook.react.bridge.ReactApplicationContext;
import com.facebook.react.bridge.ReactContext;
import com.facebook.react.common.annotations.VisibleForTesting;
import com.facebook.react.devsupport.DevSupportManager;
import com.facebook.react.modules.core.DefaultHardwareBackBtnHandler;
import com.facebook.react.modules.core.JavascriptExceptionHandler;
import com.facebook.react.uimanager.UIImplementationProvider;
import com.facebook.react.uimanager.ViewManager;

/**
 * This class is managing instances of {@link CatalystInstance}. It expose a way to configure
 * catalyst instance using {@link ReactPackage} and keeps track of the lifecycle of that
 * instance. It also sets up connection between the instance and developers support functionality
 * of the framework.
 *
 * An instance of this manager is required to start JS application in {@link ReactRootView} (see
 * {@link ReactRootView#startReactApplication} for more info).
 *
 * The lifecycle of the instance of {@link ReactInstanceManager} should be bound to the activity
 * that owns the {@link ReactRootView} that is used to render react application using this
 * instance manager (see {@link ReactRootView#startReactApplication}). It's required to pass
 * owning activity's lifecycle events to the instance manager (see {@link #onPause},
 * {@link #onDestroy} and {@link #onResume}).
 *
 * Ideally, this would be an interface, but because of the API used by earlier versions, it has to
 * have a static method, and so cannot (in Java < 8), be one.
 */
public abstract class ReactInstanceManager {

  /**
   * Listener interface for react instance events.
   */
  public interface ReactInstanceEventListener {
    /**
     * Called when the react context is initialized (all modules registered). Always called on the
     * UI thread.
     */
    void onReactContextInitialized(ReactContext context);
  }

  public abstract DevSupportManager getDevSupportManager();

  public abstract JavascriptExceptionHandler getJavascriptExceptionHandler();
  /**
   * Trigger react context initialization asynchronously in a background async task. This enables
   * applications to pre-load the application JS, and execute global code before
   * {@link ReactRootView} is available and measured. This should only be called the first time the
   * application is set up, which is enforced to keep developers from accidentally creating their
   * application multiple times without realizing it.
   *
   * Called from UI thread.
   */
  public abstract void createReactContextInBackground();

  /**
   * @return whether createReactContextInBackground has been called. Will return false after
   * onDestroy until a new initial context has been created.
   */
  public abstract boolean hasStartedCreatingInitialContext();

  /**
   * This method will give JS the opportunity to consume the back button event. If JS does not
   * consume the event, mDefaultBackButtonImpl will be invoked at the end of the round trip to JS.
   */
  public abstract void onBackPressed();
  public abstract void onPause();
  /**
   * Use this method when the activity resumes to enable invoking the back button directly from JS.
   *
   * This method retains an instance to provided mDefaultBackButtonImpl. Thus it's
   * important to pass from the activity instance that owns this particular instance of {@link
   * ReactInstanceManager}, so that once this instance receive {@link #onDestroy} event it will
   * clear the reference to that defaultBackButtonImpl.
   *
   * @param defaultBackButtonImpl a {@link DefaultHardwareBackBtnHandler} from an Activity that owns
   * this instance of {@link ReactInstanceManager}.
   */
  public abstract void onResume(
    Activity activity,
    DefaultHardwareBackBtnHandler defaultBackButtonImpl);
  public abstract void onDestroy();
  public abstract void onActivityResult(int requestCode, int resultCode, Intent data);
  public abstract void showDevOptionsDialog();

  /**
   * Get the URL where the last bundle was loaded from.
   */
  public abstract String getSourceUrl();

  /**
   * Attach given {@param rootView} to a catalyst instance manager and start JS application using
   * JS module provided by {@link ReactRootView#getJSModuleName}. If the react context is currently
   * being (re)-created, or if react context has not been created yet, the JS application associated
   * with the provided root view will be started asynchronously, i.e this method won't block.
   * This view will then be tracked by this manager and in case of catalyst instance restart it will
   * be re-attached.
   */
  public abstract void attachMeasuredRootView(ReactRootView rootView);

  /**
   * Detach given {@param rootView} from current catalyst instance. It's safe to call this method
   * multiple times on the same {@param rootView} - in that case view will be detached with the
   * first call.
   */
  public abstract void detachRootView(ReactRootView rootView);

  /**
   * Uses configured {@link ReactPackage} instances to create all view managers
   */
  public abstract List<ViewManager> createAllViewManagers(
    ReactApplicationContext catalystApplicationContext);

  /**
   * Add a listener to be notified of react instance events.
   */
  public abstract void addReactInstanceEventListener(ReactInstanceEventListener listener);

  @VisibleForTesting
  public abstract @Nullable ReactContext getCurrentReactContext();

  /**
   * Creates a builder that is capable of creating an instance of {@link ReactInstanceManagerImpl}.
   */
  public static Builder builder() {
    return new Builder();
  }

  /**
   * Builder class for {@link ReactInstanceManagerImpl}
   */
  public static class Builder {

    protected final List<ReactPackage> mPackages = new ArrayList<>();

    protected @Nullable String mJSBundleFile;
    protected @Nullable String mJSMainModuleName;
    protected @Nullable NotThreadSafeBridgeIdleDebugListener mBridgeIdleDebugListener;
    protected @Nullable Application mApplication;
    protected boolean mUseDeveloperSupport;
    protected @Nullable LifecycleState mInitialLifecycleState;
    protected @Nullable UIImplementationProvider mUIImplementationProvider;
<<<<<<< HEAD
    protected @Nullable JavascriptExceptionHandler mJSExceptionHandler;
=======
    protected @Nullable NativeModuleCallExceptionHandler mNativeModuleCallExceptionHandler;
>>>>>>> fcf0431d

    protected Builder() {
    }

    /**
     * Sets a provider of {@link UIImplementation}.
     * Uses default provider if null is passed.
     */
    public Builder setUIImplementationProvider(
        @Nullable UIImplementationProvider uiImplementationProvider) {
      mUIImplementationProvider = uiImplementationProvider;
      return this;
    }

    /**
     * Name of the JS bundle file to be loaded from application's raw assets.
     * Example: {@code "index.android.js"}
     */
    public Builder setBundleAssetName(String bundleAssetName) {
      return this.setJSBundleFile(bundleAssetName == null ? null : "assets://" + bundleAssetName);
    }

    /**
     * Path to the JS bundle file to be loaded from the file system.
     *
     * Example: {@code "assets://index.android.js" or "/sdcard/main.jsbundle}
     */
    public Builder setJSBundleFile(String jsBundleFile) {
      mJSBundleFile = jsBundleFile;
      return this;
    }

    /**
     * Path to your app's main module on the packager server. This is used when
     * reloading JS during development. All paths are relative to the root folder
     * the packager is serving files from.
     * Examples:
     * {@code "index.android"} or
     * {@code "subdirectory/index.android"}
     */
    public Builder setJSMainModuleName(String jsMainModuleName) {
      mJSMainModuleName = jsMainModuleName;
      return this;
    }

    public Builder addPackage(ReactPackage reactPackage) {
      mPackages.add(reactPackage);
      return this;
    }

    public Builder setBridgeIdleDebugListener(
        NotThreadSafeBridgeIdleDebugListener bridgeIdleDebugListener) {
      mBridgeIdleDebugListener = bridgeIdleDebugListener;
      return this;
    }

    /**
     * Required. This must be your {@code Application} instance.
     */
    public Builder setApplication(Application application) {
      mApplication = application;
      return this;
    }

    /**
     * When {@code true}, developer options such as JS reloading and debugging are enabled.
     * Note you still have to call {@link #showDevOptionsDialog} to show the dev menu,
     * e.g. when the device Menu button is pressed.
     */
    public Builder setUseDeveloperSupport(boolean useDeveloperSupport) {
      mUseDeveloperSupport = useDeveloperSupport;
      return this;
    }

    /**
     * Sets the initial lifecycle state of the host. For example, if the host is already resumed at
     * creation time, we wouldn't expect an onResume call until we get an onPause call.
     */
    public Builder setInitialLifecycleState(LifecycleState initialLifecycleState) {
      mInitialLifecycleState = initialLifecycleState;
      return this;
    }

    /**
<<<<<<< HEAD
     * Sets handler for runtime javascript. The handler will called in non-dev mode (by set
     * {@link #setUseDeveloperSupport(boolean) to false}. Default behavior is simply raising a
     * {@link com.facebook.react.modules.core.JavascriptException}.
     */
    public Builder setJavascriptExceptionHandler(JavascriptExceptionHandler exceptionHandler){
      mJSExceptionHandler = exceptionHandler;
=======
     * Set the exception handler for all native module calls. If not set, the default
     * {@link DevSupportManager} will be used, which shows a redbox in dev mode and rethrows
     * (crashes the app) in prod mode.
     */
    public Builder setNativeModuleCallExceptionHandler(NativeModuleCallExceptionHandler handler) {
      mNativeModuleCallExceptionHandler = handler;
>>>>>>> fcf0431d
      return this;
    }

    /**
     * Instantiates a new {@link ReactInstanceManagerImpl}.
     * Before calling {@code build}, the following must be called:
     * <ul>
     * <li> {@link #setApplication}
     * <li> {@link #setJSBundleFile} or {@link #setJSMainModuleName}
     * </ul>
     */
    public ReactInstanceManager build() {
      Assertions.assertCondition(
          mUseDeveloperSupport || mJSBundleFile != null,
          "JS Bundle File has to be provided when dev support is disabled");

      Assertions.assertCondition(
          mJSMainModuleName != null || mJSBundleFile != null,
          "Either MainModuleName or JS Bundle File needs to be provided");

      if (mUIImplementationProvider == null) {
        // create default UIImplementationProvider if the provided one is null.
        mUIImplementationProvider = new UIImplementationProvider();
      }

      return new ReactInstanceManagerImpl(
          Assertions.assertNotNull(
              mApplication,
              "Application property has not been set with this builder"),
          mJSBundleFile,
          mJSMainModuleName,
          mPackages,
          mUseDeveloperSupport,
          mBridgeIdleDebugListener,
          Assertions.assertNotNull(mInitialLifecycleState, "Initial lifecycle state was not set"),
          mUIImplementationProvider,
<<<<<<< HEAD
              mJSExceptionHandler);
=======
          mNativeModuleCallExceptionHandler);
>>>>>>> fcf0431d
    }
  }
}<|MERGE_RESOLUTION|>--- conflicted
+++ resolved
@@ -162,11 +162,8 @@
     protected boolean mUseDeveloperSupport;
     protected @Nullable LifecycleState mInitialLifecycleState;
     protected @Nullable UIImplementationProvider mUIImplementationProvider;
-<<<<<<< HEAD
     protected @Nullable JavascriptExceptionHandler mJSExceptionHandler;
-=======
     protected @Nullable NativeModuleCallExceptionHandler mNativeModuleCallExceptionHandler;
->>>>>>> fcf0431d
 
     protected Builder() {
     }
@@ -251,21 +248,22 @@
     }
 
     /**
-<<<<<<< HEAD
      * Sets handler for runtime javascript. The handler will called in non-dev mode (by set
      * {@link #setUseDeveloperSupport(boolean) to false}. Default behavior is simply raising a
      * {@link com.facebook.react.modules.core.JavascriptException}.
      */
     public Builder setJavascriptExceptionHandler(JavascriptExceptionHandler exceptionHandler){
       mJSExceptionHandler = exceptionHandler;
-=======
+      return this;
+    }
+
+    /*
      * Set the exception handler for all native module calls. If not set, the default
      * {@link DevSupportManager} will be used, which shows a redbox in dev mode and rethrows
      * (crashes the app) in prod mode.
      */
     public Builder setNativeModuleCallExceptionHandler(NativeModuleCallExceptionHandler handler) {
       mNativeModuleCallExceptionHandler = handler;
->>>>>>> fcf0431d
       return this;
     }
 
@@ -302,11 +300,8 @@
           mBridgeIdleDebugListener,
           Assertions.assertNotNull(mInitialLifecycleState, "Initial lifecycle state was not set"),
           mUIImplementationProvider,
-<<<<<<< HEAD
-              mJSExceptionHandler);
-=======
+              mJSExceptionHandler,
           mNativeModuleCallExceptionHandler);
->>>>>>> fcf0431d
     }
   }
 }