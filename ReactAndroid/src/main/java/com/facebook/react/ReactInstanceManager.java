--- conflicted
+++ resolved
@@ -225,13 +225,9 @@
     @Nullable RedBoxHandler redBoxHandler,
     boolean lazyNativeModulesEnabled,
     boolean lazyViewManagersEnabled,
-<<<<<<< HEAD
     @Nullable DevBundleDownloadListener devBundleDownloadListener,
-    boolean useStartupThread) {
-=======
     boolean setupReactContextInBackgroundEnabled,
     boolean useSeparateUIBackgroundThread) {
->>>>>>> 43fd94da
 
     initializeSoLoaderIfNecessary(applicationContext);
 
