--- conflicted
+++ resolved
@@ -130,11 +130,7 @@
     } else if ("value".equals(type)) {
       node = new ValueAnimatedNode(config);
     } else if ("color".equals(type)) {
-<<<<<<< HEAD
-      node = new ColorAnimatedNode(config, this);
-=======
       node = new ColorAnimatedNode(config, this, mReactApplicationContext);
->>>>>>> 49f3f47b
     } else if ("props".equals(type)) {
       node = new PropsAnimatedNode(config, this);
     } else if ("interpolation".equals(type)) {
