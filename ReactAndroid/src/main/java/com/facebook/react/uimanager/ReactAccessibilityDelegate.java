--- conflicted
+++ resolved
@@ -484,10 +484,7 @@
             || view.getTag(R.id.accessibility_state) != null
             || view.getTag(R.id.accessibility_actions) != null
             || view.getTag(R.id.react_test_id) != null
-<<<<<<< HEAD
-            || view.getTag(R.id.accessibility_collection_item) != null)) {
-      ViewCompat.setAccessibilityDelegate(view, new ReactAccessibilityDelegate());
-=======
+            || view.getTag(R.id.accessibility_collection_item) != null
             || view.getTag(R.id.accessibility_links) != null)) {
       ViewCompat.setAccessibilityDelegate(
           view,
@@ -705,7 +702,6 @@
       public int start;
       public int end;
       public int id;
->>>>>>> 2a6a6851
     }
   }
 }