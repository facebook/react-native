--- conflicted
+++ resolved
@@ -181,7 +181,6 @@
           return "android.widget.AbsListView";
         case GRID:
           return "android.widget.GridView";
-<<<<<<< HEAD
         case ORDINAL:
           return ReactTtsSpan.TYPE_ORDINAL;
         case DECIMAL:
@@ -206,7 +205,6 @@
           return ReactTtsSpan.TYPE_DIGITS;
         case VERBATIM:
           return ReactTtsSpan.TYPE_VERBATIM;
-=======
         case SCROLLVIEW:
           return "android.widget.ScrollView";
         case HORIZONTALSCROLLVIEW:
@@ -224,7 +222,6 @@
         case WEBVIEW:
           return "android.webkit.WebView";
         case NONE:
->>>>>>> 114098d4
         case LINK:
         case SUMMARY:
         case HEADER:
