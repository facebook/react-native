--- conflicted
+++ resolved
@@ -8,14 +8,12 @@
 package com.facebook.react.uimanager;
 
 import android.content.Context;
-import android.graphics.Rect;
 import android.os.Bundle;
 import android.os.Handler;
 import android.os.Message;
 import android.text.SpannableString;
 import android.text.style.URLSpan;
 import android.view.View;
-import android.view.ViewGroup;
 import android.view.accessibility.AccessibilityEvent;
 import androidx.annotation.Nullable;
 import androidx.core.view.AccessibilityDelegateCompat;
@@ -111,10 +109,7 @@
     TABLIST,
     TIMER,
     LIST,
-<<<<<<< HEAD
     GRID,
-=======
->>>>>>> 16feabf6
     TOOLBAR;
 
     public static String getValue(AccessibilityRole role) {
@@ -145,11 +140,8 @@
           return "android.widget.Switch";
         case LIST:
           return "android.widget.AbsListView";
-<<<<<<< HEAD
         case GRID:
           return "android.widget.GridView";
-=======
->>>>>>> 16feabf6
         case NONE:
         case LINK:
         case SUMMARY:
@@ -232,7 +224,7 @@
         (ReadableArray) host.getTag(R.id.accessibility_actions);
 
     final ReadableMap accessibilityCollectionItemInfo =
-      (ReadableMap) host.getTag(R.id.accessibility_collection_item_info);
+        (ReadableMap) host.getTag(R.id.accessibility_collection_item_info);
     if (accessibilityCollectionItemInfo != null) {
       int rowIndex = accessibilityCollectionItemInfo.getInt("rowIndex");
       int columnIndex = accessibilityCollectionItemInfo.getInt("columnIndex");
@@ -240,7 +232,9 @@
       int columnSpan = accessibilityCollectionItemInfo.getInt("columnSpan");
       boolean heading = accessibilityCollectionItemInfo.getBoolean("heading");
 
-      AccessibilityNodeInfoCompat.CollectionItemInfoCompat collectionItemInfoCompat = AccessibilityNodeInfoCompat.CollectionItemInfoCompat.obtain(rowIndex, rowSpan, columnIndex, columnSpan, heading);
+      AccessibilityNodeInfoCompat.CollectionItemInfoCompat collectionItemInfoCompat =
+          AccessibilityNodeInfoCompat.CollectionItemInfoCompat.obtain(
+              rowIndex, rowSpan, columnIndex, columnSpan, heading);
       info.setCollectionItemInfo(collectionItemInfoCompat);
     }
 
@@ -298,7 +292,6 @@
       info.setViewIdResourceName(testId);
     }
   }
-
 
   @Override
   public void onInitializeAccessibilityEvent(View host, AccessibilityEvent event) {
