--- conflicted
+++ resolved
@@ -105,28 +105,16 @@
         // coordinates relative to the child
         // We need to store the existing X,Y for the viewGroup away as it is possible this child
         // will not actually be the target and so we restore them if not
-<<<<<<< HEAD
-        float restoreY = eventCoords[0];
-        float restoreX = eventCoords[1];
-        eventCoords[0] = childPoint.y;
-        eventCoords[1] = childPoint.x;
-=======
         float restoreX = eventCoords[0];
         float restoreY = eventCoords[1];
         eventCoords[0] = childPoint.x;
         eventCoords[1] = childPoint.y;
->>>>>>> 9c034a99
         View targetView = findTouchTargetViewWithPointerEvents(eventCoords, child);
         if (targetView != null) {
           return targetView;
         }
-<<<<<<< HEAD
-        eventCoords[0] = restoreY;
-        eventCoords[1] = restoreX;
-=======
         eventCoords[0] = restoreX;
         eventCoords[1] = restoreY;
->>>>>>> 9c034a99
       }
     }
     return viewGroup;
@@ -138,13 +126,8 @@
    * This code is taken from {@link ViewGroup#isTransformedTouchPointInView()}
    */
   private static boolean isTransformedTouchPointInView(
-<<<<<<< HEAD
-      float y,
-      float x,
-=======
       float x,
       float y,
->>>>>>> 9c034a99
       ViewGroup parent,
       View child,
       PointF outLocalPoint) {
