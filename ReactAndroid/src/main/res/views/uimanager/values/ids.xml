--- conflicted
+++ resolved
@@ -35,7 +35,6 @@
 
   <!-- tag is used to store accessibilityLinks tag -->
   <item type="id" name="accessibility_links"/>
-<<<<<<< HEAD
 
   <!--tag is used to store accessibilityErrorMessage tag to announce TextInput errors -->
   <item type="id" name="accessibility_error_message"/>
@@ -43,19 +42,6 @@
   <!--tag is used to store accessibilityLabelledBy tag -->
   <item type="id" name="labelled_by"/>
 
-  <!-- tag is used to store if a view is subscribed to the pointerenter event -->
-  <item type="id" name="pointer_enter"/>
-  <item type="id" name="pointer_enter_capture"/>
-
-  <!-- tag is used to store if a view is subscribed to the pointerleave event -->
-  <item type="id" name="pointer_leave"/>
-  <item type="id" name="pointer_leave_capture"/>
-=======
->>>>>>> 26da3ae8
-
-  <!-- tag is used to store accessibilityLabelledBy tag -->
-  <item type="id" name="labelled_by"/>
-
   <!-- tag is used store bitset of pointer events observed -->
   <item type="id" name="pointer_events"/>
 </resources>