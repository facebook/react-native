--- conflicted
+++ resolved
@@ -27,11 +27,8 @@
   <!--tag is used to store accessibilityValue tag -->
   <item type="id" name="accessibility_value"/>
 
-<<<<<<< HEAD
   <!--tag is used to store accessibilityLinks tag -->
   <item type="id" name="accessibility_links"/>
-</resources>
-=======
   <!--tag is used to store accessibilityLabelledBy tag -->
   <item type="id" name="labelled_by"/>
 
@@ -44,4 +41,3 @@
   <!-- tag is used to store if a view is subscribed to the pointermove event -->
   <item type="id" name="pointer_move"/>
 </resources>
->>>>>>> 16feabf6
