--- conflicted
+++ resolved
@@ -53,13 +53,7 @@
   m_executor.reset();
 }
 
-<<<<<<< HEAD
-void ProxyExecutor::loadApplicationScript(
-    std::unique_ptr<const JSBigString>,
-    std::string sourceURL) {
-=======
 void ProxyExecutor::initializeRuntime() {
->>>>>>> 3c9e5f14
   folly::dynamic nativeModuleConfig = folly::dynamic::array;
 
   {
@@ -82,15 +76,6 @@
   }
 }
 
-<<<<<<< HEAD
-  static auto loadApplicationScript =
-      jni::findClassStatic(EXECUTOR_BASECLASS)
-          ->getMethod<void(jstring)>("loadApplicationScript");
-
-  // The proxy ignores the script data passed in.
-
-  loadApplicationScript(m_executor.get(), jni::make_jstring(sourceURL).get());
-=======
 void ProxyExecutor::loadBundle(
     std::unique_ptr<const JSBigString>,
     std::string sourceURL) {
@@ -100,7 +85,6 @@
   // The proxy ignores the script data passed in.
 
   loadBundle(m_executor.get(), jni::make_jstring(sourceURL).get());
->>>>>>> 3c9e5f14
   // We can get pending calls here to native but the queue will be drained when
   // we launch the application.
 }
