--- conflicted
+++ resolved
@@ -287,13 +287,8 @@
 jni::alias_ref<CallInvokerHolder::javaobject>
 CatalystInstanceImpl::getJSCallInvokerHolder() {
   if (!jsCallInvokerHolder_) {
-<<<<<<< HEAD
-    jsCallInvokerHolder_ = jni::make_global(CallInvokerHolder::newObjectCxxArgs(
-        std::make_shared<BridgeJSCallInvoker>(instance_)));
-=======
     jsCallInvokerHolder_ = jni::make_global(
         CallInvokerHolder::newObjectCxxArgs(instance_->getJSCallInvoker()));
->>>>>>> 3c9e5f14
   }
 
   return jsCallInvokerHolder_;
@@ -302,12 +297,6 @@
 jni::alias_ref<CallInvokerHolder::javaobject>
 CatalystInstanceImpl::getNativeCallInvokerHolder() {
   if (!nativeCallInvokerHolder_) {
-<<<<<<< HEAD
-    nativeCallInvokerHolder_ =
-        jni::make_global(CallInvokerHolder::newObjectCxxArgs(
-            std::make_shared<MessageQueueThreadCallInvoker>(
-                moduleMessageQueue_)));
-=======
     class NativeThreadCallInvoker : public CallInvoker {
      private:
       std::shared_ptr<JMessageQueueThread> messageQueueThread_;
@@ -332,7 +321,6 @@
 
     nativeCallInvokerHolder_ = jni::make_global(
         CallInvokerHolder::newObjectCxxArgs(decoratedNativeInvoker));
->>>>>>> 3c9e5f14
   }
 
   return nativeCallInvokerHolder_;
