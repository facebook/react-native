/*
 * Copyright (c) Facebook, Inc. and its affiliates.
 *
 * This source code is licensed under the MIT license found in the
 * LICENSE file in the root directory of this source tree.
 */

#pragma once

#include <cxxreact/JSExecutor.h>
#include <fbjni/fbjni.h>
#include <jni.h>
#include "OnLoad.h"

namespace facebook {
namespace react {

/**
 * This executor factory can only create a single executor instance because it
 * moves executorInstance global reference to the executor instance it creates.
 */
class ProxyExecutorOneTimeFactory : public JSExecutorFactory {
 public:
  ProxyExecutorOneTimeFactory(jni::global_ref<jobject> &&executorInstance)
      : m_executor(std::move(executorInstance)) {}
  virtual std::unique_ptr<JSExecutor> createJSExecutor(
      std::shared_ptr<ExecutorDelegate> delegate,
      std::shared_ptr<MessageQueueThread> queue) override;

 private:
  jni::global_ref<jobject> m_executor;
};

class ProxyExecutor : public JSExecutor {
 public:
  ProxyExecutor(
      jni::global_ref<jobject> &&executorInstance,
      std::shared_ptr<ExecutorDelegate> delegate);
  virtual ~ProxyExecutor() override;
<<<<<<< HEAD
  virtual void loadApplicationScript(
=======
  virtual void initializeRuntime() override;
  virtual void loadBundle(
>>>>>>> 3c9e5f14
      std::unique_ptr<const JSBigString> script,
      std::string sourceURL) override;
  virtual void setBundleRegistry(
      std::unique_ptr<RAMBundleRegistry> bundle) override;
  virtual void registerBundle(uint32_t bundleId, const std::string &bundlePath)
      override;
  virtual void callFunction(
      const std::string &moduleId,
      const std::string &methodId,
      const folly::dynamic &arguments) override;
  virtual void invokeCallback(
      const double callbackId,
      const folly::dynamic &arguments) override;
  virtual void setGlobalVariable(
      std::string propName,
      std::unique_ptr<const JSBigString> jsonValue) override;
  virtual std::string getDescription() override;

 private:
  jni::global_ref<jobject> m_executor;
  std::shared_ptr<ExecutorDelegate> m_delegate;
};

} // namespace react
} // namespace facebook<|MERGE_RESOLUTION|>--- conflicted
+++ resolved
@@ -37,12 +37,8 @@
       jni::global_ref<jobject> &&executorInstance,
       std::shared_ptr<ExecutorDelegate> delegate);
   virtual ~ProxyExecutor() override;
-<<<<<<< HEAD
-  virtual void loadApplicationScript(
-=======
   virtual void initializeRuntime() override;
   virtual void loadBundle(
->>>>>>> 3c9e5f14
       std::unique_ptr<const JSBigString> script,
       std::string sourceURL) override;
   virtual void setBundleRegistry(
