load("//tools/build_defs:fb_native_wrapper.bzl", "fb_native")

fb_native.prebuilt_jar(
    name = "annotation",
    binary_jar = ":annotation.jar",
    visibility = ["PUBLIC"],
)

fb_native.android_library(
    name = "appcompat",
    visibility = ["PUBLIC"],
    exported_deps = [
        ":annotation",
        ":appcompat-binary",
        ":appcompat-resources-binary",
        ":collection",
        ":core",
        ":cursoradapter",
        ":fragment",
        ":legacy-support-core-utils",
        ":vectordrawable",
        ":vectordrawable-animated",
    ],
)

fb_native.android_library(
    name = "asynclayoutinflater",
    visibility = ["PUBLIC"],
    exported_deps = [
        ":annotation",
        ":asynclayoutinflater-binary",
        ":core",
    ],
)

fb_native.android_library(
    name = "autofill",
    visibility = ["PUBLIC"],
    exported_deps = [
        ":autofill-binary",
        ":core",
    ],
)

fb_native.android_library(
    name = "collection",
    visibility = ["PUBLIC"],
    exported_deps = [
        ":annotation",
        ":collection-binary",
    ],
)

fb_native.android_library(
    name = "coordinatorlayout",
    visibility = ["PUBLIC"],
    exported_deps = [
        ":annotation",
        ":coordinatorlayout-binary",
        ":core",
        ":customview",
    ],
)

fb_native.android_library(
    name = "core",
    visibility = ["PUBLIC"],
    exported_deps = [
        ":annotation",
        ":collection",
        ":core-binary",
        ":lifecycle-runtime",
        ":versionedparcelable",
    ],
)

fb_native.android_library(
    name = "core-common",
    visibility = ["PUBLIC"],
    exported_deps = [
        ":annotation",
        ":core-common-binary",
    ],
)

fb_native.android_library(
    name = "core-runtime",
    visibility = ["PUBLIC"],
    exported_deps = [
        ":core-common",
        ":core-runtime-binary",
    ],
)

fb_native.android_library(
    name = "cursoradapter",
    visibility = ["PUBLIC"],
    exported_deps = [
        ":annotation",
        ":cursoradapter-binary",
    ],
)

fb_native.android_library(
    name = "customview",
    visibility = ["PUBLIC"],
    exported_deps = [
        ":annotation",
        ":core",
        ":customview-binary",
    ],
)

fb_native.android_library(
    name = "documentfile",
    visibility = ["PUBLIC"],
    exported_deps = [
        ":annotation",
        ":documentfile-binary",
    ],
)

fb_native.android_library(
    name = "drawerlayout",
    visibility = ["PUBLIC"],
    exported_deps = [
        ":annotation",
        ":core",
        ":customview",
        ":drawerlayout-binary",
    ],
)

fb_native.android_library(
    name = "fragment",
    visibility = ["PUBLIC"],
    exported_deps = [
        ":annotation",
        ":core",
        ":fragment-binary",
        ":legacy-support-core-ui",
        ":legacy-support-core-utils",
        ":lifecycle-viewmodel",
        ":loader",
    ],
)

fb_native.android_library(
    name = "interpolator",
    visibility = ["PUBLIC"],
    exported_deps = [
        ":annotation",
        ":interpolator-binary",
    ],
)

fb_native.android_library(
    name = "legacy-support-core-ui",
    visibility = ["PUBLIC"],
    exported_deps = [
        ":annotation",
        ":asynclayoutinflater",
        ":coordinatorlayout",
        ":core",
        ":cursoradapter",
        ":customview",
        ":drawerlayout",
        ":interpolator",
        ":legacy-support-core-ui-binary",
        ":legacy-support-core-utils",
        ":slidingpanelayout",
        ":swiperefreshlayout",
        ":viewpager",
    ],
)

fb_native.android_library(
    name = "legacy-support-core-utils",
    visibility = ["PUBLIC"],
    exported_deps = [
        ":annotation",
        ":core",
        ":documentfile",
        ":legacy-support-core-utils-binary",
        ":loader",
        ":localbroadcastmanager",
        ":print",
    ],
)

fb_native.android_library(
    name = "lifecycle-common",
    visibility = ["PUBLIC"],
    exported_deps = [
        ":annotation",
        ":lifecycle-common-binary",
    ],
)

fb_native.android_library(
    name = "lifecycle-livedata",
    visibility = ["PUBLIC"],
    exported_deps = [
        ":core-common",
        ":core-runtime",
        ":lifecycle-livedata-binary",
        ":lifecycle-livedata-core",
    ],
)

fb_native.android_library(
    name = "lifecycle-livedata-core",
    visibility = ["PUBLIC"],
    exported_deps = [
        ":core-common",
        ":core-runtime",
        ":lifecycle-common",
        ":lifecycle-livedata-core-binary",
    ],
)

fb_native.android_library(
    name = "lifecycle-runtime",
    visibility = ["PUBLIC"],
    exported_deps = [
        ":annotation",
        ":core-common",
        ":lifecycle-common",
        ":lifecycle-runtime-binary",
    ],
)

fb_native.android_library(
    name = "lifecycle-viewmodel",
    visibility = ["PUBLIC"],
    exported_deps = [
        ":annotation",
        ":lifecycle-viewmodel-binary",
    ],
)

fb_native.android_library(
    name = "localbroadcastmanager",
    visibility = ["PUBLIC"],
    exported_deps = [
        ":annotation",
        ":localbroadcastmanager-binary",
    ],
)

fb_native.android_library(
    name = "loader",
    visibility = ["PUBLIC"],
    exported_deps = [
        ":annotation",
        ":core",
        ":lifecycle-livedata",
        ":lifecycle-viewmodel",
        ":loader-binary",
    ],
)

fb_native.android_library(
    name = "print",
    visibility = ["PUBLIC"],
    exported_deps = [
        ":annotation",
        ":print-binary",
    ],
)

fb_native.android_library(
    name = "slidingpanelayout",
    visibility = ["PUBLIC"],
    exported_deps = [
        ":annotation",
        ":core",
        ":customview",
        ":slidingpanelayout-binary",
    ],
)

fb_native.android_library(
    name = "swiperefreshlayout",
    visibility = ["PUBLIC"],
    exported_deps = [
        ":annotation",
        ":core",
        ":interpolator",
        ":swiperefreshlayout-binary",
    ],
)

fb_native.android_library(
    name = "test-monitor",
    visibility = ["PUBLIC"],
    exported_deps = [
        ":annotation",
        ":test-monitor-binary",
    ],
)

fb_native.android_library(
    name = "test-runner",
    visibility = ["PUBLIC"],
    exported_deps = [
        ":annotation",
        ":test-monitor",
        ":test-runner-binary",
    ],
)

fb_native.android_library(
    name = "test-rules",
    visibility = ["PUBLIC"],
    exported_deps = [
        ":test-rules-binary",
        ":test-runner",
    ],
)

fb_native.android_library(
    name = "vectordrawable",
    visibility = ["PUBLIC"],
    exported_deps = [
        ":annotation",
        ":core",
        ":vectordrawable-binary",
    ],
)

fb_native.android_library(
    name = "vectordrawable-animated",
    visibility = ["PUBLIC"],
    exported_deps = [
        ":legacy-support-core-ui",
        ":vectordrawable",
        ":vectordrawable-animated-binary",
    ],
)

fb_native.android_library(
    name = "versionedparcelable",
    visibility = ["PUBLIC"],
    exported_deps = [
        ":annotation",
        ":collection",
        ":versionedparcelable-binary",
    ],
)

fb_native.android_library(
    name = "viewpager",
    visibility = ["PUBLIC"],
    exported_deps = [
        ":annotation",
        ":core",
        ":customview",
        ":viewpager-binary",
    ],
)

# Internal targets
fb_native.android_prebuilt_aar(
    name = "appcompat-binary",
    aar = ":appcompat-binary-aar",
)

fb_native.android_prebuilt_aar(
    name = "appcompat-resources-binary",
    aar = ":appcompat-resources-binary-aar",
)

fb_native.android_prebuilt_aar(
    name = "asynclayoutinflater-binary",
    aar = ":asynclayoutinflater-binary-aar",
)

fb_native.android_prebuilt_aar(
    name = "autofill-binary",
    aar = ":autofill-binary-aar",
)

fb_native.prebuilt_jar(
    name = "collection-binary",
    binary_jar = ":collection-binary.jar",
)

fb_native.android_prebuilt_aar(
    name = "coordinatorlayout-binary",
    aar = ":coordinatorlayout-binary-aar",
)

fb_native.android_prebuilt_aar(
    name = "core-binary",
    aar = ":core-binary-aar",
)

fb_native.prebuilt_jar(
    name = "core-common-binary",
    binary_jar = ":core-common-binary.jar",
)

fb_native.android_prebuilt_aar(
    name = "core-runtime-binary",
    aar = ":core-runtime-binary-aar",
)

fb_native.android_prebuilt_aar(
    name = "cursoradapter-binary",
    aar = ":cursoradapter-binary-aar",
)

fb_native.android_prebuilt_aar(
    name = "customview-binary",
    aar = ":customview-binary-aar",
)

fb_native.android_prebuilt_aar(
    name = "documentfile-binary",
    aar = ":documentfile-binary-aar",
)

fb_native.android_prebuilt_aar(
    name = "drawerlayout-binary",
    aar = ":drawerlayout-binary-aar",
)

fb_native.android_prebuilt_aar(
    name = "fragment-binary",
    aar = ":fragment-binary-aar",
)

fb_native.android_prebuilt_aar(
    name = "interpolator-binary",
    aar = ":interpolator-binary-aar",
)

fb_native.android_prebuilt_aar(
    name = "legacy-support-core-ui-binary",
    aar = ":legacy-support-core-ui-binary-aar",
)

fb_native.android_prebuilt_aar(
    name = "legacy-support-core-utils-binary",
    aar = ":legacy-support-core-utils-binary-aar",
)

fb_native.prebuilt_jar(
    name = "lifecycle-common-binary",
    binary_jar = ":lifecycle-common-binary.jar",
)

fb_native.android_prebuilt_aar(
    name = "lifecycle-livedata-binary",
    aar = ":lifecycle-livedata-binary-aar",
)

fb_native.android_prebuilt_aar(
    name = "lifecycle-livedata-core-binary",
    aar = ":lifecycle-livedata-core-binary-aar",
)

fb_native.android_prebuilt_aar(
    name = "lifecycle-runtime-binary",
    aar = ":lifecycle-runtime-binary-aar",
)

fb_native.android_prebuilt_aar(
    name = "lifecycle-viewmodel-binary",
    aar = ":lifecycle-viewmodel-binary-aar",
)

fb_native.android_prebuilt_aar(
    name = "loader-binary",
    aar = ":loader-binary-aar",
)

fb_native.android_prebuilt_aar(
    name = "localbroadcastmanager-binary",
    aar = ":localbroadcastmanager-binary-aar",
)

fb_native.android_prebuilt_aar(
    name = "print-binary",
    aar = ":print-binary-aar",
)

fb_native.android_prebuilt_aar(
    name = "slidingpanelayout-binary",
    aar = ":slidingpanelayout-binary-aar",
)

fb_native.android_prebuilt_aar(
    name = "swiperefreshlayout-binary",
    aar = ":swiperefreshlayout-binary-aar",
)

fb_native.android_prebuilt_aar(
    name = "test-monitor-binary",
    aar = ":test-monitor-binary-aar",
)

fb_native.android_prebuilt_aar(
    name = "test-rules-binary",
    aar = ":test-rules-binary-aar",
)

fb_native.android_prebuilt_aar(
    name = "test-runner-binary",
    aar = ":test-runner-binary-aar",
)

fb_native.android_prebuilt_aar(
    name = "vectordrawable-binary",
    aar = ":vectordrawable-binary-aar",
)

fb_native.android_prebuilt_aar(
    name = "vectordrawable-animated-binary",
    aar = ":vectordrawable-animated-binary-aar",
)

fb_native.android_prebuilt_aar(
    name = "versionedparcelable-binary",
    aar = ":versionedparcelable-binary-aar",
)

fb_native.android_prebuilt_aar(
    name = "viewpager-binary",
    aar = ":viewpager-binary-aar",
)

# Remote files
fb_native.remote_file(
    name = "annotation.jar",
    sha1 = "2dfd8f6b2a8fc466a1ae4e329fb79cd580f6393f",
    url = "mvn:androidx.annotation:annotation:jar:1.0.1",
)

fb_native.remote_file(
    name = "appcompat-binary-aar",
<<<<<<< HEAD
    sha1 = "beebea39b2ef5604ee50838ab1b456de9d133140",
    url = "mvn:androidx.appcompat:appcompat:aar:1.3.0",
=======
    sha1 = "d384d125d196ed4997b418d7ba6fc18a4680ed22",
    url = "mvn:androidx.appcompat:appcompat:aar:1.4.1",
>>>>>>> 16feabf6
)

fb_native.remote_file(
    name = "appcompat-resources-binary-aar",
<<<<<<< HEAD
    sha1 = "fd7a8a9933b70c5e1da5243e35682058bc355eb1",
    url = "mvn:androidx.appcompat:appcompat-resources:aar:1.3.0",
=======
    sha1 = "527d93d44bb18bc7dcf5213df8d4d069f0ceff61",
    url = "mvn:androidx.appcompat:appcompat-resources:aar:1.4.1",
>>>>>>> 16feabf6
)

fb_native.remote_file(
    name = "asynclayoutinflater-binary-aar",
    sha1 = "5ffa788d19a6863799f25cb50d4fdfb0ec649037",
    url = "mvn:androidx.asynclayoutinflater:asynclayoutinflater:aar:1.0.0",
)

fb_native.remote_file(
    name = "autofill-binary-aar",
    sha1 = "d9cdaa22b9c373ba75a35dcc33ee8871543164e5",
    url = "mvn:androidx.autofill:autofill:aar:1.1.0",
)

fb_native.remote_file(
    name = "collection-binary.jar",
    sha1 = "42858b26cafdaa69b6149f45dfc2894007bc2c7a",
    url = "mvn:androidx.collection:collection:jar:1.0.0",
)

fb_native.remote_file(
    name = "core-binary-aar",
<<<<<<< HEAD
    sha1 = "592da26c6f1263a51134546204033e0964e3c540",
    url = "mvn:androidx.core:core:aar:1.5.0",
=======
    sha1 = "b26edc58f29ca0671e60828a68582760f880acdd",
    url = "mvn:androidx.core:core:aar:1.7.0",
>>>>>>> 16feabf6
)

fb_native.remote_file(
    name = "core-common-binary.jar",
    sha1 = "bb21b9a11761451b51624ac428d1f1bb5deeac38",
    url = "mvn:androidx.arch.core:core-common:jar:2.0.0",
)

fb_native.remote_file(
    name = "core-runtime-binary-aar",
    sha1 = "c5be9edf9ca9135a465d23939f6e7d0e1cf90b41",
    url = "mvn:androidx.arch.core:core-runtime:aar:2.0.0",
)

fb_native.remote_file(
    name = "coordinatorlayout-binary-aar",
    sha1 = "7664385a7e39112b780baf8819ee880dcd3c4094",
    url = "mvn:androidx.coordinatorlayout:coordinatorlayout:aar:1.0.0",
)

fb_native.remote_file(
    name = "cursoradapter-binary-aar",
    sha1 = "74014983a86b83cbce534dec4e7aa9312f5f5d82",
    url = "mvn:androidx.cursoradapter:cursoradapter:aar:1.0.0",
)

fb_native.remote_file(
    name = "customview-binary-aar",
    sha1 = "30f5ff6075d112f8076e733b24410e68159735b6",
    url = "mvn:androidx.customview:customview:aar:1.0.0",
)

fb_native.remote_file(
    name = "documentfile-binary-aar",
    sha1 = "66104345c90cd8c2fd5ad2d3aad692b280e10c32",
    url = "mvn:androidx.documentfile:documentfile:aar:1.0.0",
)

fb_native.remote_file(
    name = "drawerlayout-binary-aar",
    sha1 = "dd02c7e207136e1272b33815cc61e57676ed13a2",
    url = "mvn:androidx.drawerlayout:drawerlayout:aar:1.0.0",
)

fb_native.remote_file(
    name = "fragment-binary-aar",
    sha1 = "0b40f6a2ae814f72d1e71a5df6dc1283c00cd52f",
    url = "mvn:androidx.fragment:fragment:aar:1.0.0",
)

fb_native.remote_file(
    name = "interpolator-binary-aar",
    sha1 = "8a01fa254a23b9388571eb6334b03707c7d122d7",
    url = "mvn:androidx.interpolator:interpolator:aar:1.0.0",
)

fb_native.remote_file(
    name = "legacy-support-core-ui-binary-aar",
    sha1 = "61a264f996046e059f889914050fae1e75d3b702",
    url = "mvn:androidx.legacy:legacy-support-core-ui:aar:1.0.0",
)

fb_native.remote_file(
    name = "legacy-support-core-utils-binary-aar",
    sha1 = "9b9570042115da8629519090dfeb71df75da59fc",
    url = "mvn:androidx.legacy:legacy-support-core-utils:aar:1.0.0",
)

fb_native.remote_file(
    name = "lifecycle-common-binary.jar",
    sha1 = "e070ffae07452331bc5684734fce6831d531785c",
    url = "mvn:androidx.lifecycle:lifecycle-common:jar:2.0.0",
)

fb_native.remote_file(
    name = "lifecycle-livedata-binary-aar",
    sha1 = "c17007cd0b21d6401910b0becdd16c438c68a9af",
    url = "mvn:androidx.lifecycle:lifecycle-livedata:aar:2.0.0",
)

fb_native.remote_file(
    name = "lifecycle-livedata-core-binary-aar",
    sha1 = "1a7cee84b43fa935231b016f0665cd56a72fa9db",
    url = "mvn:androidx.lifecycle:lifecycle-livedata-core:aar:2.0.0",
)

fb_native.remote_file(
    name = "lifecycle-runtime-binary-aar",
    sha1 = "ea27e9e79e9a0fbedfa4dbbef5ddccf0e1d9d73f",
    url = "mvn:androidx.lifecycle:lifecycle-runtime:aar:2.0.0",
)

fb_native.remote_file(
    name = "lifecycle-viewmodel-binary-aar",
    sha1 = "6417c576c458137456d996914c50591e7f4acc24",
    url = "mvn:androidx.lifecycle:lifecycle-viewmodel:aar:2.0.0",
)

fb_native.remote_file(
    name = "loader-binary-aar",
    sha1 = "8af8b6cec0da85c207d03e15840e0722cbc71e70",
    url = "mvn:androidx.loader:loader:aar:1.0.0",
)

fb_native.remote_file(
    name = "localbroadcastmanager-binary-aar",
    sha1 = "2734f31c8321e83ce6b60570d14777fc33cc2ece",
    url = "mvn:androidx.localbroadcastmanager:localbroadcastmanager:aar:1.0.0",
)

fb_native.remote_file(
    name = "print-binary-aar",
    sha1 = "7722094652c48ebe27acc94d74a55e759e4635ff",
    url = "mvn:androidx.print:print:aar:1.0.0",
)

fb_native.remote_file(
    name = "slidingpanelayout-binary-aar",
    sha1 = "37eba9ccbf09b75cc4aa78a5e182d5b8ba79ad6a",
    url = "mvn:androidx.slidingpanelayout:slidingpanelayout:aar:1.0.0",
)

fb_native.remote_file(
    name = "swiperefreshlayout-binary-aar",
    sha1 = "4fd265b80a2b0fbeb062ab2bc4b1487521507762",
    url = "mvn:androidx.swiperefreshlayout:swiperefreshlayout:aar:1.0.0",
)

fb_native.remote_file(
    name = "test-monitor-binary-aar",
    sha1 = "4f3c15d0a1e0c943b233b0dc5d8f1e690cfe7c0a",
    url = "mvn:androidx.test:monitor:aar:1.4.0",
)

fb_native.remote_file(
    name = "test-rules-binary-aar",
    sha1 = "0984e8b5505f08489993c783702236af7a4a18c8",
    url = "mvn:androidx.test:rules:aar:1.4.0",
)

fb_native.remote_file(
    name = "test-runner-binary-aar",
    sha1 = "44d79420baf7ac208e33b35df8756f0e912ced38",
    url = "mvn:androidx.test:runner:aar:1.4.0",
)

fb_native.remote_file(
    name = "vectordrawable-binary-aar",
    sha1 = "33d1eb71849dffbad12add134a25eb63cad4a1eb",
    url = "mvn:androidx.vectordrawable:vectordrawable:aar:1.0.1",
)

fb_native.remote_file(
    name = "vectordrawable-animated-binary-aar",
    sha1 = "0a41681ac4e1747f87237e489699089ad46b7a5e",
    url = "mvn:androidx.vectordrawable:vectordrawable-animated:aar:1.0.0",
)

fb_native.remote_file(
    name = "versionedparcelable-binary-aar",
    sha1 = "52718baf7e51ccba173b468a1034caba8140752e",
    url = "mvn:androidx.versionedparcelable:versionedparcelable:aar:1.0.0",
)

fb_native.remote_file(
    name = "viewpager-binary-aar",
    sha1 = "1f90e13820f96c2fb868f9674079a551678d68b2",
    url = "mvn:androidx.viewpager:viewpager:aar:1.0.0",
)<|MERGE_RESOLUTION|>--- conflicted
+++ resolved
@@ -540,24 +540,14 @@
 
 fb_native.remote_file(
     name = "appcompat-binary-aar",
-<<<<<<< HEAD
-    sha1 = "beebea39b2ef5604ee50838ab1b456de9d133140",
-    url = "mvn:androidx.appcompat:appcompat:aar:1.3.0",
-=======
     sha1 = "d384d125d196ed4997b418d7ba6fc18a4680ed22",
     url = "mvn:androidx.appcompat:appcompat:aar:1.4.1",
->>>>>>> 16feabf6
 )
 
 fb_native.remote_file(
     name = "appcompat-resources-binary-aar",
-<<<<<<< HEAD
-    sha1 = "fd7a8a9933b70c5e1da5243e35682058bc355eb1",
-    url = "mvn:androidx.appcompat:appcompat-resources:aar:1.3.0",
-=======
     sha1 = "527d93d44bb18bc7dcf5213df8d4d069f0ceff61",
     url = "mvn:androidx.appcompat:appcompat-resources:aar:1.4.1",
->>>>>>> 16feabf6
 )
 
 fb_native.remote_file(
@@ -580,13 +570,8 @@
 
 fb_native.remote_file(
     name = "core-binary-aar",
-<<<<<<< HEAD
-    sha1 = "592da26c6f1263a51134546204033e0964e3c540",
-    url = "mvn:androidx.core:core:aar:1.5.0",
-=======
     sha1 = "b26edc58f29ca0671e60828a68582760f880acdd",
     url = "mvn:androidx.core:core:aar:1.7.0",
->>>>>>> 16feabf6
 )
 
 fb_native.remote_file(
