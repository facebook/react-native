/**
 * Copyright (c) 2014-present, Facebook, Inc.
 *
 * <p>This source code is licensed under the MIT license found in the LICENSE file in the root
 * directory of this source tree.
 */
package com.facebook.react.testing;

import static com.facebook.react.bridge.UiThreadUtil.runOnUiThread;

import android.app.Activity;
import android.content.Intent;
import android.graphics.Bitmap;
import android.os.AsyncTask;
import android.os.Bundle;
import android.view.View;
import android.view.ViewTreeObserver;
import android.widget.FrameLayout;
import com.facebook.infer.annotation.Assertions;
import com.facebook.react.ReactInstanceManager;
import com.facebook.react.ReactInstanceManagerBuilder;
import com.facebook.react.ReactRootView;
import com.facebook.react.bridge.JSIModule;
import com.facebook.react.bridge.JSIModulePackage;
import com.facebook.react.bridge.JSIModuleProvider;
import com.facebook.react.bridge.JSIModuleSpec;
import com.facebook.react.bridge.JavaScriptContextHolder;
import com.facebook.react.bridge.ReactApplicationContext;
import com.facebook.react.bridge.ReactContext;
import com.facebook.react.bridge.UIManager;
import com.facebook.react.common.LifecycleState;
import com.facebook.react.fabric.FabricUIManager;
import com.facebook.react.fabric.jsc.FabricJSCBinding;
import com.facebook.react.modules.core.DefaultHardwareBackBtnHandler;
import com.facebook.react.modules.core.PermissionAwareActivity;
import com.facebook.react.modules.core.PermissionListener;
import com.facebook.react.shell.MainReactPackage;
import com.facebook.react.testing.idledetection.ReactBridgeIdleSignaler;
import com.facebook.react.testing.idledetection.ReactIdleDetectionUtil;
import com.facebook.react.uimanager.UIManagerModule;
import com.facebook.react.uimanager.ViewManager;
import com.facebook.react.uimanager.ViewManagerRegistry;
import com.facebook.react.uimanager.events.EventDispatcher;
import java.util.Arrays;
import java.util.List;
import java.util.concurrent.CountDownLatch;
import java.util.concurrent.TimeUnit;
import javax.annotation.Nullable;

<<<<<<< HEAD
public class ReactAppTestActivity extends Activity
=======

public class ReactAppTestActivity extends FragmentActivity
>>>>>>> 476a831e
    implements DefaultHardwareBackBtnHandler, PermissionAwareActivity {

  public static final String EXTRA_IS_FABRIC_TEST = "is_fabric_test";

  private static final String DEFAULT_BUNDLE_NAME = "AndroidTestBundle.js";
  private static final int ROOT_VIEW_ID = 8675309;
  // we need a bigger timeout for CI builds because they run on a slow emulator
  private static final long IDLE_TIMEOUT_MS = 120000;
  private final CountDownLatch mDestroyCountDownLatch = new CountDownLatch(1);
  private CountDownLatch mLayoutEvent = new CountDownLatch(1);
  private @Nullable ReactBridgeIdleSignaler mBridgeIdleSignaler;
  private ScreenshotingFrameLayout mScreenshotingFrameLayout;
  private @Nullable ReactInstanceManager mReactInstanceManager;
  private @Nullable ReactRootView mReactRootView;
  private LifecycleState mLifecycleState = LifecycleState.BEFORE_RESUME;

  @Override
  protected void onCreate(Bundle savedInstanceState) {
    super.onCreate(savedInstanceState);

    overridePendingTransition(0, 0);

    // We wrap screenshot layout in another FrameLayout in order to handle custom dimensions of the
    // screenshot view set through {@link #setScreenshotDimensions}
    FrameLayout rootView = new FrameLayout(this);
    setContentView(rootView);

    mScreenshotingFrameLayout = new ScreenshotingFrameLayout(this);
    mScreenshotingFrameLayout.setId(ROOT_VIEW_ID);
    rootView.addView(mScreenshotingFrameLayout);

    mReactRootView = new ReactRootView(this);
    Intent intent = getIntent();
    if (intent != null && intent.getBooleanExtra(EXTRA_IS_FABRIC_TEST, false)) {
      mReactRootView.setIsFabric(true);
    }

    mScreenshotingFrameLayout.addView(mReactRootView);
  }

  @Override
  protected void onPause() {
    super.onPause();

    mLifecycleState = LifecycleState.BEFORE_RESUME;

    overridePendingTransition(0, 0);

    if (mReactInstanceManager != null) {
      mReactInstanceManager.onHostPause();
    }
  }

  @Override
  protected void onResume() {
    super.onResume();

    mLifecycleState = LifecycleState.RESUMED;

    if (mReactInstanceManager != null) {
      mReactInstanceManager.onHostResume(this, this);
    }
  }

  @Override
  protected void onDestroy() {
    super.onDestroy();
    mDestroyCountDownLatch.countDown();

    if (mReactInstanceManager != null) {
      mReactInstanceManager.destroy();
      mReactInstanceManager = null;
    }
    if (mReactRootView != null) {
      mReactRootView.unmountReactApplication();
      mReactRootView = null;
    }

    mScreenshotingFrameLayout.clean();
  }

  public void waitForDestroy(long timeoutMs) throws InterruptedException {
    mDestroyCountDownLatch.await(timeoutMs, TimeUnit.MILLISECONDS);
  }

  public void loadApp(String appKey, ReactInstanceSpecForTest spec, boolean enableDevSupport) {
    loadApp(appKey, spec, null, DEFAULT_BUNDLE_NAME, enableDevSupport);
  }

  public void loadApp(String appKey, ReactInstanceSpecForTest spec, String bundleName) {
    loadApp(appKey, spec, null, bundleName, false /* = useDevSupport */);
  }

  public void resetRootViewForScreenshotTests() {
    if (mReactInstanceManager != null) {
      mReactInstanceManager.destroy();
      mReactInstanceManager = null;
    }
    if (mReactRootView != null) {
      mReactRootView.unmountReactApplication();
    }
    mReactRootView = new ReactRootView(this);
    mScreenshotingFrameLayout.removeAllViews();
    mScreenshotingFrameLayout.clean();
    mScreenshotingFrameLayout.addView(mReactRootView);
  }

  public void loadApp(
      String appKey,
      ReactInstanceSpecForTest spec,
      @Nullable Bundle initialProps,
      String bundleName,
      boolean useDevSupport) {
    loadBundle(spec, bundleName, useDevSupport);
    renderComponent(appKey, initialProps);
  }

  public void renderComponent(String appKey) {
    renderComponent(appKey, null);
  }

  public void renderComponent(final String appKey, final @Nullable Bundle initialProps) {
    final CountDownLatch currentLayoutEvent = mLayoutEvent = new CountDownLatch(1);
    runOnUiThread(
        new Runnable() {
          @Override
          public void run() {
            Assertions.assertNotNull(mReactRootView)
                .getViewTreeObserver()
                .addOnGlobalLayoutListener(
                    new ViewTreeObserver.OnGlobalLayoutListener() {
                      @Override
                      public void onGlobalLayout() {
                        currentLayoutEvent.countDown();
                        Assertions.assertNotNull(mReactRootView)
                            .getViewTreeObserver()
                            .removeGlobalOnLayoutListener(this);
                      }
                    });
            Assertions.assertNotNull(mReactRootView)
                .startReactApplication(mReactInstanceManager, appKey, initialProps);
          }
        });
        try {
          waitForBridgeAndUIIdle();
          waitForLayout(5000);
        } catch (InterruptedException e) {
          throw new RuntimeException("Layout never occurred for component " + appKey, e);}
  }

  public void loadBundle(ReactInstanceSpecForTest spec, String bundleName, boolean useDevSupport) {

    mBridgeIdleSignaler = new ReactBridgeIdleSignaler();

    final ReactInstanceManagerBuilder builder =
        ReactTestHelper.getReactTestFactory()
            .getReactInstanceManagerBuilder()
            .setApplication(getApplication())
            .setBundleAssetName(bundleName);
    if (!spec.getAlternativeReactPackagesForTest().isEmpty()) {
      builder.addPackages(spec.getAlternativeReactPackagesForTest());
    } else {
      builder.addPackage(new MainReactPackage());
    }
    builder
        .addPackage(new InstanceSpecForTestPackage(spec))
        // By not setting a JS module name, we force the bundle to be always loaded from
        // assets, not the devserver, even if dev mode is enabled (such as when testing redboxes).
        // This makes sense because we never run the devserver in tests.
        // .setJSMainModuleName()
        .setUseDeveloperSupport(useDevSupport)
        .setBridgeIdleDebugListener(mBridgeIdleSignaler)
        .setInitialLifecycleState(mLifecycleState)
        .setJSIModulesPackage(
            new JSIModulePackage() {
              @Override
              public List<JSIModuleSpec> getJSIModules(
                  final ReactApplicationContext reactApplicationContext,
                  final JavaScriptContextHolder jsContext) {
                return Arrays.<JSIModuleSpec>asList(
                    new JSIModuleSpec() {
                      @Override
                      public Class<? extends JSIModule> getJSIModuleClass() {
                        return UIManager.class;
                      }

                      @Override
                      public JSIModuleProvider getJSIModuleProvider() {
                        return new JSIModuleProvider() {
                          @Override
                          public FabricUIManager get() {
                            List<ViewManager> viewManagers =
                                mReactInstanceManager.getOrCreateViewManagers(
                                    reactApplicationContext);
                            EventDispatcher eventDispatcher =
                                reactApplicationContext
                                    .getNativeModule(UIManagerModule.class)
                                    .getEventDispatcher();
                            FabricUIManager fabricUIManager =
                                new FabricUIManager(
                                    reactApplicationContext,
                                    new ViewManagerRegistry(viewManagers),
                                    jsContext,
                                    eventDispatcher);
                            new FabricJSCBinding().installFabric(jsContext, fabricUIManager);
                            return fabricUIManager;
                          }
                        };
                      }
                    });
              }
            });

    final CountDownLatch latch = new CountDownLatch(1);
    runOnUiThread(
        new Runnable() {
          @Override
          public void run() {
            mReactInstanceManager = builder.build();
            mReactInstanceManager.onHostResume(
                ReactAppTestActivity.this, ReactAppTestActivity.this);
            latch.countDown();
          }
        });
    try {
      latch.await(1000, TimeUnit.MILLISECONDS);
    } catch (InterruptedException e) {

      throw new RuntimeException(
          "ReactInstanceManager never finished initializing " + bundleName, e);
    }
  }

  private ReactInstanceManager getReactInstanceManager() {
    return mReactInstanceManager;
  }

  public boolean waitForLayout(long millis) throws InterruptedException {
    return mLayoutEvent.await(millis, TimeUnit.MILLISECONDS);
  }

  public void waitForBridgeAndUIIdle() {
    waitForBridgeAndUIIdle(IDLE_TIMEOUT_MS);
  }

  public void waitForBridgeAndUIIdle(long timeoutMs) {
    ReactIdleDetectionUtil.waitForBridgeAndUIIdle(
        Assertions.assertNotNull(mBridgeIdleSignaler), getReactContext(), timeoutMs);
  }

  public View getRootView() {
    return Assertions.assertNotNull(mReactRootView);
  }

  public ReactContext getReactContext() {
    return waitForReactContext();
  }

  // Because react context is created asynchronously, we may have to wait until it is available.
  // It's simpler than exposing synchronosition mechanism to notify listener than react context
  // creation has completed.
  private ReactContext waitForReactContext() {
    Assertions.assertNotNull(mReactInstanceManager);

    try {
      while (true) {
        ReactContext reactContext = mReactInstanceManager.getCurrentReactContext();
        if (reactContext != null) {
          return reactContext;
        }
        Thread.sleep(100);
      }
    } catch (InterruptedException e) {
      throw new RuntimeException(e);
    }
  }

  public void postDelayed(Runnable r, int delayMS) {
    getRootView().postDelayed(r, delayMS);
  }

  /**
   * Does not ensure that this is run on the UI thread or that the UI Looper is idle like {@link
   * ReactAppInstrumentationTestCase#getScreenshot()}. You probably want to use that instead.
   */
  public Bitmap getCurrentScreenshot() {
    return mScreenshotingFrameLayout.getLastDrawnBitmap();
  }

  public boolean isScreenshotReady() {
    return mScreenshotingFrameLayout.isScreenshotReady();
  }

  public void setScreenshotDimensions(int width, int height) {
    mScreenshotingFrameLayout.setLayoutParams(new FrameLayout.LayoutParams(width, height));
  }

  @Override
  public void invokeDefaultOnBackPressed() {
    super.onBackPressed();
  }

  @Override
  public void onRequestPermissionsResult(
      int requestCode, String[] permissions, int[] grantResults) {}

  @Override
  public void requestPermissions(
      String[] permissions, int requestCode, PermissionListener listener) {}
}<|MERGE_RESOLUTION|>--- conflicted
+++ resolved
@@ -1,18 +1,15 @@
 /**
  * Copyright (c) 2014-present, Facebook, Inc.
  *
- * <p>This source code is licensed under the MIT license found in the LICENSE file in the root
- * directory of this source tree.
+ * This source code is licensed under the MIT license found in the
+ * LICENSE file in the root directory of this source tree.
  */
 package com.facebook.react.testing;
 
-import static com.facebook.react.bridge.UiThreadUtil.runOnUiThread;
-
-import android.app.Activity;
 import android.content.Intent;
 import android.graphics.Bitmap;
-import android.os.AsyncTask;
 import android.os.Bundle;
+import android.support.v7.app.AppCompatActivity;
 import android.view.View;
 import android.view.ViewTreeObserver;
 import android.widget.FrameLayout;
@@ -47,12 +44,7 @@
 import java.util.concurrent.TimeUnit;
 import javax.annotation.Nullable;
 
-<<<<<<< HEAD
-public class ReactAppTestActivity extends Activity
-=======
-
-public class ReactAppTestActivity extends FragmentActivity
->>>>>>> 476a831e
+public class ReactAppTestActivity extends AppCompatActivity
     implements DefaultHardwareBackBtnHandler, PermissionAwareActivity {
 
   public static final String EXTRA_IS_FABRIC_TEST = "is_fabric_test";
