--- conflicted
+++ resolved
@@ -293,31 +293,17 @@
 }
 
 dependencies {
-<<<<<<< HEAD
     implementation fileTree(dir: 'src/main/third-party/java/infer-annotations/', include: ['*.jar'])
     implementation 'javax.inject:javax.inject:1'
     implementation 'com.android.support:appcompat-v7:27.1.1'
     implementation 'com.facebook.fbui.textlayoutbuilder:textlayoutbuilder:1.0.0'
-    implementation 'com.facebook.fresco:fresco:1.9.0'
-    implementation 'com.facebook.fresco:imagepipeline-okhttp3:1.9.0'
-    implementation 'com.facebook.soloader:soloader:0.3.0'
-    implementation 'com.google.code.findbugs:jsr305:3.0.0'
+    implementation 'com.facebook.fresco:fresco:1.10.0'
+    implementation 'com.facebook.fresco:imagepipeline-okhttp3:1.10.0'
+    implementation 'com.facebook.soloader:soloader:0.5.1'
+    implementation 'com.google.code.findbugs:jsr305:3.0.2'
     implementation 'com.squareup.okhttp3:okhttp:3.10.0'
     implementation 'com.squareup.okhttp3:okhttp-urlconnection:3.10.0'
     implementation 'com.squareup.okio:okio:1.14.0'
-=======
-    compile fileTree(dir: 'src/main/third-party/java/infer-annotations/', include: ['*.jar'])
-    compile 'javax.inject:javax.inject:1'
-    compile 'com.android.support:appcompat-v7:26.1.0'
-    compile 'com.facebook.fbui.textlayoutbuilder:textlayoutbuilder:1.0.0'
-    compile 'com.facebook.fresco:fresco:1.10.0'
-    compile 'com.facebook.fresco:imagepipeline-okhttp3:1.9.0'
-    compile 'com.facebook.soloader:soloader:0.5.1'
-    compile 'com.google.code.findbugs:jsr305:3.0.2'
-    compile 'com.squareup.okhttp3:okhttp:3.10.0'
-    compile 'com.squareup.okhttp3:okhttp-urlconnection:3.10.0'
-    compile 'com.squareup.okio:okio:1.14.0'
->>>>>>> 151ec411
     compile 'org.webkit:android-jsc:r174650'
 
     testImplementation "junit:junit:${JUNIT_VERSION}"
