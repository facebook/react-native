// Copyright 2015-present Facebook. All Rights Reserved.

apply plugin: 'com.android.library'
apply plugin: 'maven'

apply plugin: 'de.undercouch.download'

import de.undercouch.gradle.tasks.download.Download
import org.apache.tools.ant.taskdefs.condition.Os
import org.apache.tools.ant.filters.ReplaceTokens

// We download various C++ open-source dependencies into downloads.
// We then copy both the downloaded code and our custom makefiles and headers into third-party-ndk.
// After that we build native code from src/main/jni with module path pointing at third-party-ndk.

def downloadsDir = new File("$buildDir/downloads")
def thirdPartyNdkDir = new File("$buildDir/third-party-ndk")

task createNativeDepsDirectories {
    downloadsDir.mkdirs()
    thirdPartyNdkDir.mkdirs()
}

task downloadBoost(dependsOn: createNativeDepsDirectories, type: Download) {
    // Use ZIP version as it's faster this way to selectively extract some parts of the archive
<<<<<<< HEAD
    src 'https://s3-us-west-1.amazonaws.com/evenco/tools/boost/boost_1_57_0.zip'
=======
    src 'https://downloads.sourceforge.net/project/boost/boost/1.57.0/boost_1_57_0.zip'
    // alternative
    // src 'http://mirror.nienbo.com/boost/boost_1_57_0.zip'
>>>>>>> 1e96bcf4
    onlyIfNewer true
    overwrite false
    dest new File(downloadsDir, 'boost_1_57_0.zip')
}

task prepareBoost(dependsOn: downloadBoost, type: Copy) {
    from zipTree(downloadBoost.dest)
    from 'src/main/jni/third-party/boost/Android.mk'
    include 'boost_1_57_0/boost/**/*.hpp', 'Android.mk'
    into "$thirdPartyNdkDir/boost"
}

task downloadDoubleConversion(dependsOn: createNativeDepsDirectories, type: Download) {
    src 'https://github.com/google/double-conversion/archive/v1.1.1.tar.gz'
    onlyIfNewer true
    overwrite false
    dest new File(downloadsDir, 'double-conversion-1.1.1.tar.gz')
}

task prepareDoubleConversion(dependsOn: downloadDoubleConversion, type: Copy) {
    from tarTree(downloadDoubleConversion.dest)
    from 'src/main/jni/third-party/double-conversion/Android.mk'
    include 'double-conversion-1.1.1/src/**/*', 'Android.mk'
    filesMatching('*/src/**/*', {fname -> fname.path = "double-conversion/${fname.name}"})
    includeEmptyDirs = false
    into "$thirdPartyNdkDir/double-conversion"
}

task downloadFolly(dependsOn: createNativeDepsDirectories, type: Download) {
    src 'https://github.com/facebook/folly/archive/v0.50.0.tar.gz'
    onlyIfNewer true
    overwrite false
    dest new File(downloadsDir, 'folly-0.50.0.tar.gz');
}

task prepareFolly(dependsOn: downloadFolly, type: Copy) {
    from tarTree(downloadFolly.dest)
    from 'src/main/jni/third-party/folly/Android.mk'
    include 'folly-0.50.0/folly/**/*', 'Android.mk'
    eachFile {fname -> fname.path = (fname.path - "folly-0.50.0/")}
    includeEmptyDirs = false
    into "$thirdPartyNdkDir/folly"
}

task downloadGlog(dependsOn: createNativeDepsDirectories, type: Download) {
    src 'https://github.com/google/glog/archive/v0.3.3.tar.gz'
    onlyIfNewer true
    overwrite false
    dest new File(downloadsDir, 'glog-0.3.3.tar.gz')
}

// Prepare glog sources to be compiled, this task will perform steps that normally shoudl've been
// executed by automake. This way we can avoid dependencies on make/automake
task prepareGlog(dependsOn: downloadGlog, type: Copy) {
    from tarTree(downloadGlog.dest)
    from 'src/main/jni/third-party/glog/'
    include 'glog-0.3.3/src/**/*', 'Android.mk', 'config.h'
    includeEmptyDirs = false
    filesMatching('**/*.h.in') {
        filter(ReplaceTokens, tokens: [
                ac_cv_have_unistd_h: '1',
                ac_cv_have_stdint_h: '1',
                ac_cv_have_systypes_h: '1',
                ac_cv_have_inttypes_h: '1',
                ac_cv_have_libgflags: '0',
                ac_google_start_namespace: 'namespace google {',
                ac_cv_have_uint16_t: '1',
                ac_cv_have_u_int16_t: '1',
                ac_cv_have___uint16: '0',
                ac_google_end_namespace: '}',
                ac_cv_have___builtin_expect: '1',
                ac_google_namespace: 'google',
                ac_cv___attribute___noinline: '__attribute__ ((noinline))',
                ac_cv___attribute___noreturn: '__attribute__ ((noreturn))',
                ac_cv___attribute___printf_4_5: '__attribute__((__format__ (__printf__, 4, 5)))'
        ])
        it.path = (it.name - '.in')
    }
    into "$thirdPartyNdkDir/glog"
}

task downloadJSCHeaders(type: Download) {
    def jscAPIBaseURL = 'https://svn.webkit.org/repository/webkit/!svn/bc/174650/trunk/Source/JavaScriptCore/API/'
    def jscHeaderFiles = ['JSBase.h', 'JSContextRef.h', 'JSObjectRef.h', 'JSRetainPtr.h', 'JSStringRef.h', 'JSValueRef.h', 'WebKitAvailability.h']
    def output = new File(downloadsDir, 'jsc')
    output.mkdirs()
    src(jscHeaderFiles.collect { headerName -> "$jscAPIBaseURL$headerName" })
    onlyIfNewer true
    overwrite false
    dest output
}

// Create Android.mk library module based on so files from mvn + include headers fetched from webkit.org
task prepareJSC(dependsOn: downloadJSCHeaders) << {
    copy {
        from zipTree(configurations.compile.fileCollection { dep -> dep.name == 'android-jsc' }.singleFile)
        from {downloadJSCHeaders.dest}
        from 'src/main/jni/third-party/jsc/Android.mk'
        include 'jni/**/*.so', '*.h', 'Android.mk'
        filesMatching('*.h', { fname -> fname.path = "JavaScriptCore/${fname.path}"})
        into "$thirdPartyNdkDir/jsc";
    }
}

def getNdkBuildName() {
    if (Os.isFamily(Os.FAMILY_WINDOWS)) {
        return "ndk-build.cmd"
    } else {
        return "ndk-build"
    }
}

def findNdkBuildFullPath() {
    // we allow to provide full path to ndk-build tool
    if (hasProperty('ndk.command')) {
        return property('ndk.command')
    }
    // or just a path to the containing directory
    if (hasProperty('ndk.path')) {
        def ndkDir = property('ndk.path')
        return new File(ndkDir, getNdkBuildName()).getAbsolutePath()
    }
    if (System.getenv('ANDROID_NDK') != null) {
        def ndkDir = System.getenv('ANDROID_NDK')
        return new File(ndkDir, getNdkBuildName()).getAbsolutePath()
    }
    def ndkDir = android.hasProperty('plugin') ? android.plugin.ndkFolder :
            plugins.getPlugin('com.android.library').sdkHandler.getNdkFolder()
    if (ndkDir) {
        return new File(ndkDir, getNdkBuildName()).getAbsolutePath()
    }
    return null
}

def getNdkBuildFullPath() {
    def ndkBuildFullPath = findNdkBuildFullPath()
    if (ndkBuildFullPath == null) {
        throw new GradleScriptException(
            "ndk-build binary cannot be found, check if you've set " +
            "\$ANDROID_NDK environment variable correctly or if ndk.dir is " +
            "setup in local.properties",
            null)
    }
    if (!new File(ndkBuildFullPath).canExecute()) {
        throw new GradleScriptException(
            "ndk-build binary " + ndkBuildFullPath + " doesn't exist or isn't executable.\n" +
            "Check that the \$ANDROID_NDK environment variable, or ndk.dir in local.proerties, is set correctly.\n" +
            "(On Windows, make sure you escape backslashes in local.properties or use forward slashes, e.g. C:\\\\ndk or C:/ndk rather than C:\\ndk)",
            null)
    }
    return ndkBuildFullPath
}

task buildReactNdkLib(dependsOn: [prepareJSC, prepareBoost, prepareDoubleConversion, prepareFolly, prepareGlog], type: Exec) {
    inputs.file('src/main/jni/react')
    outputs.dir("$buildDir/react-ndk/all")
    def jobs = Runtime.runtime.availableProcessors()
    if (System.getenv('CIRCLECI') == 'true') {
        // Circle claims to provide 32 cores which leads us to spin up 32 workers
        // each consuming 100MB of RAM, which puts us over our 4GB max RAM allotment.
        jobs = 8
    }
    commandLine getNdkBuildFullPath(),
            'NDK_PROJECT_PATH=null',
            "NDK_APPLICATION_MK=$projectDir/src/main/jni/Application.mk",
            'NDK_OUT=' + temporaryDir,
            "NDK_LIBS_OUT=$buildDir/react-ndk/all",
            "THIRD_PARTY_NDK_DIR=$buildDir/third-party-ndk",
            '-C', file('src/main/jni/react/jni').absolutePath,
<<<<<<< HEAD
            '--jobs', jobs
=======
            '--jobs', project.hasProperty("jobs") ? project.property("jobs") : Runtime.runtime.availableProcessors()
>>>>>>> 1e96bcf4
}

task cleanReactNdkLib(type: Exec) {
    commandLine getNdkBuildFullPath(),
            '-C', file('src/main/jni/react/jni').absolutePath,
            'clean'
}

task packageReactNdkLibs(dependsOn: buildReactNdkLib, type: Copy) {
    from "$buildDir/react-ndk/all"
    exclude '**/libjsc.so'
    into "$buildDir/react-ndk/exported"
}

task packageReactNdkLibsForBuck(dependsOn: packageReactNdkLibs, type: Copy) {
  from "$buildDir/react-ndk/exported"
  into "src/main/jni/prebuilt/lib"
}

android {
    compileSdkVersion 23
    buildToolsVersion "23.0.1"

    defaultConfig {
        minSdkVersion 16
        targetSdkVersion 22
        versionCode 1
        versionName "1.0"

        ndk {
            moduleName "reactnativejni"
        }

        buildConfigField 'boolean', 'IS_INTERNAL_BUILD', 'false'
        testApplicationId "com.facebook.react.tests.gradle"
        testInstrumentationRunner "android.support.test.runner.AndroidJUnitRunner"
    }

    sourceSets.main {
        jni.srcDirs = []
        jniLibs.srcDir "$buildDir/react-ndk/exported"
        res.srcDirs = ['src/main/res/devsupport', 'src/main/res/shell']
        java {
          srcDirs = ['src/main/java', 'src/main/libraries/soloader']
          exclude 'com/facebook/react/processing'
        }
    }

    tasks.withType(JavaCompile) {
        compileTask -> compileTask.dependsOn packageReactNdkLibs
    }

    clean.dependsOn cleanReactNdkLib

    lintOptions {
        abortOnError false
    }
}

dependencies {
    compile fileTree(dir: 'src/main/third-party/java/infer-annotations/', include: ['*.jar'])
    compile 'com.android.support:appcompat-v7:23.0.1'
    compile 'com.android.support:recyclerview-v7:23.0.1'
    compile 'com.facebook.fresco:fresco:0.8.1'
    compile 'com.facebook.fresco:imagepipeline-okhttp:0.8.1'
    compile 'com.facebook.stetho:stetho:1.2.0'
    compile 'com.facebook.stetho:stetho-okhttp:1.2.0'
    compile 'com.fasterxml.jackson.core:jackson-core:2.2.3'
    compile 'com.google.code.findbugs:jsr305:3.0.0'
    compile 'com.squareup.okhttp:okhttp:2.5.0'
    compile 'com.squareup.okhttp:okhttp-ws:2.5.0'
    compile 'com.squareup.okio:okio:1.6.0'
    compile 'org.webkit:android-jsc:r174650'

    testCompile "junit:junit:${JUNIT_VERSION}"
    testCompile "org.powermock:powermock-api-mockito:${POWERMOCK_VERSION}"
    testCompile 'com.fasterxml.jackson.core:jackson-databind:2.2.3'
    testCompile "org.powermock:powermock-module-junit4-rule:${POWERMOCK_VERSION}"
    testCompile "org.powermock:powermock-classloading-xstream:${POWERMOCK_VERSION}"
    testCompile "org.mockito:mockito-core:${MOCKITO_CORE_VERSION}"
    testCompile "org.easytesting:fest-assert-core:${FEST_ASSERT_CORE_VERSION}"
    testCompile "org.robolectric:robolectric:${ROBOLECTRIC_VERSION}"

    androidTestCompile "com.android.support.test:testing-support-lib:0.1"
}

apply from: 'release.gradle'<|MERGE_RESOLUTION|>--- conflicted
+++ resolved
@@ -23,13 +23,9 @@
 
 task downloadBoost(dependsOn: createNativeDepsDirectories, type: Download) {
     // Use ZIP version as it's faster this way to selectively extract some parts of the archive
-<<<<<<< HEAD
-    src 'https://s3-us-west-1.amazonaws.com/evenco/tools/boost/boost_1_57_0.zip'
-=======
     src 'https://downloads.sourceforge.net/project/boost/boost/1.57.0/boost_1_57_0.zip'
     // alternative
     // src 'http://mirror.nienbo.com/boost/boost_1_57_0.zip'
->>>>>>> 1e96bcf4
     onlyIfNewer true
     overwrite false
     dest new File(downloadsDir, 'boost_1_57_0.zip')
@@ -199,11 +195,7 @@
             "NDK_LIBS_OUT=$buildDir/react-ndk/all",
             "THIRD_PARTY_NDK_DIR=$buildDir/third-party-ndk",
             '-C', file('src/main/jni/react/jni').absolutePath,
-<<<<<<< HEAD
-            '--jobs', jobs
-=======
             '--jobs', project.hasProperty("jobs") ? project.property("jobs") : Runtime.runtime.availableProcessors()
->>>>>>> 1e96bcf4
 }
 
 task cleanReactNdkLib(type: Exec) {
