--- conflicted
+++ resolved
@@ -299,13 +299,8 @@
     compile 'com.facebook.fbui.textlayoutbuilder:textlayoutbuilder:1.0.0'
     compile 'com.facebook.fresco:fresco:1.10.0'
     compile 'com.facebook.fresco:imagepipeline-okhttp3:1.9.0'
-<<<<<<< HEAD
     compile 'com.facebook.soloader:soloader:0.5.1'
-    compile 'com.google.code.findbugs:jsr305:3.0.0'
-=======
-    compile 'com.facebook.soloader:soloader:0.3.0'
     compile 'com.google.code.findbugs:jsr305:3.0.2'
->>>>>>> 847261be
     compile 'com.squareup.okhttp3:okhttp:3.10.0'
     compile 'com.squareup.okhttp3:okhttp-urlconnection:3.10.0'
     compile 'com.squareup.okio:okio:1.14.0'
