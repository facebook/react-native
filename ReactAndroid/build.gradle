// Copyright (c) 2015-present, Facebook, Inc.

// This source code is licensed under the MIT license found in the
// LICENSE file in the root directory of this source tree.

apply plugin: 'com.android.library'
apply plugin: 'maven'

apply plugin: 'de.undercouch.download'

import de.undercouch.gradle.tasks.download.Download
import org.apache.tools.ant.taskdefs.condition.Os
import org.apache.tools.ant.filters.ReplaceTokens

// We download various C++ open-source dependencies into downloads.
// We then copy both the downloaded code and our custom makefiles and headers into third-party-ndk.
// After that we build native code from src/main/jni with module path pointing at third-party-ndk.

def customDownloadsDir = System.getenv("REACT_NATIVE_DOWNLOADS_DIR")
def downloadsDir = customDownloadsDir ? new File(customDownloadsDir) : new File("$buildDir/downloads")
def thirdPartyNdkDir = new File("$buildDir/third-party-ndk")

// You need to have following folders in this directory:
//   - boost_1_63_0
//   - double-conversion-1.1.6
//   - folly-deprecate-dynamic-initializer
//   - glog-0.3.5
//   - jsc-headers
def dependenciesPath = System.getenv("REACT_NATIVE_DEPENDENCIES")

// The Boost library is a very large download (>100MB).
// If Boost is already present on your system, define the REACT_NATIVE_BOOST_PATH env variable
// and the build will use that.
def boostPath = dependenciesPath ?: System.getenv("REACT_NATIVE_BOOST_PATH")

task createNativeDepsDirectories {
    downloadsDir.mkdirs()
    thirdPartyNdkDir.mkdirs()
}

task downloadBoost(dependsOn: createNativeDepsDirectories, type: Download) {
    src 'https://github.com/react-native-community/boost-for-react-native/releases/download/v1.63.0-0/boost_1_63_0.tar.gz'
    onlyIfNewer true
    overwrite false
    dest new File(downloadsDir, 'boost_1_63_0.tar.gz')
}

task prepareBoost(dependsOn: boostPath ? [] : [downloadBoost], type: Copy) {
    from boostPath ?: tarTree(resources.gzip(downloadBoost.dest))
    from 'src/main/jni/third-party/boost/Android.mk'
    include 'Android.mk', 'boost_1_63_0/boost/**/*.hpp', 'boost/boost/**/*.hpp'
    includeEmptyDirs = false
    into "$thirdPartyNdkDir/boost"
    doLast {
        file("$thirdPartyNdkDir/boost/boost").renameTo("$thirdPartyNdkDir/boost/boost_1_63_0")
    }
}

task downloadDoubleConversion(dependsOn: createNativeDepsDirectories, type: Download) {
    src 'https://github.com/google/double-conversion/archive/v1.1.6.tar.gz'
    onlyIfNewer true
    overwrite false
    dest new File(downloadsDir, 'double-conversion-1.1.6.tar.gz')
}

task prepareDoubleConversion(dependsOn: dependenciesPath ? [] : [downloadDoubleConversion], type: Copy) {
    from dependenciesPath ?: tarTree(downloadDoubleConversion.dest)
    from 'src/main/jni/third-party/double-conversion/Android.mk'
    include 'double-conversion-1.1.6/src/**/*', 'Android.mk'
    filesMatching('*/src/**/*', {fname -> fname.path = "double-conversion/${fname.name}"})
    includeEmptyDirs = false
    into "$thirdPartyNdkDir/double-conversion"
}

task downloadFolly(dependsOn: createNativeDepsDirectories, type: Download) {
    src 'https://github.com/facebook/folly/archive/v2016.10.31.00.tar.gz'
    onlyIfNewer true
    overwrite false
    dest new File(downloadsDir, 'folly-2016.10.31.00.tar.gz');
}

task prepareFolly(dependsOn: dependenciesPath ? [] : [downloadFolly], type: Copy) {
    from dependenciesPath ?: tarTree(downloadFolly.dest)
    from 'src/main/jni/third-party/folly/Android.mk'
    include 'folly-2016.10.31.00/folly/**/*', 'Android.mk'
    eachFile {fname -> fname.path = (fname.path - "folly-2016.10.31.00/")}
    includeEmptyDirs = false
    into "$thirdPartyNdkDir/folly"
}

task downloadGlog(dependsOn: createNativeDepsDirectories, type: Download) {
    src 'https://github.com/google/glog/archive/v0.3.5.tar.gz'
    onlyIfNewer true
    overwrite false
    dest new File(downloadsDir, 'glog-0.3.5.tar.gz')
}

// Prepare glog sources to be compiled, this task will perform steps that normally should've been
// executed by automake. This way we can avoid dependencies on make/automake
task prepareGlog(dependsOn: dependenciesPath ? [] : [downloadGlog], type: Copy) {
    from dependenciesPath ?: tarTree(downloadGlog.dest)
    from 'src/main/jni/third-party/glog/'
    include 'glog-0.3.5/src/**/*', 'Android.mk', 'config.h'
    includeEmptyDirs = false
    filesMatching('**/*.h.in') {
        filter(ReplaceTokens, tokens: [
                ac_cv_have_unistd_h: '1',
                ac_cv_have_stdint_h: '1',
                ac_cv_have_systypes_h: '1',
                ac_cv_have_inttypes_h: '1',
                ac_cv_have_libgflags: '0',
                ac_google_start_namespace: 'namespace google {',
                ac_cv_have_uint16_t: '1',
                ac_cv_have_u_int16_t: '1',
                ac_cv_have___uint16: '0',
                ac_google_end_namespace: '}',
                ac_cv_have___builtin_expect: '1',
                ac_google_namespace: 'google',
                ac_cv___attribute___noinline: '__attribute__ ((noinline))',
                ac_cv___attribute___noreturn: '__attribute__ ((noreturn))',
                ac_cv___attribute___printf_4_5: '__attribute__((__format__ (__printf__, 4, 5)))'
        ])
        it.path = (it.name - '.in')
    }
    into "$thirdPartyNdkDir/glog"
}

task downloadJSCHeaders(type: Download) {
    // in sync with webkit SVN revision 174650
    def jscAPIBaseURL = 'https://raw.githubusercontent.com/WebKit/webkit/38b15a3ba3c1b0798f2036f7cea36ffdc096202e/Source/JavaScriptCore/API/'
    def jscHeaderFiles = ['JavaScript.h', 'JSBase.h', 'JSContextRef.h', 'JSObjectRef.h', 'JSRetainPtr.h', 'JSStringRef.h', 'JSValueRef.h', 'WebKitAvailability.h']
    def output = new File(downloadsDir, 'jsc')
    output.mkdirs()
    src(jscHeaderFiles.collect { headerName -> "$jscAPIBaseURL$headerName" })
    onlyIfNewer true
    overwrite false
    dest output
}

// Create Android.mk library module based on so files from mvn + include headers fetched from webkit.org
task prepareJSC(dependsOn: dependenciesPath ? [] : [downloadJSCHeaders]) << {
    copy {
        from zipTree(configurations.compile.fileCollection { dep -> dep.name == 'android-jsc' }.singleFile)
        from dependenciesPath ? "$dependenciesPath/jsc-headers" : {downloadJSCHeaders.dest}
        from 'src/main/jni/third-party/jsc/Android.mk'
        include 'jni/**/*.so', '*.h', 'Android.mk'
        filesMatching('*.h', { fname -> fname.path = "JavaScriptCore/${fname.path}"})
        into "$thirdPartyNdkDir/jsc";
    }
}

task downloadNdkBuildDependencies {
  if (!boostPath) {
    dependsOn downloadBoost
  }
  dependsOn downloadDoubleConversion
  dependsOn downloadFolly
  dependsOn downloadGlog
  dependsOn downloadJSCHeaders
}

def getNdkBuildName() {
    if (Os.isFamily(Os.FAMILY_WINDOWS)) {
        return "ndk-build.cmd"
    } else {
        return "ndk-build"
    }
}

def findNdkBuildFullPath() {
    // we allow to provide full path to ndk-build tool
    if (hasProperty('ndk.command')) {
        return property('ndk.command')
    }
    // or just a path to the containing directory
    if (hasProperty('ndk.path')) {
        def ndkDir = property('ndk.path')
        return new File(ndkDir, getNdkBuildName()).getAbsolutePath()
    }
    if (System.getenv('ANDROID_NDK') != null) {
        def ndkDir = System.getenv('ANDROID_NDK')
        return new File(ndkDir, getNdkBuildName()).getAbsolutePath()
    }
    def ndkDir = android.hasProperty('plugin') ? android.plugin.ndkFolder :
            plugins.getPlugin('com.android.library').hasProperty('sdkHandler') ?
                    plugins.getPlugin('com.android.library').sdkHandler.getNdkFolder() :
                    android.ndkDirectory.absolutePath
    if (ndkDir) {
        return new File(ndkDir, getNdkBuildName()).getAbsolutePath()
    }
    return null
}

def getNdkBuildFullPath() {
    def ndkBuildFullPath = findNdkBuildFullPath()
    if (ndkBuildFullPath == null) {
        throw new GradleScriptException(
            "ndk-build binary cannot be found, check if you've set " +
            "\$ANDROID_NDK environment variable correctly or if ndk.dir is " +
            "setup in local.properties",
            null)
    }
    if (!new File(ndkBuildFullPath).canExecute()) {
        throw new GradleScriptException(
            "ndk-build binary " + ndkBuildFullPath + " doesn't exist or isn't executable.\n" +
            "Check that the \$ANDROID_NDK environment variable, or ndk.dir in local.properties, is set correctly.\n" +
            "(On Windows, make sure you escape backslashes in local.properties or use forward slashes, e.g. C:\\\\ndk or C:/ndk rather than C:\\ndk)",
            null)
    }
    return ndkBuildFullPath
}

task buildReactNdkLib(dependsOn: [prepareJSC, prepareBoost, prepareDoubleConversion, prepareFolly, prepareGlog], type: Exec) {
    inputs.file('src/main/jni/react')
    outputs.dir("$buildDir/react-ndk/all")
    commandLine getNdkBuildFullPath(),
            'NDK_PROJECT_PATH=null',
            "NDK_APPLICATION_MK=$projectDir/src/main/jni/Application.mk",
            'NDK_OUT=' + temporaryDir,
            "NDK_LIBS_OUT=$buildDir/react-ndk/all",
            "THIRD_PARTY_NDK_DIR=$buildDir/third-party-ndk",
            "REACT_COMMON_DIR=$projectDir/../ReactCommon",
            '-C', file('src/main/jni/react/jni').absolutePath,
            '--jobs', project.hasProperty("jobs") ? project.property("jobs") : Runtime.runtime.availableProcessors()
}

task cleanReactNdkLib(type: Exec) {
    commandLine getNdkBuildFullPath(),
            "NDK_APPLICATION_MK=$projectDir/src/main/jni/Application.mk",
            "THIRD_PARTY_NDK_DIR=$buildDir/third-party-ndk",
            "REACT_COMMON_DIR=$projectDir/../ReactCommon",
            '-C', file('src/main/jni/react/jni').absolutePath,
            'clean'
}

task packageReactNdkLibs(dependsOn: buildReactNdkLib, type: Copy) {
    from "$buildDir/react-ndk/all"
    exclude '**/libjsc.so'
    into "$buildDir/react-ndk/exported"
}

task packageReactNdkLibsForBuck(dependsOn: packageReactNdkLibs, type: Copy) {
    from "$buildDir/react-ndk/exported"
    into "src/main/jni/prebuilt/lib"
}

android {
    compileSdkVersion 26
    buildToolsVersion "26.0.3"

    defaultConfig {
        minSdkVersion 16
        targetSdkVersion 26
        versionCode 1
        versionName "1.0"

        consumerProguardFiles 'proguard-rules.pro'

        ndk {
            moduleName "reactnativejni"
        }

        buildConfigField 'boolean', 'IS_INTERNAL_BUILD', 'false'
        buildConfigField 'int', 'EXOPACKAGE_FLAGS', '0'
        testApplicationId "com.facebook.react.tests.gradle"
        testInstrumentationRunner "android.support.test.runner.AndroidJUnitRunner"
    }

    sourceSets.main {
        jni.srcDirs = []
        jniLibs.srcDir "$buildDir/react-ndk/exported"
        res.srcDirs = ['src/main/res/devsupport', 'src/main/res/shell', 'src/main/res/views/modal', 'src/main/res/views/uimanager']
        java {
            srcDirs = ['src/main/java', 'src/main/libraries/soloader/java', 'src/main/jni/first-party/fb/jni/java']
            exclude 'com/facebook/react/processing'
            exclude 'com/facebook/react/module/processing'
        }
    }

    tasks.withType(JavaCompile) {
        compileTask -> compileTask.dependsOn packageReactNdkLibs
    }

    clean.dependsOn cleanReactNdkLib

    lintOptions {
        abortOnError false
    }
    packagingOptions {
        exclude 'META-INF/NOTICE'
        exclude 'META-INF/LICENSE'
    }
}

dependencies {
    compile fileTree(dir: 'src/main/third-party/java/infer-annotations/', include: ['*.jar'])
    compile 'javax.inject:javax.inject:1'
    compile 'com.android.support:appcompat-v7:26.1.0'
<<<<<<< HEAD
    compile 'com.facebook.fresco:fresco:1.10.0'
    compile 'com.facebook.fresco:imagepipeline-okhttp3:1.9.0'
=======
    compile 'com.facebook.fbui.textlayoutbuilder:textlayoutbuilder:1.0.0'
    compile "com.facebook.fresco:fresco:${FRESCO_VERSION}"
    compile "com.facebook.fresco:imagepipeline-okhttp3:${FRESCO_VERSION}"
>>>>>>> 457a74cb
    compile 'com.facebook.soloader:soloader:0.5.1'
    compile 'com.google.code.findbugs:jsr305:3.0.2'
    compile "com.squareup.okhttp3:okhttp:${OKHTTP_VERSION}"
    compile "com.squareup.okhttp3:okhttp-urlconnection:${OKHTTP_VERSION}"
    compile 'com.squareup.okio:okio:1.14.0'
    compile 'org.webkit:android-jsc:r174650'

    testCompile "junit:junit:${JUNIT_VERSION}"
    testCompile "org.powermock:powermock-api-mockito:${POWERMOCK_VERSION}"
    testCompile "org.powermock:powermock-module-junit4-rule:${POWERMOCK_VERSION}"
    testCompile "org.powermock:powermock-classloading-xstream:${POWERMOCK_VERSION}"
    testCompile "org.mockito:mockito-core:${MOCKITO_CORE_VERSION}"
    testCompile "org.easytesting:fest-assert-core:${FEST_ASSERT_CORE_VERSION}"
    testCompile "org.robolectric:robolectric:${ROBOLECTRIC_VERSION}"

    androidTestCompile fileTree(dir: 'src/main/third-party/java/buck-android-support/', include: ['*.jar'])
    androidTestCompile 'com.android.support.test:runner:0.3'
    androidTestCompile "org.mockito:mockito-core:${MOCKITO_CORE_VERSION}"
}

apply from: 'release.gradle'<|MERGE_RESOLUTION|>--- conflicted
+++ resolved
@@ -296,14 +296,8 @@
     compile fileTree(dir: 'src/main/third-party/java/infer-annotations/', include: ['*.jar'])
     compile 'javax.inject:javax.inject:1'
     compile 'com.android.support:appcompat-v7:26.1.0'
-<<<<<<< HEAD
-    compile 'com.facebook.fresco:fresco:1.10.0'
-    compile 'com.facebook.fresco:imagepipeline-okhttp3:1.9.0'
-=======
-    compile 'com.facebook.fbui.textlayoutbuilder:textlayoutbuilder:1.0.0'
     compile "com.facebook.fresco:fresco:${FRESCO_VERSION}"
     compile "com.facebook.fresco:imagepipeline-okhttp3:${FRESCO_VERSION}"
->>>>>>> 457a74cb
     compile 'com.facebook.soloader:soloader:0.5.1'
     compile 'com.google.code.findbugs:jsr305:3.0.2'
     compile "com.squareup.okhttp3:okhttp:${OKHTTP_VERSION}"
