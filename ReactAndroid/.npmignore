<<<<<<< HEAD
# Make sure we never publish ReactAndroid/build (Gradle output) to npm.
# The folder is huge (> 100MB)!
build/
# [macOS] No need to publish our imported nugets 
packages
=======
# Make sure we never publish ReactAndroid/build (Gradle output)
# or ReactAndroid/.cxx (CMake output) to npm.
# Those folders are huge (> 100MB)!
build/
.cxx/
# Exclude buck config/jars for third-party libraries
src/main/third-party/
# Exclude Android & JVM tests
src/test/
src/androidTest/
>>>>>>> 890805db
<|MERGE_RESOLUTION|>--- conflicted
+++ resolved
@@ -1,10 +1,3 @@
-<<<<<<< HEAD
-# Make sure we never publish ReactAndroid/build (Gradle output) to npm.
-# The folder is huge (> 100MB)!
-build/
-# [macOS] No need to publish our imported nugets 
-packages
-=======
 # Make sure we never publish ReactAndroid/build (Gradle output)
 # or ReactAndroid/.cxx (CMake output) to npm.
 # Those folders are huge (> 100MB)!
@@ -14,5 +7,4 @@
 src/main/third-party/
 # Exclude Android & JVM tests
 src/test/
-src/androidTest/
->>>>>>> 890805db
+src/androidTest/