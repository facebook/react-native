--- conflicted
+++ resolved
@@ -13,13 +13,8 @@
         jcenter()
     }
     dependencies {
-<<<<<<< HEAD
-        classpath("com.android.tools.build:gradle:3.5.2")
+        classpath("com.android.tools.build:gradle:3.4.2")
         classpath("org.jetbrains.kotlin:kotlin-gradle-plugin:$kotlinVersion")
-=======
-        classpath("com.android.tools.build:gradle:3.4.2")
-
->>>>>>> ada44125
         // NOTE: Do not place your application dependencies here; they belong
         // in the individual module build.gradle files
     }
