{
<<<<<<< HEAD
  "name": "@react-native-mac/virtualized-lists",
  "version": "0.74.0",
  "description": "Virtualized lists for React Native macOS.",
  "license": "MIT",
  "repository": {
    "type": "git",
    "url": "git@github.com:microsoft/react-native-macos.git",
=======
  "name": "@react-native/virtualized-lists",
  "version": "0.75.0-main",
  "description": "Virtualized lists for React Native.",
  "license": "MIT",
  "repository": {
    "type": "git",
    "url": "git+https://github.com/facebook/react-native.git",
>>>>>>> 6f7eae5c
    "directory": "packages/virtualized-lists"
  },
  "scripts": {
    "change": "beachball change",
    "check": "beachball check",
    "beachball:publish": "beachball publish"
  },
  "homepage": "https://github.com/facebook/react-native/tree/HEAD/packages/virtualized-lists#readme",
  "keywords": [
    "lists",
    "virtualized-lists",
    "section-lists",
    "react-native"
  ],
  "bugs": "https://github.com/facebook/react-native/issues",
  "engines": {
    "node": ">=18"
  },
  "dependencies": {
    "invariant": "^2.2.4",
    "nullthrows": "^1.1.1"
  },
  "devDependencies": {
<<<<<<< HEAD
    "beachball": "^2.30.1",
    "react-test-renderer": "18.2.0"
=======
    "react-test-renderer": "19.0.0-rc-fb9a90fa48-20240614"
>>>>>>> 6f7eae5c
  },
  "peerDependencies": {
    "@types/react": "^18.2.6",
    "react": "*",
    "react-native": "*"
  },
<<<<<<< HEAD
  "beachball": {
    "shouldPublish": true
=======
  "peerDependenciesMeta": {
    "@types/react": {
      "optional": true
    }
>>>>>>> 6f7eae5c
  }
}<|MERGE_RESOLUTION|>--- conflicted
+++ resolved
@@ -1,21 +1,11 @@
 {
-<<<<<<< HEAD
   "name": "@react-native-mac/virtualized-lists",
-  "version": "0.74.0",
+  "version": "0.75.0-main",
   "description": "Virtualized lists for React Native macOS.",
   "license": "MIT",
   "repository": {
     "type": "git",
-    "url": "git@github.com:microsoft/react-native-macos.git",
-=======
-  "name": "@react-native/virtualized-lists",
-  "version": "0.75.0-main",
-  "description": "Virtualized lists for React Native.",
-  "license": "MIT",
-  "repository": {
-    "type": "git",
-    "url": "git+https://github.com/facebook/react-native.git",
->>>>>>> 6f7eae5c
+    "url": "git+https://github.com/microsoft/react-native-macos.git",
     "directory": "packages/virtualized-lists"
   },
   "scripts": {
@@ -39,26 +29,20 @@
     "nullthrows": "^1.1.1"
   },
   "devDependencies": {
-<<<<<<< HEAD
     "beachball": "^2.30.1",
-    "react-test-renderer": "18.2.0"
-=======
     "react-test-renderer": "19.0.0-rc-fb9a90fa48-20240614"
->>>>>>> 6f7eae5c
   },
   "peerDependencies": {
     "@types/react": "^18.2.6",
     "react": "*",
     "react-native": "*"
   },
-<<<<<<< HEAD
-  "beachball": {
-    "shouldPublish": true
-=======
   "peerDependenciesMeta": {
     "@types/react": {
       "optional": true
     }
->>>>>>> 6f7eae5c
+  },
+  "beachball": {
+    "shouldPublish": true
   }
 }