--- conflicted
+++ resolved
@@ -1,13 +1,7 @@
 {
-<<<<<<< HEAD
   "name": "@react-native-mac/virtualized-lists",
-  "version": "0.75.0-main",
+  "version": "0.76.0-main",
   "description": "Virtualized lists for React Native macOS.",
-=======
-  "name": "@react-native/virtualized-lists",
-  "version": "0.76.0-main",
-  "description": "Virtualized lists for React Native.",
->>>>>>> 143f1ad2
   "license": "MIT",
   "repository": {
     "type": "git",
@@ -41,7 +35,7 @@
   "peerDependencies": {
     "@types/react": "^18.2.6",
     "react": "*",
-    "react-native": "*"
+    "react-native-macos": "*"
   },
   "peerDependenciesMeta": {
     "@types/react": {
