--- conflicted
+++ resolved
@@ -1,13 +1,7 @@
 {
-<<<<<<< HEAD
   "name": "@react-native-mac/virtualized-lists",
-  "version": "0.73.3",
+  "version": "0.74.0",
   "description": "Virtualized lists for React Native macOS.",
-=======
-  "name": "@react-native/virtualized-lists",
-  "version": "0.74.0",
-  "description": "Virtualized lists for React Native.",
->>>>>>> c99d96b7
   "license": "MIT",
   "repository": {
     "type": "git",
