--- conflicted
+++ resolved
@@ -8,17 +8,7 @@
  * @format
  */
 
-<<<<<<< HEAD
-import type {ScrollResponderType} from 'react-native/Libraries/Components/ScrollView/ScrollView';
-import type {ViewStyleProp} from 'react-native/Libraries/StyleSheet/StyleSheet';
-import type {
-  KeyEvent, // [macOS]
-  LayoutEvent,
-  ScrollEvent,
-} from 'react-native/Libraries/Types/CoreEventTypes';
-=======
 import type {CellMetricProps, ListOrientation} from './ListMetricsAggregator';
->>>>>>> c99d96b7
 import type {ViewToken} from './ViewabilityHelper';
 import type {
   Item,
@@ -33,6 +23,7 @@
   LayoutEvent,
   ScrollEvent,
 } from 'react-native/Libraries/Types/CoreEventTypes';
+import type {KeyEvent} from 'react-native/Libraries/Types/CoreEventTypes'; // [macOS]
 
 import Batchinator from '../Interaction/Batchinator';
 import clamp from '../Utilities/clamp';
@@ -1184,14 +1175,7 @@
               this.context == null &&
               this.props.scrollEnabled !== false
             ) {
-<<<<<<< HEAD
-              // TODO (T46547044): use React.warn once 16.9 is sync'd: https://github.com/facebook/react/pull/15170
-              // TODO (GitHub #818): Use console.error (as per 646605b90e666c4b0d1c1200a137eacf62b46f87)
-              // instead of console.warn after resolving problems3 in RNTester's MultiColumn and SectionList example pages
-              console.warn(
-=======
               console.error(
->>>>>>> c99d96b7
                 'VirtualizedLists should never be nested inside plain ScrollViews with the same ' +
                   'orientation because it can break windowing and other functionality - use another ' +
                   'VirtualizedList-backed container instead.',
