{
  "name": "@react-native-community/eslint-config",
  "version": "3.0.1",
  "description": "ESLint config for React Native",
  "main": "index.js",
  "license": "MIT",
  "repository": {
    "type": "git",
    "url": "git@github.com:facebook/react-native.git",
    "directory": "packages/eslint-config-react-native-community"
  },
  "homepage": "https://github.com/facebook/react-native/tree/HEAD/packages/eslint-config-react-native-community#readme",
  "dependencies": {
    "@react-native-community/eslint-plugin": "^1.1.0",
    "@typescript-eslint/eslint-plugin": "^4.22.1",
    "@typescript-eslint/parser": "^4.22.1",
    "babel-eslint": "^10.1.0",
<<<<<<< HEAD
    "eslint-config-prettier": "^8.3.0",
    "eslint-plugin-eslint-comments": "^3.2.0",
    "eslint-plugin-flowtype": "^7.0.0",
    "eslint-plugin-jest": "^25.2.4",
    "eslint-plugin-prettier": "^4.0.0",
    "eslint-plugin-react": "^7.26.1",
    "eslint-plugin-react-hooks": "^4.2.0",
    "eslint-plugin-react-native": "^3.11.0",
    "prettier": "^2.0.2"
=======
    "eslint-config-prettier": "^6.10.1",
    "eslint-plugin-eslint-comments": "^3.1.2",
    "eslint-plugin-flowtype": "2.50.3",
    "eslint-plugin-jest": "22.4.1",
    "eslint-plugin-prettier": "3.1.2",
    "eslint-plugin-react": "^7.20.0",
    "eslint-plugin-react-hooks": "^4.0.7",
    "eslint-plugin-react-native": "^3.10.0",
    "prettier": "^2.4.1"
>>>>>>> ebb26cf2
  },
  "peerDependencies": {
    "eslint": ">=7",
    "prettier": ">=2"
  },
  "devDependencies": {
<<<<<<< HEAD
    "eslint": "^7.32.0",
    "prettier": "^2.3.2"
=======
    "eslint": "7.12.0",
    "prettier": "^2.4.1"
>>>>>>> ebb26cf2
  }
}<|MERGE_RESOLUTION|>--- conflicted
+++ resolved
@@ -15,7 +15,6 @@
     "@typescript-eslint/eslint-plugin": "^4.22.1",
     "@typescript-eslint/parser": "^4.22.1",
     "babel-eslint": "^10.1.0",
-<<<<<<< HEAD
     "eslint-config-prettier": "^8.3.0",
     "eslint-plugin-eslint-comments": "^3.2.0",
     "eslint-plugin-flowtype": "^7.0.0",
@@ -24,30 +23,14 @@
     "eslint-plugin-react": "^7.26.1",
     "eslint-plugin-react-hooks": "^4.2.0",
     "eslint-plugin-react-native": "^3.11.0",
-    "prettier": "^2.0.2"
-=======
-    "eslint-config-prettier": "^6.10.1",
-    "eslint-plugin-eslint-comments": "^3.1.2",
-    "eslint-plugin-flowtype": "2.50.3",
-    "eslint-plugin-jest": "22.4.1",
-    "eslint-plugin-prettier": "3.1.2",
-    "eslint-plugin-react": "^7.20.0",
-    "eslint-plugin-react-hooks": "^4.0.7",
-    "eslint-plugin-react-native": "^3.10.0",
     "prettier": "^2.4.1"
->>>>>>> ebb26cf2
   },
   "peerDependencies": {
     "eslint": ">=7",
     "prettier": ">=2"
   },
   "devDependencies": {
-<<<<<<< HEAD
     "eslint": "^7.32.0",
-    "prettier": "^2.3.2"
-=======
-    "eslint": "7.12.0",
     "prettier": "^2.4.1"
->>>>>>> ebb26cf2
   }
 }