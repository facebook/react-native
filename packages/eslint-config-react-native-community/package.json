--- conflicted
+++ resolved
@@ -30,11 +30,7 @@
     "prettier": ">=2"
   },
   "devDependencies": {
-<<<<<<< HEAD
-    "eslint": "^7.32.0"
-=======
-    "eslint": "7.12.0",
+    "eslint": "^7.32.0",
     "prettier": "^2.3.2"
->>>>>>> cbe0e6bf
   }
 }