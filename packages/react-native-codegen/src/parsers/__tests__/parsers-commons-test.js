--- conflicted
+++ resolved
@@ -21,12 +21,9 @@
   buildSchema,
   parseModuleName,
   createComponentConfig,
-<<<<<<< HEAD
   propertyNames,
-=======
   getCommandOptions,
   getOptions,
->>>>>>> 6956d4f2
 } from '../parsers-commons';
 import type {ParserType} from '../errors';
 
@@ -1284,21 +1281,6 @@
   });
 });
 
-<<<<<<< HEAD
-describe('propertyNames', () => {
-  it('returns propertyNames with valid properties', () => {
-    const properties = [{key: {name: 'testName'}}, {key: {name: 'testName2'}}];
-    const expected = ['testName', 'testName2'];
-    expect(propertyNames(properties)).toEqual(expected);
-  });
-
-  it('returns empty propertyNames with incorrect properties', () => {
-    const properties = [
-      {key: {invalid: 'testName'}},
-      {key: {invalid: 'testName2'}},
-    ];
-    expect(propertyNames(properties)).toEqual([]);
-=======
 describe('getCommandOptions', () => {
   it('returns null when commandOptionsExpression is null', () => {
     const result = getCommandOptions(null);
@@ -1426,6 +1408,21 @@
     };
     const expectedOptions = {paperComponentNameDeprecated: 'RCTRefreshControl'};
     expect(getOptions(optionsExpression)).toEqual(expectedOptions);
->>>>>>> 6956d4f2
-  });
+  });
+});
+
+describe('propertyNames', () => {
+  it('returns propertyNames with valid properties', () => {
+    const properties = [{key: {name: 'testName'}}, {key: {name: 'testName2'}}];
+    const expected = ['testName', 'testName2'];
+    expect(propertyNames(properties)).toEqual(expected);
+  });
+
+  it('returns empty propertyNames with incorrect properties', () => {
+    const properties = [
+      {key: {invalid: 'testName'}},
+      {key: {invalid: 'testName2'}},
+    ];
+    expect(propertyNames(properties)).toEqual([]);
+   });
 });