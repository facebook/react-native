/**
 * Copyright (c) Meta Platforms, Inc. and affiliates.
 *
 * This source code is licensed under the MIT license found in the
 * LICENSE file in the root directory of this source tree.
 *
 * @flow strict-local
 * @format
 */

'use strict';

<<<<<<< HEAD
export type ParserType = 'Flow' | 'TypeScript';
=======
const invariant = require('invariant');

type ParserType = 'Flow' | 'TypeScript';
>>>>>>> 7b345bca

class ParserError extends Error {
  nodes: $ReadOnlyArray<$FlowFixMe>;
  constructor(
    nativeModuleName: string,
    astNodeOrNodes: $FlowFixMe,
    message: string,
  ) {
    super(`Module ${nativeModuleName}: ${message}`);

    this.nodes = Array.isArray(astNodeOrNodes)
      ? astNodeOrNodes
      : [astNodeOrNodes];

    // assign the error class name in your custom error (as a shortcut)
    this.name = this.constructor.name;

    // capturing the stack trace keeps the reference to your error class
    Error.captureStackTrace(this, this.constructor);
  }
}
class MisnamedModuleInterfaceParserError extends ParserError {
  constructor(nativeModuleName: string, id: $FlowFixMe, language: ParserType) {
    super(
      nativeModuleName,
      id,
      `All ${language} interfaces extending TurboModule must be called 'Spec'. Please rename ${language} interface '${id.name}' to 'Spec'.`,
    );
  }
}

class MisnamedModuleInterfaceParserError extends ParserError {
  constructor(nativeModuleName: string, id: $FlowFixMe, language: ParserType) {
    super(
      nativeModuleName,
      id,
      `All ${language} interfaces extending TurboModule must be called 'Spec'. Please rename ${language} interface '${id.name}' to 'Spec'.`,
    );
  }
}

class ModuleInterfaceNotFoundParserError extends ParserError {
  constructor(nativeModuleName: string, ast: $FlowFixMe, language: ParserType) {
    super(
      nativeModuleName,
      ast,
      `No ${language} interfaces extending TurboModule were detected in this NativeModule spec.`,
    );
  }
}

class MoreThanOneModuleInterfaceParserError extends ParserError {
  constructor(
    nativeModuleName: string,
    flowModuleInterfaces: $ReadOnlyArray<$FlowFixMe>,
    names: $ReadOnlyArray<string>,
    language: ParserType,
  ) {
    const finalName = names[names.length - 1];
    const allButLastName = names.slice(0, -1);
    const quote = (x: string) => `'${x}'`;

    const nameStr =
      allButLastName.map(quote).join(', ') + ', and ' + quote(finalName);

    super(
      nativeModuleName,
      flowModuleInterfaces,
      `Every NativeModule spec file must declare exactly one NativeModule ${language} interface. This file declares ${names.length}: ${nameStr}. Please remove the extraneous ${language} interface declarations.`,
    );
  }
}

class UnsupportedModulePropertyParserError extends ParserError {
  constructor(
    nativeModuleName: string,
    propertyValue: $FlowFixMe,
    propertyName: string,
    invalidPropertyValueType: string,
    language: ParserType,
  ) {
    super(
      nativeModuleName,
      propertyValue,
      `${language} interfaces extending TurboModule must only contain 'FunctionTypeAnnotation's. Property '${propertyName}' refers to a '${invalidPropertyValueType}'.`,
    );
  }
}

class UnsupportedTypeAnnotationParserError extends ParserError {
  +typeAnnotationType: string;
  constructor(
    nativeModuleName: string,
    typeAnnotation: $FlowFixMe,
    language: ParserType,
  ) {
    super(
      nativeModuleName,
      typeAnnotation,
      `${language} type annotation '${typeAnnotation.type}' is unsupported in NativeModule specs.`,
    );

    this.typeAnnotationType = typeAnnotation.type;
  }
}

class UnsupportedGenericParserError extends ParserError {
  +genericName: string;
  constructor(
    nativeModuleName: string,
    genericTypeAnnotation: $FlowFixMe,
    language: ParserType,
  ) {
    const genericName =
      language === 'TypeScript'
        ? genericTypeAnnotation.typeName.name
        : genericTypeAnnotation.id.name;
    super(
      nativeModuleName,
      genericTypeAnnotation,
      `Unrecognized generic type '${genericName}' in NativeModule spec.`,
    );

    this.genericName = genericName;
  }
}

class IncorrectlyParameterizedGenericParserError extends ParserError {
  +genericName: string;
  +numTypeParameters: number;

  // $FlowFixMe[missing-local-annot]
  constructor(
    nativeModuleName: string,
    genericTypeAnnotation: $FlowFixMe,
    language: ParserType,
  ) {
    const genericName =
      language === 'TypeScript'
        ? genericTypeAnnotation.typeName.name
        : genericTypeAnnotation.id.name;
    if (genericTypeAnnotation.typeParameters == null) {
      super(
        nativeModuleName,
        genericTypeAnnotation,
        `Generic '${genericName}' must have type parameters.`,
      );
      return;
    }

    if (
      genericTypeAnnotation.typeParameters.type ===
        'TypeParameterInstantiation' &&
      genericTypeAnnotation.typeParameters.params.length !== 1
    ) {
      super(
        nativeModuleName,
        genericTypeAnnotation.typeParameters,
        `Generic '${genericName}' must have exactly one type parameter.`,
      );
      return;
    }

    invariant(
      false,
      "Couldn't create IncorrectlyParameterizedGenericParserError",
    );
  }
}

/**
 * Array parsing errors
 */

class UnsupportedArrayElementTypeAnnotationParserError extends ParserError {
  constructor(
    nativeModuleName: string,
    arrayElementTypeAST: $FlowFixMe,
    arrayType: 'Array' | '$ReadOnlyArray' | 'ReadonlyArray',
    invalidArrayElementType: string,
    language: ParserType,
  ) {
    super(
      nativeModuleName,
      arrayElementTypeAST,
      `${arrayType} element types cannot be '${invalidArrayElementType}'.`,
    );
  }
}

/**
 * Object parsing errors
 */

class UnsupportedObjectPropertyTypeAnnotationParserError extends ParserError {
  constructor(
    nativeModuleName: string,
    propertyAST: $FlowFixMe,
    invalidPropertyType: string,
    language: ParserType,
  ) {
    let message = `'ObjectTypeAnnotation' cannot contain '${invalidPropertyType}'.`;

    if (
      invalidPropertyType === 'ObjectTypeSpreadProperty' &&
      language !== 'TypeScript'
    ) {
      message = "Object spread isn't supported in 'ObjectTypeAnnotation's.";
    }

    super(nativeModuleName, propertyAST, message);
  }
}

class UnsupportedObjectPropertyValueTypeAnnotationParserError extends ParserError {
  constructor(
    nativeModuleName: string,
    propertyValueAST: $FlowFixMe,
    propertyName: string,
    invalidPropertyValueType: string,
    language: ParserType,
  ) {
    super(
      nativeModuleName,
      propertyValueAST,
      `Object property '${propertyName}' cannot have type '${invalidPropertyValueType}'.`,
    );
  }
}

/**
 * Function parsing errors
 */

class UnnamedFunctionParamParserError extends ParserError {
  constructor(
    functionParam: $FlowFixMe,
    nativeModuleName: string,
    language: ParserType,
  ) {
    super(
      nativeModuleName,
      functionParam,
      'All function parameters must be named.',
    );
  }
}

class UnsupportedFunctionParamTypeAnnotationParserError extends ParserError {
  constructor(
    nativeModuleName: string,
    flowParamTypeAnnotation: $FlowFixMe,
    paramName: string,
    invalidParamType: string,
    language: ParserType,
  ) {
    super(
      nativeModuleName,
      flowParamTypeAnnotation,
      `Function parameter '${paramName}' cannot have type '${invalidParamType}'.`,
    );
  }
}

class UnsupportedFunctionReturnTypeAnnotationParserError extends ParserError {
  constructor(
    nativeModuleName: string,
    flowReturnTypeAnnotation: $FlowFixMe,
    invalidReturnType: string,
    language: ParserType,
  ) {
    super(
      nativeModuleName,
      flowReturnTypeAnnotation,
      `Function return cannot have type '${invalidReturnType}'.`,
    );
  }
}

/**
 * Enum parsing errors
 */

class UnsupportedEnumDeclarationParserError extends ParserError {
  constructor(
    nativeModuleName: string,
    arrayElementTypeAST: $FlowFixMe,
    memberType: string,
    language: ParserType,
  ) {
    super(
      nativeModuleName,
      arrayElementTypeAST,
      `Unexpected enum member type ${memberType}. Only string and number enum members are supported`,
    );
  }
}

/**
 * Union parsing errors
 */

class UnsupportedUnionTypeAnnotationParserError extends ParserError {
  constructor(
    nativeModuleName: string,
    arrayElementTypeAST: $FlowFixMe,
    types: string[],
    language: ParserType,
  ) {
    super(
      nativeModuleName,
      arrayElementTypeAST,
      `Union members must be of the same type, but multiple types were found ${types.join(
        ', ',
      )}'.`,
    );
  }
}

/**
 * Module parsing errors
 */

class UnusedModuleInterfaceParserError extends ParserError {
  constructor(
    nativeModuleName: string,
    flowInterface: $FlowFixMe,
    language: ParserType,
  ) {
    super(
      nativeModuleName,
      flowInterface,
      "Unused NativeModule spec. Please load the NativeModule by calling TurboModuleRegistry.get<Spec>('<moduleName>').",
    );
  }
}

class MoreThanOneModuleRegistryCallsParserError extends ParserError {
  constructor(
    nativeModuleName: string,
    flowCallExpressions: $FlowFixMe,
    numCalls: number,
    language: ParserType,
  ) {
    super(
      nativeModuleName,
      flowCallExpressions,
      `Every NativeModule spec file must contain exactly one NativeModule load. This file contains ${numCalls}. Please simplify this spec file, splitting it as necessary, to remove the extraneous loads.`,
    );
  }
}

class UntypedModuleRegistryCallParserError extends ParserError {
  constructor(
    nativeModuleName: string,
    flowCallExpression: $FlowFixMe,
    methodName: string,
    moduleName: string,
    language: ParserType,
  ) {
    super(
      nativeModuleName,
      flowCallExpression,
      `Please type this NativeModule load: TurboModuleRegistry.${methodName}<Spec>('${moduleName}').`,
    );
  }
}

class IncorrectModuleRegistryCallTypeParameterParserError extends ParserError {
  constructor(
    nativeModuleName: string,
    flowTypeArguments: $FlowFixMe,
    methodName: string,
    moduleName: string,
    language: ParserType,
  ) {
    super(
      nativeModuleName,
      flowTypeArguments,
      `Please change these type arguments to reflect TurboModuleRegistry.${methodName}<Spec>('${moduleName}').`,
    );
  }
}

class IncorrectModuleRegistryCallArityParserError extends ParserError {
  constructor(
    nativeModuleName: string,
    flowCallExpression: $FlowFixMe,
    methodName: string,
    incorrectArity: number,
    language: ParserType,
  ) {
    super(
      nativeModuleName,
      flowCallExpression,
      `Please call TurboModuleRegistry.${methodName}<Spec>() with exactly one argument. Detected ${incorrectArity}.`,
    );
  }
}

class IncorrectModuleRegistryCallArgumentTypeParserError extends ParserError {
  constructor(
    nativeModuleName: string,
    flowArgument: $FlowFixMe,
    methodName: string,
    type: string,
    language: ParserType,
  ) {
    const a = /[aeiouy]/.test(type.toLowerCase()) ? 'an' : 'a';
    super(
      nativeModuleName,
      flowArgument,
      `Please call TurboModuleRegistry.${methodName}<Spec>() with a string literal. Detected ${a} '${type}'`,
    );
  }
}

module.exports = {
  ParserError,
<<<<<<< HEAD
  MisnamedModuleInterfaceParserError,
=======
  IncorrectlyParameterizedGenericParserError,
  MisnamedModuleInterfaceParserError,
  ModuleInterfaceNotFoundParserError,
  MoreThanOneModuleInterfaceParserError,
  UnnamedFunctionParamParserError,
  UnsupportedArrayElementTypeAnnotationParserError,
  UnsupportedGenericParserError,
  UnsupportedTypeAnnotationParserError,
  UnsupportedFunctionParamTypeAnnotationParserError,
  UnsupportedFunctionReturnTypeAnnotationParserError,
  UnsupportedEnumDeclarationParserError,
  UnsupportedUnionTypeAnnotationParserError,
  UnsupportedModulePropertyParserError,
  UnsupportedObjectPropertyTypeAnnotationParserError,
  UnsupportedObjectPropertyValueTypeAnnotationParserError,
  UnusedModuleInterfaceParserError,
  MoreThanOneModuleRegistryCallsParserError,
  UntypedModuleRegistryCallParserError,
  IncorrectModuleRegistryCallTypeParameterParserError,
  IncorrectModuleRegistryCallArityParserError,
  IncorrectModuleRegistryCallArgumentTypeParserError,
>>>>>>> 7b345bca
};<|MERGE_RESOLUTION|>--- conflicted
+++ resolved
@@ -10,13 +10,9 @@
 
 'use strict';
 
-<<<<<<< HEAD
+const invariant = require('invariant');
+
 export type ParserType = 'Flow' | 'TypeScript';
-=======
-const invariant = require('invariant');
-
-type ParserType = 'Flow' | 'TypeScript';
->>>>>>> 7b345bca
 
 class ParserError extends Error {
   nodes: $ReadOnlyArray<$FlowFixMe>;
@@ -38,16 +34,6 @@
     Error.captureStackTrace(this, this.constructor);
   }
 }
-class MisnamedModuleInterfaceParserError extends ParserError {
-  constructor(nativeModuleName: string, id: $FlowFixMe, language: ParserType) {
-    super(
-      nativeModuleName,
-      id,
-      `All ${language} interfaces extending TurboModule must be called 'Spec'. Please rename ${language} interface '${id.name}' to 'Spec'.`,
-    );
-  }
-}
-
 class MisnamedModuleInterfaceParserError extends ParserError {
   constructor(nativeModuleName: string, id: $FlowFixMe, language: ParserType) {
     super(
@@ -436,9 +422,6 @@
 
 module.exports = {
   ParserError,
-<<<<<<< HEAD
-  MisnamedModuleInterfaceParserError,
-=======
   IncorrectlyParameterizedGenericParserError,
   MisnamedModuleInterfaceParserError,
   ModuleInterfaceNotFoundParserError,
@@ -460,5 +443,4 @@
   IncorrectModuleRegistryCallTypeParameterParserError,
   IncorrectModuleRegistryCallArityParserError,
   IncorrectModuleRegistryCallArgumentTypeParserError,
->>>>>>> 7b345bca
 };