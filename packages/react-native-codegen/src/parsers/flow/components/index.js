/**
 * Copyright (c) Meta Platforms, Inc. and affiliates.
 *
 * This source code is licensed under the MIT license found in the
 * LICENSE file in the root directory of this source tree.
 *
 * @flow strict
 * @format
 */

'use strict';
import type {Parser} from '../../parser';
<<<<<<< HEAD
=======
import type {TypeDeclarationMap} from '../../utils';
import type {CommandOptions} from '../../parsers-commons';
>>>>>>> 6956d4f2
import type {ComponentSchemaBuilderConfig} from '../../schema.js';

const {getCommands} = require('./commands');
const {getEvents} = require('./events');
const {getExtendsProps, removeKnownExtends} = require('./extends');
const {getProps} = require('./props');
const {getProperties} = require('./componentsUtils.js');
const {throwIfMoreThanOneCodegenNativecommands} = require('../../error-utils');
const {
  createComponentConfig,
  findNativeComponentType,
<<<<<<< HEAD
  propertyNames,
=======
  getCommandOptions,
  getOptions,
>>>>>>> 6956d4f2
} = require('../../parsers-commons');

// $FlowFixMe[signature-verification-failure] there's no flowtype for AST
function findComponentConfig(ast: $FlowFixMe, parser: Parser) {
  const foundConfigs: Array<{[string]: string}> = [];

  const defaultExports = ast.body.filter(
    node => node.type === 'ExportDefaultDeclaration',
  );

  defaultExports.forEach(statement => {
    findNativeComponentType(statement, foundConfigs, parser);
  });

  if (foundConfigs.length === 0) {
    throw new Error('Could not find component config for native component');
  }
  if (foundConfigs.length > 1) {
    throw new Error('Only one component is supported per file');
  }

  const foundConfig = foundConfigs[0];

  const namedExports = ast.body.filter(
    node => node.type === 'ExportNamedDeclaration',
  );

  const commandsTypeNames = namedExports
    .map(statement => {
      let callExpression;
      let calleeName;
      try {
        callExpression = statement.declaration.declarations[0].init;
        calleeName = callExpression.callee.name;
      } catch (e) {
        return;
      }

      if (calleeName !== 'codegenNativeCommands') {
        return;
      }

      // const statement.declaration.declarations[0].init
      if (callExpression.arguments.length !== 1) {
        throw new Error(
          'codegenNativeCommands must be passed options including the supported commands',
        );
      }

      const typeArgumentParam = callExpression.typeArguments.params[0];

      if (typeArgumentParam.type !== 'GenericTypeAnnotation') {
        throw new Error(
          "codegenNativeCommands doesn't support inline definitions. Specify a file local type alias",
        );
      }

      return {
        commandTypeName: typeArgumentParam.id.name,
        commandOptionsExpression: callExpression.arguments[0],
      };
    })
    .filter(Boolean);

  throwIfMoreThanOneCodegenNativecommands(commandsTypeNames);

  return createComponentConfig(foundConfig, commandsTypeNames);
}

function getCommandProperties(ast: $FlowFixMe, parser: Parser) {
  const {commandTypeName, commandOptionsExpression} = findComponentConfig(
    ast,
    parser,
  );

  if (commandTypeName == null) {
    return [];
  }
  const types = parser.getTypes(ast);

  const typeAlias = types[commandTypeName];

  if (typeAlias.type !== 'InterfaceDeclaration') {
    throw new Error(
      `The type argument for codegenNativeCommands must be an interface, received ${typeAlias.type}`,
    );
  }

  let properties;
  try {
    properties = typeAlias.body.properties;
  } catch (e) {
    throw new Error(
      `Failed to find type definition for "${commandTypeName}", please check that you have a valid codegen flow file`,
    );
  }

  const flowPropertyNames = propertyNames(properties);

  const commandOptions = getCommandOptions(commandOptionsExpression);

  if (commandOptions == null || commandOptions.supportedCommands == null) {
    throw new Error(
      'codegenNativeCommands must be given an options object with supportedCommands array',
    );
  }

  if (
    commandOptions.supportedCommands.length !== flowPropertyNames.length ||
    !commandOptions.supportedCommands.every(supportedCommand =>
      flowPropertyNames.includes(supportedCommand),
    )
  ) {
    throw new Error(
      `codegenNativeCommands expected the same supportedCommands specified in the ${commandTypeName} interface: ${flowPropertyNames.join(
        ', ',
      )}`,
    );
  }

  return properties;
}

// $FlowFixMe[signature-verification-failure] there's no flowtype for AST
function buildComponentSchema(
  ast: $FlowFixMe,
  parser: Parser,
): ComponentSchemaBuilderConfig {
  const {componentName, propsTypeName, optionsExpression} = findComponentConfig(
    ast,
    parser,
  );

  const types = parser.getTypes(ast);

  const propProperties = getProperties(propsTypeName, types);

  const commandProperties = getCommandProperties(ast, parser);

  const extendsProps = getExtendsProps(propProperties, types);
  const options = getOptions(optionsExpression);

  const nonExtendsProps = removeKnownExtends(propProperties, types);
  const props = getProps(nonExtendsProps, types);
  const events = getEvents(propProperties, types);
  const commands = getCommands(commandProperties, types);

  return {
    filename: componentName,
    componentName,
    options,
    extendsProps,
    events,
    props,
    commands,
  };
}

module.exports = {
  buildComponentSchema,
};<|MERGE_RESOLUTION|>--- conflicted
+++ resolved
@@ -10,11 +10,6 @@
 
 'use strict';
 import type {Parser} from '../../parser';
-<<<<<<< HEAD
-=======
-import type {TypeDeclarationMap} from '../../utils';
-import type {CommandOptions} from '../../parsers-commons';
->>>>>>> 6956d4f2
 import type {ComponentSchemaBuilderConfig} from '../../schema.js';
 
 const {getCommands} = require('./commands');
@@ -26,12 +21,9 @@
 const {
   createComponentConfig,
   findNativeComponentType,
-<<<<<<< HEAD
   propertyNames,
-=======
   getCommandOptions,
   getOptions,
->>>>>>> 6956d4f2
 } = require('../../parsers-commons');
 
 // $FlowFixMe[signature-verification-failure] there's no flowtype for AST
