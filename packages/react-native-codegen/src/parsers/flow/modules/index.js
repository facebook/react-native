--- conflicted
+++ resolved
@@ -48,11 +48,6 @@
   emitPromise,
 } = require('../../parsers-primitives');
 const {
-<<<<<<< HEAD
-  IncorrectlyParameterizedGenericParserError,
-=======
-  MisnamedModuleInterfaceParserError,
->>>>>>> 38fcafe6
   ModuleInterfaceNotFoundParserError,
   MoreThanOneModuleInterfaceParserError,
   UnnamedFunctionParamParserError,
@@ -606,7 +601,7 @@
 
   const [moduleSpec] = moduleSpecs;
 
-  throwIfModuleInterfaceIsMisnamed(hasteModuleName, moduleSpec.id, 'Flow');
+  throwIfModuleInterfaceIsMisnamed(hasteModuleName, moduleSpec.id, language);
 
   // Parse Module Names
   const moduleName = tryParse((): string => {
