--- conflicted
+++ resolved
@@ -40,16 +40,9 @@
   emitInt32,
 } = require('../../parsers-primitives');
 const {
-<<<<<<< HEAD
-  IncorrectlyParameterizedFlowGenericParserError,
-  ModuleFlowInterfaceNotFoundParserError,
-  MoreThanOneModuleFlowInterfaceParserError,
-=======
   IncorrectlyParameterizedGenericParserError,
-  MisnamedModuleInterfaceParserError,
   ModuleInterfaceNotFoundParserError,
   MoreThanOneModuleInterfaceParserError,
->>>>>>> 7b345bca
   UnnamedFunctionParamParserError,
   UnsupportedArrayElementTypeAnnotationParserError,
   UnsupportedGenericParserError,
@@ -672,17 +665,7 @@
 
   const [moduleSpec] = moduleSpecs;
 
-<<<<<<< HEAD
   throwIfModuleInterfaceIsMisnamed(hasteModuleName, moduleSpec.id, 'Flow');
-=======
-  if (moduleSpec.id.name !== 'Spec') {
-    throw new MisnamedModuleInterfaceParserError(
-      hasteModuleName,
-      moduleSpec.id,
-      language,
-    );
-  }
->>>>>>> 7b345bca
 
   // Parse Module Names
   const moduleName = tryParse((): string => {
