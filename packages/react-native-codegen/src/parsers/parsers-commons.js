--- conflicted
+++ resolved
@@ -707,14 +707,6 @@
   }
 }
 
-<<<<<<< HEAD
-function propertyNames(
-  properties: $ReadOnlyArray<$FlowFixMe>,
-): $ReadOnlyArray<$FlowFixMe> {
-  return properties
-    .map(property => property && property.key && property.key.name)
-    .filter(Boolean);
-=======
 function getCommandOptions(
   commandOptionsExpression: OptionsAST,
 ): ?CommandOptions {
@@ -773,9 +765,15 @@
       'Failed to parse codegen options, cannot use both paperComponentName and paperComponentNameDeprecated',
     );
   }
-
   return foundOptions;
->>>>>>> 6956d4f2
+}
+
+function propertyNames(
+  properties: $ReadOnlyArray<$FlowFixMe>,
+): $ReadOnlyArray<$FlowFixMe> {
+  return properties
+    .map(property => property && property.key && property.key.name)
+    .filter(Boolean);
 }
 
 module.exports = {
@@ -793,10 +791,7 @@
   parseModuleName,
   buildModuleSchema,
   findNativeComponentType,
-<<<<<<< HEAD
   propertyNames,
-=======
   getCommandOptions,
   getOptions,
->>>>>>> 6956d4f2
 };