--- conflicted
+++ resolved
@@ -23,12 +23,9 @@
   SchemaType,
   NativeModuleEnumMap,
   OptionsShape,
-<<<<<<< HEAD
   PropTypeAnnotation,
-=======
   EventTypeAnnotation,
   ObjectTypeAnnotation,
->>>>>>> 33e05217
 } from '../CodegenSchema.js';
 
 import type {Parser} from './parser';
@@ -863,7 +860,6 @@
   }
 }
 
-<<<<<<< HEAD
 type SchemaInfo = {
   name: string,
   optional: boolean,
@@ -908,7 +904,10 @@
       withNullDefault,
       types,
       wrappedBuildSchema,
-=======
+      ),
+  };
+}
+
 /* $FlowFixMe[missing-local-annot] The type annotation(s) required by Flow's
  * LTI update could not be added via codemod */
 function getEventArgument(
@@ -923,7 +922,6 @@
     type: 'ObjectTypeAnnotation',
     properties: argumentProps.map(member =>
       buildPropertiesForEvent(member, parser),
->>>>>>> 33e05217
     ),
   };
 }
@@ -948,9 +946,6 @@
   getOptions,
   getCommandTypeNameAndOptionsExpression,
   extendsForProp,
-<<<<<<< HEAD
   buildPropSchema,
-=======
   getEventArgument,
->>>>>>> 33e05217
 };