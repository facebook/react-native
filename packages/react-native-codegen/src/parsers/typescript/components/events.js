/**
 * Copyright (c) Meta Platforms, Inc. and affiliates.
 *
 * This source code is licensed under the MIT license found in the
 * LICENSE file in the root directory of this source tree.
 *
 * @flow strict
 * @format
 */

'use strict';

import type {
  EventTypeShape,
  NamedShape,
  EventTypeAnnotation,
} from '../../../CodegenSchema.js';
import type {TypeDeclarationMap} from '../../utils';
import type {Parser} from '../../parser';
const {flattenProperties} = require('./componentsUtils');
const {parseTopLevelType} = require('../parseTopLevelType');
const {
  throwIfEventHasNoName,
  throwIfBubblingTypeIsNull,
  throwIfArgumentPropsAreNull,
} = require('../../error-utils');
const {
  getEventArgument,
  buildPropertiesForEvent,
} = require('../../parsers-commons');
const {
  emitBoolProp,
  emitDoubleProp,
  emitFloatProp,
  emitMixedProp,
  emitStringProp,
  emitInt32Prop,
} = require('../../parsers-primitives');
function getPropertyType(
  /* $FlowFixMe[missing-local-annot] The type annotation(s) required by Flow's
   * LTI update could not be added via codemod */
  name,
  optionalProperty: boolean,
  /* $FlowFixMe[missing-local-annot] The type annotation(s) required by Flow's
   * LTI update could not be added via codemod */
  annotation,
  parser: Parser,
): NamedShape<EventTypeAnnotation> {
  const topLevelType = parseTopLevelType(annotation);
  const typeAnnotation = topLevelType.type;
  const optional = optionalProperty || topLevelType.optional;
  const type =
    typeAnnotation.type === 'TSTypeReference'
      ? parser.getTypeAnnotationName(typeAnnotation)
      : typeAnnotation.type;

  switch (type) {
    case 'TSBooleanKeyword':
      return emitBoolProp(name, optional);
    case 'TSStringKeyword':
      return emitStringProp(name, optional);
    case 'Int32':
      return emitInt32Prop(name, optional);
    case 'Double':
      return emitDoubleProp(name, optional);
    case 'Float':
      return emitFloatProp(name, optional);
    case 'TSTypeLiteral':
      return {
        name,
        optional,
        typeAnnotation: {
          type: 'ObjectTypeAnnotation',
          properties: typeAnnotation.members.map(member =>
            buildPropertiesForEvent(member, parser, getPropertyType),
          ),
        },
      };
    case 'TSUnionType':
      return {
        name,
        optional,
        typeAnnotation: {
          type: 'StringEnumTypeAnnotation',
          options: typeAnnotation.types.map(option => option.literal.value),
        },
      };
    case 'UnsafeMixed':
      return emitMixedProp(name, optional);
    case 'TSArrayType':
      return {
        name,
        optional,
        typeAnnotation: extractArrayElementType(typeAnnotation, name, parser),
      };
    default:
      throw new Error(`Unable to determine event type for "${name}": ${type}`);
  }
}

function extractArrayElementType(
  typeAnnotation: $FlowFixMe,
  name: string,
  parser: Parser,
): EventTypeAnnotation {
<<<<<<< HEAD
  const type = extractTypeFromTypeAnnotation(typeAnnotation, parser);
=======
  const type = parser.extractTypeFromTypeAnnotation(typeAnnotation);
>>>>>>> 03f70bf9

  switch (type) {
    case 'TSParenthesizedType':
      return extractArrayElementType(
        typeAnnotation.typeAnnotation,
        name,
        parser,
      );
    case 'TSBooleanKeyword':
      return {type: 'BooleanTypeAnnotation'};
    case 'TSStringKeyword':
      return {type: 'StringTypeAnnotation'};
    case 'Float':
      return {
        type: 'FloatTypeAnnotation',
      };
    case 'Int32':
      return {
        type: 'Int32TypeAnnotation',
      };
    case 'TSNumberKeyword':
    case 'Double':
      return {
        type: 'DoubleTypeAnnotation',
      };
    case 'TSUnionType':
      return {
        type: 'StringEnumTypeAnnotation',
        options: typeAnnotation.types.map(option => option.literal.value),
      };
    case 'TSTypeLiteral':
      return {
        type: 'ObjectTypeAnnotation',
        properties: typeAnnotation.members.map(member =>
          buildPropertiesForEvent(member, parser, getPropertyType),
        ),
      };
    case 'TSArrayType':
      return {
        type: 'ArrayTypeAnnotation',
        elementType: extractArrayElementType(
          typeAnnotation.elementType,
          name,
          parser,
        ),
      };
    default:
      throw new Error(
        `Unrecognized ${type} for Array ${name} in events.\n${JSON.stringify(
          typeAnnotation,
          null,
          2,
        )}`,
      );
  }
}

<<<<<<< HEAD
function extractTypeFromTypeAnnotation(
  typeAnnotation: $FlowFixMe,
  parser: Parser,
): string {
  return typeAnnotation.type === 'TSTypeReference'
    ? parser.getTypeAnnotationName(typeAnnotation)
    : typeAnnotation.type;
}

=======
>>>>>>> 03f70bf9
function findEventArgumentsAndType(
  parser: Parser,
  typeAnnotation: $FlowFixMe,
  types: TypeDeclarationMap,
  bubblingType: void | 'direct' | 'bubble',
  paperName: ?$FlowFixMe,
): {
  argumentProps: ?$ReadOnlyArray<$FlowFixMe>,
  paperTopLevelNameDeprecated: ?$FlowFixMe,
  bubblingType: ?'direct' | 'bubble',
} {
  if (typeAnnotation.type === 'TSInterfaceDeclaration') {
    return {
      argumentProps: flattenProperties([typeAnnotation], types, parser),
      paperTopLevelNameDeprecated: paperName,
      bubblingType,
    };
  }

  if (typeAnnotation.type === 'TSTypeLiteral') {
    return {
      argumentProps: typeAnnotation.members,
      paperTopLevelNameDeprecated: paperName,
      bubblingType,
    };
  }

  throwIfEventHasNoName(typeAnnotation, parser);
  const name = parser.getTypeAnnotationName(typeAnnotation);
  if (name === 'Readonly') {
    return findEventArgumentsAndType(
      parser,
      typeAnnotation.typeParameters.params[0],
      types,
      bubblingType,
      paperName,
    );
  } else if (name === 'BubblingEventHandler' || name === 'DirectEventHandler') {
    const eventType = name === 'BubblingEventHandler' ? 'bubble' : 'direct';
    const paperTopLevelNameDeprecated =
      typeAnnotation.typeParameters.params.length > 1
        ? typeAnnotation.typeParameters.params[1].literal.value
        : null;

    switch (typeAnnotation.typeParameters.params[0].type) {
      case parser.nullLiteralTypeAnnotation:
      case parser.undefinedLiteralTypeAnnotation:
        return {
          argumentProps: [],
          bubblingType: eventType,
          paperTopLevelNameDeprecated,
        };
      default:
        return findEventArgumentsAndType(
          parser,
          typeAnnotation.typeParameters.params[0],
          types,
          eventType,
          paperTopLevelNameDeprecated,
        );
    }
  } else if (types[name]) {
    let elementType = types[name];
    if (elementType.type === 'TSTypeAliasDeclaration') {
      elementType = elementType.typeAnnotation;
    }
    return findEventArgumentsAndType(
      parser,
      elementType,
      types,
      bubblingType,
      paperName,
    );
  } else {
    return {
      argumentProps: null,
      bubblingType: null,
      paperTopLevelNameDeprecated: null,
    };
  }
}

// $FlowFixMe[unclear-type] TODO(T108222691): Use flow-types for @babel/parser
type EventTypeAST = Object;

function buildEventSchema(
  types: TypeDeclarationMap,
  property: EventTypeAST,
  parser: Parser,
): ?EventTypeShape {
  // unpack WithDefault, (T) or T|U
  const topLevelType = parseTopLevelType(
    property.typeAnnotation.typeAnnotation,
    types,
  );

  const name = property.key.name;
  const typeAnnotation = topLevelType.type;
  const optional = property.optional || topLevelType.optional;
  const {argumentProps, bubblingType, paperTopLevelNameDeprecated} =
    findEventArgumentsAndType(parser, typeAnnotation, types);

  const nonNullableArgumentProps = throwIfArgumentPropsAreNull(
    argumentProps,
    name,
  );
  const nonNullableBubblingType = throwIfBubblingTypeIsNull(bubblingType, name);

  if (paperTopLevelNameDeprecated != null) {
    return {
      name,
      optional,
      bubblingType: nonNullableBubblingType,
      paperTopLevelNameDeprecated,
      typeAnnotation: {
        type: 'EventTypeAnnotation',
        argument: getEventArgument(
          nonNullableArgumentProps,
          parser,
          getPropertyType,
        ),
      },
    };
  }

  return {
    name,
    optional,
    bubblingType: nonNullableBubblingType,
    typeAnnotation: {
      type: 'EventTypeAnnotation',
      argument: getEventArgument(
        nonNullableArgumentProps,
        parser,
        getPropertyType,
      ),
    },
  };
}

function getEvents(
  eventTypeAST: $ReadOnlyArray<EventTypeAST>,
  types: TypeDeclarationMap,
  parser: Parser,
): $ReadOnlyArray<EventTypeShape> {
  return eventTypeAST
    .map(property => buildEventSchema(types, property, parser))
    .filter(Boolean);
}

module.exports = {
  getEvents,
};<|MERGE_RESOLUTION|>--- conflicted
+++ resolved
@@ -103,11 +103,7 @@
   name: string,
   parser: Parser,
 ): EventTypeAnnotation {
-<<<<<<< HEAD
   const type = extractTypeFromTypeAnnotation(typeAnnotation, parser);
-=======
-  const type = parser.extractTypeFromTypeAnnotation(typeAnnotation);
->>>>>>> 03f70bf9
 
   switch (type) {
     case 'TSParenthesizedType':
@@ -165,7 +161,6 @@
   }
 }
 
-<<<<<<< HEAD
 function extractTypeFromTypeAnnotation(
   typeAnnotation: $FlowFixMe,
   parser: Parser,
@@ -175,8 +170,6 @@
     : typeAnnotation.type;
 }
 
-=======
->>>>>>> 03f70bf9
 function findEventArgumentsAndType(
   parser: Parser,
   typeAnnotation: $FlowFixMe,
