/**
 * Copyright (c) Meta Platforms, Inc. and affiliates.
 *
 * This source code is licensed under the MIT license found in the
 * LICENSE file in the root directory of this source tree.
 *
 * @flow strict
 * @format
 */

'use strict';
import type {ExtendsPropsShape} from '../../../CodegenSchema.js';
import type {Parser} from '../../parser';
<<<<<<< HEAD
=======
import type {TypeDeclarationMap} from '../../utils';
import type {CommandOptions} from '../../parsers-commons';
>>>>>>> 6956d4f2
import type {ComponentSchemaBuilderConfig} from '../../schema.js';

const {getCommands} = require('./commands');
const {getEvents} = require('./events');
const {categorizeProps} = require('./extends');
const {getProps} = require('./props');
const {getProperties} = require('./componentsUtils.js');
const {throwIfMoreThanOneCodegenNativecommands} = require('../../error-utils');
const {
  createComponentConfig,
  findNativeComponentType,
<<<<<<< HEAD
  propertyNames,
=======
  getCommandOptions,
  getOptions,
>>>>>>> 6956d4f2
} = require('../../parsers-commons');

// $FlowFixMe[signature-verification-failure] TODO(T108222691): Use flow-types for @babel/parser
function findComponentConfig(ast: $FlowFixMe, parser: Parser) {
  const foundConfigs: Array<{[string]: string}> = [];

  const defaultExports = ast.body.filter(
    node => node.type === 'ExportDefaultDeclaration',
  );

  defaultExports.forEach(statement =>
    findNativeComponentType(statement, foundConfigs, parser),
  );

  if (foundConfigs.length === 0) {
    throw new Error('Could not find component config for native component');
  }
  if (foundConfigs.length > 1) {
    throw new Error('Only one component is supported per file');
  }

  const foundConfig = foundConfigs[0];

  const namedExports = ast.body.filter(
    node => node.type === 'ExportNamedDeclaration',
  );

  const commandsTypeNames = namedExports
    .map(statement => {
      let callExpression;
      let calleeName;
      try {
        callExpression = statement.declaration.declarations[0].init;
        calleeName = callExpression.callee.name;
      } catch (e) {
        return;
      }

      if (calleeName !== 'codegenNativeCommands') {
        return;
      }

      // const statement.declaration.declarations[0].init
      if (callExpression.arguments.length !== 1) {
        throw new Error(
          'codegenNativeCommands must be passed options including the supported commands',
        );
      }

      const typeArgumentParam = callExpression.typeParameters.params[0];

      if (typeArgumentParam.type !== 'TSTypeReference') {
        throw new Error(
          "codegenNativeCommands doesn't support inline definitions. Specify a file local type alias",
        );
      }

      return {
        commandTypeName: typeArgumentParam.typeName.name,
        commandOptionsExpression: callExpression.arguments[0],
      };
    })
    .filter(Boolean);

  throwIfMoreThanOneCodegenNativecommands(commandsTypeNames);

  return createComponentConfig(foundConfig, commandsTypeNames);
}

function getCommandProperties(ast: $FlowFixMe, parser: Parser) {
  const {commandTypeName, commandOptionsExpression} = findComponentConfig(
    ast,
    parser,
  );
  if (commandTypeName == null) {
    return [];
  }

  const types = parser.getTypes(ast);
  const typeAlias = types[commandTypeName];

  if (typeAlias.type !== 'TSInterfaceDeclaration') {
    throw new Error(
      `The type argument for codegenNativeCommands must be an interface, received ${typeAlias.type}`,
    );
  }

  let properties;
  try {
    properties = typeAlias.body.body;
  } catch (e) {
    throw new Error(
      `Failed to find type definition for "${commandTypeName}", please check that you have a valid codegen typescript file`,
    );
  }

  const typeScriptPropertyNames = propertyNames(properties);

  const commandOptions = getCommandOptions(commandOptionsExpression);
  if (commandOptions == null || commandOptions.supportedCommands == null) {
    throw new Error(
      'codegenNativeCommands must be given an options object with supportedCommands array',
    );
  }

  if (
    commandOptions.supportedCommands.length !==
      typeScriptPropertyNames.length ||
    !commandOptions.supportedCommands.every(supportedCommand =>
      typeScriptPropertyNames.includes(supportedCommand),
    )
  ) {
    throw new Error(
      `codegenNativeCommands expected the same supportedCommands specified in the ${commandTypeName} interface: ${typeScriptPropertyNames.join(
        ', ',
      )}`,
    );
  }

  return properties;
}

// $FlowFixMe[unclear-type] TODO(T108222691): Use flow-types for @babel/parser
type PropsAST = Object;

// $FlowFixMe[signature-verification-failure] TODO(T108222691): Use flow-types for @babel/parser
function buildComponentSchema(
  ast: $FlowFixMe,
  parser: Parser,
): ComponentSchemaBuilderConfig {
  const {componentName, propsTypeName, optionsExpression} = findComponentConfig(
    ast,
    parser,
  );

  const types = parser.getTypes(ast);

  const propProperties = getProperties(propsTypeName, types);

  const commandProperties = getCommandProperties(ast, parser);

  const options = getOptions(optionsExpression);

  const extendsProps: Array<ExtendsPropsShape> = [];
  const componentPropAsts: Array<PropsAST> = [];
  const componentEventAsts: Array<PropsAST> = [];
  categorizeProps(
    propProperties,
    types,
    extendsProps,
    componentPropAsts,
    componentEventAsts,
  );
  const props = getProps(componentPropAsts, types);
  const events = getEvents(componentEventAsts, types);
  const commands = getCommands(commandProperties, types);

  return {
    filename: componentName,
    componentName,
    options,
    extendsProps,
    events,
    props,
    commands,
  };
}

module.exports = {
  buildComponentSchema,
};<|MERGE_RESOLUTION|>--- conflicted
+++ resolved
@@ -11,11 +11,6 @@
 'use strict';
 import type {ExtendsPropsShape} from '../../../CodegenSchema.js';
 import type {Parser} from '../../parser';
-<<<<<<< HEAD
-=======
-import type {TypeDeclarationMap} from '../../utils';
-import type {CommandOptions} from '../../parsers-commons';
->>>>>>> 6956d4f2
 import type {ComponentSchemaBuilderConfig} from '../../schema.js';
 
 const {getCommands} = require('./commands');
@@ -27,12 +22,9 @@
 const {
   createComponentConfig,
   findNativeComponentType,
-<<<<<<< HEAD
   propertyNames,
-=======
   getCommandOptions,
   getOptions,
->>>>>>> 6956d4f2
 } = require('../../parsers-commons');
 
 // $FlowFixMe[signature-verification-failure] TODO(T108222691): Use flow-types for @babel/parser
