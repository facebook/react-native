/**
 * Copyright (c) Meta Platforms, Inc. and affiliates.
 *
 * This source code is licensed under the MIT license found in the
 * LICENSE file in the root directory of this source tree.
 *
 * @flow strict-local
 * @format
 */

import type {
  NativeModuleReturnTypeAnnotation,
  NativeModuleBaseTypeAnnotation,
  NativeModuleSchema,
  NativeModuleParamTypeAnnotation,
} from '../../../../CodegenSchema';

const {parseString} = require('../../index.js');
const {unwrapNullable} = require('../utils');
const {
  UnsupportedTypeScriptGenericParserError,
  UnsupportedTypeScriptTypeAnnotationParserError,
  UnnamedFunctionParamParserError,
  IncorrectlyParameterizedTypeScriptGenericParserError,
} = require('../errors');
const invariant = require('invariant');

type PrimitiveTypeAnnotationType =
  | 'StringTypeAnnotation'
  | 'NumberTypeAnnotation'
  | 'Int32TypeAnnotation'
  | 'DoubleTypeAnnotation'
  | 'FloatTypeAnnotation'
  | 'BooleanTypeAnnotation';

const PRIMITIVES: $ReadOnlyArray<[string, PrimitiveTypeAnnotationType]> = [
  ['string', 'StringTypeAnnotation'],
  ['number', 'NumberTypeAnnotation'],
  ['Int32', 'Int32TypeAnnotation'],
  ['Double', 'DoubleTypeAnnotation'],
  ['Float', 'FloatTypeAnnotation'],
  ['boolean', 'BooleanTypeAnnotation'],
];

const RESERVED_FUNCTION_VALUE_TYPE_NAME: $ReadOnlyArray<'RootTag'> = [
  'RootTag',
];

const MODULE_NAME = 'NativeFoo';

const TYPE_ALIAS_DECLARATIONS = `
type Animal = {
  name: string;
};

type AnimalPointer = Animal;
`;

function expectAnimalTypeAliasToExist(module: NativeModuleSchema) {
  const animalAlias = module.aliases.Animal;

  expect(animalAlias).not.toBe(null);
  invariant(animalAlias != null, '');
  expect(animalAlias.type).toBe('ObjectTypeAnnotation');
  expect(animalAlias.properties.length).toBe(1);
  expect(animalAlias.properties[0].name).toBe('name');
  expect(animalAlias.properties[0].optional).toBe(false);

  const [typeAnnotation, nullable] = unwrapNullable(
    animalAlias.properties[0].typeAnnotation,
  );

  expect(typeAnnotation.type).toBe('StringTypeAnnotation');
  expect(nullable).toBe(false);
}

describe('TypeScript Module Parser', () => {
  describe('Parameter Parsing', () => {
    it("should fail parsing when a method has an parameter of type 'any'", () => {
      const parser = () =>
        parseModule(`
          import type {TurboModule} from 'RCTExport';
          import * as TurboModuleRegistry from 'TurboModuleRegistry';
          export interface Spec extends TurboModule {
            useArg(arg: any): void;
          }
          export default TurboModuleRegistry.get<Spec>('Foo');
        `);

      expect(parser).toThrow(UnsupportedTypeScriptTypeAnnotationParserError);
    });

    it('should fail parsing when a function param type is unamed', () => {
      const parser = () =>
        parseModule(`
          import type {TurboModule} from 'RCTExport';
          import * as TurboModuleRegistry from 'TurboModuleRegistry';
          export interface Spec extends TurboModule {
            useArg(boolean): void;
          }
          export default TurboModuleRegistry.get<Spec>('Foo');
        `);

      expect(parser).toThrow(UnnamedFunctionParamParserError);
    });

    [
      {nullable: false, optional: false},
      {nullable: false, optional: true},
      {nullable: true, optional: false},
      {nullable: true, optional: true},
    ].forEach(({nullable, optional}) => {
      const PARAM_TYPE_DESCRIPTION =
        nullable && optional
          ? 'a nullable and optional'
          : nullable
          ? 'a nullable'
          : optional
          ? 'an optional'
          : 'a required';

      function annotateArg(paramName: string, paramType: string) {
        if (nullable && optional) {
          return `${paramName}?: ${paramType} | null | void`;
        }
        if (nullable) {
          return `${paramName}: ${paramType} | null | void`;
        }
        if (optional) {
          return `${paramName}?: ${paramType}`;
        }
        return `${paramName}: ${paramType}`;
      }

      function parseParamType(
        paramName: string,
        paramType: string,
      ): [NativeModuleParamTypeAnnotation, NativeModuleSchema] {
        const module = parseModule(`
          import type {TurboModule} from 'RCTExport';
          import * as TurboModuleRegistry from 'TurboModuleRegistry';

          ${TYPE_ALIAS_DECLARATIONS}

          export interface Spec extends TurboModule {
            useArg(${annotateArg(paramName, paramType)}): void;
          }
          export default TurboModuleRegistry.get<Spec>('Foo');
        `);

        expect(module.spec.properties[0]).not.toBe(null);
        const param = unwrapNullable(
          module.spec.properties[0].typeAnnotation,
        )[0].params[0];
        expect(param).not.toBe(null);
        expect(param.name).toBe(paramName);
        expect(param.optional).toBe(optional);
        const [
          paramTypeAnnotation,
          isParamTypeAnnotationNullable,
        ] = unwrapNullable(param.typeAnnotation);
        expect(isParamTypeAnnotationNullable).toBe(nullable);

        return [paramTypeAnnotation, module];
      }

      describe(
        (nullable && optional
          ? 'Nullable and Optional'
          : nullable
          ? 'Nullable'
          : optional
          ? 'Optional'
          : 'Required') + ' Parameter',
        () => {
          it(`should not parse methods that have ${PARAM_TYPE_DESCRIPTION} parameter of type 'Function'`, () => {
            expect(() => parseParamType('arg', 'Function')).toThrow(
              UnsupportedTypeScriptGenericParserError,
            );
          });

          describe('Primitive types', () => {
            PRIMITIVES.forEach(([FLOW_TYPE, PARSED_TYPE_NAME]) => {
              it(`should parse methods that have ${PARAM_TYPE_DESCRIPTION} primitive parameter of type '${FLOW_TYPE}'`, () => {
                const [paramTypeAnnotation] = parseParamType('arg', FLOW_TYPE);
                expect(paramTypeAnnotation.type).toBe(PARSED_TYPE_NAME);
              });
            });
          });

          it(`should parse methods that have ${PARAM_TYPE_DESCRIPTION} parameter of type 'Object'`, () => {
            const [paramTypeAnnotation] = parseParamType('arg', 'Object');
            expect(paramTypeAnnotation.type).toBe(
              'GenericObjectTypeAnnotation',
            );
          });

          describe('Reserved Types', () => {
            RESERVED_FUNCTION_VALUE_TYPE_NAME.forEach(FLOW_TYPE => {
              it(`should parse methods that have ${PARAM_TYPE_DESCRIPTION} parameter of reserved type '${FLOW_TYPE}'`, () => {
                const [paramTypeAnnotation] = parseParamType('arg', FLOW_TYPE);

                expect(paramTypeAnnotation.type).toBe('ReservedTypeAnnotation');
                invariant(
                  paramTypeAnnotation.type === 'ReservedTypeAnnotation',
                  'Param must be a Reserved type',
                );

                expect(paramTypeAnnotation.name).toBe(FLOW_TYPE);
              });
            });
          });

          describe('Array Types', () => {
            it(`should not parse methods that have ${PARAM_TYPE_DESCRIPTION} parameter of type 'Array'`, () => {
              expect(() => parseParamType('arg', 'Array')).toThrow(
                IncorrectlyParameterizedTypeScriptGenericParserError,
              );
            });

            function parseParamArrayElementType(
              paramName: string,
              paramType: string,
            ): [NativeModuleBaseTypeAnnotation, NativeModuleSchema] {
              const [paramTypeAnnotation, module] = parseParamType(
                paramName,
                `Array<${paramType}>`,
              );

              expect(paramTypeAnnotation.type).toBe('ArrayTypeAnnotation');
              invariant(paramTypeAnnotation.type === 'ArrayTypeAnnotation', '');

              expect(paramTypeAnnotation.elementType).not.toBe(null);
              invariant(paramTypeAnnotation.elementType != null, '');
              const [
                elementType,
                isElementTypeNullable,
              ] = unwrapNullable<NativeModuleBaseTypeAnnotation>(
                paramTypeAnnotation.elementType,
              );
              expect(isElementTypeNullable).toBe(false);
              return [elementType, module];
            }

            // TODO: Do we support nullable element types?

            describe('Primitive Element Types', () => {
              PRIMITIVES.forEach(([FLOW_TYPE, PARSED_TYPE_NAME]) => {
                it(`should parse methods that have ${PARAM_TYPE_DESCRIPTION} parameter of type 'Array<${FLOW_TYPE}>'`, () => {
                  const [elementType] = parseParamArrayElementType(
                    'arg',
                    FLOW_TYPE,
                  );
                  expect(elementType.type).toBe(PARSED_TYPE_NAME);
                });
              });
            });

            describe('Reserved Element Types', () => {
              RESERVED_FUNCTION_VALUE_TYPE_NAME.forEach(FLOW_TYPE => {
                it(`should parse methods that have ${PARAM_TYPE_DESCRIPTION} parameter of type 'Array<${FLOW_TYPE}>'`, () => {
                  const [elementType] = parseParamArrayElementType(
                    'arg',
                    FLOW_TYPE,
                  );
                  expect(elementType.type).toBe('ReservedTypeAnnotation');
                  invariant(elementType.type === 'ReservedTypeAnnotation', '');

                  expect(elementType.name).toBe(FLOW_TYPE);
                });
              });
            });

            it(`should parse methods that have ${PARAM_TYPE_DESCRIPTION} parameter of type 'Array<Object>'`, () => {
              const [elementType] = parseParamArrayElementType('arg', 'Object');
              expect(elementType.type).toBe('GenericObjectTypeAnnotation');
            });

            it(`should parse methods that have ${PARAM_TYPE_DESCRIPTION} parameter type of some array of an alias`, () => {
              const [elementType, module] = parseParamArrayElementType(
                'arg',
                'Animal',
              );
              expect(elementType.type).toBe('TypeAliasTypeAnnotation');
              invariant(elementType.type === 'TypeAliasTypeAnnotation', '');

              expect(elementType.name).toBe('Animal');
              expectAnimalTypeAliasToExist(module);
            });

            it(`should parse methods that have ${PARAM_TYPE_DESCRIPTION} parameter of type 'Array<{foo: string | null | void}>'`, () => {
              const [elementType] = parseParamArrayElementType(
                'arg',
                '{foo: string | null | void}',
              );
              expect(elementType).not.toBe(null);

              expect(elementType.type).toBe('ObjectTypeAnnotation');
              invariant(elementType.type === 'ObjectTypeAnnotation', '');

              const {properties} = elementType;
              invariant(properties != null, '');

              expect(properties).not.toBe(null);
              expect(properties[0]).not.toBe(null);
              expect(properties[0].name).toBe('foo');
              expect(properties[0].typeAnnotation).not.toBe(null);

              const [typeAnnotation, isPropertyNullable] = unwrapNullable(
                properties[0].typeAnnotation,
              );

              expect(typeAnnotation.type).toBe('StringTypeAnnotation');
              expect(isPropertyNullable).toBe(true);
              expect(properties[0].optional).toBe(false);
            });
          });

          it(`should parse methods that have ${PARAM_TYPE_DESCRIPTION} parameter type of some type alias`, () => {
            const [paramTypeAnnotation, module] = parseParamType(
              'arg',
              'Animal',
            );
            expect(paramTypeAnnotation.type).toBe('TypeAliasTypeAnnotation');
            invariant(
              paramTypeAnnotation.type === 'TypeAliasTypeAnnotation',
              '',
            );

            expect(paramTypeAnnotation.name).toBe('Animal');
            expectAnimalTypeAliasToExist(module);
          });

          it(`should parse methods that have ${PARAM_TYPE_DESCRIPTION} parameter type of some type alias that points to another type alias`, () => {
            const [paramTypeAnnotation, module] = parseParamType(
              'arg',
              'AnimalPointer',
            );
            expect(paramTypeAnnotation.type).toBe('TypeAliasTypeAnnotation');
            invariant(
              paramTypeAnnotation.type === 'TypeAliasTypeAnnotation',
              '',
            );

            expect(paramTypeAnnotation.name).toBe('Animal');
            expectAnimalTypeAliasToExist(module);
          });

          it(`should parse methods that have ${PARAM_TYPE_DESCRIPTION} parameter type of some type alias that points to another nullable type alias`, () => {
            const module = parseModule(`
              import type {TurboModule} from 'RCTExport';
              import * as TurboModuleRegistry from 'TurboModuleRegistry';

              type Animal = {
                name: string,
              } | null | void;

              type AnimalPointer = Animal;

              export interface Spec extends TurboModule {
                useArg(${annotateArg('arg', 'AnimalPointer')}): void;
              }
              export default TurboModuleRegistry.get<Spec>('Foo');
            `);

            expect(module.spec.properties[0]).not.toBe(null);
            const param = unwrapNullable(
              module.spec.properties[0].typeAnnotation,
            )[0].params[0];
            expect(param.name).toBe('arg');
            expect(param.optional).toBe(optional);

            // The TypeAliasAnnotation is called Animal, and is nullable
            const [
              paramTypeAnnotation,
              isParamTypeAnnotationNullable,
            ] = unwrapNullable(param.typeAnnotation);
            expect(paramTypeAnnotation.type).toBe('TypeAliasTypeAnnotation');
            invariant(
              paramTypeAnnotation.type === 'TypeAliasTypeAnnotation',
              '',
            );
            expect(paramTypeAnnotation.name).toBe('Animal');
            expect(isParamTypeAnnotationNullable).toBe(true);

            // The Animal type alias RHS is valid, and non-null
            expectAnimalTypeAliasToExist(module);
          });

          [
            {nullable: false, optional: false},
            {nullable: false, optional: true},
            {nullable: true, optional: false},
            {nullable: true, optional: true},
          ].forEach(({nullable: isPropNullable, optional: isPropOptional}) => {
            const PROP_TYPE_DESCRIPTION =
              isPropNullable && isPropOptional
                ? 'a nullable and optional'
                : isPropNullable
                ? 'a nullable'
                : isPropOptional
                ? 'an optional'
                : 'a required';

            function annotateProp(propName: string, propType: string) {
              if (isPropNullable && isPropOptional) {
                return `${propName}?: ${propType} | null | void`;
              }
              if (isPropNullable) {
                return `${propName}: ${propType} | null | void`;
              }
              if (isPropOptional) {
                return `${propName}?: ${propType}`;
              }
              return `${propName}: ${propType}`;
            }

            function parseParamTypeObjectLiteralProp(
              propName: string,
              propType: string,
            ): [
              $ReadOnly<{
                name: string,
                optional: boolean,
                typeAnnotation: NativeModuleBaseTypeAnnotation,
              }>,
              NativeModuleSchema,
            ] {
              const [paramTypeAnnotation, module] = parseParamType(
                'arg',
                `{${annotateProp(propName, propType)}}`,
              );

              expect(paramTypeAnnotation.type).toBe('ObjectTypeAnnotation');
              invariant(
                paramTypeAnnotation.type === 'ObjectTypeAnnotation',
                '',
              );

              const {properties} = paramTypeAnnotation;

              expect(properties).not.toBe(null);
              invariant(properties != null, '');

              expect(properties.length).toBe(1);
              expect(properties[0].name).toBe(propName);
              expect(properties[0].optional).toBe(isPropOptional);

              const [
                propertyTypeAnnotation,
                isPropertyTypeAnnotationNullable,
              ] = unwrapNullable(properties[0].typeAnnotation);

              expect(propertyTypeAnnotation).not.toBe(null);
              expect(isPropertyTypeAnnotationNullable).toBe(isPropNullable);

              return [
                {
                  ...properties[0],
                  typeAnnotation: propertyTypeAnnotation,
                },
                module,
              ];
            }

            describe(
              (isPropNullable && isPropOptional
                ? 'Nullable and Optional'
                : isPropNullable
                ? 'Nullable'
                : isPropOptional
                ? 'Optional'
                : 'Required') + ' Property',
              () => {
                describe('Props with Primitive Types', () => {
                  PRIMITIVES.forEach(([FLOW_TYPE, PARSED_TYPE_NAME]) => {
                    it(`should parse methods that have ${PARAM_TYPE_DESCRIPTION} parameter type of an object literal with ${PROP_TYPE_DESCRIPTION} prop of primitive type '${FLOW_TYPE}'`, () => {
                      const [prop] = parseParamTypeObjectLiteralProp(
                        'prop',
                        FLOW_TYPE,
                      );
                      expect(prop.typeAnnotation.type).toBe(PARSED_TYPE_NAME);
                    });
                  });
                });

                it(`should parse methods that have ${PARAM_TYPE_DESCRIPTION} parameter type of an object literal with ${PROP_TYPE_DESCRIPTION} prop of type 'Object'`, () => {
                  const [prop] = parseParamTypeObjectLiteralProp(
                    'prop',
                    'Object',
                  );
                  expect(prop.typeAnnotation.type).toBe(
                    'GenericObjectTypeAnnotation',
                  );
                });

                describe('Props with Reserved Types', () => {
                  RESERVED_FUNCTION_VALUE_TYPE_NAME.forEach(FLOW_TYPE => {
                    it(`should parse methods that have ${PARAM_TYPE_DESCRIPTION} parameter type of an object literal with ${PROP_TYPE_DESCRIPTION} prop of reserved type '${FLOW_TYPE}'`, () => {
                      const [prop] = parseParamTypeObjectLiteralProp(
                        'prop',
                        FLOW_TYPE,
                      );
                      expect(prop.typeAnnotation.type).toBe(
                        'ReservedTypeAnnotation',
                      );
                      invariant(
                        prop.typeAnnotation.type === 'ReservedTypeAnnotation',
                        '',
                      );

                      expect(prop.typeAnnotation.name).toBe(FLOW_TYPE);
                    });
                  });
                });

                describe('Props with Array Types', () => {
                  it(`should not parse methods that have ${PARAM_TYPE_DESCRIPTION} parameter type of an object literal with ${PROP_TYPE_DESCRIPTION} prop of type 'Array`, () => {
                    expect(() =>
                      parseParamTypeObjectLiteralProp('prop', 'Array'),
                    ).toThrow(
                      IncorrectlyParameterizedTypeScriptGenericParserError,
                    );
                  });

                  function parseArrayElementType(
                    propName: string,
                    arrayElementType: string,
                  ): [NativeModuleBaseTypeAnnotation, NativeModuleSchema] {
                    const [property, module] = parseParamTypeObjectLiteralProp(
                      'propName',
                      `Array<${arrayElementType}>`,
                    );
                    expect(property.typeAnnotation.type).toBe(
                      'ArrayTypeAnnotation',
                    );
                    invariant(
                      property.typeAnnotation.type === 'ArrayTypeAnnotation',
                      '',
                    );

                    const {
                      elementType: nullableElementType,
                    } = property.typeAnnotation;
                    expect(nullableElementType).not.toBe(null);
                    invariant(nullableElementType != null, '');

                    const [
                      elementType,
                      isElementTypeNullable,
                    ] = unwrapNullable<NativeModuleBaseTypeAnnotation>(
                      nullableElementType,
                    );

                    expect(isElementTypeNullable).toBe(false);

                    return [elementType, module];
                  }

                  PRIMITIVES.forEach(([FLOW_TYPE, PARSED_TYPE_NAME]) => {
                    it(`should parse methods that have ${PARAM_TYPE_DESCRIPTION} parameter type of an object literal with ${PROP_TYPE_DESCRIPTION} prop of type 'Array<${FLOW_TYPE}>'`, () => {
                      const [elementType] = parseArrayElementType(
                        'prop',
                        FLOW_TYPE,
                      );

                      expect(elementType.type).toBe(PARSED_TYPE_NAME);
                    });
                  });

                  RESERVED_FUNCTION_VALUE_TYPE_NAME.forEach(FLOW_TYPE => {
                    it(`should parse methods that have ${PARAM_TYPE_DESCRIPTION} parameter type of an object literal with ${PROP_TYPE_DESCRIPTION} prop of type 'Array<${FLOW_TYPE}>'`, () => {
                      const [elementType] = parseArrayElementType(
                        'prop',
                        FLOW_TYPE,
                      );

                      expect(elementType.type).toBe('ReservedTypeAnnotation');
                      invariant(
                        elementType.type === 'ReservedTypeAnnotation',
                        '',
                      );
                      expect(elementType.name).toBe(FLOW_TYPE);
                    });
                  });

                  it(`should parse methods that have ${PARAM_TYPE_DESCRIPTION} parameter type of an object literal with ${PROP_TYPE_DESCRIPTION} prop of type  'Array<Object>'`, () => {
                    const [elementType] = parseArrayElementType(
                      'prop',
                      'Object',
                    );
                    expect(elementType.type).toBe(
                      'GenericObjectTypeAnnotation',
                    );
                  });

                  it(`should parse methods that have ${PARAM_TYPE_DESCRIPTION} parameter type of an object literal with ${PROP_TYPE_DESCRIPTION} prop of type of some array of an alias`, () => {
                    const [elementType, module] = parseArrayElementType(
                      'prop',
                      'Animal',
                    );

                    expect(elementType.type).toBe('TypeAliasTypeAnnotation');
                    invariant(
                      elementType.type === 'TypeAliasTypeAnnotation',
                      '',
                    );

                    expect(elementType.name).toBe('Animal');
                    expectAnimalTypeAliasToExist(module);
                  });

                  it(`should parse methods that have ${PARAM_TYPE_DESCRIPTION} parameter type of an object literal with ${PROP_TYPE_DESCRIPTION} prop of 'Array<{foo: string | null | void}>'`, () => {
                    const [elementType] = parseArrayElementType(
                      'prop',
                      '{foo: string | null | void}',
                    );

                    expect(elementType.type).toBe('ObjectTypeAnnotation');
                    invariant(elementType.type === 'ObjectTypeAnnotation', '');

                    const {properties} = elementType;
                    expect(properties).not.toBe(null);
                    invariant(properties != null, '');

                    expect(properties[0]).not.toBe(null);
                    expect(properties[0].name).toBe('foo');
                    expect(properties[0].typeAnnotation).not.toBe(null);

                    const [
                      propertyTypeAnnotation,
                      isPropertyTypeAnnotationNullable,
                    ] = unwrapNullable(properties[0].typeAnnotation);

                    expect(propertyTypeAnnotation.type).toBe(
                      'StringTypeAnnotation',
                    );
                    expect(isPropertyTypeAnnotationNullable).toBe(true);
                    expect(properties[0].optional).toBe(false);
                  });
                });

                it(`should parse methods that have ${PARAM_TYPE_DESCRIPTION} parameter type of an object literal with ${PROP_TYPE_DESCRIPTION} prop of type '{foo: string | null | void}'`, () => {
                  const [property] = parseParamTypeObjectLiteralProp(
                    'prop',
                    '{foo: string | null | void}',
                  );

                  expect(property.typeAnnotation.type).toBe(
                    'ObjectTypeAnnotation',
                  );
                  invariant(
                    property.typeAnnotation.type === 'ObjectTypeAnnotation',
                    '',
                  );

                  const {properties} = property.typeAnnotation;
                  expect(properties).not.toBe(null);
                  invariant(properties != null, '');

                  expect(properties[0]).not.toBe(null);
                  expect(properties[0].name).toBe('foo');

                  const [
                    propertyTypeAnnotation,
                    isPropertyTypeAnnotationNullable,
                  ] = unwrapNullable(properties[0].typeAnnotation);

                  expect(propertyTypeAnnotation.type).toBe(
                    'StringTypeAnnotation',
                  );
                  expect(isPropertyTypeAnnotationNullable).toBe(true);
                  expect(properties[0].optional).toBe(false);
                });

                it(`should parse methods that have ${PARAM_TYPE_DESCRIPTION} parameter type of an object literal with ${PROP_TYPE_DESCRIPTION} prop of some type alias`, () => {
                  const [property, module] = parseParamTypeObjectLiteralProp(
                    'prop',
                    'Animal',
                  );

                  expect(property.typeAnnotation.type).toBe(
                    'TypeAliasTypeAnnotation',
                  );
                  invariant(
                    property.typeAnnotation.type === 'TypeAliasTypeAnnotation',
                    '',
                  );

                  expect(property.typeAnnotation.name).toBe('Animal');
                  expectAnimalTypeAliasToExist(module);
                });
              },
            );
          });
        },
      );
    });
  });

  describe('Return Parsing', () => {
    it('should parse methods that have a return type of void', () => {
      const module = parseModule(`
        import type {TurboModule} from 'RCTExport';
        import * as TurboModuleRegistry from 'TurboModuleRegistry';
        export interface Spec extends TurboModule {
          useArg(): void;
        }
        export default TurboModuleRegistry.get<Spec>('Foo');
      `);

      expect(module.spec.properties[0]).not.toBe(null);

      const [
        functionTypeAnnotation,
        isFunctionTypeAnnotationNullable,
      ] = unwrapNullable(module.spec.properties[0].typeAnnotation);
      expect(isFunctionTypeAnnotationNullable).toBe(false);

      const [
        returnTypeAnnotation,
        isReturnTypeAnnotationNullable,
      ] = unwrapNullable(functionTypeAnnotation.returnTypeAnnotation);
      expect(returnTypeAnnotation.type).toBe('VoidTypeAnnotation');
      expect(isReturnTypeAnnotationNullable).toBe(false);
    });

    [true, false].forEach(IS_RETURN_TYPE_NULLABLE => {
      const RETURN_TYPE_DESCRIPTION = IS_RETURN_TYPE_NULLABLE
        ? 'a nullable'
        : 'a non-nullable';
      const annotateRet = retType =>
        IS_RETURN_TYPE_NULLABLE ? `${retType} | null | void` : retType;

      function parseReturnType(
        flowType: string,
      ): [NativeModuleReturnTypeAnnotation, NativeModuleSchema] {
        const module = parseModule(`
          import type {TurboModule} from 'RCTExport';
          import * as TurboModuleRegistry from 'TurboModuleRegistry';

          ${TYPE_ALIAS_DECLARATIONS}

          export interface Spec extends TurboModule {
            useArg(): ${annotateRet(flowType)};
          }
          export default TurboModuleRegistry.get<Spec>('Foo');
        `);

        expect(module.spec.properties[0]).not.toBe(null);
        const [
          functionTypeAnnotation,
          isFunctionTypeAnnotationNullable,
        ] = unwrapNullable(module.spec.properties[0].typeAnnotation);
        expect(isFunctionTypeAnnotationNullable).toBe(false);

        const [
          returnTypeAnnotation,
          isReturnTypeAnnotationNullable,
        ] = unwrapNullable(functionTypeAnnotation.returnTypeAnnotation);
        expect(isReturnTypeAnnotationNullable).toBe(IS_RETURN_TYPE_NULLABLE);

        return [returnTypeAnnotation, module];
      }

      describe(
        IS_RETURN_TYPE_NULLABLE ? 'Nullable Returns' : 'Non-Nullable Returns',
        () => {
          ['Promise<void>', 'Promise<{}>'].forEach(promiseFlowType => {
            it(`should parse methods that have ${RETURN_TYPE_DESCRIPTION} return of type '${promiseFlowType}'`, () => {
              const [returnTypeAnnotation] = parseReturnType(promiseFlowType);
              expect(returnTypeAnnotation.type).toBe('PromiseTypeAnnotation');
            });
          });

          describe('Primitive Types', () => {
            PRIMITIVES.forEach(([FLOW_TYPE, PARSED_TYPE_NAME]) => {
              it(`should parse methods that have ${RETURN_TYPE_DESCRIPTION} primitive return of type '${FLOW_TYPE}'`, () => {
                const [returnTypeAnnotation] = parseReturnType(FLOW_TYPE);
                expect(returnTypeAnnotation.type).toBe(PARSED_TYPE_NAME);
              });
            });
          });

          describe('Reserved Types', () => {
            RESERVED_FUNCTION_VALUE_TYPE_NAME.forEach(FLOW_TYPE => {
              it(`should parse methods that have ${RETURN_TYPE_DESCRIPTION} reserved return of type '${FLOW_TYPE}'`, () => {
                const [returnTypeAnnotation] = parseReturnType(FLOW_TYPE);
                expect(returnTypeAnnotation.type).toBe(
                  'ReservedTypeAnnotation',
                );
                invariant(
                  returnTypeAnnotation.type === 'ReservedTypeAnnotation',
                  '',
                );
                expect(returnTypeAnnotation.name).toBe(FLOW_TYPE);
              });
            });
          });

          describe('Array Types', () => {
            it(`should not parse methods that have ${RETURN_TYPE_DESCRIPTION} return of type 'Array'`, () => {
              expect(() => parseReturnType('Array')).toThrow(
                IncorrectlyParameterizedTypeScriptGenericParserError,
              );
            });

            function parseArrayElementReturnType(
              flowType: string,
            ): [NativeModuleBaseTypeAnnotation, NativeModuleSchema] {
              const [returnTypeAnnotation, module] = parseReturnType(
                'Array' + (flowType != null ? `<${flowType}>` : ''),
              );
              expect(returnTypeAnnotation.type).toBe('ArrayTypeAnnotation');
              invariant(
                returnTypeAnnotation.type === 'ArrayTypeAnnotation',
                '',
              );

              const arrayTypeAnnotation = returnTypeAnnotation;

              const {elementType} = arrayTypeAnnotation;
              expect(elementType).not.toBe(null);
              invariant(elementType != null, '');

              const [
                elementTypeAnnotation,
                isElementTypeAnnotation,
              ] = unwrapNullable<NativeModuleBaseTypeAnnotation>(elementType);
              expect(isElementTypeAnnotation).toBe(false);

              return [elementTypeAnnotation, module];
            }

            // TODO: Do we support nullable element types?

            describe('Primitive Element Types', () => {
              PRIMITIVES.forEach(([FLOW_TYPE, PARSED_TYPE_NAME]) => {
                it(`should parse methods that have ${RETURN_TYPE_DESCRIPTION} return of type 'Array<${FLOW_TYPE}>'`, () => {
<<<<<<< HEAD
                  const [elementType, module] = parseArrayElementReturnType(
                    FLOW_TYPE,
                  );
=======
                  const [elementType] = parseArrayElementReturnType(FLOW_TYPE);
>>>>>>> e22b760e
                  expect(elementType.type).toBe(PARSED_TYPE_NAME);
                });
              });
            });

            describe('Reserved Element Types', () => {
              RESERVED_FUNCTION_VALUE_TYPE_NAME.forEach(FLOW_TYPE => {
                it(`should parse methods that have ${RETURN_TYPE_DESCRIPTION} return of type 'Array<${FLOW_TYPE}>'`, () => {
                  const [elementType] = parseArrayElementReturnType(FLOW_TYPE);
                  expect(elementType.type).toBe('ReservedTypeAnnotation');
                  invariant(elementType.type === 'ReservedTypeAnnotation', '');

                  expect(elementType.name).toBe(FLOW_TYPE);
                });
              });
            });

            it(`should parse methods that have ${RETURN_TYPE_DESCRIPTION} return of type 'Array<Object>'`, () => {
              const [elementType] = parseArrayElementReturnType('Object');
              expect(elementType.type).toBe('GenericObjectTypeAnnotation');
            });

            it(`should parse methods that have ${RETURN_TYPE_DESCRIPTION} return type of some array of an alias`, () => {
              const [elementType, module] = parseArrayElementReturnType(
                'Animal',
              );
              expect(elementType.type).toBe('TypeAliasTypeAnnotation');
              invariant(elementType.type === 'TypeAliasTypeAnnotation', '');
              expect(elementType.name).toBe('Animal');
              expectAnimalTypeAliasToExist(module);
            });

            it(`should parse methods that have ${RETURN_TYPE_DESCRIPTION} return of type 'Array<{foo: string | null | void}>'`, () => {
              const [elementType] = parseArrayElementReturnType(
                '{foo: string | null | void}',
              );
              expect(elementType.type).toBe('ObjectTypeAnnotation');
              invariant(elementType.type === 'ObjectTypeAnnotation', '');

              const {properties} = elementType;
              expect(properties).not.toBe(null);
              invariant(properties != null, '');

              expect(properties[0]).not.toBe(null);
              expect(properties[0].name).toBe('foo');
              expect(properties[0].typeAnnotation).not.toBe(null);

              const [
                propertyTypeAnnotation,
                isPropertyTypeAnnotationNullable,
              ] = unwrapNullable(properties[0].typeAnnotation);

              expect(propertyTypeAnnotation.type).toBe('StringTypeAnnotation');
              expect(isPropertyTypeAnnotationNullable).toBe(true);
              expect(properties[0].optional).toBe(false);
            });
          });

          it(`should parse methods that have ${RETURN_TYPE_DESCRIPTION} return type of some type alias`, () => {
            const [returnTypeAnnotation, module] = parseReturnType('Animal');
            expect(returnTypeAnnotation.type).toBe('TypeAliasTypeAnnotation');
            invariant(
              returnTypeAnnotation.type === 'TypeAliasTypeAnnotation',
              '',
            );
            expect(returnTypeAnnotation.name).toBe('Animal');
            expectAnimalTypeAliasToExist(module);
          });

          it(`should not parse methods that have ${RETURN_TYPE_DESCRIPTION} return of type 'Function'`, () => {
            expect(() => parseReturnType('Function')).toThrow(
              UnsupportedTypeScriptGenericParserError,
            );
          });

          it(`should parse methods that have ${RETURN_TYPE_DESCRIPTION} return of type 'Object'`, () => {
            const [returnTypeAnnotation] = parseReturnType('Object');
            expect(returnTypeAnnotation.type).toBe(
              'GenericObjectTypeAnnotation',
            );
          });

          describe('Object Literals Types', () => {
            // TODO: Inexact vs exact object literals?

            it(`should parse methods that have ${RETURN_TYPE_DESCRIPTION} return type of an empty object literal`, () => {
              const [returnTypeAnnotation] = parseReturnType('{}');
              expect(returnTypeAnnotation.type).toBe('ObjectTypeAnnotation');
              invariant(
                returnTypeAnnotation.type === 'ObjectTypeAnnotation',
                '',
              );

              // Validate properties of object literal
              expect(returnTypeAnnotation.properties).not.toBe(null);
              expect(returnTypeAnnotation.properties?.length).toBe(0);
            });

            [
              {nullable: false, optional: false},
              {nullable: false, optional: true},
              {nullable: true, optional: false},
              {nullable: true, optional: true},
            ].forEach(({nullable, optional}) => {
              const PROP_TYPE_DESCRIPTION =
                nullable && optional
                  ? 'a nullable and optional'
                  : nullable
                  ? 'a nullable'
                  : optional
                  ? 'an optional'
                  : 'a required';

              function annotateProp(propName, propType) {
                if (nullable && optional) {
                  return `${propName}?: ${propType} | null | void`;
                }
                if (nullable) {
                  return `${propName}: ${propType} | null | void`;
                }
                if (optional) {
                  return `${propName}?: ${propType}`;
                }
                return `${propName}: ${propType}`;
              }

              function parseObjectLiteralReturnTypeProp(
                propName: string,
                propType: string,
              ): [
                $ReadOnly<{
                  name: string,
                  optional: boolean,
                  typeAnnotation: NativeModuleBaseTypeAnnotation,
                }>,
                NativeModuleSchema,
              ] {
                const [returnTypeAnnotation, module] = parseReturnType(
                  `{${annotateProp(propName, propType)}}`,
                );
                expect(returnTypeAnnotation.type).toBe('ObjectTypeAnnotation');
                invariant(
                  returnTypeAnnotation.type === 'ObjectTypeAnnotation',
                  '',
                );

                const properties = returnTypeAnnotation.properties;
                expect(properties).not.toBe(null);
                invariant(properties != null, '');

                expect(properties.length).toBe(1);

                // Validate property
                const property = properties[0];
                expect(property.name).toBe(propName);
                expect(property.optional).toBe(optional);

                const [
                  propertyTypeAnnotation,
                  isPropertyTypeAnnotationNullable,
                ] = unwrapNullable(property.typeAnnotation);

                expect(propertyTypeAnnotation).not.toBe(null);
                expect(isPropertyTypeAnnotationNullable).toBe(nullable);
                return [
                  {
                    ...property,
                    typeAnnotation: propertyTypeAnnotation,
                  },
                  module,
                ];
              }

              describe(
                (nullable && optional
                  ? 'Nullable and Optional'
                  : nullable
                  ? 'Nullable'
                  : optional
                  ? 'Optional'
                  : 'Required') + ' Property',
                () => {
                  /**
                   * TODO: Fill out props in promise
                   */

                  describe('Props with Primitive Types', () => {
                    PRIMITIVES.forEach(([FLOW_TYPE, PARSED_TYPE_NAME]) => {
                      it(`should parse methods that have ${RETURN_TYPE_DESCRIPTION} return type of an object literal with ${PROP_TYPE_DESCRIPTION} prop of primitive type '${FLOW_TYPE}'`, () => {
                        const [property] = parseObjectLiteralReturnTypeProp(
                          'prop',
                          FLOW_TYPE,
                        );
                        expect(property.typeAnnotation.type).toBe(
                          PARSED_TYPE_NAME,
                        );
                      });
                    });
                  });

                  it(`should parse methods that have ${RETURN_TYPE_DESCRIPTION} return type of an object literal with ${PROP_TYPE_DESCRIPTION} prop of type 'Object'`, () => {
                    const [property] = parseObjectLiteralReturnTypeProp(
                      'prop',
                      'Object',
                    );

                    expect(property.typeAnnotation.type).toBe(
                      'GenericObjectTypeAnnotation',
                    );
                  });

                  describe('Props with Reserved Types', () => {
                    RESERVED_FUNCTION_VALUE_TYPE_NAME.forEach(FLOW_TYPE => {
                      it(`should parse methods that have ${RETURN_TYPE_DESCRIPTION} return type of an object literal with ${PROP_TYPE_DESCRIPTION} prop of reserved type '${FLOW_TYPE}'`, () => {
                        const [property] = parseObjectLiteralReturnTypeProp(
                          'prop',
                          FLOW_TYPE,
                        );

                        expect(property.typeAnnotation.type).toBe(
                          'ReservedTypeAnnotation',
                        );
                        invariant(
                          property.typeAnnotation.type ===
                            'ReservedTypeAnnotation',
                          '',
                        );

                        expect(property.typeAnnotation.name).toBe(FLOW_TYPE);
                      });
                    });
                  });

                  describe('Props with Array Types', () => {
                    it(`should not parse methods that have ${RETURN_TYPE_DESCRIPTION} return type of an object literal with ${PROP_TYPE_DESCRIPTION} prop of type 'Array`, () => {
                      expect(() =>
                        parseObjectLiteralReturnTypeProp('prop', 'Array'),
                      ).toThrow(
                        IncorrectlyParameterizedTypeScriptGenericParserError,
                      );
                    });

                    function parseArrayElementType(
                      propName: string,
                      arrayElementType: string,
                    ): [NativeModuleBaseTypeAnnotation, NativeModuleSchema] {
                      const [
                        property,
                        module,
                      ] = parseObjectLiteralReturnTypeProp(
                        propName,
                        `Array<${arrayElementType}>`,
                      );
                      expect(property.name).toBe(propName);
                      expect(property.typeAnnotation.type).toBe(
                        'ArrayTypeAnnotation',
                      );
                      invariant(
                        property.typeAnnotation.type === 'ArrayTypeAnnotation',
                        '',
                      );

                      const {
                        elementType: nullableElementType,
                      } = property.typeAnnotation;
                      expect(nullableElementType).not.toBe(null);
                      invariant(nullableElementType != null, '');

                      const [
                        elementType,
                        isElementTypeNullable,
                      ] = unwrapNullable<NativeModuleBaseTypeAnnotation>(
                        nullableElementType,
                      );
                      expect(isElementTypeNullable).toBe(false);

                      return [elementType, module];
                    }

                    PRIMITIVES.forEach(([FLOW_TYPE, PARSED_TYPE_NAME]) => {
                      it(`should parse methods that have ${RETURN_TYPE_DESCRIPTION} return type of an object literal with ${PROP_TYPE_DESCRIPTION} prop of type 'Array<${FLOW_TYPE}>'`, () => {
                        const [elementType] = parseArrayElementType(
                          'prop',
                          FLOW_TYPE,
                        );
                        expect(elementType.type).toBe(PARSED_TYPE_NAME);
                      });
                    });

                    RESERVED_FUNCTION_VALUE_TYPE_NAME.forEach(FLOW_TYPE => {
                      it(`should parse methods that have ${RETURN_TYPE_DESCRIPTION} return type of an object literal with ${PROP_TYPE_DESCRIPTION} prop of type 'Array<${FLOW_TYPE}>'`, () => {
                        const [elementType] = parseArrayElementType(
                          'prop',
                          FLOW_TYPE,
                        );
                        expect(elementType.type).toBe('ReservedTypeAnnotation');
                        invariant(
                          elementType.type === 'ReservedTypeAnnotation',
                          '',
                        );

                        expect(elementType.name).toBe(FLOW_TYPE);
                      });
                    });

                    it(`should parse methods that have ${RETURN_TYPE_DESCRIPTION} return type of an object literal with ${PROP_TYPE_DESCRIPTION} prop of type  'Array<Object>'`, () => {
                      const [elementType] = parseArrayElementType(
                        'prop',
                        'Object',
                      );
                      expect(elementType).not.toBe(null);
                      expect(elementType.type).toBe(
                        'GenericObjectTypeAnnotation',
                      );
                    });

                    it(`should parse methods that have ${RETURN_TYPE_DESCRIPTION} return type of an object literal with ${PROP_TYPE_DESCRIPTION} prop of type of some array of an aliase`, () => {
                      const [elementType, module] = parseArrayElementType(
                        'prop',
                        'Animal',
                      );
                      expect(elementType.type).toBe('TypeAliasTypeAnnotation');
                      invariant(
                        elementType.type === 'TypeAliasTypeAnnotation',
                        '',
                      );
                      expect(elementType.name).toBe('Animal');
                      expectAnimalTypeAliasToExist(module);
                    });

                    it(`should parse methods that have ${RETURN_TYPE_DESCRIPTION} return type of an object literal with ${PROP_TYPE_DESCRIPTION} prop of type  'Array<{foo: string | null | void}>'`, () => {
                      const [elementType] = parseArrayElementType(
                        'prop',
                        '{foo: string | null | void}',
                      );
                      expect(elementType.type).toBe('ObjectTypeAnnotation');
                      invariant(
                        elementType.type === 'ObjectTypeAnnotation',
                        '',
                      );

                      const {properties} = elementType;
                      invariant(properties != null, '');
                      expect(properties).not.toBe(null);
                      expect(properties[0]).not.toBe(null);
                      expect(properties[0].name).toBe('foo');
                      expect(properties[0].optional).toBe(false);

                      const [
                        propertyTypeAnnotation,
                        isPropertyTypeAnnotationNullable,
                      ] = unwrapNullable(properties[0].typeAnnotation);

                      expect(propertyTypeAnnotation.type).toBe(
                        'StringTypeAnnotation',
                      );
                      expect(isPropertyTypeAnnotationNullable).toBe(true);
                    });
                  });

                  it(`should parse methods that have ${RETURN_TYPE_DESCRIPTION} return type of an object literal with ${PROP_TYPE_DESCRIPTION} prop of '{foo: string | null | void}'`, () => {
                    const [property] = parseObjectLiteralReturnTypeProp(
                      'prop',
                      '{foo: string | null | void}',
                    );

                    expect(property.typeAnnotation.type).toBe(
                      'ObjectTypeAnnotation',
                    );
                    invariant(
                      property.typeAnnotation.type === 'ObjectTypeAnnotation',
                      '',
                    );

                    const {properties} = property.typeAnnotation;

                    expect(properties).not.toBe(null);
                    invariant(properties != null, '');

                    expect(properties[0]).not.toBe(null);
                    expect(properties[0].name).toBe('foo');
                    expect(properties[0].optional).toBe(false);

                    const [
                      propertyTypeAnnotation,
                      isPropertyTypeAnnotationNullable,
                    ] = unwrapNullable(properties[0].typeAnnotation);

                    expect(propertyTypeAnnotation.type).toBe(
                      'StringTypeAnnotation',
                    );
                    expect(isPropertyTypeAnnotationNullable).toBe(true);
                  });

                  it(`should parse methods that have ${RETURN_TYPE_DESCRIPTION} return type of an object literal with ${PROP_TYPE_DESCRIPTION} prop of some type alias`, () => {
                    const [property, module] = parseObjectLiteralReturnTypeProp(
                      'prop',
                      'Animal',
                    );

                    expect(property.typeAnnotation.type).toBe(
                      'TypeAliasTypeAnnotation',
                    );
                    invariant(
                      property.typeAnnotation.type ===
                        'TypeAliasTypeAnnotation',
                      '',
                    );

                    expect(property.typeAnnotation.name).toBe('Animal');
                    expectAnimalTypeAliasToExist(module);
                  });
                },
              );
            });
          });
        },
      );
    });
  });
});

function parseModule(source) {
  const schema = parseString(source, `${MODULE_NAME}.ts`);
  const module = schema.modules.NativeFoo;
  invariant(
    module.type === 'NativeModule',
    "'nativeModules' in Spec NativeFoo shouldn't be null",
  );
  return module;
}<|MERGE_RESOLUTION|>--- conflicted
+++ resolved
@@ -837,13 +837,7 @@
             describe('Primitive Element Types', () => {
               PRIMITIVES.forEach(([FLOW_TYPE, PARSED_TYPE_NAME]) => {
                 it(`should parse methods that have ${RETURN_TYPE_DESCRIPTION} return of type 'Array<${FLOW_TYPE}>'`, () => {
-<<<<<<< HEAD
-                  const [elementType, module] = parseArrayElementReturnType(
-                    FLOW_TYPE,
-                  );
-=======
                   const [elementType] = parseArrayElementReturnType(FLOW_TYPE);
->>>>>>> e22b760e
                   expect(elementType.type).toBe(PARSED_TYPE_NAME);
                 });
               });
