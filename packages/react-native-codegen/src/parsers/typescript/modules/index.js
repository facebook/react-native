/**
 * Copyright (c) Meta Platforms, Inc. and affiliates.
 *
 * This source code is licensed under the MIT license found in the
 * LICENSE file in the root directory of this source tree.
 *
 * @flow strict
 * @format
 */

'use strict';

import type {
  NamedShape,
  NativeModuleAliasMap,
  NativeModuleBaseTypeAnnotation,
  NativeModulePropertyShape,
  NativeModuleTypeAnnotation,
  NativeModuleSchema,
  Nullable,
} from '../../../CodegenSchema';

import type {Parser} from '../../parser';
import type {ParserErrorCapturer, TypeDeclarationMap} from '../../utils';
const {flattenProperties} = require('../components/componentsUtils');

const {visit, isModuleRegistryCall, verifyPlatforms} = require('../../utils');
const {resolveTypeAnnotation, getTypes} = require('../utils');

const {
  parseObjectProperty,
  translateDefault,
  buildPropertySchema,
} = require('../../parsers-commons');

const {
  emitArrayType,
  emitBoolean,
  emitDouble,
  emitFloat,
  emitFunction,
  emitNumber,
  emitInt32,
<<<<<<< HEAD
  emitGenericObject,
=======
  emitObject,
>>>>>>> eaf465d0
  emitPartial,
  emitPromise,
  emitRootTag,
  emitVoid,
  emitString,
  emitStringish,
  emitMixed,
  emitUnion,
  typeAliasResolution,
  translateArrayTypeAnnotation,
} = require('../../parsers-primitives');

const {
  UnsupportedGenericParserError,
  UnsupportedTypeAnnotationParserError,
  IncorrectModuleRegistryCallArgumentTypeParserError,
} = require('../../errors');

const {
  throwIfUntypedModule,
  throwIfUnusedModuleInterfaceParserError,
  throwIfModuleInterfaceNotFound,
  throwIfModuleInterfaceIsMisnamed,
  throwIfWrongNumberOfCallExpressionArgs,
  throwIfMoreThanOneModuleRegistryCalls,
  throwIfMoreThanOneModuleInterfaceParserError,
  throwIfIncorrectModuleRegistryCallTypeParameterParserError,
} = require('../../error-utils');

const language = 'TypeScript';

function translateTypeAnnotation(
  hasteModuleName: string,
  /**
   * TODO(T108222691): Use flow-types for @babel/parser
   */
  typeScriptTypeAnnotation: $FlowFixMe,
  types: TypeDeclarationMap,
  aliasMap: {...NativeModuleAliasMap},
  tryParse: ParserErrorCapturer,
  cxxOnly: boolean,
  parser: Parser,
): Nullable<NativeModuleTypeAnnotation> {
  const {nullable, typeAnnotation, typeAliasResolutionStatus} =
    resolveTypeAnnotation(typeScriptTypeAnnotation, types);

  switch (typeAnnotation.type) {
    case 'TSArrayType': {
      return translateArrayTypeAnnotation(
        hasteModuleName,
        types,
        aliasMap,
        cxxOnly,
        'Array',
        typeAnnotation.elementType,
        nullable,
        translateTypeAnnotation,
        parser,
      );
    }
    case 'TSTypeOperator': {
      if (
        typeAnnotation.operator === 'readonly' &&
        typeAnnotation.typeAnnotation.type === 'TSArrayType'
      ) {
        return translateArrayTypeAnnotation(
          hasteModuleName,
          types,
          aliasMap,
          cxxOnly,
          'ReadonlyArray',
          typeAnnotation.typeAnnotation.elementType,
          nullable,
          translateTypeAnnotation,
          parser,
        );
      } else {
        throw new UnsupportedGenericParserError(
          hasteModuleName,
          typeAnnotation,
          parser,
        );
      }
    }
    case 'TSTypeReference': {
      switch (typeAnnotation.typeName.name) {
        case 'RootTag': {
          return emitRootTag(nullable);
        }
        case 'Promise': {
          return emitPromise(
            hasteModuleName,
            typeAnnotation,
            parser,
            nullable,
            types,
            aliasMap,
            tryParse,
            cxxOnly,
            translateTypeAnnotation,
          );
        }
        case 'Array':
        case 'ReadonlyArray': {
          return emitArrayType(
            hasteModuleName,
            typeAnnotation,
            parser,
            types,
            aliasMap,
            cxxOnly,
            nullable,
            translateTypeAnnotation,
          );
        }
        case 'Stringish': {
          return emitStringish(nullable);
        }
        case 'Int32': {
          return emitInt32(nullable);
        }
        case 'Double': {
          return emitDouble(nullable);
        }
        case 'Float': {
          return emitFloat(nullable);
        }
        case 'UnsafeObject':
        case 'Object': {
          return emitGenericObject(nullable);
        }
        case 'Partial': {
          if (typeAnnotation.typeParameters.params.length !== 1) {
            throw new Error(
              'Partials only support annotating exactly one parameter.',
            );
          }

          const annotatedElement =
            types[typeAnnotation.typeParameters.params[0].typeName.name];

          if (!annotatedElement) {
            throw new Error(
              'Partials only support annotating a type parameter.',
            );
          }

          const properties = annotatedElement.typeAnnotation.members.map(
            member => {
              return {
                name: member.key.name,
                optional: true,
                typeAnnotation: translateTypeAnnotation(
                  hasteModuleName,
                  member.typeAnnotation.typeAnnotation,
                  types,
                  aliasMap,
                  tryParse,
                  cxxOnly,
                  parser,
                ),
              };
            },
          );

          return emitPartial(nullable, properties);
        }
        case 'Partial': {
          if (typeAnnotation.typeParameters.params.length !== 1) {
            throw new Error(
              'Partials only support annotating exactly one parameter.',
            );
          }

          const annotatedElement =
            types[typeAnnotation.typeParameters.params[0].typeName.name];

          if (!annotatedElement) {
            throw new Error(
              'Partials only support annotating a type parameter.',
            );
          }

          const properties = annotatedElement.typeAnnotation.members.map(
            member => {
              return {
                name: member.key.name,
                optional: true,
                typeAnnotation: translateTypeAnnotation(
                  hasteModuleName,
                  member.typeAnnotation.typeAnnotation,
                  types,
                  aliasMap,
                  tryParse,
                  cxxOnly,
                  parser,
                ),
              };
            },
          );

          return emitPartial(nullable, properties);
        }
        default: {
          return translateDefault(
            hasteModuleName,
            typeAnnotation,
            types,
            nullable,
            parser,
          );
        }
      }
    }
    case 'TSInterfaceDeclaration': {
      const objectTypeAnnotation = {
        type: 'ObjectTypeAnnotation',
        // $FlowFixMe[missing-type-arg]
        properties: (flattenProperties(
          [typeAnnotation],
          types,
        ): $ReadOnlyArray<$FlowFixMe>)
          .map<?NamedShape<Nullable<NativeModuleBaseTypeAnnotation>>>(
            property => {
              return tryParse(() => {
                return parseObjectProperty(
                  property,
                  hasteModuleName,
                  types,
                  aliasMap,
                  tryParse,
                  cxxOnly,
                  nullable,
                  translateTypeAnnotation,
                  parser,
                );
              });
            },
          )
          .filter(Boolean),
      };

      return typeAliasResolution(
        typeAliasResolutionStatus,
        objectTypeAnnotation,
        aliasMap,
        nullable,
      );
    }
    case 'TSTypeLiteral': {
      // if there is TSIndexSignature, then it is a dictionary
      if (typeAnnotation.members) {
        const indexSignatures = typeAnnotation.members.filter(
          member => member.type === 'TSIndexSignature',
        );
        if (indexSignatures.length > 0) {
          // check the property type to prevent developers from using unsupported types
          // the return value from `translateTypeAnnotation` is unused
          const propertyType = indexSignatures[0].typeAnnotation;
          translateTypeAnnotation(
            hasteModuleName,
            propertyType,
            types,
            aliasMap,
            tryParse,
            cxxOnly,
            parser,
          );
          // no need to do further checking
          return emitGenericObject(nullable);
        }
      }

      const objectTypeAnnotation = {
        type: 'ObjectTypeAnnotation',
        // $FlowFixMe[missing-type-arg]
        properties: (typeAnnotation.members: Array<$FlowFixMe>)
          .map<?NamedShape<Nullable<NativeModuleBaseTypeAnnotation>>>(
            property => {
              return tryParse(() => {
                return parseObjectProperty(
                  property,
                  hasteModuleName,
                  types,
                  aliasMap,
                  tryParse,
                  cxxOnly,
                  nullable,
                  translateTypeAnnotation,
                  parser,
                );
              });
            },
          )
          .filter(Boolean),
      };

      return typeAliasResolution(
        typeAliasResolutionStatus,
        objectTypeAnnotation,
        aliasMap,
        nullable,
      );
    }
    case 'TSBooleanKeyword': {
      return emitBoolean(nullable);
    }
    case 'TSNumberKeyword': {
      return emitNumber(nullable);
    }
    case 'TSVoidKeyword': {
      return emitVoid(nullable);
    }
    case 'TSStringKeyword': {
      return emitString(nullable);
    }
    case 'TSFunctionType': {
      return emitFunction(
        nullable,
        hasteModuleName,
        typeAnnotation,
        types,
        aliasMap,
        tryParse,
        cxxOnly,
        translateTypeAnnotation,
        parser,
      );
    }
    case 'TSUnionType': {
      return emitUnion(nullable, hasteModuleName, typeAnnotation, parser);
    }
    case 'TSUnknownKeyword': {
      if (cxxOnly) {
        return emitMixed(nullable);
      }
      // Fallthrough
    }
    default: {
      throw new UnsupportedTypeAnnotationParserError(
        hasteModuleName,
        typeAnnotation,
        language,
      );
    }
  }
}

function isModuleInterface(node: $FlowFixMe) {
  return (
    node.type === 'TSInterfaceDeclaration' &&
    node.extends?.length === 1 &&
    node.extends[0].type === 'TSExpressionWithTypeArguments' &&
    node.extends[0].expression.name === 'TurboModule'
  );
}

function buildModuleSchema(
  hasteModuleName: string,
  /**
   * TODO(T108222691): Use flow-types for @babel/parser
   */
  ast: $FlowFixMe,
  tryParse: ParserErrorCapturer,
  parser: Parser,
): NativeModuleSchema {
  const types = getTypes(ast);
  const moduleSpecs = (Object.values(types): $ReadOnlyArray<$FlowFixMe>).filter(
    isModuleInterface,
  );

  throwIfModuleInterfaceNotFound(
    moduleSpecs.length,
    hasteModuleName,
    ast,
    language,
  );

  throwIfMoreThanOneModuleInterfaceParserError(
    hasteModuleName,
    moduleSpecs,
    language,
  );

  const [moduleSpec] = moduleSpecs;

  throwIfModuleInterfaceIsMisnamed(hasteModuleName, moduleSpec.id, language);

  // Parse Module Name
  const moduleName = ((): string => {
    const callExpressions = [];
    visit(ast, {
      CallExpression(node) {
        if (isModuleRegistryCall(node)) {
          callExpressions.push(node);
        }
      },
    });

    throwIfUnusedModuleInterfaceParserError(
      hasteModuleName,
      moduleSpec,
      callExpressions,
    );

    throwIfMoreThanOneModuleRegistryCalls(
      hasteModuleName,
      callExpressions,
      callExpressions.length,
    );

    const [callExpression] = callExpressions;
    const {typeParameters} = callExpression;
    const methodName = callExpression.callee.property.name;

    throwIfWrongNumberOfCallExpressionArgs(
      hasteModuleName,
      callExpression,
      methodName,
      callExpression.arguments.length,
    );

    if (callExpression.arguments[0].type !== 'StringLiteral') {
      const {type} = callExpression.arguments[0];
      throw new IncorrectModuleRegistryCallArgumentTypeParserError(
        hasteModuleName,
        callExpression.arguments[0],
        methodName,
        type,
      );
    }

    const $moduleName = callExpression.arguments[0].value;

    throwIfUntypedModule(
      typeParameters,
      hasteModuleName,
      callExpression,
      methodName,
      $moduleName,
    );

    throwIfIncorrectModuleRegistryCallTypeParameterParserError(
      hasteModuleName,
      typeParameters,
      methodName,
      $moduleName,
      parser,
    );

    return $moduleName;
  })();

  // Some module names use platform suffix to indicate platform-exclusive modules.
  // Eventually this should be made explicit in the Flow type itself.
  // Also check the hasteModuleName for platform suffix.
  // Note: this shape is consistent with ComponentSchema.
  const {cxxOnly, excludedPlatforms} = verifyPlatforms(
    hasteModuleName,
    moduleName,
  );

  // $FlowFixMe[missing-type-arg]
  return (moduleSpec.body.body: $ReadOnlyArray<$FlowFixMe>)
    .filter(
      property =>
        property.type === 'TSMethodSignature' ||
        property.type === 'TSPropertySignature',
    )
    .map<?{
      aliasMap: NativeModuleAliasMap,
      propertyShape: NativeModulePropertyShape,
    }>(property => {
      const aliasMap: {...NativeModuleAliasMap} = {};

      return tryParse(() => ({
        aliasMap: aliasMap,
        propertyShape: buildPropertySchema(
          hasteModuleName,
          property,
          types,
          aliasMap,
          tryParse,
          cxxOnly,
          resolveTypeAnnotation,
          translateTypeAnnotation,
          parser,
        ),
      }));
    })
    .filter(Boolean)
    .reduce(
      (moduleSchema: NativeModuleSchema, {aliasMap, propertyShape}) => {
        return {
          type: 'NativeModule',
          aliases: {...moduleSchema.aliases, ...aliasMap},
          spec: {
            properties: [...moduleSchema.spec.properties, propertyShape],
          },
          moduleName: moduleSchema.moduleName,
          excludedPlatforms: moduleSchema.excludedPlatforms,
        };
      },
      {
        type: 'NativeModule',
        aliases: {},
        spec: {properties: []},
        moduleName: moduleName,
        excludedPlatforms:
          excludedPlatforms.length !== 0 ? [...excludedPlatforms] : undefined,
      },
    );
}

module.exports = {
  buildModuleSchema,
  typeScriptTranslateTypeAnnotation: translateTypeAnnotation,
};<|MERGE_RESOLUTION|>--- conflicted
+++ resolved
@@ -41,11 +41,7 @@
   emitFunction,
   emitNumber,
   emitInt32,
-<<<<<<< HEAD
   emitGenericObject,
-=======
-  emitObject,
->>>>>>> eaf465d0
   emitPartial,
   emitPromise,
   emitRootTag,
