/**
 * Copyright (c) Meta Platforms, Inc. and affiliates.
 *
 * This source code is licensed under the MIT license found in the
 * LICENSE file in the root directory of this source tree.
 *
 * @flow strict-local
 * @format
 */

'use strict';

import type {
  NamedShape,
  NativeModuleAliasMap,
  NativeModuleArrayTypeAnnotation,
  NativeModuleBaseTypeAnnotation,
  NativeModuleFunctionTypeAnnotation,
  NativeModuleParamTypeAnnotation,
  NativeModulePropertyShape,
  NativeModuleSchema,
  Nullable,
} from '../../../CodegenSchema.js';

import type {TypeDeclarationMap} from '../utils.js';
import type {ParserErrorCapturer} from '../utils';
import type {NativeModuleTypeAnnotation} from '../../../CodegenSchema.js';

const {throwIfModuleInterfaceIsMisnamed} = require('../../error-utils');
const {
  resolveTypeAnnotation,
  getTypes,
  visit,
  isModuleRegistryCall,
} = require('../utils.js');
const {unwrapNullable, wrapNullable} = require('../../parsers-commons');
const {
  emitBoolean,
  emitNumber,
  emitInt32,
} = require('../../parsers-primitives');
const {
<<<<<<< HEAD
  IncorrectlyParameterizedTypeScriptGenericParserError,
  ModuleTypeScriptInterfaceNotFoundParserError,
  MoreThanOneModuleTypeScriptInterfaceParserError,
=======
  IncorrectlyParameterizedGenericParserError,
  MisnamedModuleInterfaceParserError,
  ModuleInterfaceNotFoundParserError,
  MoreThanOneModuleInterfaceParserError,
>>>>>>> 7b345bca
  UnnamedFunctionParamParserError,
  UnsupportedArrayElementTypeAnnotationParserError,
  UnsupportedGenericParserError,
  UnsupportedTypeAnnotationParserError,
  UnsupportedFunctionParamTypeAnnotationParserError,
  UnsupportedFunctionReturnTypeAnnotationParserError,
  UnsupportedEnumDeclarationParserError,
  UnsupportedUnionTypeAnnotationParserError,
  UnsupportedModulePropertyParserError,
  UnsupportedObjectPropertyTypeAnnotationParserError,
  UnsupportedObjectPropertyValueTypeAnnotationParserError,
  UnusedModuleInterfaceParserError,
  MoreThanOneModuleRegistryCallsParserError,
  UntypedModuleRegistryCallParserError,
  IncorrectModuleRegistryCallTypeParameterParserError,
  IncorrectModuleRegistryCallArityParserError,
  IncorrectModuleRegistryCallArgumentTypeParserError,
} = require('../../errors.js');

const invariant = require('invariant');
const language = 'TypeScript';

function nullGuard<T>(fn: () => T): ?T {
  return fn();
}

function translateArrayTypeAnnotation(
  hasteModuleName: string,
  types: TypeDeclarationMap,
  aliasMap: {...NativeModuleAliasMap},
  cxxOnly: boolean,
  tsArrayType: 'Array' | 'ReadonlyArray',
  tsElementType: $FlowFixMe,
  nullable: $FlowFixMe,
): Nullable<NativeModuleTypeAnnotation> {
  try {
    /**
     * TODO(T72031674): Migrate all our NativeModule specs to not use
     * invalid Array ElementTypes. Then, make the elementType a required
     * parameter.
     */
    const [elementType, isElementTypeNullable] = unwrapNullable(
      translateTypeAnnotation(
        hasteModuleName,
        tsElementType,
        types,
        aliasMap,
        /**
         * TODO(T72031674): Ensure that all ParsingErrors that are thrown
         * while parsing the array element don't get captured and collected.
         * Why? If we detect any parsing error while parsing the element,
         * we should default it to null down the line, here. This is
         * the correct behaviour until we migrate all our NativeModule specs
         * to be parseable.
         */
        nullGuard,
        cxxOnly,
      ),
    );

    if (elementType.type === 'VoidTypeAnnotation') {
      throw new UnsupportedArrayElementTypeAnnotationParserError(
        hasteModuleName,
        tsElementType,
        tsArrayType,
        'void',
        language,
      );
    }

    if (elementType.type === 'PromiseTypeAnnotation') {
      throw new UnsupportedArrayElementTypeAnnotationParserError(
        hasteModuleName,
        tsElementType,
        tsArrayType,
        'Promise',
        language,
      );
    }

    if (elementType.type === 'FunctionTypeAnnotation') {
      throw new UnsupportedArrayElementTypeAnnotationParserError(
        hasteModuleName,
        tsElementType,
        tsArrayType,
        'FunctionTypeAnnotation',
        language,
      );
    }

    const finalTypeAnnotation: NativeModuleArrayTypeAnnotation<
      Nullable<NativeModuleBaseTypeAnnotation>,
    > = {
      type: 'ArrayTypeAnnotation',
      elementType: wrapNullable(isElementTypeNullable, elementType),
    };

    return wrapNullable(nullable, finalTypeAnnotation);
  } catch (ex) {
    return wrapNullable(nullable, {
      type: 'ArrayTypeAnnotation',
    });
  }
}

function translateTypeAnnotation(
  hasteModuleName: string,
  /**
   * TODO(T108222691): Use flow-types for @babel/parser
   */
  typeScriptTypeAnnotation: $FlowFixMe,
  types: TypeDeclarationMap,
  aliasMap: {...NativeModuleAliasMap},
  tryParse: ParserErrorCapturer,
  cxxOnly: boolean,
): Nullable<NativeModuleTypeAnnotation> {
  const {nullable, typeAnnotation, typeAliasResolutionStatus} =
    resolveTypeAnnotation(typeScriptTypeAnnotation, types);

  switch (typeAnnotation.type) {
    case 'TSArrayType': {
      return translateArrayTypeAnnotation(
        hasteModuleName,
        types,
        aliasMap,
        cxxOnly,
        'Array',
        typeAnnotation.elementType,
        nullable,
      );
    }
    case 'TSTypeOperator': {
      if (
        typeAnnotation.operator === 'readonly' &&
        typeAnnotation.typeAnnotation.type === 'TSArrayType'
      ) {
        return translateArrayTypeAnnotation(
          hasteModuleName,
          types,
          aliasMap,
          cxxOnly,
          'ReadonlyArray',
          typeAnnotation.typeAnnotation.elementType,
          nullable,
        );
      } else {
        throw new UnsupportedGenericParserError(
          hasteModuleName,
          typeAnnotation,
          language,
        );
      }
    }
    case 'TSTypeReference': {
      switch (typeAnnotation.typeName.name) {
        case 'RootTag': {
          return wrapNullable(nullable, {
            type: 'ReservedTypeAnnotation',
            name: 'RootTag',
          });
        }
        case 'Promise': {
          assertGenericTypeAnnotationHasExactlyOneTypeParameter(
            hasteModuleName,
            typeAnnotation,
          );

          return wrapNullable(nullable, {
            type: 'PromiseTypeAnnotation',
          });
        }
        case 'Array':
        case 'ReadonlyArray': {
          assertGenericTypeAnnotationHasExactlyOneTypeParameter(
            hasteModuleName,
            typeAnnotation,
          );

          return translateArrayTypeAnnotation(
            hasteModuleName,
            types,
            aliasMap,
            cxxOnly,
            typeAnnotation.type,
            typeAnnotation.typeParameters.params[0],
            nullable,
          );
        }
        case 'Stringish': {
          return wrapNullable(nullable, {
            type: 'StringTypeAnnotation',
          });
        }
        case 'Int32': {
          return emitInt32(nullable);
        }
        case 'Double': {
          return wrapNullable(nullable, {
            type: 'DoubleTypeAnnotation',
          });
        }
        case 'Float': {
          return wrapNullable(nullable, {
            type: 'FloatTypeAnnotation',
          });
        }
        case 'UnsafeObject':
        case 'Object': {
          return wrapNullable(nullable, {
            type: 'GenericObjectTypeAnnotation',
          });
        }
        default: {
          const maybeEumDeclaration = types[typeAnnotation.typeName.name];
          if (
            cxxOnly &&
            maybeEumDeclaration &&
            maybeEumDeclaration.type === 'TSEnumDeclaration'
          ) {
            const memberType = maybeEumDeclaration.members[0].initializer
              ? maybeEumDeclaration.members[0].initializer.type
                  .replace('NumericLiteral', 'NumberTypeAnnotation')
                  .replace('StringLiteral', 'StringTypeAnnotation')
              : 'StringTypeAnnotation';
            if (
              memberType === 'NumberTypeAnnotation' ||
              memberType === 'StringTypeAnnotation'
            ) {
              return wrapNullable(nullable, {
                type: 'EnumDeclaration',
                memberType: memberType,
              });
            } else {
              throw new UnsupportedEnumDeclarationParserError(
                hasteModuleName,
                typeAnnotation,
                memberType,
                language,
              );
            }
          }
          throw new UnsupportedGenericParserError(
            hasteModuleName,
            typeAnnotation,
            language,
          );
        }
      }
    }
    case 'TSTypeLiteral': {
      const objectTypeAnnotation = {
        type: 'ObjectTypeAnnotation',
        // $FlowFixMe[missing-type-arg]
        properties: (typeAnnotation.members: Array<$FlowFixMe>)
          .map<?NamedShape<Nullable<NativeModuleBaseTypeAnnotation>>>(
            property => {
              return tryParse(() => {
                if (property.type !== 'TSPropertySignature') {
                  throw new UnsupportedObjectPropertyTypeAnnotationParserError(
                    hasteModuleName,
                    property,
                    property.type,
                    language,
                  );
                }

                const {optional = false, key} = property;

                const [propertyTypeAnnotation, isPropertyNullable] =
                  unwrapNullable(
                    translateTypeAnnotation(
                      hasteModuleName,
                      property.typeAnnotation.typeAnnotation,
                      types,
                      aliasMap,
                      tryParse,
                      cxxOnly,
                    ),
                  );

                if (propertyTypeAnnotation.type === 'FunctionTypeAnnotation') {
                  throw new UnsupportedObjectPropertyValueTypeAnnotationParserError(
                    hasteModuleName,
                    property.typeAnnotation.typeAnnotation,
                    property.key,
                    propertyTypeAnnotation.type,
                    language,
                  );
                }

                if (propertyTypeAnnotation.type === 'VoidTypeAnnotation') {
                  throw new UnsupportedObjectPropertyValueTypeAnnotationParserError(
                    hasteModuleName,
                    property.typeAnnotation.typeAnnotation,
                    property.key,
                    'void',
                    language,
                  );
                }

                if (propertyTypeAnnotation.type === 'PromiseTypeAnnotation') {
                  throw new UnsupportedObjectPropertyValueTypeAnnotationParserError(
                    hasteModuleName,
                    property.typeAnnotation.typeAnnotation,
                    property.key,
                    'Promise',
                    language,
                  );
                }

                return {
                  name: key.name,
                  optional,
                  typeAnnotation: wrapNullable(
                    isPropertyNullable,
                    propertyTypeAnnotation,
                  ),
                };
              });
            },
          )
          .filter(Boolean),
      };

      if (!typeAliasResolutionStatus.successful) {
        return wrapNullable(nullable, objectTypeAnnotation);
      }

      /**
       * All aliases RHS are required.
       */
      aliasMap[typeAliasResolutionStatus.aliasName] = objectTypeAnnotation;

      /**
       * Nullability of type aliases is transitive.
       *
       * Consider this case:
       *
       * type Animal = ?{
       *   name: string,
       * };
       *
       * type B = Animal
       *
       * export interface Spec extends TurboModule {
       *   +greet: (animal: B) => void;
       * }
       *
       * In this case, we follow B to Animal, and then Animal to ?{name: string}.
       *
       * We:
       *   1. Replace `+greet: (animal: B) => void;` with `+greet: (animal: ?Animal) => void;`,
       *   2. Pretend that Animal = {name: string}.
       *
       * Why do we do this?
       *  1. In ObjC, we need to generate a struct called Animal, not B.
       *  2. This design is simpler than managing nullability within both the type alias usage, and the type alias RHS.
       *  3. What does it mean for a C++ struct, which is what this type alias RHS will generate, to be nullable? ¯\_(ツ)_/¯
       *     Nullability is a concept that only makes sense when talking about instances (i.e: usages) of the C++ structs.
       *     Hence, it's better to manage nullability within the actual TypeAliasTypeAnnotation nodes, and not the
       *     associated ObjectTypeAnnotations.
       */
      return wrapNullable(nullable, {
        type: 'TypeAliasTypeAnnotation',
        name: typeAliasResolutionStatus.aliasName,
      });
    }
    case 'TSBooleanKeyword': {
      return emitBoolean(nullable);
    }
    case 'TSNumberKeyword': {
      return emitNumber(nullable);
    }
    case 'TSVoidKeyword': {
      return wrapNullable(nullable, {
        type: 'VoidTypeAnnotation',
      });
    }
    case 'TSStringKeyword': {
      return wrapNullable(nullable, {
        type: 'StringTypeAnnotation',
      });
    }
    case 'TSFunctionType': {
      return wrapNullable(
        nullable,
        translateFunctionTypeAnnotation(
          hasteModuleName,
          typeAnnotation,
          types,
          aliasMap,
          tryParse,
          cxxOnly,
        ),
      );
    }
    case 'TSUnionType': {
      if (cxxOnly) {
        // Remap literal names
        const unionTypes = typeAnnotation.types
          .map(item =>
            item.literal
              ? item.literal.type
                  .replace('NumericLiteral', 'NumberTypeAnnotation')
                  .replace('StringLiteral', 'StringTypeAnnotation')
              : 'ObjectTypeAnnotation',
          )
          .filter((value, index, self) => self.indexOf(value) === index);
        // Only support unionTypes of the same kind
        if (unionTypes.length > 1) {
          throw new UnsupportedUnionTypeAnnotationParserError(
            hasteModuleName,
            typeAnnotation,
            unionTypes,
            language,
          );
        }
        return wrapNullable(nullable, {
          type: 'UnionTypeAnnotation',
          memberType: unionTypes[0],
        });
      }
      // Fallthrough
    }
    case 'TSUnknownKeyword': {
      if (cxxOnly) {
        return wrapNullable(nullable, {
          type: 'MixedTypeAnnotation',
        });
      }
      // Fallthrough
    }
    default: {
      throw new UnsupportedTypeAnnotationParserError(
        hasteModuleName,
        typeAnnotation,
        language,
      );
    }
  }
}

function assertGenericTypeAnnotationHasExactlyOneTypeParameter(
  moduleName: string,
  /**
   * TODO(T108222691): Use flow-types for @babel/parser
   */
  typeAnnotation: $FlowFixMe,
) {
  if (typeAnnotation.typeParameters == null) {
    throw new IncorrectlyParameterizedGenericParserError(
      moduleName,
      typeAnnotation,
      language,
    );
  }

  invariant(
    typeAnnotation.typeParameters.type === 'TSTypeParameterInstantiation',
    "assertGenericTypeAnnotationHasExactlyOneTypeParameter: Type parameters must be an AST node of type 'TSTypeParameterInstantiation'",
  );

  if (typeAnnotation.typeParameters.params.length !== 1) {
    throw new IncorrectlyParameterizedGenericParserError(
      moduleName,
      typeAnnotation,
      language,
    );
  }
}

function translateFunctionTypeAnnotation(
  hasteModuleName: string,
  // TODO(T108222691): Use flow-types for @babel/parser
  typescriptFunctionTypeAnnotation: $FlowFixMe,
  types: TypeDeclarationMap,
  aliasMap: {...NativeModuleAliasMap},
  tryParse: ParserErrorCapturer,
  cxxOnly: boolean,
): NativeModuleFunctionTypeAnnotation {
  type Param = NamedShape<Nullable<NativeModuleParamTypeAnnotation>>;
  const params: Array<Param> = [];

  for (const typeScriptParam of (typescriptFunctionTypeAnnotation.parameters: $ReadOnlyArray<$FlowFixMe>)) {
    const parsedParam = tryParse(() => {
      if (typeScriptParam.typeAnnotation == null) {
        throw new UnnamedFunctionParamParserError(
          typeScriptParam,
          hasteModuleName,
          language,
        );
      }

      const paramName = typeScriptParam.name;
      const [paramTypeAnnotation, isParamTypeAnnotationNullable] =
        unwrapNullable(
          translateTypeAnnotation(
            hasteModuleName,
            typeScriptParam.typeAnnotation.typeAnnotation,
            types,
            aliasMap,
            tryParse,
            cxxOnly,
          ),
        );

      if (paramTypeAnnotation.type === 'VoidTypeAnnotation') {
        throw new UnsupportedFunctionParamTypeAnnotationParserError(
          hasteModuleName,
          typeScriptParam.typeAnnotation,
          paramName,
          'void',
          language,
        );
      }

      if (paramTypeAnnotation.type === 'PromiseTypeAnnotation') {
        throw new UnsupportedFunctionParamTypeAnnotationParserError(
          hasteModuleName,
          typeScriptParam.typeAnnotation,
          paramName,
          'Promise',
          language,
        );
      }

      return {
        name: typeScriptParam.name,
        optional: Boolean(typeScriptParam.optional),
        typeAnnotation: wrapNullable(
          isParamTypeAnnotationNullable,
          paramTypeAnnotation,
        ),
      };
    });

    if (parsedParam != null) {
      params.push(parsedParam);
    }
  }

  const [returnTypeAnnotation, isReturnTypeAnnotationNullable] = unwrapNullable(
    translateTypeAnnotation(
      hasteModuleName,
      typescriptFunctionTypeAnnotation.typeAnnotation.typeAnnotation,
      types,
      aliasMap,
      tryParse,
      cxxOnly,
    ),
  );

  if (!cxxOnly && returnTypeAnnotation.type === 'FunctionTypeAnnotation') {
    throw new UnsupportedFunctionReturnTypeAnnotationParserError(
      hasteModuleName,
      typescriptFunctionTypeAnnotation.returnType,
      'FunctionTypeAnnotation',
      language,
    );
  }

  return {
    type: 'FunctionTypeAnnotation',
    returnTypeAnnotation: wrapNullable(
      isReturnTypeAnnotationNullable,
      returnTypeAnnotation,
    ),
    params,
  };
}

function buildPropertySchema(
  hasteModuleName: string,
  // TODO(T108222691): Use flow-types for @babel/parser
  property: $FlowFixMe,
  types: TypeDeclarationMap,
  aliasMap: {...NativeModuleAliasMap},
  tryParse: ParserErrorCapturer,
  cxxOnly: boolean,
): NativeModulePropertyShape {
  let nullable = false;
  let {key} = property;
  let value =
    property.type === 'TSMethodSignature' ? property : property.typeAnnotation;

  const methodName: string = key.name;

  ({nullable, typeAnnotation: value} = resolveTypeAnnotation(value, types));

  if (value.type !== 'TSFunctionType' && value.type !== 'TSMethodSignature') {
    throw new UnsupportedModulePropertyParserError(
      hasteModuleName,
      property.value,
      property.key.name,
      value.type,
      language,
    );
  }

  return {
    name: methodName,
    optional: Boolean(property.optional),
    typeAnnotation: wrapNullable(
      nullable,
      translateFunctionTypeAnnotation(
        hasteModuleName,
        value,
        types,
        aliasMap,
        tryParse,
        cxxOnly,
      ),
    ),
  };
}

function isModuleInterface(node: $FlowFixMe) {
  return (
    node.type === 'TSInterfaceDeclaration' &&
    node.extends.length === 1 &&
    node.extends[0].type === 'TSExpressionWithTypeArguments' &&
    node.extends[0].expression.name === 'TurboModule'
  );
}

function buildModuleSchema(
  hasteModuleName: string,
  /**
   * TODO(T108222691): Use flow-types for @babel/parser
   */
  ast: $FlowFixMe,
  tryParse: ParserErrorCapturer,
): NativeModuleSchema {
  const types = getTypes(ast);
  const moduleSpecs = (Object.values(types): $ReadOnlyArray<$FlowFixMe>).filter(
    isModuleInterface,
  );

  if (moduleSpecs.length === 0) {
    throw new ModuleInterfaceNotFoundParserError(
      hasteModuleName,
      ast,
      language,
    );
  }

  if (moduleSpecs.length > 1) {
    throw new MoreThanOneModuleInterfaceParserError(
      hasteModuleName,
      moduleSpecs,
      moduleSpecs.map(node => node.id.name),
      language,
    );
  }

  const [moduleSpec] = moduleSpecs;

<<<<<<< HEAD
  throwIfModuleInterfaceIsMisnamed(
    hasteModuleName,
    moduleSpec.id,
    'TypeScript',
  );
=======
  if (moduleSpec.id.name !== 'Spec') {
    throw new MisnamedModuleInterfaceParserError(
      hasteModuleName,
      moduleSpec.id,
      language,
    );
  }
>>>>>>> 7b345bca

  // Parse Module Names
  const moduleName = tryParse((): string => {
    const callExpressions = [];
    visit(ast, {
      CallExpression(node) {
        if (isModuleRegistryCall(node)) {
          callExpressions.push(node);
        }
      },
    });

    if (callExpressions.length === 0) {
      throw new UnusedModuleInterfaceParserError(
        hasteModuleName,
        moduleSpec,
        language,
      );
    }

    if (callExpressions.length > 1) {
      throw new MoreThanOneModuleRegistryCallsParserError(
        hasteModuleName,
        callExpressions,
        callExpressions.length,
        language,
      );
    }

    const [callExpression] = callExpressions;
    const {typeParameters} = callExpression;
    const methodName = callExpression.callee.property.name;

    if (callExpression.arguments.length !== 1) {
      throw new IncorrectModuleRegistryCallArityParserError(
        hasteModuleName,
        callExpression,
        methodName,
        callExpression.arguments.length,
        language,
      );
    }

    if (callExpression.arguments[0].type !== 'StringLiteral') {
      const {type} = callExpression.arguments[0];
      throw new IncorrectModuleRegistryCallArgumentTypeParserError(
        hasteModuleName,
        callExpression.arguments[0],
        methodName,
        type,
        language,
      );
    }

    const $moduleName = callExpression.arguments[0].value;

    if (typeParameters == null) {
      throw new UntypedModuleRegistryCallParserError(
        hasteModuleName,
        callExpression,
        methodName,
        $moduleName,
        language,
      );
    }

    if (
      typeParameters.type !== 'TSTypeParameterInstantiation' ||
      typeParameters.params.length !== 1 ||
      typeParameters.params[0].type !== 'TSTypeReference' ||
      typeParameters.params[0].typeName.name !== 'Spec'
    ) {
      throw new IncorrectModuleRegistryCallTypeParameterParserError(
        hasteModuleName,
        typeParameters,
        methodName,
        $moduleName,
        language,
      );
    }

    return $moduleName;
  });

  const moduleNames = moduleName == null ? [] : [moduleName];

  // Some module names use platform suffix to indicate platform-exclusive modules.
  // Eventually this should be made explicit in the Flow type itself.
  // Also check the hasteModuleName for platform suffix.
  // Note: this shape is consistent with ComponentSchema.
  let cxxOnly = false;
  const excludedPlatforms = [];
  const namesToValidate = [...moduleNames, hasteModuleName];
  namesToValidate.forEach(name => {
    if (name.endsWith('Android')) {
      excludedPlatforms.push('iOS');
    } else if (name.endsWith('IOS')) {
      excludedPlatforms.push('android');
    } else if (name.endsWith('Cxx')) {
      cxxOnly = true;
      excludedPlatforms.push('iOS', 'android');
    }
  });

  // $FlowFixMe[missing-type-arg]
  return (moduleSpec.body.body: $ReadOnlyArray<$FlowFixMe>)
    .filter(
      property =>
        property.type === 'TSMethodSignature' ||
        property.type === 'TSPropertySignature',
    )
    .map<?{
      aliasMap: NativeModuleAliasMap,
      propertyShape: NativeModulePropertyShape,
    }>(property => {
      const aliasMap: {...NativeModuleAliasMap} = {};

      return tryParse(() => ({
        aliasMap: aliasMap,
        propertyShape: buildPropertySchema(
          hasteModuleName,
          property,
          types,
          aliasMap,
          tryParse,
          cxxOnly,
        ),
      }));
    })
    .filter(Boolean)
    .reduce(
      (moduleSchema: NativeModuleSchema, {aliasMap, propertyShape}) => {
        return {
          type: 'NativeModule',
          aliases: {...moduleSchema.aliases, ...aliasMap},
          spec: {
            properties: [...moduleSchema.spec.properties, propertyShape],
          },
          moduleNames: moduleSchema.moduleNames,
          excludedPlatforms: moduleSchema.excludedPlatforms,
        };
      },
      {
        type: 'NativeModule',
        aliases: {},
        spec: {properties: []},
        moduleNames: moduleNames,
        excludedPlatforms:
          excludedPlatforms.length !== 0 ? [...excludedPlatforms] : undefined,
      },
    );
}

module.exports = {
  buildModuleSchema,
};<|MERGE_RESOLUTION|>--- conflicted
+++ resolved
@@ -40,16 +40,9 @@
   emitInt32,
 } = require('../../parsers-primitives');
 const {
-<<<<<<< HEAD
-  IncorrectlyParameterizedTypeScriptGenericParserError,
-  ModuleTypeScriptInterfaceNotFoundParserError,
-  MoreThanOneModuleTypeScriptInterfaceParserError,
-=======
   IncorrectlyParameterizedGenericParserError,
-  MisnamedModuleInterfaceParserError,
   ModuleInterfaceNotFoundParserError,
   MoreThanOneModuleInterfaceParserError,
->>>>>>> 7b345bca
   UnnamedFunctionParamParserError,
   UnsupportedArrayElementTypeAnnotationParserError,
   UnsupportedGenericParserError,
@@ -707,21 +700,11 @@
 
   const [moduleSpec] = moduleSpecs;
 
-<<<<<<< HEAD
   throwIfModuleInterfaceIsMisnamed(
     hasteModuleName,
     moduleSpec.id,
     'TypeScript',
   );
-=======
-  if (moduleSpec.id.name !== 'Spec') {
-    throw new MisnamedModuleInterfaceParserError(
-      hasteModuleName,
-      moduleSpec.id,
-      language,
-    );
-  }
->>>>>>> 7b345bca
 
   // Parse Module Names
   const moduleName = tryParse((): string => {
