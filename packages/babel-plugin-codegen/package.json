--- conflicted
+++ resolved
@@ -28,13 +28,9 @@
     "@react-native/codegen": "0.76.0-main"
   },
   "devDependencies": {
-<<<<<<< HEAD
-    "@babel/core": "^7.20.0"
+    "@babel/core": "^7.25.2"
   },
   "beachball": {
     "shouldPublish": false
-=======
-    "@babel/core": "^7.25.2"
->>>>>>> 143f1ad2
   }
 }