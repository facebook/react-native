{
  "name": "helloworld",
  "version": "0.76.0",
  "private": true,
  "scripts": {
    "bootstrap": "node ./cli.js bootstrap",
    "build": "node ./cli.js build",
    "bundle": "node ./cli.js bundle ",
    "install-and-run": "node ./cli.js install-and-run",
    "launch": "node ./scripts/metro.js",
    "lint": "eslint .",
    "test": "jest"
  },
  "dependencies": {
    "react": "18.3.1",
<<<<<<< HEAD
    "react-native-macos": "workspace:*"
=======
    "react-native": "0.76.0"
>>>>>>> 699a94d9
  },
  "devDependencies": {
    "@babel/core": "^7.25.2",
    "@babel/preset-env": "^7.25.3",
    "@babel/runtime": "^7.25.0",
    "@react-native/babel-preset": "0.76.0",
    "@react-native/core-cli-utils": "0.76.0",
    "@react-native/eslint-config": "0.76.0",
    "@react-native/metro-config": "0.76.0",
    "babel-jest": "^29.6.3",
    "chalk": "^4.1.2",
    "commander": "^12.0.0",
    "eslint": "^8.19.0",
    "jest": "^29.6.3",
    "listr2": "^8.2.1",
    "react-test-renderer": "18.3.1",
    "rxjs": "^7.8.1"
  },
  "engines": {
    "node": ">=18"
  }
}<|MERGE_RESOLUTION|>--- conflicted
+++ resolved
@@ -13,11 +13,7 @@
   },
   "dependencies": {
     "react": "18.3.1",
-<<<<<<< HEAD
     "react-native-macos": "workspace:*"
-=======
-    "react-native": "0.76.0"
->>>>>>> 699a94d9
   },
   "devDependencies": {
     "@babel/core": "^7.25.2",
