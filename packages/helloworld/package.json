--- conflicted
+++ resolved
@@ -1,10 +1,6 @@
 {
   "name": "helloworld",
-<<<<<<< HEAD
-  "version": "0.76.7",
-=======
   "version": "0.76.9",
->>>>>>> b6400aae
   "private": true,
   "scripts": {
     "bootstrap": "node ./cli.js bootstrap",
@@ -17,27 +13,16 @@
   },
   "dependencies": {
     "react": "18.3.1",
-<<<<<<< HEAD
-    "react-native-macos": "0.76.3"
-=======
     "react-native": "0.76.9"
->>>>>>> b6400aae
   },
   "devDependencies": {
     "@babel/core": "^7.25.2",
     "@babel/preset-env": "^7.25.3",
     "@babel/runtime": "^7.25.0",
-<<<<<<< HEAD
-    "@react-native/babel-preset": "0.76.7",
-    "@react-native/core-cli-utils": "0.76.7",
-    "@react-native/eslint-config": "0.76.7",
-    "@react-native/metro-config": "0.76.7",
-=======
     "@react-native/babel-preset": "0.76.9",
     "@react-native/core-cli-utils": "0.76.9",
     "@react-native/eslint-config": "0.76.9",
     "@react-native/metro-config": "0.76.9",
->>>>>>> b6400aae
     "babel-jest": "^29.6.3",
     "chalk": "^4.1.2",
     "commander": "^12.0.0",
