{
  "name": "helloworld",
  "version": "0.76.0-rc.6",
  "private": true,
  "scripts": {
    "bootstrap": "node ./cli.js bootstrap",
    "build": "node ./cli.js build",
    "bundle": "node ./cli.js bundle ",
    "install-and-run": "node ./cli.js install-and-run",
    "launch": "node ./scripts/metro.js",
    "lint": "eslint .",
    "test": "jest"
  },
  "dependencies": {
<<<<<<< HEAD
    "react": "19.0.0-rc-fb9a90fa48-20240614",
    "react-native-macos": "workspace:*"
=======
    "react": "18.3.1",
    "react-native": "0.76.0-rc.6"
>>>>>>> 007a8e12
  },
  "devDependencies": {
    "@babel/core": "^7.25.2",
    "@babel/preset-env": "^7.25.3",
    "@babel/runtime": "^7.25.0",
    "@react-native/babel-preset": "0.76.0-rc.6",
    "@react-native/core-cli-utils": "0.76.0-rc.6",
    "@react-native/eslint-config": "0.76.0-rc.6",
    "@react-native/metro-config": "0.76.0-rc.6",
    "babel-jest": "^29.6.3",
    "chalk": "^4.1.2",
    "commander": "^12.0.0",
    "eslint": "^8.19.0",
    "jest": "^29.6.3",
    "listr2": "^8.2.1",
    "react-test-renderer": "18.3.1",
    "rxjs": "^7.8.1"
  },
  "engines": {
    "node": ">=18"
  }
}<|MERGE_RESOLUTION|>--- conflicted
+++ resolved
@@ -12,13 +12,8 @@
     "test": "jest"
   },
   "dependencies": {
-<<<<<<< HEAD
-    "react": "19.0.0-rc-fb9a90fa48-20240614",
+    "react": "18.3.1",
     "react-native-macos": "workspace:*"
-=======
-    "react": "18.3.1",
-    "react-native": "0.76.0-rc.6"
->>>>>>> 007a8e12
   },
   "devDependencies": {
     "@babel/core": "^7.25.2",
