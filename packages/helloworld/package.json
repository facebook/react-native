{
  "name": "helloworld",
  "version": "0.75.0-rc.5",
  "private": true,
  "scripts": {
    "bootstrap": "node ./cli.js bootstrap",
    "build": "node ./cli.js build",
    "bundle": "node ./cli.js bundle ",
    "install-and-run": "node ./cli.js install-and-run",
    "launch": "node ./scripts/metro.js",
    "lint": "eslint .",
    "test": "jest"
  },
  "dependencies": {
<<<<<<< HEAD
    "react": "18.3.1",
    "react-native": "0.75.0-rc.6"
=======
    "react": "19.0.0-rc-fb9a90fa48-20240614",
    "react-native": "0.75.0-rc.5"
>>>>>>> 88f2a24b
  },
  "devDependencies": {
    "@babel/core": "^7.20.0",
    "@babel/preset-env": "^7.20.0",
    "@babel/runtime": "^7.20.0",
    "@react-native/babel-preset": "0.75.0-rc.5",
    "@react-native/core-cli-utils": "0.75.0-rc.5",
    "@react-native/eslint-config": "0.75.0-rc.5",
    "@react-native/metro-config": "0.75.0-rc.5",
    "babel-jest": "^29.6.3",
    "chalk": "^4.1.2",
    "commander": "^12.0.0",
    "eslint": "^8.19.0",
    "jest": "^29.6.3",
    "listr2": "^8.2.1",
    "react-test-renderer": "18.3.1",
    "rxjs": "^7.8.1"
  },
  "engines": {
    "node": ">=18"
  }
}<|MERGE_RESOLUTION|>--- conflicted
+++ resolved
@@ -12,13 +12,8 @@
     "test": "jest"
   },
   "dependencies": {
-<<<<<<< HEAD
     "react": "18.3.1",
-    "react-native": "0.75.0-rc.6"
-=======
-    "react": "19.0.0-rc-fb9a90fa48-20240614",
     "react-native": "0.75.0-rc.5"
->>>>>>> 88f2a24b
   },
   "devDependencies": {
     "@babel/core": "^7.20.0",
