{
  "name": "@react-native/gradle-plugin",
<<<<<<< HEAD
  "version": "0.76.7",
=======
  "version": "0.76.9",
>>>>>>> b6400aae
  "description": "Gradle Plugin for React Native",
  "license": "MIT",
  "repository": {
    "type": "git",
    "url": "git+https://github.com/facebook/react-native.git",
    "directory": "packages/gradle-plugin"
  },
  "homepage": "https://github.com/facebook/react-native/tree/HEAD/packages/gradle-plugin#readme",
  "keywords": [
    "gradle",
    "plugin",
    "react-native"
  ],
  "bugs": "https://github.com/facebook/react-native/issues",
  "engines": {
    "node": ">=18"
  },
  "scripts": {
    "build": "./gradlew build",
    "clean": "./gradlew clean",
    "test": "./gradlew check"
  },
  "files": [
    "settings.gradle.kts",
    "build.gradle.kts",
    "gradle",
    "gradlew",
    "gradlew.bat",
    "README.md",
    "react-native-gradle-plugin",
    "settings-plugin",
    "shared",
    "shared-testutil"
  ]
}<|MERGE_RESOLUTION|>--- conflicted
+++ resolved
@@ -1,10 +1,6 @@
 {
   "name": "@react-native/gradle-plugin",
-<<<<<<< HEAD
-  "version": "0.76.7",
-=======
   "version": "0.76.9",
->>>>>>> b6400aae
   "description": "Gradle Plugin for React Native",
   "license": "MIT",
   "repository": {
