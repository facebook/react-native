{
  "name": "@react-native/bots",
  "description": "React Native Bots",
  "version": "0.76.0-main",
  "private": true,
  "license": "MIT",
  "repository": {
    "type": "git",
    "url": "git+https://github.com/facebook/react-native.git",
    "directory": "packages/react-native-bots"
  },
  "homepage": "https://github.com/facebook/react-native/tree/HEAD/packages/react-native-bots#readme",
  "engines": {
    "node": ">=18"
  },
  "devDependencies": {
    "@rnx-kit/rn-changelog-generator": "^0.4.0",
    "danger": "^11.2.1",
    "lodash.includes": "^4.3.0",
<<<<<<< HEAD
    "minimatch": "^3.0.5"
  },
  "dependencies": {
    "@octokit/rest": "^18.12.0",
    "firebase": "^9.6.5"
  },
  "resolutions": {
    "readable-stream": "^4.0.0"
  },
  "_justification": {
    "readable-stream": "Eliminates dependency on outdated string_decoder component"
=======
    "minimatch": "^3.0.4"
>>>>>>> 143f1ad2
  }
}<|MERGE_RESOLUTION|>--- conflicted
+++ resolved
@@ -17,20 +17,6 @@
     "@rnx-kit/rn-changelog-generator": "^0.4.0",
     "danger": "^11.2.1",
     "lodash.includes": "^4.3.0",
-<<<<<<< HEAD
-    "minimatch": "^3.0.5"
-  },
-  "dependencies": {
-    "@octokit/rest": "^18.12.0",
-    "firebase": "^9.6.5"
-  },
-  "resolutions": {
-    "readable-stream": "^4.0.0"
-  },
-  "_justification": {
-    "readable-stream": "Eliminates dependency on outdated string_decoder component"
-=======
     "minimatch": "^3.0.4"
->>>>>>> 143f1ad2
   }
 }