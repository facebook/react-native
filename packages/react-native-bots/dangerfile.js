--- conflicted
+++ resolved
@@ -60,37 +60,6 @@
   warn(`${title} - <i>${idea}</i>`);
 }
 
-<<<<<<< HEAD
-// Regex looks for given categories, types, a file/framework/component, and a message - broken into 4 capture groups
-const changelogRegex =
-  /\[\s?(ANDROID|GENERAL|IOS|MACOS|INTERNAL)\s?\]\s?\[\s?(BREAKING|ADDED|CHANGED|DEPRECATED|REMOVED|FIXED|SECURITY)\s?\]\s*?-?\s*?(.*)/gi; // [macOS]
-const internalChangelogRegex = /\[\s?(INTERNAL)\s?\].*/gi;
-const includesChangelog =
-  danger.github.pr.body &&
-  (danger.github.pr.body.toLowerCase().includes('## changelog') ||
-    danger.github.pr.body.toLowerCase().includes('release notes') ||
-    // PR exports from Phabricator have a `Changelog:` entry for the changelog.
-    danger.github.pr.body.toLowerCase().includes('changelog:'));
-const correctlyFormattedChangelog = changelogRegex.test(danger.github.pr.body);
-const containsInternalChangelog = internalChangelogRegex.test(
-  danger.github.pr.body,
-);
-
-// Provides advice if a changelog is missing
-const changelogInstructions =
-  'A changelog entry has the following format: `[CATEGORY] [TYPE] - Message`.\n\n<details>CATEGORY may be:\n\n- General\n- macOS\n- iOS\n- Android\n- JavaScript\n- Internal (for changes that do not need to be called out in the release notes)\n\nTYPE may be:\n\n- Added, for new features.\n- Changed, for changes in existing functionality.\n- Deprecated, for soon-to-be removed features.\n- Removed, for now removed features.\n- Fixed, for any bug fixes.\n- Security, in case of vulnerabilities.\n\nMESSAGE may answer "what and why" on a feature level.   Use this to briefly tell React Native users about notable changes.</details>';
-if (!includesChangelog) {
-  const title = ':clipboard: Missing Changelog';
-  const idea =
-    'Can you add a Changelog? ' +
-    'To do so, add a "## Changelog" section to your PR description. ' +
-    changelogInstructions;
-  fail(`${title} - <i>${idea}</i>`);
-} else if (!correctlyFormattedChangelog && !containsInternalChangelog) {
-  const title = ':clipboard: Verify Changelog Format';
-  const idea = changelogInstructions;
-  fail(`${title} - <i>${idea}</i>`);
-=======
 // Check if there is a changelog and validate it
 if (!isFromPhabricator) {
   const status = validateChangelog(danger.github.pr.body);
@@ -107,7 +76,6 @@
     const idea = changelogInstructions;
     fail(`${title} - <i>${idea}</i>`);
   }
->>>>>>> ea85b313
 }
 
 // Warns if the PR is opened against stable, as commits need to be cherry picked and tagged by a release maintainer.
