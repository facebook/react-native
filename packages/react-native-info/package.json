--- conflicted
+++ resolved
@@ -1,10 +1,6 @@
 {
   "name": "react-native-info",
-<<<<<<< HEAD
-  "version": "0.76.7",
-=======
   "version": "0.76.9",
->>>>>>> b6400aae
   "main": "build/index.js",
   "license": "MIT",
   "private": true,
