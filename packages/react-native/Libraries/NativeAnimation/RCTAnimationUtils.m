--- conflicted
+++ resolved
@@ -84,11 +84,7 @@
   return RCTInterpolateValue(value, inputMin, inputMax, outputMin, outputMax, extrapolateLeft, extrapolateRight);
 }
 
-<<<<<<< HEAD
 uint32_t RCTInterpolateColorInRange(CGFloat value, NSArray<NSNumber *> *inputRange, NSArray<RCTUIColor *> *outputRange) // [macOS]
-=======
-uint32_t RCTInterpolateColorInRange(CGFloat value, NSArray<NSNumber *> *inputRange, NSArray<UIColor *> *outputRange)
->>>>>>> 221aacd7
 {
   NSUInteger rangeIndex = RCTFindIndexOfNearestValue(value, inputRange);
   CGFloat inputMin = inputRange[rangeIndex].doubleValue;
@@ -108,13 +104,8 @@
 
 uint32_t RCTColorFromComponents(CGFloat red, CGFloat green, CGFloat blue, CGFloat alpha)
 {
-<<<<<<< HEAD
-  return ((uint32_t)round(alpha * 255) & 0xFF) << 24 | ((uint32_t)round(red) & 0xFF) << 16 | ((uint32_t)round(green) & 0xFF) << 8 |
-      ((uint32_t)round(blue) & 0xFF);
-=======
   return ((uint32_t)round(alpha * 255) & 0xFF) << 24 | ((uint32_t)round(red) & 0xFF) << 16 |
       ((uint32_t)round(green) & 0xFF) << 8 | ((uint32_t)round(blue) & 0xFF);
->>>>>>> 221aacd7
 }
 
 #if TARGET_IPHONE_SIMULATOR
