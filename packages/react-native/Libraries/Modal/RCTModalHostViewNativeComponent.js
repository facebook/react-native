/**
 * Copyright (c) Meta Platforms, Inc. and affiliates.
 *
 * This source code is licensed under the MIT license found in the
 * LICENSE file in the root directory of this source tree.
 *
 * @format
 * @flow strict-local
 */

<<<<<<< HEAD
import type {ViewProps} from '../Components/View/ViewPropTypes';
import type {HostComponent} from '../Renderer/shims/ReactNativeTypes';
import type {
  DirectEventHandler,
  Int32,
  WithDefault,
} from '../Types/CodegenTypes';

import codegenNativeComponent from '../Utilities/codegenNativeComponent';

type OrientationChangeEvent = $ReadOnly<{|
  orientation: 'portrait' | 'landscape',
|}>;

type NativeProps = $ReadOnly<{|
  ...ViewProps,

  /**
   * The `animationType` prop controls how the modal animates.
   *
   * See https://reactnative.dev/docs/modal#animationtype
   */
  animationType?: WithDefault<'none' | 'slide' | 'fade', 'none'>,

  /**
   * The `presentationStyle` prop controls how the modal appears.
   *
   * See https://reactnative.dev/docs/modal#presentationstyle
   */
  presentationStyle?: WithDefault<
    'fullScreen' | 'pageSheet' | 'formSheet' | 'overFullScreen',
    'fullScreen',
  >,

  /**
   * The `transparent` prop determines whether your modal will fill the
   * entire view.
   *
   * See https://reactnative.dev/docs/modal#transparent
   */
  transparent?: WithDefault<boolean, false>,

  /**
   * The `statusBarTranslucent` prop determines whether your modal should go under
   * the system statusbar.
   *
   * See https://reactnative.dev/docs/modal#statusBarTranslucent
   */
  statusBarTranslucent?: WithDefault<boolean, false>,

  /**
   * The `hardwareAccelerated` prop controls whether to force hardware
   * acceleration for the underlying window.
   *
   * See https://reactnative.dev/docs/modal#hardwareaccelerated
   */
  hardwareAccelerated?: WithDefault<boolean, false>,

  /**
   * The `onRequestClose` callback is called when the user taps the hardware
   * back button on Android or the menu button on Apple TV.
   *
   * This is required on Apple TV and Android.
   *
   * See https://reactnative.dev/docs/modal#onrequestclose
   */
  onRequestClose?: ?DirectEventHandler<null>,

  /**
   * The `onShow` prop allows passing a function that will be called once the
   * modal has been shown.
   *
   * See https://reactnative.dev/docs/modal#onshow
   */
  onShow?: ?DirectEventHandler<null>,

  /**
   * The `onDismiss` prop allows passing a function that will be called once
   * the modal has been dismissed.
   *
   * See https://reactnative.dev/docs/modal#ondismiss
   */
  onDismiss?: ?DirectEventHandler<null>,

  /**
   * The `visible` prop determines whether your modal is visible.
   *
   * See https://reactnative.dev/docs/modal#visible
   */
  visible?: WithDefault<boolean, false>,

  /**
   * Deprecated. Use the `animationType` prop instead.
   */
  animated?: WithDefault<boolean, false>,

  /**
   * The `supportedOrientations` prop allows the modal to be rotated to any of the specified orientations.
   *
   * See https://reactnative.dev/docs/modal#supportedorientations
   */
  supportedOrientations?: WithDefault<
    $ReadOnlyArray<
      | 'portrait'
      | 'portrait-upside-down'
      | 'landscape'
      | 'landscape-left'
      | 'landscape-right',
    >,
    'portrait',
  >,

  /**
   * The `onOrientationChange` callback is called when the orientation changes while the modal is being displayed.
   *
   * See https://reactnative.dev/docs/modal#onorientationchange
   */
  onOrientationChange?: ?DirectEventHandler<OrientationChangeEvent>,

  /**
   * Allows the modal to be dismissed by an interactive gesture
   */
  interactiveDismissal?: WithDefault<boolean, false>,

  /**
   * The `identifier` is the unique number for identifying Modal components.
   */
  identifier?: WithDefault<Int32, 0>,
|}>;

export default (codegenNativeComponent<NativeProps>('ModalHostView', {
  interfaceOnly: true,
  paperComponentName: 'RCTModalHostView',
}): HostComponent<NativeProps>);
=======
export * from '../../src/private/specs/components/RCTModalHostViewNativeComponent';
import RCTModalHostViewNativeComponent from '../../src/private/specs/components/RCTModalHostViewNativeComponent';
export default RCTModalHostViewNativeComponent;
>>>>>>> 26e33a5f
<|MERGE_RESOLUTION|>--- conflicted
+++ resolved
@@ -8,143 +8,6 @@
  * @flow strict-local
  */
 
-<<<<<<< HEAD
-import type {ViewProps} from '../Components/View/ViewPropTypes';
-import type {HostComponent} from '../Renderer/shims/ReactNativeTypes';
-import type {
-  DirectEventHandler,
-  Int32,
-  WithDefault,
-} from '../Types/CodegenTypes';
-
-import codegenNativeComponent from '../Utilities/codegenNativeComponent';
-
-type OrientationChangeEvent = $ReadOnly<{|
-  orientation: 'portrait' | 'landscape',
-|}>;
-
-type NativeProps = $ReadOnly<{|
-  ...ViewProps,
-
-  /**
-   * The `animationType` prop controls how the modal animates.
-   *
-   * See https://reactnative.dev/docs/modal#animationtype
-   */
-  animationType?: WithDefault<'none' | 'slide' | 'fade', 'none'>,
-
-  /**
-   * The `presentationStyle` prop controls how the modal appears.
-   *
-   * See https://reactnative.dev/docs/modal#presentationstyle
-   */
-  presentationStyle?: WithDefault<
-    'fullScreen' | 'pageSheet' | 'formSheet' | 'overFullScreen',
-    'fullScreen',
-  >,
-
-  /**
-   * The `transparent` prop determines whether your modal will fill the
-   * entire view.
-   *
-   * See https://reactnative.dev/docs/modal#transparent
-   */
-  transparent?: WithDefault<boolean, false>,
-
-  /**
-   * The `statusBarTranslucent` prop determines whether your modal should go under
-   * the system statusbar.
-   *
-   * See https://reactnative.dev/docs/modal#statusBarTranslucent
-   */
-  statusBarTranslucent?: WithDefault<boolean, false>,
-
-  /**
-   * The `hardwareAccelerated` prop controls whether to force hardware
-   * acceleration for the underlying window.
-   *
-   * See https://reactnative.dev/docs/modal#hardwareaccelerated
-   */
-  hardwareAccelerated?: WithDefault<boolean, false>,
-
-  /**
-   * The `onRequestClose` callback is called when the user taps the hardware
-   * back button on Android or the menu button on Apple TV.
-   *
-   * This is required on Apple TV and Android.
-   *
-   * See https://reactnative.dev/docs/modal#onrequestclose
-   */
-  onRequestClose?: ?DirectEventHandler<null>,
-
-  /**
-   * The `onShow` prop allows passing a function that will be called once the
-   * modal has been shown.
-   *
-   * See https://reactnative.dev/docs/modal#onshow
-   */
-  onShow?: ?DirectEventHandler<null>,
-
-  /**
-   * The `onDismiss` prop allows passing a function that will be called once
-   * the modal has been dismissed.
-   *
-   * See https://reactnative.dev/docs/modal#ondismiss
-   */
-  onDismiss?: ?DirectEventHandler<null>,
-
-  /**
-   * The `visible` prop determines whether your modal is visible.
-   *
-   * See https://reactnative.dev/docs/modal#visible
-   */
-  visible?: WithDefault<boolean, false>,
-
-  /**
-   * Deprecated. Use the `animationType` prop instead.
-   */
-  animated?: WithDefault<boolean, false>,
-
-  /**
-   * The `supportedOrientations` prop allows the modal to be rotated to any of the specified orientations.
-   *
-   * See https://reactnative.dev/docs/modal#supportedorientations
-   */
-  supportedOrientations?: WithDefault<
-    $ReadOnlyArray<
-      | 'portrait'
-      | 'portrait-upside-down'
-      | 'landscape'
-      | 'landscape-left'
-      | 'landscape-right',
-    >,
-    'portrait',
-  >,
-
-  /**
-   * The `onOrientationChange` callback is called when the orientation changes while the modal is being displayed.
-   *
-   * See https://reactnative.dev/docs/modal#onorientationchange
-   */
-  onOrientationChange?: ?DirectEventHandler<OrientationChangeEvent>,
-
-  /**
-   * Allows the modal to be dismissed by an interactive gesture
-   */
-  interactiveDismissal?: WithDefault<boolean, false>,
-
-  /**
-   * The `identifier` is the unique number for identifying Modal components.
-   */
-  identifier?: WithDefault<Int32, 0>,
-|}>;
-
-export default (codegenNativeComponent<NativeProps>('ModalHostView', {
-  interfaceOnly: true,
-  paperComponentName: 'RCTModalHostView',
-}): HostComponent<NativeProps>);
-=======
 export * from '../../src/private/specs/components/RCTModalHostViewNativeComponent';
 import RCTModalHostViewNativeComponent from '../../src/private/specs/components/RCTModalHostViewNativeComponent';
-export default RCTModalHostViewNativeComponent;
->>>>>>> 26e33a5f
+export default RCTModalHostViewNativeComponent;