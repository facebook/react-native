/**
 * Copyright (c) Meta Platforms, Inc. and affiliates.
 *
 * This source code is licensed under the MIT license found in the
 * LICENSE file in the root directory of this source tree.
 *
 * @format
 * @flow strict-local
 */

import type {ViewProps} from '../Components/View/ViewPropTypes';
import type {HostComponent} from '../Renderer/shims/ReactNativeTypes';
import type {DirectEventHandler, WithDefault} from '../Types/CodegenTypes';

import codegenNativeComponent from '../Utilities/codegenNativeComponent';

type OrientationChangeEvent = $ReadOnly<{|
  orientation: 'portrait' | 'landscape',
|}>;

type NativeProps = $ReadOnly<{|
  ...ViewProps,

  /**
   * The `animationType` prop controls how the modal animates.
   *
   * See https://reactnative.dev/docs/modal#animationtype
   */
  animationType?: WithDefault<'none' | 'slide' | 'fade', 'none'>,

  /**
   * The `presentationStyle` prop controls how the modal appears.
   *
   * See https://reactnative.dev/docs/modal#presentationstyle
   */
  presentationStyle?: WithDefault<
    'fullScreen' | 'pageSheet' | 'formSheet' | 'overFullScreen',
    'fullScreen',
  >,

  /**
   * The `transparent` prop determines whether your modal will fill the
   * entire view.
   *
   * See https://reactnative.dev/docs/modal#transparent
   */
  transparent?: WithDefault<boolean, false>,

  /**
   * The `statusBarTranslucent` prop determines whether your modal should go under
   * the system statusbar.
   *
   * See https://reactnative.dev/docs/modal#statusBarTranslucent
   */
  statusBarTranslucent?: WithDefault<boolean, false>,

  /**
   * The `hardwareAccelerated` prop controls whether to force hardware
   * acceleration for the underlying window.
   *
   * See https://reactnative.dev/docs/modal#hardwareaccelerated
   */
  hardwareAccelerated?: WithDefault<boolean, false>,

  /**
   * The `onRequestClose` callback is called when the user taps the hardware
   * back button on Android or the menu button on Apple TV.
   *
   * This is required on Apple TV and Android.
   *
   * See https://reactnative.dev/docs/modal#onrequestclose
   */
  onRequestClose?: ?DirectEventHandler<null>,

  /**
   * The `onShow` prop allows passing a function that will be called once the
   * modal has been shown.
   *
   * See https://reactnative.dev/docs/modal#onshow
   */
  onShow?: ?DirectEventHandler<null>,

  /**
   * The `onDismiss` prop allows passing a function that will be called once
   * the modal has been dismissed.
   *
   * See https://reactnative.dev/docs/modal#ondismiss
   */
  onDismiss?: ?DirectEventHandler<null>,

  /**
   * The `visible` prop determines whether your modal is visible.
   *
   * See https://reactnative.dev/docs/modal#visible
   */
  visible?: WithDefault<boolean, false>,

  /**
   * Deprecated. Use the `animationType` prop instead.
   */
  animated?: WithDefault<boolean, false>,

  /**
   * The `supportedOrientations` prop allows the modal to be rotated to any of the specified orientations.
   *
   * See https://reactnative.dev/docs/modal#supportedorientations
   */
  supportedOrientations?: WithDefault<
    $ReadOnlyArray<
      | 'portrait'
      | 'portrait-upside-down'
      | 'landscape'
      | 'landscape-left'
      | 'landscape-right',
    >,
    'portrait',
  >,

  /**
   * The `onOrientationChange` callback is called when the orientation changes while the modal is being displayed.
   *
   * See https://reactnative.dev/docs/modal#onorientationchange
   */
  onOrientationChange?: ?DirectEventHandler<OrientationChangeEvent>,
<<<<<<< HEAD

  /**
   * Allows the modal to be dismissed by an interactive gesture
   */
  interactiveDismissal?: WithDefault<boolean, false>,

  /**
   * The `identifier` is the unique number for identifying Modal components.
   */
  identifier?: WithDefault<Int32, 0>,
=======
>>>>>>> 6c8dfc89
|}>;

export default (codegenNativeComponent<NativeProps>('ModalHostView', {
  interfaceOnly: true,
  paperComponentName: 'RCTModalHostView',
}): HostComponent<NativeProps>);<|MERGE_RESOLUTION|>--- conflicted
+++ resolved
@@ -122,19 +122,11 @@
    * See https://reactnative.dev/docs/modal#onorientationchange
    */
   onOrientationChange?: ?DirectEventHandler<OrientationChangeEvent>,
-<<<<<<< HEAD
 
   /**
    * Allows the modal to be dismissed by an interactive gesture
    */
   interactiveDismissal?: WithDefault<boolean, false>,
-
-  /**
-   * The `identifier` is the unique number for identifying Modal components.
-   */
-  identifier?: WithDefault<Int32, 0>,
-=======
->>>>>>> 6c8dfc89
 |}>;
 
 export default (codegenNativeComponent<NativeProps>('ModalHostView', {
