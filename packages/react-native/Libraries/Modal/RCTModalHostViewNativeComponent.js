--- conflicted
+++ resolved
@@ -128,15 +128,14 @@
   onOrientationChange?: ?DirectEventHandler<OrientationChangeEvent>,
 
   /**
-<<<<<<< HEAD
    * Allows the modal to be dismissed by an interactive gesture
    */
   interactiveDismissal?: WithDefault<boolean, false>,
-=======
+
+  /**
    * The `identifier` is the unique number for identifying Modal components.
    */
   identifier?: WithDefault<Int32, 0>,
->>>>>>> a7586947
 |}>;
 
 export default (codegenNativeComponent<NativeProps>('ModalHostView', {
