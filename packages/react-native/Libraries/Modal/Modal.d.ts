/**
 * Copyright (c) Meta Platforms, Inc. and affiliates.
 *
 * This source code is licensed under the MIT license found in the
 * LICENSE file in the root directory of this source tree.
 *
 * @format
 */

import type * as React from 'react';
import {ViewProps} from '../Components/View/ViewPropTypes';
import {NativeSyntheticEvent} from '../Types/CoreEventTypes';

export interface ModalBaseProps {
  /**
   * @deprecated Use animationType instead
   */
  animated?: boolean | undefined;
  /**
   * The `animationType` prop controls how the modal animates.
   *
   * - `slide` slides in from the bottom
   * - `fade` fades into view
   * - `none` appears without an animation
   */
  animationType?: 'none' | 'slide' | 'fade' | undefined;
  /**
   * The `transparent` prop determines whether your modal will fill the entire view.
   * Setting this to `true` will render the modal over a transparent background.
   */
  transparent?: boolean | undefined;
  /**
   * The `visible` prop determines whether your modal is visible.
   */
  visible?: boolean | undefined;
  /**
   * The `onRequestClose` callback is called when the user taps the hardware back button on Android or the menu button on Apple TV.
   *
   * This is required on Apple TV and Android.
   */
  onRequestClose?: ((event: NativeSyntheticEvent<any>) => void) | undefined;
  /**
   * The `onShow` prop allows passing a function that will be called once the modal has been shown.
   */
  onShow?: ((event: NativeSyntheticEvent<any>) => void) | undefined;
  /**
<<<<<<< HEAD
   * Allows the modal to be dismissed by an interactive gesture
   */
  interactiveDismissal?: boolean | undefined;
=======
   * The `onDismiss` prop allows passing a function that will be called once the modal has been dismissed.
   */
  onDismiss?: (() => void) | undefined;
>>>>>>> 6c8dfc89
}

export interface ModalPropsIOS {
  /**
   * The `presentationStyle` determines the style of modal to show
   */
  presentationStyle?:
    | 'fullScreen'
    | 'pageSheet'
    | 'formSheet'
    | 'overFullScreen'
    | undefined;

  /**
   * The `supportedOrientations` prop allows the modal to be rotated to any of the specified orientations.
   * On iOS, the modal is still restricted by what's specified in your app's Info.plist's UISupportedInterfaceOrientations field.
   */
  supportedOrientations?:
    | Array<
        | 'portrait'
        | 'portrait-upside-down'
        | 'landscape'
        | 'landscape-left'
        | 'landscape-right'
      >
    | undefined;

  /**
   * The `onOrientationChange` callback is called when the orientation changes while the modal is being displayed.
   * The orientation provided is only 'portrait' or 'landscape'. This callback is also called on initial render, regardless of the current orientation.
   */
  onOrientationChange?:
    | ((event: NativeSyntheticEvent<any>) => void)
    | undefined;
}

export interface ModalPropsAndroid {
  /**
   *  Controls whether to force hardware acceleration for the underlying window.
   */
  hardwareAccelerated?: boolean | undefined;

  /**
   *  Determines whether your modal should go under the system statusbar.
   */
  statusBarTranslucent?: boolean | undefined;
}

export type ModalProps = ModalBaseProps &
  ModalPropsIOS &
  ModalPropsAndroid &
  ViewProps;

export class Modal extends React.Component<ModalProps> {}<|MERGE_RESOLUTION|>--- conflicted
+++ resolved
@@ -44,15 +44,13 @@
    */
   onShow?: ((event: NativeSyntheticEvent<any>) => void) | undefined;
   /**
-<<<<<<< HEAD
    * Allows the modal to be dismissed by an interactive gesture
    */
   interactiveDismissal?: boolean | undefined;
-=======
+  /**
    * The `onDismiss` prop allows passing a function that will be called once the modal has been dismissed.
    */
   onDismiss?: (() => void) | undefined;
->>>>>>> 6c8dfc89
 }
 
 export interface ModalPropsIOS {
