/**
 * Copyright (c) Meta Platforms, Inc. and affiliates.
 *
 * This source code is licensed under the MIT license found in the
 * LICENSE file in the root directory of this source tree.
 *
 * @format
 */

import type * as React from 'react';
import {ViewProps} from '../Components/View/ViewPropTypes';
import {NativeSyntheticEvent} from '../Types/CoreEventTypes';

export interface ModalBaseProps {
  /**
   * @deprecated Use animationType instead
   */
  animated?: boolean | undefined;
  /**
   * The `animationType` prop controls how the modal animates.
   *
   * - `slide` slides in from the bottom
   * - `fade` fades into view
   * - `none` appears without an animation
   */
  animationType?: 'none' | 'slide' | 'fade' | undefined;
  /**
   * The `transparent` prop determines whether your modal will fill the entire view.
   * Setting this to `true` will render the modal over a transparent background.
   */
  transparent?: boolean | undefined;
  /**
   * The `visible` prop determines whether your modal is visible.
   */
  visible?: boolean | undefined;
  /**
   * The `onRequestClose` callback is called when the user taps the hardware back button on Android or the menu button on Apple TV.
   *
   * This is required on Apple TV and Android.
   */
  onRequestClose?: ((event: NativeSyntheticEvent<any>) => void) | undefined;
  /**
   * The `onShow` prop allows passing a function that will be called once the modal has been shown.
   */
  onShow?: ((event: NativeSyntheticEvent<any>) => void) | undefined;
<<<<<<< HEAD
  /**
   * Allows the modal to be dismissed by an interactive gesture
   */
  interactiveDismissal?: boolean | undefined;
  /**
   * The `onDismiss` prop allows passing a function that will be called once the modal has been dismissed.
   */
  onDismiss?: (() => void) | undefined;
=======
>>>>>>> a7586947
}

export interface ModalPropsIOS {
  /**
   * The `presentationStyle` determines the style of modal to show
   */
  presentationStyle?:
    | 'fullScreen'
    | 'pageSheet'
    | 'formSheet'
    | 'overFullScreen'
    | undefined;

  /**
   * The `supportedOrientations` prop allows the modal to be rotated to any of the specified orientations.
   * On iOS, the modal is still restricted by what's specified in your app's Info.plist's UISupportedInterfaceOrientations field.
   */
  supportedOrientations?:
    | Array<
        | 'portrait'
        | 'portrait-upside-down'
        | 'landscape'
        | 'landscape-left'
        | 'landscape-right'
      >
    | undefined;

  /**
   * The `onDismiss` prop allows passing a function that will be called once the modal has been dismissed.
   */
  onDismiss?: (() => void) | undefined;

  /**
   * The `onOrientationChange` callback is called when the orientation changes while the modal is being displayed.
   * The orientation provided is only 'portrait' or 'landscape'. This callback is also called on initial render, regardless of the current orientation.
   */
  onOrientationChange?:
    | ((event: NativeSyntheticEvent<any>) => void)
    | undefined;
}

export interface ModalPropsAndroid {
  /**
   *  Controls whether to force hardware acceleration for the underlying window.
   */
  hardwareAccelerated?: boolean | undefined;

  /**
   *  Determines whether your modal should go under the system statusbar.
   */
  statusBarTranslucent?: boolean | undefined;
}

export type ModalProps = ModalBaseProps &
  ModalPropsIOS &
  ModalPropsAndroid &
  ViewProps;

export class Modal extends React.Component<ModalProps> {}<|MERGE_RESOLUTION|>--- conflicted
+++ resolved
@@ -43,17 +43,6 @@
    * The `onShow` prop allows passing a function that will be called once the modal has been shown.
    */
   onShow?: ((event: NativeSyntheticEvent<any>) => void) | undefined;
-<<<<<<< HEAD
-  /**
-   * Allows the modal to be dismissed by an interactive gesture
-   */
-  interactiveDismissal?: boolean | undefined;
-  /**
-   * The `onDismiss` prop allows passing a function that will be called once the modal has been dismissed.
-   */
-  onDismiss?: (() => void) | undefined;
-=======
->>>>>>> a7586947
 }
 
 export interface ModalPropsIOS {
@@ -93,6 +82,11 @@
   onOrientationChange?:
     | ((event: NativeSyntheticEvent<any>) => void)
     | undefined;
+
+  /**
+   * Allows the modal to be dismissed by an interactive gesture
+   */
+  interactiveDismissal?: boolean | undefined;
 }
 
 export interface ModalPropsAndroid {
