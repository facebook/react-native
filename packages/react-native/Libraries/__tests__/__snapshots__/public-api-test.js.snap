--- conflicted
+++ resolved
@@ -2900,14 +2900,11 @@
   | \\"birthdateDay\\"
   | \\"birthdateMonth\\"
   | \\"birthdateYear\\"
-<<<<<<< HEAD
   | \\"cellularEID\\"
-  | \\"cellularIMEI\\";
-=======
+  | \\"cellularIMEI\\"
   | \\"dateTime\\"
   | \\"flightNumber\\"
   | \\"shipmentTrackingNumber\\";
->>>>>>> f41af559
 export type enterKeyHintType =
   | \\"enter\\"
   | \\"done\\"
@@ -3261,14 +3258,11 @@
   | \\"birthdateDay\\"
   | \\"birthdateMonth\\"
   | \\"birthdateYear\\"
-<<<<<<< HEAD
   | \\"cellularEID\\"
-  | \\"cellularIMEI\\";
-=======
+  | \\"cellularIMEI\\"
   | \\"dateTime\\"
   | \\"flightNumber\\"
   | \\"shipmentTrackingNumber\\";
->>>>>>> f41af559
 export type enterKeyHintType =
   | \\"done\\"
   | \\"go\\"
