// Jest Snapshot v1, https://goo.gl/fbAQLP

exports[`public API should not change unintentionally Libraries/ActionSheetIOS/ActionSheetIOS.js 1`] = `
"declare const ActionSheetIOS: {
  showActionSheetWithOptions(
    options: {|
      +title?: ?string,
      +message?: ?string,
      +options: Array<string>,
      +destructiveButtonIndex?: ?number | ?Array<number>,
      +cancelButtonIndex?: ?number,
      +anchor?: ?number,
      +tintColor?: ColorValue | ProcessedColorValue,
      +cancelButtonTintColor?: ColorValue | ProcessedColorValue,
      +userInterfaceStyle?: string,
      +disabledButtonIndices?: Array<number>,
    |},
    callback: (buttonIndex: number) => void
  ): void,
  showShareActionSheetWithOptions(
    options: Object,
    failureCallback: Function,
    successCallback: Function
  ): void,
  dismissActionSheet: () => void,
};
declare module.exports: ActionSheetIOS;
"
`;

exports[`public API should not change unintentionally Libraries/ActionSheetIOS/NativeActionSheetManager.js 1`] = `
"export * from \\"../../src/private/specs/modules/NativeActionSheetManager\\";
declare export default typeof NativeActionSheetManager;
"
`;

exports[`public API should not change unintentionally Libraries/Alert/Alert.js 1`] = `
"export type AlertType =
  | \\"default\\"
  | \\"plain-text\\"
  | \\"secure-text\\"
  | \\"login-password\\";
export type AlertButtonStyle = \\"default\\" | \\"cancel\\" | \\"destructive\\";
export type Buttons = Array<{
  text?: string,
  onPress?: ?Function,
  isPreferred?: boolean,
  style?: AlertButtonStyle,
  ...
}>;
type Options = {
  cancelable?: ?boolean,
  userInterfaceStyle?: \\"unspecified\\" | \\"light\\" | \\"dark\\",
  onDismiss?: ?() => void,
  ...
};
declare class Alert {
  static alert(
    title: ?string,
    message?: ?string,
    buttons?: Buttons,
    options?: Options
  ): void;
  static prompt(
    title: ?string,
    message?: ?string,
    callbackOrButtons?: ?(((text: string) => void) | Buttons),
    type?: ?AlertType,
    defaultValue?: string,
    keyboardType?: string,
    options?: Options
  ): void;
}
declare module.exports: Alert;
"
`;

exports[`public API should not change unintentionally Libraries/Alert/NativeAlertManager.js 1`] = `
"export * from \\"../../src/private/specs/modules/NativeAlertManager\\";
declare export default typeof NativeAlertManager;
"
`;

exports[`public API should not change unintentionally Libraries/Alert/RCTAlertManager.android.js 1`] = `"UNTYPED MODULE"`;

exports[`public API should not change unintentionally Libraries/Alert/RCTAlertManager.ios.js 1`] = `
"declare module.exports: {
  alertWithArgs(
    args: Args,
    callback: (id: number, value: string) => void
  ): void,
};
"
`;

exports[`public API should not change unintentionally Libraries/Alert/RCTAlertManager.js.flow 1`] = `
"declare module.exports: {
  alertWithArgs(
    args: Args,
    callback: (id: number, value: string) => void
  ): void,
};
"
`;

exports[`public API should not change unintentionally Libraries/Animated/Animated.js 1`] = `
"export type { CompositeAnimation, Numeric } from \\"./AnimatedImplementation\\";
declare const Animated: typeof AnimatedImplementation;
declare export default {
  get FlatList(): AnimatedFlatList,
  get Image(): AnimatedImage,
  get ScrollView(): AnimatedScrollView,
  get SectionList(): AnimatedSectionList,
  get Text(): AnimatedText,
  get View(): AnimatedView,
  ...Animated,
};
"
`;

exports[`public API should not change unintentionally Libraries/Animated/AnimatedEvent.js 1`] = `
"export type Mapping =
  | { [key: string]: Mapping, ... }
  | AnimatedValue
  | AnimatedValueXY;
export type EventConfig = {
  listener?: ?Function,
  useNativeDriver: boolean,
  platformConfig?: PlatformConfig,
};
declare export function attachNativeEvent(
  viewRef: any,
  eventName: string,
  argMapping: $ReadOnlyArray<?Mapping>,
  platformConfig: ?PlatformConfig
): { detach: () => void };
declare export class AnimatedEvent {
  _argMapping: $ReadOnlyArray<?Mapping>;
  _listeners: Array<Function>;
  _attachedEvent: ?{ detach: () => void, ... };
  __isNative: boolean;
  __platformConfig: ?PlatformConfig;
  constructor(argMapping: $ReadOnlyArray<?Mapping>, config: EventConfig): void;
  __addListener(callback: Function): void;
  __removeListener(callback: Function): void;
  __attach(viewRef: any, eventName: string): void;
  __detach(viewTag: any, eventName: string): void;
  __getHandler(): any | ((...args: any) => void);
  _callListeners: $FlowFixMe;
}
"
`;

exports[`public API should not change unintentionally Libraries/Animated/AnimatedImplementation.js 1`] = `
"export type CompositeAnimation = {
  start: (callback?: ?EndCallback) => void,
  stop: () => void,
  reset: () => void,
  _startNativeLoop: (iterations?: number) => void,
  _isUsingNativeDriver: () => boolean,
  ...
};
declare const add: (
  a: AnimatedNode | number,
  b: AnimatedNode | number
) => AnimatedAddition;
declare const subtract: (
  a: AnimatedNode | number,
  b: AnimatedNode | number
) => AnimatedSubtraction;
declare const divide: (
  a: AnimatedNode | number,
  b: AnimatedNode | number
) => AnimatedDivision;
declare const multiply: (
  a: AnimatedNode | number,
  b: AnimatedNode | number
) => AnimatedMultiplication;
declare const modulo: (a: AnimatedNode, modulus: number) => AnimatedModulo;
declare const diffClamp: (
  a: AnimatedNode,
  min: number,
  max: number
) => AnimatedDiffClamp;
declare const spring: (
  value: AnimatedValue | AnimatedValueXY | AnimatedColor,
  config: SpringAnimationConfig
) => CompositeAnimation;
declare const timing: (
  value: AnimatedValue | AnimatedValueXY | AnimatedColor,
  config: TimingAnimationConfig
) => CompositeAnimation;
declare const decay: (
  value: AnimatedValue | AnimatedValueXY | AnimatedColor,
  config: DecayAnimationConfig
) => CompositeAnimation;
declare const sequence: (
  animations: Array<CompositeAnimation>
) => CompositeAnimation;
type ParallelConfig = {
  stopTogether?: boolean,
  ...
};
declare const parallel: (
  animations: Array<CompositeAnimation>,
  config?: ?ParallelConfig
) => CompositeAnimation;
declare const delay: (time: number) => CompositeAnimation;
declare const stagger: (
  time: number,
  animations: Array<CompositeAnimation>
) => CompositeAnimation;
type LoopAnimationConfig = {
  iterations: number,
  resetBeforeIteration?: boolean,
  ...
};
declare const loop: (
  animation: CompositeAnimation,
  LoopAnimationConfig
) => CompositeAnimation;
declare function forkEvent(
  event: ?AnimatedEvent | ?Function,
  listener: Function
): AnimatedEvent | Function;
declare function unforkEvent(
  event: ?AnimatedEvent | ?Function,
  listener: Function
): void;
declare const event: (
  argMapping: $ReadOnlyArray<?Mapping>,
  config: EventConfig
) => any;
type AnimatedNumeric =
  | AnimatedAddition
  | AnimatedDiffClamp
  | AnimatedDivision
  | AnimatedInterpolation<number>
  | AnimatedModulo
  | AnimatedMultiplication
  | AnimatedSubtraction
  | AnimatedValue;
export type { AnimatedNumeric as Numeric };
declare export default {
  Value: AnimatedValue,
  ValueXY: AnimatedValueXY,
  Color: AnimatedColor,
  Interpolation: AnimatedInterpolation,
  Node: AnimatedNode,
  decay: decay,
  timing: timing,
  spring: spring,
  add: add,
  subtract: subtract,
  divide: divide,
  multiply: multiply,
  modulo: modulo,
  diffClamp: diffClamp,
  delay: delay,
  sequence: sequence,
  parallel: parallel,
  stagger: stagger,
  loop: loop,
  event: event,
  createAnimatedComponent: createAnimatedComponent,
  attachNativeEvent: attachNativeEvent,
  forkEvent: forkEvent,
  unforkEvent: unforkEvent,
  Event: AnimatedEvent,
};
"
`;

exports[`public API should not change unintentionally Libraries/Animated/AnimatedMock.js 1`] = `
"export type CompositeAnimation = {
  start: (callback?: ?EndCallback) => void,
  stop: () => void,
  reset: () => void,
  _startNativeLoop: (iterations?: number) => void,
  _isUsingNativeDriver: () => boolean,
  ...
};
declare const spring: (
  value: AnimatedValue | AnimatedValueXY | AnimatedColor,
  config: SpringAnimationConfig
) => CompositeAnimation;
declare const timing: (
  value: AnimatedValue | AnimatedValueXY | AnimatedColor,
  config: TimingAnimationConfig
) => CompositeAnimation;
declare const decay: (
  value: AnimatedValue | AnimatedValueXY | AnimatedColor,
  config: DecayAnimationConfig
) => CompositeAnimation;
declare const sequence: (
  animations: Array<CompositeAnimation>
) => CompositeAnimation;
type ParallelConfig = { stopTogether?: boolean, ... };
declare const parallel: (
  animations: Array<CompositeAnimation>,
  config?: ?ParallelConfig
) => CompositeAnimation;
declare const delay: (time: number) => CompositeAnimation;
declare const stagger: (
  time: number,
  animations: Array<CompositeAnimation>
) => CompositeAnimation;
type LoopAnimationConfig = {
  iterations: number,
  resetBeforeIteration?: boolean,
  ...
};
declare const loop: (
  animation: CompositeAnimation,
  LoopAnimationConfig
) => CompositeAnimation;
export type { AnimatedNumeric as Numeric };
declare export default {
  Value: AnimatedValue,
  ValueXY: AnimatedValueXY,
  Color: AnimatedColor,
  Interpolation: AnimatedInterpolation,
  Node: AnimatedNode,
  decay: decay,
  timing: timing,
  spring: spring,
  add: $FlowFixMe,
  subtract: $FlowFixMe,
  divide: $FlowFixMe,
  multiply: $FlowFixMe,
  modulo: $FlowFixMe,
  diffClamp: $FlowFixMe,
  delay: delay,
  sequence: sequence,
  parallel: parallel,
  stagger: stagger,
  loop: loop,
  event: $FlowFixMe,
  createAnimatedComponent: createAnimatedComponent,
  attachNativeEvent: attachNativeEvent,
  forkEvent: $FlowFixMe,
  unforkEvent: $FlowFixMe,
  Event: AnimatedEvent,
};
"
`;

exports[`public API should not change unintentionally Libraries/Animated/AnimatedPlatformConfig.js 1`] = `
"export type PlatformConfig = {};
"
`;

exports[`public API should not change unintentionally Libraries/Animated/AnimatedWeb.js 1`] = `
"declare export default {
  ...AnimatedImplementation,
  div: $FlowFixMe,
  span: $FlowFixMe,
  img: $FlowFixMe,
};
"
`;

exports[`public API should not change unintentionally Libraries/Animated/Easing.js 1`] = `
"declare const Easing: {
  step0(n: number): number,
  step1(n: number): number,
  linear(t: number): number,
  ease(t: number): number,
  quad(t: number): number,
  cubic(t: number): number,
  poly(n: number): (t: number) => number,
  sin(t: number): number,
  circle(t: number): number,
  exp(t: number): number,
  elastic(bounciness: number): (t: number) => number,
  back(s: number): (t: number) => number,
  bounce(t: number): number,
  bezier(x1: number, y1: number, x2: number, y2: number): (t: number) => number,
  in(easing: (t: number) => number): (t: number) => number,
  out(easing: (t: number) => number): (t: number) => number,
  inOut(easing: (t: number) => number): (t: number) => number,
};
declare export default typeof Easing;
"
`;

exports[`public API should not change unintentionally Libraries/Animated/NativeAnimatedHelper.js 1`] = `
"declare const API: {
  getValue: (tag: number, saveValueCallback: (value: number) => void) => void,
  setWaitingForIdentifier: (id: string) => void,
  unsetWaitingForIdentifier: (id: string) => void,
  disableQueue: () => void,
  flushQueue: () => void,
  queueOperation: <Args: $ReadOnlyArray<mixed>, Fn: (...Args) => void>(
    fn: Fn,
    ...args: Args
  ) => void,
  createAnimatedNode: (tag: number, config: AnimatedNodeConfig) => void,
  updateAnimatedNodeConfig: (tag: number, config: AnimatedNodeConfig) => void,
  startListeningToAnimatedNodeValue: (tag: number) => void,
  stopListeningToAnimatedNodeValue: (tag: number) => void,
  connectAnimatedNodes: (parentTag: number, childTag: number) => void,
  disconnectAnimatedNodes: (parentTag: number, childTag: number) => void,
  startAnimatingNode: (
    animationId: number,
    nodeTag: number,
    config: AnimatingNodeConfig,
    endCallback: EndCallback
  ) => void,
  stopAnimation: (animationId: number) => void,
  setAnimatedNodeValue: (nodeTag: number, value: number) => void,
  setAnimatedNodeOffset: (nodeTag: number, offset: number) => void,
  flattenAnimatedNodeOffset: (nodeTag: number) => void,
  extractAnimatedNodeOffset: (nodeTag: number) => void,
  connectAnimatedNodeToView: (nodeTag: number, viewTag: number) => void,
  disconnectAnimatedNodeFromView: (nodeTag: number, viewTag: number) => void,
  restoreDefaultValues: (nodeTag: number) => void,
  dropAnimatedNode: (tag: number) => void,
  addAnimatedEventToView: (
    viewTag: number,
    eventName: string,
    eventMapping: EventMapping
  ) => void,
  removeAnimatedEventFromView(
    viewTag: number,
    eventName: string,
    animatedNodeTag: number
  ): void,
};
declare function addWhitelistedStyleProp(prop: string): void;
declare function addWhitelistedTransformProp(prop: string): void;
declare function addWhitelistedInterpolationParam(param: string): void;
declare function isSupportedColorStyleProp(prop: string): boolean;
declare function isSupportedStyleProp(prop: string): boolean;
declare function isSupportedTransformProp(prop: string): boolean;
declare function isSupportedInterpolationParam(param: string): boolean;
declare function validateTransform(
  configs: Array<
    | {
        type: \\"animated\\",
        property: string,
        nodeTag: ?number,
        ...
      }
    | {
        type: \\"static\\",
        property: string,
        value: number | string,
        ...
      },
  >
): void;
declare function validateStyles(styles: { [key: string]: ?number, ... }): void;
declare function validateInterpolation<OutputT: number | string>(
  config: InterpolationConfigType<OutputT>
): void;
declare function generateNewNodeTag(): number;
declare function generateNewAnimationId(): number;
declare function assertNativeAnimatedModule(): void;
declare function shouldUseNativeDriver(
  config: $ReadOnly<{ ...AnimationConfig, ... }> | EventConfig
): boolean;
declare function transformDataType(value: number | string): number | string;
declare export default {
  API: API,
  isSupportedColorStyleProp: isSupportedColorStyleProp,
  isSupportedStyleProp: isSupportedStyleProp,
  isSupportedTransformProp: isSupportedTransformProp,
  isSupportedInterpolationParam: isSupportedInterpolationParam,
  addWhitelistedStyleProp: addWhitelistedStyleProp,
  addWhitelistedTransformProp: addWhitelistedTransformProp,
  addWhitelistedInterpolationParam: addWhitelistedInterpolationParam,
  validateStyles: validateStyles,
  validateTransform: validateTransform,
  validateInterpolation: validateInterpolation,
  generateNewNodeTag: generateNewNodeTag,
  generateNewAnimationId: generateNewAnimationId,
  assertNativeAnimatedModule: assertNativeAnimatedModule,
  shouldUseNativeDriver: shouldUseNativeDriver,
  transformDataType: transformDataType,
  get nativeEventEmitter(): NativeEventEmitter,
};
"
`;

exports[`public API should not change unintentionally Libraries/Animated/NativeAnimatedModule.js 1`] = `
"export * from \\"../../src/private/specs/modules/NativeAnimatedModule\\";
declare export default typeof NativeAnimatedModule;
"
`;

exports[`public API should not change unintentionally Libraries/Animated/NativeAnimatedTurboModule.js 1`] = `
"export * from \\"../../src/private/specs/modules/NativeAnimatedTurboModule\\";
declare export default typeof NativeAnimatedTurboModule;
"
`;

exports[`public API should not change unintentionally Libraries/Animated/SpringConfig.js 1`] = `
"type SpringConfigType = {
  stiffness: number,
  damping: number,
  ...
};
declare export function fromOrigamiTensionAndFriction(
  tension: number,
  friction: number
): SpringConfigType;
declare export function fromBouncinessAndSpeed(
  bounciness: number,
  speed: number
): SpringConfigType;
"
`;

exports[`public API should not change unintentionally Libraries/Animated/animations/Animation.js 1`] = `
"export type EndResult = { finished: boolean, value?: number, ... };
export type EndCallback = (result: EndResult) => void;
export type AnimationConfig = {
  isInteraction?: boolean,
  useNativeDriver: boolean,
  platformConfig?: PlatformConfig,
  onComplete?: ?EndCallback,
  iterations?: number,
};
declare export default class Animation {
  __active: boolean;
  __isInteraction: boolean;
  __onEnd: ?EndCallback;
  __iterations: number;
  _nativeId: number;
  start(
    fromValue: number,
    onUpdate: (value: number) => void,
    onEnd: ?EndCallback,
    previousAnimation: ?Animation,
    animatedValue: AnimatedValue
  ): void;
  stop(): void;
  __getNativeAnimationConfig(): any;
  __debouncedOnEnd(result: EndResult): void;
  __findAnimatedPropsNodes(node: AnimatedNode): Array<AnimatedProps>;
  __startNativeAnimation(animatedValue: AnimatedValue): void;
}
"
`;

exports[`public API should not change unintentionally Libraries/Animated/animations/DecayAnimation.js 1`] = `
"export type DecayAnimationConfig = {
  ...AnimationConfig,
  velocity:
    | number
    | {
        x: number,
        y: number,
        ...
      },
  deceleration?: number,
};
export type DecayAnimationConfigSingle = {
  ...AnimationConfig,
  velocity: number,
  deceleration?: number,
};
declare export default class DecayAnimation extends Animation {
  _startTime: number;
  _lastValue: number;
  _fromValue: number;
  _deceleration: number;
  _velocity: number;
  _onUpdate: (value: number) => void;
  _animationFrame: any;
  _useNativeDriver: boolean;
  _platformConfig: ?PlatformConfig;
  constructor(config: DecayAnimationConfigSingle): void;
  __getNativeAnimationConfig(): {|
    deceleration: number,
    iterations: number,
    platformConfig: ?PlatformConfig,
    type: $TEMPORARY$string<\\"decay\\">,
    velocity: number,
  |};
  start(
    fromValue: number,
    onUpdate: (value: number) => void,
    onEnd: ?EndCallback,
    previousAnimation: ?Animation,
    animatedValue: AnimatedValue
  ): void;
  onUpdate(): void;
  stop(): void;
}
"
`;

exports[`public API should not change unintentionally Libraries/Animated/animations/SpringAnimation.js 1`] = `
"export type SpringAnimationConfig = {
  ...AnimationConfig,
  toValue:
    | number
    | AnimatedValue
    | {
        x: number,
        y: number,
        ...
      }
    | AnimatedValueXY
    | {
        r: number,
        g: number,
        b: number,
        a: number,
        ...
      }
    | AnimatedColor
    | AnimatedInterpolation<number>,
  overshootClamping?: boolean,
  restDisplacementThreshold?: number,
  restSpeedThreshold?: number,
  velocity?:
    | number
    | {
        x: number,
        y: number,
        ...
      },
  bounciness?: number,
  speed?: number,
  tension?: number,
  friction?: number,
  stiffness?: number,
  damping?: number,
  mass?: number,
  delay?: number,
};
export type SpringAnimationConfigSingle = {
  ...AnimationConfig,
  toValue: number,
  overshootClamping?: boolean,
  restDisplacementThreshold?: number,
  restSpeedThreshold?: number,
  velocity?: number,
  bounciness?: number,
  speed?: number,
  tension?: number,
  friction?: number,
  stiffness?: number,
  damping?: number,
  mass?: number,
  delay?: number,
};
declare export default class SpringAnimation extends Animation {
  _overshootClamping: boolean;
  _restDisplacementThreshold: number;
  _restSpeedThreshold: number;
  _lastVelocity: number;
  _startPosition: number;
  _lastPosition: number;
  _fromValue: number;
  _toValue: number;
  _stiffness: number;
  _damping: number;
  _mass: number;
  _initialVelocity: number;
  _delay: number;
  _timeout: any;
  _startTime: number;
  _lastTime: number;
  _frameTime: number;
  _onUpdate: (value: number) => void;
  _animationFrame: any;
  _useNativeDriver: boolean;
  _platformConfig: ?PlatformConfig;
  constructor(config: SpringAnimationConfigSingle): void;
  __getNativeAnimationConfig(): {|
    damping: number,
    initialVelocity: number,
    iterations: number,
    mass: number,
    platformConfig: ?PlatformConfig,
    overshootClamping: boolean,
    restDisplacementThreshold: number,
    restSpeedThreshold: number,
    stiffness: number,
    toValue: any,
    type: $TEMPORARY$string<\\"spring\\">,
  |};
  start(
    fromValue: number,
    onUpdate: (value: number) => void,
    onEnd: ?EndCallback,
    previousAnimation: ?Animation,
    animatedValue: AnimatedValue
  ): void;
  getInternalState(): Object;
  onUpdate(): void;
  stop(): void;
}
"
`;

exports[`public API should not change unintentionally Libraries/Animated/animations/TimingAnimation.js 1`] = `
"export type TimingAnimationConfig = $ReadOnly<{
  ...AnimationConfig,
  toValue:
    | number
    | AnimatedValue
    | {
        x: number,
        y: number,
        ...
      }
    | AnimatedValueXY
    | RgbaValue
    | AnimatedColor
    | AnimatedInterpolation<number>,
  easing?: (value: number) => number,
  duration?: number,
  delay?: number,
}>;
export type TimingAnimationConfigSingle = $ReadOnly<{
  ...AnimationConfig,
  toValue: number,
  easing?: (value: number) => number,
  duration?: number,
  delay?: number,
}>;
declare export default class TimingAnimation extends Animation {
  _startTime: number;
  _fromValue: number;
  _toValue: number;
  _duration: number;
  _delay: number;
  _easing: (value: number) => number;
  _onUpdate: (value: number) => void;
  _animationFrame: any;
  _timeout: any;
  _useNativeDriver: boolean;
  _platformConfig: ?PlatformConfig;
  constructor(config: TimingAnimationConfigSingle): void;
  __getNativeAnimationConfig(): any;
  start(
    fromValue: number,
    onUpdate: (value: number) => void,
    onEnd: ?EndCallback,
    previousAnimation: ?Animation,
    animatedValue: AnimatedValue
  ): void;
  onUpdate(): void;
  stop(): void;
}
"
`;

exports[`public API should not change unintentionally Libraries/Animated/bezier.js 1`] = `
"declare export default function bezier(
  mX1: number,
  mY1: number,
  mX2: number,
  mY2: number
): (x: number) => number;
"
`;

exports[`public API should not change unintentionally Libraries/Animated/components/AnimatedFlatList.js 1`] = `
"declare export default AnimatedComponentType<
  React.ElementConfig<typeof FlatList>,
  React.ElementRef<typeof FlatList>,
>;
"
`;

exports[`public API should not change unintentionally Libraries/Animated/components/AnimatedImage.js 1`] = `
"declare export default AnimatedComponentType<
  React.ElementConfig<typeof Image>,
  React.ElementRef<typeof Image>,
>;
"
`;

exports[`public API should not change unintentionally Libraries/Animated/components/AnimatedScrollView.js 1`] = `
"type Props = React.ElementConfig<typeof ScrollView>;
type Instance = React.ElementRef<typeof ScrollView>;
declare const AnimatedScrollView: AnimatedComponentType<Props, Instance>;
declare export default typeof AnimatedScrollView;
"
`;

exports[`public API should not change unintentionally Libraries/Animated/components/AnimatedSectionList.js 1`] = `
"declare export default AnimatedComponentType<
  React.ElementConfig<typeof SectionList>,
  React.ElementRef<typeof SectionList>,
>;
"
`;

exports[`public API should not change unintentionally Libraries/Animated/components/AnimatedText.js 1`] = `
"declare export default AnimatedComponentType<
  React.ElementConfig<typeof Text>,
  React.ElementRef<typeof Text>,
>;
"
`;

exports[`public API should not change unintentionally Libraries/Animated/components/AnimatedView.js 1`] = `
"declare export default AnimatedComponentType<
  React.ElementConfig<typeof View>,
  React.ElementRef<typeof View>,
>;
"
`;

exports[`public API should not change unintentionally Libraries/Animated/createAnimatedComponent.js 1`] = `
"export type AnimatedProps<Props: { ... }> = $ObjMap<
  Props &
    $ReadOnly<{
      passthroughAnimatedPropExplicitValues?: React.ElementConfig<typeof View>,
    }>,
  () => any,
>;
export type AnimatedComponentType<
  Props: { ... },
  +Instance = mixed,
> = React.AbstractComponent<AnimatedProps<Props>, Instance>;
declare export default function createAnimatedComponent<
  TProps: { ... },
  TInstance,
>(
  Component: React.AbstractComponent<TProps, TInstance>
): AnimatedComponentType<TProps, TInstance>;
"
`;

exports[`public API should not change unintentionally Libraries/Animated/nodes/AnimatedAddition.js 1`] = `
"declare export default class AnimatedAddition extends AnimatedWithChildren {
  _a: AnimatedNode;
  _b: AnimatedNode;
  constructor(a: AnimatedNode | number, b: AnimatedNode | number): void;
  __makeNative(platformConfig: ?PlatformConfig): void;
  __getValue(): number;
  interpolate<OutputT: number | string>(
    config: InterpolationConfigType<OutputT>
  ): AnimatedInterpolation<OutputT>;
  __attach(): void;
  __detach(): void;
  __getNativeConfig(): any;
}
"
`;

exports[`public API should not change unintentionally Libraries/Animated/nodes/AnimatedColor.js 1`] = `
"export type AnimatedColorConfig = $ReadOnly<{
  useNativeDriver: boolean,
}>;
type ColorListenerCallback = (value: ColorValue) => mixed;
export type RgbaValue = {
  +r: number,
  +g: number,
  +b: number,
  +a: number,
  ...
};
type RgbaAnimatedValue = {
  +r: AnimatedValue,
  +g: AnimatedValue,
  +b: AnimatedValue,
  +a: AnimatedValue,
  ...
};
export type InputValue = ?(RgbaValue | RgbaAnimatedValue | ColorValue);
declare export default class AnimatedColor extends AnimatedWithChildren {
  r: AnimatedValue;
  g: AnimatedValue;
  b: AnimatedValue;
  a: AnimatedValue;
  nativeColor: ?NativeColorValue;
  _suspendCallbacks: number;
  constructor(valueIn?: InputValue, config?: ?AnimatedColorConfig): void;
  setValue(value: RgbaValue | ColorValue): void;
  setOffset(offset: RgbaValue): void;
  flattenOffset(): void;
  extractOffset(): void;
  stopAnimation(callback?: ColorListenerCallback): void;
  resetAnimation(callback?: ColorListenerCallback): void;
  __getValue(): ColorValue;
  __attach(): void;
  __detach(): void;
  _withSuspendedCallbacks(callback: () => void): void;
  __callListeners(value: number): void;
  __makeNative(platformConfig: ?PlatformConfig): void;
  __getNativeConfig(): { ... };
}
"
`;

exports[`public API should not change unintentionally Libraries/Animated/nodes/AnimatedDiffClamp.js 1`] = `
"declare export default class AnimatedDiffClamp extends AnimatedWithChildren {
  _a: AnimatedNode;
  _min: number;
  _max: number;
  _value: number;
  _lastValue: number;
  constructor(a: AnimatedNode, min: number, max: number): void;
  __makeNative(platformConfig: ?PlatformConfig): void;
  interpolate<OutputT: number | string>(
    config: InterpolationConfigType<OutputT>
  ): AnimatedInterpolation<OutputT>;
  __getValue(): number;
  __attach(): void;
  __detach(): void;
  __getNativeConfig(): any;
}
"
`;

exports[`public API should not change unintentionally Libraries/Animated/nodes/AnimatedDivision.js 1`] = `
"declare export default class AnimatedDivision extends AnimatedWithChildren {
  _a: AnimatedNode;
  _b: AnimatedNode;
  _warnedAboutDivideByZero: boolean;
  constructor(a: AnimatedNode | number, b: AnimatedNode | number): void;
  __makeNative(platformConfig: ?PlatformConfig): void;
  __getValue(): number;
  interpolate<OutputT: number | string>(
    config: InterpolationConfigType<OutputT>
  ): AnimatedInterpolation<OutputT>;
  __attach(): void;
  __detach(): void;
  __getNativeConfig(): any;
}
"
`;

exports[`public API should not change unintentionally Libraries/Animated/nodes/AnimatedInterpolation.js 1`] = `
"type ExtrapolateType = \\"extend\\" | \\"identity\\" | \\"clamp\\";
export type InterpolationConfigType<OutputT: number | string> = $ReadOnly<{
  inputRange: $ReadOnlyArray<number>,
  outputRange: $ReadOnlyArray<OutputT>,
  easing?: (input: number) => number,
  extrapolate?: ExtrapolateType,
  extrapolateLeft?: ExtrapolateType,
  extrapolateRight?: ExtrapolateType,
}>;
declare export default class AnimatedInterpolation<OutputT: number | string>
  extends AnimatedWithChildren
{
  _parent: AnimatedNode;
  _config: InterpolationConfigType<OutputT>;
  _interpolation: ?(input: number) => OutputT;
  constructor(
    parent: AnimatedNode,
    config: InterpolationConfigType<OutputT>
  ): void;
  _getInterpolation(): (number) => OutputT;
  __makeNative(platformConfig: ?PlatformConfig): void;
  __getValue(): OutputT;
  interpolate<NewOutputT: number | string>(
    config: InterpolationConfigType<NewOutputT>
  ): AnimatedInterpolation<NewOutputT>;
  __attach(): void;
  __detach(): void;
  __getNativeConfig(): any;
}
"
`;

exports[`public API should not change unintentionally Libraries/Animated/nodes/AnimatedModulo.js 1`] = `
"declare export default class AnimatedModulo extends AnimatedWithChildren {
  _a: AnimatedNode;
  _modulus: number;
  constructor(a: AnimatedNode, modulus: number): void;
  __makeNative(platformConfig: ?PlatformConfig): void;
  __getValue(): number;
  interpolate<OutputT: number | string>(
    config: InterpolationConfigType<OutputT>
  ): AnimatedInterpolation<OutputT>;
  __attach(): void;
  __detach(): void;
  __getNativeConfig(): any;
}
"
`;

exports[`public API should not change unintentionally Libraries/Animated/nodes/AnimatedMultiplication.js 1`] = `
"declare export default class AnimatedMultiplication
  extends AnimatedWithChildren
{
  _a: AnimatedNode;
  _b: AnimatedNode;
  constructor(a: AnimatedNode | number, b: AnimatedNode | number): void;
  __makeNative(platformConfig: ?PlatformConfig): void;
  __getValue(): number;
  interpolate<OutputT: number | string>(
    config: InterpolationConfigType<OutputT>
  ): AnimatedInterpolation<OutputT>;
  __attach(): void;
  __detach(): void;
  __getNativeConfig(): any;
}
"
`;

exports[`public API should not change unintentionally Libraries/Animated/nodes/AnimatedNode.js 1`] = `
"type ValueListenerCallback = (state: { value: number, ... }) => mixed;
declare export default class AnimatedNode {
  _listeners: { [key: string]: ValueListenerCallback, ... };
  _platformConfig: ?PlatformConfig;
  __nativeAnimatedValueListener: ?any;
  __attach(): void;
  __detach(): void;
  __getValue(): any;
  __getAnimatedValue(): any;
  __addChild(child: AnimatedNode): void;
  __removeChild(child: AnimatedNode): void;
  __getChildren(): $ReadOnlyArray<AnimatedNode>;
  __isNative: boolean;
  __nativeTag: ?number;
  __shouldUpdateListenersForNewNativeTag: boolean;
  constructor(): void;
  __makeNative(platformConfig: ?PlatformConfig): void;
  addListener(callback: (value: any) => mixed): string;
  removeListener(id: string): void;
  removeAllListeners(): void;
  hasListeners(): boolean;
  _startListeningToNativeValueUpdates(): void;
  __onAnimatedValueUpdateReceived(value: number): void;
  __callListeners(value: number): void;
  _stopListeningForNativeValueUpdates(): void;
  __getNativeTag(): number;
  __getNativeConfig(): Object;
  toJSON(): any;
  __getPlatformConfig(): ?PlatformConfig;
  __setPlatformConfig(platformConfig: ?PlatformConfig): void;
}
"
`;

exports[`public API should not change unintentionally Libraries/Animated/nodes/AnimatedObject.js 1`] = `
"declare export function hasAnimatedNode(value: any, depth: number): boolean;
declare export default class AnimatedObject extends AnimatedWithChildren {
  _value: any;
  constructor(value: any): void;
  __getValue(): any;
  __getAnimatedValue(): any;
  __attach(): void;
  __detach(): void;
  __makeNative(platformConfig: ?PlatformConfig): void;
  __getNativeConfig(): any;
}
"
`;

exports[`public API should not change unintentionally Libraries/Animated/nodes/AnimatedProps.js 1`] = `
"declare export default class AnimatedProps extends AnimatedNode {
  _props: Object;
  _animatedView: any;
  _callback: () => void;
  constructor(props: Object, callback: () => void): void;
  __getValue(): Object;
  __getAnimatedValue(): Object;
  __attach(): void;
  __detach(): void;
  update(): void;
  __makeNative(platformConfig: ?PlatformConfig): void;
  setNativeView(animatedView: any): void;
  __connectAnimatedView(): void;
  __disconnectAnimatedView(): void;
  __restoreDefaultValues(): void;
  __getNativeConfig(): Object;
}
"
`;

exports[`public API should not change unintentionally Libraries/Animated/nodes/AnimatedStyle.js 1`] = `
"declare export default class AnimatedStyle extends AnimatedWithChildren {
  _inputStyle: any;
  _style: Object;
  constructor(style: any): void;
  __getValue(): Object | Array<Object>;
  __getAnimatedValue(): Object;
  __attach(): void;
  __detach(): void;
  __makeNative(platformConfig: ?PlatformConfig): void;
  __getNativeConfig(): Object;
}
"
`;

exports[`public API should not change unintentionally Libraries/Animated/nodes/AnimatedSubtraction.js 1`] = `
"declare export default class AnimatedSubtraction extends AnimatedWithChildren {
  _a: AnimatedNode;
  _b: AnimatedNode;
  constructor(a: AnimatedNode | number, b: AnimatedNode | number): void;
  __makeNative(platformConfig: ?PlatformConfig): void;
  __getValue(): number;
  interpolate<OutputT: number | string>(
    config: InterpolationConfigType<OutputT>
  ): AnimatedInterpolation<OutputT>;
  __attach(): void;
  __detach(): void;
  __getNativeConfig(): any;
}
"
`;

exports[`public API should not change unintentionally Libraries/Animated/nodes/AnimatedTracking.js 1`] = `
"declare export default class AnimatedTracking extends AnimatedNode {
  _value: AnimatedValue;
  _parent: AnimatedNode;
  _callback: ?EndCallback;
  _animationConfig: Object;
  _animationClass: any;
  _useNativeDriver: boolean;
  constructor(
    value: AnimatedValue,
    parent: AnimatedNode,
    animationClass: any,
    animationConfig: Object,
    callback?: ?EndCallback
  ): void;
  __makeNative(platformConfig: ?PlatformConfig): void;
  __getValue(): Object;
  __attach(): void;
  __detach(): void;
  update(): void;
  __getNativeConfig(): any;
}
"
`;

exports[`public API should not change unintentionally Libraries/Animated/nodes/AnimatedTransform.js 1`] = `
"declare export default class AnimatedTransform extends AnimatedWithChildren {
  _transforms: $ReadOnlyArray<Object>;
  constructor(transforms: $ReadOnlyArray<Object>): void;
  __makeNative(platformConfig: ?PlatformConfig): void;
  __getValue(): $ReadOnlyArray<Object>;
  __getAnimatedValue(): $ReadOnlyArray<Object>;
  __attach(): void;
  __detach(): void;
  __getNativeConfig(): any;
  _get(getter: (AnimatedNode) => any): $ReadOnlyArray<Object>;
}
"
`;

exports[`public API should not change unintentionally Libraries/Animated/nodes/AnimatedValue.js 1`] = `
"export type AnimatedValueConfig = $ReadOnly<{
  useNativeDriver: boolean,
}>;
declare export function flushValue(rootNode: AnimatedNode): void;
declare export default class AnimatedValue extends AnimatedWithChildren {
  _value: number;
  _startingValue: number;
  _offset: number;
  _animation: ?Animation;
  _tracking: ?AnimatedTracking;
  constructor(value: number, config?: ?AnimatedValueConfig): void;
  __detach(): void;
  __getValue(): number;
  setValue(value: number): void;
  setOffset(offset: number): void;
  flattenOffset(): void;
  extractOffset(): void;
  stopAnimation(callback?: ?(value: number) => void): void;
  resetAnimation(callback?: ?(value: number) => void): void;
  __onAnimatedValueUpdateReceived(value: number): void;
  interpolate<OutputT: number | string>(
    config: InterpolationConfigType<OutputT>
  ): AnimatedInterpolation<OutputT>;
  animate(animation: Animation, callback: ?EndCallback): void;
  stopTracking(): void;
  track(tracking: AnimatedTracking): void;
  _updateValue(value: number, flush: boolean): void;
  __getNativeConfig(): Object;
}
"
`;

exports[`public API should not change unintentionally Libraries/Animated/nodes/AnimatedValueXY.js 1`] = `
"export type AnimatedValueXYConfig = $ReadOnly<{
  useNativeDriver: boolean,
}>;
type ValueXYListenerCallback = (value: { x: number, y: number, ... }) => mixed;
declare export default class AnimatedValueXY extends AnimatedWithChildren {
  x: AnimatedValue;
  y: AnimatedValue;
  _listeners: {
    [key: string]: {
      x: string,
      y: string,
      ...
    },
    ...
  };
  constructor(
    valueIn?: ?{
      +x: number | AnimatedValue,
      +y: number | AnimatedValue,
      ...
    },
    config?: ?AnimatedValueXYConfig
  ): void;
  setValue(value: { x: number, y: number, ... }): void;
  setOffset(offset: { x: number, y: number, ... }): void;
  flattenOffset(): void;
  extractOffset(): void;
  __getValue(): {
    x: number,
    y: number,
    ...
  };
  resetAnimation(
    callback?: (value: { x: number, y: number, ... }) => void
  ): void;
  stopAnimation(
    callback?: (value: { x: number, y: number, ... }) => void
  ): void;
  addListener(callback: ValueXYListenerCallback): string;
  removeListener(id: string): void;
  removeAllListeners(): void;
  getLayout(): { [key: string]: AnimatedValue, ... };
  getTranslateTransform(): Array<{ [key: string]: AnimatedValue, ... }>;
  __attach(): void;
  __detach(): void;
  __makeNative(platformConfig: ?PlatformConfig): void;
}
"
`;

exports[`public API should not change unintentionally Libraries/Animated/nodes/AnimatedWithChildren.js 1`] = `
"declare export default class AnimatedWithChildren extends AnimatedNode {
  _children: Array<AnimatedNode>;
  constructor(): void;
  __makeNative(platformConfig: ?PlatformConfig): void;
  __addChild(child: AnimatedNode): void;
  __removeChild(child: AnimatedNode): void;
  __getChildren(): $ReadOnlyArray<AnimatedNode>;
  __callListeners(value: number): void;
}
"
`;

exports[`public API should not change unintentionally Libraries/Animated/shouldUseTurboAnimatedModule.js 1`] = `
"declare function shouldUseTurboAnimatedModule(): boolean;
declare export default typeof shouldUseTurboAnimatedModule;
"
`;

exports[`public API should not change unintentionally Libraries/Animated/useAnimatedProps.js 1`] = `
"type ReducedProps<TProps> = {
  ...TProps,
  collapsable: boolean,
  ...
};
type CallbackRef<T> = (T) => mixed;
declare export default function useAnimatedProps<TProps: { ... }, TInstance>(
  props: TProps
): [ReducedProps<TProps>, CallbackRef<TInstance | null>];
"
`;

exports[`public API should not change unintentionally Libraries/Animated/useAnimatedValue.js 1`] = `
"declare export default function useAnimatedValue(
  initialValue: number,
  config?: ?AnimatedValueConfig
): Animated.Value;
"
`;

exports[`public API should not change unintentionally Libraries/AppState/AppState.js 1`] = `
"export type AppStateValues = \\"inactive\\" | \\"background\\" | \\"active\\";
type AppStateEventDefinitions = {
  change: [AppStateValues],
  memoryWarning: [],
  blur: [],
  focus: [],
};
type NativeAppStateEventDefinitions = {
  appStateDidChange: [{ app_state: AppStateValues }],
  appStateFocusChange: [boolean],
  memoryWarning: [],
};
declare class AppState {
  currentState: ?string;
  isAvailable: boolean;
  _emitter: ?NativeEventEmitter<NativeAppStateEventDefinitions>;
  constructor(): void;
  addEventListener<K: $Keys<AppStateEventDefinitions>>(
    type: K,
    handler: (...$ElementType<AppStateEventDefinitions, K>) => void
  ): EventSubscription;
}
declare module.exports: AppState;
"
`;

exports[`public API should not change unintentionally Libraries/AppState/NativeAppState.js 1`] = `
"export * from \\"../../src/private/specs/modules/NativeAppState\\";
declare export default typeof NativeAppState;
"
`;

exports[`public API should not change unintentionally Libraries/BatchedBridge/BatchedBridge.js 1`] = `
"declare const BatchedBridge: MessageQueue;
declare module.exports: BatchedBridge;
"
`;

exports[`public API should not change unintentionally Libraries/BatchedBridge/MessageQueue.js 1`] = `
"export type SpyData = {
  type: number,
  module: ?string,
  method: string | number,
  args: mixed[],
  ...
};
declare class MessageQueue {
  _lazyCallableModules: { [key: string]: (void) => { ... }, ... };
  _queue: [number[], number[], mixed[], number];
  _successCallbacks: Map<number, ?(...mixed[]) => void>;
  _failureCallbacks: Map<number, ?(...mixed[]) => void>;
  _callID: number;
  _lastFlush: number;
  _eventLoopStartTime: number;
  _reactNativeMicrotasksCallback: ?() => void;
  _debugInfo: { [number]: [number, number], ... };
  _remoteModuleTable: { [number]: string, ... };
  _remoteMethodTable: { [number]: $ReadOnlyArray<string>, ... };
  __spy: ?(data: SpyData) => void;
  constructor(): void;
  static spy(spyOrToggle: boolean | ((data: SpyData) => void)): void;
  callFunctionReturnFlushedQueue(
    module: string,
    method: string,
    args: mixed[]
  ): null | [Array<number>, Array<number>, Array<mixed>, number];
  invokeCallbackAndReturnFlushedQueue(
    cbID: number,
    args: mixed[]
  ): null | [Array<number>, Array<number>, Array<mixed>, number];
  flushedQueue(): null | [Array<number>, Array<number>, Array<mixed>, number];
  getEventLoopRunningTime(): number;
  registerCallableModule(name: string, module: { ... }): void;
  registerLazyCallableModule(
    name: string,
    factory: (void) => interface {}
  ): void;
  getCallableModule(name: string): { ... } | null;
  callNativeSyncHook(
    moduleID: number,
    methodID: number,
    params: mixed[],
    onFail: ?(...mixed[]) => void,
    onSucc: ?(...mixed[]) => void
  ): mixed;
  processCallbacks(
    moduleID: number,
    methodID: number,
    params: mixed[],
    onFail: ?(...mixed[]) => void,
    onSucc: ?(...mixed[]) => void
  ): void;
  enqueueNativeCall(
    moduleID: number,
    methodID: number,
    params: mixed[],
    onFail: ?(...mixed[]) => void,
    onSucc: ?(...mixed[]) => void
  ): void;
  createDebugLookup(
    moduleID: number,
    name: string,
    methods: ?$ReadOnlyArray<string>
  ): void;
  setReactNativeMicrotasksCallback(fn: () => void): void;
  __guard(fn: () => void): void;
  __shouldPauseOnThrow(): boolean;
  __callReactNativeMicrotasks(): void;
  __callFunction(module: string, method: string, args: mixed[]): void;
  __invokeCallback(cbID: number, args: mixed[]): void;
}
declare module.exports: MessageQueue;
"
`;

exports[`public API should not change unintentionally Libraries/BatchedBridge/NativeModules.js 1`] = `
"export type ModuleConfig = [
  string,
  ?{ ... },
  ?$ReadOnlyArray<string>,
  ?$ReadOnlyArray<number>,
  ?$ReadOnlyArray<number>,
];
export type MethodType = \\"async\\" | \\"promise\\" | \\"sync\\";
declare let NativeModules: { [moduleName: string]: $FlowFixMe, ... };
declare module.exports: NativeModules;
"
`;

exports[`public API should not change unintentionally Libraries/Blob/Blob.js 1`] = `
"declare class Blob {
  _data: ?BlobData;
  constructor(parts: Array<Blob | string>, options?: BlobOptions): void;
  set data(data: ?BlobData): void;
  get data(): BlobData;
  slice(start?: number, end?: number, contentType: string): Blob;
  close(): void;
  get size(): number;
  get type(): string;
}
declare module.exports: Blob;
"
`;

exports[`public API should not change unintentionally Libraries/Blob/BlobManager.js 1`] = `
"declare class BlobManager {
  static isAvailable: boolean;
  static createFromParts(
    parts: Array<Blob | string>,
    options?: BlobOptions
  ): Blob;
  static createFromOptions(options: BlobData): Blob;
  static release(blobId: string): void;
  static addNetworkingHandler(): void;
  static addWebSocketHandler(socketId: number): void;
  static removeWebSocketHandler(socketId: number): void;
  static sendOverSocket(blob: Blob, socketId: number): void;
}
declare module.exports: BlobManager;
"
`;

exports[`public API should not change unintentionally Libraries/Blob/BlobRegistry.js 1`] = `
"declare const register: (id: string) => void;
declare const unregister: (id: string) => void;
declare const has: (id: string) => number | boolean;
declare module.exports: {
  register: register,
  unregister: unregister,
  has: has,
};
"
`;

exports[`public API should not change unintentionally Libraries/Blob/BlobTypes.js 1`] = `
"declare export opaque type BlobCollector;
export type BlobData = {
  blobId: string,
  offset: number,
  size: number,
  name?: string,
  type?: string,
  lastModified?: number,
  __collector?: ?BlobCollector,
  ...
};
export type BlobOptions = {
  type: string,
  lastModified: number,
  ...
};
"
`;

exports[`public API should not change unintentionally Libraries/Blob/File.js 1`] = `
"declare const Blob: $FlowFixMe;
declare class File extends Blob {
  constructor(
    parts: Array<Blob | string>,
    name: string,
    options?: BlobOptions
  ): void;
  get name(): string;
  get lastModified(): number;
}
declare module.exports: File;
"
`;

exports[`public API should not change unintentionally Libraries/Blob/NativeBlobModule.js 1`] = `
"export * from \\"../../src/private/specs/modules/NativeBlobModule\\";
declare export default typeof NativeBlobModule;
"
`;

exports[`public API should not change unintentionally Libraries/Blob/NativeFileReaderModule.js 1`] = `
"export * from \\"../../src/private/specs/modules/NativeFileReaderModule\\";
declare export default typeof NativeFileReaderModule;
"
`;

exports[`public API should not change unintentionally Libraries/Blob/URL.js 1`] = `"UNTYPED MODULE (unsupported-syntax suppression)"`;

exports[`public API should not change unintentionally Libraries/BugReporting/BugReporting.js 1`] = `
"type ExtraData = { [key: string]: string, ... };
type SourceCallback = () => string;
type DebugData = {
  extras: ExtraData,
  files: ExtraData,
  ...
};
declare class BugReporting {
  static _extraSources: Map<string, SourceCallback>;
  static _fileSources: Map<string, SourceCallback>;
  static _subscription: ?EventSubscription;
  static _redboxSubscription: ?EventSubscription;
  static _maybeInit(): void;
  static addSource(
    key: string,
    callback: SourceCallback
  ): { remove: () => void, ... };
  static addFileSource(
    key: string,
    callback: SourceCallback
  ): { remove: () => void, ... };
  static _addSource(
    key: string,
    callback: SourceCallback,
    source: Map<string, SourceCallback>
  ): { remove: () => void, ... };
  static collectExtraData(): DebugData;
}
declare module.exports: BugReporting;
"
`;

exports[`public API should not change unintentionally Libraries/BugReporting/NativeBugReporting.js 1`] = `
"export * from \\"../../src/private/specs/modules/NativeBugReporting\\";
declare export default typeof NativeBugReporting;
"
`;

exports[`public API should not change unintentionally Libraries/BugReporting/dumpReactTree.js 1`] = `
"declare function dumpReactTree(): string;
declare module.exports: dumpReactTree;
"
`;

exports[`public API should not change unintentionally Libraries/BugReporting/getReactData.js 1`] = `
"declare function getData(element: Object): Object;
declare module.exports: getData;
"
`;

exports[`public API should not change unintentionally Libraries/Components/AccessibilityInfo/AccessibilityInfo.js 1`] = `
"type AccessibilityEventDefinitionsAndroid = {
  accessibilityServiceChanged: [boolean],
};
type AccessibilityEventDefinitionsIOS = {
  announcementFinished: [{ announcement: string, success: boolean }],
  boldTextChanged: [boolean],
  grayscaleChanged: [boolean],
  invertColorsChanged: [boolean],
  reduceTransparencyChanged: [boolean],
};
type AccessibilityEventDefinitions = {
  ...AccessibilityEventDefinitionsAndroid,
  ...AccessibilityEventDefinitionsIOS,
  change: [boolean],
  reduceMotionChanged: [boolean],
  screenReaderChanged: [boolean],
};
type AccessibilityEventTypes = \\"click\\" | \\"focus\\" | \\"viewHoverEnter\\";
declare const AccessibilityInfo: {
  isBoldTextEnabled(): Promise<boolean>,
  isGrayscaleEnabled(): Promise<boolean>,
  isInvertColorsEnabled(): Promise<boolean>,
  isReduceMotionEnabled(): Promise<boolean>,
  prefersCrossFadeTransitions(): Promise<boolean>,
  isReduceTransparencyEnabled(): Promise<boolean>,
  isScreenReaderEnabled(): Promise<boolean>,
  isAccessibilityServiceEnabled(): Promise<boolean>,
  addEventListener<K: $Keys<AccessibilityEventDefinitions>>(
    eventName: K,
    handler: (...$ElementType<AccessibilityEventDefinitions, K>) => void
  ): EventSubscription,
  setAccessibilityFocus(reactTag: number): void,
  sendAccessibilityEvent(
    handle: ElementRef<HostComponent<mixed>>,
    eventType: AccessibilityEventTypes
  ): void,
  announceForAccessibility(announcement: string): void,
  announceForAccessibilityWithOptions(
    announcement: string,
    options: { queue?: boolean }
  ): void,
  getRecommendedTimeoutMillis(originalTimeout: number): Promise<number>,
};
declare export default typeof AccessibilityInfo;
"
`;

exports[`public API should not change unintentionally Libraries/Components/AccessibilityInfo/NativeAccessibilityInfo.js 1`] = `
"export * from \\"../../../src/private/specs/modules/NativeAccessibilityInfo\\";
declare export default typeof NativeAccessibilityInfo;
"
`;

exports[`public API should not change unintentionally Libraries/Components/AccessibilityInfo/NativeAccessibilityManager.js 1`] = `
"export * from \\"../../../src/private/specs/modules/NativeAccessibilityManager\\";
declare export default typeof NativeAccessibilityManager;
"
`;

exports[`public API should not change unintentionally Libraries/Components/AccessibilityInfo/legacySendAccessibilityEvent.android.js 1`] = `
"declare function legacySendAccessibilityEvent(
  reactTag: number,
  eventType: string
): void;
declare module.exports: legacySendAccessibilityEvent;
"
`;

exports[`public API should not change unintentionally Libraries/Components/AccessibilityInfo/legacySendAccessibilityEvent.ios.js 1`] = `
"declare function legacySendAccessibilityEvent(
  reactTag: number,
  eventType: string
): void;
declare module.exports: legacySendAccessibilityEvent;
"
`;

exports[`public API should not change unintentionally Libraries/Components/AccessibilityInfo/legacySendAccessibilityEvent.js.flow 1`] = `
"declare function legacySendAccessibilityEvent(
  reactTag: number,
  eventType: string
): void;
declare module.exports: legacySendAccessibilityEvent;
"
`;

exports[`public API should not change unintentionally Libraries/Components/ActivityIndicator/ActivityIndicator.js 1`] = `
"type IndicatorSize = number | \\"small\\" | \\"large\\";
type IOSProps = $ReadOnly<{|
  hidesWhenStopped?: ?boolean,
|}>;
type Props = $ReadOnly<{|
  ...ViewProps,
  ...IOSProps,
  animating?: ?boolean,
  color?: ?ColorValue,
  size?: ?IndicatorSize,
|}>;
declare const ActivityIndicatorWithRef: React.AbstractComponent<
  Props,
  HostComponent<mixed>,
>;
declare export default typeof ActivityIndicatorWithRef;
"
`;

exports[`public API should not change unintentionally Libraries/Components/ActivityIndicator/ActivityIndicatorViewNativeComponent.js 1`] = `
"export * from \\"../../../src/private/specs/components/ActivityIndicatorViewNativeComponent\\";
declare export default typeof ActivityIndicatorViewNativeComponent;
"
`;

exports[`public API should not change unintentionally Libraries/Components/Button.js 1`] = `
"type ButtonProps = $ReadOnly<{|
  title: string,
  onPress: (event?: PressEvent) => mixed,
  touchSoundDisabled?: ?boolean,
  color?: ?ColorValue,
  hasTVPreferredFocus?: ?boolean,
  nextFocusDown?: ?number,
  nextFocusForward?: ?number,
  nextFocusLeft?: ?number,
  nextFocusRight?: ?number,
  nextFocusUp?: ?number,
  accessibilityLabel?: ?string,
  \\"aria-label\\"?: ?string,
  disabled?: ?boolean,
  testID?: ?string,
  accessible?: ?boolean,
  accessibilityActions?: ?$ReadOnlyArray<AccessibilityActionInfo>,
  onAccessibilityAction?: ?(event: AccessibilityActionEvent) => mixed,
  accessibilityState?: ?AccessibilityState,
  \\"aria-busy\\"?: ?boolean,
  \\"aria-checked\\"?: ?boolean | \\"mixed\\",
  \\"aria-disabled\\"?: ?boolean,
  \\"aria-expanded\\"?: ?boolean,
  \\"aria-selected\\"?: ?boolean,
  importantForAccessibility?: ?(\\"auto\\" | \\"yes\\" | \\"no\\" | \\"no-hide-descendants\\"),
  accessibilityHint?: ?string,
  accessibilityLanguage?: ?Stringish,
|}>;
declare const Touchable:
  | typeof TouchableNativeFeedback
  | typeof TouchableOpacity;
declare const Button: React.AbstractComponent<
  ButtonProps,
  React.ElementRef<typeof Touchable>,
>;
declare export default typeof Button;
"
`;

exports[`public API should not change unintentionally Libraries/Components/Clipboard/Clipboard.js 1`] = `
"declare module.exports: {
  getString(): Promise<string>,
  setString(content: string): void,
};
"
`;

exports[`public API should not change unintentionally Libraries/Components/Clipboard/NativeClipboard.js 1`] = `
"export * from \\"../../../src/private/specs/modules/NativeClipboard\\";
declare export default typeof NativeClipboard;
"
`;

exports[`public API should not change unintentionally Libraries/Components/DrawerAndroid/AndroidDrawerLayoutNativeComponent.js 1`] = `
"export * from \\"../../../src/private/specs/components/AndroidDrawerLayoutNativeComponent\\";
declare export default typeof AndroidDrawerLayoutNativeComponent;
"
`;

exports[`public API should not change unintentionally Libraries/Components/DrawerAndroid/DrawerLayoutAndroid.android.js 1`] = `
"type DrawerStates = \\"Idle\\" | \\"Dragging\\" | \\"Settling\\";
type DrawerSlideEvent = $ReadOnly<{|
  offset: number,
|}>;
type Props = $ReadOnly<{|
  accessibilityRole?: ?AccessibilityRole,
  keyboardDismissMode?: ?(\\"none\\" | \\"on-drag\\"),
  drawerBackgroundColor?: ?ColorValue,
  drawerPosition: ?(\\"left\\" | \\"right\\"),
  drawerWidth?: ?number,
  drawerLockMode?: ?(\\"unlocked\\" | \\"locked-closed\\" | \\"locked-open\\"),
  onDrawerSlide?: ?DirectEventHandler<DrawerSlideEvent>,
  onDrawerStateChanged?: ?(state: DrawerStates) => mixed,
  onDrawerOpen?: ?() => mixed,
  onDrawerClose?: ?() => mixed,
  renderNavigationView: () => React.Element<any>,
  statusBarBackgroundColor?: ?ColorValue,
  children?: React.Node,
  style?: ?ViewStyleProp,
|}>;
type State = {|
  drawerOpened: boolean,
|};
declare class DrawerLayoutAndroid extends React.Component<Props, State> {
  static get positions(): mixed;
  _nativeRef: $FlowFixMe;
  state: State;
  render(): React.Node;
  _onDrawerSlide: $FlowFixMe;
  _onDrawerOpen: $FlowFixMe;
  _onDrawerClose: $FlowFixMe;
  _onDrawerStateChanged: $FlowFixMe;
  openDrawer(): void;
  closeDrawer(): void;
  blur(): void;
  focus(): void;
  measure(callback: MeasureOnSuccessCallback): void;
  measureInWindow(callback: MeasureInWindowOnSuccessCallback): void;
  measureLayout(
    relativeToNativeNode: number,
    onSuccess: MeasureLayoutOnSuccessCallback,
    onFail?: () => void
  ): void;
  setNativeProps(nativeProps: Object): void;
}
declare module.exports: DrawerLayoutAndroid;
"
`;

exports[`public API should not change unintentionally Libraries/Components/DrawerAndroid/DrawerLayoutAndroid.js 1`] = `"UNTYPED MODULE"`;

exports[`public API should not change unintentionally Libraries/Components/Keyboard/Keyboard.js 1`] = `
"export type KeyboardEventName = $Keys<KeyboardEventDefinitions>;
export type KeyboardEventEasing =
  | \\"easeIn\\"
  | \\"easeInEaseOut\\"
  | \\"easeOut\\"
  | \\"linear\\"
  | \\"keyboard\\";
export type KeyboardMetrics = $ReadOnly<{|
  screenX: number,
  screenY: number,
  width: number,
  height: number,
|}>;
export type KeyboardEvent = AndroidKeyboardEvent | IOSKeyboardEvent;
type BaseKeyboardEvent = {|
  duration: number,
  easing: KeyboardEventEasing,
  endCoordinates: KeyboardMetrics,
|};
export type AndroidKeyboardEvent = $ReadOnly<{|
  ...BaseKeyboardEvent,
  duration: 0,
  easing: \\"keyboard\\",
|}>;
export type IOSKeyboardEvent = $ReadOnly<{|
  ...BaseKeyboardEvent,
  startCoordinates: KeyboardMetrics,
  isEventFromThisApp: boolean,
|}>;
type KeyboardEventDefinitions = {
  keyboardWillShow: [KeyboardEvent],
  keyboardDidShow: [KeyboardEvent],
  keyboardWillHide: [KeyboardEvent],
  keyboardDidHide: [KeyboardEvent],
  keyboardWillChangeFrame: [KeyboardEvent],
  keyboardDidChangeFrame: [KeyboardEvent],
};
declare class Keyboard {
  _currentlyShowing: ?KeyboardEvent;
  _emitter: NativeEventEmitter<KeyboardEventDefinitions>;
  constructor(): void;
  addListener<K: $Keys<KeyboardEventDefinitions>>(
    eventType: K,
    listener: (...$ElementType<KeyboardEventDefinitions, K>) => mixed,
    context?: mixed
  ): EventSubscription;
  removeAllListeners<K: $Keys<KeyboardEventDefinitions>>(eventType: ?K): void;
  dismiss(): void;
  isVisible(): boolean;
  metrics(): ?KeyboardMetrics;
  scheduleLayoutAnimation(event: KeyboardEvent): void;
}
declare module.exports: Keyboard;
"
`;

exports[`public API should not change unintentionally Libraries/Components/Keyboard/KeyboardAvoidingView.js 1`] = `
"type Props = $ReadOnly<{|
  ...ViewProps,
  behavior?: ?(\\"height\\" | \\"position\\" | \\"padding\\"),
  contentContainerStyle?: ?ViewStyleProp,
  enabled?: ?boolean,
  keyboardVerticalOffset?: number,
|}>;
type State = {|
  bottom: number,
|};
declare class KeyboardAvoidingView extends React.Component<Props, State> {
  _frame: ?ViewLayout;
  _keyboardEvent: ?KeyboardEvent;
  _subscriptions: Array<EventSubscription>;
  viewRef: { current: React.ElementRef<typeof View> | null, ... };
  _initialFrameHeight: number;
  _bottom: number;
  constructor(props: Props): void;
  _relativeKeyboardHeight(keyboardFrame: KeyboardMetrics): Promise<number>;
  _onKeyboardChange: $FlowFixMe;
  _onLayout: $FlowFixMe;
  _setBottom: $FlowFixMe;
  _updateBottomIfNecessary: $FlowFixMe;
  componentDidUpdate(_: Props, prevState: State): void;
  componentDidMount(): void;
  componentWillUnmount(): void;
  render(): React.Node;
}
declare export default typeof KeyboardAvoidingView;
"
`;

exports[`public API should not change unintentionally Libraries/Components/Keyboard/NativeKeyboardObserver.js 1`] = `
"export * from \\"../../../src/private/specs/modules/NativeKeyboardObserver\\";
declare export default typeof NativeKeyboardObserver;
"
`;

exports[`public API should not change unintentionally Libraries/Components/Pressable/Pressable.js 1`] = `
"type ViewStyleProp = $ElementType<React.ElementConfig<typeof View>, \\"style\\">;
export type StateCallbackType = $ReadOnly<{|
  pressed: boolean,
|}>;
type Props = $ReadOnly<{|
  accessibilityActions?: ?$ReadOnlyArray<AccessibilityActionInfo>,
  accessibilityElementsHidden?: ?boolean,
  accessibilityHint?: ?Stringish,
  accessibilityLanguage?: ?Stringish,
  accessibilityIgnoresInvertColors?: ?boolean,
  accessibilityLabel?: ?Stringish,
  accessibilityLiveRegion?: ?(\\"none\\" | \\"polite\\" | \\"assertive\\"),
  accessibilityRole?: ?AccessibilityRole,
  accessibilityState?: ?AccessibilityState,
  accessibilityValue?: ?AccessibilityValue,
  \\"aria-valuemax\\"?: AccessibilityValue[\\"max\\"],
  \\"aria-valuemin\\"?: AccessibilityValue[\\"min\\"],
  \\"aria-valuenow\\"?: AccessibilityValue[\\"now\\"],
  \\"aria-valuetext\\"?: AccessibilityValue[\\"text\\"],
  accessibilityViewIsModal?: ?boolean,
  \\"aria-modal\\"?: ?boolean,
  accessible?: ?boolean,
  \\"aria-busy\\"?: ?boolean,
  \\"aria-checked\\"?: ?boolean | \\"mixed\\",
  \\"aria-disabled\\"?: ?boolean,
  \\"aria-expanded\\"?: ?boolean,
  \\"aria-selected\\"?: ?boolean,
  \\"aria-hidden\\"?: ?boolean,
  \\"aria-live\\"?: ?(\\"polite\\" | \\"assertive\\" | \\"off\\"),
  focusable?: ?boolean,
  importantForAccessibility?: ?(\\"auto\\" | \\"yes\\" | \\"no\\" | \\"no-hide-descendants\\"),
  onAccessibilityAction?: ?(event: AccessibilityActionEvent) => mixed,
  cancelable?: ?boolean,
  children: React.Node | ((state: StateCallbackType) => React.Node),
  delayHoverIn?: ?number,
  delayHoverOut?: ?number,
  delayLongPress?: ?number,
  disabled?: ?boolean,
  hitSlop?: ?RectOrSize,
  pressRetentionOffset?: ?RectOrSize,
  onLayout?: ?(event: LayoutEvent) => mixed,
  onHoverIn?: ?(event: MouseEvent) => mixed,
  onHoverOut?: ?(event: MouseEvent) => mixed,
  onLongPress?: ?(event: PressEvent) => mixed,
  onPress?: ?(event: PressEvent) => mixed,
  onPressIn?: ?(event: PressEvent) => mixed,
  onPressOut?: ?(event: PressEvent) => mixed,
  style?: ViewStyleProp | ((state: StateCallbackType) => ViewStyleProp),
  testID?: ?string,
  android_disableSound?: ?boolean,
  android_ripple?: ?RippleConfig,
  testOnly_pressed?: ?boolean,
  unstable_pressDelay?: ?number,
  \\"aria-label\\"?: ?string,
|}>;
declare export default React.AbstractComponent<
  Props,
  React.ElementRef<typeof View>,
>;
"
`;

exports[`public API should not change unintentionally Libraries/Components/Pressable/useAndroidRippleForView.js 1`] = `
"type NativeBackgroundProp = $ReadOnly<{|
  type: \\"RippleAndroid\\",
  color: ?number,
  borderless: boolean,
  rippleRadius: ?number,
|}>;
export type RippleConfig = {|
  color?: ColorValue,
  borderless?: boolean,
  radius?: number,
  foreground?: boolean,
|};
declare export default function useAndroidRippleForView(
  rippleConfig: ?RippleConfig,
  viewRef: {| current: null | React.ElementRef<typeof View> |}
): ?$ReadOnly<{|
  onPressIn: (event: PressEvent) => void,
  onPressMove: (event: PressEvent) => void,
  onPressOut: (event: PressEvent) => void,
  viewProps:
    | $ReadOnly<{| nativeBackgroundAndroid: NativeBackgroundProp |}>
    | $ReadOnly<{| nativeForegroundAndroid: NativeBackgroundProp |}>,
|}>;
"
`;

exports[`public API should not change unintentionally Libraries/Components/ProgressBarAndroid/ProgressBarAndroid.android.js 1`] = `
"export type ProgressBarAndroidProps = $ReadOnly<{|
  ...ViewProps,
  ...
    | {|
        styleAttr: \\"Horizontal\\",
        indeterminate: false,
        progress: number,
      |}
    | {|
        typeAttr:
          | \\"Horizontal\\"
          | \\"Normal\\"
          | \\"Small\\"
          | \\"Large\\"
          | \\"Inverse\\"
          | \\"SmallInverse\\"
          | \\"LargeInverse\\",
        indeterminate: true,
      |},
  animating?: ?boolean,
  color?: ?ColorValue,
  testID?: ?string,
|}>;
declare module.exports: typeof ProgressBarAndroidNativeComponent;
"
`;

exports[`public API should not change unintentionally Libraries/Components/ProgressBarAndroid/ProgressBarAndroid.js 1`] = `
"export type { ProgressBarAndroidProps } from \\"./ProgressBarAndroid.android\\";
declare module.exports:
  | UnimplementedViewType
  | ProgressBarAndroidNativeComponentType;
"
`;

exports[`public API should not change unintentionally Libraries/Components/ProgressBarAndroid/ProgressBarAndroidNativeComponent.js 1`] = `
"export * from \\"../../../src/private/specs/components/ProgressBarAndroidNativeComponent\\";
declare export default typeof ProgressBarAndroidNativeComponent;
"
`;

exports[`public API should not change unintentionally Libraries/Components/RefreshControl/AndroidSwipeRefreshLayoutNativeComponent.js 1`] = `
"export * from \\"../../../src/private/specs/components/AndroidSwipeRefreshLayoutNativeComponent\\";
declare export default typeof AndroidSwipeRefreshLayoutNativeComponent;
"
`;

exports[`public API should not change unintentionally Libraries/Components/RefreshControl/PullToRefreshViewNativeComponent.js 1`] = `
"export * from \\"../../../src/private/specs/components/PullToRefreshViewNativeComponent\\";
declare export default typeof PullToRefreshViewNativeComponent;
"
`;

exports[`public API should not change unintentionally Libraries/Components/RefreshControl/RefreshControl.js 1`] = `
"declare const React: $FlowFixMe;
type IOSProps = $ReadOnly<{|
  tintColor?: ?ColorValue,
  titleColor?: ?ColorValue,
  title?: ?string,
|}>;
type AndroidProps = $ReadOnly<{|
  enabled?: ?boolean,
  colors?: ?$ReadOnlyArray<ColorValue>,
  progressBackgroundColor?: ?ColorValue,
  size?: ?(\\"default\\" | \\"large\\"),
|}>;
export type RefreshControlProps = $ReadOnly<{|
  ...ViewProps,
  ...IOSProps,
  ...AndroidProps,
  onRefresh?: ?() => void | Promise<void>,
  refreshing: boolean,
  progressViewOffset?: ?number,
|}>;
declare class RefreshControl extends React.Component<RefreshControlProps> {
  _nativeRef: ?React.ElementRef<
    | typeof PullToRefreshViewNativeComponent
    | typeof AndroidSwipeRefreshLayoutNativeComponent,
  >;
  _lastNativeRefreshing: $FlowFixMe;
  componentDidMount(): void;
  componentDidUpdate(prevProps: RefreshControlProps): void;
  render(): React.Node;
  _onRefresh: $FlowFixMe;
  _setNativeRef: $FlowFixMe;
}
declare module.exports: RefreshControl;
"
`;

exports[`public API should not change unintentionally Libraries/Components/SafeAreaView/RCTSafeAreaViewNativeComponent.js 1`] = `
"export * from \\"../../../src/private/specs/components/RCTSafeAreaViewNativeComponent\\";
declare export default typeof RCTSafeAreaViewNativeComponent;
"
`;

exports[`public API should not change unintentionally Libraries/Components/SafeAreaView/SafeAreaView.js 1`] = `
"declare const exported: React.AbstractComponent<
  ViewProps,
  React.ElementRef<typeof View>,
>;
declare export default typeof exported;
"
`;

exports[`public API should not change unintentionally Libraries/Components/ScrollView/AndroidHorizontalScrollContentViewNativeComponent.js 1`] = `
"export * from \\"../../../src/private/specs/components/AndroidHorizontalScrollContentViewNativeComponent\\";
declare export default typeof AndroidHorizontalScrollContentViewNativeComponent;
"
`;

exports[`public API should not change unintentionally Libraries/Components/ScrollView/AndroidHorizontalScrollViewNativeComponent.js 1`] = `
"declare export const __INTERNAL_VIEW_CONFIG: PartialViewConfig;
declare const AndroidHorizontalScrollViewNativeComponent: HostComponent<Props>;
declare export default typeof AndroidHorizontalScrollViewNativeComponent;
"
`;

exports[`public API should not change unintentionally Libraries/Components/ScrollView/ScrollContentViewNativeComponent.js 1`] = `
"declare export const __INTERNAL_VIEW_CONFIG: PartialViewConfig;
declare const ScrollContentViewNativeComponent: HostComponent<Props>;
declare export default typeof ScrollContentViewNativeComponent;
"
`;

exports[`public API should not change unintentionally Libraries/Components/ScrollView/ScrollView.js 1`] = `
"export type ScrollViewImperativeMethods = $ReadOnly<{|
  getScrollResponder: $PropertyType<ScrollView, \\"getScrollResponder\\">,
  getScrollableNode: $PropertyType<ScrollView, \\"getScrollableNode\\">,
  getInnerViewNode: $PropertyType<ScrollView, \\"getInnerViewNode\\">,
  getInnerViewRef: $PropertyType<ScrollView, \\"getInnerViewRef\\">,
  getNativeScrollRef: $PropertyType<ScrollView, \\"getNativeScrollRef\\">,
  scrollTo: $PropertyType<ScrollView, \\"scrollTo\\">,
  scrollToEnd: $PropertyType<ScrollView, \\"scrollToEnd\\">,
  flashScrollIndicators: $PropertyType<ScrollView, \\"flashScrollIndicators\\">,
  scrollResponderZoomTo: $PropertyType<ScrollView, \\"scrollResponderZoomTo\\">,
  scrollResponderScrollNativeHandleToKeyboard: $PropertyType<
    ScrollView,
    \\"scrollResponderScrollNativeHandleToKeyboard\\",
  >,
|}>;
export type DecelerationRateType = \\"fast\\" | \\"normal\\" | number;
export type ScrollResponderType = ScrollViewImperativeMethods;
type PublicScrollViewInstance = $ReadOnly<{|
  ...$Exact<TScrollViewNativeComponentInstance>,
  ...ScrollViewImperativeMethods,
|}>;
type InnerViewInstance = React.ElementRef<View>;
type IOSProps = $ReadOnly<{|
  automaticallyAdjustContentInsets?: ?boolean,
  automaticallyAdjustKeyboardInsets?: ?boolean,
  automaticallyAdjustsScrollIndicatorInsets?: ?boolean,
  contentInset?: ?EdgeInsetsProp,
  bounces?: ?boolean,
  disableScrollViewPanResponder?: ?boolean,
  bouncesZoom?: ?boolean,
  alwaysBounceHorizontal?: ?boolean,
  alwaysBounceVertical?: ?boolean,
  centerContent?: ?boolean,
  indicatorStyle?: ?(\\"default\\" | \\"black\\" | \\"white\\"),
  directionalLockEnabled?: ?boolean,
  canCancelContentTouches?: ?boolean,
  maximumZoomScale?: ?number,
  minimumZoomScale?: ?number,
  pinchGestureEnabled?: ?boolean,
  scrollIndicatorInsets?: ?EdgeInsetsProp,
  scrollToOverflowEnabled?: ?boolean,
  scrollsToTop?: ?boolean,
  onScrollToTop?: (event: ScrollEvent) => void,
  showsHorizontalScrollIndicator?: ?boolean,
  zoomScale?: ?number,
  contentInsetAdjustmentBehavior?: ?(
    | \\"automatic\\"
    | \\"scrollableAxes\\"
    | \\"never\\"
    | \\"always\\"
  ),
|}>;
type AndroidProps = $ReadOnly<{|
  nestedScrollEnabled?: ?boolean,
  endFillColor?: ?ColorValue,
  scrollPerfTag?: ?string,
  overScrollMode?: ?(\\"auto\\" | \\"always\\" | \\"never\\"),
  persistentScrollbar?: ?boolean,
  fadingEdgeLength?: ?number,
|}>;
type StickyHeaderComponentType = React.AbstractComponent<
  ScrollViewStickyHeaderProps,
  $ReadOnly<interface { setNextHeaderY: (number) => void }>,
>;
export type Props = $ReadOnly<{|
  ...ViewProps,
  ...IOSProps,
  ...AndroidProps,
  contentContainerStyle?: ?ViewStyleProp,
  contentOffset?: ?PointProp,
  disableIntervalMomentum?: ?boolean,
  decelerationRate?: ?DecelerationRateType,
  experimental_endDraggingSensitivityMultiplier?: ?number,
  horizontal?: ?boolean,
  invertStickyHeaders?: ?boolean,
  keyboardDismissMode?: ?(\\"none\\" | \\"on-drag\\" | \\"interactive\\"),
  keyboardShouldPersistTaps?: ?(\\"always\\" | \\"never\\" | \\"handled\\" | true | false),
  maintainVisibleContentPosition?: ?$ReadOnly<{|
    minIndexForVisible: number,
    autoscrollToTopThreshold?: ?number,
  |}>,
  onMomentumScrollBegin?: ?(event: ScrollEvent) => void,
  onMomentumScrollEnd?: ?(event: ScrollEvent) => void,
  onScroll?: ?(event: ScrollEvent) => void,
  onScrollBeginDrag?: ?(event: ScrollEvent) => void,
  onScrollEndDrag?: ?(event: ScrollEvent) => void,
  onContentSizeChange?: (contentWidth: number, contentHeight: number) => void,
  onKeyboardDidShow?: (event: KeyboardEvent) => void,
  onKeyboardDidHide?: (event: KeyboardEvent) => void,
  onKeyboardWillShow?: (event: KeyboardEvent) => void,
  onKeyboardWillHide?: (event: KeyboardEvent) => void,
  pagingEnabled?: ?boolean,
  scrollEnabled?: ?boolean,
  scrollEventThrottle?: ?number,
  showsVerticalScrollIndicator?: ?boolean,
  stickyHeaderHiddenOnScroll?: ?boolean,
  stickyHeaderIndices?: ?$ReadOnlyArray<number>,
  StickyHeaderComponent?: StickyHeaderComponentType,
  snapToAlignment?: ?(\\"start\\" | \\"center\\" | \\"end\\"),
  snapToInterval?: ?number,
  snapToOffsets?: ?$ReadOnlyArray<number>,
  snapToStart?: ?boolean,
  snapToEnd?: ?boolean,
  removeClippedSubviews?: ?boolean,
  refreshControl?: ?React.Element<any>,
  children?: React.Node,
  innerViewRef?: React.RefSetter<InnerViewInstance>,
  scrollViewRef?: React.RefSetter<PublicScrollViewInstance>,
|}>;
type State = {|
  layoutHeight: ?number,
|};
export type ScrollViewComponentStatics = $ReadOnly<{|
  Context: typeof ScrollViewContext,
|}>;
declare class ScrollView extends React.Component<Props, State> {
  static Context: typeof ScrollViewContext;
  constructor(props: Props): void;
  _scrollAnimatedValue: AnimatedImplementation.Value;
  _scrollAnimatedValueAttachment: ?{ detach: () => void, ... };
  _stickyHeaderRefs: Map<string, React.ElementRef<StickyHeaderComponentType>>;
  _headerLayoutYs: Map<string, number>;
  _keyboardMetrics: ?KeyboardMetrics;
  _additionalScrollOffset: number;
  _isTouching: boolean;
  _lastMomentumScrollBeginTime: number;
  _lastMomentumScrollEndTime: number;
  _observedScrollSinceBecomingResponder: boolean;
  _becameResponderWhileAnimating: boolean;
  _preventNegativeScrollOffset: ?boolean;
  _animated: ?boolean;
  _subscriptionKeyboardWillShow: ?EventSubscription;
  _subscriptionKeyboardWillHide: ?EventSubscription;
  _subscriptionKeyboardDidShow: ?EventSubscription;
  _subscriptionKeyboardDidHide: ?EventSubscription;
  state: State;
  componentDidMount(): void;
  componentDidUpdate(prevProps: Props): void;
  componentWillUnmount(): void;
  getScrollResponder: () => ScrollResponderType;
  getScrollableNode: () => ?number;
  getInnerViewNode: () => ?number;
  getInnerViewRef: () => InnerViewInstance | null;
  getNativeScrollRef: () => TScrollViewNativeComponentInstance | null;
  scrollTo: (
    options?:
      | {
          x?: number,
          y?: number,
          animated?: boolean,
          ...
        }
      | number,
    deprecatedX?: number,
    deprecatedAnimated?: boolean
  ) => void;
  scrollToEnd: (options?: ?{ animated?: boolean, ... }) => void;
  flashScrollIndicators: () => void;
  _subscribeToOnScroll: (
    callback: ({ x: number, y: number }) => void
  ) => EventSubscription;
  scrollResponderScrollNativeHandleToKeyboard: <T>(
    nodeHandle: number | React.ElementRef<HostComponent<T>>,
    additionalOffset?: number,
    preventNegativeScrollOffset?: boolean
  ) => void;
  scrollResponderZoomTo: (
    rect: {|
      x: number,
      y: number,
      width: number,
      height: number,
      animated?: boolean,
    |},
    animated?: boolean
  ) => void;
  _textInputFocusError(): void;
  _inputMeasureAndScrollToKeyboard: (
    left: number,
    top: number,
    width: number,
    height: number
  ) => void;
  _getKeyForIndex(index: $FlowFixMe, childArray: $FlowFixMe): $FlowFixMe;
  _updateAnimatedNodeAttachment(): void;
  _setStickyHeaderRef(
    key: string,
    ref: ?React.ElementRef<StickyHeaderComponentType>
  ): void;
  _onStickyHeaderLayout(
    index: $FlowFixMe,
    event: $FlowFixMe,
    key: $FlowFixMe
  ): void;
  _handleScroll: $FlowFixMe;
  _handleLayout: $FlowFixMe;
  _handleContentOnLayout: $FlowFixMe;
  _innerView: RefForwarder<InnerViewInstance, InnerViewInstance>;
  _scrollView: RefForwarder<
    TScrollViewNativeImperativeHandle,
    PublicScrollViewInstance | null,
  >;
  scrollResponderKeyboardWillShow: (e: KeyboardEvent) => void;
  scrollResponderKeyboardWillHide: (e: KeyboardEvent) => void;
  scrollResponderKeyboardDidShow: (e: KeyboardEvent) => void;
  scrollResponderKeyboardDidHide: (e: KeyboardEvent) => void;
  _handleMomentumScrollBegin: (e: ScrollEvent) => void;
  _handleMomentumScrollEnd: (e: ScrollEvent) => void;
  _handleScrollBeginDrag: (e: ScrollEvent) => void;
  _handleScrollEndDrag: (e: ScrollEvent) => void;
  _isAnimating: () => boolean;
  _handleResponderGrant: (e: PressEvent) => void;
  _handleResponderReject: () => void;
  _handleResponderRelease: (e: PressEvent) => void;
  _handleResponderTerminationRequest: () => boolean;
  _handleScrollShouldSetResponder: () => boolean;
  _handleStartShouldSetResponder: (e: PressEvent) => boolean;
  _handleStartShouldSetResponderCapture: (e: PressEvent) => boolean;
  _keyboardIsDismissible: () => boolean;
  _softKeyboardIsDetached: () => boolean;
  _keyboardEventsAreUnreliable: () => boolean;
  _handleTouchEnd: (e: PressEvent) => void;
  _handleTouchCancel: (e: PressEvent) => void;
  _handleTouchStart: (e: PressEvent) => void;
  _handleTouchMove: (e: PressEvent) => void;
  render(): React.Node | React.Element<string>;
}
type RefForwarder<TNativeInstance, TPublicInstance> = {
  getForwardingRef: (
    ?React.RefSetter<TPublicInstance>
  ) => (TNativeInstance | null) => void,
  nativeInstance: TNativeInstance | null,
  publicInstance: TPublicInstance | null,
};
declare module.exports: React.AbstractComponent<
  React.ElementConfig<typeof ScrollView>,
  PublicScrollViewInstance,
> &
  ScrollViewComponentStatics;
"
`;

exports[`public API should not change unintentionally Libraries/Components/ScrollView/ScrollViewCommands.js 1`] = `
"type ScrollViewNativeComponentType = HostComponent<mixed>;
interface NativeCommands {
  +flashScrollIndicators: (
    viewRef: React.ElementRef<ScrollViewNativeComponentType>
  ) => void;
  +scrollTo: (
    viewRef: React.ElementRef<ScrollViewNativeComponentType>,
    x: Double,
    y: Double,
    animated: boolean
  ) => void;
  +scrollToEnd: (
    viewRef: React.ElementRef<ScrollViewNativeComponentType>,
    animated: boolean
  ) => void;
  +zoomToRect: (
    viewRef: React.ElementRef<ScrollViewNativeComponentType>,
    rect: {|
      x: Double,
      y: Double,
      width: Double,
      height: Double,
      animated?: boolean,
    |},
    animated?: boolean
  ) => void;
}
declare export default NativeCommands;
"
`;

exports[`public API should not change unintentionally Libraries/Components/ScrollView/ScrollViewContext.js 1`] = `
"type Value = { horizontal: boolean } | null;
declare const ScrollViewContext: React.Context<Value>;
declare export default typeof ScrollViewContext;
declare export const HORIZONTAL: Value;
declare export const VERTICAL: Value;
"
`;

exports[`public API should not change unintentionally Libraries/Components/ScrollView/ScrollViewNativeComponent.js 1`] = `
"declare export const __INTERNAL_VIEW_CONFIG: PartialViewConfig;
declare const ScrollViewNativeComponent: HostComponent<Props>;
declare export default typeof ScrollViewNativeComponent;
"
`;

exports[`public API should not change unintentionally Libraries/Components/ScrollView/ScrollViewNativeComponentType.js 1`] = `
"export type ScrollViewNativeProps = $ReadOnly<{
  ...ViewProps,
  alwaysBounceHorizontal?: ?boolean,
  alwaysBounceVertical?: ?boolean,
  automaticallyAdjustContentInsets?: ?boolean,
  automaticallyAdjustKeyboardInsets?: ?boolean,
  automaticallyAdjustsScrollIndicatorInsets?: ?boolean,
  bounces?: ?boolean,
  bouncesZoom?: ?boolean,
  canCancelContentTouches?: ?boolean,
  centerContent?: ?boolean,
  contentInset?: ?EdgeInsetsProp,
  contentInsetAdjustmentBehavior?: ?(
    | \\"automatic\\"
    | \\"scrollableAxes\\"
    | \\"never\\"
    | \\"always\\"
  ),
  contentOffset?: ?PointProp,
  decelerationRate?: ?(\\"fast\\" | \\"normal\\" | number),
  directionalLockEnabled?: ?boolean,
  disableIntervalMomentum?: ?boolean,
  endFillColor?: ?ColorValue,
  fadingEdgeLength?: ?number,
  indicatorStyle?: ?(\\"default\\" | \\"black\\" | \\"white\\"),
  isInvertedVirtualizedList?: ?boolean,
  keyboardDismissMode?: ?(\\"none\\" | \\"on-drag\\" | \\"interactive\\"),
  maintainVisibleContentPosition?: ?$ReadOnly<{
    minIndexForVisible: number,
    autoscrollToTopThreshold?: ?number,
  }>,
  maximumZoomScale?: ?number,
  minimumZoomScale?: ?number,
  nestedScrollEnabled?: ?boolean,
  onMomentumScrollBegin?: ?(event: ScrollEvent) => void,
  onMomentumScrollEnd?: ?(event: ScrollEvent) => void,
  onScroll?: ?(event: ScrollEvent) => void,
  onScrollBeginDrag?: ?(event: ScrollEvent) => void,
  onScrollEndDrag?: ?(event: ScrollEvent) => void,
  onScrollToTop?: (event: ScrollEvent) => void,
  overScrollMode?: ?(\\"auto\\" | \\"always\\" | \\"never\\"),
  pagingEnabled?: ?boolean,
  persistentScrollbar?: ?boolean,
  pinchGestureEnabled?: ?boolean,
  scrollEnabled?: ?boolean,
  scrollEventThrottle?: ?number,
  scrollIndicatorInsets?: ?EdgeInsetsProp,
  scrollPerfTag?: ?string,
  scrollToOverflowEnabled?: ?boolean,
  scrollsToTop?: ?boolean,
  sendMomentumEvents?: ?boolean,
  showsHorizontalScrollIndicator?: ?boolean,
  showsVerticalScrollIndicator?: ?boolean,
  snapToAlignment?: ?(\\"start\\" | \\"center\\" | \\"end\\"),
  snapToEnd?: ?boolean,
  snapToInterval?: ?number,
  snapToOffsets?: ?$ReadOnlyArray<number>,
  snapToStart?: ?boolean,
  zoomScale?: ?number,
  onResponderGrant?: ?(e: $FlowFixMe) => void | boolean,
  ...
}>;
"
`;

exports[`public API should not change unintentionally Libraries/Components/ScrollView/ScrollViewStickyHeader.js 1`] = `
"export type Props = $ReadOnly<{
  children?: React.Element<$FlowFixMe>,
  nextHeaderLayoutY: ?number,
  onLayout: (event: LayoutEvent) => void,
  scrollAnimatedValue: Animated.Value,
  inverted: ?boolean,
  scrollViewHeight: ?number,
  nativeID?: ?string,
  hiddenOnScroll?: ?boolean,
}>;
type Instance = {
  ...React.ElementRef<typeof Animated.View>,
  setNextHeaderY: (number) => void,
  ...
};
declare const ScrollViewStickyHeaderWithForwardedRef: React.AbstractComponent<
  Props,
  Instance,
>;
declare export default typeof ScrollViewStickyHeaderWithForwardedRef;
"
`;

exports[`public API should not change unintentionally Libraries/Components/ScrollView/processDecelerationRate.js 1`] = `
"declare function processDecelerationRate(
  decelerationRate: number | \\"normal\\" | \\"fast\\"
): number;
declare module.exports: processDecelerationRate;
"
`;

exports[`public API should not change unintentionally Libraries/Components/Sound/NativeSoundManager.js 1`] = `
"export * from \\"../../../src/private/specs/modules/NativeSoundManager\\";
declare export default typeof NativeSoundManager;
"
`;

exports[`public API should not change unintentionally Libraries/Components/Sound/SoundManager.js 1`] = `
"declare const SoundManager: { playTouchSound: () => void };
declare module.exports: SoundManager;
"
`;

exports[`public API should not change unintentionally Libraries/Components/StaticRenderer.js 1`] = `
"declare const React: $FlowFixMe;
type Props = $ReadOnly<{|
  shouldUpdate: boolean,
  render: () => React.Node,
|}>;
declare class StaticRenderer extends React.Component<Props> {
  shouldComponentUpdate(nextProps: Props): boolean;
  render(): React.Node;
}
declare module.exports: StaticRenderer;
"
`;

exports[`public API should not change unintentionally Libraries/Components/StatusBar/NativeStatusBarManagerAndroid.js 1`] = `
"export * from \\"../../../src/private/specs/modules/NativeStatusBarManagerAndroid\\";
declare export default typeof NativeStatusBarManagerAndroid;
"
`;

exports[`public API should not change unintentionally Libraries/Components/StatusBar/NativeStatusBarManagerIOS.js 1`] = `
"export * from \\"../../../src/private/specs/modules/NativeStatusBarManagerIOS\\";
declare export default typeof NativeStatusBarManagerIOS;
"
`;

exports[`public API should not change unintentionally Libraries/Components/StatusBar/StatusBar.js 1`] = `
"export type StatusBarStyle = $Keys<{
  default: string,
  \\"light-content\\": string,
  \\"dark-content\\": string,
  ...
}>;
export type StatusBarAnimation = $Keys<{
  none: string,
  fade: string,
  slide: string,
  ...
}>;
type AndroidProps = $ReadOnly<{|
  backgroundColor?: ?ColorValue,
  translucent?: ?boolean,
|}>;
type IOSProps = $ReadOnly<{|
  networkActivityIndicatorVisible?: ?boolean,
  showHideTransition?: ?(\\"fade\\" | \\"slide\\" | \\"none\\"),
|}>;
type Props = $ReadOnly<{|
  ...AndroidProps,
  ...IOSProps,
  hidden?: ?boolean,
  animated?: ?boolean,
  barStyle?: ?(\\"default\\" | \\"light-content\\" | \\"dark-content\\"),
|}>;
declare class StatusBar extends React.Component<Props> {
  static _propsStack: Array<any>;
  static _defaultProps: any;
  static _updateImmediate: $FlowFixMe;
  static _currentValues: $FlowFixMe;
  static currentHeight: ?number;
  static setHidden(hidden: boolean, animation?: StatusBarAnimation): void;
  static setBarStyle(style: StatusBarStyle, animated?: boolean): void;
  static setNetworkActivityIndicatorVisible(visible: boolean): void;
  static setBackgroundColor(color: string, animated?: boolean): void;
  static setTranslucent(translucent: boolean): void;
  static pushStackEntry(props: any): any;
  static popStackEntry(entry: any): void;
  static replaceStackEntry(entry: any, props: any): any;
  _stackEntry: $FlowFixMe;
  componentDidMount(): void;
  componentWillUnmount(): void;
  componentDidUpdate(): void;
  static _updatePropsStack: $FlowFixMe;
  render(): React.Node;
}
declare module.exports: StatusBar;
"
`;

exports[`public API should not change unintentionally Libraries/Components/Switch/AndroidSwitchNativeComponent.js 1`] = `
"export * from \\"../../../src/private/specs/components/AndroidSwitchNativeComponent\\";
declare export default typeof AndroidSwitchNativeComponent;
"
`;

exports[`public API should not change unintentionally Libraries/Components/Switch/Switch.js 1`] = `
"type SwitchChangeEvent = SyntheticEvent<
  $ReadOnly<{|
    value: boolean,
    target: number,
  |}>,
>;
export type Props = $ReadOnly<{|
  ...ViewProps,
  disabled?: ?boolean,
  value?: ?boolean,
  thumbColor?: ?ColorValue,
  trackColor?: ?$ReadOnly<{|
    false?: ?ColorValue,
    true?: ?ColorValue,
  |}>,
  ios_backgroundColor?: ?ColorValue,
  onChange?: ?(event: SwitchChangeEvent) => Promise<void> | void,
  onValueChange?: ?(value: boolean) => Promise<void> | void,
|}>;
declare const SwitchWithForwardedRef: React.AbstractComponent<
  Props,
  React.ElementRef<
    typeof SwitchNativeComponent | typeof AndroidSwitchNativeComponent,
  >,
>;
declare export default typeof SwitchWithForwardedRef;
"
`;

exports[`public API should not change unintentionally Libraries/Components/Switch/SwitchNativeComponent.js 1`] = `
"export * from \\"../../../src/private/specs/components/SwitchNativeComponent\\";
declare export default typeof SwitchNativeComponent;
"
`;

exports[`public API should not change unintentionally Libraries/Components/TextInput/AndroidTextInputNativeComponent.js 1`] = `
"export type KeyboardType =
  | \\"default\\"
  | \\"email-address\\"
  | \\"numeric\\"
  | \\"phone-pad\\"
  | \\"number-pad\\"
  | \\"decimal-pad\\"
  | \\"url\\"
  | \\"ascii-capable\\"
  | \\"numbers-and-punctuation\\"
  | \\"name-phone-pad\\"
  | \\"twitter\\"
  | \\"web-search\\"
  | \\"visible-password\\";
export type ReturnKeyType =
  | \\"done\\"
  | \\"go\\"
  | \\"next\\"
  | \\"search\\"
  | \\"send\\"
  | \\"none\\"
  | \\"previous\\"
  | \\"default\\"
  | \\"emergency-call\\"
  | \\"google\\"
  | \\"join\\"
  | \\"route\\"
  | \\"yahoo\\";
export type SubmitBehavior = \\"submit\\" | \\"blurAndSubmit\\" | \\"newline\\";
export type NativeProps = $ReadOnly<{|
  ...$Diff<ViewProps, $ReadOnly<{| style: ?ViewStyleProp |}>>,
  autoComplete?: WithDefault<
    | \\"birthdate-day\\"
    | \\"birthdate-full\\"
    | \\"birthdate-month\\"
    | \\"birthdate-year\\"
    | \\"cc-csc\\"
    | \\"cc-exp\\"
    | \\"cc-exp-day\\"
    | \\"cc-exp-month\\"
    | \\"cc-exp-year\\"
    | \\"cc-number\\"
    | \\"email\\"
    | \\"gender\\"
    | \\"name\\"
    | \\"name-family\\"
    | \\"name-given\\"
    | \\"name-middle\\"
    | \\"name-middle-initial\\"
    | \\"name-prefix\\"
    | \\"name-suffix\\"
    | \\"password\\"
    | \\"password-new\\"
    | \\"postal-address\\"
    | \\"postal-address-country\\"
    | \\"postal-address-extended\\"
    | \\"postal-address-extended-postal-code\\"
    | \\"postal-address-locality\\"
    | \\"postal-address-region\\"
    | \\"postal-code\\"
    | \\"street-address\\"
    | \\"sms-otp\\"
    | \\"tel\\"
    | \\"tel-country-code\\"
    | \\"tel-national\\"
    | \\"tel-device\\"
    | \\"username\\"
    | \\"username-new\\"
    | \\"off\\",
    \\"off\\",
  >,
  returnKeyLabel?: ?string,
  numberOfLines?: ?Int32,
  disableFullscreenUI?: ?boolean,
  textBreakStrategy?: WithDefault<
    \\"simple\\" | \\"highQuality\\" | \\"balanced\\",
    \\"simple\\",
  >,
  underlineColorAndroid?: ?ColorValue,
  inlineImageLeft?: ?string,
  inlineImagePadding?: ?Int32,
  importantForAutofill?: string,
  showSoftInputOnFocus?: ?boolean,
  autoCapitalize?: WithDefault<
    \\"none\\" | \\"sentences\\" | \\"words\\" | \\"characters\\",
    \\"none\\",
  >,
  autoCorrect?: ?boolean,
  autoFocus?: ?boolean,
  allowFontScaling?: ?boolean,
  maxFontSizeMultiplier?: ?Float,
  editable?: ?boolean,
  keyboardType?: WithDefault<KeyboardType, \\"default\\">,
  returnKeyType?: WithDefault<ReturnKeyType, \\"done\\">,
  maxLength?: ?Int32,
  multiline?: ?boolean,
  onBlur?: ?BubblingEventHandler<$ReadOnly<{| target: Int32 |}>>,
  onFocus?: ?BubblingEventHandler<$ReadOnly<{| target: Int32 |}>>,
  onChange?: ?BubblingEventHandler<
    $ReadOnly<{| target: Int32, eventCount: Int32, text: string |}>,
  >,
  onChangeText?: ?BubblingEventHandler<
    $ReadOnly<{| target: Int32, eventCount: Int32, text: string |}>,
  >,
  onContentSizeChange?: ?DirectEventHandler<
    $ReadOnly<{|
      target: Int32,
      contentSize: $ReadOnly<{| width: Double, height: Double |}>,
    |}>,
  >,
  onEndEditing?: ?BubblingEventHandler<
    $ReadOnly<{| target: Int32, text: string |}>,
  >,
  onSelectionChange?: ?DirectEventHandler<
    $ReadOnly<{|
      target: Int32,
      selection: $ReadOnly<{| start: Double, end: Double |}>,
    |}>,
  >,
  onSubmitEditing?: ?BubblingEventHandler<
    $ReadOnly<{| target: Int32, text: string |}>,
  >,
  onKeyPress?: ?BubblingEventHandler<
    $ReadOnly<{| target: Int32, key: string |}>,
  >,
  onScroll?: ?DirectEventHandler<
    $ReadOnly<{|
      target: Int32,
      responderIgnoreScroll: boolean,
      contentInset: $ReadOnly<{|
        top: Double,
        bottom: Double,
        left: Double,
        right: Double,
      |}>,
      contentOffset: $ReadOnly<{|
        x: Double,
        y: Double,
      |}>,
      contentSize: $ReadOnly<{|
        width: Double,
        height: Double,
      |}>,
      layoutMeasurement: $ReadOnly<{|
        width: Double,
        height: Double,
      |}>,
      velocity: $ReadOnly<{|
        x: Double,
        y: Double,
      |}>,
    |}>,
  >,
  placeholder?: ?Stringish,
  placeholderTextColor?: ?ColorValue,
  secureTextEntry?: ?boolean,
  selectionColor?: ?ColorValue,
  selectionHandleColor?: ?ColorValue,
  selection?: ?$ReadOnly<{|
    start: Int32,
    end?: ?Int32,
  |}>,
  value?: ?string,
  defaultValue?: ?string,
  selectTextOnFocus?: ?boolean,
  blurOnSubmit?: ?boolean,
  submitBehavior?: ?SubmitBehavior,
  style?: ?TextStyleProp,
  caretHidden?: ?boolean,
  contextMenuHidden?: ?boolean,
  textShadowColor?: ?ColorValue,
  textShadowRadius?: ?Float,
  textDecorationLine?: ?string,
  fontStyle?: ?string,
  textShadowOffset?: ?$ReadOnly<{| width?: ?Double, height?: ?Double |}>,
  lineHeight?: ?Float,
  textTransform?: ?string,
  color?: ?Int32,
  letterSpacing?: ?Float,
  fontSize?: ?Float,
  textAlign?: ?string,
  includeFontPadding?: ?boolean,
  fontWeight?: ?string,
  fontFamily?: ?string,
  textAlignVertical?: ?string,
  cursorColor?: ?ColorValue,
  mostRecentEventCount: Int32,
  text?: ?string,
|}>;
type NativeType = HostComponent<NativeProps>;
type NativeCommands = TextInputNativeCommands<NativeType>;
declare export const Commands: NativeCommands;
declare export const __INTERNAL_VIEW_CONFIG: PartialViewConfig;
declare export default HostComponent<NativeProps>;
"
`;

exports[`public API should not change unintentionally Libraries/Components/TextInput/InputAccessoryView.js 1`] = `
"type Props = $ReadOnly<{|
  +children: React.Node,
  nativeID?: ?string,
  style?: ?ViewStyleProp,
  backgroundColor?: ?ColorValue,
|}>;
declare const InputAccessoryView: React.AbstractComponent<Props>;
declare export default typeof InputAccessoryView;
"
`;

exports[`public API should not change unintentionally Libraries/Components/TextInput/RCTInputAccessoryViewNativeComponent.js 1`] = `
"export * from \\"../../../src/private/specs/components/RCTInputAccessoryViewNativeComponent\\";
declare export default typeof RCTInputAccessoryViewNativeComponent;
"
`;

exports[`public API should not change unintentionally Libraries/Components/TextInput/RCTMultilineTextInputNativeComponent.js 1`] = `
"type NativeType = HostComponent<mixed>;
type NativeCommands = TextInputNativeCommands<NativeType>;
declare export const Commands: NativeCommands;
declare export const __INTERNAL_VIEW_CONFIG: PartialViewConfig;
declare export default HostComponent<mixed>;
"
`;

exports[`public API should not change unintentionally Libraries/Components/TextInput/RCTSingelineTextInputNativeComponent.js 1`] = `
"type NativeType = HostComponent<mixed>;
type NativeCommands = TextInputNativeCommands<NativeType>;
declare export const Commands: NativeCommands;
declare export const __INTERNAL_VIEW_CONFIG: PartialViewConfig;
declare export default HostComponent<mixed>;
"
`;

exports[`public API should not change unintentionally Libraries/Components/TextInput/RCTTextInputViewConfig.js 1`] = `
"type PartialViewConfigWithoutName = $Rest<
  PartialViewConfig,
  { uiViewClassName: string },
>;
declare module.exports: PartialViewConfigWithoutName;
"
`;

exports[`public API should not change unintentionally Libraries/Components/TextInput/TextInput.flow.js 1`] = `
"type ComponentRef = React.ElementRef<HostComponent<mixed>>;
type ReactRefSetter<T> =
  | { current: null | T, ... }
  | ((ref: null | T) => mixed);
export type ChangeEvent = SyntheticEvent<
  $ReadOnly<{|
    eventCount: number,
    target: number,
    text: string,
  |}>,
>;
export type TextInputEvent = SyntheticEvent<
  $ReadOnly<{|
    eventCount: number,
    previousText: string,
    range: $ReadOnly<{|
      start: number,
      end: number,
    |}>,
    target: number,
    text: string,
  |}>,
>;
export type ContentSizeChangeEvent = SyntheticEvent<
  $ReadOnly<{|
    target: number,
    contentSize: $ReadOnly<{|
      width: number,
      height: number,
    |}>,
  |}>,
>;
type TargetEvent = SyntheticEvent<
  $ReadOnly<{|
    target: number,
  |}>,
>;
export type BlurEvent = TargetEvent;
export type FocusEvent = TargetEvent;
type Selection = $ReadOnly<{|
  start: number,
  end: number,
|}>;
export type SelectionChangeEvent = SyntheticEvent<
  $ReadOnly<{|
    selection: Selection,
    target: number,
  |}>,
>;
export type KeyPressEvent = SyntheticEvent<
  $ReadOnly<{|
    key: string,
    target?: ?number,
    eventCount?: ?number,
  |}>,
>;
export type EditingEvent = SyntheticEvent<
  $ReadOnly<{|
    eventCount: number,
    text: string,
    target: number,
  |}>,
>;
type DataDetectorTypesType =
  | \\"phoneNumber\\"
  | \\"link\\"
  | \\"address\\"
  | \\"calendarEvent\\"
  | \\"trackingNumber\\"
  | \\"flightNumber\\"
  | \\"lookupSuggestion\\"
  | \\"none\\"
  | \\"all\\";
export type KeyboardType =
  | \\"default\\"
  | \\"email-address\\"
  | \\"numeric\\"
  | \\"phone-pad\\"
  | \\"number-pad\\"
  | \\"decimal-pad\\"
  | \\"url\\"
  | \\"ascii-capable\\"
  | \\"numbers-and-punctuation\\"
  | \\"name-phone-pad\\"
  | \\"twitter\\"
  | \\"web-search\\"
  | \\"ascii-capable-number-pad\\"
  | \\"visible-password\\";
export type InputMode =
  | \\"none\\"
  | \\"text\\"
  | \\"decimal\\"
  | \\"numeric\\"
  | \\"tel\\"
  | \\"search\\"
  | \\"email\\"
  | \\"url\\";
export type ReturnKeyType =
  | \\"done\\"
  | \\"go\\"
  | \\"next\\"
  | \\"search\\"
  | \\"send\\"
  | \\"none\\"
  | \\"previous\\"
  | \\"default\\"
  | \\"emergency-call\\"
  | \\"google\\"
  | \\"join\\"
  | \\"route\\"
  | \\"yahoo\\";
export type SubmitBehavior = \\"submit\\" | \\"blurAndSubmit\\" | \\"newline\\";
export type AutoCapitalize = \\"none\\" | \\"sentences\\" | \\"words\\" | \\"characters\\";
export type TextContentType =
  | \\"none\\"
  | \\"URL\\"
  | \\"addressCity\\"
  | \\"addressCityAndState\\"
  | \\"addressState\\"
  | \\"countryName\\"
  | \\"creditCardNumber\\"
  | \\"creditCardExpiration\\"
  | \\"creditCardExpirationMonth\\"
  | \\"creditCardExpirationYear\\"
  | \\"creditCardSecurityCode\\"
  | \\"creditCardType\\"
  | \\"creditCardName\\"
  | \\"creditCardGivenName\\"
  | \\"creditCardMiddleName\\"
  | \\"creditCardFamilyName\\"
  | \\"emailAddress\\"
  | \\"familyName\\"
  | \\"fullStreetAddress\\"
  | \\"givenName\\"
  | \\"jobTitle\\"
  | \\"location\\"
  | \\"middleName\\"
  | \\"name\\"
  | \\"namePrefix\\"
  | \\"nameSuffix\\"
  | \\"nickname\\"
  | \\"organizationName\\"
  | \\"postalCode\\"
  | \\"streetAddressLine1\\"
  | \\"streetAddressLine2\\"
  | \\"sublocality\\"
  | \\"telephoneNumber\\"
  | \\"username\\"
  | \\"password\\"
  | \\"newPassword\\"
  | \\"oneTimeCode\\"
  | \\"birthdate\\"
  | \\"birthdateDay\\"
  | \\"birthdateMonth\\"
  | \\"birthdateYear\\";
export type enterKeyHintType =
  | \\"enter\\"
  | \\"done\\"
  | \\"go\\"
  | \\"next\\"
  | \\"previous\\"
  | \\"search\\"
  | \\"send\\";
type PasswordRules = string;
type IOSProps = $ReadOnly<{|
  clearButtonMode?: ?(\\"never\\" | \\"while-editing\\" | \\"unless-editing\\" | \\"always\\"),
  clearTextOnFocus?: ?boolean,
  dataDetectorTypes?:
    | ?DataDetectorTypesType
    | $ReadOnlyArray<DataDetectorTypesType>,
  enablesReturnKeyAutomatically?: ?boolean,
  inputAccessoryViewID?: ?string,
  keyboardAppearance?: ?(\\"default\\" | \\"light\\" | \\"dark\\"),
  passwordRules?: ?PasswordRules,
  rejectResponderTermination?: ?boolean,
  scrollEnabled?: ?boolean,
  spellCheck?: ?boolean,
  textContentType?: ?TextContentType,
  lineBreakStrategyIOS?: ?(\\"none\\" | \\"standard\\" | \\"hangul-word\\" | \\"push-out\\"),
  smartInsertDelete?: ?boolean,
|}>;
type AndroidProps = $ReadOnly<{|
  cursorColor?: ?ColorValue,
  selectionHandleColor?: ?ColorValue,
  disableFullscreenUI?: ?boolean,
  importantForAutofill?: ?(
    | \\"auto\\"
    | \\"no\\"
    | \\"noExcludeDescendants\\"
    | \\"yes\\"
    | \\"yesExcludeDescendants\\"
  ),
  inlineImageLeft?: ?string,
  inlineImagePadding?: ?number,
  numberOfLines?: ?number,
  returnKeyLabel?: ?string,
  rows?: ?number,
  showSoftInputOnFocus?: ?boolean,
  textBreakStrategy?: ?(\\"simple\\" | \\"highQuality\\" | \\"balanced\\"),
  underlineColorAndroid?: ?ColorValue,
|}>;
export type Props = $ReadOnly<{|
  ...$Diff<ViewProps, $ReadOnly<{| style: ?ViewStyleProp |}>>,
  ...IOSProps,
  ...AndroidProps,
  autoCapitalize?: ?AutoCapitalize,
  autoComplete?: ?(
    | \\"additional-name\\"
    | \\"address-line1\\"
    | \\"address-line2\\"
    | \\"birthdate-day\\"
    | \\"birthdate-full\\"
    | \\"birthdate-month\\"
    | \\"birthdate-year\\"
    | \\"cc-csc\\"
    | \\"cc-exp\\"
    | \\"cc-exp-day\\"
    | \\"cc-exp-month\\"
    | \\"cc-exp-year\\"
    | \\"cc-number\\"
    | \\"cc-name\\"
    | \\"cc-given-name\\"
    | \\"cc-middle-name\\"
    | \\"cc-family-name\\"
    | \\"cc-type\\"
    | \\"country\\"
    | \\"current-password\\"
    | \\"email\\"
    | \\"family-name\\"
    | \\"gender\\"
    | \\"given-name\\"
    | \\"honorific-prefix\\"
    | \\"honorific-suffix\\"
    | \\"name\\"
    | \\"name-family\\"
    | \\"name-given\\"
    | \\"name-middle\\"
    | \\"name-middle-initial\\"
    | \\"name-prefix\\"
    | \\"name-suffix\\"
    | \\"new-password\\"
    | \\"nickname\\"
    | \\"one-time-code\\"
    | \\"organization\\"
    | \\"organization-title\\"
    | \\"password\\"
    | \\"password-new\\"
    | \\"postal-address\\"
    | \\"postal-address-country\\"
    | \\"postal-address-extended\\"
    | \\"postal-address-extended-postal-code\\"
    | \\"postal-address-locality\\"
    | \\"postal-address-region\\"
    | \\"postal-code\\"
    | \\"street-address\\"
    | \\"sms-otp\\"
    | \\"tel\\"
    | \\"tel-country-code\\"
    | \\"tel-national\\"
    | \\"tel-device\\"
    | \\"url\\"
    | \\"username\\"
    | \\"username-new\\"
    | \\"off\\"
  ),
  autoCorrect?: ?boolean,
  autoFocus?: ?boolean,
  allowFontScaling?: ?boolean,
  caretHidden?: ?boolean,
  contextMenuHidden?: ?boolean,
  defaultValue?: ?Stringish,
  editable?: ?boolean,
  forwardedRef?: ?ReactRefSetter<
    React.ElementRef<HostComponent<mixed>> & ImperativeMethods,
  >,
  enterKeyHint?: ?enterKeyHintType,
  inputMode?: ?InputMode,
  keyboardType?: ?KeyboardType,
  maxFontSizeMultiplier?: ?number,
  maxLength?: ?number,
  multiline?: ?boolean,
  onBlur?: ?(e: BlurEvent) => mixed,
  onChange?: ?(e: ChangeEvent) => mixed,
  unstable_onChangeSync?: ?(e: ChangeEvent) => mixed,
  onChangeText?: ?(text: string) => mixed,
  unstable_onChangeTextSync?: ?(text: string) => mixed,
  onContentSizeChange?: ?(e: ContentSizeChangeEvent) => mixed,
  onEndEditing?: ?(e: EditingEvent) => mixed,
  onFocus?: ?(e: FocusEvent) => mixed,
  onKeyPress?: ?(e: KeyPressEvent) => mixed,
  unstable_onKeyPressSync?: ?(e: KeyPressEvent) => mixed,
  onPress?: ?(event: PressEvent) => mixed,
  onPressIn?: ?(event: PressEvent) => mixed,
  onPressOut?: ?(event: PressEvent) => mixed,
  onSelectionChange?: ?(e: SelectionChangeEvent) => mixed,
  onSubmitEditing?: ?(e: EditingEvent) => mixed,
  onScroll?: ?(e: ScrollEvent) => mixed,
  placeholder?: ?Stringish,
  placeholderTextColor?: ?ColorValue,
  readOnly?: ?boolean,
  returnKeyType?: ?ReturnKeyType,
  secureTextEntry?: ?boolean,
  selection?: ?$ReadOnly<{|
    start: number,
    end?: ?number,
  |}>,
  selectionColor?: ?ColorValue,
  selectTextOnFocus?: ?boolean,
  blurOnSubmit?: ?boolean,
  submitBehavior?: ?SubmitBehavior,
  style?: ?TextStyleProp,
  value?: ?Stringish,
|}>;
type ImperativeMethods = $ReadOnly<{|
  clear: () => void,
  isFocused: () => boolean,
  getNativeRef: () => ?React.ElementRef<HostComponent<mixed>>,
  setSelection: (start: number, end: number) => void,
|}>;
type InternalTextInput = (props: Props) => React.Node;
export type TextInputComponentStatics = $ReadOnly<{|
  State: $ReadOnly<{|
    currentlyFocusedInput: () => ?ComponentRef,
    currentlyFocusedField: () => ?number,
    focusTextInput: (textField: ?ComponentRef) => void,
    blurTextInput: (textField: ?ComponentRef) => void,
  |}>,
|}>;
export type TextInputType = React.AbstractComponent<
  React.ElementConfig<InternalTextInput>,
  $ReadOnly<{|
    ...React.ElementRef<HostComponent<mixed>>,
    ...ImperativeMethods,
  |}>,
> &
  TextInputComponentStatics;
"
`;

exports[`public API should not change unintentionally Libraries/Components/TextInput/TextInput.js 1`] = `
"type ReactRefSetter<T> =
  | { current: null | T, ... }
  | ((ref: null | T) => mixed);
type TextInputInstance = React.ElementRef<HostComponent<mixed>> & {
  +clear: () => void,
  +isFocused: () => boolean,
  +getNativeRef: () => ?React.ElementRef<HostComponent<mixed>>,
  +setSelection: (start: number, end: number) => void,
};
export type ChangeEvent = SyntheticEvent<
  $ReadOnly<{|
    eventCount: number,
    target: number,
    text: string,
  |}>,
>;
export type TextInputEvent = SyntheticEvent<
  $ReadOnly<{|
    eventCount: number,
    previousText: string,
    range: $ReadOnly<{|
      start: number,
      end: number,
    |}>,
    target: number,
    text: string,
  |}>,
>;
export type ContentSizeChangeEvent = SyntheticEvent<
  $ReadOnly<{|
    target: number,
    contentSize: $ReadOnly<{|
      width: number,
      height: number,
    |}>,
  |}>,
>;
type TargetEvent = SyntheticEvent<
  $ReadOnly<{|
    target: number,
  |}>,
>;
export type BlurEvent = TargetEvent;
export type FocusEvent = TargetEvent;
type Selection = $ReadOnly<{|
  start: number,
  end: number,
|}>;
export type SelectionChangeEvent = SyntheticEvent<
  $ReadOnly<{|
    selection: Selection,
    target: number,
  |}>,
>;
export type KeyPressEvent = SyntheticEvent<
  $ReadOnly<{|
    key: string,
    target?: ?number,
    eventCount?: ?number,
  |}>,
>;
export type EditingEvent = SyntheticEvent<
  $ReadOnly<{|
    eventCount: number,
    text: string,
    target: number,
  |}>,
>;
type DataDetectorTypesType =
  | \\"phoneNumber\\"
  | \\"link\\"
  | \\"address\\"
  | \\"calendarEvent\\"
  | \\"trackingNumber\\"
  | \\"flightNumber\\"
  | \\"lookupSuggestion\\"
  | \\"none\\"
  | \\"all\\";
export type KeyboardType =
  | \\"default\\"
  | \\"email-address\\"
  | \\"numeric\\"
  | \\"phone-pad\\"
  | \\"number-pad\\"
  | \\"decimal-pad\\"
  | \\"url\\"
  | \\"ascii-capable\\"
  | \\"numbers-and-punctuation\\"
  | \\"name-phone-pad\\"
  | \\"twitter\\"
  | \\"web-search\\"
  | \\"ascii-capable-number-pad\\"
  | \\"visible-password\\";
export type InputMode =
  | \\"none\\"
  | \\"text\\"
  | \\"decimal\\"
  | \\"numeric\\"
  | \\"tel\\"
  | \\"search\\"
  | \\"email\\"
  | \\"url\\";
export type ReturnKeyType =
  | \\"done\\"
  | \\"go\\"
  | \\"next\\"
  | \\"search\\"
  | \\"send\\"
  | \\"none\\"
  | \\"previous\\"
  | \\"default\\"
  | \\"emergency-call\\"
  | \\"google\\"
  | \\"join\\"
  | \\"route\\"
  | \\"yahoo\\";
export type SubmitBehavior = \\"submit\\" | \\"blurAndSubmit\\" | \\"newline\\";
export type AutoCapitalize = \\"none\\" | \\"sentences\\" | \\"words\\" | \\"characters\\";
export type TextContentType =
  | \\"none\\"
  | \\"URL\\"
  | \\"addressCity\\"
  | \\"addressCityAndState\\"
  | \\"addressState\\"
  | \\"countryName\\"
  | \\"creditCardNumber\\"
  | \\"creditCardExpiration\\"
  | \\"creditCardExpirationMonth\\"
  | \\"creditCardExpirationYear\\"
  | \\"creditCardSecurityCode\\"
  | \\"creditCardType\\"
  | \\"creditCardName\\"
  | \\"creditCardGivenName\\"
  | \\"creditCardMiddleName\\"
  | \\"creditCardFamilyName\\"
  | \\"emailAddress\\"
  | \\"familyName\\"
  | \\"fullStreetAddress\\"
  | \\"givenName\\"
  | \\"jobTitle\\"
  | \\"location\\"
  | \\"middleName\\"
  | \\"name\\"
  | \\"namePrefix\\"
  | \\"nameSuffix\\"
  | \\"nickname\\"
  | \\"organizationName\\"
  | \\"postalCode\\"
  | \\"streetAddressLine1\\"
  | \\"streetAddressLine2\\"
  | \\"sublocality\\"
  | \\"telephoneNumber\\"
  | \\"username\\"
  | \\"password\\"
  | \\"newPassword\\"
  | \\"oneTimeCode\\"
  | \\"birthdate\\"
  | \\"birthdateDay\\"
  | \\"birthdateMonth\\"
  | \\"birthdateYear\\";
export type enterKeyHintType =
  | \\"done\\"
  | \\"go\\"
  | \\"next\\"
  | \\"search\\"
  | \\"send\\"
  | \\"previous\\"
  | \\"enter\\";
type PasswordRules = string;
type IOSProps = $ReadOnly<{|
  clearButtonMode?: ?(\\"never\\" | \\"while-editing\\" | \\"unless-editing\\" | \\"always\\"),
  clearTextOnFocus?: ?boolean,
  dataDetectorTypes?:
    | ?DataDetectorTypesType
    | $ReadOnlyArray<DataDetectorTypesType>,
  enablesReturnKeyAutomatically?: ?boolean,
  inputAccessoryViewID?: ?string,
  keyboardAppearance?: ?(\\"default\\" | \\"light\\" | \\"dark\\"),
  passwordRules?: ?PasswordRules,
  rejectResponderTermination?: ?boolean,
  scrollEnabled?: ?boolean,
  spellCheck?: ?boolean,
  textContentType?: ?TextContentType,
  lineBreakStrategyIOS?: ?(\\"none\\" | \\"standard\\" | \\"hangul-word\\" | \\"push-out\\"),
  smartInsertDelete?: ?boolean,
|}>;
type AndroidProps = $ReadOnly<{|
  cursorColor?: ?ColorValue,
  disableFullscreenUI?: ?boolean,
  importantForAutofill?: ?(
    | \\"auto\\"
    | \\"no\\"
    | \\"noExcludeDescendants\\"
    | \\"yes\\"
    | \\"yesExcludeDescendants\\"
  ),
  inlineImageLeft?: ?string,
  inlineImagePadding?: ?number,
  numberOfLines?: ?number,
  returnKeyLabel?: ?string,
  rows?: ?number,
  showSoftInputOnFocus?: ?boolean,
  textBreakStrategy?: ?(\\"simple\\" | \\"highQuality\\" | \\"balanced\\"),
  underlineColorAndroid?: ?ColorValue,
|}>;
export type Props = $ReadOnly<{|
  ...$Diff<ViewProps, $ReadOnly<{| style: ?ViewStyleProp |}>>,
  ...IOSProps,
  ...AndroidProps,
  autoCapitalize?: ?AutoCapitalize,
  autoComplete?: ?(
    | \\"additional-name\\"
    | \\"address-line1\\"
    | \\"address-line2\\"
    | \\"birthdate-day\\"
    | \\"birthdate-full\\"
    | \\"birthdate-month\\"
    | \\"birthdate-year\\"
    | \\"cc-csc\\"
    | \\"cc-exp\\"
    | \\"cc-exp-day\\"
    | \\"cc-exp-month\\"
    | \\"cc-exp-year\\"
    | \\"cc-number\\"
    | \\"cc-name\\"
    | \\"cc-given-name\\"
    | \\"cc-middle-name\\"
    | \\"cc-family-name\\"
    | \\"cc-type\\"
    | \\"country\\"
    | \\"current-password\\"
    | \\"email\\"
    | \\"family-name\\"
    | \\"gender\\"
    | \\"given-name\\"
    | \\"honorific-prefix\\"
    | \\"honorific-suffix\\"
    | \\"name\\"
    | \\"name-family\\"
    | \\"name-given\\"
    | \\"name-middle\\"
    | \\"name-middle-initial\\"
    | \\"name-prefix\\"
    | \\"name-suffix\\"
    | \\"new-password\\"
    | \\"nickname\\"
    | \\"one-time-code\\"
    | \\"organization\\"
    | \\"organization-title\\"
    | \\"password\\"
    | \\"password-new\\"
    | \\"postal-address\\"
    | \\"postal-address-country\\"
    | \\"postal-address-extended\\"
    | \\"postal-address-extended-postal-code\\"
    | \\"postal-address-locality\\"
    | \\"postal-address-region\\"
    | \\"postal-code\\"
    | \\"street-address\\"
    | \\"sms-otp\\"
    | \\"tel\\"
    | \\"tel-country-code\\"
    | \\"tel-national\\"
    | \\"tel-device\\"
    | \\"url\\"
    | \\"username\\"
    | \\"username-new\\"
    | \\"off\\"
  ),
  autoCorrect?: ?boolean,
  autoFocus?: ?boolean,
  allowFontScaling?: ?boolean,
  caretHidden?: ?boolean,
  contextMenuHidden?: ?boolean,
  defaultValue?: ?Stringish,
  editable?: ?boolean,
  forwardedRef?: ?ReactRefSetter<TextInputInstance>,
  enterKeyHint?: ?enterKeyHintType,
  inputMode?: ?InputMode,
  keyboardType?: ?KeyboardType,
  maxFontSizeMultiplier?: ?number,
  maxLength?: ?number,
  multiline?: ?boolean,
  onBlur?: ?(e: BlurEvent) => mixed,
  onChange?: ?(e: ChangeEvent) => mixed,
  onChangeText?: ?(text: string) => mixed,
  onContentSizeChange?: ?(e: ContentSizeChangeEvent) => mixed,
  onEndEditing?: ?(e: EditingEvent) => mixed,
  onFocus?: ?(e: FocusEvent) => mixed,
  onKeyPress?: ?(e: KeyPressEvent) => mixed,
  onPress?: ?(event: PressEvent) => mixed,
  onPressIn?: ?(event: PressEvent) => mixed,
  onPressOut?: ?(event: PressEvent) => mixed,
  onSelectionChange?: ?(e: SelectionChangeEvent) => mixed,
  onSubmitEditing?: ?(e: EditingEvent) => mixed,
  onScroll?: ?(e: ScrollEvent) => mixed,
  placeholder?: ?Stringish,
  placeholderTextColor?: ?ColorValue,
  readOnly?: ?boolean,
  returnKeyType?: ?ReturnKeyType,
  secureTextEntry?: ?boolean,
  selection?: ?$ReadOnly<{|
    start: number,
    end?: ?number,
  |}>,
  selectionColor?: ?ColorValue,
  selectionHandleColor?: ?ColorValue,
  selectTextOnFocus?: ?boolean,
  blurOnSubmit?: ?boolean,
  submitBehavior?: ?SubmitBehavior,
  style?: ?TextStyleProp,
  value?: ?Stringish,
|}>;
export type TextInputComponentStatics = $ReadOnly<{|
  State: $ReadOnly<{|
    currentlyFocusedInput: typeof TextInputState.currentlyFocusedInput,
    currentlyFocusedField: typeof TextInputState.currentlyFocusedField,
    focusTextInput: typeof TextInputState.focusTextInput,
    blurTextInput: typeof TextInputState.blurTextInput,
  |}>,
|}>;
declare module.exports: TextInputType;
"
`;

exports[`public API should not change unintentionally Libraries/Components/TextInput/TextInputNativeCommands.js 1`] = `
"export interface TextInputNativeCommands<T> {
  +focus: (viewRef: React.ElementRef<T>) => void;
  +blur: (viewRef: React.ElementRef<T>) => void;
  +setTextAndSelection: (
    viewRef: React.ElementRef<T>,
    mostRecentEventCount: Int32,
    value: ?string,
    start: Int32,
    end: Int32
  ) => void;
}
declare const supportedCommands: $FlowFixMe;
declare export default typeof supportedCommands;
"
`;

exports[`public API should not change unintentionally Libraries/Components/TextInput/TextInputState.js 1`] = `
"declare const React: $FlowFixMe;
type ComponentRef = React.ElementRef<HostComponent<mixed>>;
declare function currentlyFocusedInput(): ?ComponentRef;
declare function currentlyFocusedField(): ?number;
declare function focusInput(textField: ?ComponentRef): void;
declare function blurInput(textField: ?ComponentRef): void;
declare function focusField(textFieldID: ?number): void;
declare function blurField(textFieldID: ?number): void;
declare function focusTextInput(textField: ?ComponentRef): void;
declare function blurTextInput(textField: ?ComponentRef): void;
declare function registerInput(textField: ComponentRef): void;
declare function unregisterInput(textField: ComponentRef): void;
declare function isTextInput(textField: ComponentRef): boolean;
declare module.exports: {
  currentlyFocusedInput: currentlyFocusedInput,
  focusInput: focusInput,
  blurInput: blurInput,
  currentlyFocusedField: currentlyFocusedField,
  focusField: focusField,
  blurField: blurField,
  focusTextInput: focusTextInput,
  blurTextInput: blurTextInput,
  registerInput: registerInput,
  unregisterInput: unregisterInput,
  isTextInput: isTextInput,
};
"
`;

exports[`public API should not change unintentionally Libraries/Components/ToastAndroid/NativeToastAndroid.js 1`] = `
"export * from \\"../../../src/private/specs/modules/NativeToastAndroid\\";
declare export default typeof NativeToastAndroid;
"
`;

exports[`public API should not change unintentionally Libraries/Components/ToastAndroid/ToastAndroid.android.js 1`] = `
"declare const ToastAndroid: {
  SHORT: number,
  LONG: number,
  TOP: number,
  BOTTOM: number,
  CENTER: number,
  show: (message: string, duration: number) => void,
  showWithGravity: (message: string, duration: number, gravity: number) => void,
  showWithGravityAndOffset: (
    message: string,
    duration: number,
    gravity: number,
    xOffset: number,
    yOffset: number
  ) => void,
};
declare module.exports: ToastAndroid;
"
`;

exports[`public API should not change unintentionally Libraries/Components/ToastAndroid/ToastAndroid.js 1`] = `
"declare const ToastAndroid: {
  SHORT: number,
  LONG: number,
  TOP: number,
  BOTTOM: number,
  CENTER: number,
  show: (message: string, duration: number) => void,
  showWithGravity: (message: string, duration: number, gravity: number) => void,
  showWithGravityAndOffset: (
    message: string,
    duration: number,
    gravity: number,
    xOffset: number,
    yOffset: number
  ) => void,
};
declare module.exports: ToastAndroid;
"
`;

exports[`public API should not change unintentionally Libraries/Components/Touchable/BoundingDimensions.js 1`] = `"UNTYPED MODULE"`;

exports[`public API should not change unintentionally Libraries/Components/Touchable/PooledClass.js 1`] = `
"type Pooler = any;
declare const addPoolingTo: <T>(
  CopyConstructor: Class<T>,
  pooler: Pooler
) => Class<T> & {
  getPooled(...args: $ReadOnlyArray<mixed>): T,
  release(instance: mixed): void,
  ...
};
declare const PooledClass: {
  addPoolingTo: addPoolingTo,
  oneArgumentPooler: Pooler,
  twoArgumentPooler: Pooler,
  threeArgumentPooler: Pooler,
  fourArgumentPooler: Pooler,
};
declare module.exports: PooledClass;
"
`;

exports[`public API should not change unintentionally Libraries/Components/Touchable/Position.js 1`] = `"UNTYPED MODULE"`;

exports[`public API should not change unintentionally Libraries/Components/Touchable/Touchable.js 1`] = `
"declare const States: {
  NOT_RESPONDER: \\"NOT_RESPONDER\\",
  RESPONDER_INACTIVE_PRESS_IN: \\"RESPONDER_INACTIVE_PRESS_IN\\",
  RESPONDER_INACTIVE_PRESS_OUT: \\"RESPONDER_INACTIVE_PRESS_OUT\\",
  RESPONDER_ACTIVE_PRESS_IN: \\"RESPONDER_ACTIVE_PRESS_IN\\",
  RESPONDER_ACTIVE_PRESS_OUT: \\"RESPONDER_ACTIVE_PRESS_OUT\\",
  RESPONDER_ACTIVE_LONG_PRESS_IN: \\"RESPONDER_ACTIVE_LONG_PRESS_IN\\",
  RESPONDER_ACTIVE_LONG_PRESS_OUT: \\"RESPONDER_ACTIVE_LONG_PRESS_OUT\\",
  ERROR: \\"ERROR\\",
};
type State =
  | typeof States.NOT_RESPONDER
  | typeof States.RESPONDER_INACTIVE_PRESS_IN
  | typeof States.RESPONDER_INACTIVE_PRESS_OUT
  | typeof States.RESPONDER_ACTIVE_PRESS_IN
  | typeof States.RESPONDER_ACTIVE_PRESS_OUT
  | typeof States.RESPONDER_ACTIVE_LONG_PRESS_IN
  | typeof States.RESPONDER_ACTIVE_LONG_PRESS_OUT
  | typeof States.ERROR;
declare const Signals: {
  DELAY: \\"DELAY\\",
  RESPONDER_GRANT: \\"RESPONDER_GRANT\\",
  RESPONDER_RELEASE: \\"RESPONDER_RELEASE\\",
  RESPONDER_TERMINATED: \\"RESPONDER_TERMINATED\\",
  ENTER_PRESS_RECT: \\"ENTER_PRESS_RECT\\",
  LEAVE_PRESS_RECT: \\"LEAVE_PRESS_RECT\\",
  LONG_PRESS_DETECTED: \\"LONG_PRESS_DETECTED\\",
};
type Signal =
  | typeof Signals.DELAY
  | typeof Signals.RESPONDER_GRANT
  | typeof Signals.RESPONDER_RELEASE
  | typeof Signals.RESPONDER_TERMINATED
  | typeof Signals.ENTER_PRESS_RECT
  | typeof Signals.LEAVE_PRESS_RECT
  | typeof Signals.LONG_PRESS_DETECTED;
declare const TouchableMixin: {
  componentDidMount: () => void,
  componentWillUnmount: () => void,
  touchableGetInitialState: () => {
    touchable: {
      touchState: ?State,
      responderID: ?PressEvent[\\"currentTarget\\"],
    },
  },
  touchableHandleResponderTerminationRequest: () => any,
  touchableHandleStartShouldSetResponder: () => any,
  touchableLongPressCancelsPress: () => boolean,
  touchableHandleResponderGrant: (e: PressEvent) => void,
  touchableHandleResponderRelease: (e: PressEvent) => void,
  touchableHandleResponderTerminate: (e: PressEvent) => void,
  touchableHandleResponderMove: (e: PressEvent) => void,
  touchableHandleFocus: (e: Event) => void,
  touchableHandleBlur: (e: Event) => void,
  _remeasureMetricsOnActivation: () => void,
  _handleQueryLayout: (
    l: number,
    t: number,
    w: number,
    h: number,
    globalX: number,
    globalY: number
  ) => void,
  _handleDelay: (e: PressEvent) => void,
  _handleLongDelay: (e: PressEvent) => void,
  _receiveSignal: (signal: Signal, e: PressEvent) => void,
  _cancelLongPressDelayTimeout: () => void,
  _isHighlight: (state: State) => boolean,
  _savePressInLocation: (e: PressEvent) => void,
  _getDistanceBetweenPoints: (
    aX: number,
    aY: number,
    bX: number,
    bY: number
  ) => number,
  _performSideEffectsForTransition: (
    curState: State,
    nextState: State,
    signal: Signal,
    e: PressEvent
  ) => void,
  _startHighlight: (e: PressEvent) => void,
  _endHighlight: (e: PressEvent) => void,
  withoutDefaultFocusAndBlur: { ... },
};
declare const Touchable: {
  Mixin: TouchableMixin,
  renderDebugView: ({
    color: ColorValue,
    hitSlop: EdgeInsetsProp,
    ...
  }) => null | React.Node,
};
declare export default typeof Touchable;
"
`;

exports[`public API should not change unintentionally Libraries/Components/Touchable/TouchableBounce.js 1`] = `
"type Props = $ReadOnly<{|
  ...React.ElementConfig<TouchableWithoutFeedback>,
  onPressAnimationComplete?: ?() => void,
  onPressWithCompletion?: ?(callback: () => void) => void,
  releaseBounciness?: ?number,
  releaseVelocity?: ?number,
  style?: ?ViewStyleProp,
  hostRef: React.Ref<typeof Animated.View>,
|}>;
declare module.exports: React.AbstractComponent<
  $ReadOnly<$Diff<Props, {| hostRef: mixed |}>>,
>;
"
`;

exports[`public API should not change unintentionally Libraries/Components/Touchable/TouchableHighlight.js 1`] = `
"type AndroidProps = $ReadOnly<{|
  nextFocusDown?: ?number,
  nextFocusForward?: ?number,
  nextFocusLeft?: ?number,
  nextFocusRight?: ?number,
  nextFocusUp?: ?number,
|}>;
type IOSProps = $ReadOnly<{|
  hasTVPreferredFocus?: ?boolean,
|}>;
type Props = $ReadOnly<{|
  ...React.ElementConfig<TouchableWithoutFeedback>,
  ...AndroidProps,
  ...IOSProps,
  activeOpacity?: ?number,
  underlayColor?: ?ColorValue,
  style?: ?ViewStyleProp,
  onShowUnderlay?: ?() => void,
  onHideUnderlay?: ?() => void,
  testOnly_pressed?: ?boolean,
  hostRef: React.Ref<typeof View>,
|}>;
declare const Touchable: React.AbstractComponent<
  $ReadOnly<$Diff<Props, {| hostRef: React.Ref<typeof View> |}>>,
  React.ElementRef<typeof View>,
>;
declare module.exports: Touchable;
"
`;

exports[`public API should not change unintentionally Libraries/Components/Touchable/TouchableNativeFeedback.js 1`] = `
"type Props = $ReadOnly<{|
  ...React.ElementConfig<TouchableWithoutFeedback>,
  background?: ?(
    | $ReadOnly<{|
        type: \\"ThemeAttrAndroid\\",
        attribute:
          | \\"selectableItemBackground\\"
          | \\"selectableItemBackgroundBorderless\\",
        rippleRadius: ?number,
      |}>
    | $ReadOnly<{|
        type: \\"RippleAndroid\\",
        color: ?number,
        borderless: boolean,
        rippleRadius: ?number,
      |}>
  ),
  hasTVPreferredFocus?: ?boolean,
  nextFocusDown?: ?number,
  nextFocusForward?: ?number,
  nextFocusLeft?: ?number,
  nextFocusRight?: ?number,
  nextFocusUp?: ?number,
  useForeground?: ?boolean,
|}>;
type State = $ReadOnly<{|
  pressability: Pressability,
|}>;
declare class TouchableNativeFeedback extends React.Component<Props, State> {
  static SelectableBackground: (rippleRadius: ?number) => $ReadOnly<{|
    attribute: \\"selectableItemBackground\\",
    type: \\"ThemeAttrAndroid\\",
    rippleRadius: ?number,
  |}>;
  static SelectableBackgroundBorderless: (rippleRadius: ?number) => $ReadOnly<{|
    attribute: \\"selectableItemBackgroundBorderless\\",
    type: \\"ThemeAttrAndroid\\",
    rippleRadius: ?number,
  |}>;
  static Ripple: (
    color: string,
    borderless: boolean,
    rippleRadius: ?number
  ) => $ReadOnly<{|
    borderless: boolean,
    color: ?number,
    rippleRadius: ?number,
    type: \\"RippleAndroid\\",
  |}>;
  static canUseNativeForeground: () => boolean;
  state: State;
  _createPressabilityConfig(): PressabilityConfig;
  _dispatchPressedStateChange(pressed: boolean): void;
  _dispatchHotspotUpdate(event: PressEvent): void;
  render(): React.Node;
  componentDidUpdate(prevProps: Props, prevState: State): void;
  componentDidMount(): mixed;
  componentWillUnmount(): void;
}
declare module.exports: TouchableNativeFeedback;
"
`;

exports[`public API should not change unintentionally Libraries/Components/Touchable/TouchableOpacity.js 1`] = `
"type TVProps = $ReadOnly<{|
  hasTVPreferredFocus?: ?boolean,
  nextFocusDown?: ?number,
  nextFocusForward?: ?number,
  nextFocusLeft?: ?number,
  nextFocusRight?: ?number,
  nextFocusUp?: ?number,
|}>;
type Props = $ReadOnly<{|
  ...React.ElementConfig<TouchableWithoutFeedback>,
  ...TVProps,
  activeOpacity?: ?number,
  style?: ?ViewStyleProp,
  hostRef?: ?React.Ref<typeof Animated.View>,
|}>;
declare const Touchable: React.AbstractComponent<
  Props,
  React.ElementRef<typeof Animated.View>,
>;
declare module.exports: Touchable;
"
`;

exports[`public API should not change unintentionally Libraries/Components/Touchable/TouchableWithoutFeedback.js 1`] = `
"type Props = $ReadOnly<{|
  accessibilityActions?: ?$ReadOnlyArray<AccessibilityActionInfo>,
  accessibilityElementsHidden?: ?boolean,
  accessibilityHint?: ?Stringish,
  accessibilityLanguage?: ?Stringish,
  accessibilityIgnoresInvertColors?: ?boolean,
  accessibilityLabel?: ?Stringish,
  accessibilityLiveRegion?: ?(\\"none\\" | \\"polite\\" | \\"assertive\\"),
  accessibilityRole?: ?AccessibilityRole,
  accessibilityState?: ?AccessibilityState,
  accessibilityValue?: ?AccessibilityValue,
  \\"aria-valuemax\\"?: AccessibilityValue[\\"max\\"],
  \\"aria-valuemin\\"?: AccessibilityValue[\\"min\\"],
  \\"aria-valuenow\\"?: AccessibilityValue[\\"now\\"],
  \\"aria-valuetext\\"?: AccessibilityValue[\\"text\\"],
  accessibilityViewIsModal?: ?boolean,
  \\"aria-modal\\"?: ?boolean,
  accessible?: ?boolean,
  \\"aria-busy\\"?: ?boolean,
  \\"aria-checked\\"?: ?boolean | \\"mixed\\",
  \\"aria-disabled\\"?: ?boolean,
  \\"aria-expanded\\"?: ?boolean,
  \\"aria-selected\\"?: ?boolean,
  \\"aria-hidden\\"?: ?boolean,
  \\"aria-live\\"?: ?(\\"polite\\" | \\"assertive\\" | \\"off\\"),
  \\"aria-label\\"?: ?Stringish,
  children?: ?React.Node,
  delayLongPress?: ?number,
  delayPressIn?: ?number,
  delayPressOut?: ?number,
  disabled?: ?boolean,
  focusable?: ?boolean,
  hitSlop?: ?EdgeInsetsOrSizeProp,
  id?: string,
  importantForAccessibility?: ?(\\"auto\\" | \\"yes\\" | \\"no\\" | \\"no-hide-descendants\\"),
  nativeID?: ?string,
  onAccessibilityAction?: ?(event: AccessibilityActionEvent) => mixed,
  onBlur?: ?(event: BlurEvent) => mixed,
  onFocus?: ?(event: FocusEvent) => mixed,
  onLayout?: ?(event: LayoutEvent) => mixed,
  onLongPress?: ?(event: PressEvent) => mixed,
  onPress?: ?(event: PressEvent) => mixed,
  onPressIn?: ?(event: PressEvent) => mixed,
  onPressOut?: ?(event: PressEvent) => mixed,
  pressRetentionOffset?: ?EdgeInsetsOrSizeProp,
  rejectResponderTermination?: ?boolean,
  testID?: ?string,
  touchSoundDisabled?: ?boolean,
|}>;
declare module.exports: (props: Props) => React.Node;
"
`;

exports[`public API should not change unintentionally Libraries/Components/UnimplementedViews/UnimplementedNativeViewNativeComponent.js 1`] = `
"export * from \\"../../../src/private/specs/components/UnimplementedNativeViewNativeComponent\\";
declare export default typeof UnimplementedNativeViewNativeComponent;
"
`;

exports[`public API should not change unintentionally Libraries/Components/UnimplementedViews/UnimplementedView.js 1`] = `
"declare class UnimplementedView extends React.Component<$FlowFixMeProps> {
  render(): React.Node;
}
declare module.exports: UnimplementedView;
"
`;

exports[`public API should not change unintentionally Libraries/Components/View/ReactNativeStyleAttributes.js 1`] = `
"declare const ReactNativeStyleAttributes: { [string]: AnyAttributeType, ... };
declare module.exports: ReactNativeStyleAttributes;
"
`;

exports[`public API should not change unintentionally Libraries/Components/View/ReactNativeViewAttributes.js 1`] = `
"declare const UIView: {
  pointerEvents: true,
  accessible: true,
  accessibilityActions: true,
  accessibilityLabel: true,
  accessibilityLiveRegion: true,
  accessibilityRole: true,
  accessibilityState: true,
  accessibilityValue: true,
  accessibilityHint: true,
  accessibilityLanguage: true,
  importantForAccessibility: true,
  nativeID: true,
  testID: true,
  renderToHardwareTextureAndroid: true,
  shouldRasterizeIOS: true,
  onLayout: true,
  onAccessibilityAction: true,
  onAccessibilityTap: true,
  onMagicTap: true,
  onAccessibilityEscape: true,
  collapsable: true,
  collapsableChildren: true,
  needsOffscreenAlphaCompositing: true,
  style: ReactNativeStyleAttributes,
  role: true,
};
declare const RCTView: { ...UIView, removeClippedSubviews: true };
declare const ReactNativeViewAttributes: { UIView: UIView, RCTView: RCTView };
declare module.exports: ReactNativeViewAttributes;
"
`;

exports[`public API should not change unintentionally Libraries/Components/View/View.js 1`] = `
"export type Props = ViewProps;
declare const View: React.AbstractComponent<
  ViewProps,
  React.ElementRef<typeof ViewNativeComponent>,
>;
declare module.exports: View;
"
`;

exports[`public API should not change unintentionally Libraries/Components/View/ViewAccessibility.js 1`] = `
"export type AccessibilityRole =
  | \\"none\\"
  | \\"button\\"
  | \\"dropdownlist\\"
  | \\"togglebutton\\"
  | \\"link\\"
  | \\"search\\"
  | \\"image\\"
  | \\"keyboardkey\\"
  | \\"text\\"
  | \\"adjustable\\"
  | \\"imagebutton\\"
  | \\"header\\"
  | \\"summary\\"
  | \\"alert\\"
  | \\"checkbox\\"
  | \\"combobox\\"
  | \\"menu\\"
  | \\"menubar\\"
  | \\"menuitem\\"
  | \\"progressbar\\"
  | \\"radio\\"
  | \\"radiogroup\\"
  | \\"scrollbar\\"
  | \\"spinbutton\\"
  | \\"switch\\"
  | \\"tab\\"
  | \\"tabbar\\"
  | \\"tablist\\"
  | \\"timer\\"
  | \\"list\\"
  | \\"toolbar\\"
  | \\"grid\\"
  | \\"pager\\"
  | \\"scrollview\\"
  | \\"horizontalscrollview\\"
  | \\"viewgroup\\"
  | \\"webview\\"
  | \\"drawerlayout\\"
  | \\"slidingdrawer\\"
  | \\"iconmenu\\";
export type Role =
  | \\"alert\\"
  | \\"alertdialog\\"
  | \\"application\\"
  | \\"article\\"
  | \\"banner\\"
  | \\"button\\"
  | \\"cell\\"
  | \\"checkbox\\"
  | \\"columnheader\\"
  | \\"combobox\\"
  | \\"complementary\\"
  | \\"contentinfo\\"
  | \\"definition\\"
  | \\"dialog\\"
  | \\"directory\\"
  | \\"document\\"
  | \\"feed\\"
  | \\"figure\\"
  | \\"form\\"
  | \\"grid\\"
  | \\"group\\"
  | \\"heading\\"
  | \\"img\\"
  | \\"link\\"
  | \\"list\\"
  | \\"listitem\\"
  | \\"log\\"
  | \\"main\\"
  | \\"marquee\\"
  | \\"math\\"
  | \\"menu\\"
  | \\"menubar\\"
  | \\"menuitem\\"
  | \\"meter\\"
  | \\"navigation\\"
  | \\"none\\"
  | \\"note\\"
  | \\"option\\"
  | \\"presentation\\"
  | \\"progressbar\\"
  | \\"radio\\"
  | \\"radiogroup\\"
  | \\"region\\"
  | \\"row\\"
  | \\"rowgroup\\"
  | \\"rowheader\\"
  | \\"scrollbar\\"
  | \\"searchbox\\"
  | \\"separator\\"
  | \\"slider\\"
  | \\"spinbutton\\"
  | \\"status\\"
  | \\"summary\\"
  | \\"switch\\"
  | \\"tab\\"
  | \\"table\\"
  | \\"tablist\\"
  | \\"tabpanel\\"
  | \\"term\\"
  | \\"timer\\"
  | \\"toolbar\\"
  | \\"tooltip\\"
  | \\"tree\\"
  | \\"treegrid\\"
  | \\"treeitem\\";
export type AccessibilityActionInfo = $ReadOnly<{
  name: string,
  label?: string,
  ...
}>;
export type AccessibilityActionEvent = SyntheticEvent<
  $ReadOnly<{ actionName: string, ... }>,
>;
export type AccessibilityState = {
  disabled?: ?boolean,
  selected?: ?boolean,
  checked?: ?boolean | \\"mixed\\",
  busy?: ?boolean,
  expanded?: ?boolean,
  ...
};
export type AccessibilityValue = $ReadOnly<{|
  min?: number,
  max?: number,
  now?: number,
  text?: Stringish,
|}>;
"
`;

exports[`public API should not change unintentionally Libraries/Components/View/ViewNativeComponent.js 1`] = `
"declare export const __INTERNAL_VIEW_CONFIG: PartialViewConfig;
declare const ViewNativeComponent: HostComponent<Props>;
interface NativeCommands {
  +hotspotUpdate: (
    viewRef: React.ElementRef<HostComponent<mixed>>,
    x: number,
    y: number
  ) => void;
  +setPressed: (
    viewRef: React.ElementRef<HostComponent<mixed>>,
    pressed: boolean
  ) => void;
}
declare export const Commands: NativeCommands;
declare export default typeof ViewNativeComponent;
export type ViewNativeComponentType = HostComponent<Props>;
"
`;

exports[`public API should not change unintentionally Libraries/Components/View/ViewPropTypes.js 1`] = `
"export type ViewLayout = Layout;
export type ViewLayoutEvent = LayoutEvent;
type DirectEventProps = $ReadOnly<{|
  onAccessibilityAction?: ?(event: AccessibilityActionEvent) => mixed,
  onAccessibilityTap?: ?() => mixed,
  onLayout?: ?(event: LayoutEvent) => mixed,
  onMagicTap?: ?() => mixed,
  onAccessibilityEscape?: ?() => mixed,
|}>;
type MouseEventProps = $ReadOnly<{|
  onMouseEnter?: ?(event: MouseEvent) => void,
  onMouseLeave?: ?(event: MouseEvent) => void,
|}>;
type PointerEventProps = $ReadOnly<{|
  onClick?: ?(event: PointerEvent) => void,
  onClickCapture?: ?(event: PointerEvent) => void,
  onPointerEnter?: ?(event: PointerEvent) => void,
  onPointerEnterCapture?: ?(event: PointerEvent) => void,
  onPointerLeave?: ?(event: PointerEvent) => void,
  onPointerLeaveCapture?: ?(event: PointerEvent) => void,
  onPointerMove?: ?(event: PointerEvent) => void,
  onPointerMoveCapture?: ?(event: PointerEvent) => void,
  onPointerCancel?: ?(e: PointerEvent) => void,
  onPointerCancelCapture?: ?(e: PointerEvent) => void,
  onPointerDown?: ?(e: PointerEvent) => void,
  onPointerDownCapture?: ?(e: PointerEvent) => void,
  onPointerUp?: ?(e: PointerEvent) => void,
  onPointerUpCapture?: ?(e: PointerEvent) => void,
  onPointerOver?: ?(e: PointerEvent) => void,
  onPointerOverCapture?: ?(e: PointerEvent) => void,
  onPointerOut?: ?(e: PointerEvent) => void,
  onPointerOutCapture?: ?(e: PointerEvent) => void,
  onGotPointerCapture?: ?(e: PointerEvent) => void,
  onGotPointerCaptureCapture?: ?(e: PointerEvent) => void,
  onLostPointerCapture?: ?(e: PointerEvent) => void,
  onLostPointerCaptureCapture?: ?(e: PointerEvent) => void,
|}>;
type FocusEventProps = $ReadOnly<{|
  onBlur?: ?(event: BlurEvent) => void,
  onBlurCapture?: ?(event: BlurEvent) => void,
  onFocus?: ?(event: FocusEvent) => void,
  onFocusCapture?: ?(event: FocusEvent) => void,
|}>;
type TouchEventProps = $ReadOnly<{|
  onTouchCancel?: ?(e: PressEvent) => void,
  onTouchCancelCapture?: ?(e: PressEvent) => void,
  onTouchEnd?: ?(e: PressEvent) => void,
  onTouchEndCapture?: ?(e: PressEvent) => void,
  onTouchMove?: ?(e: PressEvent) => void,
  onTouchMoveCapture?: ?(e: PressEvent) => void,
  onTouchStart?: ?(e: PressEvent) => void,
  onTouchStartCapture?: ?(e: PressEvent) => void,
|}>;
type GestureResponderEventProps = $ReadOnly<{|
  onMoveShouldSetResponder?: ?(e: PressEvent) => boolean,
  onMoveShouldSetResponderCapture?: ?(e: PressEvent) => boolean,
  onResponderGrant?: ?(e: PressEvent) => void | boolean,
  onResponderMove?: ?(e: PressEvent) => void,
  onResponderReject?: ?(e: PressEvent) => void,
  onResponderRelease?: ?(e: PressEvent) => void,
  onResponderStart?: ?(e: PressEvent) => void,
  onResponderEnd?: ?(e: PressEvent) => void,
  onResponderTerminate?: ?(e: PressEvent) => void,
  onResponderTerminationRequest?: ?(e: PressEvent) => boolean,
  onStartShouldSetResponder?: ?(e: PressEvent) => boolean,
  onStartShouldSetResponderCapture?: ?(e: PressEvent) => boolean,
|}>;
type AndroidDrawableThemeAttr = $ReadOnly<{|
  type: \\"ThemeAttrAndroid\\",
  attribute: string,
|}>;
type AndroidDrawableRipple = $ReadOnly<{|
  type: \\"RippleAndroid\\",
  color?: ?number,
  borderless?: ?boolean,
  rippleRadius?: ?number,
|}>;
type AndroidDrawable = AndroidDrawableThemeAttr | AndroidDrawableRipple;
type AndroidViewProps = $ReadOnly<{|
  accessibilityLabelledBy?: ?string | ?Array<string>,
  \\"aria-labelledby\\"?: ?string,
  accessibilityLiveRegion?: ?(\\"none\\" | \\"polite\\" | \\"assertive\\"),
  \\"aria-live\\"?: ?(\\"polite\\" | \\"assertive\\" | \\"off\\"),
  nativeBackgroundAndroid?: ?AndroidDrawable,
  nativeForegroundAndroid?: ?AndroidDrawable,
  renderToHardwareTextureAndroid?: ?boolean,
  importantForAccessibility?: ?(\\"auto\\" | \\"yes\\" | \\"no\\" | \\"no-hide-descendants\\"),
  hasTVPreferredFocus?: ?boolean,
  nextFocusDown?: ?number,
  nextFocusForward?: ?number,
  nextFocusLeft?: ?number,
  nextFocusRight?: ?number,
  nextFocusUp?: ?number,
  focusable?: boolean,
  tabIndex?: 0 | -1,
  onClick?: ?(event: PressEvent) => mixed,
|}>;
type IOSViewProps = $ReadOnly<{|
  accessibilityIgnoresInvertColors?: ?boolean,
  accessibilityViewIsModal?: ?boolean,
  \\"aria-modal\\"?: ?boolean,
  accessibilityElementsHidden?: ?boolean,
  accessibilityLanguage?: ?Stringish,
  shouldRasterizeIOS?: ?boolean,
|}>;
export type ViewProps = $ReadOnly<{|
  ...DirectEventProps,
  ...GestureResponderEventProps,
  ...MouseEventProps,
  ...PointerEventProps,
  ...FocusEventProps,
  ...TouchEventProps,
  ...AndroidViewProps,
  ...IOSViewProps,
  children?: Node,
  style?: ?ViewStyleProp,
  accessible?: ?boolean,
  accessibilityLabel?: ?Stringish,
  accessibilityHint?: ?Stringish,
  \\"aria-label\\"?: ?Stringish,
  accessibilityRole?: ?AccessibilityRole,
  role?: ?Role,
  accessibilityState?: ?AccessibilityState,
  accessibilityValue?: ?AccessibilityValue,
  \\"aria-valuemax\\"?: ?AccessibilityValue[\\"max\\"],
  \\"aria-valuemin\\"?: ?AccessibilityValue[\\"min\\"],
  \\"aria-valuenow\\"?: ?AccessibilityValue[\\"now\\"],
  \\"aria-valuetext\\"?: ?AccessibilityValue[\\"text\\"],
  accessibilityActions?: ?$ReadOnlyArray<AccessibilityActionInfo>,
  \\"aria-busy\\"?: ?boolean,
  \\"aria-checked\\"?: ?boolean | \\"mixed\\",
  \\"aria-disabled\\"?: ?boolean,
  \\"aria-expanded\\"?: ?boolean,
  \\"aria-selected\\"?: ?boolean,
  \\"aria-hidden\\"?: ?boolean,
  collapsable?: ?boolean,
  collapsableChildren?: ?boolean,
  experimental_layoutConformance?: ?(\\"strict\\" | \\"classic\\"),
  id?: string,
  testID?: ?string,
  nativeID?: ?string,
  needsOffscreenAlphaCompositing?: ?boolean,
  hitSlop?: ?EdgeInsetsOrSizeProp,
  pointerEvents?: ?(\\"auto\\" | \\"box-none\\" | \\"box-only\\" | \\"none\\"),
  removeClippedSubviews?: ?boolean,
|}>;
"
`;

exports[`public API should not change unintentionally Libraries/Core/Devtools/getDevServer.js 1`] = `
"type DevServerInfo = {
  url: string,
  fullBundleUrl: ?string,
  bundleLoadedFromServer: boolean,
  ...
};
declare function getDevServer(): DevServerInfo;
declare module.exports: getDevServer;
"
`;

exports[`public API should not change unintentionally Libraries/Core/Devtools/loadBundleFromServer.js 1`] = `
"declare module.exports: (bundlePathAndQuery: string) => Promise<void>;
"
`;

exports[`public API should not change unintentionally Libraries/Core/Devtools/openFileInEditor.js 1`] = `
"declare function openFileInEditor(file: string, lineNumber: number): void;
declare module.exports: openFileInEditor;
"
`;

exports[`public API should not change unintentionally Libraries/Core/Devtools/openURLInBrowser.js 1`] = `
"declare function openURLInBrowser(url: string): void;
declare module.exports: openURLInBrowser;
"
`;

exports[`public API should not change unintentionally Libraries/Core/Devtools/parseErrorStack.js 1`] = `
"declare function parseErrorStack(errorStack?: string): Array<StackFrame>;
declare module.exports: parseErrorStack;
"
`;

exports[`public API should not change unintentionally Libraries/Core/Devtools/parseHermesStack.js 1`] = `
"type HermesStackLocationNative = $ReadOnly<{
  type: \\"NATIVE\\",
}>;
type HermesStackLocationSource = $ReadOnly<{
  type: \\"SOURCE\\",
  sourceUrl: string,
  line1Based: number,
  column1Based: number,
}>;
type HermesStackLocationInternalBytecode = $ReadOnly<{
  type: \\"INTERNAL_BYTECODE\\",
  sourceUrl: string,
  line1Based: number,
  virtualOffset0Based: number,
}>;
type HermesStackLocationBytecode = $ReadOnly<{
  type: \\"BYTECODE\\",
  sourceUrl: string,
  line1Based: number,
  virtualOffset0Based: number,
}>;
type HermesStackLocation =
  | HermesStackLocationNative
  | HermesStackLocationSource
  | HermesStackLocationInternalBytecode
  | HermesStackLocationBytecode;
type HermesStackEntryFrame = $ReadOnly<{
  type: \\"FRAME\\",
  location: HermesStackLocation,
  functionName: string,
}>;
type HermesStackEntrySkipped = $ReadOnly<{
  type: \\"SKIPPED\\",
  count: number,
}>;
type HermesStackEntry = HermesStackEntryFrame | HermesStackEntrySkipped;
export type HermesParsedStack = $ReadOnly<{
  message: string,
  entries: $ReadOnlyArray<HermesStackEntry>,
}>;
declare module.exports: (stack: string) => HermesParsedStack;
"
`;

exports[`public API should not change unintentionally Libraries/Core/Devtools/symbolicateStackTrace.js 1`] = `
"export type CodeFrame = $ReadOnly<{
  content: string,
  location: ?{
    row: number,
    column: number,
    ...
  },
  fileName: string,
}>;
export type SymbolicatedStackTrace = $ReadOnly<{
  stack: Array<StackFrame>,
  codeFrame: ?CodeFrame,
}>;
declare function symbolicateStackTrace(
  stack: Array<StackFrame>,
  extraData?: mixed
): Promise<SymbolicatedStackTrace>;
declare module.exports: symbolicateStackTrace;
"
`;

exports[`public API should not change unintentionally Libraries/Core/ErrorHandlers.js 1`] = `
"type ErrorInfo = {
  +componentStack?: ?string,
  +errorBoundary?: ?React$Component<any, any>,
};
declare export function onUncaughtError(
  errorValue: mixed,
  errorInfo: ErrorInfo
): void;
declare export function onCaughtError(
  errorValue: mixed,
  errorInfo: ErrorInfo
): void;
declare export function onRecoverableError(
  errorValue: mixed,
  errorInfo: ErrorInfo
): void;
"
`;

exports[`public API should not change unintentionally Libraries/Core/ExceptionsManager.js 1`] = `
"declare class SyntheticError extends Error {
  name: string;
}
type ExceptionDecorator = (ExceptionData) => ExceptionData;
declare const decoratedExtraDataKey: symbol;
declare function unstable_setExceptionDecorator(
  exceptionDecorator: ?ExceptionDecorator
): void;
declare function handleException(e: mixed, isFatal: boolean): void;
declare function installConsoleErrorReporter(): void;
declare module.exports: {
  decoratedExtraDataKey: decoratedExtraDataKey,
  handleException: handleException,
  installConsoleErrorReporter: installConsoleErrorReporter,
  SyntheticError: SyntheticError,
  unstable_setExceptionDecorator: unstable_setExceptionDecorator,
};
"
`;

exports[`public API should not change unintentionally Libraries/Core/ExtendedError.js 1`] = `
"export type ExtendedError = Error &
  interface {
    jsEngine?: string,
    preventSymbolication?: boolean,
    componentStack?: string,
    isComponentError?: boolean,
    type?: string,
    cause?: {
      name: string,
      message: string,
      stackElements?: $ReadOnlyArray<Object>,
      stackSymbols?: $ReadOnlyArray<Object>,
      stackReturnAddresses?: $ReadOnlyArray<Object>,
    },
  };
"
`;

exports[`public API should not change unintentionally Libraries/Core/NativeExceptionsManager.js 1`] = `
"export * from \\"../../src/private/specs/modules/NativeExceptionsManager\\";
declare export default typeof NativeExceptionsManager;
"
`;

exports[`public API should not change unintentionally Libraries/Core/RawEventEmitter.js 1`] = `
"export type RawEventEmitterEvent = $ReadOnly<{|
  eventName: string,
  nativeEvent: { [string]: mixed },
|}>;
type RawEventDefinitions = {
  [eventChannel: string]: [RawEventEmitterEvent],
};
declare const RawEventEmitter: IEventEmitter<RawEventDefinitions>;
declare export default typeof RawEventEmitter;
"
`;

exports[`public API should not change unintentionally Libraries/Core/ReactFiberErrorDialog.js 1`] = `
"export type CapturedError = {
  +componentStack: string,
  +error: mixed,
  +errorBoundary: ?{ ... },
  ...
};
declare const ReactFiberErrorDialog: {
  showErrorDialog(CapturedError): boolean,
};
declare export default typeof ReactFiberErrorDialog;
"
`;

exports[`public API should not change unintentionally Libraries/Core/ReactNativeVersion.js 1`] = `
"declare const version: $ReadOnly<{
  major: number,
  minor: number,
  patch: number,
  prerelease: string | null,
}>;
declare module.exports: { version: version };
"
`;

exports[`public API should not change unintentionally Libraries/Core/ReactNativeVersionCheck.js 1`] = `
"declare const checkVersions: () => void;
declare module.exports: { checkVersions: checkVersions };
"
`;

exports[`public API should not change unintentionally Libraries/Core/SegmentFetcher/NativeSegmentFetcher.js 1`] = `
"export * from \\"../../../src/private/specs/modules/NativeSegmentFetcher\\";
declare export default typeof NativeSegmentFetcher;
"
`;

exports[`public API should not change unintentionally Libraries/Core/Timers/JSTimers.js 1`] = `
"export type JSTimerType =
  | \\"setTimeout\\"
  | \\"setInterval\\"
  | \\"requestAnimationFrame\\"
  | \\"queueReactNativeMicrotask\\"
  | \\"requestIdleCallback\\";
declare let ExportedJSTimers: {|
  callIdleCallbacks: (frameTime: number) => any | void,
  callReactNativeMicrotasks: () => void,
  callTimers: (timersToCall: Array<number>) => any | void,
  cancelAnimationFrame: (timerID: number) => void,
  cancelIdleCallback: (timerID: number) => void,
  clearReactNativeMicrotask: (timerID: number) => void,
  clearInterval: (timerID: number) => void,
  clearTimeout: (timerID: number) => void,
  emitTimeDriftWarning: (warningMessage: string) => any | void,
  requestAnimationFrame: (func: any) => any | number,
  requestIdleCallback: (func: any, options: ?any) => any | number,
  queueReactNativeMicrotask: (func: any, ...args: any) => number,
  setInterval: (func: any, duration: number, ...args: any) => number,
  setTimeout: (func: any, duration: number, ...args: any) => number,
|};
declare module.exports: ExportedJSTimers;
"
`;

exports[`public API should not change unintentionally Libraries/Core/Timers/NativeTiming.js 1`] = `
"export * from \\"../../../src/private/specs/modules/NativeTiming\\";
declare export default typeof NativeTiming;
"
`;

exports[`public API should not change unintentionally Libraries/Core/Timers/immediateShim.js 1`] = `
"declare function setImmediate(callback: Function, ...args: any): number;
declare function clearImmediate(immediateID: number): void;
declare const immediateShim: {
  setImmediate: setImmediate,
  clearImmediate: clearImmediate,
};
declare module.exports: immediateShim;
"
`;

exports[`public API should not change unintentionally Libraries/Core/Timers/queueMicrotask.js 1`] = `
"declare export default function queueMicrotask(callback: Function): void;
"
`;

exports[`public API should not change unintentionally Libraries/Core/registerCallableModule.js 1`] = `
"type Module = { ... };
type RegisterCallableModule = (
  name: string,
  moduleOrFactory: Module | ((void) => Module)
) => void;
declare const registerCallableModule: RegisterCallableModule;
declare export default typeof registerCallableModule;
"
`;

exports[`public API should not change unintentionally Libraries/Core/setUpSegmentFetcher.js 1`] = `
"export type FetchSegmentFunction = typeof __fetchSegment;
declare function __fetchSegment(
  segmentId: number,
  options: $ReadOnly<{
    otaBuildNumber: ?string,
    requestedModuleName: string,
    segmentHash: string,
  }>,
  callback: (?Error) => void
): void;
"
`;

exports[`public API should not change unintentionally Libraries/Debugging/DebuggingOverlay.js 1`] = `
"type DebuggingOverlayHandle = {
  highlightTraceUpdates(updates: TraceUpdate[]): void,
  highlightElements(elements: ElementRectangle[]): void,
  clearElementsHighlight(): void,
};
declare const DebuggingOverlayWithForwardedRef: React.AbstractComponent<
  {},
  DebuggingOverlayHandle,
  React.Node,
>;
declare export default typeof DebuggingOverlayWithForwardedRef;
"
`;

exports[`public API should not change unintentionally Libraries/Debugging/DebuggingOverlayNativeComponent.js 1`] = `
"export * from \\"../../src/private/specs/components/DebuggingOverlayNativeComponent\\";
declare export default typeof DebuggingOverlayNativeComponent;
"
`;

exports[`public API should not change unintentionally Libraries/Debugging/DebuggingOverlayRegistry.js 1`] = `
"export type DebuggingOverlayRegistrySubscriberProtocol = {
  rootViewRef: AppContainerRootViewRef,
  debuggingOverlayRef: DebuggingOverlayRef,
};
declare class DebuggingOverlayRegistry {
  constructor(): void;
  subscribe(subscriber: DebuggingOverlayRegistrySubscriberProtocol): void;
  unsubscribe(subscriber: DebuggingOverlayRegistrySubscriberProtocol): void;
}
declare const debuggingOverlayRegistryInstance: DebuggingOverlayRegistry;
declare export default typeof debuggingOverlayRegistryInstance;
"
`;

exports[`public API should not change unintentionally Libraries/Debugging/useSubscribeToDebuggingOverlayRegistry.js 1`] = `
"declare const useSubscribeToDebuggingOverlayRegistry: (
  rootViewRef: AppContainerRootViewRef,
  debuggingOverlayRef: DebuggingOverlayRef
) => void;
declare export default typeof useSubscribeToDebuggingOverlayRegistry;
"
`;

exports[`public API should not change unintentionally Libraries/DevToolsSettings/DevToolsSettingsManager.android.js 1`] = `
"declare module.exports: {
  setConsolePatchSettings(newSettings: string): void,
  getConsolePatchSettings(): ?string,
  setProfilingSettings(newSettings: string): void,
  getProfilingSettings(): ?string,
  reload(): void,
};
"
`;

exports[`public API should not change unintentionally Libraries/DevToolsSettings/DevToolsSettingsManager.ios.js 1`] = `
"declare const DevToolsSettingsManager: {
  setConsolePatchSettings(newConsolePatchSettings: string): void,
  getConsolePatchSettings(): ?string,
  setProfilingSettings(newProfilingSettings: string): void,
  getProfilingSettings(): ?string,
  reload(): void,
};
declare module.exports: DevToolsSettingsManager;
"
`;

exports[`public API should not change unintentionally Libraries/DevToolsSettings/DevToolsSettingsManager.js.flow 1`] = `
"declare const DevToolsSettingsManager: {
  setConsolePatchSettings(newConsolePatchSettings: string): void,
  getConsolePatchSettings(): ?string,
  setProfilingSettings(newProfilingSettings: string): void,
  getProfilingSettings(): ?string,
  reload(): void,
};
declare module.exports: DevToolsSettingsManager;
"
`;

exports[`public API should not change unintentionally Libraries/DevToolsSettings/NativeDevToolsSettingsManager.js 1`] = `
"export * from \\"../../src/private/specs/modules/NativeDevToolsSettingsManager\\";
declare export default typeof NativeDevToolsSettingsManager;
"
`;

exports[`public API should not change unintentionally Libraries/EventEmitter/NativeEventEmitter.js 1`] = `
"interface NativeModule {
  addListener(eventType: string): void;
  removeListeners(count: number): void;
}
export type { EventSubscription };
declare export default class NativeEventEmitter<TEventToArgsMap: { ... }>
  implements IEventEmitter<TEventToArgsMap>
{
  _nativeModule: ?NativeModule;
  constructor(nativeModule: ?NativeModule): void;
  addListener<TEvent: $Keys<TEventToArgsMap>>(
    eventType: TEvent,
    listener: (...args: $ElementType<TEventToArgsMap, TEvent>) => mixed,
    context?: mixed
  ): EventSubscription;
  emit<TEvent: $Keys<TEventToArgsMap>>(
    eventType: TEvent,
    ...args: $ElementType<TEventToArgsMap, TEvent>
  ): void;
  removeAllListeners<TEvent: $Keys<TEventToArgsMap>>(eventType?: ?TEvent): void;
  listenerCount<TEvent: $Keys<TEventToArgsMap>>(eventType: TEvent): number;
}
"
`;

exports[`public API should not change unintentionally Libraries/EventEmitter/RCTDeviceEventEmitter.js 1`] = `
"type RCTDeviceEventDefinitions = $FlowFixMe;
declare export default IEventEmitter<RCTDeviceEventDefinitions>;
"
`;

exports[`public API should not change unintentionally Libraries/EventEmitter/RCTEventEmitter.js 1`] = `
"declare const RCTEventEmitter: { register(eventEmitter: any): void };
declare module.exports: RCTEventEmitter;
"
`;

exports[`public API should not change unintentionally Libraries/EventEmitter/RCTNativeAppEventEmitter.js 1`] = `
"declare const RCTNativeAppEventEmitter: typeof RCTDeviceEventEmitter;
declare module.exports: RCTNativeAppEventEmitter;
"
`;

exports[`public API should not change unintentionally Libraries/Events/CustomEvent.js 1`] = `
"type CustomEvent$Options = $ReadOnly<{|
  bubbles?: boolean,
  cancelable?: boolean,
  composed?: boolean,
  detail?: { ... },
|}>;
declare class CustomEvent extends EventPolyfill {
  detail: ?{ ... };
  constructor(typeArg: string, options: CustomEvent$Options): void;
}
declare export default typeof CustomEvent;
"
`;

exports[`public API should not change unintentionally Libraries/Events/EventPolyfill.js 1`] = `
"type Event$Init = {
  bubbles?: boolean,
  cancelable?: boolean,
  composed?: boolean,
  scoped?: boolean,
  ...
};
interface IEvent {
  constructor(type: string, eventInitDict?: Event$Init): void;
  +type: string;
  +target: EventTarget;
  +srcElement: Element;
  +currentTarget: EventTarget;
  composedPath(): Array<EventTarget>;
  +NONE: number;
  +AT_TARGET: number;
  +BUBBLING_PHASE: number;
  +CAPTURING_PHASE: number;
  +eventPhase: number;
  stopPropagation(): void;
  stopImmediatePropagation(): void;
  +bubbles: boolean;
  +cancelable: boolean;
  preventDefault(): void;
  +defaultPrevented: boolean;
  +composed: boolean;
  +isTrusted: boolean;
  +timeStamp: number;
  +deepPath?: () => EventTarget[];
  +scoped: boolean;
  initEvent(type: string, bubbles: boolean, cancelable: boolean): void;
}
declare class EventPolyfill implements IEvent {
  type: string;
  bubbles: boolean;
  cancelable: boolean;
  composed: boolean;
  scoped: boolean;
  isTrusted: boolean;
  defaultPrevented: boolean;
  timeStamp: number;
  NONE: number;
  AT_TARGET: number;
  BUBBLING_PHASE: number;
  CAPTURING_PHASE: number;
  eventPhase: number;
  currentTarget: EventTarget;
  target: EventTarget;
  srcElement: Element;
  _syntheticEvent: mixed;
  constructor(type: string, eventInitDict?: Event$Init): void;
  composedPath(): Array<EventTarget>;
  preventDefault(): void;
  initEvent(type: string, bubbles: boolean, cancelable: boolean): void;
  stopImmediatePropagation(): void;
  stopPropagation(): void;
  setSyntheticEvent(value: mixed): void;
}
declare export default typeof EventPolyfill;
"
`;

exports[`public API should not change unintentionally Libraries/HeapCapture/HeapCapture.js 1`] = `
"declare const HeapCapture: { captureHeap: (path: string) => void };
declare module.exports: HeapCapture;
"
`;

exports[`public API should not change unintentionally Libraries/HeapCapture/NativeJSCHeapCapture.js 1`] = `
"export * from \\"../../src/private/specs/modules/NativeJSCHeapCapture\\";
declare export default typeof NativeJSCHeapCapture;
"
`;

exports[`public API should not change unintentionally Libraries/Image/AssetRegistry.js 1`] = `
"declare module.exports: $FlowFixMe;
"
`;

exports[`public API should not change unintentionally Libraries/Image/AssetSourceResolver.js 1`] = `
"export type ResolvedAssetSource = {|
  +__packager_asset: boolean,
  +width: ?number,
  +height: ?number,
  +uri: string,
  +scale: number,
|};
declare class AssetSourceResolver {
  serverUrl: ?string;
  jsbundleUrl: ?string;
  asset: PackagerAsset;
  constructor(
    serverUrl: ?string,
    jsbundleUrl: ?string,
    asset: PackagerAsset
  ): void;
  isLoadedFromServer(): boolean;
  isLoadedFromFileSystem(): boolean;
  defaultAsset(): ResolvedAssetSource;
  assetServerURL(): ResolvedAssetSource;
  scaledAssetPath(): ResolvedAssetSource;
  scaledAssetURLNearBundle(): ResolvedAssetSource;
  resourceIdentifierWithoutScale(): ResolvedAssetSource;
  drawableFolderInBundle(): ResolvedAssetSource;
  fromSource(source: string): ResolvedAssetSource;
  static pickScale: (scales: Array<number>, deviceScale?: number) => number;
}
declare module.exports: AssetSourceResolver;
"
`;

exports[`public API should not change unintentionally Libraries/Image/AssetUtils.js 1`] = `
"declare export function pickScale(
  scales: Array<number>,
  deviceScale?: number
): number;
declare export function setUrlCacheBreaker(appendage: string): void;
declare export function getUrlCacheBreaker(): string;
"
`;

exports[`public API should not change unintentionally Libraries/Image/Image.android.js 1`] = `
"declare const Image: ImageAndroid;
declare module.exports: Image;
"
`;

exports[`public API should not change unintentionally Libraries/Image/Image.ios.js 1`] = `
"declare const Image: ImageIOS;
declare module.exports: Image;
"
`;

exports[`public API should not change unintentionally Libraries/Image/Image.js.flow 1`] = `
"declare module.exports: Image;
"
`;

exports[`public API should not change unintentionally Libraries/Image/ImageAnalyticsTagContext.js 1`] = `
"type ContextType = ?string;
declare const Context: React.Context<ContextType>;
declare export default typeof Context;
"
`;

exports[`public API should not change unintentionally Libraries/Image/ImageBackground.js 1`] = `
"declare class ImageBackground extends React.Component<ImageBackgroundProps> {
  setNativeProps(props: { ... }): void;
  _viewRef: ?React.ElementRef<typeof View>;
  _captureRef: $FlowFixMe;
  render(): React.Node;
}
declare module.exports: ImageBackground;
"
`;

exports[`public API should not change unintentionally Libraries/Image/ImageInjection.js 1`] = `
"type ImageComponentDecorator =
  ((AbstractImageAndroid) => AbstractImageAndroid) &
    ((AbstractImageIOS) => AbstractImageIOS);
declare export function unstable_setImageComponentDecorator(
  imageComponentDecorator: ?ImageComponentDecorator
): void;
declare export function unstable_getImageComponentDecorator(): ?ImageComponentDecorator;
type ImageInstance = React.ElementRef<ImageComponent>;
type ImageAttachedCallback = (
  imageInstance: ImageInstance
) => void | (() => void);
declare export function unstable_registerImageAttachedCallback(
  callback: ImageAttachedCallback
): void;
declare export function unstable_unregisterImageAttachedCallback(
  callback: ImageAttachedCallback
): void;
declare export function useWrapRefWithImageAttachedCallbacks(
  forwardedRef: React.RefSetter<ImageInstance>
): React.RefSetter<ImageInstance>;
"
`;

exports[`public API should not change unintentionally Libraries/Image/ImageProps.js 1`] = `
"export type ImageLoadEvent = SyntheticEvent<
  $ReadOnly<{|
    source: $ReadOnly<{|
      width: number,
      height: number,
      uri: string,
    |}>,
  |}>,
>;
type IOSImageProps = $ReadOnly<{|
  defaultSource?: ?ImageSource,
  onPartialLoad?: ?() => void,
  onProgress?: ?(
    event: SyntheticEvent<$ReadOnly<{| loaded: number, total: number |}>>
  ) => void,
|}>;
type AndroidImageProps = $ReadOnly<{|
  loadingIndicatorSource?: ?(number | $ReadOnly<{| uri: string |}>),
  progressiveRenderingEnabled?: ?boolean,
  fadeDuration?: ?number,
  resizeMethod?: ?(\\"auto\\" | \\"resize\\" | \\"scale\\"),
  resizeMultiplier?: ?number,
|}>;
export type ImageProps = {|
  ...$Diff<ViewProps, $ReadOnly<{| style: ?ViewStyleProp |}>>,
  ...IOSImageProps,
  ...AndroidImageProps,
  accessible?: ?boolean,
  internal_analyticTag?: ?string,
  accessibilityLabel?: ?Stringish,
  \\"aria-label\\"?: ?Stringish,
  \\"aria-labelledby\\"?: ?string,
  alt?: ?Stringish,
  blurRadius?: ?number,
  capInsets?: ?EdgeInsetsProp,
  crossOrigin?: ?(\\"anonymous\\" | \\"use-credentials\\"),
  height?: number,
  width?: number,
  onError?: ?(
    event: SyntheticEvent<
      $ReadOnly<{|
        error: string,
      |}>,
    >
  ) => void,
  onLayout?: ?(event: LayoutEvent) => mixed,
  onLoad?: ?(event: ImageLoadEvent) => void,
  onLoadEnd?: ?() => void,
  onLoadStart?: ?() => void,
  source?: ?ImageSource,
  style?: ?ImageStyleProp,
  referrerPolicy?: ?(
    | \\"no-referrer\\"
    | \\"no-referrer-when-downgrade\\"
    | \\"origin\\"
    | \\"origin-when-cross-origin\\"
    | \\"same-origin\\"
    | \\"strict-origin\\"
    | \\"strict-origin-when-cross-origin\\"
    | \\"unsafe-url\\"
  ),
  resizeMode?: ?(\\"cover\\" | \\"contain\\" | \\"stretch\\" | \\"repeat\\" | \\"center\\"),
  testID?: ?string,
  tintColor?: ColorValue,
  src?: ?string,
  srcSet?: ?string,
  children?: empty,
|};
export type ImageBackgroundProps = $ReadOnly<{|
  ...ImageProps,
  children?: Node,
  style?: ?ViewStyleProp,
  imageStyle?: ?ImageStyleProp,
  imageRef?: Ref<Image>,
|}>;
"
`;

exports[`public API should not change unintentionally Libraries/Image/ImageResizeMode.js 1`] = `
"export type ImageResizeMode =
  | \\"center\\"
  | \\"contain\\"
  | \\"cover\\"
  | \\"repeat\\"
  | \\"stretch\\";
"
`;

exports[`public API should not change unintentionally Libraries/Image/ImageSource.js 1`] = `
"export interface ImageURISource {
  +uri?: ?string;
  +bundle?: ?string;
  +method?: ?string;
  +headers?: ?{ [string]: string };
  +body?: ?string;
  +cache?: ?(\\"default\\" | \\"reload\\" | \\"force-cache\\" | \\"only-if-cached\\");
  +width?: ?number;
  +height?: ?number;
  +scale?: ?number;
}
export type ImageSource =
  | number
  | ImageURISource
  | $ReadOnlyArray<ImageURISource>;
type ImageSourceProperties = {
  body?: ?string,
  bundle?: ?string,
  cache?: ?(\\"default\\" | \\"reload\\" | \\"force-cache\\" | \\"only-if-cached\\"),
  headers?: ?{ [string]: string },
  height?: ?number,
  method?: ?string,
  scale?: ?number,
  uri?: ?string,
  width?: ?number,
  ...
};
declare export function getImageSourceProperties(
  imageSource: ImageURISource
): $ReadOnly<ImageSourceProperties>;
"
`;

exports[`public API should not change unintentionally Libraries/Image/ImageSourceUtils.js 1`] = `
"declare export function getImageSourcesFromImageProps(
  imageProps: ImageProps
): ?ResolvedAssetSource | $ReadOnlyArray<{ uri: string, ... }>;
"
`;

exports[`public API should not change unintentionally Libraries/Image/ImageTypes.flow.js 1`] = `
"type ImageComponentStaticsIOS = $ReadOnly<{
  getSize(uri: string): Promise<{ width: number, height: number }>,
  getSize(
    uri: string,
    success: (width: number, height: number) => void,
    failure?: (error: mixed) => void
  ): void,
  getSizeWithHeaders(
    uri: string,
    headers: { [string]: string, ... }
  ): Promise<{ width: number, height: number }>,
  getSizeWithHeaders(
    uri: string,
    headers: { [string]: string, ... },
    success: (width: number, height: number) => void,
    failure?: (error: mixed) => void
  ): void,
  prefetch(url: string): Promise<boolean>,
  prefetchWithMetadata(
    url: string,
    queryRootName: string,
    rootTag?: ?RootTag
  ): Promise<boolean>,
  queryCache(
    urls: Array<string>
  ): Promise<{ [string]: \\"memory\\" | \\"disk\\" | \\"disk/memory\\", ... }>,
  resolveAssetSource(source: ImageSource): ?ResolvedAssetSource,
}>;
type ImageComponentStaticsAndroid = $ReadOnly<{
  ...ImageComponentStaticsIOS,
  abortPrefetch(requestId: number): void,
}>;
export type AbstractImageAndroid = React.AbstractComponent<
  ImagePropsType,
  | React.ElementRef<TextInlineImageNativeComponent>
  | React.ElementRef<ImageViewNativeComponent>,
>;
export type ImageAndroid = AbstractImageAndroid & ImageComponentStaticsAndroid;
export type AbstractImageIOS = React.AbstractComponent<
  ImagePropsType,
  React.ElementRef<ImageViewNativeComponent>,
>;
export type ImageIOS = AbstractImageIOS & ImageComponentStaticsIOS;
export type Image = ImageIOS | ImageAndroid;
export type { ImageProps } from \\"./ImageProps\\";
"
`;

exports[`public API should not change unintentionally Libraries/Image/ImageUtils.js 1`] = `
"type ResizeMode = \\"cover\\" | \\"contain\\" | \\"stretch\\" | \\"repeat\\" | \\"center\\";
declare export function convertObjectFitToResizeMode(
  objectFit: string
): ResizeMode;
"
`;

exports[`public API should not change unintentionally Libraries/Image/ImageViewNativeComponent.js 1`] = `
"type Props = $ReadOnly<{
  ...ImageProps,
  ...ViewProps,
  style?: ImageStyleProp | DangerouslyImpreciseStyle,
  tintColor?: ColorValue,
  shouldNotifyLoadEvents?: boolean,
  src?:
    | ?ResolvedAssetSource
    | ?$ReadOnlyArray<?$ReadOnly<{ uri?: ?string, ... }>>,
  headers?: ?{ [string]: string },
  defaultSrc?: ?string,
  loadingIndicatorSrc?: ?string,
}>;
interface NativeCommands {
  +setIsVisible_EXPERIMENTAL: (
    viewRef: ElementRef<HostComponent<mixed>>,
    isVisible: boolean,
    time: number
  ) => void;
}
declare export const Commands: NativeCommands;
declare export const __INTERNAL_VIEW_CONFIG: PartialViewConfig;
declare const ImageViewNativeComponent: HostComponent<Props>;
declare export default typeof ImageViewNativeComponent;
"
`;

exports[`public API should not change unintentionally Libraries/Image/NativeImageEditor.js 1`] = `
"export * from \\"../../src/private/specs/modules/NativeImageEditor\\";
declare export default typeof NativeImageEditor;
"
`;

exports[`public API should not change unintentionally Libraries/Image/NativeImageLoaderAndroid.js 1`] = `
"export * from \\"../../src/private/specs/modules/NativeImageLoaderAndroid\\";
declare export default typeof NativeImageLoaderAndroid;
"
`;

exports[`public API should not change unintentionally Libraries/Image/NativeImageLoaderIOS.js 1`] = `
"export * from \\"../../src/private/specs/modules/NativeImageLoaderIOS\\";
declare export default typeof NativeImageLoaderIOS;
"
`;

exports[`public API should not change unintentionally Libraries/Image/NativeImageStoreAndroid.js 1`] = `
"export * from \\"../../src/private/specs/modules/NativeImageStoreAndroid\\";
declare export default typeof NativeImageStoreAndroid;
"
`;

exports[`public API should not change unintentionally Libraries/Image/NativeImageStoreIOS.js 1`] = `
"export * from \\"../../src/private/specs/modules/NativeImageStoreIOS\\";
declare export default typeof NativeImageStoreIOS;
"
`;

exports[`public API should not change unintentionally Libraries/Image/RelativeImageStub.js 1`] = `
"declare module.exports: number;
"
`;

exports[`public API should not change unintentionally Libraries/Image/TextInlineImageNativeComponent.js 1`] = `
"type NativeProps = $ReadOnly<{
  ...ViewProps,
  resizeMode?: ?ImageResizeMode,
  src?: ?$ReadOnlyArray<?$ReadOnly<{ uri?: ?string, ... }>>,
  tintColor?: ?ColorValue,
  headers?: ?{ [string]: string },
}>;
declare export const __INTERNAL_VIEW_CONFIG: PartialViewConfig;
declare const TextInlineImage: HostComponent<NativeProps>;
declare export default typeof TextInlineImage;
"
`;

exports[`public API should not change unintentionally Libraries/Image/nativeImageSource.js 1`] = `
"type NativeImageSourceSpec = $ReadOnly<{|
  android?: string,
  ios?: string,
  default?: string,
  height: number,
  width: number,
|}>;
declare function nativeImageSource(spec: NativeImageSourceSpec): ImageURISource;
declare module.exports: nativeImageSource;
"
`;

exports[`public API should not change unintentionally Libraries/Image/resolveAssetSource.js 1`] = `
"declare function resolveAssetSource(source: ?ImageSource): ?ResolvedAssetSource;
declare module.exports: resolveAssetSource;
"
`;

exports[`public API should not change unintentionally Libraries/Inspector/BorderBox.js 1`] = `
"declare const React: $FlowFixMe;
declare class BorderBox extends React.Component<$FlowFixMeProps> {
  render(): $FlowFixMe | React.Node;
}
declare module.exports: BorderBox;
"
`;

exports[`public API should not change unintentionally Libraries/Inspector/BoxInspector.js 1`] = `
"declare const React: $FlowFixMe;
declare class BoxInspector extends React.Component<$FlowFixMeProps> {
  render(): React.Node;
}
declare module.exports: BoxInspector;
"
`;

exports[`public API should not change unintentionally Libraries/Inspector/ElementBox.js 1`] = `
"declare const React: $FlowFixMe;
declare class ElementBox extends React.Component<$FlowFixMeProps> {
  render(): React.Node;
}
declare module.exports: ElementBox;
"
`;

exports[`public API should not change unintentionally Libraries/Inspector/ElementProperties.js 1`] = `
"declare const React: $FlowFixMe;
type Props = $ReadOnly<{|
  hierarchy: ?InspectorData[\\"hierarchy\\"],
  style?: ?ViewStyleProp,
  frame?: ?Object,
  selection?: ?number,
  setSelection?: (number) => mixed,
|}>;
declare class ElementProperties extends React.Component<Props> {
  render(): React.Node;
}
declare module.exports: ElementProperties;
"
`;

exports[`public API should not change unintentionally Libraries/Inspector/Inspector.js 1`] = `
"declare const React: $FlowFixMe;
export type InspectedElementFrame = TouchedViewDataAtPoint[\\"frame\\"];
export type InspectedElement = $ReadOnly<{
  frame: InspectedElementFrame,
  style?: ViewStyleProp,
}>;
export type ElementsHierarchy = InspectorData[\\"hierarchy\\"];
type Props = {
  inspectedViewRef: InspectedViewRef,
  onRequestRerenderApp: () => void,
  reactDevToolsAgent?: ReactDevToolsAgent,
};
declare function Inspector(Props): React.Node;
declare module.exports: Inspector;
"
`;

exports[`public API should not change unintentionally Libraries/Inspector/InspectorOverlay.js 1`] = `
"declare const React: $FlowFixMe;
type Props = $ReadOnly<{|
  inspected?: ?InspectedElement,
  onTouchPoint: (locationX: number, locationY: number) => void,
|}>;
declare function InspectorOverlay(Props): React.Node;
declare module.exports: InspectorOverlay;
"
`;

exports[`public API should not change unintentionally Libraries/Inspector/InspectorPanel.js 1`] = `
"declare const React: $FlowFixMe;
type Props = $ReadOnly<{|
  devtoolsIsOpen: boolean,
  inspecting: boolean,
  setInspecting: (val: boolean) => void,
  perfing: boolean,
  setPerfing: (val: boolean) => void,
  touchTargeting: boolean,
  setTouchTargeting: (val: boolean) => void,
  networking: boolean,
  setNetworking: (val: boolean) => void,
  hierarchy?: ?ElementsHierarchy,
  selection?: ?number,
  setSelection: (number) => mixed,
  inspected?: ?InspectedElement,
|}>;
declare class InspectorPanel extends React.Component<Props> {
  renderWaiting(): React.Node;
  render(): React.Node;
}
declare module.exports: InspectorPanel;
"
`;

exports[`public API should not change unintentionally Libraries/Inspector/NetworkOverlay.js 1`] = `
"declare const ScrollView: $FlowFixMe;
declare const React: $FlowFixMe;
type NetworkRequestInfo = {
  id: number,
  type?: string,
  url?: string,
  method?: string,
  status?: number,
  dataSent?: any,
  responseContentType?: string,
  responseSize?: number,
  requestHeaders?: Object,
  responseHeaders?: string,
  response?: Object | string,
  responseURL?: string,
  responseType?: string,
  timeout?: number,
  closeReason?: string,
  messages?: string,
  serverClose?: Object,
  serverError?: Object,
  ...
};
type Props = $ReadOnly<{||}>;
type State = {|
  detailRowId: ?number,
  requests: Array<NetworkRequestInfo>,
|};
declare class NetworkOverlay extends React.Component<Props, State> {
  _requestsListView: ?React.ElementRef<Class<FlatList<NetworkRequestInfo>>>;
  _detailScrollView: ?React.ElementRef<typeof ScrollView>;
  _requestsListViewScrollMetrics: {
    contentLength: number,
    offset: number,
    visibleLength: number,
  };
  _socketIdMap: { [string]: number };
  _xhrIdMap: { [key: number]: number, ... };
  state: State;
  _enableXHRInterception(): void;
  _enableWebSocketInterception(): void;
  componentDidMount(): void;
  componentWillUnmount(): void;
  _renderItem: $FlowFixMe;
  _renderItemDetail(id: number): React.Node;
  _indicateAdditionalRequests: $FlowFixMe;
  _captureRequestsListView: $FlowFixMe;
  _requestsListViewOnScroll: $FlowFixMe;
  _pressRow(rowId: number): void;
  _scrollDetailToTop: $FlowFixMe;
  _closeButtonClicked: $FlowFixMe;
  _getRequestIndexByXHRID(index: number): number;
  render(): React.Node;
}
declare module.exports: NetworkOverlay;
"
`;

exports[`public API should not change unintentionally Libraries/Inspector/PerformanceOverlay.js 1`] = `
"declare const React: $FlowFixMe;
declare class PerformanceOverlay extends React.Component<{ ... }> {
  render(): React.Node;
}
declare module.exports: PerformanceOverlay;
"
`;

exports[`public API should not change unintentionally Libraries/Inspector/ReactDevToolsOverlay.js 1`] = `
"type Props = {
  inspectedViewRef: InspectedViewRef,
  reactDevToolsAgent: ReactDevToolsAgent,
};
declare export default function ReactDevToolsOverlay(Props): React.Node;
"
`;

exports[`public API should not change unintentionally Libraries/Inspector/StyleInspector.js 1`] = `
"declare const React: $FlowFixMe;
declare class StyleInspector extends React.Component<$FlowFixMeProps> {
  render(): React.Node;
}
declare module.exports: StyleInspector;
"
`;

exports[`public API should not change unintentionally Libraries/Inspector/getInspectorDataForViewAtPoint.js 1`] = `
"declare const React: $FlowFixMe;
export type HostRef = React.ElementRef<HostComponent<mixed>>;
export type ReactRenderer = {
  rendererConfig: {
    getInspectorDataForViewAtPoint: (
      inspectedView: ?HostRef,
      locationX: number,
      locationY: number,
      callback: Function
    ) => void,
    ...
  },
};
declare module.exports: (
  inspectedView: ?HostRef,
  locationX: number,
  locationY: number,
  callback: (viewData: TouchedViewDataAtPoint) => boolean
) => void;
"
`;

exports[`public API should not change unintentionally Libraries/Inspector/resolveBoxStyle.js 1`] = `
"declare function resolveBoxStyle(
  prefix: string,
  style: Object
): ?$ReadOnly<{|
  bottom: number,
  left: number,
  right: number,
  top: number,
|}>;
declare module.exports: resolveBoxStyle;
"
`;

exports[`public API should not change unintentionally Libraries/Interaction/FrameRateLogger.js 1`] = `
"declare const FrameRateLogger: {
  setGlobalOptions: (options: { debug?: boolean, ... }) => void,
  setContext: (context: string) => void,
  beginScroll(): void,
  endScroll(): void,
};
declare module.exports: FrameRateLogger;
"
`;

exports[`public API should not change unintentionally Libraries/Interaction/InteractionManager.js 1`] = `
"export type Handle = number;
declare const InteractionManager: {
  Events: {
    interactionStart: \\"interactionStart\\",
    interactionComplete: \\"interactionComplete\\",
  },
  runAfterInteractions(task: ?Task): {
    then: <U>(
      onFulfill?: ?(void) => ?(Promise<U> | U),
      onReject?: ?(error: mixed) => ?(Promise<U> | U)
    ) => Promise<U>,
    cancel: () => void,
    ...
  },
  createInteractionHandle(): Handle,
  clearInteractionHandle(handle: Handle): void,
  addListener: $FlowFixMe,
  setDeadline(deadline: number): void,
};
declare module.exports: InteractionManager;
"
`;

exports[`public API should not change unintentionally Libraries/Interaction/JSEventLoopWatchdog.js 1`] = `
"type Handler = {
  onIterate?: () => void,
  onStall: (params: { lastInterval: number, busyTime: number, ... }) => ?string,
  ...
};
declare const JSEventLoopWatchdog: {
  getStats: () => Object,
  reset: () => void,
  addHandler: (handler: Handler) => void,
  install: ({ thresholdMS: number, ... }) => void,
};
declare module.exports: JSEventLoopWatchdog;
"
`;

exports[`public API should not change unintentionally Libraries/Interaction/NativeFrameRateLogger.js 1`] = `
"export * from \\"../../src/private/specs/modules/NativeFrameRateLogger\\";
declare export default typeof NativeFrameRateLogger;
"
`;

exports[`public API should not change unintentionally Libraries/Interaction/PanResponder.js 1`] = `
"export type GestureState = {|
  stateID: number,
  moveX: number,
  moveY: number,
  x0: number,
  y0: number,
  dx: number,
  dy: number,
  vx: number,
  vy: number,
  numberActiveTouches: number,
  _accountsForMovesUpTo: number,
|};
type ActiveCallback = (
  event: PressEvent,
  gestureState: GestureState
) => boolean;
type PassiveCallback = (event: PressEvent, gestureState: GestureState) => mixed;
export type PanHandlers = {|
  onMoveShouldSetResponder: (event: PressEvent) => boolean,
  onMoveShouldSetResponderCapture: (event: PressEvent) => boolean,
  onResponderEnd: (event: PressEvent) => void,
  onResponderGrant: (event: PressEvent) => boolean,
  onResponderMove: (event: PressEvent) => void,
  onResponderReject: (event: PressEvent) => void,
  onResponderRelease: (event: PressEvent) => void,
  onResponderStart: (event: PressEvent) => void,
  onResponderTerminate: (event: PressEvent) => void,
  onResponderTerminationRequest: (event: PressEvent) => boolean,
  onStartShouldSetResponder: (event: PressEvent) => boolean,
  onStartShouldSetResponderCapture: (event: PressEvent) => boolean,
|};
type PanResponderConfig = $ReadOnly<{|
  onMoveShouldSetPanResponder?: ?ActiveCallback,
  onMoveShouldSetPanResponderCapture?: ?ActiveCallback,
  onStartShouldSetPanResponder?: ?ActiveCallback,
  onStartShouldSetPanResponderCapture?: ?ActiveCallback,
  onPanResponderGrant?: ?(PassiveCallback | ActiveCallback),
  onPanResponderReject?: ?PassiveCallback,
  onPanResponderStart?: ?PassiveCallback,
  onPanResponderEnd?: ?PassiveCallback,
  onPanResponderRelease?: ?PassiveCallback,
  onPanResponderMove?: ?PassiveCallback,
  onPanResponderTerminate?: ?PassiveCallback,
  onPanResponderTerminationRequest?: ?ActiveCallback,
  onShouldBlockNativeResponder?: ?ActiveCallback,
|}>;
declare const PanResponder: {
  _initializeGestureState(gestureState: GestureState): void,
  _updateGestureStateOnMove(
    gestureState: GestureState,
    touchHistory: $PropertyType<PressEvent, \\"touchHistory\\">
  ): void,
  create(config: PanResponderConfig): {
    getInteractionHandle: () => ?number,
    panHandlers: PanHandlers,
  },
};
export type PanResponderInstance = ReturnType<(typeof PanResponder)[\\"create\\"]>;
declare export default typeof PanResponder;
"
`;

exports[`public API should not change unintentionally Libraries/Interaction/TaskQueue.js 1`] = `
"type SimpleTask = {
  name: string,
  run: () => void,
};
type PromiseTask = {
  name: string,
  gen: () => Promise<void>,
};
export type Task = SimpleTask | PromiseTask | (() => void);
declare class TaskQueue {
  constructor({ onMoreTasks: () => void, ... }): void;
  enqueue(task: Task): void;
  enqueueTasks(tasks: Array<Task>): void;
  cancelTasks(tasksToCancel: Array<Task>): void;
  hasTasksToProcess(): boolean;
  processNext(): void;
  _queueStack: Array<{
    tasks: Array<Task>,
    popable: boolean,
    ...
  }>;
  _onMoreTasks: () => void;
  _getCurrentQueue(): Array<Task>;
  _genPromise(task: PromiseTask): void;
}
declare module.exports: TaskQueue;
"
`;

exports[`public API should not change unintentionally Libraries/Interaction/TouchHistoryMath.js 1`] = `"UNTYPED MODULE"`;

exports[`public API should not change unintentionally Libraries/IntersectionObserver/IntersectionObserver.js 1`] = `
"export type IntersectionObserverCallback = (
  entries: Array<IntersectionObserverEntry>,
  observer: IntersectionObserver
) => mixed;
type IntersectionObserverInit = {
  threshold?: number | $ReadOnlyArray<number>,
};
declare export default class IntersectionObserver {
  _callback: IntersectionObserverCallback;
  _thresholds: $ReadOnlyArray<number>;
  _observationTargets: Set<ReactNativeElement>;
  _intersectionObserverId: ?IntersectionObserverId;
  constructor(
    callback: IntersectionObserverCallback,
    options?: IntersectionObserverInit
  ): void;
  get root(): ReactNativeElement | null;
  get rootMargin(): string;
  get thresholds(): $ReadOnlyArray<number>;
  observe(target: ReactNativeElement): void;
  unobserve(target: ReactNativeElement): void;
  disconnect(): void;
  _getOrCreateIntersectionObserverId(): IntersectionObserverId;
  __getObserverID(): ?IntersectionObserverId;
}
"
`;

exports[`public API should not change unintentionally Libraries/IntersectionObserver/IntersectionObserverEntry.js 1`] = `
"declare export default class IntersectionObserverEntry {
  _nativeEntry: NativeIntersectionObserverEntry;
  _target: ReactNativeElement;
  constructor(
    nativeEntry: NativeIntersectionObserverEntry,
    target: ReactNativeElement
  ): void;
  get boundingClientRect(): DOMRectReadOnly;
  get intersectionRatio(): number;
  get intersectionRect(): DOMRectReadOnly;
  get isIntersecting(): boolean;
  get rootBounds(): DOMRectReadOnly;
  get target(): ReactNativeElement;
  get time(): DOMHighResTimeStamp;
}
declare export function createIntersectionObserverEntry(
  entry: NativeIntersectionObserverEntry,
  target: ReactNativeElement
): IntersectionObserverEntry;
"
`;

exports[`public API should not change unintentionally Libraries/IntersectionObserver/IntersectionObserverManager.js 1`] = `
"export type IntersectionObserverId = number;
declare export function registerObserver(
  observer: IntersectionObserver,
  callback: IntersectionObserverCallback
): IntersectionObserverId;
declare export function unregisterObserver(
  intersectionObserverId: IntersectionObserverId
): void;
declare export function observe({
  intersectionObserverId: IntersectionObserverId,
  target: ReactNativeElement,
}): void;
declare export function unobserve(
  intersectionObserverId: number,
  target: ReactNativeElement
): void;
"
`;

exports[`public API should not change unintentionally Libraries/IntersectionObserver/NativeIntersectionObserver.js 1`] = `
"export * from \\"../../src/private/specs/modules/NativeIntersectionObserver\\";
declare export default typeof NativeIntersectionObserver;
"
`;

exports[`public API should not change unintentionally Libraries/JSInspector/InspectorAgent.js 1`] = `
"export type EventSender = (name: string, params: mixed) => void;
declare class InspectorAgent {
  _eventSender: EventSender;
  constructor(eventSender: EventSender): void;
  sendEvent(name: string, params: mixed): void;
}
declare module.exports: InspectorAgent;
"
`;

exports[`public API should not change unintentionally Libraries/JSInspector/JSInspector.js 1`] = `
"interface Agent {
  constructor(eventSender: EventSender): void;
}
type AgentClass = Class<Agent> & { DOMAIN: string, ... };
declare const JSInspector: {
  registerAgent(type: AgentClass): void,
  getTimestamp(): number,
};
declare module.exports: JSInspector;
"
`;

exports[`public API should not change unintentionally Libraries/JSInspector/NetworkAgent.js 1`] = `
"declare const InspectorAgent: $FlowFixMe;
type RequestId = string;
type Headers = { [string]: string };
declare class Interceptor {
  _agent: NetworkAgent;
  _requests: Map<string, string>;
  constructor(agent: NetworkAgent): void;
  getData(requestId: string): ?string;
  requestSent(id: number, url: string, method: string, headers: Headers): void;
  responseReceived(
    id: number,
    url: string,
    status: number,
    headers: Headers
  ): void;
  dataReceived(id: number, data: string): void;
  loadingFinished(id: number, encodedDataLength: number): void;
  loadingFailed(id: number, error: string): void;
  _getMimeType(headers: Headers): string;
}
type EnableArgs = {
  maxResourceBufferSize?: number,
  maxTotalBufferSize?: number,
  ...
};
declare class NetworkAgent extends InspectorAgent {
  static DOMAIN: $TEMPORARY$string<\\"Network\\">;
  _sendEvent: EventSender;
  _interceptor: ?Interceptor;
  enable(EnableArgs): void;
  disable(): void;
  getResponseBody({ requestId: RequestId, ... }): {
    body: ?string,
    base64Encoded: boolean,
    ...
  };
  interceptor(): Interceptor;
}
declare module.exports: NetworkAgent;
"
`;

exports[`public API should not change unintentionally Libraries/LayoutAnimation/LayoutAnimation.js 1`] = `
"export type LayoutAnimationConfig = LayoutAnimationConfig_;
type OnAnimationDidEndCallback = () => void;
type OnAnimationDidFailCallback = () => void;
declare function setEnabled(value: boolean): void;
declare function configureNext(
  config: LayoutAnimationConfig,
  onAnimationDidEnd?: OnAnimationDidEndCallback,
  onAnimationDidFail?: OnAnimationDidFailCallback
): void;
declare function create(
  duration: number,
  type: LayoutAnimationType,
  property: LayoutAnimationProperty
): LayoutAnimationConfig;
declare const Presets: {
  easeInEaseOut: LayoutAnimationConfig,
  linear: LayoutAnimationConfig,
  spring: {
    duration: 700,
    create: { type: \\"linear\\", property: \\"opacity\\" },
    update: { type: \\"spring\\", springDamping: 0.4 },
    delete: { type: \\"linear\\", property: \\"opacity\\" },
  },
};
declare const LayoutAnimation: {
  configureNext: configureNext,
  create: create,
  Types: $FlowFixMe,
  Properties: $FlowFixMe,
  checkConfig(...args: Array<mixed>): void,
  Presets: Presets,
  easeInEaseOut: (onAnimationDidEnd?: OnAnimationDidEndCallback) => void,
  linear: (onAnimationDidEnd?: OnAnimationDidEndCallback) => void,
  spring: (onAnimationDidEnd?: OnAnimationDidEndCallback) => void,
  setEnabled: setEnabled,
};
declare module.exports: LayoutAnimation;
"
`;

exports[`public API should not change unintentionally Libraries/Linking/Linking.js 1`] = `
"type LinkingEventDefinitions = {
  url: [{ url: string }],
};
declare class Linking extends NativeEventEmitter<LinkingEventDefinitions> {
  constructor(): void;
  addEventListener<K: $Keys<LinkingEventDefinitions>>(
    eventType: K,
    listener: (...$ElementType<LinkingEventDefinitions, K>) => mixed,
    context: $FlowFixMe
  ): EventSubscription;
  openURL(url: string): Promise<void>;
  canOpenURL(url: string): Promise<boolean>;
  openSettings(): Promise<void>;
  getInitialURL(): Promise<?string>;
  sendIntent(
    action: string,
    extras?: Array<{
      key: string,
      value: string | number | boolean,
      ...
    }>
  ): Promise<void>;
  _validateURL(url: string): void;
}
declare module.exports: Linking;
"
`;

exports[`public API should not change unintentionally Libraries/Linking/NativeIntentAndroid.js 1`] = `
"export * from \\"../../src/private/specs/modules/NativeIntentAndroid\\";
declare export default typeof NativeIntentAndroid;
"
`;

exports[`public API should not change unintentionally Libraries/Linking/NativeLinkingManager.js 1`] = `
"export * from \\"../../src/private/specs/modules/NativeLinkingManager\\";
declare export default typeof NativeLinkingManager;
"
`;

exports[`public API should not change unintentionally Libraries/Lists/FillRateHelper.js 1`] = `
"declare const FillRateHelper: FillRateHelperType;
export type { FillRateInfo } from \\"@react-native/virtualized-lists\\";
declare module.exports: FillRateHelper;
"
`;

exports[`public API should not change unintentionally Libraries/Lists/FlatList.js 1`] = `
"declare const View: $FlowFixMe;
declare const React: $FlowFixMe;
type RequiredProps<ItemT> = {|
  data: ?$ReadOnly<$ArrayLike<ItemT>>,
|};
type OptionalProps<ItemT> = {|
  renderItem?: ?RenderItemType<ItemT>,
  columnWrapperStyle?: ViewStyleProp,
  extraData?: any,
  getItemLayout?: (
    data: ?$ReadOnly<$ArrayLike<ItemT>>,
    index: number
  ) => {
    length: number,
    offset: number,
    index: number,
    ...
  },
  horizontal?: ?boolean,
  initialNumToRender?: ?number,
  initialScrollIndex?: ?number,
  inverted?: ?boolean,
  keyExtractor?: ?(item: ItemT, index: number) => string,
  numColumns?: number,
  removeClippedSubviews?: boolean,
  fadingEdgeLength?: ?number,
  strictMode?: boolean,
|};
type FlatListProps<ItemT> = {|
  ...RequiredProps<ItemT>,
  ...OptionalProps<ItemT>,
|};
type VirtualizedListProps = React.ElementConfig<typeof VirtualizedList>;
export type Props<ItemT> = {
  ...$Diff<
    VirtualizedListProps,
    {
      getItem: $PropertyType<VirtualizedListProps, \\"getItem\\">,
      getItemCount: $PropertyType<VirtualizedListProps, \\"getItemCount\\">,
      getItemLayout: $PropertyType<VirtualizedListProps, \\"getItemLayout\\">,
      renderItem: $PropertyType<VirtualizedListProps, \\"renderItem\\">,
      keyExtractor: $PropertyType<VirtualizedListProps, \\"keyExtractor\\">,
      ...
    },
  >,
  ...FlatListProps<ItemT>,
  ...
};
declare class FlatList<ItemT> extends React.PureComponent<Props<ItemT>, void> {
  scrollToEnd(params?: ?{ animated?: ?boolean, ... }): void;
  scrollToIndex(params: {
    animated?: ?boolean,
    index: number,
    viewOffset?: number,
    viewPosition?: number,
    ...
  }): void;
  scrollToItem(params: {
    animated?: ?boolean,
    item: ItemT,
    viewOffset?: number,
    viewPosition?: number,
    ...
  }): void;
  scrollToOffset(params: { animated?: ?boolean, offset: number, ... }): void;
  recordInteraction(): void;
  flashScrollIndicators(): void;
  getScrollResponder(): ?ScrollResponderType;
  getNativeScrollRef():
    | ?React.ElementRef<typeof View>
    | ?React.ElementRef<ScrollViewNativeComponent>;
  getScrollableNode(): any;
  setNativeProps(props: { [string]: mixed, ... }): void;
  constructor(props: Props<ItemT>): void;
  componentDidUpdate(prevProps: Props<ItemT>): void;
  _listRef: ?React.ElementRef<typeof VirtualizedList>;
  _virtualizedListPairs: Array<ViewabilityConfigCallbackPair>;
  _captureRef: $FlowFixMe;
  _checkProps(props: Props<ItemT>): void;
  _getItem: $FlowFixMe;
  _getItemCount: $FlowFixMe;
  _keyExtractor: $FlowFixMe;
  _pushMultiColumnViewable(arr: Array<ViewToken>, v: ViewToken): void;
  _createOnViewableItemsChanged(
    onViewableItemsChanged: ?(info: {
      viewableItems: Array<ViewToken>,
      changed: Array<ViewToken>,
      ...
    }) => void
  ): void;
  _renderer: $FlowFixMe;
  _memoizedRenderer: $FlowFixMe;
  render(): React.Node;
}
declare module.exports: FlatList;
"
`;

exports[`public API should not change unintentionally Libraries/Lists/SectionList.js 1`] = `
"type Item = any;
export type SectionBase<SectionItemT> = _SectionBase<SectionItemT>;
type RequiredProps<SectionT: SectionBase<any>> = {|
  sections: $ReadOnlyArray<SectionT>,
|};
type OptionalProps<SectionT: SectionBase<any>> = {|
  renderItem?: (info: {
    item: Item,
    index: number,
    section: SectionT,
    separators: {
      highlight: () => void,
      unhighlight: () => void,
      updateProps: (select: \\"leading\\" | \\"trailing\\", newProps: Object) => void,
      ...
    },
    ...
  }) => null | React.Node,
  extraData?: any,
  initialNumToRender?: ?number,
  inverted?: ?boolean,
  keyExtractor?: ?(item: Item, index: number) => string,
  onEndReached?: ?(info: { distanceFromEnd: number, ... }) => void,
  removeClippedSubviews?: boolean,
|};
export type Props<SectionT> = {|
  ...$Diff<
    VirtualizedSectionListProps<SectionT>,
    {
      getItem: $PropertyType<VirtualizedSectionListProps<SectionT>, \\"getItem\\">,
      getItemCount: $PropertyType<
        VirtualizedSectionListProps<SectionT>,
        \\"getItemCount\\",
      >,
      renderItem: $PropertyType<
        VirtualizedSectionListProps<SectionT>,
        \\"renderItem\\",
      >,
      keyExtractor: $PropertyType<
        VirtualizedSectionListProps<SectionT>,
        \\"keyExtractor\\",
      >,
      ...
    },
  >,
  ...RequiredProps<SectionT>,
  ...OptionalProps<SectionT>,
|};
declare export default class SectionList<SectionT: SectionBase<any>>
  extends React.PureComponent<Props<SectionT>, void>
{
  props: Props<SectionT>;
  scrollToLocation(params: ScrollToLocationParamsType): void;
  recordInteraction(): void;
  flashScrollIndicators(): void;
  getScrollResponder(): ?ScrollResponderType;
  getScrollableNode(): any;
  setNativeProps(props: Object): void;
  render(): React.Node;
  _wrapperListRef: ?React.ElementRef<typeof VirtualizedSectionList>;
  _captureRef: $FlowFixMe;
}
"
`;

exports[`public API should not change unintentionally Libraries/Lists/SectionListModern.js 1`] = `
"type Item = any;
export type SectionBase<SectionItemT> = _SectionBase<SectionItemT>;
type RequiredProps<SectionT: SectionBase<any>> = {|
  sections: $ReadOnlyArray<SectionT>,
|};
type OptionalProps<SectionT: SectionBase<any>> = {|
  renderItem?: (info: {
    item: Item,
    index: number,
    section: SectionT,
    separators: {
      highlight: () => void,
      unhighlight: () => void,
      updateProps: (select: \\"leading\\" | \\"trailing\\", newProps: Object) => void,
      ...
    },
    ...
  }) => null | Element<any>,
  extraData?: any,
  initialNumToRender?: ?number,
  inverted?: ?boolean,
  keyExtractor?: ?(item: Item, index: number) => string,
  onEndReached?: ?(info: { distanceFromEnd: number, ... }) => void,
  removeClippedSubviews?: boolean,
|};
export type Props<SectionT> = {|
  ...$Diff<
    VirtualizedSectionListProps<SectionT>,
    {
      getItem: $PropertyType<VirtualizedSectionListProps<SectionT>, \\"getItem\\">,
      getItemCount: $PropertyType<
        VirtualizedSectionListProps<SectionT>,
        \\"getItemCount\\",
      >,
      renderItem: $PropertyType<
        VirtualizedSectionListProps<SectionT>,
        \\"renderItem\\",
      >,
      keyExtractor: $PropertyType<
        VirtualizedSectionListProps<SectionT>,
        \\"keyExtractor\\",
      >,
      ...
    },
  >,
  ...RequiredProps<SectionT>,
  ...OptionalProps<SectionT>,
|};
declare const SectionList: AbstractComponent<Props<SectionBase<any>>, any>;
declare export default typeof SectionList;
"
`;

exports[`public API should not change unintentionally Libraries/Lists/ViewabilityHelper.js 1`] = `
"export type {
  ViewToken,
  ViewabilityConfig,
  ViewabilityConfigCallbackPair,
} from \\"@react-native/virtualized-lists\\";
declare const ViewabilityHelper: ViewabilityHelperType;
declare module.exports: ViewabilityHelper;
"
`;

exports[`public API should not change unintentionally Libraries/Lists/VirtualizeUtils.js 1`] = `
"declare const keyExtractor: KeyExtractorType;
declare module.exports: { keyExtractor: keyExtractor };
"
`;

exports[`public API should not change unintentionally Libraries/Lists/VirtualizedList.js 1`] = `
"declare const VirtualizedList: VirtualizedListType;
export type {
  RenderItemProps,
  RenderItemType,
  Separators,
} from \\"@react-native/virtualized-lists\\";
declare module.exports: VirtualizedList;
"
`;

exports[`public API should not change unintentionally Libraries/Lists/VirtualizedListContext.js 1`] = `
"declare const VirtualizedListContextResetter: VirtualizedListContextResetterType;
declare module.exports: {
  VirtualizedListContextResetter: VirtualizedListContextResetter,
};
"
`;

exports[`public API should not change unintentionally Libraries/Lists/VirtualizedSectionList.js 1`] = `
"declare const VirtualizedSectionList: VirtualizedSectionListType;
export type {
  SectionBase,
  ScrollToLocationParamsType,
} from \\"@react-native/virtualized-lists\\";
declare module.exports: VirtualizedSectionList;
"
`;

exports[`public API should not change unintentionally Libraries/LogBox/Data/LogBoxData.js 1`] = `
"export type LogBoxLogs = Set<LogBoxLog>;
export type LogData = $ReadOnly<{
  level: LogLevel,
  message: Message,
  category: Category,
  componentStack: ComponentStack,
  componentStackType: ComponentStackType | null,
  stack?: string,
}>;
export type Observer = (
  $ReadOnly<{|
    logs: LogBoxLogs,
    isDisabled: boolean,
    selectedLogIndex: number,
  |}>
) => void;
export type IgnorePattern = string | RegExp;
export type Subscription = $ReadOnly<{|
  unsubscribe: () => void,
|}>;
export type WarningInfo = {|
  finalFormat: string,
  forceDialogImmediately: boolean,
  suppressDialog_LEGACY: boolean,
  suppressCompletely: boolean,
  monitorEvent: string | null,
  monitorListVersion: number,
  monitorSampleRate: number,
|};
export type WarningFilter = (format: string) => WarningInfo;
type AppInfo = $ReadOnly<{|
  appVersion: string,
  engine: string,
  onPress?: ?() => void,
|}>;
declare export function reportLogBoxError(
  error: ExtendedError,
  componentStack?: string
): void;
declare export function isLogBoxErrorMessage(message: string): boolean;
declare export function isMessageIgnored(message: string): boolean;
declare export function addLog(log: LogData): void;
declare export function addException(error: ExtendedExceptionData): void;
declare export function symbolicateLogNow(log: LogBoxLog): void;
declare export function retrySymbolicateLogNow(log: LogBoxLog): void;
declare export function symbolicateLogLazy(log: LogBoxLog): void;
declare export function clear(): void;
declare export function setSelectedLog(proposedNewIndex: number): void;
declare export function clearWarnings(): void;
declare export function clearErrors(): void;
declare export function dismiss(log: LogBoxLog): void;
declare export function setWarningFilter(filter: WarningFilter): void;
declare export function setAppInfo(info: () => AppInfo): void;
declare export function getAppInfo(): ?AppInfo;
declare export function checkWarningFilter(format: string): WarningInfo;
declare export function getIgnorePatterns(): $ReadOnlyArray<IgnorePattern>;
declare export function addIgnorePatterns(
  patterns: $ReadOnlyArray<IgnorePattern>
): void;
declare export function setDisabled(value: boolean): void;
declare export function isDisabled(): boolean;
declare export function observe(observer: Observer): Subscription;
type SubscribedComponent = React.AbstractComponent<
  $ReadOnly<{|
    logs: $ReadOnlyArray<LogBoxLog>,
    isDisabled: boolean,
    selectedLogIndex: number,
  |}>,
>;
declare export function withSubscription(
  WrappedComponent: SubscribedComponent
): React.AbstractComponent<{||}>;
"
`;

exports[`public API should not change unintentionally Libraries/LogBox/Data/LogBoxLog.js 1`] = `
"type SymbolicationStatus = \\"NONE\\" | \\"PENDING\\" | \\"COMPLETE\\" | \\"FAILED\\";
export type LogLevel = \\"warn\\" | \\"error\\" | \\"fatal\\" | \\"syntax\\";
export type LogBoxLogData = $ReadOnly<{
  level: LogLevel,
  type?: ?string,
  message: Message,
  stack: Stack,
  category: string,
  componentStackType?: ComponentStackType,
  componentStack: ComponentStack,
  codeFrame?: ?CodeFrame,
  isComponentError: boolean,
  extraData?: mixed,
  onNotificationPress?: ?() => void,
}>;
declare class LogBoxLog {
  message: Message;
  type: ?string;
  category: Category;
  componentStack: ComponentStack;
  componentStackType: ComponentStackType;
  stack: Stack;
  count: number;
  level: LogLevel;
  codeFrame: ?CodeFrame;
  isComponentError: boolean;
  extraData: mixed | void;
  symbolicated:
    | $ReadOnly<{| error: null, stack: null, status: \\"NONE\\" |}>
    | $ReadOnly<{| error: null, stack: null, status: \\"PENDING\\" |}>
    | $ReadOnly<{| error: null, stack: Stack, status: \\"COMPLETE\\" |}>
    | $ReadOnly<{| error: Error, stack: null, status: \\"FAILED\\" |}>;
  symbolicatedComponentStack:
    | $ReadOnly<{| error: null, componentStack: null, status: \\"NONE\\" |}>
    | $ReadOnly<{| error: null, componentStack: null, status: \\"PENDING\\" |}>
    | $ReadOnly<{|
        error: null,
        componentStack: ComponentStack,
        status: \\"COMPLETE\\",
      |}>
    | $ReadOnly<{| error: Error, componentStack: null, status: \\"FAILED\\" |}>;
  onNotificationPress: ?() => void;
  constructor(data: LogBoxLogData): void;
  incrementCount(): void;
  getAvailableStack(): Stack;
  getAvailableComponentStack(): ComponentStack;
  retrySymbolicate(callback?: (status: SymbolicationStatus) => void): void;
  symbolicate(callback?: (status: SymbolicationStatus) => void): void;
  handleSymbolicate(callback?: (status: SymbolicationStatus) => void): void;
  updateStatus(
    error: ?Error,
    stack: ?Stack,
    codeFrame: ?CodeFrame,
    callback?: (status: SymbolicationStatus) => void
  ): void;
  updateComponentStackStatus(
    error: ?Error,
    componentStack: ?ComponentStack,
    codeFrame: ?CodeFrame,
    callback?: (status: SymbolicationStatus) => void
  ): void;
}
declare export default typeof LogBoxLog;
"
`;

exports[`public API should not change unintentionally Libraries/LogBox/Data/LogBoxSymbolication.js 1`] = `
"export type Stack = Array<StackFrame>;
declare export function deleteStack(stack: Stack): void;
declare export function symbolicate(
  stack: Stack,
  extraData?: mixed
): Promise<SymbolicatedStackTrace>;
"
`;

exports[`public API should not change unintentionally Libraries/LogBox/Data/parseLogBoxLog.js 1`] = `
"declare export function hasComponentStack(args: $ReadOnlyArray<mixed>): boolean;
export type ExtendedExceptionData = ExceptionData & {
  isComponentError: boolean,
  ...
};
export type Category = string;
export type CodeFrame = $ReadOnly<{|
  content: string,
  location: ?{
    row: number,
    column: number,
    ...
  },
  fileName: string,
  collapse?: boolean,
|}>;
export type Message = $ReadOnly<{|
  content: string,
  substitutions: $ReadOnlyArray<
    $ReadOnly<{|
      length: number,
      offset: number,
    |}>,
  >,
|}>;
export type ComponentStack = $ReadOnlyArray<CodeFrame>;
export type ComponentStackType = \\"legacy\\" | \\"stack\\";
declare export function parseInterpolation(
  args: $ReadOnlyArray<mixed>
): $ReadOnly<{|
  category: Category,
  message: Message,
|}>;
declare export function parseComponentStack(message: string): {
  type: ComponentStackType,
  stack: ComponentStack,
};
declare export function parseLogBoxException(
  error: ExtendedExceptionData
): LogBoxLogData;
declare export function withoutANSIColorStyles(message: mixed): mixed;
declare export function parseLogBoxLog(args: $ReadOnlyArray<mixed>): {|
  componentStack: ComponentStack,
  componentStackType: ComponentStackType,
  category: Category,
  message: Message,
|};
"
`;

exports[`public API should not change unintentionally Libraries/LogBox/LogBox.js 1`] = `
"export type { LogData, ExtendedExceptionData, IgnorePattern };
interface ILogBox {
  install(): void;
  uninstall(): void;
  isInstalled(): boolean;
  ignoreLogs($ReadOnlyArray<IgnorePattern>): void;
  ignoreAllLogs(?boolean): void;
  clearAllLogs(): void;
  addLog(log: LogData): void;
  addException(error: ExtendedExceptionData): void;
}
declare export default ILogBox;
"
`;

exports[`public API should not change unintentionally Libraries/LogBox/LogBoxInspectorContainer.js 1`] = `
"type Props = $ReadOnly<{|
  logs: $ReadOnlyArray<LogBoxLog>,
  selectedLogIndex: number,
  isDisabled?: ?boolean,
|}>;
declare export class _LogBoxInspectorContainer extends React.Component<Props> {
  render(): React.Node;
  _handleDismiss: $FlowFixMe;
  _handleMinimize: $FlowFixMe;
  _handleSetSelectedLog: $FlowFixMe;
}
declare export default React.AbstractComponent<{||}>;
"
`;

exports[`public API should not change unintentionally Libraries/LogBox/LogBoxNotificationContainer.js 1`] = `
"type Props = $ReadOnly<{|
  logs: $ReadOnlyArray<LogBoxLog>,
  selectedLogIndex: number,
  isDisabled?: ?boolean,
|}>;
declare export function _LogBoxNotificationContainer(props: Props): React.Node;
declare export default React.AbstractComponent<{||}>;
"
`;

exports[`public API should not change unintentionally Libraries/LogBox/UI/AnsiHighlight.js 1`] = `
"declare export default function Ansi({
  text: string,
  style: TextStyleProp,
  ...
}): React.Node;
"
`;

exports[`public API should not change unintentionally Libraries/LogBox/UI/LogBoxButton.js 1`] = `
"type Props = $ReadOnly<{|
  backgroundColor: $ReadOnly<{|
    default: string,
    pressed: string,
  |}>,
  children?: React.Node,
  hitSlop?: ?EdgeInsetsProp,
  onPress?: ?(event: PressEvent) => void,
  style?: ViewStyleProp,
|}>;
declare function LogBoxButton(props: Props): React.Node;
declare export default typeof LogBoxButton;
"
`;

exports[`public API should not change unintentionally Libraries/LogBox/UI/LogBoxInspector.js 1`] = `
"type Props = $ReadOnly<{
  onDismiss: () => void,
  onChangeSelectedIndex: (index: number) => void,
  onMinimize: () => void,
  logs: $ReadOnlyArray<LogBoxLog>,
  selectedIndex: number,
  fatalType?: ?LogLevel,
}>;
declare export default function LogBoxInspector(props: Props): React.Node;
"
`;

exports[`public API should not change unintentionally Libraries/LogBox/UI/LogBoxInspectorBody.js 1`] = `
"declare export default function LogBoxInspectorBody(props: {
  log: LogBoxLog,
  onRetry: () => void,
}): React.Node;
"
`;

exports[`public API should not change unintentionally Libraries/LogBox/UI/LogBoxInspectorCodeFrame.js 1`] = `
"type Props = $ReadOnly<{|
  codeFrame: ?CodeFrame,
|}>;
declare function LogBoxInspectorCodeFrame(props: Props): React.Node;
declare export default typeof LogBoxInspectorCodeFrame;
"
`;

exports[`public API should not change unintentionally Libraries/LogBox/UI/LogBoxInspectorFooter.js 1`] = `
"type Props = $ReadOnly<{
  onDismiss: () => void,
  onMinimize: () => void,
  level?: ?LogLevel,
}>;
declare export default function LogBoxInspectorFooter(props: Props): React.Node;
"
`;

exports[`public API should not change unintentionally Libraries/LogBox/UI/LogBoxInspectorFooterButton.js 1`] = `
"type ButtonProps = $ReadOnly<{
  onPress: () => void,
  text: string,
}>;
declare export default function LogBoxInspectorFooterButton(
  props: ButtonProps
): React.Node;
"
`;

exports[`public API should not change unintentionally Libraries/LogBox/UI/LogBoxInspectorHeader.js 1`] = `
"type Props = $ReadOnly<{
  onSelectIndex: (selectedIndex: number) => void,
  selectedIndex: number,
  total: number,
  level: LogLevel,
}>;
declare export default function LogBoxInspectorHeader(props: Props): React.Node;
"
`;

exports[`public API should not change unintentionally Libraries/LogBox/UI/LogBoxInspectorHeaderButton.js 1`] = `
"declare export default function LogBoxInspectorHeaderButton(
  props: $ReadOnly<{
    disabled: boolean,
    image: ImageSource,
    level: LogLevel,
    onPress?: ?() => void,
  }>
): React.Node;
"
`;

exports[`public API should not change unintentionally Libraries/LogBox/UI/LogBoxInspectorMessageHeader.js 1`] = `
"type Props = $ReadOnly<{|
  collapsed: boolean,
  message: Message,
  level: LogLevel,
  title: string,
  onPress: () => void,
|}>;
declare function LogBoxInspectorMessageHeader(props: Props): React.Node;
declare export default typeof LogBoxInspectorMessageHeader;
"
`;

exports[`public API should not change unintentionally Libraries/LogBox/UI/LogBoxInspectorReactFrames.js 1`] = `
"type Props = $ReadOnly<{|
  log: LogBoxLog,
|}>;
declare function LogBoxInspectorReactFrames(props: Props): React.Node;
declare export default typeof LogBoxInspectorReactFrames;
"
`;

exports[`public API should not change unintentionally Libraries/LogBox/UI/LogBoxInspectorSection.js 1`] = `
"type Props = $ReadOnly<{|
  heading: string,
  children: React.Node,
  action?: ?React.Node,
|}>;
declare function LogBoxInspectorSection(props: Props): React.Node;
declare export default typeof LogBoxInspectorSection;
"
`;

exports[`public API should not change unintentionally Libraries/LogBox/UI/LogBoxInspectorSourceMapStatus.js 1`] = `
"type Props = $ReadOnly<{|
  onPress?: ?(event: PressEvent) => void,
  status: \\"COMPLETE\\" | \\"FAILED\\" | \\"NONE\\" | \\"PENDING\\",
|}>;
declare function LogBoxInspectorSourceMapStatus(props: Props): React.Node;
declare export default typeof LogBoxInspectorSourceMapStatus;
"
`;

exports[`public API should not change unintentionally Libraries/LogBox/UI/LogBoxInspectorStackFrame.js 1`] = `
"type Props = $ReadOnly<{
  frame: StackFrame,
  onPress?: ?(event: PressEvent) => void,
}>;
declare function LogBoxInspectorStackFrame(props: Props): React.Node;
declare export default typeof LogBoxInspectorStackFrame;
"
`;

exports[`public API should not change unintentionally Libraries/LogBox/UI/LogBoxInspectorStackFrames.js 1`] = `
"type Props = $ReadOnly<{|
  log: LogBoxLog,
  onRetry: () => void,
|}>;
declare export function getCollapseMessage(
  stackFrames: Stack,
  collapsed: boolean
): string;
declare function LogBoxInspectorStackFrames(props: Props): React.Node;
declare export default typeof LogBoxInspectorStackFrames;
"
`;

exports[`public API should not change unintentionally Libraries/LogBox/UI/LogBoxMessage.js 1`] = `
"type Props = {
  message: Message,
  style: TextStyleProp,
  plaintext?: ?boolean,
  maxLength?: ?number,
  ...
};
declare function LogBoxMessage(props: Props): React.Node;
declare export default typeof LogBoxMessage;
"
`;

exports[`public API should not change unintentionally Libraries/LogBox/UI/LogBoxNotification.js 1`] = `
"type Props = $ReadOnly<{
  log: LogBoxLog,
  totalLogCount: number,
  level: \\"warn\\" | \\"error\\",
  onPressOpen: () => void,
  onPressDismiss: () => void,
}>;
declare export default function LogBoxNotification(props: Props): React.Node;
"
`;

exports[`public API should not change unintentionally Libraries/LogBox/UI/LogBoxNotificationCountBadge.js 1`] = `
"declare export default function LogBoxNotificationCountBadge(props: {
  count: number,
  level: \\"error\\" | \\"warn\\",
}): React.Node;
"
`;

exports[`public API should not change unintentionally Libraries/LogBox/UI/LogBoxNotificationDismissButton.js 1`] = `
"declare export default function LogBoxNotificationDismissButton(props: {
  onPress: () => void,
}): React.Node;
"
`;

exports[`public API should not change unintentionally Libraries/LogBox/UI/LogBoxNotificationMessage.js 1`] = `
"declare export default function LogBoxNotificationMessage(props: {
  message: MessageType,
}): React.Node;
"
`;

exports[`public API should not change unintentionally Libraries/LogBox/UI/LogBoxStyle.js 1`] = `
"declare export function getBackgroundColor(opacity?: number): string;
declare export function getBackgroundLightColor(opacity?: number): string;
declare export function getBackgroundDarkColor(opacity?: number): string;
declare export function getWarningColor(opacity?: number): string;
declare export function getWarningDarkColor(opacity?: number): string;
declare export function getFatalColor(opacity?: number): string;
declare export function getFatalDarkColor(opacity?: number): string;
declare export function getErrorColor(opacity?: number): string;
declare export function getErrorDarkColor(opacity?: number): string;
declare export function getLogColor(opacity?: number): string;
declare export function getWarningHighlightColor(opacity?: number): string;
declare export function getDividerColor(opacity?: number): string;
declare export function getHighlightColor(opacity?: number): string;
declare export function getTextColor(opacity?: number): string;
"
`;

exports[`public API should not change unintentionally Libraries/Modal/Modal.js 1`] = `
"declare const React: $FlowFixMe;
type OrientationChangeEvent = $ReadOnly<{|
  orientation: \\"portrait\\" | \\"landscape\\",
|}>;
export type Props = $ReadOnly<{|
  ...ViewProps,
  animationType?: ?(\\"none\\" | \\"slide\\" | \\"fade\\"),
  presentationStyle?: ?(
    | \\"fullScreen\\"
    | \\"pageSheet\\"
    | \\"formSheet\\"
    | \\"overFullScreen\\"
  ),
  transparent?: ?boolean,
  statusBarTranslucent?: ?boolean,
  hardwareAccelerated?: ?boolean,
  visible?: ?boolean,
  onRequestClose?: ?DirectEventHandler<null>,
  onShow?: ?DirectEventHandler<null>,
  onDismiss?: ?() => mixed,
  supportedOrientations?: ?$ReadOnlyArray<
    | \\"portrait\\"
    | \\"portrait-upside-down\\"
    | \\"landscape\\"
    | \\"landscape-left\\"
    | \\"landscape-right\\",
  >,
  onOrientationChange?: ?DirectEventHandler<OrientationChangeEvent>,
|}>;
type State = {
  isRendered: boolean,
};
declare class Modal extends React.Component<Props, State> {
  static defaultProps: {| hardwareAccelerated: boolean, visible: boolean |};
  static contextType: React.Context<RootTag>;
  _identifier: number;
  _eventSubscription: ?EventSubscription;
  constructor(props: Props): void;
  componentDidMount(): void;
  componentWillUnmount(): void;
  componentDidUpdate(prevProps: Props): void;
  _shouldShowModal(): boolean;
  render(): React.Node;
  _shouldSetResponder(): boolean;
}
declare const ExportedModal: React.AbstractComponent<
  React.ElementConfig<typeof Modal>,
>;
declare module.exports: ExportedModal;
"
`;

exports[`public API should not change unintentionally Libraries/Modal/ModalInjection.js 1`] = `
"declare export default { unstable_Modal: ?Modal };
"
`;

exports[`public API should not change unintentionally Libraries/Modal/NativeModalManager.js 1`] = `
"export * from \\"../../src/private/specs/modules/NativeModalManager\\";
declare export default typeof NativeModalManager;
"
`;

exports[`public API should not change unintentionally Libraries/Modal/RCTModalHostViewNativeComponent.js 1`] = `
"export * from \\"../../src/private/specs/components/RCTModalHostViewNativeComponent\\";
declare export default typeof RCTModalHostViewNativeComponent;
"
`;

exports[`public API should not change unintentionally Libraries/MutationObserver/MutationObserver.js 1`] = `
"export type MutationObserverCallback = (
  mutationRecords: $ReadOnlyArray<MutationRecord>,
  observer: MutationObserver
) => mixed;
type MutationObserverInit = $ReadOnly<{
  subtree?: boolean,
  childList: true,
  attributes?: boolean,
  attributeFilter?: $ReadOnlyArray<string>,
  attributeOldValue?: boolean,
  characterData?: boolean,
  characterDataOldValue?: boolean,
}>;
declare export default class MutationObserver {
  _callback: MutationObserverCallback;
  _observationTargets: Set<ReactNativeElement>;
  _mutationObserverId: ?MutationObserverId;
  constructor(callback: MutationObserverCallback): void;
  observe(target: ReactNativeElement, options?: MutationObserverInit): void;
  _unobserve(target: ReactNativeElement): void;
  disconnect(): void;
  _getOrCreateMutationObserverId(): MutationObserverId;
  __getObserverID(): ?MutationObserverId;
}
"
`;

exports[`public API should not change unintentionally Libraries/MutationObserver/MutationObserverManager.js 1`] = `
"export type MutationObserverId = number;
declare export function registerObserver(
  observer: MutationObserver,
  callback: MutationObserverCallback
): MutationObserverId;
declare export function unregisterObserver(
  mutationObserverId: MutationObserverId
): void;
declare export function observe({
  mutationObserverId: MutationObserverId,
  target: ReactNativeElement,
  subtree: boolean,
}): void;
declare export function unobserve(
  mutationObserverId: number,
  target: ReactNativeElement
): void;
"
`;

exports[`public API should not change unintentionally Libraries/MutationObserver/MutationRecord.js 1`] = `
"export type MutationType = \\"attributes\\" | \\"characterData\\" | \\"childList\\";
declare export default class MutationRecord {
  _target: ReactNativeElement;
  _addedNodes: NodeList<ReadOnlyNode>;
  _removedNodes: NodeList<ReadOnlyNode>;
  constructor(nativeRecord: NativeMutationRecord): void;
  get addedNodes(): NodeList<ReadOnlyNode>;
  get attributeName(): string | null;
  get nextSibling(): ReadOnlyNode | null;
  get oldValue(): mixed | null;
  get previousSibling(): ReadOnlyNode | null;
  get removedNodes(): NodeList<ReadOnlyNode>;
  get target(): ReactNativeElement;
  get type(): MutationType;
}
declare export function createMutationRecord(
  entry: NativeMutationRecord
): MutationRecord;
"
`;

exports[`public API should not change unintentionally Libraries/MutationObserver/NativeMutationObserver.js 1`] = `
"export * from \\"../../src/private/specs/modules/NativeMutationObserver\\";
declare export default typeof NativeMutationObserver;
"
`;

exports[`public API should not change unintentionally Libraries/NativeComponent/BaseViewConfig.android.js 1`] = `
"declare const PlatformBaseViewConfigAndroid: PartialViewConfigWithoutName;
declare export default typeof PlatformBaseViewConfigAndroid;
"
`;

exports[`public API should not change unintentionally Libraries/NativeComponent/BaseViewConfig.ios.js 1`] = `
"declare const PlatformBaseViewConfigIos: PartialViewConfigWithoutName;
declare export default typeof PlatformBaseViewConfigIos;
"
`;

exports[`public API should not change unintentionally Libraries/NativeComponent/BaseViewConfig.js.flow 1`] = `
"declare const PlatformBaseViewConfig: PartialViewConfigWithoutName;
declare export default typeof PlatformBaseViewConfig;
"
`;

exports[`public API should not change unintentionally Libraries/NativeComponent/NativeComponentRegistry.js 1`] = `
"declare export function setRuntimeConfigProvider(
  runtimeConfigProvider: (name: string) => ?{
    native: boolean,
    strict: boolean,
    verify: boolean,
  }
): void;
declare export function get<Config>(
  name: string,
  viewConfigProvider: () => PartialViewConfig
): HostComponent<Config>;
declare export function getWithFallback_DEPRECATED<Config>(
  name: string,
  viewConfigProvider: () => PartialViewConfig
): React.AbstractComponent<Config>;
declare export function unstable_hasStaticViewConfig(name: string): boolean;
"
`;

exports[`public API should not change unintentionally Libraries/NativeComponent/NativeComponentRegistryUnstable.js 1`] = `
"declare export function unstable_hasComponent(name: string): boolean;
"
`;

exports[`public API should not change unintentionally Libraries/NativeComponent/PlatformBaseViewConfig.js 1`] = `
"export type PartialViewConfigWithoutName = $Rest<
  PartialViewConfig,
  { uiViewClassName: string },
>;
declare const PlatformBaseViewConfig: PartialViewConfigWithoutName;
declare export default typeof PlatformBaseViewConfig;
"
`;

exports[`public API should not change unintentionally Libraries/NativeComponent/StaticViewConfigValidator.js 1`] = `
"export type Difference =
  | {
      type: \\"missing\\",
      path: Array<string>,
      nativeValue: mixed,
    }
  | {
      type: \\"unequal\\",
      path: Array<string>,
      nativeValue: mixed,
      staticValue: mixed,
    }
  | {
      type: \\"unexpected\\",
      path: Array<string>,
      staticValue: mixed,
    };
export type ValidationResult = ValidResult | InvalidResult;
type ValidResult = {
  type: \\"valid\\",
};
type InvalidResult = {
  type: \\"invalid\\",
  differences: Array<Difference>,
};
declare export function validate(
  name: string,
  nativeViewConfig: ViewConfig,
  staticViewConfig: ViewConfig
): ValidationResult;
declare export function stringifyValidationResult(
  name: string,
  validationResult: InvalidResult
): string;
"
`;

exports[`public API should not change unintentionally Libraries/NativeComponent/ViewConfig.js 1`] = `
"declare export function createViewConfig(
  partialViewConfig: PartialViewConfig
): ViewConfig;
"
`;

exports[`public API should not change unintentionally Libraries/NativeComponent/ViewConfigIgnore.js 1`] = `
"declare export function DynamicallyInjectedByGestureHandler<T: { ... }>(
  object: T
): T;
declare export function ConditionallyIgnoredEventHandlers<
  T: { [name: string]: true },
>(
  value: T
): T | void;
declare export function isIgnored(value: mixed): boolean;
"
`;

exports[`public API should not change unintentionally Libraries/NativeModules/specs/NativeDevMenu.js 1`] = `
"export * from \\"../../../src/private/specs/modules/NativeDevMenu\\";
declare export default typeof NativeDevMenu;
"
`;

exports[`public API should not change unintentionally Libraries/NativeModules/specs/NativeDevSettings.js 1`] = `
"export * from \\"../../../src/private/specs/modules/NativeDevSettings\\";
declare export default typeof NativeDevSettings;
"
`;

exports[`public API should not change unintentionally Libraries/NativeModules/specs/NativeDeviceEventManager.js 1`] = `
"export * from \\"../../../src/private/specs/modules/NativeDeviceEventManager\\";
declare export default typeof NativeDeviceEventManager;
"
`;

exports[`public API should not change unintentionally Libraries/NativeModules/specs/NativeDialogManagerAndroid.js 1`] = `
"export * from \\"../../../src/private/specs/modules/NativeDialogManagerAndroid\\";
declare export default typeof NativeDialogManagerAndroid;
"
`;

exports[`public API should not change unintentionally Libraries/NativeModules/specs/NativeLogBox.js 1`] = `
"export * from \\"../../../src/private/specs/modules/NativeLogBox\\";
declare export default typeof NativeLogBox;
"
`;

exports[`public API should not change unintentionally Libraries/NativeModules/specs/NativeRedBox.js 1`] = `
"export * from \\"../../../src/private/specs/modules/NativeRedBox\\";
declare export default typeof NativeRedBox;
"
`;

exports[`public API should not change unintentionally Libraries/NativeModules/specs/NativeSourceCode.js 1`] = `
"export * from \\"../../../src/private/specs/modules/NativeSourceCode\\";
declare export default typeof NativeSourceCode;
"
`;

exports[`public API should not change unintentionally Libraries/Network/FormData.js 1`] = `
"type FormDataValue = string | { name?: string, type?: string, uri: string };
type FormDataNameValuePair = [string, FormDataValue];
type Headers = { [name: string]: string, ... };
type FormDataPart =
  | {
      string: string,
      headers: Headers,
      ...
    }
  | {
      uri: string,
      headers: Headers,
      name?: string,
      type?: string,
      ...
    };
declare class FormData {
  _parts: Array<FormDataNameValuePair>;
  constructor(): void;
  append(key: string, value: FormDataValue): void;
  getAll(key: string): Array<FormDataValue>;
  getParts(): Array<FormDataPart>;
}
declare module.exports: FormData;
"
`;

exports[`public API should not change unintentionally Libraries/Network/NativeNetworkingAndroid.js 1`] = `
"export * from \\"../../src/private/specs/modules/NativeNetworkingAndroid\\";
declare export default typeof NativeNetworkingAndroid;
"
`;

exports[`public API should not change unintentionally Libraries/Network/NativeNetworkingIOS.js 1`] = `
"export * from \\"../../src/private/specs/modules/NativeNetworkingIOS\\";
declare export default typeof NativeNetworkingIOS;
"
`;

exports[`public API should not change unintentionally Libraries/Network/RCTNetworking.android.js 1`] = `
"declare class RCTNetworking extends NativeEventEmitter<$FlowFixMe> {
  constructor(): void;
  sendRequest(
    method: string,
    trackingName: string,
    url: string,
    headers: Object,
    data: RequestBody,
    responseType: NativeResponseType,
    incrementalUpdates: boolean,
    timeout: number,
    callback: (requestId: number) => mixed,
    withCredentials: boolean
  ): void;
  abortRequest(requestId: number): void;
  clearCookies(callback: (result: boolean) => any): void;
}
declare export default RCTNetworking;
"
`;

exports[`public API should not change unintentionally Libraries/Network/RCTNetworking.ios.js 1`] = `
"type RCTNetworkingEventDefinitions = $ReadOnly<{
  didSendNetworkData: [[number, number, number]],
  didReceiveNetworkResponse: [[number, number, ?{ [string]: string }, ?string]],
  didReceiveNetworkData: [[number, string]],
  didReceiveNetworkIncrementalData: [[number, string, number, number]],
  didReceiveNetworkDataProgress: [[number, number, number]],
  didCompleteNetworkResponse: [[number, string, boolean]],
}>;
declare const RCTNetworking: {
  addListener<K: $Keys<RCTNetworkingEventDefinitions>>(
    eventType: K,
    listener: (...$ElementType<RCTNetworkingEventDefinitions, K>) => mixed,
    context?: mixed
  ): EventSubscription,
  sendRequest(
    method: string,
    trackingName: string,
    url: string,
    headers: { ... },
    data: RequestBody,
    responseType: NativeResponseType,
    incrementalUpdates: boolean,
    timeout: number,
    callback: (requestId: number) => void,
    withCredentials: boolean
  ): void,
  abortRequest(requestId: number): void,
  clearCookies(callback: (result: boolean) => void): void,
};
declare export default typeof RCTNetworking;
"
`;

exports[`public API should not change unintentionally Libraries/Network/RCTNetworking.js.flow 1`] = `
"type RCTNetworkingEventDefinitions = $ReadOnly<{
  didSendNetworkData: [[number, number, number]],
  didReceiveNetworkResponse: [[number, number, ?{ [string]: string }, ?string]],
  didReceiveNetworkData: [[number, string]],
  didReceiveNetworkIncrementalData: [[number, string, number, number]],
  didReceiveNetworkDataProgress: [[number, number, number]],
  didCompleteNetworkResponse: [[number, string, boolean]],
}>;
declare const RCTNetworking: interface {
  addListener<K: $Keys<RCTNetworkingEventDefinitions>>(
    eventType: K,
    listener: (...$ElementType<RCTNetworkingEventDefinitions, K>) => mixed,
    context?: mixed
  ): EventSubscription,
  sendRequest(
    method: string,
    trackingName: string,
    url: string,
    headers: { ... },
    data: RequestBody,
    responseType: NativeResponseType,
    incrementalUpdates: boolean,
    timeout: number,
    callback: (requestId: number) => void,
    withCredentials: boolean
  ): void,
  abortRequest(requestId: number): void,
  clearCookies(callback: (result: boolean) => void): void,
};
declare export default typeof RCTNetworking;
"
`;

exports[`public API should not change unintentionally Libraries/Network/XHRInterceptor.js 1`] = `"UNTYPED MODULE"`;

exports[`public API should not change unintentionally Libraries/Network/convertRequestBody.js 1`] = `
"export type RequestBody =
  | string
  | Blob
  | FormData
  | { uri: string, ... }
  | ArrayBuffer
  | $ArrayBufferView;
declare function convertRequestBody(body: RequestBody): Object;
declare module.exports: convertRequestBody;
"
`;

exports[`public API should not change unintentionally Libraries/Network/fetch.js 1`] = `
"declare module.exports: {
  fetch: fetch,
  Headers: Headers,
  Request: Request,
  Response: Response,
};
"
`;

exports[`public API should not change unintentionally Libraries/NewAppScreen/components/Colors.js 1`] = `
"declare export default {
  primary: \\"#1292B4\\",
  white: \\"#FFF\\",
  lighter: \\"#F3F3F3\\",
  light: \\"#DAE1E7\\",
  dark: \\"#444\\",
  darker: \\"#222\\",
  black: \\"#000\\",
};
"
`;

exports[`public API should not change unintentionally Libraries/NewAppScreen/components/DebugInstructions.js 1`] = `
"declare const DebugInstructions: () => Node;
declare export default typeof DebugInstructions;
"
`;

exports[`public API should not change unintentionally Libraries/NewAppScreen/components/Header.js 1`] = `
"declare const Header: () => Node;
declare export default typeof Header;
"
`;

exports[`public API should not change unintentionally Libraries/NewAppScreen/components/HermesBadge.js 1`] = `
"declare const HermesBadge: () => Node;
declare export default typeof HermesBadge;
"
`;

exports[`public API should not change unintentionally Libraries/NewAppScreen/components/LearnMoreLinks.js 1`] = `
"declare const LinkList: () => Node;
declare export default typeof LinkList;
"
`;

exports[`public API should not change unintentionally Libraries/NewAppScreen/components/ReloadInstructions.js 1`] = `
"declare const ReloadInstructions: () => Node;
declare export default typeof ReloadInstructions;
"
`;

exports[`public API should not change unintentionally Libraries/NewAppScreen/index.js 1`] = `
"export {
  Colors,
  Header,
  HermesBadge,
  LearnMoreLinks,
  DebugInstructions,
  ReloadInstructions,
};
"
`;

exports[`public API should not change unintentionally Libraries/Performance/NativeJSCSamplingProfiler.js 1`] = `
"export * from \\"../../src/private/specs/modules/NativeJSCSamplingProfiler\\";
declare export default typeof NativeJSCSamplingProfiler;
"
`;

exports[`public API should not change unintentionally Libraries/Performance/SamplingProfiler.js 1`] = `
"declare const SamplingProfiler: { poke: (token: number) => void };
declare module.exports: SamplingProfiler;
"
`;

exports[`public API should not change unintentionally Libraries/Performance/Systrace.js 1`] = `
"type EventName = string | (() => string);
type EventArgs = ?{ [string]: string };
declare export function isEnabled(): boolean;
declare export function setEnabled(_doEnable: boolean): void;
declare export function beginEvent(
  eventName: EventName,
  args?: EventArgs
): void;
declare export function endEvent(args?: EventArgs): void;
declare export function beginAsyncEvent(
  eventName: EventName,
  args?: EventArgs
): number;
declare export function endAsyncEvent(
  eventName: EventName,
  cookie: number,
  args?: EventArgs
): void;
declare export function counterEvent(eventName: EventName, value: number): void;
"
`;

exports[`public API should not change unintentionally Libraries/PermissionsAndroid/NativePermissionsAndroid.js 1`] = `
"export * from \\"../../src/private/specs/modules/NativePermissionsAndroid\\";
declare export default typeof NativePermissionsAndroid;
"
`;

exports[`public API should not change unintentionally Libraries/PermissionsAndroid/PermissionsAndroid.js 1`] = `
"export type Rationale = {
  title: string,
  message: string,
  buttonPositive?: string,
  buttonNegative?: string,
  buttonNeutral?: string,
  ...
};
declare class PermissionsAndroid {
  PERMISSIONS: {|
    ACCEPT_HANDOVER: string,
    ACCESS_BACKGROUND_LOCATION: string,
    ACCESS_COARSE_LOCATION: string,
    ACCESS_FINE_LOCATION: string,
    ACCESS_MEDIA_LOCATION: string,
    ACTIVITY_RECOGNITION: string,
    ADD_VOICEMAIL: string,
    READ_VOICEMAIL: string,
    WRITE_VOICEMAIL: string,
    ANSWER_PHONE_CALLS: string,
    BLUETOOTH_ADVERTISE: string,
    BLUETOOTH_CONNECT: string,
    BLUETOOTH_SCAN: string,
    BODY_SENSORS: string,
    BODY_SENSORS_BACKGROUND: string,
    CALL_PHONE: string,
    CAMERA: string,
    GET_ACCOUNTS: string,
    NEARBY_WIFI_DEVICES: string,
    POST_NOTIFICATIONS: string,
    PROCESS_OUTGOING_CALLS: string,
    READ_CALENDAR: string,
    READ_CALL_LOG: string,
    READ_CONTACTS: string,
    READ_EXTERNAL_STORAGE: string,
    READ_MEDIA_IMAGES: string,
    READ_MEDIA_VIDEO: string,
    READ_MEDIA_AUDIO: string,
    READ_MEDIA_VISUAL_USER_SELECTED: string,
    READ_PHONE_NUMBERS: string,
    READ_PHONE_STATE: string,
    READ_SMS: string,
    RECEIVE_MMS: string,
    RECEIVE_SMS: string,
    RECEIVE_WAP_PUSH: string,
    RECORD_AUDIO: string,
    SEND_SMS: string,
    USE_SIP: string,
    UWB_RANGING: string,
    WRITE_CALENDAR: string,
    WRITE_CALL_LOG: string,
    WRITE_CONTACTS: string,
    WRITE_EXTERNAL_STORAGE: string,
  |};
  RESULTS: {|
    DENIED: \\"denied\\",
    GRANTED: \\"granted\\",
    NEVER_ASK_AGAIN: \\"never_ask_again\\",
  |};
  checkPermission(permission: PermissionType): Promise<boolean>;
  check(permission: PermissionType): Promise<boolean>;
  requestPermission(
    permission: PermissionType,
    rationale?: Rationale
  ): Promise<boolean>;
  request(
    permission: PermissionType,
    rationale?: Rationale
  ): Promise<PermissionStatus>;
  requestMultiple(
    permissions: Array<PermissionType>
  ): Promise<{ [permission: PermissionType]: PermissionStatus, ... }>;
}
declare const PermissionsAndroidInstance: PermissionsAndroid;
declare module.exports: PermissionsAndroidInstance;
"
`;

exports[`public API should not change unintentionally Libraries/Pressability/HoverState.js 1`] = `
"declare export function isHoverEnabled(): boolean;
"
`;

exports[`public API should not change unintentionally Libraries/Pressability/Pressability.js 1`] = `
"export type PressabilityConfig = $ReadOnly<{|
  cancelable?: ?boolean,
  disabled?: ?boolean,
  hitSlop?: ?RectOrSize,
  pressRectOffset?: ?RectOrSize,
  android_disableSound?: ?boolean,
  delayHoverIn?: ?number,
  delayHoverOut?: ?number,
  delayLongPress?: ?number,
  delayPressIn?: ?number,
  delayPressOut?: ?number,
  minPressDuration?: ?number,
  onBlur?: ?(event: BlurEvent) => mixed,
  onFocus?: ?(event: FocusEvent) => mixed,
  onHoverIn?: ?(event: MouseEvent) => mixed,
  onHoverOut?: ?(event: MouseEvent) => mixed,
  onLongPress?: ?(event: PressEvent) => mixed,
  onPress?: ?(event: PressEvent) => mixed,
  onPressIn?: ?(event: PressEvent) => mixed,
  onPressMove?: ?(event: PressEvent) => mixed,
  onPressOut?: ?(event: PressEvent) => mixed,
  blockNativeResponder?: ?boolean,
|}>;
export type EventHandlers = $ReadOnly<{|
  onBlur: (event: BlurEvent) => void,
  onClick: (event: PressEvent) => void,
  onFocus: (event: FocusEvent) => void,
  onMouseEnter?: (event: MouseEvent) => void,
  onMouseLeave?: (event: MouseEvent) => void,
  onPointerEnter?: (event: PointerEvent) => void,
  onPointerLeave?: (event: PointerEvent) => void,
  onResponderGrant: (event: PressEvent) => void | boolean,
  onResponderMove: (event: PressEvent) => void,
  onResponderRelease: (event: PressEvent) => void,
  onResponderTerminate: (event: PressEvent) => void,
  onResponderTerminationRequest: () => boolean,
  onStartShouldSetResponder: () => boolean,
|}>;
type TouchState =
  | \\"NOT_RESPONDER\\"
  | \\"RESPONDER_INACTIVE_PRESS_IN\\"
  | \\"RESPONDER_INACTIVE_PRESS_OUT\\"
  | \\"RESPONDER_ACTIVE_PRESS_IN\\"
  | \\"RESPONDER_ACTIVE_PRESS_OUT\\"
  | \\"RESPONDER_ACTIVE_LONG_PRESS_IN\\"
  | \\"RESPONDER_ACTIVE_LONG_PRESS_OUT\\"
  | \\"ERROR\\";
declare export default class Pressability {
  _config: PressabilityConfig;
  _eventHandlers: ?EventHandlers;
  _hoverInDelayTimeout: ?TimeoutID;
  _hoverOutDelayTimeout: ?TimeoutID;
  _isHovered: boolean;
  _longPressDelayTimeout: ?TimeoutID;
  _pressDelayTimeout: ?TimeoutID;
  _pressOutDelayTimeout: ?TimeoutID;
  _responderID: ?number | React.ElementRef<HostComponent<mixed>>;
  _responderRegion: ?$ReadOnly<{|
    bottom: number,
    left: number,
    right: number,
    top: number,
  |}>;
  _touchActivatePosition: ?$ReadOnly<{|
    pageX: number,
    pageY: number,
  |}>;
  _touchActivateTime: ?number;
  _touchState: TouchState;
  constructor(config: PressabilityConfig): void;
  configure(config: PressabilityConfig): void;
  reset(): void;
  getEventHandlers(): EventHandlers;
  static setLongPressDeactivationDistance(distance: number): void;
  _createEventHandlers(): EventHandlers;
  _receiveSignal(signal: TouchSignal, event: PressEvent): void;
  _performTransitionSideEffects(
    prevState: TouchState,
    nextState: TouchState,
    signal: TouchSignal,
    event: PressEvent
  ): void;
  _activate(event: PressEvent): void;
  _deactivate(event: PressEvent): void;
  _measureResponderRegion(): void;
  _measureCallback: $FlowFixMe;
  _isTouchWithinResponderRegion(
    touch: $PropertyType<PressEvent, \\"nativeEvent\\">,
    responderRegion: $ReadOnly<{|
      bottom: number,
      left: number,
      right: number,
      top: number,
    |}>
  ): boolean;
  _handleLongPress(event: PressEvent): void;
  _cancelHoverInDelayTimeout(): void;
  _cancelHoverOutDelayTimeout(): void;
  _cancelLongPressDelayTimeout(): void;
  _cancelPressDelayTimeout(): void;
  _cancelPressOutDelayTimeout(): void;
}
"
`;

exports[`public API should not change unintentionally Libraries/Pressability/PressabilityDebug.js 1`] = `
"type Props = $ReadOnly<{|
  color: ColorValue,
  hitSlop: ?RectOrSize,
|}>;
declare export function PressabilityDebugView(props: Props): React.Node;
declare export function isEnabled(): boolean;
declare export function setEnabled(value: boolean): void;
"
`;

exports[`public API should not change unintentionally Libraries/Pressability/PressabilityPerformanceEventEmitter.js 1`] = `
"export type PressabilityPerformanceEvent = $ReadOnly<{|
  signal: TouchSignal,
  nativeTimestamp: number,
|}>;
export type PressabilityPerformanceEventListener =
  (PressabilityPerformanceEvent) => void;
declare class PressabilityPerformanceEventEmitter {
  _listeners: Array<PressabilityPerformanceEventListener>;
  constructor(): void;
  addListener(listener: PressabilityPerformanceEventListener): void;
  removeListener(listener: PressabilityPerformanceEventListener): void;
  emitEvent(constructEvent: () => PressabilityPerformanceEvent): void;
}
declare const PressabilityPerformanceEventEmitterSingleton: PressabilityPerformanceEventEmitter;
declare export default typeof PressabilityPerformanceEventEmitterSingleton;
"
`;

exports[`public API should not change unintentionally Libraries/Pressability/PressabilityTypes.js 1`] = `
"export type PressabilityTouchSignal =
  | \\"DELAY\\"
  | \\"RESPONDER_GRANT\\"
  | \\"RESPONDER_RELEASE\\"
  | \\"RESPONDER_TERMINATED\\"
  | \\"ENTER_PRESS_RECT\\"
  | \\"LEAVE_PRESS_RECT\\"
  | \\"LONG_PRESS_DETECTED\\";
"
`;

exports[`public API should not change unintentionally Libraries/Pressability/usePressability.js 1`] = `
"declare export default function usePressability(
  config: ?PressabilityConfig
): ?EventHandlers;
"
`;

exports[`public API should not change unintentionally Libraries/Promise.js 1`] = `
"declare const Promise: $FlowFixMe;
declare module.exports: Promise;
"
`;

exports[`public API should not change unintentionally Libraries/PushNotificationIOS/NativePushNotificationManagerIOS.js 1`] = `
"export * from \\"../../src/private/specs/modules/NativePushNotificationManagerIOS\\";
declare export default typeof NativePushNotificationManagerIOS;
"
`;

exports[`public API should not change unintentionally Libraries/PushNotificationIOS/PushNotificationIOS.js 1`] = `
"export type ContentAvailable = 1 | null | void;
export type FetchResult = {
  NewData: string,
  NoData: string,
  ResultFailed: string,
  ...
};
export type PushNotificationEventName = $Keys<{
  notification: string,
  localNotification: string,
  register: string,
  registrationError: string,
  ...
}>;
declare class PushNotificationIOS {
  _data: Object;
  _alert: string | Object;
  _sound: string;
  _category: string;
  _contentAvailable: ContentAvailable;
  _badgeCount: number;
  _notificationId: string;
  _isRemote: boolean;
  _remoteNotificationCompleteCallbackCalled: boolean;
  _threadID: string;
  static FetchResult: FetchResult;
  static presentLocalNotification(details: Object): void;
  static scheduleLocalNotification(details: Object): void;
  static cancelAllLocalNotifications(): void;
  static removeAllDeliveredNotifications(): void;
  static getDeliveredNotifications(
    callback: (notifications: Array<Object>) => void
  ): void;
  static removeDeliveredNotifications(identifiers: Array<string>): void;
  static setApplicationIconBadgeNumber(number: number): void;
  static getApplicationIconBadgeNumber(callback: Function): void;
  static cancelLocalNotifications(userInfo: Object): void;
  static getScheduledLocalNotifications(callback: Function): void;
  static addEventListener(
    type: PushNotificationEventName,
    handler: Function
  ): void;
  static removeEventListener(type: PushNotificationEventName): void;
  static requestPermissions(permissions?: {
    alert?: boolean,
    badge?: boolean,
    sound?: boolean,
    ...
  }): Promise<{
    alert: boolean,
    badge: boolean,
    sound: boolean,
    ...
  }>;
  static abandonPermissions(): void;
  static checkPermissions(callback: Function): void;
  static getInitialNotification(): Promise<?PushNotificationIOS>;
  static getAuthorizationStatus(
    callback: (authorizationStatus: number) => void
  ): void;
  constructor(nativeNotif: Object): void;
  finish(fetchResult: string): void;
  getMessage(): ?string | ?Object;
  getSound(): ?string;
  getCategory(): ?string;
  getAlert(): ?string | ?Object;
  getContentAvailable(): ContentAvailable;
  getBadgeCount(): ?number;
  getData(): ?Object;
  getThreadID(): ?string;
}
declare module.exports: PushNotificationIOS;
"
`;

exports[`public API should not change unintentionally Libraries/ReactNative/AppContainer.js 1`] = `
"export type Props = $ReadOnly<{|
  children?: React.Node,
  fabric?: boolean,
  rootTag: number | RootTag,
  initialProps?: { ... },
  WrapperComponent?: ?React.ComponentType<any>,
  rootViewStyle?: ?ViewStyleProp,
  internal_excludeLogBox?: boolean,
  internal_excludeInspector?: boolean,
|}>;
declare const AppContainer: React.AbstractComponent<Props>;
declare module.exports: AppContainer;
"
`;

exports[`public API should not change unintentionally Libraries/ReactNative/AppContainer-dev.js 1`] = `
"declare const AppContainer: (Props) => React.Node;
export type AppContainerRootViewRef = React.RefObject<React.ElementRef<
  typeof View,
> | null>;
export type InspectedViewRef = React.RefObject<React.ElementRef<
  typeof View,
> | null>;
export type DebuggingOverlayRef = React.RefObject<React.ElementRef<
  typeof DebuggingOverlay,
> | null>;
declare export default typeof AppContainer;
"
`;

exports[`public API should not change unintentionally Libraries/ReactNative/AppContainer-prod.js 1`] = `
"declare const AppContainer: (Props) => React.Node;
declare export default typeof AppContainer;
"
`;

exports[`public API should not change unintentionally Libraries/ReactNative/AppRegistry.js 1`] = `
"type Task = (taskData: any) => Promise<void>;
export type TaskProvider = () => Task;
type TaskCanceller = () => void;
type TaskCancelProvider = () => TaskCanceller;
export type ComponentProvider = () => React$ComponentType<any>;
export type ComponentProviderInstrumentationHook = (
  component_: ComponentProvider,
  scopedPerformanceLogger: IPerformanceLogger
) => React$ComponentType<any>;
export type AppConfig = {
  appKey: string,
  component?: ComponentProvider,
  run?: Runnable,
  section?: boolean,
  ...
};
type AppParameters = {
  initialProps: $ReadOnly<{ [string]: mixed, ... }>,
  rootTag: RootTag,
  fabric?: boolean,
  concurrentRoot?: boolean,
};
export type Runnable = (
  appParameters: AppParameters,
  displayMode: DisplayModeType
) => void;
export type Runnables = { [appKey: string]: Runnable };
export type Registry = {
  sections: $ReadOnlyArray<string>,
  runnables: Runnables,
  ...
};
export type WrapperComponentProvider = (
  appParameters: Object
) => React$ComponentType<any>;
export type RootViewStyleProvider = (appParameters: Object) => ViewStyleProp;
declare const AppRegistry: {
  setWrapperComponentProvider(provider: WrapperComponentProvider): void,
  setRootViewStyleProvider(provider: RootViewStyleProvider): void,
  registerConfig(config: Array<AppConfig>): void,
  registerComponent(
    appKey: string,
    componentProvider: ComponentProvider,
    section?: boolean
  ): string,
  registerRunnable(appKey: string, run: Runnable): string,
  registerSection(appKey: string, component: ComponentProvider): void,
  getAppKeys(): $ReadOnlyArray<string>,
  getSectionKeys(): $ReadOnlyArray<string>,
  getSections(): Runnables,
  getRunnable(appKey: string): ?Runnable,
  getRegistry(): Registry,
  setComponentProviderInstrumentationHook(
    hook: ComponentProviderInstrumentationHook
  ): void,
  runApplication(
    appKey: string,
    appParameters: AppParameters,
    displayMode?: number
  ): void,
  setSurfaceProps(
    appKey: string,
    appParameters: Object,
    displayMode?: number
  ): void,
  unmountApplicationComponentAtRootTag(rootTag: RootTag): void,
  registerHeadlessTask(taskKey: string, taskProvider: TaskProvider): void,
  registerCancellableHeadlessTask(
    taskKey: string,
    taskProvider: TaskProvider,
    taskCancelProvider: TaskCancelProvider
  ): void,
  startHeadlessTask(taskId: number, taskKey: string, data: any): void,
  cancelHeadlessTask(taskId: number, taskKey: string): void,
};
declare module.exports: AppRegistry;
"
`;

exports[`public API should not change unintentionally Libraries/ReactNative/BridgelessUIManager.js 1`] = `
"declare const UIManagerJS: UIManagerJSInterface & { [string]: any };
declare module.exports: UIManagerJS;
"
`;

exports[`public API should not change unintentionally Libraries/ReactNative/DisplayMode.js 1`] = `
"declare export opaque type DisplayModeType;
declare const DisplayMode: { [string]: DisplayModeType };
declare export function coerceDisplayMode(value: ?number): DisplayModeType;
declare export default typeof DisplayMode;
"
`;

exports[`public API should not change unintentionally Libraries/ReactNative/FabricUIManager.js 1`] = `
"export type NodeSet = Array<Node>;
export type NodeProps = { ... };
export interface Spec {
  +createNode: (
    reactTag: number,
    viewName: string,
    rootTag: RootTag,
    props: NodeProps,
    instanceHandle: InternalInstanceHandle
  ) => Node;
  +cloneNode: (node: Node) => Node;
  +cloneNodeWithNewChildren: (node: Node) => Node;
  +cloneNodeWithNewProps: (node: Node, newProps: NodeProps) => Node;
  +cloneNodeWithNewChildrenAndProps: (node: Node, newProps: NodeProps) => Node;
  +createChildSet: (rootTag: RootTag) => NodeSet;
  +appendChild: (parentNode: Node, child: Node) => Node;
  +appendChildToSet: (childSet: NodeSet, child: Node) => void;
  +completeRoot: (rootTag: RootTag, childSet: NodeSet) => void;
  +measure: (node: Node, callback: MeasureOnSuccessCallback) => void;
  +measureInWindow: (
    node: Node,
    callback: MeasureInWindowOnSuccessCallback
  ) => void;
  +measureLayout: (
    node: Node,
    relativeNode: Node,
    onFail: () => void,
    onSuccess: MeasureLayoutOnSuccessCallback
  ) => void;
  +configureNextLayoutAnimation: (
    config: LayoutAnimationConfig,
    callback: () => void,
    errorCallback: () => void
  ) => void;
  +sendAccessibilityEvent: (node: Node, eventType: string) => void;
  +findShadowNodeByTag_DEPRECATED: (reactTag: number) => ?Node;
  +setNativeProps: (node: Node, newProps: NodeProps) => void;
  +dispatchCommand: (
    node: Node,
    commandName: string,
    args: Array<mixed>
  ) => void;
  +findNodeAtPoint: (
    node: Node,
    locationX: number,
    locationY: number,
    callback: (instanceHandle: ?InternalInstanceHandle) => void
  ) => void;
  +compareDocumentPosition: (node: Node, otherNode: Node) => number;
  +getBoundingClientRect: (
    node: Node,
    includeTransform: boolean
  ) => ?[number, number, number, number];
}
declare export function getFabricUIManager(): ?Spec;
"
`;

exports[`public API should not change unintentionally Libraries/ReactNative/HeadlessJsTaskError.js 1`] = `
"declare export default class HeadlessJsTaskError extends Error {}
"
`;

exports[`public API should not change unintentionally Libraries/ReactNative/I18nManager.js 1`] = `
"declare module.exports: {
  getConstants: () => I18nManagerConstants,
  allowRTL: (shouldAllow: boolean) => void,
  forceRTL: (shouldForce: boolean) => void,
  swapLeftAndRightInRTL: (flipStyles: boolean) => void,
  isRTL: $FlowFixMe,
  doLeftAndRightSwapInRTL: $FlowFixMe,
};
"
`;

exports[`public API should not change unintentionally Libraries/ReactNative/NativeHeadlessJsTaskSupport.js 1`] = `
"export * from \\"../../src/private/specs/modules/NativeHeadlessJsTaskSupport\\";
declare export default typeof NativeHeadlessJsTaskSupport;
"
`;

exports[`public API should not change unintentionally Libraries/ReactNative/NativeI18nManager.js 1`] = `
"export * from \\"../../src/private/specs/modules/NativeI18nManager\\";
declare export default typeof NativeI18nManager;
"
`;

exports[`public API should not change unintentionally Libraries/ReactNative/NativeUIManager.js 1`] = `
"export * from \\"../../src/private/specs/modules/NativeUIManager\\";
declare export default typeof NativeUIManager;
"
`;

exports[`public API should not change unintentionally Libraries/ReactNative/PaperUIManager.js 1`] = `
"declare const UIManagerJS: UIManagerJSInterface;
declare module.exports: UIManagerJS;
"
`;

exports[`public API should not change unintentionally Libraries/ReactNative/ReactFabricInternals.js 1`] = `
"declare const createReactNativeComponentClass: $FlowFixMe;
declare module.exports: {
  createReactNativeComponentClass: createReactNativeComponentClass,
};
"
`;

exports[`public API should not change unintentionally Libraries/ReactNative/ReactFabricPublicInstance/ReactFabricHostComponent.js 1`] = `
"declare export default class ReactFabricHostComponent
  implements INativeMethods
{
  __nativeTag: number;
  __internalInstanceHandle: InternalInstanceHandle;
  _viewConfig: ViewConfig;
  constructor(
    tag: number,
    viewConfig: ViewConfig,
    internalInstanceHandle: InternalInstanceHandle
  ): void;
  blur(): void;
  focus(): void;
  measure(callback: MeasureOnSuccessCallback): void;
  measureInWindow(callback: MeasureInWindowOnSuccessCallback): void;
  measureLayout(
    relativeToNativeNode: number | ElementRef<HostComponent<mixed>>,
    onSuccess: MeasureLayoutOnSuccessCallback,
    onFail?: () => void
  ): void;
  unstable_getBoundingClientRect(): DOMRect;
  setNativeProps(nativeProps: { ... }): void;
}
"
`;

exports[`public API should not change unintentionally Libraries/ReactNative/ReactFabricPublicInstance/ReactFabricPublicInstance.js 1`] = `
"declare export function createPublicInstance(
  tag: number,
  viewConfig: ViewConfig,
  internalInstanceHandle: InternalInstanceHandle
): ReactFabricHostComponent | ReactNativeElement;
declare export function createPublicTextInstance(
  internalInstanceHandle: InternalInstanceHandle
): ReadOnlyText;
declare export function getNativeTagFromPublicInstance(
  publicInstance: ReactFabricHostComponent | ReactNativeElement
): number;
declare export function getNodeFromPublicInstance(
  publicInstance: ReactFabricHostComponent | ReactNativeElement
): ?Node;
declare export function getInternalInstanceHandleFromPublicInstance(
  publicInstance: ReactFabricHostComponent | ReactNativeElement
): InternalInstanceHandle;
"
`;

exports[`public API should not change unintentionally Libraries/ReactNative/ReactFabricPublicInstance/ReactFabricPublicInstanceUtils.js 1`] = `
"declare export function isPublicInstance(maybeInstance: mixed): boolean;
"
`;

exports[`public API should not change unintentionally Libraries/ReactNative/ReactFabricPublicInstance/ReactNativeAttributePayload.js 1`] = `
"declare export function create(
  props: Object,
  validAttributes: AttributeConfiguration
): null | Object;
declare export function diff(
  prevProps: Object,
  nextProps: Object,
  validAttributes: AttributeConfiguration
): null | Object;
"
`;

exports[`public API should not change unintentionally Libraries/ReactNative/ReactFabricPublicInstance/warnForStyleProps.js 1`] = `
"declare export default function warnForStyleProps(
  props: { ... },
  validAttributes: AttributeConfiguration
): void;
"
`;

exports[`public API should not change unintentionally Libraries/ReactNative/ReactNativeFeatureFlags.js 1`] = `
"export type FeatureFlags = {|
  shouldEmitW3CPointerEvents: () => boolean,
  shouldPressibilityUseW3CPointerEventsForHover: () => boolean,
|};
declare const ReactNativeFeatureFlags: FeatureFlags;
declare module.exports: ReactNativeFeatureFlags;
"
`;

exports[`public API should not change unintentionally Libraries/ReactNative/ReactNativeRuntimeDiagnostics.js 1`] = `
"export type RuntimeDiagnostics = {|
  isEnabled: () => boolean,
  simulateEarlyJavaScriptErrors: () => void,
|};
export type RuntimeDiagnosticFlag = \\"early_js_errors\\" | \\"all\\";
declare const ReactNativeRuntimeDiagnostics: RuntimeDiagnostics;
declare module.exports: ReactNativeRuntimeDiagnostics;
"
`;

exports[`public API should not change unintentionally Libraries/ReactNative/RendererImplementation.js 1`] = `
"declare export function renderElement({
  element: Element<ElementType>,
  rootTag: number,
  useFabric: boolean,
  useConcurrentRoot: boolean,
}): void;
declare export function findHostInstance_DEPRECATED<TElementType: ElementType>(
  componentOrHandle: ?(ElementRef<TElementType> | number)
): ?ElementRef<HostComponent<mixed>>;
declare export function findNodeHandle<TElementType: ElementType>(
  componentOrHandle: ?(ElementRef<TElementType> | number)
): ?number;
declare export function dispatchCommand(
  handle: ElementRef<HostComponent<mixed>>,
  command: string,
  args: Array<mixed>
): void;
declare export function sendAccessibilityEvent(
  handle: ElementRef<HostComponent<mixed>>,
  eventType: string
): void;
declare export function unmountComponentAtNodeAndRemoveContainer(
  rootTag: RootTag
): void;
declare export function unstable_batchedUpdates<T>(
  fn: (T) => void,
  bookkeeping: T
): void;
declare export function isProfilingRenderer(): boolean;
declare export function isChildPublicInstance(
  parentInstance: ReactFabricHostComponent | HostComponent<mixed>,
  childInstance: ReactFabricHostComponent | HostComponent<mixed>
): boolean;
"
`;

exports[`public API should not change unintentionally Libraries/ReactNative/RendererProxy.js 1`] = `
"export * from \\"./RendererImplementation\\";
"
`;

exports[`public API should not change unintentionally Libraries/ReactNative/RootTag.js 1`] = `
"declare export opaque type RootTag;
declare export const RootTagContext: React$Context<RootTag>;
declare export function createRootTag(rootTag: number | RootTag): RootTag;
"
`;

exports[`public API should not change unintentionally Libraries/ReactNative/UIManager.js 1`] = `
"declare const UIManager: UIManagerJSInterface;
declare module.exports: UIManager;
"
`;

exports[`public API should not change unintentionally Libraries/ReactNative/UIManagerProperties.js 1`] = `
"declare module.exports: $FlowFixMe;
"
`;

exports[`public API should not change unintentionally Libraries/ReactNative/getCachedComponentWithDebugName.js 1`] = `
"type NoopComponent = AbstractComponent<{ children: React.Node }>;
declare export default function getCachedComponentWithDisplayName(
  displayName: string
): NoopComponent;
"
`;

exports[`public API should not change unintentionally Libraries/ReactNative/getNativeComponentAttributes.js 1`] = `
"declare function getNativeComponentAttributes(uiViewClassName: string): any;
declare module.exports: getNativeComponentAttributes;
"
`;

exports[`public API should not change unintentionally Libraries/ReactNative/renderApplication.js 1`] = `
"declare export default function renderApplication<Props: Object>(
  RootComponent: React.ComponentType<Props>,
  initialProps: Props,
  rootTag: any,
  WrapperComponent?: ?React.ComponentType<any>,
  rootViewStyle?: ?ViewStyleProp,
  fabric?: boolean,
  scopedPerformanceLogger?: IPerformanceLogger,
  isLogBox?: boolean,
  debugName?: string,
  displayMode?: ?DisplayModeType,
  useConcurrentRoot?: boolean,
  useOffscreen?: boolean
): void;
"
`;

exports[`public API should not change unintentionally Libraries/ReactNative/requireNativeComponent.js 1`] = `
"declare const requireNativeComponent: <T>(
  uiViewClassName: string
) => HostComponent<T>;
declare export default typeof requireNativeComponent;
"
`;

exports[`public API should not change unintentionally Libraries/ReactPrivate/ReactNativePrivateInterface.js 1`] = `
"declare module.exports: {
  get BatchedBridge(): BatchedBridge,
  get ExceptionsManager(): ExceptionsManager,
  get Platform(): Platform,
  get RCTEventEmitter(): RCTEventEmitter,
  get ReactNativeViewConfigRegistry(): ReactNativeViewConfigRegistry,
  get TextInputState(): TextInputState,
  get UIManager(): UIManager,
  get deepDiffer(): deepDiffer,
  get deepFreezeAndThrowOnMutationInDev(): deepFreezeAndThrowOnMutationInDev<
    { ... } | Array<mixed>,
  >,
  get flattenStyle(): flattenStyle<DangerouslyImpreciseStyleProp>,
  get ReactFiberErrorDialog(): ReactFiberErrorDialog,
  get legacySendAccessibilityEvent(): legacySendAccessibilityEvent,
  get RawEventEmitter(): RawEventEmitter,
  get CustomEvent(): CustomEvent,
  get createAttributePayload(): createAttributePayload,
  get diffAttributePayloads(): diffAttributePayloads,
  get createPublicInstance(): createPublicInstance,
  get createPublicTextInstance(): createPublicTextInstance,
  get getNativeTagFromPublicInstance(): getNativeTagFromPublicInstance,
  get getNodeFromPublicInstance(): getNodeFromPublicInstance,
  get getInternalInstanceHandleFromPublicInstance(): getInternalInstanceHandleFromPublicInstance,
};
"
`;

exports[`public API should not change unintentionally Libraries/Renderer/implementations/ReactFabric-dev.js 1`] = `"UNTYPED MODULE"`;

exports[`public API should not change unintentionally Libraries/Renderer/implementations/ReactFabric-prod.js 1`] = `"UNTYPED MODULE"`;

exports[`public API should not change unintentionally Libraries/Renderer/implementations/ReactFabric-profiling.js 1`] = `"UNTYPED MODULE"`;

exports[`public API should not change unintentionally Libraries/Renderer/implementations/ReactNativeRenderer-dev.js 1`] = `"UNTYPED MODULE"`;

exports[`public API should not change unintentionally Libraries/Renderer/implementations/ReactNativeRenderer-prod.js 1`] = `"UNTYPED MODULE"`;

exports[`public API should not change unintentionally Libraries/Renderer/implementations/ReactNativeRenderer-profiling.js 1`] = `"UNTYPED MODULE"`;

exports[`public API should not change unintentionally Libraries/Renderer/shims/ReactFabric.js 1`] = `
"declare module.exports: ReactFabricType;
"
`;

exports[`public API should not change unintentionally Libraries/Renderer/shims/ReactFeatureFlags.js 1`] = `
"declare const ReactFeatureFlags: { debugRenderPhaseSideEffects: false };
declare module.exports: ReactFeatureFlags;
"
`;

exports[`public API should not change unintentionally Libraries/Renderer/shims/ReactNative.js 1`] = `
"declare module.exports: ReactNativeType;
"
`;

exports[`public API should not change unintentionally Libraries/Renderer/shims/ReactNativeTypes.js 1`] = `
"export type MeasureOnSuccessCallback = (
  x: number,
  y: number,
  width: number,
  height: number,
  pageX: number,
  pageY: number
) => void;
export type MeasureInWindowOnSuccessCallback = (
  x: number,
  y: number,
  width: number,
  height: number
) => void;
export type MeasureLayoutOnSuccessCallback = (
  left: number,
  top: number,
  width: number,
  height: number
) => void;
export type AttributeType<T, V> =
  | true
  | $ReadOnly<{
      diff?: (arg1: T, arg2: T) => boolean,
      process?: (arg1: V) => T,
    }>;
export type AnyAttributeType = AttributeType<$FlowFixMe, $FlowFixMe>;
export type AttributeConfiguration = $ReadOnly<{
  [propName: string]: AnyAttributeType,
  style: $ReadOnly<{
    [propName: string]: AnyAttributeType,
    ...
  }>,
  ...
}>;
export type PartialAttributeConfiguration = $ReadOnly<{
  [propName: string]: AnyAttributeType,
  style?: $ReadOnly<{
    [propName: string]: AnyAttributeType,
    ...
  }>,
  ...
}>;
export type ViewConfig = $ReadOnly<{
  Commands?: $ReadOnly<{ [commandName: string]: number, ... }>,
  Constants?: $ReadOnly<{ [name: string]: mixed, ... }>,
  Manager?: string,
  NativeProps?: $ReadOnly<{ [propName: string]: string, ... }>,
  baseModuleName?: ?string,
  bubblingEventTypes?: $ReadOnly<{
    [eventName: string]: $ReadOnly<{
      phasedRegistrationNames: $ReadOnly<{
        captured: string,
        bubbled: string,
        skipBubbling?: ?boolean,
      }>,
    }>,
    ...
  }>,
  directEventTypes?: $ReadOnly<{
    [eventName: string]: $ReadOnly<{
      registrationName: string,
    }>,
    ...
  }>,
  supportsRawText?: boolean,
  uiViewClassName: string,
  validAttributes: AttributeConfiguration,
}>;
export type PartialViewConfig = $ReadOnly<{
  bubblingEventTypes?: $PropertyType<ViewConfig, \\"bubblingEventTypes\\">,
  directEventTypes?: $PropertyType<ViewConfig, \\"directEventTypes\\">,
  supportsRawText?: boolean,
  uiViewClassName: string,
  validAttributes?: PartialAttributeConfiguration,
}>;
export interface INativeMethods {
  blur(): void;
  focus(): void;
  measure(callback: MeasureOnSuccessCallback): void;
  measureInWindow(callback: MeasureInWindowOnSuccessCallback): void;
  measureLayout(
    relativeToNativeNode: number | ElementRef<HostComponent<mixed>>,
    onSuccess: MeasureLayoutOnSuccessCallback,
    onFail?: () => void
  ): void;
  setNativeProps(nativeProps: { ... }): void;
}
export type NativeMethods = $ReadOnly<{|
  blur(): void,
  focus(): void,
  measure(callback: MeasureOnSuccessCallback): void,
  measureInWindow(callback: MeasureInWindowOnSuccessCallback): void,
  measureLayout(
    relativeToNativeNode: number | ElementRef<HostComponent<mixed>>,
    onSuccess: MeasureLayoutOnSuccessCallback,
    onFail?: () => void
  ): void,
  setNativeProps(nativeProps: { ... }): void,
|}>;
export type HostComponent<T> = AbstractComponent<T, $ReadOnly<NativeMethods>>;
type SecretInternalsType = {
  computeComponentStackForErrorReporting(tag: number): string,
  ...
};
type InspectorDataProps = $ReadOnly<{
  [propName: string]: string,
  ...
}>;
type InspectorDataGetter = (
  <TElementType: ElementType>(
    componentOrHandle: ElementRef<TElementType> | number
  ) => ?number
) => $ReadOnly<{
  measure: (callback: MeasureOnSuccessCallback) => void,
  props: InspectorDataProps,
}>;
export type InspectorData = $ReadOnly<{
  closestInstance?: mixed,
  hierarchy: Array<{
    name: ?string,
    getInspectorData: InspectorDataGetter,
  }>,
  selectedIndex: ?number,
  props: InspectorDataProps,
  componentStack: string,
}>;
export type TouchedViewDataAtPoint = $ReadOnly<{
  pointerY: number,
  touchedViewTag?: number,
  frame: $ReadOnly<{
    top: number,
    left: number,
    width: number,
    height: number,
  }>,
  ...InspectorData,
}>;
export type RenderRootOptions = {
  onUncaughtError?: (
    error: mixed,
    errorInfo: { +componentStack?: ?string }
  ) => void,
  onCaughtError?: (
    error: mixed,
    errorInfo: {
      +componentStack?: ?string,
      +errorBoundary?: ?React$Component<any, any>,
    }
  ) => void,
  onRecoverableError?: (
    error: mixed,
    errorInfo: { +componentStack?: ?string }
  ) => void,
};
export type ReactNativeType = {
  findHostInstance_DEPRECATED<TElementType: ElementType>(
    componentOrHandle: ?(ElementRef<TElementType> | number)
  ): ?ElementRef<HostComponent<mixed>>,
  findNodeHandle<TElementType: ElementType>(
    componentOrHandle: ?(ElementRef<TElementType> | number)
  ): ?number,
  isChildPublicInstance(
    parent: PublicInstance | HostComponent<mixed>,
    child: PublicInstance | HostComponent<mixed>
  ): boolean,
  dispatchCommand(
    handle: ElementRef<HostComponent<mixed>>,
    command: string,
    args: Array<mixed>
  ): void,
  sendAccessibilityEvent(
    handle: ElementRef<HostComponent<mixed>>,
    eventType: string
  ): void,
  render(
    element: Element<ElementType>,
    containerTag: number,
    callback: ?() => void,
    options: ?RenderRootOptions
  ): ?ElementRef<ElementType>,
  unmountComponentAtNode(containerTag: number): void,
  unmountComponentAtNodeAndRemoveContainer(containerTag: number): void,
  unstable_batchedUpdates: <T>(fn: (T) => void, bookkeeping: T) => void,
  __SECRET_INTERNALS_DO_NOT_USE_OR_YOU_WILL_BE_FIRED: SecretInternalsType,
  ...
};
declare export opaque type Node;
declare export opaque type InternalInstanceHandle;
type PublicInstance = mixed;
type PublicTextInstance = mixed;
export type ReactFabricType = {
  findHostInstance_DEPRECATED<TElementType: ElementType>(
    componentOrHandle: ?(ElementRef<TElementType> | number)
  ): ?ElementRef<HostComponent<mixed>>,
  findNodeHandle<TElementType: ElementType>(
    componentOrHandle: ?(ElementRef<TElementType> | number)
  ): ?number,
  dispatchCommand(
    handle: ElementRef<HostComponent<mixed>>,
    command: string,
    args: Array<mixed>
  ): void,
  isChildPublicInstance(parent: PublicInstance, child: PublicInstance): boolean,
  sendAccessibilityEvent(
    handle: ElementRef<HostComponent<mixed>>,
    eventType: string
  ): void,
  render(
    element: Element<ElementType>,
    containerTag: number,
    callback: ?() => void,
    concurrentRoot: ?boolean,
    options: ?RenderRootOptions
  ): ?ElementRef<ElementType>,
  unmountComponentAtNode(containerTag: number): void,
  getNodeFromInternalInstanceHandle(
    internalInstanceHandle: InternalInstanceHandle
  ): ?Node,
  getPublicInstanceFromInternalInstanceHandle(
    internalInstanceHandle: InternalInstanceHandle
  ): PublicInstance | PublicTextInstance | null,
  ...
};
export type ReactFabricEventTouch = {
  identifier: number,
  locationX: number,
  locationY: number,
  pageX: number,
  pageY: number,
  screenX: number,
  screenY: number,
  target: number,
  timestamp: number,
  force: number,
  ...
};
export type ReactFabricEvent = {
  touches: Array<ReactFabricEventTouch>,
  changedTouches: Array<ReactFabricEventTouch>,
  targetTouches: Array<ReactFabricEventTouch>,
  target: number,
  ...
};
export type LayoutAnimationType =
  | \\"spring\\"
  | \\"linear\\"
  | \\"easeInEaseOut\\"
  | \\"easeIn\\"
  | \\"easeOut\\"
  | \\"keyboard\\";
export type LayoutAnimationProperty =
  | \\"opacity\\"
  | \\"scaleX\\"
  | \\"scaleY\\"
  | \\"scaleXY\\";
export type LayoutAnimationAnimationConfig = $ReadOnly<{
  duration?: number,
  delay?: number,
  springDamping?: number,
  initialVelocity?: number,
  type?: LayoutAnimationType,
  property?: LayoutAnimationProperty,
}>;
export type LayoutAnimationConfig = $ReadOnly<{
  duration: number,
  create?: LayoutAnimationAnimationConfig,
  update?: LayoutAnimationAnimationConfig,
  delete?: LayoutAnimationAnimationConfig,
}>;
"
`;

exports[`public API should not change unintentionally Libraries/Renderer/shims/ReactNativeViewConfigRegistry.js 1`] = `
"declare export const customBubblingEventTypes: {
  [eventName: string]: $ReadOnly<{
    phasedRegistrationNames: $ReadOnly<{
      captured: string,
      bubbled: string,
      skipBubbling?: ?boolean,
    }>,
  }>,
};
declare export const customDirectEventTypes: {
  [eventName: string]: $ReadOnly<{
    registrationName: string,
  }>,
};
declare export function register(
  name: string,
  callback: () => ViewConfig
): string;
declare export function get(name: string): ViewConfig;
"
`;

exports[`public API should not change unintentionally Libraries/Renderer/shims/createReactNativeComponentClass.js 1`] = `
"declare const createReactNativeComponentClass: (
  name: string,
  callback: () => ViewConfig
) => string;
declare module.exports: createReactNativeComponentClass;
"
`;

exports[`public API should not change unintentionally Libraries/Settings/NativeSettingsManager.js 1`] = `
"export * from \\"../../src/private/specs/modules/NativeSettingsManager\\";
declare export default typeof NativeSettingsManager;
"
`;

exports[`public API should not change unintentionally Libraries/Settings/Settings.ios.js 1`] = `
"declare const Settings: {
  _settings: any,
  get(key: string): mixed,
  set(settings: Object): void,
  watchKeys(keys: string | Array<string>, callback: Function): number,
  clearWatch(watchId: number): void,
  _sendObservations(body: Object): void,
};
declare module.exports: Settings;
"
`;

exports[`public API should not change unintentionally Libraries/Settings/Settings.js 1`] = `
"declare const Settings: {
  get(key: string): mixed,
  set(settings: Object): void,
  watchKeys(keys: string | Array<string>, callback: Function): number,
  clearWatch(watchId: number): void,
};
declare module.exports: Settings;
"
`;

exports[`public API should not change unintentionally Libraries/Share/NativeShareModule.js 1`] = `
"export * from \\"../../src/private/specs/modules/NativeShareModule\\";
declare export default typeof NativeShareModule;
"
`;

exports[`public API should not change unintentionally Libraries/Share/Share.js 1`] = `
"export type ShareContent =
  | {
      title?: string,
      url: string,
      message?: string,
    }
  | {
      title?: string,
      url?: string,
      message: string,
    };
export type ShareOptions = {
  dialogTitle?: string,
  excludedActivityTypes?: Array<string>,
  tintColor?: string,
  subject?: string,
  anchor?: number,
};
declare class Share {
  static share(
    content: ShareContent,
    options: ShareOptions
  ): Promise<{ action: string, activityType: ?string }>;
  static sharedAction: \\"sharedAction\\";
  static dismissedAction: \\"dismissedAction\\";
}
declare module.exports: Share;
"
`;

exports[`public API should not change unintentionally Libraries/StyleSheet/EdgeInsetsPropType.js 1`] = `
"export type EdgeInsetsProp = Rect;
export type EdgeInsetsOrSizeProp = RectOrSize;
"
`;

exports[`public API should not change unintentionally Libraries/StyleSheet/PlatformColorValueTypes.android.js 1`] = `
"declare export const PlatformColor: (...names: Array<string>) => ColorValue;
declare export const normalizeColorObject: (
  color: NativeColorValue
) => ?ProcessedColorValue;
declare export const processColorObject: (
  color: NativeColorValue
) => ?NativeColorValue;
"
`;

exports[`public API should not change unintentionally Libraries/StyleSheet/PlatformColorValueTypes.ios.js 1`] = `
"declare export const PlatformColor: (...names: Array<string>) => ColorValue;
export type DynamicColorIOSTuplePrivate = {
  light: ColorValue,
  dark: ColorValue,
  highContrastLight?: ColorValue,
  highContrastDark?: ColorValue,
};
declare export const DynamicColorIOSPrivate: (
  tuple: DynamicColorIOSTuplePrivate
) => ColorValue;
declare export const normalizeColorObject: (
  color: NativeColorValue
) => ?ProcessedColorValue;
declare export const processColorObject: (
  color: NativeColorValue
) => ?NativeColorValue;
"
`;

exports[`public API should not change unintentionally Libraries/StyleSheet/PlatformColorValueTypes.js.flow 1`] = `
"declare export function PlatformColor(...names: Array<string>): ColorValue;
declare export function normalizeColorObject(
  color: NativeColorValue
): ?ProcessedColorValue;
declare export function processColorObject(
  color: NativeColorValue
): ?NativeColorValue;
"
`;

exports[`public API should not change unintentionally Libraries/StyleSheet/PlatformColorValueTypesIOS.ios.js 1`] = `
"export type DynamicColorIOSTuple = {
  light: ColorValue,
  dark: ColorValue,
  highContrastLight?: ColorValue,
  highContrastDark?: ColorValue,
};
declare export const DynamicColorIOS: (
  tuple: DynamicColorIOSTuple
) => ColorValue;
"
`;

exports[`public API should not change unintentionally Libraries/StyleSheet/PlatformColorValueTypesIOS.js 1`] = `
"export type DynamicColorIOSTuple = {
  light: ColorValue,
  dark: ColorValue,
  highContrastLight?: ColorValue,
  highContrastDark?: ColorValue,
};
declare export const DynamicColorIOS: (
  tuple: DynamicColorIOSTuple
) => ColorValue;
"
`;

exports[`public API should not change unintentionally Libraries/StyleSheet/PointPropType.js 1`] = `
"export type PointProp = $ReadOnly<{
  x: number,
  y: number,
  ...
}>;
"
`;

exports[`public API should not change unintentionally Libraries/StyleSheet/Rect.js 1`] = `
"export type Rect = $ReadOnly<{|
  bottom?: ?number,
  left?: ?number,
  right?: ?number,
  top?: ?number,
|}>;
export type RectOrSize = Rect | number;
declare export function createSquare(size: number): Rect;
declare export function normalizeRect(rectOrSize: ?RectOrSize): ?Rect;
"
`;

exports[`public API should not change unintentionally Libraries/StyleSheet/StyleSheet.js 1`] = `
"declare const flatten: $FlowFixMe;
export type { NativeColorValue } from \\"./StyleSheetTypes\\";
export type ColorValue = ____ColorValue_Internal;
export type ViewStyleProp = ____ViewStyleProp_Internal;
export type TextStyleProp = ____TextStyleProp_Internal;
export type ImageStyleProp = ____ImageStyleProp_Internal;
export type DangerouslyImpreciseStyleProp =
  ____DangerouslyImpreciseStyleProp_Internal;
export type TypeForStyleKey<
  +key: $Keys<____DangerouslyImpreciseStyle_Internal>,
> = $ElementType<____DangerouslyImpreciseStyle_Internal, key>;
export type ViewStyle = ____ViewStyle_Internal;
export type TextStyle = ____TextStyle_Internal;
export type ImageStyle = ____ImageStyle_Internal;
export type DangerouslyImpreciseStyle = ____DangerouslyImpreciseStyle_Internal;
declare let hairlineWidth: number;
declare const absoluteFill: {
  position: \\"absolute\\",
  left: 0,
  right: 0,
  top: 0,
  bottom: 0,
};
declare module.exports: {
  hairlineWidth: hairlineWidth,
  absoluteFill: any,
  absoluteFillObject: absoluteFill,
  compose: composeStyles,
  flatten: flatten,
  setStyleAttributePreprocessor(
    property: string,
    process: (nextProp: mixed) => mixed
  ): void,
  create<+S: ____Styles_Internal>(obj: S): $ReadOnly<S>,
};
"
`;

exports[`public API should not change unintentionally Libraries/StyleSheet/StyleSheetTypes.js 1`] = `
"declare export opaque type NativeColorValue;
export type ____ColorValue_Internal = null | string | number | NativeColorValue;
export type ColorArrayValue = null | $ReadOnlyArray<____ColorValue_Internal>;
export type PointValue = {
  x: number,
  y: number,
};
export type EdgeInsetsValue = {
  top: number,
  left: number,
  right: number,
  bottom: number,
};
export type DimensionValue = number | string | \\"auto\\" | AnimatedNode | null;
export type AnimatableNumericValue = number | AnimatedNode;
export type CursorValue = \\"auto\\" | \\"pointer\\";
type ____LayoutStyle_Internal = $ReadOnly<{
  display?: \\"none\\" | \\"flex\\",
  width?: DimensionValue,
  height?: DimensionValue,
  bottom?: DimensionValue,
  end?: DimensionValue,
  left?: DimensionValue,
  right?: DimensionValue,
  start?: DimensionValue,
  top?: DimensionValue,
  inset?: DimensionValue,
  insetBlock?: DimensionValue,
  insetBlockEnd?: DimensionValue,
  insetBlockStart?: DimensionValue,
  insetInline?: DimensionValue,
  insetInlineEnd?: DimensionValue,
  insetInlineStart?: DimensionValue,
  minWidth?: DimensionValue,
  maxWidth?: DimensionValue,
  minHeight?: DimensionValue,
  maxHeight?: DimensionValue,
  margin?: DimensionValue,
  marginBlock?: DimensionValue,
  marginBlockEnd?: DimensionValue,
  marginBlockStart?: DimensionValue,
  marginBottom?: DimensionValue,
  marginEnd?: DimensionValue,
  marginHorizontal?: DimensionValue,
  marginInline?: DimensionValue,
  marginInlineEnd?: DimensionValue,
  marginInlineStart?: DimensionValue,
  marginLeft?: DimensionValue,
  marginRight?: DimensionValue,
  marginStart?: DimensionValue,
  marginTop?: DimensionValue,
  marginVertical?: DimensionValue,
  padding?: DimensionValue,
  paddingBlock?: DimensionValue,
  paddingBlockEnd?: DimensionValue,
  paddingBlockStart?: DimensionValue,
  paddingBottom?: DimensionValue,
  paddingEnd?: DimensionValue,
  paddingHorizontal?: DimensionValue,
  paddingInline?: DimensionValue,
  paddingInlineEnd?: DimensionValue,
  paddingInlineStart?: DimensionValue,
  paddingLeft?: DimensionValue,
  paddingRight?: DimensionValue,
  paddingStart?: DimensionValue,
  paddingTop?: DimensionValue,
  paddingVertical?: DimensionValue,
  borderWidth?: number,
  borderBottomWidth?: number,
  borderEndWidth?: number,
  borderLeftWidth?: number,
  borderRightWidth?: number,
  borderStartWidth?: number,
  borderTopWidth?: number,
  position?: \\"absolute\\" | \\"relative\\" | \\"static\\",
  flexDirection?: \\"row\\" | \\"row-reverse\\" | \\"column\\" | \\"column-reverse\\",
  flexWrap?: \\"wrap\\" | \\"nowrap\\" | \\"wrap-reverse\\",
  justifyContent?:
    | \\"flex-start\\"
    | \\"flex-end\\"
    | \\"center\\"
    | \\"space-between\\"
    | \\"space-around\\"
    | \\"space-evenly\\",
  alignItems?: \\"flex-start\\" | \\"flex-end\\" | \\"center\\" | \\"stretch\\" | \\"baseline\\",
  alignSelf?:
    | \\"auto\\"
    | \\"flex-start\\"
    | \\"flex-end\\"
    | \\"center\\"
    | \\"stretch\\"
    | \\"baseline\\",
  alignContent?:
    | \\"flex-start\\"
    | \\"flex-end\\"
    | \\"center\\"
    | \\"stretch\\"
    | \\"space-between\\"
    | \\"space-around\\"
    | \\"space-evenly\\",
  overflow?: \\"visible\\" | \\"hidden\\" | \\"scroll\\",
  flex?: number,
  flexGrow?: number,
  flexShrink?: number,
  flexBasis?: number | string,
  aspectRatio?: number | string,
  zIndex?: number,
  direction?: \\"inherit\\" | \\"ltr\\" | \\"rtl\\",
  rowGap?: number | string,
  columnGap?: number | string,
  gap?: number | string,
}>;
export type ____ShadowStyle_InternalCore = $ReadOnly<{
  shadowColor?: ____ColorValue_Internal,
  shadowOffset?: $ReadOnly<{
    width?: number,
    height?: number,
  }>,
  shadowOpacity?: AnimatableNumericValue,
  shadowRadius?: number,
}>;
export type ____ShadowStyle_Internal = $ReadOnly<{
  ...____ShadowStyle_InternalCore,
  ...____ShadowStyle_InternalOverrides,
}>;
export type FilterFunction =
  | { brightness: number | string }
  | { blur: number | string }
  | { contrast: number | string }
  | { grayscale: number | string }
  | { hueRotate: number | string }
  | { invert: number | string }
  | { opacity: number | string }
  | { saturate: number | string }
  | { sepia: number | string }
  | { dropShadow: DropShadowPrimitive | string };
export type DropShadowPrimitive = {
  offsetX: number | string,
  offsetY: number | string,
  standardDeviation?: number | string,
  color?: ____ColorValue_Internal,
};
export type BoxShadowPrimitive = {
  offsetX: number | string,
  offsetY: number | string,
  color?: ____ColorValue_Internal,
  blurRadius?: number | string,
  spreadDistance?: number | string,
  inset?: boolean,
};
type ____BlendMode_Internal =
  | \\"normal\\"
  | \\"multiply\\"
  | \\"screen\\"
  | \\"overlay\\"
  | \\"darken\\"
  | \\"lighten\\"
  | \\"color-dodge\\"
  | \\"color-burn\\"
  | \\"hard-light\\"
  | \\"soft-light\\"
  | \\"difference\\"
  | \\"exclusion\\"
  | \\"hue\\"
  | \\"saturation\\"
  | \\"color\\"
  | \\"luminosity\\";
type ____BackgroundStyle_Internal = $ReadOnly<{
  experimental_backgroundImage?:
    | $ReadOnlyArray<BackgroundImagePrimitive>
    | string,
}>;
export type ____ViewStyle_InternalCore = $ReadOnly<{
  ...$Exact<____LayoutStyle_Internal>,
  ...$Exact<____ShadowStyle_Internal>,
  ...$Exact<____TransformStyle_Internal>,
<<<<<<< HEAD
  ...____FilterStyle_Internal,
  experimental_mixBlendMode?: ____MixBlendMode_Internal,
  ...____BackgroundStyle_Internal,
=======
>>>>>>> 123d7d42
  backfaceVisibility?: \\"visible\\" | \\"hidden\\",
  backgroundColor?: ____ColorValue_Internal,
  borderColor?: ____ColorValue_Internal,
  borderCurve?: \\"circular\\" | \\"continuous\\",
  borderBottomColor?: ____ColorValue_Internal,
  borderEndColor?: ____ColorValue_Internal,
  borderLeftColor?: ____ColorValue_Internal,
  borderRightColor?: ____ColorValue_Internal,
  borderStartColor?: ____ColorValue_Internal,
  borderTopColor?: ____ColorValue_Internal,
  borderBlockColor?: ____ColorValue_Internal,
  borderBlockEndColor?: ____ColorValue_Internal,
  borderBlockStartColor?: ____ColorValue_Internal,
  borderRadius?: AnimatableNumericValue | string,
  borderBottomEndRadius?: AnimatableNumericValue | string,
  borderBottomLeftRadius?: AnimatableNumericValue | string,
  borderBottomRightRadius?: AnimatableNumericValue | string,
  borderBottomStartRadius?: AnimatableNumericValue | string,
  borderEndEndRadius?: AnimatableNumericValue | string,
  borderEndStartRadius?: AnimatableNumericValue | string,
  borderStartEndRadius?: AnimatableNumericValue | string,
  borderStartStartRadius?: AnimatableNumericValue | string,
  borderTopEndRadius?: AnimatableNumericValue | string,
  borderTopLeftRadius?: AnimatableNumericValue | string,
  borderTopRightRadius?: AnimatableNumericValue | string,
  borderTopStartRadius?: AnimatableNumericValue | string,
  borderStyle?: \\"solid\\" | \\"dotted\\" | \\"dashed\\",
  borderWidth?: AnimatableNumericValue,
  borderBottomWidth?: AnimatableNumericValue,
  borderEndWidth?: AnimatableNumericValue,
  borderLeftWidth?: AnimatableNumericValue,
  borderRightWidth?: AnimatableNumericValue,
  borderStartWidth?: AnimatableNumericValue,
  borderTopWidth?: AnimatableNumericValue,
  opacity?: AnimatableNumericValue,
  elevation?: number,
  pointerEvents?: \\"auto\\" | \\"none\\" | \\"box-none\\" | \\"box-only\\",
  cursor?: CursorValue,
  experimental_boxShadow?: $ReadOnlyArray<BoxShadowPrimitive>,
  experimental_filter?: $ReadOnlyArray<FilterFunction>,
  experimental_mixBlendMode?: ____BlendMode_Internal,
}>;
export type ____ViewStyle_Internal = $ReadOnly<{
  ...____ViewStyle_InternalCore,
  ...____ViewStyle_InternalOverrides,
}>;
export type FontStyleType = {
  fontFamily: string,
  fontWeight: ____FontWeight_Internal,
};
export type FontStyleMap = {
  ultraLight: FontStyleType,
  thin: FontStyleType,
  light: FontStyleType,
  regular: FontStyleType,
  medium: FontStyleType,
  semibold: FontStyleType,
  bold: FontStyleType,
  heavy: FontStyleType,
  black: FontStyleType,
};
export type ____FontWeight_Internal =
  | \\"normal\\"
  | \\"bold\\"
  | \\"100\\"
  | \\"200\\"
  | \\"300\\"
  | \\"400\\"
  | \\"500\\"
  | \\"600\\"
  | \\"700\\"
  | \\"800\\"
  | \\"900\\"
  | 100
  | 200
  | 300
  | 400
  | 500
  | 600
  | 700
  | 800
  | 900
  | \\"ultralight\\"
  | \\"thin\\"
  | \\"light\\"
  | \\"medium\\"
  | \\"regular\\"
  | \\"semibold\\"
  | \\"condensedBold\\"
  | \\"condensed\\"
  | \\"heavy\\"
  | \\"black\\";
export type ____FontVariantArray_Internal = $ReadOnlyArray<
  | \\"small-caps\\"
  | \\"oldstyle-nums\\"
  | \\"lining-nums\\"
  | \\"tabular-nums\\"
  | \\"common-ligatures\\"
  | \\"no-common-ligatures\\"
  | \\"discretionary-ligatures\\"
  | \\"no-discretionary-ligatures\\"
  | \\"historical-ligatures\\"
  | \\"no-historical-ligatures\\"
  | \\"contextual\\"
  | \\"no-contextual\\"
  | \\"proportional-nums\\"
  | \\"stylistic-one\\"
  | \\"stylistic-two\\"
  | \\"stylistic-three\\"
  | \\"stylistic-four\\"
  | \\"stylistic-five\\"
  | \\"stylistic-six\\"
  | \\"stylistic-seven\\"
  | \\"stylistic-eight\\"
  | \\"stylistic-nine\\"
  | \\"stylistic-ten\\"
  | \\"stylistic-eleven\\"
  | \\"stylistic-twelve\\"
  | \\"stylistic-thirteen\\"
  | \\"stylistic-fourteen\\"
  | \\"stylistic-fifteen\\"
  | \\"stylistic-sixteen\\"
  | \\"stylistic-seventeen\\"
  | \\"stylistic-eighteen\\"
  | \\"stylistic-nineteen\\"
  | \\"stylistic-twenty\\",
>;
export type ____TextStyle_InternalCore = $ReadOnly<{
  ...$Exact<____ViewStyle_Internal>,
  color?: ____ColorValue_Internal,
  fontFamily?: string,
  fontSize?: number,
  fontStyle?: \\"normal\\" | \\"italic\\",
  fontWeight?: ____FontWeight_Internal,
  fontVariant?: ____FontVariantArray_Internal | string,
  textShadowOffset?: $ReadOnly<{
    width: number,
    height: number,
  }>,
  textShadowRadius?: number,
  textShadowColor?: ____ColorValue_Internal,
  letterSpacing?: number,
  lineHeight?: number,
  textAlign?: \\"auto\\" | \\"left\\" | \\"right\\" | \\"center\\" | \\"justify\\",
  textAlignVertical?: \\"auto\\" | \\"top\\" | \\"bottom\\" | \\"center\\",
  includeFontPadding?: boolean,
  textDecorationLine?:
    | \\"none\\"
    | \\"underline\\"
    | \\"line-through\\"
    | \\"underline line-through\\",
  textDecorationStyle?: \\"solid\\" | \\"double\\" | \\"dotted\\" | \\"dashed\\",
  textDecorationColor?: ____ColorValue_Internal,
  textTransform?: \\"none\\" | \\"capitalize\\" | \\"uppercase\\" | \\"lowercase\\",
  userSelect?: \\"auto\\" | \\"text\\" | \\"none\\" | \\"contain\\" | \\"all\\",
  verticalAlign?: \\"auto\\" | \\"top\\" | \\"bottom\\" | \\"middle\\",
  writingDirection?: \\"auto\\" | \\"ltr\\" | \\"rtl\\",
}>;
export type ____TextStyle_Internal = $ReadOnly<{
  ...____TextStyle_InternalCore,
  ...____TextStyle_InternalOverrides,
}>;
export type ____ImageStyle_InternalCore = $ReadOnly<{
  ...$Exact<____ViewStyle_Internal>,
  resizeMode?: \\"contain\\" | \\"cover\\" | \\"stretch\\" | \\"center\\" | \\"repeat\\",
  objectFit?: \\"cover\\" | \\"contain\\" | \\"fill\\" | \\"scale-down\\",
  tintColor?: ____ColorValue_Internal,
  overlayColor?: string,
}>;
export type ____ImageStyle_Internal = $ReadOnly<{
  ...____ImageStyle_InternalCore,
  ...____ImageStyle_InternalOverrides,
}>;
export type ____DangerouslyImpreciseStyle_InternalCore = $ReadOnly<{
  ...$Exact<____TextStyle_Internal>,
  resizeMode?: \\"contain\\" | \\"cover\\" | \\"stretch\\" | \\"center\\" | \\"repeat\\",
  objectFit?: \\"cover\\" | \\"contain\\" | \\"fill\\" | \\"scale-down\\",
  tintColor?: ____ColorValue_Internal,
  overlayColor?: string,
}>;
export type ____DangerouslyImpreciseStyle_Internal = $ReadOnly<{
  ...____DangerouslyImpreciseStyle_InternalCore,
  ...____DangerouslyImpreciseStyle_InternalOverrides,
  ...
}>;
type GenericStyleProp<+T> =
  | null
  | void
  | T
  | false
  | \\"\\"
  | $ReadOnlyArray<GenericStyleProp<T>>;
export type ____DangerouslyImpreciseStyleProp_Internal = GenericStyleProp<
  Partial<____DangerouslyImpreciseStyle_Internal>,
>;
export type ____ViewStyleProp_Internal = GenericStyleProp<
  $ReadOnly<Partial<____ViewStyle_Internal>>,
>;
export type ____TextStyleProp_Internal = GenericStyleProp<
  $ReadOnly<Partial<____TextStyle_Internal>>,
>;
export type ____ImageStyleProp_Internal = GenericStyleProp<
  $ReadOnly<Partial<____ImageStyle_Internal>>,
>;
export type ____Styles_Internal = {
  +[key: string]: Partial<____DangerouslyImpreciseStyle_Internal>,
  ...
};
export type ____FlattenStyleProp_Internal<
  +TStyleProp: GenericStyleProp<mixed>,
> = TStyleProp extends null | void | false | \\"\\"
  ? empty
  : TStyleProp extends $ReadOnlyArray<infer V>
    ? ____FlattenStyleProp_Internal<V>
    : TStyleProp;
"
`;

exports[`public API should not change unintentionally Libraries/StyleSheet/flattenStyle.js 1`] = `
"declare function flattenStyle<TStyleProp: DangerouslyImpreciseStyleProp>(
  style: ?TStyleProp
): ?____FlattenStyleProp_Internal<TStyleProp>;
declare module.exports: flattenStyle;
"
`;

exports[`public API should not change unintentionally Libraries/StyleSheet/normalizeColor.js 1`] = `
"declare function normalizeColor(
  color: ?(ColorValue | ProcessedColorValue)
): ?ProcessedColorValue;
declare module.exports: normalizeColor;
"
`;

exports[`public API should not change unintentionally Libraries/StyleSheet/private/_StyleSheetTypesOverrides.js 1`] = `
"export type ____DangerouslyImpreciseStyle_InternalOverrides = $ReadOnly<{}>;
export type ____ImageStyle_InternalOverrides = $ReadOnly<{}>;
export type ____ShadowStyle_InternalOverrides = $ReadOnly<{}>;
export type ____TextStyle_InternalOverrides = $ReadOnly<{}>;
export type ____ViewStyle_InternalOverrides = $ReadOnly<{}>;
"
`;

exports[`public API should not change unintentionally Libraries/StyleSheet/private/_TransformStyle.js 1`] = `
"export type ____TransformStyle_Internal = $ReadOnly<{|
  transform?:
    | $ReadOnlyArray<
        | {| +perspective: number | AnimatedNode |}
        | {| +rotate: string | AnimatedNode |}
        | {| +rotateX: string | AnimatedNode |}
        | {| +rotateY: string | AnimatedNode |}
        | {| +rotateZ: string | AnimatedNode |}
        | {| +scale: number | AnimatedNode |}
        | {| +scaleX: number | AnimatedNode |}
        | {| +scaleY: number | AnimatedNode |}
        | {| +translateX: number | AnimatedNode |}
        | {| +translateY: number | AnimatedNode |}
        | {|
            +translate:
              | [number | AnimatedNode, number | AnimatedNode]
              | AnimatedNode,
          |}
        | {| +skewX: string | AnimatedNode |}
        | {| +skewY: string | AnimatedNode |}
        | {|
            +matrix: $ReadOnlyArray<number | AnimatedNode> | AnimatedNode,
          |},
      >
    | string,
  transformOrigin?:
    | [string | number, string | number, string | number]
    | string,
|}>;
"
`;

exports[`public API should not change unintentionally Libraries/StyleSheet/processAspectRatio.js 1`] = `
"declare function processAspectRatio(aspectRatio?: number | string): ?number;
declare module.exports: processAspectRatio;
"
`;

<<<<<<< HEAD
exports[`public API should not change unintentionally Libraries/StyleSheet/processBackgroundImage.js 1`] = `
"export type BackgroundImagePrimitive = {
  type: \\"linearGradient\\",
  start: { x: number, y: number },
  end: { x: number, y: number },
  colorStops: $ReadOnlyArray<{
    color: ____ColorValue_Internal,
    position: number,
  }>,
};
declare export default function processBackgroundImage(
  backgroundImage: $ReadOnlyArray<BackgroundImagePrimitive> | string
): $ReadOnlyArray<BackgroundImagePrimitive>;
=======
exports[`public API should not change unintentionally Libraries/StyleSheet/processBoxShadow.js 1`] = `
"export type ParsedBoxShadow = {
  offsetX: number,
  offsetY: number,
  color?: ProcessedColorValue,
  blurRadius?: number,
  spreadDistance?: number,
  inset?: boolean,
};
declare export default function processBoxShadow(
  rawBoxShadows: ?($ReadOnlyArray<BoxShadowPrimitive> | string)
): Array<ParsedBoxShadow>;
>>>>>>> 123d7d42
"
`;

exports[`public API should not change unintentionally Libraries/StyleSheet/processColor.js 1`] = `
"export type ProcessedColorValue = number | NativeColorValue;
declare function processColor(
  color?: ?(number | ColorValue)
): ?ProcessedColorValue;
declare export default typeof processColor;
"
`;

exports[`public API should not change unintentionally Libraries/StyleSheet/processColorArray.js 1`] = `
"declare function processColorArray(
  colors: ?$ReadOnlyArray<ColorValue>
): ?$ReadOnlyArray<ProcessedColorValue>;
declare module.exports: processColorArray;
"
`;

exports[`public API should not change unintentionally Libraries/StyleSheet/processFilter.js 1`] = `
"type ParsedFilter =
  | { brightness: number }
  | { blur: number }
  | { contrast: number }
  | { grayscale: number }
  | { hueRotate: number }
  | { invert: number }
  | { opacity: number }
  | { saturate: number }
  | { sepia: number }
  | { dropShadow: ParsedDropShadow };
type ParsedDropShadow = {
  offsetX: number,
  offsetY: number,
  standardDeviation?: number,
  color?: ColorValue,
};
declare export default function processFilter(
  filter: ?($ReadOnlyArray<FilterFunction> | string)
): $ReadOnlyArray<ParsedFilter>;
"
`;

exports[`public API should not change unintentionally Libraries/StyleSheet/processFontVariant.js 1`] = `
"declare function processFontVariant(
  fontVariant: ____FontVariantArray_Internal | string
): ?____FontVariantArray_Internal;
declare module.exports: processFontVariant;
"
`;

exports[`public API should not change unintentionally Libraries/StyleSheet/processTransform.js 1`] = `
"declare function processTransform(
  transform: Array<Object> | string
): Array<Object> | Array<number>;
declare module.exports: processTransform;
"
`;

exports[`public API should not change unintentionally Libraries/StyleSheet/processTransformOrigin.js 1`] = `
"declare export default function processTransformOrigin(
  transformOrigin: Array<string | number> | string
): Array<string | number>;
"
`;

exports[`public API should not change unintentionally Libraries/StyleSheet/setNormalizedColorAlpha.js 1`] = `
"declare function setNormalizedColorAlpha(input: number, alpha: number): number;
declare module.exports: setNormalizedColorAlpha;
"
`;

exports[`public API should not change unintentionally Libraries/StyleSheet/splitLayoutProps.js 1`] = `
"declare export default function splitLayoutProps(
  props: ?____ViewStyle_Internal
): {
  outer: ?____ViewStyle_Internal,
  inner: ?____ViewStyle_Internal,
};
"
`;

exports[`public API should not change unintentionally Libraries/Text/Text.js 1`] = `
"type TextForwardRef = React.ElementRef<
  typeof NativeText | typeof NativeVirtualText,
>;
declare const Text: React.AbstractComponent<TextProps, TextForwardRef>;
declare module.exports: Text;
"
`;

exports[`public API should not change unintentionally Libraries/Text/TextAncestor.js 1`] = `
"declare const TextAncestorContext: React$Context<$FlowFixMe>;
declare module.exports: TextAncestorContext;
"
`;

exports[`public API should not change unintentionally Libraries/Text/TextNativeComponent.js 1`] = `
"export type NativeTextProps = $ReadOnly<{
  ...TextProps,
  isHighlighted?: ?boolean,
  selectionColor?: ?ProcessedColorValue,
  onClick?: ?(event: PressEvent) => mixed,
  isPressable?: ?boolean,
}>;
declare export const NativeText: HostComponent<NativeTextProps>;
declare export const NativeVirtualText: HostComponent<NativeTextProps>;
"
`;

exports[`public API should not change unintentionally Libraries/Text/TextProps.js 1`] = `
"export type PressRetentionOffset = $ReadOnly<{
  top: number,
  left: number,
  bottom: number,
  right: number,
}>;
type PointerEventProps = $ReadOnly<{
  onPointerEnter?: (event: PointerEvent) => void,
  onPointerLeave?: (event: PointerEvent) => void,
  onPointerMove?: (event: PointerEvent) => void,
}>;
export type TextProps = $ReadOnly<{
  ...PointerEventProps,
  accessible?: ?boolean,
  accessibilityActions?: ?$ReadOnlyArray<AccessibilityActionInfo>,
  onAccessibilityAction?: ?(event: AccessibilityActionEvent) => mixed,
  accessibilityHint?: ?Stringish,
  accessibilityLanguage?: ?Stringish,
  accessibilityLabel?: ?Stringish,
  accessibilityRole?: ?AccessibilityRole,
  accessibilityState?: ?AccessibilityState,
  \\"aria-label\\"?: ?string,
  adjustsFontSizeToFit?: ?boolean,
  allowFontScaling?: ?boolean,
  android_hyphenationFrequency?: ?(\\"normal\\" | \\"none\\" | \\"full\\"),
  \\"aria-busy\\"?: ?boolean,
  \\"aria-checked\\"?: ?boolean | \\"mixed\\",
  \\"aria-disabled\\"?: ?boolean,
  \\"aria-expanded\\"?: ?boolean,
  \\"aria-selected\\"?: ?boolean,
  \\"aria-labelledby\\"?: ?string,
  children?: ?Node,
  ellipsizeMode?: ?(\\"clip\\" | \\"head\\" | \\"middle\\" | \\"tail\\"),
  id?: string,
  maxFontSizeMultiplier?: ?number,
  nativeID?: ?string,
  numberOfLines?: ?number,
  onLayout?: ?(event: LayoutEvent) => mixed,
  onLongPress?: ?(event: PressEvent) => mixed,
  onPress?: ?(event: PressEvent) => mixed,
  onPressIn?: ?(event: PressEvent) => mixed,
  onPressOut?: ?(event: PressEvent) => mixed,
  onResponderGrant?: ?(event: PressEvent) => void,
  onResponderMove?: ?(event: PressEvent) => void,
  onResponderRelease?: ?(event: PressEvent) => void,
  onResponderTerminate?: ?(event: PressEvent) => void,
  onResponderTerminationRequest?: ?() => boolean,
  onStartShouldSetResponder?: ?() => boolean,
  onMoveShouldSetResponder?: ?() => boolean,
  onTextLayout?: ?(event: TextLayoutEvent) => mixed,
  pressRetentionOffset?: ?PressRetentionOffset,
  role?: ?Role,
  selectable?: ?boolean,
  style?: ?TextStyleProp,
  testID?: ?string,
  disabled?: ?boolean,
  selectionColor?: ?string,
  dataDetectorType?: ?(\\"phoneNumber\\" | \\"link\\" | \\"email\\" | \\"none\\" | \\"all\\"),
  textBreakStrategy?: ?(\\"balanced\\" | \\"highQuality\\" | \\"simple\\"),
  adjustsFontSizeToFit?: ?boolean,
  dynamicTypeRamp?: ?(
    | \\"caption2\\"
    | \\"caption1\\"
    | \\"footnote\\"
    | \\"subheadline\\"
    | \\"callout\\"
    | \\"body\\"
    | \\"headline\\"
    | \\"title3\\"
    | \\"title2\\"
    | \\"title1\\"
    | \\"largeTitle\\"
  ),
  minimumFontScale?: ?number,
  suppressHighlighting?: ?boolean,
  lineBreakStrategyIOS?: ?(\\"none\\" | \\"standard\\" | \\"hangul-word\\" | \\"push-out\\"),
}>;
"
`;

exports[`public API should not change unintentionally Libraries/TurboModule/RCTExport.js 1`] = `
"export interface DEPRECATED_RCTExport<T: void = void> {
  +getConstants?: () => { ... };
}
export interface TurboModule extends DEPRECATED_RCTExport<void> {}
export type { RootTag } from \\"../Types/RootTagTypes.js\\";
"
`;

exports[`public API should not change unintentionally Libraries/TurboModule/TurboModuleRegistry.js 1`] = `
"declare export function get<T: TurboModule>(name: string): ?T;
declare export function getEnforcing<T: TurboModule>(name: string): T;
"
`;

exports[`public API should not change unintentionally Libraries/TurboModule/samples/NativeSampleTurboModule.js 1`] = `
"export * from \\"../../../src/private/specs/modules/NativeSampleTurboModule\\";
declare export default typeof NativeSampleTurboModule;
"
`;

exports[`public API should not change unintentionally Libraries/Types/CodegenTypes.js 1`] = `
"export type BubblingEventHandler<T, PaperName: string | empty = empty> = (
  event: SyntheticEvent<T>
) => void | Promise<void>;
export type DirectEventHandler<T, PaperName: string | empty = empty> = (
  event: SyntheticEvent<T>
) => void | Promise<void>;
export type Double = number;
export type Float = number;
export type Int32 = number;
export type UnsafeObject = $FlowFixMe;
export type UnsafeMixed = mixed;
type DefaultTypes = number | boolean | string | $ReadOnlyArray<string>;
export type WithDefault<Type: DefaultTypes, Value: ?Type | string> = ?Type;
export type EventEmitter<T> = (
  handler: (T) => void | Promise<void>
) => EventSubscription;
"
`;

exports[`public API should not change unintentionally Libraries/Types/CoreEventTypes.js 1`] = `
"export type SyntheticEvent<+T> = $ReadOnly<{|
  bubbles: ?boolean,
  cancelable: ?boolean,
  currentTarget: number | React.ElementRef<HostComponent<mixed>>,
  defaultPrevented: ?boolean,
  dispatchConfig: $ReadOnly<{|
    registrationName: string,
  |}>,
  eventPhase: ?number,
  preventDefault: () => void,
  isDefaultPrevented: () => boolean,
  stopPropagation: () => void,
  isPropagationStopped: () => boolean,
  isTrusted: ?boolean,
  nativeEvent: T,
  persist: () => void,
  target: ?number | React.ElementRef<HostComponent<mixed>>,
  timeStamp: number,
  type: ?string,
|}>;
export type ResponderSyntheticEvent<T> = $ReadOnly<{|
  ...SyntheticEvent<T>,
  touchHistory: $ReadOnly<{|
    indexOfSingleActiveTouch: number,
    mostRecentTimeStamp: number,
    numberActiveTouches: number,
    touchBank: $ReadOnlyArray<
      $ReadOnly<{|
        touchActive: boolean,
        startPageX: number,
        startPageY: number,
        startTimeStamp: number,
        currentPageX: number,
        currentPageY: number,
        currentTimeStamp: number,
        previousPageX: number,
        previousPageY: number,
        previousTimeStamp: number,
      |}>,
    >,
  |}>,
|}>;
export type Layout = $ReadOnly<{|
  x: number,
  y: number,
  width: number,
  height: number,
|}>;
export type TextLayout = $ReadOnly<{|
  ...Layout,
  ascender: number,
  capHeight: number,
  descender: number,
  text: string,
  xHeight: number,
|}>;
export type LayoutEvent = SyntheticEvent<
  $ReadOnly<{|
    layout: Layout,
  |}>,
>;
export type TextLayoutEvent = SyntheticEvent<
  $ReadOnly<{|
    lines: Array<TextLayout>,
  |}>,
>;
export interface NativeUIEvent {
  +detail: number;
}
export interface NativeMouseEvent extends NativeUIEvent {
  +screenX: number;
  +screenY: number;
  +pageX: number;
  +pageY: number;
  +clientX: number;
  +clientY: number;
  +x: number;
  +y: number;
  +ctrlKey: boolean;
  +shiftKey: boolean;
  +altKey: boolean;
  +metaKey: boolean;
  +button: number;
  +buttons: number;
  +relatedTarget: null | number | React.ElementRef<HostComponent<mixed>>;
  +offsetX: number;
  +offsetY: number;
}
export interface NativePointerEvent extends NativeMouseEvent {
  +pointerId: number;
  +width: number;
  +height: number;
  +pressure: number;
  +tangentialPressure: number;
  +tiltX: number;
  +tiltY: number;
  +twist: number;
  +pointerType: string;
  +isPrimary: boolean;
}
export type PointerEvent = SyntheticEvent<NativePointerEvent>;
export type PressEvent = ResponderSyntheticEvent<
  $ReadOnly<{|
    changedTouches: $ReadOnlyArray<$PropertyType<PressEvent, \\"nativeEvent\\">>,
    force?: number,
    identifier: number,
    locationX: number,
    locationY: number,
    pageX: number,
    pageY: number,
    target: ?number,
    timestamp: number,
    touches: $ReadOnlyArray<$PropertyType<PressEvent, \\"nativeEvent\\">>,
  |}>,
>;
export type ScrollEvent = SyntheticEvent<
  $ReadOnly<{|
    contentInset: $ReadOnly<{|
      bottom: number,
      left: number,
      right: number,
      top: number,
    |}>,
    contentOffset: $ReadOnly<{|
      y: number,
      x: number,
    |}>,
    contentSize: $ReadOnly<{|
      height: number,
      width: number,
    |}>,
    layoutMeasurement: $ReadOnly<{|
      height: number,
      width: number,
    |}>,
    targetContentOffset?: $ReadOnly<{|
      y: number,
      x: number,
    |}>,
    velocity?: $ReadOnly<{|
      y: number,
      x: number,
    |}>,
    zoomScale?: number,
    responderIgnoreScroll?: boolean,
  |}>,
>;
export type BlurEvent = SyntheticEvent<
  $ReadOnly<{|
    target: number,
  |}>,
>;
export type FocusEvent = SyntheticEvent<
  $ReadOnly<{|
    target: number,
  |}>,
>;
export type MouseEvent = SyntheticEvent<
  $ReadOnly<{|
    clientX: number,
    clientY: number,
    pageX: number,
    pageY: number,
    timestamp: number,
  |}>,
>;
"
`;

exports[`public API should not change unintentionally Libraries/Types/ReactDevToolsTypes.js 1`] = `
"type PublicInstance = {
  ...NativeMethods,
};
export type InstanceFromReactDevTools =
  | PublicInstance
  | {
      canonical?:
        | PublicInstance
        | {
            publicInstance?: PublicInstance,
          },
    };
export type ReactDevToolsAgentEvents = {
  drawTraceUpdates: [Array<{ node: InstanceFromReactDevTools, color: string }>],
  disableTraceUpdates: [],
  showNativeHighlight: [nodes: Array<InstanceFromReactDevTools>],
  hideNativeHighlight: [],
  shutdown: [],
  startInspectingNative: [],
  stopInspectingNative: [],
};
export type ReactDevToolsAgent = {
  selectNode(node: mixed): void,
  stopInspectingNative(value: boolean): void,
  addListener<Event: $Keys<ReactDevToolsAgentEvents>>(
    event: Event,
    listener: (...ReactDevToolsAgentEvents[Event]) => void
  ): void,
  removeListener(
    event: $Keys<ReactDevToolsAgentEvents>,
    listener: () => void
  ): void,
};
export type ReactDevToolsGlobalHook = {
  on: (eventName: string, (agent: ReactDevToolsAgent) => void) => void,
  off: (eventName: string, (agent: ReactDevToolsAgent) => void) => void,
  reactDevtoolsAgent?: ReactDevToolsAgent,
  resolveRNStyle?: mixed,
  nativeStyleEditorValidAttributes?: Array<string>,
};
"
`;

exports[`public API should not change unintentionally Libraries/Types/RootTagTypes.js 1`] = `
"export type { RootTag } from \\"../ReactNative/RootTag\\";
"
`;

exports[`public API should not change unintentionally Libraries/Types/UIManagerJSInterface.js 1`] = `
"export interface UIManagerJSInterface extends Spec {
  +getViewManagerConfig: (viewManagerName: string) => Object;
  +hasViewManagerConfig: (viewManagerName: string) => boolean;
}
"
`;

exports[`public API should not change unintentionally Libraries/UTFSequence.js 1`] = `
"declare const UTFSequence: {|
  BOM: string,
  BULLET: string,
  BULLET_SP: string,
  MDASH: string,
  MDASH_SP: string,
  MIDDOT: string,
  MIDDOT_KATAKANA: string,
  MIDDOT_SP: string,
  NBSP: string,
  NDASH: string,
  NDASH_SP: string,
  NEWLINE: string,
  PIZZA: string,
  TRIANGLE_LEFT: string,
  TRIANGLE_RIGHT: string,
|};
declare export default typeof UTFSequence;
"
`;

exports[`public API should not change unintentionally Libraries/Utilities/Appearance.js 1`] = `
"type AppearanceListener = (preferences: AppearancePreferences) => void;
declare module.exports: {
  getColorScheme(): ?ColorSchemeName,
  setColorScheme(colorScheme: ?ColorSchemeName): void,
  addChangeListener(listener: AppearanceListener): EventSubscription,
};
"
`;

exports[`public API should not change unintentionally Libraries/Utilities/BackHandler.android.js 1`] = `
"type BackPressEventName = \\"backPress\\" | \\"hardwareBackPress\\";
type TBackHandler = {|
  +exitApp: () => void,
  +addEventListener: (
    eventName: BackPressEventName,
    handler: () => ?boolean
  ) => { remove: () => void, ... },
  +removeEventListener: (
    eventName: BackPressEventName,
    handler: () => ?boolean
  ) => void,
|};
declare const BackHandler: TBackHandler;
declare module.exports: BackHandler;
"
`;

exports[`public API should not change unintentionally Libraries/Utilities/BackHandler.ios.js 1`] = `
"declare module.exports: $FlowFixMe;
type BackPressEventName = \\"backPress\\" | \\"hardwareBackPress\\";
type TBackHandler = {|
  +exitApp: () => void,
  +addEventListener: (
    eventName: BackPressEventName,
    handler: () => ?boolean
  ) => { remove: () => void, ... },
  +removeEventListener: (
    eventName: BackPressEventName,
    handler: () => ?boolean
  ) => void,
|};
declare let BackHandler: TBackHandler;
declare module.exports: BackHandler;
"
`;

exports[`public API should not change unintentionally Libraries/Utilities/BackHandler.js.flow 1`] = `
"type BackPressEventName = \\"backPress\\" | \\"hardwareBackPress\\";
type TBackHandler = {|
  +exitApp: () => void,
  +addEventListener: (
    eventName: BackPressEventName,
    handler: () => ?boolean
  ) => { remove: () => void, ... },
  +removeEventListener: (
    eventName: BackPressEventName,
    handler: () => ?boolean
  ) => void,
|};
declare module.exports: TBackHandler;
"
`;

exports[`public API should not change unintentionally Libraries/Utilities/DebugEnvironment.js 1`] = `
"declare export let isAsyncDebugging: boolean;
"
`;

exports[`public API should not change unintentionally Libraries/Utilities/DevLoadingView.js 1`] = `
"declare module.exports: {
  showMessage(message: string, type: \\"load\\" | \\"refresh\\"): void,
  hide(): void,
};
"
`;

exports[`public API should not change unintentionally Libraries/Utilities/DevSettings.js 1`] = `
"declare let DevSettings: {
  addMenuItem(title: string, handler: () => mixed): void,
  reload(reason?: string): void,
  onFastRefresh(): void,
};
declare module.exports: DevSettings;
"
`;

exports[`public API should not change unintentionally Libraries/Utilities/DeviceInfo.js 1`] = `
"declare module.exports: NativeDeviceInfo;
"
`;

exports[`public API should not change unintentionally Libraries/Utilities/Dimensions.js 1`] = `
"declare class Dimensions {
  static get(dim: string): DisplayMetrics | DisplayMetricsAndroid;
  static set(dims: $ReadOnly<DimensionsPayload>): void;
  static addEventListener(type: \\"change\\", handler: Function): EventSubscription;
}
declare export default typeof Dimensions;
"
`;

exports[`public API should not change unintentionally Libraries/Utilities/FeatureDetection.js 1`] = `
"declare function isNativeFunction(f: Function): boolean;
declare function hasNativeConstructor(o: Object, expectedName: string): boolean;
declare module.exports: {
  isNativeFunction: isNativeFunction,
  hasNativeConstructor: hasNativeConstructor,
};
"
`;

exports[`public API should not change unintentionally Libraries/Utilities/GlobalPerformanceLogger.js 1`] = `
"declare const GlobalPerformanceLogger: IPerformanceLogger;
declare module.exports: GlobalPerformanceLogger;
"
`;

exports[`public API should not change unintentionally Libraries/Utilities/HMRClient.js 1`] = `
"type LogLevel =
  | \\"trace\\"
  | \\"info\\"
  | \\"warn\\"
  | \\"error\\"
  | \\"log\\"
  | \\"group\\"
  | \\"groupCollapsed\\"
  | \\"groupEnd\\"
  | \\"debug\\";
export type HMRClientNativeInterface = {|
  enable(): void,
  disable(): void,
  registerBundle(requestUrl: string): void,
  log(level: LogLevel, data: $ReadOnlyArray<mixed>): void,
  setup(
    platform: string,
    bundleEntry: string,
    host: string,
    port: number | string,
    isEnabled: boolean,
    scheme?: string
  ): void,
  unstable_notifyFuseboxConsoleEnabled(): void,
|};
declare const HMRClient: HMRClientNativeInterface;
declare module.exports: HMRClient;
"
`;

exports[`public API should not change unintentionally Libraries/Utilities/HMRClientProdShim.js 1`] = `
"declare const HMRClientProdShim: HMRClientNativeInterface;
declare module.exports: HMRClientProdShim;
"
`;

exports[`public API should not change unintentionally Libraries/Utilities/IPerformanceLogger.js 1`] = `
"export type Timespan = {
  startTime: number,
  endTime?: number,
  totalTime?: number,
  startExtras?: Extras,
  endExtras?: Extras,
};
export type ExtraValue = number | string | boolean;
export type Extras = { [key: string]: ExtraValue };
export interface IPerformanceLogger {
  addTimespan(
    key: string,
    startTime: number,
    endTime: number,
    startExtras?: Extras,
    endExtras?: Extras
  ): void;
  append(logger: IPerformanceLogger): void;
  clear(): void;
  clearCompleted(): void;
  close(): void;
  currentTimestamp(): number;
  getExtras(): $ReadOnly<{ [key: string]: ?ExtraValue, ... }>;
  getPoints(): $ReadOnly<{ [key: string]: ?number, ... }>;
  getPointExtras(): $ReadOnly<{ [key: string]: ?Extras, ... }>;
  getTimespans(): $ReadOnly<{ [key: string]: ?Timespan, ... }>;
  hasTimespan(key: string): boolean;
  isClosed(): boolean;
  logEverything(): void;
  markPoint(key: string, timestamp?: number, extras?: Extras): void;
  removeExtra(key: string): ?ExtraValue;
  setExtra(key: string, value: ExtraValue): void;
  startTimespan(key: string, timestamp?: number, extras?: Extras): void;
  stopTimespan(key: string, timestamp?: number, extras?: Extras): void;
}
"
`;

exports[`public API should not change unintentionally Libraries/Utilities/NativeAppearance.js 1`] = `
"export type * from \\"../../src/private/specs/modules/NativeAppearance\\";
declare export default typeof NativeAppearance;
"
`;

exports[`public API should not change unintentionally Libraries/Utilities/NativeDevLoadingView.js 1`] = `
"export * from \\"../../src/private/specs/modules/NativeDevLoadingView\\";
declare export default typeof NativeDevLoadingView;
"
`;

exports[`public API should not change unintentionally Libraries/Utilities/NativeDeviceInfo.js 1`] = `
"export * from \\"../../src/private/specs/modules/NativeDeviceInfo\\";
declare export default typeof NativeDeviceInfo;
"
`;

exports[`public API should not change unintentionally Libraries/Utilities/NativePlatformConstantsAndroid.js 1`] = `
"export * from \\"../../src/private/specs/modules/NativePlatformConstantsAndroid\\";
declare export default typeof NativePlatformConstantsAndroid;
"
`;

exports[`public API should not change unintentionally Libraries/Utilities/NativePlatformConstantsIOS.js 1`] = `
"export * from \\"../../src/private/specs/modules/NativePlatformConstantsIOS\\";
declare export default typeof NativePlatformConstantsIOS;
"
`;

exports[`public API should not change unintentionally Libraries/Utilities/PerformanceLoggerContext.js 1`] = `
"declare const PerformanceLoggerContext: React.Context<IPerformanceLogger>;
declare export function usePerformanceLogger(): IPerformanceLogger;
declare export default typeof PerformanceLoggerContext;
"
`;

exports[`public API should not change unintentionally Libraries/Utilities/PixelRatio.js 1`] = `
"declare class PixelRatio {
  static get(): number;
  static getFontScale(): number;
  static getPixelSizeForLayoutSize(layoutSize: number): number;
  static roundToNearestPixel(layoutSize: number): number;
  static startDetecting(): void;
}
declare export default typeof PixelRatio;
"
`;

exports[`public API should not change unintentionally Libraries/Utilities/Platform.android.js 1`] = `
"declare const Platform: PlatformType;
declare module.exports: Platform;
"
`;

exports[`public API should not change unintentionally Libraries/Utilities/Platform.flow.js 1`] = `
"export type PlatformSelectSpec<T> = {
  default?: T,
  native?: T,
  ios?: T,
  android?: T,
  ...
};
type IOSPlatform = {
  __constants: null,
  OS: $TEMPORARY$string<\\"ios\\">,
  get Version(): string,
  get constants(): {|
    forceTouchAvailable: boolean,
    interfaceIdiom: string,
    isTesting: boolean,
    isDisableAnimations?: boolean,
    osVersion: string,
    reactNativeVersion: {|
      major: number,
      minor: number,
      patch: number,
      prerelease: ?string,
    |},
    systemName: string,
    isMacCatalyst?: boolean,
  |},
  get isPad(): boolean,
  get isTV(): boolean,
  get isVision(): boolean,
  get isTesting(): boolean,
  get isDisableAnimations(): boolean,
  get isMacCatalyst(): boolean,
  select: <T>(spec: PlatformSelectSpec<T>) => T,
};
type AndroidPlatform = {
  __constants: null,
  OS: $TEMPORARY$string<\\"android\\">,
  get Version(): number,
  get constants(): {|
    isTesting: boolean,
    isDisableAnimations?: boolean,
    reactNativeVersion: {|
      major: number,
      minor: number,
      patch: number,
      prerelease: ?string,
    |},
    Version: number,
    Release: string,
    Serial: string,
    Fingerprint: string,
    Model: string,
    ServerHost?: string,
    uiMode: string,
    Brand: string,
    Manufacturer: string,
  |},
  get isTV(): boolean,
  get isVision(): boolean,
  get isTesting(): boolean,
  get isDisableAnimations(): boolean,
  select: <T>(spec: PlatformSelectSpec<T>) => T,
};
export type Platform = IOSPlatform | AndroidPlatform;
"
`;

exports[`public API should not change unintentionally Libraries/Utilities/Platform.ios.js 1`] = `
"declare const Platform: PlatformType;
declare module.exports: Platform;
"
`;

exports[`public API should not change unintentionally Libraries/Utilities/Platform.js.flow 1`] = `
"declare module.exports: Platform;
"
`;

exports[`public API should not change unintentionally Libraries/Utilities/PolyfillFunctions.js 1`] = `
"declare function polyfillObjectProperty<T>(
  object: { ... },
  name: string,
  getValue: () => T
): void;
declare function polyfillGlobal<T>(name: string, getValue: () => T): void;
declare module.exports: {
  polyfillObjectProperty: polyfillObjectProperty,
  polyfillGlobal: polyfillGlobal,
};
"
`;

exports[`public API should not change unintentionally Libraries/Utilities/RCTLog.js 1`] = `
"declare let warningHandler: ?(...Array<mixed>) => void;
declare const RCTLog: {
  logIfNoNativeHook(level: string, ...args: Array<mixed>): void,
  logToConsole(level: string, ...args: Array<mixed>): void,
  setWarningHandler(handler: typeof warningHandler): void,
};
declare module.exports: RCTLog;
"
`;

exports[`public API should not change unintentionally Libraries/Utilities/ReactNativeTestTools.js 1`] = `
"declare const React: $FlowFixMe;
declare const ReactTestRenderer: $FlowFixMe;
export type ReactTestInstance = $PropertyType<ReactTestRendererType, \\"root\\">;
export type Predicate = (node: ReactTestInstance) => boolean;
export type ReactTestRendererJSON = ReturnType<ReactTestRenderer.create.toJSON>;
declare function byClickable(): Predicate;
declare function byTestID(testID: string): Predicate;
declare function byTextMatching(regex: RegExp): Predicate;
declare function enter(instance: ReactTestInstance, text: string): void;
declare function maximumDepthError(
  tree: ReactTestRendererType,
  maxDepthLimit: number
): ?string;
declare function expectNoConsoleWarn(): void;
declare function expectNoConsoleError(): void;
declare function expectRendersMatchingSnapshot(
  name: string,
  ComponentProvider: () => React.Element<any>,
  unmockComponent: () => mixed
): void;
declare function maximumDepthOfJSON(node: ?ReactTestRendererJSON): number;
declare function renderAndEnforceStrictMode(element: React.Node): any;
declare function renderWithStrictMode(
  element: React.Node
): ReactTestRendererType;
declare function tap(instance: ReactTestInstance): void;
declare function scrollToBottom(instance: ReactTestInstance): void;
declare function withMessage(fn: Predicate, message: string): Predicate;
export { byClickable };
export { byTestID };
export { byTextMatching };
export { enter };
export { expectNoConsoleWarn };
export { expectNoConsoleError };
export { expectRendersMatchingSnapshot };
export { maximumDepthError };
export { maximumDepthOfJSON };
export { renderAndEnforceStrictMode };
export { renderWithStrictMode };
export { scrollToBottom };
export { tap };
export { withMessage };
"
`;

exports[`public API should not change unintentionally Libraries/Utilities/SceneTracker.js 1`] = `
"export type Scene = { name: string, [string]: mixed, ... };
declare const SceneTracker: {
  setActiveScene(scene: Scene): void,
  getActiveScene(): Scene,
  addActiveSceneChangedListener(callback: (scene: Scene) => void): {
    remove: () => void,
    ...
  },
};
declare module.exports: SceneTracker;
"
`;

exports[`public API should not change unintentionally Libraries/Utilities/binaryToBase64.js 1`] = `
"declare function binaryToBase64(data: ArrayBuffer | $ArrayBufferView): string;
declare module.exports: binaryToBase64;
"
`;

exports[`public API should not change unintentionally Libraries/Utilities/codegenNativeCommands.js 1`] = `
"type Options<T = string> = $ReadOnly<{|
  supportedCommands: $ReadOnlyArray<T>,
|}>;
declare function codegenNativeCommands<T: interface {}>(
  options: Options<$Keys<T>>
): T;
declare export default typeof codegenNativeCommands;
"
`;

exports[`public API should not change unintentionally Libraries/Utilities/codegenNativeComponent.js 1`] = `
"type Options = $ReadOnly<{|
  interfaceOnly?: boolean,
  paperComponentName?: string,
  paperComponentNameDeprecated?: string,
  excludedPlatforms?: $ReadOnlyArray<\\"iOS\\" | \\"android\\">,
|}>;
export type NativeComponentType<T> = HostComponent<T>;
declare function codegenNativeComponent<Props>(
  componentName: string,
  options?: Options
): NativeComponentType<Props>;
declare export default typeof codegenNativeComponent;
"
`;

exports[`public API should not change unintentionally Libraries/Utilities/createPerformanceLogger.js 1`] = `
"declare export const getCurrentTimestamp: () => number;
export type { Extras, ExtraValue, IPerformanceLogger, Timespan };
declare export default function createPerformanceLogger(): IPerformanceLogger;
"
`;

exports[`public API should not change unintentionally Libraries/Utilities/deepFreezeAndThrowOnMutationInDev.js 1`] = `
"declare function deepFreezeAndThrowOnMutationInDev<T: { ... } | Array<mixed>>(
  object: T
): T;
declare module.exports: deepFreezeAndThrowOnMutationInDev;
"
`;

exports[`public API should not change unintentionally Libraries/Utilities/defineLazyObjectProperty.js 1`] = `
"declare function defineLazyObjectProperty<T>(
  object: interface {},
  name: string,
  descriptor: {
    get: () => T,
    enumerable?: boolean,
    writable?: boolean,
    ...
  }
): void;
declare module.exports: defineLazyObjectProperty;
"
`;

exports[`public API should not change unintentionally Libraries/Utilities/differ/deepDiffer.js 1`] = `
"type Options = {| +unsafelyIgnoreFunctions?: boolean |};
declare const deepDiffer: (
  one: any,
  two: any,
  maxDepthOrOptions: Options | number,
  maybeOptions?: Options
) => boolean;
declare module.exports: deepDiffer;
"
`;

exports[`public API should not change unintentionally Libraries/Utilities/differ/insetsDiffer.js 1`] = `
"type Inset = {
  top: ?number,
  left: ?number,
  right: ?number,
  bottom: ?number,
  ...
};
declare const insetsDiffer: (one: Inset, two: Inset) => boolean;
declare module.exports: insetsDiffer;
"
`;

exports[`public API should not change unintentionally Libraries/Utilities/differ/matricesDiffer.js 1`] = `
"declare const matricesDiffer: (
  one: ?Array<number>,
  two: ?Array<number>
) => boolean;
declare module.exports: matricesDiffer;
"
`;

exports[`public API should not change unintentionally Libraries/Utilities/differ/pointsDiffer.js 1`] = `
"type Point = {
  x: ?number,
  y: ?number,
  ...
};
declare const pointsDiffer: (one: ?Point, two: ?Point) => boolean;
declare module.exports: pointsDiffer;
"
`;

exports[`public API should not change unintentionally Libraries/Utilities/differ/sizesDiffer.js 1`] = `
"type Size = { width: ?number, height: ?number };
declare const sizesDiffer: (one: Size, two: Size) => boolean;
declare module.exports: sizesDiffer;
"
`;

exports[`public API should not change unintentionally Libraries/Utilities/dismissKeyboard.js 1`] = `
"declare function dismissKeyboard(): void;
declare module.exports: dismissKeyboard;
"
`;

exports[`public API should not change unintentionally Libraries/Utilities/infoLog.js 1`] = `
"declare function infoLog(...args: Array<mixed>): void;
declare module.exports: infoLog;
"
`;

exports[`public API should not change unintentionally Libraries/Utilities/logError.js 1`] = `
"declare const logError: (...args: $ReadOnlyArray<mixed>) => void;
declare module.exports: logError;
"
`;

exports[`public API should not change unintentionally Libraries/Utilities/mapWithSeparator.js 1`] = `
"declare function mapWithSeparator<TFrom, TTo>(
  items: Array<TFrom>,
  itemRenderer: (item: TFrom, index: number, items: Array<TFrom>) => TTo,
  spacerRenderer: (index: number) => TTo
): Array<TTo>;
declare module.exports: mapWithSeparator;
"
`;

exports[`public API should not change unintentionally Libraries/Utilities/stringifySafe.js 1`] = `
"declare export function createStringifySafeWithLimits(limits: {|
  maxDepth?: number,
  maxStringLimit?: number,
  maxArrayLimit?: number,
  maxObjectKeysLimit?: number,
|}): (mixed) => string;
declare const stringifySafe: (mixed) => string;
declare export default typeof stringifySafe;
"
`;

exports[`public API should not change unintentionally Libraries/Utilities/useColorScheme.js 1`] = `
"declare export default function useColorScheme(): ?ColorSchemeName;
"
`;

exports[`public API should not change unintentionally Libraries/Utilities/useMergeRefs.js 1`] = `
"declare export default function useMergeRefs<Instance>(
  ...refs: $ReadOnlyArray<?React.RefSetter<Instance>>
): (Instance | null) => void;
"
`;

exports[`public API should not change unintentionally Libraries/Utilities/useRefEffect.js 1`] = `
"type CallbackRef<T> = (T) => mixed;
declare export default function useRefEffect<TInstance>(
  effect: (TInstance) => (() => void) | void
): CallbackRef<TInstance | null>;
"
`;

exports[`public API should not change unintentionally Libraries/Utilities/useWindowDimensions.js 1`] = `
"declare export default function useWindowDimensions():
  | DisplayMetrics
  | DisplayMetricsAndroid;
"
`;

exports[`public API should not change unintentionally Libraries/Utilities/verifyComponentAttributeEquivalence.js 1`] = `
"declare export default function verifyComponentAttributeEquivalence(
  nativeViewConfig: ViewConfig,
  staticViewConfig: ViewConfig
): void;
declare export function getConfigWithoutViewProps(
  viewConfig: ViewConfig,
  propName: string
): { ... };
declare export function stringifyViewConfig(viewConfig: any): string;
"
`;

exports[`public API should not change unintentionally Libraries/Utilities/warnOnce.js 1`] = `
"declare function warnOnce(key: string, message: string): void;
declare module.exports: warnOnce;
"
`;

exports[`public API should not change unintentionally Libraries/Vibration/NativeVibration.js 1`] = `
"export * from \\"../../src/private/specs/modules/NativeVibration\\";
declare export default typeof NativeVibration;
"
`;

exports[`public API should not change unintentionally Libraries/Vibration/Vibration.js 1`] = `
"declare const Vibration: {
  vibrate: (pattern: number | Array<number>, repeat: boolean) => void,
  cancel: () => void,
};
declare module.exports: Vibration;
"
`;

exports[`public API should not change unintentionally Libraries/WebSocket/NativeWebSocketModule.js 1`] = `
"export * from \\"../../src/private/specs/modules/NativeWebSocketModule\\";
declare export default typeof NativeWebSocketModule;
"
`;

exports[`public API should not change unintentionally Libraries/WebSocket/WebSocketEvent.js 1`] = `"UNTYPED MODULE"`;

exports[`public API should not change unintentionally Libraries/WebSocket/WebSocketInterceptor.js 1`] = `"UNTYPED MODULE"`;

exports[`public API should not change unintentionally Libraries/YellowBox/YellowBoxDeprecated.js 1`] = `
"declare const React: $FlowFixMe;
type Props = $ReadOnly<{||}>;
declare module.exports: Class<React.Component<Props>> & {
  ignoreWarnings($ReadOnlyArray<IgnorePattern>): void,
  install(): void,
  uninstall(): void,
  ...
};
"
`;

exports[`public API should not change unintentionally Libraries/promiseRejectionTrackingOptions.js 1`] = `
"declare let rejectionTrackingOptions: $NonMaybeType<Parameters<enable>[0]>;
declare export default typeof rejectionTrackingOptions;
"
`;

exports[`public API should not change unintentionally Libraries/vendor/core/ErrorUtils.js 1`] = `
"declare module.exports: ErrorUtilsT;
"
`;

exports[`public API should not change unintentionally Libraries/vendor/emitter/EventEmitter.js 1`] = `
"export interface EventSubscription {
  remove(): void;
}
export interface IEventEmitter<TEventToArgsMap: { ... }> {
  addListener<TEvent: $Keys<TEventToArgsMap>>(
    eventType: TEvent,
    listener: (...args: TEventToArgsMap[TEvent]) => mixed,
    context?: mixed
  ): EventSubscription;
  emit<TEvent: $Keys<TEventToArgsMap>>(
    eventType: TEvent,
    ...args: TEventToArgsMap[TEvent]
  ): void;
  removeAllListeners<TEvent: $Keys<TEventToArgsMap>>(eventType?: ?TEvent): void;
  listenerCount<TEvent: $Keys<TEventToArgsMap>>(eventType: TEvent): number;
}
declare export default class EventEmitter<TEventToArgsMap: { ... }>
  implements IEventEmitter<TEventToArgsMap>
{
  addListener<TEvent: $Keys<TEventToArgsMap>>(
    eventType: TEvent,
    listener: (...args: TEventToArgsMap[TEvent]) => mixed,
    context: mixed
  ): EventSubscription;
  emit<TEvent: $Keys<TEventToArgsMap>>(
    eventType: TEvent,
    ...args: TEventToArgsMap[TEvent]
  ): void;
  removeAllListeners<TEvent: $Keys<TEventToArgsMap>>(eventType?: ?TEvent): void;
  listenerCount<TEvent: $Keys<TEventToArgsMap>>(eventType: TEvent): number;
}
"
`;

exports[`public API should not change unintentionally index.js 1`] = `
"export type HostComponent<T> = _HostComponentInternal<T>;
declare module.exports: {
  get registerCallableModule(): RegisterCallableModule,
  get AccessibilityInfo(): AccessibilityInfo,
  get ActivityIndicator(): ActivityIndicator,
  get Button(): Button,
  get DrawerLayoutAndroid(): DrawerLayoutAndroid,
  get FlatList(): FlatList,
  get Image(): Image,
  get ImageBackground(): ImageBackground,
  get InputAccessoryView(): InputAccessoryView,
  get KeyboardAvoidingView(): KeyboardAvoidingView,
  get Modal(): Modal,
  get Pressable(): Pressable,
  get ProgressBarAndroid(): ProgressBarAndroid,
  get RefreshControl(): RefreshControl,
  get SafeAreaView(): SafeAreaView,
  get ScrollView(): ScrollView,
  get SectionList(): SectionList,
  get StatusBar(): StatusBar,
  get Switch(): Switch,
  get Text(): Text,
  get TextInput(): TextInput,
  get Touchable(): Touchable,
  get TouchableHighlight(): TouchableHighlight,
  get TouchableNativeFeedback(): TouchableNativeFeedback,
  get TouchableOpacity(): TouchableOpacity,
  get TouchableWithoutFeedback(): TouchableWithoutFeedback,
  get View(): View,
  get VirtualizedList(): VirtualizedList,
  get VirtualizedSectionList(): VirtualizedSectionList,
  get ActionSheetIOS(): ActionSheetIOS,
  get Alert(): Alert,
  get Animated(): { ...$Diff<AnimatedModule, { default: any }>, ...Animated },
  get Appearance(): Appearance,
  get AppRegistry(): AppRegistry,
  get AppState(): AppState,
  get BackHandler(): BackHandler,
  get Clipboard(): Clipboard,
  get DeviceInfo(): DeviceInfo,
  get DevSettings(): DevSettings,
  get Dimensions(): Dimensions,
  get Easing(): Easing,
  get findNodeHandle(): $PropertyType<ReactNative, \\"findNodeHandle\\">,
  get I18nManager(): I18nManager,
  get InteractionManager(): InteractionManager,
  get Keyboard(): Keyboard,
  get LayoutAnimation(): LayoutAnimation,
  get Linking(): Linking,
  get LogBox(): LogBox,
  get NativeDialogManagerAndroid(): NativeDialogManagerAndroid,
  get NativeEventEmitter(): NativeEventEmitter,
  get Networking(): Networking,
  get PanResponder(): PanResponder,
  get PermissionsAndroid(): PermissionsAndroid,
  get PixelRatio(): PixelRatio,
  get PushNotificationIOS(): PushNotificationIOS,
  get Settings(): Settings,
  get Share(): Share,
  get StyleSheet(): StyleSheet,
  get Systrace(): Systrace,
  get ToastAndroid(): ToastAndroid,
  get TurboModuleRegistry(): TurboModuleRegistry,
  get UIManager(): UIManager,
  get unstable_batchedUpdates(): $PropertyType<
    ReactNative,
    \\"unstable_batchedUpdates\\",
  >,
  get useAnimatedValue(): useAnimatedValue,
  get useColorScheme(): useColorScheme,
  get useWindowDimensions(): useWindowDimensions,
  get UTFSequence(): UTFSequence,
  get Vibration(): Vibration,
  get YellowBox(): YellowBox,
  get DeviceEventEmitter(): RCTDeviceEventEmitter,
  get DynamicColorIOS(): DynamicColorIOS,
  get NativeAppEventEmitter(): RCTNativeAppEventEmitter,
  get NativeModules(): NativeModules,
  get Platform(): Platform,
  get PlatformColor(): PlatformColor,
  get processColor(): processColor,
  get requireNativeComponent(): <T>(
    uiViewClassName: string
  ) => HostComponent<T>,
  get RootTagContext(): RootTagContext,
  get unstable_enableLogBox(): () => void,
};
"
`;<|MERGE_RESOLUTION|>--- conflicted
+++ resolved
@@ -1714,56 +1714,6 @@
 "
 `;
 
-exports[`public API should not change unintentionally Libraries/Components/DrawerAndroid/DrawerLayoutAndroid.android.js 1`] = `
-"type DrawerStates = \\"Idle\\" | \\"Dragging\\" | \\"Settling\\";
-type DrawerSlideEvent = $ReadOnly<{|
-  offset: number,
-|}>;
-type Props = $ReadOnly<{|
-  accessibilityRole?: ?AccessibilityRole,
-  keyboardDismissMode?: ?(\\"none\\" | \\"on-drag\\"),
-  drawerBackgroundColor?: ?ColorValue,
-  drawerPosition: ?(\\"left\\" | \\"right\\"),
-  drawerWidth?: ?number,
-  drawerLockMode?: ?(\\"unlocked\\" | \\"locked-closed\\" | \\"locked-open\\"),
-  onDrawerSlide?: ?DirectEventHandler<DrawerSlideEvent>,
-  onDrawerStateChanged?: ?(state: DrawerStates) => mixed,
-  onDrawerOpen?: ?() => mixed,
-  onDrawerClose?: ?() => mixed,
-  renderNavigationView: () => React.Element<any>,
-  statusBarBackgroundColor?: ?ColorValue,
-  children?: React.Node,
-  style?: ?ViewStyleProp,
-|}>;
-type State = {|
-  drawerOpened: boolean,
-|};
-declare class DrawerLayoutAndroid extends React.Component<Props, State> {
-  static get positions(): mixed;
-  _nativeRef: $FlowFixMe;
-  state: State;
-  render(): React.Node;
-  _onDrawerSlide: $FlowFixMe;
-  _onDrawerOpen: $FlowFixMe;
-  _onDrawerClose: $FlowFixMe;
-  _onDrawerStateChanged: $FlowFixMe;
-  openDrawer(): void;
-  closeDrawer(): void;
-  blur(): void;
-  focus(): void;
-  measure(callback: MeasureOnSuccessCallback): void;
-  measureInWindow(callback: MeasureInWindowOnSuccessCallback): void;
-  measureLayout(
-    relativeToNativeNode: number,
-    onSuccess: MeasureLayoutOnSuccessCallback,
-    onFail?: () => void
-  ): void;
-  setNativeProps(nativeProps: Object): void;
-}
-declare module.exports: DrawerLayoutAndroid;
-"
-`;
-
 exports[`public API should not change unintentionally Libraries/Components/DrawerAndroid/DrawerLayoutAndroid.js 1`] = `"UNTYPED MODULE"`;
 
 exports[`public API should not change unintentionally Libraries/Components/Keyboard/Keyboard.js 1`] = `
@@ -1820,39 +1770,6 @@
   scheduleLayoutAnimation(event: KeyboardEvent): void;
 }
 declare module.exports: Keyboard;
-"
-`;
-
-exports[`public API should not change unintentionally Libraries/Components/Keyboard/KeyboardAvoidingView.js 1`] = `
-"type Props = $ReadOnly<{|
-  ...ViewProps,
-  behavior?: ?(\\"height\\" | \\"position\\" | \\"padding\\"),
-  contentContainerStyle?: ?ViewStyleProp,
-  enabled?: ?boolean,
-  keyboardVerticalOffset?: number,
-|}>;
-type State = {|
-  bottom: number,
-|};
-declare class KeyboardAvoidingView extends React.Component<Props, State> {
-  _frame: ?ViewLayout;
-  _keyboardEvent: ?KeyboardEvent;
-  _subscriptions: Array<EventSubscription>;
-  viewRef: { current: React.ElementRef<typeof View> | null, ... };
-  _initialFrameHeight: number;
-  _bottom: number;
-  constructor(props: Props): void;
-  _relativeKeyboardHeight(keyboardFrame: KeyboardMetrics): Promise<number>;
-  _onKeyboardChange: $FlowFixMe;
-  _onLayout: $FlowFixMe;
-  _setBottom: $FlowFixMe;
-  _updateBottomIfNecessary: $FlowFixMe;
-  componentDidUpdate(_: Props, prevState: State): void;
-  componentDidMount(): void;
-  componentWillUnmount(): void;
-  render(): React.Node;
-}
-declare export default typeof KeyboardAvoidingView;
 "
 `;
 
@@ -2006,43 +1923,6 @@
 "
 `;
 
-exports[`public API should not change unintentionally Libraries/Components/RefreshControl/RefreshControl.js 1`] = `
-"declare const React: $FlowFixMe;
-type IOSProps = $ReadOnly<{|
-  tintColor?: ?ColorValue,
-  titleColor?: ?ColorValue,
-  title?: ?string,
-|}>;
-type AndroidProps = $ReadOnly<{|
-  enabled?: ?boolean,
-  colors?: ?$ReadOnlyArray<ColorValue>,
-  progressBackgroundColor?: ?ColorValue,
-  size?: ?(\\"default\\" | \\"large\\"),
-|}>;
-export type RefreshControlProps = $ReadOnly<{|
-  ...ViewProps,
-  ...IOSProps,
-  ...AndroidProps,
-  onRefresh?: ?() => void | Promise<void>,
-  refreshing: boolean,
-  progressViewOffset?: ?number,
-|}>;
-declare class RefreshControl extends React.Component<RefreshControlProps> {
-  _nativeRef: ?React.ElementRef<
-    | typeof PullToRefreshViewNativeComponent
-    | typeof AndroidSwipeRefreshLayoutNativeComponent,
-  >;
-  _lastNativeRefreshing: $FlowFixMe;
-  componentDidMount(): void;
-  componentDidUpdate(prevProps: RefreshControlProps): void;
-  render(): React.Node;
-  _onRefresh: $FlowFixMe;
-  _setNativeRef: $FlowFixMe;
-}
-declare module.exports: RefreshControl;
-"
-`;
-
 exports[`public API should not change unintentionally Libraries/Components/SafeAreaView/RCTSafeAreaViewNativeComponent.js 1`] = `
 "export * from \\"../../../src/private/specs/components/RCTSafeAreaViewNativeComponent\\";
 declare export default typeof RCTSafeAreaViewNativeComponent;
@@ -2075,249 +1955,6 @@
 "declare export const __INTERNAL_VIEW_CONFIG: PartialViewConfig;
 declare const ScrollContentViewNativeComponent: HostComponent<Props>;
 declare export default typeof ScrollContentViewNativeComponent;
-"
-`;
-
-exports[`public API should not change unintentionally Libraries/Components/ScrollView/ScrollView.js 1`] = `
-"export type ScrollViewImperativeMethods = $ReadOnly<{|
-  getScrollResponder: $PropertyType<ScrollView, \\"getScrollResponder\\">,
-  getScrollableNode: $PropertyType<ScrollView, \\"getScrollableNode\\">,
-  getInnerViewNode: $PropertyType<ScrollView, \\"getInnerViewNode\\">,
-  getInnerViewRef: $PropertyType<ScrollView, \\"getInnerViewRef\\">,
-  getNativeScrollRef: $PropertyType<ScrollView, \\"getNativeScrollRef\\">,
-  scrollTo: $PropertyType<ScrollView, \\"scrollTo\\">,
-  scrollToEnd: $PropertyType<ScrollView, \\"scrollToEnd\\">,
-  flashScrollIndicators: $PropertyType<ScrollView, \\"flashScrollIndicators\\">,
-  scrollResponderZoomTo: $PropertyType<ScrollView, \\"scrollResponderZoomTo\\">,
-  scrollResponderScrollNativeHandleToKeyboard: $PropertyType<
-    ScrollView,
-    \\"scrollResponderScrollNativeHandleToKeyboard\\",
-  >,
-|}>;
-export type DecelerationRateType = \\"fast\\" | \\"normal\\" | number;
-export type ScrollResponderType = ScrollViewImperativeMethods;
-type PublicScrollViewInstance = $ReadOnly<{|
-  ...$Exact<TScrollViewNativeComponentInstance>,
-  ...ScrollViewImperativeMethods,
-|}>;
-type InnerViewInstance = React.ElementRef<View>;
-type IOSProps = $ReadOnly<{|
-  automaticallyAdjustContentInsets?: ?boolean,
-  automaticallyAdjustKeyboardInsets?: ?boolean,
-  automaticallyAdjustsScrollIndicatorInsets?: ?boolean,
-  contentInset?: ?EdgeInsetsProp,
-  bounces?: ?boolean,
-  disableScrollViewPanResponder?: ?boolean,
-  bouncesZoom?: ?boolean,
-  alwaysBounceHorizontal?: ?boolean,
-  alwaysBounceVertical?: ?boolean,
-  centerContent?: ?boolean,
-  indicatorStyle?: ?(\\"default\\" | \\"black\\" | \\"white\\"),
-  directionalLockEnabled?: ?boolean,
-  canCancelContentTouches?: ?boolean,
-  maximumZoomScale?: ?number,
-  minimumZoomScale?: ?number,
-  pinchGestureEnabled?: ?boolean,
-  scrollIndicatorInsets?: ?EdgeInsetsProp,
-  scrollToOverflowEnabled?: ?boolean,
-  scrollsToTop?: ?boolean,
-  onScrollToTop?: (event: ScrollEvent) => void,
-  showsHorizontalScrollIndicator?: ?boolean,
-  zoomScale?: ?number,
-  contentInsetAdjustmentBehavior?: ?(
-    | \\"automatic\\"
-    | \\"scrollableAxes\\"
-    | \\"never\\"
-    | \\"always\\"
-  ),
-|}>;
-type AndroidProps = $ReadOnly<{|
-  nestedScrollEnabled?: ?boolean,
-  endFillColor?: ?ColorValue,
-  scrollPerfTag?: ?string,
-  overScrollMode?: ?(\\"auto\\" | \\"always\\" | \\"never\\"),
-  persistentScrollbar?: ?boolean,
-  fadingEdgeLength?: ?number,
-|}>;
-type StickyHeaderComponentType = React.AbstractComponent<
-  ScrollViewStickyHeaderProps,
-  $ReadOnly<interface { setNextHeaderY: (number) => void }>,
->;
-export type Props = $ReadOnly<{|
-  ...ViewProps,
-  ...IOSProps,
-  ...AndroidProps,
-  contentContainerStyle?: ?ViewStyleProp,
-  contentOffset?: ?PointProp,
-  disableIntervalMomentum?: ?boolean,
-  decelerationRate?: ?DecelerationRateType,
-  experimental_endDraggingSensitivityMultiplier?: ?number,
-  horizontal?: ?boolean,
-  invertStickyHeaders?: ?boolean,
-  keyboardDismissMode?: ?(\\"none\\" | \\"on-drag\\" | \\"interactive\\"),
-  keyboardShouldPersistTaps?: ?(\\"always\\" | \\"never\\" | \\"handled\\" | true | false),
-  maintainVisibleContentPosition?: ?$ReadOnly<{|
-    minIndexForVisible: number,
-    autoscrollToTopThreshold?: ?number,
-  |}>,
-  onMomentumScrollBegin?: ?(event: ScrollEvent) => void,
-  onMomentumScrollEnd?: ?(event: ScrollEvent) => void,
-  onScroll?: ?(event: ScrollEvent) => void,
-  onScrollBeginDrag?: ?(event: ScrollEvent) => void,
-  onScrollEndDrag?: ?(event: ScrollEvent) => void,
-  onContentSizeChange?: (contentWidth: number, contentHeight: number) => void,
-  onKeyboardDidShow?: (event: KeyboardEvent) => void,
-  onKeyboardDidHide?: (event: KeyboardEvent) => void,
-  onKeyboardWillShow?: (event: KeyboardEvent) => void,
-  onKeyboardWillHide?: (event: KeyboardEvent) => void,
-  pagingEnabled?: ?boolean,
-  scrollEnabled?: ?boolean,
-  scrollEventThrottle?: ?number,
-  showsVerticalScrollIndicator?: ?boolean,
-  stickyHeaderHiddenOnScroll?: ?boolean,
-  stickyHeaderIndices?: ?$ReadOnlyArray<number>,
-  StickyHeaderComponent?: StickyHeaderComponentType,
-  snapToAlignment?: ?(\\"start\\" | \\"center\\" | \\"end\\"),
-  snapToInterval?: ?number,
-  snapToOffsets?: ?$ReadOnlyArray<number>,
-  snapToStart?: ?boolean,
-  snapToEnd?: ?boolean,
-  removeClippedSubviews?: ?boolean,
-  refreshControl?: ?React.Element<any>,
-  children?: React.Node,
-  innerViewRef?: React.RefSetter<InnerViewInstance>,
-  scrollViewRef?: React.RefSetter<PublicScrollViewInstance>,
-|}>;
-type State = {|
-  layoutHeight: ?number,
-|};
-export type ScrollViewComponentStatics = $ReadOnly<{|
-  Context: typeof ScrollViewContext,
-|}>;
-declare class ScrollView extends React.Component<Props, State> {
-  static Context: typeof ScrollViewContext;
-  constructor(props: Props): void;
-  _scrollAnimatedValue: AnimatedImplementation.Value;
-  _scrollAnimatedValueAttachment: ?{ detach: () => void, ... };
-  _stickyHeaderRefs: Map<string, React.ElementRef<StickyHeaderComponentType>>;
-  _headerLayoutYs: Map<string, number>;
-  _keyboardMetrics: ?KeyboardMetrics;
-  _additionalScrollOffset: number;
-  _isTouching: boolean;
-  _lastMomentumScrollBeginTime: number;
-  _lastMomentumScrollEndTime: number;
-  _observedScrollSinceBecomingResponder: boolean;
-  _becameResponderWhileAnimating: boolean;
-  _preventNegativeScrollOffset: ?boolean;
-  _animated: ?boolean;
-  _subscriptionKeyboardWillShow: ?EventSubscription;
-  _subscriptionKeyboardWillHide: ?EventSubscription;
-  _subscriptionKeyboardDidShow: ?EventSubscription;
-  _subscriptionKeyboardDidHide: ?EventSubscription;
-  state: State;
-  componentDidMount(): void;
-  componentDidUpdate(prevProps: Props): void;
-  componentWillUnmount(): void;
-  getScrollResponder: () => ScrollResponderType;
-  getScrollableNode: () => ?number;
-  getInnerViewNode: () => ?number;
-  getInnerViewRef: () => InnerViewInstance | null;
-  getNativeScrollRef: () => TScrollViewNativeComponentInstance | null;
-  scrollTo: (
-    options?:
-      | {
-          x?: number,
-          y?: number,
-          animated?: boolean,
-          ...
-        }
-      | number,
-    deprecatedX?: number,
-    deprecatedAnimated?: boolean
-  ) => void;
-  scrollToEnd: (options?: ?{ animated?: boolean, ... }) => void;
-  flashScrollIndicators: () => void;
-  _subscribeToOnScroll: (
-    callback: ({ x: number, y: number }) => void
-  ) => EventSubscription;
-  scrollResponderScrollNativeHandleToKeyboard: <T>(
-    nodeHandle: number | React.ElementRef<HostComponent<T>>,
-    additionalOffset?: number,
-    preventNegativeScrollOffset?: boolean
-  ) => void;
-  scrollResponderZoomTo: (
-    rect: {|
-      x: number,
-      y: number,
-      width: number,
-      height: number,
-      animated?: boolean,
-    |},
-    animated?: boolean
-  ) => void;
-  _textInputFocusError(): void;
-  _inputMeasureAndScrollToKeyboard: (
-    left: number,
-    top: number,
-    width: number,
-    height: number
-  ) => void;
-  _getKeyForIndex(index: $FlowFixMe, childArray: $FlowFixMe): $FlowFixMe;
-  _updateAnimatedNodeAttachment(): void;
-  _setStickyHeaderRef(
-    key: string,
-    ref: ?React.ElementRef<StickyHeaderComponentType>
-  ): void;
-  _onStickyHeaderLayout(
-    index: $FlowFixMe,
-    event: $FlowFixMe,
-    key: $FlowFixMe
-  ): void;
-  _handleScroll: $FlowFixMe;
-  _handleLayout: $FlowFixMe;
-  _handleContentOnLayout: $FlowFixMe;
-  _innerView: RefForwarder<InnerViewInstance, InnerViewInstance>;
-  _scrollView: RefForwarder<
-    TScrollViewNativeImperativeHandle,
-    PublicScrollViewInstance | null,
-  >;
-  scrollResponderKeyboardWillShow: (e: KeyboardEvent) => void;
-  scrollResponderKeyboardWillHide: (e: KeyboardEvent) => void;
-  scrollResponderKeyboardDidShow: (e: KeyboardEvent) => void;
-  scrollResponderKeyboardDidHide: (e: KeyboardEvent) => void;
-  _handleMomentumScrollBegin: (e: ScrollEvent) => void;
-  _handleMomentumScrollEnd: (e: ScrollEvent) => void;
-  _handleScrollBeginDrag: (e: ScrollEvent) => void;
-  _handleScrollEndDrag: (e: ScrollEvent) => void;
-  _isAnimating: () => boolean;
-  _handleResponderGrant: (e: PressEvent) => void;
-  _handleResponderReject: () => void;
-  _handleResponderRelease: (e: PressEvent) => void;
-  _handleResponderTerminationRequest: () => boolean;
-  _handleScrollShouldSetResponder: () => boolean;
-  _handleStartShouldSetResponder: (e: PressEvent) => boolean;
-  _handleStartShouldSetResponderCapture: (e: PressEvent) => boolean;
-  _keyboardIsDismissible: () => boolean;
-  _softKeyboardIsDetached: () => boolean;
-  _keyboardEventsAreUnreliable: () => boolean;
-  _handleTouchEnd: (e: PressEvent) => void;
-  _handleTouchCancel: (e: PressEvent) => void;
-  _handleTouchStart: (e: PressEvent) => void;
-  _handleTouchMove: (e: PressEvent) => void;
-  render(): React.Node | React.Element<string>;
-}
-type RefForwarder<TNativeInstance, TPublicInstance> = {
-  getForwardingRef: (
-    ?React.RefSetter<TPublicInstance>
-  ) => (TNativeInstance | null) => void,
-  nativeInstance: TNativeInstance | null,
-  publicInstance: TPublicInstance | null,
-};
-declare module.exports: React.AbstractComponent<
-  React.ElementConfig<typeof ScrollView>,
-  PublicScrollViewInstance,
-> &
-  ScrollViewComponentStatics;
 "
 `;
 
@@ -2479,20 +2116,6 @@
 "
 `;
 
-exports[`public API should not change unintentionally Libraries/Components/StaticRenderer.js 1`] = `
-"declare const React: $FlowFixMe;
-type Props = $ReadOnly<{|
-  shouldUpdate: boolean,
-  render: () => React.Node,
-|}>;
-declare class StaticRenderer extends React.Component<Props> {
-  shouldComponentUpdate(nextProps: Props): boolean;
-  render(): React.Node;
-}
-declare module.exports: StaticRenderer;
-"
-`;
-
 exports[`public API should not change unintentionally Libraries/Components/StatusBar/NativeStatusBarManagerAndroid.js 1`] = `
 "export * from \\"../../../src/private/specs/modules/NativeStatusBarManagerAndroid\\";
 declare export default typeof NativeStatusBarManagerAndroid;
@@ -2502,59 +2125,6 @@
 exports[`public API should not change unintentionally Libraries/Components/StatusBar/NativeStatusBarManagerIOS.js 1`] = `
 "export * from \\"../../../src/private/specs/modules/NativeStatusBarManagerIOS\\";
 declare export default typeof NativeStatusBarManagerIOS;
-"
-`;
-
-exports[`public API should not change unintentionally Libraries/Components/StatusBar/StatusBar.js 1`] = `
-"export type StatusBarStyle = $Keys<{
-  default: string,
-  \\"light-content\\": string,
-  \\"dark-content\\": string,
-  ...
-}>;
-export type StatusBarAnimation = $Keys<{
-  none: string,
-  fade: string,
-  slide: string,
-  ...
-}>;
-type AndroidProps = $ReadOnly<{|
-  backgroundColor?: ?ColorValue,
-  translucent?: ?boolean,
-|}>;
-type IOSProps = $ReadOnly<{|
-  networkActivityIndicatorVisible?: ?boolean,
-  showHideTransition?: ?(\\"fade\\" | \\"slide\\" | \\"none\\"),
-|}>;
-type Props = $ReadOnly<{|
-  ...AndroidProps,
-  ...IOSProps,
-  hidden?: ?boolean,
-  animated?: ?boolean,
-  barStyle?: ?(\\"default\\" | \\"light-content\\" | \\"dark-content\\"),
-|}>;
-declare class StatusBar extends React.Component<Props> {
-  static _propsStack: Array<any>;
-  static _defaultProps: any;
-  static _updateImmediate: $FlowFixMe;
-  static _currentValues: $FlowFixMe;
-  static currentHeight: ?number;
-  static setHidden(hidden: boolean, animation?: StatusBarAnimation): void;
-  static setBarStyle(style: StatusBarStyle, animated?: boolean): void;
-  static setNetworkActivityIndicatorVisible(visible: boolean): void;
-  static setBackgroundColor(color: string, animated?: boolean): void;
-  static setTranslucent(translucent: boolean): void;
-  static pushStackEntry(props: any): any;
-  static popStackEntry(entry: any): void;
-  static replaceStackEntry(entry: any, props: any): any;
-  _stackEntry: $FlowFixMe;
-  componentDidMount(): void;
-  componentWillUnmount(): void;
-  componentDidUpdate(): void;
-  static _updatePropsStack: $FlowFixMe;
-  render(): React.Node;
-}
-declare module.exports: StatusBar;
 "
 `;
 
@@ -3774,70 +3344,6 @@
 "
 `;
 
-exports[`public API should not change unintentionally Libraries/Components/Touchable/TouchableNativeFeedback.js 1`] = `
-"type Props = $ReadOnly<{|
-  ...React.ElementConfig<TouchableWithoutFeedback>,
-  background?: ?(
-    | $ReadOnly<{|
-        type: \\"ThemeAttrAndroid\\",
-        attribute:
-          | \\"selectableItemBackground\\"
-          | \\"selectableItemBackgroundBorderless\\",
-        rippleRadius: ?number,
-      |}>
-    | $ReadOnly<{|
-        type: \\"RippleAndroid\\",
-        color: ?number,
-        borderless: boolean,
-        rippleRadius: ?number,
-      |}>
-  ),
-  hasTVPreferredFocus?: ?boolean,
-  nextFocusDown?: ?number,
-  nextFocusForward?: ?number,
-  nextFocusLeft?: ?number,
-  nextFocusRight?: ?number,
-  nextFocusUp?: ?number,
-  useForeground?: ?boolean,
-|}>;
-type State = $ReadOnly<{|
-  pressability: Pressability,
-|}>;
-declare class TouchableNativeFeedback extends React.Component<Props, State> {
-  static SelectableBackground: (rippleRadius: ?number) => $ReadOnly<{|
-    attribute: \\"selectableItemBackground\\",
-    type: \\"ThemeAttrAndroid\\",
-    rippleRadius: ?number,
-  |}>;
-  static SelectableBackgroundBorderless: (rippleRadius: ?number) => $ReadOnly<{|
-    attribute: \\"selectableItemBackgroundBorderless\\",
-    type: \\"ThemeAttrAndroid\\",
-    rippleRadius: ?number,
-  |}>;
-  static Ripple: (
-    color: string,
-    borderless: boolean,
-    rippleRadius: ?number
-  ) => $ReadOnly<{|
-    borderless: boolean,
-    color: ?number,
-    rippleRadius: ?number,
-    type: \\"RippleAndroid\\",
-  |}>;
-  static canUseNativeForeground: () => boolean;
-  state: State;
-  _createPressabilityConfig(): PressabilityConfig;
-  _dispatchPressedStateChange(pressed: boolean): void;
-  _dispatchHotspotUpdate(event: PressEvent): void;
-  render(): React.Node;
-  componentDidUpdate(prevProps: Props, prevState: State): void;
-  componentDidMount(): mixed;
-  componentWillUnmount(): void;
-}
-declare module.exports: TouchableNativeFeedback;
-"
-`;
-
 exports[`public API should not change unintentionally Libraries/Components/Touchable/TouchableOpacity.js 1`] = `
 "type TVProps = $ReadOnly<{|
   hasTVPreferredFocus?: ?boolean,
@@ -3919,14 +3425,6 @@
 exports[`public API should not change unintentionally Libraries/Components/UnimplementedViews/UnimplementedNativeViewNativeComponent.js 1`] = `
 "export * from \\"../../../src/private/specs/components/UnimplementedNativeViewNativeComponent\\";
 declare export default typeof UnimplementedNativeViewNativeComponent;
-"
-`;
-
-exports[`public API should not change unintentionally Libraries/Components/UnimplementedViews/UnimplementedView.js 1`] = `
-"declare class UnimplementedView extends React.Component<$FlowFixMeProps> {
-  render(): React.Node;
-}
-declare module.exports: UnimplementedView;
 "
 `;
 
@@ -4445,6 +3943,8 @@
 "
 `;
 
+exports[`public API should not change unintentionally Libraries/Core/InitializeCore.js 1`] = `""`;
+
 exports[`public API should not change unintentionally Libraries/Core/NativeExceptionsManager.js 1`] = `
 "export * from \\"../../src/private/specs/modules/NativeExceptionsManager\\";
 declare export default typeof NativeExceptionsManager;
@@ -4550,6 +4050,10 @@
 "
 `;
 
+exports[`public API should not change unintentionally Libraries/Core/checkNativeVersion.js 1`] = `""`;
+
+exports[`public API should not change unintentionally Libraries/Core/polyfillPromise.js 1`] = `""`;
+
 exports[`public API should not change unintentionally Libraries/Core/registerCallableModule.js 1`] = `
 "type Module = { ... };
 type RegisterCallableModule = (
@@ -4560,6 +4064,32 @@
 declare export default typeof registerCallableModule;
 "
 `;
+
+exports[`public API should not change unintentionally Libraries/Core/setUpAlert.js 1`] = `""`;
+
+exports[`public API should not change unintentionally Libraries/Core/setUpBatchedBridge.js 1`] = `""`;
+
+exports[`public API should not change unintentionally Libraries/Core/setUpDeveloperTools.js 1`] = `""`;
+
+exports[`public API should not change unintentionally Libraries/Core/setUpErrorHandling.js 1`] = `""`;
+
+exports[`public API should not change unintentionally Libraries/Core/setUpGlobals.js 1`] = `""`;
+
+exports[`public API should not change unintentionally Libraries/Core/setUpIntersectionObserver.js 1`] = `""`;
+
+exports[`public API should not change unintentionally Libraries/Core/setUpMutationObserver.js 1`] = `""`;
+
+exports[`public API should not change unintentionally Libraries/Core/setUpNavigator.js 1`] = `""`;
+
+exports[`public API should not change unintentionally Libraries/Core/setUpPerformance.js 1`] = `""`;
+
+exports[`public API should not change unintentionally Libraries/Core/setUpPerformanceObserver.js 1`] = `""`;
+
+exports[`public API should not change unintentionally Libraries/Core/setUpReactDevTools.js 1`] = `""`;
+
+exports[`public API should not change unintentionally Libraries/Core/setUpReactRefresh.js 1`] = `""`;
+
+exports[`public API should not change unintentionally Libraries/Core/setUpRegeneratorRuntime.js 1`] = `""`;
 
 exports[`public API should not change unintentionally Libraries/Core/setUpSegmentFetcher.js 1`] = `
 "export type FetchSegmentFunction = typeof __fetchSegment;
@@ -4574,6 +4104,10 @@
 ): void;
 "
 `;
+
+exports[`public API should not change unintentionally Libraries/Core/setUpTimers.js 1`] = `""`;
+
+exports[`public API should not change unintentionally Libraries/Core/setUpXHR.js 1`] = `""`;
 
 exports[`public API should not change unintentionally Libraries/Debugging/DebuggingOverlay.js 1`] = `
 "type DebuggingOverlayHandle = {
@@ -4863,17 +4397,6 @@
 "type ContextType = ?string;
 declare const Context: React.Context<ContextType>;
 declare export default typeof Context;
-"
-`;
-
-exports[`public API should not change unintentionally Libraries/Image/ImageBackground.js 1`] = `
-"declare class ImageBackground extends React.Component<ImageBackgroundProps> {
-  setNativeProps(props: { ... }): void;
-  _viewRef: ?React.ElementRef<typeof View>;
-  _captureRef: $FlowFixMe;
-  render(): React.Node;
-}
-declare module.exports: ImageBackground;
 "
 `;
 
@@ -5184,49 +4707,6 @@
 "
 `;
 
-exports[`public API should not change unintentionally Libraries/Inspector/BorderBox.js 1`] = `
-"declare const React: $FlowFixMe;
-declare class BorderBox extends React.Component<$FlowFixMeProps> {
-  render(): $FlowFixMe | React.Node;
-}
-declare module.exports: BorderBox;
-"
-`;
-
-exports[`public API should not change unintentionally Libraries/Inspector/BoxInspector.js 1`] = `
-"declare const React: $FlowFixMe;
-declare class BoxInspector extends React.Component<$FlowFixMeProps> {
-  render(): React.Node;
-}
-declare module.exports: BoxInspector;
-"
-`;
-
-exports[`public API should not change unintentionally Libraries/Inspector/ElementBox.js 1`] = `
-"declare const React: $FlowFixMe;
-declare class ElementBox extends React.Component<$FlowFixMeProps> {
-  render(): React.Node;
-}
-declare module.exports: ElementBox;
-"
-`;
-
-exports[`public API should not change unintentionally Libraries/Inspector/ElementProperties.js 1`] = `
-"declare const React: $FlowFixMe;
-type Props = $ReadOnly<{|
-  hierarchy: ?InspectorData[\\"hierarchy\\"],
-  style?: ?ViewStyleProp,
-  frame?: ?Object,
-  selection?: ?number,
-  setSelection?: (number) => mixed,
-|}>;
-declare class ElementProperties extends React.Component<Props> {
-  render(): React.Node;
-}
-declare module.exports: ElementProperties;
-"
-`;
-
 exports[`public API should not change unintentionally Libraries/Inspector/Inspector.js 1`] = `
 "declare const React: $FlowFixMe;
 export type InspectedElementFrame = TouchedViewDataAtPoint[\\"frame\\"];
@@ -5256,114 +4736,12 @@
 "
 `;
 
-exports[`public API should not change unintentionally Libraries/Inspector/InspectorPanel.js 1`] = `
-"declare const React: $FlowFixMe;
-type Props = $ReadOnly<{|
-  devtoolsIsOpen: boolean,
-  inspecting: boolean,
-  setInspecting: (val: boolean) => void,
-  perfing: boolean,
-  setPerfing: (val: boolean) => void,
-  touchTargeting: boolean,
-  setTouchTargeting: (val: boolean) => void,
-  networking: boolean,
-  setNetworking: (val: boolean) => void,
-  hierarchy?: ?ElementsHierarchy,
-  selection?: ?number,
-  setSelection: (number) => mixed,
-  inspected?: ?InspectedElement,
-|}>;
-declare class InspectorPanel extends React.Component<Props> {
-  renderWaiting(): React.Node;
-  render(): React.Node;
-}
-declare module.exports: InspectorPanel;
-"
-`;
-
-exports[`public API should not change unintentionally Libraries/Inspector/NetworkOverlay.js 1`] = `
-"declare const ScrollView: $FlowFixMe;
-declare const React: $FlowFixMe;
-type NetworkRequestInfo = {
-  id: number,
-  type?: string,
-  url?: string,
-  method?: string,
-  status?: number,
-  dataSent?: any,
-  responseContentType?: string,
-  responseSize?: number,
-  requestHeaders?: Object,
-  responseHeaders?: string,
-  response?: Object | string,
-  responseURL?: string,
-  responseType?: string,
-  timeout?: number,
-  closeReason?: string,
-  messages?: string,
-  serverClose?: Object,
-  serverError?: Object,
-  ...
-};
-type Props = $ReadOnly<{||}>;
-type State = {|
-  detailRowId: ?number,
-  requests: Array<NetworkRequestInfo>,
-|};
-declare class NetworkOverlay extends React.Component<Props, State> {
-  _requestsListView: ?React.ElementRef<Class<FlatList<NetworkRequestInfo>>>;
-  _detailScrollView: ?React.ElementRef<typeof ScrollView>;
-  _requestsListViewScrollMetrics: {
-    contentLength: number,
-    offset: number,
-    visibleLength: number,
-  };
-  _socketIdMap: { [string]: number };
-  _xhrIdMap: { [key: number]: number, ... };
-  state: State;
-  _enableXHRInterception(): void;
-  _enableWebSocketInterception(): void;
-  componentDidMount(): void;
-  componentWillUnmount(): void;
-  _renderItem: $FlowFixMe;
-  _renderItemDetail(id: number): React.Node;
-  _indicateAdditionalRequests: $FlowFixMe;
-  _captureRequestsListView: $FlowFixMe;
-  _requestsListViewOnScroll: $FlowFixMe;
-  _pressRow(rowId: number): void;
-  _scrollDetailToTop: $FlowFixMe;
-  _closeButtonClicked: $FlowFixMe;
-  _getRequestIndexByXHRID(index: number): number;
-  render(): React.Node;
-}
-declare module.exports: NetworkOverlay;
-"
-`;
-
-exports[`public API should not change unintentionally Libraries/Inspector/PerformanceOverlay.js 1`] = `
-"declare const React: $FlowFixMe;
-declare class PerformanceOverlay extends React.Component<{ ... }> {
-  render(): React.Node;
-}
-declare module.exports: PerformanceOverlay;
-"
-`;
-
 exports[`public API should not change unintentionally Libraries/Inspector/ReactDevToolsOverlay.js 1`] = `
 "type Props = {
   inspectedViewRef: InspectedViewRef,
   reactDevToolsAgent: ReactDevToolsAgent,
 };
 declare export default function ReactDevToolsOverlay(Props): React.Node;
-"
-`;
-
-exports[`public API should not change unintentionally Libraries/Inspector/StyleInspector.js 1`] = `
-"declare const React: $FlowFixMe;
-declare class StyleInspector extends React.Component<$FlowFixMeProps> {
-  render(): React.Node;
-}
-declare module.exports: StyleInspector;
 "
 `;
 
@@ -5788,171 +5166,6 @@
 "declare const FillRateHelper: FillRateHelperType;
 export type { FillRateInfo } from \\"@react-native/virtualized-lists\\";
 declare module.exports: FillRateHelper;
-"
-`;
-
-exports[`public API should not change unintentionally Libraries/Lists/FlatList.js 1`] = `
-"declare const View: $FlowFixMe;
-declare const React: $FlowFixMe;
-type RequiredProps<ItemT> = {|
-  data: ?$ReadOnly<$ArrayLike<ItemT>>,
-|};
-type OptionalProps<ItemT> = {|
-  renderItem?: ?RenderItemType<ItemT>,
-  columnWrapperStyle?: ViewStyleProp,
-  extraData?: any,
-  getItemLayout?: (
-    data: ?$ReadOnly<$ArrayLike<ItemT>>,
-    index: number
-  ) => {
-    length: number,
-    offset: number,
-    index: number,
-    ...
-  },
-  horizontal?: ?boolean,
-  initialNumToRender?: ?number,
-  initialScrollIndex?: ?number,
-  inverted?: ?boolean,
-  keyExtractor?: ?(item: ItemT, index: number) => string,
-  numColumns?: number,
-  removeClippedSubviews?: boolean,
-  fadingEdgeLength?: ?number,
-  strictMode?: boolean,
-|};
-type FlatListProps<ItemT> = {|
-  ...RequiredProps<ItemT>,
-  ...OptionalProps<ItemT>,
-|};
-type VirtualizedListProps = React.ElementConfig<typeof VirtualizedList>;
-export type Props<ItemT> = {
-  ...$Diff<
-    VirtualizedListProps,
-    {
-      getItem: $PropertyType<VirtualizedListProps, \\"getItem\\">,
-      getItemCount: $PropertyType<VirtualizedListProps, \\"getItemCount\\">,
-      getItemLayout: $PropertyType<VirtualizedListProps, \\"getItemLayout\\">,
-      renderItem: $PropertyType<VirtualizedListProps, \\"renderItem\\">,
-      keyExtractor: $PropertyType<VirtualizedListProps, \\"keyExtractor\\">,
-      ...
-    },
-  >,
-  ...FlatListProps<ItemT>,
-  ...
-};
-declare class FlatList<ItemT> extends React.PureComponent<Props<ItemT>, void> {
-  scrollToEnd(params?: ?{ animated?: ?boolean, ... }): void;
-  scrollToIndex(params: {
-    animated?: ?boolean,
-    index: number,
-    viewOffset?: number,
-    viewPosition?: number,
-    ...
-  }): void;
-  scrollToItem(params: {
-    animated?: ?boolean,
-    item: ItemT,
-    viewOffset?: number,
-    viewPosition?: number,
-    ...
-  }): void;
-  scrollToOffset(params: { animated?: ?boolean, offset: number, ... }): void;
-  recordInteraction(): void;
-  flashScrollIndicators(): void;
-  getScrollResponder(): ?ScrollResponderType;
-  getNativeScrollRef():
-    | ?React.ElementRef<typeof View>
-    | ?React.ElementRef<ScrollViewNativeComponent>;
-  getScrollableNode(): any;
-  setNativeProps(props: { [string]: mixed, ... }): void;
-  constructor(props: Props<ItemT>): void;
-  componentDidUpdate(prevProps: Props<ItemT>): void;
-  _listRef: ?React.ElementRef<typeof VirtualizedList>;
-  _virtualizedListPairs: Array<ViewabilityConfigCallbackPair>;
-  _captureRef: $FlowFixMe;
-  _checkProps(props: Props<ItemT>): void;
-  _getItem: $FlowFixMe;
-  _getItemCount: $FlowFixMe;
-  _keyExtractor: $FlowFixMe;
-  _pushMultiColumnViewable(arr: Array<ViewToken>, v: ViewToken): void;
-  _createOnViewableItemsChanged(
-    onViewableItemsChanged: ?(info: {
-      viewableItems: Array<ViewToken>,
-      changed: Array<ViewToken>,
-      ...
-    }) => void
-  ): void;
-  _renderer: $FlowFixMe;
-  _memoizedRenderer: $FlowFixMe;
-  render(): React.Node;
-}
-declare module.exports: FlatList;
-"
-`;
-
-exports[`public API should not change unintentionally Libraries/Lists/SectionList.js 1`] = `
-"type Item = any;
-export type SectionBase<SectionItemT> = _SectionBase<SectionItemT>;
-type RequiredProps<SectionT: SectionBase<any>> = {|
-  sections: $ReadOnlyArray<SectionT>,
-|};
-type OptionalProps<SectionT: SectionBase<any>> = {|
-  renderItem?: (info: {
-    item: Item,
-    index: number,
-    section: SectionT,
-    separators: {
-      highlight: () => void,
-      unhighlight: () => void,
-      updateProps: (select: \\"leading\\" | \\"trailing\\", newProps: Object) => void,
-      ...
-    },
-    ...
-  }) => null | React.Node,
-  extraData?: any,
-  initialNumToRender?: ?number,
-  inverted?: ?boolean,
-  keyExtractor?: ?(item: Item, index: number) => string,
-  onEndReached?: ?(info: { distanceFromEnd: number, ... }) => void,
-  removeClippedSubviews?: boolean,
-|};
-export type Props<SectionT> = {|
-  ...$Diff<
-    VirtualizedSectionListProps<SectionT>,
-    {
-      getItem: $PropertyType<VirtualizedSectionListProps<SectionT>, \\"getItem\\">,
-      getItemCount: $PropertyType<
-        VirtualizedSectionListProps<SectionT>,
-        \\"getItemCount\\",
-      >,
-      renderItem: $PropertyType<
-        VirtualizedSectionListProps<SectionT>,
-        \\"renderItem\\",
-      >,
-      keyExtractor: $PropertyType<
-        VirtualizedSectionListProps<SectionT>,
-        \\"keyExtractor\\",
-      >,
-      ...
-    },
-  >,
-  ...RequiredProps<SectionT>,
-  ...OptionalProps<SectionT>,
-|};
-declare export default class SectionList<SectionT: SectionBase<any>>
-  extends React.PureComponent<Props<SectionT>, void>
-{
-  props: Props<SectionT>;
-  scrollToLocation(params: ScrollToLocationParamsType): void;
-  recordInteraction(): void;
-  flashScrollIndicators(): void;
-  getScrollResponder(): ?ScrollResponderType;
-  getScrollableNode(): any;
-  setNativeProps(props: Object): void;
-  render(): React.Node;
-  _wrapperListRef: ?React.ElementRef<typeof VirtualizedSectionList>;
-  _captureRef: $FlowFixMe;
-}
 "
 `;
 
@@ -6276,22 +5489,6 @@
 "
 `;
 
-exports[`public API should not change unintentionally Libraries/LogBox/LogBoxInspectorContainer.js 1`] = `
-"type Props = $ReadOnly<{|
-  logs: $ReadOnlyArray<LogBoxLog>,
-  selectedLogIndex: number,
-  isDisabled?: ?boolean,
-|}>;
-declare export class _LogBoxInspectorContainer extends React.Component<Props> {
-  render(): React.Node;
-  _handleDismiss: $FlowFixMe;
-  _handleMinimize: $FlowFixMe;
-  _handleSetSelectedLog: $FlowFixMe;
-}
-declare export default React.AbstractComponent<{||}>;
-"
-`;
-
 exports[`public API should not change unintentionally Libraries/LogBox/LogBoxNotificationContainer.js 1`] = `
 "type Props = $ReadOnly<{|
   logs: $ReadOnlyArray<LogBoxLog>,
@@ -6531,59 +5728,6 @@
 declare export function getDividerColor(opacity?: number): string;
 declare export function getHighlightColor(opacity?: number): string;
 declare export function getTextColor(opacity?: number): string;
-"
-`;
-
-exports[`public API should not change unintentionally Libraries/Modal/Modal.js 1`] = `
-"declare const React: $FlowFixMe;
-type OrientationChangeEvent = $ReadOnly<{|
-  orientation: \\"portrait\\" | \\"landscape\\",
-|}>;
-export type Props = $ReadOnly<{|
-  ...ViewProps,
-  animationType?: ?(\\"none\\" | \\"slide\\" | \\"fade\\"),
-  presentationStyle?: ?(
-    | \\"fullScreen\\"
-    | \\"pageSheet\\"
-    | \\"formSheet\\"
-    | \\"overFullScreen\\"
-  ),
-  transparent?: ?boolean,
-  statusBarTranslucent?: ?boolean,
-  hardwareAccelerated?: ?boolean,
-  visible?: ?boolean,
-  onRequestClose?: ?DirectEventHandler<null>,
-  onShow?: ?DirectEventHandler<null>,
-  onDismiss?: ?() => mixed,
-  supportedOrientations?: ?$ReadOnlyArray<
-    | \\"portrait\\"
-    | \\"portrait-upside-down\\"
-    | \\"landscape\\"
-    | \\"landscape-left\\"
-    | \\"landscape-right\\",
-  >,
-  onOrientationChange?: ?DirectEventHandler<OrientationChangeEvent>,
-|}>;
-type State = {
-  isRendered: boolean,
-};
-declare class Modal extends React.Component<Props, State> {
-  static defaultProps: {| hardwareAccelerated: boolean, visible: boolean |};
-  static contextType: React.Context<RootTag>;
-  _identifier: number;
-  _eventSubscription: ?EventSubscription;
-  constructor(props: Props): void;
-  componentDidMount(): void;
-  componentWillUnmount(): void;
-  componentDidUpdate(prevProps: Props): void;
-  _shouldShowModal(): boolean;
-  render(): React.Node;
-  _shouldSetResponder(): boolean;
-}
-declare const ExportedModal: React.AbstractComponent<
-  React.ElementConfig<typeof Modal>,
->;
-declare module.exports: ExportedModal;
 "
 `;
 
@@ -7845,6 +6989,8 @@
 declare export default typeof requireNativeComponent;
 "
 `;
+
+exports[`public API should not change unintentionally Libraries/ReactPrivate/ReactNativePrivateInitializeCore.js 1`] = `""`;
 
 exports[`public API should not change unintentionally Libraries/ReactPrivate/ReactNativePrivateInterface.js 1`] = `
 "declare module.exports: {
@@ -8579,21 +7725,10 @@
   | \\"saturation\\"
   | \\"color\\"
   | \\"luminosity\\";
-type ____BackgroundStyle_Internal = $ReadOnly<{
-  experimental_backgroundImage?:
-    | $ReadOnlyArray<BackgroundImagePrimitive>
-    | string,
-}>;
 export type ____ViewStyle_InternalCore = $ReadOnly<{
   ...$Exact<____LayoutStyle_Internal>,
   ...$Exact<____ShadowStyle_Internal>,
   ...$Exact<____TransformStyle_Internal>,
-<<<<<<< HEAD
-  ...____FilterStyle_Internal,
-  experimental_mixBlendMode?: ____MixBlendMode_Internal,
-  ...____BackgroundStyle_Internal,
-=======
->>>>>>> 123d7d42
   backfaceVisibility?: \\"visible\\" | \\"hidden\\",
   backgroundColor?: ____ColorValue_Internal,
   borderColor?: ____ColorValue_Internal,
@@ -8635,6 +7770,9 @@
   experimental_boxShadow?: $ReadOnlyArray<BoxShadowPrimitive>,
   experimental_filter?: $ReadOnlyArray<FilterFunction>,
   experimental_mixBlendMode?: ____BlendMode_Internal,
+  experimental_backgroundImage?:
+    | $ReadOnlyArray<BackgroundImagePrimitive>
+    | string,
 }>;
 export type ____ViewStyle_Internal = $ReadOnly<{
   ...____ViewStyle_InternalCore,
@@ -8876,7 +8014,6 @@
 "
 `;
 
-<<<<<<< HEAD
 exports[`public API should not change unintentionally Libraries/StyleSheet/processBackgroundImage.js 1`] = `
 "export type BackgroundImagePrimitive = {
   type: \\"linearGradient\\",
@@ -8890,7 +8027,9 @@
 declare export default function processBackgroundImage(
   backgroundImage: $ReadOnlyArray<BackgroundImagePrimitive> | string
 ): $ReadOnlyArray<BackgroundImagePrimitive>;
-=======
+"
+`;
+
 exports[`public API should not change unintentionally Libraries/StyleSheet/processBoxShadow.js 1`] = `
 "export type ParsedBoxShadow = {
   offsetX: number,
@@ -8903,7 +8042,6 @@
 declare export default function processBoxShadow(
   rawBoxShadows: ?($ReadOnlyArray<BoxShadowPrimitive> | string)
 ): Array<ParsedBoxShadow>;
->>>>>>> 123d7d42
 "
 `;
 
