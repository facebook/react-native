--- conflicted
+++ resolved
@@ -5506,44 +5506,8 @@
 `;
 
 exports[`public API should not change unintentionally Libraries/Modal/RCTModalHostViewNativeComponent.js 1`] = `
-<<<<<<< HEAD
-"type OrientationChangeEvent = $ReadOnly<{|
-  orientation: \\"portrait\\" | \\"landscape\\",
-|}>;
-type NativeProps = $ReadOnly<{|
-  ...ViewProps,
-  animationType?: WithDefault<\\"none\\" | \\"slide\\" | \\"fade\\", \\"none\\">,
-  presentationStyle?: WithDefault<
-    \\"fullScreen\\" | \\"pageSheet\\" | \\"formSheet\\" | \\"overFullScreen\\",
-    \\"fullScreen\\",
-  >,
-  transparent?: WithDefault<boolean, false>,
-  statusBarTranslucent?: WithDefault<boolean, false>,
-  hardwareAccelerated?: WithDefault<boolean, false>,
-  onRequestClose?: ?DirectEventHandler<null>,
-  onShow?: ?DirectEventHandler<null>,
-  onDismiss?: ?DirectEventHandler<null>,
-  visible?: WithDefault<boolean, false>,
-  animated?: WithDefault<boolean, false>,
-  supportedOrientations?: WithDefault<
-    $ReadOnlyArray<
-      | \\"portrait\\"
-      | \\"portrait-upside-down\\"
-      | \\"landscape\\"
-      | \\"landscape-left\\"
-      | \\"landscape-right\\",
-    >,
-    \\"portrait\\",
-  >,
-  onOrientationChange?: ?DirectEventHandler<OrientationChangeEvent>,
-  interactiveDismissal?: WithDefault<boolean, false>,
-  identifier?: WithDefault<Int32, 0>,
-|}>;
-declare export default HostComponent<NativeProps>;
-=======
 "export * from \\"../../src/private/specs/components/RCTModalHostViewNativeComponent\\";
 declare export default typeof RCTModalHostViewNativeComponent;
->>>>>>> 5e8ce6ca
 "
 `;
 
