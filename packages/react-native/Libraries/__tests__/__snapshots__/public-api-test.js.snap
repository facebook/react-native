// Jest Snapshot v1, https://goo.gl/fbAQLP

exports[`public API should not change unintentionally Libraries/ActionSheetIOS/ActionSheetIOS.js 1`] = `
"declare const ActionSheetIOS: {
  showActionSheetWithOptions(
    options: {|
      +title?: ?string,
      +message?: ?string,
      +options: Array<string>,
      +destructiveButtonIndex?: ?number | ?Array<number>,
      +cancelButtonIndex?: ?number,
      +anchor?: ?number,
      +tintColor?: ColorValue | ProcessedColorValue,
      +cancelButtonTintColor?: ColorValue | ProcessedColorValue,
      +userInterfaceStyle?: string,
      +disabledButtonIndices?: Array<number>,
    |},
    callback: (buttonIndex: number) => void
  ): void,
  showShareActionSheetWithOptions(
    options: Object,
    failureCallback: Function,
    successCallback: Function
  ): void,
  dismissActionSheet: () => void,
};
declare module.exports: ActionSheetIOS;
"
`;

exports[`public API should not change unintentionally Libraries/ActionSheetIOS/NativeActionSheetManager.js 1`] = `
"export * from \\"../../src/private/specs/modules/NativeActionSheetManager\\";
declare export default typeof NativeActionSheetManager;
"
`;

exports[`public API should not change unintentionally Libraries/AddressSanitizerCrash/AddressSanitizerCrash.js 1`] = `
"declare module.exports: NativeAddressSanitizerCrash;
"
`;

exports[`public API should not change unintentionally Libraries/AddressSanitizerCrash/NativeAddressSanitizerCrash.js 1`] = `
"export interface Spec extends TurboModule {}
declare export default ?Spec;
"
`;

exports[`public API should not change unintentionally Libraries/Alert/Alert.js 1`] = `
"export type AlertType =
  | \\"default\\"
  | \\"plain-text\\"
  | \\"secure-text\\"
  | \\"login-password\\";
export type AlertButtonStyle = \\"default\\" | \\"cancel\\" | \\"destructive\\";
export type Buttons = Array<{
  text?: string,
  onPress?: ?Function,
  isPreferred?: boolean,
  style?: AlertButtonStyle,
  ...
}>;
export type DefaultInputsArray = Array<{
  default?: string,
  placeholder?: string,
  style?: AlertButtonStyle,
}>;
type Options = {
  cancelable?: ?boolean,
  userInterfaceStyle?: \\"unspecified\\" | \\"light\\" | \\"dark\\",
  onDismiss?: ?() => void,
  modal?: ?boolean,
  critical?: ?boolean,
  ...
};
declare class Alert {
  static alert(
    title: ?string,
    message?: ?string,
    buttons?: Buttons,
    options?: Options
  ): void;
  static prompt(
    title: ?string,
    message?: ?string,
    callbackOrButtons?: ?(((text: string) => void) | Buttons),
    type?: ?AlertType,
    defaultValue?: string,
    keyboardType?: string,
    options?: Options
  ): void;
  static promptMacOS(
    title: ?string,
    message?: ?string,
    callbackOrButtons?: ?((text: string) => void) | Buttons,
    type?: ?AlertType,
    defaultInputs?: DefaultInputsArray,
    modal?: ?boolean,
    critical?: ?boolean
  ): void;
}
declare module.exports: Alert;
"
`;

exports[`public API should not change unintentionally Libraries/Alert/NativeAlertManager.js 1`] = `
"export * from \\"../../src/private/specs/modules/NativeAlertManager\\";
declare export default typeof NativeAlertManager;
"
`;

exports[`public API should not change unintentionally Libraries/Alert/RCTAlertManager.js.flow 1`] = `
"declare module.exports: {
  alertWithArgs(
    args: Args,
    callback: (id: number, value: string) => void
  ): void,
};
"
`;

exports[`public API should not change unintentionally Libraries/Animated/Animated.js 1`] = `
"export type { CompositeAnimation, Numeric } from \\"./AnimatedImplementation\\";
declare const Animated: typeof AnimatedImplementation;
declare export default {
  get FlatList(): AnimatedFlatList,
  get Image(): AnimatedImage,
  get ScrollView(): AnimatedScrollView,
  get SectionList(): AnimatedSectionList,
  get Text(): AnimatedText,
  get View(): AnimatedView,
  ...Animated,
};
"
`;

exports[`public API should not change unintentionally Libraries/Animated/AnimatedEvent.js 1`] = `
"export type Mapping =
  | { [key: string]: Mapping, ... }
  | AnimatedValue
  | AnimatedValueXY;
export type EventConfig = {
  listener?: ?Function,
  useNativeDriver: boolean,
  platformConfig?: PlatformConfig,
};
declare export function attachNativeEvent(
  viewRef: any,
  eventName: string,
  argMapping: $ReadOnlyArray<?Mapping>,
  platformConfig: ?PlatformConfig
): { detach: () => void };
declare export class AnimatedEvent {
  _argMapping: $ReadOnlyArray<?Mapping>;
  _listeners: Array<Function>;
  _attachedEvent: ?{ detach: () => void, ... };
  __isNative: boolean;
  __platformConfig: ?PlatformConfig;
  constructor(argMapping: $ReadOnlyArray<?Mapping>, config: EventConfig): void;
  __addListener(callback: Function): void;
  __removeListener(callback: Function): void;
  __attach(viewRef: any, eventName: string): void;
  __detach(viewTag: any, eventName: string): void;
  __getHandler(): any | ((...args: any) => void);
  _callListeners: $FlowFixMe;
}
"
`;

exports[`public API should not change unintentionally Libraries/Animated/AnimatedImplementation.js 1`] = `
"export type CompositeAnimation = {
  start: (callback?: ?EndCallback, isLooping?: boolean) => void,
  stop: () => void,
  reset: () => void,
  _startNativeLoop: (iterations?: number) => void,
  _isUsingNativeDriver: () => boolean,
  ...
};
declare const add: (
  a: AnimatedNode | number,
  b: AnimatedNode | number
) => AnimatedAddition;
declare const subtract: (
  a: AnimatedNode | number,
  b: AnimatedNode | number
) => AnimatedSubtraction;
declare const divide: (
  a: AnimatedNode | number,
  b: AnimatedNode | number
) => AnimatedDivision;
declare const multiply: (
  a: AnimatedNode | number,
  b: AnimatedNode | number
) => AnimatedMultiplication;
declare const modulo: (a: AnimatedNode, modulus: number) => AnimatedModulo;
declare const diffClamp: (
  a: AnimatedNode,
  min: number,
  max: number
) => AnimatedDiffClamp;
declare const spring: (
  value: AnimatedValue | AnimatedValueXY | AnimatedColor,
  config: SpringAnimationConfig
) => CompositeAnimation;
declare const timing: (
  value: AnimatedValue | AnimatedValueXY | AnimatedColor,
  config: TimingAnimationConfig
) => CompositeAnimation;
declare const decay: (
  value: AnimatedValue | AnimatedValueXY | AnimatedColor,
  config: DecayAnimationConfig
) => CompositeAnimation;
declare const sequence: (
  animations: Array<CompositeAnimation>
) => CompositeAnimation;
type ParallelConfig = {
  stopTogether?: boolean,
  ...
};
declare const parallel: (
  animations: Array<CompositeAnimation>,
  config?: ?ParallelConfig
) => CompositeAnimation;
declare const delay: (time: number) => CompositeAnimation;
declare const stagger: (
  time: number,
  animations: Array<CompositeAnimation>
) => CompositeAnimation;
type LoopAnimationConfig = {
  iterations: number,
  resetBeforeIteration?: boolean,
  ...
};
declare const loop: (
  animation: CompositeAnimation,
  LoopAnimationConfig
) => CompositeAnimation;
declare function forkEvent(
  event: ?AnimatedEvent | ?Function,
  listener: Function
): AnimatedEvent | Function;
declare function unforkEvent(
  event: ?AnimatedEvent | ?Function,
  listener: Function
): void;
declare const event: (
  argMapping: $ReadOnlyArray<?Mapping>,
  config: EventConfig
) => any;
type AnimatedNumeric =
  | AnimatedAddition
  | AnimatedDiffClamp
  | AnimatedDivision
  | AnimatedInterpolation<number>
  | AnimatedModulo
  | AnimatedMultiplication
  | AnimatedSubtraction
  | AnimatedValue;
export type { AnimatedNumeric as Numeric };
declare export default {
  Value: AnimatedValue,
  ValueXY: AnimatedValueXY,
  Color: AnimatedColor,
  Interpolation: AnimatedInterpolation,
  Node: AnimatedNode,
  decay: decay,
  timing: timing,
  spring: spring,
  add: add,
  subtract: subtract,
  divide: divide,
  multiply: multiply,
  modulo: modulo,
  diffClamp: diffClamp,
  delay: delay,
  sequence: sequence,
  parallel: parallel,
  stagger: stagger,
  loop: loop,
  event: event,
  createAnimatedComponent: createAnimatedComponent,
  attachNativeEvent: attachNativeEvent,
  forkEvent: forkEvent,
  unforkEvent: unforkEvent,
  Event: AnimatedEvent,
};
"
`;

exports[`public API should not change unintentionally Libraries/Animated/AnimatedMock.js 1`] = `
"export type CompositeAnimation = {
  start: (callback?: ?EndCallback) => void,
  stop: () => void,
  reset: () => void,
  _startNativeLoop: (iterations?: number) => void,
  _isUsingNativeDriver: () => boolean,
  ...
};
declare const spring: (
  value: AnimatedValue | AnimatedValueXY | AnimatedColor,
  config: SpringAnimationConfig
) => CompositeAnimation;
declare const timing: (
  value: AnimatedValue | AnimatedValueXY | AnimatedColor,
  config: TimingAnimationConfig
) => CompositeAnimation;
declare const decay: (
  value: AnimatedValue | AnimatedValueXY | AnimatedColor,
  config: DecayAnimationConfig
) => CompositeAnimation;
declare const sequence: (
  animations: Array<CompositeAnimation>
) => CompositeAnimation;
type ParallelConfig = { stopTogether?: boolean, ... };
declare const parallel: (
  animations: Array<CompositeAnimation>,
  config?: ?ParallelConfig
) => CompositeAnimation;
declare const delay: (time: number) => CompositeAnimation;
declare const stagger: (
  time: number,
  animations: Array<CompositeAnimation>
) => CompositeAnimation;
type LoopAnimationConfig = {
  iterations: number,
  resetBeforeIteration?: boolean,
  ...
};
declare const loop: (
  animation: CompositeAnimation,
  LoopAnimationConfig
) => CompositeAnimation;
export type { AnimatedNumeric as Numeric };
declare export default {
  Value: AnimatedValue,
  ValueXY: AnimatedValueXY,
  Color: AnimatedColor,
  Interpolation: AnimatedInterpolation,
  Node: AnimatedNode,
  decay: decay,
  timing: timing,
  spring: spring,
  add: $FlowFixMe,
  subtract: $FlowFixMe,
  divide: $FlowFixMe,
  multiply: $FlowFixMe,
  modulo: $FlowFixMe,
  diffClamp: $FlowFixMe,
  delay: delay,
  sequence: sequence,
  parallel: parallel,
  stagger: stagger,
  loop: loop,
  event: $FlowFixMe,
  createAnimatedComponent: createAnimatedComponent,
  attachNativeEvent: attachNativeEvent,
  forkEvent: $FlowFixMe,
  unforkEvent: $FlowFixMe,
  Event: AnimatedEvent,
};
"
`;

exports[`public API should not change unintentionally Libraries/Animated/AnimatedPlatformConfig.js 1`] = `
"export type PlatformConfig = {};
"
`;

exports[`public API should not change unintentionally Libraries/Animated/AnimatedWeb.js 1`] = `
"declare export default {
  ...AnimatedImplementation,
  div: $FlowFixMe,
  span: $FlowFixMe,
  img: $FlowFixMe,
};
"
`;

exports[`public API should not change unintentionally Libraries/Animated/Easing.js 1`] = `
"declare const Easing: {
  step0(n: number): number,
  step1(n: number): number,
  linear(t: number): number,
  ease(t: number): number,
  quad(t: number): number,
  cubic(t: number): number,
  poly(n: number): (t: number) => number,
  sin(t: number): number,
  circle(t: number): number,
  exp(t: number): number,
  elastic(bounciness: number): (t: number) => number,
  back(s: number): (t: number) => number,
  bounce(t: number): number,
  bezier(x1: number, y1: number, x2: number, y2: number): (t: number) => number,
  in(easing: (t: number) => number): (t: number) => number,
  out(easing: (t: number) => number): (t: number) => number,
  inOut(easing: (t: number) => number): (t: number) => number,
};
declare export default typeof Easing;
"
`;

exports[`public API should not change unintentionally Libraries/Animated/NativeAnimatedAllowlist.js 1`] = `
"declare export function allowInterpolationParam(param: string): void;
declare export function allowStyleProp(prop: string): void;
declare export function allowTransformProp(prop: string): void;
declare export function isSupportedColorStyleProp(prop: string): boolean;
declare export function isSupportedInterpolationParam(param: string): boolean;
declare export function isSupportedStyleProp(prop: string): boolean;
declare export function isSupportedTransformProp(prop: string): boolean;
"
`;

exports[`public API should not change unintentionally Libraries/Animated/NativeAnimatedModule.js 1`] = `
"export * from \\"../../src/private/specs/modules/NativeAnimatedModule\\";
declare export default typeof NativeAnimatedModule;
"
`;

exports[`public API should not change unintentionally Libraries/Animated/NativeAnimatedTurboModule.js 1`] = `
"export * from \\"../../src/private/specs/modules/NativeAnimatedTurboModule\\";
declare export default typeof NativeAnimatedTurboModule;
"
`;

exports[`public API should not change unintentionally Libraries/Animated/SpringConfig.js 1`] = `
"type SpringConfigType = {
  stiffness: number,
  damping: number,
  ...
};
declare export function fromOrigamiTensionAndFriction(
  tension: number,
  friction: number
): SpringConfigType;
declare export function fromBouncinessAndSpeed(
  bounciness: number,
  speed: number
): SpringConfigType;
"
`;

exports[`public API should not change unintentionally Libraries/Animated/animations/Animation.js 1`] = `
"export type EndResult = { finished: boolean, value?: number, ... };
export type EndCallback = (result: EndResult) => void;
export type AnimationConfig = {
  isInteraction?: boolean,
  useNativeDriver: boolean,
  platformConfig?: PlatformConfig,
  onComplete?: ?EndCallback,
  iterations?: number,
  isLooping?: boolean,
};
declare export default class Animation {
  __active: boolean;
  __isInteraction: boolean;
  __onEnd: ?EndCallback;
  __iterations: number;
  __isLooping: ?boolean;
  _nativeId: number;
  start(
    fromValue: number,
    onUpdate: (value: number) => void,
    onEnd: ?EndCallback,
    previousAnimation: ?Animation,
    animatedValue: AnimatedValue
  ): void;
  stop(): void;
  __getNativeAnimationConfig(): any;
  __debouncedOnEnd(result: EndResult): void;
  __findAnimatedPropsNodes(node: AnimatedNode): Array<AnimatedProps>;
  __startNativeAnimation(animatedValue: AnimatedValue): void;
}
"
`;

exports[`public API should not change unintentionally Libraries/Animated/animations/DecayAnimation.js 1`] = `
"export type DecayAnimationConfig = {
  ...AnimationConfig,
  velocity:
    | number
    | {
        x: number,
        y: number,
        ...
      },
  deceleration?: number,
};
export type DecayAnimationConfigSingle = {
  ...AnimationConfig,
  velocity: number,
  deceleration?: number,
};
declare export default class DecayAnimation extends Animation {
  _startTime: number;
  _lastValue: number;
  _fromValue: number;
  _deceleration: number;
  _velocity: number;
  _onUpdate: (value: number) => void;
  _animationFrame: any;
  _useNativeDriver: boolean;
  _platformConfig: ?PlatformConfig;
  constructor(config: DecayAnimationConfigSingle): void;
  __getNativeAnimationConfig(): {|
    deceleration: number,
    iterations: number,
    platformConfig: ?PlatformConfig,
    type: $TEMPORARY$string<\\"decay\\">,
    velocity: number,
  |};
  start(
    fromValue: number,
    onUpdate: (value: number) => void,
    onEnd: ?EndCallback,
    previousAnimation: ?Animation,
    animatedValue: AnimatedValue
  ): void;
  onUpdate(): void;
  stop(): void;
}
"
`;

exports[`public API should not change unintentionally Libraries/Animated/animations/SpringAnimation.js 1`] = `
"export type SpringAnimationConfig = {
  ...AnimationConfig,
  toValue:
    | number
    | AnimatedValue
    | {
        x: number,
        y: number,
        ...
      }
    | AnimatedValueXY
    | {
        r: number,
        g: number,
        b: number,
        a: number,
        ...
      }
    | AnimatedColor
    | AnimatedInterpolation<number>,
  overshootClamping?: boolean,
  restDisplacementThreshold?: number,
  restSpeedThreshold?: number,
  velocity?:
    | number
    | {
        x: number,
        y: number,
        ...
      },
  bounciness?: number,
  speed?: number,
  tension?: number,
  friction?: number,
  stiffness?: number,
  damping?: number,
  mass?: number,
  delay?: number,
};
export type SpringAnimationConfigSingle = {
  ...AnimationConfig,
  toValue: number,
  overshootClamping?: boolean,
  restDisplacementThreshold?: number,
  restSpeedThreshold?: number,
  velocity?: number,
  bounciness?: number,
  speed?: number,
  tension?: number,
  friction?: number,
  stiffness?: number,
  damping?: number,
  mass?: number,
  delay?: number,
};
declare export default class SpringAnimation extends Animation {
  _overshootClamping: boolean;
  _restDisplacementThreshold: number;
  _restSpeedThreshold: number;
  _lastVelocity: number;
  _startPosition: number;
  _lastPosition: number;
  _fromValue: number;
  _toValue: number;
  _stiffness: number;
  _damping: number;
  _mass: number;
  _initialVelocity: number;
  _delay: number;
  _timeout: any;
  _startTime: number;
  _lastTime: number;
  _frameTime: number;
  _onUpdate: (value: number) => void;
  _animationFrame: any;
  _useNativeDriver: boolean;
  _platformConfig: ?PlatformConfig;
  constructor(config: SpringAnimationConfigSingle): void;
  __getNativeAnimationConfig(): {|
    damping: number,
    initialVelocity: number,
    iterations: number,
    mass: number,
    platformConfig: ?PlatformConfig,
    overshootClamping: boolean,
    restDisplacementThreshold: number,
    restSpeedThreshold: number,
    stiffness: number,
    toValue: any,
    type: $TEMPORARY$string<\\"spring\\">,
  |};
  start(
    fromValue: number,
    onUpdate: (value: number) => void,
    onEnd: ?EndCallback,
    previousAnimation: ?Animation,
    animatedValue: AnimatedValue
  ): void;
  getInternalState(): Object;
  onUpdate(): void;
  stop(): void;
}
"
`;

exports[`public API should not change unintentionally Libraries/Animated/animations/TimingAnimation.js 1`] = `
"export type TimingAnimationConfig = $ReadOnly<{
  ...AnimationConfig,
  toValue:
    | number
    | AnimatedValue
    | {
        x: number,
        y: number,
        ...
      }
    | AnimatedValueXY
    | RgbaValue
    | AnimatedColor
    | AnimatedInterpolation<number>,
  easing?: (value: number) => number,
  duration?: number,
  delay?: number,
}>;
export type TimingAnimationConfigSingle = $ReadOnly<{
  ...AnimationConfig,
  toValue: number,
  easing?: (value: number) => number,
  duration?: number,
  delay?: number,
}>;
declare export default class TimingAnimation extends Animation {
  _startTime: number;
  _fromValue: number;
  _toValue: number;
  _duration: number;
  _delay: number;
  _easing: (value: number) => number;
  _onUpdate: (value: number) => void;
  _animationFrame: any;
  _timeout: any;
  _useNativeDriver: boolean;
  _platformConfig: ?PlatformConfig;
  constructor(config: TimingAnimationConfigSingle): void;
  __getNativeAnimationConfig(): any;
  start(
    fromValue: number,
    onUpdate: (value: number) => void,
    onEnd: ?EndCallback,
    previousAnimation: ?Animation,
    animatedValue: AnimatedValue
  ): void;
  onUpdate(): void;
  stop(): void;
}
"
`;

exports[`public API should not change unintentionally Libraries/Animated/bezier.js 1`] = `
"declare export default function bezier(
  mX1: number,
  mY1: number,
  mX2: number,
  mY2: number
): (x: number) => number;
"
`;

exports[`public API should not change unintentionally Libraries/Animated/components/AnimatedFlatList.js 1`] = `
"declare export default AnimatedComponentType<
  React.ElementConfig<typeof FlatList>,
  React.ElementRef<typeof FlatList>,
>;
"
`;

exports[`public API should not change unintentionally Libraries/Animated/components/AnimatedImage.js 1`] = `
"declare export default AnimatedComponentType<
  React.ElementConfig<typeof Image>,
  React.ElementRef<typeof Image>,
>;
"
`;

exports[`public API should not change unintentionally Libraries/Animated/components/AnimatedScrollView.js 1`] = `
"type Props = React.ElementConfig<typeof ScrollView>;
type Instance = React.ElementRef<typeof ScrollView>;
declare const AnimatedScrollView: AnimatedComponentType<Props, Instance>;
declare export default typeof AnimatedScrollView;
"
`;

exports[`public API should not change unintentionally Libraries/Animated/components/AnimatedSectionList.js 1`] = `
"declare export default AnimatedComponentType<
  React.ElementConfig<typeof SectionList>,
  React.ElementRef<typeof SectionList>,
>;
"
`;

exports[`public API should not change unintentionally Libraries/Animated/components/AnimatedText.js 1`] = `
"declare export default AnimatedComponentType<
  React.ElementConfig<typeof Text>,
  React.ElementRef<typeof Text>,
>;
"
`;

exports[`public API should not change unintentionally Libraries/Animated/components/AnimatedView.js 1`] = `
"declare export default AnimatedComponentType<
  React.ElementConfig<typeof View>,
  React.ElementRef<typeof View>,
>;
"
`;

exports[`public API should not change unintentionally Libraries/Animated/createAnimatedComponent.js 1`] = `
"export type AnimatedProps<Props: { ... }> = {
  +[_K in keyof (Props &
      $ReadOnly<{
        passthroughAnimatedPropExplicitValues?: React.ElementConfig<
          typeof View,
        >,
      }>)]: any,
};
export type AnimatedComponentType<
  Props: { ... },
  +Instance = mixed,
> = React.AbstractComponent<AnimatedProps<Props>, Instance>;
declare export default function createAnimatedComponent<
  TProps: { ... },
  TInstance,
>(
  Component: React.AbstractComponent<TProps, TInstance>
): AnimatedComponentType<TProps, TInstance>;
"
`;

exports[`public API should not change unintentionally Libraries/Animated/nodes/AnimatedAddition.js 1`] = `
"declare export default class AnimatedAddition extends AnimatedWithChildren {
  _a: AnimatedNode;
  _b: AnimatedNode;
  constructor(a: AnimatedNode | number, b: AnimatedNode | number): void;
  __makeNative(platformConfig: ?PlatformConfig): void;
  __getValue(): number;
  interpolate<OutputT: number | string>(
    config: InterpolationConfigType<OutputT>
  ): AnimatedInterpolation<OutputT>;
  __attach(): void;
  __detach(): void;
  __getNativeConfig(): any;
}
"
`;

exports[`public API should not change unintentionally Libraries/Animated/nodes/AnimatedColor.js 1`] = `
"export type AnimatedColorConfig = $ReadOnly<{
  useNativeDriver: boolean,
}>;
type ColorListenerCallback = (value: ColorValue) => mixed;
export type RgbaValue = {
  +r: number,
  +g: number,
  +b: number,
  +a: number,
  ...
};
type RgbaAnimatedValue = {
  +r: AnimatedValue,
  +g: AnimatedValue,
  +b: AnimatedValue,
  +a: AnimatedValue,
  ...
};
export type InputValue = ?(RgbaValue | RgbaAnimatedValue | ColorValue);
declare export default class AnimatedColor extends AnimatedWithChildren {
  r: AnimatedValue;
  g: AnimatedValue;
  b: AnimatedValue;
  a: AnimatedValue;
  nativeColor: ?NativeColorValue;
  _suspendCallbacks: number;
  constructor(valueIn?: InputValue, config?: ?AnimatedColorConfig): void;
  setValue(value: RgbaValue | ColorValue): void;
  setOffset(offset: RgbaValue): void;
  flattenOffset(): void;
  extractOffset(): void;
  stopAnimation(callback?: ColorListenerCallback): void;
  resetAnimation(callback?: ColorListenerCallback): void;
  __getValue(): ColorValue;
  __attach(): void;
  __detach(): void;
  _withSuspendedCallbacks(callback: () => void): void;
  __callListeners(value: number): void;
  __makeNative(platformConfig: ?PlatformConfig): void;
  __getNativeConfig(): { ... };
}
"
`;

exports[`public API should not change unintentionally Libraries/Animated/nodes/AnimatedDiffClamp.js 1`] = `
"declare export default class AnimatedDiffClamp extends AnimatedWithChildren {
  _a: AnimatedNode;
  _min: number;
  _max: number;
  _value: number;
  _lastValue: number;
  constructor(a: AnimatedNode, min: number, max: number): void;
  __makeNative(platformConfig: ?PlatformConfig): void;
  interpolate<OutputT: number | string>(
    config: InterpolationConfigType<OutputT>
  ): AnimatedInterpolation<OutputT>;
  __getValue(): number;
  __attach(): void;
  __detach(): void;
  __getNativeConfig(): any;
}
"
`;

exports[`public API should not change unintentionally Libraries/Animated/nodes/AnimatedDivision.js 1`] = `
"declare export default class AnimatedDivision extends AnimatedWithChildren {
  _a: AnimatedNode;
  _b: AnimatedNode;
  _warnedAboutDivideByZero: boolean;
  constructor(a: AnimatedNode | number, b: AnimatedNode | number): void;
  __makeNative(platformConfig: ?PlatformConfig): void;
  __getValue(): number;
  interpolate<OutputT: number | string>(
    config: InterpolationConfigType<OutputT>
  ): AnimatedInterpolation<OutputT>;
  __attach(): void;
  __detach(): void;
  __getNativeConfig(): any;
}
"
`;

exports[`public API should not change unintentionally Libraries/Animated/nodes/AnimatedInterpolation.js 1`] = `
"type ExtrapolateType = \\"extend\\" | \\"identity\\" | \\"clamp\\";
export type InterpolationConfigType<OutputT: number | string> = $ReadOnly<{
  inputRange: $ReadOnlyArray<number>,
  outputRange: $ReadOnlyArray<OutputT>,
  easing?: (input: number) => number,
  extrapolate?: ExtrapolateType,
  extrapolateLeft?: ExtrapolateType,
  extrapolateRight?: ExtrapolateType,
}>;
declare export default class AnimatedInterpolation<OutputT: number | string>
  extends AnimatedWithChildren
{
  _parent: AnimatedNode;
  _config: InterpolationConfigType<OutputT>;
  _interpolation: ?(input: number) => OutputT;
  constructor(
    parent: AnimatedNode,
    config: InterpolationConfigType<OutputT>
  ): void;
  _getInterpolation(): (number) => OutputT;
  __makeNative(platformConfig: ?PlatformConfig): void;
  __getValue(): OutputT;
  interpolate<NewOutputT: number | string>(
    config: InterpolationConfigType<NewOutputT>
  ): AnimatedInterpolation<NewOutputT>;
  __attach(): void;
  __detach(): void;
  __getNativeConfig(): any;
}
"
`;

exports[`public API should not change unintentionally Libraries/Animated/nodes/AnimatedModulo.js 1`] = `
"declare export default class AnimatedModulo extends AnimatedWithChildren {
  _a: AnimatedNode;
  _modulus: number;
  constructor(a: AnimatedNode, modulus: number): void;
  __makeNative(platformConfig: ?PlatformConfig): void;
  __getValue(): number;
  interpolate<OutputT: number | string>(
    config: InterpolationConfigType<OutputT>
  ): AnimatedInterpolation<OutputT>;
  __attach(): void;
  __detach(): void;
  __getNativeConfig(): any;
}
"
`;

exports[`public API should not change unintentionally Libraries/Animated/nodes/AnimatedMultiplication.js 1`] = `
"declare export default class AnimatedMultiplication
  extends AnimatedWithChildren
{
  _a: AnimatedNode;
  _b: AnimatedNode;
  constructor(a: AnimatedNode | number, b: AnimatedNode | number): void;
  __makeNative(platformConfig: ?PlatformConfig): void;
  __getValue(): number;
  interpolate<OutputT: number | string>(
    config: InterpolationConfigType<OutputT>
  ): AnimatedInterpolation<OutputT>;
  __attach(): void;
  __detach(): void;
  __getNativeConfig(): any;
}
"
`;

exports[`public API should not change unintentionally Libraries/Animated/nodes/AnimatedNode.js 1`] = `
"declare export default class AnimatedNode {
  _platformConfig: ?PlatformConfig;
  __nativeAnimatedValueListener: ?EventSubscription;
  __attach(): void;
  __detach(): void;
  __getValue(): any;
  __getAnimatedValue(): any;
  __addChild(child: AnimatedNode): void;
  __removeChild(child: AnimatedNode): void;
  __getChildren(): $ReadOnlyArray<AnimatedNode>;
  __isNative: boolean;
  __nativeTag: ?number;
  __shouldUpdateListenersForNewNativeTag: boolean;
  __makeNative(platformConfig: ?PlatformConfig): void;
  addListener(callback: (value: any) => mixed): string;
  removeListener(id: string): void;
  removeAllListeners(): void;
  hasListeners(): boolean;
  _startListeningToNativeValueUpdates(): void;
  __onAnimatedValueUpdateReceived(value: number): void;
  __callListeners(value: number): void;
  _stopListeningForNativeValueUpdates(): void;
  __getNativeTag(): number;
  __getNativeConfig(): Object;
  toJSON(): any;
  __getPlatformConfig(): ?PlatformConfig;
  __setPlatformConfig(platformConfig: ?PlatformConfig): void;
}
"
`;

exports[`public API should not change unintentionally Libraries/Animated/nodes/AnimatedObject.js 1`] = `
"declare export default class AnimatedObject extends AnimatedWithChildren {
  _value: mixed;
  static from(value: mixed): ?AnimatedObject;
  constructor(nodes: $ReadOnlyArray<AnimatedNode>, value: mixed): void;
  __getValue(): any;
  __getAnimatedValue(): any;
  __attach(): void;
  __detach(): void;
  __makeNative(platformConfig: ?PlatformConfig): void;
  __getNativeConfig(): any;
}
"
`;

exports[`public API should not change unintentionally Libraries/Animated/nodes/AnimatedProps.js 1`] = `
"declare export default class AnimatedProps extends AnimatedNode {
  _animatedView: any;
  _props: Object;
  _callback: () => void;
  constructor(inputProps: Object, callback: () => void): void;
  __getValue(): Object;
  __getAnimatedValue(): Object;
  __attach(): void;
  __detach(): void;
  update(): void;
  __makeNative(platformConfig: ?PlatformConfig): void;
  setNativeView(animatedView: any): void;
  __connectAnimatedView(): void;
  __disconnectAnimatedView(): void;
  __restoreDefaultValues(): void;
  __getNativeConfig(): Object;
}
"
`;

exports[`public API should not change unintentionally Libraries/Animated/nodes/AnimatedStyle.js 1`] = `
"declare export default class AnimatedStyle extends AnimatedWithChildren {
  _inputStyle: any;
  _style: { [string]: any };
  constructor(inputStyle: any): void;
  __getValue(): Object | Array<Object>;
  __getAnimatedValue(): Object;
  __attach(): void;
  __detach(): void;
  __makeNative(platformConfig: ?PlatformConfig): void;
  __getNativeConfig(): Object;
}
"
`;

exports[`public API should not change unintentionally Libraries/Animated/nodes/AnimatedSubtraction.js 1`] = `
"declare export default class AnimatedSubtraction extends AnimatedWithChildren {
  _a: AnimatedNode;
  _b: AnimatedNode;
  constructor(a: AnimatedNode | number, b: AnimatedNode | number): void;
  __makeNative(platformConfig: ?PlatformConfig): void;
  __getValue(): number;
  interpolate<OutputT: number | string>(
    config: InterpolationConfigType<OutputT>
  ): AnimatedInterpolation<OutputT>;
  __attach(): void;
  __detach(): void;
  __getNativeConfig(): any;
}
"
`;

exports[`public API should not change unintentionally Libraries/Animated/nodes/AnimatedTracking.js 1`] = `
"declare export default class AnimatedTracking extends AnimatedNode {
  _value: AnimatedValue;
  _parent: AnimatedNode;
  _callback: ?EndCallback;
  _animationConfig: Object;
  _animationClass: any;
  _useNativeDriver: boolean;
  constructor(
    value: AnimatedValue,
    parent: AnimatedNode,
    animationClass: any,
    animationConfig: Object,
    callback?: ?EndCallback
  ): void;
  __makeNative(platformConfig: ?PlatformConfig): void;
  __getValue(): Object;
  __attach(): void;
  __detach(): void;
  update(): void;
  __getNativeConfig(): any;
}
"
`;

exports[`public API should not change unintentionally Libraries/Animated/nodes/AnimatedTransform.js 1`] = `
"type Transform<T = AnimatedNode> = {
  [string]:
    | number
    | string
    | T
    | $ReadOnlyArray<number | string | T>
    | { [string]: number | string | T },
};
declare export default class AnimatedTransform extends AnimatedWithChildren {
  _transforms: $ReadOnlyArray<Transform<>>;
  constructor(transforms: $ReadOnlyArray<Transform<>>): void;
  __makeNative(platformConfig: ?PlatformConfig): void;
  __getValue(): $ReadOnlyArray<Transform<any>>;
  __getAnimatedValue(): $ReadOnlyArray<Transform<any>>;
  __attach(): void;
  __detach(): void;
  __getNativeConfig(): any;
}
"
`;

exports[`public API should not change unintentionally Libraries/Animated/nodes/AnimatedValue.js 1`] = `
"export type AnimatedValueConfig = $ReadOnly<{
  useNativeDriver: boolean,
}>;
declare export function flushValue(rootNode: AnimatedNode): void;
declare export default class AnimatedValue extends AnimatedWithChildren {
  _value: number;
  _startingValue: number;
  _offset: number;
  _animation: ?Animation;
  _tracking: ?AnimatedTracking;
  constructor(value: number, config?: ?AnimatedValueConfig): void;
  __detach(): void;
  __getValue(): number;
  setValue(value: number): void;
  setOffset(offset: number): void;
  flattenOffset(): void;
  extractOffset(): void;
  stopAnimation(callback?: ?(value: number) => void): void;
  resetAnimation(callback?: ?(value: number) => void): void;
  __onAnimatedValueUpdateReceived(value: number): void;
  interpolate<OutputT: number | string>(
    config: InterpolationConfigType<OutputT>
  ): AnimatedInterpolation<OutputT>;
  animate(animation: Animation, callback: ?EndCallback): void;
  stopTracking(): void;
  track(tracking: AnimatedTracking): void;
  _updateValue(value: number, flush: boolean): void;
  __getNativeConfig(): Object;
}
"
`;

exports[`public API should not change unintentionally Libraries/Animated/nodes/AnimatedValueXY.js 1`] = `
"export type AnimatedValueXYConfig = $ReadOnly<{
  useNativeDriver: boolean,
}>;
type ValueXYListenerCallback = (value: { x: number, y: number, ... }) => mixed;
declare export default class AnimatedValueXY extends AnimatedWithChildren {
  x: AnimatedValue;
  y: AnimatedValue;
  _listeners: {
    [key: string]: {
      x: string,
      y: string,
      ...
    },
    ...
  };
  constructor(
    valueIn?: ?{
      +x: number | AnimatedValue,
      +y: number | AnimatedValue,
      ...
    },
    config?: ?AnimatedValueXYConfig
  ): void;
  setValue(value: { x: number, y: number, ... }): void;
  setOffset(offset: { x: number, y: number, ... }): void;
  flattenOffset(): void;
  extractOffset(): void;
  __getValue(): {
    x: number,
    y: number,
    ...
  };
  resetAnimation(
    callback?: (value: { x: number, y: number, ... }) => void
  ): void;
  stopAnimation(
    callback?: (value: { x: number, y: number, ... }) => void
  ): void;
  addListener(callback: ValueXYListenerCallback): string;
  removeListener(id: string): void;
  removeAllListeners(): void;
  getLayout(): { [key: string]: AnimatedValue, ... };
  getTranslateTransform(): Array<{ [key: string]: AnimatedValue, ... }>;
  __attach(): void;
  __detach(): void;
  __makeNative(platformConfig: ?PlatformConfig): void;
}
"
`;

exports[`public API should not change unintentionally Libraries/Animated/nodes/AnimatedWithChildren.js 1`] = `
"declare export default class AnimatedWithChildren extends AnimatedNode {
  _children: Array<AnimatedNode>;
  __makeNative(platformConfig: ?PlatformConfig): void;
  __addChild(child: AnimatedNode): void;
  __removeChild(child: AnimatedNode): void;
  __getChildren(): $ReadOnlyArray<AnimatedNode>;
  __callListeners(value: number): void;
}
"
`;

exports[`public API should not change unintentionally Libraries/Animated/shouldUseTurboAnimatedModule.js 1`] = `
"declare function shouldUseTurboAnimatedModule(): boolean;
declare export default typeof shouldUseTurboAnimatedModule;
"
`;

exports[`public API should not change unintentionally Libraries/Animated/useAnimatedProps.js 1`] = `
"type ReducedProps<TProps> = {
  ...TProps,
  collapsable: boolean,
  ...
};
type CallbackRef<T> = (T) => mixed;
declare export default function useAnimatedProps<TProps: { ... }, TInstance>(
  props: TProps
): [ReducedProps<TProps>, CallbackRef<TInstance | null>];
"
`;

exports[`public API should not change unintentionally Libraries/Animated/useAnimatedValue.js 1`] = `
"declare export default function useAnimatedValue(
  initialValue: number,
  config?: ?AnimatedValueConfig
): Animated.Value;
"
`;

exports[`public API should not change unintentionally Libraries/AppState/AppState.js 1`] = `
"export type AppStateValues = \\"inactive\\" | \\"background\\" | \\"active\\";
type AppStateEventDefinitions = {
  change: [AppStateValues],
  memoryWarning: [],
  blur: [],
  focus: [],
};
type NativeAppStateEventDefinitions = {
  appStateDidChange: [{ app_state: AppStateValues }],
  appStateFocusChange: [boolean],
  memoryWarning: [],
};
declare class AppState {
  currentState: ?string;
  isAvailable: boolean;
  _emitter: ?NativeEventEmitter<NativeAppStateEventDefinitions>;
  constructor(): void;
  addEventListener<K: $Keys<AppStateEventDefinitions>>(
    type: K,
    handler: (...$ElementType<AppStateEventDefinitions, K>) => void
  ): EventSubscription;
}
declare module.exports: AppState;
"
`;

exports[`public API should not change unintentionally Libraries/AppState/NativeAppState.js 1`] = `
"export * from \\"../../src/private/specs/modules/NativeAppState\\";
declare export default typeof NativeAppState;
"
`;

exports[`public API should not change unintentionally Libraries/BatchedBridge/BatchedBridge.js 1`] = `
"declare const BatchedBridge: MessageQueue;
declare module.exports: BatchedBridge;
"
`;

exports[`public API should not change unintentionally Libraries/BatchedBridge/MessageQueue.js 1`] = `
"export type SpyData = {
  type: number,
  module: ?string,
  method: string | number,
  args: mixed[],
  ...
};
declare class MessageQueue {
  _lazyCallableModules: { [key: string]: (void) => { ... }, ... };
  _queue: [number[], number[], mixed[], number];
  _successCallbacks: Map<number, ?(...mixed[]) => void>;
  _failureCallbacks: Map<number, ?(...mixed[]) => void>;
  _callID: number;
  _lastFlush: number;
  _eventLoopStartTime: number;
  _reactNativeMicrotasksCallback: ?() => void;
  _debugInfo: { [number]: [number, number], ... };
  _remoteModuleTable: { [number]: string, ... };
  _remoteMethodTable: { [number]: $ReadOnlyArray<string>, ... };
  __spy: ?(data: SpyData) => void;
  constructor(): void;
  static spy(spyOrToggle: boolean | ((data: SpyData) => void)): void;
  callFunctionReturnFlushedQueue(
    module: string,
    method: string,
    args: mixed[]
  ): null | [Array<number>, Array<number>, Array<mixed>, number];
  invokeCallbackAndReturnFlushedQueue(
    cbID: number,
    args: mixed[]
  ): null | [Array<number>, Array<number>, Array<mixed>, number];
  flushedQueue(): null | [Array<number>, Array<number>, Array<mixed>, number];
  getEventLoopRunningTime(): number;
  registerCallableModule(name: string, module: { ... }): void;
  registerLazyCallableModule(
    name: string,
    factory: (void) => interface {}
  ): void;
  getCallableModule(name: string): { ... } | null;
  callNativeSyncHook(
    moduleID: number,
    methodID: number,
    params: mixed[],
    onFail: ?(...mixed[]) => void,
    onSucc: ?(...mixed[]) => void
  ): mixed;
  processCallbacks(
    moduleID: number,
    methodID: number,
    params: mixed[],
    onFail: ?(...mixed[]) => void,
    onSucc: ?(...mixed[]) => void
  ): void;
  enqueueNativeCall(
    moduleID: number,
    methodID: number,
    params: mixed[],
    onFail: ?(...mixed[]) => void,
    onSucc: ?(...mixed[]) => void
  ): void;
  createDebugLookup(
    moduleID: number,
    name: string,
    methods: ?$ReadOnlyArray<string>
  ): void;
  setReactNativeMicrotasksCallback(fn: () => void): void;
  __guard(fn: () => void): void;
  __shouldPauseOnThrow(): boolean;
  __callReactNativeMicrotasks(): void;
  __callFunction(module: string, method: string, args: mixed[]): void;
  __invokeCallback(cbID: number, args: mixed[]): void;
}
declare module.exports: MessageQueue;
"
`;

exports[`public API should not change unintentionally Libraries/BatchedBridge/NativeModules.js 1`] = `
"export type ModuleConfig = [
  string,
  ?{ ... },
  ?$ReadOnlyArray<string>,
  ?$ReadOnlyArray<number>,
  ?$ReadOnlyArray<number>,
];
export type MethodType = \\"async\\" | \\"promise\\" | \\"sync\\";
declare let NativeModules: { [moduleName: string]: $FlowFixMe, ... };
declare module.exports: NativeModules;
"
`;

exports[`public API should not change unintentionally Libraries/Blob/Blob.js 1`] = `
"declare class Blob {
  _data: ?BlobData;
  constructor(parts: Array<Blob | string>, options?: BlobOptions): void;
  set data(data: ?BlobData): void;
  get data(): BlobData;
  slice(start?: number, end?: number, contentType: string): Blob;
  close(): void;
  get size(): number;
  get type(): string;
}
declare module.exports: Blob;
"
`;

exports[`public API should not change unintentionally Libraries/Blob/BlobManager.js 1`] = `
"declare class BlobManager {
  static isAvailable: boolean;
  static createFromParts(
    parts: Array<Blob | string>,
    options?: BlobOptions
  ): Blob;
  static createFromOptions(options: BlobData): Blob;
  static release(blobId: string): void;
  static addNetworkingHandler(): void;
  static addWebSocketHandler(socketId: number): void;
  static removeWebSocketHandler(socketId: number): void;
  static sendOverSocket(blob: Blob, socketId: number): void;
}
declare module.exports: BlobManager;
"
`;

exports[`public API should not change unintentionally Libraries/Blob/BlobRegistry.js 1`] = `
"declare const register: (id: string) => void;
declare const unregister: (id: string) => void;
declare const has: (id: string) => number | boolean;
declare module.exports: {
  register: register,
  unregister: unregister,
  has: has,
};
"
`;

exports[`public API should not change unintentionally Libraries/Blob/BlobTypes.js 1`] = `
"declare export opaque type BlobCollector;
export type BlobData = {
  blobId: string,
  offset: number,
  size: number,
  name?: string,
  type?: string,
  lastModified?: number,
  __collector?: ?BlobCollector,
  ...
};
export type BlobOptions = {
  type: string,
  lastModified: number,
  ...
};
"
`;

exports[`public API should not change unintentionally Libraries/Blob/File.js 1`] = `
"declare const Blob: $FlowFixMe;
declare class File extends Blob {
  constructor(
    parts: Array<Blob | string>,
    name: string,
    options?: BlobOptions
  ): void;
  get name(): string;
  get lastModified(): number;
}
declare module.exports: File;
"
`;

exports[`public API should not change unintentionally Libraries/Blob/FileReader.js 1`] = `
"type ReadyState = 0 | 1 | 2;
type ReaderResult = string | ArrayBuffer;
declare class FileReader extends EventTarget {
  static EMPTY: number;
  static LOADING: number;
  static DONE: number;
  EMPTY: number;
  LOADING: number;
  DONE: number;
  _readyState: ReadyState;
  _error: ?Error;
  _result: ?ReaderResult;
  _aborted: boolean;
  constructor(): void;
  _reset(): void;
  _setReadyState(newState: ReadyState): void;
  readAsArrayBuffer(blob: ?Blob): void;
  readAsDataURL(blob: ?Blob): void;
  readAsText(blob: ?Blob, encoding: string): void;
  abort(): void;
  get readyState(): ReadyState;
  get error(): ?Error;
  get result(): ?ReaderResult;
}
declare module.exports: FileReader;
"
`;

exports[`public API should not change unintentionally Libraries/Blob/NativeBlobModule.js 1`] = `
"export * from \\"../../src/private/specs/modules/NativeBlobModule\\";
declare export default typeof NativeBlobModule;
"
`;

exports[`public API should not change unintentionally Libraries/Blob/NativeFileReaderModule.js 1`] = `
"export * from \\"../../src/private/specs/modules/NativeFileReaderModule\\";
declare export default typeof NativeFileReaderModule;
"
`;

exports[`public API should not change unintentionally Libraries/Blob/URL.js 1`] = `
"export { URLSearchParams } from \\"./URLSearchParams\\";
declare export class URL {
  _url: string;
  _searchParamsInstance: ?URLSearchParams;
  static createObjectURL(blob: Blob): string;
  static revokeObjectURL(url: string): void;
  constructor(url: string, base: string | URL): void;
  get hash(): string;
  get host(): string;
  get hostname(): string;
  get href(): string;
  get origin(): string;
  get password(): string;
  get pathname(): string;
  get port(): string;
  get protocol(): string;
  get search(): string;
  get searchParams(): URLSearchParams;
  toJSON(): string;
  toString(): string;
  get username(): string;
}
"
`;

exports[`public API should not change unintentionally Libraries/Blob/URLSearchParams.js.flow 1`] = `
"declare export class URLSearchParams {
  _searchParams: Array<Array<string>>;
  constructor(params: any): void;
  append(key: string, value: string): void;
  delete(name: string): void;
  get(name: string): void;
  getAll(name: string): void;
  has(name: string): void;
  set(name: string, value: string): void;
  sort(): void;
  @@iterator: Iterator<Array<string>>;
  toString(): string;
}
"
`;

exports[`public API should not change unintentionally Libraries/BugReporting/BugReporting.js 1`] = `
"type ExtraData = { [key: string]: string, ... };
type SourceCallback = () => string;
type DebugData = {
  extras: ExtraData,
  files: ExtraData,
  ...
};
declare class BugReporting {
  static _extraSources: Map<string, SourceCallback>;
  static _fileSources: Map<string, SourceCallback>;
  static _subscription: ?EventSubscription;
  static _redboxSubscription: ?EventSubscription;
  static _maybeInit(): void;
  static addSource(
    key: string,
    callback: SourceCallback
  ): { remove: () => void, ... };
  static addFileSource(
    key: string,
    callback: SourceCallback
  ): { remove: () => void, ... };
  static _addSource(
    key: string,
    callback: SourceCallback,
    source: Map<string, SourceCallback>
  ): { remove: () => void, ... };
  static collectExtraData(): DebugData;
}
declare module.exports: BugReporting;
"
`;

exports[`public API should not change unintentionally Libraries/BugReporting/NativeBugReporting.js 1`] = `
"export * from \\"../../src/private/specs/modules/NativeBugReporting\\";
declare export default typeof NativeBugReporting;
"
`;

exports[`public API should not change unintentionally Libraries/BugReporting/dumpReactTree.js 1`] = `
"declare function dumpReactTree(): string;
declare module.exports: dumpReactTree;
"
`;

exports[`public API should not change unintentionally Libraries/BugReporting/getReactData.js 1`] = `
"declare function getData(element: Object): Object;
declare module.exports: getData;
"
`;

exports[`public API should not change unintentionally Libraries/Components/AccessibilityInfo/AccessibilityInfo.js 1`] = `
"type AccessibilityEventDefinitionsAndroid = {
  accessibilityServiceChanged: [boolean],
};
type AccessibilityEventDefinitionsIOS = {
  announcementFinished: [{ announcement: string, success: boolean }],
  boldTextChanged: [boolean],
  grayscaleChanged: [boolean],
  invertColorsChanged: [boolean],
  reduceTransparencyChanged: [boolean],
};
type AccessibilityEventDefinitionsMacOS = {
  highContrastChanged: [boolean],
};
type AccessibilityEventDefinitions = {
  ...AccessibilityEventDefinitionsAndroid,
  ...AccessibilityEventDefinitionsIOS,
  ...AccessibilityEventDefinitionsMacOS,
  change: [boolean],
  reduceMotionChanged: [boolean],
  screenReaderChanged: [boolean],
};
type AccessibilityEventTypes = \\"click\\" | \\"focus\\" | \\"viewHoverEnter\\";
declare const AccessibilityInfo: {
  isBoldTextEnabled(): Promise<boolean>,
  isGrayscaleEnabled(): Promise<boolean>,
  isHighContrastEnabled: () => Promise<boolean>,
  isInvertColorsEnabled(): Promise<boolean>,
  isReduceMotionEnabled(): Promise<boolean>,
  prefersCrossFadeTransitions(): Promise<boolean>,
  isReduceTransparencyEnabled(): Promise<boolean>,
  isScreenReaderEnabled(): Promise<boolean>,
  isAccessibilityServiceEnabled(): Promise<boolean>,
  addEventListener<K: $Keys<AccessibilityEventDefinitions>>(
    eventName: K,
    handler: (...$ElementType<AccessibilityEventDefinitions, K>) => void
  ): EventSubscription,
  setAccessibilityFocus(reactTag: number): void,
  sendAccessibilityEvent(
    handle: ElementRef<HostComponent<mixed>>,
    eventType: AccessibilityEventTypes
  ): void,
  announceForAccessibility(announcement: string): void,
  announceForAccessibilityWithOptions(
    announcement: string,
    options: { queue?: boolean }
  ): void,
  getRecommendedTimeoutMillis(originalTimeout: number): Promise<number>,
};
declare export default typeof AccessibilityInfo;
"
`;

exports[`public API should not change unintentionally Libraries/Components/AccessibilityInfo/NativeAccessibilityInfo.js 1`] = `
"export * from \\"../../../src/private/specs/modules/NativeAccessibilityInfo\\";
declare export default typeof NativeAccessibilityInfo;
"
`;

exports[`public API should not change unintentionally Libraries/Components/AccessibilityInfo/NativeAccessibilityManager.js 1`] = `
"export * from \\"../../../src/private/specs/modules/NativeAccessibilityManager\\";
declare export default typeof NativeAccessibilityManager;
"
`;

exports[`public API should not change unintentionally Libraries/Components/AccessibilityInfo/legacySendAccessibilityEvent.js.flow 1`] = `
"declare function legacySendAccessibilityEvent(
  reactTag: number,
  eventType: string
): void;
declare module.exports: legacySendAccessibilityEvent;
"
`;

exports[`public API should not change unintentionally Libraries/Components/ActivityIndicator/ActivityIndicator.js 1`] = `
"type IndicatorSize = number | \\"small\\" | \\"large\\";
type IOSProps = $ReadOnly<{|
  hidesWhenStopped?: ?boolean,
|}>;
type Props = $ReadOnly<{|
  ...ViewProps,
  ...IOSProps,
  animating?: ?boolean,
  color?: ?ColorValue,
  size?: ?IndicatorSize,
|}>;
declare const ActivityIndicatorWithRef: React.AbstractComponent<
  Props,
  HostComponent<mixed>,
>;
declare export default typeof ActivityIndicatorWithRef;
"
`;

exports[`public API should not change unintentionally Libraries/Components/ActivityIndicator/ActivityIndicatorViewNativeComponent.js 1`] = `
"export * from \\"../../../src/private/specs/components/ActivityIndicatorViewNativeComponent\\";
declare export default typeof ActivityIndicatorViewNativeComponent;
"
`;

exports[`public API should not change unintentionally Libraries/Components/Button.js 1`] = `
"type ButtonProps = $ReadOnly<{|
  title: string,
  onPress: (event?: PressEvent) => mixed,
  touchSoundDisabled?: ?boolean,
  color?: ?ColorValue,
  hasTVPreferredFocus?: ?boolean,
  nextFocusDown?: ?number,
  nextFocusForward?: ?number,
  nextFocusLeft?: ?number,
  nextFocusRight?: ?number,
  nextFocusUp?: ?number,
  accessibilityLabel?: ?string,
  \\"aria-label\\"?: ?string,
  disabled?: ?boolean,
  testID?: ?string,
  accessibilityRole?: ?AccessibilityRole,
  onAccessibilityAction?: ?(event: AccessibilityActionEvent) => mixed,
  onBlur?: ?(e: BlurEvent) => void,
  onFocus?: ?(e: FocusEvent) => void,
  onKeyDown?: ?(e: KeyEvent) => void,
  onKeyUp?: ?(e: KeyEvent) => void,
  validKeysDown?: ?Array<string>,
  validKeysUp?: ?Array<string>,
  passthroughAllKeyEvents?: ?boolean,
  keyDownEvents?: ?Array<HandledKeyEvent>,
  keyUpEvents?: ?Array<HandledKeyEvent>,
  tooltip?: string,
  accessible?: ?boolean,
  accessibilityActions?: ?$ReadOnlyArray<AccessibilityActionInfo>,
  onAccessibilityAction?: ?(event: AccessibilityActionEvent) => mixed,
  accessibilityState?: ?AccessibilityState,
  \\"aria-busy\\"?: ?boolean,
  \\"aria-checked\\"?: ?boolean | \\"mixed\\",
  \\"aria-disabled\\"?: ?boolean,
  \\"aria-expanded\\"?: ?boolean,
  \\"aria-selected\\"?: ?boolean,
  importantForAccessibility?: ?(\\"auto\\" | \\"yes\\" | \\"no\\" | \\"no-hide-descendants\\"),
  accessibilityHint?: ?string,
  accessibilityLanguage?: ?Stringish,
|}>;
declare const Touchable:
  | typeof TouchableNativeFeedback
  | typeof TouchableOpacity;
declare const Button: React.AbstractComponent<
  ButtonProps,
  React.ElementRef<typeof Touchable>,
>;
declare export default typeof Button;
"
`;

exports[`public API should not change unintentionally Libraries/Components/Clipboard/Clipboard.js 1`] = `
"declare module.exports: {
  getString(): Promise<string>,
  setString(content: string): void,
};
"
`;

exports[`public API should not change unintentionally Libraries/Components/Clipboard/NativeClipboard.js 1`] = `
"export * from \\"../../../src/private/specs/modules/NativeClipboard\\";
declare export default typeof NativeClipboard;
"
`;

exports[`public API should not change unintentionally Libraries/Components/DrawerAndroid/AndroidDrawerLayoutNativeComponent.js 1`] = `
"export * from \\"../../../src/private/specs/components/AndroidDrawerLayoutNativeComponent\\";
declare export default typeof AndroidDrawerLayoutNativeComponent;
"
`;

exports[`public API should not change unintentionally Libraries/Components/DrawerAndroid/DrawerLayoutAndroid.js 1`] = `"UNTYPED MODULE"`;

exports[`public API should not change unintentionally Libraries/Components/Keyboard/Keyboard.js 1`] = `
"export type KeyboardEventName = $Keys<KeyboardEventDefinitions>;
export type KeyboardEventEasing =
  | \\"easeIn\\"
  | \\"easeInEaseOut\\"
  | \\"easeOut\\"
  | \\"linear\\"
  | \\"keyboard\\";
export type KeyboardMetrics = $ReadOnly<{|
  screenX: number,
  screenY: number,
  width: number,
  height: number,
|}>;
export type KeyboardEvent = AndroidKeyboardEvent | IOSKeyboardEvent;
type BaseKeyboardEvent = {|
  duration: number,
  easing: KeyboardEventEasing,
  endCoordinates: KeyboardMetrics,
|};
export type AndroidKeyboardEvent = $ReadOnly<{|
  ...BaseKeyboardEvent,
  duration: 0,
  easing: \\"keyboard\\",
|}>;
export type IOSKeyboardEvent = $ReadOnly<{|
  ...BaseKeyboardEvent,
  startCoordinates: KeyboardMetrics,
  isEventFromThisApp: boolean,
|}>;
type KeyboardEventDefinitions = {
  keyboardWillShow: [KeyboardEvent],
  keyboardDidShow: [KeyboardEvent],
  keyboardWillHide: [KeyboardEvent],
  keyboardDidHide: [KeyboardEvent],
  keyboardWillChangeFrame: [KeyboardEvent],
  keyboardDidChangeFrame: [KeyboardEvent],
};
declare class Keyboard {
  _currentlyShowing: ?KeyboardEvent;
  _emitter: NativeEventEmitter<KeyboardEventDefinitions>;
  constructor(): void;
  addListener<K: $Keys<KeyboardEventDefinitions>>(
    eventType: K,
    listener: (...$ElementType<KeyboardEventDefinitions, K>) => mixed,
    context?: mixed
  ): EventSubscription;
  removeAllListeners<K: $Keys<KeyboardEventDefinitions>>(eventType: ?K): void;
  dismiss(): void;
  isVisible(): boolean;
  metrics(): ?KeyboardMetrics;
  scheduleLayoutAnimation(event: KeyboardEvent): void;
}
declare module.exports: Keyboard;
"
`;

exports[`public API should not change unintentionally Libraries/Components/Keyboard/KeyboardAvoidingView.js 1`] = `
"type Props = $ReadOnly<{|
  ...ViewProps,
  behavior?: ?(\\"height\\" | \\"position\\" | \\"padding\\"),
  contentContainerStyle?: ?ViewStyleProp,
  enabled?: ?boolean,
  keyboardVerticalOffset?: number,
|}>;
type State = {|
  bottom: number,
|};
declare class KeyboardAvoidingView extends React.Component<Props, State> {
  _frame: ?ViewLayout;
  _keyboardEvent: ?KeyboardEvent;
  _subscriptions: Array<EventSubscription>;
  viewRef: { current: React.ElementRef<typeof View> | null, ... };
  _initialFrameHeight: number;
  _bottom: number;
  constructor(props: Props): void;
  _relativeKeyboardHeight(keyboardFrame: KeyboardMetrics): Promise<number>;
  _onKeyboardChange: $FlowFixMe;
  _onLayout: $FlowFixMe;
  _setBottom: $FlowFixMe;
  _updateBottomIfNecessary: $FlowFixMe;
  componentDidUpdate(_: Props, prevState: State): void;
  componentDidMount(): void;
  componentWillUnmount(): void;
  render(): React.Node;
}
declare export default typeof KeyboardAvoidingView;
"
`;

exports[`public API should not change unintentionally Libraries/Components/Keyboard/NativeKeyboardObserver.js 1`] = `
"export * from \\"../../../src/private/specs/modules/NativeKeyboardObserver\\";
declare export default typeof NativeKeyboardObserver;
"
`;

exports[`public API should not change unintentionally Libraries/Components/Pressable/Pressable.js 1`] = `
"type ViewStyleProp = $ElementType<React.ElementConfig<typeof View>, \\"style\\">;
export type StateCallbackType = $ReadOnly<{|
  pressed: boolean,
|}>;
type Props = $ReadOnly<{|
  accessibilityActions?: ?$ReadOnlyArray<AccessibilityActionInfo>,
  accessibilityElementsHidden?: ?boolean,
  accessibilityHint?: ?Stringish,
  accessibilityLanguage?: ?Stringish,
  accessibilityIgnoresInvertColors?: ?boolean,
  accessibilityLabel?: ?Stringish,
  accessibilityLiveRegion?: ?(\\"none\\" | \\"polite\\" | \\"assertive\\"),
  accessibilityRole?: ?AccessibilityRole,
  accessibilityState?: ?AccessibilityState,
  accessibilityValue?: ?AccessibilityValue,
  \\"aria-valuemax\\"?: AccessibilityValue[\\"max\\"],
  \\"aria-valuemin\\"?: AccessibilityValue[\\"min\\"],
  \\"aria-valuenow\\"?: AccessibilityValue[\\"now\\"],
  \\"aria-valuetext\\"?: AccessibilityValue[\\"text\\"],
  accessibilityViewIsModal?: ?boolean,
  \\"aria-modal\\"?: ?boolean,
  accessible?: ?boolean,
  \\"aria-busy\\"?: ?boolean,
  \\"aria-checked\\"?: ?boolean | \\"mixed\\",
  \\"aria-disabled\\"?: ?boolean,
  \\"aria-expanded\\"?: ?boolean,
  \\"aria-selected\\"?: ?boolean,
  \\"aria-hidden\\"?: ?boolean,
  \\"aria-live\\"?: ?(\\"polite\\" | \\"assertive\\" | \\"off\\"),
  focusable?: ?boolean,
  importantForAccessibility?: ?(\\"auto\\" | \\"yes\\" | \\"no\\" | \\"no-hide-descendants\\"),
  onAccessibilityAction?: ?(event: AccessibilityActionEvent) => mixed,
  cancelable?: ?boolean,
  children: React.Node | ((state: StateCallbackType) => React.Node),
  delayHoverIn?: ?number,
  delayHoverOut?: ?number,
  delayLongPress?: ?number,
  disabled?: ?boolean,
  hitSlop?: ?RectOrSize,
  pressRetentionOffset?: ?RectOrSize,
  onLayout?: ?(event: LayoutEvent) => mixed,
  onHoverIn?: ?(event: MouseEvent) => mixed,
  onHoverOut?: ?(event: MouseEvent) => mixed,
  onLongPress?: ?(event: PressEvent) => mixed,
  onPress?: ?(event: PressEvent) => mixed,
  onPressIn?: ?(event: PressEvent) => mixed,
  onPressOut?: ?(event: PressEvent) => mixed,
  onFocus?: ?(event: FocusEvent) => void,
  onBlur?: ?(event: BlurEvent) => void,
  onKeyDown?: ?(event: KeyEvent) => void,
  onKeyUp?: ?(event: KeyEvent) => void,
  validKeysDown?: ?Array<string | HandledKeyEvent>,
  validKeysUp?: ?Array<string | HandledKeyEvent>,
  passthroughAllKeyEvents?: ?boolean,
  keyDownEvents?: ?Array<HandledKeyEvent>,
  keyUpEvents?: ?Array<HandledKeyEvent>,
  acceptsFirstMouse?: ?boolean,
  mouseDownCanMoveWindow?: ?boolean,
  enableFocusRing?: ?boolean,
  allowsVibrancy?: ?boolean,
  tooltip?: ?string,
  onDragEnter?: (event: MouseEvent) => void,
  onDragLeave?: (event: MouseEvent) => void,
  onDrop?: (event: MouseEvent) => void,
  draggedTypes?: ?DraggedTypesType,
  style?: ViewStyleProp | ((state: StateCallbackType) => ViewStyleProp),
  testID?: ?string,
  android_disableSound?: ?boolean,
  android_ripple?: ?RippleConfig,
  testOnly_pressed?: ?boolean,
  unstable_pressDelay?: ?number,
  \\"aria-label\\"?: ?string,
|}>;
declare export default React.AbstractComponent<
  Props,
  React.ElementRef<typeof View>,
>;
"
`;

exports[`public API should not change unintentionally Libraries/Components/Pressable/useAndroidRippleForView.js 1`] = `
"type NativeBackgroundProp = $ReadOnly<{|
  type: \\"RippleAndroid\\",
  color: ?number,
  borderless: boolean,
  rippleRadius: ?number,
|}>;
export type RippleConfig = {|
  color?: ColorValue,
  borderless?: boolean,
  radius?: number,
  foreground?: boolean,
|};
declare export default function useAndroidRippleForView(
  rippleConfig: ?RippleConfig,
  viewRef: {| current: null | React.ElementRef<typeof View> |}
): ?$ReadOnly<{|
  onPressIn: (event: PressEvent) => void,
  onPressMove: (event: PressEvent) => void,
  onPressOut: (event: PressEvent) => void,
  viewProps:
    | $ReadOnly<{| nativeBackgroundAndroid: NativeBackgroundProp |}>
    | $ReadOnly<{| nativeForegroundAndroid: NativeBackgroundProp |}>,
|}>;
"
`;

exports[`public API should not change unintentionally Libraries/Components/ProgressBarAndroid/ProgressBarAndroid.js 1`] = `
"export type { ProgressBarAndroidProps } from \\"./ProgressBarAndroid.android\\";
declare module.exports:
  | UnimplementedViewType
  | ProgressBarAndroidNativeComponentType;
"
`;

exports[`public API should not change unintentionally Libraries/Components/ProgressBarAndroid/ProgressBarAndroidNativeComponent.js 1`] = `
"export * from \\"../../../src/private/specs/components/ProgressBarAndroidNativeComponent\\";
declare export default typeof ProgressBarAndroidNativeComponent;
"
`;

exports[`public API should not change unintentionally Libraries/Components/RefreshControl/AndroidSwipeRefreshLayoutNativeComponent.js 1`] = `
"export * from \\"../../../src/private/specs/components/AndroidSwipeRefreshLayoutNativeComponent\\";
declare export default typeof AndroidSwipeRefreshLayoutNativeComponent;
"
`;

exports[`public API should not change unintentionally Libraries/Components/RefreshControl/PullToRefreshViewNativeComponent.js 1`] = `
"export * from \\"../../../src/private/specs/components/PullToRefreshViewNativeComponent\\";
declare export default typeof PullToRefreshViewNativeComponent;
"
`;

exports[`public API should not change unintentionally Libraries/Components/RefreshControl/RefreshControl.js 1`] = `
"declare const React: $FlowFixMe;
type IOSProps = $ReadOnly<{|
  tintColor?: ?ColorValue,
  titleColor?: ?ColorValue,
  title?: ?string,
|}>;
type AndroidProps = $ReadOnly<{|
  enabled?: ?boolean,
  colors?: ?$ReadOnlyArray<ColorValue>,
  progressBackgroundColor?: ?ColorValue,
  size?: ?(\\"default\\" | \\"large\\"),
|}>;
export type RefreshControlProps = $ReadOnly<{|
  ...ViewProps,
  ...IOSProps,
  ...AndroidProps,
  onRefresh?: ?() => void | Promise<void>,
  refreshing: boolean,
  progressViewOffset?: ?number,
|}>;
declare class RefreshControl extends React.Component<RefreshControlProps> {
  _nativeRef: ?React.ElementRef<
    | typeof PullToRefreshViewNativeComponent
    | typeof AndroidSwipeRefreshLayoutNativeComponent,
  >;
  _lastNativeRefreshing: $FlowFixMe;
  componentDidMount(): void;
  componentDidUpdate(prevProps: RefreshControlProps): void;
  render(): React.Node;
  _onRefresh: $FlowFixMe;
  _setNativeRef: $FlowFixMe;
}
declare module.exports: RefreshControl;
"
`;

exports[`public API should not change unintentionally Libraries/Components/SafeAreaView/RCTSafeAreaViewNativeComponent.js 1`] = `
"export * from \\"../../../src/private/specs/components/RCTSafeAreaViewNativeComponent\\";
declare export default typeof RCTSafeAreaViewNativeComponent;
"
`;

exports[`public API should not change unintentionally Libraries/Components/SafeAreaView/SafeAreaView.js 1`] = `
"declare const exported: React.AbstractComponent<
  ViewProps,
  React.ElementRef<typeof View>,
>;
declare export default typeof exported;
"
`;

exports[`public API should not change unintentionally Libraries/Components/ScrollView/AndroidHorizontalScrollContentViewNativeComponent.js 1`] = `
"export * from \\"../../../src/private/specs/components/AndroidHorizontalScrollContentViewNativeComponent\\";
declare export default typeof AndroidHorizontalScrollContentViewNativeComponent;
"
`;

exports[`public API should not change unintentionally Libraries/Components/ScrollView/AndroidHorizontalScrollViewNativeComponent.js 1`] = `
"declare export const __INTERNAL_VIEW_CONFIG: PartialViewConfig;
declare const AndroidHorizontalScrollViewNativeComponent: HostComponent<Props>;
declare export default typeof AndroidHorizontalScrollViewNativeComponent;
"
`;

exports[`public API should not change unintentionally Libraries/Components/ScrollView/ScrollContentViewNativeComponent.js 1`] = `
"declare export const __INTERNAL_VIEW_CONFIG: PartialViewConfig;
declare const ScrollContentViewNativeComponent: HostComponent<Props>;
declare export default typeof ScrollContentViewNativeComponent;
"
`;

exports[`public API should not change unintentionally Libraries/Components/ScrollView/ScrollView.js 1`] = `
"export type ScrollViewImperativeMethods = $ReadOnly<{|
  getScrollResponder: $PropertyType<ScrollView, \\"getScrollResponder\\">,
  getScrollableNode: $PropertyType<ScrollView, \\"getScrollableNode\\">,
  getInnerViewNode: $PropertyType<ScrollView, \\"getInnerViewNode\\">,
  getInnerViewRef: $PropertyType<ScrollView, \\"getInnerViewRef\\">,
  getNativeScrollRef: $PropertyType<ScrollView, \\"getNativeScrollRef\\">,
  scrollTo: $PropertyType<ScrollView, \\"scrollTo\\">,
  scrollToEnd: $PropertyType<ScrollView, \\"scrollToEnd\\">,
  flashScrollIndicators: $PropertyType<ScrollView, \\"flashScrollIndicators\\">,
  scrollResponderZoomTo: $PropertyType<ScrollView, \\"scrollResponderZoomTo\\">,
  scrollResponderScrollNativeHandleToKeyboard: $PropertyType<
    ScrollView,
    \\"scrollResponderScrollNativeHandleToKeyboard\\",
  >,
|}>;
export type DecelerationRateType = \\"fast\\" | \\"normal\\" | number;
export type ScrollResponderType = ScrollViewImperativeMethods;
type PublicScrollViewInstance = $ReadOnly<{|
  ...$Exact<TScrollViewNativeComponentInstance>,
  ...ScrollViewImperativeMethods,
|}>;
type InnerViewInstance = React.ElementRef<View>;
type IOSProps = $ReadOnly<{|
  automaticallyAdjustContentInsets?: ?boolean,
  automaticallyAdjustKeyboardInsets?: ?boolean,
  automaticallyAdjustsScrollIndicatorInsets?: ?boolean,
  contentInset?: ?EdgeInsetsProp,
  bounces?: ?boolean,
  disableScrollViewPanResponder?: ?boolean,
  bouncesZoom?: ?boolean,
  alwaysBounceHorizontal?: ?boolean,
  alwaysBounceVertical?: ?boolean,
  centerContent?: ?boolean,
  indicatorStyle?: ?(\\"default\\" | \\"black\\" | \\"white\\"),
  directionalLockEnabled?: ?boolean,
  canCancelContentTouches?: ?boolean,
  maximumZoomScale?: ?number,
  minimumZoomScale?: ?number,
  pinchGestureEnabled?: ?boolean,
  scrollIndicatorInsets?: ?EdgeInsetsProp,
  scrollToOverflowEnabled?: ?boolean,
  scrollsToTop?: ?boolean,
  onScrollToTop?: (event: ScrollEvent) => void,
  showsHorizontalScrollIndicator?: ?boolean,
  zoomScale?: ?number,
  contentInsetAdjustmentBehavior?: ?(
    | \\"automatic\\"
    | \\"scrollableAxes\\"
    | \\"never\\"
    | \\"always\\"
  ),
|}>;
type AndroidProps = $ReadOnly<{|
  nestedScrollEnabled?: ?boolean,
  endFillColor?: ?ColorValue,
  scrollPerfTag?: ?string,
  overScrollMode?: ?(\\"auto\\" | \\"always\\" | \\"never\\"),
  persistentScrollbar?: ?boolean,
  fadingEdgeLength?: ?number,
|}>;
type StickyHeaderComponentType = React.AbstractComponent<
  ScrollViewStickyHeaderProps,
  $ReadOnly<interface { setNextHeaderY: (number) => void }>,
>;
export type Props = $ReadOnly<{|
  ...ViewProps,
  ...IOSProps,
  ...AndroidProps,
  contentContainerStyle?: ?ViewStyleProp,
  contentOffset?: ?PointProp,
  disableIntervalMomentum?: ?boolean,
  decelerationRate?: ?DecelerationRateType,
  experimental_endDraggingSensitivityMultiplier?: ?number,
  horizontal?: ?boolean,
  invertStickyHeaders?: ?boolean,
  keyboardDismissMode?: ?(\\"none\\" | \\"on-drag\\" | \\"interactive\\"),
  keyboardShouldPersistTaps?: ?(\\"always\\" | \\"never\\" | \\"handled\\" | true | false),
  maintainVisibleContentPosition?: ?$ReadOnly<{|
    minIndexForVisible: number,
    autoscrollToTopThreshold?: ?number,
  |}>,
  onMomentumScrollBegin?: ?(event: ScrollEvent) => void,
  onMomentumScrollEnd?: ?(event: ScrollEvent) => void,
  onScroll?: ?(event: ScrollEvent) => void,
  onScrollBeginDrag?: ?(event: ScrollEvent) => void,
  onScrollEndDrag?: ?(event: ScrollEvent) => void,
  onContentSizeChange?: (contentWidth: number, contentHeight: number) => void,
  onKeyboardDidShow?: (event: KeyboardEvent) => void,
  onKeyboardDidHide?: (event: KeyboardEvent) => void,
  onKeyboardWillShow?: (event: KeyboardEvent) => void,
  onKeyboardWillHide?: (event: KeyboardEvent) => void,
  pagingEnabled?: ?boolean,
  scrollEnabled?: ?boolean,
  scrollEventThrottle?: ?number,
  showsVerticalScrollIndicator?: ?boolean,
  stickyHeaderHiddenOnScroll?: ?boolean,
  stickyHeaderIndices?: ?$ReadOnlyArray<number>,
  StickyHeaderComponent?: StickyHeaderComponentType,
  snapToAlignment?: ?(\\"start\\" | \\"center\\" | \\"end\\"),
  snapToInterval?: ?number,
  snapToOffsets?: ?$ReadOnlyArray<number>,
  snapToStart?: ?boolean,
  snapToEnd?: ?boolean,
  removeClippedSubviews?: ?boolean,
  refreshControl?: ?ExactReactElement_DEPRECATED<any>,
  children?: React.Node,
  innerViewRef?: React.RefSetter<InnerViewInstance>,
  scrollViewRef?: React.RefSetter<PublicScrollViewInstance>,
|}>;
type State = {|
  layoutHeight: ?number,
|};
export type ScrollViewComponentStatics = $ReadOnly<{|
  Context: typeof ScrollViewContext,
|}>;
declare class ScrollView extends React.Component<Props, State> {
  static Context: typeof ScrollViewContext;
  constructor(props: Props): void;
  _scrollAnimatedValue: AnimatedImplementation.Value;
  _scrollAnimatedValueAttachment: ?{ detach: () => void, ... };
  _stickyHeaderRefs: Map<string, React.ElementRef<StickyHeaderComponentType>>;
  _headerLayoutYs: Map<string, number>;
  _keyboardMetrics: ?KeyboardMetrics;
  _additionalScrollOffset: number;
  _isTouching: boolean;
  _lastMomentumScrollBeginTime: number;
  _lastMomentumScrollEndTime: number;
  _observedScrollSinceBecomingResponder: boolean;
  _becameResponderWhileAnimating: boolean;
  _preventNegativeScrollOffset: ?boolean;
  _animated: ?boolean;
  _subscriptionKeyboardWillShow: ?EventSubscription;
  _subscriptionKeyboardWillHide: ?EventSubscription;
  _subscriptionKeyboardDidShow: ?EventSubscription;
  _subscriptionKeyboardDidHide: ?EventSubscription;
  state: State;
  componentDidMount(): void;
  componentDidUpdate(prevProps: Props): void;
  componentWillUnmount(): void;
  getScrollResponder: () => ScrollResponderType;
  getScrollableNode: () => ?number;
  getInnerViewNode: () => ?number;
  getInnerViewRef: () => InnerViewInstance | null;
  getNativeScrollRef: () => TScrollViewNativeComponentInstance | null;
  scrollTo: (
    options?:
      | {
          x?: number,
          y?: number,
          animated?: boolean,
          ...
        }
      | number,
    deprecatedX?: number,
    deprecatedAnimated?: boolean
  ) => void;
  scrollToEnd: (options?: ?{ animated?: boolean, ... }) => void;
  flashScrollIndicators: () => void;
  _subscribeToOnScroll: (
    callback: ({ x: number, y: number }) => void
  ) => EventSubscription;
  scrollResponderScrollNativeHandleToKeyboard: <T>(
    nodeHandle: number | React.ElementRef<HostComponent<T>>,
    additionalOffset?: number,
    preventNegativeScrollOffset?: boolean
  ) => void;
  scrollResponderZoomTo: (
    rect: {|
      x: number,
      y: number,
      width: number,
      height: number,
      animated?: boolean,
    |},
    animated?: boolean
  ) => void;
  _textInputFocusError(): void;
  _inputMeasureAndScrollToKeyboard: (
    left: number,
    top: number,
    width: number,
    height: number
  ) => void;
  _getKeyForIndex(index: $FlowFixMe, childArray: $FlowFixMe): $FlowFixMe;
  _updateAnimatedNodeAttachment(): void;
  _setStickyHeaderRef(
    key: string,
    ref: ?React.ElementRef<StickyHeaderComponentType>
  ): void;
  _onStickyHeaderLayout(
    index: $FlowFixMe,
    event: $FlowFixMe,
    key: $FlowFixMe
  ): void;
  _handleScroll: $FlowFixMe;
  _handleLayout: $FlowFixMe;
  _handleContentOnLayout: $FlowFixMe;
  _innerView: RefForwarder<InnerViewInstance, InnerViewInstance>;
  _scrollView: RefForwarder<
    TScrollViewNativeImperativeHandle,
    PublicScrollViewInstance | null,
  >;
  scrollResponderKeyboardWillShow: (e: KeyboardEvent) => void;
  scrollResponderKeyboardWillHide: (e: KeyboardEvent) => void;
  scrollResponderKeyboardDidShow: (e: KeyboardEvent) => void;
  scrollResponderKeyboardDidHide: (e: KeyboardEvent) => void;
  _handleMomentumScrollBegin: (e: ScrollEvent) => void;
  _handleMomentumScrollEnd: (e: ScrollEvent) => void;
  _handleScrollBeginDrag: (e: ScrollEvent) => void;
  _handleScrollEndDrag: (e: ScrollEvent) => void;
  _isAnimating: () => boolean;
  _handleResponderGrant: (e: PressEvent) => void;
  _handleResponderReject: () => void;
  _handleResponderRelease: (e: PressEvent) => void;
  _handleResponderTerminationRequest: () => boolean;
  _handleScrollShouldSetResponder: () => boolean;
  _handleStartShouldSetResponder: (e: PressEvent) => boolean;
  _handleStartShouldSetResponderCapture: (e: PressEvent) => boolean;
  _keyboardIsDismissible: () => boolean;
  _softKeyboardIsDetached: () => boolean;
  _keyboardEventsAreUnreliable: () => boolean;
  _handleTouchEnd: (e: PressEvent) => void;
  _handleTouchCancel: (e: PressEvent) => void;
  _handleTouchStart: (e: PressEvent) => void;
  _handleTouchMove: (e: PressEvent) => void;
  render(): React.Node;
}
type RefForwarder<TNativeInstance, TPublicInstance> = {
  getForwardingRef: (
    ?React.RefSetter<TPublicInstance>
  ) => (TNativeInstance | null) => void,
  nativeInstance: TNativeInstance | null,
  publicInstance: TPublicInstance | null,
};
declare module.exports: React.AbstractComponent<
  React.ElementConfig<typeof ScrollView>,
  PublicScrollViewInstance,
> &
  ScrollViewComponentStatics;
"
`;

exports[`public API should not change unintentionally Libraries/Components/ScrollView/ScrollViewCommands.js 1`] = `
"type ScrollViewNativeComponentType = HostComponent<mixed>;
interface NativeCommands {
  +flashScrollIndicators: (
    viewRef: React.ElementRef<ScrollViewNativeComponentType>
  ) => void;
  +scrollTo: (
    viewRef: React.ElementRef<ScrollViewNativeComponentType>,
    x: Double,
    y: Double,
    animated: boolean
  ) => void;
  +scrollToEnd: (
    viewRef: React.ElementRef<ScrollViewNativeComponentType>,
    animated: boolean
  ) => void;
  +zoomToRect: (
    viewRef: React.ElementRef<ScrollViewNativeComponentType>,
    rect: {|
      x: Double,
      y: Double,
      width: Double,
      height: Double,
      animated?: boolean,
    |},
    animated?: boolean
  ) => void;
}
declare export default NativeCommands;
"
`;

exports[`public API should not change unintentionally Libraries/Components/ScrollView/ScrollViewContext.js 1`] = `
"type Value = { horizontal: boolean } | null;
declare const ScrollViewContext: React.Context<Value>;
declare export default typeof ScrollViewContext;
declare export const HORIZONTAL: Value;
declare export const VERTICAL: Value;
"
`;

exports[`public API should not change unintentionally Libraries/Components/ScrollView/ScrollViewNativeComponent.js 1`] = `
"declare export const __INTERNAL_VIEW_CONFIG: PartialViewConfig;
declare const ScrollViewNativeComponent: HostComponent<Props>;
declare export default typeof ScrollViewNativeComponent;
"
`;

exports[`public API should not change unintentionally Libraries/Components/ScrollView/ScrollViewNativeComponentType.js 1`] = `
"export type ScrollViewNativeProps = $ReadOnly<{
  ...ViewProps,
  alwaysBounceHorizontal?: ?boolean,
  alwaysBounceVertical?: ?boolean,
  automaticallyAdjustContentInsets?: ?boolean,
  automaticallyAdjustKeyboardInsets?: ?boolean,
  automaticallyAdjustsScrollIndicatorInsets?: ?boolean,
  bounces?: ?boolean,
  bouncesZoom?: ?boolean,
  canCancelContentTouches?: ?boolean,
  centerContent?: ?boolean,
  contentInset?: ?EdgeInsetsProp,
  contentInsetAdjustmentBehavior?: ?(
    | \\"automatic\\"
    | \\"scrollableAxes\\"
    | \\"never\\"
    | \\"always\\"
  ),
  contentOffset?: ?PointProp,
  decelerationRate?: ?(\\"fast\\" | \\"normal\\" | number),
  directionalLockEnabled?: ?boolean,
  disableIntervalMomentum?: ?boolean,
  endFillColor?: ?ColorValue,
  fadingEdgeLength?: ?number,
  indicatorStyle?: ?(\\"default\\" | \\"black\\" | \\"white\\"),
  isInvertedVirtualizedList?: ?boolean,
  keyboardDismissMode?: ?(\\"none\\" | \\"on-drag\\" | \\"interactive\\"),
  maintainVisibleContentPosition?: ?$ReadOnly<{
    minIndexForVisible: number,
    autoscrollToTopThreshold?: ?number,
  }>,
  maximumZoomScale?: ?number,
  minimumZoomScale?: ?number,
  nestedScrollEnabled?: ?boolean,
  onMomentumScrollBegin?: ?(event: ScrollEvent) => void,
  onMomentumScrollEnd?: ?(event: ScrollEvent) => void,
  onScroll?: ?(event: ScrollEvent) => void,
  onScrollBeginDrag?: ?(event: ScrollEvent) => void,
  onScrollEndDrag?: ?(event: ScrollEvent) => void,
  onScrollToTop?: (event: ScrollEvent) => void,
  overScrollMode?: ?(\\"auto\\" | \\"always\\" | \\"never\\"),
  pagingEnabled?: ?boolean,
  persistentScrollbar?: ?boolean,
  pinchGestureEnabled?: ?boolean,
  scrollEnabled?: ?boolean,
  scrollEventThrottle?: ?number,
  scrollIndicatorInsets?: ?EdgeInsetsProp,
  scrollPerfTag?: ?string,
  scrollToOverflowEnabled?: ?boolean,
  scrollsToTop?: ?boolean,
  sendMomentumEvents?: ?boolean,
  showsHorizontalScrollIndicator?: ?boolean,
  showsVerticalScrollIndicator?: ?boolean,
  snapToAlignment?: ?(\\"start\\" | \\"center\\" | \\"end\\"),
  snapToEnd?: ?boolean,
  snapToInterval?: ?number,
  snapToOffsets?: ?$ReadOnlyArray<number>,
  snapToStart?: ?boolean,
  zoomScale?: ?number,
  onResponderGrant?: ?(e: $FlowFixMe) => void | boolean,
  ...
}>;
"
`;

exports[`public API should not change unintentionally Libraries/Components/ScrollView/ScrollViewStickyHeader.js 1`] = `
"export type Props = $ReadOnly<{
  children?: ExactReactElement_DEPRECATED<$FlowFixMe>,
  nextHeaderLayoutY: ?number,
  onLayout: (event: LayoutEvent) => void,
  scrollAnimatedValue: Animated.Value,
  inverted: ?boolean,
  scrollViewHeight: ?number,
  nativeID?: ?string,
  hiddenOnScroll?: ?boolean,
}>;
type Instance = {
  ...React.ElementRef<typeof Animated.View>,
  setNextHeaderY: (number) => void,
  ...
};
declare const ScrollViewStickyHeaderWithForwardedRef: React.AbstractComponent<
  Props,
  Instance,
>;
declare export default typeof ScrollViewStickyHeaderWithForwardedRef;
"
`;

exports[`public API should not change unintentionally Libraries/Components/ScrollView/processDecelerationRate.js 1`] = `
"declare function processDecelerationRate(
  decelerationRate: number | \\"normal\\" | \\"fast\\"
): number;
declare module.exports: processDecelerationRate;
"
`;

exports[`public API should not change unintentionally Libraries/Components/Sound/NativeSoundManager.js 1`] = `
"export * from \\"../../../src/private/specs/modules/NativeSoundManager\\";
declare export default typeof NativeSoundManager;
"
`;

exports[`public API should not change unintentionally Libraries/Components/Sound/SoundManager.js 1`] = `
"declare const SoundManager: { playTouchSound: () => void };
declare module.exports: SoundManager;
"
`;

exports[`public API should not change unintentionally Libraries/Components/StaticRenderer.js 1`] = `
"declare const React: $FlowFixMe;
type Props = $ReadOnly<{|
  shouldUpdate: boolean,
  render: () => React.Node,
|}>;
declare class StaticRenderer extends React.Component<Props> {
  shouldComponentUpdate(nextProps: Props): boolean;
  render(): React.Node;
}
declare module.exports: StaticRenderer;
"
`;

exports[`public API should not change unintentionally Libraries/Components/StatusBar/NativeStatusBarManagerAndroid.js 1`] = `
"export * from \\"../../../src/private/specs/modules/NativeStatusBarManagerAndroid\\";
declare export default typeof NativeStatusBarManagerAndroid;
"
`;

exports[`public API should not change unintentionally Libraries/Components/StatusBar/NativeStatusBarManagerIOS.js 1`] = `
"export * from \\"../../../src/private/specs/modules/NativeStatusBarManagerIOS\\";
declare export default typeof NativeStatusBarManagerIOS;
"
`;

exports[`public API should not change unintentionally Libraries/Components/StatusBar/StatusBar.js 1`] = `
"export type StatusBarStyle = $Keys<{
  default: string,
  \\"light-content\\": string,
  \\"dark-content\\": string,
  ...
}>;
export type StatusBarAnimation = $Keys<{
  none: string,
  fade: string,
  slide: string,
  ...
}>;
type AndroidProps = $ReadOnly<{|
  backgroundColor?: ?ColorValue,
  translucent?: ?boolean,
|}>;
type IOSProps = $ReadOnly<{|
  networkActivityIndicatorVisible?: ?boolean,
  showHideTransition?: ?(\\"fade\\" | \\"slide\\" | \\"none\\"),
|}>;
type Props = $ReadOnly<{|
  ...AndroidProps,
  ...IOSProps,
  hidden?: ?boolean,
  animated?: ?boolean,
  barStyle?: ?(\\"default\\" | \\"light-content\\" | \\"dark-content\\"),
|}>;
declare class StatusBar extends React.Component<Props> {
  static _propsStack: Array<any>;
  static _defaultProps: any;
  static _updateImmediate: $FlowFixMe;
  static _currentValues: $FlowFixMe;
  static currentHeight: ?number;
  static setHidden(hidden: boolean, animation?: StatusBarAnimation): void;
  static setBarStyle(style: StatusBarStyle, animated?: boolean): void;
  static setNetworkActivityIndicatorVisible(visible: boolean): void;
  static setBackgroundColor(color: string, animated?: boolean): void;
  static setTranslucent(translucent: boolean): void;
  static pushStackEntry(props: any): any;
  static popStackEntry(entry: any): void;
  static replaceStackEntry(entry: any, props: any): any;
  _stackEntry: $FlowFixMe;
  componentDidMount(): void;
  componentWillUnmount(): void;
  componentDidUpdate(): void;
  static _updatePropsStack: $FlowFixMe;
  render(): React.Node;
}
declare module.exports: StatusBar;
"
`;

exports[`public API should not change unintentionally Libraries/Components/Switch/AndroidSwitchNativeComponent.js 1`] = `
"export * from \\"../../../src/private/specs/components/AndroidSwitchNativeComponent\\";
declare export default typeof AndroidSwitchNativeComponent;
"
`;

exports[`public API should not change unintentionally Libraries/Components/Switch/Switch.js 1`] = `
"type SwitchChangeEvent = SyntheticEvent<
  $ReadOnly<{|
    value: boolean,
    target: number,
  |}>,
>;
export type Props = $ReadOnly<{|
  ...ViewProps,
  disabled?: ?boolean,
  value?: ?boolean,
  thumbColor?: ?ColorValue,
  trackColor?: ?$ReadOnly<{|
    false?: ?ColorValue,
    true?: ?ColorValue,
  |}>,
  ios_backgroundColor?: ?ColorValue,
  onChange?: ?(event: SwitchChangeEvent) => Promise<void> | void,
  onValueChange?: ?(value: boolean) => Promise<void> | void,
|}>;
declare const SwitchWithForwardedRef: React.AbstractComponent<
  Props,
  React.ElementRef<
    typeof SwitchNativeComponent | typeof AndroidSwitchNativeComponent,
  >,
>;
declare export default typeof SwitchWithForwardedRef;
"
`;

exports[`public API should not change unintentionally Libraries/Components/Switch/SwitchNativeComponent.js 1`] = `
"export * from \\"../../../src/private/specs/components/SwitchNativeComponent\\";
declare export default typeof SwitchNativeComponent;
"
`;

exports[`public API should not change unintentionally Libraries/Components/TextInput/AndroidTextInputNativeComponent.js 1`] = `
"export type KeyboardType =
  | \\"default\\"
  | \\"email-address\\"
  | \\"numeric\\"
  | \\"phone-pad\\"
  | \\"number-pad\\"
  | \\"decimal-pad\\"
  | \\"url\\"
  | \\"ascii-capable\\"
  | \\"numbers-and-punctuation\\"
  | \\"name-phone-pad\\"
  | \\"twitter\\"
  | \\"web-search\\"
  | \\"visible-password\\";
export type ReturnKeyType =
  | \\"done\\"
  | \\"go\\"
  | \\"next\\"
  | \\"search\\"
  | \\"send\\"
  | \\"none\\"
  | \\"previous\\"
  | \\"default\\"
  | \\"emergency-call\\"
  | \\"google\\"
  | \\"join\\"
  | \\"route\\"
  | \\"yahoo\\";
export type SubmitBehavior = \\"submit\\" | \\"blurAndSubmit\\" | \\"newline\\";
export type NativeProps = $ReadOnly<{|
  ...$Diff<ViewProps, $ReadOnly<{| style: ?ViewStyleProp |}>>,
  autoComplete?: WithDefault<
    | \\"birthdate-day\\"
    | \\"birthdate-full\\"
    | \\"birthdate-month\\"
    | \\"birthdate-year\\"
    | \\"cc-csc\\"
    | \\"cc-exp\\"
    | \\"cc-exp-day\\"
    | \\"cc-exp-month\\"
    | \\"cc-exp-year\\"
    | \\"cc-number\\"
    | \\"email\\"
    | \\"gender\\"
    | \\"name\\"
    | \\"name-family\\"
    | \\"name-given\\"
    | \\"name-middle\\"
    | \\"name-middle-initial\\"
    | \\"name-prefix\\"
    | \\"name-suffix\\"
    | \\"password\\"
    | \\"password-new\\"
    | \\"postal-address\\"
    | \\"postal-address-country\\"
    | \\"postal-address-extended\\"
    | \\"postal-address-extended-postal-code\\"
    | \\"postal-address-locality\\"
    | \\"postal-address-region\\"
    | \\"postal-code\\"
    | \\"street-address\\"
    | \\"sms-otp\\"
    | \\"tel\\"
    | \\"tel-country-code\\"
    | \\"tel-national\\"
    | \\"tel-device\\"
    | \\"username\\"
    | \\"username-new\\"
    | \\"off\\",
    \\"off\\",
  >,
  returnKeyLabel?: ?string,
  numberOfLines?: ?Int32,
  disableFullscreenUI?: ?boolean,
  textBreakStrategy?: WithDefault<
    \\"simple\\" | \\"highQuality\\" | \\"balanced\\",
    \\"simple\\",
  >,
  underlineColorAndroid?: ?ColorValue,
  inlineImageLeft?: ?string,
  inlineImagePadding?: ?Int32,
  importantForAutofill?: string,
  showSoftInputOnFocus?: ?boolean,
  autoCapitalize?: WithDefault<
    \\"none\\" | \\"sentences\\" | \\"words\\" | \\"characters\\",
    \\"none\\",
  >,
  autoCorrect?: ?boolean,
  autoFocus?: ?boolean,
  allowFontScaling?: ?boolean,
  maxFontSizeMultiplier?: ?Float,
  editable?: ?boolean,
  keyboardType?: WithDefault<KeyboardType, \\"default\\">,
  returnKeyType?: WithDefault<ReturnKeyType, \\"done\\">,
  maxLength?: ?Int32,
  multiline?: ?boolean,
  onBlur?: ?BubblingEventHandler<$ReadOnly<{| target: Int32 |}>>,
  onFocus?: ?BubblingEventHandler<$ReadOnly<{| target: Int32 |}>>,
  onChange?: ?BubblingEventHandler<
    $ReadOnly<{| target: Int32, eventCount: Int32, text: string |}>,
  >,
  onChangeText?: ?BubblingEventHandler<
    $ReadOnly<{| target: Int32, eventCount: Int32, text: string |}>,
  >,
  onContentSizeChange?: ?DirectEventHandler<
    $ReadOnly<{|
      target: Int32,
      contentSize: $ReadOnly<{| width: Double, height: Double |}>,
    |}>,
  >,
  onEndEditing?: ?BubblingEventHandler<
    $ReadOnly<{| target: Int32, text: string |}>,
  >,
  onSelectionChange?: ?DirectEventHandler<
    $ReadOnly<{|
      target: Int32,
      selection: $ReadOnly<{| start: Double, end: Double |}>,
    |}>,
  >,
  onSubmitEditing?: ?BubblingEventHandler<
    $ReadOnly<{| target: Int32, text: string |}>,
  >,
  onKeyPress?: ?BubblingEventHandler<
    $ReadOnly<{| target: Int32, key: string |}>,
  >,
  onScroll?: ?DirectEventHandler<
    $ReadOnly<{|
      target: Int32,
      responderIgnoreScroll: boolean,
      contentInset: $ReadOnly<{|
        top: Double,
        bottom: Double,
        left: Double,
        right: Double,
      |}>,
      contentOffset: $ReadOnly<{|
        x: Double,
        y: Double,
      |}>,
      contentSize: $ReadOnly<{|
        width: Double,
        height: Double,
      |}>,
      layoutMeasurement: $ReadOnly<{|
        width: Double,
        height: Double,
      |}>,
      velocity: $ReadOnly<{|
        x: Double,
        y: Double,
      |}>,
    |}>,
  >,
  placeholder?: ?Stringish,
  placeholderTextColor?: ?ColorValue,
  secureTextEntry?: ?boolean,
  selectionColor?: ?ColorValue,
  selectionHandleColor?: ?ColorValue,
  selection?: ?$ReadOnly<{|
    start: Int32,
    end?: ?Int32,
  |}>,
  value?: ?string,
  defaultValue?: ?string,
  selectTextOnFocus?: ?boolean,
  blurOnSubmit?: ?boolean,
  submitBehavior?: ?SubmitBehavior,
  style?: ?TextStyleProp,
  caretHidden?: ?boolean,
  contextMenuHidden?: ?boolean,
  textShadowColor?: ?ColorValue,
  textShadowRadius?: ?Float,
  textDecorationLine?: ?string,
  fontStyle?: ?string,
  textShadowOffset?: ?$ReadOnly<{| width?: ?Double, height?: ?Double |}>,
  lineHeight?: ?Float,
  textTransform?: ?string,
  color?: ?Int32,
  letterSpacing?: ?Float,
  fontSize?: ?Float,
  textAlign?: ?string,
  includeFontPadding?: ?boolean,
  fontWeight?: ?string,
  fontFamily?: ?string,
  textAlignVertical?: ?string,
  cursorColor?: ?ColorValue,
  mostRecentEventCount: Int32,
  text?: ?string,
|}>;
type NativeType = HostComponent<NativeProps>;
type NativeCommands = TextInputNativeCommands<NativeType>;
declare export const Commands: NativeCommands;
declare export const __INTERNAL_VIEW_CONFIG: PartialViewConfig;
declare export default HostComponent<NativeProps>;
"
`;

exports[`public API should not change unintentionally Libraries/Components/TextInput/InputAccessoryView.js 1`] = `
"type Props = $ReadOnly<{|
  +children: React.Node,
  nativeID?: ?string,
  style?: ?ViewStyleProp,
  backgroundColor?: ?ColorValue,
|}>;
declare const InputAccessoryView: React.AbstractComponent<Props>;
declare export default typeof InputAccessoryView;
"
`;

exports[`public API should not change unintentionally Libraries/Components/TextInput/RCTInputAccessoryViewNativeComponent.js 1`] = `
"export * from \\"../../../src/private/specs/components/RCTInputAccessoryViewNativeComponent\\";
declare export default typeof RCTInputAccessoryViewNativeComponent;
"
`;

exports[`public API should not change unintentionally Libraries/Components/TextInput/RCTMultilineTextInputNativeComponent.js 1`] = `
"type NativeType = HostComponent<mixed>;
type NativeCommands = TextInputNativeCommands<NativeType>;
declare export const Commands: NativeCommands;
declare export const __INTERNAL_VIEW_CONFIG: PartialViewConfig;
declare export default HostComponent<mixed>;
"
`;

exports[`public API should not change unintentionally Libraries/Components/TextInput/RCTSingelineTextInputNativeComponent.js 1`] = `
"type NativeType = HostComponent<mixed>;
type NativeCommands = TextInputNativeCommands<NativeType>;
declare export const Commands: NativeCommands;
declare export const __INTERNAL_VIEW_CONFIG: PartialViewConfig;
declare export default HostComponent<mixed>;
"
`;

exports[`public API should not change unintentionally Libraries/Components/TextInput/RCTTextInputViewConfig.js 1`] = `
"type PartialViewConfigWithoutName = $Rest<
  PartialViewConfig,
  { uiViewClassName: string },
>;
declare module.exports: PartialViewConfigWithoutName;
"
`;

exports[`public API should not change unintentionally Libraries/Components/TextInput/TextInput.flow.js 1`] = `
"type ComponentRef = React.ElementRef<HostComponent<mixed>>;
type ReactRefSetter<T> =
  | { current: null | T, ... }
  | ((ref: null | T) => mixed);
export type ChangeEvent = SyntheticEvent<
  $ReadOnly<{|
    eventCount: number,
    target: number,
    text: string,
  |}>,
>;
export type TextInputEvent = SyntheticEvent<
  $ReadOnly<{|
    eventCount: number,
    previousText: string,
    range: $ReadOnly<{|
      start: number,
      end: number,
    |}>,
    target: number,
    text: string,
  |}>,
>;
export type ContentSizeChangeEvent = SyntheticEvent<
  $ReadOnly<{|
    target: number,
    contentSize: $ReadOnly<{|
      width: number,
      height: number,
    |}>,
  |}>,
>;
type TargetEvent = SyntheticEvent<
  $ReadOnly<{|
    target: number,
  |}>,
>;
export type BlurEvent = TargetEvent;
export type FocusEvent = TargetEvent;
type Selection = $ReadOnly<{|
  start: number,
  end: number,
|}>;
export type SelectionChangeEvent = SyntheticEvent<
  $ReadOnly<{|
    selection: Selection,
    target: number,
  |}>,
>;
export type KeyPressEvent = SyntheticEvent<
  $ReadOnly<{|
    key: string,
    target?: ?number,
    eventCount?: ?number,
  |}>,
>;
export type EditingEvent = SyntheticEvent<
  $ReadOnly<{|
    eventCount: number,
    text: string,
    target: number,
  |}>,
>;
export type SettingChangeEvent = SyntheticEvent<
  $ReadOnly<{|
    enabled: boolean,
  |}>,
>;
export type PasteEvent = SyntheticEvent<
  $ReadOnly<{|
    dataTransfer: {|
      files: $ReadOnlyArray<{|
        height: number,
        size: number,
        type: string,
        uri: string,
        width: number,
      |}>,
      items: $ReadOnlyArray<{|
        kind: string,
        type: string,
      |}>,
      types: $ReadOnlyArray<string>,
    |},
  |}>,
>;
export type SubmitKeyEvent = $ReadOnly<{|
  key: string,
  altKey?: ?boolean,
  ctrlKey?: ?boolean,
  metaKey?: ?boolean,
  shiftKey?: ?boolean,
  functionKey?: ?boolean,
|}>;
type DataDetectorTypesType =
  | \\"phoneNumber\\"
  | \\"link\\"
  | \\"address\\"
  | \\"calendarEvent\\"
  | \\"trackingNumber\\"
  | \\"flightNumber\\"
  | \\"lookupSuggestion\\"
  | \\"none\\"
  | \\"all\\"
  | \\"ortography\\"
  | \\"spelling\\"
  | \\"grammar\\"
  | \\"quote\\"
  | \\"dash\\"
  | \\"replacement\\"
  | \\"correction\\"
  | \\"regularExpression\\"
  | \\"transitInformation\\";
export type KeyboardType =
  | \\"default\\"
  | \\"email-address\\"
  | \\"numeric\\"
  | \\"phone-pad\\"
  | \\"number-pad\\"
  | \\"decimal-pad\\"
  | \\"url\\"
  | \\"ascii-capable\\"
  | \\"numbers-and-punctuation\\"
  | \\"name-phone-pad\\"
  | \\"twitter\\"
  | \\"web-search\\"
  | \\"ascii-capable-number-pad\\"
  | \\"visible-password\\";
export type InputMode =
  | \\"none\\"
  | \\"text\\"
  | \\"decimal\\"
  | \\"numeric\\"
  | \\"tel\\"
  | \\"search\\"
  | \\"email\\"
  | \\"url\\";
export type ReturnKeyType =
  | \\"done\\"
  | \\"go\\"
  | \\"next\\"
  | \\"search\\"
  | \\"send\\"
  | \\"none\\"
  | \\"previous\\"
  | \\"default\\"
  | \\"emergency-call\\"
  | \\"google\\"
  | \\"join\\"
  | \\"route\\"
  | \\"yahoo\\";
export type SubmitBehavior = \\"submit\\" | \\"blurAndSubmit\\" | \\"newline\\";
export type AutoCapitalize = \\"none\\" | \\"sentences\\" | \\"words\\" | \\"characters\\";
export type TextContentType =
  | \\"none\\"
  | \\"URL\\"
  | \\"addressCity\\"
  | \\"addressCityAndState\\"
  | \\"addressState\\"
  | \\"countryName\\"
  | \\"creditCardNumber\\"
  | \\"creditCardExpiration\\"
  | \\"creditCardExpirationMonth\\"
  | \\"creditCardExpirationYear\\"
  | \\"creditCardSecurityCode\\"
  | \\"creditCardType\\"
  | \\"creditCardName\\"
  | \\"creditCardGivenName\\"
  | \\"creditCardMiddleName\\"
  | \\"creditCardFamilyName\\"
  | \\"emailAddress\\"
  | \\"familyName\\"
  | \\"fullStreetAddress\\"
  | \\"givenName\\"
  | \\"jobTitle\\"
  | \\"location\\"
  | \\"middleName\\"
  | \\"name\\"
  | \\"namePrefix\\"
  | \\"nameSuffix\\"
  | \\"nickname\\"
  | \\"organizationName\\"
  | \\"postalCode\\"
  | \\"streetAddressLine1\\"
  | \\"streetAddressLine2\\"
  | \\"sublocality\\"
  | \\"telephoneNumber\\"
  | \\"username\\"
  | \\"password\\"
  | \\"newPassword\\"
  | \\"oneTimeCode\\"
  | \\"birthdate\\"
  | \\"birthdateDay\\"
  | \\"birthdateMonth\\"
  | \\"birthdateYear\\";
export type enterKeyHintType =
  | \\"enter\\"
  | \\"done\\"
  | \\"go\\"
  | \\"next\\"
  | \\"previous\\"
  | \\"search\\"
  | \\"send\\";
type PasswordRules = string;
type IOSProps = $ReadOnly<{|
  clearButtonMode?: ?(\\"never\\" | \\"while-editing\\" | \\"unless-editing\\" | \\"always\\"),
  clearTextOnFocus?: ?boolean,
  dataDetectorTypes?:
    | ?DataDetectorTypesType
    | $ReadOnlyArray<DataDetectorTypesType>,
  enablesReturnKeyAutomatically?: ?boolean,
  inputAccessoryViewID?: ?string,
  keyboardAppearance?: ?(\\"default\\" | \\"light\\" | \\"dark\\"),
  passwordRules?: ?PasswordRules,
  rejectResponderTermination?: ?boolean,
  scrollEnabled?: ?boolean,
  spellCheck?: ?boolean,
  textContentType?: ?TextContentType,
  lineBreakStrategyIOS?: ?(\\"none\\" | \\"standard\\" | \\"hangul-word\\" | \\"push-out\\"),
  smartInsertDelete?: ?boolean,
|}>;
type MacOSProps = $ReadOnly<{|
  clearTextOnSubmit?: ?boolean,
  grammarCheck?: ?boolean,
  hideVerticalScrollIndicator?: ?boolean,
  onPaste?: (event: PasteEvent) => void,
  onAutoCorrectChange?: ?(e: SettingChangeEvent) => mixed,
  onSpellCheckChange?: ?(e: SettingChangeEvent) => mixed,
  onGrammarCheckChange?: ?(e: SettingChangeEvent) => mixed,
  pastedTypes?: PastedTypesType,
  submitKeyEvents?: ?$ReadOnlyArray<SubmitKeyEvent>,
  tooltip?: ?string,
|}>;
type AndroidProps = $ReadOnly<{|
  cursorColor?: ?ColorValue,
  selectionHandleColor?: ?ColorValue,
  disableFullscreenUI?: ?boolean,
  importantForAutofill?: ?(
    | \\"auto\\"
    | \\"no\\"
    | \\"noExcludeDescendants\\"
    | \\"yes\\"
    | \\"yesExcludeDescendants\\"
  ),
  inlineImageLeft?: ?string,
  inlineImagePadding?: ?number,
  numberOfLines?: ?number,
  returnKeyLabel?: ?string,
  rows?: ?number,
  showSoftInputOnFocus?: ?boolean,
  textBreakStrategy?: ?(\\"simple\\" | \\"highQuality\\" | \\"balanced\\"),
  underlineColorAndroid?: ?ColorValue,
|}>;
export type PasteType = \\"fileUrl\\" | \\"image\\" | \\"string\\";
export type PastedTypesType = PasteType | $ReadOnlyArray<PasteType>;
export type Props = $ReadOnly<{|
  ...$Diff<ViewProps, $ReadOnly<{| style: ?ViewStyleProp |}>>,
  ...IOSProps,
  ...AndroidProps,
  ...MacOSProps,
  autoCapitalize?: ?AutoCapitalize,
  autoComplete?: ?(
    | \\"additional-name\\"
    | \\"address-line1\\"
    | \\"address-line2\\"
    | \\"birthdate-day\\"
    | \\"birthdate-full\\"
    | \\"birthdate-month\\"
    | \\"birthdate-year\\"
    | \\"cc-csc\\"
    | \\"cc-exp\\"
    | \\"cc-exp-day\\"
    | \\"cc-exp-month\\"
    | \\"cc-exp-year\\"
    | \\"cc-number\\"
    | \\"cc-name\\"
    | \\"cc-given-name\\"
    | \\"cc-middle-name\\"
    | \\"cc-family-name\\"
    | \\"cc-type\\"
    | \\"country\\"
    | \\"current-password\\"
    | \\"email\\"
    | \\"family-name\\"
    | \\"gender\\"
    | \\"given-name\\"
    | \\"honorific-prefix\\"
    | \\"honorific-suffix\\"
    | \\"name\\"
    | \\"name-family\\"
    | \\"name-given\\"
    | \\"name-middle\\"
    | \\"name-middle-initial\\"
    | \\"name-prefix\\"
    | \\"name-suffix\\"
    | \\"new-password\\"
    | \\"nickname\\"
    | \\"one-time-code\\"
    | \\"organization\\"
    | \\"organization-title\\"
    | \\"password\\"
    | \\"password-new\\"
    | \\"postal-address\\"
    | \\"postal-address-country\\"
    | \\"postal-address-extended\\"
    | \\"postal-address-extended-postal-code\\"
    | \\"postal-address-locality\\"
    | \\"postal-address-region\\"
    | \\"postal-code\\"
    | \\"street-address\\"
    | \\"sms-otp\\"
    | \\"tel\\"
    | \\"tel-country-code\\"
    | \\"tel-national\\"
    | \\"tel-device\\"
    | \\"url\\"
    | \\"username\\"
    | \\"username-new\\"
    | \\"off\\"
  ),
  autoCorrect?: ?boolean,
  autoFocus?: ?boolean,
  allowFontScaling?: ?boolean,
  caretHidden?: ?boolean,
  contextMenuHidden?: ?boolean,
  defaultValue?: ?Stringish,
  editable?: ?boolean,
  forwardedRef?: ?ReactRefSetter<
    React.ElementRef<HostComponent<mixed>> & ImperativeMethods,
  >,
  enterKeyHint?: ?enterKeyHintType,
  inputMode?: ?InputMode,
  keyboardType?: ?KeyboardType,
  maxFontSizeMultiplier?: ?number,
  maxLength?: ?number,
  multiline?: ?boolean,
  onBlur?: ?(e: BlurEvent) => mixed,
  onChange?: ?(e: ChangeEvent) => mixed,
  unstable_onChangeSync?: ?(e: ChangeEvent) => mixed,
  onChangeText?: ?(text: string) => mixed,
  unstable_onChangeTextSync?: ?(text: string) => mixed,
  onContentSizeChange?: ?(e: ContentSizeChangeEvent) => mixed,
  onEndEditing?: ?(e: EditingEvent) => mixed,
  onFocus?: ?(e: FocusEvent) => void,
  onKeyPress?: ?(e: KeyPressEvent) => mixed,
  unstable_onKeyPressSync?: ?(e: KeyPressEvent) => mixed,
  onPress?: ?(event: PressEvent) => mixed,
  onPressIn?: ?(event: PressEvent) => mixed,
  onPressOut?: ?(event: PressEvent) => mixed,
  onSelectionChange?: ?(e: SelectionChangeEvent) => mixed,
  onSubmitEditing?: ?(e: EditingEvent) => mixed,
  onScroll?: ?(e: ScrollEvent) => mixed,
  placeholder?: ?Stringish,
  placeholderTextColor?: ?ColorValue,
  readOnly?: ?boolean,
  returnKeyType?: ?ReturnKeyType,
  secureTextEntry?: ?boolean,
  selection?: ?$ReadOnly<{|
    start: number,
    end?: ?number,
  |}>,
  selectionColor?: ?ColorValue,
  selectTextOnFocus?: ?boolean,
  blurOnSubmit?: ?boolean,
  submitBehavior?: ?SubmitBehavior,
  style?: ?TextStyleProp,
  value?: ?Stringish,
|}>;
type ImperativeMethods = $ReadOnly<{|
  clear: () => void,
  isFocused: () => boolean,
  getNativeRef: () => ?React.ElementRef<HostComponent<mixed>>,
  setSelection: (start: number, end: number) => void,
  setGhostText: (ghostText: ?string) => void,
|}>;
type InternalTextInput = (props: Props) => React.Node;
export type TextInputComponentStatics = $ReadOnly<{|
  State: $ReadOnly<{|
    currentlyFocusedInput: () => ?ComponentRef,
    currentlyFocusedField: () => ?number,
    focusTextInput: (textField: ?ComponentRef) => void,
    blurTextInput: (textField: ?ComponentRef) => void,
  |}>,
|}>;
export type TextInputType = React.AbstractComponent<
  React.ElementConfig<InternalTextInput>,
  $ReadOnly<{|
    ...React.ElementRef<HostComponent<mixed>>,
    ...ImperativeMethods,
  |}>,
> &
  TextInputComponentStatics;
"
`;

exports[`public API should not change unintentionally Libraries/Components/TextInput/TextInput.js 1`] = `
"type ReactRefSetter<T> =
  | { current: null | T, ... }
  | ((ref: null | T) => mixed);
type TextInputInstance = React.ElementRef<HostComponent<mixed>> & {
  +clear: () => void,
  +isFocused: () => boolean,
  +getNativeRef: () => ?React.ElementRef<HostComponent<mixed>>,
  +setSelection: (start: number, end: number) => void,
  +setGhostText: (ghostText: ?string) => void,
};
export type ChangeEvent = SyntheticEvent<
  $ReadOnly<{|
    eventCount: number,
    target: number,
    text: string,
  |}>,
>;
export type TextInputEvent = SyntheticEvent<
  $ReadOnly<{|
    eventCount: number,
    previousText: string,
    range: $ReadOnly<{|
      start: number,
      end: number,
    |}>,
    target: number,
    text: string,
  |}>,
>;
export type ContentSizeChangeEvent = SyntheticEvent<
  $ReadOnly<{|
    target: number,
    contentSize: $ReadOnly<{|
      width: number,
      height: number,
    |}>,
  |}>,
>;
type TargetEvent = SyntheticEvent<
  $ReadOnly<{|
    target: number,
  |}>,
>;
export type BlurEvent = TargetEvent;
export type FocusEvent = TargetEvent;
type Selection = $ReadOnly<{|
  start: number,
  end: number,
|}>;
export type SelectionChangeEvent = SyntheticEvent<
  $ReadOnly<{|
    selection: Selection,
    target: number,
  |}>,
>;
export type KeyPressEvent = SyntheticEvent<
  $ReadOnly<{|
    key: string,
    target?: ?number,
    eventCount?: ?number,
  |}>,
>;
export type EditingEvent = SyntheticEvent<
  $ReadOnly<{|
    eventCount: number,
    text: string,
    target: number,
  |}>,
>;
export type SettingChangeEvent = SyntheticEvent<
  $ReadOnly<{|
    enabled: boolean,
  |}>,
>;
export type PasteEvent = SyntheticEvent<
  $ReadOnly<{|
    dataTransfer: {|
      files: $ReadOnlyArray<{|
        height: number,
        size: number,
        type: string,
        uri: string,
        width: number,
      |}>,
      items: $ReadOnlyArray<{|
        kind: string,
        type: string,
      |}>,
      types: $ReadOnlyArray<string>,
    |},
  |}>,
>;
export type SubmitKeyEvent = $ReadOnly<{|
  key: string,
  altKey?: ?boolean,
  ctrlKey?: ?boolean,
  metaKey?: ?boolean,
  shiftKey?: ?boolean,
  functionKey?: ?boolean,
|}>;
type DataDetectorTypesType =
  | \\"phoneNumber\\"
  | \\"link\\"
  | \\"address\\"
  | \\"calendarEvent\\"
  | \\"trackingNumber\\"
  | \\"flightNumber\\"
  | \\"lookupSuggestion\\"
  | \\"none\\"
  | \\"all\\"
  | \\"ortography\\"
  | \\"spelling\\"
  | \\"grammar\\"
  | \\"quote\\"
  | \\"dash\\"
  | \\"replacement\\"
  | \\"correction\\"
  | \\"regularExpression\\"
  | \\"transitInformation\\";
export type KeyboardType =
  | \\"default\\"
  | \\"email-address\\"
  | \\"numeric\\"
  | \\"phone-pad\\"
  | \\"number-pad\\"
  | \\"decimal-pad\\"
  | \\"url\\"
  | \\"ascii-capable\\"
  | \\"numbers-and-punctuation\\"
  | \\"name-phone-pad\\"
  | \\"twitter\\"
  | \\"web-search\\"
  | \\"ascii-capable-number-pad\\"
  | \\"visible-password\\";
export type InputMode =
  | \\"none\\"
  | \\"text\\"
  | \\"decimal\\"
  | \\"numeric\\"
  | \\"tel\\"
  | \\"search\\"
  | \\"email\\"
  | \\"url\\";
export type ReturnKeyType =
  | \\"done\\"
  | \\"go\\"
  | \\"next\\"
  | \\"search\\"
  | \\"send\\"
  | \\"none\\"
  | \\"previous\\"
  | \\"default\\"
  | \\"emergency-call\\"
  | \\"google\\"
  | \\"join\\"
  | \\"route\\"
  | \\"yahoo\\";
export type SubmitBehavior = \\"submit\\" | \\"blurAndSubmit\\" | \\"newline\\";
export type AutoCapitalize = \\"none\\" | \\"sentences\\" | \\"words\\" | \\"characters\\";
export type TextContentType =
  | \\"none\\"
  | \\"URL\\"
  | \\"addressCity\\"
  | \\"addressCityAndState\\"
  | \\"addressState\\"
  | \\"countryName\\"
  | \\"creditCardNumber\\"
  | \\"creditCardExpiration\\"
  | \\"creditCardExpirationMonth\\"
  | \\"creditCardExpirationYear\\"
  | \\"creditCardSecurityCode\\"
  | \\"creditCardType\\"
  | \\"creditCardName\\"
  | \\"creditCardGivenName\\"
  | \\"creditCardMiddleName\\"
  | \\"creditCardFamilyName\\"
  | \\"emailAddress\\"
  | \\"familyName\\"
  | \\"fullStreetAddress\\"
  | \\"givenName\\"
  | \\"jobTitle\\"
  | \\"location\\"
  | \\"middleName\\"
  | \\"name\\"
  | \\"namePrefix\\"
  | \\"nameSuffix\\"
  | \\"nickname\\"
  | \\"organizationName\\"
  | \\"postalCode\\"
  | \\"streetAddressLine1\\"
  | \\"streetAddressLine2\\"
  | \\"sublocality\\"
  | \\"telephoneNumber\\"
  | \\"username\\"
  | \\"password\\"
  | \\"newPassword\\"
  | \\"oneTimeCode\\"
  | \\"birthdate\\"
  | \\"birthdateDay\\"
  | \\"birthdateMonth\\"
  | \\"birthdateYear\\";
export type enterKeyHintType =
  | \\"done\\"
  | \\"go\\"
  | \\"next\\"
  | \\"search\\"
  | \\"send\\"
  | \\"previous\\"
  | \\"enter\\";
type PasswordRules = string;
type IOSProps = $ReadOnly<{|
  clearButtonMode?: ?(\\"never\\" | \\"while-editing\\" | \\"unless-editing\\" | \\"always\\"),
  clearTextOnFocus?: ?boolean,
  dataDetectorTypes?:
    | ?DataDetectorTypesType
    | $ReadOnlyArray<DataDetectorTypesType>,
  enablesReturnKeyAutomatically?: ?boolean,
  inputAccessoryViewID?: ?string,
  keyboardAppearance?: ?(\\"default\\" | \\"light\\" | \\"dark\\"),
  passwordRules?: ?PasswordRules,
  rejectResponderTermination?: ?boolean,
  scrollEnabled?: ?boolean,
  spellCheck?: ?boolean,
  textContentType?: ?TextContentType,
  lineBreakStrategyIOS?: ?(\\"none\\" | \\"standard\\" | \\"hangul-word\\" | \\"push-out\\"),
  smartInsertDelete?: ?boolean,
|}>;
type MacOSProps = $ReadOnly<{|
  clearTextOnSubmit?: ?boolean,
  grammarCheck?: ?boolean,
  hideVerticalScrollIndicator?: ?boolean,
  onPaste?: (event: PasteEvent) => void,
  onAutoCorrectChange?: ?(e: SettingChangeEvent) => mixed,
  onSpellCheckChange?: ?(e: SettingChangeEvent) => mixed,
  onGrammarCheckChange?: ?(e: SettingChangeEvent) => mixed,
  pastedTypes?: PastedTypesType,
  submitKeyEvents?: ?$ReadOnlyArray<SubmitKeyEvent>,
  tooltip?: ?string,
|}>;
type AndroidProps = $ReadOnly<{|
  cursorColor?: ?ColorValue,
  disableFullscreenUI?: ?boolean,
  importantForAutofill?: ?(
    | \\"auto\\"
    | \\"no\\"
    | \\"noExcludeDescendants\\"
    | \\"yes\\"
    | \\"yesExcludeDescendants\\"
  ),
  inlineImageLeft?: ?string,
  inlineImagePadding?: ?number,
  numberOfLines?: ?number,
  returnKeyLabel?: ?string,
  rows?: ?number,
  showSoftInputOnFocus?: ?boolean,
  textBreakStrategy?: ?(\\"simple\\" | \\"highQuality\\" | \\"balanced\\"),
  underlineColorAndroid?: ?ColorValue,
|}>;
export type PasteType = \\"fileUrl\\" | \\"image\\" | \\"string\\";
export type PastedTypesType = PasteType | $ReadOnlyArray<PasteType>;
export type Props = $ReadOnly<{|
  ...$Diff<ViewProps, $ReadOnly<{| style: ?ViewStyleProp |}>>,
  ...IOSProps,
  ...MacOSProps,
  ...AndroidProps,
  autoCapitalize?: ?AutoCapitalize,
  autoComplete?: ?(
    | \\"additional-name\\"
    | \\"address-line1\\"
    | \\"address-line2\\"
    | \\"birthdate-day\\"
    | \\"birthdate-full\\"
    | \\"birthdate-month\\"
    | \\"birthdate-year\\"
    | \\"cc-csc\\"
    | \\"cc-exp\\"
    | \\"cc-exp-day\\"
    | \\"cc-exp-month\\"
    | \\"cc-exp-year\\"
    | \\"cc-number\\"
    | \\"cc-name\\"
    | \\"cc-given-name\\"
    | \\"cc-middle-name\\"
    | \\"cc-family-name\\"
    | \\"cc-type\\"
    | \\"country\\"
    | \\"current-password\\"
    | \\"email\\"
    | \\"family-name\\"
    | \\"gender\\"
    | \\"given-name\\"
    | \\"honorific-prefix\\"
    | \\"honorific-suffix\\"
    | \\"name\\"
    | \\"name-family\\"
    | \\"name-given\\"
    | \\"name-middle\\"
    | \\"name-middle-initial\\"
    | \\"name-prefix\\"
    | \\"name-suffix\\"
    | \\"new-password\\"
    | \\"nickname\\"
    | \\"one-time-code\\"
    | \\"organization\\"
    | \\"organization-title\\"
    | \\"password\\"
    | \\"password-new\\"
    | \\"postal-address\\"
    | \\"postal-address-country\\"
    | \\"postal-address-extended\\"
    | \\"postal-address-extended-postal-code\\"
    | \\"postal-address-locality\\"
    | \\"postal-address-region\\"
    | \\"postal-code\\"
    | \\"street-address\\"
    | \\"sms-otp\\"
    | \\"tel\\"
    | \\"tel-country-code\\"
    | \\"tel-national\\"
    | \\"tel-device\\"
    | \\"url\\"
    | \\"username\\"
    | \\"username-new\\"
    | \\"off\\"
  ),
  autoCorrect?: ?boolean,
  autoFocus?: ?boolean,
  allowFontScaling?: ?boolean,
  caretHidden?: ?boolean,
  contextMenuHidden?: ?boolean,
  defaultValue?: ?Stringish,
  editable?: ?boolean,
  forwardedRef?: ?ReactRefSetter<TextInputInstance>,
  enterKeyHint?: ?enterKeyHintType,
  inputMode?: ?InputMode,
  keyboardType?: ?KeyboardType,
  maxFontSizeMultiplier?: ?number,
  maxLength?: ?number,
  multiline?: ?boolean,
  onBlur?: ?(e: BlurEvent) => mixed,
  onChange?: ?(e: ChangeEvent) => mixed,
  onChangeText?: ?(text: string) => mixed,
  onContentSizeChange?: ?(e: ContentSizeChangeEvent) => mixed,
  onEndEditing?: ?(e: EditingEvent) => mixed,
  onFocus?: ?(e: FocusEvent) => void,
  onKeyPress?: ?(e: KeyPressEvent) => mixed,
  onPress?: ?(event: PressEvent) => mixed,
  onPressIn?: ?(event: PressEvent) => mixed,
  onPressOut?: ?(event: PressEvent) => mixed,
  onSelectionChange?: ?(e: SelectionChangeEvent) => mixed,
  onSubmitEditing?: ?(e: EditingEvent) => mixed,
  onScroll?: ?(e: ScrollEvent) => mixed,
  placeholder?: ?Stringish,
  placeholderTextColor?: ?ColorValue,
  readOnly?: ?boolean,
  returnKeyType?: ?ReturnKeyType,
  secureTextEntry?: ?boolean,
  selection?: ?$ReadOnly<{|
    start: number,
    end?: ?number,
  |}>,
  selectionColor?: ?ColorValue,
  selectionHandleColor?: ?ColorValue,
  selectTextOnFocus?: ?boolean,
  blurOnSubmit?: ?boolean,
  submitBehavior?: ?SubmitBehavior,
  style?: ?TextStyleProp,
  value?: ?Stringish,
|}>;
export type TextInputComponentStatics = $ReadOnly<{|
  State: $ReadOnly<{|
    currentlyFocusedInput: typeof TextInputState.currentlyFocusedInput,
    currentlyFocusedField: typeof TextInputState.currentlyFocusedField,
    focusTextInput: typeof TextInputState.focusTextInput,
    blurTextInput: typeof TextInputState.blurTextInput,
  |}>,
|}>;
declare module.exports: TextInputType;
"
`;

exports[`public API should not change unintentionally Libraries/Components/TextInput/TextInputNativeCommands.js 1`] = `
"export interface TextInputNativeCommands<T> {
  +focus: (viewRef: React.ElementRef<T>) => void;
  +blur: (viewRef: React.ElementRef<T>) => void;
  +setTextAndSelection: (
    viewRef: React.ElementRef<T>,
    mostRecentEventCount: Int32,
    value: ?string,
    start: Int32,
    end: Int32
  ) => void;
  +setGhostText: (viewRef: React.ElementRef<T>, value: ?string) => void;
}
declare const supportedCommands: $FlowFixMe;
declare export default typeof supportedCommands;
"
`;

exports[`public API should not change unintentionally Libraries/Components/TextInput/TextInputState.js 1`] = `
"declare const React: $FlowFixMe;
type ComponentRef = React.ElementRef<HostComponent<mixed>>;
declare function currentlyFocusedInput(): ?ComponentRef;
declare function currentlyFocusedField(): ?number;
declare function focusInput(textField: ?ComponentRef): void;
declare function blurInput(textField: ?ComponentRef): void;
declare function focusField(textFieldID: ?number): void;
declare function blurField(textFieldID: ?number): void;
declare function focusTextInput(textField: ?ComponentRef): void;
declare function blurTextInput(textField: ?ComponentRef): void;
declare function registerInput(textField: ComponentRef): void;
declare function unregisterInput(textField: ComponentRef): void;
declare function isTextInput(textField: ComponentRef): boolean;
declare module.exports: {
  currentlyFocusedInput: currentlyFocusedInput,
  focusInput: focusInput,
  blurInput: blurInput,
  currentlyFocusedField: currentlyFocusedField,
  focusField: focusField,
  blurField: blurField,
  focusTextInput: focusTextInput,
  blurTextInput: blurTextInput,
  registerInput: registerInput,
  unregisterInput: unregisterInput,
  isTextInput: isTextInput,
};
"
`;

exports[`public API should not change unintentionally Libraries/Components/ToastAndroid/NativeToastAndroid.js 1`] = `
"export * from \\"../../../src/private/specs/modules/NativeToastAndroid\\";
declare export default typeof NativeToastAndroid;
"
`;

exports[`public API should not change unintentionally Libraries/Components/ToastAndroid/ToastAndroid.js 1`] = `
"declare const ToastAndroid: {
  SHORT: number,
  LONG: number,
  TOP: number,
  BOTTOM: number,
  CENTER: number,
  show: (message: string, duration: number) => void,
  showWithGravity: (message: string, duration: number, gravity: number) => void,
  showWithGravityAndOffset: (
    message: string,
    duration: number,
    gravity: number,
    xOffset: number,
    yOffset: number
  ) => void,
};
declare module.exports: ToastAndroid;
"
`;

exports[`public API should not change unintentionally Libraries/Components/Touchable/BoundingDimensions.js 1`] = `"UNTYPED MODULE"`;

exports[`public API should not change unintentionally Libraries/Components/Touchable/PooledClass.js 1`] = `
"type Pooler = any;
declare const addPoolingTo: <T>(
  CopyConstructor: Class<T>,
  pooler: Pooler
) => Class<T> & {
  getPooled(...args: $ReadOnlyArray<mixed>): T,
  release(instance: mixed): void,
  ...
};
declare const PooledClass: {
  addPoolingTo: addPoolingTo,
  oneArgumentPooler: Pooler,
  twoArgumentPooler: Pooler,
  threeArgumentPooler: Pooler,
  fourArgumentPooler: Pooler,
};
declare module.exports: PooledClass;
"
`;

exports[`public API should not change unintentionally Libraries/Components/Touchable/Position.js 1`] = `"UNTYPED MODULE"`;

exports[`public API should not change unintentionally Libraries/Components/Touchable/Touchable.js 1`] = `
"declare const States: {
  NOT_RESPONDER: \\"NOT_RESPONDER\\",
  RESPONDER_INACTIVE_PRESS_IN: \\"RESPONDER_INACTIVE_PRESS_IN\\",
  RESPONDER_INACTIVE_PRESS_OUT: \\"RESPONDER_INACTIVE_PRESS_OUT\\",
  RESPONDER_ACTIVE_PRESS_IN: \\"RESPONDER_ACTIVE_PRESS_IN\\",
  RESPONDER_ACTIVE_PRESS_OUT: \\"RESPONDER_ACTIVE_PRESS_OUT\\",
  RESPONDER_ACTIVE_LONG_PRESS_IN: \\"RESPONDER_ACTIVE_LONG_PRESS_IN\\",
  RESPONDER_ACTIVE_LONG_PRESS_OUT: \\"RESPONDER_ACTIVE_LONG_PRESS_OUT\\",
  ERROR: \\"ERROR\\",
};
type State =
  | typeof States.NOT_RESPONDER
  | typeof States.RESPONDER_INACTIVE_PRESS_IN
  | typeof States.RESPONDER_INACTIVE_PRESS_OUT
  | typeof States.RESPONDER_ACTIVE_PRESS_IN
  | typeof States.RESPONDER_ACTIVE_PRESS_OUT
  | typeof States.RESPONDER_ACTIVE_LONG_PRESS_IN
  | typeof States.RESPONDER_ACTIVE_LONG_PRESS_OUT
  | typeof States.ERROR;
declare const Signals: {
  DELAY: \\"DELAY\\",
  RESPONDER_GRANT: \\"RESPONDER_GRANT\\",
  RESPONDER_RELEASE: \\"RESPONDER_RELEASE\\",
  RESPONDER_TERMINATED: \\"RESPONDER_TERMINATED\\",
  ENTER_PRESS_RECT: \\"ENTER_PRESS_RECT\\",
  LEAVE_PRESS_RECT: \\"LEAVE_PRESS_RECT\\",
  LONG_PRESS_DETECTED: \\"LONG_PRESS_DETECTED\\",
};
type Signal =
  | typeof Signals.DELAY
  | typeof Signals.RESPONDER_GRANT
  | typeof Signals.RESPONDER_RELEASE
  | typeof Signals.RESPONDER_TERMINATED
  | typeof Signals.ENTER_PRESS_RECT
  | typeof Signals.LEAVE_PRESS_RECT
  | typeof Signals.LONG_PRESS_DETECTED;
declare const TouchableMixin: {
  componentDidMount: () => void,
  componentWillUnmount: () => void,
  touchableGetInitialState: () => {
    touchable: {
      touchState: ?State,
      responderID: ?PressEvent[\\"currentTarget\\"],
    },
  },
  touchableHandleResponderTerminationRequest: () => any,
  touchableHandleStartShouldSetResponder: () => any,
  touchableLongPressCancelsPress: () => boolean,
  touchableHandleResponderGrant: (e: PressEvent) => void,
  touchableHandleResponderRelease: (e: PressEvent) => void,
  touchableHandleResponderTerminate: (e: PressEvent) => void,
  touchableHandleResponderMove: (e: PressEvent) => void,
  touchableHandleFocus: (e: Event) => void,
  touchableHandleBlur: (e: Event) => void,
  _remeasureMetricsOnActivation: () => void,
  _handleQueryLayout: (
    l: number,
    t: number,
    w: number,
    h: number,
    globalX: number,
    globalY: number
  ) => void,
  _handleDelay: (e: PressEvent) => void,
  _handleLongDelay: (e: PressEvent) => void,
  _receiveSignal: (signal: Signal, e: PressEvent) => void,
  _cancelLongPressDelayTimeout: () => void,
  _isHighlight: (state: State) => boolean,
  _savePressInLocation: (e: PressEvent) => void,
  _getDistanceBetweenPoints: (
    aX: number,
    aY: number,
    bX: number,
    bY: number
  ) => number,
  _performSideEffectsForTransition: (
    curState: State,
    nextState: State,
    signal: Signal,
    e: PressEvent
  ) => void,
  _startHighlight: (e: PressEvent) => void,
  _endHighlight: (e: PressEvent) => void,
  withoutDefaultFocusAndBlur: { ... },
};
declare const Touchable: {
  Mixin: TouchableMixin,
  renderDebugView: ({
    color: ColorValue,
    hitSlop: EdgeInsetsProp,
    ...
  }) => null | React.Node,
};
declare export default typeof Touchable;
"
`;

exports[`public API should not change unintentionally Libraries/Components/Touchable/TouchableBounce.js 1`] = `
"type Props = $ReadOnly<{|
  ...React.ElementConfig<TouchableWithoutFeedback>,
  onPressAnimationComplete?: ?() => void,
  onPressWithCompletion?: ?(callback: () => void) => void,
  releaseBounciness?: ?number,
  releaseVelocity?: ?number,
  style?: ?ViewStyleProp,
  hostRef: React.Ref<typeof Animated.View>,
|}>;
declare module.exports: React.AbstractComponent<
  $ReadOnly<$Diff<Props, {| hostRef: mixed |}>>,
>;
"
`;

exports[`public API should not change unintentionally Libraries/Components/Touchable/TouchableHighlight.js 1`] = `
"type AndroidProps = $ReadOnly<{|
  nextFocusDown?: ?number,
  nextFocusForward?: ?number,
  nextFocusLeft?: ?number,
  nextFocusRight?: ?number,
  nextFocusUp?: ?number,
|}>;
type IOSProps = $ReadOnly<{|
  hasTVPreferredFocus?: ?boolean,
|}>;
type Props = $ReadOnly<{|
  ...React.ElementConfig<TouchableWithoutFeedback>,
  ...AndroidProps,
  ...IOSProps,
  activeOpacity?: ?number,
  underlayColor?: ?ColorValue,
  style?: ?ViewStyleProp,
  onShowUnderlay?: ?() => void,
  onHideUnderlay?: ?() => void,
  testOnly_pressed?: ?boolean,
  hostRef: React.Ref<typeof View>,
|}>;
declare const Touchable: React.AbstractComponent<
  $ReadOnly<$Diff<Props, {| hostRef: React.Ref<typeof View> |}>>,
  React.ElementRef<typeof View>,
>;
declare module.exports: Touchable;
"
`;

exports[`public API should not change unintentionally Libraries/Components/Touchable/TouchableNativeFeedback.js 1`] = `
"type Props = $ReadOnly<{|
  ...React.ElementConfig<TouchableWithoutFeedback>,
  background?: ?(
    | $ReadOnly<{|
        type: \\"ThemeAttrAndroid\\",
        attribute:
          | \\"selectableItemBackground\\"
          | \\"selectableItemBackgroundBorderless\\",
        rippleRadius: ?number,
      |}>
    | $ReadOnly<{|
        type: \\"RippleAndroid\\",
        color: ?number,
        borderless: boolean,
        rippleRadius: ?number,
      |}>
  ),
  hasTVPreferredFocus?: ?boolean,
  nextFocusDown?: ?number,
  nextFocusForward?: ?number,
  nextFocusLeft?: ?number,
  nextFocusRight?: ?number,
  nextFocusUp?: ?number,
  useForeground?: ?boolean,
|}>;
type State = $ReadOnly<{|
  pressability: Pressability,
|}>;
declare class TouchableNativeFeedback extends React.Component<Props, State> {
  static SelectableBackground: (rippleRadius: ?number) => $ReadOnly<{|
    attribute: \\"selectableItemBackground\\",
    type: \\"ThemeAttrAndroid\\",
    rippleRadius: ?number,
  |}>;
  static SelectableBackgroundBorderless: (rippleRadius: ?number) => $ReadOnly<{|
    attribute: \\"selectableItemBackgroundBorderless\\",
    type: \\"ThemeAttrAndroid\\",
    rippleRadius: ?number,
  |}>;
  static Ripple: (
    color: string,
    borderless: boolean,
    rippleRadius: ?number
  ) => $ReadOnly<{|
    borderless: boolean,
    color: ?number,
    rippleRadius: ?number,
    type: \\"RippleAndroid\\",
  |}>;
  static canUseNativeForeground: () => boolean;
  state: State;
  _createPressabilityConfig(): PressabilityConfig;
  _dispatchPressedStateChange(pressed: boolean): void;
  _dispatchHotspotUpdate(event: PressEvent): void;
  render(): React.Node;
  componentDidUpdate(prevProps: Props, prevState: State): void;
  componentDidMount(): mixed;
  componentWillUnmount(): void;
}
declare module.exports: TouchableNativeFeedback;
"
`;

exports[`public API should not change unintentionally Libraries/Components/Touchable/TouchableOpacity.js 1`] = `
"type TVProps = $ReadOnly<{|
  hasTVPreferredFocus?: ?boolean,
  nextFocusDown?: ?number,
  nextFocusForward?: ?number,
  nextFocusLeft?: ?number,
  nextFocusRight?: ?number,
  nextFocusUp?: ?number,
|}>;
type Props = $ReadOnly<{|
  ...React.ElementConfig<TouchableWithoutFeedback>,
  ...TVProps,
  activeOpacity?: ?number,
  style?: ?ViewStyleProp,
  hostRef?: ?React.Ref<typeof Animated.View>,
|}>;
declare const Touchable: React.AbstractComponent<
  Props,
  React.ElementRef<typeof Animated.View>,
>;
declare module.exports: Touchable;
"
`;

exports[`public API should not change unintentionally Libraries/Components/Touchable/TouchableWithoutFeedback.js 1`] = `
"type Props = $ReadOnly<{|
  accessibilityActions?: ?$ReadOnlyArray<AccessibilityActionInfo>,
  accessibilityElementsHidden?: ?boolean,
  accessibilityHint?: ?Stringish,
  accessibilityLanguage?: ?Stringish,
  accessibilityIgnoresInvertColors?: ?boolean,
  accessibilityLabel?: ?Stringish,
  accessibilityLiveRegion?: ?(\\"none\\" | \\"polite\\" | \\"assertive\\"),
  accessibilityRole?: ?AccessibilityRole,
  accessibilityState?: ?AccessibilityState,
  accessibilityValue?: ?AccessibilityValue,
  \\"aria-valuemax\\"?: AccessibilityValue[\\"max\\"],
  \\"aria-valuemin\\"?: AccessibilityValue[\\"min\\"],
  \\"aria-valuenow\\"?: AccessibilityValue[\\"now\\"],
  \\"aria-valuetext\\"?: AccessibilityValue[\\"text\\"],
  accessibilityViewIsModal?: ?boolean,
  \\"aria-modal\\"?: ?boolean,
  accessible?: ?boolean,
  \\"aria-busy\\"?: ?boolean,
  \\"aria-checked\\"?: ?boolean | \\"mixed\\",
  \\"aria-disabled\\"?: ?boolean,
  \\"aria-expanded\\"?: ?boolean,
  \\"aria-selected\\"?: ?boolean,
  \\"aria-hidden\\"?: ?boolean,
  \\"aria-live\\"?: ?(\\"polite\\" | \\"assertive\\" | \\"off\\"),
  \\"aria-label\\"?: ?Stringish,
  children?: ?React.Node,
  delayLongPress?: ?number,
  delayPressIn?: ?number,
  delayPressOut?: ?number,
  disabled?: ?boolean,
  focusable?: ?boolean,
  hitSlop?: ?EdgeInsetsOrSizeProp,
  id?: string,
  importantForAccessibility?: ?(\\"auto\\" | \\"yes\\" | \\"no\\" | \\"no-hide-descendants\\"),
  nativeID?: ?string,
  onAccessibilityAction?: ?(event: AccessibilityActionEvent) => mixed,
  onBlur?: ?(event: BlurEvent) => void,
  onFocus?: ?(event: FocusEvent) => void,
  onLayout?: ?(event: LayoutEvent) => mixed,
  onLongPress?: ?(event: PressEvent) => mixed,
  onPress?: ?(event: PressEvent) => mixed,
  onPressIn?: ?(event: PressEvent) => mixed,
  onPressOut?: ?(event: PressEvent) => mixed,
  acceptsFirstMouse?: ?boolean,
  enableFocusRing?: ?boolean,
  tooltip?: ?string,
  onMouseEnter?: (event: MouseEvent) => void,
  onMouseLeave?: (event: MouseEvent) => void,
  onDragEnter?: (event: MouseEvent) => void,
  onDragLeave?: (event: MouseEvent) => void,
  onDrop?: (event: MouseEvent) => void,
  draggedTypes?: ?DraggedTypesType,
  pressRetentionOffset?: ?EdgeInsetsOrSizeProp,
  rejectResponderTermination?: ?boolean,
  testID?: ?string,
  touchSoundDisabled?: ?boolean,
|}>;
declare module.exports: (props: Props) => React.Node;
"
`;

exports[`public API should not change unintentionally Libraries/Components/UnimplementedViews/UnimplementedNativeViewNativeComponent.js 1`] = `
"export * from \\"../../../src/private/specs/components/UnimplementedNativeViewNativeComponent\\";
declare export default typeof UnimplementedNativeViewNativeComponent;
"
`;

<<<<<<< HEAD
exports[`public API should not change unintentionally Libraries/Components/View/DraggedType.js 1`] = `
"export type DraggedType = \\"fileUrl\\";
export type DraggedTypesType = DraggedType | $ReadOnlyArray<DraggedType>;
declare module.exports: { DraggedTypes: $FlowFixMe };
=======
exports[`public API should not change unintentionally Libraries/Components/UnimplementedViews/UnimplementedView.js 1`] = `
"declare class UnimplementedView extends React.Component<$FlowFixMeProps> {
  render(): React.Node;
}
declare module.exports: UnimplementedView;
>>>>>>> 143f1ad2
"
`;

exports[`public API should not change unintentionally Libraries/Components/View/ReactNativeStyleAttributes.js 1`] = `
"declare const ReactNativeStyleAttributes: { [string]: AnyAttributeType, ... };
declare module.exports: ReactNativeStyleAttributes;
"
`;

exports[`public API should not change unintentionally Libraries/Components/View/ReactNativeViewAttributes.js 1`] = `
"declare const UIView: {
  pointerEvents: true,
  accessible: true,
  accessibilityActions: true,
  accessibilityLabel: true,
  accessibilityLiveRegion: true,
  accessibilityRole: true,
  accessibilityState: true,
  accessibilityValue: true,
  accessibilityHint: true,
  accessibilityLanguage: true,
  accessibilityShowsLargeContentViewer: true,
  accessibilityLargeContentTitle: true,
  importantForAccessibility: true,
  nativeID: true,
  testID: true,
  renderToHardwareTextureAndroid: true,
  shouldRasterizeIOS: true,
  onLayout: true,
  onAccessibilityAction: true,
  onAccessibilityTap: true,
  onMagicTap: true,
  onAccessibilityEscape: true,
  collapsable: true,
  collapsableChildren: true,
  needsOffscreenAlphaCompositing: true,
  style: ReactNativeStyleAttributes,
  role: true,
  acceptsFirstMouse: true,
  mouseDownCanMoveWindow: true,
  enableFocusRing: true,
  focusable: true,
  onMouseEnter: true,
  onMouseLeave: true,
  onDragEnter: true,
  onDragLeave: true,
  onDrop: true,
  onKeyDown: true,
  onKeyUp: true,
  validKeysDown: true,
  validKeysUp: true,
  passthroughAllKeyEvents: true,
  keyDownEvents: true,
  keyUpEvents: true,
  draggedTypes: true,
};
declare const RCTView: { ...UIView, removeClippedSubviews: true };
declare const ReactNativeViewAttributes: { UIView: UIView, RCTView: RCTView };
declare module.exports: ReactNativeViewAttributes;
"
`;

exports[`public API should not change unintentionally Libraries/Components/View/View.js 1`] = `
"export type Props = ViewProps;
declare const View: React.AbstractComponent<
  ViewProps,
  React.ElementRef<typeof ViewNativeComponent>,
>;
declare module.exports: View;
"
`;

exports[`public API should not change unintentionally Libraries/Components/View/ViewAccessibility.js 1`] = `
"export type AccessibilityRole =
  | \\"none\\"
  | \\"button\\"
  | \\"dropdownlist\\"
  | \\"togglebutton\\"
  | \\"link\\"
  | \\"search\\"
  | \\"image\\"
  | \\"keyboardkey\\"
  | \\"text\\"
  | \\"adjustable\\"
  | \\"imagebutton\\"
  | \\"header\\"
  | \\"summary\\"
  | \\"alert\\"
  | \\"checkbox\\"
  | \\"combobox\\"
  | \\"menu\\"
  | \\"menubar\\"
  | \\"menuitem\\"
  | \\"progressbar\\"
  | \\"radio\\"
  | \\"radiogroup\\"
  | \\"scrollbar\\"
  | \\"spinbutton\\"
  | \\"switch\\"
  | \\"tab\\"
  | \\"tabbar\\"
  | \\"tablist\\"
  | \\"timer\\"
  | \\"list\\"
  | \\"toolbar\\"
  | \\"grid\\"
  | \\"pager\\"
  | \\"scrollview\\"
  | \\"horizontalscrollview\\"
  | \\"viewgroup\\"
  | \\"webview\\"
  | \\"drawerlayout\\"
  | \\"slidingdrawer\\"
  | \\"iconmenu\\"
  | \\"menubutton\\";
export type Role =
  | \\"alert\\"
  | \\"alertdialog\\"
  | \\"application\\"
  | \\"article\\"
  | \\"banner\\"
  | \\"button\\"
  | \\"cell\\"
  | \\"checkbox\\"
  | \\"columnheader\\"
  | \\"combobox\\"
  | \\"complementary\\"
  | \\"contentinfo\\"
  | \\"definition\\"
  | \\"dialog\\"
  | \\"directory\\"
  | \\"document\\"
  | \\"feed\\"
  | \\"figure\\"
  | \\"form\\"
  | \\"grid\\"
  | \\"group\\"
  | \\"heading\\"
  | \\"img\\"
  | \\"link\\"
  | \\"list\\"
  | \\"listitem\\"
  | \\"log\\"
  | \\"main\\"
  | \\"marquee\\"
  | \\"math\\"
  | \\"menu\\"
  | \\"menubar\\"
  | \\"menuitem\\"
  | \\"meter\\"
  | \\"navigation\\"
  | \\"none\\"
  | \\"note\\"
  | \\"option\\"
  | \\"presentation\\"
  | \\"progressbar\\"
  | \\"radio\\"
  | \\"radiogroup\\"
  | \\"region\\"
  | \\"row\\"
  | \\"rowgroup\\"
  | \\"rowheader\\"
  | \\"scrollbar\\"
  | \\"searchbox\\"
  | \\"separator\\"
  | \\"slider\\"
  | \\"spinbutton\\"
  | \\"status\\"
  | \\"summary\\"
  | \\"switch\\"
  | \\"tab\\"
  | \\"table\\"
  | \\"tablist\\"
  | \\"tabpanel\\"
  | \\"term\\"
  | \\"timer\\"
  | \\"toolbar\\"
  | \\"tooltip\\"
  | \\"tree\\"
  | \\"treegrid\\"
  | \\"treeitem\\";
export type AccessibilityActionInfo = $ReadOnly<{
  name: string,
  label?: string,
  ...
}>;
export type AccessibilityActionEvent = SyntheticEvent<
  $ReadOnly<{ actionName: string, ... }>,
>;
export type AccessibilityState = {
  disabled?: ?boolean,
  selected?: ?boolean,
  checked?: ?boolean | \\"mixed\\",
  busy?: ?boolean,
  expanded?: ?boolean,
  ...
};
export type AccessibilityValue = $ReadOnly<{|
  min?: number,
  max?: number,
  now?: number,
  text?: Stringish,
|}>;
"
`;

exports[`public API should not change unintentionally Libraries/Components/View/ViewNativeComponent.js 1`] = `
"declare export const __INTERNAL_VIEW_CONFIG: PartialViewConfig;
declare const ViewNativeComponent: HostComponent<Props>;
interface NativeCommands {
  +hotspotUpdate: (
    viewRef: React.ElementRef<HostComponent<mixed>>,
    x: number,
    y: number
  ) => void;
  +setPressed: (
    viewRef: React.ElementRef<HostComponent<mixed>>,
    pressed: boolean
  ) => void;
}
declare export const Commands: NativeCommands;
declare export default typeof ViewNativeComponent;
export type ViewNativeComponentType = HostComponent<Props>;
"
`;

exports[`public API should not change unintentionally Libraries/Components/View/ViewPropTypes.js 1`] = `
"export type ViewLayout = Layout;
export type ViewLayoutEvent = LayoutEvent;
type DirectEventProps = $ReadOnly<{|
  onAccessibilityAction?: ?(event: AccessibilityActionEvent) => mixed,
  onAccessibilityTap?: ?() => mixed,
  onInvertedDidChange?: ?() => mixed,
  onPreferredScrollerStyleDidChange?: ?(event: ScrollEvent) => mixed,
  onLayout?: ?(event: LayoutEvent) => mixed,
  onMagicTap?: ?() => mixed,
  onAccessibilityEscape?: ?() => mixed,
|}>;
export type KeyboardEventProps = $ReadOnly<{|
  onKeyDown?: ?(event: KeyEvent) => void,
  onKeyUp?: ?(event: KeyEvent) => void,
  validKeysDown?: ?Array<string | HandledKeyEvent>,
  validKeysUp?: ?Array<string | HandledKeyEvent>,
  passthroughAllKeyEvents?: ?boolean,
  keyDownEvents?: ?Array<HandledKeyEvent>,
  keyUpEvents?: ?Array<HandledKeyEvent>,
|}>;
type MouseEventProps = $ReadOnly<{|
  onMouseEnter?: ?(event: MouseEvent) => void,
  onMouseLeave?: ?(event: MouseEvent) => void,
|}>;
type PointerEventProps = $ReadOnly<{|
  onClick?: ?(event: PointerEvent) => void,
  onClickCapture?: ?(event: PointerEvent) => void,
  onPointerEnter?: ?(event: PointerEvent) => void,
  onPointerEnterCapture?: ?(event: PointerEvent) => void,
  onPointerLeave?: ?(event: PointerEvent) => void,
  onPointerLeaveCapture?: ?(event: PointerEvent) => void,
  onPointerMove?: ?(event: PointerEvent) => void,
  onPointerMoveCapture?: ?(event: PointerEvent) => void,
  onPointerCancel?: ?(e: PointerEvent) => void,
  onPointerCancelCapture?: ?(e: PointerEvent) => void,
  onPointerDown?: ?(e: PointerEvent) => void,
  onPointerDownCapture?: ?(e: PointerEvent) => void,
  onPointerUp?: ?(e: PointerEvent) => void,
  onPointerUpCapture?: ?(e: PointerEvent) => void,
  onPointerOver?: ?(e: PointerEvent) => void,
  onPointerOverCapture?: ?(e: PointerEvent) => void,
  onPointerOut?: ?(e: PointerEvent) => void,
  onPointerOutCapture?: ?(e: PointerEvent) => void,
  onGotPointerCapture?: ?(e: PointerEvent) => void,
  onGotPointerCaptureCapture?: ?(e: PointerEvent) => void,
  onLostPointerCapture?: ?(e: PointerEvent) => void,
  onLostPointerCaptureCapture?: ?(e: PointerEvent) => void,
|}>;
type FocusEventProps = $ReadOnly<{|
  onBlur?: ?(event: BlurEvent) => void,
  onBlurCapture?: ?(event: BlurEvent) => void,
  onFocus?: ?(event: FocusEvent) => void,
  onFocusCapture?: ?(event: FocusEvent) => void,
|}>;
type TouchEventProps = $ReadOnly<{|
  onTouchCancel?: ?(e: PressEvent) => void,
  onTouchCancelCapture?: ?(e: PressEvent) => void,
  onTouchEnd?: ?(e: PressEvent) => void,
  onTouchEndCapture?: ?(e: PressEvent) => void,
  onTouchMove?: ?(e: PressEvent) => void,
  onTouchMoveCapture?: ?(e: PressEvent) => void,
  onTouchStart?: ?(e: PressEvent) => void,
  onTouchStartCapture?: ?(e: PressEvent) => void,
|}>;
type GestureResponderEventProps = $ReadOnly<{|
  onMoveShouldSetResponder?: ?(e: PressEvent) => boolean,
  onMoveShouldSetResponderCapture?: ?(e: PressEvent) => boolean,
  onResponderGrant?: ?(e: PressEvent) => void | boolean,
  onResponderMove?: ?(e: PressEvent) => void,
  onResponderReject?: ?(e: PressEvent) => void,
  onResponderRelease?: ?(e: PressEvent) => void,
  onResponderStart?: ?(e: PressEvent) => void,
  onResponderEnd?: ?(e: PressEvent) => void,
  onResponderTerminate?: ?(e: PressEvent) => void,
  onResponderTerminationRequest?: ?(e: PressEvent) => boolean,
  onStartShouldSetResponder?: ?(e: PressEvent) => boolean,
  onStartShouldSetResponderCapture?: ?(e: PressEvent) => boolean,
|}>;
type AndroidDrawableThemeAttr = $ReadOnly<{|
  type: \\"ThemeAttrAndroid\\",
  attribute: string,
|}>;
type AndroidDrawableRipple = $ReadOnly<{|
  type: \\"RippleAndroid\\",
  color?: ?number,
  borderless?: ?boolean,
  rippleRadius?: ?number,
|}>;
type AndroidDrawable = AndroidDrawableThemeAttr | AndroidDrawableRipple;
type AndroidViewProps = $ReadOnly<{|
  accessibilityLabelledBy?: ?string | ?Array<string>,
  \\"aria-labelledby\\"?: ?string,
  accessibilityLiveRegion?: ?(\\"none\\" | \\"polite\\" | \\"assertive\\"),
  \\"aria-live\\"?: ?(\\"polite\\" | \\"assertive\\" | \\"off\\"),
  nativeBackgroundAndroid?: ?AndroidDrawable,
  nativeForegroundAndroid?: ?AndroidDrawable,
  renderToHardwareTextureAndroid?: ?boolean,
  importantForAccessibility?: ?(\\"auto\\" | \\"yes\\" | \\"no\\" | \\"no-hide-descendants\\"),
  hasTVPreferredFocus?: ?boolean,
  nextFocusDown?: ?number,
  nextFocusForward?: ?number,
  nextFocusLeft?: ?number,
  nextFocusRight?: ?number,
  nextFocusUp?: ?number,
  focusable?: boolean,
  tabIndex?: 0 | -1,
  onClick?: ?(event: PressEvent) => mixed,
|}>;
type IOSViewProps = $ReadOnly<{|
  accessibilityIgnoresInvertColors?: ?boolean,
  accessibilityViewIsModal?: ?boolean,
  accessibilityShowsLargeContentViewer?: ?boolean,
  accessibilityLargeContentTitle?: ?string,
  \\"aria-modal\\"?: ?boolean,
  accessibilityElementsHidden?: ?boolean,
  accessibilityLanguage?: ?Stringish,
  shouldRasterizeIOS?: ?boolean,
|}>;
type MacOSViewProps = $ReadOnly<{|
  onDragEnter?: (event: MouseEvent) => void,
  onDragLeave?: (event: MouseEvent) => void,
  onDrop?: (event: MouseEvent) => void,
  tooltip?: ?string,
  acceptsFirstMouse?: ?boolean,
  mouseDownCanMoveWindow?: ?boolean,
  allowsVibrancy?: ?boolean,
  enableFocusRing?: ?boolean,
  draggedTypes?: ?DraggedTypesType,
  inverted?: ?boolean,
|}>;
export type ViewProps = $ReadOnly<{|
  ...DirectEventProps,
  ...GestureResponderEventProps,
  ...MouseEventProps,
  ...PointerEventProps,
  ...FocusEventProps,
  ...TouchEventProps,
  ...KeyboardEventProps,
  ...AndroidViewProps,
  ...IOSViewProps,
  ...MacOSViewProps,
  children?: Node,
  style?: ?ViewStyleProp,
  accessible?: ?boolean,
  accessibilityLabel?: ?Stringish,
  accessibilityHint?: ?Stringish,
  \\"aria-label\\"?: ?Stringish,
  accessibilityRole?: ?AccessibilityRole,
  role?: ?Role,
  accessibilityState?: ?AccessibilityState,
  accessibilityValue?: ?AccessibilityValue,
  \\"aria-valuemax\\"?: ?AccessibilityValue[\\"max\\"],
  \\"aria-valuemin\\"?: ?AccessibilityValue[\\"min\\"],
  \\"aria-valuenow\\"?: ?AccessibilityValue[\\"now\\"],
  \\"aria-valuetext\\"?: ?AccessibilityValue[\\"text\\"],
  accessibilityActions?: ?$ReadOnlyArray<AccessibilityActionInfo>,
  \\"aria-busy\\"?: ?boolean,
  \\"aria-checked\\"?: ?boolean | \\"mixed\\",
  \\"aria-disabled\\"?: ?boolean,
  \\"aria-expanded\\"?: ?boolean,
  \\"aria-selected\\"?: ?boolean,
  \\"aria-hidden\\"?: ?boolean,
  collapsable?: ?boolean,
  collapsableChildren?: ?boolean,
  experimental_layoutConformance?: ?(\\"strict\\" | \\"classic\\"),
  id?: string,
  testID?: ?string,
  nativeID?: ?string,
  needsOffscreenAlphaCompositing?: ?boolean,
  hitSlop?: ?EdgeInsetsOrSizeProp,
  pointerEvents?: ?(\\"auto\\" | \\"box-none\\" | \\"box-only\\" | \\"none\\"),
  removeClippedSubviews?: ?boolean,
|}>;
"
`;

exports[`public API should not change unintentionally Libraries/Core/Devtools/getDevServer.js 1`] = `
"type DevServerInfo = {
  url: string,
  fullBundleUrl: ?string,
  bundleLoadedFromServer: boolean,
  ...
};
declare function getDevServer(): DevServerInfo;
declare module.exports: getDevServer;
"
`;

exports[`public API should not change unintentionally Libraries/Core/Devtools/loadBundleFromServer.js 1`] = `
"declare module.exports: (bundlePathAndQuery: string) => Promise<void>;
"
`;

exports[`public API should not change unintentionally Libraries/Core/Devtools/openFileInEditor.js 1`] = `
"declare function openFileInEditor(file: string, lineNumber: number): void;
declare module.exports: openFileInEditor;
"
`;

exports[`public API should not change unintentionally Libraries/Core/Devtools/openURLInBrowser.js 1`] = `
"declare function openURLInBrowser(url: string): void;
declare module.exports: openURLInBrowser;
"
`;

exports[`public API should not change unintentionally Libraries/Core/Devtools/parseErrorStack.js 1`] = `
"declare function parseErrorStack(errorStack?: string): Array<StackFrame>;
declare module.exports: parseErrorStack;
"
`;

exports[`public API should not change unintentionally Libraries/Core/Devtools/parseHermesStack.js 1`] = `
"type HermesStackLocationNative = $ReadOnly<{
  type: \\"NATIVE\\",
}>;
type HermesStackLocationSource = $ReadOnly<{
  type: \\"SOURCE\\",
  sourceUrl: string,
  line1Based: number,
  column1Based: number,
}>;
type HermesStackLocationInternalBytecode = $ReadOnly<{
  type: \\"INTERNAL_BYTECODE\\",
  sourceUrl: string,
  line1Based: number,
  virtualOffset0Based: number,
}>;
type HermesStackLocationBytecode = $ReadOnly<{
  type: \\"BYTECODE\\",
  sourceUrl: string,
  line1Based: number,
  virtualOffset0Based: number,
}>;
type HermesStackLocation =
  | HermesStackLocationNative
  | HermesStackLocationSource
  | HermesStackLocationInternalBytecode
  | HermesStackLocationBytecode;
type HermesStackEntryFrame = $ReadOnly<{
  type: \\"FRAME\\",
  location: HermesStackLocation,
  functionName: string,
}>;
type HermesStackEntrySkipped = $ReadOnly<{
  type: \\"SKIPPED\\",
  count: number,
}>;
type HermesStackEntry = HermesStackEntryFrame | HermesStackEntrySkipped;
export type HermesParsedStack = $ReadOnly<{
  message: string,
  entries: $ReadOnlyArray<HermesStackEntry>,
}>;
declare module.exports: (stack: string) => HermesParsedStack;
"
`;

exports[`public API should not change unintentionally Libraries/Core/Devtools/symbolicateStackTrace.js 1`] = `
"export type CodeFrame = $ReadOnly<{
  content: string,
  location: ?{
    row: number,
    column: number,
    ...
  },
  fileName: string,
}>;
export type SymbolicatedStackTrace = $ReadOnly<{
  stack: Array<StackFrame>,
  codeFrame: ?CodeFrame,
}>;
declare function symbolicateStackTrace(
  stack: Array<StackFrame>,
  extraData?: mixed
): Promise<SymbolicatedStackTrace>;
declare module.exports: symbolicateStackTrace;
"
`;

exports[`public API should not change unintentionally Libraries/Core/ExceptionsManager.js 1`] = `
"declare class SyntheticError extends Error {
  name: string;
}
type ExceptionDecorator = (ExceptionData) => ExceptionData;
declare const decoratedExtraDataKey: symbol;
declare function unstable_setExceptionDecorator(
  exceptionDecorator: ?ExceptionDecorator
): void;
declare function handleException(e: mixed, isFatal: boolean): void;
declare function installConsoleErrorReporter(): void;
declare module.exports: {
  decoratedExtraDataKey: decoratedExtraDataKey,
  handleException: handleException,
  installConsoleErrorReporter: installConsoleErrorReporter,
  SyntheticError: SyntheticError,
  unstable_setExceptionDecorator: unstable_setExceptionDecorator,
};
"
`;

exports[`public API should not change unintentionally Libraries/Core/ExtendedError.js 1`] = `
"export type ExtendedError = Error &
  interface {
    jsEngine?: string,
    preventSymbolication?: boolean,
    componentStack?: string,
    isComponentError?: boolean,
    type?: string,
    cause?: {
      name: string,
      message: string,
      stackElements?: $ReadOnlyArray<Object>,
      stackSymbols?: $ReadOnlyArray<Object>,
      stackReturnAddresses?: $ReadOnlyArray<Object>,
    },
  };
"
`;

exports[`public API should not change unintentionally Libraries/Core/InitializeCore.js 1`] = `""`;

exports[`public API should not change unintentionally Libraries/Core/NativeExceptionsManager.js 1`] = `
"export * from \\"../../src/private/specs/modules/NativeExceptionsManager\\";
declare export default typeof NativeExceptionsManager;
"
`;

exports[`public API should not change unintentionally Libraries/Core/RawEventEmitter.js 1`] = `
"export type RawEventEmitterEvent = $ReadOnly<{|
  eventName: string,
  nativeEvent: { [string]: mixed },
|}>;
type RawEventDefinitions = {
  [eventChannel: string]: [RawEventEmitterEvent],
};
declare const RawEventEmitter: IEventEmitter<RawEventDefinitions>;
declare export default typeof RawEventEmitter;
"
`;

exports[`public API should not change unintentionally Libraries/Core/ReactFiberErrorDialog.js 1`] = `
"export type CapturedError = {
  +componentStack: string,
  +error: mixed,
  +errorBoundary: ?{ ... },
  ...
};
declare const ReactFiberErrorDialog: {
  showErrorDialog(CapturedError): boolean,
};
declare export default typeof ReactFiberErrorDialog;
"
`;

exports[`public API should not change unintentionally Libraries/Core/ReactNativeVersion.js 1`] = `
"declare const version: $ReadOnly<{
  major: number,
  minor: number,
  patch: number,
  prerelease: string | null,
}>;
declare module.exports: { version: version };
"
`;

exports[`public API should not change unintentionally Libraries/Core/ReactNativeVersionCheck.js 1`] = `
"declare const checkVersions: () => void;
declare module.exports: { checkVersions: checkVersions };
"
`;

exports[`public API should not change unintentionally Libraries/Core/SegmentFetcher/NativeSegmentFetcher.js 1`] = `
"export * from \\"../../../src/private/specs/modules/NativeSegmentFetcher\\";
declare export default typeof NativeSegmentFetcher;
"
`;

exports[`public API should not change unintentionally Libraries/Core/Timers/JSTimers.js 1`] = `
"export type JSTimerType =
  | \\"setTimeout\\"
  | \\"setInterval\\"
  | \\"requestAnimationFrame\\"
  | \\"queueReactNativeMicrotask\\"
  | \\"requestIdleCallback\\";
declare let ExportedJSTimers: {|
  callIdleCallbacks: (frameTime: number) => any | void,
  callReactNativeMicrotasks: () => void,
  callTimers: (timersToCall: Array<number>) => any | void,
  cancelAnimationFrame: (timerID: number) => void,
  cancelIdleCallback: (timerID: number) => void,
  clearReactNativeMicrotask: (timerID: number) => void,
  clearInterval: (timerID: number) => void,
  clearTimeout: (timerID: number) => void,
  emitTimeDriftWarning: (warningMessage: string) => any | void,
  requestAnimationFrame: (func: any) => any | number,
  requestIdleCallback: (func: any, options: ?any) => any | number,
  queueReactNativeMicrotask: (func: any, ...args: any) => number,
  setInterval: (func: any, duration: number, ...args: any) => number,
  setTimeout: (func: any, duration: number, ...args: any) => number,
|};
declare module.exports: ExportedJSTimers;
"
`;

exports[`public API should not change unintentionally Libraries/Core/Timers/NativeTiming.js 1`] = `
"export * from \\"../../../src/private/specs/modules/NativeTiming\\";
declare export default typeof NativeTiming;
"
`;

exports[`public API should not change unintentionally Libraries/Core/Timers/immediateShim.js 1`] = `
"declare function setImmediate(callback: Function, ...args: any): number;
declare function clearImmediate(immediateID: number): void;
declare const immediateShim: {
  setImmediate: setImmediate,
  clearImmediate: clearImmediate,
};
declare module.exports: immediateShim;
"
`;

exports[`public API should not change unintentionally Libraries/Core/Timers/queueMicrotask.js 1`] = `
"declare export default function queueMicrotask(callback: Function): void;
"
`;

exports[`public API should not change unintentionally Libraries/Core/checkNativeVersion.js 1`] = `""`;

exports[`public API should not change unintentionally Libraries/Core/polyfillPromise.js 1`] = `""`;

exports[`public API should not change unintentionally Libraries/Core/registerCallableModule.js 1`] = `
"type Module = { ... };
type RegisterCallableModule = (
  name: string,
  moduleOrFactory: Module | ((void) => Module)
) => void;
declare const registerCallableModule: RegisterCallableModule;
declare export default typeof registerCallableModule;
"
`;

exports[`public API should not change unintentionally Libraries/Core/setUpAlert.js 1`] = `""`;

exports[`public API should not change unintentionally Libraries/Core/setUpBatchedBridge.js 1`] = `""`;

exports[`public API should not change unintentionally Libraries/Core/setUpDeveloperTools.js 1`] = `""`;

exports[`public API should not change unintentionally Libraries/Core/setUpErrorHandling.js 1`] = `""`;

exports[`public API should not change unintentionally Libraries/Core/setUpGlobals.js 1`] = `""`;

exports[`public API should not change unintentionally Libraries/Core/setUpNavigator.js 1`] = `""`;

exports[`public API should not change unintentionally Libraries/Core/setUpPerformance.js 1`] = `""`;

exports[`public API should not change unintentionally Libraries/Core/setUpReactDevTools.js 1`] = `""`;

exports[`public API should not change unintentionally Libraries/Core/setUpReactRefresh.js 1`] = `""`;

exports[`public API should not change unintentionally Libraries/Core/setUpRegeneratorRuntime.js 1`] = `""`;

exports[`public API should not change unintentionally Libraries/Core/setUpSegmentFetcher.js 1`] = `
"export type FetchSegmentFunction = typeof __fetchSegment;
declare function __fetchSegment(
  segmentId: number,
  options: $ReadOnly<{
    otaBuildNumber: ?string,
    requestedModuleName: string,
    segmentHash: string,
  }>,
  callback: (?Error) => void
): void;
"
`;

exports[`public API should not change unintentionally Libraries/Core/setUpTimers.js 1`] = `""`;

exports[`public API should not change unintentionally Libraries/Core/setUpXHR.js 1`] = `""`;

exports[`public API should not change unintentionally Libraries/Debugging/DebuggingOverlay.js 1`] = `
"type DebuggingOverlayHandle = {
  highlightTraceUpdates(updates: TraceUpdate[]): void,
  highlightElements(elements: ElementRectangle[]): void,
  clearElementsHighlight(): void,
};
declare const DebuggingOverlayWithForwardedRef: React.AbstractComponent<
  {},
  DebuggingOverlayHandle,
  React.Node,
>;
declare export default typeof DebuggingOverlayWithForwardedRef;
"
`;

exports[`public API should not change unintentionally Libraries/Debugging/DebuggingOverlayNativeComponent.js 1`] = `
"export * from \\"../../src/private/specs/components/DebuggingOverlayNativeComponent\\";
declare export default typeof DebuggingOverlayNativeComponent;
"
`;

exports[`public API should not change unintentionally Libraries/Debugging/DebuggingOverlayRegistry.js 1`] = `
"export type DebuggingOverlayRegistrySubscriberProtocol = {
  rootViewRef: AppContainerRootViewRef,
  debuggingOverlayRef: DebuggingOverlayRef,
};
declare class DebuggingOverlayRegistry {
  constructor(): void;
  subscribe(subscriber: DebuggingOverlayRegistrySubscriberProtocol): void;
  unsubscribe(subscriber: DebuggingOverlayRegistrySubscriberProtocol): void;
}
declare const debuggingOverlayRegistryInstance: DebuggingOverlayRegistry;
declare export default typeof debuggingOverlayRegistryInstance;
"
`;

exports[`public API should not change unintentionally Libraries/Debugging/useSubscribeToDebuggingOverlayRegistry.js 1`] = `
"declare const useSubscribeToDebuggingOverlayRegistry: (
  rootViewRef: AppContainerRootViewRef,
  debuggingOverlayRef: DebuggingOverlayRef
) => void;
declare export default typeof useSubscribeToDebuggingOverlayRegistry;
"
`;

exports[`public API should not change unintentionally Libraries/DevToolsSettings/DevToolsSettingsManager.js.flow 1`] = `
"declare const DevToolsSettingsManager: {
  setConsolePatchSettings(newConsolePatchSettings: string): void,
  getConsolePatchSettings(): ?string,
  setProfilingSettings(newProfilingSettings: string): void,
  getProfilingSettings(): ?string,
  reload(): void,
};
declare module.exports: DevToolsSettingsManager;
"
`;

exports[`public API should not change unintentionally Libraries/DevToolsSettings/NativeDevToolsSettingsManager.js 1`] = `
"export * from \\"../../src/private/specs/modules/NativeDevToolsSettingsManager\\";
declare export default typeof NativeDevToolsSettingsManager;
"
`;

exports[`public API should not change unintentionally Libraries/EventEmitter/NativeEventEmitter.js 1`] = `
"interface NativeModule {
  addListener(eventType: string): void;
  removeListeners(count: number): void;
}
export type { EventSubscription };
declare export default class NativeEventEmitter<TEventToArgsMap: { ... }>
  implements IEventEmitter<TEventToArgsMap>
{
  _nativeModule: ?NativeModule;
  constructor(nativeModule: ?NativeModule): void;
  addListener<TEvent: $Keys<TEventToArgsMap>>(
    eventType: TEvent,
    listener: (...args: $ElementType<TEventToArgsMap, TEvent>) => mixed,
    context?: mixed
  ): EventSubscription;
  emit<TEvent: $Keys<TEventToArgsMap>>(
    eventType: TEvent,
    ...args: $ElementType<TEventToArgsMap, TEvent>
  ): void;
  removeAllListeners<TEvent: $Keys<TEventToArgsMap>>(eventType?: ?TEvent): void;
  listenerCount<TEvent: $Keys<TEventToArgsMap>>(eventType: TEvent): number;
}
"
`;

exports[`public API should not change unintentionally Libraries/EventEmitter/RCTDeviceEventEmitter.js 1`] = `
"type RCTDeviceEventDefinitions = $FlowFixMe;
declare export default IEventEmitter<RCTDeviceEventDefinitions>;
"
`;

exports[`public API should not change unintentionally Libraries/EventEmitter/RCTEventEmitter.js 1`] = `
"declare const RCTEventEmitter: { register(eventEmitter: any): void };
declare module.exports: RCTEventEmitter;
"
`;

exports[`public API should not change unintentionally Libraries/EventEmitter/RCTNativeAppEventEmitter.js 1`] = `
"declare const RCTNativeAppEventEmitter: typeof RCTDeviceEventEmitter;
declare module.exports: RCTNativeAppEventEmitter;
"
`;

exports[`public API should not change unintentionally Libraries/Events/CustomEvent.js 1`] = `
"type CustomEvent$Options = $ReadOnly<{|
  bubbles?: boolean,
  cancelable?: boolean,
  composed?: boolean,
  detail?: { ... },
|}>;
declare class CustomEvent extends EventPolyfill {
  detail: ?{ ... };
  constructor(typeArg: string, options: CustomEvent$Options): void;
}
declare export default typeof CustomEvent;
"
`;

exports[`public API should not change unintentionally Libraries/Events/EventPolyfill.js 1`] = `
"type Event$Init = {
  bubbles?: boolean,
  cancelable?: boolean,
  composed?: boolean,
  scoped?: boolean,
  ...
};
interface IEvent {
  constructor(type: string, eventInitDict?: Event$Init): void;
  +type: string;
  +target: EventTarget;
  +srcElement: Element;
  +currentTarget: EventTarget;
  composedPath(): Array<EventTarget>;
  +NONE: number;
  +AT_TARGET: number;
  +BUBBLING_PHASE: number;
  +CAPTURING_PHASE: number;
  +eventPhase: number;
  stopPropagation(): void;
  stopImmediatePropagation(): void;
  +bubbles: boolean;
  +cancelable: boolean;
  preventDefault(): void;
  +defaultPrevented: boolean;
  +composed: boolean;
  +isTrusted: boolean;
  +timeStamp: number;
  +deepPath?: () => EventTarget[];
  +scoped: boolean;
  initEvent(type: string, bubbles: boolean, cancelable: boolean): void;
}
declare class EventPolyfill implements IEvent {
  type: string;
  bubbles: boolean;
  cancelable: boolean;
  composed: boolean;
  scoped: boolean;
  isTrusted: boolean;
  defaultPrevented: boolean;
  timeStamp: number;
  NONE: number;
  AT_TARGET: number;
  BUBBLING_PHASE: number;
  CAPTURING_PHASE: number;
  eventPhase: number;
  currentTarget: EventTarget;
  target: EventTarget;
  srcElement: Element;
  _syntheticEvent: mixed;
  constructor(type: string, eventInitDict?: Event$Init): void;
  composedPath(): Array<EventTarget>;
  preventDefault(): void;
  initEvent(type: string, bubbles: boolean, cancelable: boolean): void;
  stopImmediatePropagation(): void;
  stopPropagation(): void;
  setSyntheticEvent(value: mixed): void;
}
declare export default typeof EventPolyfill;
"
`;

exports[`public API should not change unintentionally Libraries/HeapCapture/HeapCapture.js 1`] = `
"declare const HeapCapture: { captureHeap: (path: string) => void };
declare module.exports: HeapCapture;
"
`;

exports[`public API should not change unintentionally Libraries/HeapCapture/NativeJSCHeapCapture.js 1`] = `
"export * from \\"../../src/private/specs/modules/NativeJSCHeapCapture\\";
declare export default typeof NativeJSCHeapCapture;
"
`;

exports[`public API should not change unintentionally Libraries/Image/AssetRegistry.js 1`] = `
"declare module.exports: $FlowFixMe;
"
`;

exports[`public API should not change unintentionally Libraries/Image/AssetSourceResolver.js 1`] = `
"export type ResolvedAssetSource = {|
  +__packager_asset: boolean,
  +width: ?number,
  +height: ?number,
  +uri: string,
  +scale: number,
|};
declare class AssetSourceResolver {
  serverUrl: ?string;
  jsbundleUrl: ?string;
  asset: PackagerAsset;
  constructor(
    serverUrl: ?string,
    jsbundleUrl: ?string,
    asset: PackagerAsset
  ): void;
  isLoadedFromServer(): boolean;
  isLoadedFromFileSystem(): boolean;
  defaultAsset(): ResolvedAssetSource;
  getAssetUsingResolver(resolver: AssetDestPathResolver): ResolvedAssetSource;
  assetServerURL(): ResolvedAssetSource;
  scaledAssetPath(): ResolvedAssetSource;
  scaledAssetURLNearBundle(): ResolvedAssetSource;
  resourceIdentifierWithoutScale(): ResolvedAssetSource;
  drawableFolderInBundle(): ResolvedAssetSource;
  fromSource(source: string): ResolvedAssetSource;
  static pickScale: (scales: Array<number>, deviceScale?: number) => number;
}
declare module.exports: AssetSourceResolver;
"
`;

exports[`public API should not change unintentionally Libraries/Image/AssetUtils.js 1`] = `
"declare export function pickScale(
  scales: Array<number>,
  deviceScale?: number
): number;
declare export function setUrlCacheBreaker(appendage: string): void;
declare export function getUrlCacheBreaker(): string;
"
`;

exports[`public API should not change unintentionally Libraries/Image/Image.js.flow 1`] = `
"declare module.exports: Image;
"
`;

exports[`public API should not change unintentionally Libraries/Image/ImageAnalyticsTagContext.js 1`] = `
"type ContextType = ?string;
declare const Context: React.Context<ContextType>;
declare export default typeof Context;
"
`;

exports[`public API should not change unintentionally Libraries/Image/ImageBackground.js 1`] = `
"declare class ImageBackground extends React.Component<ImageBackgroundProps> {
  setNativeProps(props: { ... }): void;
  _viewRef: ?React.ElementRef<typeof View>;
  _captureRef: $FlowFixMe;
  render(): React.Node;
}
declare module.exports: ImageBackground;
"
`;

exports[`public API should not change unintentionally Libraries/Image/ImageInjection.js 1`] = `
"type ImageComponentDecorator =
  ((AbstractImageAndroid) => AbstractImageAndroid) &
    ((AbstractImageIOS) => AbstractImageIOS);
declare export function unstable_setImageComponentDecorator(
  imageComponentDecorator: ?ImageComponentDecorator
): void;
declare export function unstable_getImageComponentDecorator(): ?ImageComponentDecorator;
type ImageInstance = React.ElementRef<ImageComponent>;
type ImageAttachedCallback = (
  imageInstance: ImageInstance
) => void | (() => void);
declare export function unstable_registerImageAttachedCallback(
  callback: ImageAttachedCallback
): void;
declare export function unstable_unregisterImageAttachedCallback(
  callback: ImageAttachedCallback
): void;
declare export function useWrapRefWithImageAttachedCallbacks(
  forwardedRef: React.RefSetter<ImageInstance>
): React.RefSetter<ImageInstance>;
"
`;

exports[`public API should not change unintentionally Libraries/Image/ImageProps.js 1`] = `
"export type ImageLoadEvent = SyntheticEvent<
  $ReadOnly<{|
    source: $ReadOnly<{|
      width: number,
      height: number,
      uri: string,
    |}>,
  |}>,
>;
type IOSImageProps = $ReadOnly<{|
  defaultSource?: ?ImageSource,
  onPartialLoad?: ?() => void,
  onProgress?: ?(
    event: SyntheticEvent<$ReadOnly<{| loaded: number, total: number |}>>
  ) => void,
|}>;
type AndroidImageProps = $ReadOnly<{|
  loadingIndicatorSource?: ?(number | $ReadOnly<{| uri: string |}>),
  progressiveRenderingEnabled?: ?boolean,
  fadeDuration?: ?number,
  resizeMethod?: ?(\\"auto\\" | \\"resize\\" | \\"scale\\"),
  resizeMultiplier?: ?number,
|}>;
export type ImageProps = {|
  ...$Diff<ViewProps, $ReadOnly<{| style: ?ViewStyleProp |}>>,
  ...IOSImageProps,
  ...AndroidImageProps,
  accessible?: ?boolean,
  internal_analyticTag?: ?string,
  accessibilityLabel?: ?Stringish,
  \\"aria-label\\"?: ?Stringish,
  \\"aria-labelledby\\"?: ?string,
  alt?: ?Stringish,
  blurRadius?: ?number,
  capInsets?: ?EdgeInsetsProp,
  crossOrigin?: ?(\\"anonymous\\" | \\"use-credentials\\"),
  height?: number,
  width?: number,
  onError?: ?(
    event: SyntheticEvent<
      $ReadOnly<{|
        error: string,
      |}>,
    >
  ) => void,
  onLayout?: ?(event: LayoutEvent) => mixed,
  onLoad?: ?(event: ImageLoadEvent) => void,
  onLoadEnd?: ?() => void,
  onLoadStart?: ?() => void,
  source?: ?ImageSource,
  style?: ?ImageStyleProp,
  referrerPolicy?: ?(
    | \\"no-referrer\\"
    | \\"no-referrer-when-downgrade\\"
    | \\"origin\\"
    | \\"origin-when-cross-origin\\"
    | \\"same-origin\\"
    | \\"strict-origin\\"
    | \\"strict-origin-when-cross-origin\\"
    | \\"unsafe-url\\"
  ),
  resizeMode?: ?(\\"cover\\" | \\"contain\\" | \\"stretch\\" | \\"repeat\\" | \\"center\\"),
  testID?: ?string,
  tintColor?: ColorValue,
  src?: ?string,
  srcSet?: ?string,
  children?: empty,
  tooltip?: ?string,
|};
export type ImageBackgroundProps = $ReadOnly<{|
  ...ImageProps,
  children?: Node,
  style?: ?ViewStyleProp,
  imageStyle?: ?ImageStyleProp,
  imageRef?: Ref<Image>,
|}>;
"
`;

exports[`public API should not change unintentionally Libraries/Image/ImageResizeMode.js 1`] = `
"export type ImageResizeMode =
  | \\"center\\"
  | \\"contain\\"
  | \\"cover\\"
  | \\"repeat\\"
  | \\"stretch\\";
"
`;

exports[`public API should not change unintentionally Libraries/Image/ImageSource.js 1`] = `
"export interface ImageURISource {
  +uri?: ?string;
  +bundle?: ?string;
  +method?: ?string;
  +headers?: ?{ [string]: string };
  +body?: ?string;
  +cache?: ?(\\"default\\" | \\"reload\\" | \\"force-cache\\" | \\"only-if-cached\\");
  +width?: ?number;
  +height?: ?number;
  +scale?: ?number;
}
export type ImageSource =
  | number
  | ImageURISource
  | $ReadOnlyArray<ImageURISource>;
type ImageSourceProperties = {
  body?: ?string,
  bundle?: ?string,
  cache?: ?(\\"default\\" | \\"reload\\" | \\"force-cache\\" | \\"only-if-cached\\"),
  headers?: ?{ [string]: string },
  height?: ?number,
  method?: ?string,
  scale?: ?number,
  uri?: ?string,
  width?: ?number,
  ...
};
declare export function getImageSourceProperties(
  imageSource: ImageURISource
): $ReadOnly<ImageSourceProperties>;
"
`;

exports[`public API should not change unintentionally Libraries/Image/ImageSourceUtils.js 1`] = `
"declare export function getImageSourcesFromImageProps(
  imageProps: ImageProps
): ?ResolvedAssetSource | $ReadOnlyArray<{ uri: string, ... }>;
"
`;

exports[`public API should not change unintentionally Libraries/Image/ImageTypes.flow.js 1`] = `
"type ImageComponentStaticsIOS = $ReadOnly<{
  getSize(uri: string): Promise<{ width: number, height: number }>,
  getSize(
    uri: string,
    success: (width: number, height: number) => void,
    failure?: (error: mixed) => void
  ): void,
  getSizeWithHeaders(
    uri: string,
    headers: { [string]: string, ... }
  ): Promise<{ width: number, height: number }>,
  getSizeWithHeaders(
    uri: string,
    headers: { [string]: string, ... },
    success: (width: number, height: number) => void,
    failure?: (error: mixed) => void
  ): void,
  prefetch(url: string): Promise<boolean>,
  prefetchWithMetadata(
    url: string,
    queryRootName: string,
    rootTag?: ?RootTag
  ): Promise<boolean>,
  queryCache(
    urls: Array<string>
  ): Promise<{ [string]: \\"memory\\" | \\"disk\\" | \\"disk/memory\\", ... }>,
  resolveAssetSource(source: ImageSource): ?ResolvedAssetSource,
}>;
type ImageComponentStaticsAndroid = $ReadOnly<{
  ...ImageComponentStaticsIOS,
  abortPrefetch(requestId: number): void,
}>;
export type AbstractImageAndroid = React.AbstractComponent<
  ImagePropsType,
  | React.ElementRef<TextInlineImageNativeComponent>
  | React.ElementRef<ImageViewNativeComponent>,
>;
export type ImageAndroid = AbstractImageAndroid & ImageComponentStaticsAndroid;
export type AbstractImageIOS = React.AbstractComponent<
  ImagePropsType,
  React.ElementRef<ImageViewNativeComponent>,
>;
export type ImageIOS = AbstractImageIOS & ImageComponentStaticsIOS;
export type Image = ImageIOS | ImageAndroid;
export type { ImageProps } from \\"./ImageProps\\";
"
`;

exports[`public API should not change unintentionally Libraries/Image/ImageUtils.js 1`] = `
"type ResizeMode = \\"cover\\" | \\"contain\\" | \\"stretch\\" | \\"repeat\\" | \\"center\\";
declare export function convertObjectFitToResizeMode(
  objectFit: ?string
): ?ResizeMode;
"
`;

exports[`public API should not change unintentionally Libraries/Image/ImageViewNativeComponent.js 1`] = `
"type Props = $ReadOnly<{
  ...ImageProps,
  ...ViewProps,
  style?: ImageStyleProp | DangerouslyImpreciseStyle,
  tintColor?: ColorValue,
  shouldNotifyLoadEvents?: boolean,
  src?:
    | ?ResolvedAssetSource
    | ?$ReadOnlyArray<?$ReadOnly<{ uri?: ?string, ... }>>,
  headers?: ?{ [string]: string },
  defaultSrc?: ?string,
  loadingIndicatorSrc?: ?string,
}>;
interface NativeCommands {
  +setIsVisible_EXPERIMENTAL: (
    viewRef: ElementRef<HostComponent<mixed>>,
    isVisible: boolean,
    time: number
  ) => void;
}
declare export const Commands: NativeCommands;
declare export const __INTERNAL_VIEW_CONFIG: PartialViewConfig;
declare const ImageViewNativeComponent: HostComponent<Props>;
declare export default typeof ImageViewNativeComponent;
"
`;

exports[`public API should not change unintentionally Libraries/Image/NativeImageEditor.js 1`] = `
"export * from \\"../../src/private/specs/modules/NativeImageEditor\\";
declare export default typeof NativeImageEditor;
"
`;

exports[`public API should not change unintentionally Libraries/Image/NativeImageLoaderAndroid.js 1`] = `
"export * from \\"../../src/private/specs/modules/NativeImageLoaderAndroid\\";
declare export default typeof NativeImageLoaderAndroid;
"
`;

exports[`public API should not change unintentionally Libraries/Image/NativeImageLoaderIOS.js 1`] = `
"export * from \\"../../src/private/specs/modules/NativeImageLoaderIOS\\";
declare export default typeof NativeImageLoaderIOS;
"
`;

exports[`public API should not change unintentionally Libraries/Image/NativeImageStoreAndroid.js 1`] = `
"export * from \\"../../src/private/specs/modules/NativeImageStoreAndroid\\";
declare export default typeof NativeImageStoreAndroid;
"
`;

exports[`public API should not change unintentionally Libraries/Image/NativeImageStoreIOS.js 1`] = `
"export * from \\"../../src/private/specs/modules/NativeImageStoreIOS\\";
declare export default typeof NativeImageStoreIOS;
"
`;

exports[`public API should not change unintentionally Libraries/Image/RelativeImageStub.js 1`] = `
"declare module.exports: number;
"
`;

exports[`public API should not change unintentionally Libraries/Image/TextInlineImageNativeComponent.js 1`] = `
"type NativeProps = $ReadOnly<{
  ...ViewProps,
  resizeMode?: ?ImageResizeMode,
  src?: ?$ReadOnlyArray<?$ReadOnly<{ uri?: ?string, ... }>>,
  tintColor?: ?ColorValue,
  headers?: ?{ [string]: string },
}>;
declare export const __INTERNAL_VIEW_CONFIG: PartialViewConfig;
declare const TextInlineImage: HostComponent<NativeProps>;
declare export default typeof TextInlineImage;
"
`;

exports[`public API should not change unintentionally Libraries/Image/nativeImageSource.js 1`] = `
"type NativeImageSourceSpec = $ReadOnly<{|
  android?: string,
  ios?: string,
  macos?: string,
  default?: string,
  height: number,
  width: number,
|}>;
declare function nativeImageSource(spec: NativeImageSourceSpec): ImageURISource;
declare module.exports: nativeImageSource;
"
`;

exports[`public API should not change unintentionally Libraries/Image/resolveAssetSource.js 1`] = `
"declare function resolveAssetSource(source: ?ImageSource): ?ResolvedAssetSource;
declare module.exports: resolveAssetSource;
"
`;

exports[`public API should not change unintentionally Libraries/Inspector/BorderBox.js 1`] = `
"declare const React: $FlowFixMe;
declare class BorderBox extends React.Component<$FlowFixMeProps> {
  render(): $FlowFixMe | React.Node;
}
declare module.exports: BorderBox;
"
`;

exports[`public API should not change unintentionally Libraries/Inspector/BoxInspector.js 1`] = `
"declare const React: $FlowFixMe;
declare class BoxInspector extends React.Component<$FlowFixMeProps> {
  render(): React.Node;
}
declare module.exports: BoxInspector;
"
`;

exports[`public API should not change unintentionally Libraries/Inspector/ElementBox.js 1`] = `
"declare const React: $FlowFixMe;
declare class ElementBox extends React.Component<$FlowFixMeProps> {
  render(): React.Node;
}
declare module.exports: ElementBox;
"
`;

exports[`public API should not change unintentionally Libraries/Inspector/ElementProperties.js 1`] = `
"declare const React: $FlowFixMe;
type Props = $ReadOnly<{|
  hierarchy: ?InspectorData[\\"hierarchy\\"],
  style?: ?ViewStyleProp,
  frame?: ?Object,
  selection?: ?number,
  setSelection?: (number) => mixed,
|}>;
declare class ElementProperties extends React.Component<Props> {
  render(): React.Node;
}
declare module.exports: ElementProperties;
"
`;

exports[`public API should not change unintentionally Libraries/Inspector/Inspector.js 1`] = `
"declare const React: $FlowFixMe;
export type InspectedElementFrame = TouchedViewDataAtPoint[\\"frame\\"];
export type InspectedElement = $ReadOnly<{
  frame: InspectedElementFrame,
  style?: ViewStyleProp,
}>;
export type ElementsHierarchy = InspectorData[\\"hierarchy\\"];
type Props = {
  inspectedViewRef: InspectedViewRef,
  onRequestRerenderApp: () => void,
  reactDevToolsAgent?: ReactDevToolsAgent,
};
declare function Inspector(Props): React.Node;
declare module.exports: Inspector;
"
`;

exports[`public API should not change unintentionally Libraries/Inspector/InspectorOverlay.js 1`] = `
"declare const React: $FlowFixMe;
type Props = $ReadOnly<{|
  inspected?: ?InspectedElement,
  onTouchPoint: (locationX: number, locationY: number) => void,
|}>;
declare function InspectorOverlay(Props): React.Node;
declare module.exports: InspectorOverlay;
"
`;

exports[`public API should not change unintentionally Libraries/Inspector/InspectorPanel.js 1`] = `
"declare const React: $FlowFixMe;
type Props = $ReadOnly<{|
  devtoolsIsOpen: boolean,
  inspecting: boolean,
  setInspecting: (val: boolean) => void,
  perfing: boolean,
  setPerfing: (val: boolean) => void,
  touchTargeting: boolean,
  setTouchTargeting: (val: boolean) => void,
  networking: boolean,
  setNetworking: (val: boolean) => void,
  hierarchy?: ?ElementsHierarchy,
  selection?: ?number,
  setSelection: (number) => mixed,
  inspected?: ?InspectedElement,
|}>;
declare class InspectorPanel extends React.Component<Props> {
  renderWaiting(): React.Node;
  render(): React.Node;
}
declare module.exports: InspectorPanel;
"
`;

exports[`public API should not change unintentionally Libraries/Inspector/NetworkOverlay.js 1`] = `
"declare const ScrollView: $FlowFixMe;
declare const React: $FlowFixMe;
type NetworkRequestInfo = {
  id: number,
  type?: string,
  url?: string,
  method?: string,
  status?: number,
  dataSent?: any,
  responseContentType?: string,
  responseSize?: number,
  requestHeaders?: Object,
  responseHeaders?: string,
  response?: Object | string,
  responseURL?: string,
  responseType?: string,
  timeout?: number,
  closeReason?: string,
  messages?: string,
  serverClose?: Object,
  serverError?: Object,
  ...
};
type Props = $ReadOnly<{||}>;
type State = {|
  detailRowId: ?number,
  requests: Array<NetworkRequestInfo>,
|};
declare class NetworkOverlay extends React.Component<Props, State> {
  _requestsListView: ?React.ElementRef<Class<FlatList<NetworkRequestInfo>>>;
  _detailScrollView: ?React.ElementRef<typeof ScrollView>;
  _requestsListViewScrollMetrics: {
    contentLength: number,
    offset: number,
    visibleLength: number,
  };
  _socketIdMap: { [string]: number };
  _xhrIdMap: { [key: number]: number, ... };
  state: State;
  _enableXHRInterception(): void;
  _enableWebSocketInterception(): void;
  componentDidMount(): void;
  componentWillUnmount(): void;
  _renderItem: $FlowFixMe;
  _renderItemDetail(id: number): React.Node;
  _indicateAdditionalRequests: $FlowFixMe;
  _captureRequestsListView: $FlowFixMe;
  _requestsListViewOnScroll: $FlowFixMe;
  _pressRow(rowId: number): void;
  _scrollDetailToTop: $FlowFixMe;
  _closeButtonClicked: $FlowFixMe;
  _getRequestIndexByXHRID(index: number): number;
  render(): React.Node;
}
declare module.exports: NetworkOverlay;
"
`;

exports[`public API should not change unintentionally Libraries/Inspector/PerformanceOverlay.js 1`] = `
"declare const React: $FlowFixMe;
declare class PerformanceOverlay extends React.Component<{ ... }> {
  render(): React.Node;
}
declare module.exports: PerformanceOverlay;
"
`;

exports[`public API should not change unintentionally Libraries/Inspector/ReactDevToolsOverlay.js 1`] = `
"type Props = {
  inspectedViewRef: InspectedViewRef,
  reactDevToolsAgent: ReactDevToolsAgent,
};
declare export default function ReactDevToolsOverlay(Props): React.Node;
"
`;

exports[`public API should not change unintentionally Libraries/Inspector/StyleInspector.js 1`] = `
"declare const React: $FlowFixMe;
declare class StyleInspector extends React.Component<$FlowFixMeProps> {
  render(): React.Node;
}
declare module.exports: StyleInspector;
"
`;

exports[`public API should not change unintentionally Libraries/Inspector/getInspectorDataForViewAtPoint.js 1`] = `
"declare const React: $FlowFixMe;
export type HostRef = React.ElementRef<HostComponent<mixed>>;
export type ReactRenderer = {
  rendererConfig: {
    getInspectorDataForViewAtPoint: (
      inspectedView: ?HostRef,
      locationX: number,
      locationY: number,
      callback: Function
    ) => void,
    ...
  },
};
declare module.exports: (
  inspectedView: ?HostRef,
  locationX: number,
  locationY: number,
  callback: (viewData: TouchedViewDataAtPoint) => boolean
) => void;
"
`;

exports[`public API should not change unintentionally Libraries/Inspector/resolveBoxStyle.js 1`] = `
"declare function resolveBoxStyle(
  prefix: string,
  style: Object
): ?$ReadOnly<{|
  bottom: number,
  left: number,
  right: number,
  top: number,
|}>;
declare module.exports: resolveBoxStyle;
"
`;

exports[`public API should not change unintentionally Libraries/Interaction/FrameRateLogger.js 1`] = `
"declare const FrameRateLogger: {
  setGlobalOptions: (options: { debug?: boolean, ... }) => void,
  setContext: (context: string) => void,
  beginScroll(): void,
  endScroll(): void,
};
declare module.exports: FrameRateLogger;
"
`;

exports[`public API should not change unintentionally Libraries/Interaction/InteractionManager.js 1`] = `
"export type Handle = number;
declare const InteractionManager: {
  Events: {
    interactionStart: \\"interactionStart\\",
    interactionComplete: \\"interactionComplete\\",
  },
  runAfterInteractions(task: ?Task): {
    then: <U>(
      onFulfill?: ?(void) => ?(Promise<U> | U),
      onReject?: ?(error: mixed) => ?(Promise<U> | U)
    ) => Promise<U>,
    cancel: () => void,
    ...
  },
  createInteractionHandle(): Handle,
  clearInteractionHandle(handle: Handle): void,
  addListener: $FlowFixMe,
  setDeadline(deadline: number): void,
};
declare module.exports: InteractionManager;
"
`;

exports[`public API should not change unintentionally Libraries/Interaction/JSEventLoopWatchdog.js 1`] = `
"type Handler = {
  onIterate?: () => void,
  onStall: (params: { lastInterval: number, busyTime: number, ... }) => ?string,
  ...
};
declare const JSEventLoopWatchdog: {
  getStats: () => Object,
  reset: () => void,
  addHandler: (handler: Handler) => void,
  install: ({ thresholdMS: number, ... }) => void,
};
declare module.exports: JSEventLoopWatchdog;
"
`;

exports[`public API should not change unintentionally Libraries/Interaction/NativeFrameRateLogger.js 1`] = `
"export * from \\"../../src/private/specs/modules/NativeFrameRateLogger\\";
declare export default typeof NativeFrameRateLogger;
"
`;

exports[`public API should not change unintentionally Libraries/Interaction/PanResponder.js 1`] = `
"export type GestureState = {|
  stateID: number,
  moveX: number,
  moveY: number,
  x0: number,
  y0: number,
  dx: number,
  dy: number,
  vx: number,
  vy: number,
  numberActiveTouches: number,
  _accountsForMovesUpTo: number,
|};
type ActiveCallback = (
  event: PressEvent,
  gestureState: GestureState
) => boolean;
type PassiveCallback = (event: PressEvent, gestureState: GestureState) => mixed;
export type PanHandlers = {|
  onMoveShouldSetResponder: (event: PressEvent) => boolean,
  onMoveShouldSetResponderCapture: (event: PressEvent) => boolean,
  onResponderEnd: (event: PressEvent) => void,
  onResponderGrant: (event: PressEvent) => boolean,
  onResponderMove: (event: PressEvent) => void,
  onResponderReject: (event: PressEvent) => void,
  onResponderRelease: (event: PressEvent) => void,
  onResponderStart: (event: PressEvent) => void,
  onResponderTerminate: (event: PressEvent) => void,
  onResponderTerminationRequest: (event: PressEvent) => boolean,
  onStartShouldSetResponder: (event: PressEvent) => boolean,
  onStartShouldSetResponderCapture: (event: PressEvent) => boolean,
|};
type PanResponderConfig = $ReadOnly<{|
  onMoveShouldSetPanResponder?: ?ActiveCallback,
  onMoveShouldSetPanResponderCapture?: ?ActiveCallback,
  onStartShouldSetPanResponder?: ?ActiveCallback,
  onStartShouldSetPanResponderCapture?: ?ActiveCallback,
  onPanResponderGrant?: ?(PassiveCallback | ActiveCallback),
  onPanResponderReject?: ?PassiveCallback,
  onPanResponderStart?: ?PassiveCallback,
  onPanResponderEnd?: ?PassiveCallback,
  onPanResponderRelease?: ?PassiveCallback,
  onPanResponderMove?: ?PassiveCallback,
  onPanResponderTerminate?: ?PassiveCallback,
  onPanResponderTerminationRequest?: ?ActiveCallback,
  onShouldBlockNativeResponder?: ?ActiveCallback,
|}>;
declare const PanResponder: {
  _initializeGestureState(gestureState: GestureState): void,
  _updateGestureStateOnMove(
    gestureState: GestureState,
    touchHistory: $PropertyType<PressEvent, \\"touchHistory\\">
  ): void,
  create(config: PanResponderConfig): {
    getInteractionHandle: () => ?number,
    panHandlers: PanHandlers,
  },
};
export type PanResponderInstance = ReturnType<(typeof PanResponder)[\\"create\\"]>;
declare export default typeof PanResponder;
"
`;

exports[`public API should not change unintentionally Libraries/Interaction/TaskQueue.js 1`] = `
"type SimpleTask = {
  name: string,
  run: () => void,
};
type PromiseTask = {
  name: string,
  gen: () => Promise<void>,
};
export type Task = SimpleTask | PromiseTask | (() => void);
declare class TaskQueue {
  constructor({ onMoreTasks: () => void, ... }): void;
  enqueue(task: Task): void;
  enqueueTasks(tasks: Array<Task>): void;
  cancelTasks(tasksToCancel: Array<Task>): void;
  hasTasksToProcess(): boolean;
  processNext(): void;
  _queueStack: Array<{
    tasks: Array<Task>,
    popable: boolean,
    ...
  }>;
  _onMoreTasks: () => void;
  _getCurrentQueue(): Array<Task>;
  _genPromise(task: PromiseTask): void;
}
declare module.exports: TaskQueue;
"
`;

exports[`public API should not change unintentionally Libraries/Interaction/TouchHistoryMath.js 1`] = `"UNTYPED MODULE"`;

exports[`public API should not change unintentionally Libraries/JSInspector/InspectorAgent.js 1`] = `
"export type EventSender = (name: string, params: mixed) => void;
declare class InspectorAgent {
  _eventSender: EventSender;
  constructor(eventSender: EventSender): void;
  sendEvent(name: string, params: mixed): void;
}
declare module.exports: InspectorAgent;
"
`;

exports[`public API should not change unintentionally Libraries/JSInspector/JSInspector.js 1`] = `
"interface Agent {
  constructor(eventSender: EventSender): void;
}
type AgentClass = Class<Agent> & { DOMAIN: string, ... };
declare const JSInspector: {
  registerAgent(type: AgentClass): void,
  getTimestamp(): number,
};
declare module.exports: JSInspector;
"
`;

exports[`public API should not change unintentionally Libraries/JSInspector/NetworkAgent.js 1`] = `
"declare const InspectorAgent: $FlowFixMe;
type RequestId = string;
type Headers = { [string]: string };
declare class Interceptor {
  _agent: NetworkAgent;
  _requests: Map<string, string>;
  constructor(agent: NetworkAgent): void;
  getData(requestId: string): ?string;
  requestSent(id: number, url: string, method: string, headers: Headers): void;
  responseReceived(
    id: number,
    url: string,
    status: number,
    headers: Headers
  ): void;
  dataReceived(id: number, data: string): void;
  loadingFinished(id: number, encodedDataLength: number): void;
  loadingFailed(id: number, error: string): void;
  _getMimeType(headers: Headers): string;
}
type EnableArgs = {
  maxResourceBufferSize?: number,
  maxTotalBufferSize?: number,
  ...
};
declare class NetworkAgent extends InspectorAgent {
  static DOMAIN: $TEMPORARY$string<\\"Network\\">;
  _sendEvent: EventSender;
  _interceptor: ?Interceptor;
  enable(EnableArgs): void;
  disable(): void;
  getResponseBody({ requestId: RequestId, ... }): {
    body: ?string,
    base64Encoded: boolean,
    ...
  };
  interceptor(): Interceptor;
}
declare module.exports: NetworkAgent;
"
`;

exports[`public API should not change unintentionally Libraries/LayoutAnimation/LayoutAnimation.js 1`] = `
"export type LayoutAnimationConfig = LayoutAnimationConfig_;
type OnAnimationDidEndCallback = () => void;
type OnAnimationDidFailCallback = () => void;
declare function setEnabled(value: boolean): void;
declare function configureNext(
  config: LayoutAnimationConfig,
  onAnimationDidEnd?: OnAnimationDidEndCallback,
  onAnimationDidFail?: OnAnimationDidFailCallback
): void;
declare function create(
  duration: number,
  type: LayoutAnimationType,
  property: LayoutAnimationProperty
): LayoutAnimationConfig;
declare const Presets: {
  easeInEaseOut: LayoutAnimationConfig,
  linear: LayoutAnimationConfig,
  spring: {
    duration: 700,
    create: { type: \\"linear\\", property: \\"opacity\\" },
    update: { type: \\"spring\\", springDamping: 0.4 },
    delete: { type: \\"linear\\", property: \\"opacity\\" },
  },
};
declare const LayoutAnimation: {
  configureNext: configureNext,
  create: create,
  Types: $FlowFixMe,
  Properties: $FlowFixMe,
  checkConfig(...args: Array<mixed>): void,
  Presets: Presets,
  easeInEaseOut: (onAnimationDidEnd?: OnAnimationDidEndCallback) => void,
  linear: (onAnimationDidEnd?: OnAnimationDidEndCallback) => void,
  spring: (onAnimationDidEnd?: OnAnimationDidEndCallback) => void,
  setEnabled: setEnabled,
};
declare module.exports: LayoutAnimation;
"
`;

exports[`public API should not change unintentionally Libraries/Linking/Linking.js 1`] = `
"type LinkingEventDefinitions = {
  url: [{ url: string }],
};
declare class Linking extends NativeEventEmitter<LinkingEventDefinitions> {
  constructor(): void;
  addEventListener<K: $Keys<LinkingEventDefinitions>>(
    eventType: K,
    listener: (...$ElementType<LinkingEventDefinitions, K>) => mixed,
    context: $FlowFixMe
  ): EventSubscription;
  openURL(url: string): Promise<void>;
  canOpenURL(url: string): Promise<boolean>;
  openSettings(): Promise<void>;
  getInitialURL(): Promise<?string>;
  sendIntent(
    action: string,
    extras?: Array<{
      key: string,
      value: string | number | boolean,
      ...
    }>
  ): Promise<void>;
  _validateURL(url: string): void;
}
declare module.exports: Linking;
"
`;

exports[`public API should not change unintentionally Libraries/Linking/NativeIntentAndroid.js 1`] = `
"export * from \\"../../src/private/specs/modules/NativeIntentAndroid\\";
declare export default typeof NativeIntentAndroid;
"
`;

exports[`public API should not change unintentionally Libraries/Linking/NativeLinkingManager.js 1`] = `
"export * from \\"../../src/private/specs/modules/NativeLinkingManager\\";
declare export default typeof NativeLinkingManager;
"
`;

exports[`public API should not change unintentionally Libraries/Lists/FillRateHelper.js 1`] = `
"declare const FillRateHelper: FillRateHelperType;
export type { FillRateInfo } from \\"@react-native-mac/virtualized-lists\\";
declare module.exports: FillRateHelper;
"
`;

exports[`public API should not change unintentionally Libraries/Lists/FlatList.js 1`] = `
"declare const View: $FlowFixMe;
declare const React: $FlowFixMe;
type RequiredProps<ItemT> = {|
  data: ?$ReadOnly<$ArrayLike<ItemT>>,
|};
type OptionalProps<ItemT> = {|
  renderItem?: ?RenderItemType<ItemT>,
  columnWrapperStyle?: ViewStyleProp,
  extraData?: any,
  getItemLayout?: (
    data: ?$ReadOnly<$ArrayLike<ItemT>>,
    index: number
  ) => {
    length: number,
    offset: number,
    index: number,
    ...
  },
  horizontal?: ?boolean,
  initialNumToRender?: ?number,
  initialScrollIndex?: ?number,
  inverted?: ?boolean,
  keyExtractor?: ?(item: ItemT, index: number) => string,
  numColumns?: number,
  removeClippedSubviews?: boolean,
  fadingEdgeLength?: ?number,
  strictMode?: boolean,
|};
type FlatListProps<ItemT> = {|
  ...RequiredProps<ItemT>,
  ...OptionalProps<ItemT>,
|};
type VirtualizedListProps = React.ElementConfig<typeof VirtualizedList>;
export type Props<ItemT> = {
  ...$Diff<
    VirtualizedListProps,
    {
      getItem: $PropertyType<VirtualizedListProps, \\"getItem\\">,
      getItemCount: $PropertyType<VirtualizedListProps, \\"getItemCount\\">,
      getItemLayout: $PropertyType<VirtualizedListProps, \\"getItemLayout\\">,
      renderItem: $PropertyType<VirtualizedListProps, \\"renderItem\\">,
      keyExtractor: $PropertyType<VirtualizedListProps, \\"keyExtractor\\">,
      ...
    },
  >,
  ...FlatListProps<ItemT>,
  ...
};
declare class FlatList<ItemT> extends React.PureComponent<Props<ItemT>, void> {
  scrollToEnd(params?: ?{ animated?: ?boolean, ... }): void;
  scrollToIndex(params: {
    animated?: ?boolean,
    index: number,
    viewOffset?: number,
    viewPosition?: number,
    ...
  }): void;
  scrollToItem(params: {
    animated?: ?boolean,
    item: ItemT,
    viewOffset?: number,
    viewPosition?: number,
    ...
  }): void;
  scrollToOffset(params: { animated?: ?boolean, offset: number, ... }): void;
  recordInteraction(): void;
  flashScrollIndicators(): void;
  getScrollResponder(): ?ScrollResponderType;
  getNativeScrollRef():
    | ?React.ElementRef<typeof View>
    | ?React.ElementRef<ScrollViewNativeComponent>;
  getScrollableNode(): any;
  setNativeProps(props: { [string]: mixed, ... }): void;
  constructor(props: Props<ItemT>): void;
  componentDidUpdate(prevProps: Props<ItemT>): void;
  _listRef: ?React.ElementRef<typeof VirtualizedList>;
  _virtualizedListPairs: Array<ViewabilityConfigCallbackPair>;
  _captureRef: $FlowFixMe;
  _checkProps(props: Props<ItemT>): void;
  _getItem: $FlowFixMe;
  _getItemCount: $FlowFixMe;
  _keyExtractor: $FlowFixMe;
  _pushMultiColumnViewable(arr: Array<ViewToken>, v: ViewToken): void;
  _createOnViewableItemsChanged(
    onViewableItemsChanged: ?(info: {
      viewableItems: Array<ViewToken>,
      changed: Array<ViewToken>,
      ...
    }) => void
  ): void;
  _renderer: $FlowFixMe;
  _memoizedRenderer: $FlowFixMe;
  render(): React.Node;
}
declare module.exports: FlatList;
"
`;

exports[`public API should not change unintentionally Libraries/Lists/SectionList.js 1`] = `
"type Item = any;
export type SectionBase<SectionItemT> = _SectionBase<SectionItemT>;
type RequiredProps<SectionT: SectionBase<any>> = {|
  sections: $ReadOnlyArray<SectionT>,
|};
type OptionalProps<SectionT: SectionBase<any>> = {|
  renderItem?: (info: {
    item: Item,
    index: number,
    section: SectionT,
    separators: {
      highlight: () => void,
      unhighlight: () => void,
      updateProps: (select: \\"leading\\" | \\"trailing\\", newProps: Object) => void,
      ...
    },
    ...
  }) => null | React.Node,
  extraData?: any,
  initialNumToRender?: ?number,
  inverted?: ?boolean,
  keyExtractor?: ?(item: Item, index: number) => string,
  onEndReached?: ?(info: { distanceFromEnd: number, ... }) => void,
  removeClippedSubviews?: boolean,
|};
export type Props<SectionT> = {|
  ...$Diff<
    VirtualizedSectionListProps<SectionT>,
    {
      getItem: $PropertyType<VirtualizedSectionListProps<SectionT>, \\"getItem\\">,
      getItemCount: $PropertyType<
        VirtualizedSectionListProps<SectionT>,
        \\"getItemCount\\",
      >,
      renderItem: $PropertyType<
        VirtualizedSectionListProps<SectionT>,
        \\"renderItem\\",
      >,
      keyExtractor: $PropertyType<
        VirtualizedSectionListProps<SectionT>,
        \\"keyExtractor\\",
      >,
      ...
    },
  >,
  ...RequiredProps<SectionT>,
  ...OptionalProps<SectionT>,
|};
declare export default class SectionList<SectionT: SectionBase<any>>
  extends React.PureComponent<Props<SectionT>, void>
{
  props: Props<SectionT>;
  scrollToLocation(params: ScrollToLocationParamsType): void;
  recordInteraction(): void;
  flashScrollIndicators(): void;
  getScrollResponder(): ?ScrollResponderType;
  getScrollableNode(): any;
  setNativeProps(props: Object): void;
  render(): React.Node;
  _wrapperListRef: ?React.ElementRef<typeof VirtualizedSectionList>;
  _captureRef: $FlowFixMe;
}
"
`;

exports[`public API should not change unintentionally Libraries/Lists/SectionListModern.js 1`] = `
"type Item = any;
export type SectionBase<SectionItemT> = _SectionBase<SectionItemT>;
type RequiredProps<SectionT: SectionBase<any>> = {|
  sections: $ReadOnlyArray<SectionT>,
|};
type OptionalProps<SectionT: SectionBase<any>> = {|
  renderItem?: (info: {
    item: Item,
    index: number,
    section: SectionT,
    separators: {
      highlight: () => void,
      unhighlight: () => void,
      updateProps: (select: \\"leading\\" | \\"trailing\\", newProps: Object) => void,
      ...
    },
    ...
  }) => null | React.MixedElement,
  extraData?: any,
  initialNumToRender?: ?number,
  inverted?: ?boolean,
  keyExtractor?: ?(item: Item, index: number) => string,
  onEndReached?: ?(info: { distanceFromEnd: number, ... }) => void,
  removeClippedSubviews?: boolean,
|};
export type Props<SectionT> = {|
  ...$Diff<
    VirtualizedSectionListProps<SectionT>,
    {
      getItem: $PropertyType<VirtualizedSectionListProps<SectionT>, \\"getItem\\">,
      getItemCount: $PropertyType<
        VirtualizedSectionListProps<SectionT>,
        \\"getItemCount\\",
      >,
      renderItem: $PropertyType<
        VirtualizedSectionListProps<SectionT>,
        \\"renderItem\\",
      >,
      keyExtractor: $PropertyType<
        VirtualizedSectionListProps<SectionT>,
        \\"keyExtractor\\",
      >,
      ...
    },
  >,
  ...RequiredProps<SectionT>,
  ...OptionalProps<SectionT>,
|};
declare const SectionList: AbstractComponent<Props<SectionBase<any>>, any>;
declare export default typeof SectionList;
"
`;

exports[`public API should not change unintentionally Libraries/Lists/ViewabilityHelper.js 1`] = `
"export type {
  ViewToken,
  ViewabilityConfig,
  ViewabilityConfigCallbackPair,
} from \\"@react-native-mac/virtualized-lists\\";
declare const ViewabilityHelper: ViewabilityHelperType;
declare module.exports: ViewabilityHelper;
"
`;

exports[`public API should not change unintentionally Libraries/Lists/VirtualizeUtils.js 1`] = `
"declare const keyExtractor: KeyExtractorType;
declare module.exports: { keyExtractor: keyExtractor };
"
`;

exports[`public API should not change unintentionally Libraries/Lists/VirtualizedList.js 1`] = `
"declare const VirtualizedList: VirtualizedListType;
export type {
  RenderItemProps,
  RenderItemType,
  Separators,
} from \\"@react-native-mac/virtualized-lists\\";
declare module.exports: VirtualizedList;
"
`;

exports[`public API should not change unintentionally Libraries/Lists/VirtualizedListContext.js 1`] = `
"declare const VirtualizedListContextResetter: VirtualizedListContextResetterType;
declare module.exports: {
  VirtualizedListContextResetter: VirtualizedListContextResetter,
};
"
`;

exports[`public API should not change unintentionally Libraries/Lists/VirtualizedSectionList.js 1`] = `
"declare const VirtualizedSectionList: VirtualizedSectionListType;
export type {
  SectionBase,
  ScrollToLocationParamsType,
} from \\"@react-native-mac/virtualized-lists\\";
declare module.exports: VirtualizedSectionList;
"
`;

exports[`public API should not change unintentionally Libraries/LogBox/Data/LogBoxData.js 1`] = `
"export type LogBoxLogs = Set<LogBoxLog>;
export type LogData = $ReadOnly<{
  level: LogLevel,
  message: Message,
  category: Category,
  componentStack: ComponentStack,
  componentStackType: ComponentStackType | null,
  stack?: string,
}>;
export type Observer = (
  $ReadOnly<{|
    logs: LogBoxLogs,
    isDisabled: boolean,
    selectedLogIndex: number,
  |}>
) => void;
export type IgnorePattern = string | RegExp;
export type Subscription = $ReadOnly<{|
  unsubscribe: () => void,
|}>;
export type WarningInfo = {|
  finalFormat: string,
  forceDialogImmediately: boolean,
  suppressDialog_LEGACY: boolean,
  suppressCompletely: boolean,
  monitorEvent: string | null,
  monitorListVersion: number,
  monitorSampleRate: number,
|};
export type WarningFilter = (format: string) => WarningInfo;
type AppInfo = $ReadOnly<{|
  appVersion: string,
  engine: string,
  onPress?: ?() => void,
|}>;
declare export function reportLogBoxError(
  error: ExtendedError,
  componentStack?: string
): void;
declare export function isLogBoxErrorMessage(message: string): boolean;
declare export function isMessageIgnored(message: string): boolean;
declare export function addLog(log: LogData): void;
declare export function addException(error: ExtendedExceptionData): void;
declare export function symbolicateLogNow(log: LogBoxLog): void;
declare export function retrySymbolicateLogNow(log: LogBoxLog): void;
declare export function symbolicateLogLazy(log: LogBoxLog): void;
declare export function clear(): void;
declare export function setSelectedLog(proposedNewIndex: number): void;
declare export function clearWarnings(): void;
declare export function clearErrors(): void;
declare export function dismiss(log: LogBoxLog): void;
declare export function setWarningFilter(filter: WarningFilter): void;
declare export function setAppInfo(info: () => AppInfo): void;
declare export function getAppInfo(): ?AppInfo;
declare export function checkWarningFilter(format: string): WarningInfo;
declare export function getIgnorePatterns(): $ReadOnlyArray<IgnorePattern>;
declare export function addIgnorePatterns(
  patterns: $ReadOnlyArray<IgnorePattern>
): void;
declare export function setDisabled(value: boolean): void;
declare export function isDisabled(): boolean;
declare export function observe(observer: Observer): Subscription;
type SubscribedComponent = React.AbstractComponent<
  $ReadOnly<{|
    logs: $ReadOnlyArray<LogBoxLog>,
    isDisabled: boolean,
    selectedLogIndex: number,
  |}>,
>;
declare export function withSubscription(
  WrappedComponent: SubscribedComponent
): React.AbstractComponent<{||}>;
"
`;

exports[`public API should not change unintentionally Libraries/LogBox/Data/LogBoxLog.js 1`] = `
"type SymbolicationStatus = \\"NONE\\" | \\"PENDING\\" | \\"COMPLETE\\" | \\"FAILED\\";
export type LogLevel = \\"warn\\" | \\"error\\" | \\"fatal\\" | \\"syntax\\";
export type LogBoxLogData = $ReadOnly<{
  level: LogLevel,
  type?: ?string,
  message: Message,
  stack: Stack,
  category: string,
  componentStackType?: ComponentStackType,
  componentStack: ComponentStack,
  codeFrame?: ?CodeFrame,
  isComponentError: boolean,
  extraData?: mixed,
  onNotificationPress?: ?() => void,
}>;
declare class LogBoxLog {
  message: Message;
  type: ?string;
  category: Category;
  componentStack: ComponentStack;
  componentStackType: ComponentStackType;
  stack: Stack;
  count: number;
  level: LogLevel;
  codeFrame: ?CodeFrame;
  isComponentError: boolean;
  extraData: mixed | void;
  symbolicated:
    | $ReadOnly<{| error: null, stack: null, status: \\"NONE\\" |}>
    | $ReadOnly<{| error: null, stack: null, status: \\"PENDING\\" |}>
    | $ReadOnly<{| error: null, stack: Stack, status: \\"COMPLETE\\" |}>
    | $ReadOnly<{| error: Error, stack: null, status: \\"FAILED\\" |}>;
  symbolicatedComponentStack:
    | $ReadOnly<{| error: null, componentStack: null, status: \\"NONE\\" |}>
    | $ReadOnly<{| error: null, componentStack: null, status: \\"PENDING\\" |}>
    | $ReadOnly<{|
        error: null,
        componentStack: ComponentStack,
        status: \\"COMPLETE\\",
      |}>
    | $ReadOnly<{| error: Error, componentStack: null, status: \\"FAILED\\" |}>;
  onNotificationPress: ?() => void;
  constructor(data: LogBoxLogData): void;
  incrementCount(): void;
  getAvailableStack(): Stack;
  getAvailableComponentStack(): ComponentStack;
  retrySymbolicate(callback?: (status: SymbolicationStatus) => void): void;
  symbolicate(callback?: (status: SymbolicationStatus) => void): void;
  handleSymbolicate(callback?: (status: SymbolicationStatus) => void): void;
  updateStatus(
    error: ?Error,
    stack: ?Stack,
    codeFrame: ?CodeFrame,
    callback?: (status: SymbolicationStatus) => void
  ): void;
  updateComponentStackStatus(
    error: ?Error,
    componentStack: ?ComponentStack,
    codeFrame: ?CodeFrame,
    callback?: (status: SymbolicationStatus) => void
  ): void;
}
declare export default typeof LogBoxLog;
"
`;

exports[`public API should not change unintentionally Libraries/LogBox/Data/LogBoxSymbolication.js 1`] = `
"export type Stack = Array<StackFrame>;
declare export function deleteStack(stack: Stack): void;
declare export function symbolicate(
  stack: Stack,
  extraData?: mixed
): Promise<SymbolicatedStackTrace>;
"
`;

exports[`public API should not change unintentionally Libraries/LogBox/Data/parseLogBoxLog.js 1`] = `
"declare export function hasComponentStack(args: $ReadOnlyArray<mixed>): boolean;
export type ExtendedExceptionData = ExceptionData & {
  isComponentError: boolean,
  ...
};
export type Category = string;
export type CodeFrame = $ReadOnly<{|
  content: string,
  location: ?{
    row: number,
    column: number,
    ...
  },
  fileName: string,
  collapse?: boolean,
|}>;
export type Message = $ReadOnly<{|
  content: string,
  substitutions: $ReadOnlyArray<
    $ReadOnly<{|
      length: number,
      offset: number,
    |}>,
  >,
|}>;
export type ComponentStack = $ReadOnlyArray<CodeFrame>;
export type ComponentStackType = \\"legacy\\" | \\"stack\\";
declare export function parseInterpolation(
  args: $ReadOnlyArray<mixed>
): $ReadOnly<{|
  category: Category,
  message: Message,
|}>;
declare export function parseComponentStack(message: string): {
  type: ComponentStackType,
  stack: ComponentStack,
};
declare export function parseLogBoxException(
  error: ExtendedExceptionData
): LogBoxLogData;
declare export function withoutANSIColorStyles(message: mixed): mixed;
declare export function parseLogBoxLog(args: $ReadOnlyArray<mixed>): {|
  componentStack: ComponentStack,
  componentStackType: ComponentStackType,
  category: Category,
  message: Message,
|};
"
`;

exports[`public API should not change unintentionally Libraries/LogBox/LogBox.js 1`] = `
"export type { LogData, ExtendedExceptionData, IgnorePattern };
interface ILogBox {
  install(): void;
  uninstall(): void;
  isInstalled(): boolean;
  ignoreLogs($ReadOnlyArray<IgnorePattern>): void;
  ignoreAllLogs(?boolean): void;
  clearAllLogs(): void;
  addLog(log: LogData): void;
  addException(error: ExtendedExceptionData): void;
}
declare export default ILogBox;
"
`;

exports[`public API should not change unintentionally Libraries/LogBox/LogBoxInspectorContainer.js 1`] = `
"type Props = $ReadOnly<{|
  logs: $ReadOnlyArray<LogBoxLog>,
  selectedLogIndex: number,
  isDisabled?: ?boolean,
|}>;
declare export class _LogBoxInspectorContainer extends React.Component<Props> {
  render(): React.Node;
  _handleDismiss: $FlowFixMe;
  _handleMinimize: $FlowFixMe;
  _handleSetSelectedLog: $FlowFixMe;
}
declare export default React.AbstractComponent<{||}>;
"
`;

exports[`public API should not change unintentionally Libraries/LogBox/LogBoxNotificationContainer.js 1`] = `
"type Props = $ReadOnly<{|
  logs: $ReadOnlyArray<LogBoxLog>,
  selectedLogIndex: number,
  isDisabled?: ?boolean,
|}>;
declare export function _LogBoxNotificationContainer(props: Props): React.Node;
declare export default React.AbstractComponent<{||}>;
"
`;

exports[`public API should not change unintentionally Libraries/LogBox/UI/AnsiHighlight.js 1`] = `
"declare export default function Ansi({
  text: string,
  style: TextStyleProp,
  ...
}): React.Node;
"
`;

exports[`public API should not change unintentionally Libraries/LogBox/UI/LogBoxButton.js 1`] = `
"type Props = $ReadOnly<{|
  backgroundColor: $ReadOnly<{|
    default: string,
    pressed: string,
  |}>,
  children?: React.Node,
  hitSlop?: ?EdgeInsetsProp,
  onPress?: ?(event: PressEvent) => void,
  style?: ViewStyleProp,
|}>;
declare function LogBoxButton(props: Props): React.Node;
declare export default typeof LogBoxButton;
"
`;

exports[`public API should not change unintentionally Libraries/LogBox/UI/LogBoxInspector.js 1`] = `
"type Props = $ReadOnly<{
  onDismiss: () => void,
  onChangeSelectedIndex: (index: number) => void,
  onMinimize: () => void,
  logs: $ReadOnlyArray<LogBoxLog>,
  selectedIndex: number,
  fatalType?: ?LogLevel,
}>;
declare export default function LogBoxInspector(props: Props): React.Node;
"
`;

exports[`public API should not change unintentionally Libraries/LogBox/UI/LogBoxInspectorBody.js 1`] = `
"declare export default function LogBoxInspectorBody(props: {
  log: LogBoxLog,
  onRetry: () => void,
}): React.Node;
"
`;

exports[`public API should not change unintentionally Libraries/LogBox/UI/LogBoxInspectorCodeFrame.js 1`] = `
"type Props = $ReadOnly<{|
  codeFrame: ?CodeFrame,
|}>;
declare function LogBoxInspectorCodeFrame(props: Props): React.Node;
declare export default typeof LogBoxInspectorCodeFrame;
"
`;

exports[`public API should not change unintentionally Libraries/LogBox/UI/LogBoxInspectorFooter.js 1`] = `
"type Props = $ReadOnly<{
  onDismiss: () => void,
  onMinimize: () => void,
  level?: ?LogLevel,
}>;
declare export default function LogBoxInspectorFooter(props: Props): React.Node;
"
`;

exports[`public API should not change unintentionally Libraries/LogBox/UI/LogBoxInspectorFooterButton.js 1`] = `
"type ButtonProps = $ReadOnly<{
  onPress: () => void,
  text: string,
}>;
declare export default function LogBoxInspectorFooterButton(
  props: ButtonProps
): React.Node;
"
`;

exports[`public API should not change unintentionally Libraries/LogBox/UI/LogBoxInspectorHeader.js 1`] = `
"type Props = $ReadOnly<{
  onSelectIndex: (selectedIndex: number) => void,
  selectedIndex: number,
  total: number,
  level: LogLevel,
}>;
declare export default function LogBoxInspectorHeader(props: Props): React.Node;
"
`;

exports[`public API should not change unintentionally Libraries/LogBox/UI/LogBoxInspectorHeaderButton.js 1`] = `
"declare export default function LogBoxInspectorHeaderButton(
  props: $ReadOnly<{
    disabled: boolean,
    image: ImageSource,
    level: LogLevel,
    onPress?: ?() => void,
  }>
): React.Node;
"
`;

exports[`public API should not change unintentionally Libraries/LogBox/UI/LogBoxInspectorMessageHeader.js 1`] = `
"type Props = $ReadOnly<{|
  collapsed: boolean,
  message: Message,
  level: LogLevel,
  title: string,
  onPress: () => void,
|}>;
declare function LogBoxInspectorMessageHeader(props: Props): React.Node;
declare export default typeof LogBoxInspectorMessageHeader;
"
`;

exports[`public API should not change unintentionally Libraries/LogBox/UI/LogBoxInspectorReactFrames.js 1`] = `
"type Props = $ReadOnly<{|
  log: LogBoxLog,
|}>;
declare function LogBoxInspectorReactFrames(props: Props): React.Node;
declare export default typeof LogBoxInspectorReactFrames;
"
`;

exports[`public API should not change unintentionally Libraries/LogBox/UI/LogBoxInspectorSection.js 1`] = `
"type Props = $ReadOnly<{|
  heading: string,
  children: React.Node,
  action?: ?React.Node,
|}>;
declare function LogBoxInspectorSection(props: Props): React.Node;
declare export default typeof LogBoxInspectorSection;
"
`;

exports[`public API should not change unintentionally Libraries/LogBox/UI/LogBoxInspectorSourceMapStatus.js 1`] = `
"type Props = $ReadOnly<{|
  onPress?: ?(event: PressEvent) => void,
  status: \\"COMPLETE\\" | \\"FAILED\\" | \\"NONE\\" | \\"PENDING\\",
|}>;
declare function LogBoxInspectorSourceMapStatus(props: Props): React.Node;
declare export default typeof LogBoxInspectorSourceMapStatus;
"
`;

exports[`public API should not change unintentionally Libraries/LogBox/UI/LogBoxInspectorStackFrame.js 1`] = `
"type Props = $ReadOnly<{
  frame: StackFrame,
  onPress?: ?(event: PressEvent) => void,
}>;
declare function LogBoxInspectorStackFrame(props: Props): React.Node;
declare export default typeof LogBoxInspectorStackFrame;
"
`;

exports[`public API should not change unintentionally Libraries/LogBox/UI/LogBoxInspectorStackFrames.js 1`] = `
"type Props = $ReadOnly<{|
  log: LogBoxLog,
  onRetry: () => void,
|}>;
declare export function getCollapseMessage(
  stackFrames: Stack,
  collapsed: boolean
): string;
declare function LogBoxInspectorStackFrames(props: Props): React.Node;
declare export default typeof LogBoxInspectorStackFrames;
"
`;

exports[`public API should not change unintentionally Libraries/LogBox/UI/LogBoxMessage.js 1`] = `
"type Props = {
  message: Message,
  style: TextStyleProp,
  plaintext?: ?boolean,
  maxLength?: ?number,
  ...
};
declare function LogBoxMessage(props: Props): React.Node;
declare export default typeof LogBoxMessage;
"
`;

exports[`public API should not change unintentionally Libraries/LogBox/UI/LogBoxNotification.js 1`] = `
"type Props = $ReadOnly<{
  log: LogBoxLog,
  totalLogCount: number,
  level: \\"warn\\" | \\"error\\",
  onPressOpen: () => void,
  onPressDismiss: () => void,
}>;
declare export default function LogBoxNotification(props: Props): React.Node;
"
`;

exports[`public API should not change unintentionally Libraries/LogBox/UI/LogBoxNotificationCountBadge.js 1`] = `
"declare export default function LogBoxNotificationCountBadge(props: {
  count: number,
  level: \\"error\\" | \\"warn\\",
}): React.Node;
"
`;

exports[`public API should not change unintentionally Libraries/LogBox/UI/LogBoxNotificationDismissButton.js 1`] = `
"declare export default function LogBoxNotificationDismissButton(props: {
  onPress: () => void,
}): React.Node;
"
`;

exports[`public API should not change unintentionally Libraries/LogBox/UI/LogBoxNotificationMessage.js 1`] = `
"declare export default function LogBoxNotificationMessage(props: {
  message: MessageType,
}): React.Node;
"
`;

exports[`public API should not change unintentionally Libraries/LogBox/UI/LogBoxStyle.js 1`] = `
"declare export function getBackgroundColor(opacity?: number): string;
declare export function getBackgroundLightColor(opacity?: number): string;
declare export function getBackgroundDarkColor(opacity?: number): string;
declare export function getWarningColor(opacity?: number): string;
declare export function getWarningDarkColor(opacity?: number): string;
declare export function getFatalColor(opacity?: number): string;
declare export function getFatalDarkColor(opacity?: number): string;
declare export function getErrorColor(opacity?: number): string;
declare export function getErrorDarkColor(opacity?: number): string;
declare export function getLogColor(opacity?: number): string;
declare export function getWarningHighlightColor(opacity?: number): string;
declare export function getDividerColor(opacity?: number): string;
declare export function getHighlightColor(opacity?: number): string;
declare export function getTextColor(opacity?: number): string;
"
`;

exports[`public API should not change unintentionally Libraries/Modal/Modal.js 1`] = `
"declare const React: $FlowFixMe;
type OrientationChangeEvent = $ReadOnly<{|
  orientation: \\"portrait\\" | \\"landscape\\",
|}>;
export type Props = $ReadOnly<{|
  ...ViewProps,
  animationType?: ?(\\"none\\" | \\"slide\\" | \\"fade\\"),
  presentationStyle?: ?(
    | \\"fullScreen\\"
    | \\"pageSheet\\"
    | \\"formSheet\\"
    | \\"overFullScreen\\"
  ),
  transparent?: ?boolean,
  statusBarTranslucent?: ?boolean,
  hardwareAccelerated?: ?boolean,
  visible?: ?boolean,
  onRequestClose?: ?DirectEventHandler<null>,
  onShow?: ?DirectEventHandler<null>,
  onDismiss?: ?() => mixed,
  supportedOrientations?: ?$ReadOnlyArray<
    | \\"portrait\\"
    | \\"portrait-upside-down\\"
    | \\"landscape\\"
    | \\"landscape-left\\"
    | \\"landscape-right\\",
  >,
  onOrientationChange?: ?DirectEventHandler<OrientationChangeEvent>,
|}>;
type State = {
  isRendered: boolean,
};
declare class Modal extends React.Component<Props, State> {
  static defaultProps: {| hardwareAccelerated: boolean, visible: boolean |};
  static contextType: React.Context<RootTag>;
  _identifier: number;
  _eventSubscription: ?EventSubscription;
  constructor(props: Props): void;
  componentDidMount(): void;
  componentWillUnmount(): void;
  componentDidUpdate(prevProps: Props): void;
  _shouldShowModal(): boolean;
  render(): React.Node;
  _shouldSetResponder(): boolean;
}
declare const ExportedModal: React.AbstractComponent<
  React.ElementConfig<typeof Modal>,
>;
declare module.exports: ExportedModal;
"
`;

exports[`public API should not change unintentionally Libraries/Modal/ModalInjection.js 1`] = `
"declare export default { unstable_Modal: ?Modal };
"
`;

exports[`public API should not change unintentionally Libraries/Modal/NativeModalManager.js 1`] = `
"export * from \\"../../src/private/specs/modules/NativeModalManager\\";
declare export default typeof NativeModalManager;
"
`;

exports[`public API should not change unintentionally Libraries/Modal/RCTModalHostViewNativeComponent.js 1`] = `
"export * from \\"../../src/private/specs/components/RCTModalHostViewNativeComponent\\";
declare export default typeof RCTModalHostViewNativeComponent;
"
`;

exports[`public API should not change unintentionally Libraries/NativeComponent/BaseViewConfig.js.flow 1`] = `
"declare const PlatformBaseViewConfig: PartialViewConfigWithoutName;
declare export default typeof PlatformBaseViewConfig;
"
`;

exports[`public API should not change unintentionally Libraries/NativeComponent/NativeComponentRegistry.js 1`] = `
"declare export function setRuntimeConfigProvider(
  runtimeConfigProvider: (name: string) => ?{
    native: boolean,
    verify: boolean,
  }
): void;
declare export function get<Config>(
  name: string,
  viewConfigProvider: () => PartialViewConfig
): HostComponent<Config>;
declare export function getWithFallback_DEPRECATED<Config>(
  name: string,
  viewConfigProvider: () => PartialViewConfig
): React.AbstractComponent<Config>;
declare export function unstable_hasStaticViewConfig(name: string): boolean;
"
`;

exports[`public API should not change unintentionally Libraries/NativeComponent/NativeComponentRegistryUnstable.js 1`] = `
"declare export function unstable_hasComponent(name: string): boolean;
"
`;

exports[`public API should not change unintentionally Libraries/NativeComponent/PlatformBaseViewConfig.js 1`] = `
"export type PartialViewConfigWithoutName = $Rest<
  PartialViewConfig,
  { uiViewClassName: string },
>;
declare const PlatformBaseViewConfig: PartialViewConfigWithoutName;
declare export default typeof PlatformBaseViewConfig;
"
`;

exports[`public API should not change unintentionally Libraries/NativeComponent/StaticViewConfigValidator.js 1`] = `
"export type Difference =
  | {
      type: \\"missing\\",
      path: Array<string>,
      nativeValue: mixed,
    }
  | {
      type: \\"unequal\\",
      path: Array<string>,
      nativeValue: mixed,
      staticValue: mixed,
    };
export type ValidationResult = ValidResult | InvalidResult;
type ValidResult = {
  type: \\"valid\\",
};
type InvalidResult = {
  type: \\"invalid\\",
  differences: Array<Difference>,
};
declare export function validate(
  name: string,
  nativeViewConfig: ViewConfig,
  staticViewConfig: ViewConfig
): ValidationResult;
declare export function stringifyValidationResult(
  name: string,
  validationResult: InvalidResult
): string;
"
`;

exports[`public API should not change unintentionally Libraries/NativeComponent/ViewConfig.js 1`] = `
"declare export function createViewConfig(
  partialViewConfig: PartialViewConfig
): ViewConfig;
"
`;

exports[`public API should not change unintentionally Libraries/NativeComponent/ViewConfigIgnore.js 1`] = `
"declare export function DynamicallyInjectedByGestureHandler<T: { ... }>(
  object: T
): T;
declare export function ConditionallyIgnoredEventHandlers<
  T: { [name: string]: true },
>(
  value: T
): T | void;
declare export function isIgnored(value: mixed): boolean;
"
`;

exports[`public API should not change unintentionally Libraries/NativeModules/specs/NativeDevMenu.js 1`] = `
"export * from \\"../../../src/private/specs/modules/NativeDevMenu\\";
declare export default typeof NativeDevMenu;
"
`;

exports[`public API should not change unintentionally Libraries/NativeModules/specs/NativeDevSettings.js 1`] = `
"export * from \\"../../../src/private/specs/modules/NativeDevSettings\\";
declare export default typeof NativeDevSettings;
"
`;

exports[`public API should not change unintentionally Libraries/NativeModules/specs/NativeDeviceEventManager.js 1`] = `
"export * from \\"../../../src/private/specs/modules/NativeDeviceEventManager\\";
declare export default typeof NativeDeviceEventManager;
"
`;

exports[`public API should not change unintentionally Libraries/NativeModules/specs/NativeDialogManagerAndroid.js 1`] = `
"export * from \\"../../../src/private/specs/modules/NativeDialogManagerAndroid\\";
declare export default typeof NativeDialogManagerAndroid;
"
`;

exports[`public API should not change unintentionally Libraries/NativeModules/specs/NativeLogBox.js 1`] = `
"export * from \\"../../../src/private/specs/modules/NativeLogBox\\";
declare export default typeof NativeLogBox;
"
`;

exports[`public API should not change unintentionally Libraries/NativeModules/specs/NativeRedBox.js 1`] = `
"export * from \\"../../../src/private/specs/modules/NativeRedBox\\";
declare export default typeof NativeRedBox;
"
`;

exports[`public API should not change unintentionally Libraries/NativeModules/specs/NativeSourceCode.js 1`] = `
"export * from \\"../../../src/private/specs/modules/NativeSourceCode\\";
declare export default typeof NativeSourceCode;
"
`;

exports[`public API should not change unintentionally Libraries/Network/FormData.js 1`] = `
"type FormDataValue = string | { name?: string, type?: string, uri: string };
type FormDataNameValuePair = [string, FormDataValue];
type Headers = { [name: string]: string, ... };
type FormDataPart =
  | {
      string: string,
      headers: Headers,
      ...
    }
  | {
      uri: string,
      headers: Headers,
      name?: string,
      type?: string,
      ...
    };
declare class FormData {
  _parts: Array<FormDataNameValuePair>;
  constructor(): void;
  append(key: string, value: FormDataValue): void;
  getAll(key: string): Array<FormDataValue>;
  getParts(): Array<FormDataPart>;
}
declare module.exports: FormData;
"
`;

exports[`public API should not change unintentionally Libraries/Network/NativeNetworkingAndroid.js 1`] = `
"export * from \\"../../src/private/specs/modules/NativeNetworkingAndroid\\";
declare export default typeof NativeNetworkingAndroid;
"
`;

exports[`public API should not change unintentionally Libraries/Network/NativeNetworkingIOS.js 1`] = `
"export * from \\"../../src/private/specs/modules/NativeNetworkingIOS\\";
declare export default typeof NativeNetworkingIOS;
"
`;

exports[`public API should not change unintentionally Libraries/Network/RCTNetworking.js.flow 1`] = `
"type RCTNetworkingEventDefinitions = $ReadOnly<{
  didSendNetworkData: [[number, number, number]],
  didReceiveNetworkResponse: [[number, number, ?{ [string]: string }, ?string]],
  didReceiveNetworkData: [[number, string]],
  didReceiveNetworkIncrementalData: [[number, string, number, number]],
  didReceiveNetworkDataProgress: [[number, number, number]],
  didCompleteNetworkResponse: [[number, string, boolean]],
}>;
declare const RCTNetworking: interface {
  addListener<K: $Keys<RCTNetworkingEventDefinitions>>(
    eventType: K,
    listener: (...$ElementType<RCTNetworkingEventDefinitions, K>) => mixed,
    context?: mixed
  ): EventSubscription,
  sendRequest(
    method: string,
    trackingName: string,
    url: string,
    headers: { ... },
    data: RequestBody,
    responseType: NativeResponseType,
    incrementalUpdates: boolean,
    timeout: number,
    callback: (requestId: number) => void,
    withCredentials: boolean
  ): void,
  abortRequest(requestId: number): void,
  clearCookies(callback: (result: boolean) => void): void,
};
declare export default typeof RCTNetworking;
"
`;

exports[`public API should not change unintentionally Libraries/Network/XHRInterceptor.js 1`] = `"UNTYPED MODULE"`;

exports[`public API should not change unintentionally Libraries/Network/XMLHttpRequest.js 1`] = `
"export type NativeResponseType = \\"base64\\" | \\"blob\\" | \\"text\\";
export type ResponseType =
  | \\"\\"
  | \\"arraybuffer\\"
  | \\"blob\\"
  | \\"document\\"
  | \\"json\\"
  | \\"text\\";
export type Response = ?Object | string;
type XHRInterceptor = interface {
  requestSent(id: number, url: string, method: string, headers: Object): void,
  responseReceived(
    id: number,
    url: string,
    status: number,
    headers: Object
  ): void,
  dataReceived(id: number, data: string): void,
  loadingFinished(id: number, encodedDataLength: number): void,
  loadingFailed(id: number, error: string): void,
};
declare class XMLHttpRequestEventTarget extends EventTarget {
  onload: ?Function;
  onloadstart: ?Function;
  onprogress: ?Function;
  ontimeout: ?Function;
  onerror: ?Function;
  onabort: ?Function;
  onloadend: ?Function;
}
declare class XMLHttpRequest extends EventTarget {
  static UNSENT: number;
  static OPENED: number;
  static HEADERS_RECEIVED: number;
  static LOADING: number;
  static DONE: number;
  static _interceptor: ?XHRInterceptor;
  UNSENT: number;
  OPENED: number;
  HEADERS_RECEIVED: number;
  LOADING: number;
  DONE: number;
  onload: ?Function;
  onloadstart: ?Function;
  onprogress: ?Function;
  ontimeout: ?Function;
  onerror: ?Function;
  onabort: ?Function;
  onloadend: ?Function;
  onreadystatechange: ?Function;
  readyState: number;
  responseHeaders: ?Object;
  status: number;
  timeout: number;
  responseURL: ?string;
  withCredentials: boolean;
  upload: XMLHttpRequestEventTarget;
  _requestId: ?number;
  _subscriptions: Array<EventSubscription>;
  _aborted: boolean;
  _cachedResponse: Response;
  _hasError: boolean;
  _headers: Object;
  _lowerCaseResponseHeaders: Object;
  _method: ?string;
  _perfKey: ?string;
  _responseType: ResponseType;
  _response: string;
  _sent: boolean;
  _url: ?string;
  _timedOut: boolean;
  _trackingName: string;
  _incrementalEvents: boolean;
  _performanceLogger: IPerformanceLogger;
  static setInterceptor(interceptor: ?XHRInterceptor): void;
  constructor(): void;
  _reset(): void;
  get responseType(): ResponseType;
  set responseType(responseType: ResponseType): void;
  get responseText(): string;
  get response(): Response;
  __didCreateRequest(requestId: number): void;
  __didUploadProgress(requestId: number, progress: number, total: number): void;
  __didReceiveResponse(
    requestId: number,
    status: number,
    responseHeaders: ?Object,
    responseURL: ?string
  ): void;
  __didReceiveData(requestId: number, response: string): void;
  __didReceiveIncrementalData(
    requestId: number,
    responseText: string,
    progress: number,
    total: number
  ): void;
  __didReceiveDataProgress(
    requestId: number,
    loaded: number,
    total: number
  ): void;
  __didCompleteResponse(
    requestId: number,
    error: string,
    timeOutError: boolean
  ): void;
  _clearSubscriptions(): void;
  getAllResponseHeaders(): ?string;
  getResponseHeader(header: string): ?string;
  setRequestHeader(header: string, value: any): void;
  setTrackingName(trackingName: string): XMLHttpRequest;
  setPerformanceLogger(performanceLogger: IPerformanceLogger): XMLHttpRequest;
  open(method: string, url: string, async: ?boolean): void;
  send(data: any): void;
  abort(): void;
  setResponseHeaders(responseHeaders: ?Object): void;
  setReadyState(newState: number): void;
  addEventListener(type: string, listener: EventListener): void;
}
declare module.exports: XMLHttpRequest;
"
`;

exports[`public API should not change unintentionally Libraries/Network/convertRequestBody.js 1`] = `
"export type RequestBody =
  | string
  | Blob
  | FormData
  | { uri: string, ... }
  | ArrayBuffer
  | $ArrayBufferView;
declare function convertRequestBody(body: RequestBody): Object;
declare module.exports: convertRequestBody;
"
`;

exports[`public API should not change unintentionally Libraries/Network/fetch.js 1`] = `
"declare module.exports: {
  fetch: fetch,
  Headers: Headers,
  Request: Request,
  Response: Response,
};
"
`;

exports[`public API should not change unintentionally Libraries/NewAppScreen/components/Colors.js 1`] = `
"declare export default {
  primary: \\"#1292B4\\",
  white: \\"#FFF\\",
  lighter: \\"#F3F3F3\\",
  light: \\"#DAE1E7\\",
  dark: \\"#444\\",
  darker: \\"#222\\",
  black: \\"#000\\",
};
"
`;

exports[`public API should not change unintentionally Libraries/NewAppScreen/components/DebugInstructions.js 1`] = `
"declare const DebugInstructions: () => Node;
declare export default typeof DebugInstructions;
"
`;

exports[`public API should not change unintentionally Libraries/NewAppScreen/components/Header.js 1`] = `
"declare const Header: () => Node;
declare export default typeof Header;
"
`;

exports[`public API should not change unintentionally Libraries/NewAppScreen/components/HermesBadge.js 1`] = `
"declare const HermesBadge: () => Node;
declare export default typeof HermesBadge;
"
`;

exports[`public API should not change unintentionally Libraries/NewAppScreen/components/LearnMoreLinks.js 1`] = `
"declare const LinkList: () => Node;
declare export default typeof LinkList;
"
`;

exports[`public API should not change unintentionally Libraries/NewAppScreen/components/ReloadInstructions.js 1`] = `
"declare const ReloadInstructions: () => Node;
declare export default typeof ReloadInstructions;
"
`;

exports[`public API should not change unintentionally Libraries/NewAppScreen/index.js 1`] = `
"export {
  Colors,
  Header,
  HermesBadge,
  LearnMoreLinks,
  DebugInstructions,
  ReloadInstructions,
};
"
`;

exports[`public API should not change unintentionally Libraries/Performance/NativeJSCSamplingProfiler.js 1`] = `
"export * from \\"../../src/private/specs/modules/NativeJSCSamplingProfiler\\";
declare export default typeof NativeJSCSamplingProfiler;
"
`;

exports[`public API should not change unintentionally Libraries/Performance/SamplingProfiler.js 1`] = `
"declare const SamplingProfiler: { poke: (token: number) => void };
declare module.exports: SamplingProfiler;
"
`;

exports[`public API should not change unintentionally Libraries/Performance/Systrace.js 1`] = `
"type EventName = string | (() => string);
type EventArgs = ?{ [string]: string };
declare export function isEnabled(): boolean;
declare export function setEnabled(_doEnable: boolean): void;
declare export function beginEvent(
  eventName: EventName,
  args?: EventArgs
): void;
declare export function endEvent(args?: EventArgs): void;
declare export function beginAsyncEvent(
  eventName: EventName,
  args?: EventArgs
): number;
declare export function endAsyncEvent(
  eventName: EventName,
  cookie: number,
  args?: EventArgs
): void;
declare export function counterEvent(eventName: EventName, value: number): void;
"
`;

exports[`public API should not change unintentionally Libraries/PermissionsAndroid/NativePermissionsAndroid.js 1`] = `
"export * from \\"../../src/private/specs/modules/NativePermissionsAndroid\\";
declare export default typeof NativePermissionsAndroid;
"
`;

exports[`public API should not change unintentionally Libraries/PermissionsAndroid/PermissionsAndroid.js 1`] = `
"export type Rationale = {
  title: string,
  message: string,
  buttonPositive?: string,
  buttonNegative?: string,
  buttonNeutral?: string,
  ...
};
declare class PermissionsAndroid {
  PERMISSIONS: {|
    ACCEPT_HANDOVER: string,
    ACCESS_BACKGROUND_LOCATION: string,
    ACCESS_COARSE_LOCATION: string,
    ACCESS_FINE_LOCATION: string,
    ACCESS_MEDIA_LOCATION: string,
    ACTIVITY_RECOGNITION: string,
    ADD_VOICEMAIL: string,
    READ_VOICEMAIL: string,
    WRITE_VOICEMAIL: string,
    ANSWER_PHONE_CALLS: string,
    BLUETOOTH_ADVERTISE: string,
    BLUETOOTH_CONNECT: string,
    BLUETOOTH_SCAN: string,
    BODY_SENSORS: string,
    BODY_SENSORS_BACKGROUND: string,
    CALL_PHONE: string,
    CAMERA: string,
    GET_ACCOUNTS: string,
    NEARBY_WIFI_DEVICES: string,
    POST_NOTIFICATIONS: string,
    PROCESS_OUTGOING_CALLS: string,
    READ_CALENDAR: string,
    READ_CALL_LOG: string,
    READ_CONTACTS: string,
    READ_EXTERNAL_STORAGE: string,
    READ_MEDIA_IMAGES: string,
    READ_MEDIA_VIDEO: string,
    READ_MEDIA_AUDIO: string,
    READ_MEDIA_VISUAL_USER_SELECTED: string,
    READ_PHONE_NUMBERS: string,
    READ_PHONE_STATE: string,
    READ_SMS: string,
    RECEIVE_MMS: string,
    RECEIVE_SMS: string,
    RECEIVE_WAP_PUSH: string,
    RECORD_AUDIO: string,
    SEND_SMS: string,
    USE_SIP: string,
    UWB_RANGING: string,
    WRITE_CALENDAR: string,
    WRITE_CALL_LOG: string,
    WRITE_CONTACTS: string,
    WRITE_EXTERNAL_STORAGE: string,
  |};
  RESULTS: {|
    DENIED: \\"denied\\",
    GRANTED: \\"granted\\",
    NEVER_ASK_AGAIN: \\"never_ask_again\\",
  |};
  checkPermission(permission: PermissionType): Promise<boolean>;
  check(permission: PermissionType): Promise<boolean>;
  requestPermission(
    permission: PermissionType,
    rationale?: Rationale
  ): Promise<boolean>;
  request(
    permission: PermissionType,
    rationale?: Rationale
  ): Promise<PermissionStatus>;
  requestMultiple(
    permissions: Array<PermissionType>
  ): Promise<{ [permission: PermissionType]: PermissionStatus, ... }>;
}
declare const PermissionsAndroidInstance: PermissionsAndroid;
declare module.exports: PermissionsAndroidInstance;
"
`;

exports[`public API should not change unintentionally Libraries/Pressability/HoverState.js 1`] = `
"declare export function isHoverEnabled(): boolean;
"
`;

exports[`public API should not change unintentionally Libraries/Pressability/Pressability.js 1`] = `
"export type PressabilityConfig = $ReadOnly<{|
  cancelable?: ?boolean,
  disabled?: ?boolean,
  hitSlop?: ?RectOrSize,
  pressRectOffset?: ?RectOrSize,
  android_disableSound?: ?boolean,
  delayHoverIn?: ?number,
  delayHoverOut?: ?number,
  delayLongPress?: ?number,
  delayPressIn?: ?number,
  delayPressOut?: ?number,
  minPressDuration?: ?number,
  onBlur?: ?(event: BlurEvent) => void,
  onFocus?: ?(event: FocusEvent) => void,
  onKeyDown?: ?(event: KeyEvent) => void,
  onKeyUp?: ?(event: KeyEvent) => void,
  onHoverIn?: ?(event: MouseEvent) => mixed,
  onHoverOut?: ?(event: MouseEvent) => mixed,
  onLongPress?: ?(event: PressEvent) => mixed,
  onPress?: ?(event: PressEvent) => mixed,
  onPressIn?: ?(event: PressEvent) => mixed,
  onPressMove?: ?(event: PressEvent) => mixed,
  onPressOut?: ?(event: PressEvent) => mixed,
  blockNativeResponder?: ?boolean,
|}>;
export type EventHandlers = $ReadOnly<{|
  onBlur: (event: BlurEvent) => void,
  onClick: (event: PressEvent) => void,
  onFocus: (event: FocusEvent) => void,
  onKeyDown: (event: KeyEvent) => void,
  onKeyUp: (event: KeyEvent) => void,
  onMouseEnter?: (event: MouseEvent) => void,
  onMouseLeave?: (event: MouseEvent) => void,
  onPointerEnter?: (event: PointerEvent) => void,
  onPointerLeave?: (event: PointerEvent) => void,
  onResponderGrant: (event: PressEvent) => void | boolean,
  onResponderMove: (event: PressEvent) => void,
  onResponderRelease: (event: PressEvent) => void,
  onResponderTerminate: (event: PressEvent) => void,
  onResponderTerminationRequest: () => boolean,
  onStartShouldSetResponder: () => boolean,
|}>;
type TouchState =
  | \\"NOT_RESPONDER\\"
  | \\"RESPONDER_INACTIVE_PRESS_IN\\"
  | \\"RESPONDER_INACTIVE_PRESS_OUT\\"
  | \\"RESPONDER_ACTIVE_PRESS_IN\\"
  | \\"RESPONDER_ACTIVE_PRESS_OUT\\"
  | \\"RESPONDER_ACTIVE_LONG_PRESS_IN\\"
  | \\"RESPONDER_ACTIVE_LONG_PRESS_OUT\\"
  | \\"ERROR\\";
declare export default class Pressability {
  _config: PressabilityConfig;
  _eventHandlers: ?EventHandlers;
  _hoverInDelayTimeout: ?TimeoutID;
  _hoverOutDelayTimeout: ?TimeoutID;
  _isHovered: boolean;
  _longPressDelayTimeout: ?TimeoutID;
  _pressDelayTimeout: ?TimeoutID;
  _pressOutDelayTimeout: ?TimeoutID;
  _responderID: ?number | React.ElementRef<HostComponent<mixed>>;
  _responderRegion: ?$ReadOnly<{|
    bottom: number,
    left: number,
    right: number,
    top: number,
  |}>;
  _touchActivatePosition: ?$ReadOnly<{|
    pageX: number,
    pageY: number,
  |}>;
  _touchActivateTime: ?number;
  _touchState: TouchState;
  constructor(config: PressabilityConfig): void;
  configure(config: PressabilityConfig): void;
  reset(): void;
  getEventHandlers(): EventHandlers;
  static setLongPressDeactivationDistance(distance: number): void;
  _createEventHandlers(): EventHandlers;
  _receiveSignal(signal: TouchSignal, event: PressEvent): void;
  _performTransitionSideEffects(
    prevState: TouchState,
    nextState: TouchState,
    signal: TouchSignal,
    event: PressEvent
  ): void;
  _activate(event: PressEvent): void;
  _deactivate(event: PressEvent): void;
  _measureResponderRegion(): void;
  _measureCallback: $FlowFixMe;
  _isTouchWithinResponderRegion(
    touch: $PropertyType<PressEvent, \\"nativeEvent\\">,
    responderRegion: $ReadOnly<{|
      bottom: number,
      left: number,
      right: number,
      top: number,
    |}>
  ): boolean;
  _handleLongPress(event: PressEvent): void;
  _cancelHoverInDelayTimeout(): void;
  _cancelHoverOutDelayTimeout(): void;
  _cancelLongPressDelayTimeout(): void;
  _cancelPressDelayTimeout(): void;
  _cancelPressOutDelayTimeout(): void;
}
"
`;

exports[`public API should not change unintentionally Libraries/Pressability/PressabilityDebug.js 1`] = `
"type Props = $ReadOnly<{|
  color: ColorValue,
  hitSlop: ?RectOrSize,
|}>;
declare export function PressabilityDebugView(props: Props): React.Node;
declare export function isEnabled(): boolean;
declare export function setEnabled(value: boolean): void;
"
`;

exports[`public API should not change unintentionally Libraries/Pressability/PressabilityPerformanceEventEmitter.js 1`] = `
"export type PressabilityPerformanceEvent = $ReadOnly<{|
  signal: TouchSignal,
  nativeTimestamp: number,
|}>;
export type PressabilityPerformanceEventListener =
  (PressabilityPerformanceEvent) => void;
declare class PressabilityPerformanceEventEmitter {
  _listeners: Array<PressabilityPerformanceEventListener>;
  constructor(): void;
  addListener(listener: PressabilityPerformanceEventListener): void;
  removeListener(listener: PressabilityPerformanceEventListener): void;
  emitEvent(constructEvent: () => PressabilityPerformanceEvent): void;
}
declare const PressabilityPerformanceEventEmitterSingleton: PressabilityPerformanceEventEmitter;
declare export default typeof PressabilityPerformanceEventEmitterSingleton;
"
`;

exports[`public API should not change unintentionally Libraries/Pressability/PressabilityTypes.js 1`] = `
"export type PressabilityTouchSignal =
  | \\"DELAY\\"
  | \\"RESPONDER_GRANT\\"
  | \\"RESPONDER_RELEASE\\"
  | \\"RESPONDER_TERMINATED\\"
  | \\"ENTER_PRESS_RECT\\"
  | \\"LEAVE_PRESS_RECT\\"
  | \\"LONG_PRESS_DETECTED\\";
"
`;

exports[`public API should not change unintentionally Libraries/Pressability/usePressability.js 1`] = `
"declare export default function usePressability(
  config: ?PressabilityConfig
): ?EventHandlers;
"
`;

exports[`public API should not change unintentionally Libraries/Promise.js 1`] = `
"declare const Promise: $FlowFixMe;
declare module.exports: Promise;
"
`;

exports[`public API should not change unintentionally Libraries/PushNotificationIOS/NativePushNotificationManagerIOS.js 1`] = `
"export * from \\"../../src/private/specs/modules/NativePushNotificationManagerIOS\\";
declare export default typeof NativePushNotificationManagerIOS;
"
`;

exports[`public API should not change unintentionally Libraries/PushNotificationIOS/PushNotificationIOS.js 1`] = `
"export type ContentAvailable = 1 | null | void;
export type FetchResult = {
  NewData: string,
  NoData: string,
  ResultFailed: string,
  ...
};
export type PushNotificationEventName = $Keys<{
  notification: string,
  localNotification: string,
  register: string,
  registrationError: string,
  ...
}>;
declare class PushNotificationIOS {
  _data: Object;
  _alert: string | Object;
  _sound: string;
  _category: string;
  _contentAvailable: ContentAvailable;
  _badgeCount: number;
  _notificationId: string;
  _isRemote: boolean;
  _remoteNotificationCompleteCallbackCalled: boolean;
  _threadID: string;
  static FetchResult: FetchResult;
  static presentLocalNotification(details: Object): void;
  static scheduleLocalNotification(details: Object): void;
  static cancelAllLocalNotifications(): void;
  static removeAllDeliveredNotifications(): void;
  static getDeliveredNotifications(
    callback: (notifications: Array<Object>) => void
  ): void;
  static removeDeliveredNotifications(identifiers: Array<string>): void;
  static setApplicationIconBadgeNumber(number: number): void;
  static getApplicationIconBadgeNumber(callback: Function): void;
  static cancelLocalNotifications(userInfo: Object): void;
  static getScheduledLocalNotifications(callback: Function): void;
  static addEventListener(
    type: PushNotificationEventName,
    handler: Function
  ): void;
  static removeEventListener(type: PushNotificationEventName): void;
  static requestPermissions(permissions?: {
    alert?: boolean,
    badge?: boolean,
    sound?: boolean,
    ...
  }): Promise<{
    alert: boolean,
    badge: boolean,
    sound: boolean,
    ...
  }>;
  static abandonPermissions(): void;
  static checkPermissions(callback: Function): void;
  static getInitialNotification(): Promise<?PushNotificationIOS>;
  static getAuthorizationStatus(
    callback: (authorizationStatus: number) => void
  ): void;
  constructor(nativeNotif: Object): void;
  finish(fetchResult: string): void;
  getMessage(): ?string | ?Object;
  getSound(): ?string;
  getCategory(): ?string;
  getAlert(): ?string | ?Object;
  getContentAvailable(): ContentAvailable;
  getBadgeCount(): ?number;
  getData(): ?Object;
  getThreadID(): ?string;
}
declare module.exports: PushNotificationIOS;
"
`;

exports[`public API should not change unintentionally Libraries/ReactNative/AppContainer.js 1`] = `
"export type Props = $ReadOnly<{|
  children?: React.Node,
  fabric?: boolean,
  rootTag: number | RootTag,
  initialProps?: { ... },
  WrapperComponent?: ?React.ComponentType<any>,
  rootViewStyle?: ?ViewStyleProp,
  internal_excludeLogBox?: boolean,
  internal_excludeInspector?: boolean,
|}>;
declare const AppContainer: React.AbstractComponent<Props>;
declare module.exports: AppContainer;
"
`;

exports[`public API should not change unintentionally Libraries/ReactNative/AppContainer-dev.js 1`] = `
"declare const AppContainer: (Props) => React.Node;
export type AppContainerRootViewRef = React.RefObject<React.ElementRef<
  typeof View,
> | null>;
export type InspectedViewRef = React.RefObject<React.ElementRef<
  typeof View,
> | null>;
export type DebuggingOverlayRef = React.RefObject<React.ElementRef<
  typeof DebuggingOverlay,
> | null>;
declare export default typeof AppContainer;
"
`;

exports[`public API should not change unintentionally Libraries/ReactNative/AppContainer-prod.js 1`] = `
"declare const AppContainer: (Props) => React.Node;
declare export default typeof AppContainer;
"
`;

exports[`public API should not change unintentionally Libraries/ReactNative/AppRegistry.js 1`] = `
"type Task = (taskData: any) => Promise<void>;
export type TaskProvider = () => Task;
type TaskCanceller = () => void;
type TaskCancelProvider = () => TaskCanceller;
export type ComponentProvider = () => React$ComponentType<any>;
export type ComponentProviderInstrumentationHook = (
  component_: ComponentProvider,
  scopedPerformanceLogger: IPerformanceLogger
) => React$ComponentType<any>;
export type AppConfig = {
  appKey: string,
  component?: ComponentProvider,
  run?: Runnable,
  section?: boolean,
  ...
};
type AppParameters = {
  initialProps: $ReadOnly<{ [string]: mixed, ... }>,
  rootTag: RootTag,
  fabric?: boolean,
  concurrentRoot?: boolean,
};
export type Runnable = (
  appParameters: AppParameters,
  displayMode: DisplayModeType
) => void;
export type Runnables = { [appKey: string]: Runnable };
export type Registry = {
  sections: $ReadOnlyArray<string>,
  runnables: Runnables,
  ...
};
export type WrapperComponentProvider = (
  appParameters: Object
) => React$ComponentType<any>;
export type RootViewStyleProvider = (appParameters: Object) => ViewStyleProp;
declare const AppRegistry: {
  setWrapperComponentProvider(provider: WrapperComponentProvider): void,
  setRootViewStyleProvider(provider: RootViewStyleProvider): void,
  registerConfig(config: Array<AppConfig>): void,
  registerComponent(
    appKey: string,
    componentProvider: ComponentProvider,
    section?: boolean
  ): string,
  registerRunnable(appKey: string, run: Runnable): string,
  registerSection(appKey: string, component: ComponentProvider): void,
  getAppKeys(): $ReadOnlyArray<string>,
  getSectionKeys(): $ReadOnlyArray<string>,
  getSections(): Runnables,
  getRunnable(appKey: string): ?Runnable,
  getRegistry(): Registry,
  setComponentProviderInstrumentationHook(
    hook: ComponentProviderInstrumentationHook
  ): void,
  runApplication(
    appKey: string,
    appParameters: AppParameters,
    displayMode?: number
  ): void,
  setSurfaceProps(
    appKey: string,
    appParameters: Object,
    displayMode?: number
  ): void,
  unmountApplicationComponentAtRootTag(rootTag: RootTag): void,
  registerHeadlessTask(taskKey: string, taskProvider: TaskProvider): void,
  registerCancellableHeadlessTask(
    taskKey: string,
    taskProvider: TaskProvider,
    taskCancelProvider: TaskCancelProvider
  ): void,
  startHeadlessTask(taskId: number, taskKey: string, data: any): void,
  cancelHeadlessTask(taskId: number, taskKey: string): void,
};
declare module.exports: AppRegistry;
"
`;

exports[`public API should not change unintentionally Libraries/ReactNative/BridgelessUIManager.js 1`] = `
"declare const UIManagerJS: UIManagerJSInterface & { [string]: any };
declare module.exports: UIManagerJS;
"
`;

exports[`public API should not change unintentionally Libraries/ReactNative/DisplayMode.js 1`] = `
"declare export opaque type DisplayModeType;
declare const DisplayMode: { [string]: DisplayModeType };
declare export function coerceDisplayMode(value: ?number): DisplayModeType;
declare export default typeof DisplayMode;
"
`;

exports[`public API should not change unintentionally Libraries/ReactNative/FabricUIManager.js 1`] = `
"export type NodeSet = Array<Node>;
export type NodeProps = { ... };
export interface Spec {
  +createNode: (
    reactTag: number,
    viewName: string,
    rootTag: RootTag,
    props: NodeProps,
    instanceHandle: InternalInstanceHandle
  ) => Node;
  +cloneNode: (node: Node) => Node;
  +cloneNodeWithNewChildren: (node: Node) => Node;
  +cloneNodeWithNewProps: (node: Node, newProps: NodeProps) => Node;
  +cloneNodeWithNewChildrenAndProps: (node: Node, newProps: NodeProps) => Node;
  +createChildSet: (rootTag: RootTag) => NodeSet;
  +appendChild: (parentNode: Node, child: Node) => Node;
  +appendChildToSet: (childSet: NodeSet, child: Node) => void;
  +completeRoot: (rootTag: RootTag, childSet: NodeSet) => void;
  +measure: (node: Node, callback: MeasureOnSuccessCallback) => void;
  +measureInWindow: (
    node: Node,
    callback: MeasureInWindowOnSuccessCallback
  ) => void;
  +measureLayout: (
    node: Node,
    relativeNode: Node,
    onFail: () => void,
    onSuccess: MeasureLayoutOnSuccessCallback
  ) => void;
  +configureNextLayoutAnimation: (
    config: LayoutAnimationConfig,
    callback: () => void,
    errorCallback: () => void
  ) => void;
  +sendAccessibilityEvent: (node: Node, eventType: string) => void;
  +findShadowNodeByTag_DEPRECATED: (reactTag: number) => ?Node;
  +setNativeProps: (node: Node, newProps: NodeProps) => void;
  +dispatchCommand: (
    node: Node,
    commandName: string,
    args: Array<mixed>
  ) => void;
  +findNodeAtPoint: (
    node: Node,
    locationX: number,
    locationY: number,
    callback: (instanceHandle: ?InternalInstanceHandle) => void
  ) => void;
  +compareDocumentPosition: (node: Node, otherNode: Node) => number;
  +getBoundingClientRect: (
    node: Node,
    includeTransform: boolean
  ) => ?[number, number, number, number];
}
declare export function getFabricUIManager(): ?Spec;
"
`;

exports[`public API should not change unintentionally Libraries/ReactNative/HeadlessJsTaskError.js 1`] = `
"declare export default class HeadlessJsTaskError extends Error {}
"
`;

exports[`public API should not change unintentionally Libraries/ReactNative/I18nManager.js 1`] = `
"declare module.exports: {
  getConstants: () => I18nManagerConstants,
  allowRTL: (shouldAllow: boolean) => void,
  forceRTL: (shouldForce: boolean) => void,
  swapLeftAndRightInRTL: (flipStyles: boolean) => void,
  isRTL: $FlowFixMe,
  doLeftAndRightSwapInRTL: $FlowFixMe,
};
"
`;

exports[`public API should not change unintentionally Libraries/ReactNative/NativeHeadlessJsTaskSupport.js 1`] = `
"export * from \\"../../src/private/specs/modules/NativeHeadlessJsTaskSupport\\";
declare export default typeof NativeHeadlessJsTaskSupport;
"
`;

exports[`public API should not change unintentionally Libraries/ReactNative/NativeI18nManager.js 1`] = `
"export * from \\"../../src/private/specs/modules/NativeI18nManager\\";
declare export default typeof NativeI18nManager;
"
`;

exports[`public API should not change unintentionally Libraries/ReactNative/NativeUIManager.js 1`] = `
"export * from \\"../../src/private/specs/modules/NativeUIManager\\";
declare export default typeof NativeUIManager;
"
`;

exports[`public API should not change unintentionally Libraries/ReactNative/PaperUIManager.js 1`] = `
"declare const UIManagerJS: UIManagerJSInterface;
declare module.exports: UIManagerJS;
"
`;

exports[`public API should not change unintentionally Libraries/ReactNative/ReactFabricInternals.js 1`] = `
"declare const createReactNativeComponentClass: $FlowFixMe;
declare module.exports: {
  createReactNativeComponentClass: createReactNativeComponentClass,
};
"
`;

exports[`public API should not change unintentionally Libraries/ReactNative/ReactFabricPublicInstance/ReactFabricHostComponent.js 1`] = `
"declare export default class ReactFabricHostComponent
  implements INativeMethods
{
  __nativeTag: number;
  __internalInstanceHandle: InternalInstanceHandle;
  _viewConfig: ViewConfig;
  constructor(
    tag: number,
    viewConfig: ViewConfig,
    internalInstanceHandle: InternalInstanceHandle
  ): void;
  blur(): void;
  focus(): void;
  measure(callback: MeasureOnSuccessCallback): void;
  measureInWindow(callback: MeasureInWindowOnSuccessCallback): void;
  measureLayout(
    relativeToNativeNode: number | ElementRef<HostComponent<mixed>>,
    onSuccess: MeasureLayoutOnSuccessCallback,
    onFail?: () => void
  ): void;
  unstable_getBoundingClientRect(): DOMRect;
  setNativeProps(nativeProps: { ... }): void;
}
"
`;

exports[`public API should not change unintentionally Libraries/ReactNative/ReactFabricPublicInstance/ReactFabricPublicInstance.js 1`] = `
"declare export function createPublicInstance(
  tag: number,
  viewConfig: ViewConfig,
  internalInstanceHandle: InternalInstanceHandle
): ReactFabricHostComponent | ReactNativeElement;
declare export function createPublicTextInstance(
  internalInstanceHandle: InternalInstanceHandle
): ReadOnlyText;
declare export function getNativeTagFromPublicInstance(
  publicInstance: ReactFabricHostComponent | ReactNativeElement
): number;
declare export function getNodeFromPublicInstance(
  publicInstance: ReactFabricHostComponent | ReactNativeElement
): ?Node;
declare export function getInternalInstanceHandleFromPublicInstance(
  publicInstance: ReactFabricHostComponent | ReactNativeElement
): InternalInstanceHandle;
"
`;

exports[`public API should not change unintentionally Libraries/ReactNative/ReactFabricPublicInstance/ReactFabricPublicInstanceUtils.js 1`] = `
"declare export function isPublicInstance(maybeInstance: mixed): boolean;
"
`;

exports[`public API should not change unintentionally Libraries/ReactNative/ReactFabricPublicInstance/ReactNativeAttributePayload.js 1`] = `
"declare export function create(
  props: Object,
  validAttributes: AttributeConfiguration
): null | Object;
declare export function diff(
  prevProps: Object,
  nextProps: Object,
  validAttributes: AttributeConfiguration
): null | Object;
"
`;

exports[`public API should not change unintentionally Libraries/ReactNative/ReactFabricPublicInstance/warnForStyleProps.js 1`] = `
"declare export default function warnForStyleProps(
  props: { ... },
  validAttributes: AttributeConfiguration
): void;
"
`;

exports[`public API should not change unintentionally Libraries/ReactNative/ReactNativeFeatureFlags.js 1`] = `
"export type FeatureFlags = {|
  shouldEmitW3CPointerEvents: () => boolean,
  shouldPressibilityUseW3CPointerEventsForHover: () => boolean,
|};
declare const ReactNativeFeatureFlags: FeatureFlags;
declare module.exports: ReactNativeFeatureFlags;
"
`;

exports[`public API should not change unintentionally Libraries/ReactNative/ReactNativeRuntimeDiagnostics.js 1`] = `
"export type RuntimeDiagnostics = {|
  isEnabled: () => boolean,
  simulateEarlyJavaScriptErrors: () => void,
|};
export type RuntimeDiagnosticFlag = \\"early_js_errors\\" | \\"all\\";
declare const ReactNativeRuntimeDiagnostics: RuntimeDiagnostics;
declare module.exports: ReactNativeRuntimeDiagnostics;
"
`;

exports[`public API should not change unintentionally Libraries/ReactNative/RendererImplementation.js 1`] = `
"declare export function renderElement({
  element: React.MixedElement,
  rootTag: number,
  useFabric: boolean,
  useConcurrentRoot: boolean,
}): void;
declare export function findHostInstance_DEPRECATED<TElementType: ElementType>(
  componentOrHandle: ?(ElementRef<TElementType> | number)
): ?ElementRef<HostComponent<mixed>>;
declare export function findNodeHandle<TElementType: ElementType>(
  componentOrHandle: ?(ElementRef<TElementType> | number)
): ?number;
declare export function dispatchCommand(
  handle: ElementRef<HostComponent<mixed>>,
  command: string,
  args: Array<mixed>
): void;
declare export function sendAccessibilityEvent(
  handle: ElementRef<HostComponent<mixed>>,
  eventType: string
): void;
declare export function unmountComponentAtNodeAndRemoveContainer(
  rootTag: RootTag
): void;
declare export function unstable_batchedUpdates<T>(
  fn: (T) => void,
  bookkeeping: T
): void;
declare export function isProfilingRenderer(): boolean;
declare export function isChildPublicInstance(
  parentInstance: ReactFabricHostComponent | HostComponent<mixed>,
  childInstance: ReactFabricHostComponent | HostComponent<mixed>
): boolean;
declare export function getNodeFromInternalInstanceHandle(
  internalInstanceHandle: InternalInstanceHandle
): ?Node;
declare export function getPublicInstanceFromInternalInstanceHandle(
  internalInstanceHandle: InternalInstanceHandle
): mixed;
"
`;

exports[`public API should not change unintentionally Libraries/ReactNative/RendererProxy.js 1`] = `
"export * from \\"./RendererImplementation\\";
"
`;

exports[`public API should not change unintentionally Libraries/ReactNative/RootTag.js 1`] = `
"declare export opaque type RootTag;
declare export const RootTagContext: React$Context<RootTag>;
declare export function createRootTag(rootTag: number | RootTag): RootTag;
"
`;

exports[`public API should not change unintentionally Libraries/ReactNative/UIManager.js 1`] = `
"declare const UIManager: UIManagerJSInterface;
declare module.exports: UIManager;
"
`;

exports[`public API should not change unintentionally Libraries/ReactNative/UIManagerProperties.js 1`] = `
"declare module.exports: $FlowFixMe;
"
`;

exports[`public API should not change unintentionally Libraries/ReactNative/getCachedComponentWithDebugName.js 1`] = `
"type NoopComponent = AbstractComponent<{ children: React.Node }>;
declare export default function getCachedComponentWithDisplayName(
  displayName: string
): NoopComponent;
"
`;

exports[`public API should not change unintentionally Libraries/ReactNative/getNativeComponentAttributes.js 1`] = `
"declare function getNativeComponentAttributes(uiViewClassName: string): any;
declare module.exports: getNativeComponentAttributes;
"
`;

exports[`public API should not change unintentionally Libraries/ReactNative/renderApplication.js 1`] = `
"declare export default function renderApplication<Props: Object>(
  RootComponent: React.ComponentType<Props>,
  initialProps: Props,
  rootTag: any,
  WrapperComponent?: ?React.ComponentType<any>,
  rootViewStyle?: ?ViewStyleProp,
  fabric?: boolean,
  scopedPerformanceLogger?: IPerformanceLogger,
  isLogBox?: boolean,
  debugName?: string,
  displayMode?: ?DisplayModeType,
  useConcurrentRoot?: boolean,
  useOffscreen?: boolean
): void;
"
`;

exports[`public API should not change unintentionally Libraries/ReactNative/requireNativeComponent.js 1`] = `
"declare const requireNativeComponent: <T>(
  uiViewClassName: string
) => HostComponent<T>;
declare export default typeof requireNativeComponent;
"
`;

exports[`public API should not change unintentionally Libraries/ReactPrivate/ReactNativePrivateInitializeCore.js 1`] = `""`;

exports[`public API should not change unintentionally Libraries/ReactPrivate/ReactNativePrivateInterface.js 1`] = `
"declare module.exports: {
  get BatchedBridge(): BatchedBridge,
  get ExceptionsManager(): ExceptionsManager,
  get Platform(): Platform,
  get RCTEventEmitter(): RCTEventEmitter,
  get ReactNativeViewConfigRegistry(): ReactNativeViewConfigRegistry,
  get TextInputState(): TextInputState,
  get UIManager(): UIManager,
  get deepDiffer(): deepDiffer,
  get deepFreezeAndThrowOnMutationInDev(): deepFreezeAndThrowOnMutationInDev<
    { ... } | Array<mixed>,
  >,
  get flattenStyle(): flattenStyle<DangerouslyImpreciseStyleProp>,
  get ReactFiberErrorDialog(): ReactFiberErrorDialog,
  get legacySendAccessibilityEvent(): legacySendAccessibilityEvent,
  get RawEventEmitter(): RawEventEmitter,
  get CustomEvent(): CustomEvent,
  get createAttributePayload(): createAttributePayload,
  get diffAttributePayloads(): diffAttributePayloads,
  get createPublicInstance(): createPublicInstance,
  get createPublicTextInstance(): createPublicTextInstance,
  get getNativeTagFromPublicInstance(): getNativeTagFromPublicInstance,
  get getNodeFromPublicInstance(): getNodeFromPublicInstance,
  get getInternalInstanceHandleFromPublicInstance(): getInternalInstanceHandleFromPublicInstance,
};
"
`;

exports[`public API should not change unintentionally Libraries/Renderer/implementations/ReactFabric-dev.js 1`] = `"UNTYPED MODULE"`;

exports[`public API should not change unintentionally Libraries/Renderer/implementations/ReactFabric-prod.js 1`] = `"UNTYPED MODULE"`;

exports[`public API should not change unintentionally Libraries/Renderer/implementations/ReactFabric-profiling.js 1`] = `"UNTYPED MODULE"`;

exports[`public API should not change unintentionally Libraries/Renderer/implementations/ReactNativeRenderer-dev.js 1`] = `"UNTYPED MODULE"`;

exports[`public API should not change unintentionally Libraries/Renderer/implementations/ReactNativeRenderer-prod.js 1`] = `"UNTYPED MODULE"`;

exports[`public API should not change unintentionally Libraries/Renderer/implementations/ReactNativeRenderer-profiling.js 1`] = `"UNTYPED MODULE"`;

exports[`public API should not change unintentionally Libraries/Renderer/shims/ReactFabric.js 1`] = `
"declare module.exports: ReactFabricType;
"
`;

exports[`public API should not change unintentionally Libraries/Renderer/shims/ReactFeatureFlags.js 1`] = `
"declare const ReactFeatureFlags: { debugRenderPhaseSideEffects: false };
declare module.exports: ReactFeatureFlags;
"
`;

exports[`public API should not change unintentionally Libraries/Renderer/shims/ReactNative.js 1`] = `
"declare module.exports: ReactNativeType;
"
`;

exports[`public API should not change unintentionally Libraries/Renderer/shims/ReactNativeTypes.js 1`] = `
"export type MeasureOnSuccessCallback = (
  x: number,
  y: number,
  width: number,
  height: number,
  pageX: number,
  pageY: number
) => void;
export type MeasureInWindowOnSuccessCallback = (
  x: number,
  y: number,
  width: number,
  height: number
) => void;
export type MeasureLayoutOnSuccessCallback = (
  left: number,
  top: number,
  width: number,
  height: number
) => void;
export type AttributeType<T, V> =
  | true
  | $ReadOnly<{
      diff?: (arg1: T, arg2: T) => boolean,
      process?: (arg1: V) => T,
    }>;
export type AnyAttributeType = AttributeType<$FlowFixMe, $FlowFixMe>;
export type AttributeConfiguration = $ReadOnly<{
  [propName: string]: AnyAttributeType,
  style: $ReadOnly<{
    [propName: string]: AnyAttributeType,
    ...
  }>,
  ...
}>;
export type PartialAttributeConfiguration = $ReadOnly<{
  [propName: string]: AnyAttributeType,
  style?: $ReadOnly<{
    [propName: string]: AnyAttributeType,
    ...
  }>,
  ...
}>;
export type ViewConfig = $ReadOnly<{
  Commands?: $ReadOnly<{ [commandName: string]: number, ... }>,
  Constants?: $ReadOnly<{ [name: string]: mixed, ... }>,
  Manager?: string,
  NativeProps?: $ReadOnly<{ [propName: string]: string, ... }>,
  baseModuleName?: ?string,
  bubblingEventTypes?: $ReadOnly<{
    [eventName: string]: $ReadOnly<{
      phasedRegistrationNames: $ReadOnly<{
        captured: string,
        bubbled: string,
        skipBubbling?: ?boolean,
      }>,
    }>,
    ...
  }>,
  directEventTypes?: $ReadOnly<{
    [eventName: string]: $ReadOnly<{
      registrationName: string,
    }>,
    ...
  }>,
  supportsRawText?: boolean,
  uiViewClassName: string,
  validAttributes: AttributeConfiguration,
}>;
export type PartialViewConfig = $ReadOnly<{
  bubblingEventTypes?: $PropertyType<ViewConfig, \\"bubblingEventTypes\\">,
  directEventTypes?: $PropertyType<ViewConfig, \\"directEventTypes\\">,
  supportsRawText?: boolean,
  uiViewClassName: string,
  validAttributes?: PartialAttributeConfiguration,
}>;
export interface INativeMethods {
  blur(): void;
  focus(): void;
  measure(callback: MeasureOnSuccessCallback): void;
  measureInWindow(callback: MeasureInWindowOnSuccessCallback): void;
  measureLayout(
    relativeToNativeNode: number | ElementRef<HostComponent<mixed>>,
    onSuccess: MeasureLayoutOnSuccessCallback,
    onFail?: () => void
  ): void;
  setNativeProps(nativeProps: { ... }): void;
}
export type NativeMethods = $ReadOnly<{|
  blur(): void,
  focus(): void,
  measure(callback: MeasureOnSuccessCallback): void,
  measureInWindow(callback: MeasureInWindowOnSuccessCallback): void,
  measureLayout(
    relativeToNativeNode: number | ElementRef<HostComponent<mixed>>,
    onSuccess: MeasureLayoutOnSuccessCallback,
    onFail?: () => void
  ): void,
  setNativeProps(nativeProps: { ... }): void,
|}>;
export type HostComponent<T> = AbstractComponent<T, $ReadOnly<NativeMethods>>;
type SecretInternalsType = {
  computeComponentStackForErrorReporting(tag: number): string,
  ...
};
type InspectorDataProps = $ReadOnly<{
  [propName: string]: string,
  ...
}>;
type InspectorDataGetter = (
  <TElementType: ElementType>(
    componentOrHandle: ElementRef<TElementType> | number
  ) => ?number
) => $ReadOnly<{
  measure: (callback: MeasureOnSuccessCallback) => void,
  props: InspectorDataProps,
}>;
export type InspectorData = $ReadOnly<{
  closestInstance?: mixed,
  hierarchy: Array<{
    name: ?string,
    getInspectorData: InspectorDataGetter,
  }>,
  selectedIndex: ?number,
  props: InspectorDataProps,
  componentStack: string,
}>;
export type TouchedViewDataAtPoint = $ReadOnly<{
  pointerY: number,
  touchedViewTag?: number,
  frame: $ReadOnly<{
    top: number,
    left: number,
    width: number,
    height: number,
  }>,
  ...InspectorData,
}>;
export type RenderRootOptions = {
  onUncaughtError?: (
    error: mixed,
    errorInfo: { +componentStack?: ?string }
  ) => void,
  onCaughtError?: (
    error: mixed,
    errorInfo: {
      +componentStack?: ?string,
      +errorBoundary?: ?React$Component<any, any>,
    }
  ) => void,
  onRecoverableError?: (
    error: mixed,
    errorInfo: { +componentStack?: ?string }
  ) => void,
};
export type ReactNativeType = {
  findHostInstance_DEPRECATED<TElementType: ElementType>(
    componentOrHandle: ?(ElementRef<TElementType> | number)
  ): ?ElementRef<HostComponent<mixed>>,
  findNodeHandle<TElementType: ElementType>(
    componentOrHandle: ?(ElementRef<TElementType> | number)
  ): ?number,
  isChildPublicInstance(
    parent: PublicInstance | HostComponent<mixed>,
    child: PublicInstance | HostComponent<mixed>
  ): boolean,
  dispatchCommand(
    handle: ElementRef<HostComponent<mixed>>,
    command: string,
    args: Array<mixed>
  ): void,
  sendAccessibilityEvent(
    handle: ElementRef<HostComponent<mixed>>,
    eventType: string
  ): void,
  render(
    element: MixedElement,
    containerTag: number,
    callback: ?() => void,
    options: ?RenderRootOptions
  ): ?ElementRef<ElementType>,
  unmountComponentAtNode(containerTag: number): void,
  unmountComponentAtNodeAndRemoveContainer(containerTag: number): void,
  unstable_batchedUpdates: <T>(fn: (T) => void, bookkeeping: T) => void,
  __SECRET_INTERNALS_DO_NOT_USE_OR_YOU_WILL_BE_FIRED: SecretInternalsType,
  ...
};
declare export opaque type Node;
declare export opaque type InternalInstanceHandle;
type PublicInstance = mixed;
type PublicTextInstance = mixed;
export type ReactFabricType = {
  findHostInstance_DEPRECATED<TElementType: ElementType>(
    componentOrHandle: ?(ElementRef<TElementType> | number)
  ): ?ElementRef<HostComponent<mixed>>,
  findNodeHandle<TElementType: ElementType>(
    componentOrHandle: ?(ElementRef<TElementType> | number)
  ): ?number,
  dispatchCommand(
    handle: ElementRef<HostComponent<mixed>>,
    command: string,
    args: Array<mixed>
  ): void,
  isChildPublicInstance(parent: PublicInstance, child: PublicInstance): boolean,
  sendAccessibilityEvent(
    handle: ElementRef<HostComponent<mixed>>,
    eventType: string
  ): void,
  render(
    element: MixedElement,
    containerTag: number,
    callback: ?() => void,
    concurrentRoot: ?boolean,
    options: ?RenderRootOptions
  ): ?ElementRef<ElementType>,
  unmountComponentAtNode(containerTag: number): void,
  getNodeFromInternalInstanceHandle(
    internalInstanceHandle: InternalInstanceHandle
  ): ?Node,
  getPublicInstanceFromInternalInstanceHandle(
    internalInstanceHandle: InternalInstanceHandle
  ): PublicInstance | PublicTextInstance | null,
  ...
};
export type ReactFabricEventTouch = {
  identifier: number,
  locationX: number,
  locationY: number,
  pageX: number,
  pageY: number,
  screenX: number,
  screenY: number,
  target: number,
  timestamp: number,
  force: number,
  ...
};
export type ReactFabricEvent = {
  touches: Array<ReactFabricEventTouch>,
  changedTouches: Array<ReactFabricEventTouch>,
  targetTouches: Array<ReactFabricEventTouch>,
  target: number,
  ...
};
export type LayoutAnimationType =
  | \\"spring\\"
  | \\"linear\\"
  | \\"easeInEaseOut\\"
  | \\"easeIn\\"
  | \\"easeOut\\"
  | \\"keyboard\\";
export type LayoutAnimationProperty =
  | \\"opacity\\"
  | \\"scaleX\\"
  | \\"scaleY\\"
  | \\"scaleXY\\";
export type LayoutAnimationAnimationConfig = $ReadOnly<{
  duration?: number,
  delay?: number,
  springDamping?: number,
  initialVelocity?: number,
  type?: LayoutAnimationType,
  property?: LayoutAnimationProperty,
}>;
export type LayoutAnimationConfig = $ReadOnly<{
  duration: number,
  create?: LayoutAnimationAnimationConfig,
  update?: LayoutAnimationAnimationConfig,
  delete?: LayoutAnimationAnimationConfig,
}>;
"
`;

exports[`public API should not change unintentionally Libraries/Renderer/shims/ReactNativeViewConfigRegistry.js 1`] = `
"declare export const customBubblingEventTypes: {
  [eventName: string]: $ReadOnly<{
    phasedRegistrationNames: $ReadOnly<{
      captured: string,
      bubbled: string,
      skipBubbling?: ?boolean,
    }>,
  }>,
};
declare export const customDirectEventTypes: {
  [eventName: string]: $ReadOnly<{
    registrationName: string,
  }>,
};
declare export function register(
  name: string,
  callback: () => ViewConfig
): string;
declare export function get(name: string): ViewConfig;
"
`;

exports[`public API should not change unintentionally Libraries/Renderer/shims/createReactNativeComponentClass.js 1`] = `
"declare const createReactNativeComponentClass: (
  name: string,
  callback: () => ViewConfig
) => string;
declare module.exports: createReactNativeComponentClass;
"
`;

exports[`public API should not change unintentionally Libraries/Settings/NativeSettingsManager.js 1`] = `
"export * from \\"../../src/private/specs/modules/NativeSettingsManager\\";
declare export default typeof NativeSettingsManager;
"
`;

exports[`public API should not change unintentionally Libraries/Settings/Settings.js 1`] = `
"declare const Settings: {
  get(key: string): mixed,
  set(settings: Object): void,
  watchKeys(keys: string | Array<string>, callback: Function): number,
  clearWatch(watchId: number): void,
};
declare module.exports: Settings;
"
`;

exports[`public API should not change unintentionally Libraries/Share/NativeShareModule.js 1`] = `
"export * from \\"../../src/private/specs/modules/NativeShareModule\\";
declare export default typeof NativeShareModule;
"
`;

exports[`public API should not change unintentionally Libraries/Share/Share.js 1`] = `
"export type ShareContent =
  | {
      title?: string,
      url: string,
      message?: string,
    }
  | {
      title?: string,
      url?: string,
      message: string,
    };
export type ShareOptions = {
  dialogTitle?: string,
  excludedActivityTypes?: Array<string>,
  tintColor?: string,
  subject?: string,
  anchor?: number,
};
declare class Share {
  static share(
    content: ShareContent,
    options: ShareOptions
  ): Promise<{ action: string, activityType: ?string }>;
  static sharedAction: \\"sharedAction\\";
  static dismissedAction: \\"dismissedAction\\";
}
declare module.exports: Share;
"
`;

exports[`public API should not change unintentionally Libraries/StyleSheet/EdgeInsetsPropType.js 1`] = `
"export type EdgeInsetsProp = Rect;
export type EdgeInsetsOrSizeProp = RectOrSize;
"
`;

exports[`public API should not change unintentionally Libraries/StyleSheet/PlatformColorValueTypes.js.flow 1`] = `
"declare export function PlatformColor(...names: Array<string>): ColorValue;
declare export function normalizeColorObject(
  color: NativeColorValue
): ?ProcessedColorValue;
declare export function processColorObject(
  color: NativeColorValue
): ?NativeColorValue;
"
`;

exports[`public API should not change unintentionally Libraries/StyleSheet/PlatformColorValueTypesIOS.js 1`] = `
"export type DynamicColorIOSTuple = {
  light: ColorValue,
  dark: ColorValue,
  highContrastLight?: ColorValue,
  highContrastDark?: ColorValue,
};
declare export const DynamicColorIOS: (
  tuple: DynamicColorIOSTuple
) => ColorValue;
"
`;

exports[`public API should not change unintentionally Libraries/StyleSheet/PlatformColorValueTypesMacOS.js 1`] = `
"export type DynamicColorMacOSTuple = {
  light: ColorValue,
  dark: ColorValue,
  highContrastLight?: ColorValue,
  highContrastDark?: ColorValue,
};
declare export const DynamicColorMacOS: (
  tuple: DynamicColorMacOSTuple
) => ColorValue;
export type SystemEffectMacOS =
  | \\"none\\"
  | \\"pressed\\"
  | \\"deepPressed\\"
  | \\"disabled\\"
  | \\"rollover\\";
declare export const ColorWithSystemEffectMacOS: (
  color: ColorValue,
  effect: SystemEffectMacOS
) => ColorValue;
"
`;

exports[`public API should not change unintentionally Libraries/StyleSheet/PointPropType.js 1`] = `
"export type PointProp = $ReadOnly<{
  x: number,
  y: number,
  ...
}>;
"
`;

exports[`public API should not change unintentionally Libraries/StyleSheet/Rect.js 1`] = `
"export type Rect = $ReadOnly<{|
  bottom?: ?number,
  left?: ?number,
  right?: ?number,
  top?: ?number,
|}>;
export type RectOrSize = Rect | number;
declare export function createSquare(size: number): Rect;
declare export function normalizeRect(rectOrSize: ?RectOrSize): ?Rect;
"
`;

exports[`public API should not change unintentionally Libraries/StyleSheet/StyleSheet.js 1`] = `
"declare const flatten: $FlowFixMe;
export type { NativeColorValue } from \\"./StyleSheetTypes\\";
export type ColorValue = ____ColorValue_Internal;
export type ViewStyleProp = ____ViewStyleProp_Internal;
export type TextStyleProp = ____TextStyleProp_Internal;
export type ImageStyleProp = ____ImageStyleProp_Internal;
export type DangerouslyImpreciseStyleProp =
  ____DangerouslyImpreciseStyleProp_Internal;
export type TypeForStyleKey<
  +key: $Keys<____DangerouslyImpreciseStyle_Internal>,
> = $ElementType<____DangerouslyImpreciseStyle_Internal, key>;
export type ViewStyle = ____ViewStyle_Internal;
export type TextStyle = ____TextStyle_Internal;
export type ImageStyle = ____ImageStyle_Internal;
export type DangerouslyImpreciseStyle = ____DangerouslyImpreciseStyle_Internal;
declare let hairlineWidth: number;
declare const absoluteFill: {
  position: \\"absolute\\",
  left: 0,
  right: 0,
  top: 0,
  bottom: 0,
};
declare module.exports: {
  hairlineWidth: hairlineWidth,
  absoluteFill: any,
  absoluteFillObject: absoluteFill,
  compose: composeStyles,
  flatten: flatten,
  setStyleAttributePreprocessor(
    property: string,
    process: (nextProp: mixed) => mixed
  ): void,
  create<+S: ____Styles_Internal>(obj: S): $ReadOnly<S>,
};
"
`;

exports[`public API should not change unintentionally Libraries/StyleSheet/StyleSheetTypes.js 1`] = `
"declare export opaque type NativeColorValue;
export type ____ColorValue_Internal = null | string | number | NativeColorValue;
export type ColorArrayValue = null | $ReadOnlyArray<____ColorValue_Internal>;
export type PointValue = {
  x: number,
  y: number,
};
export type EdgeInsetsValue = {
  top: number,
  left: number,
  right: number,
  bottom: number,
};
export type DimensionValue = number | string | \\"auto\\" | AnimatedNode | null;
export type AnimatableNumericValue = number | AnimatedNode;
export type CursorValue =
  | \\"auto\\"
  | \\"alias\\"
  | \\"all-scroll\\"
  | \\"cell\\"
  | \\"col-resize\\"
  | \\"context-menu\\"
  | \\"copy\\"
  | \\"crosshair\\"
  | \\"default\\"
  | \\"e-resize\\"
  | \\"ew-resize\\"
  | \\"grab\\"
  | \\"grabbing\\"
  | \\"help\\"
  | \\"move\\"
  | \\"ne-rsize\\"
  | \\"nesw-resize\\"
  | \\"n-resize\\"
  | \\"ns-resize\\"
  | \\"ns-resize\\"
  | \\"nwse-resize\\"
  | \\"no-drop\\"
  | \\"none\\"
  | \\"not-allowed\\"
  | \\"pointer\\"
  | \\"progress\\"
  | \\"row-esize\\"
  | \\"s-resize\\"
  | \\"se-resize\\"
  | \\"sw-resize\\"
  | \\"text\\"
  | \\"url\\"
  | \\"vertical-text\\"
  | \\"w-resize\\"
  | \\"wait\\"
  | \\"zoom-in\\"
  | \\"zoom-out\\";
type ____LayoutStyle_Internal = $ReadOnly<{
  display?: \\"none\\" | \\"flex\\",
  width?: DimensionValue,
  height?: DimensionValue,
  bottom?: DimensionValue,
  end?: DimensionValue,
  left?: DimensionValue,
  right?: DimensionValue,
  start?: DimensionValue,
  top?: DimensionValue,
  inset?: DimensionValue,
  insetBlock?: DimensionValue,
  insetBlockEnd?: DimensionValue,
  insetBlockStart?: DimensionValue,
  insetInline?: DimensionValue,
  insetInlineEnd?: DimensionValue,
  insetInlineStart?: DimensionValue,
  minWidth?: DimensionValue,
  maxWidth?: DimensionValue,
  minHeight?: DimensionValue,
  maxHeight?: DimensionValue,
  margin?: DimensionValue,
  marginBlock?: DimensionValue,
  marginBlockEnd?: DimensionValue,
  marginBlockStart?: DimensionValue,
  marginBottom?: DimensionValue,
  marginEnd?: DimensionValue,
  marginHorizontal?: DimensionValue,
  marginInline?: DimensionValue,
  marginInlineEnd?: DimensionValue,
  marginInlineStart?: DimensionValue,
  marginLeft?: DimensionValue,
  marginRight?: DimensionValue,
  marginStart?: DimensionValue,
  marginTop?: DimensionValue,
  marginVertical?: DimensionValue,
  padding?: DimensionValue,
  paddingBlock?: DimensionValue,
  paddingBlockEnd?: DimensionValue,
  paddingBlockStart?: DimensionValue,
  paddingBottom?: DimensionValue,
  paddingEnd?: DimensionValue,
  paddingHorizontal?: DimensionValue,
  paddingInline?: DimensionValue,
  paddingInlineEnd?: DimensionValue,
  paddingInlineStart?: DimensionValue,
  paddingLeft?: DimensionValue,
  paddingRight?: DimensionValue,
  paddingStart?: DimensionValue,
  paddingTop?: DimensionValue,
  paddingVertical?: DimensionValue,
  borderWidth?: number,
  borderBottomWidth?: number,
  borderEndWidth?: number,
  borderLeftWidth?: number,
  borderRightWidth?: number,
  borderStartWidth?: number,
  borderTopWidth?: number,
  position?: \\"absolute\\" | \\"relative\\" | \\"static\\",
  flexDirection?: \\"row\\" | \\"row-reverse\\" | \\"column\\" | \\"column-reverse\\",
  flexWrap?: \\"wrap\\" | \\"nowrap\\" | \\"wrap-reverse\\",
  justifyContent?:
    | \\"flex-start\\"
    | \\"flex-end\\"
    | \\"center\\"
    | \\"space-between\\"
    | \\"space-around\\"
    | \\"space-evenly\\",
  alignItems?: \\"flex-start\\" | \\"flex-end\\" | \\"center\\" | \\"stretch\\" | \\"baseline\\",
  alignSelf?:
    | \\"auto\\"
    | \\"flex-start\\"
    | \\"flex-end\\"
    | \\"center\\"
    | \\"stretch\\"
    | \\"baseline\\",
  alignContent?:
    | \\"flex-start\\"
    | \\"flex-end\\"
    | \\"center\\"
    | \\"stretch\\"
    | \\"space-between\\"
    | \\"space-around\\"
    | \\"space-evenly\\",
  overflow?: \\"visible\\" | \\"hidden\\" | \\"scroll\\",
  flex?: number,
  flexGrow?: number,
  flexShrink?: number,
  flexBasis?: number | string,
  aspectRatio?: number | string,
  zIndex?: number,
  direction?: \\"inherit\\" | \\"ltr\\" | \\"rtl\\",
  rowGap?: number | string,
  columnGap?: number | string,
  gap?: number | string,
}>;
export type ____ShadowStyle_InternalCore = $ReadOnly<{
  shadowColor?: ____ColorValue_Internal,
  shadowOffset?: $ReadOnly<{
    width?: number,
    height?: number,
  }>,
  shadowOpacity?: AnimatableNumericValue,
  shadowRadius?: number,
}>;
export type ____ShadowStyle_Internal = $ReadOnly<{
  ...____ShadowStyle_InternalCore,
  ...____ShadowStyle_InternalOverrides,
}>;
export type FilterFunction =
  | { brightness: number | string }
  | { blur: number | string }
  | { contrast: number | string }
  | { grayscale: number | string }
  | { hueRotate: number | string }
  | { invert: number | string }
  | { opacity: number | string }
  | { saturate: number | string }
  | { sepia: number | string }
  | { dropShadow: DropShadowPrimitive | string };
export type DropShadowPrimitive = {
  offsetX: number | string,
  offsetY: number | string,
  standardDeviation?: number | string,
  color?: ____ColorValue_Internal,
};
export type GradientValue = {
  type: \\"linearGradient\\",
  direction?: string,
  colorStops: $ReadOnlyArray<{
    color: ____ColorValue_Internal,
    positions?: $ReadOnlyArray<string>,
  }>,
};
export type BoxShadowPrimitive = {
  offsetX: number | string,
  offsetY: number | string,
  color?: ____ColorValue_Internal,
  blurRadius?: number | string,
  spreadDistance?: number | string,
  inset?: boolean,
};
type ____BlendMode_Internal =
  | \\"normal\\"
  | \\"multiply\\"
  | \\"screen\\"
  | \\"overlay\\"
  | \\"darken\\"
  | \\"lighten\\"
  | \\"color-dodge\\"
  | \\"color-burn\\"
  | \\"hard-light\\"
  | \\"soft-light\\"
  | \\"difference\\"
  | \\"exclusion\\"
  | \\"hue\\"
  | \\"saturation\\"
  | \\"color\\"
  | \\"luminosity\\";
export type ____ViewStyle_InternalCore = $ReadOnly<{
  ...$Exact<____LayoutStyle_Internal>,
  ...$Exact<____ShadowStyle_Internal>,
  ...$Exact<____TransformStyle_Internal>,
  backfaceVisibility?: \\"visible\\" | \\"hidden\\",
  backgroundColor?: ____ColorValue_Internal,
  borderColor?: ____ColorValue_Internal,
  borderCurve?: \\"circular\\" | \\"continuous\\",
  borderBottomColor?: ____ColorValue_Internal,
  borderEndColor?: ____ColorValue_Internal,
  borderLeftColor?: ____ColorValue_Internal,
  borderRightColor?: ____ColorValue_Internal,
  borderStartColor?: ____ColorValue_Internal,
  borderTopColor?: ____ColorValue_Internal,
  borderBlockColor?: ____ColorValue_Internal,
  borderBlockEndColor?: ____ColorValue_Internal,
  borderBlockStartColor?: ____ColorValue_Internal,
  borderRadius?: AnimatableNumericValue | string,
  borderBottomEndRadius?: AnimatableNumericValue | string,
  borderBottomLeftRadius?: AnimatableNumericValue | string,
  borderBottomRightRadius?: AnimatableNumericValue | string,
  borderBottomStartRadius?: AnimatableNumericValue | string,
  borderEndEndRadius?: AnimatableNumericValue | string,
  borderEndStartRadius?: AnimatableNumericValue | string,
  borderStartEndRadius?: AnimatableNumericValue | string,
  borderStartStartRadius?: AnimatableNumericValue | string,
  borderTopEndRadius?: AnimatableNumericValue | string,
  borderTopLeftRadius?: AnimatableNumericValue | string,
  borderTopRightRadius?: AnimatableNumericValue | string,
  borderTopStartRadius?: AnimatableNumericValue | string,
  borderStyle?: \\"solid\\" | \\"dotted\\" | \\"dashed\\",
  borderWidth?: AnimatableNumericValue,
  borderBottomWidth?: AnimatableNumericValue,
  borderEndWidth?: AnimatableNumericValue,
  borderLeftWidth?: AnimatableNumericValue,
  borderRightWidth?: AnimatableNumericValue,
  borderStartWidth?: AnimatableNumericValue,
  borderTopWidth?: AnimatableNumericValue,
  opacity?: AnimatableNumericValue,
  elevation?: number,
  pointerEvents?: \\"auto\\" | \\"none\\" | \\"box-none\\" | \\"box-only\\",
  cursor?: CursorValue,
  experimental_boxShadow?: $ReadOnlyArray<BoxShadowPrimitive> | string,
  experimental_filter?: $ReadOnlyArray<FilterFunction> | string,
  experimental_mixBlendMode?: ____BlendMode_Internal,
  experimental_backgroundImage?: $ReadOnlyArray<GradientValue> | string,
  isolation?: \\"auto\\" | \\"isolate\\",
}>;
export type ____ViewStyle_Internal = $ReadOnly<{
  ...____ViewStyle_InternalCore,
  ...____ViewStyle_InternalOverrides,
}>;
export type FontStyleType = {
  fontFamily: string,
  fontWeight: ____FontWeight_Internal,
};
export type FontStyleMap = {
  ultraLight: FontStyleType,
  thin: FontStyleType,
  light: FontStyleType,
  regular: FontStyleType,
  medium: FontStyleType,
  semibold: FontStyleType,
  bold: FontStyleType,
  heavy: FontStyleType,
  black: FontStyleType,
};
export type ____FontWeight_Internal =
  | \\"normal\\"
  | \\"bold\\"
  | \\"100\\"
  | \\"200\\"
  | \\"300\\"
  | \\"400\\"
  | \\"500\\"
  | \\"600\\"
  | \\"700\\"
  | \\"800\\"
  | \\"900\\"
  | 100
  | 200
  | 300
  | 400
  | 500
  | 600
  | 700
  | 800
  | 900
  | \\"ultralight\\"
  | \\"thin\\"
  | \\"light\\"
  | \\"medium\\"
  | \\"regular\\"
  | \\"semibold\\"
  | \\"condensedBold\\"
  | \\"condensed\\"
  | \\"heavy\\"
  | \\"black\\";
export type ____FontVariantArray_Internal = $ReadOnlyArray<
  | \\"small-caps\\"
  | \\"oldstyle-nums\\"
  | \\"lining-nums\\"
  | \\"tabular-nums\\"
  | \\"common-ligatures\\"
  | \\"no-common-ligatures\\"
  | \\"discretionary-ligatures\\"
  | \\"no-discretionary-ligatures\\"
  | \\"historical-ligatures\\"
  | \\"no-historical-ligatures\\"
  | \\"contextual\\"
  | \\"no-contextual\\"
  | \\"proportional-nums\\"
  | \\"stylistic-one\\"
  | \\"stylistic-two\\"
  | \\"stylistic-three\\"
  | \\"stylistic-four\\"
  | \\"stylistic-five\\"
  | \\"stylistic-six\\"
  | \\"stylistic-seven\\"
  | \\"stylistic-eight\\"
  | \\"stylistic-nine\\"
  | \\"stylistic-ten\\"
  | \\"stylistic-eleven\\"
  | \\"stylistic-twelve\\"
  | \\"stylistic-thirteen\\"
  | \\"stylistic-fourteen\\"
  | \\"stylistic-fifteen\\"
  | \\"stylistic-sixteen\\"
  | \\"stylistic-seventeen\\"
  | \\"stylistic-eighteen\\"
  | \\"stylistic-nineteen\\"
  | \\"stylistic-twenty\\",
>;
export type ____TextStyle_InternalCore = $ReadOnly<{
  ...$Exact<____ViewStyle_Internal>,
  color?: ____ColorValue_Internal,
  fontFamily?: string,
  fontSize?: number,
  fontStyle?: \\"normal\\" | \\"italic\\",
  fontWeight?: ____FontWeight_Internal,
  fontVariant?: ____FontVariantArray_Internal | string,
  textShadowOffset?: $ReadOnly<{
    width: number,
    height: number,
  }>,
  textShadowRadius?: number,
  textShadowColor?: ____ColorValue_Internal,
  letterSpacing?: number,
  lineHeight?: number,
  textAlign?: \\"auto\\" | \\"left\\" | \\"right\\" | \\"center\\" | \\"justify\\",
  textAlignVertical?: \\"auto\\" | \\"top\\" | \\"bottom\\" | \\"center\\",
  includeFontPadding?: boolean,
  textDecorationLine?:
    | \\"none\\"
    | \\"underline\\"
    | \\"line-through\\"
    | \\"underline line-through\\",
  textDecorationStyle?: \\"solid\\" | \\"double\\" | \\"dotted\\" | \\"dashed\\",
  textDecorationColor?: ____ColorValue_Internal,
  textTransform?: \\"none\\" | \\"capitalize\\" | \\"uppercase\\" | \\"lowercase\\",
  userSelect?: \\"auto\\" | \\"text\\" | \\"none\\" | \\"contain\\" | \\"all\\",
  verticalAlign?: \\"auto\\" | \\"top\\" | \\"bottom\\" | \\"middle\\",
  writingDirection?: \\"auto\\" | \\"ltr\\" | \\"rtl\\",
  cursor?: CursorValue,
}>;
export type ____TextStyle_Internal = $ReadOnly<{
  ...____TextStyle_InternalCore,
  ...____TextStyle_InternalOverrides,
}>;
export type ____ImageStyle_InternalCore = $ReadOnly<{
  ...$Exact<____ViewStyle_Internal>,
  resizeMode?: \\"contain\\" | \\"cover\\" | \\"stretch\\" | \\"center\\" | \\"repeat\\",
  objectFit?: \\"cover\\" | \\"contain\\" | \\"fill\\" | \\"scale-down\\",
  tintColor?: ____ColorValue_Internal,
  overlayColor?: string,
}>;
export type ____ImageStyle_Internal = $ReadOnly<{
  ...____ImageStyle_InternalCore,
  ...____ImageStyle_InternalOverrides,
}>;
export type ____DangerouslyImpreciseStyle_InternalCore = $ReadOnly<{
  ...$Exact<____TextStyle_Internal>,
  resizeMode?: \\"contain\\" | \\"cover\\" | \\"stretch\\" | \\"center\\" | \\"repeat\\",
  objectFit?: \\"cover\\" | \\"contain\\" | \\"fill\\" | \\"scale-down\\",
  tintColor?: ____ColorValue_Internal,
  overlayColor?: string,
}>;
export type ____DangerouslyImpreciseStyle_Internal = $ReadOnly<{
  ...____DangerouslyImpreciseStyle_InternalCore,
  ...____DangerouslyImpreciseStyle_InternalOverrides,
  ...
}>;
type GenericStyleProp<+T> =
  | null
  | void
  | T
  | false
  | \\"\\"
  | $ReadOnlyArray<GenericStyleProp<T>>;
export type ____DangerouslyImpreciseStyleProp_Internal = GenericStyleProp<
  Partial<____DangerouslyImpreciseStyle_Internal>,
>;
export type ____ViewStyleProp_Internal = GenericStyleProp<
  $ReadOnly<Partial<____ViewStyle_Internal>>,
>;
export type ____TextStyleProp_Internal = GenericStyleProp<
  $ReadOnly<Partial<____TextStyle_Internal>>,
>;
export type ____ImageStyleProp_Internal = GenericStyleProp<
  $ReadOnly<Partial<____ImageStyle_Internal>>,
>;
export type ____Styles_Internal = {
  +[key: string]: Partial<____DangerouslyImpreciseStyle_Internal>,
  ...
};
export type ____FlattenStyleProp_Internal<
  +TStyleProp: GenericStyleProp<mixed>,
> = TStyleProp extends null | void | false | \\"\\"
  ? empty
  : TStyleProp extends $ReadOnlyArray<infer V>
    ? ____FlattenStyleProp_Internal<V>
    : TStyleProp;
"
`;

exports[`public API should not change unintentionally Libraries/StyleSheet/flattenStyle.js 1`] = `
"declare function flattenStyle<TStyleProp: DangerouslyImpreciseStyleProp>(
  style: ?TStyleProp
): ?____FlattenStyleProp_Internal<TStyleProp>;
declare module.exports: flattenStyle;
"
`;

exports[`public API should not change unintentionally Libraries/StyleSheet/normalizeColor.js 1`] = `
"declare function normalizeColor(
  color: ?(ColorValue | ProcessedColorValue)
): ?ProcessedColorValue;
declare module.exports: normalizeColor;
"
`;

exports[`public API should not change unintentionally Libraries/StyleSheet/private/_StyleSheetTypesOverrides.js 1`] = `
"export type ____DangerouslyImpreciseStyle_InternalOverrides = $ReadOnly<{}>;
export type ____ImageStyle_InternalOverrides = $ReadOnly<{}>;
export type ____ShadowStyle_InternalOverrides = $ReadOnly<{}>;
export type ____TextStyle_InternalOverrides = $ReadOnly<{}>;
export type ____ViewStyle_InternalOverrides = $ReadOnly<{}>;
"
`;

exports[`public API should not change unintentionally Libraries/StyleSheet/private/_TransformStyle.js 1`] = `
"export type ____TransformStyle_Internal = $ReadOnly<{|
  transform?:
    | $ReadOnlyArray<
        | {| +perspective: number | AnimatedNode |}
        | {| +rotate: string | AnimatedNode |}
        | {| +rotateX: string | AnimatedNode |}
        | {| +rotateY: string | AnimatedNode |}
        | {| +rotateZ: string | AnimatedNode |}
        | {| +scale: number | AnimatedNode |}
        | {| +scaleX: number | AnimatedNode |}
        | {| +scaleY: number | AnimatedNode |}
        | {| +translateX: number | AnimatedNode |}
        | {| +translateY: number | AnimatedNode |}
        | {|
            +translate:
              | [number | AnimatedNode, number | AnimatedNode]
              | AnimatedNode,
          |}
        | {| +skewX: string | AnimatedNode |}
        | {| +skewY: string | AnimatedNode |}
        | {|
            +matrix: $ReadOnlyArray<number | AnimatedNode> | AnimatedNode,
          |},
      >
    | string,
  transformOrigin?:
    | [string | number, string | number, string | number]
    | string,
|}>;
"
`;

exports[`public API should not change unintentionally Libraries/StyleSheet/processAspectRatio.js 1`] = `
"declare function processAspectRatio(aspectRatio?: number | string): ?number;
declare module.exports: processAspectRatio;
"
`;

exports[`public API should not change unintentionally Libraries/StyleSheet/processBackgroundImage.js 1`] = `
"type ParsedGradientValue = {
  type: \\"linearGradient\\",
  start: { x: number, y: number },
  end: { x: number, y: number },
  colorStops: $ReadOnlyArray<{
    color: ProcessedColorValue,
    position: number,
  }>,
};
declare export default function processBackgroundImage(
  backgroundImage: ?($ReadOnlyArray<GradientValue> | string)
): $ReadOnlyArray<ParsedGradientValue>;
"
`;

exports[`public API should not change unintentionally Libraries/StyleSheet/processBoxShadow.js 1`] = `
"export type ParsedBoxShadow = {
  offsetX: number,
  offsetY: number,
  color?: ProcessedColorValue,
  blurRadius?: number,
  spreadDistance?: number,
  inset?: boolean,
};
declare export default function processBoxShadow(
  rawBoxShadows: ?($ReadOnlyArray<BoxShadowPrimitive> | string)
): Array<ParsedBoxShadow>;
"
`;

exports[`public API should not change unintentionally Libraries/StyleSheet/processColor.js 1`] = `
"export type ProcessedColorValue = number | NativeColorValue;
declare function processColor(
  color?: ?(number | ColorValue)
): ?ProcessedColorValue;
declare export default typeof processColor;
"
`;

exports[`public API should not change unintentionally Libraries/StyleSheet/processColorArray.js 1`] = `
"declare function processColorArray(
  colors: ?$ReadOnlyArray<ColorValue>
): ?$ReadOnlyArray<ProcessedColorValue>;
declare module.exports: processColorArray;
"
`;

exports[`public API should not change unintentionally Libraries/StyleSheet/processFilter.js 1`] = `
"type ParsedFilter =
  | { brightness: number }
  | { blur: number }
  | { contrast: number }
  | { grayscale: number }
  | { hueRotate: number }
  | { invert: number }
  | { opacity: number }
  | { saturate: number }
  | { sepia: number }
  | { dropShadow: ParsedDropShadow };
type ParsedDropShadow = {
  offsetX: number,
  offsetY: number,
  standardDeviation?: number,
  color?: ColorValue,
};
declare export default function processFilter(
  filter: ?($ReadOnlyArray<FilterFunction> | string)
): $ReadOnlyArray<ParsedFilter>;
"
`;

exports[`public API should not change unintentionally Libraries/StyleSheet/processFontVariant.js 1`] = `
"declare function processFontVariant(
  fontVariant: ____FontVariantArray_Internal | string
): ?____FontVariantArray_Internal;
declare module.exports: processFontVariant;
"
`;

exports[`public API should not change unintentionally Libraries/StyleSheet/processTransform.js 1`] = `
"declare function processTransform(
  transform: Array<Object> | string
): Array<Object> | Array<number>;
declare module.exports: processTransform;
"
`;

exports[`public API should not change unintentionally Libraries/StyleSheet/processTransformOrigin.js 1`] = `
"declare export default function processTransformOrigin(
  transformOrigin: Array<string | number> | string
): Array<string | number>;
"
`;

exports[`public API should not change unintentionally Libraries/StyleSheet/setNormalizedColorAlpha.js 1`] = `
"declare function setNormalizedColorAlpha(input: number, alpha: number): number;
declare module.exports: setNormalizedColorAlpha;
"
`;

exports[`public API should not change unintentionally Libraries/StyleSheet/splitLayoutProps.js 1`] = `
"declare export default function splitLayoutProps(
  props: ?____ViewStyle_Internal
): {
  outer: ?____ViewStyle_Internal,
  inner: ?____ViewStyle_Internal,
};
"
`;

exports[`public API should not change unintentionally Libraries/Text/Text.js 1`] = `
"type TextForwardRef = React.ElementRef<
  typeof NativeText | typeof NativeVirtualText,
>;
declare const Text: React.AbstractComponent<TextProps, TextForwardRef>;
declare module.exports: Text;
"
`;

exports[`public API should not change unintentionally Libraries/Text/TextAncestor.js 1`] = `
"declare const TextAncestorContext: React$Context<$FlowFixMe>;
declare module.exports: TextAncestorContext;
"
`;

exports[`public API should not change unintentionally Libraries/Text/TextNativeComponent.js 1`] = `
"export type NativeTextProps = $ReadOnly<{
  ...TextProps,
  isHighlighted?: ?boolean,
  selectionColor?: ?ProcessedColorValue,
  onClick?: ?(event: PressEvent) => mixed,
  isPressable?: ?boolean,
}>;
declare export const NativeText: HostComponent<NativeTextProps>;
declare export const NativeVirtualText: HostComponent<NativeTextProps>;
"
`;

exports[`public API should not change unintentionally Libraries/Text/TextProps.js 1`] = `
"export type PressRetentionOffset = $ReadOnly<{
  top: number,
  left: number,
  bottom: number,
  right: number,
}>;
type PointerEventProps = $ReadOnly<{
  onPointerEnter?: (event: PointerEvent) => void,
  onPointerLeave?: (event: PointerEvent) => void,
  onPointerMove?: (event: PointerEvent) => void,
}>;
export type TextProps = $ReadOnly<{
  ...PointerEventProps,
  accessible?: ?boolean,
  accessibilityActions?: ?$ReadOnlyArray<AccessibilityActionInfo>,
  onAccessibilityAction?: ?(event: AccessibilityActionEvent) => mixed,
  accessibilityHint?: ?Stringish,
  accessibilityLanguage?: ?Stringish,
  accessibilityLabel?: ?Stringish,
  accessibilityRole?: ?AccessibilityRole,
  accessibilityState?: ?AccessibilityState,
  \\"aria-label\\"?: ?string,
  adjustsFontSizeToFit?: ?boolean,
  allowFontScaling?: ?boolean,
  android_hyphenationFrequency?: ?(\\"normal\\" | \\"none\\" | \\"full\\"),
  \\"aria-busy\\"?: ?boolean,
  \\"aria-checked\\"?: ?boolean | \\"mixed\\",
  \\"aria-disabled\\"?: ?boolean,
  \\"aria-expanded\\"?: ?boolean,
  \\"aria-selected\\"?: ?boolean,
  \\"aria-labelledby\\"?: ?string,
  children?: ?Node,
  ellipsizeMode?: ?(\\"clip\\" | \\"head\\" | \\"middle\\" | \\"tail\\"),
  id?: string,
  maxFontSizeMultiplier?: ?number,
  nativeID?: ?string,
  numberOfLines?: ?number,
  onLayout?: ?(event: LayoutEvent) => mixed,
  onLongPress?: ?(event: PressEvent) => mixed,
  onPress?: ?(event: PressEvent) => mixed,
  onPressIn?: ?(event: PressEvent) => mixed,
  onPressOut?: ?(event: PressEvent) => mixed,
  onResponderGrant?: ?(event: PressEvent) => void,
  onResponderMove?: ?(event: PressEvent) => void,
  onResponderRelease?: ?(event: PressEvent) => void,
  onResponderTerminate?: ?(event: PressEvent) => void,
  onResponderTerminationRequest?: ?() => boolean,
  onStartShouldSetResponder?: ?() => boolean,
  onMoveShouldSetResponder?: ?() => boolean,
  onTextLayout?: ?(event: TextLayoutEvent) => mixed,
  pressRetentionOffset?: ?PressRetentionOffset,
  role?: ?Role,
  selectable?: ?boolean,
  style?: ?TextStyleProp,
  testID?: ?string,
  disabled?: ?boolean,
  selectionColor?: ?string,
  dataDetectorType?: ?(\\"phoneNumber\\" | \\"link\\" | \\"email\\" | \\"none\\" | \\"all\\"),
  textBreakStrategy?: ?(\\"balanced\\" | \\"highQuality\\" | \\"simple\\"),
  adjustsFontSizeToFit?: ?boolean,
  dynamicTypeRamp?: ?(
    | \\"caption2\\"
    | \\"caption1\\"
    | \\"footnote\\"
    | \\"subheadline\\"
    | \\"callout\\"
    | \\"body\\"
    | \\"headline\\"
    | \\"title3\\"
    | \\"title2\\"
    | \\"title1\\"
    | \\"largeTitle\\"
  ),
  minimumFontScale?: ?number,
  suppressHighlighting?: ?boolean,
  lineBreakStrategyIOS?: ?(\\"none\\" | \\"standard\\" | \\"hangul-word\\" | \\"push-out\\"),
  tooltip?: ?string,
  focusable?: ?boolean,
  enableFocusRing?: ?boolean,
  onMouseEnter?: ?(event: MouseEvent) => void,
  onMouseLeave?: ?(event: MouseEvent) => void,
}>;
"
`;

exports[`public API should not change unintentionally Libraries/TurboModule/RCTExport.js 1`] = `
"export interface DEPRECATED_RCTExport<T: void = void> {
  +getConstants?: () => { ... };
}
export interface TurboModule extends DEPRECATED_RCTExport<void> {}
export type { RootTag } from \\"../Types/RootTagTypes.js\\";
"
`;

exports[`public API should not change unintentionally Libraries/TurboModule/TurboModuleRegistry.js 1`] = `
"declare export function get<T: TurboModule>(name: string): ?T;
declare export function getEnforcing<T: TurboModule>(name: string): T;
"
`;

exports[`public API should not change unintentionally Libraries/TurboModule/samples/NativeSampleTurboModule.js 1`] = `
"export * from \\"../../../src/private/specs/modules/NativeSampleTurboModule\\";
declare export default typeof NativeSampleTurboModule;
"
`;

exports[`public API should not change unintentionally Libraries/Types/CodegenTypes.js 1`] = `
"export type BubblingEventHandler<T, PaperName: string | empty = empty> = (
  event: SyntheticEvent<T>
) => void | Promise<void>;
export type DirectEventHandler<T, PaperName: string | empty = empty> = (
  event: SyntheticEvent<T>
) => void | Promise<void>;
export type Double = number;
export type Float = number;
export type Int32 = number;
export type UnsafeObject = $FlowFixMe;
export type UnsafeMixed = mixed;
type DefaultTypes = number | boolean | string | $ReadOnlyArray<string>;
export type WithDefault<Type: DefaultTypes, Value: ?Type | string> = ?Type;
export type EventEmitter<T> = (
  handler: (T) => void | Promise<void>
) => EventSubscription;
"
`;

exports[`public API should not change unintentionally Libraries/Types/CoreEventTypes.js 1`] = `
"export type SyntheticEvent<+T> = $ReadOnly<{|
  bubbles: ?boolean,
  cancelable: ?boolean,
  currentTarget: number | React.ElementRef<HostComponent<mixed>>,
  defaultPrevented: ?boolean,
  dispatchConfig: $ReadOnly<{|
    registrationName: string,
  |}>,
  eventPhase: ?number,
  preventDefault: () => void,
  isDefaultPrevented: () => boolean,
  stopPropagation: () => void,
  isPropagationStopped: () => boolean,
  isTrusted: ?boolean,
  nativeEvent: T,
  persist: () => void,
  target: ?number | React.ElementRef<HostComponent<mixed>>,
  timeStamp: number,
  type: ?string,
|}>;
export type ResponderSyntheticEvent<T> = $ReadOnly<{|
  ...SyntheticEvent<T>,
  touchHistory: $ReadOnly<{|
    indexOfSingleActiveTouch: number,
    mostRecentTimeStamp: number,
    numberActiveTouches: number,
    touchBank: $ReadOnlyArray<
      $ReadOnly<{|
        touchActive: boolean,
        startPageX: number,
        startPageY: number,
        startTimeStamp: number,
        currentPageX: number,
        currentPageY: number,
        currentTimeStamp: number,
        previousPageX: number,
        previousPageY: number,
        previousTimeStamp: number,
      |}>,
    >,
  |}>,
|}>;
export type Layout = $ReadOnly<{|
  x: number,
  y: number,
  width: number,
  height: number,
|}>;
export type TextLayout = $ReadOnly<{|
  ...Layout,
  ascender: number,
  capHeight: number,
  descender: number,
  text: string,
  xHeight: number,
|}>;
export type LayoutEvent = SyntheticEvent<
  $ReadOnly<{|
    layout: Layout,
  |}>,
>;
export type TextLayoutEvent = SyntheticEvent<
  $ReadOnly<{|
    lines: Array<TextLayout>,
  |}>,
>;
export interface NativeUIEvent {
  +detail: number;
}
export interface NativeMouseEvent extends NativeUIEvent {
  +screenX: number;
  +screenY: number;
  +pageX: number;
  +pageY: number;
  +clientX: number;
  +clientY: number;
  +x: number;
  +y: number;
  +ctrlKey: boolean;
  +shiftKey: boolean;
  +altKey: boolean;
  +metaKey: boolean;
  +button: number;
  +buttons: number;
  +relatedTarget: null | number | React.ElementRef<HostComponent<mixed>>;
  +offsetX: number;
  +offsetY: number;
}
export interface NativePointerEvent extends NativeMouseEvent {
  +pointerId: number;
  +width: number;
  +height: number;
  +pressure: number;
  +tangentialPressure: number;
  +tiltX: number;
  +tiltY: number;
  +twist: number;
  +pointerType: string;
  +isPrimary: boolean;
}
export type PointerEvent = SyntheticEvent<NativePointerEvent>;
export type PressEvent = ResponderSyntheticEvent<
  $ReadOnly<{|
    altKey?: ?boolean,
    button?: ?number,
    changedTouches: $ReadOnlyArray<$PropertyType<PressEvent, \\"nativeEvent\\">>,
    ctrlKey?: ?boolean,
    force?: number,
    identifier: number,
    locationX: number,
    locationY: number,
    metaKey?: ?boolean,
    pageX: number,
    pageY: number,
    shiftKey?: ?boolean,
    target: ?number,
    timestamp: number,
    touches: $ReadOnlyArray<$PropertyType<PressEvent, \\"nativeEvent\\">>,
  |}>,
>;
export type ScrollEvent = SyntheticEvent<
  $ReadOnly<{|
    contentInset: $ReadOnly<{|
      bottom: number,
      left: number,
      right: number,
      top: number,
    |}>,
    contentOffset: $ReadOnly<{|
      y: number,
      x: number,
    |}>,
    contentSize: $ReadOnly<{|
      height: number,
      width: number,
    |}>,
    layoutMeasurement: $ReadOnly<{|
      height: number,
      width: number,
    |}>,
    targetContentOffset?: $ReadOnly<{|
      y: number,
      x: number,
    |}>,
    velocity?: $ReadOnly<{|
      y: number,
      x: number,
    |}>,
    zoomScale?: number,
    responderIgnoreScroll?: boolean,
    preferredScrollerStyle?: string,
  |}>,
>;
export type BlurEvent = SyntheticEvent<
  $ReadOnly<{|
    target: number,
  |}>,
>;
export type FocusEvent = SyntheticEvent<
  $ReadOnly<{|
    target: number,
  |}>,
>;
export type KeyEvent = SyntheticEvent<
  $ReadOnly<{|
    capsLockKey: boolean,
    shiftKey: boolean,
    ctrlKey: boolean,
    altKey: boolean,
    metaKey: boolean,
    numericPadKey: boolean,
    helpKey: boolean,
    functionKey: boolean,
    ArrowLeft: boolean,
    ArrowRight: boolean,
    ArrowUp: boolean,
    ArrowDown: boolean,
    key: string,
  |}>,
>;
export type HandledKeyEvent = $ReadOnly<{|
  altKey?: ?boolean,
  ctrlKey?: ?boolean,
  metaKey?: ?boolean,
  shiftKey?: ?boolean,
  key: string,
|}>;
export type MouseEvent = SyntheticEvent<
  $ReadOnly<{|
    clientX: number,
    clientY: number,
    pageX: number,
    pageY: number,
    timestamp: number,
  |}>,
>;
"
`;

exports[`public API should not change unintentionally Libraries/Types/ReactDevToolsTypes.js 1`] = `
"type PublicInstance = {
  ...NativeMethods,
};
export type InstanceFromReactDevTools =
  | PublicInstance
  | {
      canonical?:
        | PublicInstance
        | {
            publicInstance?: PublicInstance,
          },
    };
export type ReactDevToolsAgentEvents = {
  drawTraceUpdates: [Array<{ node: InstanceFromReactDevTools, color: string }>],
  disableTraceUpdates: [],
  showNativeHighlight: [nodes: Array<InstanceFromReactDevTools>],
  hideNativeHighlight: [],
  shutdown: [],
  startInspectingNative: [],
  stopInspectingNative: [],
};
export type ReactDevToolsAgent = {
  selectNode(node: mixed): void,
  stopInspectingNative(value: boolean): void,
  addListener<Event: $Keys<ReactDevToolsAgentEvents>>(
    event: Event,
    listener: (...ReactDevToolsAgentEvents[Event]) => void
  ): void,
  removeListener(
    event: $Keys<ReactDevToolsAgentEvents>,
    listener: () => void
  ): void,
};
export type ReactDevToolsGlobalHook = {
  on: (eventName: string, (agent: ReactDevToolsAgent) => void) => void,
  off: (eventName: string, (agent: ReactDevToolsAgent) => void) => void,
  reactDevtoolsAgent?: ReactDevToolsAgent,
  resolveRNStyle?: mixed,
  nativeStyleEditorValidAttributes?: Array<string>,
};
"
`;

exports[`public API should not change unintentionally Libraries/Types/RootTagTypes.js 1`] = `
"export type { RootTag } from \\"../ReactNative/RootTag\\";
"
`;

exports[`public API should not change unintentionally Libraries/Types/UIManagerJSInterface.js 1`] = `
"export interface UIManagerJSInterface extends Spec {
  +getViewManagerConfig: (viewManagerName: string) => Object;
  +hasViewManagerConfig: (viewManagerName: string) => boolean;
}
"
`;

exports[`public API should not change unintentionally Libraries/UTFSequence.js 1`] = `
"declare const UTFSequence: {|
  BOM: string,
  BULLET: string,
  BULLET_SP: string,
  MDASH: string,
  MDASH_SP: string,
  MIDDOT: string,
  MIDDOT_KATAKANA: string,
  MIDDOT_SP: string,
  NBSP: string,
  NDASH: string,
  NDASH_SP: string,
  NEWLINE: string,
  PIZZA: string,
  TRIANGLE_LEFT: string,
  TRIANGLE_RIGHT: string,
|};
declare export default typeof UTFSequence;
"
`;

exports[`public API should not change unintentionally Libraries/Utilities/Appearance.js 1`] = `
"declare export function getColorScheme(): ?ColorSchemeName;
declare export function setColorScheme(colorScheme: ?ColorSchemeName): void;
declare export function addChangeListener(
  listener: ({ colorScheme: ?ColorSchemeName }) => void
): EventSubscription;
"
`;

exports[`public API should not change unintentionally Libraries/Utilities/BackHandler.js.flow 1`] = `
"type BackPressEventName = \\"backPress\\" | \\"hardwareBackPress\\";
type TBackHandler = {|
  +exitApp: () => void,
  +addEventListener: (
    eventName: BackPressEventName,
    handler: () => ?boolean
  ) => { remove: () => void, ... },
  +removeEventListener: (
    eventName: BackPressEventName,
    handler: () => ?boolean
  ) => void,
|};
declare module.exports: TBackHandler;
"
`;

exports[`public API should not change unintentionally Libraries/Utilities/DebugEnvironment.js 1`] = `
"declare export let isAsyncDebugging: boolean;
"
`;

exports[`public API should not change unintentionally Libraries/Utilities/DevLoadingView.js 1`] = `
"declare module.exports: {
  showMessage(message: string, type: \\"load\\" | \\"refresh\\"): void,
  hide(): void,
};
"
`;

exports[`public API should not change unintentionally Libraries/Utilities/DevSettings.js 1`] = `
"declare let DevSettings: {
  addMenuItem(title: string, handler: () => mixed): void,
  reload(reason?: string): void,
  onFastRefresh(): void,
};
declare module.exports: DevSettings;
"
`;

exports[`public API should not change unintentionally Libraries/Utilities/DeviceInfo.js 1`] = `
"declare module.exports: NativeDeviceInfo;
"
`;

exports[`public API should not change unintentionally Libraries/Utilities/Dimensions.js 1`] = `
"declare class Dimensions {
  static get(dim: string): DisplayMetrics | DisplayMetricsAndroid;
  static set(dims: $ReadOnly<DimensionsPayload>): void;
  static addEventListener(type: \\"change\\", handler: Function): EventSubscription;
}
declare export default typeof Dimensions;
"
`;

exports[`public API should not change unintentionally Libraries/Utilities/FeatureDetection.js 1`] = `
"declare function isNativeFunction(f: Function): boolean;
declare function hasNativeConstructor(o: Object, expectedName: string): boolean;
declare module.exports: {
  isNativeFunction: isNativeFunction,
  hasNativeConstructor: hasNativeConstructor,
};
"
`;

exports[`public API should not change unintentionally Libraries/Utilities/GlobalPerformanceLogger.js 1`] = `
"declare const GlobalPerformanceLogger: IPerformanceLogger;
declare module.exports: GlobalPerformanceLogger;
"
`;

exports[`public API should not change unintentionally Libraries/Utilities/HMRClient.js 1`] = `
"type LogLevel =
  | \\"trace\\"
  | \\"info\\"
  | \\"warn\\"
  | \\"error\\"
  | \\"log\\"
  | \\"group\\"
  | \\"groupCollapsed\\"
  | \\"groupEnd\\"
  | \\"debug\\";
export type HMRClientNativeInterface = {|
  enable(): void,
  disable(): void,
  registerBundle(requestUrl: string): void,
  log(level: LogLevel, data: $ReadOnlyArray<mixed>): void,
  setup(
    platform: string,
    bundleEntry: string,
    host: string,
    port: number | string,
    isEnabled: boolean,
    scheme?: string
  ): void,
  unstable_notifyFuseboxConsoleEnabled(): void,
|};
declare const HMRClient: HMRClientNativeInterface;
declare module.exports: HMRClient;
"
`;

exports[`public API should not change unintentionally Libraries/Utilities/HMRClientProdShim.js 1`] = `
"declare const HMRClientProdShim: HMRClientNativeInterface;
declare module.exports: HMRClientProdShim;
"
`;

exports[`public API should not change unintentionally Libraries/Utilities/IPerformanceLogger.js 1`] = `
"export type Timespan = {
  startTime: number,
  endTime?: number,
  totalTime?: number,
  startExtras?: Extras,
  endExtras?: Extras,
};
export type ExtraValue = number | string | boolean;
export type Extras = { [key: string]: ExtraValue };
export interface IPerformanceLogger {
  addTimespan(
    key: string,
    startTime: number,
    endTime: number,
    startExtras?: Extras,
    endExtras?: Extras
  ): void;
  append(logger: IPerformanceLogger): void;
  clear(): void;
  clearCompleted(): void;
  close(): void;
  currentTimestamp(): number;
  getExtras(): $ReadOnly<{ [key: string]: ?ExtraValue, ... }>;
  getPoints(): $ReadOnly<{ [key: string]: ?number, ... }>;
  getPointExtras(): $ReadOnly<{ [key: string]: ?Extras, ... }>;
  getTimespans(): $ReadOnly<{ [key: string]: ?Timespan, ... }>;
  hasTimespan(key: string): boolean;
  isClosed(): boolean;
  logEverything(): void;
  markPoint(key: string, timestamp?: number, extras?: Extras): void;
  removeExtra(key: string): ?ExtraValue;
  setExtra(key: string, value: ExtraValue): void;
  startTimespan(key: string, timestamp?: number, extras?: Extras): void;
  stopTimespan(key: string, timestamp?: number, extras?: Extras): void;
}
"
`;

exports[`public API should not change unintentionally Libraries/Utilities/NativeAppearance.js 1`] = `
"export type * from \\"../../src/private/specs/modules/NativeAppearance\\";
declare export default typeof NativeAppearance;
"
`;

exports[`public API should not change unintentionally Libraries/Utilities/NativeDevLoadingView.js 1`] = `
"export * from \\"../../src/private/specs/modules/NativeDevLoadingView\\";
declare export default typeof NativeDevLoadingView;
"
`;

exports[`public API should not change unintentionally Libraries/Utilities/NativeDeviceInfo.js 1`] = `
"export * from \\"../../src/private/specs/modules/NativeDeviceInfo\\";
declare export default typeof NativeDeviceInfo;
"
`;

exports[`public API should not change unintentionally Libraries/Utilities/NativePlatformConstantsAndroid.js 1`] = `
"export * from \\"../../src/private/specs/modules/NativePlatformConstantsAndroid\\";
declare export default typeof NativePlatformConstantsAndroid;
"
`;

exports[`public API should not change unintentionally Libraries/Utilities/NativePlatformConstantsIOS.js 1`] = `
"export * from \\"../../src/private/specs/modules/NativePlatformConstantsIOS\\";
declare export default typeof NativePlatformConstantsIOS;
"
`;

exports[`public API should not change unintentionally Libraries/Utilities/NativePlatformConstantsMacOS.js 1`] = `
"export interface Spec extends TurboModule {
  +getConstants: () => {|
    isTesting: boolean,
    reactNativeVersion: {|
      major: number,
      minor: number,
      patch: number,
      prerelease: ?number,
    |},
    osVersion: string,
    systemName: string,
  |};
}
declare export default Spec;
"
`;

exports[`public API should not change unintentionally Libraries/Utilities/PerformanceLoggerContext.js 1`] = `
"declare const PerformanceLoggerContext: React.Context<IPerformanceLogger>;
declare export function usePerformanceLogger(): IPerformanceLogger;
declare export default typeof PerformanceLoggerContext;
"
`;

exports[`public API should not change unintentionally Libraries/Utilities/PixelRatio.js 1`] = `
"declare class PixelRatio {
  static get(): number;
  static getFontScale(): number;
  static getPixelSizeForLayoutSize(layoutSize: number): number;
  static roundToNearestPixel(layoutSize: number): number;
  static startDetecting(): void;
}
declare export default typeof PixelRatio;
"
`;

exports[`public API should not change unintentionally Libraries/Utilities/Platform.flow.js 1`] = `
"export type PlatformSelectSpec<T> = {
  default?: T,
  native?: T,
  ios?: T,
  android?: T,
  ...
};
type IOSPlatform = {
  __constants: null,
  OS: $TEMPORARY$string<\\"ios\\">,
  get Version(): string,
  get constants(): {|
    forceTouchAvailable: boolean,
    interfaceIdiom: string,
    isTesting: boolean,
    isDisableAnimations?: boolean,
    osVersion: string,
    reactNativeVersion: {|
      major: number,
      minor: number,
      patch: number,
      prerelease: ?string,
    |},
    systemName: string,
    isMacCatalyst?: boolean,
  |},
  get isPad(): boolean,
  get isTV(): boolean,
  get isVision(): boolean,
  get isTesting(): boolean,
  get isDisableAnimations(): boolean,
  get isMacCatalyst(): boolean,
  select: <T>(spec: PlatformSelectSpec<T>) => T,
};
type AndroidPlatform = {
  __constants: null,
  OS: $TEMPORARY$string<\\"android\\">,
  get Version(): number,
  get constants(): {|
    isTesting: boolean,
    isDisableAnimations?: boolean,
    reactNativeVersion: {|
      major: number,
      minor: number,
      patch: number,
      prerelease: ?string,
    |},
    Version: number,
    Release: string,
    Serial: string,
    Fingerprint: string,
    Model: string,
    ServerHost?: string,
    uiMode: string,
    Brand: string,
    Manufacturer: string,
  |},
  get isTV(): boolean,
  get isVision(): boolean,
  get isTesting(): boolean,
  get isDisableAnimations(): boolean,
  select: <T>(spec: PlatformSelectSpec<T>) => T,
};
export type Platform = IOSPlatform | AndroidPlatform;
"
`;

exports[`public API should not change unintentionally Libraries/Utilities/Platform.js.flow 1`] = `
"declare module.exports: Platform;
"
`;

exports[`public API should not change unintentionally Libraries/Utilities/PolyfillFunctions.js 1`] = `
"declare function polyfillObjectProperty<T>(
  object: { ... },
  name: string,
  getValue: () => T
): void;
declare function polyfillGlobal<T>(name: string, getValue: () => T): void;
declare module.exports: {
  polyfillObjectProperty: polyfillObjectProperty,
  polyfillGlobal: polyfillGlobal,
};
"
`;

exports[`public API should not change unintentionally Libraries/Utilities/RCTLog.js 1`] = `
"declare let warningHandler: ?(...Array<mixed>) => void;
declare const RCTLog: {
  logIfNoNativeHook(level: string, ...args: Array<mixed>): void,
  logToConsole(level: string, ...args: Array<mixed>): void,
  setWarningHandler(handler: typeof warningHandler): void,
};
declare module.exports: RCTLog;
"
`;

exports[`public API should not change unintentionally Libraries/Utilities/ReactNativeTestTools.js 1`] = `
"declare const React: $FlowFixMe;
declare const ReactTestRenderer: $FlowFixMe;
export type ReactTestInstance = $PropertyType<ReactTestRendererType, \\"root\\">;
export type Predicate = (node: ReactTestInstance) => boolean;
export type ReactTestRendererJSON = ReturnType<ReactTestRenderer.create.toJSON>;
declare function byClickable(): Predicate;
declare function byTestID(testID: string): Predicate;
declare function byTextMatching(regex: RegExp): Predicate;
declare function enter(instance: ReactTestInstance, text: string): void;
declare function maximumDepthError(
  tree: ReactTestRendererType,
  maxDepthLimit: number
): ?string;
declare function expectNoConsoleWarn(): void;
declare function expectNoConsoleError(): void;
declare function expectRendersMatchingSnapshot(
  name: string,
  ComponentProvider: () => React.MixedElement,
  unmockComponent: () => mixed
): void;
declare function maximumDepthOfJSON(node: ?ReactTestRendererJSON): number;
declare function renderAndEnforceStrictMode(element: React.Node): any;
declare function renderWithStrictMode(
  element: React.Node
): ReactTestRendererType;
declare function tap(instance: ReactTestInstance): void;
declare function scrollToBottom(instance: ReactTestInstance): void;
declare function withMessage(fn: Predicate, message: string): Predicate;
export { byClickable };
export { byTestID };
export { byTextMatching };
export { enter };
export { expectNoConsoleWarn };
export { expectNoConsoleError };
export { expectRendersMatchingSnapshot };
export { maximumDepthError };
export { maximumDepthOfJSON };
export { renderAndEnforceStrictMode };
export { renderWithStrictMode };
export { scrollToBottom };
export { tap };
export { withMessage };
"
`;

exports[`public API should not change unintentionally Libraries/Utilities/SceneTracker.js 1`] = `
"export type Scene = { name: string, [string]: mixed, ... };
declare const SceneTracker: {
  setActiveScene(scene: Scene): void,
  getActiveScene(): Scene,
  addActiveSceneChangedListener(callback: (scene: Scene) => void): {
    remove: () => void,
    ...
  },
};
declare module.exports: SceneTracker;
"
`;

exports[`public API should not change unintentionally Libraries/Utilities/binaryToBase64.js 1`] = `
"declare function binaryToBase64(data: ArrayBuffer | $ArrayBufferView): string;
declare module.exports: binaryToBase64;
"
`;

exports[`public API should not change unintentionally Libraries/Utilities/codegenNativeCommands.js 1`] = `
"type Options<T = string> = $ReadOnly<{|
  supportedCommands: $ReadOnlyArray<T>,
|}>;
declare function codegenNativeCommands<T: interface {}>(
  options: Options<$Keys<T>>
): T;
declare export default typeof codegenNativeCommands;
"
`;

exports[`public API should not change unintentionally Libraries/Utilities/codegenNativeComponent.js 1`] = `
"type Options = $ReadOnly<{|
  interfaceOnly?: boolean,
  paperComponentName?: string,
  paperComponentNameDeprecated?: string,
  excludedPlatforms?: $ReadOnlyArray<\\"iOS\\" | \\"android\\">,
|}>;
export type NativeComponentType<T> = HostComponent<T>;
declare function codegenNativeComponent<Props>(
  componentName: string,
  options?: Options
): NativeComponentType<Props>;
declare export default typeof codegenNativeComponent;
"
`;

exports[`public API should not change unintentionally Libraries/Utilities/createPerformanceLogger.js 1`] = `
"declare export const getCurrentTimestamp: () => number;
export type { Extras, ExtraValue, IPerformanceLogger, Timespan };
declare export default function createPerformanceLogger(): IPerformanceLogger;
"
`;

exports[`public API should not change unintentionally Libraries/Utilities/deepFreezeAndThrowOnMutationInDev.js 1`] = `
"declare function deepFreezeAndThrowOnMutationInDev<T: { ... } | Array<mixed>>(
  object: T
): T;
declare module.exports: deepFreezeAndThrowOnMutationInDev;
"
`;

exports[`public API should not change unintentionally Libraries/Utilities/defineLazyObjectProperty.js 1`] = `
"declare function defineLazyObjectProperty<T>(
  object: interface {},
  name: string,
  descriptor: {
    get: () => T,
    enumerable?: boolean,
    writable?: boolean,
    ...
  }
): void;
declare module.exports: defineLazyObjectProperty;
"
`;

exports[`public API should not change unintentionally Libraries/Utilities/differ/deepDiffer.js 1`] = `
"type Options = {| +unsafelyIgnoreFunctions?: boolean |};
declare const deepDiffer: (
  one: any,
  two: any,
  maxDepthOrOptions: Options | number,
  maybeOptions?: Options
) => boolean;
declare module.exports: deepDiffer;
"
`;

exports[`public API should not change unintentionally Libraries/Utilities/differ/insetsDiffer.js 1`] = `
"type Inset = {
  top: ?number,
  left: ?number,
  right: ?number,
  bottom: ?number,
  ...
};
declare const insetsDiffer: (one: Inset, two: Inset) => boolean;
declare module.exports: insetsDiffer;
"
`;

exports[`public API should not change unintentionally Libraries/Utilities/differ/matricesDiffer.js 1`] = `
"declare const matricesDiffer: (
  one: ?Array<number>,
  two: ?Array<number>
) => boolean;
declare module.exports: matricesDiffer;
"
`;

exports[`public API should not change unintentionally Libraries/Utilities/differ/pointsDiffer.js 1`] = `
"type Point = {
  x: ?number,
  y: ?number,
  ...
};
declare const pointsDiffer: (one: ?Point, two: ?Point) => boolean;
declare module.exports: pointsDiffer;
"
`;

exports[`public API should not change unintentionally Libraries/Utilities/differ/sizesDiffer.js 1`] = `
"type Size = { width: ?number, height: ?number };
declare const sizesDiffer: (one: Size, two: Size) => boolean;
declare module.exports: sizesDiffer;
"
`;

exports[`public API should not change unintentionally Libraries/Utilities/dismissKeyboard.js 1`] = `
"declare function dismissKeyboard(): void;
declare module.exports: dismissKeyboard;
"
`;

exports[`public API should not change unintentionally Libraries/Utilities/infoLog.js 1`] = `
"declare function infoLog(...args: Array<mixed>): void;
declare module.exports: infoLog;
"
`;

exports[`public API should not change unintentionally Libraries/Utilities/logError.js 1`] = `
"declare const logError: (...args: $ReadOnlyArray<mixed>) => void;
declare module.exports: logError;
"
`;

exports[`public API should not change unintentionally Libraries/Utilities/mapWithSeparator.js 1`] = `
"declare function mapWithSeparator<TFrom, TTo>(
  items: Array<TFrom>,
  itemRenderer: (item: TFrom, index: number, items: Array<TFrom>) => TTo,
  spacerRenderer: (index: number) => TTo
): Array<TTo>;
declare module.exports: mapWithSeparator;
"
`;

exports[`public API should not change unintentionally Libraries/Utilities/stringifySafe.js 1`] = `
"declare export function createStringifySafeWithLimits(limits: {|
  maxDepth?: number,
  maxStringLimit?: number,
  maxArrayLimit?: number,
  maxObjectKeysLimit?: number,
|}): (mixed) => string;
declare const stringifySafe: (mixed) => string;
declare export default typeof stringifySafe;
"
`;

exports[`public API should not change unintentionally Libraries/Utilities/stringifyViewConfig.js 1`] = `
"declare export default function stringifyViewConfig(viewConfig: any): string;
"
`;

exports[`public API should not change unintentionally Libraries/Utilities/useColorScheme.js 1`] = `
"declare export default function useColorScheme(): ?ColorSchemeName;
"
`;

exports[`public API should not change unintentionally Libraries/Utilities/useMergeRefs.js 1`] = `
"declare export default function useMergeRefs<Instance>(
  ...refs: $ReadOnlyArray<?React.RefSetter<Instance>>
): (Instance | null) => void;
"
`;

exports[`public API should not change unintentionally Libraries/Utilities/useRefEffect.js 1`] = `
"type CallbackRef<T> = (T) => mixed;
declare export default function useRefEffect<TInstance>(
  effect: (TInstance) => (() => void) | void
): CallbackRef<TInstance | null>;
"
`;

exports[`public API should not change unintentionally Libraries/Utilities/useWindowDimensions.js 1`] = `
"declare export default function useWindowDimensions():
  | DisplayMetrics
  | DisplayMetricsAndroid;
"
`;

exports[`public API should not change unintentionally Libraries/Utilities/warnOnce.js 1`] = `
"declare function warnOnce(key: string, message: string): void;
declare module.exports: warnOnce;
"
`;

exports[`public API should not change unintentionally Libraries/Vibration/NativeVibration.js 1`] = `
"export * from \\"../../src/private/specs/modules/NativeVibration\\";
declare export default typeof NativeVibration;
"
`;

exports[`public API should not change unintentionally Libraries/Vibration/Vibration.js 1`] = `
"declare const Vibration: {
  vibrate: (pattern: number | Array<number>, repeat: boolean) => void,
  cancel: () => void,
};
declare module.exports: Vibration;
"
`;

exports[`public API should not change unintentionally Libraries/WebSocket/NativeWebSocketModule.js 1`] = `
"export * from \\"../../src/private/specs/modules/NativeWebSocketModule\\";
declare export default typeof NativeWebSocketModule;
"
`;

exports[`public API should not change unintentionally Libraries/WebSocket/WebSocket.js 1`] = `
"type ArrayBufferView =
  | Int8Array
  | Uint8Array
  | Uint8ClampedArray
  | Int16Array
  | Uint16Array
  | Int32Array
  | Uint32Array
  | Float32Array
  | Float64Array
  | DataView;
type BinaryType = \\"blob\\" | \\"arraybuffer\\";
type WebSocketEventDefinitions = {
  websocketOpen: [{ id: number, protocol: string }],
  websocketClosed: [{ id: number, code: number, reason: string }],
  websocketMessage: [
    | { type: \\"binary\\", id: number, data: string }
    | { type: \\"text\\", id: number, data: string }
    | { type: \\"blob\\", id: number, data: BlobData },
  ],
  websocketFailed: [{ id: number, message: string }],
};
declare class WebSocket extends EventTarget {
  static CONNECTING: number;
  static OPEN: number;
  static CLOSING: number;
  static CLOSED: number;
  CONNECTING: number;
  OPEN: number;
  CLOSING: number;
  CLOSED: number;
  _socketId: number;
  _eventEmitter: NativeEventEmitter<WebSocketEventDefinitions>;
  _subscriptions: Array<EventSubscription>;
  _binaryType: ?BinaryType;
  onclose: ?Function;
  onerror: ?Function;
  onmessage: ?Function;
  onopen: ?Function;
  bufferedAmount: number;
  extension: ?string;
  protocol: ?string;
  readyState: number;
  url: ?string;
  constructor(
    url: string,
    protocols: ?string | ?Array<string>,
    options: ?{ headers?: { origin?: string, ... }, ... }
  ): void;
  get binaryType(): ?BinaryType;
  set binaryType(binaryType: BinaryType): void;
  close(code?: number, reason?: string): void;
  send(data: string | ArrayBuffer | ArrayBufferView | Blob): void;
  ping(): void;
  _close(code?: number, reason?: string): void;
  _unregisterEvents(): void;
  _registerEvents(): void;
}
declare module.exports: WebSocket;
"
`;

exports[`public API should not change unintentionally Libraries/WebSocket/WebSocketEvent.js 1`] = `"UNTYPED MODULE"`;

exports[`public API should not change unintentionally Libraries/WebSocket/WebSocketInterceptor.js 1`] = `"UNTYPED MODULE"`;

exports[`public API should not change unintentionally Libraries/YellowBox/YellowBoxDeprecated.js 1`] = `
"declare const React: $FlowFixMe;
type Props = $ReadOnly<{||}>;
declare module.exports: Class<React.Component<Props>> & {
  ignoreWarnings($ReadOnlyArray<IgnorePattern>): void,
  install(): void,
  uninstall(): void,
  ...
};
"
`;

exports[`public API should not change unintentionally Libraries/promiseRejectionTrackingOptions.js 1`] = `
"declare let rejectionTrackingOptions: $NonMaybeType<Parameters<enable>[0]>;
declare export default typeof rejectionTrackingOptions;
"
`;

exports[`public API should not change unintentionally Libraries/vendor/core/ErrorUtils.js 1`] = `
"declare module.exports: ErrorUtilsT;
"
`;

exports[`public API should not change unintentionally Libraries/vendor/emitter/EventEmitter.js 1`] = `
"export interface EventSubscription {
  remove(): void;
}
export interface IEventEmitter<TEventToArgsMap: { ... }> {
  addListener<TEvent: $Keys<TEventToArgsMap>>(
    eventType: TEvent,
    listener: (...args: TEventToArgsMap[TEvent]) => mixed,
    context?: mixed
  ): EventSubscription;
  emit<TEvent: $Keys<TEventToArgsMap>>(
    eventType: TEvent,
    ...args: TEventToArgsMap[TEvent]
  ): void;
  removeAllListeners<TEvent: $Keys<TEventToArgsMap>>(eventType?: ?TEvent): void;
  listenerCount<TEvent: $Keys<TEventToArgsMap>>(eventType: TEvent): number;
}
declare export default class EventEmitter<TEventToArgsMap: { ... }>
  implements IEventEmitter<TEventToArgsMap>
{
  addListener<TEvent: $Keys<TEventToArgsMap>>(
    eventType: TEvent,
    listener: (...args: TEventToArgsMap[TEvent]) => mixed,
    context: mixed
  ): EventSubscription;
  emit<TEvent: $Keys<TEventToArgsMap>>(
    eventType: TEvent,
    ...args: TEventToArgsMap[TEvent]
  ): void;
  removeAllListeners<TEvent: $Keys<TEventToArgsMap>>(eventType?: ?TEvent): void;
  listenerCount<TEvent: $Keys<TEventToArgsMap>>(eventType: TEvent): number;
}
"
`;

exports[`public API should not change unintentionally index.js 1`] = `
"export type HostComponent<T> = _HostComponentInternal<T>;
declare module.exports: {
  get registerCallableModule(): RegisterCallableModule,
  get AccessibilityInfo(): AccessibilityInfo,
  get ActivityIndicator(): ActivityIndicator,
  get Button(): Button,
  get DrawerLayoutAndroid(): DrawerLayoutAndroid,
  get FlatList(): FlatList,
  get Image(): Image,
  get ImageBackground(): ImageBackground,
  get InputAccessoryView(): InputAccessoryView,
  get KeyboardAvoidingView(): KeyboardAvoidingView,
  get Modal(): Modal,
  get Pressable(): Pressable,
  get ProgressBarAndroid(): ProgressBarAndroid,
  get RefreshControl(): RefreshControl,
  get SafeAreaView(): SafeAreaView,
  get ScrollView(): ScrollView,
  get SectionList(): SectionList,
  get StatusBar(): StatusBar,
  get Switch(): Switch,
  get Text(): Text,
  get TextInput(): TextInput,
  get Touchable(): Touchable,
  get TouchableHighlight(): TouchableHighlight,
  get TouchableNativeFeedback(): TouchableNativeFeedback,
  get TouchableOpacity(): TouchableOpacity,
  get TouchableWithoutFeedback(): TouchableWithoutFeedback,
  get View(): View,
  get VirtualizedList(): VirtualizedList,
  get VirtualizedSectionList(): VirtualizedSectionList,
  get ActionSheetIOS(): ActionSheetIOS,
  get Alert(): Alert,
  get Animated(): { ...$Diff<AnimatedModule, { default: any }>, ...Animated },
  get Appearance(): Appearance,
  get AppRegistry(): AppRegistry,
  get AppState(): AppState,
  get BackHandler(): BackHandler,
  get Clipboard(): Clipboard,
  get DeviceInfo(): DeviceInfo,
  get DevSettings(): DevSettings,
  get Dimensions(): Dimensions,
  get Easing(): Easing,
  get findNodeHandle(): $PropertyType<ReactNative, \\"findNodeHandle\\">,
  get I18nManager(): I18nManager,
  get InteractionManager(): InteractionManager,
  get Keyboard(): Keyboard,
  get LayoutAnimation(): LayoutAnimation,
  get Linking(): Linking,
  get LogBox(): LogBox,
  get NativeDialogManagerAndroid(): NativeDialogManagerAndroid,
  get NativeEventEmitter(): NativeEventEmitter,
  get Networking(): Networking,
  get PanResponder(): PanResponder,
  get PermissionsAndroid(): PermissionsAndroid,
  get PixelRatio(): PixelRatio,
  get PushNotificationIOS(): PushNotificationIOS,
  get Settings(): Settings,
  get Share(): Share,
  get StyleSheet(): StyleSheet,
  get Systrace(): Systrace,
  get ToastAndroid(): ToastAndroid,
  get TurboModuleRegistry(): TurboModuleRegistry,
  get UIManager(): UIManager,
  get unstable_batchedUpdates(): $PropertyType<
    ReactNative,
    \\"unstable_batchedUpdates\\",
  >,
  get useAnimatedValue(): useAnimatedValue,
  get useColorScheme(): useColorScheme,
  get useWindowDimensions(): useWindowDimensions,
  get UTFSequence(): UTFSequence,
  get Vibration(): Vibration,
  get YellowBox(): YellowBox,
  get DeviceEventEmitter(): RCTDeviceEventEmitter,
  get DynamicColorIOS(): DynamicColorIOS,
  get NativeAppEventEmitter(): RCTNativeAppEventEmitter,
  get NativeModules(): NativeModules,
  get Platform(): Platform,
  get PlatformColor(): PlatformColor,
  get processColor(): processColor,
  get DynamicColorMacOS(): DynamicColorMacOS,
  get ColorWithSystemEffectMacOS(): ColorWithSystemEffectMacOS,
  get requireNativeComponent(): <T>(
    uiViewClassName: string
  ) => HostComponent<T>,
  get RootTagContext(): RootTagContext,
  get unstable_enableLogBox(): () => void,
};
"
`;<|MERGE_RESOLUTION|>--- conflicted
+++ resolved
@@ -2095,7 +2095,9 @@
   decelerationRate?: ?DecelerationRateType,
   experimental_endDraggingSensitivityMultiplier?: ?number,
   horizontal?: ?boolean,
+  hasOverlayStyleIndicator?: ?boolean,
   invertStickyHeaders?: ?boolean,
+  inverted?: ?boolean,
   keyboardDismissMode?: ?(\\"none\\" | \\"on-drag\\" | \\"interactive\\"),
   keyboardShouldPersistTaps?: ?(\\"always\\" | \\"never\\" | \\"handled\\" | true | false),
   maintainVisibleContentPosition?: ?$ReadOnly<{|
@@ -2131,6 +2133,7 @@
   scrollViewRef?: React.RefSetter<PublicScrollViewInstance>,
 |}>;
 type State = {|
+  contentKey: number,
   layoutHeight: ?number,
 |};
 export type ScrollViewComponentStatics = $ReadOnly<{|
@@ -2215,6 +2218,8 @@
     event: $FlowFixMe,
     key: $FlowFixMe
   ): void;
+  _handlePreferredScrollerStyleDidChange: $FlowFixMe;
+  _handleInvertedDidChange: $FlowFixMe;
   _handleScroll: $FlowFixMe;
   _handleLayout: $FlowFixMe;
   _handleContentOnLayout: $FlowFixMe;
@@ -2450,8 +2455,8 @@
 exports[`public API should not change unintentionally Libraries/Components/StatusBar/StatusBar.js 1`] = `
 "export type StatusBarStyle = $Keys<{
   default: string,
-  \\"light-content\\": string,
-  \\"dark-content\\": string,
+  \\"light-content\\": ColorValue,
+  \\"dark-content\\": ColorValue,
   ...
 }>;
 export type StatusBarAnimation = $Keys<{
@@ -3965,18 +3970,18 @@
 "
 `;
 
-<<<<<<< HEAD
-exports[`public API should not change unintentionally Libraries/Components/View/DraggedType.js 1`] = `
-"export type DraggedType = \\"fileUrl\\";
-export type DraggedTypesType = DraggedType | $ReadOnlyArray<DraggedType>;
-declare module.exports: { DraggedTypes: $FlowFixMe };
-=======
 exports[`public API should not change unintentionally Libraries/Components/UnimplementedViews/UnimplementedView.js 1`] = `
 "declare class UnimplementedView extends React.Component<$FlowFixMeProps> {
   render(): React.Node;
 }
 declare module.exports: UnimplementedView;
->>>>>>> 143f1ad2
+"
+`;
+
+exports[`public API should not change unintentionally Libraries/Components/View/DraggedType.js 1`] = `
+"export type DraggedType = \\"fileUrl\\";
+export type DraggedTypesType = DraggedType | $ReadOnlyArray<DraggedType>;
+declare module.exports: { DraggedTypes: $FlowFixMe };
 "
 `;
 
@@ -5797,6 +5802,7 @@
 type OptionalProps<ItemT> = {|
   renderItem?: ?RenderItemType<ItemT>,
   columnWrapperStyle?: ViewStyleProp,
+  enableSelectionOnKeyPress?: ?boolean,
   extraData?: any,
   getItemLayout?: (
     data: ?$ReadOnly<$ArrayLike<ItemT>>,
@@ -5810,6 +5816,7 @@
   horizontal?: ?boolean,
   initialNumToRender?: ?number,
   initialScrollIndex?: ?number,
+  initialSelectedIndex?: ?number,
   inverted?: ?boolean,
   keyExtractor?: ?(item: ItemT, index: number) => string,
   numColumns?: number,
@@ -5856,6 +5863,7 @@
   scrollToOffset(params: { animated?: ?boolean, offset: number, ... }): void;
   recordInteraction(): void;
   flashScrollIndicators(): void;
+  selectRowAtIndex(index: number): void;
   getScrollResponder(): ?ScrollResponderType;
   getNativeScrollRef():
     | ?React.ElementRef<typeof View>
