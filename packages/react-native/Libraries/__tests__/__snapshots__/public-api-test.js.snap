--- conflicted
+++ resolved
@@ -6488,11 +6488,8 @@
     \\"portrait\\",
   >,
   onOrientationChange?: ?DirectEventHandler<OrientationChangeEvent>,
-<<<<<<< HEAD
   interactiveDismissal?: WithDefault<boolean, false>,
-=======
   identifier?: WithDefault<Int32, 0>,
->>>>>>> a7586947
 |}>;
 declare export default HostComponent<NativeProps>;
 "
