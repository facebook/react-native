--- conflicted
+++ resolved
@@ -8,39 +8,6 @@
  * @format
  */
 
-<<<<<<< HEAD
-import type {TurboModule} from '../TurboModule/RCTExport';
-
-import * as TurboModuleRegistry from '../TurboModule/TurboModuleRegistry';
-
-export type Args = {|
-  title?: string,
-  message?: string,
-  buttons?: Array<Object>, // TODO(T67565166): have a better type
-  type?: string,
-  defaultValue?: string,
-  cancelButtonKey?: string,
-  destructiveButtonKey?: string,
-  preferredButtonKey?: string,
-  keyboardType?: string,
-  userInterfaceStyle?: string,
-  // [macOS
-  defaultInputs?: Array<Object>,
-  modal?: ?boolean,
-  critical?: ?boolean,
-  // macOS]
-|};
-
-export interface Spec extends TurboModule {
-  +alertWithArgs: (
-    args: Args,
-    callback: (id: number, value: string) => void,
-  ) => void;
-}
-
-export default (TurboModuleRegistry.get<Spec>('AlertManager'): ?Spec);
-=======
 export * from '../../src/private/specs/modules/NativeAlertManager';
 import NativeAlertManager from '../../src/private/specs/modules/NativeAlertManager';
-export default NativeAlertManager;
->>>>>>> c99d96b7
+export default NativeAlertManager;