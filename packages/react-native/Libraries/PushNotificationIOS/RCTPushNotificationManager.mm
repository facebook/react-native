--- conflicted
+++ resolved
@@ -23,10 +23,7 @@
 static NSString *const kRemoteNotificationRegistrationFailed = @"RemoteNotificationRegistrationFailed";
 
 static NSString *const kErrorUnableToRequestPermissions = @"E_UNABLE_TO_REQUEST_PERMISSIONS";
-<<<<<<< HEAD
-=======
 static UNNotification *kInitialNotification = nil;
->>>>>>> c99d96b7
 
 @interface RCTPushNotificationManager () <NativePushNotificationManagerIOSSpec>
 @property (nonatomic, strong) NSMutableDictionary *remoteNotificationCallbacks;
@@ -50,7 +47,6 @@
     NSString *soundName = [RCTConvert NSString:details[@"soundName"]];
     content.sound =
         soundName ? [UNNotificationSound soundNamed:details[@"soundName"]] : [UNNotificationSound defaultSound];
-<<<<<<< HEAD
   }
 
   return content;
@@ -86,42 +82,6 @@
 @end
 
 #if !TARGET_OS_OSX // [macOS]
-=======
-  }
-
-  return content;
-}
-
-+ (NSDictionary<NSString *, id> *)NSDictionaryForNotification:
-    (JS::NativePushNotificationManagerIOS::Notification &)notification
-{
-  // Note: alertAction is not set, as it is no longer relevant with UNNotification
-  NSMutableDictionary *notificationDict = [NSMutableDictionary new];
-  notificationDict[@"alertTitle"] = notification.alertTitle();
-  notificationDict[@"alertBody"] = notification.alertBody();
-  notificationDict[@"userInfo"] = notification.userInfo();
-  notificationDict[@"category"] = notification.category();
-  if (notification.fireIntervalSeconds()) {
-    notificationDict[@"fireIntervalSeconds"] = @(*notification.fireIntervalSeconds());
-  }
-  if (notification.fireDate()) {
-    notificationDict[@"fireDate"] = @(*notification.fireDate());
-  }
-  if (notification.applicationIconBadgeNumber()) {
-    notificationDict[@"applicationIconBadgeNumber"] = @(*notification.applicationIconBadgeNumber());
-  }
-  if (notification.isSilent()) {
-    notificationDict[@"isSilent"] = @(*notification.isSilent());
-    if ([notificationDict[@"isSilent"] isEqualToNumber:@(NO)]) {
-      notificationDict[@"soundName"] = notification.soundName();
-    }
-  }
-  return notificationDict;
-}
-
-@end
-
->>>>>>> c99d96b7
 @implementation RCTConvert (UIBackgroundFetchResult)
 
 RCT_ENUM_CONVERTER(
@@ -135,17 +95,11 @@
     integerValue)
 
 @end
-<<<<<<< HEAD
 #endif // [macOS]
 
 @implementation RCTPushNotificationManager
 
 #if TARGET_OS_IOS // [macOS] [visionOS]
-=======
-
-@implementation RCTPushNotificationManager
-
->>>>>>> c99d96b7
 /** DEPRECATED. UILocalNotification was deprecated in iOS 10. Please don't add new callsites. */
 static NSDictionary *RCTFormatLocalNotification(UILocalNotification *notification)
 {
@@ -165,7 +119,6 @@
   formattedLocalNotification[@"remote"] = @NO;
   return formattedLocalNotification;
 }
-<<<<<<< HEAD
 #endif // [macOS] [visionOS]
 #if TARGET_OS_OSX // [macOS
 static NSDictionary *RCTFormatUserNotification(NSUserNotification *notification)
@@ -237,64 +190,11 @@
   NSDateFormatter *formatter = [NSDateFormatter new];
   [formatter setDateFormat:@"yyyy-MM-dd'T'HH:mm:ss.SSSZZZZZ"];
   return [formatter stringFromDate:date];
-=======
-
-/** For delivered notifications */
-static NSDictionary<NSString *, id> *RCTFormatUNNotification(UNNotification *notification)
-{
-  NSMutableDictionary *formattedLocalNotification = [NSMutableDictionary dictionary];
-  if (notification.date) {
-    formattedLocalNotification[@"fireDate"] = RCTFormatNotificationDateFromNSDate(notification.date);
-  }
-  [formattedLocalNotification addEntriesFromDictionary:RCTFormatUNNotificationContent(notification.request.content)];
-  return formattedLocalNotification;
-}
-
-/** For scheduled notification requests */
-static NSDictionary<NSString *, id> *RCTFormatUNNotificationRequest(UNNotificationRequest *request)
-{
-  NSMutableDictionary *formattedLocalNotification = [NSMutableDictionary dictionary];
-  if (request.trigger) {
-    NSDate *triggerDate = nil;
-    if ([request.trigger isKindOfClass:[UNTimeIntervalNotificationTrigger class]]) {
-      triggerDate = [(UNTimeIntervalNotificationTrigger *)request.trigger nextTriggerDate];
-    } else if ([request.trigger isKindOfClass:[UNCalendarNotificationTrigger class]]) {
-      triggerDate = [(UNCalendarNotificationTrigger *)request.trigger nextTriggerDate];
-    }
-
-    if (triggerDate) {
-      formattedLocalNotification[@"fireDate"] = RCTFormatNotificationDateFromNSDate(triggerDate);
-    }
-  }
-  [formattedLocalNotification addEntriesFromDictionary:RCTFormatUNNotificationContent(request.content)];
-  return formattedLocalNotification;
-}
-
-static NSDictionary<NSString *, id> *RCTFormatUNNotificationContent(UNNotificationContent *content)
-{
-  // Note: soundName is not set because this can't be read from UNNotificationSound.
-  // Note: alertAction is no longer relevant with UNNotification
-  NSMutableDictionary *formattedLocalNotification = [NSMutableDictionary dictionary];
-  formattedLocalNotification[@"alertTitle"] = RCTNullIfNil(content.title);
-  formattedLocalNotification[@"alertBody"] = RCTNullIfNil(content.body);
-  formattedLocalNotification[@"userInfo"] = RCTNullIfNil(RCTJSONClean(content.userInfo));
-  formattedLocalNotification[@"category"] = content.categoryIdentifier;
-  formattedLocalNotification[@"applicationIconBadgeNumber"] = content.badge;
-  formattedLocalNotification[@"remote"] = @NO;
-  return formattedLocalNotification;
-}
-
-static NSString *RCTFormatNotificationDateFromNSDate(NSDate *date)
-{
-  NSDateFormatter *formatter = [NSDateFormatter new];
-  [formatter setDateFormat:@"yyyy-MM-dd'T'HH:mm:ss.SSSZZZZZ"];
-  return [formatter stringFromDate:date];
 }
 
 static BOOL IsNotificationRemote(UNNotification *notification)
 {
   return [notification.request.trigger isKindOfClass:[UNPushNotificationTrigger class]];
->>>>>>> c99d96b7
 }
 
 RCT_EXPORT_MODULE()
@@ -387,16 +287,13 @@
 }
 #endif // [macOS]
 
-<<<<<<< HEAD
++ (void)setInitialNotification:(UNNotification *)notification
+{
+  kInitialNotification = notification;
+}
+
 #if TARGET_OS_IOS // [macOS] [visionOS]
-=======
-+ (void)setInitialNotification:(UNNotification *)notification
-{
-  kInitialNotification = notification;
-}
-
 // Deprecated
->>>>>>> c99d96b7
 + (void)didReceiveLocalNotification:(UILocalNotification *)notification
 {
   [[NSNotificationCenter defaultCenter] postNotificationName:kLocalNotificationReceived
@@ -430,6 +327,7 @@
 
   kInitialNotification = nil;
 }
+
 
 - (void)dealloc
 {
@@ -704,10 +602,6 @@
                   : (RCTPromiseResolveBlock)resolve reject
                   : (__unused RCTPromiseRejectBlock)reject)
 {
-<<<<<<< HEAD
-#if TARGET_OS_IOS // [macOS] [visionOS]
-  NSMutableDictionary<NSString *, id> *initialNotification =
-=======
   // The user actioned a local or remote notification to launch the app. Notification is represented by UNNotification.
   // Set this property in the implementation of
   // userNotificationCenter:didReceiveNotificationResponse:withCompletionHandler.
@@ -726,8 +620,8 @@
     return;
   }
 
+#if TARGET_OS_IOS // [macOS] [visionOS]
   NSMutableDictionary<NSString *, id> *initialRemoteNotification =
->>>>>>> c99d96b7
       [self.bridge.launchOptions[UIApplicationLaunchOptionsRemoteNotificationKey] mutableCopy];
 
   // The user actioned a remote notification to launch the app. This is a fallback that is deprecated
@@ -747,7 +641,6 @@
     resolve(RCTFormatLocalNotification(initialLocalNotification));
     return;
   }
-<<<<<<< HEAD
 #endif // [macOS] [visionOS]
 #if TARGET_OS_OSX // [macOS
   NSUserNotification *initialNotification = self.bridge.launchOptions[NSApplicationLaunchUserNotificationKey];
@@ -757,10 +650,8 @@
     resolve((id)kCFNull);
   }
 #endif // macOS]
-=======
 
   resolve((id)kCFNull);
->>>>>>> c99d96b7
 }
 
 RCT_EXPORT_METHOD(getScheduledLocalNotifications : (RCTResponseSenderBlock)callback)
