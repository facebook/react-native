--- conflicted
+++ resolved
@@ -99,50 +99,6 @@
 
 @implementation RCTPushNotificationManager
 
-<<<<<<< HEAD
-#if TARGET_OS_IOS // [macOS] [visionOS]
-/** DEPRECATED. UILocalNotification was deprecated in iOS 10. Please don't add new callsites. */
-static NSDictionary *RCTFormatLocalNotification(UILocalNotification *notification)
-{
-  NSMutableDictionary *formattedLocalNotification = [NSMutableDictionary dictionary];
-  if (notification.fireDate) {
-    NSDateFormatter *formatter = [NSDateFormatter new];
-    [formatter setDateFormat:@"yyyy-MM-dd'T'HH:mm:ss.SSSZZZZZ"];
-    NSString *fireDateString = [formatter stringFromDate:notification.fireDate];
-    formattedLocalNotification[@"fireDate"] = fireDateString;
-  }
-  formattedLocalNotification[@"alertAction"] = RCTNullIfNil(notification.alertAction);
-  formattedLocalNotification[@"alertBody"] = RCTNullIfNil(notification.alertBody);
-  formattedLocalNotification[@"applicationIconBadgeNumber"] = @(notification.applicationIconBadgeNumber);
-  formattedLocalNotification[@"category"] = RCTNullIfNil(notification.category);
-  formattedLocalNotification[@"soundName"] = RCTNullIfNil(notification.soundName);
-  formattedLocalNotification[@"userInfo"] = RCTNullIfNil(RCTJSONClean(notification.userInfo));
-  formattedLocalNotification[@"remote"] = @NO;
-  return formattedLocalNotification;
-}
-#endif // [macOS] [visionOS]
-#if TARGET_OS_OSX // [macOS
-static NSDictionary *RCTFormatUserNotification(NSUserNotification *notification)
-{
-  NSMutableDictionary *formattedUserNotification = [NSMutableDictionary dictionary];
-  if (notification.deliveryDate) {
-    NSDateFormatter *formatter = [NSDateFormatter new];
-    [formatter setDateFormat:@"yyyy-MM-dd'T'HH:mm:ss.SSSZZZZZ"];
-    NSString *fireDateString = [formatter stringFromDate:notification.deliveryDate];
-    formattedUserNotification[@"fireDate"] = fireDateString;
-  }
-  formattedUserNotification[@"alertAction"] = RCTNullIfNil(notification.actionButtonTitle);
-  formattedUserNotification[@"alertBody"] = RCTNullIfNil(notification.informativeText);
-  formattedUserNotification[@"soundName"] = RCTNullIfNil(notification.soundName);
-  formattedUserNotification[@"userInfo"] = RCTNullIfNil(RCTJSONClean(notification.userInfo));
-  formattedUserNotification[@"remote"] = @(notification.isRemote);
-  formattedUserNotification[@"identifier"] = notification.identifier;
-  return formattedUserNotification;
-}
-#endif // macOS]
-
-=======
->>>>>>> 6f7eae5c
 /** For delivered notifications */
 static NSDictionary<NSString *, id> *RCTFormatUNNotification(UNNotification *notification)
 {
@@ -295,38 +251,6 @@
   kInitialNotification = notification;
 }
 
-<<<<<<< HEAD
-#if TARGET_OS_IOS // [macOS] [visionOS]
-// Deprecated
-+ (void)didReceiveLocalNotification:(UILocalNotification *)notification
-{
-  [[NSNotificationCenter defaultCenter] postNotificationName:kLocalNotificationReceived
-                                                      object:self
-                                                    userInfo:RCTFormatLocalNotification(notification)];
-}
-#endif // [macOS] [visionOS]
-#if TARGET_OS_OSX // [macOS
-+ (void)didReceiveUserNotification:(NSUserNotification *)notification
-{
-  NSString *notificationName = notification.isRemote ? RCTRemoteNotificationReceived : kLocalNotificationReceived;
-  NSDictionary *userInfo = notification.isRemote ? @{@"notification": notification.userInfo} : RCTFormatUserNotification(notification);
-  [[NSNotificationCenter defaultCenter] postNotificationName:notificationName
-                                                      object:self
-                                                    userInfo:userInfo];
-}
-#endif // macOS]
-
-// Deprecated
-+ (void)didReceiveRemoteNotification:(NSDictionary *)notification
-{
-  NSDictionary *userInfo = @{@"notification" : notification};
-  [[NSNotificationCenter defaultCenter] postNotificationName:RCTRemoteNotificationReceived
-                                                      object:self
-                                                    userInfo:userInfo];
-}
-
-=======
->>>>>>> 6f7eae5c
 - (void)invalidate
 {
   [super invalidate];
@@ -626,40 +550,6 @@
     return;
   }
 
-<<<<<<< HEAD
-#if TARGET_OS_IOS // [macOS] [visionOS]
-  NSMutableDictionary<NSString *, id> *initialRemoteNotification =
-      [self.bridge.launchOptions[UIApplicationLaunchOptionsRemoteNotificationKey] mutableCopy];
-
-  // The user actioned a remote notification to launch the app. This is a fallback that is deprecated
-  // in the new architecture.
-  if (initialRemoteNotification) {
-    initialRemoteNotification[@"remote"] = @YES;
-    resolve(initialRemoteNotification);
-    return;
-  }
-
-  UILocalNotification *initialLocalNotification =
-      self.bridge.launchOptions[UIApplicationLaunchOptionsLocalNotificationKey];
-
-  // The user actioned a local notification to launch the app. Notification is represented by UILocalNotification. This
-  // is deprecated.
-  if (initialLocalNotification) {
-    resolve(RCTFormatLocalNotification(initialLocalNotification));
-    return;
-  }
-#endif // [macOS] [visionOS]
-#if TARGET_OS_OSX // [macOS
-  NSUserNotification *initialNotification = self.bridge.launchOptions[NSApplicationLaunchUserNotificationKey];
-  if (initialNotification) {
-    resolve(RCTFormatUserNotification(initialNotification));
-  } else {
-    resolve((id)kCFNull);
-  }
-#endif // macOS]
-
-=======
->>>>>>> 6f7eae5c
   resolve((id)kCFNull);
 }
 
