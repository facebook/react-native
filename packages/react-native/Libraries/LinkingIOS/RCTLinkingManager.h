--- conflicted
+++ resolved
@@ -5,14 +5,11 @@
  * LICENSE file in the root directory of this source tree.
  */
 
-<<<<<<< HEAD
-#import <React/RCTUIKit.h> // [macOS]
-#if defined(__IPHONE_OS_VERSION_MAX_ALLOWED) && (__IPHONE_OS_VERSION_MAX_ALLOWED >= 12000) /* __IPHONE_12_0 */
-=======
 #import <React/RCTEventEmitter.h>
-#import <UIKit/UIKit.h>
->>>>>>> ea85b313
+#import <React/RCTUIKit.h>
+#if !TARGET_OS_OSX // [macOS]
 #import <UIKit/UIUserActivity.h>
+#endif // [macOS]
 
 @interface RCTLinkingManager : RCTEventEmitter
 
@@ -28,19 +25,10 @@
 
 + (BOOL)application:(nonnull UIApplication *)application
     continueUserActivity:(nonnull NSUserActivity *)userActivity
-<<<<<<< HEAD
-      restorationHandler:
-#if defined(__IPHONE_OS_VERSION_MAX_ALLOWED) && (__IPHONE_OS_VERSION_MAX_ALLOWED >= 12000) /* __IPHONE_12_0 */
-          (nonnull void (^)(NSArray<id<UIUserActivityRestoring>> *_Nullable))restorationHandler;
-#else
-          (nonnull void (^)(NSArray *_Nullable))restorationHandler;
-#endif
+      restorationHandler:(nonnull void (^)(NSArray<id<UIUserActivityRestoring>> *_Nullable))restorationHandler;
 #else // [macOS
 + (void)getUrlEventHandler:(NSAppleEventDescriptor *)event withReplyEvent:(NSAppleEventDescriptor *)replyEvent;
 + (void)setAlwaysForegroundLastWindow:(BOOL)alwaysForeground;
 #endif // macOS]
-=======
-      restorationHandler:(nonnull void (^)(NSArray<id<UIUserActivityRestoring>> *_Nullable))restorationHandler;
->>>>>>> ea85b313
 
 @end