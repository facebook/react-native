--- conflicted
+++ resolved
@@ -137,15 +137,8 @@
   [self sendEventWithName:@"url" body:notification.userInfo];
 }
 
-<<<<<<< HEAD
-#pragma mark - JS methods
-
-RCT_EXPORT_METHOD(openURL : (NSURL *)URL resolve : (RCTPromiseResolveBlock)resolve reject : (RCTPromiseRejectBlock)
-                      reject)
-=======
 RCT_EXPORT_METHOD(
     openURL : (NSURL *)URL resolve : (RCTPromiseResolveBlock)resolve reject : (RCTPromiseRejectBlock)reject)
->>>>>>> b4876a3f
 {
   [RCTSharedApplication() openURL:URL
       options:@{}
@@ -169,13 +162,8 @@
       }];
 }
 
-<<<<<<< HEAD
-RCT_EXPORT_METHOD(canOpenURL : (NSURL *)URL resolve : (RCTPromiseResolveBlock)
-                      resolve reject : (__unused RCTPromiseRejectBlock)reject)
-=======
 RCT_EXPORT_METHOD(
     canOpenURL : (NSURL *)URL resolve : (RCTPromiseResolveBlock)resolve reject : (__unused RCTPromiseRejectBlock)reject)
->>>>>>> b4876a3f
 {
   if (RCTRunningInAppExtension()) {
     // Technically Today widgets can open urls, but supporting that would require
@@ -239,14 +227,9 @@
       }];
 }
 
-<<<<<<< HEAD
-RCT_EXPORT_METHOD(sendIntent : (NSString *)action extras : (NSArray *_Nullable)extras resolve : (RCTPromiseResolveBlock)
-                      resolve reject : (RCTPromiseRejectBlock)reject)
-=======
 RCT_EXPORT_METHOD(
     sendIntent : (NSString *)action extras : (NSArray *_Nullable)extras resolve : (RCTPromiseResolveBlock)
         resolve reject : (RCTPromiseRejectBlock)reject)
->>>>>>> b4876a3f
 {
   RCTLogError(@"Not implemented: %@", NSStringFromSelector(_cmd));
 }
