/*
 * Copyright (c) Meta Platforms, Inc. and affiliates.
 *
 * This source code is licensed under the MIT license found in the
 * LICENSE file in the root directory of this source tree.
 */

#import <React/RCTUIKit.h> // [macOS]

#import "RCTTextUIKit.h" // [macOS]

#import <React/RCTBackedTextInputDelegate.h>
#import <React/RCTBackedTextInputViewProtocol.h>

NS_ASSUME_NONNULL_BEGIN

/*
 * Just regular UITextView... but much better!
 */
@interface RCTUITextView : UITextView <RCTBackedTextInputViewProtocol>

- (instancetype)initWithFrame:(CGRect)frame textContainer:(nullable NSTextContainer *)textContainer NS_UNAVAILABLE;
- (instancetype)initWithCoder:(NSCoder *)decoder NS_UNAVAILABLE;

@property (nonatomic, weak) id<RCTBackedTextInputDelegate> textInputDelegate;

@property (nonatomic, assign) BOOL contextMenuHidden;
#if !TARGET_OS_OSX // [macOS]
@property (nonatomic, assign, readonly) BOOL textWasPasted;
<<<<<<< HEAD
#else // [macOS
@property (nonatomic, assign) BOOL textWasPasted;
#endif // macOS]
=======
@property (nonatomic, assign, readonly) BOOL dictationRecognizing;
>>>>>>> ea85b313
@property (nonatomic, copy, nullable) NSString *placeholder;
@property (nonatomic, strong, nullable) RCTUIColor *placeholderColor; // [macOS]

@property (nonatomic, assign) CGFloat preferredMaxLayoutWidth;

#if !TARGET_OS_OSX // [macOS]
// The `clearButtonMode` property actually is not supported yet;
// it's declared here only to conform to the interface.
@property (nonatomic, assign) UITextFieldViewMode clearButtonMode;
#endif // [macOS]

@property (nonatomic, assign) BOOL caretHidden;

@property (nonatomic, strong, nullable) NSString *inputAccessoryViewID;

#if TARGET_OS_OSX // [macOS
@property (nonatomic, getter=isScrollEnabled) BOOL scrollEnabled;
@property (nonatomic, strong, nullable) RCTUIColor *selectionColor;
@property (nonatomic, strong, nullable) RCTUIColor *cursorColor;
@property (nonatomic, assign) UIEdgeInsets textContainerInsets;
@property (nonatomic, copy) NSString *text;
@property (nonatomic, assign) NSTextAlignment textAlignment;
@property (nonatomic, copy, nullable) NSAttributedString *attributedText;
@property (nonatomic, assign) CGFloat pointScaleFactor;
- (NSSize)sizeThatFits:(NSSize)size;
- (void)setReadablePasteBoardTypes:(NSArray<NSPasteboardType> *)readablePasteboardTypes;
#endif // macOS]

@property (nonatomic, getter=isGhostTextChanging) BOOL ghostTextChanging; // [macOS]

@end

NS_ASSUME_NONNULL_END<|MERGE_RESOLUTION|>--- conflicted
+++ resolved
@@ -27,13 +27,10 @@
 @property (nonatomic, assign) BOOL contextMenuHidden;
 #if !TARGET_OS_OSX // [macOS]
 @property (nonatomic, assign, readonly) BOOL textWasPasted;
-<<<<<<< HEAD
 #else // [macOS
 @property (nonatomic, assign) BOOL textWasPasted;
 #endif // macOS]
-=======
 @property (nonatomic, assign, readonly) BOOL dictationRecognizing;
->>>>>>> ea85b313
 @property (nonatomic, copy, nullable) NSString *placeholder;
 @property (nonatomic, strong, nullable) RCTUIColor *placeholderColor; // [macOS]
 
