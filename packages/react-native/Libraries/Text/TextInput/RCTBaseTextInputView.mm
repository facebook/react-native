--- conflicted
+++ resolved
@@ -464,30 +464,6 @@
 
 - (void)textInputDidBeginEditing
 {
-<<<<<<< HEAD
-#if TARGET_OS_OSX // [macOS consolidate duplicate callbacks
-  if (_isCurrentlyEditing) {
-    return;
-  }
-  _isCurrentlyEditing = YES;
-#endif // macOS]
-
-  if (_clearTextOnFocus) {
-    self.backedTextInputView.attributedText = [NSAttributedString new];
-  }
-
-  if (_selectTextOnFocus) {
-    if ([self.backedTextInputView respondsToSelector:@selector(selectAll:)]) {
-      [self.backedTextInputView selectAll:nil];
-    }
-#if TARGET_OS_OSX // [macOS
-  } else {
-    [self.backedTextInputView setSelectedTextRange:NSMakeRange(NSNotFound, 0) notifyDelegate:NO];
-#endif // macOS]
-  }
-
-=======
->>>>>>> 143f1ad2
   [_eventDispatcher sendTextEventWithType:RCTTextEventTypeFocus
                                  reactTag:self.reactTag
                                      text:[self.backedTextInputView.attributedText.string copy]
@@ -869,6 +845,10 @@
 
   if (_selectTextOnFocus) {
     [self.backedTextInputView selectAll:nil];
+#if TARGET_OS_OSX // [macOS
+  } else {
+    [self.backedTextInputView setSelectedTextRange:NSMakeRange(NSNotFound, 0) notifyDelegate:NO];
+#endif // macOS]
   }
 }
 
