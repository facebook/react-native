/*
 * Copyright (c) Meta Platforms, Inc. and affiliates.
 *
 * This source code is licensed under the MIT license found in the
 * LICENSE file in the root directory of this source tree.
 */

#import <React/RCTBaseTextInputView.h>

#import <React/RCTBridge.h>
#import <React/RCTConvert.h>
#import <React/RCTEventDispatcherProtocol.h>
#import <React/RCTScrollView.h>
#import <React/RCTUIManager.h>
#import <React/RCTUtils.h>
#import <React/UIView+React.h>

#import <React/RCTInputAccessoryView.h>
#import <React/RCTInputAccessoryViewContent.h>
#import <React/RCTTextAttributes.h>
#import <React/RCTTextSelection.h>

/** Native iOS text field bottom keyboard offset amount */
static const CGFloat kSingleLineKeyboardBottomOffset = 15.0;
static NSSet<NSNumber *> *returnKeyTypesSet;

@implementation RCTBaseTextInputView {
  __weak RCTBridge *_bridge;
  __weak id<RCTEventDispatcherProtocol> _eventDispatcher;
  BOOL _hasInputAccessoryView;
  NSString *_Nullable _predictedText;
  BOOL _didMoveToWindow;
}

- (void)reactUpdateResponderOffsetForScrollView:(RCTScrollView *)scrollView
{
  if (![self isDescendantOfView:scrollView]) {
    // View is outside scroll view
    return;
  }

  UITextRange *selectedTextRange = self.backedTextInputView.selectedTextRange;
  UITextSelectionRect *selection = [self.backedTextInputView selectionRectsForRange:selectedTextRange].firstObject;
  CGRect focusRect;
  if (selection == nil) {
    // No active selection or caret - fallback to entire input frame
    focusRect = self.bounds;
  } else {
    // Focus on text selection frame
    focusRect = selection.rect;
    BOOL isMultiline = [self.backedTextInputView isKindOfClass:[UITextView class]];
    if (!isMultiline) {
      focusRect.size.height += kSingleLineKeyboardBottomOffset;
    }
  }
  scrollView.firstResponderFocus = [self convertRect:focusRect toView:nil];
}

- (instancetype)initWithBridge:(RCTBridge *)bridge
{
  RCTAssertParam(bridge);

  if (self = [super initWithFrame:CGRectZero]) {
    _bridge = bridge;
    _eventDispatcher = bridge.eventDispatcher;
    [self initializeReturnKeyType];
  }

  return self;
}

RCT_NOT_IMPLEMENTED(-(instancetype)init)
RCT_NOT_IMPLEMENTED(-(instancetype)initWithCoder : (NSCoder *)decoder)
RCT_NOT_IMPLEMENTED(-(instancetype)initWithFrame : (CGRect)frame)

- (UIView<RCTBackedTextInputViewProtocol> *)backedTextInputView
{
  RCTAssert(NO, @"-[RCTBaseTextInputView backedTextInputView] must be implemented in subclass.");
  return nil;
}

#pragma mark - RCTComponent

- (void)didUpdateReactSubviews
{
  // Do nothing.
}

#pragma mark - Properties

- (void)setTextAttributes:(RCTTextAttributes *)textAttributes
{
  _textAttributes = textAttributes;
  [self enforceTextAttributesIfNeeded];
}

- (void)enforceTextAttributesIfNeeded
{
  id<RCTBackedTextInputViewProtocol> backedTextInputView = self.backedTextInputView;

  NSDictionary<NSAttributedStringKey, id> *textAttributes = [[_textAttributes effectiveTextAttributes] mutableCopy];
  if ([textAttributes valueForKey:NSForegroundColorAttributeName] == nil) {
    [textAttributes setValue:[UIColor blackColor] forKey:NSForegroundColorAttributeName];
  }

  backedTextInputView.defaultTextAttributes = textAttributes;
}

- (void)setReactPaddingInsets:(UIEdgeInsets)reactPaddingInsets
{
  _reactPaddingInsets = reactPaddingInsets;
  // We apply `paddingInsets` as `backedTextInputView`'s `textContainerInset`.
  self.backedTextInputView.textContainerInset = reactPaddingInsets;
  [self setNeedsLayout];
}

- (void)setReactBorderInsets:(UIEdgeInsets)reactBorderInsets
{
  _reactBorderInsets = reactBorderInsets;
  // We apply `borderInsets` as `backedTextInputView` layout offset.
  self.backedTextInputView.frame = UIEdgeInsetsInsetRect(self.bounds, reactBorderInsets);
  [self setNeedsLayout];
}

- (NSAttributedString *)attributedText
{
  return self.backedTextInputView.attributedText;
}

- (BOOL)textOf:(NSAttributedString *)newText equals:(NSAttributedString *)oldText
{
  // When the dictation is running we can't update the attributed text on the backed up text view
  // because setting the attributed string will kill the dictation. This means that we can't impose
  // the settings on a dictation.
  // Similarly, when the user is in the middle of inputting some text in Japanese/Chinese, there will be styling on the
  // text that we should disregard. See
  // https://developer.apple.com/documentation/uikit/uitextinput/1614489-markedtextrange?language=objc for more info.
  // Also, updating the attributed text while inputting Korean language will break input mechanism.
  // If the user added an emoji, the system adds a font attribute for the emoji and stores the original font in
  // NSOriginalFont. Lastly, when entering a password, etc., there will be additional styling on the field as the native
  // text view handles showing the last character for a split second.
  __block BOOL fontHasBeenUpdatedBySystem = false;
  [oldText enumerateAttribute:@"NSOriginalFont"
                      inRange:NSMakeRange(0, oldText.length)
                      options:0
                   usingBlock:^(id value, NSRange range, BOOL *stop) {
                     if (value) {
                       fontHasBeenUpdatedBySystem = true;
                     }
                   }];

  BOOL shouldFallbackDictation = [self.backedTextInputView.textInputMode.primaryLanguage isEqualToString:@"dictation"];
  if (@available(iOS 16.0, *)) {
    shouldFallbackDictation = self.backedTextInputView.dictationRecognizing;
  }

  BOOL shouldFallbackToBareTextComparison = shouldFallbackDictation ||
      [self.backedTextInputView.textInputMode.primaryLanguage isEqualToString:@"ko-KR"] ||
      self.backedTextInputView.markedTextRange || self.backedTextInputView.isSecureTextEntry ||
      fontHasBeenUpdatedBySystem;

  if (shouldFallbackToBareTextComparison) {
    return ([newText.string isEqualToString:oldText.string]);
  } else {
    return ([newText isEqualToAttributedString:oldText]);
  }
}

- (void)setAttributedText:(NSAttributedString *)attributedText
{
  NSInteger eventLag = _nativeEventCount - _mostRecentEventCount;
  BOOL textNeedsUpdate = NO;
  // Remove tag attribute to ensure correct attributed string comparison.
  NSMutableAttributedString *const backedTextInputViewTextCopy = [self.backedTextInputView.attributedText mutableCopy];
  NSMutableAttributedString *const attributedTextCopy = [attributedText mutableCopy];

  [backedTextInputViewTextCopy removeAttribute:RCTTextAttributesTagAttributeName
                                         range:NSMakeRange(0, backedTextInputViewTextCopy.length)];

  [attributedTextCopy removeAttribute:RCTTextAttributesTagAttributeName
                                range:NSMakeRange(0, attributedTextCopy.length)];

  textNeedsUpdate = ([self textOf:attributedTextCopy equals:backedTextInputViewTextCopy] == NO);

  if (eventLag == 0 && textNeedsUpdate) {
    UITextRange *selection = self.backedTextInputView.selectedTextRange;
    NSInteger oldTextLength = self.backedTextInputView.attributedText.string.length;

    self.backedTextInputView.attributedText = attributedText;

    if (selection.empty) {
      // Maintaining a cursor position relative to the end of the old text.
      NSInteger offsetStart = [self.backedTextInputView offsetFromPosition:self.backedTextInputView.beginningOfDocument
                                                                toPosition:selection.start];
      NSInteger offsetFromEnd = oldTextLength - offsetStart;
      NSInteger newOffset = attributedText.string.length - offsetFromEnd;
      UITextPosition *position =
          [self.backedTextInputView positionFromPosition:self.backedTextInputView.beginningOfDocument offset:newOffset];
      [self.backedTextInputView setSelectedTextRange:[self.backedTextInputView textRangeFromPosition:position
                                                                                          toPosition:position]
                                      notifyDelegate:YES];
    }

    [self updateLocalData];
  } else if (eventLag > RCTTextUpdateLagWarningThreshold) {
    RCTLog(
        @"Native TextInput(%@) is %lld events ahead of JS - try to make your JS faster.",
        self.backedTextInputView.attributedText.string,
        (long long)eventLag);
  }
}

- (RCTTextSelection *)selection
{
  id<RCTBackedTextInputViewProtocol> backedTextInputView = self.backedTextInputView;
  UITextRange *selectedTextRange = backedTextInputView.selectedTextRange;
  return [[RCTTextSelection new]
      initWithStart:[backedTextInputView offsetFromPosition:backedTextInputView.beginningOfDocument
                                                 toPosition:selectedTextRange.start]
                end:[backedTextInputView offsetFromPosition:backedTextInputView.beginningOfDocument
                                                 toPosition:selectedTextRange.end]];
}

- (void)setSelection:(RCTTextSelection *)selection
{
  if (!selection) {
    return;
  }

  id<RCTBackedTextInputViewProtocol> backedTextInputView = self.backedTextInputView;

  UITextRange *previousSelectedTextRange = backedTextInputView.selectedTextRange;
  UITextPosition *start = [backedTextInputView positionFromPosition:backedTextInputView.beginningOfDocument
                                                             offset:selection.start];
  UITextPosition *end = [backedTextInputView positionFromPosition:backedTextInputView.beginningOfDocument
                                                           offset:selection.end];
  UITextRange *selectedTextRange = [backedTextInputView textRangeFromPosition:start toPosition:end];

  NSInteger eventLag = _nativeEventCount - _mostRecentEventCount;
  if (eventLag == 0 && ![previousSelectedTextRange isEqual:selectedTextRange]) {
    [backedTextInputView setSelectedTextRange:selectedTextRange notifyDelegate:NO];
  } else if (eventLag > RCTTextUpdateLagWarningThreshold) {
    RCTLog(
        @"Native TextInput(%@) is %lld events ahead of JS - try to make your JS faster.",
        backedTextInputView.attributedText.string,
        (long long)eventLag);
  }
}

- (void)setSelectionStart:(NSInteger)start selectionEnd:(NSInteger)end
{
  UITextPosition *startPosition =
      [self.backedTextInputView positionFromPosition:self.backedTextInputView.beginningOfDocument offset:start];
  UITextPosition *endPosition =
      [self.backedTextInputView positionFromPosition:self.backedTextInputView.beginningOfDocument offset:end];
  if (startPosition && endPosition) {
    UITextRange *range = [self.backedTextInputView textRangeFromPosition:startPosition toPosition:endPosition];
    [self.backedTextInputView setSelectedTextRange:range notifyDelegate:NO];
  }
}

- (void)setTextContentType:(NSString *)type
{
  static dispatch_once_t onceToken;
  static NSDictionary<NSString *, NSString *> *contentTypeMap;

  dispatch_once(&onceToken, ^{
    NSMutableDictionary<NSString *, NSString *> *mutableContentTypeMap = [NSMutableDictionary new];
    [mutableContentTypeMap addEntriesFromDictionary:@{
      @"none" : @"",
      @"URL" : UITextContentTypeURL,
      @"addressCity" : UITextContentTypeAddressCity,
      @"addressCityAndState" : UITextContentTypeAddressCityAndState,
      @"addressState" : UITextContentTypeAddressState,
      @"countryName" : UITextContentTypeCountryName,
      @"creditCardNumber" : UITextContentTypeCreditCardNumber,
      @"emailAddress" : UITextContentTypeEmailAddress,
      @"familyName" : UITextContentTypeFamilyName,
      @"fullStreetAddress" : UITextContentTypeFullStreetAddress,
      @"givenName" : UITextContentTypeGivenName,
      @"jobTitle" : UITextContentTypeJobTitle,
      @"location" : UITextContentTypeLocation,
      @"middleName" : UITextContentTypeMiddleName,
      @"name" : UITextContentTypeName,
      @"namePrefix" : UITextContentTypeNamePrefix,
      @"nameSuffix" : UITextContentTypeNameSuffix,
      @"nickname" : UITextContentTypeNickname,
      @"organizationName" : UITextContentTypeOrganizationName,
      @"postalCode" : UITextContentTypePostalCode,
      @"streetAddressLine1" : UITextContentTypeStreetAddressLine1,
      @"streetAddressLine2" : UITextContentTypeStreetAddressLine2,
      @"sublocality" : UITextContentTypeSublocality,
      @"telephoneNumber" : UITextContentTypeTelephoneNumber,
      @"username" : UITextContentTypeUsername,
      @"password" : UITextContentTypePassword,
      @"newPassword" : UITextContentTypeNewPassword,
      @"oneTimeCode" : UITextContentTypeOneTimeCode,
    }];

#if defined(__IPHONE_OS_VERSION_MAX_ALLOWED) && __IPHONE_OS_VERSION_MAX_ALLOWED >= 170000 /* __IPHONE_17_0 */
    if (@available(iOS 17.0, *)) {
      [mutableContentTypeMap addEntriesFromDictionary:@{
        @"creditCardExpiration" : UITextContentTypeCreditCardExpiration,
        @"creditCardExpirationMonth" : UITextContentTypeCreditCardExpirationMonth,
        @"creditCardExpirationYear" : UITextContentTypeCreditCardExpirationYear,
        @"creditCardSecurityCode" : UITextContentTypeCreditCardSecurityCode,
        @"creditCardType" : UITextContentTypeCreditCardType,
        @"creditCardName" : UITextContentTypeCreditCardName,
        @"creditCardGivenName" : UITextContentTypeCreditCardGivenName,
        @"creditCardMiddleName" : UITextContentTypeCreditCardMiddleName,
        @"creditCardFamilyName" : UITextContentTypeCreditCardFamilyName,
        @"birthdate" : UITextContentTypeBirthdate,
        @"birthdateDay" : UITextContentTypeBirthdateDay,
        @"birthdateMonth" : UITextContentTypeBirthdateMonth,
        @"birthdateYear" : UITextContentTypeBirthdateYear,
      }];
    }
#endif

    contentTypeMap = mutableContentTypeMap;
  });

  // Setting textContentType to an empty string will disable any
  // default behaviour, like the autofill bar for password inputs
  self.backedTextInputView.textContentType = contentTypeMap[type] ?: type;
}

- (void)setPasswordRules:(NSString *)descriptor
{
  self.backedTextInputView.passwordRules = [UITextInputPasswordRules passwordRulesWithDescriptor:descriptor];
}

- (UIKeyboardType)keyboardType
{
  return self.backedTextInputView.keyboardType;
}

- (void)setKeyboardType:(UIKeyboardType)keyboardType
{
  UIView<RCTBackedTextInputViewProtocol> *textInputView = self.backedTextInputView;
  if (textInputView.keyboardType != keyboardType) {
    textInputView.keyboardType = keyboardType;
    // Without the call to reloadInputViews, the keyboard will not change until the textview field (the first responder)
    // loses and regains focus.
    if (textInputView.isFirstResponder) {
      [textInputView reloadInputViews];
    }
  }
}

- (void)setShowSoftInputOnFocus:(BOOL)showSoftInputOnFocus
{
  (void)_showSoftInputOnFocus;
  if (showSoftInputOnFocus) {
    // Resets to default keyboard.
    self.backedTextInputView.inputView = nil;

    // Without the call to reloadInputViews, the keyboard will not change until the textInput field (the first
    // responder) loses and regains focus.
    if (self.backedTextInputView.isFirstResponder) {
      [self.backedTextInputView reloadInputViews];
    }
  } else {
    // Hides keyboard, but keeps blinking cursor.
    self.backedTextInputView.inputView = [UIView new];
  }
}

#pragma mark - RCTBackedTextInputDelegate

- (BOOL)textInputShouldBeginEditing
{
  return YES;
}

- (void)textInputDidBeginEditing
{
  [_eventDispatcher sendTextEventWithType:RCTTextEventTypeFocus
                                 reactTag:self.reactTag
                                     text:[self.backedTextInputView.attributedText.string copy]
                                      key:nil
                               eventCount:_nativeEventCount];
}

- (BOOL)textInputShouldEndEditing
{
  return YES;
}

- (void)textInputDidEndEditing
{
  [_eventDispatcher sendTextEventWithType:RCTTextEventTypeEnd
                                 reactTag:self.reactTag
                                     text:[self.backedTextInputView.attributedText.string copy]
                                      key:nil
                               eventCount:_nativeEventCount];

  [_eventDispatcher sendTextEventWithType:RCTTextEventTypeBlur
                                 reactTag:self.reactTag
                                     text:[self.backedTextInputView.attributedText.string copy]
                                      key:nil
                               eventCount:_nativeEventCount];
}

- (BOOL)textInputShouldSubmitOnReturn
{
  const BOOL shouldSubmit =
      [_submitBehavior isEqualToString:@"blurAndSubmit"] || [_submitBehavior isEqualToString:@"submit"];
  if (shouldSubmit) {
    // We send `submit` event here, in `textInputShouldSubmit`
    // (not in `textInputDidReturn)`, because of semantic of the event:
    // `onSubmitEditing` is called when "Submit" button
    // (the blue key on onscreen keyboard) did pressed
    // (no connection to any specific "submitting" process).
    [_eventDispatcher sendTextEventWithType:RCTTextEventTypeSubmit
                                   reactTag:self.reactTag
                                       text:[self.backedTextInputView.attributedText.string copy]
                                        key:nil
                                 eventCount:_nativeEventCount];
  }
  return shouldSubmit;
}

- (BOOL)textInputShouldReturn
{
  return [_submitBehavior isEqualToString:@"blurAndSubmit"];
}

- (void)textInputDidReturn
{
  // Does nothing.
}

- (NSString *)textInputShouldChangeText:(NSString *)text inRange:(NSRange)range
{
  id<RCTBackedTextInputViewProtocol> backedTextInputView = self.backedTextInputView;

  if (!backedTextInputView.textWasPasted) {
    [_eventDispatcher sendTextEventWithType:RCTTextEventTypeKeyPress
                                   reactTag:self.reactTag
                                       text:nil
                                        key:text
                                 eventCount:_nativeEventCount];
  }

  if (_maxLength) {
    NSInteger allowedLength = MAX(
        _maxLength.integerValue - (NSInteger)backedTextInputView.attributedText.string.length + (NSInteger)range.length,
        0);

    if (text.length > _maxLength.integerValue) {
      // If we typed/pasted more than one character, limit the text inputted.
      if (text.length > 1) {
        if (allowedLength > 0) {
          // make sure unicode characters that are longer than 16 bits (such as emojis) are not cut off
          NSRange cutOffCharacterRange = [text rangeOfComposedCharacterSequenceAtIndex:allowedLength - 1];
          if (cutOffCharacterRange.location + cutOffCharacterRange.length > allowedLength) {
            // the character at the length limit takes more than 16bits, truncation should end at the character before
            allowedLength = cutOffCharacterRange.location;
          }
        }
        if (allowedLength <= 0) {
          return nil;
        }
        // Truncate the input string so the result is exactly maxLength
        NSString *limitedString = [text substringToIndex:allowedLength];
        NSMutableAttributedString *newAttributedText = [backedTextInputView.attributedText mutableCopy];
        // Apply text attributes if original input view doesn't have text.
        if (backedTextInputView.attributedText.length == 0) {
          newAttributedText = [[NSMutableAttributedString alloc]
              initWithString:[self.textAttributes applyTextAttributesToText:limitedString]
                  attributes:self.textAttributes.effectiveTextAttributes];
        } else {
          [newAttributedText replaceCharactersInRange:range withString:limitedString];
        }
        backedTextInputView.attributedText = newAttributedText;
        _predictedText = newAttributedText.string;

        // Collapse selection at end of insert to match normal paste behavior.
        UITextPosition *insertEnd = [backedTextInputView positionFromPosition:backedTextInputView.beginningOfDocument
                                                                       offset:(range.location + allowedLength)];
        [backedTextInputView setSelectedTextRange:[backedTextInputView textRangeFromPosition:insertEnd
                                                                                  toPosition:insertEnd]
                                   notifyDelegate:YES];

        [self textInputDidChange];
      }

      return nil; // Rejecting the change.
    }
  }

  if (range.location + range.length > backedTextInputView.attributedText.string.length) {
    _predictedText = backedTextInputView.attributedText.string;
  } else if (text != nil) {
    _predictedText = [backedTextInputView.attributedText.string stringByReplacingCharactersInRange:range
                                                                                        withString:text];
  }

  return text; // Accepting the change.
}

- (void)textInputDidChange
{
  [self updateLocalData];

  id<RCTBackedTextInputViewProtocol> backedTextInputView = self.backedTextInputView;

  // Detect when `backedTextInputView` updates happened that didn't invoke `shouldChangeTextInRange`
  // (e.g. typing simplified Chinese in pinyin will insert and remove spaces without
  // calling shouldChangeTextInRange).  This will cause JS to get out of sync so we
  // update the mismatched range.
  NSRange currentRange;
  NSRange predictionRange;
  if (findMismatch(backedTextInputView.attributedText.string, _predictedText, &currentRange, &predictionRange)) {
    NSString *replacement = [backedTextInputView.attributedText.string substringWithRange:currentRange];
    [self textInputShouldChangeText:replacement inRange:predictionRange];
    // JS will assume the selection changed based on the location of our shouldChangeTextInRange, so reset it.
    [self textInputDidChangeSelection];
  }

  _nativeEventCount++;

  if (_onChange) {
    _onChange(@{
      @"text" : [self.attributedText.string copy],
      @"target" : self.reactTag,
      @"eventCount" : @(_nativeEventCount),
    });
  }
}

- (void)textInputDidChangeSelection
{
  if (!_onSelectionChange) {
    return;
  }

  RCTTextSelection *selection = self.selection;

  _onSelectionChange(@{
    @"selection" : @{
      @"start" : @(selection.start),
      @"end" : @(selection.end),
    },
  });
}

- (void)updateLocalData
{
  [self enforceTextAttributesIfNeeded];

  [_bridge.uiManager setLocalData:[self.backedTextInputView.attributedText copy] forView:self];
}

#pragma mark - Layout (in UIKit terms, with all insets)

- (CGSize)intrinsicContentSize
{
  CGSize size = self.backedTextInputView.intrinsicContentSize;
  size.width += _reactBorderInsets.left + _reactBorderInsets.right;
  size.height += _reactBorderInsets.top + _reactBorderInsets.bottom;
  // Returning value DOES include border and padding insets.
  return size;
}

- (CGSize)sizeThatFits:(CGSize)size
{
  CGFloat compoundHorizontalBorderInset = _reactBorderInsets.left + _reactBorderInsets.right;
  CGFloat compoundVerticalBorderInset = _reactBorderInsets.top + _reactBorderInsets.bottom;

  size.width -= compoundHorizontalBorderInset;
  size.height -= compoundVerticalBorderInset;

  // Note: `paddingInsets` was already included in `backedTextInputView` size
  // because it was applied as `textContainerInset`.
  CGSize fittingSize = [self.backedTextInputView sizeThatFits:size];

  fittingSize.width += compoundHorizontalBorderInset;
  fittingSize.height += compoundVerticalBorderInset;

  // Returning value DOES include border and padding insets.
  return fittingSize;
}

#pragma mark - Accessibility

- (UIView *)reactAccessibilityElement
{
  return self.backedTextInputView;
}

#pragma mark - Focus Control

- (void)reactFocus
{
  [self.backedTextInputView reactFocus];

  if (_clearTextOnFocus) {
    self.backedTextInputView.attributedText = [NSAttributedString new];
  }

  if (_selectTextOnFocus) {
    [self.backedTextInputView selectAll:nil];
  }
}

- (void)reactBlur
{
  [self.backedTextInputView reactBlur];
}

- (void)didMoveToWindow
{
  if (self.autoFocus && !_didMoveToWindow) {
    [self.backedTextInputView reactFocus];
    [self initializeReturnKeyType];
  } else {
    [self.backedTextInputView reactFocusIfNeeded];
  }

  _didMoveToWindow = YES;
}

#pragma mark - Custom Input Accessory View

- (void)didSetProps:(NSArray<NSString *> *)changedProps
{
  if ([changedProps containsObject:@"inputAccessoryViewID"] && self.inputAccessoryViewID) {
    [self setCustomInputAccessoryViewWithNativeID:self.inputAccessoryViewID];
  } else if (!self.inputAccessoryViewID) {
    [self setDefaultInputAccessoryView];
  }
}

- (void)setCustomInputAccessoryViewWithNativeID:(NSString *)nativeID
{
  __weak RCTBaseTextInputView *weakSelf = self;
  [_bridge.uiManager rootViewForReactTag:self.reactTag
                          withCompletion:^(UIView *rootView) {
                            RCTBaseTextInputView *strongSelf = weakSelf;
                            if (rootView) {
                              UIView *accessoryView = [strongSelf->_bridge.uiManager viewForNativeID:nativeID
                                                                                         withRootTag:rootView.reactTag];
                              if (accessoryView && [accessoryView isKindOfClass:[RCTInputAccessoryView class]]) {
                                strongSelf.backedTextInputView.inputAccessoryView =
                                    ((RCTInputAccessoryView *)accessoryView).inputAccessoryView;
                                [strongSelf reloadInputViewsIfNecessary];
                              }
                            }
                          }];
}

<<<<<<< HEAD
- (NSString *)returnKeyTypeToString:(UIReturnKeyType)returnKeyType {
switch (returnKeyType) {
    case UIReturnKeyGo:
        return @"Go";
    case UIReturnKeyNext:
        return @"Next";
    case UIReturnKeySearch:
        return @"Search";
    case UIReturnKeySend:
        return @"Send";
    case UIReturnKeyYahoo:
        return @"Yahoo";
    case UIReturnKeyGoogle:
        return @"Google";
    case UIReturnKeyRoute:
        return @"Route";
    case UIReturnKeyJoin:
        return @"Join";
    case UIReturnKeyEmergencyCall:
        return @"Emergency Call";
    default:
        return @"Done";
  }
 }

- (void)initializeReturnKeyType {
        returnKeyTypesSet = [NSSet setWithObjects:
            @(UIReturnKeyDone),
            @(UIReturnKeyGo),
            @(UIReturnKeyNext),
            @(UIReturnKeySearch),
            @(UIReturnKeySend),
            @(UIReturnKeyYahoo),
            @(UIReturnKeyGoogle),
            @(UIReturnKeyRoute),
            @(UIReturnKeyJoin),
            @(UIReturnKeyRoute),
            @(UIReturnKeyEmergencyCall),
            nil
        ];
=======
- (NSString *)returnKeyTypeToString:(UIReturnKeyType)returnKeyType
{
  switch (returnKeyType) {
    case UIReturnKeyDefault:
      return @"Default";
    case UIReturnKeyGo:
      return @"Go";
    case UIReturnKeyNext:
      return @"Next";
    case UIReturnKeySearch:
      return @"Search";
    case UIReturnKeySend:
      return @"Send";
    case UIReturnKeyYahoo:
      return @"Yahoo";
    case UIReturnKeyGoogle:
      return @"Google";
    case UIReturnKeyRoute:
      return @"Route";
    case UIReturnKeyJoin:
      return @"Join";
    case UIReturnKeyEmergencyCall:
      return @"Emergency Call";
    default:
      return @"Done";
  }
}

- (void)initializeReturnKeyType
{
  returnKeyTypesSet = [NSSet setWithObjects:@(UIReturnKeyDone),
                                            @(UIReturnKeyGo),
                                            @(UIReturnKeyDefault),
                                            @(UIReturnKeyNext),
                                            @(UIReturnKeySearch),
                                            @(UIReturnKeySend),
                                            @(UIReturnKeyYahoo),
                                            @(UIReturnKeyGoogle),
                                            @(UIReturnKeyRoute),
                                            @(UIReturnKeyJoin),
                                            @(UIReturnKeyRoute),
                                            @(UIReturnKeyEmergencyCall),
                                            nil];
>>>>>>> 73088586
}

- (void)setDefaultInputAccessoryView
{
  UIView<RCTBackedTextInputViewProtocol> *textInputView = self.backedTextInputView;
  UIKeyboardType keyboardType = textInputView.keyboardType;

  // These keyboard types (all are number pads) don't have a Return Key button by default,
  // so we create an `inputAccessoryView` with this button for them.

<<<<<<< HEAD

  UIReturnKeyType returnKeyType = textInputView.returnKeyType;
 
=======
  UIReturnKeyType returnKeyType = textInputView.returnKeyType;

>>>>>>> 73088586
  BOOL containsKeyType = [returnKeyTypesSet containsObject:@(returnKeyType)];

  BOOL shouldHaveInputAccessoryView =
      (keyboardType == UIKeyboardTypeNumberPad || keyboardType == UIKeyboardTypePhonePad ||
       keyboardType == UIKeyboardTypeDecimalPad || keyboardType == UIKeyboardTypeASCIICapableNumberPad) &&
      containsKeyType;

  if (_hasInputAccessoryView == shouldHaveInputAccessoryView) {
    return;
  }

  _hasInputAccessoryView = shouldHaveInputAccessoryView;

  if (shouldHaveInputAccessoryView) {
    NSString *buttonLabel = [self returnKeyTypeToString:returnKeyType];

    UIToolbar *toolbarView = [UIToolbar new];
    [toolbarView sizeToFit];
    UIBarButtonItem *flexibleSpace =
        [[UIBarButtonItem alloc] initWithBarButtonSystemItem:UIBarButtonSystemItemFlexibleSpace target:nil action:nil];
<<<<<<< HEAD
    UIBarButtonItem *doneButton = 
        [[UIBarButtonItem alloc] initWithTitle:buttonLabel 
                                         style:UIBarButtonItemStylePlain 
                                        target:self 
                                        action:@selector(handleInputAccessoryDoneButton)];
=======
    UIBarButtonItem *doneButton = [[UIBarButtonItem alloc] initWithTitle:buttonLabel
                                                                   style:UIBarButtonItemStylePlain
                                                                  target:self
                                                                  action:@selector(handleInputAccessoryDoneButton)];
>>>>>>> 73088586
    toolbarView.items = @[ flexibleSpace, doneButton ];
    textInputView.inputAccessoryView = toolbarView;
  } else {
    textInputView.inputAccessoryView = nil;
  }
  [self reloadInputViewsIfNecessary];
}

- (void)reloadInputViewsIfNecessary
{
  // We have to call `reloadInputViews` for focused text inputs to update an accessory view.
  if (self.backedTextInputView.isFirstResponder) {
    [self.backedTextInputView reloadInputViews];
  }
}

- (void)handleInputAccessoryDoneButton
{
  // Ignore the value of whether we submitted; just make sure the submit event is called if necessary.
  [self textInputShouldSubmitOnReturn];
  if ([self textInputShouldReturn]) {
    [self.backedTextInputView endEditing:YES];
  }
}

#pragma mark - Helpers

static BOOL findMismatch(NSString *first, NSString *second, NSRange *firstRange, NSRange *secondRange)
{
  NSInteger firstMismatch = -1;
  for (NSUInteger ii = 0; ii < MAX(first.length, second.length); ii++) {
    if (ii >= first.length || ii >= second.length || [first characterAtIndex:ii] != [second characterAtIndex:ii]) {
      firstMismatch = ii;
      break;
    }
  }

  if (firstMismatch == -1) {
    return NO;
  }

  NSUInteger ii = second.length;
  NSUInteger lastMismatch = first.length;
  while (ii > firstMismatch && lastMismatch > firstMismatch) {
    if ([first characterAtIndex:(lastMismatch - 1)] != [second characterAtIndex:(ii - 1)]) {
      break;
    }
    ii--;
    lastMismatch--;
  }

  *firstRange = NSMakeRange(firstMismatch, lastMismatch - firstMismatch);
  *secondRange = NSMakeRange(firstMismatch, ii - firstMismatch);
  return YES;
}

@end<|MERGE_RESOLUTION|>--- conflicted
+++ resolved
@@ -651,94 +651,6 @@
                           }];
 }
 
-<<<<<<< HEAD
-- (NSString *)returnKeyTypeToString:(UIReturnKeyType)returnKeyType {
-switch (returnKeyType) {
-    case UIReturnKeyGo:
-        return @"Go";
-    case UIReturnKeyNext:
-        return @"Next";
-    case UIReturnKeySearch:
-        return @"Search";
-    case UIReturnKeySend:
-        return @"Send";
-    case UIReturnKeyYahoo:
-        return @"Yahoo";
-    case UIReturnKeyGoogle:
-        return @"Google";
-    case UIReturnKeyRoute:
-        return @"Route";
-    case UIReturnKeyJoin:
-        return @"Join";
-    case UIReturnKeyEmergencyCall:
-        return @"Emergency Call";
-    default:
-        return @"Done";
-  }
- }
-
-- (void)initializeReturnKeyType {
-        returnKeyTypesSet = [NSSet setWithObjects:
-            @(UIReturnKeyDone),
-            @(UIReturnKeyGo),
-            @(UIReturnKeyNext),
-            @(UIReturnKeySearch),
-            @(UIReturnKeySend),
-            @(UIReturnKeyYahoo),
-            @(UIReturnKeyGoogle),
-            @(UIReturnKeyRoute),
-            @(UIReturnKeyJoin),
-            @(UIReturnKeyRoute),
-            @(UIReturnKeyEmergencyCall),
-            nil
-        ];
-=======
-- (NSString *)returnKeyTypeToString:(UIReturnKeyType)returnKeyType
-{
-  switch (returnKeyType) {
-    case UIReturnKeyDefault:
-      return @"Default";
-    case UIReturnKeyGo:
-      return @"Go";
-    case UIReturnKeyNext:
-      return @"Next";
-    case UIReturnKeySearch:
-      return @"Search";
-    case UIReturnKeySend:
-      return @"Send";
-    case UIReturnKeyYahoo:
-      return @"Yahoo";
-    case UIReturnKeyGoogle:
-      return @"Google";
-    case UIReturnKeyRoute:
-      return @"Route";
-    case UIReturnKeyJoin:
-      return @"Join";
-    case UIReturnKeyEmergencyCall:
-      return @"Emergency Call";
-    default:
-      return @"Done";
-  }
-}
-
-- (void)initializeReturnKeyType
-{
-  returnKeyTypesSet = [NSSet setWithObjects:@(UIReturnKeyDone),
-                                            @(UIReturnKeyGo),
-                                            @(UIReturnKeyDefault),
-                                            @(UIReturnKeyNext),
-                                            @(UIReturnKeySearch),
-                                            @(UIReturnKeySend),
-                                            @(UIReturnKeyYahoo),
-                                            @(UIReturnKeyGoogle),
-                                            @(UIReturnKeyRoute),
-                                            @(UIReturnKeyJoin),
-                                            @(UIReturnKeyRoute),
-                                            @(UIReturnKeyEmergencyCall),
-                                            nil];
->>>>>>> 73088586
-}
-
 - (void)setDefaultInputAccessoryView
 {
   UIView<RCTBackedTextInputViewProtocol> *textInputView = self.backedTextInputView;
@@ -746,17 +658,6 @@
 
   // These keyboard types (all are number pads) don't have a Return Key button by default,
   // so we create an `inputAccessoryView` with this button for them.
-
-<<<<<<< HEAD
-
-  UIReturnKeyType returnKeyType = textInputView.returnKeyType;
- 
-=======
-  UIReturnKeyType returnKeyType = textInputView.returnKeyType;
-
->>>>>>> 73088586
-  BOOL containsKeyType = [returnKeyTypesSet containsObject:@(returnKeyType)];
-
   BOOL shouldHaveInputAccessoryView =
       (keyboardType == UIKeyboardTypeNumberPad || keyboardType == UIKeyboardTypePhonePad ||
        keyboardType == UIKeyboardTypeDecimalPad || keyboardType == UIKeyboardTypeASCIICapableNumberPad) &&
@@ -775,18 +676,10 @@
     [toolbarView sizeToFit];
     UIBarButtonItem *flexibleSpace =
         [[UIBarButtonItem alloc] initWithBarButtonSystemItem:UIBarButtonSystemItemFlexibleSpace target:nil action:nil];
-<<<<<<< HEAD
-    UIBarButtonItem *doneButton = 
-        [[UIBarButtonItem alloc] initWithTitle:buttonLabel 
-                                         style:UIBarButtonItemStylePlain 
-                                        target:self 
-                                        action:@selector(handleInputAccessoryDoneButton)];
-=======
-    UIBarButtonItem *doneButton = [[UIBarButtonItem alloc] initWithTitle:buttonLabel
-                                                                   style:UIBarButtonItemStylePlain
-                                                                  target:self
-                                                                  action:@selector(handleInputAccessoryDoneButton)];
->>>>>>> 73088586
+    UIBarButtonItem *doneButton =
+        [[UIBarButtonItem alloc] initWithBarButtonSystemItem:UIBarButtonSystemItemDone
+                                                      target:self
+                                                      action:@selector(handleInputAccessoryDoneButton)];
     toolbarView.items = @[ flexibleSpace, doneButton ];
     textInputView.inputAccessoryView = toolbarView;
   } else {
