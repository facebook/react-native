/*
 * Copyright (c) Meta Platforms, Inc. and affiliates.
 *
 * This source code is licensed under the MIT license found in the
 * LICENSE file in the root directory of this source tree.
 */

#import <React/RCTUIKit.h> // [macOS]

#if TARGET_OS_OSX // [macOS
NS_ASSUME_NONNULL_BEGIN
@protocol RCTUITextFieldDelegate <NSTextFieldDelegate>
@optional
- (BOOL)textField:(NSTextField *)textField shouldChangeCharactersInRange:(NSRange)range replacementString:(NSString *)string;   // return NO to not change text
- (void)textFieldBeginEditing:(NSTextField *)textField;
- (void)textFieldDidChange:(NSTextField *)textField;
- (void)textFieldEndEditing:(NSTextField *)textField;
- (void)textFieldDidChangeSelection:(NSTextField *)textField;
@end
NS_ASSUME_NONNULL_END
#endif // macOS]

@protocol RCTBackedTextInputDelegate;
@class RCTTextAttributes;

NS_ASSUME_NONNULL_BEGIN

#if !TARGET_OS_OSX // [macOS]
@protocol RCTBackedTextInputViewProtocol <UITextInput>
#else // [macOS
@protocol RCTBackedTextInputViewProtocol <NSTextInputClient>
#endif // macOS]

@property (nonatomic, copy, nullable) NSAttributedString *attributedText;
@property (nonatomic, copy, nullable) NSString *placeholder;
@property (nonatomic, strong, nullable) RCTUIColor *placeholderColor; // [macOS]
#if !TARGET_OS_OSX // [macOS]
@property (nonatomic, assign, readonly) BOOL textWasPasted;
<<<<<<< HEAD
#else // [macOS
@property (nonatomic, assign) BOOL textWasPasted;
#endif // macOS]
=======
@property (nonatomic, assign, readonly) BOOL dictationRecognizing;
>>>>>>> ea85b313
@property (nonatomic, assign) UIEdgeInsets textContainerInset;
#if !TARGET_OS_OSX // [macOS]
@property (nonatomic, strong, nullable) UIView *inputAccessoryView;
@property (nonatomic, strong, nullable) UIView *inputView;
#endif // [macOS]
@property (nonatomic, weak, nullable) id<RCTBackedTextInputDelegate> textInputDelegate;
@property (nonatomic, readonly) CGSize contentSize;
@property (nonatomic, strong, nullable) NSDictionary<NSAttributedStringKey, id> *defaultTextAttributes;
@property (nonatomic, assign) BOOL contextMenuHidden;
@property (nonatomic, assign, getter=isEditable) BOOL editable;
@property (nonatomic, assign) BOOL caretHidden;
@property (nonatomic, assign) BOOL enablesReturnKeyAutomatically;
#if !TARGET_OS_OSX // [macOS]
@property (nonatomic, assign) UITextFieldViewMode clearButtonMode;
#endif // [macOS]
@property (nonatomic, getter=isScrollEnabled) BOOL scrollEnabled;
@property (nonatomic, strong, nullable) NSString *inputAccessoryViewID;
@property (nonatomic, assign, readonly) CGFloat zoomScale;
@property (nonatomic, assign, readonly) CGPoint contentOffset;
@property (nonatomic, assign, readonly) UIEdgeInsets contentInset;
#if TARGET_OS_OSX // [macOS
@property (nonatomic, assign) CGFloat pointScaleFactor;
#endif // macOS]

// This protocol disallows direct access to `selectedTextRange` property because
// unwise usage of it can break the `delegate` behavior. So, we always have to
// explicitly specify should `delegate` be notified about the change or not.
// If the change was initiated programmatically, we must NOT notify the delegate.
// If the change was a result of user actions (like typing or touches), we MUST notify the delegate.
#if !TARGET_OS_OSX // [macOS]
- (void)setSelectedTextRange:(nullable UITextRange *)selectedTextRange NS_UNAVAILABLE;
- (void)setSelectedTextRange:(nullable UITextRange *)selectedTextRange notifyDelegate:(BOOL)notifyDelegate;
#else // [macOS
- (NSRange)selectedTextRange;
- (void)setSelectedTextRange:(NSRange)selectedTextRange NS_UNAVAILABLE;
- (void)setSelectedTextRange:(NSRange)selectedTextRange notifyDelegate:(BOOL)notifyDelegate;
#endif // macOS]

#if TARGET_OS_OSX // [macOS
// UITextInput method for OSX
- (CGSize)sizeThatFits:(CGSize)size;
#endif // macOS]

// This protocol disallows direct access to `text` property because
// unwise usage of it can break the `attributeText` behavior.
// Use `attributedText.string` instead.
@property (nonatomic, copy, nullable) NSString *text NS_UNAVAILABLE;

@property (nonatomic, getter=isGhostTextChanging) BOOL ghostTextChanging; // [macOS]

@end

NS_ASSUME_NONNULL_END<|MERGE_RESOLUTION|>--- conflicted
+++ resolved
@@ -36,13 +36,10 @@
 @property (nonatomic, strong, nullable) RCTUIColor *placeholderColor; // [macOS]
 #if !TARGET_OS_OSX // [macOS]
 @property (nonatomic, assign, readonly) BOOL textWasPasted;
-<<<<<<< HEAD
 #else // [macOS
 @property (nonatomic, assign) BOOL textWasPasted;
 #endif // macOS]
-=======
 @property (nonatomic, assign, readonly) BOOL dictationRecognizing;
->>>>>>> ea85b313
 @property (nonatomic, assign) UIEdgeInsets textContainerInset;
 #if !TARGET_OS_OSX // [macOS]
 @property (nonatomic, strong, nullable) UIView *inputAccessoryView;
