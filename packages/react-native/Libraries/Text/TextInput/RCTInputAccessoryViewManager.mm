--- conflicted
+++ resolved
@@ -14,16 +14,7 @@
 
 RCT_EXPORT_MODULE()
 
-<<<<<<< HEAD
-+ (BOOL)requiresMainQueueSetup
-{
-  return NO;
-}
-
 - (RCTUIView *)view // [macOS]
-=======
-- (UIView *)view
->>>>>>> c99d96b7
 {
   return [[RCTInputAccessoryView alloc] initWithBridge:self.bridge];
 }
