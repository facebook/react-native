--- conflicted
+++ resolved
@@ -32,19 +32,17 @@
 #if !TARGET_OS_OSX // [macOS]
     [_safeAreaContainer.bottomAnchor constraintEqualToAnchor:self.safeAreaLayoutGuide.bottomAnchor].active = YES;
     [_safeAreaContainer.topAnchor constraintEqualToAnchor:self.safeAreaLayoutGuide.topAnchor].active = YES;
-<<<<<<< HEAD
-    [_safeAreaContainer.leadingAnchor constraintEqualToAnchor:self.safeAreaLayoutGuide.leadingAnchor].active = YES;
-    [_safeAreaContainer.trailingAnchor constraintEqualToAnchor:self.safeAreaLayoutGuide.trailingAnchor].active = YES;
 #else // [macOS
-    [_safeAreaContainer.bottomAnchor constraintEqualToAnchor:self.bottomAnchor].active = YES;
-    [_safeAreaContainer.topAnchor constraintEqualToAnchor:self.topAnchor].active = YES;
+    if (@available(macOS 11.0, *)) {
+      [_safeAreaContainer.bottomAnchor constraintEqualToAnchor:self.safeAreaLayoutGuide.bottomAnchor].active = YES;
+      [_safeAreaContainer.topAnchor constraintEqualToAnchor:self.safeAreaLayoutGuide.topAnchor].active = YES;
+    } else {
+      [_safeAreaContainer.bottomAnchor constraintEqualToAnchor:self.bottomAnchor].active = YES;
+      [_safeAreaContainer.topAnchor constraintEqualToAnchor:self.topAnchor].active = YES;
+    }
+#endif // macOS]
     [_safeAreaContainer.leadingAnchor constraintEqualToAnchor:self.leadingAnchor].active = YES;
     [_safeAreaContainer.trailingAnchor constraintEqualToAnchor:self.trailingAnchor].active = YES;
-#endif // macOS]
-=======
-    [_safeAreaContainer.leadingAnchor constraintEqualToAnchor:self.leadingAnchor].active = YES;
-    [_safeAreaContainer.trailingAnchor constraintEqualToAnchor:self.trailingAnchor].active = YES;
->>>>>>> 6f7eae5c
   }
   return self;
 }
