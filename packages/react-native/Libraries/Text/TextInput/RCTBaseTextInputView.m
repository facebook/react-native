/*
 * Copyright (c) Meta Platforms, Inc. and affiliates.
 *
 * This source code is licensed under the MIT license found in the
 * LICENSE file in the root directory of this source tree.
 */

#import <React/RCTBaseTextInputView.h>

#import <React/RCTBridge.h>
#import <React/RCTConvert.h>
#import <React/RCTEventDispatcherProtocol.h>
#import <React/RCTUIManager.h>
#import <React/RCTUtils.h>
#import <React/UIView+React.h>

#import <React/RCTViewKeyboardEvent.h> // [macOS]
#import <React/RCTInputAccessoryView.h>
#import <React/RCTInputAccessoryViewContent.h>
#import <React/RCTTextAttributes.h>
#import <React/RCTTextSelection.h>
#import <React/RCTUITextView.h> // [macOS]
#import "../RCTTextUIKit.h" // [macOS]
#import <React/RCTHandledKey.h> // [macOS]

@implementation RCTBaseTextInputView {
  __weak RCTBridge *_bridge;
  __weak id<RCTEventDispatcherProtocol> _eventDispatcher;
<<<<<<< HEAD

  NSInteger _ghostTextPosition; // [macOS] only valid if _ghostText != nil

  BOOL _hasInputAccesoryView;
  // [macOS] remove explicit _predictedText ivar declaration
=======
  BOOL _hasInputAccessoryView;
  NSString *_Nullable _predictedText;
>>>>>>> 221aacd7
  BOOL _didMoveToWindow;
}

- (instancetype)initWithBridge:(RCTBridge *)bridge
{
  RCTAssertParam(bridge);

  if (self = [super initWithEventDispatcher:bridge.eventDispatcher]) { // [macOS]
    _bridge = bridge;
    _eventDispatcher = bridge.eventDispatcher;
  }

  return self;
}

RCT_NOT_IMPLEMENTED(-(instancetype)init)
RCT_NOT_IMPLEMENTED(-(instancetype)initWithCoder : (NSCoder *)decoder)


- (RCTUIView<RCTBackedTextInputViewProtocol> *)backedTextInputView // [macOS]
{
  RCTAssert(NO, @"-[RCTBaseTextInputView backedTextInputView] must be implemented in subclass.");
  return nil;
}

#pragma mark - RCTComponent

- (void)didUpdateReactSubviews
{
  // Do nothing.
}

#pragma mark - Properties

- (void)setTextAttributes:(RCTTextAttributes *)textAttributes
{
  _textAttributes = textAttributes;
  [self enforceTextAttributesIfNeeded];
}

- (void)enforceTextAttributesIfNeeded
{
  if (![self ignoresTextAttributes]) { // [macOS]
    id<RCTBackedTextInputViewProtocol> backedTextInputView = self.backedTextInputView;

  NSDictionary<NSAttributedStringKey, id> *textAttributes = [[_textAttributes effectiveTextAttributes] mutableCopy];
  if ([textAttributes valueForKey:NSForegroundColorAttributeName] == nil) {
    [textAttributes setValue:[RCTUIColor blackColor] forKey:NSForegroundColorAttributeName]; // [macOS]
  }

    backedTextInputView.defaultTextAttributes = textAttributes;
  } // [macOS]
}

- (void)setReactPaddingInsets:(UIEdgeInsets)reactPaddingInsets
{
  _reactPaddingInsets = reactPaddingInsets;
#if !TARGET_OS_OSX // [macOS]
  // We apply `paddingInsets` as `backedTextInputView`'s `textContainerInset`.
  self.backedTextInputView.textContainerInset = reactPaddingInsets;
  [self setNeedsLayout];
#endif // [macOS]
}

- (void)setReactBorderInsets:(UIEdgeInsets)reactBorderInsets
{
  _reactBorderInsets = reactBorderInsets;
#if !TARGET_OS_OSX // [macOS]
  // We apply `borderInsets` as `backedTextInputView` layout offset.
  self.backedTextInputView.frame = UIEdgeInsetsInsetRect(self.bounds, reactBorderInsets);
  [self setNeedsLayout];
#endif // [macOS]
}

- (NSAttributedString *)attributedText
{
  return self.backedTextInputView.attributedText;
}

- (BOOL)textOf:(NSAttributedString *)newText equals:(NSAttributedString *)oldText
{
  // When the dictation is running we can't update the attributed text on the backed up text view
  // because setting the attributed string will kill the dictation. This means that we can't impose
  // the settings on a dictation.
  // Similarly, when the user is in the middle of inputting some text in Japanese/Chinese, there will be styling on the
  // text that we should disregard. See
  // https://developer.apple.com/documentation/uikit/uitextinput/1614489-markedtextrange?language=objc for more info.
  // Also, updating the attributed text while inputting Korean language will break input mechanism.
  // If the user added an emoji, the system adds a font attribute for the emoji and stores the original font in
  // NSOriginalFont. Lastly, when entering a password, etc., there will be additional styling on the field as the native
  // text view handles showing the last character for a split second.
  __block BOOL fontHasBeenUpdatedBySystem = false;
  [oldText enumerateAttribute:@"NSOriginalFont"
                      inRange:NSMakeRange(0, oldText.length)
                      options:0
                   usingBlock:^(id value, NSRange range, BOOL *stop) {
                     if (value) {
                       fontHasBeenUpdatedBySystem = true;
                     }
                   }];

  BOOL shouldFallbackToBareTextComparison =
#if !TARGET_OS_OSX // [macOS]
      [self.backedTextInputView.textInputMode.primaryLanguage isEqualToString:@"dictation"] ||
      [self.backedTextInputView.textInputMode.primaryLanguage isEqualToString:@"ko-KR"] ||
      self.backedTextInputView.markedTextRange || self.backedTextInputView.isSecureTextEntry ||
#else // [macOS
    // There are multiple Korean input sources (2-Set, 3-Set, etc). Check substring instead instead
    [[[self.backedTextInputView inputContext] selectedKeyboardInputSource] containsString:@"com.apple.inputmethod.Korean"] ||
    [self.backedTextInputView hasMarkedText] || [self.backedTextInputView isKindOfClass:[NSSecureTextField class]] ||
#endif // macOS]
      fontHasBeenUpdatedBySystem;

  if (shouldFallbackToBareTextComparison) {
    return ([newText.string isEqualToString:oldText.string]);
  } else {
    return ([newText isEqualToAttributedString:oldText]);
  }
}

- (void)setAttributedText:(NSAttributedString *)attributedText
{
  NSInteger eventLag = _nativeEventCount - _mostRecentEventCount;
  BOOL textNeedsUpdate = NO;
  // Remove tag attribute to ensure correct attributed string comparison.
  NSMutableAttributedString *const backedTextInputViewTextCopy = [self.backedTextInputView.attributedText mutableCopy];
  NSMutableAttributedString *const attributedTextCopy = [attributedText mutableCopy] ?: [NSMutableAttributedString new];

  [backedTextInputViewTextCopy removeAttribute:RCTTextAttributesTagAttributeName
                                         range:NSMakeRange(0, backedTextInputViewTextCopy.length)];

  [attributedTextCopy removeAttribute:RCTTextAttributesTagAttributeName
                                range:NSMakeRange(0, attributedTextCopy.length)];

  textNeedsUpdate = ([self textOf:attributedTextCopy equals:backedTextInputViewTextCopy] == NO);

  if ((eventLag == 0 || self.backedTextInputView.ghostTextChanging) && textNeedsUpdate) { // [macOS]
#if !TARGET_OS_OSX // [macOS]
    UITextRange *selection = self.backedTextInputView.selectedTextRange;
#else // [macOS
    NSRange selection = [self.backedTextInputView selectedTextRange];
#endif // macOS]
    NSAttributedString *oldAttributedText = [self.backedTextInputView.attributedText copy];
    NSInteger oldTextLength = oldAttributedText.string.length;

    [self.backedTextInputView.undoManager registerUndoWithTarget:self handler:^(RCTBaseTextInputView *strongSelf) {
      strongSelf.attributedText = oldAttributedText;
      [strongSelf textInputDidChange];
    }];

    self.backedTextInputView.attributedText = attributedText;

#if !TARGET_OS_OSX // [macOS]
    if (selection.empty) {
      // Maintaining a cursor position relative to the end of the old text.
      NSInteger offsetStart = [self.backedTextInputView offsetFromPosition:self.backedTextInputView.beginningOfDocument
                                                                toPosition:selection.start];
      NSInteger offsetFromEnd = oldTextLength - offsetStart;
      NSInteger newOffset = attributedText.string.length - offsetFromEnd;
      UITextPosition *position =
          [self.backedTextInputView positionFromPosition:self.backedTextInputView.beginningOfDocument offset:newOffset];
      [self.backedTextInputView setSelectedTextRange:[self.backedTextInputView textRangeFromPosition:position
                                                                                          toPosition:position]
                                      notifyDelegate:!self.backedTextInputView.ghostTextChanging]; // [macOS]
    }
#else // [macOS
    if (selection.length == 0) {
      // Maintaining a cursor position relative to the end of the old text.
      NSInteger start = selection.location;
      NSInteger offsetFromEnd = oldTextLength - start;
      NSInteger newOffset = self.backedTextInputView.attributedText.length - offsetFromEnd;
      [self.backedTextInputView setSelectedTextRange:NSMakeRange(newOffset, 0)
                                      notifyDelegate:!self.backedTextInputView.ghostTextChanging];
    }
#endif // macOS]

    [self updateLocalData];
  } else if (eventLag > RCTTextUpdateLagWarningThreshold) {
    RCTLog(
        @"Native TextInput(%@) is %lld events ahead of JS - try to make your JS faster.",
        self.backedTextInputView.attributedText.string,
        (long long)eventLag);
  }
}

- (RCTTextSelection *)selection
{
  id<RCTBackedTextInputViewProtocol> backedTextInputView = self.backedTextInputView;
#if !TARGET_OS_OSX // [macOS]
  UITextRange *selectedTextRange = backedTextInputView.selectedTextRange;
  return [[RCTTextSelection new]
      initWithStart:[backedTextInputView offsetFromPosition:backedTextInputView.beginningOfDocument
                                                 toPosition:selectedTextRange.start]
                end:[backedTextInputView offsetFromPosition:backedTextInputView.beginningOfDocument
                                                 toPosition:selectedTextRange.end]];
#else // [macOS
  NSRange selectedTextRange = backedTextInputView.selectedTextRange;
  return [[RCTTextSelection new] initWithStart:selectedTextRange.location
                                           end:selectedTextRange.location + selectedTextRange.length];
#endif // macOS]
}

- (void)setSelection:(RCTTextSelection *)selection
{
  if (!selection) {
    return;
  }

  id<RCTBackedTextInputViewProtocol> backedTextInputView = self.backedTextInputView;

#if !TARGET_OS_OSX // [macOS]
  UITextRange *previousSelectedTextRange = backedTextInputView.selectedTextRange;
  UITextPosition *start = [backedTextInputView positionFromPosition:backedTextInputView.beginningOfDocument
                                                             offset:selection.start];
  UITextPosition *end = [backedTextInputView positionFromPosition:backedTextInputView.beginningOfDocument
                                                           offset:selection.end];
  UITextRange *selectedTextRange = [backedTextInputView textRangeFromPosition:start toPosition:end];
#else // [macOS
  NSRange previousSelectedTextRange = backedTextInputView.selectedTextRange;
  NSInteger start = MIN(selection.start, selection.end);
  NSInteger end = MAX(selection.start, selection.end);
  NSInteger length = end - selection.start;
  NSRange selectedTextRange = NSMakeRange(start, length);
#endif // macOS]
  
  NSInteger eventLag = _nativeEventCount - _mostRecentEventCount;
  if (eventLag == 0 && !RCTTextSelectionEqual(previousSelectedTextRange, selectedTextRange)) { // [macOS]
    [backedTextInputView setSelectedTextRange:selectedTextRange notifyDelegate:NO];
  } else if (eventLag > RCTTextUpdateLagWarningThreshold) {
    RCTLog(
        @"Native TextInput(%@) is %lld events ahead of JS - try to make your JS faster.",
        backedTextInputView.attributedText.string,
        (long long)eventLag);
  }
}

- (void)setSelectionStart:(NSInteger)start selectionEnd:(NSInteger)end
{
#if !TARGET_OS_OSX // [macOS]
  UITextPosition *startPosition =
      [self.backedTextInputView positionFromPosition:self.backedTextInputView.beginningOfDocument offset:start];
  UITextPosition *endPosition =
      [self.backedTextInputView positionFromPosition:self.backedTextInputView.beginningOfDocument offset:end];
  if (startPosition && endPosition) {
    UITextRange *range = [self.backedTextInputView textRangeFromPosition:startPosition toPosition:endPosition];
    [self.backedTextInputView setSelectedTextRange:range notifyDelegate:NO];
  }
#else // [macOS
  NSInteger startPosition = MIN(start, end);
  NSInteger endPosition = MAX(start, end);
  [self.backedTextInputView setSelectedTextRange:NSMakeRange(startPosition, endPosition - startPosition) notifyDelegate:NO];
#endif // macOS]
}

- (void)setTextContentType:(NSString *)type
{
#if defined(__IPHONE_OS_VERSION_MAX_ALLOWED)
  static dispatch_once_t onceToken;
  static NSDictionary<NSString *, NSString *> *contentTypeMap;

  dispatch_once(&onceToken, ^{
    contentTypeMap = @{
      @"none" : @"",
      @"URL" : UITextContentTypeURL,
      @"addressCity" : UITextContentTypeAddressCity,
      @"addressCityAndState" : UITextContentTypeAddressCityAndState,
      @"addressState" : UITextContentTypeAddressState,
      @"countryName" : UITextContentTypeCountryName,
      @"creditCardNumber" : UITextContentTypeCreditCardNumber,
      @"emailAddress" : UITextContentTypeEmailAddress,
      @"familyName" : UITextContentTypeFamilyName,
      @"fullStreetAddress" : UITextContentTypeFullStreetAddress,
      @"givenName" : UITextContentTypeGivenName,
      @"jobTitle" : UITextContentTypeJobTitle,
      @"location" : UITextContentTypeLocation,
      @"middleName" : UITextContentTypeMiddleName,
      @"name" : UITextContentTypeName,
      @"namePrefix" : UITextContentTypeNamePrefix,
      @"nameSuffix" : UITextContentTypeNameSuffix,
      @"nickname" : UITextContentTypeNickname,
      @"organizationName" : UITextContentTypeOrganizationName,
      @"postalCode" : UITextContentTypePostalCode,
      @"streetAddressLine1" : UITextContentTypeStreetAddressLine1,
      @"streetAddressLine2" : UITextContentTypeStreetAddressLine2,
      @"sublocality" : UITextContentTypeSublocality,
      @"telephoneNumber" : UITextContentTypeTelephoneNumber,
      @"username" : UITextContentTypeUsername,
      @"password" : UITextContentTypePassword,
    };

#if __IPHONE_OS_VERSION_MAX_ALLOWED >= 120000 /* __IPHONE_12_0 */
    if (@available(iOS 12.0, *)) {
      NSDictionary<NSString *, NSString *> *iOS12extras =
          @{@"newPassword" : UITextContentTypeNewPassword, @"oneTimeCode" : UITextContentTypeOneTimeCode};

      NSMutableDictionary<NSString *, NSString *> *iOS12baseMap = [contentTypeMap mutableCopy];
      [iOS12baseMap addEntriesFromDictionary:iOS12extras];

      contentTypeMap = [iOS12baseMap copy];
    }
#endif
  });

  // Setting textContentType to an empty string will disable any
  // default behaviour, like the autofill bar for password inputs
  self.backedTextInputView.textContentType = contentTypeMap[type] ?: type;
#endif
}

#if !TARGET_OS_OSX // [macOS]
- (void)setPasswordRules:(NSString *)descriptor
{
#if defined(__IPHONE_OS_VERSION_MAX_ALLOWED) && __IPHONE_OS_VERSION_MAX_ALLOWED >= __IPHONE_12_0
  if (@available(iOS 12.0, *)) {
    self.backedTextInputView.passwordRules = [UITextInputPasswordRules passwordRulesWithDescriptor:descriptor];
  }
#endif
}

- (UIKeyboardType)keyboardType
{
  return self.backedTextInputView.keyboardType;
}

- (void)setKeyboardType:(UIKeyboardType)keyboardType
{
  UIView<RCTBackedTextInputViewProtocol> *textInputView = self.backedTextInputView;
  if (textInputView.keyboardType != keyboardType) {
    textInputView.keyboardType = keyboardType;
    // Without the call to reloadInputViews, the keyboard will not change until the textview field (the first responder)
    // loses and regains focus.
    if (textInputView.isFirstResponder) {
      [textInputView reloadInputViews];
    }
  }
}

- (void)setShowSoftInputOnFocus:(BOOL)showSoftInputOnFocus
{
  (void)_showSoftInputOnFocus;
  if (showSoftInputOnFocus) {
    // Resets to default keyboard.
    self.backedTextInputView.inputView = nil;

    // Without the call to reloadInputViews, the keyboard will not change until the textInput field (the first
    // responder) loses and regains focus.
    if (self.backedTextInputView.isFirstResponder) {
      [self.backedTextInputView reloadInputViews];
    }
  } else {
    // Hides keyboard, but keeps blinking cursor.
    self.backedTextInputView.inputView = [UIView new];
  }
}
#endif // [macOS]

#pragma mark - RCTBackedTextInputDelegate

- (BOOL)textInputShouldBeginEditing
{
  return YES;
}

- (void)textInputDidBeginEditing
{
  if (_clearTextOnFocus) {
    self.backedTextInputView.attributedText = [NSAttributedString new];
  }

  if (_selectTextOnFocus) {
    if ([self.backedTextInputView respondsToSelector:@selector(selectAll:)]) {
      [self.backedTextInputView selectAll:nil];
    }
#if TARGET_OS_OSX // [macOS
  } else {
    [self.backedTextInputView setSelectedTextRange:NSMakeRange(NSNotFound, 0) notifyDelegate:NO];
#endif // macOS]
  }

  [_eventDispatcher sendTextEventWithType:RCTTextEventTypeFocus
                                 reactTag:self.reactTag
                                     text:[self.backedTextInputView.attributedText.string copy]
                                      key:nil
                               eventCount:_nativeEventCount];
}

- (BOOL)textInputShouldEndEditing
{
  return YES;
}

- (void)textInputDidEndEditing
{
  self.ghostText = nil; // [macOS]

  [_eventDispatcher sendTextEventWithType:RCTTextEventTypeEnd
                                 reactTag:self.reactTag
                                     text:[self.backedTextInputView.attributedText.string copy]
                                      key:nil
                               eventCount:_nativeEventCount];

  [_eventDispatcher sendTextEventWithType:RCTTextEventTypeBlur
                                 reactTag:self.reactTag
                                     text:[self.backedTextInputView.attributedText.string copy]
                                      key:nil
                               eventCount:_nativeEventCount];
}

#if TARGET_OS_OSX // [macOS
- (void)automaticSpellingCorrectionDidChange:(BOOL)enabled
{
  if (_onAutoCorrectChange) {
    _onAutoCorrectChange(@{@"enabled": [NSNumber numberWithBool:enabled]});
  }
}

- (void)continuousSpellCheckingDidChange:(BOOL)enabled
{
  if (_onSpellCheckChange) {
    _onSpellCheckChange(@{@"enabled": [NSNumber numberWithBool:enabled]});
  }
}

- (void)grammarCheckingDidChange:(BOOL)enabled
{
  if (_onGrammarCheckChange) {
    _onGrammarCheckChange(@{@"enabled": [NSNumber numberWithBool:enabled]});
  }
}

- (void)submitOnKeyDownIfNeeded:(NSEvent *)event
{
  NSDictionary *currentKeyboardEvent = [RCTViewKeyboardEvent bodyFromEvent:event];
  // Enter is the default clearTextOnSubmit key
  BOOL shouldSubmit = NO;
  if (!_submitKeyEvents) {
    shouldSubmit = [currentKeyboardEvent[@"key"] isEqualToString:@"Enter"]
      && ![currentKeyboardEvent[@"altKey"] boolValue]
      && ![currentKeyboardEvent[@"shiftKey"] boolValue]
      && ![currentKeyboardEvent[@"ctrlKey"] boolValue]
      && ![currentKeyboardEvent[@"metaKey"] boolValue]
      && ![currentKeyboardEvent[@"functionKey"] boolValue]; // Default clearTextOnSubmit key
  } else {
    for (NSDictionary *submitKeyEvent in _submitKeyEvents) {
      if (
        [submitKeyEvent[@"key"] isEqualToString:currentKeyboardEvent[@"key"]] &&
        [submitKeyEvent[@"altKey"] boolValue] == [currentKeyboardEvent[@"altKey"] boolValue] &&
        [submitKeyEvent[@"shiftKey"] boolValue] == [currentKeyboardEvent[@"shiftKey"] boolValue] &&
        [submitKeyEvent[@"ctrlKey"] boolValue]== [currentKeyboardEvent[@"ctrlKey"] boolValue] &&
        [submitKeyEvent[@"metaKey"] boolValue]== [currentKeyboardEvent[@"metaKey"] boolValue] &&
        [submitKeyEvent[@"functionKey"] boolValue]== [currentKeyboardEvent[@"functionKey"] boolValue]
      ) {
        shouldSubmit = YES;
        break;
      }
    }
  }
  
  if (shouldSubmit) {
    if (_onSubmitEditing) {
      _onSubmitEditing(@{});
    }

    if (_clearTextOnSubmit) {
      self.backedTextInputView.attributedText = [NSAttributedString new];
      [self.backedTextInputView.textInputDelegate textInputDidChange];
    }
  }
}
#endif // macOS]

- (BOOL)textInputShouldSubmitOnReturn
{
  const BOOL shouldSubmit =
      [_submitBehavior isEqualToString:@"blurAndSubmit"] || [_submitBehavior isEqualToString:@"submit"];
  if (shouldSubmit) {
    // We send `submit` event here, in `textInputShouldSubmit`
    // (not in `textInputDidReturn)`, because of semantic of the event:
    // `onSubmitEditing` is called when "Submit" button
    // (the blue key on onscreen keyboard) did pressed
    // (no connection to any specific "submitting" process).
    [_eventDispatcher sendTextEventWithType:RCTTextEventTypeSubmit
                                   reactTag:self.reactTag
                                       text:[self.backedTextInputView.attributedText.string copy]
                                        key:nil
                                 eventCount:_nativeEventCount];
  }
  return shouldSubmit;
}

- (BOOL)textInputShouldReturn
{
  return [_submitBehavior isEqualToString:@"blurAndSubmit"];
}

- (void)textInputDidReturn
{
  // Does nothing.
}

- (NSString *)textInputShouldChangeText:(NSString *)text inRange:(NSRange)range
{
  id<RCTBackedTextInputViewProtocol> backedTextInputView = self.backedTextInputView;

  self.ghostText = nil; // [macOS]

  if (!backedTextInputView.textWasPasted) {
    [_eventDispatcher sendTextEventWithType:RCTTextEventTypeKeyPress
                                   reactTag:self.reactTag
                                       text:nil
                                        key:text
                                 eventCount:_nativeEventCount];
  }

  if (_maxLength) {
    NSInteger allowedLength = MAX(
        _maxLength.integerValue - (NSInteger)backedTextInputView.attributedText.string.length + (NSInteger)range.length,
        0);

    if (text.length > allowedLength) {
      // If we typed/pasted more than one character, limit the text inputted.
      if (text.length > 1) {
        if (allowedLength > 0) {
          // make sure unicode characters that are longer than 16 bits (such as emojis) are not cut off
          NSRange cutOffCharacterRange = [text rangeOfComposedCharacterSequenceAtIndex:allowedLength - 1];
          if (cutOffCharacterRange.location + cutOffCharacterRange.length > allowedLength) {
            // the character at the length limit takes more than 16bits, truncation should end at the character before
            allowedLength = cutOffCharacterRange.location;
          }
        }
        // Truncate the input string so the result is exactly maxLength
        NSString *limitedString = [text substringToIndex:allowedLength];
        NSMutableAttributedString *newAttributedText = [backedTextInputView.attributedText mutableCopy];
        // Apply text attributes if original input view doesn't have text.
        if (backedTextInputView.attributedText.length == 0) {
          newAttributedText = [[NSMutableAttributedString alloc]
              initWithString:[self.textAttributes applyTextAttributesToText:limitedString]
                  attributes:self.textAttributes.effectiveTextAttributes];
        } else {
          [newAttributedText replaceCharactersInRange:range withString:limitedString];
        }
        backedTextInputView.attributedText = newAttributedText;
        [self setPredictedText:newAttributedText.string]; // [macOS]

        // Collapse selection at end of insert to match normal paste behavior.
#if !TARGET_OS_OSX // [macOS]
        UITextPosition *insertEnd = [backedTextInputView positionFromPosition:backedTextInputView.beginningOfDocument
                                                                       offset:(range.location + allowedLength)];
        [backedTextInputView setSelectedTextRange:[backedTextInputView textRangeFromPosition:insertEnd
                                                                                  toPosition:insertEnd]
                                   notifyDelegate:YES];
#else // [macOS
        [backedTextInputView setSelectedTextRange:NSMakeRange(range.location + allowedLength, 0)
                                   notifyDelegate:YES];
#endif // macOS]
        
        [self textInputDidChange];
      }

      return nil; // Rejecting the change.
    }
  }

  NSString *previousText = [backedTextInputView.attributedText.string copy] ?: @"";

  if (range.location + range.length > backedTextInputView.attributedText.string.length) {
    _predictedText = backedTextInputView.attributedText.string;
  } else if (text != nil) {
    _predictedText = [backedTextInputView.attributedText.string stringByReplacingCharactersInRange:range
                                                                                        withString:text];
  }

  if (_onTextInput && !self.backedTextInputView.ghostTextChanging) { // [macOS]
    _onTextInput(@{
      // We copy the string here because if it's a mutable string it may get released before we stop using it on a
      // different thread, causing a crash.
      @"text" : [text copy] ?: @"", // [macOS] fall back to empty string if text is nil
      @"previousText" : previousText,
      @"range" : @{@"start" : @(range.location), @"end" : @(range.location + range.length)},
      @"eventCount" : @(_nativeEventCount),
    });
  }

  return text; // Accepting the change.
}

- (void)textInputDidChange
{
  [self updateLocalData];

  id<RCTBackedTextInputViewProtocol> backedTextInputView = self.backedTextInputView;

  // Detect when `backedTextInputView` updates happened that didn't invoke `shouldChangeTextInRange`
  // (e.g. typing simplified Chinese in pinyin will insert and remove spaces without
  // calling shouldChangeTextInRange).  This will cause JS to get out of sync so we
  // update the mismatched range.
  NSRange currentRange;
  NSRange predictionRange;
  if (findMismatch(backedTextInputView.attributedText.string, [self predictedText], &currentRange, &predictionRange)) { // [macOS]
    NSString *replacement = [backedTextInputView.attributedText.string substringWithRange:currentRange];
    [self textInputShouldChangeText:replacement inRange:predictionRange];
    // JS will assume the selection changed based on the location of our shouldChangeTextInRange, so reset it.
    [self textInputDidChangeSelection];
    [self setPredictedText:backedTextInputView.attributedText.string]; // [macOS]
  }

  if (!self.backedTextInputView.ghostTextChanging) { // [macOS]
    _nativeEventCount++;

    if (_onChange) {
      _onChange(@{
        @"text" : [self.attributedText.string copy],
        @"target" : self.reactTag,
        @"eventCount" : @(_nativeEventCount),
      });
    }
  } // [macOS]
}

- (void)textInputDidChangeSelection
{
  self.ghostText = nil; // [macOS]

  if (!_onSelectionChange || self.backedTextInputView.ghostTextChanging) { // [macOS]
    return;
  }

  RCTTextSelection *selection = self.selection;

  _onSelectionChange(@{
    @"selection" : @{
      @"start" : @(selection.start),
      @"end" : @(selection.end),
    },
  });
}

// [macOS
- (BOOL)textInputShouldHandleDeleteBackward:(__unused id)sender {
  return YES;
}
// macOS]

#if TARGET_OS_OSX // [macOS
- (BOOL)textInputShouldHandleDeleteForward:(__unused id)sender {
  return YES;
}

- (BOOL)hasValidKeyDownOrValidKeyUp:(NSString *)key {
  return [RCTHandledKey key:key matchesFilter:self.validKeysDown]
	||  [RCTHandledKey key:key matchesFilter:self.validKeysUp];
}

- (NSDragOperation)textInputDraggingEntered:(id<NSDraggingInfo>)draggingInfo
{
  if ([draggingInfo.draggingPasteboard availableTypeFromArray:self.registeredDraggedTypes]) {
    return [self draggingEntered:draggingInfo];
  }
  return NSDragOperationNone;
}

- (void)textInputDraggingExited:(id<NSDraggingInfo>)draggingInfo
{
  if ([draggingInfo.draggingPasteboard availableTypeFromArray:self.registeredDraggedTypes]) {
    [self draggingExited:draggingInfo];
  }
}

- (BOOL)textInputShouldHandleDragOperation:(id<NSDraggingInfo>)draggingInfo
{
  if ([draggingInfo.draggingPasteboard availableTypeFromArray:self.registeredDraggedTypes]) {
    [self performDragOperation:draggingInfo];
    return NO;
  }

  return YES;
}

- (void)textInputDidCancel {
  [_eventDispatcher sendTextEventWithType:RCTTextEventTypeKeyPress
                                 reactTag:self.reactTag
                                     text:nil
                                      key:@"Escape"
                               eventCount:_nativeEventCount];
  [self textInputDidEndEditing];
}

- (BOOL)textInputShouldHandleKeyEvent:(NSEvent *)event {
  return ![self handleKeyboardEvent:event];
}

- (BOOL)textInputShouldHandlePaste:(__unused id)sender
{
  NSPasteboard *pasteboard = [NSPasteboard generalPasteboard];
  NSPasteboardType fileType = [pasteboard availableTypeFromArray:@[NSFilenamesPboardType, NSPasteboardTypePNG, NSPasteboardTypeTIFF]];
  NSArray<NSPasteboardType>* pastedTypes = ((RCTUITextView*) self.backedTextInputView).readablePasteboardTypes;
      
  // If there's a fileType that is of interest, notify JS. Also blocks notifying JS if it's a text paste
  if (_onPaste && fileType != nil && [pastedTypes containsObject:fileType]) {
    _onPaste([self dataTransferInfoFromPasteboard:pasteboard]);
  }

  // Only allow pasting text.
  return fileType == nil;
}
#endif // macOS]

- (void)updateLocalData
{
  [self enforceTextAttributesIfNeeded];

  [_bridge.uiManager setLocalData:[self.backedTextInputView.attributedText copy] forView:self];
}

#pragma mark - Layout (in UIKit terms, with all insets)

- (CGSize)intrinsicContentSize
{
  CGSize size = self.backedTextInputView.intrinsicContentSize;
  size.width += _reactBorderInsets.left + _reactBorderInsets.right;
  size.height += _reactBorderInsets.top + _reactBorderInsets.bottom;
  // Returning value DOES include border and padding insets.
  return size;
}

- (CGSize)sizeThatFits:(CGSize)size
{
  CGFloat compoundHorizontalBorderInset = _reactBorderInsets.left + _reactBorderInsets.right;
  CGFloat compoundVerticalBorderInset = _reactBorderInsets.top + _reactBorderInsets.bottom;

  size.width -= compoundHorizontalBorderInset;
  size.height -= compoundVerticalBorderInset;

  // Note: `paddingInsets` was already included in `backedTextInputView` size
  // because it was applied as `textContainerInset`.
  CGSize fittingSize = [self.backedTextInputView sizeThatFits:size];

  fittingSize.width += compoundHorizontalBorderInset;
  fittingSize.height += compoundVerticalBorderInset;

  // Returning value DOES include border and padding insets.
  return fittingSize;
}

#pragma mark - Accessibility

- (RCTUIView *)reactAccessibilityElement // [macOS]
{
  return self.backedTextInputView;
}

#pragma mark - Focus Control

- (void)reactFocus
{
  [self.backedTextInputView reactFocus];
}

- (void)reactBlur
{
  [self.backedTextInputView reactBlur];
}

- (void)didMoveToWindow
{
  if (self.autoFocus && !_didMoveToWindow) {
    [self.backedTextInputView reactFocus];
  } else {
    [self.backedTextInputView reactFocusIfNeeded];
  }

  _didMoveToWindow = YES;
}

#pragma mark - Custom Input Accessory View

- (void)didSetProps:(NSArray<NSString *> *)changedProps
{
  if ([changedProps containsObject:@"inputAccessoryViewID"] && self.inputAccessoryViewID) {
    [self setCustomInputAccessoryViewWithNativeID:self.inputAccessoryViewID];
  } else if (!self.inputAccessoryViewID) {
    [self setDefaultInputAccessoryView];
  }
}

- (void)setCustomInputAccessoryViewWithNativeID:(NSString *)nativeID
{
#if !TARGET_OS_OSX // [macOS]
  __weak RCTBaseTextInputView *weakSelf = self;
  [_bridge.uiManager rootViewForReactTag:self.reactTag
                          withCompletion:^(UIView *rootView) {
                            RCTBaseTextInputView *strongSelf = weakSelf;
                            if (rootView) {
                              UIView *accessoryView = [strongSelf->_bridge.uiManager viewForNativeID:nativeID
                                                                                         withRootTag:rootView.reactTag];
                              if (accessoryView && [accessoryView isKindOfClass:[RCTInputAccessoryView class]]) {
                                strongSelf.backedTextInputView.inputAccessoryView =
                                    ((RCTInputAccessoryView *)accessoryView).inputAccessoryView;
                                [strongSelf reloadInputViewsIfNecessary];
                              }
                            }
                          }];
#endif // [macOS]
}

- (void)setDefaultInputAccessoryView
{
#if !TARGET_OS_OSX // [macOS]
  UIView<RCTBackedTextInputViewProtocol> *textInputView = self.backedTextInputView;
  UIKeyboardType keyboardType = textInputView.keyboardType;

  // These keyboard types (all are number pads) don't have a "Done" button by default,
  // so we create an `inputAccessoryView` with this button for them.
  BOOL shouldHaveInputAccessoryView =
      (keyboardType == UIKeyboardTypeNumberPad || keyboardType == UIKeyboardTypePhonePad ||
       keyboardType == UIKeyboardTypeDecimalPad || keyboardType == UIKeyboardTypeASCIICapableNumberPad) &&
      textInputView.returnKeyType == UIReturnKeyDone;

  if (_hasInputAccessoryView == shouldHaveInputAccessoryView) {
    return;
  }

  _hasInputAccessoryView = shouldHaveInputAccessoryView;

  if (shouldHaveInputAccessoryView) {
    UIToolbar *toolbarView = [UIToolbar new];
    [toolbarView sizeToFit];
    UIBarButtonItem *flexibleSpace =
        [[UIBarButtonItem alloc] initWithBarButtonSystemItem:UIBarButtonSystemItemFlexibleSpace target:nil action:nil];
    UIBarButtonItem *doneButton =
        [[UIBarButtonItem alloc] initWithBarButtonSystemItem:UIBarButtonSystemItemDone
                                                      target:self
                                                      action:@selector(handleInputAccessoryDoneButton)];
    toolbarView.items = @[ flexibleSpace, doneButton ];
    textInputView.inputAccessoryView = toolbarView;
  } else {
    textInputView.inputAccessoryView = nil;
  }
  [self reloadInputViewsIfNecessary];
#endif // [macOS]
}

#if !TARGET_OS_OSX // [macOS]
- (void)reloadInputViewsIfNecessary
{
  // We have to call `reloadInputViews` for focused text inputs to update an accessory view.
  if (self.backedTextInputView.isFirstResponder) {
    [self.backedTextInputView reloadInputViews];
  }
}

- (void)handleInputAccessoryDoneButton
{
  // Ignore the value of whether we submitted; just make sure the submit event is called if necessary.
  [self textInputShouldSubmitOnReturn];
  if ([self textInputShouldReturn]) {
    [self.backedTextInputView endEditing:YES];
  }
}
#endif // [macOS]

// [macOS

- (NSDictionary<NSAttributedStringKey, id> *)ghostTextAttributes
{
  RCTUIView<RCTBackedTextInputViewProtocol> *backedTextInputView = self.backedTextInputView;
  NSMutableDictionary<NSAttributedStringKey, id> *textAttributes =
      [backedTextInputView.defaultTextAttributes mutableCopy] ?: [NSMutableDictionary new];

  if (@available(iOS 13.0, *)) {
    [textAttributes setValue:backedTextInputView.placeholderColor ?: [RCTUIColor placeholderTextColor]
                      forKey:NSForegroundColorAttributeName];
  } else {
    if (backedTextInputView.placeholderColor) {
      [textAttributes setValue:backedTextInputView.placeholderColor forKey:NSForegroundColorAttributeName];
    } else {
      [textAttributes removeObjectForKey:NSForegroundColorAttributeName];
    }
  }

  return textAttributes;
}

- (void)setGhostText:(NSString *)ghostText {
  RCTTextSelection *selection = self.selection;
  NSString *newGhostText = ghostText.length > 0 ? ghostText : nil;

  if (selection.start != selection.end) {
    newGhostText = nil;
  }

  if ((_ghostText == nil && newGhostText == nil) || [_ghostText isEqual:newGhostText]) {
    return;
  }

  if (self.backedTextInputView.ghostTextChanging) {
    // look out for nested callbacks -- this can happen for example when selection changes in response to
    // attributed text changing. Such callbacks are initiated by Apple, or we could suppress this other ways.
    return;
  }

  self.backedTextInputView.ghostTextChanging = YES;

  if (_ghostText != nil) {
    BOOL shouldDeleteGhostText = YES;
    NSRange ghostTextRange = NSMakeRange(_ghostTextPosition, _ghostText.length);
    NSMutableAttributedString *attributedString = [self.attributedText mutableCopy];

    if ([attributedString length] < NSMaxRange(ghostTextRange)) {
      RCTAssert(false, @"Ghost text not fully present in text view text");
      shouldDeleteGhostText = NO;
    }

    NSString *actualGhostText = shouldDeleteGhostText
      ? [[attributedString attributedSubstringFromRange:ghostTextRange] string]
      : nil;

    if (![actualGhostText isEqual:_ghostText]) {
      RCTAssert(false, @"Ghost text does not match text view text");
      shouldDeleteGhostText = NO;
    }

    if (shouldDeleteGhostText) {
      [attributedString deleteCharactersInRange:ghostTextRange];
      self.attributedText = attributedString;
      [self setSelectionStart:selection.start selectionEnd:selection.end];
    }
  }

  _ghostText = [newGhostText copy];
  _ghostTextPosition = selection.start;

  if (_ghostText != nil) {
    NSMutableAttributedString *attributedString = [self.attributedText mutableCopy];
    NSAttributedString *ghostAttributedString = [[NSAttributedString alloc] initWithString:_ghostText
                                                                                attributes:self.ghostTextAttributes];

    [attributedString insertAttributedString:ghostAttributedString atIndex:_ghostTextPosition];
    self.attributedText = attributedString;
    [self setSelectionStart:_ghostTextPosition selectionEnd:_ghostTextPosition];
  }

  self.backedTextInputView.ghostTextChanging = NO;
}

// macOS]

#pragma mark - Helpers

static BOOL findMismatch(NSString *first, NSString *second, NSRange *firstRange, NSRange *secondRange)
{
  NSInteger firstMismatch = -1;
  for (NSUInteger ii = 0; ii < MAX(first.length, second.length); ii++) {
    if (ii >= first.length || ii >= second.length || [first characterAtIndex:ii] != [second characterAtIndex:ii]) {
      firstMismatch = ii;
      break;
    }
  }

  if (firstMismatch == -1) {
    return NO;
  }

  NSUInteger ii = second.length;
  NSUInteger lastMismatch = first.length;
  while (ii > firstMismatch && lastMismatch > firstMismatch) {
    if ([first characterAtIndex:(lastMismatch - 1)] != [second characterAtIndex:(ii - 1)]) {
      break;
    }
    ii--;
    lastMismatch--;
  }

  *firstRange = NSMakeRange(firstMismatch, lastMismatch - firstMismatch);
  *secondRange = NSMakeRange(firstMismatch, ii - firstMismatch);
  return YES;
}

#if TARGET_OS_OSX // [macOS

#pragma mark - NSResponder chain

- (BOOL)canBecomeKeyView
{
  return NO; // Enclosed backedTextInputView can become the key view
}

#endif // macOS]

@end<|MERGE_RESOLUTION|>--- conflicted
+++ resolved
@@ -26,16 +26,11 @@
 @implementation RCTBaseTextInputView {
   __weak RCTBridge *_bridge;
   __weak id<RCTEventDispatcherProtocol> _eventDispatcher;
-<<<<<<< HEAD
 
   NSInteger _ghostTextPosition; // [macOS] only valid if _ghostText != nil
 
-  BOOL _hasInputAccesoryView;
+  BOOL _hasInputAccessoryView;
   // [macOS] remove explicit _predictedText ivar declaration
-=======
-  BOOL _hasInputAccessoryView;
-  NSString *_Nullable _predictedText;
->>>>>>> 221aacd7
   BOOL _didMoveToWindow;
 }
 
