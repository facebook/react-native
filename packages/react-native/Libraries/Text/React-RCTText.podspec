--- conflicted
+++ resolved
@@ -31,16 +31,11 @@
   s.visionos.exclude_files = "**/macOS/*" # [visionOS]
   s.preserve_paths         = "package.json", "LICENSE", "LICENSE-docs"
   s.header_dir             = "RCTText"
-<<<<<<< HEAD
   # [macOS MobileCoreServices Not available on macOS
   s.ios.frameworks         = "MobileCoreServices" 
   s.visionos.frameworks    = "MobileCoreServices"
   # macOS]
-  s.pod_target_xcconfig    = { "CLANG_CXX_LANGUAGE_STANDARD" => "c++20" }
-=======
-  s.framework              = ["MobileCoreServices"]
   s.pod_target_xcconfig    = { "CLANG_CXX_LANGUAGE_STANDARD" => rct_cxx_language_standard() }
->>>>>>> 143f1ad2
 
   s.dependency "Yoga"
   s.dependency "React-Core/RCTTextHeaders", version
