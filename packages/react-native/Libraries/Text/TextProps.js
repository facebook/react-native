--- conflicted
+++ resolved
@@ -265,8 +265,8 @@
    * See https://reactnative.dev/docs/text.html#linebreakstrategyios
    */
   lineBreakStrategyIOS?: ?('none' | 'standard' | 'hangul-word' | 'push-out'),
-<<<<<<< HEAD
-
+
+  // [macOS
   /**
    * Specifies the Tooltip for the button view
    *
@@ -304,7 +304,4 @@
    */
   onMouseLeave?: ?(event: MouseEvent) => void,
   // macOS]
-|}>;
-=======
-}>;
->>>>>>> 6f7eae5c
+}>;