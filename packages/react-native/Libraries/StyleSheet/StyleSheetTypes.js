/**
 * Copyright (c) Meta Platforms, Inc. and affiliates.
 *
 * This source code is licensed under the MIT license found in the
 * LICENSE file in the root directory of this source tree.
 *
 * @flow strict-local
 * @format
 */

'use strict';

import type AnimatedNode from '../Animated/nodes/AnimatedNode';
import type {BackgroundImagePrimitive} from '../StyleSheet/processBackgroundImage';
import type {
  ____DangerouslyImpreciseStyle_InternalOverrides,
  ____ImageStyle_InternalOverrides,
  ____ShadowStyle_InternalOverrides,
  ____TextStyle_InternalOverrides,
  ____ViewStyle_InternalOverrides,
} from './private/_StyleSheetTypesOverrides';
import type {____TransformStyle_Internal} from './private/_TransformStyle';

declare export opaque type NativeColorValue;
export type ____ColorValue_Internal = null | string | number | NativeColorValue;
export type ColorArrayValue = null | $ReadOnlyArray<____ColorValue_Internal>;
export type PointValue = {
  x: number,
  y: number,
};
export type EdgeInsetsValue = {
  top: number,
  left: number,
  right: number,
  bottom: number,
};

export type DimensionValue = number | string | 'auto' | AnimatedNode | null;
export type AnimatableNumericValue = number | AnimatedNode;

export type CursorValue = 'auto' | 'pointer';

/**
 * React Native's layout system is based on Flexbox and is powered both
 * on iOS and Android by an open source project called `Yoga`:
 * https://github.com/facebook/yoga
 *
 * The implementation in Yoga is slightly different from what the
 * Flexbox spec defines - for example, we chose more sensible default
 * values. Since our layout docs are generated from the comments in this
 * file, please keep a brief comment describing each prop type.
 *
 * These properties are a subset of our styles that are consumed by the layout
 * algorithm and affect the positioning and sizing of views.
 */
type ____LayoutStyle_Internal = $ReadOnly<{
  /** `display` sets the display type of this component.
   *
   *  It works similarly to `display` in CSS, but only support 'flex' and 'none'.
   *  'flex' is the default.
   */
  display?: 'none' | 'flex',

  /** `width` sets the width of this component.
   *
   *  It works similarly to `width` in CSS, but in React Native you
   *  must use points or percentages. Ems and other units are not supported.
   *  See https://developer.mozilla.org/en-US/docs/Web/CSS/width for more details.
   */
  width?: DimensionValue,

  /** `height` sets the height of this component.
   *
   *  It works similarly to `height` in CSS, but in React Native you
   *  must use points or percentages. Ems and other units are not supported.
   *  See https://developer.mozilla.org/en-US/docs/Web/CSS/height for more details.
   */
  height?: DimensionValue,

  /** `bottom` is the number of logical pixels to offset the bottom edge of
   *  this component.
   *
   *  It works similarly to `bottom` in CSS, but in React Native you
   *  must use points or percentages. Ems and other units are not supported.
   *
   *  See https://developer.mozilla.org/en-US/docs/Web/CSS/bottom
   *  for more details of how `bottom` affects layout.
   */
  bottom?: DimensionValue,

  /**
   * When the direction is `ltr`, `end` is equivalent to `right`.
   * When the direction is `rtl`, `end` is equivalent to `left`.
   *
   * This style takes precedence over the `left` and `right` styles.
   */
  end?: DimensionValue,

  /** `left` is the number of logical pixels to offset the left edge of
   *  this component.
   *
   *  It works similarly to `left` in CSS, but in React Native you
   *  must use points or percentages. Ems and other units are not supported.
   *
   *  See https://developer.mozilla.org/en-US/docs/Web/CSS/left
   *  for more details of how `left` affects layout.
   */
  left?: DimensionValue,

  /** `right` is the number of logical pixels to offset the right edge of
   *  this component.
   *
   *  It works similarly to `right` in CSS, but in React Native you
   *  must use points or percentages. Ems and other units are not supported.
   *
   *  See https://developer.mozilla.org/en-US/docs/Web/CSS/right
   *  for more details of how `right` affects layout.
   */
  right?: DimensionValue,

  /**
   * When the direction is `ltr`, `start` is equivalent to `left`.
   * When the direction is `rtl`, `start` is equivalent to `right`.
   *
   * This style takes precedence over the `left`, `right`, and `end` styles.
   */
  start?: DimensionValue,

  /** `top` is the number of logical pixels to offset the top edge of
   *  this component.
   *
   *  It works similarly to `top` in CSS, but in React Native you
   *  must use points or percentages. Ems and other units are not supported.
   *
   *  See https://developer.mozilla.org/en-US/docs/Web/CSS/top
   *  for more details of how `top` affects layout.
   */
  top?: DimensionValue,

  /** `inset` is a shorthand that corresponds to the top, right, bottom, and/or left properties.
   *
   *  It works similarly to `inset` in CSS, but in React Native you
   *  must use points or percentages. Ems and other units are not supported.
   *
   *  See https://developer.mozilla.org/en-US/docs/Web/CSS/inset
   *  for more details of how `inset` affects layout.
   */
  inset?: DimensionValue,

  /** `insetBlock` is a shorthand that corresponds to the `insetBlockStart` and `insetBlockEnd` properties.
   *
   *  It works similarly to `inset-block` in CSS, but in React Native you
   *  must use points or percentages. Ems and other units are not supported.
   *
   *  See https://developer.mozilla.org/en-US/docs/Web/CSS/inset-block
   *  for more details of how `inset-block` affects layout.
   */
  insetBlock?: DimensionValue,

  /** `insetBlockEnd` is a logical property that sets the length that an
   *  element is offset in the block direction from its ending edge.
   *
   *  It works similarly to `inset-block-end` in CSS, but in React Native you
   *  must use points or percentages. Ems and other units are not supported.
   *
   *  See https://developer.mozilla.org/en-US/docs/Web/CSS/inset-block-end
   *  for more details of how `inset-block-end` affects layout.
   */
  insetBlockEnd?: DimensionValue,

  /** `insetBlockStart` is a logical property that sets the length that an
   *  element is offset in the block direction from its starting edge.
   *
   *  It works similarly to `inset-block-start` in CSS, but in React Native you
   *  must use points or percentages. Ems and other units are not supported.
   *
   *  See https://developer.mozilla.org/en-US/docs/Web/CSS/inset-block-start
   *  for more details of how `inset-block-start` affects layout.
   */
  insetBlockStart?: DimensionValue,

  /** `insetInline` is a shorthand that corresponds to the `insetInlineStart` and `insetInlineEnd` properties.
   *
   *  It works similarly to `inset-inline` in CSS, but in React Native you
   *  must use points or percentages. Ems and other units are not supported.
   *
   *  See https://developer.mozilla.org/en-US/docs/Web/CSS/inset-inline
   *  for more details of how `inset-inline` affects layout.
   */
  insetInline?: DimensionValue,

  /** `insetInlineEnd` is a logical property that sets the length that an
   *  element is offset in the starting inline direction.
   *
   *  It works similarly to `inset-inline-end` in CSS, but in React Native you
   *  must use points or percentages. Ems and other units are not supported.
   *
   *  See https://developer.mozilla.org/en-US/docs/Web/CSS/inset-inline-end
   *  for more details of how `inset-inline-end` affects layout.
   */
  insetInlineEnd?: DimensionValue,

  /** `insetInlineStart` is a logical property that sets the length that an
   *  element is offset in the starting inline direction.
   *
   *  It works similarly to `inset-inline-start` in CSS, but in React Native you
   *  must use points or percentages. Ems and other units are not supported.
   *
   *  See https://developer.mozilla.org/en-US/docs/Web/CSS/inset-inline-start
   *  for more details of how `inset-inline-start` affects layout.
   */
  insetInlineStart?: DimensionValue,

  /** `minWidth` is the minimum width for this component, in logical pixels.
   *
   *  It works similarly to `min-width` in CSS, but in React Native you
   *  must use points or percentages. Ems and other units are not supported.
   *
   *  See https://developer.mozilla.org/en-US/docs/Web/CSS/min-width
   *  for more details.
   */
  minWidth?: DimensionValue,

  /** `maxWidth` is the maximum width for this component, in logical pixels.
   *
   *  It works similarly to `max-width` in CSS, but in React Native you
   *  must use points or percentages. Ems and other units are not supported.
   *
   *  See https://developer.mozilla.org/en-US/docs/Web/CSS/max-width
   *  for more details.
   */
  maxWidth?: DimensionValue,

  /** `minHeight` is the minimum height for this component, in logical pixels.
   *
   *  It works similarly to `min-height` in CSS, but in React Native you
   *  must use points or percentages. Ems and other units are not supported.
   *
   *  See https://developer.mozilla.org/en-US/docs/Web/CSS/min-height
   *  for more details.
   */
  minHeight?: DimensionValue,

  /** `maxHeight` is the maximum height for this component, in logical pixels.
   *
   *  It works similarly to `max-height` in CSS, but in React Native you
   *  must use points or percentages. Ems and other units are not supported.
   *
   *  See https://developer.mozilla.org/en-US/docs/Web/CSS/max-height
   *  for more details.
   */
  maxHeight?: DimensionValue,

  /** Setting `margin` has the same effect as setting each of
   *  `marginTop`, `marginLeft`, `marginBottom`, and `marginRight`.
   *  See https://developer.mozilla.org/en-US/docs/Web/CSS/margin
   *  for more details.
   */
  margin?: DimensionValue,

  /** Setting `marginBlock` has the same effect as setting both
   *  `marginTop` and `marginBottom`.
   */
  marginBlock?: DimensionValue,

  /** `marginBlockEnd` works like `margin-block-end`in CSS. Because React
   *  Native doesn not support `writing-mode` this is always mapped to
   *  `margin-bottom`. See https://developer.mozilla.org/en-US/docs/Web/CSS/margin-block-end
   *  for more details.
   */
  marginBlockEnd?: DimensionValue,

  /** `marginBlockEnd` works like `margin-block-end`in CSS. Because React
   *  Native doesn not support `writing-mode` this is always mapped to
   *  `margin-top`. See https://developer.mozilla.org/en-US/docs/Web/CSS/margin-block-end
   *  for more details.
   */
  marginBlockStart?: DimensionValue,

  /** `marginBottom` works like `margin-bottom` in CSS.
   *  See https://developer.mozilla.org/en-US/docs/Web/CSS/margin-block-start
   *  for more details.
   */
  marginBottom?: DimensionValue,

  /**
   * When direction is `ltr`, `marginEnd` is equivalent to `marginRight`.
   * When direction is `rtl`, `marginEnd` is equivalent to `marginLeft`.
   */
  marginEnd?: DimensionValue,

  /** Setting `marginHorizontal` has the same effect as setting
   *  both `marginLeft` and `marginRight`.
   */
  marginHorizontal?: DimensionValue,

  /** Setting `marginInline` has the same effect as setting
   *  both `marginLeft` and `marginRight`.
   */
  marginInline?: DimensionValue,

  /**
   * When direction is `ltr`, `marginInlineEnd` is equivalent to `marginRight`.
   * When direction is `rtl`, `marginInlineEnd` is equivalent to `marginLeft`.
   */
  marginInlineEnd?: DimensionValue,

  /**
   * When direction is `ltr`, `marginInlineStart` is equivalent to `marginLeft`.
   * When direction is `rtl`, `marginInlineStart` is equivalent to `marginRight`.
   */
  marginInlineStart?: DimensionValue,

  /** `marginLeft` works like `margin-left` in CSS.
   *  See https://developer.mozilla.org/en-US/docs/Web/CSS/margin-left
   *  for more details.
   */
  marginLeft?: DimensionValue,

  /** `marginRight` works like `margin-right` in CSS.
   *  See https://developer.mozilla.org/en-US/docs/Web/CSS/margin-right
   *  for more details.
   */
  marginRight?: DimensionValue,

  /**
   * When direction is `ltr`, `marginStart` is equivalent to `marginLeft`.
   * When direction is `rtl`, `marginStart` is equivalent to `marginRight`.
   */
  marginStart?: DimensionValue,

  /** `marginTop` works like `margin-top` in CSS.
   *  See https://developer.mozilla.org/en-US/docs/Web/CSS/margin-top
   *  for more details.
   */
  marginTop?: DimensionValue,

  /** Setting `marginVertical` has the same effect as setting both
   *  `marginTop` and `marginBottom`.
   */
  marginVertical?: DimensionValue,

  /** Setting `padding` has the same effect as setting each of
   *  `paddingTop`, `paddingBottom`, `paddingLeft`, and `paddingRight`.
   *  See https://developer.mozilla.org/en-US/docs/Web/CSS/padding
   *  for more details.
   */
  padding?: DimensionValue,

  /** Setting `paddingBlock` is like setting both of
   *  `paddingTop` and `paddingBottom`.
   * See https://developer.mozilla.org/en-US/docs/Web/CSS/padding-block
   * for more details.
   */
  paddingBlock?: DimensionValue,

  /** `paddingBlockEnd` works like `padding-bottom` in CSS.
   * See https://developer.mozilla.org/en-US/docs/Web/CSS/padding-block-end
   * for more details.
   */
  paddingBlockEnd?: DimensionValue,

  /** `paddingBlockStart` works like `padding-top` in CSS.
   * See https://developer.mozilla.org/en-US/docs/Web/CSS/padding-block-start
   * for more details.
   */
  paddingBlockStart?: DimensionValue,

  /** `paddingBottom` works like `padding-bottom` in CSS.
   * See https://developer.mozilla.org/en-US/docs/Web/CSS/padding-bottom
   * for more details.
   */
  paddingBottom?: DimensionValue,

  /**
   * When direction is `ltr`, `paddingEnd` is equivalent to `paddingRight`.
   * When direction is `rtl`, `paddingEnd` is equivalent to `paddingLeft`.
   */
  paddingEnd?: DimensionValue,

  /** Setting `paddingHorizontal` is like setting both of
   *  `paddingLeft` and `paddingRight`.
   */
  paddingHorizontal?: DimensionValue,

  /** Setting `paddingInline` is like setting both of
   *  `paddingLeft` and `paddingRight`.
   */
  paddingInline?: DimensionValue,

  /**
   * When direction is `ltr`, `paddingInlineEnd` is equivalent to `paddingRight`.
   * When direction is `rtl`, `paddingInlineEnd` is equivalent to `paddingLeft`.
   */
  paddingInlineEnd?: DimensionValue,

  /**
   * When direction is `ltr`, `paddingInlineStart` is equivalent to `paddingLeft`.
   * When direction is `rtl`, `paddingInlineStart` is equivalent to `paddingRight`.
   */
  paddingInlineStart?: DimensionValue,

  /** `paddingLeft` works like `padding-left` in CSS.
   * See https://developer.mozilla.org/en-US/docs/Web/CSS/padding-left
   * for more details.
   */
  paddingLeft?: DimensionValue,

  /** `paddingRight` works like `padding-right` in CSS.
   * See https://developer.mozilla.org/en-US/docs/Web/CSS/padding-right
   * for more details.
   */
  paddingRight?: DimensionValue,

  /**
   * When direction is `ltr`, `paddingStart` is equivalent to `paddingLeft`.
   * When direction is `rtl`, `paddingStart` is equivalent to `paddingRight`.
   */
  paddingStart?: DimensionValue,

  /** `paddingTop` works like `padding-top` in CSS.
   * See https://developer.mozilla.org/en-US/docs/Web/CSS/padding-top
   * for more details.
   */
  paddingTop?: DimensionValue,

  /** Setting `paddingVertical` is like setting both of
   *  `paddingTop` and `paddingBottom`.
   */
  paddingVertical?: DimensionValue,

  /** `borderWidth` works like `border-width` in CSS.
   * See https://developer.mozilla.org/en-US/docs/Web/CSS/border-width
   * for more details.
   */
  borderWidth?: number,

  /** `borderBottomWidth` works like `border-bottom-width` in CSS.
   * See https://developer.mozilla.org/en-US/docs/Web/CSS/border-bottom-width
   * for more details.
   */
  borderBottomWidth?: number,

  /**
   * When direction is `ltr`, `borderEndWidth` is equivalent to `borderRightWidth`.
   * When direction is `rtl`, `borderEndWidth` is equivalent to `borderLeftWidth`.
   */
  borderEndWidth?: number,

  /** `borderLeftWidth` works like `border-left-width` in CSS.
   * See https://developer.mozilla.org/en-US/docs/Web/CSS/border-left-width
   * for more details.
   */
  borderLeftWidth?: number,

  /** `borderRightWidth` works like `border-right-width` in CSS.
   * See https://developer.mozilla.org/en-US/docs/Web/CSS/border-right-width
   * for more details.
   */
  borderRightWidth?: number,

  /**
   * When direction is `ltr`, `borderStartWidth` is equivalent to `borderLeftWidth`.
   * When direction is `rtl`, `borderStartWidth` is equivalent to `borderRightWidth`.
   */
  borderStartWidth?: number,

  /** `borderTopWidth` works like `border-top-width` in CSS.
   * See https://developer.mozilla.org/en-US/docs/Web/CSS/border-top-width
   * for more details.
   */
  borderTopWidth?: number,

  /** `position` in React Native is similar to regular CSS, but
   *  everything is set to `relative` by default.
   *
   *  If you want to position a child using specific numbers of logical
   *  pixels relative to its parent, set the child to have `absolute`
   *  position.
   *
   *  If you want to position a child relative to something
   *  that is not its parent, set the child to have `absolute` position and the
   *  nodes between to have `static` position.
   *
   *  Note that `static` is only available on the new renderer.
   *
   *  See https://github.com/facebook/yoga
   *  for more details on how `position` differs between React Native
   *  and CSS.
   */
  position?: 'absolute' | 'relative' | 'static',

  /** `flexDirection` controls which directions children of a container go.
   *  `row` goes left to right, `column` goes top to bottom, and you may
   *  be able to guess what the other two do. It works like `flex-direction`
   *  in CSS, except the default is `column`.
   *  See https://developer.mozilla.org/en-US/docs/Web/CSS/flex-direction
   *  for more details.
   */
  flexDirection?: 'row' | 'row-reverse' | 'column' | 'column-reverse',

  /** `flexWrap` controls whether children can wrap around after they
   *  hit the end of a flex container.
   *  It works like `flex-wrap` in CSS (default: nowrap).
   *  See https://developer.mozilla.org/en-US/docs/Web/CSS/flex-wrap
   *  for more details.
   */
  flexWrap?: 'wrap' | 'nowrap' | 'wrap-reverse',

  /** `justifyContent` aligns children in the main direction.
   *  For example, if children are flowing vertically, `justifyContent`
   *  controls how they align vertically.
   *  It works like `justify-content` in CSS (default: flex-start).
   *  See https://developer.mozilla.org/en-US/docs/Web/CSS/justify-content
   *  for more details.
   */
  justifyContent?:
    | 'flex-start'
    | 'flex-end'
    | 'center'
    | 'space-between'
    | 'space-around'
    | 'space-evenly',

  /** `alignItems` aligns children in the cross direction.
   *  For example, if children are flowing vertically, `alignItems`
   *  controls how they align horizontally.
   *  It works like `align-items` in CSS (default: stretch).
   *  See https://developer.mozilla.org/en-US/docs/Web/CSS/align-items
   *  for more details.
   */
  alignItems?: 'flex-start' | 'flex-end' | 'center' | 'stretch' | 'baseline',

  /** `alignSelf` controls how a child aligns in the cross direction,
   *  overriding the `alignItems` of the parent. It works like `align-self`
   *  in CSS (default: auto).
   *  See https://developer.mozilla.org/en-US/docs/Web/CSS/align-self
   *  for more details.
   */
  alignSelf?:
    | 'auto'
    | 'flex-start'
    | 'flex-end'
    | 'center'
    | 'stretch'
    | 'baseline',

  /** `alignContent` controls how rows align in the cross direction,
   *  overriding the `alignContent` of the parent.
   *  See https://developer.mozilla.org/en-US/docs/Web/CSS/align-content
   *  for more details.
   */
  alignContent?:
    | 'flex-start'
    | 'flex-end'
    | 'center'
    | 'stretch'
    | 'space-between'
    | 'space-around'
    | 'space-evenly',

  /** `overflow` controls how children are measured and displayed.
   *  `overflow: hidden` causes views to be clipped while `overflow: scroll`
   *  causes views to be measured independently of their parents main axis.
   *  It works like `overflow` in CSS (default: visible).
   *  See https://developer.mozilla.org/en/docs/Web/CSS/overflow
   *  for more details.
   *  `overflow: visible` only works on iOS. On Android, all views will clip
   *  their children.
   */
  overflow?: 'visible' | 'hidden' | 'scroll',

  /** In React Native `flex` does not work the same way that it does in CSS.
   *  `flex` is a number rather than a string, and it works
   *  according to the `Yoga` library
   *  at https://github.com/facebook/yoga
   *
   *  When `flex` is a positive number, it makes the component flexible
   *  and it will be sized proportional to its flex value. So a
   *  component with `flex` set to 2 will take twice the space as a
   *  component with `flex` set to 1.
   *
   *  When `flex` is 0, the component is sized according to `width`
   *  and `height` and it is inflexible.
   *
   *  When `flex` is -1, the component is normally sized according
   *  `width` and `height`. However, if there's not enough space,
   *  the component will shrink to its `minWidth` and `minHeight`.
   *
   * flexGrow, flexShrink, and flexBasis work the same as in CSS.
   */
  flex?: number,
  flexGrow?: number,
  flexShrink?: number,
  flexBasis?: number | string,

  /**
   * Aspect ratio control the size of the undefined dimension of a node.
   *
   * - On a node with a set width/height aspect ratio control the size of the unset dimension
   * - On a node with a set flex basis aspect ratio controls the size of the node in the cross axis
   *   if unset
   * - On a node with a measure function aspect ratio works as though the measure function measures
   *   the flex basis
   * - On a node with flex grow/shrink aspect ratio controls the size of the node in the cross axis
   *   if unset
   * - Aspect ratio takes min/max dimensions into account
   *
   * Supports a number or a ratio, e.g.:
   * - aspectRatio: '1 / 1'
   * - aspectRatio: '1'
   * - aspectRatio: '1'
   */
  aspectRatio?: number | string,

  /** `zIndex` controls which components display on top of others.
   *  Normally, you don't use `zIndex`. Components render according to
   *  their order in the document tree, so later components draw over
   *  earlier ones. `zIndex` may be useful if you have animations or custom
   *  modal interfaces where you don't want this behavior.
   *
   *  It works like the CSS `z-index` property - components with a larger
   *  `zIndex` will render on top. Think of the z-direction like it's
   *  pointing from the phone into your eyeball.
   *  See https://developer.mozilla.org/en-US/docs/Web/CSS/z-index for
   *  more details.
   */
  zIndex?: number,

  /** `direction` specifies the directional flow of the user interface.
   *  The default is `inherit`, except for root node which will have
   *  value based on the current locale.
   *  See https://yogalayout.dev/docs/layout-direction
   *  for more details.
   *  @platform ios
   */
  direction?: 'inherit' | 'ltr' | 'rtl',

  /**
   * In React Native, gap works the same way it does in CSS.
   * If there are two or more children in a container, they will be separated from each other
   * by the value of the gap - but the children will not be separated from the edges of their parent container.
   * For horizontal gaps, use columnGap, for vertical gaps, use rowGap, and to apply both at the same time, it's gap.
   * When align-content or justify-content are set to space-between or space-around, the separation
   * between children may be larger than the gap value.
   * See https://developer.mozilla.org/en-US/docs/Web/CSS/gap for more details.
   */
  rowGap?: number | string,
  columnGap?: number | string,
  gap?: number | string,
}>;

/**
 * These props can be used to dynamically generate shadows on views, images, text, etc.
 *
 * Because they are dynamically generated, they may cause performance regressions. Static
 * shadow image asset may be a better way to go for optimal performance.
 *
 * Shadow-related properties are not fully supported on Android.
 * To add a drop shadow to a view use the [`elevation` property](docs/viewstyleproptypes.html#elevation) (Android 5.0+).
 * To customize the color use the [`shadowColor` property](docs/shadow-props.html#shadowColor) (Android 9.0+).
 */
export type ____ShadowStyle_InternalCore = $ReadOnly<{
  /**
   * Sets the drop shadow color
   * @platform ios
   */
  shadowColor?: ____ColorValue_Internal,
  /**
   * Sets the drop shadow offset
   * @platform ios
   */
  shadowOffset?: $ReadOnly<{
    width?: number,
    height?: number,
  }>,
  /**
   * Sets the drop shadow opacity (multiplied by the color's alpha component)
   * @platform ios
   */
  shadowOpacity?: AnimatableNumericValue,
  /**
   * Sets the drop shadow blur radius
   * @platform ios
   */
  shadowRadius?: number,
}>;

export type ____ShadowStyle_Internal = $ReadOnly<{
  ...____ShadowStyle_InternalCore,
  ...____ShadowStyle_InternalOverrides,
}>;

export type FilterFunction =
  | {brightness: number | string}
  | {blur: number | string}
  | {contrast: number | string}
  | {grayscale: number | string}
  | {hueRotate: number | string}
  | {invert: number | string}
  | {opacity: number | string}
  | {saturate: number | string}
  | {sepia: number | string}
  | {dropShadow: DropShadowPrimitive | string};

export type DropShadowPrimitive = {
  offsetX: number | string,
  offsetY: number | string,
  standardDeviation?: number | string,
  color?: ____ColorValue_Internal,
};

export type BoxShadowPrimitive = {
  offsetX: number | string,
  offsetY: number | string,
  color?: ____ColorValue_Internal,
  blurRadius?: number | string,
  spreadDistance?: number | string,
  inset?: boolean,
};

type ____BlendMode_Internal =
  | 'normal'
  | 'multiply'
  | 'screen'
  | 'overlay'
  | 'darken'
  | 'lighten'
  | 'color-dodge'
  | 'color-burn'
  | 'hard-light'
  | 'soft-light'
  | 'difference'
  | 'exclusion'
  | 'hue'
  | 'saturation'
  | 'color'
  | 'luminosity';

type ____BackgroundStyle_Internal = $ReadOnly<{
  experimental_backgroundImage?:
    | $ReadOnlyArray<BackgroundImagePrimitive>
    | string,
}>;

export type ____ViewStyle_InternalCore = $ReadOnly<{
  ...$Exact<____LayoutStyle_Internal>,
  ...$Exact<____ShadowStyle_Internal>,
  ...$Exact<____TransformStyle_Internal>,
<<<<<<< HEAD
  ...____FilterStyle_Internal,
  experimental_mixBlendMode?: ____MixBlendMode_Internal,
  ...____BackgroundStyle_Internal,
=======
>>>>>>> 123d7d42
  backfaceVisibility?: 'visible' | 'hidden',
  backgroundColor?: ____ColorValue_Internal,
  borderColor?: ____ColorValue_Internal,
  borderCurve?: 'circular' | 'continuous',
  borderBottomColor?: ____ColorValue_Internal,
  borderEndColor?: ____ColorValue_Internal,
  borderLeftColor?: ____ColorValue_Internal,
  borderRightColor?: ____ColorValue_Internal,
  borderStartColor?: ____ColorValue_Internal,
  borderTopColor?: ____ColorValue_Internal,
  borderBlockColor?: ____ColorValue_Internal,
  borderBlockEndColor?: ____ColorValue_Internal,
  borderBlockStartColor?: ____ColorValue_Internal,
  borderRadius?: AnimatableNumericValue | string,
  borderBottomEndRadius?: AnimatableNumericValue | string,
  borderBottomLeftRadius?: AnimatableNumericValue | string,
  borderBottomRightRadius?: AnimatableNumericValue | string,
  borderBottomStartRadius?: AnimatableNumericValue | string,
  borderEndEndRadius?: AnimatableNumericValue | string,
  borderEndStartRadius?: AnimatableNumericValue | string,
  borderStartEndRadius?: AnimatableNumericValue | string,
  borderStartStartRadius?: AnimatableNumericValue | string,
  borderTopEndRadius?: AnimatableNumericValue | string,
  borderTopLeftRadius?: AnimatableNumericValue | string,
  borderTopRightRadius?: AnimatableNumericValue | string,
  borderTopStartRadius?: AnimatableNumericValue | string,
  borderStyle?: 'solid' | 'dotted' | 'dashed',
  borderWidth?: AnimatableNumericValue,
  borderBottomWidth?: AnimatableNumericValue,
  borderEndWidth?: AnimatableNumericValue,
  borderLeftWidth?: AnimatableNumericValue,
  borderRightWidth?: AnimatableNumericValue,
  borderStartWidth?: AnimatableNumericValue,
  borderTopWidth?: AnimatableNumericValue,
  opacity?: AnimatableNumericValue,
  elevation?: number,
  pointerEvents?: 'auto' | 'none' | 'box-none' | 'box-only',
  cursor?: CursorValue,
  experimental_boxShadow?: $ReadOnlyArray<BoxShadowPrimitive>,
  experimental_filter?: $ReadOnlyArray<FilterFunction>,
  experimental_mixBlendMode?: ____BlendMode_Internal,
}>;

export type ____ViewStyle_Internal = $ReadOnly<{
  ...____ViewStyle_InternalCore,
  ...____ViewStyle_InternalOverrides,
}>;

export type FontStyleType = {
  fontFamily: string,
  fontWeight: ____FontWeight_Internal,
};

export type FontStyleMap = {
  ultraLight: FontStyleType,
  thin: FontStyleType,
  light: FontStyleType,
  regular: FontStyleType,
  medium: FontStyleType,
  semibold: FontStyleType,
  bold: FontStyleType,
  heavy: FontStyleType,
  black: FontStyleType,
};

export type ____FontWeight_Internal =
  | 'normal'
  | 'bold'
  | '100'
  | '200'
  | '300'
  | '400'
  | '500'
  | '600'
  | '700'
  | '800'
  | '900'
  | 100
  | 200
  | 300
  | 400
  | 500
  | 600
  | 700
  | 800
  | 900
  | 'ultralight'
  | 'thin'
  | 'light'
  | 'medium'
  | 'regular'
  | 'semibold'
  | 'condensedBold'
  | 'condensed'
  | 'heavy'
  | 'black';

export type ____FontVariantArray_Internal = $ReadOnlyArray<
  | 'small-caps'
  | 'oldstyle-nums'
  | 'lining-nums'
  | 'tabular-nums'
  | 'common-ligatures'
  | 'no-common-ligatures'
  | 'discretionary-ligatures'
  | 'no-discretionary-ligatures'
  | 'historical-ligatures'
  | 'no-historical-ligatures'
  | 'contextual'
  | 'no-contextual'
  | 'proportional-nums'
  | 'stylistic-one'
  | 'stylistic-two'
  | 'stylistic-three'
  | 'stylistic-four'
  | 'stylistic-five'
  | 'stylistic-six'
  | 'stylistic-seven'
  | 'stylistic-eight'
  | 'stylistic-nine'
  | 'stylistic-ten'
  | 'stylistic-eleven'
  | 'stylistic-twelve'
  | 'stylistic-thirteen'
  | 'stylistic-fourteen'
  | 'stylistic-fifteen'
  | 'stylistic-sixteen'
  | 'stylistic-seventeen'
  | 'stylistic-eighteen'
  | 'stylistic-nineteen'
  | 'stylistic-twenty',
>;

export type ____TextStyle_InternalCore = $ReadOnly<{
  ...$Exact<____ViewStyle_Internal>,
  color?: ____ColorValue_Internal,
  fontFamily?: string,
  fontSize?: number,
  fontStyle?: 'normal' | 'italic',
  fontWeight?: ____FontWeight_Internal,
  fontVariant?: ____FontVariantArray_Internal | string,
  textShadowOffset?: $ReadOnly<{
    width: number,
    height: number,
  }>,
  textShadowRadius?: number,
  textShadowColor?: ____ColorValue_Internal,
  letterSpacing?: number,
  lineHeight?: number,
  textAlign?: 'auto' | 'left' | 'right' | 'center' | 'justify',
  textAlignVertical?: 'auto' | 'top' | 'bottom' | 'center',
  includeFontPadding?: boolean,
  textDecorationLine?:
    | 'none'
    | 'underline'
    | 'line-through'
    | 'underline line-through',
  textDecorationStyle?: 'solid' | 'double' | 'dotted' | 'dashed',
  textDecorationColor?: ____ColorValue_Internal,
  textTransform?: 'none' | 'capitalize' | 'uppercase' | 'lowercase',
  userSelect?: 'auto' | 'text' | 'none' | 'contain' | 'all',
  verticalAlign?: 'auto' | 'top' | 'bottom' | 'middle',
  writingDirection?: 'auto' | 'ltr' | 'rtl',
}>;

export type ____TextStyle_Internal = $ReadOnly<{
  ...____TextStyle_InternalCore,
  ...____TextStyle_InternalOverrides,
}>;

export type ____ImageStyle_InternalCore = $ReadOnly<{
  ...$Exact<____ViewStyle_Internal>,
  resizeMode?: 'contain' | 'cover' | 'stretch' | 'center' | 'repeat',
  objectFit?: 'cover' | 'contain' | 'fill' | 'scale-down',
  tintColor?: ____ColorValue_Internal,
  overlayColor?: string,
}>;

export type ____ImageStyle_Internal = $ReadOnly<{
  ...____ImageStyle_InternalCore,
  ...____ImageStyle_InternalOverrides,
}>;

export type ____DangerouslyImpreciseStyle_InternalCore = $ReadOnly<{
  ...$Exact<____TextStyle_Internal>,
  resizeMode?: 'contain' | 'cover' | 'stretch' | 'center' | 'repeat',
  objectFit?: 'cover' | 'contain' | 'fill' | 'scale-down',
  tintColor?: ____ColorValue_Internal,
  overlayColor?: string,
}>;

export type ____DangerouslyImpreciseStyle_Internal = $ReadOnly<{
  ...____DangerouslyImpreciseStyle_InternalCore,
  ...____DangerouslyImpreciseStyle_InternalOverrides,
  ...
}>;

type GenericStyleProp<+T> =
  | null
  | void
  | T
  | false
  | ''
  | $ReadOnlyArray<GenericStyleProp<T>>;

export type ____DangerouslyImpreciseStyleProp_Internal = GenericStyleProp<
  Partial<____DangerouslyImpreciseStyle_Internal>,
>;
export type ____ViewStyleProp_Internal = GenericStyleProp<
  $ReadOnly<Partial<____ViewStyle_Internal>>,
>;
export type ____TextStyleProp_Internal = GenericStyleProp<
  $ReadOnly<Partial<____TextStyle_Internal>>,
>;
export type ____ImageStyleProp_Internal = GenericStyleProp<
  $ReadOnly<Partial<____ImageStyle_Internal>>,
>;

export type ____Styles_Internal = {
  // $FlowFixMe[incompatible-exact]
  // $FlowFixMe[incompatible-type]
  +[key: string]: Partial<____DangerouslyImpreciseStyle_Internal>,
  ...
};

export type ____FlattenStyleProp_Internal<
  +TStyleProp: GenericStyleProp<mixed>,
> = TStyleProp extends null | void | false | ''
  ? empty
  : TStyleProp extends $ReadOnlyArray<infer V>
    ? ____FlattenStyleProp_Internal<V>
    : TStyleProp;<|MERGE_RESOLUTION|>--- conflicted
+++ resolved
@@ -737,22 +737,10 @@
   | 'color'
   | 'luminosity';
 
-type ____BackgroundStyle_Internal = $ReadOnly<{
-  experimental_backgroundImage?:
-    | $ReadOnlyArray<BackgroundImagePrimitive>
-    | string,
-}>;
-
 export type ____ViewStyle_InternalCore = $ReadOnly<{
   ...$Exact<____LayoutStyle_Internal>,
   ...$Exact<____ShadowStyle_Internal>,
   ...$Exact<____TransformStyle_Internal>,
-<<<<<<< HEAD
-  ...____FilterStyle_Internal,
-  experimental_mixBlendMode?: ____MixBlendMode_Internal,
-  ...____BackgroundStyle_Internal,
-=======
->>>>>>> 123d7d42
   backfaceVisibility?: 'visible' | 'hidden',
   backgroundColor?: ____ColorValue_Internal,
   borderColor?: ____ColorValue_Internal,
@@ -794,6 +782,9 @@
   experimental_boxShadow?: $ReadOnlyArray<BoxShadowPrimitive>,
   experimental_filter?: $ReadOnlyArray<FilterFunction>,
   experimental_mixBlendMode?: ____BlendMode_Internal,
+  experimental_backgroundImage?:
+    | $ReadOnlyArray<BackgroundImagePrimitive>
+    | string,
 }>;
 
 export type ____ViewStyle_Internal = $ReadOnly<{
