/**
 * Copyright (c) Meta Platforms, Inc. and affiliates.
 *
 * This source code is licensed under the MIT license found in the
 * LICENSE file in the root directory of this source tree.
 *
 * @format
 */

import {Animated} from '../Animated/Animated';
import {ImageResizeMode} from '../Image/ImageResizeMode';
import {ColorValue} from './StyleSheet';

<<<<<<< HEAD
export type FilterPrimitive =
  | {brightness: number | string}
  | {blur: number | string}
  | {contrast: number | string}
  | {grayscale: number | string}
  | {'hue-rotate': number | string}
  | {invert: number | string}
  | {opacity: number | string}
  | {saturate: number | string}
  | {sepia: number | string}
  | {'drop-shadow': DropShadowPrimitive | string};

export type BackgroundImagePrimitive = {
  type: 'linearGradient';
  start: {x: number; y: number};
  end: {x: number; y: number};
  colorStops: Array<{
    color: ColorValue;
    position: number;
  }>;
};

export type DropShadowPrimitive = {
  offsetX: number | string;
  offsetY: number | string;
  standardDeviation?: number | string | undefined;
  color?: ColorValue | number | undefined;
};

=======
>>>>>>> 123d7d42
type FlexAlignType =
  | 'flex-start'
  | 'flex-end'
  | 'center'
  | 'stretch'
  | 'baseline';

export type DimensionValue =
  | number
  | 'auto'
  | `${number}%`
  | Animated.AnimatedNode
  | null;
type AnimatableNumericValue = number | Animated.AnimatedNode;
type AnimatableStringValue = string | Animated.AnimatedNode;

export type CursorValue = 'auto' | 'pointer';

/**
 * Flex Prop Types
 * @see https://reactnative.dev/docs/flexbox
 * @see https://reactnative.dev/docs/layout-props
 */
export interface FlexStyle {
  alignContent?:
    | 'flex-start'
    | 'flex-end'
    | 'center'
    | 'stretch'
    | 'space-between'
    | 'space-around'
    | 'space-evenly'
    | undefined;
  alignItems?: FlexAlignType | undefined;
  alignSelf?: 'auto' | FlexAlignType | undefined;
  aspectRatio?: number | string | undefined;
  borderBottomWidth?: number | undefined;
  borderEndWidth?: number | undefined;
  borderLeftWidth?: number | undefined;
  borderRightWidth?: number | undefined;
  borderStartWidth?: number | undefined;
  borderTopWidth?: number | undefined;
  borderWidth?: number | undefined;
  bottom?: DimensionValue | undefined;
  display?: 'none' | 'flex' | undefined;
  end?: DimensionValue | undefined;
  flex?: number | undefined;
  flexBasis?: DimensionValue | undefined;
  flexDirection?:
    | 'row'
    | 'column'
    | 'row-reverse'
    | 'column-reverse'
    | undefined;
  rowGap?: number | string | undefined;
  gap?: number | string | undefined;
  columnGap?: number | string | undefined;
  flexGrow?: number | undefined;
  flexShrink?: number | undefined;
  flexWrap?: 'wrap' | 'nowrap' | 'wrap-reverse' | undefined;
  height?: DimensionValue | undefined;
  justifyContent?:
    | 'flex-start'
    | 'flex-end'
    | 'center'
    | 'space-between'
    | 'space-around'
    | 'space-evenly'
    | undefined;
  left?: DimensionValue | undefined;
  margin?: DimensionValue | undefined;
  marginBottom?: DimensionValue | undefined;
  marginEnd?: DimensionValue | undefined;
  marginHorizontal?: DimensionValue | undefined;
  marginLeft?: DimensionValue | undefined;
  marginRight?: DimensionValue | undefined;
  marginStart?: DimensionValue | undefined;
  marginTop?: DimensionValue | undefined;
  marginVertical?: DimensionValue | undefined;
  maxHeight?: DimensionValue | undefined;
  maxWidth?: DimensionValue | undefined;
  minHeight?: DimensionValue | undefined;
  minWidth?: DimensionValue | undefined;
  overflow?: 'visible' | 'hidden' | 'scroll' | undefined;
  padding?: DimensionValue | undefined;
  paddingBottom?: DimensionValue | undefined;
  paddingEnd?: DimensionValue | undefined;
  paddingHorizontal?: DimensionValue | undefined;
  paddingLeft?: DimensionValue | undefined;
  paddingRight?: DimensionValue | undefined;
  paddingStart?: DimensionValue | undefined;
  paddingTop?: DimensionValue | undefined;
  paddingVertical?: DimensionValue | undefined;
  position?: 'absolute' | 'relative' | 'static' | undefined;
  right?: DimensionValue | undefined;
  start?: DimensionValue | undefined;
  top?: DimensionValue | undefined;
  width?: DimensionValue | undefined;
  zIndex?: number | undefined;

  /**
   * @platform ios
   */
  direction?: 'inherit' | 'ltr' | 'rtl' | undefined;
}

export interface ShadowStyleIOS {
  shadowColor?: ColorValue | undefined;
  shadowOffset?: Readonly<{width: number; height: number}> | undefined;
  shadowOpacity?: AnimatableNumericValue | undefined;
  shadowRadius?: number | undefined;
}

interface PerspectiveTransform {
  perspective: AnimatableNumericValue;
}

interface RotateTransform {
  rotate: AnimatableStringValue;
}

interface RotateXTransform {
  rotateX: AnimatableStringValue;
}

interface RotateYTransform {
  rotateY: AnimatableStringValue;
}

interface RotateZTransform {
  rotateZ: AnimatableStringValue;
}

interface ScaleTransform {
  scale: AnimatableNumericValue;
}

interface ScaleXTransform {
  scaleX: AnimatableNumericValue;
}

interface ScaleYTransform {
  scaleY: AnimatableNumericValue;
}

interface TranslateXTransform {
  translateX: AnimatableNumericValue | `${number}%`;
}

interface TranslateYTransform {
  translateY: AnimatableNumericValue | `${number}%`;
}

interface SkewXTransform {
  skewX: AnimatableStringValue;
}

interface SkewYTransform {
  skewY: AnimatableStringValue;
}

interface MatrixTransform {
  matrix: AnimatableNumericValue[];
}

type MaximumOneOf<T, K extends keyof T = keyof T> = K extends keyof T
  ? {[P in K]: T[K]} & {[P in Exclude<keyof T, K>]?: never}
  : never;

export interface TransformsStyle {
  transform?:
    | MaximumOneOf<
        PerspectiveTransform &
          RotateTransform &
          RotateXTransform &
          RotateYTransform &
          RotateZTransform &
          ScaleTransform &
          ScaleXTransform &
          ScaleYTransform &
          TranslateXTransform &
          TranslateYTransform &
          SkewXTransform &
          SkewYTransform &
          MatrixTransform
      >[]
    | string
    | undefined;
  transformOrigin?: Array<string | number> | string | undefined;

  /**
   * @deprecated Use matrix in transform prop instead.
   */
  transformMatrix?: Array<number> | undefined;
  /**
   * @deprecated Use rotate in transform prop instead.
   */
  rotation?: AnimatableNumericValue | undefined;
  /**
   * @deprecated Use scaleX in transform prop instead.
   */
  scaleX?: AnimatableNumericValue | undefined;
  /**
   * @deprecated Use scaleY in transform prop instead.
   */
  scaleY?: AnimatableNumericValue | undefined;
  /**
   * @deprecated Use translateX in transform prop instead.
   */
  translateX?: AnimatableNumericValue | undefined;
  /**
   * @deprecated Use translateY in transform prop instead.
   */
  translateY?: AnimatableNumericValue | undefined;
}

export type FilterFunction =
  | {brightness: number | string}
  | {blur: number | string}
  | {contrast: number | string}
  | {grayscale: number | string}
  | {hueRotate: number | string}
  | {invert: number | string}
  | {opacity: number | string}
  | {saturate: number | string}
  | {sepia: number | string}
  | {dropShadow: DropShadowPrimitive | string};

export type DropShadowPrimitive = {
  offsetX: number | string;
  offsetY: number | string;
  standardDeviation?: number | string | undefined;
  color?: ColorValue | number | undefined;
};

export type BoxShadowPrimitive = {
  offsetX: number | string;
  offsetY: number | string;
  color?: string | undefined;
  blurRadius?: ColorValue | number | undefined;
  spreadDistance?: number | string | undefined;
  inset?: boolean | undefined;
};

export type BlendMode =
  | 'normal'
  | 'multiply'
  | 'screen'
  | 'overlay'
  | 'darken'
  | 'lighten'
  | 'color-dodge'
  | 'color-burn'
  | 'hard-light'
  | 'soft-light'
  | 'difference'
  | 'exclusion'
  | 'hue'
  | 'saturation'
  | 'color'
  | 'luminosity';

/**
 * @see https://reactnative.dev/docs/view#style
 */
export interface ViewStyle extends FlexStyle, ShadowStyleIOS, TransformsStyle {
  backfaceVisibility?: 'visible' | 'hidden' | undefined;
  backgroundColor?: ColorValue | undefined;
  borderBlockColor?: ColorValue | undefined;
  borderBlockEndColor?: ColorValue | undefined;
  borderBlockStartColor?: ColorValue | undefined;
  borderBottomColor?: ColorValue | undefined;
  borderBottomEndRadius?: AnimatableNumericValue | string | undefined;
  borderBottomLeftRadius?: AnimatableNumericValue | string | undefined;
  borderBottomRightRadius?: AnimatableNumericValue | string | undefined;
  borderBottomStartRadius?: AnimatableNumericValue | string | undefined;
  borderColor?: ColorValue | undefined;
  /**
   * On iOS 13+, it is possible to change the corner curve of borders.
   * @platform ios
   */
  borderCurve?: 'circular' | 'continuous' | undefined;
  borderEndColor?: ColorValue | undefined;
  borderEndEndRadius?: AnimatableNumericValue | string | undefined;
  borderEndStartRadius?: AnimatableNumericValue | string | undefined;
  borderLeftColor?: ColorValue | undefined;
  borderRadius?: AnimatableNumericValue | string | undefined;
  borderRightColor?: ColorValue | undefined;
  borderStartColor?: ColorValue | undefined;
  borderStartEndRadius?: AnimatableNumericValue | string | undefined;
  borderStartStartRadius?: AnimatableNumericValue | string | undefined;
  borderStyle?: 'solid' | 'dotted' | 'dashed' | undefined;
  borderTopColor?: ColorValue | undefined;
  borderTopEndRadius?: AnimatableNumericValue | string | undefined;
  borderTopLeftRadius?: AnimatableNumericValue | string | undefined;
  borderTopRightRadius?: AnimatableNumericValue | string | undefined;
  borderTopStartRadius?: AnimatableNumericValue | string | undefined;
  opacity?: AnimatableNumericValue | undefined;
  /**
   * Sets the elevation of a view, using Android's underlying
   * [elevation API](https://developer.android.com/training/material/shadows-clipping.html#Elevation).
   * This adds a drop shadow to the item and affects z-order for overlapping views.
   * Only supported on Android 5.0+, has no effect on earlier versions.
   *
   * @platform android
   */
  elevation?: number | undefined;
  /**
   * Controls whether the View can be the target of touch events.
   */
  pointerEvents?: 'box-none' | 'none' | 'box-only' | 'auto' | undefined;
  cursor?: CursorValue | undefined;
}

export type FontVariant =
  | 'small-caps'
  | 'oldstyle-nums'
  | 'lining-nums'
  | 'tabular-nums'
  | 'common-ligatures'
  | 'no-common-ligatures'
  | 'discretionary-ligatures'
  | 'no-discretionary-ligatures'
  | 'historical-ligatures'
  | 'no-historical-ligatures'
  | 'contextual'
  | 'no-contextual'
  | 'proportional-nums'
  | 'stylistic-one'
  | 'stylistic-two'
  | 'stylistic-three'
  | 'stylistic-four'
  | 'stylistic-five'
  | 'stylistic-six'
  | 'stylistic-seven'
  | 'stylistic-eight'
  | 'stylistic-nine'
  | 'stylistic-ten'
  | 'stylistic-eleven'
  | 'stylistic-twelve'
  | 'stylistic-thirteen'
  | 'stylistic-fourteen'
  | 'stylistic-fifteen'
  | 'stylistic-sixteen'
  | 'stylistic-seventeen'
  | 'stylistic-eighteen'
  | 'stylistic-nineteen'
  | 'stylistic-twenty';
export interface TextStyleIOS extends ViewStyle {
  fontVariant?: FontVariant[] | undefined;
  textDecorationColor?: ColorValue | undefined;
  textDecorationStyle?: 'solid' | 'double' | 'dotted' | 'dashed' | undefined;
  writingDirection?: 'auto' | 'ltr' | 'rtl' | undefined;
}

export interface TextStyleAndroid extends ViewStyle {
  textAlignVertical?: 'auto' | 'top' | 'bottom' | 'center' | undefined;
  verticalAlign?: 'auto' | 'top' | 'bottom' | 'middle' | undefined;
  includeFontPadding?: boolean | undefined;
}

// @see https://reactnative.dev/docs/text#style
export interface TextStyle extends TextStyleIOS, TextStyleAndroid, ViewStyle {
  color?: ColorValue | undefined;
  fontFamily?: string | undefined;
  fontSize?: number | undefined;
  fontStyle?: 'normal' | 'italic' | undefined;
  /**
   * Specifies font weight. The values 'normal' and 'bold' are supported
   * for most fonts. Not all fonts have a variant for each of the numeric
   * values, in that case the closest one is chosen.
   */
  fontWeight?:
    | 'normal'
    | 'bold'
    | '100'
    | '200'
    | '300'
    | '400'
    | '500'
    | '600'
    | '700'
    | '800'
    | '900'
    | 100
    | 200
    | 300
    | 400
    | 500
    | 600
    | 700
    | 800
    | 900
    | 'ultralight'
    | 'thin'
    | 'light'
    | 'medium'
    | 'regular'
    | 'semibold'
    | 'condensedBold'
    | 'condensed'
    | 'heavy'
    | 'black'
    | undefined;
  letterSpacing?: number | undefined;
  lineHeight?: number | undefined;
  textAlign?: 'auto' | 'left' | 'right' | 'center' | 'justify' | undefined;
  textDecorationLine?:
    | 'none'
    | 'underline'
    | 'line-through'
    | 'underline line-through'
    | undefined;
  textDecorationStyle?: 'solid' | 'double' | 'dotted' | 'dashed' | undefined;
  textDecorationColor?: ColorValue | undefined;
  textShadowColor?: ColorValue | undefined;
  textShadowOffset?: {width: number; height: number} | undefined;
  textShadowRadius?: number | undefined;
  textTransform?: 'none' | 'capitalize' | 'uppercase' | 'lowercase' | undefined;
  userSelect?: 'auto' | 'none' | 'text' | 'contain' | 'all' | undefined;
}

/**
 * Image style
 * @see https://reactnative.dev/docs/image#style
 */
export interface ImageStyle extends FlexStyle, ShadowStyleIOS, TransformsStyle {
  resizeMode?: ImageResizeMode | undefined;
  backfaceVisibility?: 'visible' | 'hidden' | undefined;
  borderBottomLeftRadius?: AnimatableNumericValue | string | undefined;
  borderBottomRightRadius?: AnimatableNumericValue | string | undefined;
  backgroundColor?: ColorValue | undefined;
  borderColor?: ColorValue | undefined;
  borderRadius?: AnimatableNumericValue | string | undefined;
  borderTopLeftRadius?: AnimatableNumericValue | string | undefined;
  borderTopRightRadius?: AnimatableNumericValue | string | undefined;
  overflow?: 'visible' | 'hidden' | undefined;
  overlayColor?: ColorValue | undefined;
  tintColor?: ColorValue | undefined;
  opacity?: AnimatableNumericValue | undefined;
  objectFit?: 'cover' | 'contain' | 'fill' | 'scale-down' | undefined;
  cursor?: CursorValue | undefined;
}<|MERGE_RESOLUTION|>--- conflicted
+++ resolved
@@ -11,38 +11,6 @@
 import {ImageResizeMode} from '../Image/ImageResizeMode';
 import {ColorValue} from './StyleSheet';
 
-<<<<<<< HEAD
-export type FilterPrimitive =
-  | {brightness: number | string}
-  | {blur: number | string}
-  | {contrast: number | string}
-  | {grayscale: number | string}
-  | {'hue-rotate': number | string}
-  | {invert: number | string}
-  | {opacity: number | string}
-  | {saturate: number | string}
-  | {sepia: number | string}
-  | {'drop-shadow': DropShadowPrimitive | string};
-
-export type BackgroundImagePrimitive = {
-  type: 'linearGradient';
-  start: {x: number; y: number};
-  end: {x: number; y: number};
-  colorStops: Array<{
-    color: ColorValue;
-    position: number;
-  }>;
-};
-
-export type DropShadowPrimitive = {
-  offsetX: number | string;
-  offsetY: number | string;
-  standardDeviation?: number | string | undefined;
-  color?: ColorValue | number | undefined;
-};
-
-=======
->>>>>>> 123d7d42
 type FlexAlignType =
   | 'flex-start'
   | 'flex-end'
@@ -304,6 +272,17 @@
   | 'saturation'
   | 'color'
   | 'luminosity';
+
+
+export type BackgroundImagePrimitive = {
+  type: 'linearGradient';
+  start: {x: number; y: number};
+  end: {x: number; y: number};
+  colorStops: Array<{
+    color: ColorValue;
+    position: number;
+  }>;
+};
 
 /**
  * @see https://reactnative.dev/docs/view#style
