/*
 * Copyright (c) Meta Platforms, Inc. and affiliates.
 *
 * This source code is licensed under the MIT license found in the
 * LICENSE file in the root directory of this source tree.
 */

#import <mach/mach_time.h>
#import <objc/runtime.h>
#import <atomic>

#import <ImageIO/ImageIO.h>

#import <FBReactNativeSpec/FBReactNativeSpec.h>
#import <React/RCTConvert.h>
#import <React/RCTDefines.h>
#import <React/RCTDevSettings.h> // [macOS] Expose DevSettings in release builds
#import <React/RCTImageCache.h>
#import <React/RCTImageLoader.h>
#import <React/RCTImageLoaderWithAttributionProtocol.h>
#import <React/RCTImageUtils.h>
#import <React/RCTLog.h>
#import <React/RCTNetworking.h>
#import <React/RCTUtils.h>

#import "RCTImagePlugins.h"

using namespace facebook::react;

static BOOL imagePerfInstrumentationEnabled = NO;

BOOL RCTImageLoadingPerfInstrumentationEnabled(void)
{
  return imagePerfInstrumentationEnabled;
}

void RCTEnableImageLoadingPerfInstrumentation(BOOL enabled)
{
  imagePerfInstrumentationEnabled = enabled;
}

static NSInteger RCTImageBytesForImage(UIImage *image)
{
  CGFloat imageScale = 1.0;
#if !TARGET_OS_OSX // [macOS] no .scale prop on NSImage
  imageScale = image.scale;
#endif // [macOS]
  NSInteger singleImageBytes = (NSInteger)(image.size.width * image.size.height * imageScale * imageScale * 4);
#if !TARGET_OS_OSX // [macOS]
  return image.images ? image.images.count * singleImageBytes : singleImageBytes;
#else // [macOS
    return singleImageBytes;
#endif // macOS]
}

<<<<<<< HEAD
#if TARGET_OS_OSX // [macOS

/**
 * Github #1611 - We can't depend on RCTUIKit here, because this file's podspec (React-RCTImage) doesn't
 * take a dependency on RCTUIKit's pod `React-Core`. Let's just copy the methods we want to shim here
 */

static NSData *NSImageDataForFileType(NSImage *image, NSBitmapImageFileType fileType, NSDictionary<NSString *, id> *properties)
{
  RCTAssert(image.representations.count == 1, @"Expected only a single representation since UIImage only supports one.");

  NSBitmapImageRep *imageRep = (NSBitmapImageRep *)image.representations.firstObject;
  if (![imageRep isKindOfClass:[NSBitmapImageRep class]]) {
    RCTAssert([imageRep isKindOfClass:[NSBitmapImageRep class]], @"We need an NSBitmapImageRep to create an image.");
    return nil;
  }

  return [imageRep representationUsingType:fileType properties:properties];
}


NSData *UIImagePNGRepresentation(NSImage *image) {
  return NSImageDataForFileType(image, NSBitmapImageFileTypePNG, @{});
}

NSData *UIImageJPEGRepresentation(NSImage *image, CGFloat compressionQuality) {
  return NSImageDataForFileType(image,
                                NSBitmapImageFileTypeJPEG,
                                @{NSImageCompressionFactor: @(compressionQuality)});
}
#endif // macOS]

static uint64_t monotonicTimeGetCurrentNanoseconds(void)
=======
static uint64_t getNextImageRequestCount(void)
>>>>>>> c99d96b7
{
  static uint64_t requestCounter = 0;
  return requestCounter++;
}

static NSError *addResponseHeadersToError(NSError *originalError, NSHTTPURLResponse *response)
{
  NSMutableDictionary<NSString *, id> *_userInfo =
      (NSMutableDictionary<NSString *, id> *)originalError.userInfo.mutableCopy;
  _userInfo[@"httpStatusCode"] = [NSNumber numberWithInt:response.statusCode];
  _userInfo[@"httpResponseHeaders"] = response.allHeaderFields;
  NSError *error = [NSError errorWithDomain:originalError.domain code:originalError.code userInfo:_userInfo];

  return error;
}

@interface RCTImageLoader () <NativeImageLoaderIOSSpec, RCTImageLoaderWithAttributionProtocol>

@end

@implementation UIImage (React)

- (NSInteger)reactDecodedImageBytes
{
  NSNumber *imageBytes = objc_getAssociatedObject(self, _cmd);
  if (!imageBytes) {
    imageBytes = @(RCTImageBytesForImage(self));
  }
  return [imageBytes integerValue];
}

- (void)setReactDecodedImageBytes:(NSInteger)bytes
{
  objc_setAssociatedObject(self, @selector(reactDecodedImageBytes), @(bytes), OBJC_ASSOCIATION_RETAIN_NONATOMIC);
}

@end

@implementation RCTImageLoader {
  NSArray<id<RCTImageURLLoader>> * (^_loadersProvider)(RCTModuleRegistry *);
  NSArray<id<RCTImageDataDecoder>> * (^_decodersProvider)(RCTModuleRegistry *);
  NSArray<id<RCTImageURLLoader>> *_loaders;
  NSArray<id<RCTImageDataDecoder>> *_decoders;
  NSOperationQueue *_imageDecodeQueue;
  dispatch_queue_t _URLRequestQueue;
  id<RCTImageCache> _imageCache;
  NSMutableArray *_pendingTasks;
  NSInteger _activeTasks;
  NSMutableArray *_pendingDecodes;
  NSInteger _scheduledDecodes;
  NSUInteger _activeBytes;
  std::mutex _loadersMutex;
  __weak id<RCTImageRedirectProtocol> _redirectDelegate;
}

@synthesize bridge = _bridge;
@synthesize moduleRegistry = _moduleRegistry;
@synthesize maxConcurrentLoadingTasks = _maxConcurrentLoadingTasks;
@synthesize maxConcurrentDecodingTasks = _maxConcurrentDecodingTasks;
@synthesize maxConcurrentDecodingBytes = _maxConcurrentDecodingBytes;

RCT_EXPORT_MODULE()

- (instancetype)init
{
  return [self initWithRedirectDelegate:nil];
}

+ (BOOL)requiresMainQueueSetup
{
  return NO;
}

- (instancetype)initWithRedirectDelegate:(id<RCTImageRedirectProtocol>)redirectDelegate
{
  if (self = [super init]) {
    _redirectDelegate = redirectDelegate;
  }
  return self;
}

- (instancetype)initWithRedirectDelegate:(id<RCTImageRedirectProtocol>)redirectDelegate
                         loadersProvider:(NSArray<id<RCTImageURLLoader>> * (^)(RCTModuleRegistry *))getLoaders
                        decodersProvider:(NSArray<id<RCTImageDataDecoder>> * (^)(RCTModuleRegistry *))getHandlers
{
  if (self = [self initWithRedirectDelegate:redirectDelegate]) {
    _loadersProvider = getLoaders;
    _decodersProvider = getHandlers;
  }
  return self;
}

- (void)setUp
{
  // Set defaults
  _maxConcurrentLoadingTasks = _maxConcurrentLoadingTasks ?: 4;
  _maxConcurrentDecodingTasks = _maxConcurrentDecodingTasks ?: 2;
  _maxConcurrentDecodingBytes = _maxConcurrentDecodingBytes ?: 30 * 1024 * 1024; // 30MB

  _URLRequestQueue = dispatch_queue_create("com.facebook.react.ImageLoaderURLRequestQueue", DISPATCH_QUEUE_SERIAL);
}

- (float)handlerPriority
{
  return 2;
}
#pragma mark - RCTImageLoaderProtocol 1/3

- (id<RCTImageCache>)imageCache
{
  if (!_imageCache) {
    // set up with default cache
    _imageCache = [RCTImageCache new];
  }
  return _imageCache;
}

- (void)setImageCache:(id<RCTImageCache>)cache
{
  if (_imageCache) {
    RCTLogWarn(@"RCTImageCache was already set and has now been overridden.");
  }
  _imageCache = cache;
}

- (id<RCTImageURLLoader>)imageURLLoaderForURL:(NSURL *)URL
{
  if (!_maxConcurrentLoadingTasks) {
    [self setUp];
  }

  if (!_loaders) {
    std::unique_lock<std::mutex> guard(_loadersMutex);
    if (!_loaders) {
      // Get loaders, sorted in reverse priority order (highest priority first)
      if (_loadersProvider) {
        _loaders = _loadersProvider(self.moduleRegistry);
      } else {
        RCTAssert(_bridge, @"Trying to find RCTImageURLLoaders and bridge not set.");
        _loaders = [_bridge modulesConformingToProtocol:@protocol(RCTImageURLLoader)];
      }

      _loaders =
          [_loaders sortedArrayUsingComparator:^NSComparisonResult(id<RCTImageURLLoader> a, id<RCTImageURLLoader> b) {
            float priorityA = [a respondsToSelector:@selector(loaderPriority)] ? [a loaderPriority] : 0;
            float priorityB = [b respondsToSelector:@selector(loaderPriority)] ? [b loaderPriority] : 0;
            if (priorityA > priorityB) {
              return NSOrderedAscending;
            } else if (priorityA < priorityB) {
              return NSOrderedDescending;
            } else {
              return NSOrderedSame;
            }
          }];
    }
  }

  if (RCT_DEBUG) {
    // Check for handler conflicts
    float previousPriority = 0;
    id<RCTImageURLLoader> previousLoader = nil;
    for (id<RCTImageURLLoader> loader in _loaders) {
      float priority = [loader respondsToSelector:@selector(loaderPriority)] ? [loader loaderPriority] : 0;
      if (previousLoader && priority < previousPriority) {
        return previousLoader;
      }
      if ([loader canLoadImageURL:URL]) {
        if (previousLoader) {
          if (priority == previousPriority) {
            RCTLogError(
                @"The RCTImageURLLoaders %@ and %@ both reported that"
                 " they can load the URL %@, and have equal priority"
                 " (%g). This could result in non-deterministic behavior.",
                loader,
                previousLoader,
                URL,
                priority);
          }
        } else {
          previousLoader = loader;
          previousPriority = priority;
        }
      }
    }
    return previousLoader;
  }

  // Normal code path
  for (id<RCTImageURLLoader> loader in _loaders) {
    if ([loader canLoadImageURL:URL]) {
      return loader;
    }
  }
  return nil;
}

#pragma mark - Private Image Decoding & Resizing

- (id<RCTImageDataDecoder>)imageDataDecoderForData:(NSData *)data
{
  if (!_maxConcurrentLoadingTasks) {
    [self setUp];
  }

  if (!_decoders) {
    // Get decoders, sorted in reverse priority order (highest priority first)

    if (_decodersProvider) {
      _decoders = _decodersProvider(self.moduleRegistry);
    } else {
      RCTAssert(_bridge, @"Trying to find RCTImageDataDecoders and bridge not set.");
      _decoders = [_bridge modulesConformingToProtocol:@protocol(RCTImageDataDecoder)];
    }

    _decoders = [_decoders
        sortedArrayUsingComparator:^NSComparisonResult(id<RCTImageDataDecoder> a, id<RCTImageDataDecoder> b) {
          float priorityA = [a respondsToSelector:@selector(decoderPriority)] ? [a decoderPriority] : 0;
          float priorityB = [b respondsToSelector:@selector(decoderPriority)] ? [b decoderPriority] : 0;
          if (priorityA > priorityB) {
            return NSOrderedAscending;
          } else if (priorityA < priorityB) {
            return NSOrderedDescending;
          } else {
            return NSOrderedSame;
          }
        }];
  }

  if (RCT_DEBUG) {
    // Check for handler conflicts
    float previousPriority = 0;
    id<RCTImageDataDecoder> previousDecoder = nil;
    for (id<RCTImageDataDecoder> decoder in _decoders) {
      float priority = [decoder respondsToSelector:@selector(decoderPriority)] ? [decoder decoderPriority] : 0;
      if (previousDecoder && priority < previousPriority) {
        return previousDecoder;
      }
      if ([decoder canDecodeImageData:data]) {
        if (previousDecoder) {
          if (priority == previousPriority) {
            RCTLogError(
                @"The RCTImageDataDecoders %@ and %@ both reported that"
                 " they can decode the data <NSData %p; %tu bytes>, and"
                 " have equal priority (%g). This could result in"
                 " non-deterministic behavior.",
                decoder,
                previousDecoder,
                data,
                data.length,
                priority);
          }
        } else {
          previousDecoder = decoder;
          previousPriority = priority;
        }
      }
    }
    return previousDecoder;
  }

  // Normal code path
  for (id<RCTImageDataDecoder> decoder in _decoders) {
    if ([decoder canDecodeImageData:data]) {
      return decoder;
    }
  }
  return nil;
}

static UIImage *RCTResizeImageIfNeeded(UIImage *image, CGSize size, CGFloat scale, RCTResizeMode resizeMode)
{
  if (CGSizeEqualToSize(size, CGSizeZero) || CGSizeEqualToSize(image.size, CGSizeZero) ||
      CGSizeEqualToSize(image.size, size)) {
    return image;
  }
  CGRect targetSize = RCTTargetRect(image.size, size, scale, resizeMode);
  CGAffineTransform transform = RCTTransformFromTargetRect(image.size, targetSize);
  image = RCTTransformImage(image, size, scale, transform);
  return image;
}

#pragma mark - RCTImageLoaderProtocol 2/3

- (nullable RCTImageLoaderCancellationBlock)loadImageWithURLRequest:(NSURLRequest *)imageURLRequest
                                                           callback:(RCTImageLoaderCompletionBlock)callback
{
  return [self loadImageWithURLRequest:imageURLRequest priority:RCTImageLoaderPriorityImmediate callback:callback];
}

- (nullable RCTImageLoaderCancellationBlock)loadImageWithURLRequest:(NSURLRequest *)imageURLRequest
                                                           priority:(RCTImageLoaderPriority)priority
                                                           callback:(RCTImageLoaderCompletionBlock)callback
{
  return [self loadImageWithURLRequest:imageURLRequest
                                  size:CGSizeZero
                                 scale:1
                               clipped:YES
                            resizeMode:RCTResizeModeStretch
                              priority:priority
                         progressBlock:nil
                      partialLoadBlock:nil
                       completionBlock:callback];
}

- (nullable RCTImageLoaderCancellationBlock)loadImageWithURLRequest:(NSURLRequest *)imageURLRequest
                                                               size:(CGSize)size
                                                              scale:(CGFloat)scale
                                                            clipped:(BOOL)clipped
                                                         resizeMode:(RCTResizeMode)resizeMode
                                                      progressBlock:(RCTImageLoaderProgressBlock)progressBlock
                                                   partialLoadBlock:(RCTImageLoaderPartialLoadBlock)partialLoadBlock
                                                    completionBlock:(RCTImageLoaderCompletionBlock)completionBlock
{
  return [self loadImageWithURLRequest:imageURLRequest
                                  size:size
                                 scale:scale
                               clipped:clipped
                            resizeMode:resizeMode
                              priority:RCTImageLoaderPriorityImmediate
                         progressBlock:progressBlock
                      partialLoadBlock:partialLoadBlock
                       completionBlock:completionBlock];
}

- (nullable RCTImageLoaderCancellationBlock)loadImageWithURLRequest:(NSURLRequest *)imageURLRequest
                                                               size:(CGSize)size
                                                              scale:(CGFloat)scale
                                                            clipped:(BOOL)clipped
                                                         resizeMode:(RCTResizeMode)resizeMode
                                                           priority:(RCTImageLoaderPriority)priority
                                                      progressBlock:(RCTImageLoaderProgressBlock)progressBlock
                                                   partialLoadBlock:(RCTImageLoaderPartialLoadBlock)partialLoadBlock
                                                    completionBlock:(RCTImageLoaderCompletionBlock)completionBlock
{
  RCTImageURLLoaderRequest *request = [self loadImageWithURLRequest:imageURLRequest
      size:size
      scale:scale
      clipped:clipped
      resizeMode:resizeMode
      priority:priority
      attribution:{}
      progressBlock:progressBlock
      partialLoadBlock:partialLoadBlock
      completionBlock:^(NSError *error, UIImage *image, id metadata) {
        completionBlock(error, image);
      }];
  return ^{
    [request cancel];
  };
}

#pragma mark - Private Downloader Methods

- (void)dequeueTasks
{
  dispatch_async(_URLRequestQueue, ^{
    // Remove completed tasks
    NSMutableArray *tasksToRemove = nil;
    for (RCTNetworkTask *task in self->_pendingTasks.reverseObjectEnumerator) {
      switch (task.status) {
        case RCTNetworkTaskFinished:
          if (!tasksToRemove) {
            tasksToRemove = [NSMutableArray new];
          }
          [tasksToRemove addObject:task];
          self->_activeTasks--;
          break;
        case RCTNetworkTaskPending:
          break;
        case RCTNetworkTaskInProgress:
          // Check task isn't "stuck"
          if (task.requestToken == nil) {
            RCTLogWarn(@"Task orphaned for request %@", task.request);
            if (!tasksToRemove) {
              tasksToRemove = [NSMutableArray new];
            }
            [tasksToRemove addObject:task];
            self->_activeTasks--;
            [task cancel];
          }
          break;
      }
    }

    if (tasksToRemove) {
      [self->_pendingTasks removeObjectsInArray:tasksToRemove];
    }

    // Start queued decode
    NSInteger activeDecodes = self->_scheduledDecodes - self->_pendingDecodes.count;
    while (activeDecodes == 0 ||
           (self->_activeBytes <= self->_maxConcurrentDecodingBytes &&
            activeDecodes <= self->_maxConcurrentDecodingTasks)) {
      dispatch_block_t decodeBlock = self->_pendingDecodes.firstObject;
      if (decodeBlock) {
        [self->_pendingDecodes removeObjectAtIndex:0];
        decodeBlock();
      } else {
        break;
      }
    }

    // Start queued tasks
    for (RCTNetworkTask *task in self->_pendingTasks) {
      if (MAX(self->_activeTasks, self->_scheduledDecodes) >= self->_maxConcurrentLoadingTasks) {
        break;
      }
      if (task.status == RCTNetworkTaskPending) {
        [task start];
        self->_activeTasks++;
      }
    }
  });
}

// [macOS
- (NSInteger)activeTasks {
  return _activeTasks;
}
// macOS]

/**
 * This returns either an image, or raw image data, depending on the loading
 * path taken. This is useful if you want to skip decoding, e.g. when preloading
 * the image, or retrieving metadata.
 */
- (RCTImageURLLoaderRequest *)_loadImageOrDataWithURLRequest:(NSURLRequest *)request
                                                        size:(CGSize)size
                                                       scale:(CGFloat)scale
                                                  resizeMode:(RCTResizeMode)resizeMode
                                                    priority:(RCTImageLoaderPriority)priority
                                                 attribution:(const ImageURLLoaderAttribution &)attribution
                                               progressBlock:(RCTImageLoaderProgressBlock)progressHandler
                                            partialLoadBlock:(RCTImageLoaderPartialLoadBlock)partialLoadHandler
                                             completionBlock:(void (^)(
                                                                 NSError *error,
                                                                 id imageOrData,
                                                                 id imageMetadata,
                                                                 BOOL cacheResult,
                                                                 NSURLResponse *response))completionBlock
{
  {
    NSMutableURLRequest *mutableRequest = [request mutableCopy];
    [NSURLProtocol setProperty:@"RCTImageLoader" forKey:@"trackingName" inRequest:mutableRequest];

    // Add missing png extension
    if (request.URL.fileURL && request.URL.pathExtension.length == 0) {
      mutableRequest.URL = [request.URL URLByAppendingPathExtension:@"png"];
    }
    if (_redirectDelegate != nil) {
      mutableRequest.URL = [_redirectDelegate redirectAssetsURL:mutableRequest.URL];
    }
    request = mutableRequest;
  }

  // Create a copy here so the value is retained when accessed in the blocks below.
  ImageURLLoaderAttribution attributionCopy(attribution);

  // Find suitable image URL loader
  id<RCTImageURLLoader> loadHandler = [self imageURLLoaderForURL:request.URL];
  BOOL requiresScheduling =
      [loadHandler respondsToSelector:@selector(requiresScheduling)] ? [loadHandler requiresScheduling] : YES;

  BOOL cacheResult =
      [loadHandler respondsToSelector:@selector(shouldCacheLoadedImages)] ? [loadHandler shouldCacheLoadedImages] : YES;

  if (request.cachePolicy == NSURLRequestReloadIgnoringLocalCacheData) {
    cacheResult = NO;
  }

  if (cacheResult && partialLoadHandler) {
    UIImage *image = [[self imageCache] imageForUrl:request.URL.absoluteString
                                               size:size
                                              scale:scale
                                         resizeMode:resizeMode];
    if (image) {
      partialLoadHandler(image);
    }
  }

  auto cancelled = std::make_shared<std::atomic<int>>(0);
  __block dispatch_block_t cancelLoad = nil;
  __block NSLock *cancelLoadLock = [NSLock new];
  NSString *requestId = [NSString stringWithFormat:@"%@-%llu", [[NSUUID UUID] UUIDString], getNextImageRequestCount()];

  void (^completionHandler)(NSError *, id, id, NSURLResponse *) =
      ^(NSError *error, id imageOrData, id imageMetadata, NSURLResponse *response) {
        [cancelLoadLock lock];
        cancelLoad = nil;
        [cancelLoadLock unlock];

        // If we've received an image, we should try to set it synchronously,
        // if it's data, do decoding on a background thread.
        if (RCTIsMainQueue() && ![imageOrData isKindOfClass:[UIImage class]]) {
          // Most loaders do not return on the main thread, so caller is probably not
          // expecting it, and may do expensive post-processing in the callback
          dispatch_async(dispatch_get_global_queue(DISPATCH_QUEUE_PRIORITY_DEFAULT, 0), ^{
            if (!std::atomic_load(cancelled.get())) {
              completionBlock(error, imageOrData, imageMetadata, cacheResult, response);
            }
          });
        } else if (!std::atomic_load(cancelled.get())) {
          if (response && error && [response isKindOfClass:[NSHTTPURLResponse class]]) {
            NSHTTPURLResponse *_httpResp = (NSHTTPURLResponse *)response;
            error = addResponseHeadersToError(error, _httpResp);
          }
          completionBlock(error, imageOrData, imageMetadata, cacheResult, response);
        }
      };

  // If the loader doesn't require scheduling we call it directly on
  // the main queue.
  if (loadHandler && !requiresScheduling) {
    if ([loadHandler conformsToProtocol:@protocol(RCTImageURLLoaderWithAttribution)]) {
      return [(id<RCTImageURLLoaderWithAttribution>)loadHandler
             loadImageForURL:request.URL
                        size:size
                       scale:scale
                  resizeMode:resizeMode
                   requestId:requestId
                    priority:priority
                 attribution:attributionCopy
             progressHandler:progressHandler
          partialLoadHandler:partialLoadHandler
           completionHandler:^(NSError *error, UIImage *image, id metadata) {
             completionHandler(error, image, metadata, nil);
           }];
    }
    RCTImageLoaderCancellationBlock cb = [loadHandler loadImageForURL:request.URL
                                                                 size:size
                                                                scale:scale
                                                           resizeMode:resizeMode
                                                      progressHandler:progressHandler
                                                   partialLoadHandler:partialLoadHandler
                                                    completionHandler:^(NSError *error, UIImage *image) {
                                                      completionHandler(error, image, nil, nil);
                                                    }];
    return [[RCTImageURLLoaderRequest alloc] initWithRequestId:nil imageURL:request.URL cancellationBlock:cb];
  }

  // All access to URL cache must be serialized
  if (!_URLRequestQueue) {
    [self setUp];
  }

  __weak RCTImageLoader *weakSelf = self;
  dispatch_async(_URLRequestQueue, ^{
    __typeof(self) strongSelf = weakSelf;
    if (atomic_load(cancelled.get()) || !strongSelf) {
      return;
    }

    if (loadHandler) {
      dispatch_block_t cancelLoadLocal;
      if ([loadHandler conformsToProtocol:@protocol(RCTImageURLLoaderWithAttribution)]) {
        RCTImageURLLoaderRequest *loaderRequest = [(id<RCTImageURLLoaderWithAttribution>)loadHandler
               loadImageForURL:request.URL
                          size:size
                         scale:scale
                    resizeMode:resizeMode
                     requestId:requestId
                      priority:priority
                   attribution:attributionCopy
               progressHandler:progressHandler
            partialLoadHandler:partialLoadHandler
             completionHandler:^(NSError *error, UIImage *image, id metadata) {
               completionHandler(error, image, metadata, nil);
             }];
        cancelLoadLocal = loaderRequest.cancellationBlock;
      } else {
        cancelLoadLocal = [loadHandler loadImageForURL:request.URL
                                                  size:size
                                                 scale:scale
                                            resizeMode:resizeMode
                                       progressHandler:progressHandler
                                    partialLoadHandler:partialLoadHandler
                                     completionHandler:^(NSError *error, UIImage *image) {
                                       completionHandler(error, image, nil, nil);
                                     }];
      }
      [cancelLoadLock lock];
      cancelLoad = cancelLoadLocal;
      [cancelLoadLock unlock];
    } else {
      UIImage *image;
      if (cacheResult) {
        image = [[strongSelf imageCache] imageForUrl:request.URL.absoluteString
                                                size:size
                                               scale:scale
                                          resizeMode:resizeMode];
      }

      if (image) {
        completionHandler(nil, image, nil, nil);
      } else {
        // Use networking module to load image
        dispatch_block_t cancelLoadLocal =
            [strongSelf _loadURLRequest:request
                          progressBlock:progressHandler
                        completionBlock:^(NSError *error, id imageOrData, NSURLResponse *response) {
                          completionHandler(error, imageOrData, nil, response);
                        }];
        [cancelLoadLock lock];
        cancelLoad = cancelLoadLocal;
        [cancelLoadLock unlock];
      }
    }
  });

  return [[RCTImageURLLoaderRequest alloc] initWithRequestId:requestId
                                                    imageURL:request.URL
                                           cancellationBlock:^{
                                             BOOL alreadyCancelled = atomic_fetch_or(cancelled.get(), 1) ? YES : NO;
                                             if (alreadyCancelled) {
                                               return;
                                             }
                                             [cancelLoadLock lock];
                                             dispatch_block_t cancelLoadLocal = cancelLoad;
                                             cancelLoad = nil;
                                             [cancelLoadLock unlock];
                                             if (cancelLoadLocal) {
                                               cancelLoadLocal();
                                             }
                                           }];
}

- (RCTImageLoaderCancellationBlock)_loadURLRequest:(NSURLRequest *)request
                                     progressBlock:(RCTImageLoaderProgressBlock)progressHandler
                                   completionBlock:(void (^)(NSError *error, id imageOrData, NSURLResponse *response))
                                                       completionHandler
{
  RCTNetworking *networking = [_moduleRegistry moduleForName:"Networking"];
  if (RCT_DEBUG && !networking) {
    RCTLogError(
        @"No suitable image URL loader found for %@. You may need to "
         " import the RCTNetwork library in order to load images.",
        request.URL.absoluteString);
    return NULL;
  }

  // Check if networking module can load image
  if (RCT_DEBUG && ![networking canHandleRequest:request]) {
    RCTLogError(@"No suitable image URL loader found for %@", request.URL.absoluteString);
    return NULL;
  }

  // Use networking module to load image
  RCTURLRequestCompletionBlock processResponse = ^(NSURLResponse *response, NSData *data, NSError *error) {
    // Check for system errors
    if (error) {
      completionHandler(error, nil, response);
      return;
    } else if (!response) {
      completionHandler(RCTErrorWithMessage(@"Response metadata error"), nil, response);
      return;
    } else if (!data) {
      completionHandler(RCTErrorWithMessage(@"Unknown image download error"), nil, response);
      return;
    }

    // Check for http errors
    if ([response isKindOfClass:[NSHTTPURLResponse class]]) {
      NSInteger statusCode = ((NSHTTPURLResponse *)response).statusCode;
      if (statusCode != 200) {
        NSString *errorMessage = [NSString stringWithFormat:@"Failed to load %@", response.URL];
        NSDictionary *userInfo = @{NSLocalizedDescriptionKey : errorMessage};
        completionHandler(
            [[NSError alloc] initWithDomain:NSURLErrorDomain code:statusCode userInfo:userInfo], nil, response);
        return;
      }
    }

    // Call handler
    completionHandler(nil, data, response);
  };

  // Download image
  __weak __typeof(self) weakSelf = self;
  __block RCTNetworkTask *task =
      [networking networkTaskWithRequest:request
                         completionBlock:^(NSURLResponse *response, NSData *data, NSError *error) {
                           __typeof(self) strongSelf = weakSelf;
                           if (!strongSelf) {
                             return;
                           }

                           if (error || !response || !data) {
                             NSError *someError = nil;
                             if (error) {
                               someError = error;
                             } else if (!response) {
                               someError = RCTErrorWithMessage(@"Response metadata error");
                             } else {
                               someError = RCTErrorWithMessage(@"Unknown image download error");
                             }
                             completionHandler(someError, nil, response);
                             [strongSelf dequeueTasks];
                             return;
                           }

                           dispatch_async(strongSelf->_URLRequestQueue, ^{
                             // Process image data
                             processResponse(response, data, nil);

                             // Prepare for next task
                             [strongSelf dequeueTasks];
                           });
                         }];

  task.downloadProgressBlock = ^(int64_t progress, int64_t total) {
    if (progressHandler) {
      progressHandler(progress, total);
    }
  };

  if (task) {
    if (!_pendingTasks) {
      _pendingTasks = [NSMutableArray new];
    }
    [_pendingTasks addObject:task];
    [self dequeueTasks];
  }

  return ^{
    __typeof(self) strongSelf = weakSelf;
    if (!strongSelf || !task) {
      return;
    }
    dispatch_async(strongSelf->_URLRequestQueue, ^{
      [task cancel];
      task = nil;
    });
    [strongSelf dequeueTasks];
  };
}

#pragma mark - RCTImageLoaderWithAttributionProtocol

- (RCTImageURLLoaderRequest *)loadImageWithURLRequest:(NSURLRequest *)imageURLRequest
                                                 size:(CGSize)size
                                                scale:(CGFloat)scale
                                              clipped:(BOOL)clipped
                                           resizeMode:(RCTResizeMode)resizeMode
                                             priority:(RCTImageLoaderPriority)priority
                                          attribution:(const ImageURLLoaderAttribution &)attribution
                                        progressBlock:(RCTImageLoaderProgressBlock)progressBlock
                                     partialLoadBlock:(RCTImageLoaderPartialLoadBlock)partialLoadBlock
                                      completionBlock:(RCTImageLoaderCompletionBlockWithMetadata)completionBlock
{
  auto cancelled = std::make_shared<std::atomic<int>>(0);
  __block dispatch_block_t cancelLoad = nil;
  __block NSLock *cancelLoadLock = [NSLock new];
  dispatch_block_t cancellationBlock = ^{
    BOOL alreadyCancelled = atomic_fetch_or(cancelled.get(), 1) ? YES : NO;
    if (alreadyCancelled) {
      return;
    }
    [cancelLoadLock lock];
    dispatch_block_t cancelLoadLocal = cancelLoad;
    cancelLoad = nil;
    [cancelLoadLock unlock];
    if (cancelLoadLocal) {
      cancelLoadLocal();
    }
  };

  __weak RCTImageLoader *weakSelf = self;
  void (^completionHandler)(NSError *, id, id, BOOL, NSURLResponse *) =
      ^(NSError *error, id imageOrData, id imageMetadata, BOOL cacheResult, NSURLResponse *response) {
        __typeof(self) strongSelf = weakSelf;
        if (std::atomic_load(cancelled.get()) || !strongSelf) {
          return;
        }

        if (!imageOrData || [imageOrData isKindOfClass:[UIImage class]]) {
          [cancelLoadLock lock];
          cancelLoad = nil;
          [cancelLoadLock unlock];
          completionBlock(error, imageOrData, imageMetadata);
          return;
        }

        RCTImageLoaderCompletionBlock decodeCompletionHandler = ^(NSError *error_, UIImage *image) {
          if (cacheResult && image) {
            // Store decoded image in cache
            [[strongSelf imageCache] addImageToCache:image
                                                 URL:imageURLRequest.URL.absoluteString
                                                size:size
                                               scale:scale
                                          resizeMode:resizeMode
                                            response:response];
          }
          [cancelLoadLock lock];
          cancelLoad = nil;
          [cancelLoadLock unlock];
          completionBlock(error_, image, nil);
        };
        dispatch_block_t cancelLoadLocal = [strongSelf decodeImageData:imageOrData
                                                                  size:size
                                                                 scale:scale
                                                               clipped:clipped
                                                            resizeMode:resizeMode
                                                       completionBlock:decodeCompletionHandler];
        [cancelLoadLock lock];
        cancelLoad = cancelLoadLocal;
        [cancelLoadLock unlock];
      };

  RCTImageURLLoaderRequest *loaderRequest = [self _loadImageOrDataWithURLRequest:imageURLRequest
                                                                            size:size
                                                                           scale:scale
                                                                      resizeMode:resizeMode
                                                                        priority:priority
                                                                     attribution:attribution
                                                                   progressBlock:progressBlock
                                                                partialLoadBlock:partialLoadBlock
                                                                 completionBlock:completionHandler];
  cancelLoad = loaderRequest.cancellationBlock;
  return [[RCTImageURLLoaderRequest alloc] initWithRequestId:loaderRequest.requestId
                                                    imageURL:imageURLRequest.URL
                                           cancellationBlock:cancellationBlock];
}

- (BOOL)shouldEnablePerfLoggingForRequestUrl:(NSURL *)url
{
  id<RCTImageURLLoader> loadHandler = [self imageURLLoaderForURL:url];
  if ([loadHandler respondsToSelector:@selector(shouldEnablePerfLogging)]) {
    return [(id<RCTImageURLLoaderWithAttribution>)loadHandler shouldEnablePerfLogging];
  }
  return NO;
}

- (void)trackURLImageVisibilityForRequest:(RCTImageURLLoaderRequest *)loaderRequest imageView:(RCTUIView *)imageView // [macOS]
{
  if (!loaderRequest || !imageView) {
    return;
  }

  id<RCTImageURLLoader> loadHandler = [self imageURLLoaderForURL:loaderRequest.imageURL];
  if ([loadHandler respondsToSelector:@selector(trackURLImageVisibilityForRequest:imageView:)]) {
    [(id<RCTImageURLLoaderWithAttribution>)loadHandler trackURLImageVisibilityForRequest:loaderRequest
                                                                               imageView:imageView];
  }
}

- (void)trackURLImageRequestDidDestroy:(RCTImageURLLoaderRequest *)loaderRequest
{
  if (!loaderRequest) {
    return;
  }

  id<RCTImageURLLoader> loadHandler = [self imageURLLoaderForURL:loaderRequest.imageURL];
  if ([loadHandler respondsToSelector:@selector(trackURLImageRequestDidDestroy:)]) {
    [(id<RCTImageURLLoaderWithAttribution>)loadHandler trackURLImageRequestDidDestroy:loaderRequest];
  }
}

- (void)trackURLImageDidDestroy:(RCTImageURLLoaderRequest *)loaderRequest
{
  if (!loaderRequest) {
    return;
  }

  id<RCTImageURLLoader> loadHandler = [self imageURLLoaderForURL:loaderRequest.imageURL];
  if ([loadHandler respondsToSelector:@selector(trackURLImageDidDestroy:)]) {
    [(id<RCTImageURLLoaderWithAttribution>)loadHandler trackURLImageDidDestroy:loaderRequest];
  }
}

#pragma mark - RCTImageLoaderProtocol 3/3

- (RCTImageLoaderCancellationBlock)decodeImageData:(NSData *)data
                                              size:(CGSize)size
                                             scale:(CGFloat)scale
                                           clipped:(BOOL)clipped
                                        resizeMode:(RCTResizeMode)resizeMode
                                   completionBlock:(RCTImageLoaderCompletionBlock)completionBlock
{
  if (data.length == 0) {
    completionBlock(RCTErrorWithMessage(@"No image data"), nil);
    return ^{
    };
  }

  auto cancelled = std::make_shared<std::atomic<int>>(0);
  void (^completionHandler)(NSError *, UIImage *) = ^(NSError *error, UIImage *image) {
    if (RCTIsMainQueue()) {
      // Most loaders do not return on the main thread, so caller is probably not
      // expecting it, and may do expensive post-processing in the callback
      dispatch_async(dispatch_get_global_queue(DISPATCH_QUEUE_PRIORITY_DEFAULT, 0), ^{
        if (!std::atomic_load(cancelled.get())) {
          completionBlock(error, clipped ? RCTResizeImageIfNeeded(image, size, scale, resizeMode) : image);
        }
      });
    } else if (!std::atomic_load(cancelled.get())) {
      completionBlock(error, clipped ? RCTResizeImageIfNeeded(image, size, scale, resizeMode) : image);
    }
  };

  id<RCTImageDataDecoder> imageDecoder = [self imageDataDecoderForData:data];
  if (imageDecoder) {
    return [imageDecoder decodeImageData:data
                                    size:size
                                   scale:scale
                              resizeMode:resizeMode
                       completionHandler:completionHandler]
        ?: ^{
          };
  } else {
    dispatch_block_t decodeBlock = ^{
      // Calculate the size, in bytes, that the decompressed image will require
      NSInteger decodedImageBytes = (NSInteger)((size.width * scale) * (size.height * scale) * 4);

      // Mark these bytes as in-use
      self->_activeBytes += decodedImageBytes;

      // Do actual decompression on a concurrent background queue
      dispatch_async(dispatch_get_global_queue(DISPATCH_QUEUE_PRIORITY_DEFAULT, 0), ^{
        if (!std::atomic_load(cancelled.get())) {
          // Decompress the image data (this may be CPU and memory intensive)
          UIImage *image = RCTDecodeImageWithData(data, size, scale, resizeMode);

#if !TARGET_OS_OSX && RCT_DEV // [macOS]
          CGSize imagePixelSize = RCTSizeInPixels(image.size, UIImageGetScale(image)); // [macOS]
          CGSize screenPixelSize = RCTSizeInPixels(RCTScreenSize(), RCTScreenScale());
          if (imagePixelSize.width * imagePixelSize.height > screenPixelSize.width * screenPixelSize.height) {
            RCTLogInfo(
                @"[PERF ASSETS] Loading image at size %@, which is larger "
                 "than the screen size %@",
                NSStringFromCGSize(imagePixelSize),
                NSStringFromCGSize(screenPixelSize));
          }
#endif

          if (image) {
            completionHandler(nil, image);
          } else {
            NSString *errorMessage =
                [NSString stringWithFormat:@"Error decoding image data <NSData %p; %tu bytes>", data, data.length];
            NSError *finalError = RCTErrorWithMessage(errorMessage);
            completionHandler(finalError, nil);
          }
        }

        // We're no longer retaining the uncompressed data, so now we'll mark
        // the decoding as complete so that the loading task queue can resume.
        dispatch_async(self->_URLRequestQueue, ^{
          self->_scheduledDecodes--;
          self->_activeBytes -= decodedImageBytes;
          [self dequeueTasks];
        });
      });
    };

    if (!_URLRequestQueue) {
      [self setUp];
    }
    dispatch_async(_URLRequestQueue, ^{
      // The decode operation retains the compressed image data until it's
      // complete, so we'll mark it as having started, in order to block
      // further image loads from happening until we're done with the data.
      self->_scheduledDecodes++;

      if (!self->_pendingDecodes) {
        self->_pendingDecodes = [NSMutableArray new];
      }
      NSInteger activeDecodes = self->_scheduledDecodes - self->_pendingDecodes.count - 1;
      if (activeDecodes == 0 ||
          (self->_activeBytes <= self->_maxConcurrentDecodingBytes &&
           activeDecodes <= self->_maxConcurrentDecodingTasks)) {
        decodeBlock();
      } else {
        [self->_pendingDecodes addObject:decodeBlock];
      }
    });

    return ^{
      std::atomic_store(cancelled.get(), 1);
    };
  }
}

- (RCTImageLoaderCancellationBlock)getImageSizeForURLRequest:(NSURLRequest *)imageURLRequest
                                                       block:(void (^)(NSError *error, CGSize size))callback
{
  void (^completion)(NSError *, id, id, BOOL, NSURLResponse *) =
      ^(NSError *error, id imageOrData, id imageMetadata, BOOL cacheResult, NSURLResponse *response) {
        CGSize size;
        if ([imageOrData isKindOfClass:[NSData class]]) {
          NSDictionary *meta = RCTGetImageMetadata(imageOrData);

          NSInteger imageOrientation = [meta[(id)kCGImagePropertyOrientation] integerValue];
          switch (imageOrientation) {
            case kCGImagePropertyOrientationLeft:
            case kCGImagePropertyOrientationRight:
            case kCGImagePropertyOrientationLeftMirrored:
            case kCGImagePropertyOrientationRightMirrored:
              // swap width and height
              size = (CGSize){
                  [meta[(id)kCGImagePropertyPixelHeight] floatValue],
                  [meta[(id)kCGImagePropertyPixelWidth] floatValue],
              };
              break;
            case kCGImagePropertyOrientationUp:
            case kCGImagePropertyOrientationDown:
            case kCGImagePropertyOrientationUpMirrored:
            case kCGImagePropertyOrientationDownMirrored:
            default:
              size = (CGSize){
                  [meta[(id)kCGImagePropertyPixelWidth] floatValue],
                  [meta[(id)kCGImagePropertyPixelHeight] floatValue],
              };
              break;
          }
        } else {
          UIImage *image = imageOrData;
#if !TARGET_OS_OSX // [macOS]
          CGFloat imageScale = image.scale;
#else // [macOS
          // Trust -[NSImage size] on macOS since an image is a collection of representations instead of a thin wrapper around a CGImage
          CGFloat imageScale = 1.0;
#endif // macOS]
          size = (CGSize){
              image.size.width * imageScale, // [macOS]
              image.size.height * imageScale, // [macOS]
          };
        }
        callback(error, size);
      };

  RCTImageURLLoaderRequest *loaderRequest = [self _loadImageOrDataWithURLRequest:imageURLRequest
                                                                            size:CGSizeZero
                                                                           scale:1
                                                                      resizeMode:RCTResizeModeStretch
                                                                        priority:RCTImageLoaderPriorityImmediate
                                                                     attribution:{}
                                                                   progressBlock:NULL
                                                                partialLoadBlock:NULL
                                                                 completionBlock:completion];
  return loaderRequest.cancellationBlock;
}

- (NSDictionary *)getImageCacheStatus:(NSArray *)requests
{
  NSMutableDictionary *results = [NSMutableDictionary dictionary];
  for (id request in requests) {
    NSURLRequest *urlRequest = [RCTConvert NSURLRequest:request];
    if (urlRequest) {
      NSCachedURLResponse *cachedResponse = [NSURLCache.sharedURLCache cachedResponseForRequest:urlRequest];
      if (cachedResponse) {
        if (cachedResponse.storagePolicy == NSURLCacheStorageAllowedInMemoryOnly) {
          results[urlRequest.URL.absoluteString] = @"memory";
        } else if (NSURLCache.sharedURLCache.currentMemoryUsage == 0) {
          // We can't check whether the file is cached on disk or memory.
          // However, if currentMemoryUsage is disabled, it must be read from disk.
          results[urlRequest.URL.absoluteString] = @"disk";
        } else {
          results[urlRequest.URL.absoluteString] = @"disk/memory";
        }
      }
    }
  }
  return results;
}

#pragma mark - RCTURLRequestHandler

- (BOOL)canHandleRequest:(NSURLRequest *)request
{
  NSURL *requestURL = request.URL;

  // If the data being loaded is a video, return NO
  // Even better may be to implement this on the RCTImageURLLoader that would try to load it,
  // but we'd have to run the logic both in RCTPhotoLibraryImageLoader and
  // RCTAssetsLibraryRequestHandler. Once we drop iOS7 though, we'd drop
  // RCTAssetsLibraryRequestHandler and can move it there.
  static NSRegularExpression *videoRegex;
  static dispatch_once_t onceToken;
  dispatch_once(&onceToken, ^{
    NSError *error = nil;
    videoRegex = [NSRegularExpression regularExpressionWithPattern:@"(?:&|^)ext=MOV(?:&|$)"
                                                           options:NSRegularExpressionCaseInsensitive
                                                             error:&error];
    if (error) {
      RCTLogError(@"%@", error);
    }
  });

  NSString *query = requestURL.query;
  if (query != nil && [videoRegex firstMatchInString:query options:0 range:NSMakeRange(0, query.length)]) {
    return NO;
  }

  for (id<RCTImageURLLoader> loader in _loaders) {
    // Don't use RCTImageURLLoader protocol for modules that already conform to
    // RCTURLRequestHandler as it's inefficient to decode an image and then
    // convert it back into data
    if (![loader conformsToProtocol:@protocol(RCTURLRequestHandler)] && [loader canLoadImageURL:requestURL]) {
      return YES;
    }
  }

  return NO;
}

- (id)sendRequest:(NSURLRequest *)request withDelegate:(id<RCTURLRequestDelegate>)delegate
{
  __block RCTImageLoaderCancellationBlock requestToken;
  requestToken = [self loadImageWithURLRequest:request
                                      callback:^(NSError *error, UIImage *image) {
                                        if (error) {
                                          [delegate URLRequest:requestToken didCompleteWithError:error];
                                          return;
                                        }

                                        NSString *mimeType = nil;
                                        NSData *imageData = nil;
                                        if (RCTUIImageHasAlpha(image)) { // [macOS]
                                          mimeType = @"image/png";
                                          imageData = UIImagePNGRepresentation(image);
                                        } else {
                                          mimeType = @"image/jpeg";
                                          imageData = UIImageJPEGRepresentation(image, 1.0);
                                        }

                                        NSURLResponse *response = [[NSURLResponse alloc] initWithURL:request.URL
                                                                                            MIMEType:mimeType
                                                                               expectedContentLength:imageData.length
                                                                                    textEncodingName:nil];

                                        [delegate URLRequest:requestToken didReceiveResponse:response];
                                        [delegate URLRequest:requestToken didReceiveData:imageData];
                                        [delegate URLRequest:requestToken didCompleteWithError:nil];
                                      }];

  return requestToken;
}

- (void)cancelRequest:(id)requestToken
{
  if (requestToken) {
    ((RCTImageLoaderCancellationBlock)requestToken)();
  }
}

- (std::shared_ptr<facebook::react::TurboModule>)getTurboModule:
    (const facebook::react::ObjCTurboModule::InitParams &)params
{
  return std::make_shared<facebook::react::NativeImageLoaderIOSSpecJSI>(params);
}

RCT_EXPORT_METHOD(getSize
                  : (NSString *)uri resolve
                  : (RCTPromiseResolveBlock)resolve reject
                  : (RCTPromiseRejectBlock)reject)
{
  NSURLRequest *request = [RCTConvert NSURLRequest:uri];
  [self getImageSizeForURLRequest:request
                            block:^(NSError *error, CGSize size) {
                              if (error) {
                                reject(
                                    @"E_GET_SIZE_FAILURE",
                                    [NSString stringWithFormat:@"Failed to getSize of %@", uri],
                                    error);
                              } else {
                                resolve(@[ @(size.width), @(size.height) ]);
                              }
                            }];
}

RCT_EXPORT_METHOD(getSizeWithHeaders
                  : (NSString *)uri headers
                  : (NSDictionary *)headers resolve
                  : (RCTPromiseResolveBlock)resolve reject
                  : (RCTPromiseRejectBlock)reject)
{
  NSURL *URL = [RCTConvert NSURL:uri];
  NSMutableURLRequest *request = [NSMutableURLRequest requestWithURL:URL];
  [headers enumerateKeysAndObjectsUsingBlock:^(NSString *key, id value, BOOL *stop) {
    [request addValue:[RCTConvert NSString:value] forHTTPHeaderField:key];
  }];
  [self getImageSizeForURLRequest:request
                            block:^(NSError *error, CGSize size) {
                              if (error) {
                                reject(@"E_GET_SIZE_FAILURE", nil, error);
                                return;
                              }
                              resolve(@{@"width" : @(size.width), @"height" : @(size.height)});
                            }];
}

RCT_EXPORT_METHOD(prefetchImage
                  : (NSString *)uri resolve
                  : (RCTPromiseResolveBlock)resolve reject
                  : (RCTPromiseRejectBlock)reject)
{
  [self prefetchImageWithMetadata:uri queryRootName:nil rootTag:0 resolve:resolve reject:reject];
}

RCT_EXPORT_METHOD(prefetchImageWithMetadata
                  : (NSString *)uri queryRootName
                  : (NSString *)queryRootName rootTag
                  : (double)rootTag resolve
                  : (RCTPromiseResolveBlock)resolve reject
                  : (RCTPromiseRejectBlock)reject)
{
  NSURLRequest *request = [RCTConvert NSURLRequest:uri];
  [self loadImageWithURLRequest:request
                           size:CGSizeZero
                          scale:1
                        clipped:YES
                     resizeMode:RCTResizeModeStretch
                       priority:RCTImageLoaderPriorityPrefetch
                    attribution:{
                                    .queryRootName = queryRootName ? [queryRootName UTF8String] : "",
                                    .surfaceId = (int)rootTag,
                                }
                  progressBlock:nil
               partialLoadBlock:nil
                completionBlock:^(NSError *error, UIImage *image, id completionMetadata) {
                  if (error) {
                    reject(@"E_PREFETCH_FAILURE", nil, error);
                    return;
                  }
                  resolve(@YES);
                }];
}

RCT_EXPORT_METHOD(queryCache
                  : (NSArray *)uris resolve
                  : (RCTPromiseResolveBlock)resolve reject
                  : (RCTPromiseRejectBlock)reject)
{
  resolve([self getImageCacheStatus:uris]);
}
@end

/**
 * DEPRECATED!! DO NOT USE
 * Instead use `[_bridge moduleForClass:[RCTImageLoader class]]`
 */
@implementation RCTBridge (RCTImageLoader)

- (RCTImageLoader *)imageLoader
{
  RCTLogWarn(
      @"Calling bridge.imageLoader is deprecated and will not work in newer versions of RN. Please update to the "
       "moduleForClass API or turboModuleRegistry API.");
  return [self moduleForClass:[RCTImageLoader class]];
}

@end

@implementation RCTBridgeProxy (RCTImageLoader)

- (RCTImageLoader *)imageLoader
{
  return [self moduleForClass:[RCTImageLoader class]];
}

@end

Class RCTImageLoaderCls(void)
{
  return RCTImageLoader.class;
}<|MERGE_RESOLUTION|>--- conflicted
+++ resolved
@@ -53,7 +53,6 @@
 #endif // macOS]
 }
 
-<<<<<<< HEAD
 #if TARGET_OS_OSX // [macOS
 
 /**
@@ -86,10 +85,7 @@
 }
 #endif // macOS]
 
-static uint64_t monotonicTimeGetCurrentNanoseconds(void)
-=======
 static uint64_t getNextImageRequestCount(void)
->>>>>>> c99d96b7
 {
   static uint64_t requestCounter = 0;
   return requestCounter++;
