--- conflicted
+++ resolved
@@ -162,16 +162,9 @@
     [center addObserver:self
                selector:@selector(clearImageIfDetached)
 
-<<<<<<< HEAD
-                     name:UISceneDidEnterBackgroundNotification
-                   object:nil];
-    }
-#endif
-#endif // [macOS]
-=======
                    name:UISceneDidEnterBackgroundNotification
                  object:nil];
->>>>>>> ea85b313
+#endif // [macOS]
   }
   return self;
 }
