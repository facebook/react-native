/*
 * Copyright (c) Meta Platforms, Inc. and affiliates.
 *
 * This source code is licensed under the MIT license found in the
 * LICENSE file in the root directory of this source tree.
 */

#import <React/RCTImageView.h>

#import <React/RCTBridge.h>
#import <React/RCTConvert.h>
#import <React/RCTImageBlurUtils.h>
#import <React/RCTImageLoaderWithAttributionProtocol.h>
#import <React/RCTImageSource.h>
#import <React/RCTImageUtils.h>
#import <React/RCTUIImageViewAnimated.h>
#import <React/RCTUtils.h>
#import <React/UIView+React.h>

/**
 * Determines whether an image of `currentSize` should be reloaded for display
 * at `idealSize`.
 */
static BOOL RCTShouldReloadImageForSizeChange(CGSize currentSize, CGSize idealSize)
{
  static const CGFloat upscaleThreshold = 1.2;
  static const CGFloat downscaleThreshold = 0.5;

  CGFloat widthMultiplier = idealSize.width / currentSize.width;
  CGFloat heightMultiplier = idealSize.height / currentSize.height;

  return widthMultiplier > upscaleThreshold || widthMultiplier < downscaleThreshold ||
      heightMultiplier > upscaleThreshold || heightMultiplier < downscaleThreshold;
}

#if TARGET_OS_OSX // [macOS
/**
 * Implements macOS equivalent behavior of UIViewContentModeScaleAspectFill.
 * Used for RCTResizeModeCover support.
 */
static NSImage *RCTFillImagePreservingAspectRatio(NSImage *originalImage, NSSize targetSize, CGFloat windowScale)
{
  RCTAssertParam(originalImage);
  if (!originalImage) {
    return nil;
  }

  NSSize originalImageSize = originalImage.size;
  if (NSEqualSizes(originalImageSize, NSZeroSize) ||
      NSEqualSizes(originalImageSize, targetSize) ||
      [[originalImage representations] count] == 0) {
    return originalImage;
  }

  CGFloat scaleX = targetSize.width / originalImageSize.width;
  CGFloat scaleY = targetSize.height / originalImageSize.height;
  CGFloat scale = 1.0;

  if (scaleX < scaleY) {
    // clamped width
    scale = scaleY;
  }
  else {
    // clamped height
    scale = scaleX;
  }

  NSSize newSize = NSMakeSize(RCTRoundPixelValue(originalImageSize.width * scale, windowScale),
                              RCTRoundPixelValue(originalImageSize.height * scale, windowScale));
  NSImage *newImage = [[NSImage alloc] initWithSize:newSize];

  for (NSImageRep *imageRep in [originalImage representations]) {
    NSImageRep *newImageRep = [imageRep copy];
    NSSize newImageRepSize = NSMakeSize(RCTRoundPixelValue(imageRep.size.width * scale, windowScale),
                                        RCTRoundPixelValue(imageRep.size.height * scale, windowScale));

    newImageRep.size = newImageRepSize;

    [newImage addRepresentation:newImageRep];
  }

  return newImage;
}
#endif // macOS]

/**
 * See RCTConvert (ImageSource). We want to send down the source as a similar
 * JSON parameter.
 */
static NSDictionary *onLoadParamsForSource(RCTImageSource *source)
{
  NSDictionary *dict = @{
    @"uri" : source.request.URL.absoluteString,
    @"width" : @(source.size.width),
    @"height" : @(source.size.height),
  };
  return @{@"source" : dict};
}

@interface RCTImageView ()

@property (nonatomic, copy) RCTDirectEventBlock onLoadStart;
@property (nonatomic, copy) RCTDirectEventBlock onProgress;
@property (nonatomic, copy) RCTDirectEventBlock onError;
@property (nonatomic, copy) RCTDirectEventBlock onPartialLoad;
@property (nonatomic, copy) RCTDirectEventBlock onLoad;
@property (nonatomic, copy) RCTDirectEventBlock onLoadEnd;

@end

@implementation RCTImageView {
  // Weak reference back to the bridge, for image loading
  __weak RCTBridge *_bridge;

  // Weak reference back to the active image loader.
  __weak id<RCTImageLoaderWithAttributionProtocol> _imageLoader;

  // The image source that's currently displayed
  RCTImageSource *_imageSource;

  // The image source that's being loaded from the network
  RCTImageSource *_pendingImageSource;

  // Size of the image loaded / being loaded, so we can determine when to issue a reload to accommodate a changing size.
  CGSize _targetSize;

  // Whether the latest change of props requires the image to be reloaded
  BOOL _needsReload;

  UIImage *_image; // [macOS]

  RCTUIImageViewAnimated *_imageView;

  RCTImageURLLoaderRequest *_loaderRequest;
}

- (instancetype)initWithBridge:(RCTBridge *)bridge
{
#if !TARGET_OS_OSX // [macOS]
  if ((self = [super initWithFrame:CGRectZero])) {
#else // [macOS
  if ((self = [super initWithFrame:NSZeroRect])) {
#endif // macOS]
    _bridge = bridge;
#if TARGET_OS_OSX // [macOS
    self.wantsLayer = YES;
#endif // macOS]
    _imageView = [RCTUIImageViewAnimated new];
    _imageView.autoresizingMask = UIViewAutoresizingFlexibleWidth | UIViewAutoresizingFlexibleHeight;
    [self addSubview:_imageView];

#if !TARGET_OS_OSX // [macOS]
    NSNotificationCenter *center = [NSNotificationCenter defaultCenter];
    [center addObserver:self
               selector:@selector(clearImageIfDetached)
                   name:UIApplicationDidReceiveMemoryWarningNotification
                 object:nil];
    [center addObserver:self
               selector:@selector(clearImageIfDetached)
                   name:UIApplicationDidEnterBackgroundNotification
                 object:nil];
#if defined(__IPHONE_OS_VERSION_MAX_ALLOWED) && __IPHONE_OS_VERSION_MAX_ALLOWED >= 130000
    if (@available(iOS 13.0, *)) {
      [center addObserver:self
                 selector:@selector(clearImageIfDetached)

                     name:UISceneDidEnterBackgroundNotification
                   object:nil];
    }
#endif
#endif // [macOS]
  }
  return self;
}

RCT_NOT_IMPLEMENTED(-(instancetype)init)

RCT_NOT_IMPLEMENTED(-(instancetype)initWithCoder : (NSCoder *)aDecoder)

RCT_NOT_IMPLEMENTED(-(instancetype)initWithFrame : (CGRect)frame)

- (void)updateWithImage:(UIImage *)image
{
  if (!image) {
    _imageView.image = nil;
    return;
  }

  // Apply rendering mode
#if !TARGET_OS_OSX // [macOS]
  if (_renderingMode != image.renderingMode) {
    image = [image imageWithRenderingMode:_renderingMode];
  }
#endif // [macOS]

  if (_resizeMode == RCTResizeModeRepeat) {
#if !TARGET_OS_OSX // [macOS]
    image = [image resizableImageWithCapInsets:_capInsets resizingMode:UIImageResizingModeTile];
#else // [macOS
    image.capInsets = _capInsets;
    image.resizingMode = NSImageResizingModeTile;
  } else if (_resizeMode == RCTResizeModeCover) {
    if (!NSEqualSizes(self.bounds.size, NSZeroSize)) {
      image = RCTFillImagePreservingAspectRatio(image, self.bounds.size, self.window.backingScaleFactor ?: 1.0);
    }
#endif // macOS]
  } else if (!UIEdgeInsetsEqualToEdgeInsets(UIEdgeInsetsZero, _capInsets)) {
    // Applying capInsets of 0 will switch the "resizingMode" of the image to "tile" which is undesired
#if !TARGET_OS_OSX // [macOS]
    image = [image resizableImageWithCapInsets:_capInsets resizingMode:UIImageResizingModeStretch];
#else // [macOS
    image.capInsets = _capInsets;
    image.resizingMode = NSImageResizingModeStretch;
#endif // macOS]
  }

<<<<<<< HEAD
#if TARGET_OS_OSX // [macOS
  if ((_renderingMode == UIImageRenderingModeAlwaysTemplate) != [image isTemplate]) {
    [image setTemplate:(_renderingMode == UIImageRenderingModeAlwaysTemplate)];
  }
#endif // macOS]

  // Apply trilinear filtering to smooth out mis-sized images
=======
  // Apply trilinear filtering to smooth out missized images
>>>>>>> 221aacd7
  _imageView.layer.minificationFilter = kCAFilterTrilinear;
  _imageView.layer.magnificationFilter = kCAFilterTrilinear;

  _imageView.image = image;
}

- (void)setImage:(UIImage *)image
{
  image = image ?: _defaultImage;
  if (image != self.image) {
    _image = image; // [macOS]
    [self updateWithImage:image];
  }
}

- (UIImage *)image
{
  return _image ?: _imageView.image; // [macOS]
}

- (void)setBlurRadius:(CGFloat)blurRadius
{
  if (blurRadius != _blurRadius) {
    _blurRadius = blurRadius;
    _needsReload = YES;
  }
}

- (void)setCapInsets:(UIEdgeInsets)capInsets
{
  if (!UIEdgeInsetsEqualToEdgeInsets(_capInsets, capInsets)) {
    if (UIEdgeInsetsEqualToEdgeInsets(_capInsets, UIEdgeInsetsZero) ||
        UIEdgeInsetsEqualToEdgeInsets(capInsets, UIEdgeInsetsZero)) {
      _capInsets = capInsets;
      // Need to reload image when enabling or disabling capInsets
      _needsReload = YES;
    } else {
      _capInsets = capInsets;
      [self updateWithImage:self.image];
    }
  }
}

- (void)setRenderingMode:(UIImageRenderingMode)renderingMode
{
  if (_renderingMode != renderingMode) {
    _renderingMode = renderingMode;
    [self updateWithImage:self.image];
  }
}

- (void)setImageSources:(NSArray<RCTImageSource *> *)imageSources
{
  if (![imageSources isEqual:_imageSources]) {
    _imageSources = [imageSources copy];
    _needsReload = YES;
  }
}

- (void)setResizeMode:(RCTResizeMode)resizeMode
{
  if (_resizeMode != resizeMode) {
    _resizeMode = resizeMode;

    if (_resizeMode == RCTResizeModeRepeat) {
      // Repeat resize mode is handled by the UIImage. Use scale to fill
      // so the repeated image fills the UIImageView.
#if !TARGET_OS_OSX // [macOS]
      _imageView.contentMode = UIViewContentModeScaleToFill;
#else // [macOS
      _imageView.imageScaling = NSImageScaleAxesIndependently;
#endif // macOS]
    } else {
#if !TARGET_OS_OSX // [macOS]
      _imageView.contentMode = (UIViewContentMode)resizeMode;
#else // [macOS
      // This relies on having previously resampled the image to a size that exceeds the image view.
      if (resizeMode == RCTResizeModeCover) {
        resizeMode = RCTResizeModeCenter;
      }
      _imageView.imageScaling = (NSImageScaling)resizeMode;
#endif // macOS]
    }

    if ([self shouldReloadImageSourceAfterResize]) {
      _needsReload = YES;
    }
  }
}

- (void)setInternal_analyticTag:(NSString *)internal_analyticTag
{
  if (_internal_analyticTag != internal_analyticTag) {
    _internal_analyticTag = internal_analyticTag;
    _needsReload = YES;
  }
}

- (void)cancelImageLoad
{
  [_loaderRequest cancel];
  _pendingImageSource = nil;
}

- (void)cancelAndClearImageLoad
{
  [self cancelImageLoad];

  [_imageLoader trackURLImageRequestDidDestroy:_loaderRequest];
  _loaderRequest = nil;

  if (!self.image) {
    self.image = _defaultImage;
  }
}

#if !TARGET_OS_OSX // [macOS]
- (void)clearImageIfDetached
{
  if (!self.window) {
    [self cancelAndClearImageLoad];
    self.image = nil;
    _imageSource = nil;
  }
}
#endif // [macOS]

- (BOOL)hasMultipleSources
{
  return _imageSources.count > 1;
}

- (RCTImageSource *)imageSourceForSize:(CGSize)size
{
  if (![self hasMultipleSources]) {
    return _imageSources.firstObject;
  }

  // Need to wait for layout pass before deciding.
  if (CGSizeEqualToSize(size, CGSizeZero)) {
    return nil;
  }

#if !TARGET_OS_OSX // [macOS]
  const CGFloat scale = RCTScreenScale();
#else // [macOS
  const CGFloat scale = self.window != nil ? self.window.backingScaleFactor : [NSScreen mainScreen].backingScaleFactor;
#endif // macOS]
  const CGFloat targetImagePixels = size.width * size.height * scale * scale;

  RCTImageSource *bestSource = nil;
  CGFloat bestFit = CGFLOAT_MAX;
  for (RCTImageSource *source in _imageSources) {
    CGSize imgSize = source.size;
    const CGFloat imagePixels = imgSize.width * imgSize.height * source.scale * source.scale;
    const CGFloat fit = ABS(1 - (imagePixels / targetImagePixels));

    if (fit < bestFit) {
      bestFit = fit;
      bestSource = source;
    }
  }
  return bestSource;
}

- (BOOL)shouldReloadImageSourceAfterResize
{
  // If capInsets are set, image doesn't need reloading when resized
  return UIEdgeInsetsEqualToEdgeInsets(_capInsets, UIEdgeInsetsZero);
}

- (BOOL)shouldChangeImageSource
{
  // We need to reload if the desired image source is different from the current image
  // source AND the image load that's pending
  RCTImageSource *desiredImageSource = [self imageSourceForSize:self.frame.size];
  return ![desiredImageSource isEqual:_imageSource] && ![desiredImageSource isEqual:_pendingImageSource];
}

- (void)reloadImage
{
  [self cancelAndClearImageLoad];
  _needsReload = NO;

  RCTImageSource *source = [self imageSourceForSize:self.frame.size];
  _pendingImageSource = source;

  if (source && self.frame.size.width > 0 && self.frame.size.height > 0) {
    if (_onLoadStart) {
      _onLoadStart(nil);
    }

    RCTImageLoaderProgressBlock progressHandler = nil;
    if (self.onProgress) {
      RCTDirectEventBlock onProgress = self.onProgress;
      progressHandler = ^(int64_t loaded, int64_t total) {
        onProgress(@{
          @"loaded" : @((double)loaded),
          @"total" : @((double)total),
        });
      };
    }

    __weak RCTImageView *weakSelf = self;
    RCTImageLoaderPartialLoadBlock partialLoadHandler = ^(UIImage *image) {
      [weakSelf imageLoaderLoadedImage:image error:nil forImageSource:source partial:YES];
    };

    CGSize imageSize = self.bounds.size;
#if !TARGET_OS_OSX // [macOS]
    CGFloat imageScale = RCTScreenScale();
#else // [macOS
    CGFloat imageScale = self.window != nil ? self.window.backingScaleFactor : [NSScreen mainScreen].backingScaleFactor;
#endif // macOS]
    if (!UIEdgeInsetsEqualToEdgeInsets(_capInsets, UIEdgeInsetsZero)) {
      // Don't resize images that use capInsets
      imageSize = CGSizeZero;
      imageScale = source.scale;
    }

    RCTImageLoaderCompletionBlockWithMetadata completionHandler = ^(NSError *error, UIImage *loadedImage, id metadata) {
      [weakSelf imageLoaderLoadedImage:loadedImage error:error forImageSource:source partial:NO];
    };

    if (!_imageLoader) {
      _imageLoader = [_bridge moduleForName:@"ImageLoader" lazilyLoadIfNecessary:YES];
    }

    RCTImageURLLoaderRequest *loaderRequest =
        [_imageLoader loadImageWithURLRequest:source.request
                                         size:imageSize
                                        scale:imageScale
                                      clipped:NO
                                   resizeMode:_resizeMode
                                     priority:RCTImageLoaderPriorityImmediate
                                  attribution:{.nativeViewTag = [self.reactTag intValue],
                                               .surfaceId = [self.rootTag intValue],
                                               .analyticTag = self.internal_analyticTag}
                                progressBlock:progressHandler
                             partialLoadBlock:partialLoadHandler
                              completionBlock:completionHandler];
    _loaderRequest = loaderRequest;
  } else {
    [self cancelAndClearImageLoad];
  }
}

- (void)imageLoaderLoadedImage:(UIImage *)loadedImage
                         error:(NSError *)error
                forImageSource:(RCTImageSource *)source
                       partial:(BOOL)isPartialLoad
{
  if (![source isEqual:_pendingImageSource]) {
    // Bail out if source has changed since we started loading
    return;
  }

  if (error) {
    __weak RCTImageView *weakSelf = self;
    RCTExecuteOnMainQueue(^{
      weakSelf.image = nil;
    });

    if (_onError) {
      _onError(@{
        @"error" : error.localizedDescription,
        @"responseCode" : (error.userInfo[@"httpStatusCode"] ?: [NSNull null]),
        @"httpResponseHeaders" : (error.userInfo[@"httpResponseHeaders"] ?: [NSNull null])
      });
    }
    if (_onLoadEnd) {
      _onLoadEnd(nil);
    }
    return;
  }

  __weak RCTImageView *weakSelf = self;
  void (^setImageBlock)(UIImage *) = ^(UIImage *image) {
    RCTImageView *strongSelf = weakSelf;
    if (!strongSelf) {
      return;
    }
    if (!isPartialLoad) {
      strongSelf->_imageSource = source;
      strongSelf->_pendingImageSource = nil;
    }

    strongSelf.image = image;

    if (isPartialLoad) {
      if (strongSelf->_onPartialLoad) {
        strongSelf->_onPartialLoad(nil);
      }
    } else {
      if (strongSelf->_onLoad) {
        RCTImageSource *sourceLoaded = [source imageSourceWithSize:image.size scale:source.scale];
        strongSelf->_onLoad(onLoadParamsForSource(sourceLoaded));
      }
      if (strongSelf->_onLoadEnd) {
        strongSelf->_onLoadEnd(nil);
      }
    }
  };

  if (_blurRadius > __FLT_EPSILON__) {
    // Blur on a background thread to avoid blocking interaction
    CGFloat blurRadius = self.blurRadius;
    dispatch_async(dispatch_get_global_queue(DISPATCH_QUEUE_PRIORITY_DEFAULT, 0), ^{
      UIImage *blurredImage = RCTBlurredImageWithRadius(loadedImage, blurRadius);
      RCTExecuteOnMainQueue(^{
        setImageBlock(blurredImage);
      });
    });
  } else {
    // No blur, so try to set the image on the main thread synchronously to minimize image
    // flashing. (For instance, if this view gets attached to a window, then -didMoveToWindow
    // calls -reloadImage, and we want to set the image synchronously if possible so that the
    // image property is set in the same CATransaction that attaches this view to the window.)
    RCTExecuteOnMainQueue(^{
      setImageBlock(loadedImage);
    });
  }
}

- (void)reactSetFrame:(CGRect)frame
{
  [super reactSetFrame:frame];

  // If we didn't load an image yet, or the new frame triggers a different image source
  // to be loaded, reload to swap to the proper image source.
  if ([self shouldChangeImageSource]) {
    _targetSize = frame.size;
    [self reloadImage];
  } else if ([self shouldReloadImageSourceAfterResize]) {
    CGSize imageSize = self.image.size;
    CGFloat imageScale = UIImageGetScale(self.image); // [macOS]
#if !TARGET_OS_OSX // [macOS]
    CGFloat windowScale = RCTScreenScale();
    RCTResizeMode resizeMode = (RCTResizeMode)_imageView.contentMode; // [macOS]
#else // [macOS
    CGFloat windowScale = self.window != nil ? self.window.backingScaleFactor : [NSScreen mainScreen].backingScaleFactor;
    RCTResizeMode resizeMode = self.resizeMode;

    // self.contentMode on iOS is translated to RCTResizeModeRepeat in -setResizeMode:
    if (resizeMode == RCTResizeModeRepeat) {
      resizeMode = RCTResizeModeStretch;
    }
#endif // macOS]
    CGSize idealSize = RCTTargetSize(imageSize, imageScale, frame.size, windowScale,
                                       resizeMode, YES); // macOS]
    // Don't reload if the current image or target image size is close enough
    if ((!RCTShouldReloadImageForSizeChange(imageSize, idealSize) ||
         !RCTShouldReloadImageForSizeChange(_targetSize, idealSize)) // [macOS
#if TARGET_OS_OSX
         // Since macOS doen't support UIViewContentModeScaleAspectFill, we have to manually resample the image
         // If we're in cover mode we need to ensure that the image is re-sampled to the correct size when the container size (shrinking 
         // being the most obvious case) otherwise we will end up in a state an image will not properly scale inside its container
         && (resizeMode != RCTResizeModeCover || (imageSize.width == idealSize.width && imageSize.height == idealSize.height))
#endif
         ) { // macOS]
      return;
    }

    // Don't reload if the current image size is the maximum size of either the pending image source or image source
    CGSize imageSourceSize = (_imageSource ? _imageSource : _pendingImageSource).size;
    if (imageSize.width * imageScale == imageSourceSize.width * _imageSource.scale &&
        imageSize.height * imageScale == imageSourceSize.height * _imageSource.scale) {
      return;
    }

    RCTLogInfo(
        @"Reloading image %@ as size %@", _imageSource.request.URL.absoluteString, NSStringFromCGSize(idealSize));

    // If the existing image or an image being loaded are not the right
    // size, reload the asset in case there is a better size available.
    _targetSize = idealSize;
    [self reloadImage];
  }
}

- (void)didSetProps:(NSArray<NSString *> *)changedProps
{
  if (_needsReload) {
    [self reloadImage];
  }
}

#if TARGET_OS_OSX // [macOS
#define didMoveToWindow viewDidMoveToWindow
#endif
- (void)didMoveToWindow
{
  [super didMoveToWindow];

  if (!self.window) {
    // Cancel loading the image if we've moved offscreen. In addition to helping
    // prioritise image requests that are actually on-screen, this removes
    // requests that have gotten "stuck" from the queue, unblocking other images
    // from loading.
    // Do not clear _loaderRequest because this component can be visible again without changing image source
    [self cancelImageLoad];
  } else if ([self shouldChangeImageSource]) {
    [self reloadImage];
  }
}
    
#if TARGET_OS_OSX // [macOS
- (void)viewDidChangeBackingProperties
{
  [self reloadImage];
}
  
- (RCTPlatformView *)reactAccessibilityElement
{
  return _imageView;
}

- (NSColor *)tintColor
{
  return _imageView.contentTintColor;
}

- (void)setTintColor:(NSColor *)tintColor
{
  _imageView.contentTintColor = tintColor;
}
#endif // macOS]

- (void)dealloc
{
  [_imageLoader trackURLImageDidDestroy:_loaderRequest];
}

@end<|MERGE_RESOLUTION|>--- conflicted
+++ resolved
@@ -214,17 +214,13 @@
 #endif // macOS]
   }
 
-<<<<<<< HEAD
 #if TARGET_OS_OSX // [macOS
   if ((_renderingMode == UIImageRenderingModeAlwaysTemplate) != [image isTemplate]) {
     [image setTemplate:(_renderingMode == UIImageRenderingModeAlwaysTemplate)];
   }
 #endif // macOS]
 
-  // Apply trilinear filtering to smooth out mis-sized images
-=======
   // Apply trilinear filtering to smooth out missized images
->>>>>>> 221aacd7
   _imageView.layer.minificationFilter = kCAFilterTrilinear;
   _imageView.layer.magnificationFilter = kCAFilterTrilinear;
 
