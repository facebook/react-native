/**
 * Copyright (c) Meta Platforms, Inc. and affiliates.
 *
 * This source code is licensed under the MIT license found in the
 * LICENSE file in the root directory of this source tree.
 *
 * @flow strict
 * @format
 */

import type {TurboModule} from '../TurboModule/RCTExport';

import * as TurboModuleRegistry from '../TurboModule/TurboModuleRegistry';

export type PlatformConstantsIOS = {|
  isTesting: boolean,
  isDisableAnimations?: boolean,
  reactNativeVersion: {|
    major: number,
    minor: number,
    patch: number,
    prerelease: ?number,
  |},
  forceTouchAvailable: boolean,
  osVersion: string,
  systemName: string,
  interfaceIdiom: string,
|};

export interface Spec extends TurboModule {
<<<<<<< HEAD
  +getConstants: () => {|
    isTesting: boolean,
    isDisableAnimations?: boolean,
    reactNativeVersion: {|
      major: number,
      minor: number,
      patch: number,
      prerelease: ?number,
    |},
    forceTouchAvailable: boolean,
    osVersion: string,
    systemName: string,
    interfaceIdiom: string,
    isMacCatalyst?: boolean,
  |};
=======
  +getConstants: () => PlatformConstantsIOS;
>>>>>>> e00f2445
}

export default (TurboModuleRegistry.getEnforcing<Spec>(
  'PlatformConstants',
): Spec);<|MERGE_RESOLUTION|>--- conflicted
+++ resolved
@@ -25,28 +25,11 @@
   osVersion: string,
   systemName: string,
   interfaceIdiom: string,
+  isMacCatalyst?: boolean,
 |};
 
 export interface Spec extends TurboModule {
-<<<<<<< HEAD
-  +getConstants: () => {|
-    isTesting: boolean,
-    isDisableAnimations?: boolean,
-    reactNativeVersion: {|
-      major: number,
-      minor: number,
-      patch: number,
-      prerelease: ?number,
-    |},
-    forceTouchAvailable: boolean,
-    osVersion: string,
-    systemName: string,
-    interfaceIdiom: string,
-    isMacCatalyst?: boolean,
-  |};
-=======
   +getConstants: () => PlatformConstantsIOS;
->>>>>>> e00f2445
 }
 
 export default (TurboModuleRegistry.getEnforcing<Spec>(
