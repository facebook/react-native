/**
 * Copyright (c) Meta Platforms, Inc. and affiliates.
 *
 * This source code is licensed under the MIT license found in the
 * LICENSE file in the root directory of this source tree.
 *
 * @format
 * @flow strict
 */

import NativePlatformConstantsIOS from './NativePlatformConstantsIOS';

export type PlatformSelectSpec<T> = {
  default?: T,
  native?: T,
  ios?: T,
  ...
};

const Platform = {
  __constants: null,
  OS: 'ios',
  // $FlowFixMe[unsafe-getters-setters]
  get Version(): string {
    // $FlowFixMe[object-this-reference]
    return this.constants.osVersion;
  },
  // $FlowFixMe[unsafe-getters-setters]
  get constants(): {|
    forceTouchAvailable: boolean,
    interfaceIdiom: string,
    isTesting: boolean,
    isDisableAnimations?: boolean,
    osVersion: string,
    reactNativeVersion: {|
      major: number,
      minor: number,
      patch: number,
      prerelease: ?number,
    |},
    systemName: string,
    isMacCatalyst: boolean,
  |} {
    // $FlowFixMe[object-this-reference]
    if (this.__constants == null) {
      // $FlowFixMe[object-this-reference]
      this.__constants = NativePlatformConstantsIOS.getConstants();
    }
    // $FlowFixMe[object-this-reference]
    return this.__constants;
  },
  // $FlowFixMe[unsafe-getters-setters]
  get isPad(): boolean {
    // $FlowFixMe[object-this-reference]
    return this.constants.interfaceIdiom === 'pad';
  },
  // $FlowFixMe[unsafe-getters-setters]
  get isTV(): boolean {
    // $FlowFixMe[object-this-reference]
    return this.constants.interfaceIdiom === 'tv';
  },
  // $FlowFixMe[unsafe-getters-setters]
  get isTesting(): boolean {
    if (__DEV__) {
      // $FlowFixMe[object-this-reference]
      return this.constants.isTesting;
    }
    return false;
  },
  // $FlowFixMe[unsafe-getters-setters]
<<<<<<< HEAD
  get isMacCatalyst(): boolean {
    // $FlowFixMe[object-this-reference]
    return this.constants.isMacCatalyst;
=======
  get isDisableAnimations(): boolean {
    // $FlowFixMe[object-this-reference]
    return this.constants.isDisableAnimations ?? this.isTesting;
>>>>>>> 2d3348e6
  },
  select: <T>(spec: PlatformSelectSpec<T>): T =>
    // $FlowFixMe[incompatible-return]
    'ios' in spec ? spec.ios : 'native' in spec ? spec.native : spec.default,
};

module.exports = Platform;<|MERGE_RESOLUTION|>--- conflicted
+++ resolved
@@ -68,15 +68,14 @@
     return false;
   },
   // $FlowFixMe[unsafe-getters-setters]
-<<<<<<< HEAD
+  get isDisableAnimations(): boolean {
+    // $FlowFixMe[object-this-reference]
+    return this.constants.isDisableAnimations ?? this.isTesting;
+  },
+  // $FlowFixMe[unsafe-getters-setters]
   get isMacCatalyst(): boolean {
     // $FlowFixMe[object-this-reference]
     return this.constants.isMacCatalyst;
-=======
-  get isDisableAnimations(): boolean {
-    // $FlowFixMe[object-this-reference]
-    return this.constants.isDisableAnimations ?? this.isTesting;
->>>>>>> 2d3348e6
   },
   select: <T>(spec: PlatformSelectSpec<T>): T =>
     // $FlowFixMe[incompatible-return]
