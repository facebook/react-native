--- conflicted
+++ resolved
@@ -255,14 +255,11 @@
    *  - `'birthdateDay'` (iOS 17+)
    *  - `'birthdateMonth'` (iOS 17+)
    *  - `'birthdateYear'` (iOS 17+)
-<<<<<<< HEAD
    *  - `'cellularEID'` (iOS 17.4+)
    *  - `'cellularIMEI'` (iOS 17.4+)
-=======
    *  - `'dateTime'` (iOS 15+)
    *  - `'flightNumber'` (iOS 15+)
    *  - `'shipmentTrackingNumber'` (iOS 15+)
->>>>>>> f41af559
    *
    */
   textContentType?:
@@ -307,14 +304,11 @@
     | 'birthdateDay'
     | 'birthdateMonth'
     | 'birthdateYear'
-<<<<<<< HEAD
     | 'cellularEID'
     | 'cellularIMEI'
-=======
     | 'dateTime'
     | 'flightNumber'
     | 'shipmentTrackingNumber'
->>>>>>> f41af559
     | undefined;
 
   /**
