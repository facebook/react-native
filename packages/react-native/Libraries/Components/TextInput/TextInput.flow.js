--- conflicted
+++ resolved
@@ -345,7 +345,17 @@
    */
   lineBreakStrategyIOS?: ?('none' | 'standard' | 'hangul-word' | 'push-out'),
 
-<<<<<<< HEAD
+  /**
+   * If `false`, the iOS system will not insert an extra space after a paste operation
+   * neither delete one or two spaces after a cut or delete operation.
+   *
+   * The default value is `true`.
+   *
+   * @platform ios
+   */
+  smartInsertDelete?: ?boolean,
+|}>;
+
 // [macOS
 type MacOSProps = $ReadOnly<{|
   /**
@@ -434,20 +444,6 @@
   tooltip?: ?string,
 |}>;
 // macOS]
-
-type AndroidProps = $ReadOnly<{|
-=======
->>>>>>> ea85b313
-  /**
-   * If `false`, the iOS system will not insert an extra space after a paste operation
-   * neither delete one or two spaces after a cut or delete operation.
-   *
-   * The default value is `true`.
-   *
-   * @platform ios
-   */
-  smartInsertDelete?: ?boolean,
-|}>;
 
 type AndroidProps = $ReadOnly<{|
   /**
