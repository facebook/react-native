/**
 * Copyright (c) Meta Platforms, Inc. and affiliates.
 *
 * This source code is licensed under the MIT license found in the
 * LICENSE file in the root directory of this source tree.
 *
 * @flow strict-local
 * @format
 */

import type {HostComponent} from '../../Renderer/shims/ReactNativeTypes';
import type {
  PressEvent,
  ScrollEvent,
  SyntheticEvent,
} from '../../Types/CoreEventTypes';
import type {ViewProps} from '../View/ViewPropTypes';

import {
  type ColorValue,
  type TextStyleProp,
  type ViewStyleProp,
} from '../../StyleSheet/StyleSheet';
import * as React from 'react';
type ComponentRef = React.ElementRef<HostComponent<mixed>>;

type ReactRefSetter<T> = {current: null | T, ...} | ((ref: null | T) => mixed);

export type ChangeEvent = SyntheticEvent<
  $ReadOnly<{|
    eventCount: number,
    target: number,
    text: string,
  |}>,
>;

export type TextInputEvent = SyntheticEvent<
  $ReadOnly<{|
    eventCount: number,
    previousText: string,
    range: $ReadOnly<{|
      start: number,
      end: number,
    |}>,
    target: number,
    text: string,
  |}>,
>;

export type ContentSizeChangeEvent = SyntheticEvent<
  $ReadOnly<{|
    target: number,
    contentSize: $ReadOnly<{|
      width: number,
      height: number,
    |}>,
  |}>,
>;

type TargetEvent = SyntheticEvent<
  $ReadOnly<{|
    target: number,
  |}>,
>;

export type BlurEvent = TargetEvent;
export type FocusEvent = TargetEvent;

type Selection = $ReadOnly<{|
  start: number,
  end: number,
|}>;

export type SelectionChangeEvent = SyntheticEvent<
  $ReadOnly<{|
    selection: Selection,
    target: number,
  |}>,
>;

export type KeyPressEvent = SyntheticEvent<
  $ReadOnly<{|
    key: string,
    target?: ?number,
    eventCount?: ?number,
  |}>,
>;

export type EditingEvent = SyntheticEvent<
  $ReadOnly<{|
    eventCount: number,
    text: string,
    target: number,
  |}>,
>;

type DataDetectorTypesType =
  | 'phoneNumber'
  | 'link'
  | 'address'
  | 'calendarEvent'
  | 'trackingNumber'
  | 'flightNumber'
  | 'lookupSuggestion'
  | 'none'
  | 'all';

export type KeyboardType =
  // Cross Platform
  | 'default'
  | 'email-address'
  | 'numeric'
  | 'phone-pad'
  | 'number-pad'
  | 'decimal-pad'
  | 'url'
  // iOS-only
  | 'ascii-capable'
  | 'numbers-and-punctuation'
  | 'name-phone-pad'
  | 'twitter'
  | 'web-search'
  // iOS 10+ only
  | 'ascii-capable-number-pad'
  // Android-only
  | 'visible-password';

export type InputMode =
  | 'none'
  | 'text'
  | 'decimal'
  | 'numeric'
  | 'tel'
  | 'search'
  | 'email'
  | 'url';

export type ReturnKeyType =
  // Cross Platform
  | 'done'
  | 'go'
  | 'next'
  | 'search'
  | 'send'
  // Android-only
  | 'none'
  | 'previous'
  // iOS-only
  | 'default'
  | 'emergency-call'
  | 'google'
  | 'join'
  | 'route'
  | 'yahoo';

export type SubmitBehavior = 'submit' | 'blurAndSubmit' | 'newline';

export type AutoCapitalize = 'none' | 'sentences' | 'words' | 'characters';

export type TextContentType =
  | 'none'
  | 'URL'
  | 'addressCity'
  | 'addressCityAndState'
  | 'addressState'
  | 'countryName'
  | 'creditCardNumber'
  | 'creditCardExpiration'
  | 'creditCardExpirationMonth'
  | 'creditCardExpirationYear'
  | 'creditCardSecurityCode'
  | 'creditCardType'
  | 'creditCardName'
  | 'creditCardGivenName'
  | 'creditCardMiddleName'
  | 'creditCardFamilyName'
  | 'emailAddress'
  | 'familyName'
  | 'fullStreetAddress'
  | 'givenName'
  | 'jobTitle'
  | 'location'
  | 'middleName'
  | 'name'
  | 'namePrefix'
  | 'nameSuffix'
  | 'nickname'
  | 'organizationName'
  | 'postalCode'
  | 'streetAddressLine1'
  | 'streetAddressLine2'
  | 'sublocality'
  | 'telephoneNumber'
  | 'username'
  | 'password'
  | 'newPassword'
  | 'oneTimeCode'
  | 'birthdate'
  | 'birthdateDay'
  | 'birthdateMonth'
  | 'birthdateYear'
<<<<<<< HEAD
  | 'cellularEID'
  | 'cellularIMEI';
=======
  | 'dateTime'
  | 'flightNumber'
  | 'shipmentTrackingNumber';
>>>>>>> f41af559

export type enterKeyHintType =
  | 'enter'
  | 'done'
  | 'go'
  | 'next'
  | 'previous'
  | 'search'
  | 'send';

type PasswordRules = string;

type IOSProps = $ReadOnly<{|
  /**
   * When the clear button should appear on the right side of the text view.
   * This property is supported only for single-line TextInput component.
   * @platform ios
   */
  clearButtonMode?: ?('never' | 'while-editing' | 'unless-editing' | 'always'),

  /**
   * If `true`, clears the text field automatically when editing begins.
   * @platform ios
   */
  clearTextOnFocus?: ?boolean,

  /**
   * Determines the types of data converted to clickable URLs in the text input.
   * Only valid if `multiline={true}` and `editable={false}`.
   * By default no data types are detected.
   *
   * You can provide one type or an array of many types.
   *
   * Possible values for `dataDetectorTypes` are:
   *
   * - `'phoneNumber'`
   * - `'link'`
   * - `'address'`
   * - `'calendarEvent'`
   * - `'none'`
   * - `'all'`
   *
   * @platform ios
   */
  dataDetectorTypes?:
    | ?DataDetectorTypesType
    | $ReadOnlyArray<DataDetectorTypesType>,

  /**
   * If `true`, the keyboard disables the return key when there is no text and
   * automatically enables it when there is text. The default value is `false`.
   * @platform ios
   */
  enablesReturnKeyAutomatically?: ?boolean,

  /**
   * An optional identifier which links a custom InputAccessoryView to
   * this text input. The InputAccessoryView is rendered above the
   * keyboard when this text input is focused.
   * @platform ios
   */
  inputAccessoryViewID?: ?string,

  /**
   * Determines the color of the keyboard.
   * @platform ios
   */
  keyboardAppearance?: ?('default' | 'light' | 'dark'),

  /**
   * Provide rules for your password.
   * For example, say you want to require a password with at least eight characters consisting of a mix of uppercase and lowercase letters, at least one number, and at most two consecutive characters.
   * "required: upper; required: lower; required: digit; max-consecutive: 2; minlength: 8;"
   * @platform ios
   */
  passwordRules?: ?PasswordRules,

  /*
   * If `true`, allows TextInput to pass touch events to the parent component.
   * This allows components to be swipeable from the TextInput on iOS,
   * as is the case on Android by default.
   * If `false`, TextInput always asks to handle the input (except when disabled).
   * @platform ios
   */
  rejectResponderTermination?: ?boolean,

  /**
   * If `false`, scrolling of the text view will be disabled.
   * The default value is `true`. Does only work with 'multiline={true}'.
   * @platform ios
   */
  scrollEnabled?: ?boolean,

  /**
   * If `false`, disables spell-check style (i.e. red underlines).
   * The default value is inherited from `autoCorrect`.
   * @platform ios
   */
  spellCheck?: ?boolean,

  /**
   * Give the keyboard and the system information about the
   * expected semantic meaning for the content that users enter.
   * @platform ios
   */
  textContentType?: ?TextContentType,

  /**
   * Set line break strategy on iOS.
   * @platform ios
   */
  lineBreakStrategyIOS?: ?('none' | 'standard' | 'hangul-word' | 'push-out'),

  /**
   * Set line break mode on iOS.
   * @platform ios
   */
  lineBreakModeIOS?: ?(
    | 'wordWrapping'
    | 'char'
    | 'clip'
    | 'head'
    | 'middle'
    | 'tail'
  ),

  /**
   * If `false`, the iOS system will not insert an extra space after a paste operation
   * neither delete one or two spaces after a cut or delete operation.
   *
   * The default value is `true`.
   *
   * @platform ios
   */
  smartInsertDelete?: ?boolean,
|}>;

type AndroidProps = $ReadOnly<{|
  /**
   * When provided it will set the color of the cursor (or "caret") in the component.
   * Unlike the behavior of `selectionColor` the cursor color will be set independently
   * from the color of the text selection box.
   * @platform android
   */
  cursorColor?: ?ColorValue,

  /**
   * When provided it will set the color of the selection handles when highlighting text.
   * Unlike the behavior of `selectionColor` the handle color will be set independently
   * from the color of the text selection box.
   * @platform android
   */
  selectionHandleColor?: ?ColorValue,

  /**
   * When `false`, if there is a small amount of space available around a text input
   * (e.g. landscape orientation on a phone), the OS may choose to have the user edit
   * the text inside of a full screen text input mode. When `true`, this feature is
   * disabled and users will always edit the text directly inside of the text input.
   * Defaults to `false`.
   * @platform android
   */
  disableFullscreenUI?: ?boolean,

  importantForAutofill?: ?(
    | 'auto'
    | 'no'
    | 'noExcludeDescendants'
    | 'yes'
    | 'yesExcludeDescendants'
  ),

  /**
   * If defined, the provided image resource will be rendered on the left.
   * The image resource must be inside `/android/app/src/main/res/drawable` and referenced
   * like
   * ```
   * <TextInput
   *  inlineImageLeft='search_icon'
   * />
   * ```
   * @platform android
   */
  inlineImageLeft?: ?string,

  /**
   * Padding between the inline image, if any, and the text input itself.
   * @platform android
   */
  inlineImagePadding?: ?number,

  /**
   * Sets the number of lines for a `TextInput`. Use it with multiline set to
   * `true` to be able to fill the lines.
   * @platform android
   */
  numberOfLines?: ?number,

  /**
   * Sets the return key to the label. Use it instead of `returnKeyType`.
   * @platform android
   */
  returnKeyLabel?: ?string,

  /**
   * Sets the number of rows for a `TextInput`. Use it with multiline set to
   * `true` to be able to fill the lines.
   * @platform android
   */
  rows?: ?number,

  /**
   * When `false`, it will prevent the soft keyboard from showing when the field is focused.
   * Defaults to `true`.
   */
  showSoftInputOnFocus?: ?boolean,

  /**
   * Set text break strategy on Android API Level 23+, possible values are `simple`, `highQuality`, `balanced`
   * The default value is `simple`.
   * @platform android
   */
  textBreakStrategy?: ?('simple' | 'highQuality' | 'balanced'),

  /**
   * The color of the `TextInput` underline.
   * @platform android
   */
  underlineColorAndroid?: ?ColorValue,
|}>;

export type Props = $ReadOnly<{|
  ...$Diff<ViewProps, $ReadOnly<{|style: ?ViewStyleProp|}>>,
  ...IOSProps,
  ...AndroidProps,

  /**
   * Can tell `TextInput` to automatically capitalize certain characters.
   *
   * - `characters`: all characters.
   * - `words`: first letter of each word.
   * - `sentences`: first letter of each sentence (*default*).
   * - `none`: don't auto capitalize anything.
   */
  autoCapitalize?: ?AutoCapitalize,

  /**
   * Specifies autocomplete hints for the system, so it can provide autofill.
   * On Android, the system will always attempt to offer autofill by using heuristics to identify the type of content.
   * To disable autocomplete, set autoComplete to off.
   *
   * The following values work across platforms:
   *
   * - `additional-name`
   * - `address-line1`
   * - `address-line2`
   * - `birthdate-day` (iOS 17+)
   * - `birthdate-full` (iOS 17+)
   * - `birthdate-month` (iOS 17+)
   * - `birthdate-year` (iOS 17+)
   * - `cc-number`
   * - `cc-csc` (iOS 17+)
   * - `cc-exp` (iOS 17+)
   * - `cc-exp-day` (iOS 17+)
   * - `cc-exp-month` (iOS 17+)
   * - `cc-exp-year` (iOS 17+)
   * - `country`
   * - `current-password`
   * - `email`
   * - `family-name`
   * - `given-name`
   * - `honorific-prefix`
   * - `honorific-suffix`
   * - `name`
   * - `new-password`
   * - `off`
   * - `one-time-code`
   * - `postal-code`
   * - `street-address`
   * - `tel`
   * - `username`
   *
   * The following values work on iOS only:
   *
   * - `cc-name` (iOS 17+)
   * - `cc-given-name` (iOS 17+)
   * - `cc-middle-name` (iOS 17+)
   * - `cc-family-name` (iOS 17+)
   * - `cc-type` (iOS 17+)
   * - `nickname`
   * - `organization`
   * - `organization-title`
   * - `url`
   *
   * The following values work on Android only:
   *
   * - `gender`
   * - `name-family`
   * - `name-given`
   * - `name-middle`
   * - `name-middle-initial`
   * - `name-prefix`
   * - `name-suffix`
   * - `password`
   * - `password-new`
   * - `postal-address`
   * - `postal-address-country`
   * - `postal-address-extended`
   * - `postal-address-extended-postal-code`
   * - `postal-address-locality`
   * - `postal-address-region`
   * - `sms-otp`
   * - `tel-country-code`
   * - `tel-national`
   * - `tel-device`
   * - `username-new`
   */
  autoComplete?: ?(
    | 'additional-name'
    | 'address-line1'
    | 'address-line2'
    | 'birthdate-day'
    | 'birthdate-full'
    | 'birthdate-month'
    | 'birthdate-year'
    | 'cc-csc'
    | 'cc-exp'
    | 'cc-exp-day'
    | 'cc-exp-month'
    | 'cc-exp-year'
    | 'cc-number'
    | 'cc-name'
    | 'cc-given-name'
    | 'cc-middle-name'
    | 'cc-family-name'
    | 'cc-type'
    | 'country'
    | 'current-password'
    | 'email'
    | 'family-name'
    | 'gender'
    | 'given-name'
    | 'honorific-prefix'
    | 'honorific-suffix'
    | 'name'
    | 'name-family'
    | 'name-given'
    | 'name-middle'
    | 'name-middle-initial'
    | 'name-prefix'
    | 'name-suffix'
    | 'new-password'
    | 'nickname'
    | 'one-time-code'
    | 'organization'
    | 'organization-title'
    | 'password'
    | 'password-new'
    | 'postal-address'
    | 'postal-address-country'
    | 'postal-address-extended'
    | 'postal-address-extended-postal-code'
    | 'postal-address-locality'
    | 'postal-address-region'
    | 'postal-code'
    | 'street-address'
    | 'sms-otp'
    | 'tel'
    | 'tel-country-code'
    | 'tel-national'
    | 'tel-device'
    | 'url'
    | 'username'
    | 'username-new'
    | 'off'
  ),

  /**
   * If `false`, disables auto-correct. The default value is `true`.
   */
  autoCorrect?: ?boolean,

  /**
   * If `true`, focuses the input on `componentDidMount`.
   * The default value is `false`.
   */
  autoFocus?: ?boolean,

  /**
   * Specifies whether fonts should scale to respect Text Size accessibility settings. The
   * default is `true`.
   */
  allowFontScaling?: ?boolean,

  /**
   * If `true`, caret is hidden. The default value is `false`.
   *
   * On Android devices manufactured by Xiaomi with Android Q,
   * when keyboardType equals 'email-address'this will be set
   * in native to 'true' to prevent a system related crash. This
   * will cause cursor to be disabled as a side-effect.
   *
   */
  caretHidden?: ?boolean,

  /*
   * If `true`, contextMenuHidden is hidden. The default value is `false`.
   */
  contextMenuHidden?: ?boolean,

  /**
   * Provides an initial value that will change when the user starts typing.
   * Useful for simple use-cases where you do not want to deal with listening
   * to events and updating the value prop to keep the controlled state in sync.
   */
  defaultValue?: ?Stringish,

  /**
   * If `false`, text is not editable. The default value is `true`.
   */
  editable?: ?boolean,

  forwardedRef?: ?ReactRefSetter<
    React.ElementRef<HostComponent<mixed>> & ImperativeMethods,
  >,

  /**
   * `enterKeyHint` defines what action label (or icon) to present for the enter key on virtual keyboards.
   *
   * The following values is supported:
   *
   * - `enter`
   * - `done`
   * - `go`
   * - `next`
   * - `previous`
   * - `search`
   * - `send`
   */
  enterKeyHint?: ?enterKeyHintType,

  /**
   * `inputMode` works like the `inputmode` attribute in HTML, it determines which
   * keyboard to open, e.g.`numeric` and has precedence over keyboardType
   *
   * Support the following values:
   *
   * - `none`
   * - `text`
   * - `decimal`
   * - `numeric`
   * - `tel`
   * - `search`
   * - `email`
   * - `url`
   */
  inputMode?: ?InputMode,

  /**
   * Determines which keyboard to open, e.g.`numeric`.
   *
   * The following values work across platforms:
   *
   * - `default`
   * - `numeric`
   * - `number-pad`
   * - `decimal-pad`
   * - `email-address`
   * - `phone-pad`
   * - `url`
   *
   * *iOS Only*
   *
   * The following values work on iOS only:
   *
   * - `ascii-capable`
   * - `numbers-and-punctuation`
   * - `name-phone-pad`
   * - `twitter`
   * - `web-search`
   *
   * *Android Only*
   *
   * The following values work on Android only:
   *
   * - `visible-password`
   *
   */
  keyboardType?: ?KeyboardType,

  /**
   * Specifies largest possible scale a font can reach when `allowFontScaling` is enabled.
   * Possible values:
   * `null/undefined` (default): inherit from the parent node or the global default (0)
   * `0`: no max, ignore parent/global default
   * `>= 1`: sets the maxFontSizeMultiplier of this node to this value
   */
  maxFontSizeMultiplier?: ?number,

  /**
   * Limits the maximum number of characters that can be entered. Use this
   * instead of implementing the logic in JS to avoid flicker.
   */
  maxLength?: ?number,

  /**
   * If `true`, the text input can be multiple lines.
   * The default value is `false`.
   */
  multiline?: ?boolean,

  /**
   * Callback that is called when the text input is blurred.
   */
  onBlur?: ?(e: BlurEvent) => mixed,

  /**
   * Callback that is called when the text input's text changes.
   */
  onChange?: ?(e: ChangeEvent) => mixed,

  /**
   * DANGER: this API is not stable and will change in the future.
   *
   * Callback will be called on the main thread and may result in dropped frames.
   * Callback that is called when the text input's text changes.
   *
   * @platform ios
   */
  unstable_onChangeSync?: ?(e: ChangeEvent) => mixed,

  /**
   * Callback that is called when the text input's text changes.
   * Changed text is passed as an argument to the callback handler.
   */
  onChangeText?: ?(text: string) => mixed,

  /**
   * DANGER: this API is not stable and will change in the future.
   *
   * Callback will be called on the main thread and may result in dropped frames.
   * Callback that is called when the text input's text changes.
   * Changed text is passed as an argument to the callback handler.
   *
   * @platform ios
   */
  unstable_onChangeTextSync?: ?(text: string) => mixed,

  /**
   * Callback that is called when the text input's content size changes.
   * This will be called with
   * `{ nativeEvent: { contentSize: { width, height } } }`.
   *
   * Only called for multiline text inputs.
   */
  onContentSizeChange?: ?(e: ContentSizeChangeEvent) => mixed,

  /**
   * Callback that is called when text input ends.
   */
  onEndEditing?: ?(e: EditingEvent) => mixed,

  /**
   * Callback that is called when the text input is focused.
   */
  onFocus?: ?(e: FocusEvent) => mixed,

  /**
   * Callback that is called when a key is pressed.
   * This will be called with `{ nativeEvent: { key: keyValue } }`
   * where `keyValue` is `'Enter'` or `'Backspace'` for respective keys and
   * the typed-in character otherwise including `' '` for space.
   * Fires before `onChange` callbacks.
   */
  onKeyPress?: ?(e: KeyPressEvent) => mixed,

  /**
   * DANGER: this API is not stable and will change in the future.
   *
   * Callback will be called on the main thread and may result in dropped frames.
   *
   * Callback that is called when a key is pressed.
   * This will be called with `{ nativeEvent: { key: keyValue } }`
   * where `keyValue` is `'Enter'` or `'Backspace'` for respective keys and
   * the typed-in character otherwise including `' '` for space.
   * Fires before `onChange` callbacks.
   *
   * @platform ios
   */
  unstable_onKeyPressSync?: ?(e: KeyPressEvent) => mixed,

  /**
   * Called when a single tap gesture is detected.
   */
  onPress?: ?(event: PressEvent) => mixed,

  /**
   * Called when a touch is engaged.
   */
  onPressIn?: ?(event: PressEvent) => mixed,

  /**
   * Called when a touch is released.
   */
  onPressOut?: ?(event: PressEvent) => mixed,

  /**
   * Callback that is called when the text input selection is changed.
   * This will be called with
   * `{ nativeEvent: { selection: { start, end } } }`.
   */
  onSelectionChange?: ?(e: SelectionChangeEvent) => mixed,

  /**
   * Callback that is called when the text input's submit button is pressed.
   * Invalid if `multiline={true}` is specified.
   */
  onSubmitEditing?: ?(e: EditingEvent) => mixed,

  /**
   * Invoked on content scroll with `{ nativeEvent: { contentOffset: { x, y } } }`.
   * May also contain other properties from ScrollEvent but on Android contentSize
   * is not provided for performance reasons.
   */
  onScroll?: ?(e: ScrollEvent) => mixed,

  /**
   * The string that will be rendered before text input has been entered.
   */
  placeholder?: ?Stringish,

  /**
   * The text color of the placeholder string.
   */
  placeholderTextColor?: ?ColorValue,

  /** `readOnly` works like the `readonly` attribute in HTML.
   *  If `true`, text is not editable. The default value is `false`.
   *  See https://developer.mozilla.org/en-US/docs/Web/HTML/Attributes/readonly
   *  for more details.
   */
  readOnly?: ?boolean,

  /**
   * Determines how the return key should look. On Android you can also use
   * `returnKeyLabel`.
   *
   * *Cross platform*
   *
   * The following values work across platforms:
   *
   * - `done`
   * - `go`
   * - `next`
   * - `search`
   * - `send`
   *
   * *Android Only*
   *
   * The following values work on Android only:
   *
   * - `none`
   * - `previous`
   *
   * *iOS Only*
   *
   * The following values work on iOS only:
   *
   * - `default`
   * - `emergency-call`
   * - `google`
   * - `join`
   * - `route`
   * - `yahoo`
   */
  returnKeyType?: ?ReturnKeyType,

  /**
   * If `true`, the text input obscures the text entered so that sensitive text
   * like passwords stay secure. The default value is `false`. Does not work with 'multiline={true}'.
   */
  secureTextEntry?: ?boolean,

  /**
   * The start and end of the text input's selection. Set start and end to
   * the same value to position the cursor.
   */
  selection?: ?$ReadOnly<{|
    start: number,
    end?: ?number,
  |}>,

  /**
   * The highlight and cursor color of the text input.
   */
  selectionColor?: ?ColorValue,

  /**
   * If `true`, all text will automatically be selected on focus.
   */
  selectTextOnFocus?: ?boolean,

  /**
   * If `true`, the text field will blur when submitted.
   * The default value is true for single-line fields and false for
   * multiline fields. Note that for multiline fields, setting `blurOnSubmit`
   * to `true` means that pressing return will blur the field and trigger the
   * `onSubmitEditing` event instead of inserting a newline into the field.
   *
   * @deprecated
   * Note that `submitBehavior` now takes the place of `blurOnSubmit` and will
   * override any behavior defined by `blurOnSubmit`.
   * @see submitBehavior
   */
  blurOnSubmit?: ?boolean,

  /**
   * When the return key is pressed,
   *
   * For single line inputs:
   *
   * - `'newline`' defaults to `'blurAndSubmit'`
   * - `undefined` defaults to `'blurAndSubmit'`
   *
   * For multiline inputs:
   *
   * - `'newline'` adds a newline
   * - `undefined` defaults to `'newline'`
   *
   * For both single line and multiline inputs:
   *
   * - `'submit'` will only send a submit event and not blur the input
   * - `'blurAndSubmit`' will both blur the input and send a submit event
   */
  submitBehavior?: ?SubmitBehavior,

  /**
   * Note that not all Text styles are supported, an incomplete list of what is not supported includes:
   *
   * - `borderLeftWidth`
   * - `borderTopWidth`
   * - `borderRightWidth`
   * - `borderBottomWidth`
   * - `borderTopLeftRadius`
   * - `borderTopRightRadius`
   * - `borderBottomRightRadius`
   * - `borderBottomLeftRadius`
   *
   * see [Issue#7070](https://github.com/facebook/react-native/issues/7070)
   * for more detail.
   *
   * [Styles](docs/style.html)
   */
  style?: ?TextStyleProp,

  /**
   * The value to show for the text input. `TextInput` is a controlled
   * component, which means the native value will be forced to match this
   * value prop if provided. For most uses, this works great, but in some
   * cases this may cause flickering - one common cause is preventing edits
   * by keeping value the same. In addition to simply setting the same value,
   * either set `editable={false}`, or set/update `maxLength` to prevent
   * unwanted edits without flicker.
   */
  value?: ?Stringish,
|}>;

type ImperativeMethods = $ReadOnly<{|
  clear: () => void,
  isFocused: () => boolean,
  getNativeRef: () => ?React.ElementRef<HostComponent<mixed>>,
  setSelection: (start: number, end: number) => void,
|}>;

/**
 * A foundational component for inputting text into the app via a
 * keyboard. Props provide configurability for several features, such as
 * auto-correction, auto-capitalization, placeholder text, and different keyboard
 * types, such as a numeric keypad.
 *
 * The simplest use case is to plop down a `TextInput` and subscribe to the
 * `onChangeText` events to read the user input. There are also other events,
 * such as `onSubmitEditing` and `onFocus` that can be subscribed to. A simple
 * example:
 *
 * ```ReactNativeWebPlayer
 * import React, { Component } from 'react';
 * import { AppRegistry, TextInput } from 'react-native';
 *
 * export default class UselessTextInput extends Component {
 *   constructor(props) {
 *     super(props);
 *     this.state = { text: 'Useless Placeholder' };
 *   }
 *
 *   render() {
 *     return (
 *       <TextInput
 *         style={{height: 40, borderColor: 'gray', borderWidth: 1}}
 *         onChangeText={(text) => this.setState({text})}
 *         value={this.state.text}
 *       />
 *     );
 *   }
 * }
 *
 * // skip this line if using Create React Native App
 * AppRegistry.registerComponent('AwesomeProject', () => UselessTextInput);
 * ```
 *
 * Two methods exposed via the native element are .focus() and .blur() that
 * will focus or blur the TextInput programmatically.
 *
 * Note that some props are only available with `multiline={true/false}`.
 * Additionally, border styles that apply to only one side of the element
 * (e.g., `borderBottomColor`, `borderLeftWidth`, etc.) will not be applied if
 * `multiline=false`. To achieve the same effect, you can wrap your `TextInput`
 * in a `View`:
 *
 * ```ReactNativeWebPlayer
 * import React, { Component } from 'react';
 * import { AppRegistry, View, TextInput } from 'react-native';
 *
 * class UselessTextInput extends Component {
 *   render() {
 *     return (
 *       <TextInput
 *         {...this.props} // Inherit any props passed to it; e.g., multiline, numberOfLines below
 *         editable = {true}
 *         maxLength = {40}
 *       />
 *     );
 *   }
 * }
 *
 * export default class UselessTextInputMultiline extends Component {
 *   constructor(props) {
 *     super(props);
 *     this.state = {
 *       text: 'Useless Multiline Placeholder',
 *     };
 *   }
 *
 *   // If you type something in the text box that is a color, the background will change to that
 *   // color.
 *   render() {
 *     return (
 *      <View style={{
 *        backgroundColor: this.state.text,
 *        borderBottomColor: '#000000',
 *        borderBottomWidth: 1 }}
 *      >
 *        <UselessTextInput
 *          multiline = {true}
 *          numberOfLines = {4}
 *          onChangeText={(text) => this.setState({text})}
 *          value={this.state.text}
 *        />
 *      </View>
 *     );
 *   }
 * }
 *
 * // skip these lines if using Create React Native App
 * AppRegistry.registerComponent(
 *  'AwesomeProject',
 *  () => UselessTextInputMultiline
 * );
 * ```
 *
 * `TextInput` has by default a border at the bottom of its view. This border
 * has its padding set by the background image provided by the system, and it
 * cannot be changed. Solutions to avoid this is to either not set height
 * explicitly, case in which the system will take care of displaying the border
 * in the correct position, or to not display the border by setting
 * `underlineColorAndroid` to transparent.
 *
 * Note that on Android performing text selection in input can change
 * app's activity `windowSoftInputMode` param to `adjustResize`.
 * This may cause issues with components that have position: 'absolute'
 * while keyboard is active. To avoid this behavior either specify `windowSoftInputMode`
 * in AndroidManifest.xml ( https://developer.android.com/guide/topics/manifest/activity-element.html )
 * or control this param programmatically with native code.
 *
 */
type InternalTextInput = (props: Props) => React.Node;

export type TextInputComponentStatics = $ReadOnly<{|
  State: $ReadOnly<{|
    currentlyFocusedInput: () => ?ComponentRef,
    currentlyFocusedField: () => ?number,
    focusTextInput: (textField: ?ComponentRef) => void,
    blurTextInput: (textField: ?ComponentRef) => void,
  |}>,
|}>;

export type TextInputType = React.AbstractComponent<
  React.ElementConfig<InternalTextInput>,
  $ReadOnly<{|
    ...React.ElementRef<HostComponent<mixed>>,
    ...ImperativeMethods,
  |}>,
> &
  TextInputComponentStatics;<|MERGE_RESOLUTION|>--- conflicted
+++ resolved
@@ -199,14 +199,11 @@
   | 'birthdateDay'
   | 'birthdateMonth'
   | 'birthdateYear'
-<<<<<<< HEAD
   | 'cellularEID'
-  | 'cellularIMEI';
-=======
+  | 'cellularIMEI'
   | 'dateTime'
   | 'flightNumber'
   | 'shipmentTrackingNumber';
->>>>>>> f41af559
 
 export type enterKeyHintType =
   | 'enter'
