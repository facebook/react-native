/**
 * Copyright (c) Meta Platforms, Inc. and affiliates.
 *
 * This source code is licensed under the MIT license found in the
 * LICENSE file in the root directory of this source tree.
 *
 * @flow strict-local
 * @format
 */

import type {HostComponent} from '../../Renderer/shims/ReactNativeTypes';
import type {
  PressEvent,
  ScrollEvent,
  SyntheticEvent,
} from '../../Types/CoreEventTypes';
import type {ViewProps} from '../View/ViewPropTypes';
import type {TextInputType} from './TextInput.flow';

import usePressability from '../../Pressability/usePressability';
import flattenStyle from '../../StyleSheet/flattenStyle';
import StyleSheet, {
  type ColorValue,
  type TextStyleProp,
  type ViewStyleProp,
} from '../../StyleSheet/StyleSheet';
import Text from '../../Text/Text';
import TextAncestor from '../../Text/TextAncestor';
import Platform from '../../Utilities/Platform';
import useMergeRefs from '../../Utilities/useMergeRefs';
import TextInputState from './TextInputState';
import invariant from 'invariant';
import nullthrows from 'nullthrows';
import * as React from 'react';
import {useCallback, useLayoutEffect, useRef, useState} from 'react';

type ReactRefSetter<T> = {current: null | T, ...} | ((ref: null | T) => mixed);
type TextInputInstance = React.ElementRef<HostComponent<mixed>> & {
  +clear: () => void,
  +isFocused: () => boolean,
  +getNativeRef: () => ?React.ElementRef<HostComponent<mixed>>,
  +setSelection: (start: number, end: number) => void,
};

let AndroidTextInput;
let AndroidTextInputCommands;
let RCTSinglelineTextInputView;
let RCTSinglelineTextInputNativeCommands;
let RCTMultilineTextInputView;
let RCTMultilineTextInputNativeCommands;

if (Platform.OS === 'android') {
  AndroidTextInput = require('./AndroidTextInputNativeComponent').default;
  AndroidTextInputCommands =
    require('./AndroidTextInputNativeComponent').Commands;
} else if (Platform.OS === 'ios') {
  RCTSinglelineTextInputView =
    require('./RCTSingelineTextInputNativeComponent').default;
  RCTSinglelineTextInputNativeCommands =
    require('./RCTSingelineTextInputNativeComponent').Commands;
  RCTMultilineTextInputView =
    require('./RCTMultilineTextInputNativeComponent').default;
  RCTMultilineTextInputNativeCommands =
    require('./RCTMultilineTextInputNativeComponent').Commands;
}

export type ChangeEvent = SyntheticEvent<
  $ReadOnly<{|
    eventCount: number,
    target: number,
    text: string,
  |}>,
>;

export type TextInputEvent = SyntheticEvent<
  $ReadOnly<{|
    eventCount: number,
    previousText: string,
    range: $ReadOnly<{|
      start: number,
      end: number,
      cursorPositionX: number,
      cursorPositionY: number,
    |}>,
    target: number,
    text: string,
  |}>,
>;

export type ContentSizeChangeEvent = SyntheticEvent<
  $ReadOnly<{|
    target: number,
    contentSize: $ReadOnly<{|
      width: number,
      height: number,
    |}>,
  |}>,
>;

type TargetEvent = SyntheticEvent<
  $ReadOnly<{|
    target: number,
  |}>,
>;

export type BlurEvent = TargetEvent;
export type FocusEvent = TargetEvent;

type Selection = $ReadOnly<{|
  start: number,
  end: number,
  cursorPositionY: number,
  cursorPositionX: number,
|}>;

export type SelectionChangeEvent = SyntheticEvent<
  $ReadOnly<{|
    selection: Selection,
    target: number,
  |}>,
>;

export type KeyPressEvent = SyntheticEvent<
  $ReadOnly<{|
    key: string,
    target?: ?number,
    eventCount?: ?number,
  |}>,
>;

export type EditingEvent = SyntheticEvent<
  $ReadOnly<{|
    eventCount: number,
    text: string,
    target: number,
  |}>,
>;

type DataDetectorTypesType =
  | 'phoneNumber'
  | 'link'
  | 'address'
  | 'calendarEvent'
  | 'none'
  | 'all';

export type KeyboardType =
  // Cross Platform
  | 'default'
  | 'email-address'
  | 'numeric'
  | 'phone-pad'
  | 'number-pad'
  | 'decimal-pad'
  | 'url'
  // iOS-only
  | 'ascii-capable'
  | 'numbers-and-punctuation'
  | 'name-phone-pad'
  | 'twitter'
  | 'web-search'
  // iOS 10+ only
  | 'ascii-capable-number-pad'
  // Android-only
  | 'visible-password';

export type InputMode =
  | 'none'
  | 'text'
  | 'decimal'
  | 'numeric'
  | 'tel'
  | 'search'
  | 'email'
  | 'url';

export type ReturnKeyType =
  // Cross Platform
  | 'done'
  | 'go'
  | 'next'
  | 'search'
  | 'send'
  // Android-only
  | 'none'
  | 'previous'
  // iOS-only
  | 'default'
  | 'emergency-call'
  | 'google'
  | 'join'
  | 'route'
  | 'yahoo';

export type SubmitBehavior = 'submit' | 'blurAndSubmit' | 'newline';

export type AutoCapitalize = 'none' | 'sentences' | 'words' | 'characters';

export type TextContentType =
  | 'none'
  | 'URL'
  | 'addressCity'
  | 'addressCityAndState'
  | 'addressState'
  | 'countryName'
  | 'creditCardNumber'
  | 'emailAddress'
  | 'familyName'
  | 'fullStreetAddress'
  | 'givenName'
  | 'jobTitle'
  | 'location'
  | 'middleName'
  | 'name'
  | 'namePrefix'
  | 'nameSuffix'
  | 'nickname'
  | 'organizationName'
  | 'postalCode'
  | 'streetAddressLine1'
  | 'streetAddressLine2'
  | 'sublocality'
  | 'telephoneNumber'
  | 'username'
  | 'password'
  | 'newPassword'
  | 'oneTimeCode';

export type enterKeyHintType =
  // Cross Platform
  | 'done'
  | 'go'
  | 'next'
  | 'search'
  | 'send'
  // Android-only
  | 'previous'
  // iOS-only
  | 'enter';

type PasswordRules = string;

type IOSProps = $ReadOnly<{|
  /**
   * When the clear button should appear on the right side of the text view.
   * This property is supported only for single-line TextInput component.
   * @platform ios
   */
  clearButtonMode?: ?('never' | 'while-editing' | 'unless-editing' | 'always'),

  /**
   * If `true`, clears the text field automatically when editing begins.
   * @platform ios
   */
  clearTextOnFocus?: ?boolean,

  /**
   * Determines the types of data converted to clickable URLs in the text input.
   * Only valid if `multiline={true}` and `editable={false}`.
   * By default no data types are detected.
   *
   * You can provide one type or an array of many types.
   *
   * Possible values for `dataDetectorTypes` are:
   *
   * - `'phoneNumber'`
   * - `'link'`
   * - `'address'`
   * - `'calendarEvent'`
   * - `'none'`
   * - `'all'`
   *
   * @platform ios
   */
  dataDetectorTypes?:
    | ?DataDetectorTypesType
    | $ReadOnlyArray<DataDetectorTypesType>,

  /**
   * If `true`, the keyboard disables the return key when there is no text and
   * automatically enables it when there is text. The default value is `false`.
   * @platform ios
   */
  enablesReturnKeyAutomatically?: ?boolean,

  /**
   * An optional identifier which links a custom InputAccessoryView to
   * this text input. The InputAccessoryView is rendered above the
   * keyboard when this text input is focused.
   * @platform ios
   */
  inputAccessoryViewID?: ?string,

  /**
   * Determines the color of the keyboard.
   * @platform ios
   */
  keyboardAppearance?: ?('default' | 'light' | 'dark'),

  /**
   * Provide rules for your password.
   * For example, say you want to require a password with at least eight characters consisting of a mix of uppercase and lowercase letters, at least one number, and at most two consecutive characters.
   * "required: upper; required: lower; required: digit; max-consecutive: 2; minlength: 8;"
   * @platform ios
   */
  passwordRules?: ?PasswordRules,

  /*
   * If `true`, allows TextInput to pass touch events to the parent component.
   * This allows components to be swipeable from the TextInput on iOS,
   * as is the case on Android by default.
   * If `false`, TextInput always asks to handle the input (except when disabled).
   * @platform ios
   */
  rejectResponderTermination?: ?boolean,

  /**
   * If `false`, scrolling of the text view will be disabled.
   * The default value is `true`. Does only work with 'multiline={true}'.
   * @platform ios
   */
  scrollEnabled?: ?boolean,

  /**
   * If `false`, disables spell-check style (i.e. red underlines).
   * The default value is inherited from `autoCorrect`.
   * @platform ios
   */
  spellCheck?: ?boolean,

  /**
   * Give the keyboard and the system information about the
   * expected semantic meaning for the content that users enter.
   * `autoComplete` property accomplishes same behavior and is recommended as its supported by both platforms.
   * Avoid using both `autoComplete` and `textContentType`, you can use `Platform.select` for differing platform behaviors.
   * For backwards compatibility, when both set, `textContentType` takes precedence on iOS.
   * @platform ios
   */
  textContentType?: ?TextContentType,

  /**
   * Set line break strategy on iOS.
   * @platform ios
   */
  lineBreakStrategyIOS?: ?('none' | 'standard' | 'hangul-word' | 'push-out'),

  /**
   * If `false`, the iOS system will not insert an extra space after a paste operation
   * neither delete one or two spaces after a cut or delete operation.
   *
   * The default value is `true`.
   *
   * @platform ios
   */
  smartInsertDelete?: ?boolean,
|}>;

type AndroidProps = $ReadOnly<{|
  /**
   * When provided it will set the color of the cursor (or "caret") in the component.
   * Unlike the behavior of `selectionColor` the cursor color will be set independently
   * from the color of the text selection box.
   * @platform android
   */
  cursorColor?: ?ColorValue,

  /**
   * When `false`, if there is a small amount of space available around a text input
   * (e.g. landscape orientation on a phone), the OS may choose to have the user edit
   * the text inside of a full screen text input mode. When `true`, this feature is
   * disabled and users will always edit the text directly inside of the text input.
   * Defaults to `false`.
   * @platform android
   */
  disableFullscreenUI?: ?boolean,

  importantForAutofill?: ?(
    | 'auto'
    | 'no'
    | 'noExcludeDescendants'
    | 'yes'
    | 'yesExcludeDescendants'
  ),

  /**
   * If defined, the provided image resource will be rendered on the left.
   * The image resource must be inside `/android/app/src/main/res/drawable` and referenced
   * like
   * ```
   * <TextInput
   *  inlineImageLeft='search_icon'
   * />
   * ```
   * @platform android
   */
  inlineImageLeft?: ?string,

  /**
   * Padding between the inline image, if any, and the text input itself.
   * @platform android
   */
  inlineImagePadding?: ?number,

  /**
   * Sets the number of lines for a `TextInput`. Use it with multiline set to
   * `true` to be able to fill the lines.
   * @platform android
   */
  numberOfLines?: ?number,

  /**
   * Sets the return key to the label. Use it instead of `returnKeyType`.
   * @platform android
   */
  returnKeyLabel?: ?string,

  /**
   * Sets the number of rows for a `TextInput`. Use it with multiline set to
   * `true` to be able to fill the lines.
   * @platform android
   */
  rows?: ?number,

  /**
   * When `false`, it will prevent the soft keyboard from showing when the field is focused.
   * Defaults to `true`.
   */
  showSoftInputOnFocus?: ?boolean,

  /**
   * Set text break strategy on Android API Level 23+, possible values are `simple`, `highQuality`, `balanced`
   * The default value is `simple`.
   * @platform android
   */
  textBreakStrategy?: ?('simple' | 'highQuality' | 'balanced'),

  /**
   * The color of the `TextInput` underline.
   * @platform android
   */
  underlineColorAndroid?: ?ColorValue,
|}>;

export type Props = $ReadOnly<{|
  ...$Diff<ViewProps, $ReadOnly<{|style: ?ViewStyleProp|}>>,
  ...IOSProps,
  ...AndroidProps,

  /**
   * Can tell `TextInput` to automatically capitalize certain characters.
   *
   * - `characters`: all characters.
   * - `words`: first letter of each word.
   * - `sentences`: first letter of each sentence (*default*).
   * - `none`: don't auto capitalize anything.
   */
  autoCapitalize?: ?AutoCapitalize,

  /**
   * Specifies autocomplete hints for the system, so it can provide autofill.
   * On Android, the system will always attempt to offer autofill by using heuristics to identify the type of content.
   * To disable autocomplete, set autoComplete to off.
   *
   * The following values work across platforms:
   *
   * - `additional-name`
   * - `address-line1`
   * - `address-line2`
   * - `cc-number`
   * - `country`
   * - `current-password`
   * - `email`
   * - `family-name`
   * - `given-name`
   * - `honorific-prefix`
   * - `honorific-suffix`
   * - `name`
   * - `new-password`
   * - `off`
   * - `one-time-code`
   * - `postal-code`
   * - `street-address`
   * - `tel`
   * - `username`
   *
   * The following values work on iOS only:
   *
   * - `nickname`
   * - `organization`
   * - `organization-title`
   * - `url`
   *
   * The following values work on Android only:
   *
   * - `birthdate-day`
   * - `birthdate-full`
   * - `birthdate-month`
   * - `birthdate-year`
   * - `cc-csc`
   * - `cc-exp`
   * - `cc-exp-day`
   * - `cc-exp-month`
   * - `cc-exp-year`
   * - `gender`
   * - `name-family`
   * - `name-given`
   * - `name-middle`
   * - `name-middle-initial`
   * - `name-prefix`
   * - `name-suffix`
   * - `password`
   * - `password-new`
   * - `postal-address`
   * - `postal-address-country`
   * - `postal-address-extended`
   * - `postal-address-extended-postal-code`
   * - `postal-address-locality`
   * - `postal-address-region`
   * - `sms-otp`
   * - `tel-country-code`
   * - `tel-national`
   * - `tel-device`
   * - `username-new`
   */
  autoComplete?: ?(
    | 'additional-name'
    | 'address-line1'
    | 'address-line2'
    | 'birthdate-day'
    | 'birthdate-full'
    | 'birthdate-month'
    | 'birthdate-year'
    | 'cc-csc'
    | 'cc-exp'
    | 'cc-exp-day'
    | 'cc-exp-month'
    | 'cc-exp-year'
    | 'cc-number'
    | 'country'
    | 'current-password'
    | 'email'
    | 'family-name'
    | 'gender'
    | 'given-name'
    | 'honorific-prefix'
    | 'honorific-suffix'
    | 'name'
    | 'name-family'
    | 'name-given'
    | 'name-middle'
    | 'name-middle-initial'
    | 'name-prefix'
    | 'name-suffix'
    | 'new-password'
    | 'nickname'
    | 'one-time-code'
    | 'organization'
    | 'organization-title'
    | 'password'
    | 'password-new'
    | 'postal-address'
    | 'postal-address-country'
    | 'postal-address-extended'
    | 'postal-address-extended-postal-code'
    | 'postal-address-locality'
    | 'postal-address-region'
    | 'postal-code'
    | 'street-address'
    | 'sms-otp'
    | 'tel'
    | 'tel-country-code'
    | 'tel-national'
    | 'tel-device'
    | 'url'
    | 'username'
    | 'username-new'
    | 'off'
  ),

  /**
   * If `false`, disables auto-correct. The default value is `true`.
   */
  autoCorrect?: ?boolean,

  /**
   * If `true`, focuses the input on `componentDidMount`.
   * The default value is `false`.
   */
  autoFocus?: ?boolean,

  /**
   * Specifies whether fonts should scale to respect Text Size accessibility settings. The
   * default is `true`.
   */
  allowFontScaling?: ?boolean,

  /**
   * If `true`, caret is hidden. The default value is `false`.
   *
   * On Android devices manufactured by Xiaomi with Android Q,
   * when keyboardType equals 'email-address'this will be set
   * in native to 'true' to prevent a system related crash. This
   * will cause cursor to be disabled as a side-effect.
   *
   */
  caretHidden?: ?boolean,

  /*
   * If `true`, contextMenuHidden is hidden. The default value is `false`.
   */
  contextMenuHidden?: ?boolean,

  /**
   * Provides an initial value that will change when the user starts typing.
   * Useful for simple use-cases where you do not want to deal with listening
   * to events and updating the value prop to keep the controlled state in sync.
   */
  defaultValue?: ?Stringish,

  /**
   * If `false`, text is not editable. The default value is `true`.
   */
  editable?: ?boolean,

  forwardedRef?: ?ReactRefSetter<TextInputInstance>,

  /**
   * `enterKeyHint` defines what action label (or icon) to present for the enter key on virtual keyboards.
   *
   * The following values is supported:
   *
   * - `enter`
   * - `done`
   * - `go`
   * - `next`
   * - `previous`
   * - `search`
   * - `send`
   */
  enterKeyHint?: ?enterKeyHintType,

  /**
   * `inputMode` works like the `inputmode` attribute in HTML, it determines which
   * keyboard to open, e.g.`numeric` and has precedence over keyboardType
   *
   * Support the following values:
   *
   * - `none`
   * - `text`
   * - `decimal`
   * - `numeric`
   * - `tel`
   * - `search`
   * - `email`
   * - `url`
   */
  inputMode?: ?InputMode,

  /**
   * Determines which keyboard to open, e.g.`numeric`.
   *
   * The following values work across platforms:
   *
   * - `default`
   * - `numeric`
   * - `number-pad`
   * - `decimal-pad`
   * - `email-address`
   * - `phone-pad`
   * - `url`
   *
   * *iOS Only*
   *
   * The following values work on iOS only:
   *
   * - `ascii-capable`
   * - `numbers-and-punctuation`
   * - `name-phone-pad`
   * - `twitter`
   * - `web-search`
   *
   * *Android Only*
   *
   * The following values work on Android only:
   *
   * - `visible-password`
   *
   */
  keyboardType?: ?KeyboardType,

  /**
   * Specifies largest possible scale a font can reach when `allowFontScaling` is enabled.
   * Possible values:
   * `null/undefined` (default): inherit from the parent node or the global default (0)
   * `0`: no max, ignore parent/global default
   * `>= 1`: sets the maxFontSizeMultiplier of this node to this value
   */
  maxFontSizeMultiplier?: ?number,

  /**
   * Limits the maximum number of characters that can be entered. Use this
   * instead of implementing the logic in JS to avoid flicker.
   */
  maxLength?: ?number,

  /**
   * If `true`, the text input can be multiple lines.
   * The default value is `false`.
   */
  multiline?: ?boolean,

  /**
   * Callback that is called when the text input is blurred.
   */
  onBlur?: ?(e: BlurEvent) => mixed,

  /**
   * Callback that is called when the text input's text changes.
   */
  onChange?: ?(e: ChangeEvent) => mixed,

  /**
   * DANGER: this API is not stable and will change in the future.
   *
   * Callback will be called on the main thread and may result in dropped frames.
   * Callback that is called when the text input's text changes.
   *
   * @platform ios
   */
  unstable_onChangeSync?: ?(e: ChangeEvent) => mixed,

  /**
   * Callback that is called when the text input's text changes.
   * Changed text is passed as an argument to the callback handler.
   */
  onChangeText?: ?(text: string) => mixed,

  /**
   * DANGER: this API is not stable and will change in the future.
   *
   * Callback will be called on the main thread and may result in dropped frames.
   * Callback that is called when the text input's text changes.
   * Changed text is passed as an argument to the callback handler.
   *
   * @platform ios
   */
  unstable_onChangeTextSync?: ?(text: string) => mixed,

  /**
   * Callback that is called when the text input's content size changes.
   * This will be called with
   * `{ nativeEvent: { contentSize: { width, height } } }`.
   *
   * Only called for multiline text inputs.
   */
  onContentSizeChange?: ?(e: ContentSizeChangeEvent) => mixed,

  /**
   * Callback that is called when text input ends.
   */
  onEndEditing?: ?(e: EditingEvent) => mixed,

  /**
   * Callback that is called when the text input is focused.
   */
  onFocus?: ?(e: FocusEvent) => mixed,

  /**
   * Callback that is called when a key is pressed.
   * This will be called with `{ nativeEvent: { key: keyValue } }`
   * where `keyValue` is `'Enter'` or `'Backspace'` for respective keys and
   * the typed-in character otherwise including `' '` for space.
   * Fires before `onChange` callbacks.
   */
  onKeyPress?: ?(e: KeyPressEvent) => mixed,

  /**
   * DANGER: this API is not stable and will change in the future.
   *
   * Callback will be called on the main thread and may result in dropped frames.
   *
   * Callback that is called when a key is pressed.
   * This will be called with `{ nativeEvent: { key: keyValue } }`
   * where `keyValue` is `'Enter'` or `'Backspace'` for respective keys and
   * the typed-in character otherwise including `' '` for space.
   * Fires before `onChange` callbacks.
   *
   * @platform ios
   */
  unstable_onKeyPressSync?: ?(e: KeyPressEvent) => mixed,

  /**
   * Called when a touch is engaged.
   */
  onPressIn?: ?(event: PressEvent) => mixed,

  /**
   * Called when a touch is released.
   */
  onPressOut?: ?(event: PressEvent) => mixed,

  /**
   * Callback that is called when the text input selection is changed.
   * This will be called with
   * `{ nativeEvent: { selection: { start, end, cursorPositionX, cursorPositionY } } }`.
   */
  onSelectionChange?: ?(e: SelectionChangeEvent) => mixed,

  /**
   * Callback that is called when the text input's submit button is pressed.
   * Invalid if `multiline={true}` is specified.
   */
  onSubmitEditing?: ?(e: EditingEvent) => mixed,

  /**
   * Invoked on content scroll with `{ nativeEvent: { contentOffset: { x, y } } }`.
   * May also contain other properties from ScrollEvent but on Android contentSize
   * is not provided for performance reasons.
   */
  onScroll?: ?(e: ScrollEvent) => mixed,

  /**
   * The string that will be rendered before text input has been entered.
   */
  placeholder?: ?Stringish,

  /**
   * The text color of the placeholder string.
   */
  placeholderTextColor?: ?ColorValue,

  /** `readOnly` works like the `readonly` attribute in HTML.
   *  If `true`, text is not editable. The default value is `false`.
   *  See https://developer.mozilla.org/en-US/docs/Web/HTML/Attributes/readonly
   *  for more details.
   */
  readOnly?: ?boolean,

  /**
   * Determines how the return key should look. On Android you can also use
   * `returnKeyLabel`.
   *
   * *Cross platform*
   *
   * The following values work across platforms:
   *
   * - `done`
   * - `go`
   * - `next`
   * - `search`
   * - `send`
   *
   * *Android Only*
   *
   * The following values work on Android only:
   *
   * - `none`
   * - `previous`
   *
   * *iOS Only*
   *
   * The following values work on iOS only:
   *
   * - `default`
   * - `emergency-call`
   * - `google`
   * - `join`
   * - `route`
   * - `yahoo`
   */
  returnKeyType?: ?ReturnKeyType,

  /**
   * If `true`, the text input obscures the text entered so that sensitive text
   * like passwords stay secure. The default value is `false`. Does not work with 'multiline={true}'.
   */
  secureTextEntry?: ?boolean,

  /**
   * The start and end of the text input's selection. Set start and end to
   * the same value to position the cursor.
   * cursorPositionX and cursorPositionY specify the location of the cursor
   */
  selection?: ?$ReadOnly<{|
    start: number,
    end?: ?number,
    cursorPositionX: number,
    cursorPositionY: number,
  |}>,

  /**
   * The highlight and cursor color of the text input.
   */
  selectionColor?: ?ColorValue,

  /**
   * If `true`, all text will automatically be selected on focus.
   */
  selectTextOnFocus?: ?boolean,

  /**
   * If `true`, the text field will blur when submitted.
   * The default value is true for single-line fields and false for
   * multiline fields. Note that for multiline fields, setting `blurOnSubmit`
   * to `true` means that pressing return will blur the field and trigger the
   * `onSubmitEditing` event instead of inserting a newline into the field.
   *
   * @deprecated
   * Note that `submitBehavior` now takes the place of `blurOnSubmit` and will
   * override any behavior defined by `blurOnSubmit`.
   * @see submitBehavior
   */
  blurOnSubmit?: ?boolean,

  /**
   * When the return key is pressed,
   *
   * For single line inputs:
   *
   * - `'newline`' defaults to `'blurAndSubmit'`
   * - `undefined` defaults to `'blurAndSubmit'`
   *
   * For multiline inputs:
   *
   * - `'newline'` adds a newline
   * - `undefined` defaults to `'newline'`
   *
   * For both single line and multiline inputs:
   *
   * - `'submit'` will only send a submit event and not blur the input
   * - `'blurAndSubmit`' will both blur the input and send a submit event
   */
  submitBehavior?: ?SubmitBehavior,

  /**
   * Note that not all Text styles are supported, an incomplete list of what is not supported includes:
   *
   * - `borderLeftWidth`
   * - `borderTopWidth`
   * - `borderRightWidth`
   * - `borderBottomWidth`
   * - `borderTopLeftRadius`
   * - `borderTopRightRadius`
   * - `borderBottomRightRadius`
   * - `borderBottomLeftRadius`
   *
   * see [Issue#7070](https://github.com/facebook/react-native/issues/7070)
   * for more detail.
   *
   * [Styles](docs/style.html)
   */
  style?: ?TextStyleProp,

  /**
   * The value to show for the text input. `TextInput` is a controlled
   * component, which means the native value will be forced to match this
   * value prop if provided. For most uses, this works great, but in some
   * cases this may cause flickering - one common cause is preventing edits
   * by keeping value the same. In addition to simply setting the same value,
   * either set `editable={false}`, or set/update `maxLength` to prevent
   * unwanted edits without flicker.
   */
  value?: ?Stringish,
|}>;

const emptyFunctionThatReturnsTrue = () => true;

/**
 * A foundational component for inputting text into the app via a
 * keyboard. Props provide configurability for several features, such as
 * auto-correction, auto-capitalization, placeholder text, and different keyboard
 * types, such as a numeric keypad.
 *
 * The simplest use case is to plop down a `TextInput` and subscribe to the
 * `onChangeText` events to read the user input. There are also other events,
 * such as `onSubmitEditing` and `onFocus` that can be subscribed to. A simple
 * example:
 *
 * ```ReactNativeWebPlayer
 * import React, { Component } from 'react';
 * import { AppRegistry, TextInput } from 'react-native';
 *
 * export default class UselessTextInput extends Component {
 *   constructor(props) {
 *     super(props);
 *     this.state = { text: 'Useless Placeholder' };
 *   }
 *
 *   render() {
 *     return (
 *       <TextInput
 *         style={{height: 40, borderColor: 'gray', borderWidth: 1}}
 *         onChangeText={(text) => this.setState({text})}
 *         value={this.state.text}
 *       />
 *     );
 *   }
 * }
 *
 * // skip this line if using Create React Native App
 * AppRegistry.registerComponent('AwesomeProject', () => UselessTextInput);
 * ```
 *
 * Two methods exposed via the native element are .focus() and .blur() that
 * will focus or blur the TextInput programmatically.
 *
 * Note that some props are only available with `multiline={true/false}`.
 * Additionally, border styles that apply to only one side of the element
 * (e.g., `borderBottomColor`, `borderLeftWidth`, etc.) will not be applied if
 * `multiline=false`. To achieve the same effect, you can wrap your `TextInput`
 * in a `View`:
 *
 * ```ReactNativeWebPlayer
 * import React, { Component } from 'react';
 * import { AppRegistry, View, TextInput } from 'react-native';
 *
 * class UselessTextInput extends Component {
 *   render() {
 *     return (
 *       <TextInput
 *         {...this.props} // Inherit any props passed to it; e.g., multiline, numberOfLines below
 *         editable = {true}
 *         maxLength = {40}
 *       />
 *     );
 *   }
 * }
 *
 * export default class UselessTextInputMultiline extends Component {
 *   constructor(props) {
 *     super(props);
 *     this.state = {
 *       text: 'Useless Multiline Placeholder',
 *     };
 *   }
 *
 *   // If you type something in the text box that is a color, the background will change to that
 *   // color.
 *   render() {
 *     return (
 *      <View style={{
 *        backgroundColor: this.state.text,
 *        borderBottomColor: '#000000',
 *        borderBottomWidth: 1 }}
 *      >
 *        <UselessTextInput
 *          multiline = {true}
 *          numberOfLines = {4}
 *          onChangeText={(text) => this.setState({text})}
 *          value={this.state.text}
 *        />
 *      </View>
 *     );
 *   }
 * }
 *
 * // skip these lines if using Create React Native App
 * AppRegistry.registerComponent(
 *  'AwesomeProject',
 *  () => UselessTextInputMultiline
 * );
 * ```
 *
 * `TextInput` has by default a border at the bottom of its view. This border
 * has its padding set by the background image provided by the system, and it
 * cannot be changed. Solutions to avoid this is to either not set height
 * explicitly, case in which the system will take care of displaying the border
 * in the correct position, or to not display the border by setting
 * `underlineColorAndroid` to transparent.
 *
 * Note that on Android performing text selection in input can change
 * app's activity `windowSoftInputMode` param to `adjustResize`.
 * This may cause issues with components that have position: 'absolute'
 * while keyboard is active. To avoid this behavior either specify `windowSoftInputMode`
 * in AndroidManifest.xml ( https://developer.android.com/guide/topics/manifest/activity-element.html )
 * or control this param programmatically with native code.
 *
 */
function InternalTextInput(props: Props): React.Node {
  const {
    'aria-busy': ariaBusy,
    'aria-checked': ariaChecked,
    'aria-disabled': ariaDisabled,
    'aria-expanded': ariaExpanded,
    'aria-selected': ariaSelected,
    accessibilityState,
    id,
    tabIndex,
    selection: propsSelection,
    ...otherProps
  } = props;

  const inputRef = useRef<null | React.ElementRef<HostComponent<mixed>>>(null);

  // eslint-disable-next-line react-hooks/exhaustive-deps
  const selection: ?Selection =
    propsSelection == null
      ? null
      : {
<<<<<<< HEAD
          start: props.selection.start,
          end: props.selection.end ?? props.selection.start,
          cursorPositionY: props.selection.cursorPositionY,
          cursorPositionX: props.selection.cursorPositionX,
=======
          start: propsSelection.start,
          end: propsSelection.end ?? propsSelection.start,
>>>>>>> af99a689
        };

  const [mostRecentEventCount, setMostRecentEventCount] = useState<number>(0);

  const [lastNativeText, setLastNativeText] = useState<?Stringish>(props.value);
  const [lastNativeSelectionState, setLastNativeSelection] = useState<{|
    selection: ?Selection,
    mostRecentEventCount: number,
  |}>({selection, mostRecentEventCount});

  const lastNativeSelection = lastNativeSelectionState.selection;

  let viewCommands;
  if (AndroidTextInputCommands) {
    viewCommands = AndroidTextInputCommands;
  } else {
    viewCommands =
      props.multiline === true
        ? RCTMultilineTextInputNativeCommands
        : RCTSinglelineTextInputNativeCommands;
  }

  const text =
    typeof props.value === 'string'
      ? props.value
      : typeof props.defaultValue === 'string'
      ? props.defaultValue
      : '';

  // This is necessary in case native updates the text and JS decides
  // that the update should be ignored and we should stick with the value
  // that we have in JS.
  useLayoutEffect(() => {
    const nativeUpdate: {text?: string, selection?: Selection} = {};

    if (lastNativeText !== props.value && typeof props.value === 'string') {
      nativeUpdate.text = props.value;
      setLastNativeText(props.value);
    }

    if (
      selection &&
      lastNativeSelection &&
      (lastNativeSelection.start !== selection.start ||
        lastNativeSelection.end !== selection.end ||
        lastNativeSelection.cursorPositionY !== selection.cursorPositionY ||
        lastNativeSelection.cursorPositionX !== selection.cursorPositionX)
    ) {
      nativeUpdate.selection = selection;
      setLastNativeSelection({selection, mostRecentEventCount});
    }

    if (Object.keys(nativeUpdate).length === 0) {
      return;
    }

    if (inputRef.current != null) {
      viewCommands.setTextAndSelection(
        inputRef.current,
        mostRecentEventCount,
        text,
        selection?.start ?? -1,
        selection?.end ?? -1,
        selection?.cursorPositionX ?? -1,
        selection?.cursorPositionY ?? -1,
      );
    }
  }, [
    mostRecentEventCount,
    inputRef,
    props.value,
    props.defaultValue,
    lastNativeText,
    selection,
    lastNativeSelection,
    text,
    viewCommands,
  ]);

  useLayoutEffect(() => {
    const inputRefValue = inputRef.current;

    if (inputRefValue != null) {
      TextInputState.registerInput(inputRefValue);

      return () => {
        TextInputState.unregisterInput(inputRefValue);

        if (TextInputState.currentlyFocusedInput() === inputRefValue) {
          nullthrows(inputRefValue).blur();
        }
      };
    }
  }, [inputRef]);

  const setLocalRef = useCallback(
    (instance: TextInputInstance | null) => {
      inputRef.current = instance;

      /*
      Hi reader from the future. I'm sorry for this.

      This is a hack. Ideally we would forwardRef to the underlying
      host component. However, since TextInput has it's own methods that can be
      called as well, if we used the standard forwardRef then these
      methods wouldn't be accessible and thus be a breaking change.

      We have a couple of options of how to handle this:
      - Return a new ref with everything we methods from both. This is problematic
        because we need React to also know it is a host component which requires
        internals of the class implementation of the ref.
      - Break the API and have some other way to call one set of the methods or
        the other. This is our long term approach as we want to eventually
        get the methods on host components off the ref. So instead of calling
        ref.measure() you might call ReactNative.measure(ref). This would hopefully
        let the ref for TextInput then have the methods like `.clear`. Or we do it
        the other way and make it TextInput.clear(textInputRef) which would be fine
        too. Either way though is a breaking change that is longer term.
      - Mutate this ref. :( Gross, but accomplishes what we need in the meantime
        before we can get to the long term breaking change.
      */
      if (instance != null) {
        // $FlowFixMe[incompatible-use] - See the explanation above.
        Object.assign(instance, {
          clear(): void {
            if (inputRef.current != null) {
              viewCommands.setTextAndSelection(
                inputRef.current,
                mostRecentEventCount,
                '',
                0,
                0,
                0,
                0,
              );
            }
          },
          // TODO: Fix this returning true on null === null, when no input is focused
          isFocused(): boolean {
            return TextInputState.currentlyFocusedInput() === inputRef.current;
          },
          getNativeRef(): ?React.ElementRef<HostComponent<mixed>> {
            return inputRef.current;
          },
          setSelection(
            start: number,
            end: number,
            cursorPositionX: number,
            cursorPositionY: number,
          ): void {
            if (inputRef.current != null) {
              viewCommands.setTextAndSelection(
                inputRef.current,
                mostRecentEventCount,
                null,
                start,
                end,
                cursorPositionX,
                cursorPositionY,
              );
            }
          },
        });
      }
    },
    [mostRecentEventCount, viewCommands],
  );

  const ref = useMergeRefs<TextInputInstance | null>(
    setLocalRef,
    props.forwardedRef,
  );

  const _onChange = (event: ChangeEvent) => {
    const currentText = event.nativeEvent.text;
    props.onChange && props.onChange(event);
    props.onChangeText && props.onChangeText(currentText);

    if (inputRef.current == null) {
      // calling `props.onChange` or `props.onChangeText`
      // may clean up the input itself. Exits here.
      return;
    }

    setLastNativeText(currentText);
    // This must happen last, after we call setLastNativeText.
    // Different ordering can cause bugs when editing AndroidTextInputs
    // with multiple Fragments.
    // We must update this so that controlled input updates work.
    setMostRecentEventCount(event.nativeEvent.eventCount);
  };

  const _onChangeSync = (event: ChangeEvent) => {
    const currentText = event.nativeEvent.text;
    props.unstable_onChangeSync && props.unstable_onChangeSync(event);
    props.unstable_onChangeTextSync &&
      props.unstable_onChangeTextSync(currentText);

    if (inputRef.current == null) {
      // calling `props.onChange` or `props.onChangeText`
      // may clean up the input itself. Exits here.
      return;
    }

    setLastNativeText(currentText);
    // This must happen last, after we call setLastNativeText.
    // Different ordering can cause bugs when editing AndroidTextInputs
    // with multiple Fragments.
    // We must update this so that controlled input updates work.
    setMostRecentEventCount(event.nativeEvent.eventCount);
  };

  const _onSelectionChange = (event: SelectionChangeEvent) => {
    props.onSelectionChange && props.onSelectionChange(event);

    if (inputRef.current == null) {
      // calling `props.onSelectionChange`
      // may clean up the input itself. Exits here.
      return;
    }

    setLastNativeSelection({
      selection: event.nativeEvent.selection,
      mostRecentEventCount,
    });
  };

  const _onFocus = (event: FocusEvent) => {
    TextInputState.focusInput(inputRef.current);
    if (props.onFocus) {
      props.onFocus(event);
    }
  };

  const _onBlur = (event: BlurEvent) => {
    TextInputState.blurInput(inputRef.current);
    if (props.onBlur) {
      props.onBlur(event);
    }
  };

  const _onScroll = (event: ScrollEvent) => {
    props.onScroll && props.onScroll(event);
  };

  let textInput = null;

  const multiline = props.multiline ?? false;

  let submitBehavior: SubmitBehavior;
  if (props.submitBehavior != null) {
    // `submitBehavior` is set explicitly
    if (!multiline && props.submitBehavior === 'newline') {
      // For single line text inputs, `'newline'` is not a valid option
      submitBehavior = 'blurAndSubmit';
    } else {
      submitBehavior = props.submitBehavior;
    }
  } else if (multiline) {
    if (props.blurOnSubmit === true) {
      submitBehavior = 'blurAndSubmit';
    } else {
      submitBehavior = 'newline';
    }
  } else {
    // Single line
    if (props.blurOnSubmit !== false) {
      submitBehavior = 'blurAndSubmit';
    } else {
      submitBehavior = 'submit';
    }
  }

  const accessible = props.accessible !== false;
  const focusable = props.focusable !== false;

  const config = React.useMemo(
    () => ({
      onPress: (event: PressEvent) => {
        if (props.editable !== false) {
          if (inputRef.current != null) {
            inputRef.current.focus();
          }
        }
      },
      onPressIn: props.onPressIn,
      onPressOut: props.onPressOut,
      cancelable:
        Platform.OS === 'ios' ? !props.rejectResponderTermination : null,
    }),
    [
      props.editable,
      props.onPressIn,
      props.onPressOut,
      props.rejectResponderTermination,
    ],
  );

  // Hide caret during test runs due to a flashing caret
  // makes screenshot tests flakey
  let caretHidden = props.caretHidden;
  if (Platform.isTesting) {
    caretHidden = true;
  }

  // TextInput handles onBlur and onFocus events
  // so omitting onBlur and onFocus pressability handlers here.
  const {onBlur, onFocus, ...eventHandlers} = usePressability(config) || {};

  let _accessibilityState;
  if (
    accessibilityState != null ||
    ariaBusy != null ||
    ariaChecked != null ||
    ariaDisabled != null ||
    ariaExpanded != null ||
    ariaSelected != null
  ) {
    _accessibilityState = {
      busy: ariaBusy ?? accessibilityState?.busy,
      checked: ariaChecked ?? accessibilityState?.checked,
      disabled: ariaDisabled ?? accessibilityState?.disabled,
      expanded: ariaExpanded ?? accessibilityState?.expanded,
      selected: ariaSelected ?? accessibilityState?.selected,
    };
  }

  // $FlowFixMe[underconstrained-implicit-instantiation]
  let style = flattenStyle(props.style);

  if (Platform.OS === 'ios') {
    const RCTTextInputView =
      props.multiline === true
        ? RCTMultilineTextInputView
        : RCTSinglelineTextInputView;

    style = props.multiline === true ? [styles.multilineInput, style] : style;

    const useOnChangeSync =
      (props.unstable_onChangeSync || props.unstable_onChangeTextSync) &&
      !(props.onChange || props.onChangeText);

    textInput = (
      <RCTTextInputView
        // $FlowFixMe[incompatible-type] - Figure out imperative + forward refs.
        ref={ref}
        {...otherProps}
        {...eventHandlers}
        accessibilityState={_accessibilityState}
        accessible={accessible}
        submitBehavior={submitBehavior}
        caretHidden={caretHidden}
        dataDetectorTypes={props.dataDetectorTypes}
        focusable={tabIndex !== undefined ? !tabIndex : focusable}
        mostRecentEventCount={mostRecentEventCount}
        nativeID={id ?? props.nativeID}
        onBlur={_onBlur}
        onKeyPressSync={props.unstable_onKeyPressSync}
        onChange={_onChange}
        onChangeSync={useOnChangeSync === true ? _onChangeSync : null}
        onContentSizeChange={props.onContentSizeChange}
        onFocus={_onFocus}
        onScroll={_onScroll}
        onSelectionChange={_onSelectionChange}
        onSelectionChangeShouldSetResponder={emptyFunctionThatReturnsTrue}
        selection={selection}
        style={style}
        text={text}
      />
    );
  } else if (Platform.OS === 'android') {
    const autoCapitalize = props.autoCapitalize || 'sentences';
    const _accessibilityLabelledBy =
      props?.['aria-labelledby'] ?? props?.accessibilityLabelledBy;
    const placeholder = props.placeholder ?? '';
    let children = props.children;
    const childCount = React.Children.count(children);
    invariant(
      !(props.value != null && childCount),
      'Cannot specify both value and children.',
    );
    if (childCount > 1) {
      children = <Text>{children}</Text>;
    }

    textInput = (
      /* $FlowFixMe[prop-missing] the types for AndroidTextInput don't match up
       * exactly with the props for TextInput. This will need to get fixed */
      /* $FlowFixMe[incompatible-type] the types for AndroidTextInput don't
       * match up exactly with the props for TextInput. This will need to get
       * fixed */
      /* $FlowFixMe[incompatible-type-arg] the types for AndroidTextInput don't
       * match up exactly with the props for TextInput. This will need to get
       * fixed */
      <AndroidTextInput
        // $FlowFixMe[incompatible-type] - Figure out imperative + forward refs.
        ref={ref}
        {...otherProps}
        {...eventHandlers}
        accessibilityState={_accessibilityState}
        accessibilityLabelledBy={_accessibilityLabelledBy}
        accessible={accessible}
        autoCapitalize={autoCapitalize}
        submitBehavior={submitBehavior}
        caretHidden={caretHidden}
        children={children}
        disableFullscreenUI={props.disableFullscreenUI}
        focusable={tabIndex !== undefined ? !tabIndex : focusable}
        mostRecentEventCount={mostRecentEventCount}
        nativeID={id ?? props.nativeID}
        numberOfLines={props.rows ?? props.numberOfLines}
        onBlur={_onBlur}
        onChange={_onChange}
        onFocus={_onFocus}
        /* $FlowFixMe[prop-missing] the types for AndroidTextInput don't match
         * up exactly with the props for TextInput. This will need to get fixed
         */
        /* $FlowFixMe[incompatible-type-arg] the types for AndroidTextInput
         * don't match up exactly with the props for TextInput. This will need
         * to get fixed */
        onScroll={_onScroll}
        onSelectionChange={_onSelectionChange}
        placeholder={placeholder}
        style={style}
        text={text}
        textBreakStrategy={props.textBreakStrategy}
      />
    );
  }
  return (
    <TextAncestor.Provider value={true}>{textInput}</TextAncestor.Provider>
  );
}

const enterKeyHintToReturnTypeMap = {
  enter: 'default',
  done: 'done',
  go: 'go',
  next: 'next',
  previous: 'previous',
  search: 'search',
  send: 'send',
};

const inputModeToKeyboardTypeMap = {
  none: 'default',
  text: 'default',
  decimal: 'decimal-pad',
  numeric: 'number-pad',
  tel: 'phone-pad',
  search: Platform.OS === 'ios' ? 'web-search' : 'default',
  email: 'email-address',
  url: 'url',
};

// Map HTML autocomplete values to Android autoComplete values
const autoCompleteWebToAutoCompleteAndroidMap = {
  'address-line1': 'postal-address-region',
  'address-line2': 'postal-address-locality',
  bday: 'birthdate-full',
  'bday-day': 'birthdate-day',
  'bday-month': 'birthdate-month',
  'bday-year': 'birthdate-year',
  'cc-csc': 'cc-csc',
  'cc-exp': 'cc-exp',
  'cc-exp-month': 'cc-exp-month',
  'cc-exp-year': 'cc-exp-year',
  'cc-number': 'cc-number',
  country: 'postal-address-country',
  'current-password': 'password',
  email: 'email',
  'honorific-prefix': 'name-prefix',
  'honorific-suffix': 'name-suffix',
  name: 'name',
  'additional-name': 'name-middle',
  'family-name': 'name-family',
  'given-name': 'name-given',
  'new-password': 'password-new',
  off: 'off',
  'one-time-code': 'sms-otp',
  'postal-code': 'postal-code',
  sex: 'gender',
  'street-address': 'street-address',
  tel: 'tel',
  'tel-country-code': 'tel-country-code',
  'tel-national': 'tel-national',
  username: 'username',
};

// Map HTML autocomplete values to iOS textContentType values
const autoCompleteWebToTextContentTypeMap = {
  'address-line1': 'streetAddressLine1',
  'address-line2': 'streetAddressLine2',
  'cc-number': 'creditCardNumber',
  'current-password': 'password',
  country: 'countryName',
  email: 'emailAddress',
  name: 'name',
  'additional-name': 'middleName',
  'family-name': 'familyName',
  'given-name': 'givenName',
  nickname: 'nickname',
  'honorific-prefix': 'namePrefix',
  'honorific-suffix': 'nameSuffix',
  'new-password': 'newPassword',
  off: 'none',
  'one-time-code': 'oneTimeCode',
  organization: 'organizationName',
  'organization-title': 'jobTitle',
  'postal-code': 'postalCode',
  'street-address': 'fullStreetAddress',
  tel: 'telephoneNumber',
  url: 'URL',
  username: 'username',
};

const ExportedForwardRef: React.AbstractComponent<
  React.ElementConfig<typeof InternalTextInput>,
  TextInputInstance,
> = React.forwardRef(function TextInput(
  {
    allowFontScaling = true,
    rejectResponderTermination = true,
    underlineColorAndroid = 'transparent',
    autoComplete,
    textContentType,
    readOnly,
    editable,
    enterKeyHint,
    returnKeyType,
    inputMode,
    showSoftInputOnFocus,
    keyboardType,
    ...restProps
  },
  forwardedRef: ReactRefSetter<TextInputInstance>,
) {
  // $FlowFixMe[underconstrained-implicit-instantiation]
  let style = flattenStyle(restProps.style);

  if (style?.verticalAlign != null) {
    style.textAlignVertical =
      verticalAlignToTextAlignVerticalMap[style.verticalAlign];
    delete style.verticalAlign;
  }

  return (
    <InternalTextInput
      allowFontScaling={allowFontScaling}
      rejectResponderTermination={rejectResponderTermination}
      underlineColorAndroid={underlineColorAndroid}
      editable={readOnly !== undefined ? !readOnly : editable}
      returnKeyType={
        enterKeyHint ? enterKeyHintToReturnTypeMap[enterKeyHint] : returnKeyType
      }
      keyboardType={
        inputMode ? inputModeToKeyboardTypeMap[inputMode] : keyboardType
      }
      showSoftInputOnFocus={
        inputMode == null ? showSoftInputOnFocus : inputMode !== 'none'
      }
      autoComplete={
        Platform.OS === 'android'
          ? // $FlowFixMe[invalid-computed-prop]
            // $FlowFixMe[prop-missing]
            autoCompleteWebToAutoCompleteAndroidMap[autoComplete] ??
            autoComplete
          : undefined
      }
      textContentType={
        textContentType != null
          ? textContentType
          : Platform.OS === 'ios' &&
            autoComplete &&
            autoComplete in autoCompleteWebToTextContentTypeMap
          ? // $FlowFixMe[invalid-computed-prop]
            // $FlowFixMe[prop-missing]
            autoCompleteWebToTextContentTypeMap[autoComplete]
          : textContentType
      }
      {...restProps}
      forwardedRef={forwardedRef}
      style={style}
    />
  );
});

ExportedForwardRef.displayName = 'TextInput';

/**
 * Switch to `deprecated-react-native-prop-types` for compatibility with future
 * releases. This is deprecated and will be removed in the future.
 */
ExportedForwardRef.propTypes =
  require('deprecated-react-native-prop-types').TextInputPropTypes;

// $FlowFixMe[prop-missing]
ExportedForwardRef.State = {
  currentlyFocusedInput: TextInputState.currentlyFocusedInput,

  currentlyFocusedField: TextInputState.currentlyFocusedField,
  focusTextInput: TextInputState.focusTextInput,
  blurTextInput: TextInputState.blurTextInput,
};

export type TextInputComponentStatics = $ReadOnly<{|
  State: $ReadOnly<{|
    currentlyFocusedInput: typeof TextInputState.currentlyFocusedInput,
    currentlyFocusedField: typeof TextInputState.currentlyFocusedField,
    focusTextInput: typeof TextInputState.focusTextInput,
    blurTextInput: typeof TextInputState.blurTextInput,
  |}>,
|}>;

const styles = StyleSheet.create({
  multilineInput: {
    // This default top inset makes RCTMultilineTextInputView seem as close as possible
    // to single-line RCTSinglelineTextInputView defaults, using the system defaults
    // of font size 17 and a height of 31 points.
    paddingTop: 5,
  },
});

const verticalAlignToTextAlignVerticalMap = {
  auto: 'auto',
  top: 'top',
  bottom: 'bottom',
  middle: 'center',
};

// $FlowFixMe[unclear-type] Unclear type. Using `any` type is not safe.
module.exports = ((ExportedForwardRef: any): TextInputType);<|MERGE_RESOLUTION|>--- conflicted
+++ resolved
@@ -1097,15 +1097,10 @@
     propsSelection == null
       ? null
       : {
-<<<<<<< HEAD
-          start: props.selection.start,
-          end: props.selection.end ?? props.selection.start,
+          start: propsSelection.start,
+          end: propsSelection.end ?? propsSelection.start,
           cursorPositionY: props.selection.cursorPositionY,
           cursorPositionX: props.selection.cursorPositionX,
-=======
-          start: propsSelection.start,
-          end: propsSelection.end ?? propsSelection.start,
->>>>>>> af99a689
         };
 
   const [mostRecentEventCount, setMostRecentEventCount] = useState<number>(0);
