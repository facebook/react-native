/**
 * Copyright (c) Meta Platforms, Inc. and affiliates.
 *
 * This source code is licensed under the MIT license found in the
 * LICENSE file in the root directory of this source tree.
 *
 * @flow strict-local
 * @format
 */

import type {HostComponent} from '../../Renderer/shims/ReactNativeTypes';
import type {____TextStyle_Internal as TextStyleInternal} from '../../StyleSheet/StyleSheetTypes';
import type {
  PressEvent,
  ScrollEvent,
  SyntheticEvent,
} from '../../Types/CoreEventTypes';
import type {ViewProps} from '../View/ViewPropTypes';
import type {TextInputType} from './TextInput.flow';

import * as ReactNativeFeatureFlags from '../../../src/private/featureflags/ReactNativeFeatureFlags';
import usePressability from '../../Pressability/usePressability';
import flattenStyle from '../../StyleSheet/flattenStyle';
import StyleSheet, {
  type ColorValue,
  type TextStyleProp,
  type ViewStyleProp,
} from '../../StyleSheet/StyleSheet';
import Text from '../../Text/Text';
import TextAncestor from '../../Text/TextAncestor';
import Platform from '../../Utilities/Platform';
import useMergeRefs from '../../Utilities/useMergeRefs';
import TextInputState from './TextInputState';
import invariant from 'invariant';
import nullthrows from 'nullthrows';
import * as React from 'react';
import {useCallback, useLayoutEffect, useRef, useState} from 'react';

type ReactRefSetter<T> = {current: null | T, ...} | ((ref: null | T) => mixed);
type TextInputInstance = React.ElementRef<HostComponent<mixed>> & {
  +clear: () => void,
  +isFocused: () => boolean,
  +getNativeRef: () => ?React.ElementRef<HostComponent<mixed>>,
  +setSelection: (start: number, end: number) => void,
};

let AndroidTextInput;
let AndroidTextInputCommands;
let RCTSinglelineTextInputView;
let RCTSinglelineTextInputNativeCommands;
let RCTMultilineTextInputView;
let RCTMultilineTextInputNativeCommands;

if (Platform.OS === 'android') {
  AndroidTextInput = require('./AndroidTextInputNativeComponent').default;
  AndroidTextInputCommands =
    require('./AndroidTextInputNativeComponent').Commands;
} else if (Platform.OS === 'ios') {
  RCTSinglelineTextInputView =
    require('./RCTSingelineTextInputNativeComponent').default;
  RCTSinglelineTextInputNativeCommands =
    require('./RCTSingelineTextInputNativeComponent').Commands;
  RCTMultilineTextInputView =
    require('./RCTMultilineTextInputNativeComponent').default;
  RCTMultilineTextInputNativeCommands =
    require('./RCTMultilineTextInputNativeComponent').Commands;
}

export type ChangeEvent = SyntheticEvent<
  $ReadOnly<{|
    eventCount: number,
    target: number,
    text: string,
  |}>,
>;

export type TextInputEvent = SyntheticEvent<
  $ReadOnly<{|
    eventCount: number,
    previousText: string,
    range: $ReadOnly<{|
      start: number,
      end: number,
    |}>,
    target: number,
    text: string,
  |}>,
>;

export type ContentSizeChangeEvent = SyntheticEvent<
  $ReadOnly<{|
    target: number,
    contentSize: $ReadOnly<{|
      width: number,
      height: number,
    |}>,
  |}>,
>;

type TargetEvent = SyntheticEvent<
  $ReadOnly<{|
    target: number,
  |}>,
>;

export type BlurEvent = TargetEvent;
export type FocusEvent = TargetEvent;

type Selection = $ReadOnly<{|
  start: number,
  end: number,
|}>;

export type SelectionChangeEvent = SyntheticEvent<
  $ReadOnly<{|
    selection: Selection,
    target: number,
  |}>,
>;

export type KeyPressEvent = SyntheticEvent<
  $ReadOnly<{|
    key: string,
    target?: ?number,
    eventCount?: ?number,
  |}>,
>;

export type EditingEvent = SyntheticEvent<
  $ReadOnly<{|
    eventCount: number,
    text: string,
    target: number,
  |}>,
>;

type DataDetectorTypesType =
  | 'phoneNumber'
  | 'link'
  | 'address'
  | 'calendarEvent'
  | 'trackingNumber'
  | 'flightNumber'
  | 'lookupSuggestion'
  | 'none'
  | 'all';

export type KeyboardType =
  // Cross Platform
  | 'default'
  | 'email-address'
  | 'numeric'
  | 'phone-pad'
  | 'number-pad'
  | 'decimal-pad'
  | 'url'
  // iOS-only
  | 'ascii-capable'
  | 'numbers-and-punctuation'
  | 'name-phone-pad'
  | 'twitter'
  | 'web-search'
  // iOS 10+ only
  | 'ascii-capable-number-pad'
  // Android-only
  | 'visible-password';

export type InputMode =
  | 'none'
  | 'text'
  | 'decimal'
  | 'numeric'
  | 'tel'
  | 'search'
  | 'email'
  | 'url';

export type ReturnKeyType =
  // Cross Platform
  | 'done'
  | 'go'
  | 'next'
  | 'search'
  | 'send'
  // Android-only
  | 'none'
  | 'previous'
  // iOS-only
  | 'default'
  | 'emergency-call'
  | 'google'
  | 'join'
  | 'route'
  | 'yahoo';

export type SubmitBehavior = 'submit' | 'blurAndSubmit' | 'newline';

export type AutoCapitalize = 'none' | 'sentences' | 'words' | 'characters';

export type TextContentType =
  | 'none'
  | 'URL'
  | 'addressCity'
  | 'addressCityAndState'
  | 'addressState'
  | 'countryName'
  | 'creditCardNumber'
  | 'creditCardExpiration'
  | 'creditCardExpirationMonth'
  | 'creditCardExpirationYear'
  | 'creditCardSecurityCode'
  | 'creditCardType'
  | 'creditCardName'
  | 'creditCardGivenName'
  | 'creditCardMiddleName'
  | 'creditCardFamilyName'
  | 'emailAddress'
  | 'familyName'
  | 'fullStreetAddress'
  | 'givenName'
  | 'jobTitle'
  | 'location'
  | 'middleName'
  | 'name'
  | 'namePrefix'
  | 'nameSuffix'
  | 'nickname'
  | 'organizationName'
  | 'postalCode'
  | 'streetAddressLine1'
  | 'streetAddressLine2'
  | 'sublocality'
  | 'telephoneNumber'
  | 'username'
  | 'password'
  | 'newPassword'
  | 'oneTimeCode'
  | 'birthdate'
  | 'birthdateDay'
  | 'birthdateMonth'
  | 'birthdateYear'
<<<<<<< HEAD
  | 'cellularEID'
  | 'cellularIMEI';
=======
  | 'dateTime'
  | 'flightNumber'
  | 'shipmentTrackingNumber';
>>>>>>> f41af559

export type enterKeyHintType =
  // Cross Platform
  | 'done'
  | 'go'
  | 'next'
  | 'search'
  | 'send'
  // Android-only
  | 'previous'
  // iOS-only
  | 'enter';

type PasswordRules = string;

type IOSProps = $ReadOnly<{|
  /**
   * When the clear button should appear on the right side of the text view.
   * This property is supported only for single-line TextInput component.
   * @platform ios
   */
  clearButtonMode?: ?('never' | 'while-editing' | 'unless-editing' | 'always'),

  /**
   * If `true`, clears the text field automatically when editing begins.
   * @platform ios
   */
  clearTextOnFocus?: ?boolean,

  /**
   * Determines the types of data converted to clickable URLs in the text input.
   * Only valid if `multiline={true}` and `editable={false}`.
   * By default no data types are detected.
   *
   * You can provide one type or an array of many types.
   *
   * Possible values for `dataDetectorTypes` are:
   *
   * - `'phoneNumber'`
   * - `'link'`
   * - `'address'`
   * - `'calendarEvent'`
   * - `'none'`
   * - `'all'`
   *
   * @platform ios
   */
  dataDetectorTypes?:
    | ?DataDetectorTypesType
    | $ReadOnlyArray<DataDetectorTypesType>,

  /**
   * If `true`, the keyboard disables the return key when there is no text and
   * automatically enables it when there is text. The default value is `false`.
   * @platform ios
   */
  enablesReturnKeyAutomatically?: ?boolean,

  /**
   * An optional identifier which links a custom InputAccessoryView to
   * this text input. The InputAccessoryView is rendered above the
   * keyboard when this text input is focused.
   * @platform ios
   */
  inputAccessoryViewID?: ?string,

  /**
   * Determines the color of the keyboard.
   * @platform ios
   */
  keyboardAppearance?: ?('default' | 'light' | 'dark'),

  /**
   * Provide rules for your password.
   * For example, say you want to require a password with at least eight characters consisting of a mix of uppercase and lowercase letters, at least one number, and at most two consecutive characters.
   * "required: upper; required: lower; required: digit; max-consecutive: 2; minlength: 8;"
   * @platform ios
   */
  passwordRules?: ?PasswordRules,

  /*
   * If `true`, allows TextInput to pass touch events to the parent component.
   * This allows components to be swipeable from the TextInput on iOS,
   * as is the case on Android by default.
   * If `false`, TextInput always asks to handle the input (except when disabled).
   * @platform ios
   */
  rejectResponderTermination?: ?boolean,

  /**
   * If `false`, scrolling of the text view will be disabled.
   * The default value is `true`. Does only work with 'multiline={true}'.
   * @platform ios
   */
  scrollEnabled?: ?boolean,

  /**
   * If `false`, disables spell-check style (i.e. red underlines).
   * The default value is inherited from `autoCorrect`.
   * @platform ios
   */
  spellCheck?: ?boolean,

  /**
   * Give the keyboard and the system information about the
   * expected semantic meaning for the content that users enter.
   * `autoComplete` property accomplishes same behavior and is recommended as its supported by both platforms.
   * Avoid using both `autoComplete` and `textContentType`, you can use `Platform.select` for differing platform behaviors.
   * For backwards compatibility, when both set, `textContentType` takes precedence on iOS.
   * @platform ios
   */
  textContentType?: ?TextContentType,

  /**
   * Set line break strategy on iOS.
   * @platform ios
   */
  lineBreakStrategyIOS?: ?('none' | 'standard' | 'hangul-word' | 'push-out'),

  /**
   * Set line break mode on iOS.
   * @platform ios
   */
  lineBreakModeIOS?: ?(
    | 'wordWrapping'
    | 'char'
    | 'clip'
    | 'head'
    | 'middle'
    | 'tail'
  ),

  /**
   * If `false`, the iOS system will not insert an extra space after a paste operation
   * neither delete one or two spaces after a cut or delete operation.
   *
   * The default value is `true`.
   *
   * @platform ios
   */
  smartInsertDelete?: ?boolean,
|}>;

type AndroidProps = $ReadOnly<{|
  /**
   * When provided it will set the color of the cursor (or "caret") in the component.
   * Unlike the behavior of `selectionColor` the cursor color will be set independently
   * from the color of the text selection box.
   * @platform android
   */
  cursorColor?: ?ColorValue,

  /**
   * When `false`, if there is a small amount of space available around a text input
   * (e.g. landscape orientation on a phone), the OS may choose to have the user edit
   * the text inside of a full screen text input mode. When `true`, this feature is
   * disabled and users will always edit the text directly inside of the text input.
   * Defaults to `false`.
   * @platform android
   */
  disableFullscreenUI?: ?boolean,

  importantForAutofill?: ?(
    | 'auto'
    | 'no'
    | 'noExcludeDescendants'
    | 'yes'
    | 'yesExcludeDescendants'
  ),

  /**
   * If defined, the provided image resource will be rendered on the left.
   * The image resource must be inside `/android/app/src/main/res/drawable` and referenced
   * like
   * ```
   * <TextInput
   *  inlineImageLeft='search_icon'
   * />
   * ```
   * @platform android
   */
  inlineImageLeft?: ?string,

  /**
   * Padding between the inline image, if any, and the text input itself.
   * @platform android
   */
  inlineImagePadding?: ?number,

  /**
   * Sets the number of lines for a `TextInput`. Use it with multiline set to
   * `true` to be able to fill the lines.
   * @platform android
   */
  numberOfLines?: ?number,

  /**
   * Sets the return key to the label. Use it instead of `returnKeyType`.
   * @platform android
   */
  returnKeyLabel?: ?string,

  /**
   * Sets the number of rows for a `TextInput`. Use it with multiline set to
   * `true` to be able to fill the lines.
   * @platform android
   */
  rows?: ?number,

  /**
   * When `false`, it will prevent the soft keyboard from showing when the field is focused.
   * Defaults to `true`.
   */
  showSoftInputOnFocus?: ?boolean,

  /**
   * Set text break strategy on Android API Level 23+, possible values are `simple`, `highQuality`, `balanced`
   * The default value is `simple`.
   * @platform android
   */
  textBreakStrategy?: ?('simple' | 'highQuality' | 'balanced'),

  /**
   * The color of the `TextInput` underline.
   * @platform android
   */
  underlineColorAndroid?: ?ColorValue,
|}>;

export type Props = $ReadOnly<{|
  ...$Diff<ViewProps, $ReadOnly<{|style: ?ViewStyleProp|}>>,
  ...IOSProps,
  ...AndroidProps,

  /**
   * Can tell `TextInput` to automatically capitalize certain characters.
   *
   * - `characters`: all characters.
   * - `words`: first letter of each word.
   * - `sentences`: first letter of each sentence (*default*).
   * - `none`: don't auto capitalize anything.
   */
  autoCapitalize?: ?AutoCapitalize,

  /**
   * Specifies autocomplete hints for the system, so it can provide autofill.
   * On Android, the system will always attempt to offer autofill by using heuristics to identify the type of content.
   * To disable autocomplete, set autoComplete to off.
   *
   * The following values work across platforms:
   *
   * - `additional-name`
   * - `address-line1`
   * - `address-line2`
   * - `birthdate-day` (iOS 17+)
   * - `birthdate-full` (iOS 17+)
   * - `birthdate-month` (iOS 17+)
   * - `birthdate-year` (iOS 17+)
   * - `cc-number`
   * - `cc-csc` (iOS 17+)
   * - `cc-exp` (iOS 17+)
   * - `cc-exp-day` (iOS 17+)
   * - `cc-exp-month` (iOS 17+)
   * - `cc-exp-year` (iOS 17+)
   * - `country`
   * - `current-password`
   * - `email`
   * - `family-name`
   * - `given-name`
   * - `honorific-prefix`
   * - `honorific-suffix`
   * - `name`
   * - `new-password`
   * - `off`
   * - `one-time-code`
   * - `postal-code`
   * - `street-address`
   * - `tel`
   * - `username`
   *
   * The following values work on iOS only:
   *
   * - `cc-name` (iOS 17+)
   * - `cc-given-name` (iOS 17+)
   * - `cc-middle-name` (iOS 17+)
   * - `cc-family-name` (iOS 17+)
   * - `cc-type` (iOS 17+)
   * - `nickname`
   * - `organization`
   * - `organization-title`
   * - `url`
   *
   * The following values work on Android only:
   *
   * - `gender`
   * - `name-family`
   * - `name-given`
   * - `name-middle`
   * - `name-middle-initial`
   * - `name-prefix`
   * - `name-suffix`
   * - `password`
   * - `password-new`
   * - `postal-address`
   * - `postal-address-country`
   * - `postal-address-extended`
   * - `postal-address-extended-postal-code`
   * - `postal-address-locality`
   * - `postal-address-region`
   * - `sms-otp`
   * - `tel-country-code`
   * - `tel-national`
   * - `tel-device`
   * - `username-new`
   */
  autoComplete?: ?(
    | 'additional-name'
    | 'address-line1'
    | 'address-line2'
    | 'birthdate-day'
    | 'birthdate-full'
    | 'birthdate-month'
    | 'birthdate-year'
    | 'cc-csc'
    | 'cc-exp'
    | 'cc-exp-day'
    | 'cc-exp-month'
    | 'cc-exp-year'
    | 'cc-number'
    | 'cc-name'
    | 'cc-given-name'
    | 'cc-middle-name'
    | 'cc-family-name'
    | 'cc-type'
    | 'country'
    | 'current-password'
    | 'email'
    | 'family-name'
    | 'gender'
    | 'given-name'
    | 'honorific-prefix'
    | 'honorific-suffix'
    | 'name'
    | 'name-family'
    | 'name-given'
    | 'name-middle'
    | 'name-middle-initial'
    | 'name-prefix'
    | 'name-suffix'
    | 'new-password'
    | 'nickname'
    | 'one-time-code'
    | 'organization'
    | 'organization-title'
    | 'password'
    | 'password-new'
    | 'postal-address'
    | 'postal-address-country'
    | 'postal-address-extended'
    | 'postal-address-extended-postal-code'
    | 'postal-address-locality'
    | 'postal-address-region'
    | 'postal-code'
    | 'street-address'
    | 'sms-otp'
    | 'tel'
    | 'tel-country-code'
    | 'tel-national'
    | 'tel-device'
    | 'url'
    | 'username'
    | 'username-new'
    | 'off'
  ),

  /**
   * If `false`, disables auto-correct. The default value is `true`.
   */
  autoCorrect?: ?boolean,

  /**
   * If `true`, focuses the input on `componentDidMount`.
   * The default value is `false`.
   */
  autoFocus?: ?boolean,

  /**
   * Specifies whether fonts should scale to respect Text Size accessibility settings. The
   * default is `true`.
   */
  allowFontScaling?: ?boolean,

  /**
   * If `true`, caret is hidden. The default value is `false`.
   *
   * On Android devices manufactured by Xiaomi with Android Q,
   * when keyboardType equals 'email-address'this will be set
   * in native to 'true' to prevent a system related crash. This
   * will cause cursor to be disabled as a side-effect.
   *
   */
  caretHidden?: ?boolean,

  /*
   * If `true`, contextMenuHidden is hidden. The default value is `false`.
   */
  contextMenuHidden?: ?boolean,

  /**
   * Provides an initial value that will change when the user starts typing.
   * Useful for simple use-cases where you do not want to deal with listening
   * to events and updating the value prop to keep the controlled state in sync.
   */
  defaultValue?: ?Stringish,

  /**
   * If `false`, text is not editable. The default value is `true`.
   */
  editable?: ?boolean,

  forwardedRef?: ?ReactRefSetter<TextInputInstance>,

  /**
   * `enterKeyHint` defines what action label (or icon) to present for the enter key on virtual keyboards.
   *
   * The following values is supported:
   *
   * - `enter`
   * - `done`
   * - `go`
   * - `next`
   * - `previous`
   * - `search`
   * - `send`
   */
  enterKeyHint?: ?enterKeyHintType,

  /**
   * `inputMode` works like the `inputmode` attribute in HTML, it determines which
   * keyboard to open, e.g.`numeric` and has precedence over keyboardType
   *
   * Support the following values:
   *
   * - `none`
   * - `text`
   * - `decimal`
   * - `numeric`
   * - `tel`
   * - `search`
   * - `email`
   * - `url`
   */
  inputMode?: ?InputMode,

  /**
   * Determines which keyboard to open, e.g.`numeric`.
   *
   * The following values work across platforms:
   *
   * - `default`
   * - `numeric`
   * - `number-pad`
   * - `decimal-pad`
   * - `email-address`
   * - `phone-pad`
   * - `url`
   *
   * *iOS Only*
   *
   * The following values work on iOS only:
   *
   * - `ascii-capable`
   * - `numbers-and-punctuation`
   * - `name-phone-pad`
   * - `twitter`
   * - `web-search`
   *
   * *Android Only*
   *
   * The following values work on Android only:
   *
   * - `visible-password`
   *
   */
  keyboardType?: ?KeyboardType,

  /**
   * Specifies largest possible scale a font can reach when `allowFontScaling` is enabled.
   * Possible values:
   * `null/undefined` (default): inherit from the parent node or the global default (0)
   * `0`: no max, ignore parent/global default
   * `>= 1`: sets the maxFontSizeMultiplier of this node to this value
   */
  maxFontSizeMultiplier?: ?number,

  /**
   * Limits the maximum number of characters that can be entered. Use this
   * instead of implementing the logic in JS to avoid flicker.
   */
  maxLength?: ?number,

  /**
   * If `true`, the text input can be multiple lines.
   * The default value is `false`.
   */
  multiline?: ?boolean,

  /**
   * Callback that is called when the text input is blurred.
   */
  onBlur?: ?(e: BlurEvent) => mixed,

  /**
   * Callback that is called when the text input's text changes.
   */
  onChange?: ?(e: ChangeEvent) => mixed,

  /**
   * Callback that is called when the text input's text changes.
   * Changed text is passed as an argument to the callback handler.
   */
  onChangeText?: ?(text: string) => mixed,

  /**
   * Callback that is called when the text input's content size changes.
   * This will be called with
   * `{ nativeEvent: { contentSize: { width, height } } }`.
   *
   * Only called for multiline text inputs.
   */
  onContentSizeChange?: ?(e: ContentSizeChangeEvent) => mixed,

  /**
   * Callback that is called when text input ends.
   */
  onEndEditing?: ?(e: EditingEvent) => mixed,

  /**
   * Callback that is called when the text input is focused.
   */
  onFocus?: ?(e: FocusEvent) => mixed,

  /**
   * Callback that is called when a key is pressed.
   * This will be called with `{ nativeEvent: { key: keyValue } }`
   * where `keyValue` is `'Enter'` or `'Backspace'` for respective keys and
   * the typed-in character otherwise including `' '` for space.
   * Fires before `onChange` callbacks.
   */
  onKeyPress?: ?(e: KeyPressEvent) => mixed,

  /**
   * Called when a single tap gesture is detected.
   */
  onPress?: ?(event: PressEvent) => mixed,

  /**
   * Called when a touch is engaged.
   */
  onPressIn?: ?(event: PressEvent) => mixed,

  /**
   * Called when a touch is released.
   */
  onPressOut?: ?(event: PressEvent) => mixed,

  /**
   * Callback that is called when the text input selection is changed.
   * This will be called with
   * `{ nativeEvent: { selection: { start, end } } }`.
   */
  onSelectionChange?: ?(e: SelectionChangeEvent) => mixed,

  /**
   * Callback that is called when the text input's submit button is pressed.
   * Invalid if `multiline={true}` is specified.
   */
  onSubmitEditing?: ?(e: EditingEvent) => mixed,

  /**
   * Invoked on content scroll with `{ nativeEvent: { contentOffset: { x, y } } }`.
   * May also contain other properties from ScrollEvent but on Android contentSize
   * is not provided for performance reasons.
   */
  onScroll?: ?(e: ScrollEvent) => mixed,

  /**
   * The string that will be rendered before text input has been entered.
   */
  placeholder?: ?Stringish,

  /**
   * The text color of the placeholder string.
   */
  placeholderTextColor?: ?ColorValue,

  /** `readOnly` works like the `readonly` attribute in HTML.
   *  If `true`, text is not editable. The default value is `false`.
   *  See https://developer.mozilla.org/en-US/docs/Web/HTML/Attributes/readonly
   *  for more details.
   */
  readOnly?: ?boolean,

  /**
   * Determines how the return key should look. On Android you can also use
   * `returnKeyLabel`.
   *
   * *Cross platform*
   *
   * The following values work across platforms:
   *
   * - `done`
   * - `go`
   * - `next`
   * - `search`
   * - `send`
   *
   * *Android Only*
   *
   * The following values work on Android only:
   *
   * - `none`
   * - `previous`
   *
   * *iOS Only*
   *
   * The following values work on iOS only:
   *
   * - `default`
   * - `emergency-call`
   * - `google`
   * - `join`
   * - `route`
   * - `yahoo`
   */
  returnKeyType?: ?ReturnKeyType,

  /**
   * If `true`, the text input obscures the text entered so that sensitive text
   * like passwords stay secure. The default value is `false`. Does not work with 'multiline={true}'.
   */
  secureTextEntry?: ?boolean,

  /**
   * The start and end of the text input's selection. Set start and end to
   * the same value to position the cursor.
   */
  selection?: ?$ReadOnly<{|
    start: number,
    end?: ?number,
  |}>,

  /**
   * The highlight and cursor color of the text input.
   */
  selectionColor?: ?ColorValue,

  /**
   * The text selection handle color.
   * @platform android
   */
  selectionHandleColor?: ?ColorValue,

  /**
   * If `true`, all text will automatically be selected on focus.
   */
  selectTextOnFocus?: ?boolean,

  /**
   * If `true`, the text field will blur when submitted.
   * The default value is true for single-line fields and false for
   * multiline fields. Note that for multiline fields, setting `blurOnSubmit`
   * to `true` means that pressing return will blur the field and trigger the
   * `onSubmitEditing` event instead of inserting a newline into the field.
   *
   * @deprecated
   * Note that `submitBehavior` now takes the place of `blurOnSubmit` and will
   * override any behavior defined by `blurOnSubmit`.
   * @see submitBehavior
   */
  blurOnSubmit?: ?boolean,

  /**
   * When the return key is pressed,
   *
   * For single line inputs:
   *
   * - `'newline`' defaults to `'blurAndSubmit'`
   * - `undefined` defaults to `'blurAndSubmit'`
   *
   * For multiline inputs:
   *
   * - `'newline'` adds a newline
   * - `undefined` defaults to `'newline'`
   *
   * For both single line and multiline inputs:
   *
   * - `'submit'` will only send a submit event and not blur the input
   * - `'blurAndSubmit`' will both blur the input and send a submit event
   */
  submitBehavior?: ?SubmitBehavior,

  /**
   * Note that not all Text styles are supported, an incomplete list of what is not supported includes:
   *
   * - `borderLeftWidth`
   * - `borderTopWidth`
   * - `borderRightWidth`
   * - `borderBottomWidth`
   * - `borderTopLeftRadius`
   * - `borderTopRightRadius`
   * - `borderBottomRightRadius`
   * - `borderBottomLeftRadius`
   *
   * see [Issue#7070](https://github.com/facebook/react-native/issues/7070)
   * for more detail.
   *
   * [Styles](docs/style.html)
   */
  style?: ?TextStyleProp,

  /**
   * The value to show for the text input. `TextInput` is a controlled
   * component, which means the native value will be forced to match this
   * value prop if provided. For most uses, this works great, but in some
   * cases this may cause flickering - one common cause is preventing edits
   * by keeping value the same. In addition to simply setting the same value,
   * either set `editable={false}`, or set/update `maxLength` to prevent
   * unwanted edits without flicker.
   */
  value?: ?Stringish,
|}>;

type ViewCommands = $NonMaybeType<
  | typeof AndroidTextInputCommands
  | typeof RCTMultilineTextInputNativeCommands
  | typeof RCTSinglelineTextInputNativeCommands,
>;

type LastNativeSelection = {|
  selection: Selection,
  mostRecentEventCount: number,
|};

const emptyFunctionThatReturnsTrue = () => true;

/**
 * This hook handles the synchronization between the state of the text input
 * in native and in JavaScript. This is necessary due to the asynchronous nature
 * of text input events.
 */
function useTextInputStateSynchronization_STATE({
  props,
  mostRecentEventCount,
  selection,
  inputRef,
  text,
  viewCommands,
}: {
  props: Props,
  mostRecentEventCount: number,
  selection: ?Selection,
  inputRef: React.RefObject<null | React.ElementRef<HostComponent<mixed>>>,
  text: string,
  viewCommands: ViewCommands,
}): {
  setLastNativeText: string => void,
  setLastNativeSelection: LastNativeSelection => void,
} {
  const [lastNativeText, setLastNativeText] = useState<?Stringish>(props.value);
  const [lastNativeSelectionState, setLastNativeSelection] =
    useState<LastNativeSelection>({
      selection: {start: -1, end: -1},
      mostRecentEventCount: mostRecentEventCount,
    });

  const lastNativeSelection = lastNativeSelectionState.selection;

  // This is necessary in case native updates the text and JS decides
  // that the update should be ignored and we should stick with the value
  // that we have in JS.
  useLayoutEffect(() => {
    const nativeUpdate: {text?: string, selection?: Selection} = {};

    if (lastNativeText !== props.value && typeof props.value === 'string') {
      nativeUpdate.text = props.value;
      setLastNativeText(props.value);
    }

    if (
      selection &&
      lastNativeSelection &&
      (lastNativeSelection.start !== selection.start ||
        lastNativeSelection.end !== selection.end)
    ) {
      nativeUpdate.selection = selection;
      setLastNativeSelection({selection, mostRecentEventCount});
    }

    if (Object.keys(nativeUpdate).length === 0) {
      return;
    }

    if (inputRef.current != null) {
      viewCommands.setTextAndSelection(
        inputRef.current,
        mostRecentEventCount,
        text,
        selection?.start ?? -1,
        selection?.end ?? -1,
      );
    }
  }, [
    mostRecentEventCount,
    inputRef,
    props.value,
    props.defaultValue,
    lastNativeText,
    selection,
    lastNativeSelection,
    text,
    viewCommands,
  ]);

  return {setLastNativeText, setLastNativeSelection};
}

/**
 * This hook handles the synchronization between the state of the text input
 * in native and in JavaScript. This is necessary due to the asynchronous nature
 * of text input events.
 */
function useTextInputStateSynchronization_REFS({
  props,
  mostRecentEventCount,
  selection,
  inputRef,
  text,
  viewCommands,
}: {
  props: Props,
  mostRecentEventCount: number,
  selection: ?Selection,
  inputRef: React.RefObject<null | React.ElementRef<HostComponent<mixed>>>,
  text: string,
  viewCommands: ViewCommands,
}): {
  setLastNativeText: string => void,
  setLastNativeSelection: LastNativeSelection => void,
} {
  const lastNativeTextRef = useRef<?Stringish>(props.value);
  const lastNativeSelectionRef = useRef<LastNativeSelection>({
    selection: {start: -1, end: -1},
    mostRecentEventCount: mostRecentEventCount,
  });

  // This is necessary in case native updates the text and JS decides
  // that the update should be ignored and we should stick with the value
  // that we have in JS.
  useLayoutEffect(() => {
    const nativeUpdate: {text?: string, selection?: Selection} = {};

    const lastNativeSelection = lastNativeSelectionRef.current.selection;

    if (
      lastNativeTextRef.current !== props.value &&
      typeof props.value === 'string'
    ) {
      nativeUpdate.text = props.value;
      lastNativeTextRef.current = props.value;
    }

    if (
      selection &&
      lastNativeSelection &&
      (lastNativeSelection.start !== selection.start ||
        lastNativeSelection.end !== selection.end)
    ) {
      nativeUpdate.selection = selection;
      lastNativeSelectionRef.current = {selection, mostRecentEventCount};
    }

    if (Object.keys(nativeUpdate).length === 0) {
      return;
    }

    if (inputRef.current != null) {
      viewCommands.setTextAndSelection(
        inputRef.current,
        mostRecentEventCount,
        text,
        selection?.start ?? -1,
        selection?.end ?? -1,
      );
    }
  }, [
    mostRecentEventCount,
    inputRef,
    props.value,
    props.defaultValue,
    selection,
    text,
    viewCommands,
  ]);

  return {
    setLastNativeText: lastNativeText => {
      lastNativeTextRef.current = lastNativeText;
    },
    setLastNativeSelection: lastNativeSelection => {
      lastNativeSelectionRef.current = lastNativeSelection;
    },
  };
}

/**
 * A foundational component for inputting text into the app via a
 * keyboard. Props provide configurability for several features, such as
 * auto-correction, auto-capitalization, placeholder text, and different keyboard
 * types, such as a numeric keypad.
 *
 * The simplest use case is to plop down a `TextInput` and subscribe to the
 * `onChangeText` events to read the user input. There are also other events,
 * such as `onSubmitEditing` and `onFocus` that can be subscribed to. A simple
 * example:
 *
 * ```ReactNativeWebPlayer
 * import React, { Component } from 'react';
 * import { AppRegistry, TextInput } from 'react-native';
 *
 * export default class UselessTextInput extends Component {
 *   constructor(props) {
 *     super(props);
 *     this.state = { text: 'Useless Placeholder' };
 *   }
 *
 *   render() {
 *     return (
 *       <TextInput
 *         style={{height: 40, borderColor: 'gray', borderWidth: 1}}
 *         onChangeText={(text) => this.setState({text})}
 *         value={this.state.text}
 *       />
 *     );
 *   }
 * }
 *
 * // skip this line if using Create React Native App
 * AppRegistry.registerComponent('AwesomeProject', () => UselessTextInput);
 * ```
 *
 * Two methods exposed via the native element are .focus() and .blur() that
 * will focus or blur the TextInput programmatically.
 *
 * Note that some props are only available with `multiline={true/false}`.
 * Additionally, border styles that apply to only one side of the element
 * (e.g., `borderBottomColor`, `borderLeftWidth`, etc.) will not be applied if
 * `multiline=false`. To achieve the same effect, you can wrap your `TextInput`
 * in a `View`:
 *
 * ```ReactNativeWebPlayer
 * import React, { Component } from 'react';
 * import { AppRegistry, View, TextInput } from 'react-native';
 *
 * class UselessTextInput extends Component {
 *   render() {
 *     return (
 *       <TextInput
 *         {...this.props} // Inherit any props passed to it; e.g., multiline, numberOfLines below
 *         editable={true}
 *         maxLength={40}
 *       />
 *     );
 *   }
 * }
 *
 * export default class UselessTextInputMultiline extends Component {
 *   constructor(props) {
 *     super(props);
 *     this.state = {
 *       text: 'Useless Multiline Placeholder',
 *     };
 *   }
 *
 *   // If you type something in the text box that is a color, the background will change to that
 *   // color.
 *   render() {
 *     return (
 *      <View style={{
 *        backgroundColor: this.state.text,
 *        borderBottomColor: '#000000',
 *        borderBottomWidth: 1 }}
 *      >
 *        <UselessTextInput
 *          multiline={true}
 *          numberOfLines={4}
 *          onChangeText={(text) => this.setState({text})}
 *          value={this.state.text}
 *        />
 *      </View>
 *     );
 *   }
 * }
 *
 * // skip these lines if using Create React Native App
 * AppRegistry.registerComponent(
 *  'AwesomeProject',
 *  () => UselessTextInputMultiline
 * );
 * ```
 *
 * `TextInput` has by default a border at the bottom of its view. This border
 * has its padding set by the background image provided by the system, and it
 * cannot be changed. Solutions to avoid this is to either not set height
 * explicitly, case in which the system will take care of displaying the border
 * in the correct position, or to not display the border by setting
 * `underlineColorAndroid` to transparent.
 *
 * Note that on Android performing text selection in input can change
 * app's activity `windowSoftInputMode` param to `adjustResize`.
 * This may cause issues with components that have position: 'absolute'
 * while keyboard is active. To avoid this behavior either specify `windowSoftInputMode`
 * in AndroidManifest.xml ( https://developer.android.com/guide/topics/manifest/activity-element.html )
 * or control this param programmatically with native code.
 *
 */
function InternalTextInput(props: Props): React.Node {
  const {
    'aria-busy': ariaBusy,
    'aria-checked': ariaChecked,
    'aria-disabled': ariaDisabled,
    'aria-expanded': ariaExpanded,
    'aria-selected': ariaSelected,
    accessibilityState,
    id,
    tabIndex,
    selection: propsSelection,
    selectionColor,
    selectionHandleColor,
    cursorColor,
    ...otherProps
  } = props;

  const inputRef = useRef<null | React.ElementRef<HostComponent<mixed>>>(null);

  const selection: ?Selection =
    propsSelection == null
      ? null
      : {
          start: propsSelection.start,
          end: propsSelection.end ?? propsSelection.start,
        };

  const text =
    typeof props.value === 'string'
      ? props.value
      : typeof props.defaultValue === 'string'
        ? props.defaultValue
        : '';

  const viewCommands =
    AndroidTextInputCommands ||
    (props.multiline === true
      ? RCTMultilineTextInputNativeCommands
      : RCTSinglelineTextInputNativeCommands);

  const [mostRecentEventCount, setMostRecentEventCount] = useState<number>(0);
  const useTextInputStateSynchronization =
    ReactNativeFeatureFlags.useRefsForTextInputState()
      ? useTextInputStateSynchronization_REFS
      : useTextInputStateSynchronization_STATE;
  const {setLastNativeText, setLastNativeSelection} =
    useTextInputStateSynchronization({
      props,
      inputRef,
      mostRecentEventCount,
      selection,
      text,
      viewCommands,
    });

  useLayoutEffect(() => {
    const inputRefValue = inputRef.current;

    if (inputRefValue != null) {
      TextInputState.registerInput(inputRefValue);

      return () => {
        TextInputState.unregisterInput(inputRefValue);

        if (TextInputState.currentlyFocusedInput() === inputRefValue) {
          nullthrows(inputRefValue).blur();
        }
      };
    }
  }, []);

  const setLocalRef = useCallback(
    (instance: TextInputInstance | null) => {
      inputRef.current = instance;

      /*
      Hi reader from the future. I'm sorry for this.

      This is a hack. Ideally we would forwardRef to the underlying
      host component. However, since TextInput has it's own methods that can be
      called as well, if we used the standard forwardRef then these
      methods wouldn't be accessible and thus be a breaking change.

      We have a couple of options of how to handle this:
      - Return a new ref with everything we methods from both. This is problematic
        because we need React to also know it is a host component which requires
        internals of the class implementation of the ref.
      - Break the API and have some other way to call one set of the methods or
        the other. This is our long term approach as we want to eventually
        get the methods on host components off the ref. So instead of calling
        ref.measure() you might call ReactNative.measure(ref). This would hopefully
        let the ref for TextInput then have the methods like `.clear`. Or we do it
        the other way and make it TextInput.clear(textInputRef) which would be fine
        too. Either way though is a breaking change that is longer term.
      - Mutate this ref. :( Gross, but accomplishes what we need in the meantime
        before we can get to the long term breaking change.
      */
      if (instance != null) {
        // $FlowFixMe[incompatible-use] - See the explanation above.
        Object.assign(instance, {
          clear(): void {
            if (inputRef.current != null) {
              viewCommands.setTextAndSelection(
                inputRef.current,
                mostRecentEventCount,
                '',
                0,
                0,
              );
            }
          },
          // TODO: Fix this returning true on null === null, when no input is focused
          isFocused(): boolean {
            return TextInputState.currentlyFocusedInput() === inputRef.current;
          },
          getNativeRef(): ?React.ElementRef<HostComponent<mixed>> {
            return inputRef.current;
          },
          setSelection(start: number, end: number): void {
            if (inputRef.current != null) {
              viewCommands.setTextAndSelection(
                inputRef.current,
                mostRecentEventCount,
                null,
                start,
                end,
              );
            }
          },
        });
      }
    },
    [mostRecentEventCount, viewCommands],
  );

  const ref = useMergeRefs<TextInputInstance>(setLocalRef, props.forwardedRef);

  const _onChange = (event: ChangeEvent) => {
    const currentText = event.nativeEvent.text;
    props.onChange && props.onChange(event);
    props.onChangeText && props.onChangeText(currentText);

    if (inputRef.current == null) {
      // calling `props.onChange` or `props.onChangeText`
      // may clean up the input itself. Exits here.
      return;
    }

    setLastNativeText(currentText);
    // This must happen last, after we call setLastNativeText.
    // Different ordering can cause bugs when editing AndroidTextInputs
    // with multiple Fragments.
    // We must update this so that controlled input updates work.
    setMostRecentEventCount(event.nativeEvent.eventCount);
  };

  const _onSelectionChange = (event: SelectionChangeEvent) => {
    props.onSelectionChange && props.onSelectionChange(event);

    if (inputRef.current == null) {
      // calling `props.onSelectionChange`
      // may clean up the input itself. Exits here.
      return;
    }

    setLastNativeSelection({
      selection: event.nativeEvent.selection,
      mostRecentEventCount,
    });
  };

  const _onFocus = (event: FocusEvent) => {
    TextInputState.focusInput(inputRef.current);
    if (props.onFocus) {
      props.onFocus(event);
    }
  };

  const _onBlur = (event: BlurEvent) => {
    TextInputState.blurInput(inputRef.current);
    if (props.onBlur) {
      props.onBlur(event);
    }
  };

  const _onScroll = (event: ScrollEvent) => {
    props.onScroll && props.onScroll(event);
  };

  let textInput = null;

  const multiline = props.multiline ?? false;

  let submitBehavior: SubmitBehavior;
  if (props.submitBehavior != null) {
    // `submitBehavior` is set explicitly
    if (!multiline && props.submitBehavior === 'newline') {
      // For single line text inputs, `'newline'` is not a valid option
      submitBehavior = 'blurAndSubmit';
    } else {
      submitBehavior = props.submitBehavior;
    }
  } else if (multiline) {
    if (props.blurOnSubmit === true) {
      submitBehavior = 'blurAndSubmit';
    } else {
      submitBehavior = 'newline';
    }
  } else {
    // Single line
    if (props.blurOnSubmit !== false) {
      submitBehavior = 'blurAndSubmit';
    } else {
      submitBehavior = 'submit';
    }
  }

  const accessible = props.accessible !== false;
  const focusable = props.focusable !== false;

  const {
    editable,
    hitSlop,
    onPress,
    onPressIn,
    onPressOut,
    rejectResponderTermination,
  } = props;

  const config = React.useMemo(
    () => ({
      hitSlop,
      onPress: (event: PressEvent) => {
        onPress?.(event);
        if (editable !== false) {
          if (inputRef.current != null) {
            inputRef.current.focus();
          }
        }
      },
      onPressIn: onPressIn,
      onPressOut: onPressOut,
      cancelable: Platform.OS === 'ios' ? !rejectResponderTermination : null,
    }),
    [
      editable,
      hitSlop,
      onPress,
      onPressIn,
      onPressOut,
      rejectResponderTermination,
    ],
  );

  // Hide caret during test runs due to a flashing caret
  // makes screenshot tests flakey
  let caretHidden = props.caretHidden;
  if (Platform.isTesting) {
    caretHidden = true;
  }

  // TextInput handles onBlur and onFocus events
  // so omitting onBlur and onFocus pressability handlers here.
  const {onBlur, onFocus, ...eventHandlers} = usePressability(config) || {};

  let _accessibilityState;
  if (
    accessibilityState != null ||
    ariaBusy != null ||
    ariaChecked != null ||
    ariaDisabled != null ||
    ariaExpanded != null ||
    ariaSelected != null
  ) {
    _accessibilityState = {
      busy: ariaBusy ?? accessibilityState?.busy,
      checked: ariaChecked ?? accessibilityState?.checked,
      disabled: ariaDisabled ?? accessibilityState?.disabled,
      expanded: ariaExpanded ?? accessibilityState?.expanded,
      selected: ariaSelected ?? accessibilityState?.selected,
    };
  }

  // Keep the original (potentially nested) style when possible, as React can diff these more efficiently
  let _style = props.style;
  const flattenedStyle = flattenStyle<TextStyleProp>(props.style);
  if (flattenedStyle != null) {
    let overrides: ?{...TextStyleInternal} = null;
    if (typeof flattenedStyle?.fontWeight === 'number') {
      overrides = overrides || ({}: {...TextStyleInternal});
      overrides.fontWeight =
        // $FlowFixMe[incompatible-cast]
        (flattenedStyle.fontWeight.toString(): TextStyleInternal['fontWeight']);
    }

    if (flattenedStyle.verticalAlign != null) {
      overrides = overrides || ({}: {...TextStyleInternal});
      overrides.textAlignVertical =
        verticalAlignToTextAlignVerticalMap[flattenedStyle.verticalAlign];
      overrides.verticalAlign = undefined;
    }

    if (overrides != null) {
      // $FlowFixMe[incompatible-type]
      _style = [_style, overrides];
    }
  }

  if (Platform.OS === 'ios') {
    const RCTTextInputView =
      props.multiline === true
        ? RCTMultilineTextInputView
        : RCTSinglelineTextInputView;

    const useMultilineDefaultStyle =
      props.multiline === true &&
      (flattenedStyle == null ||
        (flattenedStyle.padding == null &&
          flattenedStyle.paddingVertical == null &&
          flattenedStyle.paddingTop == null));

    textInput = (
      <RCTTextInputView
        // $FlowFixMe[incompatible-type] - Figure out imperative + forward refs.
        ref={ref}
        {...otherProps}
        {...eventHandlers}
        accessibilityState={_accessibilityState}
        accessible={accessible}
        submitBehavior={submitBehavior}
        caretHidden={caretHidden}
        dataDetectorTypes={props.dataDetectorTypes}
        focusable={tabIndex !== undefined ? !tabIndex : focusable}
        mostRecentEventCount={mostRecentEventCount}
        nativeID={id ?? props.nativeID}
        onBlur={_onBlur}
        onChange={_onChange}
        onContentSizeChange={props.onContentSizeChange}
        onFocus={_onFocus}
        onScroll={_onScroll}
        onSelectionChange={_onSelectionChange}
        onSelectionChangeShouldSetResponder={emptyFunctionThatReturnsTrue}
        selection={selection}
        selectionColor={selectionColor}
        style={StyleSheet.compose(
          useMultilineDefaultStyle ? styles.multilineDefault : null,
          _style,
        )}
        text={text}
      />
    );
  } else if (Platform.OS === 'android') {
    const autoCapitalize = props.autoCapitalize || 'sentences';
    const _accessibilityLabelledBy =
      props?.['aria-labelledby'] ?? props?.accessibilityLabelledBy;
    const placeholder = props.placeholder ?? '';
    let children = props.children;
    const childCount = React.Children.count(children);
    invariant(
      !(props.value != null && childCount),
      'Cannot specify both value and children.',
    );
    if (childCount > 1) {
      children = <Text>{children}</Text>;
    }
    // For consistency with iOS set cursor/selectionHandle color as selectionColor
    const colorProps = {
      selectionColor,
      selectionHandleColor:
        selectionHandleColor === undefined
          ? selectionColor
          : selectionHandleColor,
      cursorColor: cursorColor === undefined ? selectionColor : cursorColor,
    };
    textInput = (
      /* $FlowFixMe[prop-missing] the types for AndroidTextInput don't match up
       * exactly with the props for TextInput. This will need to get fixed */
      /* $FlowFixMe[incompatible-type] the types for AndroidTextInput don't
       * match up exactly with the props for TextInput. This will need to get
       * fixed */
      /* $FlowFixMe[incompatible-type-arg] the types for AndroidTextInput don't
       * match up exactly with the props for TextInput. This will need to get
       * fixed */
      <AndroidTextInput
        // $FlowFixMe[incompatible-type] - Figure out imperative + forward refs.
        ref={ref}
        {...otherProps}
        {...colorProps}
        {...eventHandlers}
        accessibilityState={_accessibilityState}
        accessibilityLabelledBy={_accessibilityLabelledBy}
        accessible={accessible}
        autoCapitalize={autoCapitalize}
        submitBehavior={submitBehavior}
        caretHidden={caretHidden}
        children={children}
        disableFullscreenUI={props.disableFullscreenUI}
        focusable={tabIndex !== undefined ? !tabIndex : focusable}
        mostRecentEventCount={mostRecentEventCount}
        nativeID={id ?? props.nativeID}
        numberOfLines={props.rows ?? props.numberOfLines}
        onBlur={_onBlur}
        onChange={_onChange}
        onFocus={_onFocus}
        /* $FlowFixMe[prop-missing] the types for AndroidTextInput don't match
         * up exactly with the props for TextInput. This will need to get fixed
         */
        /* $FlowFixMe[incompatible-type-arg] the types for AndroidTextInput
         * don't match up exactly with the props for TextInput. This will need
         * to get fixed */
        onScroll={_onScroll}
        onSelectionChange={_onSelectionChange}
        placeholder={placeholder}
        style={_style}
        text={text}
        textBreakStrategy={props.textBreakStrategy}
      />
    );
  }
  return (
    <TextAncestor.Provider value={true}>{textInput}</TextAncestor.Provider>
  );
}

const enterKeyHintToReturnTypeMap = {
  enter: 'default',
  done: 'done',
  go: 'go',
  next: 'next',
  previous: 'previous',
  search: 'search',
  send: 'send',
};

const inputModeToKeyboardTypeMap = {
  none: 'default',
  text: 'default',
  decimal: 'decimal-pad',
  numeric: 'number-pad',
  tel: 'phone-pad',
  search: Platform.OS === 'ios' ? 'web-search' : 'default',
  email: 'email-address',
  url: 'url',
};

// Map HTML autocomplete values to Android autoComplete values
const autoCompleteWebToAutoCompleteAndroidMap = {
  'address-line1': 'postal-address-region',
  'address-line2': 'postal-address-locality',
  bday: 'birthdate-full',
  'bday-day': 'birthdate-day',
  'bday-month': 'birthdate-month',
  'bday-year': 'birthdate-year',
  'cc-csc': 'cc-csc',
  'cc-exp': 'cc-exp',
  'cc-exp-month': 'cc-exp-month',
  'cc-exp-year': 'cc-exp-year',
  'cc-number': 'cc-number',
  country: 'postal-address-country',
  'current-password': 'password',
  email: 'email',
  'honorific-prefix': 'name-prefix',
  'honorific-suffix': 'name-suffix',
  name: 'name',
  'additional-name': 'name-middle',
  'family-name': 'name-family',
  'given-name': 'name-given',
  'new-password': 'password-new',
  off: 'off',
  'one-time-code': 'sms-otp',
  'postal-code': 'postal-code',
  sex: 'gender',
  'street-address': 'street-address',
  tel: 'tel',
  'tel-country-code': 'tel-country-code',
  'tel-national': 'tel-national',
  username: 'username',
};

// Map HTML autocomplete values to iOS textContentType values
const autoCompleteWebToTextContentTypeMap = {
  'address-line1': 'streetAddressLine1',
  'address-line2': 'streetAddressLine2',
  bday: 'birthdate',
  'bday-day': 'birthdateDay',
  'bday-month': 'birthdateMonth',
  'bday-year': 'birthdateYear',
  'cc-csc': 'creditCardSecurityCode',
  'cc-exp-month': 'creditCardExpirationMonth',
  'cc-exp-year': 'creditCardExpirationYear',
  'cc-exp': 'creditCardExpiration',
  'cc-given-name': 'creditCardGivenName',
  'cc-additional-name': 'creditCardMiddleName',
  'cc-family-name': 'creditCardFamilyName',
  'cc-name': 'creditCardName',
  'cc-number': 'creditCardNumber',
  'cc-type': 'creditCardType',
  'current-password': 'password',
  country: 'countryName',
  email: 'emailAddress',
  name: 'name',
  'additional-name': 'middleName',
  'family-name': 'familyName',
  'given-name': 'givenName',
  nickname: 'nickname',
  'honorific-prefix': 'namePrefix',
  'honorific-suffix': 'nameSuffix',
  'new-password': 'newPassword',
  off: 'none',
  'one-time-code': 'oneTimeCode',
  organization: 'organizationName',
  'organization-title': 'jobTitle',
  'postal-code': 'postalCode',
  'street-address': 'fullStreetAddress',
  tel: 'telephoneNumber',
  url: 'URL',
  username: 'username',
};

const ExportedForwardRef: React.AbstractComponent<
  React.ElementConfig<typeof InternalTextInput>,
  TextInputInstance,
  // $FlowFixMe[incompatible-call]
> = React.forwardRef(function TextInput(
  {
    allowFontScaling = true,
    rejectResponderTermination = true,
    underlineColorAndroid = 'transparent',
    autoComplete,
    textContentType,
    readOnly,
    editable,
    enterKeyHint,
    returnKeyType,
    inputMode,
    showSoftInputOnFocus,
    keyboardType,
    ...restProps
  },
  forwardedRef: ReactRefSetter<TextInputInstance>,
) {
  return (
    <InternalTextInput
      allowFontScaling={allowFontScaling}
      rejectResponderTermination={rejectResponderTermination}
      underlineColorAndroid={underlineColorAndroid}
      editable={readOnly !== undefined ? !readOnly : editable}
      returnKeyType={
        enterKeyHint ? enterKeyHintToReturnTypeMap[enterKeyHint] : returnKeyType
      }
      keyboardType={
        inputMode ? inputModeToKeyboardTypeMap[inputMode] : keyboardType
      }
      showSoftInputOnFocus={
        inputMode == null ? showSoftInputOnFocus : inputMode !== 'none'
      }
      autoComplete={
        Platform.OS === 'android'
          ? // $FlowFixMe[invalid-computed-prop]
            // $FlowFixMe[prop-missing]
            autoCompleteWebToAutoCompleteAndroidMap[autoComplete] ??
            autoComplete
          : undefined
      }
      textContentType={
        textContentType != null
          ? textContentType
          : Platform.OS === 'ios' &&
              autoComplete &&
              autoComplete in autoCompleteWebToTextContentTypeMap
            ? // $FlowFixMe[invalid-computed-prop]
              // $FlowFixMe[prop-missing]
              autoCompleteWebToTextContentTypeMap[autoComplete]
            : textContentType
      }
      {...restProps}
      forwardedRef={forwardedRef}
    />
  );
});

ExportedForwardRef.displayName = 'TextInput';

// $FlowFixMe[prop-missing]
ExportedForwardRef.State = {
  currentlyFocusedInput: TextInputState.currentlyFocusedInput,

  currentlyFocusedField: TextInputState.currentlyFocusedField,
  focusTextInput: TextInputState.focusTextInput,
  blurTextInput: TextInputState.blurTextInput,
};

export type TextInputComponentStatics = $ReadOnly<{|
  State: $ReadOnly<{|
    currentlyFocusedInput: typeof TextInputState.currentlyFocusedInput,
    currentlyFocusedField: typeof TextInputState.currentlyFocusedField,
    focusTextInput: typeof TextInputState.focusTextInput,
    blurTextInput: typeof TextInputState.blurTextInput,
  |}>,
|}>;

const styles = StyleSheet.create({
  multilineDefault: {
    // This default top inset makes RCTMultilineTextInputView seem as close as possible
    // to single-line RCTSinglelineTextInputView defaults, using the system defaults
    // of font size 17 and a height of 31 points.
    paddingTop: 5,
  },
});

const verticalAlignToTextAlignVerticalMap = {
  auto: 'auto',
  top: 'top',
  bottom: 'bottom',
  middle: 'center',
};

// $FlowFixMe[unclear-type] Unclear type. Using `any` type is not safe.
module.exports = ((ExportedForwardRef: any): TextInputType);<|MERGE_RESOLUTION|>--- conflicted
+++ resolved
@@ -239,14 +239,11 @@
   | 'birthdateDay'
   | 'birthdateMonth'
   | 'birthdateYear'
-<<<<<<< HEAD
   | 'cellularEID'
-  | 'cellularIMEI';
-=======
+  | 'cellularIMEI'
   | 'dateTime'
   | 'flightNumber'
   | 'shipmentTrackingNumber';
->>>>>>> f41af559
 
 export type enterKeyHintType =
   // Cross Platform
