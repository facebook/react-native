--- conflicted
+++ resolved
@@ -1069,13 +1069,10 @@
     accessibilityState,
     id,
     tabIndex,
-<<<<<<< HEAD
     rows,
     numberOfLines,
     maxNumberOfLines,
-=======
     selection: propsSelection,
->>>>>>> 594cf1f6
     ...otherProps
   } = props;
 
