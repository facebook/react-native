/**
 * Copyright (c) Meta Platforms, Inc. and affiliates.
 *
 * This source code is licensed under the MIT license found in the
 * LICENSE file in the root directory of this source tree.
 *
 * @flow strict-local
 * @format
 */

import type {HostComponent} from '../../Renderer/shims/ReactNativeTypes';
import type {
  PressEvent,
  ScrollEvent,
  SyntheticEvent,
} from '../../Types/CoreEventTypes';
import type {ViewProps} from '../View/ViewPropTypes';
import type {TextInputType} from './TextInput.flow';

import usePressability from '../../Pressability/usePressability';
import flattenStyle from '../../StyleSheet/flattenStyle';
import StyleSheet, {
  type ColorValue,
  type TextStyleProp,
  type ViewStyleProp,
} from '../../StyleSheet/StyleSheet';
import Text from '../../Text/Text';
import TextAncestor from '../../Text/TextAncestor';
import Platform from '../../Utilities/Platform';
import useMergeRefs from '../../Utilities/useMergeRefs';
import TextInputState from './TextInputState';
import invariant from 'invariant';
import nullthrows from 'nullthrows';
import * as React from 'react';
import {useCallback, useLayoutEffect, useRef, useState} from 'react';

type ReactRefSetter<T> = {current: null | T, ...} | ((ref: null | T) => mixed);
type TextInputInstance = React.ElementRef<HostComponent<mixed>> & {
  +clear: () => void,
  +isFocused: () => boolean,
  +getNativeRef: () => ?React.ElementRef<HostComponent<mixed>>,
  +setSelection: (start: number, end: number) => void,
  +setGhostText: (ghostText: ?string) => void, // [macOS]
};

let AndroidTextInput;
let AndroidTextInputCommands;
let RCTSinglelineTextInputView;
let RCTSinglelineTextInputNativeCommands;
let RCTMultilineTextInputView;
let RCTMultilineTextInputNativeCommands;

if (Platform.OS === 'android') {
  AndroidTextInput = require('./AndroidTextInputNativeComponent').default;
  AndroidTextInputCommands =
    require('./AndroidTextInputNativeComponent').Commands;
} else if (Platform.OS === 'ios' || Platform.OS === 'macos' /* [macOS] */) {
  RCTSinglelineTextInputView =
    require('./RCTSingelineTextInputNativeComponent').default;
  RCTSinglelineTextInputNativeCommands =
    require('./RCTSingelineTextInputNativeComponent').Commands;
  RCTMultilineTextInputView =
    require('./RCTMultilineTextInputNativeComponent').default;
  RCTMultilineTextInputNativeCommands =
    require('./RCTMultilineTextInputNativeComponent').Commands;
}

export type ChangeEvent = SyntheticEvent<
  $ReadOnly<{|
    eventCount: number,
    target: number,
    text: string,
  |}>,
>;

export type TextInputEvent = SyntheticEvent<
  $ReadOnly<{|
    eventCount: number,
    previousText: string,
    range: $ReadOnly<{|
      start: number,
      end: number,
    |}>,
    target: number,
    text: string,
  |}>,
>;

export type ContentSizeChangeEvent = SyntheticEvent<
  $ReadOnly<{|
    target: number,
    contentSize: $ReadOnly<{|
      width: number,
      height: number,
    |}>,
  |}>,
>;

type TargetEvent = SyntheticEvent<
  $ReadOnly<{|
    target: number,
  |}>,
>;

export type BlurEvent = TargetEvent;
export type FocusEvent = TargetEvent;

type Selection = $ReadOnly<{|
  start: number,
  end: number,
|}>;

export type SelectionChangeEvent = SyntheticEvent<
  $ReadOnly<{|
    selection: Selection,
    target: number,
  |}>,
>;

export type KeyPressEvent = SyntheticEvent<
  $ReadOnly<{|
    key: string,
    target?: ?number,
    eventCount?: ?number,
  |}>,
>;

export type EditingEvent = SyntheticEvent<
  $ReadOnly<{|
    eventCount: number,
    text: string,
    target: number,
  |}>,
>;

// [macOS macOS-only
export type SettingChangeEvent = SyntheticEvent<
  $ReadOnly<{|
    enabled: boolean,
  |}>,
>;

export type PasteEvent = SyntheticEvent<
  $ReadOnly<{|
    dataTransfer: {|
      files: $ReadOnlyArray<{|
        height: number,
        size: number,
        type: string,
        uri: string,
        width: number,
      |}>,
      items: $ReadOnlyArray<{|
        kind: string,
        type: string,
      |}>,
      types: $ReadOnlyArray<string>,
    |},
  |}>,
>;

export type SubmitKeyEvent = $ReadOnly<{|
  key: string,
  altKey?: ?boolean,
  ctrlKey?: ?boolean,
  metaKey?: ?boolean,
  shiftKey?: ?boolean,
  functionKey?: ?boolean,
|}>;
// macOS]

// [macOS
type DataDetectorTypesType =
  // iOS+macOS
  | 'phoneNumber'
  | 'link'
  | 'address'
  | 'calendarEvent'
  // iOS-only
  | 'trackingNumber'
  | 'flightNumber'
  | 'lookupSuggestion'
  | 'none'
  | 'all'
  // [macOS macOS-only
  | 'ortography'
  | 'spelling'
  | 'grammar'
  | 'quote'
  | 'dash'
  | 'replacement'
  | 'correction'
  | 'regularExpression'
  | 'transitInformation';
// macOS]

export type KeyboardType =
  // Cross Platform
  | 'default'
  | 'email-address'
  | 'numeric'
  | 'phone-pad'
  | 'number-pad'
  | 'decimal-pad'
  | 'url'
  // iOS-only
  | 'ascii-capable'
  | 'numbers-and-punctuation'
  | 'name-phone-pad'
  | 'twitter'
  | 'web-search'
  // iOS 10+ only
  | 'ascii-capable-number-pad'
  // Android-only
  | 'visible-password';

export type InputMode =
  | 'none'
  | 'text'
  | 'decimal'
  | 'numeric'
  | 'tel'
  | 'search'
  | 'email'
  | 'url';

export type ReturnKeyType =
  // Cross Platform
  | 'done'
  | 'go'
  | 'next'
  | 'search'
  | 'send'
  // Android-only
  | 'none'
  | 'previous'
  // iOS-only
  | 'default'
  | 'emergency-call'
  | 'google'
  | 'join'
  | 'route'
  | 'yahoo';

export type SubmitBehavior = 'submit' | 'blurAndSubmit' | 'newline';

export type AutoCapitalize = 'none' | 'sentences' | 'words' | 'characters';

export type TextContentType =
  | 'none'
  | 'URL'
  | 'addressCity'
  | 'addressCityAndState'
  | 'addressState'
  | 'countryName'
  | 'creditCardNumber'
  | 'creditCardExpiration'
  | 'creditCardExpirationMonth'
  | 'creditCardExpirationYear'
  | 'creditCardSecurityCode'
  | 'creditCardType'
  | 'creditCardName'
  | 'creditCardGivenName'
  | 'creditCardMiddleName'
  | 'creditCardFamilyName'
  | 'emailAddress'
  | 'familyName'
  | 'fullStreetAddress'
  | 'givenName'
  | 'jobTitle'
  | 'location'
  | 'middleName'
  | 'name'
  | 'namePrefix'
  | 'nameSuffix'
  | 'nickname'
  | 'organizationName'
  | 'postalCode'
  | 'streetAddressLine1'
  | 'streetAddressLine2'
  | 'sublocality'
  | 'telephoneNumber'
  | 'username'
  | 'password'
  | 'newPassword'
  | 'oneTimeCode'
  | 'birthdate'
  | 'birthdateDay'
  | 'birthdateMonth'
  | 'birthdateYear';

export type enterKeyHintType =
  // Cross Platform
  | 'done'
  | 'go'
  | 'next'
  | 'search'
  | 'send'
  // Android-only
  | 'previous'
  // iOS-only
  | 'enter';

type PasswordRules = string;

type IOSProps = $ReadOnly<{|
  /**
   * When the clear button should appear on the right side of the text view.
   * This property is supported only for single-line TextInput component.
   * @platform ios
   */
  clearButtonMode?: ?('never' | 'while-editing' | 'unless-editing' | 'always'),

  /**
   * If `true`, clears the text field automatically when editing begins.
   * @platform ios
   */
  clearTextOnFocus?: ?boolean,

  /**
   * Determines the types of data converted to clickable URLs in the text input.
   * Only valid if `multiline={true}` and `editable={false}`.
   * By default no data types are detected.
   *
   * You can provide one type or an array of many types.
   *
   * Possible values for `dataDetectorTypes` are:
   *
   * - `'phoneNumber'`
   * - `'link'`
   * - `'address'`
   * - `'calendarEvent'`
   * - `'none'`
   * - `'all'`
   *
   * @platform ios
   */
  dataDetectorTypes?:
    | ?DataDetectorTypesType
    | $ReadOnlyArray<DataDetectorTypesType>,

  /**
   * If `true`, the keyboard disables the return key when there is no text and
   * automatically enables it when there is text. The default value is `false`.
   * @platform ios
   */
  enablesReturnKeyAutomatically?: ?boolean,

  /**
   * An optional identifier which links a custom InputAccessoryView to
   * this text input. The InputAccessoryView is rendered above the
   * keyboard when this text input is focused.
   * @platform ios
   */
  inputAccessoryViewID?: ?string,

  /**
   * Determines the color of the keyboard.
   * @platform ios
   */
  keyboardAppearance?: ?('default' | 'light' | 'dark'),

  /**
   * Provide rules for your password.
   * For example, say you want to require a password with at least eight characters consisting of a mix of uppercase and lowercase letters, at least one number, and at most two consecutive characters.
   * "required: upper; required: lower; required: digit; max-consecutive: 2; minlength: 8;"
   * @platform ios
   */
  passwordRules?: ?PasswordRules,

  /*
   * If `true`, allows TextInput to pass touch events to the parent component.
   * This allows components to be swipeable from the TextInput on iOS,
   * as is the case on Android by default.
   * If `false`, TextInput always asks to handle the input (except when disabled).
   * @platform ios
   */
  rejectResponderTermination?: ?boolean,

  /**
   * If `false`, scrolling of the text view will be disabled.
   * The default value is `true`. Does only work with 'multiline={true}'.
   * @platform ios
   */
  scrollEnabled?: ?boolean,

  /**
   * If `false`, disables spell-check style (i.e. red underlines).
   * The default value is inherited from `autoCorrect`.
   * @platform ios
   */
  spellCheck?: ?boolean,

  /**
   * Give the keyboard and the system information about the
   * expected semantic meaning for the content that users enter.
   * `autoComplete` property accomplishes same behavior and is recommended as its supported by both platforms.
   * Avoid using both `autoComplete` and `textContentType`, you can use `Platform.select` for differing platform behaviors.
   * For backwards compatibility, when both set, `textContentType` takes precedence on iOS.
   * @platform ios
   */
  textContentType?: ?TextContentType,

  /**
   * Set line break strategy on iOS.
   * @platform ios macos
   */
  lineBreakStrategyIOS?: ?('none' | 'standard' | 'hangul-word' | 'push-out'),

  /**
   * If `false`, the iOS system will not insert an extra space after a paste operation
   * neither delete one or two spaces after a cut or delete operation.
   *
   * The default value is `true`.
   *
   * @platform ios
   */
  smartInsertDelete?: ?boolean,
|}>;

// [macOS
type MacOSProps = $ReadOnly<{|
  /**
   * If `true`, clears the text field synchronously before `onSubmitEditing` is emitted.
   *
   * @platform macos
   */
  clearTextOnSubmit?: ?boolean,

  /**
   * If `false`, disables grammar-check.
   *
   * @platform macos
   */
  grammarCheck?: ?boolean,

  /**
   * If `true`, hide vertical scrollbar on the underlying multiline scrollview
   * The default value is `false`.
   *
   * @platform macos
   */
  hideVerticalScrollIndicator?: ?boolean,

  /**
   * Fired when a supported element is pasted
   *
   * @platform macos
   */
  onPaste?: (event: PasteEvent) => void,

  /**
   * Callback that is called when the text input's autoCorrect setting changes.
   * This will be called with
   * `{ nativeEvent: { enabled } }`.
   * Does only work with 'multiline={true}'.
   *
   * @platform macos
   */
  onAutoCorrectChange?: ?(e: SettingChangeEvent) => mixed,

  /**
   * Callback that is called when the text input's spellCheck setting changes.
   * This will be called with
   * `{ nativeEvent: { enabled } }`.
   * Does only work with 'multiline={true}'.
   *
   * @platform macos
   */
  onSpellCheckChange?: ?(e: SettingChangeEvent) => mixed,

  /**
   * Callback that is called when the text input's grammarCheck setting changes.
   * This will be called with
   * `{ nativeEvent: { enabled } }`.
   * Does only work with 'multiline={true}'.
   *
   * @platform macos
   */
  onGrammarCheckChange?: ?(e: SettingChangeEvent) => mixed,

  /**
   * Enables Paste support for certain types of pasted types
   *
   * Possible values for `pastedTypes` are:
   *
   * - `'fileUrl'`
   * - `'image'`
   * - `'string'`
   *
   * @platform macos
   */
  pastedTypes?: PastedTypesType,

  /**
   * Configures keys that can be used to submit editing for the TextInput. Defaults to 'Enter' key.
   * @platform macos
   */
  submitKeyEvents?: ?$ReadOnlyArray<SubmitKeyEvent>,

  /**
   * Specifies the tooltip.
   *
   * @platform macos
   */
  tooltip?: ?string,
|}>;
// macOS]

type AndroidProps = $ReadOnly<{|
  /**
   * When provided it will set the color of the cursor (or "caret") in the component.
   * Unlike the behavior of `selectionColor` the cursor color will be set independently
   * from the color of the text selection box.
   // [macOS]
   * @platform android macos
   */
  cursorColor?: ?ColorValue,

  /**
   * When `false`, if there is a small amount of space available around a text input
   * (e.g. landscape orientation on a phone), the OS may choose to have the user edit
   * the text inside of a full screen text input mode. When `true`, this feature is
   * disabled and users will always edit the text directly inside of the text input.
   * Defaults to `false`.
   * @platform android
   */
  disableFullscreenUI?: ?boolean,

  importantForAutofill?: ?(
    | 'auto'
    | 'no'
    | 'noExcludeDescendants'
    | 'yes'
    | 'yesExcludeDescendants'
  ),

  /**
   * If defined, the provided image resource will be rendered on the left.
   * The image resource must be inside `/android/app/src/main/res/drawable` and referenced
   * like
   * ```
   * <TextInput
   *  inlineImageLeft='search_icon'
   * />
   * ```
   * @platform android
   */
  inlineImageLeft?: ?string,

  /**
   * Padding between the inline image, if any, and the text input itself.
   * @platform android
   */
  inlineImagePadding?: ?number,

  /**
   * Sets the number of lines for a `TextInput`. Use it with multiline set to
   * `true` to be able to fill the lines.
   * @platform android
   */
  numberOfLines?: ?number,

  /**
   * Sets the return key to the label. Use it instead of `returnKeyType`.
   * @platform android
   */
  returnKeyLabel?: ?string,

  /**
   * Sets the number of rows for a `TextInput`. Use it with multiline set to
   * `true` to be able to fill the lines.
   * @platform android
   */
  rows?: ?number,

  /**
   * When `false`, it will prevent the soft keyboard from showing when the field is focused.
   * Defaults to `true`.
   */
  showSoftInputOnFocus?: ?boolean,

  /**
   * Set text break strategy on Android API Level 23+, possible values are `simple`, `highQuality`, `balanced`
   * The default value is `simple`.
   * @platform android
   */
  textBreakStrategy?: ?('simple' | 'highQuality' | 'balanced'),

  /**
   * The color of the `TextInput` underline.
   * @platform android
   */
  underlineColorAndroid?: ?ColorValue,
|}>;

export type PasteType = 'fileUrl' | 'image' | 'string'; // [macOS]
export type PastedTypesType = PasteType | $ReadOnlyArray<PasteType>; // [macOS]

export type Props = $ReadOnly<{|
  ...$Diff<ViewProps, $ReadOnly<{|style: ?ViewStyleProp|}>>,
  ...IOSProps,
  ...MacOSProps, // [macOS]
  ...AndroidProps,

  /**
   * Can tell `TextInput` to automatically capitalize certain characters.
   *
   * - `characters`: all characters.
   * - `words`: first letter of each word.
   * - `sentences`: first letter of each sentence (*default*).
   * - `none`: don't auto capitalize anything.
   */
  autoCapitalize?: ?AutoCapitalize,

  /**
   * Specifies autocomplete hints for the system, so it can provide autofill.
   * On Android, the system will always attempt to offer autofill by using heuristics to identify the type of content.
   * To disable autocomplete, set autoComplete to off.
   *
   * The following values work across platforms:
   *
   * - `additional-name`
   * - `address-line1`
   * - `address-line2`
   * - `birthdate-day` (iOS 17+)
   * - `birthdate-full` (iOS 17+)
   * - `birthdate-month` (iOS 17+)
   * - `birthdate-year` (iOS 17+)
   * - `cc-number`
   * - `cc-csc` (iOS 17+)
   * - `cc-exp` (iOS 17+)
   * - `cc-exp-day` (iOS 17+)
   * - `cc-exp-month` (iOS 17+)
   * - `cc-exp-year` (iOS 17+)
   * - `country`
   * - `current-password`
   * - `email`
   * - `family-name`
   * - `given-name`
   * - `honorific-prefix`
   * - `honorific-suffix`
   * - `name`
   * - `new-password`
   * - `off`
   * - `one-time-code`
   * - `postal-code`
   * - `street-address`
   * - `tel`
   * - `username`
   *
   * The following values work on iOS only:
   *
   * - `cc-name` (iOS 17+)
   * - `cc-given-name` (iOS 17+)
   * - `cc-middle-name` (iOS 17+)
   * - `cc-family-name` (iOS 17+)
   * - `cc-type` (iOS 17+)
   * - `nickname`
   * - `organization`
   * - `organization-title`
   * - `url`
   *
   * The following values work on Android only:
   *
   * - `gender`
   * - `name-family`
   * - `name-given`
   * - `name-middle`
   * - `name-middle-initial`
   * - `name-prefix`
   * - `name-suffix`
   * - `password`
   * - `password-new`
   * - `postal-address`
   * - `postal-address-country`
   * - `postal-address-extended`
   * - `postal-address-extended-postal-code`
   * - `postal-address-locality`
   * - `postal-address-region`
   * - `sms-otp`
   * - `tel-country-code`
   * - `tel-national`
   * - `tel-device`
   * - `username-new`
   */
  autoComplete?: ?(
    | 'additional-name'
    | 'address-line1'
    | 'address-line2'
    | 'birthdate-day'
    | 'birthdate-full'
    | 'birthdate-month'
    | 'birthdate-year'
    | 'cc-csc'
    | 'cc-exp'
    | 'cc-exp-day'
    | 'cc-exp-month'
    | 'cc-exp-year'
    | 'cc-number'
    | 'cc-name'
    | 'cc-given-name'
    | 'cc-middle-name'
    | 'cc-family-name'
    | 'cc-type'
    | 'country'
    | 'current-password'
    | 'email'
    | 'family-name'
    | 'gender'
    | 'given-name'
    | 'honorific-prefix'
    | 'honorific-suffix'
    | 'name'
    | 'name-family'
    | 'name-given'
    | 'name-middle'
    | 'name-middle-initial'
    | 'name-prefix'
    | 'name-suffix'
    | 'new-password'
    | 'nickname'
    | 'one-time-code'
    | 'organization'
    | 'organization-title'
    | 'password'
    | 'password-new'
    | 'postal-address'
    | 'postal-address-country'
    | 'postal-address-extended'
    | 'postal-address-extended-postal-code'
    | 'postal-address-locality'
    | 'postal-address-region'
    | 'postal-code'
    | 'street-address'
    | 'sms-otp'
    | 'tel'
    | 'tel-country-code'
    | 'tel-national'
    | 'tel-device'
    | 'url'
    | 'username'
    | 'username-new'
    | 'off'
  ),

  /**
   * If `false`, disables auto-correct. The default value is `true`.
   */
  autoCorrect?: ?boolean,

  /**
   * If `true`, focuses the input on `componentDidMount`.
   * The default value is `false`.
   */
  autoFocus?: ?boolean,

  /**
   * Specifies whether fonts should scale to respect Text Size accessibility settings. The
   * default is `true`.
   */
  allowFontScaling?: ?boolean,

  /**
   * If `true`, caret is hidden. The default value is `false`.
   *
   * On Android devices manufactured by Xiaomi with Android Q,
   * when keyboardType equals 'email-address'this will be set
   * in native to 'true' to prevent a system related crash. This
   * will cause cursor to be disabled as a side-effect.
   *
   */
  caretHidden?: ?boolean,

  /*
   * If `true`, contextMenuHidden is hidden. The default value is `false`.
   */
  contextMenuHidden?: ?boolean,

  /**
   * Provides an initial value that will change when the user starts typing.
   * Useful for simple use-cases where you do not want to deal with listening
   * to events and updating the value prop to keep the controlled state in sync.
   */
  defaultValue?: ?Stringish,

  /**
   * If `false`, text is not editable. The default value is `true`.
   */
  editable?: ?boolean,

  forwardedRef?: ?ReactRefSetter<TextInputInstance>,

  /**
   * `enterKeyHint` defines what action label (or icon) to present for the enter key on virtual keyboards.
   *
   * The following values is supported:
   *
   * - `enter`
   * - `done`
   * - `go`
   * - `next`
   * - `previous`
   * - `search`
   * - `send`
   */
  enterKeyHint?: ?enterKeyHintType,

  /**
   * `inputMode` works like the `inputmode` attribute in HTML, it determines which
   * keyboard to open, e.g.`numeric` and has precedence over keyboardType
   *
   * Support the following values:
   *
   * - `none`
   * - `text`
   * - `decimal`
   * - `numeric`
   * - `tel`
   * - `search`
   * - `email`
   * - `url`
   */
  inputMode?: ?InputMode,

  /**
   * Determines which keyboard to open, e.g.`numeric`.
   *
   * The following values work across platforms:
   *
   * - `default`
   * - `numeric`
   * - `number-pad`
   * - `decimal-pad`
   * - `email-address`
   * - `phone-pad`
   * - `url`
   *
   * *iOS Only*
   *
   * The following values work on iOS only:
   *
   * - `ascii-capable`
   * - `numbers-and-punctuation`
   * - `name-phone-pad`
   * - `twitter`
   * - `web-search`
   *
   * *Android Only*
   *
   * The following values work on Android only:
   *
   * - `visible-password`
   *
   */
  keyboardType?: ?KeyboardType,

  /**
   * Specifies largest possible scale a font can reach when `allowFontScaling` is enabled.
   * Possible values:
   * `null/undefined` (default): inherit from the parent node or the global default (0)
   * `0`: no max, ignore parent/global default
   * `>= 1`: sets the maxFontSizeMultiplier of this node to this value
   */
  maxFontSizeMultiplier?: ?number,

  /**
   * Limits the maximum number of characters that can be entered. Use this
   * instead of implementing the logic in JS to avoid flicker.
   */
  maxLength?: ?number,

  /**
   * If `true`, the text input can be multiple lines.
   * The default value is `false`.
   */
  multiline?: ?boolean,

  /**
   * Callback that is called when the text input is blurred.
   */
  onBlur?: ?(e: BlurEvent) => mixed,

  /**
   * Callback that is called when the text input's text changes.
   */
  onChange?: ?(e: ChangeEvent) => mixed,

  /**
   * Callback that is called when the text input's text changes.
   * Changed text is passed as an argument to the callback handler.
   */
  onChangeText?: ?(text: string) => mixed,

  /**
   * Callback that is called when the text input's content size changes.
   * This will be called with
   * `{ nativeEvent: { contentSize: { width, height } } }`.
   *
   * Only called for multiline text inputs.
   */
  onContentSizeChange?: ?(e: ContentSizeChangeEvent) => mixed,

  /**
   * Callback that is called when text input ends.
   */
  onEndEditing?: ?(e: EditingEvent) => mixed,

  /**
   * Callback that is called when the text input is focused.
   */
  onFocus?: ?(e: FocusEvent) => void, // [macOS]

  /**
   * Callback that is called when a key is pressed.
   * This will be called with `{ nativeEvent: { key: keyValue } }`
   * where `keyValue` is `'Enter'` or `'Backspace'` for respective keys and
   * the typed-in character otherwise including `' '` for space.
   * Fires before `onChange` callbacks.
   */
  onKeyPress?: ?(e: KeyPressEvent) => mixed,

  /**
   * Called when a single tap gesture is detected.
   */
  onPress?: ?(event: PressEvent) => mixed,

  /**
   * Called when a touch is engaged.
   */
  onPressIn?: ?(event: PressEvent) => mixed,

  /**
   * Called when a touch is released.
   */
  onPressOut?: ?(event: PressEvent) => mixed,

  /**
   * Callback that is called when the text input selection is changed.
   * This will be called with
   * `{ nativeEvent: { selection: { start, end } } }`.
   */
  onSelectionChange?: ?(e: SelectionChangeEvent) => mixed,

  /**
   * Callback that is called when the text input's submit button is pressed.
   * Invalid if `multiline={true}` is specified.
   */
  onSubmitEditing?: ?(e: EditingEvent) => mixed,

  /**
   * Invoked on content scroll with `{ nativeEvent: { contentOffset: { x, y } } }`.
   * May also contain other properties from ScrollEvent but on Android contentSize
   * is not provided for performance reasons.
   */
  onScroll?: ?(e: ScrollEvent) => mixed,

  /**
   * The string that will be rendered before text input has been entered.
   */
  placeholder?: ?Stringish,

  /**
   * The text color of the placeholder string.
   */
  placeholderTextColor?: ?ColorValue,

  /** `readOnly` works like the `readonly` attribute in HTML.
   *  If `true`, text is not editable. The default value is `false`.
   *  See https://developer.mozilla.org/en-US/docs/Web/HTML/Attributes/readonly
   *  for more details.
   */
  readOnly?: ?boolean,

  /**
   * Determines how the return key should look. On Android you can also use
   * `returnKeyLabel`.
   *
   * *Cross platform*
   *
   * The following values work across platforms:
   *
   * - `done`
   * - `go`
   * - `next`
   * - `search`
   * - `send`
   *
   * *Android Only*
   *
   * The following values work on Android only:
   *
   * - `none`
   * - `previous`
   *
   * *iOS Only*
   *
   * The following values work on iOS only:
   *
   * - `default`
   * - `emergency-call`
   * - `google`
   * - `join`
   * - `route`
   * - `yahoo`
   */
  returnKeyType?: ?ReturnKeyType,

  /**
   * If `true`, the text input obscures the text entered so that sensitive text
   * like passwords stay secure. The default value is `false`. Does not work with 'multiline={true}'.
   */
  secureTextEntry?: ?boolean,

  /**
   * The start and end of the text input's selection. Set start and end to
   * the same value to position the cursor.
   */
  selection?: ?$ReadOnly<{|
    start: number,
    end?: ?number,
  |}>,

  /**
   * The highlight and cursor color of the text input.
   */
  selectionColor?: ?ColorValue,

  /**
   * The text selection handle color.
   * @platform android
   */
  selectionHandleColor?: ?ColorValue,

  /**
   * If `true`, all text will automatically be selected on focus.
   */
  selectTextOnFocus?: ?boolean,

  /**
   * If `true`, the text field will blur when submitted.
   * The default value is true for single-line fields and false for
   * multiline fields. Note that for multiline fields, setting `blurOnSubmit`
   * to `true` means that pressing return will blur the field and trigger the
   * `onSubmitEditing` event instead of inserting a newline into the field.
   *
   * @deprecated
   * Note that `submitBehavior` now takes the place of `blurOnSubmit` and will
   * override any behavior defined by `blurOnSubmit`.
   * @see submitBehavior
   */
  blurOnSubmit?: ?boolean,

  /**
   * When the return key is pressed,
   *
   * For single line inputs:
   *
   * - `'newline`' defaults to `'blurAndSubmit'`
   * - `undefined` defaults to `'blurAndSubmit'`
   *
   * For multiline inputs:
   *
   * - `'newline'` adds a newline
   * - `undefined` defaults to `'newline'`
   *
   * For both single line and multiline inputs:
   *
   * - `'submit'` will only send a submit event and not blur the input
   * - `'blurAndSubmit`' will both blur the input and send a submit event
   */
  submitBehavior?: ?SubmitBehavior,

  /**
   * Note that not all Text styles are supported, an incomplete list of what is not supported includes:
   *
   * - `borderLeftWidth`
   * - `borderTopWidth`
   * - `borderRightWidth`
   * - `borderBottomWidth`
   * - `borderTopLeftRadius`
   * - `borderTopRightRadius`
   * - `borderBottomRightRadius`
   * - `borderBottomLeftRadius`
   *
   * see [Issue#7070](https://github.com/facebook/react-native/issues/7070)
   * for more detail.
   *
   * [Styles](docs/style.html)
   */
  style?: ?TextStyleProp,

  /**
   * The value to show for the text input. `TextInput` is a controlled
   * component, which means the native value will be forced to match this
   * value prop if provided. For most uses, this works great, but in some
   * cases this may cause flickering - one common cause is preventing edits
   * by keeping value the same. In addition to simply setting the same value,
   * either set `editable={false}`, or set/update `maxLength` to prevent
   * unwanted edits without flicker.
   */
  value?: ?Stringish,
|}>;

const emptyFunctionThatReturnsTrue = () => true;

/**
 * A foundational component for inputting text into the app via a
 * keyboard. Props provide configurability for several features, such as
 * auto-correction, auto-capitalization, placeholder text, and different keyboard
 * types, such as a numeric keypad.
 *
 * The simplest use case is to plop down a `TextInput` and subscribe to the
 * `onChangeText` events to read the user input. There are also other events,
 * such as `onSubmitEditing` and `onFocus` that can be subscribed to. A simple
 * example:
 *
 * ```ReactNativeWebPlayer
 * import React, { Component } from 'react';
 * import { AppRegistry, TextInput } from 'react-native';
 *
 * export default class UselessTextInput extends Component {
 *   constructor(props) {
 *     super(props);
 *     this.state = { text: 'Useless Placeholder' };
 *   }
 *
 *   render() {
 *     return (
 *       <TextInput
 *         style={{height: 40, borderColor: 'gray', borderWidth: 1}}
 *         onChangeText={(text) => this.setState({text})}
 *         value={this.state.text}
 *       />
 *     );
 *   }
 * }
 *
 * // skip this line if using Create React Native App
 * AppRegistry.registerComponent('AwesomeProject', () => UselessTextInput);
 * ```
 *
 * Two methods exposed via the native element are .focus() and .blur() that
 * will focus or blur the TextInput programmatically.
 *
 * Note that some props are only available with `multiline={true/false}`.
 * Additionally, border styles that apply to only one side of the element
 * (e.g., `borderBottomColor`, `borderLeftWidth`, etc.) will not be applied if
 * `multiline=false`. To achieve the same effect, you can wrap your `TextInput`
 * in a `View`:
 *
 * ```ReactNativeWebPlayer
 * import React, { Component } from 'react';
 * import { AppRegistry, View, TextInput } from 'react-native';
 *
 * class UselessTextInput extends Component {
 *   render() {
 *     return (
 *       <TextInput
 *         {...this.props} // Inherit any props passed to it; e.g., multiline, numberOfLines below
 *         editable={true}
 *         maxLength={40}
 *       />
 *     );
 *   }
 * }
 *
 * export default class UselessTextInputMultiline extends Component {
 *   constructor(props) {
 *     super(props);
 *     this.state = {
 *       text: 'Useless Multiline Placeholder',
 *     };
 *   }
 *
 *   // If you type something in the text box that is a color, the background will change to that
 *   // color.
 *   render() {
 *     return (
 *      <View style={{
 *        backgroundColor: this.state.text,
 *        borderBottomColor: '#000000',
 *        borderBottomWidth: 1 }}
 *      >
 *        <UselessTextInput
 *          multiline={true}
 *          numberOfLines={4}
 *          onChangeText={(text) => this.setState({text})}
 *          value={this.state.text}
 *        />
 *      </View>
 *     );
 *   }
 * }
 *
 * // skip these lines if using Create React Native App
 * AppRegistry.registerComponent(
 *  'AwesomeProject',
 *  () => UselessTextInputMultiline
 * );
 * ```
 *
 * `TextInput` has by default a border at the bottom of its view. This border
 * has its padding set by the background image provided by the system, and it
 * cannot be changed. Solutions to avoid this is to either not set height
 * explicitly, case in which the system will take care of displaying the border
 * in the correct position, or to not display the border by setting
 * `underlineColorAndroid` to transparent.
 *
 * Note that on Android performing text selection in input can change
 * app's activity `windowSoftInputMode` param to `adjustResize`.
 * This may cause issues with components that have position: 'absolute'
 * while keyboard is active. To avoid this behavior either specify `windowSoftInputMode`
 * in AndroidManifest.xml ( https://developer.android.com/guide/topics/manifest/activity-element.html )
 * or control this param programmatically with native code.
 *
 *
 * The following values work on macOS only:
 *
 * - `'ortography'`
 * - `'spelling'`
 * - `'grammar'`
 * - `'quote'`
 * - `'dash'`
 * - `'replacement'`
 * - `'correction'`
 * - `'regularExpression'`
 * - `'transitInformation'`
 *
 */
function InternalTextInput(props: Props): React.Node {
  const {
    'aria-busy': ariaBusy,
    'aria-checked': ariaChecked,
    'aria-disabled': ariaDisabled,
    'aria-expanded': ariaExpanded,
    'aria-selected': ariaSelected,
    accessibilityState,
    id,
    tabIndex,
    selection: propsSelection,
    selectionColor,
    selectionHandleColor,
    cursorColor,
    ...otherProps
  } = props;

  const inputRef = useRef<null | React.ElementRef<HostComponent<mixed>>>(null);

  // eslint-disable-next-line react-hooks/exhaustive-deps
  const selection: ?Selection =
    propsSelection == null
      ? null
      : {
          start: propsSelection.start,
          end: propsSelection.end ?? propsSelection.start,
        };

  const [mostRecentEventCount, setMostRecentEventCount] = useState<number>(0);
  const [lastNativeText, setLastNativeText] = useState<?Stringish>(props.value);
  const [lastNativeSelectionState, setLastNativeSelection] = useState<{|
    selection: Selection,
    mostRecentEventCount: number,
  |}>({
    selection: {start: -1, end: -1},
    mostRecentEventCount: mostRecentEventCount,
  });

  const lastNativeSelection = lastNativeSelectionState.selection;

  let viewCommands;
  if (AndroidTextInputCommands) {
    viewCommands = AndroidTextInputCommands;
  } else {
    viewCommands =
      props.multiline === true
        ? RCTMultilineTextInputNativeCommands
        : RCTSinglelineTextInputNativeCommands;
  }

  const text =
    typeof props.value === 'string'
      ? props.value
      : typeof props.defaultValue === 'string'
        ? props.defaultValue
        : '';

  // This is necessary in case native updates the text and JS decides
  // that the update should be ignored and we should stick with the value
  // that we have in JS.
  useLayoutEffect(() => {
    const nativeUpdate: {text?: string, selection?: Selection} = {};

    if (lastNativeText !== props.value && typeof props.value === 'string') {
      nativeUpdate.text = props.value;
      setLastNativeText(props.value);
    }

    if (
      selection &&
      lastNativeSelection &&
      (lastNativeSelection.start !== selection.start ||
        lastNativeSelection.end !== selection.end)
    ) {
      nativeUpdate.selection = selection;
      setLastNativeSelection({selection, mostRecentEventCount});
    }

    if (Object.keys(nativeUpdate).length === 0) {
      return;
    }

    if (inputRef.current != null) {
      viewCommands.setTextAndSelection(
        inputRef.current,
        mostRecentEventCount,
        text,
        selection?.start ?? -1,
        selection?.end ?? -1,
      );
    }
  }, [
    mostRecentEventCount,
    inputRef,
    props.value,
    props.defaultValue,
    lastNativeText,
    selection,
    lastNativeSelection,
    text,
    viewCommands,
  ]);

  useLayoutEffect(() => {
    const inputRefValue = inputRef.current;

    if (inputRefValue != null) {
      TextInputState.registerInput(inputRefValue);

      return () => {
        TextInputState.unregisterInput(inputRefValue);

        if (TextInputState.currentlyFocusedInput() === inputRefValue) {
          nullthrows(inputRefValue).blur();
        }
      };
    }
  }, [inputRef]);

  const setLocalRef = useCallback(
    (instance: TextInputInstance | null) => {
      inputRef.current = instance;

      /*
      Hi reader from the future. I'm sorry for this.

      This is a hack. Ideally we would forwardRef to the underlying
      host component. However, since TextInput has it's own methods that can be
      called as well, if we used the standard forwardRef then these
      methods wouldn't be accessible and thus be a breaking change.

      We have a couple of options of how to handle this:
      - Return a new ref with everything we methods from both. This is problematic
        because we need React to also know it is a host component which requires
        internals of the class implementation of the ref.
      - Break the API and have some other way to call one set of the methods or
        the other. This is our long term approach as we want to eventually
        get the methods on host components off the ref. So instead of calling
        ref.measure() you might call ReactNative.measure(ref). This would hopefully
        let the ref for TextInput then have the methods like `.clear`. Or we do it
        the other way and make it TextInput.clear(textInputRef) which would be fine
        too. Either way though is a breaking change that is longer term.
      - Mutate this ref. :( Gross, but accomplishes what we need in the meantime
        before we can get to the long term breaking change.
      */
      if (instance != null) {
        // $FlowFixMe[incompatible-use] - See the explanation above.
        Object.assign(instance, {
          clear(): void {
            if (inputRef.current != null) {
              viewCommands.setTextAndSelection(
                inputRef.current,
                mostRecentEventCount,
                '',
                0,
                0,
              );
            }
          },
          // TODO: Fix this returning true on null === null, when no input is focused
          isFocused(): boolean {
            return TextInputState.currentlyFocusedInput() === inputRef.current;
          },
          getNativeRef(): ?React.ElementRef<HostComponent<mixed>> {
            return inputRef.current;
          },
          setSelection(start: number, end: number): void {
            if (inputRef.current != null) {
              viewCommands.setTextAndSelection(
                inputRef.current,
                mostRecentEventCount,
                null,
                start,
                end,
              );
            }
          },
          // [macOS
          setGhostText(ghostText: ?string): void {
            if (inputRef.current != null) {
              viewCommands.setGhostText(inputRef.current, ghostText);
            }
          },
          // macOS]
        });
      }
    },
    [mostRecentEventCount, viewCommands],
  );

  const ref = useMergeRefs<TextInputInstance>(setLocalRef, props.forwardedRef);

  const _onChange = (event: ChangeEvent) => {
    const currentText = event.nativeEvent.text;
    props.onChange && props.onChange(event);
    props.onChangeText && props.onChangeText(currentText);

    if (inputRef.current == null) {
      // calling `props.onChange` or `props.onChangeText`
      // may clean up the input itself. Exits here.
      return;
    }

    setLastNativeText(currentText);
    // This must happen last, after we call setLastNativeText.
    // Different ordering can cause bugs when editing AndroidTextInputs
    // with multiple Fragments.
    // We must update this so that controlled input updates work.
    setMostRecentEventCount(event.nativeEvent.eventCount);
  };

  const _onSelectionChange = (event: SelectionChangeEvent) => {
    props.onSelectionChange && props.onSelectionChange(event);

    if (inputRef.current == null) {
      // calling `props.onSelectionChange`
      // may clean up the input itself. Exits here.
      return;
    }

    setLastNativeSelection({
      selection: event.nativeEvent.selection,
      mostRecentEventCount,
    });
  };

  const _onFocus = (event: FocusEvent) => {
    TextInputState.focusInput(inputRef.current);
    if (props.onFocus) {
      props.onFocus(event);
    }
  };

  const _onBlur = (event: BlurEvent) => {
    TextInputState.blurInput(inputRef.current);
    if (props.onBlur) {
      props.onBlur(event);
    }
  };

  const _onScroll = (event: ScrollEvent) => {
    props.onScroll && props.onScroll(event);
  };

  let textInput = null;

  const multiline = props.multiline ?? false;

  let submitBehavior: SubmitBehavior;
  if (props.submitBehavior != null) {
    // `submitBehavior` is set explicitly
    if (!multiline && props.submitBehavior === 'newline') {
      // For single line text inputs, `'newline'` is not a valid option
      submitBehavior = 'blurAndSubmit';
    } else {
      submitBehavior = props.submitBehavior;
    }
  } else if (multiline) {
    if (props.blurOnSubmit === true) {
      submitBehavior = 'blurAndSubmit';
    } else {
      submitBehavior = 'newline';
    }
  } else {
    // Single line
    if (props.blurOnSubmit !== false) {
      submitBehavior = 'blurAndSubmit';
    } else {
      submitBehavior = 'submit';
    }
  }

  const accessible = props.accessible !== false;
  const focusable = props.focusable !== false;

  const {
    editable,
    hitSlop,
    onPress,
    onPressIn,
    onPressOut,
    rejectResponderTermination,
  } = props;

  const config = React.useMemo(
    () => ({
      hitSlop,
      onPress: (event: PressEvent) => {
        onPress?.(event);
        if (editable !== false) {
          if (inputRef.current != null) {
            inputRef.current.focus();
          }
        }
      },
      onPressIn: onPressIn,
      onPressOut: onPressOut,
      // [macOS]
      cancelable:
        Platform.OS === 'ios' || Platform.OS === 'macos'
          ? !rejectResponderTermination
          : null,
    }),
    [
      editable,
      hitSlop,
      onPress,
      onPressIn,
      onPressOut,
      rejectResponderTermination,
    ],
  );

  // Hide caret during test runs due to a flashing caret
  // makes screenshot tests flakey
  let caretHidden = props.caretHidden;
  if (Platform.isTesting) {
    caretHidden = true;
  }

  // TextInput handles onBlur and onFocus events
  // so omitting onBlur and onFocus pressability handlers here.
  const {onBlur, onFocus, ...eventHandlers} = usePressability(config) || {};

  let _accessibilityState;
  if (
    accessibilityState != null ||
    ariaBusy != null ||
    ariaChecked != null ||
    ariaDisabled != null ||
    ariaExpanded != null ||
    ariaSelected != null
  ) {
    _accessibilityState = {
      busy: ariaBusy ?? accessibilityState?.busy,
      checked: ariaChecked ?? accessibilityState?.checked,
      disabled: ariaDisabled ?? accessibilityState?.disabled,
      expanded: ariaExpanded ?? accessibilityState?.expanded,
      selected: ariaSelected ?? accessibilityState?.selected,
    };
  }

  const style = flattenStyle<TextStyleProp>(props.style);

<<<<<<< HEAD
  if (Platform.OS === 'ios' || Platform.OS === 'macos') {
    // [macOS]
=======
  if (typeof style?.fontWeight === 'number') {
    // $FlowFixMe[prop-missing]
    // $FlowFixMe[cannot-write]
    style.fontWeight = style?.fontWeight.toString();
  }

  if (Platform.OS === 'ios') {
>>>>>>> 6f7eae5c
    const RCTTextInputView =
      props.multiline === true
        ? RCTMultilineTextInputView
        : RCTSinglelineTextInputView;

    const useMultilineDefaultStyle =
      props.multiline === true &&
      (style == null ||
        (style.padding == null &&
          style.paddingVertical == null &&
          style.paddingTop == null));

    textInput = (
      <RCTTextInputView
        // $FlowFixMe[incompatible-type] - Figure out imperative + forward refs.
        ref={ref}
        {...otherProps}
        {...eventHandlers}
        accessibilityState={_accessibilityState}
        accessible={accessible}
        submitBehavior={submitBehavior}
        caretHidden={caretHidden}
        dataDetectorTypes={props.dataDetectorTypes}
        focusable={tabIndex !== undefined ? !tabIndex : focusable}
        mostRecentEventCount={mostRecentEventCount}
        nativeID={id ?? props.nativeID}
        onBlur={_onBlur}
        onChange={_onChange}
        onContentSizeChange={props.onContentSizeChange}
        onFocus={_onFocus}
        onKeyDown={props.onKeyDown} // [macOS]
        onKeyUp={props.onKeyUp} // [macOS]
        onScroll={_onScroll}
        onSelectionChange={_onSelectionChange}
        onSelectionChangeShouldSetResponder={emptyFunctionThatReturnsTrue}
        selection={selection}
        selectionColor={selectionColor}
        style={StyleSheet.compose(
          useMultilineDefaultStyle ? styles.multilineDefault : null,
          style,
        )}
        text={text}
      />
    );
  } else if (Platform.OS === 'android') {
    const autoCapitalize = props.autoCapitalize || 'sentences';
    const _accessibilityLabelledBy =
      props?.['aria-labelledby'] ?? props?.accessibilityLabelledBy;
    const placeholder = props.placeholder ?? '';
    let children = props.children;
    const childCount = React.Children.count(children);
    invariant(
      !(props.value != null && childCount),
      'Cannot specify both value and children.',
    );
    if (childCount > 1) {
      children = <Text>{children}</Text>;
    }
    // For consistency with iOS set cursor/selectionHandle color as selectionColor
    const colorProps = {
      selectionColor,
      selectionHandleColor:
        selectionHandleColor === undefined
          ? selectionColor
          : selectionHandleColor,
      cursorColor: cursorColor === undefined ? selectionColor : cursorColor,
    };
    textInput = (
      /* $FlowFixMe[prop-missing] the types for AndroidTextInput don't match up
       * exactly with the props for TextInput. This will need to get fixed */
      /* $FlowFixMe[incompatible-type] the types for AndroidTextInput don't
       * match up exactly with the props for TextInput. This will need to get
       * fixed */
      /* $FlowFixMe[incompatible-type-arg] the types for AndroidTextInput don't
       * match up exactly with the props for TextInput. This will need to get
       * fixed */
      <AndroidTextInput
        // $FlowFixMe[incompatible-type] - Figure out imperative + forward refs.
        ref={ref}
        {...otherProps}
        {...colorProps}
        {...eventHandlers}
        accessibilityState={_accessibilityState}
        accessibilityLabelledBy={_accessibilityLabelledBy}
        accessible={accessible}
        autoCapitalize={autoCapitalize}
        submitBehavior={submitBehavior}
        caretHidden={caretHidden}
        children={children}
        disableFullscreenUI={props.disableFullscreenUI}
        focusable={tabIndex !== undefined ? !tabIndex : focusable}
        mostRecentEventCount={mostRecentEventCount}
        nativeID={id ?? props.nativeID}
        numberOfLines={props.rows ?? props.numberOfLines}
        onBlur={_onBlur}
        onChange={_onChange}
        onFocus={_onFocus}
        /* $FlowFixMe[prop-missing] the types for AndroidTextInput don't match
         * up exactly with the props for TextInput. This will need to get fixed
         */
        /* $FlowFixMe[incompatible-type-arg] the types for AndroidTextInput
         * don't match up exactly with the props for TextInput. This will need
         * to get fixed */
        onScroll={_onScroll}
        onSelectionChange={_onSelectionChange}
        placeholder={placeholder}
        style={style}
        text={text}
        textBreakStrategy={props.textBreakStrategy}
      />
    );
  }
  return (
    <TextAncestor.Provider value={true}>{textInput}</TextAncestor.Provider>
  );
}

const enterKeyHintToReturnTypeMap = {
  enter: 'default',
  done: 'done',
  go: 'go',
  next: 'next',
  previous: 'previous',
  search: 'search',
  send: 'send',
};

const inputModeToKeyboardTypeMap = {
  none: 'default',
  text: 'default',
  decimal: 'decimal-pad',
  numeric: 'number-pad',
  tel: 'phone-pad',
  search: Platform.OS === 'ios' ? 'web-search' : 'default',
  email: 'email-address',
  url: 'url',
};

// Map HTML autocomplete values to Android autoComplete values
const autoCompleteWebToAutoCompleteAndroidMap = {
  'address-line1': 'postal-address-region',
  'address-line2': 'postal-address-locality',
  bday: 'birthdate-full',
  'bday-day': 'birthdate-day',
  'bday-month': 'birthdate-month',
  'bday-year': 'birthdate-year',
  'cc-csc': 'cc-csc',
  'cc-exp': 'cc-exp',
  'cc-exp-month': 'cc-exp-month',
  'cc-exp-year': 'cc-exp-year',
  'cc-number': 'cc-number',
  country: 'postal-address-country',
  'current-password': 'password',
  email: 'email',
  'honorific-prefix': 'name-prefix',
  'honorific-suffix': 'name-suffix',
  name: 'name',
  'additional-name': 'name-middle',
  'family-name': 'name-family',
  'given-name': 'name-given',
  'new-password': 'password-new',
  off: 'off',
  'one-time-code': 'sms-otp',
  'postal-code': 'postal-code',
  sex: 'gender',
  'street-address': 'street-address',
  tel: 'tel',
  'tel-country-code': 'tel-country-code',
  'tel-national': 'tel-national',
  username: 'username',
};

// Map HTML autocomplete values to iOS textContentType values
const autoCompleteWebToTextContentTypeMap = {
  'address-line1': 'streetAddressLine1',
  'address-line2': 'streetAddressLine2',
  bday: 'birthdate',
  'bday-day': 'birthdateDay',
  'bday-month': 'birthdateMonth',
  'bday-year': 'birthdateYear',
  'cc-csc': 'creditCardSecurityCode',
  'cc-exp-month': 'creditCardExpirationMonth',
  'cc-exp-year': 'creditCardExpirationYear',
  'cc-exp': 'creditCardExpiration',
  'cc-given-name': 'creditCardGivenName',
  'cc-additional-name': 'creditCardMiddleName',
  'cc-family-name': 'creditCardFamilyName',
  'cc-name': 'creditCardName',
  'cc-number': 'creditCardNumber',
  'cc-type': 'creditCardType',
  'current-password': 'password',
  country: 'countryName',
  email: 'emailAddress',
  name: 'name',
  'additional-name': 'middleName',
  'family-name': 'familyName',
  'given-name': 'givenName',
  nickname: 'nickname',
  'honorific-prefix': 'namePrefix',
  'honorific-suffix': 'nameSuffix',
  'new-password': 'newPassword',
  off: 'none',
  'one-time-code': 'oneTimeCode',
  organization: 'organizationName',
  'organization-title': 'jobTitle',
  'postal-code': 'postalCode',
  'street-address': 'fullStreetAddress',
  tel: 'telephoneNumber',
  url: 'URL',
  username: 'username',
};

const ExportedForwardRef: React.AbstractComponent<
  React.ElementConfig<typeof InternalTextInput>,
  TextInputInstance,
  // $FlowFixMe[incompatible-call]
> = React.forwardRef(function TextInput(
  {
    allowFontScaling = true,
    rejectResponderTermination = true,
    underlineColorAndroid = 'transparent',
    autoComplete,
    textContentType,
    readOnly,
    editable,
    enterKeyHint,
    returnKeyType,
    inputMode,
    showSoftInputOnFocus,
    keyboardType,
    ...restProps
  },
  forwardedRef: ReactRefSetter<TextInputInstance>,
) {
  // $FlowFixMe[underconstrained-implicit-instantiation]
  let style = flattenStyle(restProps.style);

  if (style?.verticalAlign != null) {
    // $FlowFixMe[prop-missing]
    // $FlowFixMe[cannot-write]
    style.textAlignVertical =
      // $FlowFixMe[invalid-computed-prop]
      verticalAlignToTextAlignVerticalMap[style.verticalAlign];
    // $FlowFixMe[prop-missing]
    // $FlowFixMe[cannot-write]
    delete style.verticalAlign;
  }

  return (
    <InternalTextInput
      allowFontScaling={allowFontScaling}
      rejectResponderTermination={rejectResponderTermination}
      underlineColorAndroid={underlineColorAndroid}
      editable={readOnly !== undefined ? !readOnly : editable}
      returnKeyType={
        enterKeyHint ? enterKeyHintToReturnTypeMap[enterKeyHint] : returnKeyType
      }
      keyboardType={
        inputMode ? inputModeToKeyboardTypeMap[inputMode] : keyboardType
      }
      showSoftInputOnFocus={
        inputMode == null ? showSoftInputOnFocus : inputMode !== 'none'
      }
      autoComplete={
        Platform.OS === 'android'
          ? // $FlowFixMe[invalid-computed-prop]
            // $FlowFixMe[prop-missing]
            autoCompleteWebToAutoCompleteAndroidMap[autoComplete] ??
            autoComplete
          : undefined
      }
      textContentType={
        textContentType != null
          ? textContentType
          : Platform.OS === 'ios' &&
              autoComplete &&
              autoComplete in autoCompleteWebToTextContentTypeMap
            ? // $FlowFixMe[invalid-computed-prop]
              // $FlowFixMe[prop-missing]
              autoCompleteWebToTextContentTypeMap[autoComplete]
            : textContentType
      }
      {...restProps}
      forwardedRef={forwardedRef}
      style={style}
    />
  );
});

ExportedForwardRef.displayName = 'TextInput';

// $FlowFixMe[prop-missing]
ExportedForwardRef.State = {
  currentlyFocusedInput: TextInputState.currentlyFocusedInput,

  currentlyFocusedField: TextInputState.currentlyFocusedField,
  focusTextInput: TextInputState.focusTextInput,
  blurTextInput: TextInputState.blurTextInput,
};

export type TextInputComponentStatics = $ReadOnly<{|
  State: $ReadOnly<{|
    currentlyFocusedInput: typeof TextInputState.currentlyFocusedInput,
    currentlyFocusedField: typeof TextInputState.currentlyFocusedField,
    focusTextInput: typeof TextInputState.focusTextInput,
    blurTextInput: typeof TextInputState.blurTextInput,
  |}>,
|}>;

const styles = StyleSheet.create({
  multilineDefault: {
    // This default top inset makes RCTMultilineTextInputView seem as close as possible
    // to single-line RCTSinglelineTextInputView defaults, using the system defaults
    // of font size 17 and a height of 31 points.
    paddingTop: 5,
  },
});

const verticalAlignToTextAlignVerticalMap = {
  auto: 'auto',
  top: 'top',
  bottom: 'bottom',
  middle: 'center',
};

// $FlowFixMe[unclear-type] Unclear type. Using `any` type is not safe.
module.exports = ((ExportedForwardRef: any): TextInputType);<|MERGE_RESOLUTION|>--- conflicted
+++ resolved
@@ -1572,18 +1572,13 @@
 
   const style = flattenStyle<TextStyleProp>(props.style);
 
-<<<<<<< HEAD
-  if (Platform.OS === 'ios' || Platform.OS === 'macos') {
-    // [macOS]
-=======
   if (typeof style?.fontWeight === 'number') {
     // $FlowFixMe[prop-missing]
     // $FlowFixMe[cannot-write]
     style.fontWeight = style?.fontWeight.toString();
   }
 
-  if (Platform.OS === 'ios') {
->>>>>>> 6f7eae5c
+  if (Platform.OS === 'ios' || Platform.OS === 'macos') {
     const RCTTextInputView =
       props.multiline === true
         ? RCTMultilineTextInputView
