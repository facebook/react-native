--- conflicted
+++ resolved
@@ -1537,11 +1537,8 @@
     };
   }
 
-<<<<<<< HEAD
   const _accessibilityLabel = ariaLabel ?? accessibilityLabel;
 
-  const style = flattenStyle<TextStyleProp>(props.style);
-=======
   // Keep the original (potentially nested) style when possible, as React can diff these more efficiently
   let _style = props.style;
   const flattenedStyle = flattenStyle<TextStyleProp>(props.style);
@@ -1555,7 +1552,6 @@
       },
     ];
   }
->>>>>>> d4d5ab0b
 
   if (Platform.OS === 'ios') {
     const RCTTextInputView =
