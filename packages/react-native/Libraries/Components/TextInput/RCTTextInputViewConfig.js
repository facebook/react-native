/**
 * Copyright (c) Meta Platforms, Inc. and affiliates.
 *
 * This source code is licensed under the MIT license found in the
 * LICENSE file in the root directory of this source tree.
 *
 * @flow strict-local
 * @format
 */

import type {PartialViewConfig} from '../../Renderer/shims/ReactNativeTypes';

import {ConditionallyIgnoredEventHandlers} from '../../NativeComponent/ViewConfigIgnore';

type PartialViewConfigWithoutName = $Rest<
  PartialViewConfig,
  {uiViewClassName: string},
>;

const RCTTextInputViewConfig = {
  bubblingEventTypes: {
    topBlur: {
      phasedRegistrationNames: {
        bubbled: 'onBlur',
        captured: 'onBlurCapture',
      },
    },
    topChange: {
      phasedRegistrationNames: {
        bubbled: 'onChange',
        captured: 'onChangeCapture',
      },
    },
    topEndEditing: {
      phasedRegistrationNames: {
        bubbled: 'onEndEditing',
        captured: 'onEndEditingCapture',
      },
    },
    topFocus: {
      phasedRegistrationNames: {
        bubbled: 'onFocus',
        captured: 'onFocusCapture',
      },
    },
    topKeyPress: {
      phasedRegistrationNames: {
        bubbled: 'onKeyPress',
        captured: 'onKeyPressCapture',
      },
    },
    topSubmitEditing: {
      phasedRegistrationNames: {
        bubbled: 'onSubmitEditing',
        captured: 'onSubmitEditingCapture',
      },
    },
    topTouchCancel: {
      phasedRegistrationNames: {
        bubbled: 'onTouchCancel',
        captured: 'onTouchCancelCapture',
      },
    },
    topTouchEnd: {
      phasedRegistrationNames: {
        bubbled: 'onTouchEnd',
        captured: 'onTouchEndCapture',
      },
    },

    topTouchMove: {
      phasedRegistrationNames: {
        bubbled: 'onTouchMove',
        captured: 'onTouchMoveCapture',
      },
    },
  },
  directEventTypes: {
    topScroll: {
      registrationName: 'onScroll',
    },
    topSelectionChange: {
      registrationName: 'onSelectionChange',
    },
    topContentSizeChange: {
      registrationName: 'onContentSizeChange',
    },
    topChangeSync: {
      registrationName: 'onChangeSync',
    },
    topKeyPressSync: {
      registrationName: 'onKeyPressSync',
    },
  },
  validAttributes: {
    dynamicTypeRamp: true,
    fontSize: true,
    fontWeight: true,
    fontVariant: true,
    // flowlint-next-line untyped-import:off
    textShadowOffset: {diff: require('../../Utilities/differ/sizesDiffer')},
    allowFontScaling: true,
    fontStyle: true,
    textTransform: true,
    textAlign: true,
    fontFamily: true,
    lineBreakModeIOS: true,
    lineHeight: true,
    isHighlighted: true,
    writingDirection: true,
    textDecorationLine: true,
    textShadowRadius: true,
    letterSpacing: true,
    textDecorationStyle: true,
    textDecorationColor: {
      process: require('../../StyleSheet/processColor').default,
    },
    color: {process: require('../../StyleSheet/processColor').default},
    maxFontSizeMultiplier: true,
    textShadowColor: {
      process: require('../../StyleSheet/processColor').default,
    },
    editable: true,
    inputAccessoryViewID: true,
    caretHidden: true,
    enablesReturnKeyAutomatically: true,
    placeholderTextColor: {
      process: require('../../StyleSheet/processColor').default,
    },
    clearButtonMode: true,
    keyboardType: true,
    selection: true,
    returnKeyType: true,
    submitBehavior: true,
    mostRecentEventCount: true,
    scrollEnabled: true,
    selectionColor: {process: require('../../StyleSheet/processColor').default},
    contextMenuHidden: true,
    secureTextEntry: true,
    placeholder: true,
    autoCorrect: true,
    multiline: true,
    textContentType: true,
    maxLength: true,
    autoCapitalize: true,
    keyboardAppearance: true,
    passwordRules: true,
    spellCheck: true,
    selectTextOnFocus: true,
    text: true,
    clearTextOnFocus: true,
    showSoftInputOnFocus: true,
    autoFocus: true,
    lineBreakStrategyIOS: true,
    smartInsertDelete: true,
    // [macOS
    clearTextOnSubmit: true,
    grammarCheck: true,
    hideVerticalScrollIndicator: true,
    pastedTypes: true,
    submitKeyEvents: true,
    tooltip: true,
    cursorColor: {process: require('../../StyleSheet/processColor').default},
    // macOS]
    ...ConditionallyIgnoredEventHandlers({
      onChange: true,
      onSelectionChange: true,
      onContentSizeChange: true,
      onScroll: true,
<<<<<<< HEAD
      // [macOS
      onPaste: true,
      onAutoCorrectChange: true,
      onSpellCheckChange: true,
      onGrammarCheckChange: true,
      // macOS]
=======
      onChangeSync: true,
      onKeyPressSync: true,
>>>>>>> 007a8e12
    }),
  },
};

module.exports = (RCTTextInputViewConfig: PartialViewConfigWithoutName);<|MERGE_RESOLUTION|>--- conflicted
+++ resolved
@@ -167,17 +167,14 @@
       onSelectionChange: true,
       onContentSizeChange: true,
       onScroll: true,
-<<<<<<< HEAD
+      onChangeSync: true,
+      onKeyPressSync: true,
       // [macOS
       onPaste: true,
       onAutoCorrectChange: true,
       onSpellCheckChange: true,
       onGrammarCheckChange: true,
       // macOS]
-=======
-      onChangeSync: true,
-      onKeyPressSync: true,
->>>>>>> 007a8e12
     }),
   },
 };
