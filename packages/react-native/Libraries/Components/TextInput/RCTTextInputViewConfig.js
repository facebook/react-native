/**
 * Copyright (c) Meta Platforms, Inc. and affiliates.
 *
 * This source code is licensed under the MIT license found in the
 * LICENSE file in the root directory of this source tree.
 *
 * @flow strict-local
 * @format
 */

import type {PartialViewConfig} from '../../Renderer/shims/ReactNativeTypes';

import {ConditionallyIgnoredEventHandlers} from '../../NativeComponent/ViewConfigIgnore';

type PartialViewConfigWithoutName = $Rest<
  PartialViewConfig,
  {uiViewClassName: string},
>;

const RCTTextInputViewConfig = {
  bubblingEventTypes: {
    topBlur: {
      phasedRegistrationNames: {
        bubbled: 'onBlur',
        captured: 'onBlurCapture',
      },
    },
    topChange: {
      phasedRegistrationNames: {
        bubbled: 'onChange',
        captured: 'onChangeCapture',
      },
    },
    topEndEditing: {
      phasedRegistrationNames: {
        bubbled: 'onEndEditing',
        captured: 'onEndEditingCapture',
      },
    },
    topFocus: {
      phasedRegistrationNames: {
        bubbled: 'onFocus',
        captured: 'onFocusCapture',
      },
    },
    topKeyPress: {
      phasedRegistrationNames: {
        bubbled: 'onKeyPress',
        captured: 'onKeyPressCapture',
      },
    },
    topSubmitEditing: {
      phasedRegistrationNames: {
        bubbled: 'onSubmitEditing',
        captured: 'onSubmitEditingCapture',
      },
    },
    topTouchCancel: {
      phasedRegistrationNames: {
        bubbled: 'onTouchCancel',
        captured: 'onTouchCancelCapture',
      },
    },
    topTouchEnd: {
      phasedRegistrationNames: {
        bubbled: 'onTouchEnd',
        captured: 'onTouchEndCapture',
      },
    },

    topTouchMove: {
      phasedRegistrationNames: {
        bubbled: 'onTouchMove',
        captured: 'onTouchMoveCapture',
      },
    },
  },
  directEventTypes: {
    topScroll: {
      registrationName: 'onScroll',
    },
    topSelectionChange: {
      registrationName: 'onSelectionChange',
    },
    topContentSizeChange: {
      registrationName: 'onContentSizeChange',
    },
  },
  validAttributes: {
    fontSize: true,
    fontWeight: true,
    fontVariant: true,
    // flowlint-next-line untyped-import:off
    textShadowOffset: {diff: require('../../Utilities/differ/sizesDiffer')},
    allowFontScaling: true,
    fontStyle: true,
    textTransform: true,
    textAlign: true,
    fontFamily: true,
    lineHeight: true,
    isHighlighted: true,
    writingDirection: true,
    textDecorationLine: true,
    textShadowRadius: true,
    letterSpacing: true,
    textDecorationStyle: true,
    textDecorationColor: {
      process: require('../../StyleSheet/processColor').default,
    },
    color: {process: require('../../StyleSheet/processColor').default},
    maxFontSizeMultiplier: true,
    textShadowColor: {
      process: require('../../StyleSheet/processColor').default,
    },
    editable: true,
    inputAccessoryViewID: true,
    caretHidden: true,
    enablesReturnKeyAutomatically: true,
    placeholderTextColor: {
      process: require('../../StyleSheet/processColor').default,
    },
    clearButtonMode: true,
    keyboardType: true,
    selection: true,
    returnKeyType: true,
    submitBehavior: true,
    mostRecentEventCount: true,
    scrollEnabled: true,
    selectionColor: {process: require('../../StyleSheet/processColor').default},
    contextMenuHidden: true,
    secureTextEntry: true,
    placeholder: true,
    autoCorrect: true,
    multiline: true,
    textContentType: true,
    maxLength: true,
    autoCapitalize: true,
    keyboardAppearance: true,
    passwordRules: true,
    spellCheck: true,
    selectTextOnFocus: true,
    text: true,
    clearTextOnFocus: true,
    showSoftInputOnFocus: true,
    autoFocus: true,
    lineBreakStrategyIOS: true,
    smartInsertDelete: true,
    // [macOS
    clearTextOnSubmit: true,
    grammarCheck: true,
    hideVerticalScrollIndicator: true,
    pastedTypes: true,
    submitKeyEvents: true,
    tooltip: true,
    cursorColor: {process: require('../../StyleSheet/processColor').default},
    // macOS]
    ...ConditionallyIgnoredEventHandlers({
      onChange: true,
      onSelectionChange: true,
      onContentSizeChange: true,
      onScroll: true,
<<<<<<< HEAD
      onChangeSync: true,
      onKeyPressSync: true,
      onTextInput: true,
      // [macOS
      onPaste: true,
      onAutoCorrectChange: true,
      onSpellCheckChange: true,
      onGrammarCheckChange: true,
      // macOS]
=======
>>>>>>> 6f7eae5c
    }),
  },
};

module.exports = (RCTTextInputViewConfig: PartialViewConfigWithoutName);<|MERGE_RESOLUTION|>--- conflicted
+++ resolved
@@ -159,18 +159,12 @@
       onSelectionChange: true,
       onContentSizeChange: true,
       onScroll: true,
-<<<<<<< HEAD
-      onChangeSync: true,
-      onKeyPressSync: true,
-      onTextInput: true,
       // [macOS
       onPaste: true,
       onAutoCorrectChange: true,
       onSpellCheckChange: true,
       onGrammarCheckChange: true,
       // macOS]
-=======
->>>>>>> 6f7eae5c
     }),
   },
 };
