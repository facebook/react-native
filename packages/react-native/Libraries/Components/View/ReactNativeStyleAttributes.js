--- conflicted
+++ resolved
@@ -150,11 +150,7 @@
   borderTopLeftRadius: true,
   borderTopRightRadius: true,
   borderTopStartRadius: true,
-<<<<<<< HEAD
-  cursor: true, // [macOS] [visionOS]
-=======
   cursor: true,
->>>>>>> 6f7eae5c
   opacity: true,
   pointerEvents: true,
 
