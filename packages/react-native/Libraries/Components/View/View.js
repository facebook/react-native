--- conflicted
+++ resolved
@@ -101,13 +101,6 @@
       };
     }
 
-<<<<<<< HEAD
-    // $FlowFixMe[underconstrained-implicit-instantiation]
-    let style = flattenStyle(otherProps.style);
-
-    // $FlowFixMe[sketchy-null-mixed]
-    const newPointerEvents = style?.pointerEvents || pointerEvents;
-
     // [macOS
     let _passthroughAllKeyEvents = passthroughAllKeyEvents;
     let _validKeysDown = validKeysDown;
@@ -121,8 +114,6 @@
     }
     // macOS]
 
-=======
->>>>>>> 6f7eae5c
     const actualView = (
       <ViewNativeComponent
         {...otherProps}
@@ -141,17 +132,11 @@
             : importantForAccessibility
         }
         nativeID={id ?? nativeID}
-<<<<<<< HEAD
-        style={style}
-        // $FlowFixMe[incompatible-type]
-        pointerEvents={newPointerEvents}
         // [macOS
         passthroughAllKeyEvents={_passthroughAllKeyEvents}
         validKeysDown={_validKeysDown}
         validKeysUp={_validKeysUp}
         // macOS]
-=======
->>>>>>> 6f7eae5c
         ref={forwardedRef}
       />
     );
