--- conflicted
+++ resolved
@@ -1813,14 +1813,10 @@
             ? false
             : this.props.removeClippedSubviews
         }
-<<<<<<< HEAD
         key={this.state.contentKey} // [macOS]
         inverted={this.props.inverted} // [macOS]
-        collapsable={false}>
-=======
         collapsable={false}
         collapsableChildren={!preserveChildren}>
->>>>>>> 6f7eae5c
         {children}
       </NativeDirectionalScrollContentView>
     );
