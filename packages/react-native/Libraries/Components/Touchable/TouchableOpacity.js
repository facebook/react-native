--- conflicted
+++ resolved
@@ -291,23 +291,22 @@
         nextFocusUp={this.props.nextFocusUp}
         hasTVPreferredFocus={this.props.hasTVPreferredFocus}
         hitSlop={this.props.hitSlop}
-<<<<<<< HEAD
-        // [macOS
-        acceptsFirstMouse={
-          this.props.acceptsFirstMouse !== false && !this.props.disabled
-=======
         focusable={
           this.props.focusable !== false &&
           this.props.onPress !== undefined &&
           !this.props.disabled
->>>>>>> 6f7eae5c
-        }
+        }
+        // [macOS
         enableFocusRing={
           (this.props.enableFocusRing === undefined ||
             this.props.enableFocusRing === true) &&
           !this.props.disabled
         }
-        focusable={this.props.focusable !== false && !this.props.disabled}
+        acceptsFirstMouse={
+          this.props.acceptsFirstMouse !== false &&
+          this.props.acceptsFirstMouse !== undefined &&
+          !this.props.disabled
+        }
         tooltip={this.props.tooltip}
         onMouseEnter={this.props.onMouseEnter}
         onMouseLeave={this.props.onMouseLeave}
