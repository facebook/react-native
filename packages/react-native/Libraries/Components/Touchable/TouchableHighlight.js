/**
 * Copyright (c) Meta Platforms, Inc. and affiliates.
 *
 * This source code is licensed under the MIT license found in the
 * LICENSE file in the root directory of this source tree.
 *
 * @flow strict-local
 * @format
 */

import type {ColorValue} from '../../StyleSheet/StyleSheet';
import typeof TouchableWithoutFeedback from './TouchableWithoutFeedback';

import View from '../../Components/View/View';
import Pressability, {
  type PressabilityConfig,
} from '../../Pressability/Pressability';
import {PressabilityDebugView} from '../../Pressability/PressabilityDebug';
import StyleSheet, {type ViewStyleProp} from '../../StyleSheet/StyleSheet';
import Platform from '../../Utilities/Platform';
import * as React from 'react';

type AndroidProps = $ReadOnly<{|
  nextFocusDown?: ?number,
  nextFocusForward?: ?number,
  nextFocusLeft?: ?number,
  nextFocusRight?: ?number,
  nextFocusUp?: ?number,
|}>;

type IOSProps = $ReadOnly<{|
  hasTVPreferredFocus?: ?boolean,
|}>;

type Props = $ReadOnly<{|
  ...React.ElementConfig<TouchableWithoutFeedback>,
  ...AndroidProps,
  ...IOSProps,

  activeOpacity?: ?number,
  underlayColor?: ?ColorValue,
  style?: ?ViewStyleProp,
  onShowUnderlay?: ?() => void,
  onHideUnderlay?: ?() => void,
  testOnly_pressed?: ?boolean,

  hostRef: React.Ref<typeof View>,
|}>;

type ExtraStyles = $ReadOnly<{|
  child: ViewStyleProp,
  underlay: ViewStyleProp,
|}>;

type State = $ReadOnly<{|
  pressability: Pressability,
  extraStyles: ?ExtraStyles,
|}>;

/**
 * A wrapper for making views respond properly to touches.
 * On press down, the opacity of the wrapped view is decreased, which allows
 * the underlay color to show through, darkening or tinting the view.
 *
 * The underlay comes from wrapping the child in a new View, which can affect
 * layout, and sometimes cause unwanted visual artifacts if not used correctly,
 * for example if the backgroundColor of the wrapped view isn't explicitly set
 * to an opaque color.
 *
 * TouchableHighlight must have one child (not zero or more than one).
 * If you wish to have several child components, wrap them in a View.
 *
 * Example:
 *
 * ```
 * renderButton: function() {
 *   return (
 *     <TouchableHighlight onPress={this._onPressButton}>
 *       <Image
 *         style={styles.button}
 *         source={require('./myButton.png')}
 *       />
 *     </TouchableHighlight>
 *   );
 * },
 * ```
 *
 *
 * ### Example
 *
 * ```ReactNativeWebPlayer
 * import React, { Component } from 'react'
 * import {
 *   AppRegistry,
 *   StyleSheet,
 *   TouchableHighlight,
 *   Text,
 *   View,
 * } from 'react-native'
 *
 * class App extends Component {
 *   constructor(props) {
 *     super(props)
 *     this.state = { count: 0 }
 *   }
 *
 *   onPress = () => {
 *     this.setState({
 *       count: this.state.count+1
 *     })
 *   }
 *
 *  render() {
 *     return (
 *       <View style={styles.container}>
 *         <TouchableHighlight
 *          style={styles.button}
 *          onPress={this.onPress}
 *         >
 *          <Text> Touch Here </Text>
 *         </TouchableHighlight>
 *         <View style={[styles.countContainer]}>
 *           <Text style={[styles.countText]}>
 *             { this.state.count !== 0 ? this.state.count: null}
 *           </Text>
 *         </View>
 *       </View>
 *     )
 *   }
 * }
 *
 * const styles = StyleSheet.create({
 *   container: {
 *     flex: 1,
 *     justifyContent: 'center',
 *     paddingHorizontal: 10
 *   },
 *   button: {
 *     alignItems: 'center',
 *     backgroundColor: '#DDDDDD',
 *     padding: 10
 *   },
 *   countContainer: {
 *     alignItems: 'center',
 *     padding: 10
 *   },
 *   countText: {
 *     color: '#FF00FF'
 *   }
 * })
 *
 * AppRegistry.registerComponent('App', () => App)
 * ```
 *
 */
class TouchableHighlight extends React.Component<Props, State> {
  _hideTimeout: ?TimeoutID;
  _isMounted: boolean = false;

  state: State = {
    pressability: new Pressability(this._createPressabilityConfig()),
    extraStyles:
      this.props.testOnly_pressed === true ? this._createExtraStyles() : null,
  };

  _createPressabilityConfig(): PressabilityConfig {
    return {
      cancelable: !this.props.rejectResponderTermination,
      disabled:
        this.props.disabled != null
          ? this.props.disabled
          : this.props.accessibilityState?.disabled,
      hitSlop: this.props.hitSlop,
      delayLongPress: this.props.delayLongPress,
      delayPressIn: this.props.delayPressIn,
      delayPressOut: this.props.delayPressOut,
      minPressDuration: 0,
      pressRectOffset: this.props.pressRetentionOffset,
      android_disableSound: this.props.touchSoundDisabled,
      onBlur: event => {
        if (Platform.isTV) {
          this._hideUnderlay();
        }
        if (this.props.onBlur != null) {
          this.props.onBlur(event);
        }
      },
      onFocus: event => {
        if (Platform.isTV) {
          this._showUnderlay();
        }
        if (this.props.onFocus != null) {
          this.props.onFocus(event);
        }
      },
      onLongPress: this.props.onLongPress,
      onPress: event => {
        if (this._hideTimeout != null) {
          clearTimeout(this._hideTimeout);
        }
        if (!Platform.isTV) {
          this._showUnderlay();
          this._hideTimeout = setTimeout(() => {
            this._hideUnderlay();
          }, this.props.delayPressOut ?? 0);
        }
        if (this.props.onPress != null) {
          this.props.onPress(event);
        }
      },
      onPressIn: event => {
        if (this._hideTimeout != null) {
          clearTimeout(this._hideTimeout);
          this._hideTimeout = null;
        }
        this._showUnderlay();
        if (this.props.onPressIn != null) {
          this.props.onPressIn(event);
        }
      },
      onPressOut: event => {
        if (this._hideTimeout == null) {
          this._hideUnderlay();
        }
        if (this.props.onPressOut != null) {
          this.props.onPressOut(event);
        }
      },
    };
  }

  _createExtraStyles(): ExtraStyles {
    return {
      child: {opacity: this.props.activeOpacity ?? 0.85},
      underlay: {
        backgroundColor:
          this.props.underlayColor === undefined
            ? 'black'
            : this.props.underlayColor,
      },
    };
  }

  _showUnderlay(): void {
    if (!this._isMounted || !this._hasPressHandler()) {
      return;
    }
    this.setState({extraStyles: this._createExtraStyles()});
    if (this.props.onShowUnderlay != null) {
      this.props.onShowUnderlay();
    }
  }

  _hideUnderlay(): void {
    if (this._hideTimeout != null) {
      clearTimeout(this._hideTimeout);
      this._hideTimeout = null;
    }
    if (this.props.testOnly_pressed === true) {
      return;
    }
    if (this._hasPressHandler()) {
      this.setState({extraStyles: null});
      if (this.props.onHideUnderlay != null) {
        this.props.onHideUnderlay();
      }
    }
  }

  _hasPressHandler(): boolean {
    return (
      this.props.onPress != null ||
      this.props.onPressIn != null ||
      this.props.onPressOut != null ||
      this.props.onLongPress != null
    );
  }

  render(): React.Node {
    const child = React.Children.only<$FlowFixMe>(this.props.children);

    // BACKWARD-COMPATIBILITY: Focus and blur events were never supported before
    // adopting `Pressability`, so preserve that behavior.
    const {
      onBlur,
      onFocus,
      onMouseEnter, // [macOS]
      onMouseLeave, // [macOS]
      ...eventHandlersWithoutBlurAndFocus
    } = this.state.pressability.getEventHandlers();

    const accessibilityState =
      this.props.disabled != null
        ? {
            ...this.props.accessibilityState,
            disabled: this.props.disabled,
          }
        : this.props.accessibilityState;

    const accessibilityValue = {
      max: this.props['aria-valuemax'] ?? this.props.accessibilityValue?.max,
      min: this.props['aria-valuemin'] ?? this.props.accessibilityValue?.min,
      now: this.props['aria-valuenow'] ?? this.props.accessibilityValue?.now,
      text: this.props['aria-valuetext'] ?? this.props.accessibilityValue?.text,
    };

    const accessibilityLiveRegion =
      this.props['aria-live'] === 'off'
        ? 'none'
        : this.props['aria-live'] ?? this.props.accessibilityLiveRegion;

    const accessibilityLabel =
      this.props['aria-label'] ?? this.props.accessibilityLabel;
    return (
      <View
        accessible={this.props.accessible !== false}
        accessibilityLabel={accessibilityLabel}
        accessibilityHint={this.props.accessibilityHint}
        accessibilityLanguage={this.props.accessibilityLanguage}
        accessibilityRole={this.props.accessibilityRole}
        accessibilityState={accessibilityState}
        accessibilityValue={accessibilityValue}
        accessibilityActions={this.props.accessibilityActions}
        onAccessibilityAction={this.props.onAccessibilityAction}
        importantForAccessibility={
          this.props['aria-hidden'] === true
            ? 'no-hide-descendants'
            : this.props.importantForAccessibility
        }
        accessibilityViewIsModal={
          this.props['aria-modal'] ?? this.props.accessibilityViewIsModal
        }
        accessibilityLiveRegion={accessibilityLiveRegion}
        accessibilityElementsHidden={
          this.props['aria-hidden'] ?? this.props.accessibilityElementsHidden
        }
        style={StyleSheet.compose(
          this.props.style,
          this.state.extraStyles?.underlay,
        )}
        onLayout={this.props.onLayout}
        hitSlop={this.props.hitSlop}
        hasTVPreferredFocus={this.props.hasTVPreferredFocus}
        nextFocusDown={this.props.nextFocusDown}
        nextFocusForward={this.props.nextFocusForward}
        nextFocusLeft={this.props.nextFocusLeft}
        nextFocusRight={this.props.nextFocusRight}
        nextFocusUp={this.props.nextFocusUp}
        focusable={
          this.props.focusable !== false &&
          this.props.onPress !== undefined &&
<<<<<<< HEAD
          !this.props.disabled // [macOS]
=======
          !this.props.disabled
>>>>>>> 6f7eae5c
        }
        nativeID={this.props.id ?? this.props.nativeID}
        testID={this.props.testID}
        // [macOS
        acceptsFirstMouse={
          this.props.acceptsFirstMouse !== false && !this.props.disabled
        }
        enableFocusRing={
          (this.props.enableFocusRing === undefined ||
            this.props.enableFocusRing === true) &&
          !this.props.disabled
        }
        tooltip={this.props.tooltip}
        onMouseEnter={this.props.onMouseEnter}
        onMouseLeave={this.props.onMouseLeave}
        onDragEnter={this.props.onDragEnter}
        onDragLeave={this.props.onDragLeave}
        onDrop={this.props.onDrop}
        onFocus={this.props.onFocus}
        onBlur={this.props.onBlur}
        draggedTypes={this.props.draggedTypes}
        // macOS]
        ref={this.props.hostRef}
        {...eventHandlersWithoutBlurAndFocus}>
        {React.cloneElement(child, {
          style: StyleSheet.compose(
            child.props.style,
            this.state.extraStyles?.child,
          ),
        })}
        {__DEV__ ? (
          <PressabilityDebugView color="green" hitSlop={this.props.hitSlop} />
        ) : null}
      </View>
    );
  }

  componentDidMount(): void {
    this._isMounted = true;
    this.state.pressability.configure(this._createPressabilityConfig());
  }

  componentDidUpdate(prevProps: Props, prevState: State) {
    this.state.pressability.configure(this._createPressabilityConfig());
  }

  componentWillUnmount(): void {
    this._isMounted = false;
    if (this._hideTimeout != null) {
      clearTimeout(this._hideTimeout);
    }
    this.state.pressability.reset();
  }
}

const Touchable: React.AbstractComponent<
  $ReadOnly<$Diff<Props, {|hostRef: React.Ref<typeof View>|}>>,
  React.ElementRef<typeof View>,
> = React.forwardRef((props, hostRef) => (
  <TouchableHighlight {...props} hostRef={hostRef} />
));

Touchable.displayName = 'TouchableHighlight';

module.exports = Touchable;<|MERGE_RESOLUTION|>--- conflicted
+++ resolved
@@ -281,13 +281,8 @@
 
     // BACKWARD-COMPATIBILITY: Focus and blur events were never supported before
     // adopting `Pressability`, so preserve that behavior.
-    const {
-      onBlur,
-      onFocus,
-      onMouseEnter, // [macOS]
-      onMouseLeave, // [macOS]
-      ...eventHandlersWithoutBlurAndFocus
-    } = this.state.pressability.getEventHandlers();
+    const {onBlur, onFocus, ...eventHandlersWithoutBlurAndFocus} =
+      this.state.pressability.getEventHandlers();
 
     const accessibilityState =
       this.props.disabled != null
@@ -349,17 +344,15 @@
         focusable={
           this.props.focusable !== false &&
           this.props.onPress !== undefined &&
-<<<<<<< HEAD
-          !this.props.disabled // [macOS]
-=======
           !this.props.disabled
->>>>>>> 6f7eae5c
         }
         nativeID={this.props.id ?? this.props.nativeID}
         testID={this.props.testID}
         // [macOS
         acceptsFirstMouse={
-          this.props.acceptsFirstMouse !== false && !this.props.disabled
+          this.props.acceptsFirstMouse !== false &&
+          this.props.acceptsFirstMouse !== undefined &&
+          !this.props.disabled
         }
         enableFocusRing={
           (this.props.enableFocusRing === undefined ||
@@ -367,8 +360,6 @@
           !this.props.disabled
         }
         tooltip={this.props.tooltip}
-        onMouseEnter={this.props.onMouseEnter}
-        onMouseLeave={this.props.onMouseLeave}
         onDragEnter={this.props.onDragEnter}
         onDragLeave={this.props.onDragLeave}
         onDrop={this.props.onDrop}
