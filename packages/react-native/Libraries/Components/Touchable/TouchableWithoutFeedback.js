/**
 * Copyright (c) Meta Platforms, Inc. and affiliates.
 *
 * This source code is licensed under the MIT license found in the
 * LICENSE file in the root directory of this source tree.
 *
 * @flow strict-local
 * @format
 */

import type {
  AccessibilityActionEvent,
  AccessibilityActionInfo,
  AccessibilityRole,
  AccessibilityState,
  AccessibilityValue,
} from '../../Components/View/ViewAccessibility';
import type {EdgeInsetsOrSizeProp} from '../../StyleSheet/EdgeInsetsPropType';
import type {
  BlurEvent,
  FocusEvent,
  KeyEvent,
  LayoutEvent,
  MouseEvent,
  PressEvent,
  // [macOS]
} from '../../Types/CoreEventTypes';
// [macOS
import type {DraggedTypesType} from '../View/DraggedType';

// macOS]
import View from '../../Components/View/View';
import {PressabilityDebugView} from '../../Pressability/PressabilityDebug';
import usePressability from '../../Pressability/usePressability';
import * as React from 'react';
import {useMemo} from 'react';

type Props = $ReadOnly<{|
  accessibilityActions?: ?$ReadOnlyArray<AccessibilityActionInfo>,
  accessibilityElementsHidden?: ?boolean,
  accessibilityHint?: ?Stringish,
  accessibilityLanguage?: ?Stringish,
  accessibilityIgnoresInvertColors?: ?boolean,
  accessibilityLabel?: ?Stringish,
  accessibilityLiveRegion?: ?('none' | 'polite' | 'assertive'),
  accessibilityRole?: ?AccessibilityRole,
  accessibilityState?: ?AccessibilityState,
  accessibilityValue?: ?AccessibilityValue,
  'aria-valuemax'?: AccessibilityValue['max'],
  'aria-valuemin'?: AccessibilityValue['min'],
  'aria-valuenow'?: AccessibilityValue['now'],
  'aria-valuetext'?: AccessibilityValue['text'],
  accessibilityViewIsModal?: ?boolean,
  'aria-modal'?: ?boolean,
  accessible?: ?boolean,
  /**
   * alias for accessibilityState
   *
   * see https://reactnative.dev/docs/accessibility#accessibilitystate
   */
  'aria-busy'?: ?boolean,
  'aria-checked'?: ?boolean | 'mixed',
  'aria-disabled'?: ?boolean,
  'aria-expanded'?: ?boolean,
  'aria-selected'?: ?boolean,
  'aria-hidden'?: ?boolean,
  'aria-live'?: ?('polite' | 'assertive' | 'off'),
  'aria-label'?: ?Stringish,
  children?: ?React.Node,
  delayLongPress?: ?number,
  delayPressIn?: ?number,
  delayPressOut?: ?number,
  disabled?: ?boolean,
  focusable?: ?boolean,
  hitSlop?: ?EdgeInsetsOrSizeProp,
  id?: string,
  importantForAccessibility?: ?('auto' | 'yes' | 'no' | 'no-hide-descendants'),
  nativeID?: ?string,
  onAccessibilityAction?: ?(event: AccessibilityActionEvent) => mixed,
  onBlur?: ?(event: BlurEvent) => void, // [macOS]
  onFocus?: ?(event: FocusEvent) => void, // [macOS]
  onLayout?: ?(event: LayoutEvent) => mixed,
  onLongPress?: ?(event: PressEvent) => mixed,
  onPress?: ?(event: PressEvent) => mixed,
  onPressIn?: ?(event: PressEvent) => mixed,
  onPressOut?: ?(event: PressEvent) => mixed,
  // [macOS
  acceptsFirstMouse?: ?boolean,
  enableFocusRing?: ?boolean,
  tooltip?: ?string,
  onMouseEnter?: (event: MouseEvent) => void,
  onMouseLeave?: (event: MouseEvent) => void,
  onDragEnter?: (event: MouseEvent) => void,
  onDragLeave?: (event: MouseEvent) => void,
  onDrop?: (event: MouseEvent) => void,
  draggedTypes?: ?DraggedTypesType,
  // macOS]
  pressRetentionOffset?: ?EdgeInsetsOrSizeProp,
  rejectResponderTermination?: ?boolean,
  testID?: ?string,
  touchSoundDisabled?: ?boolean,
|}>;

const PASSTHROUGH_PROPS = [
  'accessibilityActions',
  'accessibilityElementsHidden',
  'accessibilityHint',
  'accessibilityLanguage',
  'accessibilityIgnoresInvertColors',
  'accessibilityLabel',
  'accessibilityLiveRegion',
  'accessibilityRole',
  'accessibilityValue',
  'aria-valuemax',
  'aria-valuemin',
  'aria-valuenow',
  'aria-valuetext',
  'accessibilityViewIsModal',
  'aria-modal',
  'hitSlop',
  'importantForAccessibility',
  'nativeID',
  'onAccessibilityAction',
  'onBlur',
  'onFocus',
  'onLayout',
  'onMouseEnter', // [macOS
  'onMouseLeave',
  'onDragEnter',
  'onDragLeave',
  'onDrop',
  'draggedTypes',
  'tooltip', // macOS]
  'testID',
];

module.exports = function TouchableWithoutFeedback(props: Props): React.Node {
  const {
    disabled,
    rejectResponderTermination,
    'aria-disabled': ariaDisabled,
    accessibilityState,
    hitSlop,
    delayLongPress,
    delayPressIn,
    delayPressOut,
    pressRetentionOffset,
    touchSoundDisabled,
    onBlur: _onBlur,
    onFocus: _onFocus,
    onLongPress,
    onPress,
    onPressIn,
    onPressOut,
  } = props;

  const pressabilityConfig = useMemo(
    () => ({
      cancelable: !rejectResponderTermination,
      disabled:
<<<<<<< HEAD
        this.props['aria-disabled'] ?? this.props.accessibilityState?.disabled,
      expanded:
        this.props['aria-expanded'] ?? this.props.accessibilityState?.expanded,
      selected:
        this.props['aria-selected'] ?? this.props.accessibilityState?.selected,
    };

    // BACKWARD-COMPATIBILITY: Focus and blur events were never supported before
    // adopting `Pressability`, so preserve that behavior.
    const {
      onBlur,
      onFocus,
      onMouseEnter, // [macOS]
      onMouseLeave, // [macOS]
      ...eventHandlersWithoutBlurAndFocus
    } = this.state.pressability.getEventHandlers();

    const elementProps: {[string]: mixed, ...} = {
      ...eventHandlersWithoutBlurAndFocus,
      accessible: this.props.accessible !== false,
      accessibilityState:
        this.props.disabled != null
          ? {
              ..._accessibilityState,
              disabled: this.props.disabled,
            }
          : _accessibilityState,
      focusable:
        this.props.focusable !== false && this.props.onPress !== undefined,
      // [macOS
      acceptsFirstMouse:
        this.props.acceptsFirstMouse !== false && !this.props.disabled,
      enableFocusRing:
        this.props.enableFocusRing !== false && !this.props.disabled,
      // macOS]
      accessibilityElementsHidden:
        this.props['aria-hidden'] ?? this.props.accessibilityElementsHidden,
      importantForAccessibility:
        this.props['aria-hidden'] === true
          ? 'no-hide-descendants'
          : this.props.importantForAccessibility,
      accessibilityLiveRegion:
        ariaLive === 'off'
          ? 'none'
          : ariaLive ?? this.props.accessibilityLiveRegion,
      nativeID: this.props.id ?? this.props.nativeID,
    };
    for (const prop of PASSTHROUGH_PROPS) {
      if (this.props[prop] !== undefined) {
        elementProps[prop] = this.props[prop];
      }
=======
        disabled !== null
          ? disabled
          : ariaDisabled ?? accessibilityState?.disabled,
      hitSlop: hitSlop,
      delayLongPress: delayLongPress,
      delayPressIn: delayPressIn,
      delayPressOut: delayPressOut,
      minPressDuration: 0,
      pressRectOffset: pressRetentionOffset,
      android_disableSound: touchSoundDisabled,
      onBlur: _onBlur,
      onFocus: _onFocus,
      onLongPress: onLongPress,
      onPress: onPress,
      onPressIn: onPressIn,
      onPressOut: onPressOut,
    }),
    [
      rejectResponderTermination,
      disabled,
      ariaDisabled,
      accessibilityState?.disabled,
      hitSlop,
      delayLongPress,
      delayPressIn,
      delayPressOut,
      pressRetentionOffset,
      touchSoundDisabled,
      _onBlur,
      _onFocus,
      onLongPress,
      onPress,
      onPressIn,
      onPressOut,
    ],
  );

  const eventHandlers = usePressability(pressabilityConfig);

  const element = React.Children.only<$FlowFixMe>(props.children);
  const children: Array<React.Node> = [element.props.children];
  const ariaLive = props['aria-live'];

  if (__DEV__) {
    if (element.type === View) {
      children.push(
        <PressabilityDebugView color="red" hitSlop={props.hitSlop} />,
      );
>>>>>>> 6f7eae5c
    }
  }

  let _accessibilityState = {
    busy: props['aria-busy'] ?? props.accessibilityState?.busy,
    checked: props['aria-checked'] ?? props.accessibilityState?.checked,
    disabled: props['aria-disabled'] ?? props.accessibilityState?.disabled,
    expanded: props['aria-expanded'] ?? props.accessibilityState?.expanded,
    selected: props['aria-selected'] ?? props.accessibilityState?.selected,
  };

  // BACKWARD-COMPATIBILITY: Focus and blur events were never supported before
  // adopting `Pressability`, so preserve that behavior.
  const {onBlur, onFocus, ...eventHandlersWithoutBlurAndFocus} =
    eventHandlers || {};

  const elementProps: {[string]: mixed, ...} = {
    ...eventHandlersWithoutBlurAndFocus,
    accessible: props.accessible !== false,
    accessibilityState:
      props.disabled != null
        ? {
            ..._accessibilityState,
            disabled: props.disabled,
          }
        : _accessibilityState,
    focusable:
      props.focusable !== false &&
      props.onPress !== undefined &&
      !props.disabled,

    accessibilityElementsHidden:
      props['aria-hidden'] ?? props.accessibilityElementsHidden,
    importantForAccessibility:
      props['aria-hidden'] === true
        ? 'no-hide-descendants'
        : props.importantForAccessibility,
    accessibilityLiveRegion:
      ariaLive === 'off' ? 'none' : ariaLive ?? props.accessibilityLiveRegion,
    nativeID: props.id ?? props.nativeID,
  };

  for (const prop of PASSTHROUGH_PROPS) {
    if (props[prop] !== undefined) {
      elementProps[prop] = props[prop];
    }
  }

  // $FlowFixMe[incompatible-call]
  return React.cloneElement(element, elementProps, ...children);
};<|MERGE_RESOLUTION|>--- conflicted
+++ resolved
@@ -19,16 +19,13 @@
 import type {
   BlurEvent,
   FocusEvent,
-  KeyEvent,
   LayoutEvent,
-  MouseEvent,
+  MouseEvent, // [macOS]
   PressEvent,
-  // [macOS]
 } from '../../Types/CoreEventTypes';
 // [macOS
-import type {DraggedTypesType} from '../View/DraggedType';
-
-// macOS]
+import type {DraggedTypesType} from '../View/DraggedType'; // [macOS]
+
 import View from '../../Components/View/View';
 import {PressabilityDebugView} from '../../Pressability/PressabilityDebug';
 import usePressability from '../../Pressability/usePressability';
@@ -124,13 +121,15 @@
   'onBlur',
   'onFocus',
   'onLayout',
-  'onMouseEnter', // [macOS
+  // [macOS
+  'onMouseEnter',
   'onMouseLeave',
   'onDragEnter',
   'onDragLeave',
   'onDrop',
   'draggedTypes',
-  'tooltip', // macOS]
+  'tooltip',
+  // macOS]
   'testID',
 ];
 
@@ -158,59 +157,6 @@
     () => ({
       cancelable: !rejectResponderTermination,
       disabled:
-<<<<<<< HEAD
-        this.props['aria-disabled'] ?? this.props.accessibilityState?.disabled,
-      expanded:
-        this.props['aria-expanded'] ?? this.props.accessibilityState?.expanded,
-      selected:
-        this.props['aria-selected'] ?? this.props.accessibilityState?.selected,
-    };
-
-    // BACKWARD-COMPATIBILITY: Focus and blur events were never supported before
-    // adopting `Pressability`, so preserve that behavior.
-    const {
-      onBlur,
-      onFocus,
-      onMouseEnter, // [macOS]
-      onMouseLeave, // [macOS]
-      ...eventHandlersWithoutBlurAndFocus
-    } = this.state.pressability.getEventHandlers();
-
-    const elementProps: {[string]: mixed, ...} = {
-      ...eventHandlersWithoutBlurAndFocus,
-      accessible: this.props.accessible !== false,
-      accessibilityState:
-        this.props.disabled != null
-          ? {
-              ..._accessibilityState,
-              disabled: this.props.disabled,
-            }
-          : _accessibilityState,
-      focusable:
-        this.props.focusable !== false && this.props.onPress !== undefined,
-      // [macOS
-      acceptsFirstMouse:
-        this.props.acceptsFirstMouse !== false && !this.props.disabled,
-      enableFocusRing:
-        this.props.enableFocusRing !== false && !this.props.disabled,
-      // macOS]
-      accessibilityElementsHidden:
-        this.props['aria-hidden'] ?? this.props.accessibilityElementsHidden,
-      importantForAccessibility:
-        this.props['aria-hidden'] === true
-          ? 'no-hide-descendants'
-          : this.props.importantForAccessibility,
-      accessibilityLiveRegion:
-        ariaLive === 'off'
-          ? 'none'
-          : ariaLive ?? this.props.accessibilityLiveRegion,
-      nativeID: this.props.id ?? this.props.nativeID,
-    };
-    for (const prop of PASSTHROUGH_PROPS) {
-      if (this.props[prop] !== undefined) {
-        elementProps[prop] = this.props[prop];
-      }
-=======
         disabled !== null
           ? disabled
           : ariaDisabled ?? accessibilityState?.disabled,
@@ -259,7 +205,6 @@
       children.push(
         <PressabilityDebugView color="red" hitSlop={props.hitSlop} />,
       );
->>>>>>> 6f7eae5c
     }
   }
 
@@ -290,6 +235,16 @@
       props.focusable !== false &&
       props.onPress !== undefined &&
       !props.disabled,
+    // [macOS
+    acceptsFirstMouse:
+      props.acceptsFirstMouse !== false &&
+      props.onPress !== undefined &&
+      !props.disabled,
+    enableFocusRing:
+      props.enableFocusRing !== false &&
+      props.onPress !== undefined &&
+      !props.disabled,
+    // macOS]
 
     accessibilityElementsHidden:
       props['aria-hidden'] ?? props.accessibilityElementsHidden,
