/**
 * Copyright (c) Meta Platforms, Inc. and affiliates.
 *
 * This source code is licensed under the MIT license found in the
 * LICENSE file in the root directory of this source tree.
 *
 * @format
 * @flow strict-local
 */

import type {ColorValue} from '../../StyleSheet/StyleSheet';
import type {ViewProps} from '../View/ViewPropTypes';

import AndroidSwipeRefreshLayoutNativeComponent, {
  Commands as AndroidSwipeRefreshLayoutCommands,
} from './AndroidSwipeRefreshLayoutNativeComponent';
import PullToRefreshViewNativeComponent, {
  Commands as PullToRefreshCommands,
} from './PullToRefreshViewNativeComponent';

const Platform = require('../../Utilities/Platform');
const React = require('react');
const {useEffect, useRef} = React;

<<<<<<< HEAD
/**
 * Type definitions for iOS-specific properties
 */
type IOSProps = $ReadOnly<{|
=======
type IOSProps = $ReadOnly<{
>>>>>>> 843582b8
  /**
   * The color of the refresh indicator.
   */
  tintColor?: ?ColorValue,
  /**
   * Title color.
   */
  titleColor?: ?ColorValue,
  /**
   * The title displayed under the refresh indicator.
   */
  title?: ?string,
}>;

<<<<<<< HEAD
/**
 * Type definitions for Android-specific properties
 */
type AndroidProps = $ReadOnly<{|
=======
type AndroidProps = $ReadOnly<{
>>>>>>> 843582b8
  /**
   * Whether the pull to refresh functionality is enabled.
   */
  enabled?: ?boolean,
  /**
   * The colors (at least one) that will be used to draw the refresh indicator.
   */
  colors?: ?$ReadOnlyArray<ColorValue>,
  /**
   * The background color of the refresh indicator.
   */
  progressBackgroundColor?: ?ColorValue,
  /**
   * Size of the refresh indicator.
   */
  size?: ?('default' | 'large'),
}>;

<<<<<<< HEAD
/**
 * The main RefreshControlProps type definition
 */
export type RefreshControlProps = $ReadOnly<{|
=======
export type RefreshControlProps = $ReadOnly<{
>>>>>>> 843582b8
  ...ViewProps,
  ...IOSProps,
  ...AndroidProps,

  /**
   * Called when the view starts refreshing.
   */
  onRefresh?: ?() => void | Promise<void>,

  /**
   * Whether the view should be indicating an active refresh.
   */
  refreshing: boolean,

  /**
   * Progress view top offset
   */
  progressViewOffset?: ?number,
}>;

/**
 * This component is used inside a ScrollView or ListView to add pull to refresh
 * functionality. When the ScrollView is at `scrollY: 0`, swiping down
 * triggers an `onRefresh` event.
 *
 * ### Usage example
 *
 * ``` js
 * class RefreshableList extends Component {
 *   constructor(props) {
 *     super(props);
 *     this.state = {
 *       refreshing: false,
 *     };
 *   }
 *
 *   _onRefresh() {
 *     this.setState({refreshing: true});
 *     fetchData().then(() => {
 *       this.setState({refreshing: false});
 *     });
 *   }
 *
 *   render() {
 *     return (
 *       <ListView
 *         refreshControl={
 *           <RefreshControl
 *             refreshing={this.state.refreshing}
 *             onRefresh={this._onRefresh.bind(this)}
 *           />
 *         }
 *         ...
 *       >
 *       ...
 *       </ListView>
 *     );
 *   }
 *   ...
 * }
 * ```
 *
 * __Note:__ `refreshing` is a controlled prop, this is why it needs to be set to true
 * in the `onRefresh` function otherwise the refresh indicator will stop immediately.
 * RefreshControl Component
 */
class RefreshControl extends React.Component<RefreshControlProps> {
  _nativeRef: ?React.ElementRef<
    | typeof PullToRefreshViewNativeComponent
    | typeof AndroidSwipeRefreshLayoutNativeComponent,
  >;
  _lastNativeRefreshing = false;

  componentDidMount() {
    this._lastNativeRefreshing = this.props.refreshing;
  }

  componentDidUpdate(prevProps: RefreshControlProps) {
    // RefreshControl is a controlled component so if the native refreshing
    // value doesn't match the current js refreshing prop update it to
    // the js value.
    if (this.props.refreshing !== prevProps.refreshing) {
      this._lastNativeRefreshing = this.props.refreshing;
    } else if (
      this.props.refreshing !== this._lastNativeRefreshing &&
      this._nativeRef
    ) {
      if (Platform.OS === 'android') {
        AndroidSwipeRefreshLayoutCommands.setNativeRefreshing(
          this._nativeRef,
          this.props.refreshing,
        );
      } else {
        PullToRefreshCommands.setNativeRefreshing(
          this._nativeRef,
          this.props.refreshing,
        );
      }
      this._lastNativeRefreshing = this.props.refreshing;
    }
  }

  render(): React.Node {
    if (Platform.OS === 'ios') {
      const {enabled, colors, progressBackgroundColor, size, ...props} =
        this.props;
      return (
        <PullToRefreshViewNativeComponent
          {...props}
          ref={this._setNativeRef}
          onRefresh={this._onRefresh}
        />
      );
    } else {
      const {tintColor, titleColor, title, ...props} = this.props;
      return (
        <AndroidSwipeRefreshLayoutNativeComponent
          {...props}
          ref={this._setNativeRef}
          onRefresh={this._onRefresh}
          onTouchStart={this._handleTouchStart}
          onTouchMove={this._handleTouchMove}
        />
      );
    }
  }

  _onRefresh = () => {
    this._lastNativeRefreshing = true;

    // $FlowFixMe[unused-promise]
    this.props.onRefresh && this.props.onRefresh();

    // The native component will start refreshing so force an update to
    // make sure it stays in sync with the js component.
    this.forceUpdate();
  };

  _setNativeRef = (
    ref: ?React.ElementRef<
      | typeof PullToRefreshViewNativeComponent
      | typeof AndroidSwipeRefreshLayoutNativeComponent,
    >,
  ) => {
    this._nativeRef = ref;
  };

  /**
   * Horizontal Gesture Handling for Android
   */
  _handleTouchStart = (event) => {
    if (Platform.OS === 'android' && event.nativeEvent.touches.length === 1) {
      this._nativeRef?.prevTouchX = event.nativeEvent.touches[0].pageX;
    }
  };

  _handleTouchMove = (event) => {
    if (Platform.OS === 'android' && event.nativeEvent.touches.length === 1) {
      const touchX = event.nativeEvent.touches[0].pageX;
      const prevTouchX = this._nativeRef?.prevTouchX || 0;
      const xDiff = Math.abs(touchX - prevTouchX);

      if (xDiff > 5 && this._nativeRef) {
        AndroidSwipeRefreshLayoutCommands.cancelRefreshGesture(
          this._nativeRef,
        );
      }
    }
  };
}

module.exports = RefreshControl;<|MERGE_RESOLUTION|>--- conflicted
+++ resolved
@@ -22,14 +22,10 @@
 const React = require('react');
 const {useEffect, useRef} = React;
 
-<<<<<<< HEAD
 /**
  * Type definitions for iOS-specific properties
  */
 type IOSProps = $ReadOnly<{|
-=======
-type IOSProps = $ReadOnly<{
->>>>>>> 843582b8
   /**
    * The color of the refresh indicator.
    */
@@ -44,14 +40,10 @@
   title?: ?string,
 }>;
 
-<<<<<<< HEAD
 /**
  * Type definitions for Android-specific properties
  */
 type AndroidProps = $ReadOnly<{|
-=======
-type AndroidProps = $ReadOnly<{
->>>>>>> 843582b8
   /**
    * Whether the pull to refresh functionality is enabled.
    */
@@ -70,14 +62,10 @@
   size?: ?('default' | 'large'),
 }>;
 
-<<<<<<< HEAD
 /**
  * The main RefreshControlProps type definition
  */
 export type RefreshControlProps = $ReadOnly<{|
-=======
-export type RefreshControlProps = $ReadOnly<{
->>>>>>> 843582b8
   ...ViewProps,
   ...IOSProps,
   ...AndroidProps,
