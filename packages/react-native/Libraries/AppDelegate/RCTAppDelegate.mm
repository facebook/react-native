/*
 * Copyright (c) Meta Platforms, Inc. and affiliates.
 *
 * This source code is licensed under the MIT license found in the
 * LICENSE file in the root directory of this source tree.
 */

#import "RCTAppDelegate.h"
#import <React/RCTColorSpaceUtils.h>
#import <React/RCTLog.h>
#import <React/RCTRootView.h>
#import <React/RCTSurfacePresenterBridgeAdapter.h>
#import <React/RCTUtils.h>
#import <ReactCommon/RCTHost.h>
#include <UIKit/UIKit.h>
#import <objc/runtime.h>
#import <react/featureflags/ReactNativeFeatureFlags.h>
#import <react/featureflags/ReactNativeFeatureFlagsDefaults.h>
#import <react/renderer/graphics/ColorComponents.h>
#import "RCTAppDelegate+Protected.h"
#import "RCTAppSetupUtils.h"

#if RN_DISABLE_OSS_PLUGIN_HEADER
#import <RCTTurboModulePlugin/RCTTurboModulePlugin.h>
#else
#import <React/CoreModulesPlugins.h>
#endif
#import <React/RCTComponentViewFactory.h>
#import <React/RCTComponentViewProtocol.h>
#if USE_HERMES
#import <ReactCommon/RCTHermesInstance.h>
#else
#import <ReactCommon/RCTJscInstance.h>
#endif
#import <react/nativemodule/defaults/DefaultTurboModules.h>

@interface RCTAppDelegate () <RCTComponentViewFactoryComponentProvider, RCTHostDelegate>
@end

@implementation RCTAppDelegate

<<<<<<< HEAD
#if !TARGET_OS_OSX // [macOS]
=======
- (instancetype)init
{
  if (self = [super init]) {
    _automaticallyLoadReactNativeWindow = YES;
  }
  return self;
}

>>>>>>> 007a8e12
- (BOOL)application:(UIApplication *)application didFinishLaunchingWithOptions:(NSDictionary *)launchOptions
{
#else // [macOS
- (void)applicationDidFinishLaunching:(NSNotification *)notification
{
    NSApplication *application = [notification object];
    NSDictionary *launchOptions = [notification userInfo];
#endif // macOS]
  [self _setUpFeatureFlags];

  RCTSetNewArchEnabled([self newArchEnabled]);
  [RCTColorSpaceUtils applyDefaultColorSpace:self.defaultColorSpace];
  RCTAppSetupPrepareApp(application, self.turboModuleEnabled);

  self.rootViewFactory = [self createRCTRootViewFactory];
  if (self.newArchEnabled || self.fabricEnabled) {
    [RCTComponentViewFactory currentComponentViewFactory].thirdPartyFabricComponentsProvider = self;
  }

  if (self.automaticallyLoadReactNativeWindow) {
    [self loadReactNativeWindow:launchOptions];
  }

  return YES;
}

<<<<<<< HEAD
  RCTPlatformView *rootView = [self.rootViewFactory viewWithModuleName:self.moduleName // [macOS]
                                                     initialProperties:self.initialProps
                                                         launchOptions:launchOptions];

  if (self.newArchEnabled || self.fabricEnabled) {
    [RCTComponentViewFactory currentComponentViewFactory].thirdPartyFabricComponentsProvider = self;
  }
#if !TARGET_OS_OSX // [macOS]
#if !TARGET_OS_VISION // [visionOS]
=======
- (void)loadReactNativeWindow:(NSDictionary *)launchOptions
{
  UIView *rootView = [self.rootViewFactory viewWithModuleName:self.moduleName
                                            initialProperties:self.initialProps
                                                launchOptions:launchOptions];

>>>>>>> 007a8e12
  self.window = [[UIWindow alloc] initWithFrame:[UIScreen mainScreen].bounds];
#else
  self.window = [[UIWindow alloc] initWithFrame:CGRectMake(0, 0, 1280, 720)];
#endif // [visionOS]
  UIViewController *rootViewController = [self createRootViewController];
  [self setRootView:rootView toRootViewController:rootViewController];
<<<<<<< HEAD
  self.window.rootViewController = rootViewController;
  self.window.windowScene.delegate = self;
  [self.window makeKeyAndVisible];

  return YES;
#else // [macOS
  NSRect frame = NSMakeRect(0,0,1280,720);
  self.window = [[NSWindow alloc] initWithContentRect:NSZeroRect
											styleMask:NSWindowStyleMaskTitled | NSWindowStyleMaskResizable | NSWindowStyleMaskClosable | NSWindowStyleMaskMiniaturizable
											  backing:NSBackingStoreBuffered
												defer:NO];
  self.window.title = self.moduleName;
  self.window.autorecalculatesKeyViewLoop = YES;
  NSViewController *rootViewController = [NSViewController new];
  rootViewController.view = rootView;
  rootView.frame = frame;
  self.window.contentViewController = rootViewController;
  [self.window makeKeyAndOrderFront:self];
  [self.window center];
#endif // macOS]
=======
  _window.rootViewController = rootViewController;
  [_window makeKeyAndVisible];
>>>>>>> 007a8e12
}

- (void)applicationDidEnterBackground:(UIApplication *)application
{
  // Noop
}

- (NSURL *)sourceURLForBridge:(RCTBridge *)bridge
{
  [NSException raise:@"RCTBridgeDelegate::sourceURLForBridge not implemented"
              format:@"Subclasses must implement a valid sourceURLForBridge method"];
  return nil;
}

- (RCTBridge *)createBridgeWithDelegate:(id<RCTBridgeDelegate>)delegate launchOptions:(NSDictionary *)launchOptions
{
  return [[RCTBridge alloc] initWithDelegate:delegate launchOptions:launchOptions];
}

- (RCTPlatformView *)createRootViewWithBridge:(RCTBridge *)bridge // [macOS]
                                   moduleName:(NSString *)moduleName
                                    initProps:(NSDictionary *)initProps
{
  BOOL enableFabric = self.fabricEnabled;
  RCTPlatformView *rootView = RCTAppSetupDefaultRootView(bridge, moduleName, initProps, enableFabric); // [macOS]

#if !TARGET_OS_OSX // [macOS]
  rootView.backgroundColor = [UIColor systemBackgroundColor];
#else // [macOS
  rootView.layer.backgroundColor = [[NSColor windowBackgroundColor] CGColor];
#endif // macOS]

  return rootView;
}

- (RCTUIViewController *)createRootViewController
{
  return [RCTUIViewController new];
}

- (void)setRootView:(RCTPlatformView *)rootView toRootViewController:(UIViewController *)rootViewController // [macOS]
{
  rootViewController.view = rootView;
}

- (void)customizeRootView:(RCTRootView *)rootView
{
  // Override point for customization after application launch.
}

#pragma mark - UISceneDelegate
#if !TARGET_OS_OSX // [macOS]
- (void)windowScene:(UIWindowScene *)windowScene
    didUpdateCoordinateSpace:(id<UICoordinateSpace>)previousCoordinateSpace
        interfaceOrientation:(UIInterfaceOrientation)previousInterfaceOrientation
             traitCollection:(UITraitCollection *)previousTraitCollection API_AVAILABLE(ios(13.0))
{
  [[NSNotificationCenter defaultCenter] postNotificationName:RCTWindowFrameDidChangeNotification object:self];
}
#endif // [macOS]

- (RCTColorSpace)defaultColorSpace
{
  return RCTColorSpaceSRGB;
}

#pragma mark - New Arch Enabled settings

- (BOOL)newArchEnabled
{
#if RCT_NEW_ARCH_ENABLED
  return YES;
#else
  return NO;
#endif
}

- (BOOL)turboModuleEnabled
{
  return [self newArchEnabled];
}

- (BOOL)fabricEnabled
{
  return [self newArchEnabled];
}

- (BOOL)bridgelessEnabled
{
  return [self newArchEnabled];
}

- (NSURL *)bundleURL
{
  [NSException raise:@"RCTAppDelegate::bundleURL not implemented"
              format:@"Subclasses must implement a valid getBundleURL method"];
  return nullptr;
}

#pragma mark - RCTHostDelegate

- (void)hostDidStart:(RCTHost *)host
{
}

- (void)host:(RCTHost *)host
    didReceiveJSErrorStack:(NSArray<NSDictionary<NSString *, id> *> *)stack
                   message:(NSString *)message
               exceptionId:(NSUInteger)exceptionId
                   isFatal:(BOOL)isFatal
{
}

#pragma mark - Bridge and Bridge Adapter properties

- (RCTBridge *)bridge
{
  return self.rootViewFactory.bridge;
}

- (RCTSurfacePresenterBridgeAdapter *)bridgeAdapter
{
  return self.rootViewFactory.bridgeAdapter;
}

- (void)setBridge:(RCTBridge *)bridge
{
  self.rootViewFactory.bridge = bridge;
}

- (void)setBridgeAdapter:(RCTSurfacePresenterBridgeAdapter *)bridgeAdapter
{
  self.rootViewFactory.bridgeAdapter = bridgeAdapter;
}

#pragma mark - RCTTurboModuleManagerDelegate

- (Class)getModuleClassFromName:(const char *)name
{
#if RN_DISABLE_OSS_PLUGIN_HEADER
  return RCTTurboModulePluginClassProvider(name);
#else
  return RCTCoreModulesClassProvider(name);
#endif
}

- (std::shared_ptr<facebook::react::TurboModule>)getTurboModule:(const std::string &)name
                                                      jsInvoker:(std::shared_ptr<facebook::react::CallInvoker>)jsInvoker
{
  return facebook::react::DefaultTurboModules::getTurboModule(name, jsInvoker);
}

- (std::shared_ptr<facebook::react::TurboModule>)getTurboModule:(const std::string &)name
                                                     initParams:
                                                         (const facebook::react::ObjCTurboModule::InitParams &)params
{
  return nullptr;
}

- (id<RCTTurboModule>)getModuleInstanceFromClass:(Class)moduleClass
{
  return RCTAppSetupDefaultModuleFromClass(moduleClass);
}

#pragma mark - RCTComponentViewFactoryComponentProvider

- (NSDictionary<NSString *, Class<RCTComponentViewProtocol>> *)thirdPartyFabricComponents
{
  return @{};
}

- (RCTRootViewFactory *)createRCTRootViewFactory
{
  __weak __typeof(self) weakSelf = self;
  RCTBundleURLBlock bundleUrlBlock = ^{
    RCTAppDelegate *strongSelf = weakSelf;
    return strongSelf.bundleURL;
  };

  RCTRootViewFactoryConfiguration *configuration =
      [[RCTRootViewFactoryConfiguration alloc] initWithBundleURLBlock:bundleUrlBlock
                                                       newArchEnabled:self.fabricEnabled
                                                   turboModuleEnabled:self.turboModuleEnabled
                                                    bridgelessEnabled:self.bridgelessEnabled];

  configuration.createRootViewWithBridge = ^RCTPlatformView *(RCTBridge *bridge, NSString *moduleName, NSDictionary *initProps) { // [macOS]
    return [weakSelf createRootViewWithBridge:bridge moduleName:moduleName initProps:initProps];
  };

  configuration.createBridgeWithDelegate = ^RCTBridge *(id<RCTBridgeDelegate> delegate, NSDictionary *launchOptions) {
    return [weakSelf createBridgeWithDelegate:delegate launchOptions:launchOptions];
  };

  configuration.customizeRootView = ^(RCTPlatformView *_Nonnull rootView) { // [macOS]
    [weakSelf customizeRootView:(RCTRootView *)rootView];
  };

  configuration.sourceURLForBridge = ^NSURL *_Nullable(RCTBridge *_Nonnull bridge)
  {
    return [weakSelf sourceURLForBridge:bridge];
  };

  if ([self respondsToSelector:@selector(extraModulesForBridge:)]) {
    configuration.extraModulesForBridge = ^NSArray<id<RCTBridgeModule>> *_Nonnull(RCTBridge *_Nonnull bridge)
    {
      return [weakSelf extraModulesForBridge:bridge];
    };
  }

  if ([self respondsToSelector:@selector(extraLazyModuleClassesForBridge:)]) {
    configuration.extraLazyModuleClassesForBridge =
        ^NSDictionary<NSString *, Class> *_Nonnull(RCTBridge *_Nonnull bridge)
    {
      return [weakSelf extraLazyModuleClassesForBridge:bridge];
    };
  }

  if ([self respondsToSelector:@selector(bridge:didNotFindModule:)]) {
    configuration.bridgeDidNotFindModule = ^BOOL(RCTBridge *_Nonnull bridge, NSString *_Nonnull moduleName) {
      return [weakSelf bridge:bridge didNotFindModule:moduleName];
    };
  }

  return [[RCTRootViewFactory alloc] initWithTurboModuleDelegate:self hostDelegate:self configuration:configuration];
}

#pragma mark - Feature Flags

class RCTAppDelegateBridgelessFeatureFlags : public facebook::react::ReactNativeFeatureFlagsDefaults {
 public:
  bool useModernRuntimeScheduler() override
  {
    return true;
  }
  bool enableMicrotasks() override
  {
    return true;
  }
  bool batchRenderingUpdatesInEventLoop() override
  {
    return true;
  }
};

- (void)_setUpFeatureFlags
{
  if ([self bridgelessEnabled]) {
    facebook::react::ReactNativeFeatureFlags::override(std::make_unique<RCTAppDelegateBridgelessFeatureFlags>());
  }
}

@end<|MERGE_RESOLUTION|>--- conflicted
+++ resolved
@@ -39,9 +39,6 @@
 
 @implementation RCTAppDelegate
 
-<<<<<<< HEAD
-#if !TARGET_OS_OSX // [macOS]
-=======
 - (instancetype)init
 {
   if (self = [super init]) {
@@ -50,7 +47,7 @@
   return self;
 }
 
->>>>>>> 007a8e12
+#if !TARGET_OS_OSX // [macOS]
 - (BOOL)application:(UIApplication *)application didFinishLaunchingWithOptions:(NSDictionary *)launchOptions
 {
 #else // [macOS
@@ -77,36 +74,22 @@
   return YES;
 }
 
-<<<<<<< HEAD
+- (void)loadReactNativeWindow:(NSDictionary *)launchOptions
+{
   RCTPlatformView *rootView = [self.rootViewFactory viewWithModuleName:self.moduleName // [macOS]
                                                      initialProperties:self.initialProps
                                                          launchOptions:launchOptions];
 
-  if (self.newArchEnabled || self.fabricEnabled) {
-    [RCTComponentViewFactory currentComponentViewFactory].thirdPartyFabricComponentsProvider = self;
-  }
 #if !TARGET_OS_OSX // [macOS]
 #if !TARGET_OS_VISION // [visionOS]
-=======
-- (void)loadReactNativeWindow:(NSDictionary *)launchOptions
-{
-  UIView *rootView = [self.rootViewFactory viewWithModuleName:self.moduleName
-                                            initialProperties:self.initialProps
-                                                launchOptions:launchOptions];
-
->>>>>>> 007a8e12
   self.window = [[UIWindow alloc] initWithFrame:[UIScreen mainScreen].bounds];
 #else
   self.window = [[UIWindow alloc] initWithFrame:CGRectMake(0, 0, 1280, 720)];
 #endif // [visionOS]
   UIViewController *rootViewController = [self createRootViewController];
   [self setRootView:rootView toRootViewController:rootViewController];
-<<<<<<< HEAD
-  self.window.rootViewController = rootViewController;
-  self.window.windowScene.delegate = self;
-  [self.window makeKeyAndVisible];
-
-  return YES;
+  _window.rootViewController = rootViewController;
+  [_window makeKeyAndVisible];
 #else // [macOS
   NSRect frame = NSMakeRect(0,0,1280,720);
   self.window = [[NSWindow alloc] initWithContentRect:NSZeroRect
@@ -122,10 +105,6 @@
   [self.window makeKeyAndOrderFront:self];
   [self.window center];
 #endif // macOS]
-=======
-  _window.rootViewController = rootViewController;
-  [_window makeKeyAndVisible];
->>>>>>> 007a8e12
 }
 
 - (void)applicationDidEnterBackground:(UIApplication *)application
