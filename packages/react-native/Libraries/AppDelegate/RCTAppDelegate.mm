--- conflicted
+++ resolved
@@ -95,24 +95,6 @@
   return rootView;
 }
 
-<<<<<<< HEAD
-=======
-// TODO T173939093 - Remove _logWarnIfCreateRootViewWithBridgeIsOverridden after 0.74 is cut
-- (void)_logWarnIfCreateRootViewWithBridgeIsOverridden
-{
-  SEL selector = @selector(createRootViewWithBridge:moduleName:initProps:);
-  IMP baseClassImp = method_getImplementation(class_getInstanceMethod([RCTAppDelegate class], selector));
-  IMP currentClassImp = method_getImplementation(class_getInstanceMethod([self class], selector));
-  if (currentClassImp != baseClassImp) {
-    NSString *warnMessage =
-        @"If you are using the `createRootViewWithBridge` to customize the root view appearence,"
-         "for example to set the backgroundColor, please migrate to `customizeRootView` method.\n"
-         "The `createRootViewWithBridge` method is not invoked in bridgeless.";
-    RCTLogWarn(@"%@", warnMessage);
-  }
-}
-
->>>>>>> 93c079b9
 - (UIViewController *)createRootViewController
 {
   return [UIViewController new];
