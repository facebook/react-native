/*
 * Copyright (c) Meta Platforms, Inc. and affiliates.
 *
 * This source code is licensed under the MIT license found in the
 * LICENSE file in the root directory of this source tree.
 */

#import "RCTAppDelegate.h"
#import <React/RCTCxxBridgeDelegate.h>
#import <React/RCTLog.h>
#import <React/RCTRootView.h>
#import <React/RCTSurfacePresenterBridgeAdapter.h>
#import <React/RCTUtils.h>
#import <react/renderer/runtimescheduler/RuntimeScheduler.h>
#import "RCTAppSetupUtils.h"

#if RN_DISABLE_OSS_PLUGIN_HEADER
#import <RCTTurboModulePlugin/RCTTurboModulePlugin.h>
#else
#import <React/CoreModulesPlugins.h>
#endif
#import <React/RCTBundleURLProvider.h>
#import <React/RCTComponentViewFactory.h>
#import <React/RCTComponentViewProtocol.h>
#import <React/RCTFabricSurface.h>
#import <React/RCTSurfaceHostingProxyRootView.h>
#import <React/RCTSurfacePresenter.h>
#import <ReactCommon/RCTContextContainerHandling.h>
#if USE_HERMES
#import <ReactCommon/RCTHermesInstance.h>
#else
#import <ReactCommon/RCTJscInstance.h>
#endif
#import <ReactCommon/RCTHost+Internal.h>
#import <ReactCommon/RCTHost.h>
#import <ReactCommon/RCTTurboModuleManager.h>
#import <react/config/ReactNativeConfig.h>
#import <react/renderer/runtimescheduler/RuntimeScheduler.h>
#import <react/renderer/runtimescheduler/RuntimeSchedulerCallInvoker.h>
#import <react/runtime/JSRuntimeFactory.h>

@interface RCTAppDelegate () <
    RCTTurboModuleManagerDelegate,
    RCTComponentViewFactoryComponentProvider,
    RCTContextContainerHandling> {
  std::shared_ptr<const facebook::react::ReactNativeConfig> _reactNativeConfig;
  facebook::react::ContextContainer::Shared _contextContainer;
}
@end

static NSDictionary *updateInitialProps(NSDictionary *initialProps, BOOL isFabricEnabled)
{
  NSMutableDictionary *mutableProps = [initialProps mutableCopy] ?: [NSMutableDictionary new];
  return mutableProps;
}

@interface RCTAppDelegate () <RCTCxxBridgeDelegate> {
  std::shared_ptr<facebook::react::RuntimeScheduler> _runtimeScheduler;
}
@end

@implementation RCTAppDelegate {
  RCTHost *_reactHost;
}

- (instancetype)init
{
  if (self = [super init]) {
    _contextContainer = std::make_shared<facebook::react::ContextContainer const>();
    _reactNativeConfig = std::make_shared<facebook::react::EmptyReactNativeConfig const>();
    _contextContainer->insert("ReactNativeConfig", _reactNativeConfig);
  }
  return self;
}

#if !TARGET_OS_OSX // [macOS]
- (BOOL)application:(UIApplication *)application didFinishLaunchingWithOptions:(NSDictionary *)launchOptions
{
<<<<<<< HEAD
#else // [macOS
- (void)applicationDidFinishLaunching:(NSNotification *)notification
{
    NSApplication *application = [notification object];
    NSDictionary *launchOptions = [notification userInfo];
#endif // macOS]
  BOOL enableTM = NO;
  BOOL enableBridgeless = NO;
#if RCT_NEW_ARCH_ENABLED
  enableTM = self.turboModuleEnabled;
  enableBridgeless = self.bridgelessEnabled;
#endif

  RCTAppSetupPrepareApp(application, enableTM);

  RCTPlatformView *rootView; // [macOS]

=======
  RCTSetNewArchEnabled([self newArchEnabled]);
  BOOL enableTM = self.turboModuleEnabled;
  BOOL fabricEnabled = self.fabricEnabled;
  BOOL enableBridgeless = self.bridgelessEnabled;

  NSDictionary *initProps = updateInitialProps([self prepareInitialProps], fabricEnabled);

  RCTAppSetupPrepareApp(application, enableTM);

  UIView *rootView;
>>>>>>> c99d96b7
  if (enableBridgeless) {
    // Enable native view config interop only if both bridgeless mode and Fabric is enabled.
    RCTSetUseNativeViewConfigsInBridgelessMode(fabricEnabled);

    // Enable TurboModule interop by default in Bridgeless mode
    RCTEnableTurboModuleInterop(YES);
    RCTEnableTurboModuleInteropBridgeProxy(YES);

    [self createReactHost];
    [RCTComponentViewFactory currentComponentViewFactory].thirdPartyFabricComponentsProvider = self;
    RCTFabricSurface *surface = [_reactHost createSurfaceWithModuleName:self.moduleName initialProperties:initProps];

    RCTSurfaceHostingProxyRootView *surfaceHostingProxyRootView = [[RCTSurfaceHostingProxyRootView alloc]
        initWithSurface:surface
        sizeMeasureMode:RCTSurfaceSizeMeasureModeWidthExact | RCTSurfaceSizeMeasureModeHeightExact];

    rootView = (RCTRootView *)surfaceHostingProxyRootView;
    rootView.backgroundColor = [UIColor systemBackgroundColor];
  } else {
    if (!self.bridge) {
      self.bridge = [self createBridgeWithDelegate:self launchOptions:launchOptions];
    }
    if ([self newArchEnabled]) {
      self.bridgeAdapter = [[RCTSurfacePresenterBridgeAdapter alloc] initWithBridge:self.bridge
                                                                   contextContainer:_contextContainer];
      self.bridge.surfacePresenter = self.bridgeAdapter.surfacePresenter;

      [RCTComponentViewFactory currentComponentViewFactory].thirdPartyFabricComponentsProvider = self;
    }
    rootView = [self createRootViewWithBridge:self.bridge moduleName:self.moduleName initProps:initProps];
  }
<<<<<<< HEAD
#if !TARGET_OS_OSX // [macOS]
#if !TARGET_OS_VISION // [visionOS]
=======
  [self customizeRootView:(RCTRootView *)rootView];
>>>>>>> c99d96b7
  self.window = [[UIWindow alloc] initWithFrame:[UIScreen mainScreen].bounds];
#else
  self.window = [[UIWindow alloc] initWithFrame:CGRectMake(0, 0, 1280, 720)];
#endif // [visionOS]
  UIViewController *rootViewController = [self createRootViewController];
  [self setRootView:rootView toRootViewController:rootViewController];
  self.window.rootViewController = rootViewController;
  self.window.windowScene.delegate = self;
  [self.window makeKeyAndVisible];

  return YES;
#else // [macOS
  NSRect frame = NSMakeRect(0,0,1280,720);
  self.window = [[NSWindow alloc] initWithContentRect:NSZeroRect
											styleMask:NSWindowStyleMaskTitled | NSWindowStyleMaskResizable | NSWindowStyleMaskClosable | NSWindowStyleMaskMiniaturizable
											  backing:NSBackingStoreBuffered
												defer:NO];
  self.window.title = self.moduleName;
  self.window.autorecalculatesKeyViewLoop = YES;
  NSViewController *rootViewController = [NSViewController new];
  rootViewController.view = rootView;
  rootView.frame = frame;
  self.window.contentViewController = rootViewController;
  [self.window makeKeyAndOrderFront:self];
  [self.window center];
#endif // macOS]
}

- (void)applicationDidEnterBackground:(UIApplication *)application
{
  // Noop
}

- (NSURL *)sourceURLForBridge:(RCTBridge *)bridge
{
  [NSException raise:@"RCTBridgeDelegate::sourceURLForBridge not implemented"
              format:@"Subclasses must implement a valid sourceURLForBridge method"];
  return nil;
}

- (NSDictionary *)prepareInitialProps
{
  return self.initialProps;
}

- (RCTBridge *)createBridgeWithDelegate:(id<RCTBridgeDelegate>)delegate launchOptions:(NSDictionary *)launchOptions
{
  return [[RCTBridge alloc] initWithDelegate:delegate launchOptions:launchOptions];
}

<<<<<<< HEAD
- (RCTPlatformView *)createRootViewWithBridge:(RCTBridge *)bridge // [macOS]
                          moduleName:(NSString *)moduleName
                           initProps:(NSDictionary *)initProps
{
  BOOL enableFabric = NO;
#if RCT_NEW_ARCH_ENABLED
  enableFabric = self.fabricEnabled;
#endif
  RCTPlatformView *rootView = RCTAppSetupDefaultRootView(bridge, moduleName, initProps, enableFabric); // [macOS]
=======
- (void)customizeRootView:(RCTRootView *)rootView
{
  // Override point for customization after application launch.
}

- (UIView *)createRootViewWithBridge:(RCTBridge *)bridge
                          moduleName:(NSString *)moduleName
                           initProps:(NSDictionary *)initProps
{
  [self _logWarnIfCreateRootViewWithBridgeIsOverridden];
  BOOL enableFabric = self.fabricEnabled;
  UIView *rootView = RCTAppSetupDefaultRootView(bridge, moduleName, initProps, enableFabric);
>>>>>>> c99d96b7

#if !TARGET_OS_OSX // [macOS]
  rootView.backgroundColor = [UIColor systemBackgroundColor];
#else // [macOS
  rootView.layer.backgroundColor = [[NSColor windowBackgroundColor] CGColor];
#endif // macOS]

  return rootView;
}

<<<<<<< HEAD
#if !TARGET_OS_OSX // [macOS]
=======
// TODO T173939093 - Remove _logWarnIfCreateRootViewWithBridgeIsOverridden after 0.74 is cut
- (void)_logWarnIfCreateRootViewWithBridgeIsOverridden
{
  SEL selector = @selector(createRootViewWithBridge:moduleName:initProps:);
  IMP baseClassImp = method_getImplementation(class_getInstanceMethod([RCTAppDelegate class], selector));
  IMP currentClassImp = method_getImplementation(class_getInstanceMethod([self class], selector));
  if (currentClassImp != baseClassImp) {
    NSString *warnMessage =
        @"If you are using the `createRootViewWithBridge` to customize the root view appearence,"
         "for example to set the backgroundColor, please migrate to `customiseView` method.\n"
         "The `createRootViewWithBridge` method is not invoked in bridgeless.";
    RCTLogWarn(@"%@", warnMessage);
  }
}

>>>>>>> c99d96b7
- (UIViewController *)createRootViewController
{
  return [UIViewController new];
}
#else // [macOS
- (NSViewController *)createRootViewController
{
  return [NSViewController new];
}
#endif // macOS]

- (void)setRootView:(RCTPlatformView *)rootView toRootViewController:(UIViewController *)rootViewController // [macOS]
{
  rootViewController.view = rootView;
}

- (BOOL)runtimeSchedulerEnabled
{
  return YES;
}

#pragma mark - UISceneDelegate
<<<<<<< HEAD
#if !TARGET_OS_OSX // [macOS]
=======

>>>>>>> c99d96b7
- (void)windowScene:(UIWindowScene *)windowScene
    didUpdateCoordinateSpace:(id<UICoordinateSpace>)previousCoordinateSpace
        interfaceOrientation:(UIInterfaceOrientation)previousInterfaceOrientation
             traitCollection:(UITraitCollection *)previousTraitCollection API_AVAILABLE(ios(13.0))
{
  [[NSNotificationCenter defaultCenter] postNotificationName:RCTWindowFrameDidChangeNotification object:self];
}
#endif // [macOS]

#pragma mark - RCTCxxBridgeDelegate

- (std::unique_ptr<facebook::react::JSExecutorFactory>)jsExecutorFactoryForBridge:(RCTBridge *)bridge
{
  _runtimeScheduler = std::make_shared<facebook::react::RuntimeScheduler>(RCTRuntimeExecutorFromBridge(bridge));
  if ([self newArchEnabled]) {
    std::shared_ptr<facebook::react::CallInvoker> callInvoker =
        std::make_shared<facebook::react::RuntimeSchedulerCallInvoker>(_runtimeScheduler);
    RCTTurboModuleManager *turboModuleManager = [[RCTTurboModuleManager alloc] initWithBridge:bridge
                                                                                     delegate:self
                                                                                    jsInvoker:callInvoker];
    _contextContainer->erase("RuntimeScheduler");
    _contextContainer->insert("RuntimeScheduler", _runtimeScheduler);
    return RCTAppSetupDefaultJsExecutorFactory(bridge, turboModuleManager, _runtimeScheduler);
  } else {
    return RCTAppSetupJsExecutorFactoryForOldArch(bridge, _runtimeScheduler);
  }
}

#pragma mark - New Arch Enabled settings

- (BOOL)newArchEnabled
{
#if RCT_NEW_ARCH_ENABLED
  return YES;
#else
  return NO;
#endif
}

- (BOOL)turboModuleEnabled
{
  return [self newArchEnabled];
}

- (BOOL)fabricEnabled
{
  return [self newArchEnabled];
}

- (BOOL)bridgelessEnabled
{
  return [self newArchEnabled];
}

#pragma mark - RCTComponentViewFactoryComponentProvider

- (NSDictionary<NSString *, Class<RCTComponentViewProtocol>> *)thirdPartyFabricComponents
{
  return @{};
}

#pragma mark - RCTTurboModuleManagerDelegate

- (Class)getModuleClassFromName:(const char *)name
{
#if RN_DISABLE_OSS_PLUGIN_HEADER
  return RCTTurboModulePluginClassProvider(name);
#else
  return RCTCoreModulesClassProvider(name);
#endif
}

- (std::shared_ptr<facebook::react::TurboModule>)getTurboModule:(const std::string &)name
                                                      jsInvoker:(std::shared_ptr<facebook::react::CallInvoker>)jsInvoker
{
  return nullptr;
}

- (std::shared_ptr<facebook::react::TurboModule>)getTurboModule:(const std::string &)name
                                                     initParams:
                                                         (const facebook::react::ObjCTurboModule::InitParams &)params
{
  return nullptr;
}

- (id<RCTTurboModule>)getModuleInstanceFromClass:(Class)moduleClass
{
  return RCTAppSetupDefaultModuleFromClass(moduleClass);
}

#pragma mark - New Arch Utilities

- (void)createReactHost
{
  __weak __typeof(self) weakSelf = self;
  _reactHost = [[RCTHost alloc] initWithBundleURL:[self bundleURL]
                                     hostDelegate:nil
                       turboModuleManagerDelegate:self
                                 jsEngineProvider:^std::shared_ptr<facebook::react::JSRuntimeFactory>() {
                                   return [weakSelf createJSRuntimeFactory];
                                 }];
  [_reactHost setBundleURLProvider:^NSURL *() {
    return [weakSelf bundleURL];
  }];
  [_reactHost setContextContainerHandler:self];
  [_reactHost start];
}

- (std::shared_ptr<facebook::react::JSRuntimeFactory>)createJSRuntimeFactory
{
#if USE_HERMES
  return std::make_shared<facebook::react::RCTHermesInstance>(_reactNativeConfig, nullptr);
#else
  return std::make_shared<facebook::react::RCTJscInstance>();
#endif
}

- (void)didCreateContextContainer:(std::shared_ptr<facebook::react::ContextContainer>)contextContainer
{
  contextContainer->insert("ReactNativeConfig", _reactNativeConfig);
}

- (NSURL *)bundleURL
{
  [NSException raise:@"RCTAppDelegate::bundleURL not implemented"
              format:@"Subclasses must implement a valid getBundleURL method"];
  return nullptr;
}

@end<|MERGE_RESOLUTION|>--- conflicted
+++ resolved
@@ -76,25 +76,12 @@
 #if !TARGET_OS_OSX // [macOS]
 - (BOOL)application:(UIApplication *)application didFinishLaunchingWithOptions:(NSDictionary *)launchOptions
 {
-<<<<<<< HEAD
 #else // [macOS
 - (void)applicationDidFinishLaunching:(NSNotification *)notification
 {
     NSApplication *application = [notification object];
     NSDictionary *launchOptions = [notification userInfo];
 #endif // macOS]
-  BOOL enableTM = NO;
-  BOOL enableBridgeless = NO;
-#if RCT_NEW_ARCH_ENABLED
-  enableTM = self.turboModuleEnabled;
-  enableBridgeless = self.bridgelessEnabled;
-#endif
-
-  RCTAppSetupPrepareApp(application, enableTM);
-
-  RCTPlatformView *rootView; // [macOS]
-
-=======
   RCTSetNewArchEnabled([self newArchEnabled]);
   BOOL enableTM = self.turboModuleEnabled;
   BOOL fabricEnabled = self.fabricEnabled;
@@ -104,8 +91,7 @@
 
   RCTAppSetupPrepareApp(application, enableTM);
 
-  UIView *rootView;
->>>>>>> c99d96b7
+  RCTPlatformView *rootView; // [macOS]
   if (enableBridgeless) {
     // Enable native view config interop only if both bridgeless mode and Fabric is enabled.
     RCTSetUseNativeViewConfigsInBridgelessMode(fabricEnabled);
@@ -123,7 +109,12 @@
         sizeMeasureMode:RCTSurfaceSizeMeasureModeWidthExact | RCTSurfaceSizeMeasureModeHeightExact];
 
     rootView = (RCTRootView *)surfaceHostingProxyRootView;
+#if !TARGET_OS_OSX // [macOS]
     rootView.backgroundColor = [UIColor systemBackgroundColor];
+#else // [macOS
+    rootView.wantsLayer = true;
+    rootView.layer.backgroundColor = [NSColor windowBackgroundColor].CGColor;
+#endif // macOS]
   } else {
     if (!self.bridge) {
       self.bridge = [self createBridgeWithDelegate:self launchOptions:launchOptions];
@@ -137,12 +128,9 @@
     }
     rootView = [self createRootViewWithBridge:self.bridge moduleName:self.moduleName initProps:initProps];
   }
-<<<<<<< HEAD
+  [self customizeRootView:(RCTRootView *)rootView];
 #if !TARGET_OS_OSX // [macOS]
 #if !TARGET_OS_VISION // [visionOS]
-=======
-  [self customizeRootView:(RCTRootView *)rootView];
->>>>>>> c99d96b7
   self.window = [[UIWindow alloc] initWithFrame:[UIScreen mainScreen].bounds];
 #else
   self.window = [[UIWindow alloc] initWithFrame:CGRectMake(0, 0, 1280, 720)];
@@ -193,30 +181,18 @@
   return [[RCTBridge alloc] initWithDelegate:delegate launchOptions:launchOptions];
 }
 
-<<<<<<< HEAD
+- (void)customizeRootView:(RCTRootView *)rootView
+{
+  // Override point for customization after application launch.
+}
+
 - (RCTPlatformView *)createRootViewWithBridge:(RCTBridge *)bridge // [macOS]
                           moduleName:(NSString *)moduleName
                            initProps:(NSDictionary *)initProps
 {
-  BOOL enableFabric = NO;
-#if RCT_NEW_ARCH_ENABLED
-  enableFabric = self.fabricEnabled;
-#endif
-  RCTPlatformView *rootView = RCTAppSetupDefaultRootView(bridge, moduleName, initProps, enableFabric); // [macOS]
-=======
-- (void)customizeRootView:(RCTRootView *)rootView
-{
-  // Override point for customization after application launch.
-}
-
-- (UIView *)createRootViewWithBridge:(RCTBridge *)bridge
-                          moduleName:(NSString *)moduleName
-                           initProps:(NSDictionary *)initProps
-{
   [self _logWarnIfCreateRootViewWithBridgeIsOverridden];
   BOOL enableFabric = self.fabricEnabled;
-  UIView *rootView = RCTAppSetupDefaultRootView(bridge, moduleName, initProps, enableFabric);
->>>>>>> c99d96b7
+  RCTPlatformView *rootView = RCTAppSetupDefaultRootView(bridge, moduleName, initProps, enableFabric); // [macOS]
 
 #if !TARGET_OS_OSX // [macOS]
   rootView.backgroundColor = [UIColor systemBackgroundColor];
@@ -227,9 +203,6 @@
   return rootView;
 }
 
-<<<<<<< HEAD
-#if !TARGET_OS_OSX // [macOS]
-=======
 // TODO T173939093 - Remove _logWarnIfCreateRootViewWithBridgeIsOverridden after 0.74 is cut
 - (void)_logWarnIfCreateRootViewWithBridgeIsOverridden
 {
@@ -245,17 +218,10 @@
   }
 }
 
->>>>>>> c99d96b7
-- (UIViewController *)createRootViewController
-{
-  return [UIViewController new];
-}
-#else // [macOS
-- (NSViewController *)createRootViewController
-{
-  return [NSViewController new];
-}
-#endif // macOS]
+- (RCTUIViewController *)createRootViewController
+{
+  return [RCTUIViewController new];
+}
 
 - (void)setRootView:(RCTPlatformView *)rootView toRootViewController:(UIViewController *)rootViewController // [macOS]
 {
@@ -268,11 +234,7 @@
 }
 
 #pragma mark - UISceneDelegate
-<<<<<<< HEAD
-#if !TARGET_OS_OSX // [macOS]
-=======
-
->>>>>>> c99d96b7
+#if !TARGET_OS_OSX // [macOS]
 - (void)windowScene:(UIWindowScene *)windowScene
     didUpdateCoordinateSpace:(id<UICoordinateSpace>)previousCoordinateSpace
         interfaceOrientation:(UIInterfaceOrientation)previousInterfaceOrientation
