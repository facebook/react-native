/*
 * Copyright (c) Meta Platforms, Inc. and affiliates.
 *
 * This source code is licensed under the MIT license found in the
 * LICENSE file in the root directory of this source tree.
 */

#import "RCTRootViewFactory.h"
#import <React/RCTCxxBridgeDelegate.h>
#import <React/RCTLog.h>
#import <React/RCTRootView.h>
#import <React/RCTSurfacePresenterBridgeAdapter.h>
#import <React/RCTUtils.h>
#import <react/renderer/runtimescheduler/RuntimeScheduler.h>
#import "RCTAppDelegate.h"
#import "RCTAppSetupUtils.h"

#if RN_DISABLE_OSS_PLUGIN_HEADER
#import <RCTTurboModulePlugin/RCTTurboModulePlugin.h>
#else
#import <React/CoreModulesPlugins.h>
#endif
#import <React/RCTBundleURLProvider.h>
#import <React/RCTComponentViewFactory.h>
#import <React/RCTComponentViewProtocol.h>
#import <React/RCTFabricSurface.h>
#import <React/RCTSurfaceHostingProxyRootView.h>
#import <React/RCTSurfacePresenter.h>
#import <ReactCommon/RCTContextContainerHandling.h>
#if USE_HERMES
#import <ReactCommon/RCTHermesInstance.h>
#else
#import <ReactCommon/RCTJscInstance.h>
#endif
#import <ReactCommon/RCTHost+Internal.h>
#import <ReactCommon/RCTHost.h>
#import <ReactCommon/RCTTurboModuleManager.h>
#import <react/config/ReactNativeConfig.h>
#import <react/renderer/runtimescheduler/RuntimeScheduler.h>
#import <react/renderer/runtimescheduler/RuntimeSchedulerCallInvoker.h>
#import <react/runtime/JSRuntimeFactory.h>

static NSString *const kRNConcurrentRoot = @"concurrentRoot";

static NSDictionary *updateInitialProps(NSDictionary *initialProps, BOOL isFabricEnabled)
{
  NSMutableDictionary *mutableProps = initialProps != NULL ? [initialProps mutableCopy] : [NSMutableDictionary new];
  // Hardcoding the Concurrent Root as it it not recommended to
  // have the concurrentRoot turned off when Fabric is enabled.
  mutableProps[kRNConcurrentRoot] = @(isFabricEnabled);
  return mutableProps;
}

@implementation RCTRootViewFactoryConfiguration

- (instancetype)initWithBundleURL:(NSURL *)bundleURL
                   newArchEnabled:(BOOL)newArchEnabled
               turboModuleEnabled:(BOOL)turboModuleEnabled
                bridgelessEnabled:(BOOL)bridgelessEnabled
{
  return [self
      initWithBundleURLBlock:^{
        return bundleURL;
      }
              newArchEnabled:newArchEnabled
          turboModuleEnabled:turboModuleEnabled
           bridgelessEnabled:bridgelessEnabled];
}

- (instancetype)initWithBundleURLBlock:(RCTBundleURLBlock)bundleURLBlock
                        newArchEnabled:(BOOL)newArchEnabled
                    turboModuleEnabled:(BOOL)turboModuleEnabled
                     bridgelessEnabled:(BOOL)bridgelessEnabled
{
  if (self = [super init]) {
    _bundleURLBlock = bundleURLBlock;
    _fabricEnabled = newArchEnabled;
    _turboModuleEnabled = turboModuleEnabled;
    _bridgelessEnabled = bridgelessEnabled;
  }
  return self;
}

@end

@interface RCTRootViewFactory () <RCTContextContainerHandling, RCTHostDelegate> {
  std::shared_ptr<const facebook::react::ReactNativeConfig> _reactNativeConfig;
  facebook::react::ContextContainer::Shared _contextContainer;
}
@end

@interface RCTRootViewFactory () <RCTCxxBridgeDelegate> {
  std::shared_ptr<facebook::react::RuntimeScheduler> _runtimeScheduler;
}
@end

@implementation RCTRootViewFactory {
  RCTRootViewFactoryConfiguration *_configuration;
  __weak id<RCTTurboModuleManagerDelegate> _turboModuleManagerDelegate;
}

- (instancetype)initWithConfiguration:(RCTRootViewFactoryConfiguration *)configuration
        andTurboModuleManagerDelegate:(id<RCTTurboModuleManagerDelegate>)turboModuleManagerDelegate
{
  if (self = [super init]) {
    _configuration = configuration;
    _contextContainer = std::make_shared<const facebook::react::ContextContainer>();
    _reactNativeConfig = std::make_shared<const facebook::react::EmptyReactNativeConfig>();
    _contextContainer->insert("ReactNativeConfig", _reactNativeConfig);
    _turboModuleManagerDelegate = turboModuleManagerDelegate;
  }
  return self;
}

- (instancetype)initWithConfiguration:(RCTRootViewFactoryConfiguration *)configuration
{
  return [self initWithConfiguration:configuration andTurboModuleManagerDelegate:nil];
}

- (UIView *)viewWithModuleName:(NSString *)moduleName initialProperties:(NSDictionary *)initialProperties
{
  return [self viewWithModuleName:moduleName initialProperties:initialProperties launchOptions:nil];
}

- (UIView *)viewWithModuleName:(NSString *)moduleName
{
  return [self viewWithModuleName:moduleName initialProperties:nil launchOptions:nil];
}

- (UIView *)viewWithModuleName:(NSString *)moduleName
             initialProperties:(NSDictionary *)initialProperties
                 launchOptions:(NSDictionary *)launchOptions
{
  NSDictionary *initProps = updateInitialProps(initialProperties, self->_configuration.fabricEnabled);

  if (self->_configuration.bridgelessEnabled) {
    // Enable native view config interop only if both bridgeless mode and Fabric is enabled.
    RCTSetUseNativeViewConfigsInBridgelessMode(self->_configuration.fabricEnabled);

    // Enable TurboModule interop by default in Bridgeless mode
    RCTEnableTurboModuleInterop(YES);
    RCTEnableTurboModuleInteropBridgeProxy(YES);

    [self createReactHostIfNeeded:launchOptions];

    RCTFabricSurface *surface = [self.reactHost createSurfaceWithModuleName:moduleName initialProperties:initProps];

    RCTSurfaceHostingProxyRootView *surfaceHostingProxyRootView = [[RCTSurfaceHostingProxyRootView alloc]
        initWithSurface:surface
        sizeMeasureMode:RCTSurfaceSizeMeasureModeWidthExact | RCTSurfaceSizeMeasureModeHeightExact];

    surfaceHostingProxyRootView.backgroundColor = [UIColor systemBackgroundColor];
    return surfaceHostingProxyRootView;
  }

  [self createBridgeIfNeeded:launchOptions];
  [self createBridgeAdapterIfNeeded];

  if (self->_configuration.createRootViewWithBridge != nil) {
    return self->_configuration.createRootViewWithBridge(self.bridge, moduleName, initProps);
  }

  return [self createRootViewWithBridge:self.bridge moduleName:moduleName initProps:initProps];
}

- (RCTBridge *)createBridgeWithDelegate:(id<RCTBridgeDelegate>)delegate launchOptions:(NSDictionary *)launchOptions
{
  return [[RCTBridge alloc] initWithDelegate:delegate launchOptions:launchOptions];
}

- (UIView *)createRootViewWithBridge:(RCTBridge *)bridge
                          moduleName:(NSString *)moduleName
                           initProps:(NSDictionary *)initProps
{
  BOOL enableFabric = self->_configuration.fabricEnabled;
  UIView *rootView = RCTAppSetupDefaultRootView(bridge, moduleName, initProps, enableFabric);

  rootView.backgroundColor = [UIColor systemBackgroundColor];

  return rootView;
}

#pragma mark - RCTHostDelegate

- (void)hostDidStart:(RCTHost *)host
{
  if (self->_configuration.hostDidStartBlock) {
    self->_configuration.hostDidStartBlock(host);
  }
}

- (void)host:(RCTHost *)host
    didReceiveJSErrorStack:(NSArray<NSDictionary<NSString *, id> *> *)stack
                   message:(NSString *)message
               exceptionId:(NSUInteger)exceptionId
                   isFatal:(BOOL)isFatal
{
  if (self->_configuration.hostDidReceiveJSErrorStackBlock) {
    self->_configuration.hostDidReceiveJSErrorStackBlock(host, stack, message, exceptionId, isFatal);
  }
}

#pragma mark - RCTCxxBridgeDelegate
- (std::unique_ptr<facebook::react::JSExecutorFactory>)jsExecutorFactoryForBridge:(RCTBridge *)bridge
{
  _runtimeScheduler = std::make_shared<facebook::react::RuntimeScheduler>(RCTRuntimeExecutorFromBridge(bridge));
  if (RCTIsNewArchEnabled()) {
    std::shared_ptr<facebook::react::CallInvoker> callInvoker =
        std::make_shared<facebook::react::RuntimeSchedulerCallInvoker>(_runtimeScheduler);
    RCTTurboModuleManager *turboModuleManager =
        [[RCTTurboModuleManager alloc] initWithBridge:bridge
                                             delegate:_turboModuleManagerDelegate
                                            jsInvoker:callInvoker];
    _contextContainer->erase("RuntimeScheduler");
    _contextContainer->insert("RuntimeScheduler", _runtimeScheduler);
    return RCTAppSetupDefaultJsExecutorFactory(bridge, turboModuleManager, _runtimeScheduler);
  } else {
    return RCTAppSetupJsExecutorFactoryForOldArch(bridge, _runtimeScheduler);
  }
}

- (void)createBridgeIfNeeded:(NSDictionary *)launchOptions
{
  if (self.bridge != nil) {
    return;
  }

  if (self->_configuration.createBridgeWithDelegate != nil) {
    self.bridge = self->_configuration.createBridgeWithDelegate(self, launchOptions);
  } else {
    self.bridge = [self createBridgeWithDelegate:self launchOptions:launchOptions];
  }
}

- (void)createBridgeAdapterIfNeeded
{
  if (!self->_configuration.fabricEnabled || self.bridgeAdapter) {
    return;
  }

  self.bridgeAdapter = [[RCTSurfacePresenterBridgeAdapter alloc] initWithBridge:self.bridge
                                                               contextContainer:_contextContainer];
  self.bridge.surfacePresenter = self.bridgeAdapter.surfacePresenter;
}

#pragma mark - New Arch Utilities

- (void)createReactHostIfNeeded:(NSDictionary *)launchOptions
{
  if (self.reactHost) {
    return;
  }
  self.reactHost = [self createReactHost:launchOptions];
}

- (RCTHost *)createReactHost:(NSDictionary *)launchOptions
{
  __weak __typeof(self) weakSelf = self;
<<<<<<< HEAD
  _reactHost = [[RCTHost alloc] initWithBundleURLProvider:self->_configuration.bundleURLBlock
                                             hostDelegate:self
                               turboModuleManagerDelegate:_turboModuleManagerDelegate
                                         jsEngineProvider:^std::shared_ptr<facebook::react::JSRuntimeFactory>() {
                                           return [weakSelf createJSRuntimeFactory];
                                         }
                                            launchOptions:launchOptions];
  [_reactHost setBundleURLProvider:^NSURL *() {
=======
  RCTHost *reactHost =
      [[RCTHost alloc] initWithBundleURLProvider:self->_configuration.bundleURLBlock
                                    hostDelegate:nil
                      turboModuleManagerDelegate:_turboModuleManagerDelegate
                                jsEngineProvider:^std::shared_ptr<facebook::react::JSRuntimeFactory>() {
                                  return [weakSelf createJSRuntimeFactory];
                                }
                                   launchOptions:launchOptions];
  [reactHost setBundleURLProvider:^NSURL *() {
>>>>>>> 03a51da7
    return [weakSelf bundleURL];
  }];
  [reactHost setContextContainerHandler:self];
  [reactHost start];
  return reactHost;
}

- (std::shared_ptr<facebook::react::JSRuntimeFactory>)createJSRuntimeFactory
{
#if USE_HERMES
  return std::make_shared<facebook::react::RCTHermesInstance>(_reactNativeConfig, nullptr);
#else
  return std::make_shared<facebook::react::RCTJscInstance>();
#endif
}

- (void)didCreateContextContainer:(std::shared_ptr<facebook::react::ContextContainer>)contextContainer
{
  contextContainer->insert("ReactNativeConfig", _reactNativeConfig);
}

- (NSArray<id<RCTBridgeModule>> *)extraModulesForBridge:(RCTBridge *)bridge
{
  if (_configuration.extraModulesForBridge != nil) {
    return _configuration.extraModulesForBridge(bridge);
  }
  return nil;
}

- (NSDictionary<NSString *, Class> *)extraLazyModuleClassesForBridge:(RCTBridge *)bridge
{
  if (_configuration.extraLazyModuleClassesForBridge != nil) {
    return _configuration.extraLazyModuleClassesForBridge(bridge);
  }
  return nil;
}

- (NSURL *)sourceURLForBridge:(RCTBridge *)bridge
{
  if (_configuration.sourceURLForBridge != nil) {
    return _configuration.sourceURLForBridge(bridge);
  }
  return [self bundleURL];
}

- (BOOL)bridge:(RCTBridge *)bridge didNotFindModule:(NSString *)moduleName
{
  if (_configuration.bridgeDidNotFindModule != nil) {
    return _configuration.bridgeDidNotFindModule(bridge, moduleName);
  }
  return NO;
}

- (NSURL *)bundleURL
{
  return self->_configuration.bundleURLBlock();
}

@end<|MERGE_RESOLUTION|>--- conflicted
+++ resolved
@@ -256,26 +256,15 @@
 - (RCTHost *)createReactHost:(NSDictionary *)launchOptions
 {
   __weak __typeof(self) weakSelf = self;
-<<<<<<< HEAD
-  _reactHost = [[RCTHost alloc] initWithBundleURLProvider:self->_configuration.bundleURLBlock
-                                             hostDelegate:self
-                               turboModuleManagerDelegate:_turboModuleManagerDelegate
-                                         jsEngineProvider:^std::shared_ptr<facebook::react::JSRuntimeFactory>() {
-                                           return [weakSelf createJSRuntimeFactory];
-                                         }
-                                            launchOptions:launchOptions];
-  [_reactHost setBundleURLProvider:^NSURL *() {
-=======
   RCTHost *reactHost =
       [[RCTHost alloc] initWithBundleURLProvider:self->_configuration.bundleURLBlock
-                                    hostDelegate:nil
+                                    hostDelegate:self
                       turboModuleManagerDelegate:_turboModuleManagerDelegate
                                 jsEngineProvider:^std::shared_ptr<facebook::react::JSRuntimeFactory>() {
                                   return [weakSelf createJSRuntimeFactory];
                                 }
                                    launchOptions:launchOptions];
   [reactHost setBundleURLProvider:^NSURL *() {
->>>>>>> 03a51da7
     return [weakSelf bundleURL];
   }];
   [reactHost setContextContainerHandler:self];
