/*
 * Copyright (c) Meta Platforms, Inc. and affiliates.
 *
 * This source code is licensed under the MIT license found in the
 * LICENSE file in the root directory of this source tree.
 */

#import <React/RCTBridgeDelegate.h>
#import <React/RCTConvert.h>
#import <UIKit/UIKit.h>
#import "RCTArchConfiguratorProtocol.h"
#import "RCTDependencyProvider.h"
#import "RCTJSRuntimeConfiguratorProtocol.h"
#import "RCTRootViewFactory.h"
#import "RCTUIConfiguratorProtocol.h"

#if defined(__cplusplus) // Don't conform to protocols requiring C++ when it's not defined.
#import <React/RCTComponentViewFactory.h>
#import <ReactCommon/RCTHost.h>
#import <ReactCommon/RCTTurboModuleManager.h>

#endif

@class RCTBridge;
@protocol RCTComponentViewProtocol;
@class RCTSurfacePresenterBridgeAdapter;

NS_ASSUME_NONNULL_BEGIN

typedef NS_ENUM(NSInteger, RCTReleaseLevel) { Canary, Experimental, Stable };

@protocol RCTReactNativeFactoryDelegate <
    RCTBridgeDelegate,
    RCTUIConfiguratorProtocol,
#if defined(__cplusplus) // Don't conform to protocols requiring C++ when it's not defined.
    RCTHostDelegate,
    RCTTurboModuleManagerDelegate,
    RCTComponentViewFactoryComponentProvider,
#endif
    RCTJSRuntimeConfiguratorProtocol,
    RCTArchConfiguratorProtocol>

/// Return the bundle URL for the main bundle.
- (NSURL *__nullable)bundleURL;

@property (nonatomic, strong) id<RCTDependencyProvider> dependencyProvider;

@optional
/**
 * It creates a `RCTBridge` using a delegate and some launch options.
 * By default, it is invoked passing `self` as a delegate.
 * You can override this function to customize the logic that creates the RCTBridge
 *
 * @parameter: delegate - an object that implements the `RCTBridgeDelegate` protocol.
 * @parameter: launchOptions - a dictionary with a set of options.
 *
 * @returns: a newly created instance of RCTBridge.
 */
- (RCTBridge *)createBridgeWithDelegate:(id<RCTBridgeDelegate>)delegate
                          launchOptions:(NSDictionary *)launchOptions
    __attribute__((deprecated(
        "createBridgeWithDelegate:launchOptions: is deprecated and will be removed when removing the legacy architecture.")));

/**
 * It creates a `UIView` starting from a bridge, a module name and a set of initial properties.
 * By default, it is invoked using the bridge created by `createBridgeWithDelegate:launchOptions` and
 * the name in the `self.moduleName` variable.
 * You can override this function to customize the logic that creates the Root View.
 *
 * @parameter: bridge - an instance of the `RCTBridge` object.
 * @parameter: moduleName - the name of the app, used by Metro to resolve the module.
 * @parameter: initProps - a set of initial properties.
 *
 * @returns: a UIView properly configured with a bridge for React Native.
 */
- (UIView *)createRootViewWithBridge:(RCTBridge *)bridge
                          moduleName:(NSString *)moduleName
                           initProps:(NSDictionary *)initProps
    __attribute__((deprecated(
        "createRootViewWithBridge:moduleName:initProps is deprecated and will be removed when removing the legacy architecture.")));

/// This method returns a map of Component Descriptors and Components classes that needs to be registered in the
/// new renderer. The Component Descriptor is a string which represent the name used in JS to refer to the native
/// component. The default implementation returns an empty dictionary. Subclasses can override this method to register
/// the required components.
///
/// @return a dictionary that associate a component for the new renderer with his descriptor.
- (NSDictionary<NSString *, Class<RCTComponentViewProtocol>> *)thirdPartyFabricComponents;

@end

@interface RCTReactNativeFactory : NSObject

- (instancetype)initWithDelegate:(id<RCTReactNativeFactoryDelegate>)delegate;

- (instancetype)initWithDelegate:(id<RCTReactNativeFactoryDelegate>)delegate releaseLevel:(RCTReleaseLevel)releaseLevel;

- (void)startReactNativeWithModuleName:(NSString *)moduleName inWindow:(UIWindow *_Nullable)window;

- (void)startReactNativeWithModuleName:(NSString *)moduleName
                              inWindow:(UIWindow *_Nullable)window
                         launchOptions:(NSDictionary *_Nullable)launchOptions;

- (void)startReactNativeWithModuleName:(NSString *)moduleName
                              inWindow:(UIWindow *_Nullable)window
                     initialProperties:(NSDictionary *_Nullable)initialProperties
                         launchOptions:(NSDictionary *_Nullable)launchOptions;

<<<<<<< HEAD
/// This is a SceneDelegate entrypoint method to start a React Native instance with the specified module name, window
/// and connection options for linking & user activity information. As it's usual for the typical deep-linking use case,
/// only the first item in URLContexts from connectionOptions will be checked; the same applies to userActivities.
/// @param moduleName name of the JS module to load
/// @param window the window to launch in
/// @param connectionOptions the scene's connection options
- (void)startReactNativeWithModuleName:(NSString *)moduleName
                              inWindow:(UIWindow *_Nullable)window
                     connectionOptions:(UISceneConnectionOptions *_Nullable)connectionOptions;

/// This is a SceneDelegate entrypoint method to start a React Native instance with the specified module name, window
/// and connection options for linking, initial properties & user activity information. As it's usual for the typical
/// deep-linking use case, only the first item in URLContexts from connectionOptions will be checked; the same applies
/// to userActivities.
/// @param moduleName name of the JS module to load
/// @param window the window to launch in
/// @param initialProperties the initial root properties
/// @param connectionOptions the scene's connection options
- (void)startReactNativeWithModuleName:(NSString *)moduleName
                              inWindow:(UIWindow *_Nullable)window
                     initialProperties:(NSDictionary *_Nullable)initialProperties
                     connectionOptions:(UISceneConnectionOptions *_Nullable)connectionOptions;

@property (nonatomic, nullable) RCTBridge *bridge;
=======
@property (nonatomic, nullable) RCTBridge *bridge
    __attribute__((deprecated("The bridge is deprecated and will be removed when removing the legacy architecture.")));
>>>>>>> 4fb42c84
@property (nonatomic, strong, nonnull) RCTRootViewFactory *rootViewFactory;

@property (nonatomic, nullable) RCTSurfacePresenterBridgeAdapter *bridgeAdapter __attribute__((
    deprecated("The bridgeAdapter is deprecated and will be removed when removing the legacy architecture.")));
;

@property (nonatomic, weak) id<RCTReactNativeFactoryDelegate> delegate;

@end

NS_ASSUME_NONNULL_END<|MERGE_RESOLUTION|>--- conflicted
+++ resolved
@@ -106,7 +106,6 @@
                      initialProperties:(NSDictionary *_Nullable)initialProperties
                          launchOptions:(NSDictionary *_Nullable)launchOptions;
 
-<<<<<<< HEAD
 /// This is a SceneDelegate entrypoint method to start a React Native instance with the specified module name, window
 /// and connection options for linking & user activity information. As it's usual for the typical deep-linking use case,
 /// only the first item in URLContexts from connectionOptions will be checked; the same applies to userActivities.
@@ -130,11 +129,9 @@
                      initialProperties:(NSDictionary *_Nullable)initialProperties
                      connectionOptions:(UISceneConnectionOptions *_Nullable)connectionOptions;
 
-@property (nonatomic, nullable) RCTBridge *bridge;
-=======
 @property (nonatomic, nullable) RCTBridge *bridge
     __attribute__((deprecated("The bridge is deprecated and will be removed when removing the legacy architecture.")));
->>>>>>> 4fb42c84
+
 @property (nonatomic, strong, nonnull) RCTRootViewFactory *rootViewFactory;
 
 @property (nonatomic, nullable) RCTSurfacePresenterBridgeAdapter *bridgeAdapter __attribute__((
