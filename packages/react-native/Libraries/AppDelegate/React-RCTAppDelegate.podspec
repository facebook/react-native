# Copyright (c) Meta Platforms, Inc. and affiliates.
#
# This source code is licensed under the MIT license found in the
# LICENSE file in the root directory of this source tree.

require "json"

package = JSON.parse(File.read(File.join(__dir__, "..", "..", "package.json")))
version = package['version']

source = { :git => 'https://github.com/facebook/react-native.git' }
if version == '1000.0.0'
  # This is an unpublished version, use the latest commit hash of the react-native repo, which we’re presumably in.
  source[:commit] = `git rev-parse HEAD`.strip if system("git rev-parse --git-dir > /dev/null 2>&1")
else
  source[:tag] = "v#{version}"
end

folly_flags = ' -DFOLLY_NO_CONFIG -DFOLLY_MOBILE=1 -DFOLLY_USE_LIBCPP=1'
folly_compiler_flags = folly_flags + ' ' + '-Wno-comma -Wno-shorten-64-to-32'

is_new_arch_enabled = ENV["RCT_NEW_ARCH_ENABLED"] == "1"
<<<<<<< HEAD
trace_promise_rejections_enabled = ENV["RCT_TRACE_PROMISE_REJECTION_ENABLED"] == "1"
trace_promise_rejections_flag = (trace_promise_rejections_enabled ? " -DRCT_TRACE_PROMISE_REJECTION_ENABLED" : "")
new_arch_enabled_flag = (is_new_arch_enabled ? " -DRCT_NEW_ARCH_ENABLED" : "")
is_fabric_enabled = is_new_arch_enabled || ENV["RCT_FABRIC_ENABLED"]
fabric_flag = (is_fabric_enabled ? " -DRN_FABRIC_ENABLED" : "")
other_cflags = "$(inherited)" + folly_flags + new_arch_enabled_flag + fabric_flag + trace_promise_rejections_flag

use_hermes = ENV['USE_HERMES'] == '1'
use_frameworks = ENV['USE_FRAMEWORKS'] != nil
=======
use_hermes =  ENV['USE_HERMES'] == nil || ENV['USE_HERMES'] == '1'
use_frameworks = ENV['USE_FRAMEWORKS'] != nil

new_arch_enabled_flag = (is_new_arch_enabled ? " -DRCT_NEW_ARCH_ENABLED" : "")
is_fabric_enabled = is_new_arch_enabled || ENV["RCT_FABRIC_ENABLED"]
fabric_flag = (is_fabric_enabled ? " -DRN_FABRIC_ENABLED" : "")
hermes_flag = (use_hermes ? " -DUSE_HERMES" : "")
other_cflags = "$(inherited)" + folly_flags + new_arch_enabled_flag + fabric_flag + hermes_flag
>>>>>>> 494916ec

header_search_paths = [
  "$(PODS_TARGET_SRCROOT)/../../ReactCommon",
  "$(PODS_ROOT)/Headers/Private/React-Core",
  "$(PODS_ROOT)/boost",
  "$(PODS_ROOT)/DoubleConversion",
  "$(PODS_ROOT)/RCT-Folly",
  "${PODS_ROOT}/Headers/Public/FlipperKit",
  "$(PODS_ROOT)/Headers/Public/ReactCommon",
  "$(PODS_ROOT)/Headers/Public/React-RCTFabric",
  "$(PODS_ROOT)/Headers/Private/Yoga",
].concat(use_hermes ? [
  "$(PODS_ROOT)/Headers/Public/React-hermes",
  "$(PODS_ROOT)/Headers/Public/hermes-engine"
] : []).concat(use_frameworks ? [
  "$(PODS_CONFIGURATION_BUILD_DIR)/React-Fabric/React_Fabric.framework/Headers/",
  "$(PODS_CONFIGURATION_BUILD_DIR)/React-Fabric/React_Fabric.framework/Headers/react/renderer/components/view/platform/cxx/",
  "$(PODS_CONFIGURATION_BUILD_DIR)/React-graphics/React_graphics.framework/Headers/",
  "$(PODS_CONFIGURATION_BUILD_DIR)/React-graphics/React_graphics.framework/Headers/react/renderer/graphics/platform/ios",
  "$(PODS_CONFIGURATION_BUILD_DIR)/ReactCommon/ReactCommon.framework/Headers/react/nativemodule/core",
  "$(PODS_CONFIGURATION_BUILD_DIR)/React-NativeModulesApple/React_NativeModulesApple.framework/Headers",
  "$(PODS_CONFIGURATION_BUILD_DIR)/React-BridgelessApple/React_BridgelessApple.framework/Headers",
  "$(PODS_CONFIGURATION_BUILD_DIR)/React-BridgelessCore/React_BridgelessCore.framework/Headers",
  "$(PODS_CONFIGURATION_BUILD_DIR)/React-RCTFabric/RCTFabric.framework/Headers/",
  "$(PODS_CONFIGURATION_BUILD_DIR)/React-utils/React_utils.framework/Headers/",
  "$(PODS_CONFIGURATION_BUILD_DIR)/React-debug/React_debug.framework/Headers/",
  "$(PODS_CONFIGURATION_BUILD_DIR)/React-runtimescheduler/React_runtimescheduler.framework/Headers/",
  "$(PODS_CONFIGURATION_BUILD_DIR)/React-rendererdebug/React_rendererdebug.framework/Headers/",
] : []).map{|p| "\"#{p}\""}.join(" ")

Pod::Spec.new do |s|
  s.name            = "React-RCTAppDelegate"
  s.version                = version
  s.summary                = "An utility library to simplify common operations for the New Architecture"
  s.homepage               = "https://reactnative.dev/"
  s.documentation_url      = "https://reactnative.dev/"
  s.license                = package["license"]
  s.author                 = "Meta Platforms, Inc. and its affiliates"
  s.platforms              = { :ios => min_ios_version_supported }
  s.source                 = source
  s.source_files            = "**/*.{c,h,m,mm,S,cpp}"

  # This guard prevent to install the dependencies when we run `pod install` in the old architecture.
  s.compiler_flags = other_cflags
  s.pod_target_xcconfig    = {
    "HEADER_SEARCH_PATHS" => header_search_paths,
    "OTHER_CPLUSPLUSFLAGS" => other_cflags,
    "CLANG_CXX_LANGUAGE_STANDARD" => "c++17",
    "DEFINES_MODULE" => "YES"
  }
  s.user_target_xcconfig   = { "HEADER_SEARCH_PATHS" => "\"$(PODS_ROOT)/Headers/Private/React-Core\""}

  use_hermes = ENV['USE_HERMES'] == nil || ENV['USE_HERMES'] == "1"

  s.dependency "React-Core"
  s.dependency "RCT-Folly"
  s.dependency "RCTRequired"
  s.dependency "RCTTypeSafety"
  s.dependency "ReactCommon/turbomodule/core"
  s.dependency "React-RCTNetwork"
  s.dependency "React-RCTImage"
  s.dependency "React-NativeModulesApple"
  s.dependency "React-CoreModules"
  s.dependency "React-nativeconfig"

  if is_new_arch_enabled
    s.dependency "React-BridgelessCore"
    s.dependency "React-BridgelessApple"
    if use_hermes
      s.dependency "React-BridgelessHermes"
    end
  end

  if use_hermes
    s.dependency "React-hermes"
  else
    s.dependency "React-jsc"
  end

  if is_new_arch_enabled
    s.dependency "React-Fabric"
    s.dependency "React-RCTFabric"
    s.dependency "React-graphics"
    s.dependency "React-utils"
    s.dependency "React-debug"
    s.dependency "React-rendererdebug"

    s.script_phases = {
      :name => "Generate Legacy Components Interop",
      :script => "
WITH_ENVIRONMENT=\"$REACT_NATIVE_PATH/scripts/xcode/with-environment.sh\"
source $WITH_ENVIRONMENT
${NODE_BINARY} ${REACT_NATIVE_PATH}/scripts/codegen/generate-legacy-interop-components.js -p #{ENV['APP_PATH']} -o ${REACT_NATIVE_PATH}/Libraries/AppDelegate
      ",
      :execution_position => :before_compile,
      :input_files => ["#{ENV['APP_PATH']}/react-native.config.js"],
      :output_files => ["${REACT_NATIVE_PATH}/Libraries/AppDelegate/RCTLegacyInteropComponents.mm"],
    }
  end
end<|MERGE_RESOLUTION|>--- conflicted
+++ resolved
@@ -16,21 +16,14 @@
   source[:tag] = "v#{version}"
 end
 
+trace_promise_rejections_enabled = ENV["RCT_TRACE_PROMISE_REJECTION_ENABLED"] == "1"
+trace_promise_rejections_flag = (trace_promise_rejections_enabled ? " -DRCT_TRACE_PROMISE_REJECTION_ENABLED" : "")
+
 folly_flags = ' -DFOLLY_NO_CONFIG -DFOLLY_MOBILE=1 -DFOLLY_USE_LIBCPP=1'
 folly_compiler_flags = folly_flags + ' ' + '-Wno-comma -Wno-shorten-64-to-32'
 
 is_new_arch_enabled = ENV["RCT_NEW_ARCH_ENABLED"] == "1"
-<<<<<<< HEAD
-trace_promise_rejections_enabled = ENV["RCT_TRACE_PROMISE_REJECTION_ENABLED"] == "1"
-trace_promise_rejections_flag = (trace_promise_rejections_enabled ? " -DRCT_TRACE_PROMISE_REJECTION_ENABLED" : "")
-new_arch_enabled_flag = (is_new_arch_enabled ? " -DRCT_NEW_ARCH_ENABLED" : "")
-is_fabric_enabled = is_new_arch_enabled || ENV["RCT_FABRIC_ENABLED"]
-fabric_flag = (is_fabric_enabled ? " -DRN_FABRIC_ENABLED" : "")
-other_cflags = "$(inherited)" + folly_flags + new_arch_enabled_flag + fabric_flag + trace_promise_rejections_flag
 
-use_hermes = ENV['USE_HERMES'] == '1'
-use_frameworks = ENV['USE_FRAMEWORKS'] != nil
-=======
 use_hermes =  ENV['USE_HERMES'] == nil || ENV['USE_HERMES'] == '1'
 use_frameworks = ENV['USE_FRAMEWORKS'] != nil
 
@@ -38,8 +31,7 @@
 is_fabric_enabled = is_new_arch_enabled || ENV["RCT_FABRIC_ENABLED"]
 fabric_flag = (is_fabric_enabled ? " -DRN_FABRIC_ENABLED" : "")
 hermes_flag = (use_hermes ? " -DUSE_HERMES" : "")
-other_cflags = "$(inherited)" + folly_flags + new_arch_enabled_flag + fabric_flag + hermes_flag
->>>>>>> 494916ec
+other_cflags = "$(inherited)" + folly_flags + new_arch_enabled_flag + fabric_flag + hermes_flag + trace_promise_rejections_flag
 
 header_search_paths = [
   "$(PODS_TARGET_SRCROOT)/../../ReactCommon",
