--- conflicted
+++ resolved
@@ -24,12 +24,7 @@
 folly_version = folly_config[:version]
 
 is_new_arch_enabled = ENV["RCT_NEW_ARCH_ENABLED"] == "1"
-<<<<<<< HEAD
-
-use_hermes =  ENV['USE_HERMES'] == nil || ENV['USE_HERMES'] == '1'
-=======
 use_hermes = ENV['USE_HERMES'] == nil || ENV['USE_HERMES'] == '1'
->>>>>>> 2eb7bcb8
 
 new_arch_enabled_flag = (is_new_arch_enabled ? " -DRCT_NEW_ARCH_ENABLED" : "")
 is_fabric_enabled = true #is_new_arch_enabled || ENV["RCT_FABRIC_ENABLED"]
