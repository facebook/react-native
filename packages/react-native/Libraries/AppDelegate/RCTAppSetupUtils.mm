/*
 * Copyright (c) Meta Platforms, Inc. and affiliates.
 *
 * This source code is licensed under the MIT license found in the
 * LICENSE file in the root directory of this source tree.
 */

#import "RCTAppSetupUtils.h"

#import <React/RCTJSIExecutorRuntimeInstaller.h>
#import <react/renderer/runtimescheduler/RuntimeScheduler.h>
#import <react/renderer/runtimescheduler/RuntimeSchedulerBinding.h>

// Turbo Module
#import <React/RCTBundleAssetImageLoader.h>
#import <React/RCTDataRequestHandler.h>
#import <React/RCTFileRequestHandler.h>
#import <React/RCTGIFImageDecoder.h>
#import <React/RCTHTTPRequestHandler.h>
#import <React/RCTImageLoader.h>
#import <React/RCTNetworking.h>

// Fabric
#import <React/RCTFabricSurface.h>
#import <React/RCTSurfaceHostingProxyRootView.h>

// jsinspector-modern
#import <jsinspector-modern/InspectorFlags.h>

#if __has_include(<ReactCodegen/RCTModulesConformingToProtocolsProvider.h>)
#define USE_OSS_CODEGEN 1
#import <ReactCodegen/RCTModulesConformingToProtocolsProvider.h>
#else
// Meta internal system do not generate the RCTModulesConformingToProtocolsProvider.h file
#define USE_OSS_CODEGEN 0
#endif

void RCTAppSetupPrepareApp(UIApplication *application, BOOL turboModuleEnabled)
{
  RCTEnableTurboModule(turboModuleEnabled);

#if DEBUG
#if !TARGET_OS_OSX // [macOS]
  // Disable idle timer in dev builds to avoid putting application in background and complicating
  // Metro reconnection logic. Users only need this when running the application using our CLI tooling.
  application.idleTimerDisabled = YES;
#endif // macOS]
#endif
}

RCTPlatformView * // [macOS]
RCTAppSetupDefaultRootView(RCTBridge *bridge, NSString *moduleName, NSDictionary *initialProperties, BOOL fabricEnabled)
{
  if (fabricEnabled) {
    id<RCTSurfaceProtocol> surface = [[RCTFabricSurface alloc] initWithBridge:bridge
                                                                   moduleName:moduleName
                                                            initialProperties:initialProperties];
<<<<<<< HEAD
    RCTPlatformView *rootView = [[RCTSurfaceHostingProxyRootView alloc] initWithSurface:surface];
=======
    UIView *rootView = [[RCTSurfaceHostingProxyRootView alloc] initWithSurface:surface];
>>>>>>> b6400aae
    [surface start];
    return rootView;
  }
  return [[RCTRootView alloc] initWithBridge:bridge moduleName:moduleName initialProperties:initialProperties];
}

id<RCTTurboModule> RCTAppSetupDefaultModuleFromClass(Class moduleClass)
{
  // private block used to filter out modules depending on protocol conformance
  NSArray * (^extractModuleConformingToProtocol)(RCTModuleRegistry *, Protocol *) =
      ^NSArray *(RCTModuleRegistry *moduleRegistry, Protocol *protocol) {
        NSArray<NSString *> *classNames = @[];

#if USE_OSS_CODEGEN
        if (protocol == @protocol(RCTImageURLLoader)) {
          classNames = [RCTModulesConformingToProtocolsProvider imageURLLoaderClassNames];
        } else if (protocol == @protocol(RCTImageDataDecoder)) {
          classNames = [RCTModulesConformingToProtocolsProvider imageDataDecoderClassNames];
        } else if (protocol == @protocol(RCTURLRequestHandler)) {
          classNames = [RCTModulesConformingToProtocolsProvider URLRequestHandlerClassNames];
        }
#endif

        NSMutableArray *modules = [NSMutableArray new];

        for (NSString *className in classNames) {
          const char *cModuleName = [className cStringUsingEncoding:NSUTF8StringEncoding];
          id moduleFromLibrary = [moduleRegistry moduleForName:cModuleName];
          if (![moduleFromLibrary conformsToProtocol:protocol]) {
            continue;
          }
          [modules addObject:moduleFromLibrary];
        }
        return modules;
      };

  // Set up the default RCTImageLoader and RCTNetworking modules.
  if (moduleClass == RCTImageLoader.class) {
    return [[moduleClass alloc] initWithRedirectDelegate:nil
        loadersProvider:^NSArray<id<RCTImageURLLoader>> *(RCTModuleRegistry *moduleRegistry) {
          NSArray *imageURLLoaderModules =
              extractModuleConformingToProtocol(moduleRegistry, @protocol(RCTImageURLLoader));

          return [@[ [RCTBundleAssetImageLoader new] ] arrayByAddingObjectsFromArray:imageURLLoaderModules];
        }
        decodersProvider:^NSArray<id<RCTImageDataDecoder>> *(RCTModuleRegistry *moduleRegistry) {
          NSArray *imageDataDecoder = extractModuleConformingToProtocol(moduleRegistry, @protocol(RCTImageDataDecoder));
          return [@[ [RCTGIFImageDecoder new] ] arrayByAddingObjectsFromArray:imageDataDecoder];
        }];
  } else if (moduleClass == RCTNetworking.class) {
    return [[moduleClass alloc]
        initWithHandlersProvider:^NSArray<id<RCTURLRequestHandler>> *(RCTModuleRegistry *moduleRegistry) {
          NSArray *URLRequestHandlerModules =
              extractModuleConformingToProtocol(moduleRegistry, @protocol(RCTURLRequestHandler));
          return [@[
            [RCTHTTPRequestHandler new],
            [RCTDataRequestHandler new],
            [RCTFileRequestHandler new],
            [moduleRegistry moduleForName:"BlobModule"],
          ] arrayByAddingObjectsFromArray:URLRequestHandlerModules];
        }];
  }
  // No custom initializer here.
  return [moduleClass new];
}

std::unique_ptr<facebook::react::JSExecutorFactory> RCTAppSetupDefaultJsExecutorFactory(
    RCTBridge *bridge,
    RCTTurboModuleManager *turboModuleManager,
    const std::shared_ptr<facebook::react::RuntimeScheduler> &runtimeScheduler)
{
  // Necessary to allow NativeModules to lookup TurboModules
  [bridge setRCTTurboModuleRegistry:turboModuleManager];

#if RCT_DEV
  /**
   * Instantiating DevMenu has the side-effect of registering
   * shortcuts for CMD + d, CMD + i,  and CMD + n via RCTDevMenu.
   * Therefore, when TurboModules are enabled, we must manually create this
   * NativeModule.
   */
  [turboModuleManager moduleForName:"RCTDevMenu"];
#endif // end RCT_DEV

#if USE_HERMES
  return std::make_unique<facebook::react::HermesExecutorFactory>(
#else
  return std::make_unique<facebook::react::JSCExecutorFactory>(
#endif // USE_HERMES
      facebook::react::RCTJSIExecutorRuntimeInstaller(
          [turboModuleManager, bridge, runtimeScheduler](facebook::jsi::Runtime &runtime) {
            if (!bridge || !turboModuleManager) {
              return;
            }
            if (runtimeScheduler) {
              facebook::react::RuntimeSchedulerBinding::createAndInstallIfNeeded(runtime, runtimeScheduler);
            }
            [turboModuleManager installJSBindings:runtime];
          }));
}

std::unique_ptr<facebook::react::JSExecutorFactory> RCTAppSetupJsExecutorFactoryForOldArch(
    RCTBridge *bridge,
    const std::shared_ptr<facebook::react::RuntimeScheduler> &runtimeScheduler)
{
#if USE_HERMES
  return std::make_unique<facebook::react::HermesExecutorFactory>(
#else
  return std::make_unique<facebook::react::JSCExecutorFactory>(
#endif // USE_HERMES
      facebook::react::RCTJSIExecutorRuntimeInstaller([bridge, runtimeScheduler](facebook::jsi::Runtime &runtime) {
        if (!bridge) {
          return;
        }
        if (runtimeScheduler) {
          facebook::react::RuntimeSchedulerBinding::createAndInstallIfNeeded(runtime, runtimeScheduler);
        }
      }));
}<|MERGE_RESOLUTION|>--- conflicted
+++ resolved
@@ -55,11 +55,7 @@
     id<RCTSurfaceProtocol> surface = [[RCTFabricSurface alloc] initWithBridge:bridge
                                                                    moduleName:moduleName
                                                             initialProperties:initialProperties];
-<<<<<<< HEAD
-    RCTPlatformView *rootView = [[RCTSurfaceHostingProxyRootView alloc] initWithSurface:surface];
-=======
-    UIView *rootView = [[RCTSurfaceHostingProxyRootView alloc] initWithSurface:surface];
->>>>>>> b6400aae
+    RCTPlatformView *rootView = [[RCTSurfaceHostingProxyRootView alloc] initWithSurface:surface]; // [macOS]
     [surface start];
     return rootView;
   }
