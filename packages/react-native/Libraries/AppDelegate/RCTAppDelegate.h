--- conflicted
+++ resolved
@@ -5,12 +5,8 @@
  * LICENSE file in the root directory of this source tree.
  */
 
-<<<<<<< HEAD
+#import <React/RCTBridgeDelegate.h>
 #import <React/RCTUIKit.h> // [macOS]
-=======
-#import <React/RCTBridgeDelegate.h>
-#import <UIKit/UIKit.h>
->>>>>>> 4e92f609
 
 @class RCTBridge;
 @protocol RCTBridgeDelegate;
