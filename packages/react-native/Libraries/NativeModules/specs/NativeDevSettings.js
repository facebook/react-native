/**
 * Copyright (c) Meta Platforms, Inc. and affiliates.
 *
 * This source code is licensed under the MIT license found in the
 * LICENSE file in the root directory of this source tree.
 *
 * @flow strict
 * @format
 */

<<<<<<< HEAD
import type {TurboModule} from '../../TurboModule/RCTExport';

import * as TurboModuleRegistry from '../../TurboModule/TurboModuleRegistry';

export interface Spec extends TurboModule {
  +reload: () => void;
  +reloadWithReason?: (reason: string) => void;
  +onFastRefresh?: () => void;
  +setHotLoadingEnabled: (isHotLoadingEnabled: boolean) => void;
  +setIsDebuggingRemotely: (isDebuggingRemotelyEnabled: boolean) => void;
  +setProfilingEnabled: (isProfilingEnabled: boolean) => void;
  +toggleElementInspector: () => void;
  +addMenuItem: (title: string) => void;

  // Events
  +addListener: (eventName: string) => void;
  +removeListeners: (count: number) => void;

  // iOS only.
  +setIsShakeToShowDevMenuEnabled: (enabled: boolean) => void;

  // macOS only.
  +setIsSecondaryClickToShowDevMenuEnabled: (enabled: boolean) => void; // [macOS]
}

export default (TurboModuleRegistry.getEnforcing<Spec>('DevSettings'): Spec);
=======
export * from '../../../src/private/specs/modules/NativeDevSettings';
import NativeDevSettings from '../../../src/private/specs/modules/NativeDevSettings';
export default NativeDevSettings;
>>>>>>> c99d96b7
<|MERGE_RESOLUTION|>--- conflicted
+++ resolved
@@ -8,35 +8,6 @@
  * @format
  */
 
-<<<<<<< HEAD
-import type {TurboModule} from '../../TurboModule/RCTExport';
-
-import * as TurboModuleRegistry from '../../TurboModule/TurboModuleRegistry';
-
-export interface Spec extends TurboModule {
-  +reload: () => void;
-  +reloadWithReason?: (reason: string) => void;
-  +onFastRefresh?: () => void;
-  +setHotLoadingEnabled: (isHotLoadingEnabled: boolean) => void;
-  +setIsDebuggingRemotely: (isDebuggingRemotelyEnabled: boolean) => void;
-  +setProfilingEnabled: (isProfilingEnabled: boolean) => void;
-  +toggleElementInspector: () => void;
-  +addMenuItem: (title: string) => void;
-
-  // Events
-  +addListener: (eventName: string) => void;
-  +removeListeners: (count: number) => void;
-
-  // iOS only.
-  +setIsShakeToShowDevMenuEnabled: (enabled: boolean) => void;
-
-  // macOS only.
-  +setIsSecondaryClickToShowDevMenuEnabled: (enabled: boolean) => void; // [macOS]
-}
-
-export default (TurboModuleRegistry.getEnforcing<Spec>('DevSettings'): Spec);
-=======
 export * from '../../../src/private/specs/modules/NativeDevSettings';
 import NativeDevSettings from '../../../src/private/specs/modules/NativeDevSettings';
-export default NativeDevSettings;
->>>>>>> c99d96b7
+export default NativeDevSettings;