/**
 * Copyright (c) Meta Platforms, Inc. and affiliates.
 *
 * This source code is licensed under the MIT license found in the
 * LICENSE file in the root directory of this source tree.
 *
 * @flow strict-local
 * @format
 */

import type {PartialViewConfigWithoutName} from './PlatformBaseViewConfig';

import * as ReactNativeFeatureFlags from '../../src/private/featureflags/ReactNativeFeatureFlags';
import ReactNativeStyleAttributes from '../Components/View/ReactNativeStyleAttributes';
import {DynamicallyInjectedByGestureHandler} from './ViewConfigIgnore';

const bubblingEventTypes = {
  // Bubbling events from UIManagerModuleConstants.java
  topChange: {
    phasedRegistrationNames: {
      captured: 'onChangeCapture',
      bubbled: 'onChange',
    },
  },
  topSelect: {
    phasedRegistrationNames: {
      captured: 'onSelectCapture',
      bubbled: 'onSelect',
    },
  },
  topTouchEnd: {
    phasedRegistrationNames: {
      captured: 'onTouchEndCapture',
      bubbled: 'onTouchEnd',
    },
  },
  topTouchCancel: {
    phasedRegistrationNames: {
      captured: 'onTouchCancelCapture',
      bubbled: 'onTouchCancel',
    },
  },
  topTouchStart: {
    phasedRegistrationNames: {
      captured: 'onTouchStartCapture',
      bubbled: 'onTouchStart',
    },
  },
  topTouchMove: {
    phasedRegistrationNames: {
      captured: 'onTouchMoveCapture',
      bubbled: 'onTouchMove',
    },
  },

  // Experimental/Work in Progress Pointer Events (not yet ready for use)
  topPointerCancel: {
    phasedRegistrationNames: {
      captured: 'onPointerCancelCapture',
      bubbled: 'onPointerCancel',
    },
  },
  topPointerDown: {
    phasedRegistrationNames: {
      captured: 'onPointerDownCapture',
      bubbled: 'onPointerDown',
    },
  },
  topPointerEnter: {
    phasedRegistrationNames: {
      captured: 'onPointerEnterCapture',
      bubbled: 'onPointerEnter',
      skipBubbling: true,
    },
  },
  topPointerLeave: {
    phasedRegistrationNames: {
      captured: 'onPointerLeaveCapture',
      bubbled: 'onPointerLeave',
      skipBubbling: true,
    },
  },
  topPointerMove: {
    phasedRegistrationNames: {
      captured: 'onPointerMoveCapture',
      bubbled: 'onPointerMove',
    },
  },
  topPointerUp: {
    phasedRegistrationNames: {
      captured: 'onPointerUpCapture',
      bubbled: 'onPointerUp',
    },
  },
  topPointerOut: {
    phasedRegistrationNames: {
      captured: 'onPointerOutCapture',
      bubbled: 'onPointerOut',
    },
  },
  topPointerOver: {
    phasedRegistrationNames: {
      captured: 'onPointerOverCapture',
      bubbled: 'onPointerOver',
    },
  },
  topClick: {
    phasedRegistrationNames: {
      captured: 'onClickCapture',
      bubbled: 'onClick',
    },
  },
  topBlur: {
    phasedRegistrationNames: {
      captured: 'onBlurCapture',
      bubbled: 'onBlur',
    },
  },
  topFocus: {
    phasedRegistrationNames: {
      captured: 'onFocusCapture',
      bubbled: 'onFocus',
    },
  },
};

const directEventTypes = {
  topAccessibilityAction: {
    registrationName: 'onAccessibilityAction',
  },
  onGestureHandlerEvent: DynamicallyInjectedByGestureHandler({
    registrationName: 'onGestureHandlerEvent',
  }),
  onGestureHandlerStateChange: DynamicallyInjectedByGestureHandler({
    registrationName: 'onGestureHandlerStateChange',
  }),

  // Direct events from UIManagerModuleConstants.java
  topContentSizeChange: {
    registrationName: 'onContentSizeChange',
  },
  topScrollBeginDrag: {
    registrationName: 'onScrollBeginDrag',
  },
  topMessage: {
    registrationName: 'onMessage',
  },
  topSelectionChange: {
    registrationName: 'onSelectionChange',
  },
  topLoadingFinish: {
    registrationName: 'onLoadingFinish',
  },
  topMomentumScrollEnd: {
    registrationName: 'onMomentumScrollEnd',
  },
  topLoadingStart: {
    registrationName: 'onLoadingStart',
  },
  topLoadingError: {
    registrationName: 'onLoadingError',
  },
  topMomentumScrollBegin: {
    registrationName: 'onMomentumScrollBegin',
  },
  topScrollEndDrag: {
    registrationName: 'onScrollEndDrag',
  },
  topScroll: {
    registrationName: 'onScroll',
  },
  topLayout: {
    registrationName: 'onLayout',
  },
};

const validAttributesForNonEventProps = {
  // @ReactProps from BaseViewManager
  backgroundColor: {process: require('../StyleSheet/processColor').default},
  transform: true,
  transformOrigin: true,
<<<<<<< HEAD
  experimental_backgroundSize: {
    process: require('../StyleSheet/processBackgroundSize').default,
  },
  experimental_backgroundPosition: {
    process: require('../StyleSheet/processBackgroundPosition').default,
  },
  experimental_backgroundRepeat: {
    process: require('../StyleSheet/processBackgroundRepeat').default,
  },
  experimental_backgroundImage: {
    process: require('../StyleSheet/processBackgroundImage').default,
  },
=======
  experimental_backgroundImage: ReactNativeFeatureFlags.enableNativeCSSParsing()
    ? (true as const)
    : {process: require('../StyleSheet/processBackgroundImage').default},
>>>>>>> b823b26a
  boxShadow: ReactNativeFeatureFlags.enableNativeCSSParsing()
    ? (true as const)
    : {process: require('../StyleSheet/processBoxShadow').default},
  filter: ReactNativeFeatureFlags.enableNativeCSSParsing()
    ? (true as const)
    : {process: require('../StyleSheet/processFilter').default},
  mixBlendMode: true,
  isolation: true,
  opacity: true,
  elevation: true,
  shadowColor: {process: require('../StyleSheet/processColor').default},
  zIndex: true,
  renderToHardwareTextureAndroid: true,
  testID: true,
  nativeID: true,
  accessibilityLabelledBy: true,
  accessibilityLabel: true,
  accessibilityHint: true,
  accessibilityRole: true,
  accessibilityCollection: true,
  accessibilityCollectionItem: true,
  accessibilityState: true,
  accessibilityActions: true,
  accessibilityValue: true,
  experimental_accessibilityOrder: true,
  importantForAccessibility: true,
  screenReaderFocusable: true,
  role: true,
  rotation: true,
  scaleX: true,
  scaleY: true,
  translateX: true,
  translateY: true,
  accessibilityLiveRegion: true,

  // @ReactProps from LayoutShadowNode
  width: true,
  minWidth: true,
  collapsable: true,
  collapsableChildren: true,
  maxWidth: true,
  height: true,
  minHeight: true,
  maxHeight: true,
  flex: true,
  flexGrow: true,
  rowGap: true,
  columnGap: true,
  gap: true,
  flexShrink: true,
  flexBasis: true,
  aspectRatio: true,
  flexDirection: true,
  flexWrap: true,
  alignSelf: true,
  alignItems: true,
  alignContent: true,
  justifyContent: true,
  overflow: true,
  display: true,
  boxSizing: true,

  margin: true,
  marginBlock: true,
  marginBlockEnd: true,
  marginBlockStart: true,
  marginBottom: true,
  marginEnd: true,
  marginHorizontal: true,
  marginInline: true,
  marginInlineEnd: true,
  marginInlineStart: true,
  marginLeft: true,
  marginRight: true,
  marginStart: true,
  marginTop: true,
  marginVertical: true,

  padding: true,
  paddingBlock: true,
  paddingBlockEnd: true,
  paddingBlockStart: true,
  paddingBottom: true,
  paddingEnd: true,
  paddingHorizontal: true,
  paddingInline: true,
  paddingInlineEnd: true,
  paddingInlineStart: true,
  paddingLeft: true,
  paddingRight: true,
  paddingStart: true,
  paddingTop: true,
  paddingVertical: true,

  borderWidth: true,
  borderStartWidth: true,
  borderEndWidth: true,
  borderTopWidth: true,
  borderBottomWidth: true,
  borderLeftWidth: true,
  borderRightWidth: true,

  outlineColor: {process: require('../StyleSheet/processColor').default},
  outlineOffset: true,
  outlineStyle: true,
  outlineWidth: true,

  start: true,
  end: true,
  left: true,
  right: true,
  top: true,
  bottom: true,

  inset: true,
  insetBlock: true,
  insetBlockEnd: true,
  insetBlockStart: true,
  insetInline: true,
  insetInlineEnd: true,
  insetInlineStart: true,

  position: true,

  style: ReactNativeStyleAttributes,

  // ReactClippingViewManager @ReactProps
  removeClippedSubviews: true,

  // ReactViewManager @ReactProps
  accessible: true,
  hasTVPreferredFocus: true,
  nextFocusDown: true,
  nextFocusForward: true,
  nextFocusLeft: true,
  nextFocusRight: true,
  nextFocusUp: true,

  borderRadius: true,
  borderTopLeftRadius: true,
  borderTopRightRadius: true,
  borderBottomRightRadius: true,
  borderBottomLeftRadius: true,
  borderTopStartRadius: true,
  borderTopEndRadius: true,
  borderBottomStartRadius: true,
  borderBottomEndRadius: true,
  borderEndEndRadius: true,
  borderEndStartRadius: true,
  borderStartEndRadius: true,
  borderStartStartRadius: true,
  borderStyle: true,
  hitSlop: true,
  pointerEvents: true,
  nativeBackgroundAndroid: true,
  nativeForegroundAndroid: true,
  needsOffscreenAlphaCompositing: true,

  borderColor: {
    process: require('../StyleSheet/processColor').default,
  },
  borderLeftColor: {
    process: require('../StyleSheet/processColor').default,
  },
  borderRightColor: {
    process: require('../StyleSheet/processColor').default,
  },
  borderTopColor: {
    process: require('../StyleSheet/processColor').default,
  },
  borderBottomColor: {
    process: require('../StyleSheet/processColor').default,
  },
  borderStartColor: {
    process: require('../StyleSheet/processColor').default,
  },
  borderEndColor: {
    process: require('../StyleSheet/processColor').default,
  },
  borderBlockColor: {
    process: require('../StyleSheet/processColor').default,
  },
  borderBlockEndColor: {
    process: require('../StyleSheet/processColor').default,
  },
  borderBlockStartColor: {
    process: require('../StyleSheet/processColor').default,
  },
  focusable: true,
  backfaceVisibility: true,
} as const;

// Props for bubbling and direct events
const validAttributesForEventProps = {
  onLayout: true,

  // PanResponder handlers
  onMoveShouldSetResponder: true,
  onMoveShouldSetResponderCapture: true,
  onStartShouldSetResponder: true,
  onStartShouldSetResponderCapture: true,
  onResponderGrant: true,
  onResponderReject: true,
  onResponderStart: true,
  onResponderEnd: true,
  onResponderRelease: true,
  onResponderMove: true,
  onResponderTerminate: true,
  onResponderTerminationRequest: true,
  onShouldBlockNativeResponder: true,

  // Touch events
  onTouchStart: true,
  onTouchMove: true,
  onTouchEnd: true,
  onTouchCancel: true,

  // Pointer events
  onClick: true,
  onClickCapture: true,
  onPointerEnter: true,
  onPointerEnterCapture: true,
  onPointerLeave: true,
  onPointerLeaveCapture: true,
  onPointerMove: true,
  onPointerMoveCapture: true,
  onPointerOut: true,
  onPointerOutCapture: true,
  onPointerOver: true,
  onPointerOverCapture: true,
} as const;

/**
 * On Android, Props are derived from a ViewManager and its ShadowNode.
 *
 * Where did we find these base platform props from?
 * - Nearly all component ViewManagers descend from BaseViewManager,
 * - and BaseViewManagers' ShadowNodes descend from LayoutShadowNode.
 * - Also, all components inherit ViewConfigs from UIManagerModuleConstants.java.
 *
 * So, these ViewConfigs are generated from LayoutShadowNode and BaseViewManager.
 */
const PlatformBaseViewConfigAndroid: PartialViewConfigWithoutName = {
  directEventTypes,
  bubblingEventTypes,
  validAttributes: {
    ...validAttributesForNonEventProps,
    ...validAttributesForEventProps,
  },
};

export default PlatformBaseViewConfigAndroid;<|MERGE_RESOLUTION|>--- conflicted
+++ resolved
@@ -179,24 +179,18 @@
   backgroundColor: {process: require('../StyleSheet/processColor').default},
   transform: true,
   transformOrigin: true,
-<<<<<<< HEAD
-  experimental_backgroundSize: {
-    process: require('../StyleSheet/processBackgroundSize').default,
-  },
-  experimental_backgroundPosition: {
-    process: require('../StyleSheet/processBackgroundPosition').default,
-  },
-  experimental_backgroundRepeat: {
-    process: require('../StyleSheet/processBackgroundRepeat').default,
-  },
-  experimental_backgroundImage: {
-    process: require('../StyleSheet/processBackgroundImage').default,
-  },
-=======
   experimental_backgroundImage: ReactNativeFeatureFlags.enableNativeCSSParsing()
     ? (true as const)
     : {process: require('../StyleSheet/processBackgroundImage').default},
->>>>>>> b823b26a
+  experimental_backgroundSize: {
+    process: require('../StyleSheet/processBackgroundSize').default,
+  },
+  experimental_backgroundPosition: {
+    process: require('../StyleSheet/processBackgroundPosition').default,
+  },
+  experimental_backgroundRepeat: {
+    process: require('../StyleSheet/processBackgroundRepeat').default,
+  },
   boxShadow: ReactNativeFeatureFlags.enableNativeCSSParsing()
     ? (true as const)
     : {process: require('../StyleSheet/processBoxShadow').default},
