--- conflicted
+++ resolved
@@ -906,21 +906,10 @@
       return "topScroll"
     }
 
-<<<<<<< HEAD
-      @Override
-      @Deprecated(
-          "Deprecated in Java",
-          ReplaceWith("rctEventEmitter.receiveEvent(tag, \"topScroll\", JavaOnlyMap.of(\"contentOffset\", JavaOnlyMap.of(\"y\", value)))"))
-      override fun dispatch(rctEventEmitter: RCTEventEmitter) {
-        rctEventEmitter.receiveEvent(
-            tag, "topScroll", JavaOnlyMap.of("contentOffset", JavaOnlyMap.of("y", value)))
-      }
-=======
     @Deprecated("Deprecated in Java")
     override fun dispatch(rctEventEmitter: RCTEventEmitter) {
       rctEventEmitter.receiveEvent(
           tag, "topScroll", JavaOnlyMap.of("contentOffset", JavaOnlyMap.of("y", value)))
->>>>>>> d94f4d8c
     }
   }
 
