# Copyright (c) Meta Platforms, Inc. and affiliates.
#
# This source code is licensed under the MIT license found in the
# LICENSE file in the root directory of this source tree.

cmake_minimum_required(VERSION 3.13)
set(CMAKE_VERBOSE_MAKEFILE on)

include(${REACT_ANDROID_DIR}/src/main/jni/first-party/jni-lib-merge/SoMerging-utils.cmake)
include(${REACT_COMMON_DIR}/cmake-utils/react-native-flags.cmake)

file(GLOB_RECURSE hermes_instance_jni_SRC CONFIGURE_DEPENDS *.cpp)

add_library(hermesinstancejni
        OBJECT
        ${hermes_instance_jni_SRC}
)
target_include_directories(hermesinstancejni PRIVATE .)
target_merge_so(hermesinstancejni)

target_link_libraries(hermesinstancejni
<<<<<<< HEAD
        hermes-engine::hermesvm
=======
        hermes-engine::libhermes
        jsitooling
>>>>>>> 3bb86b0e
        fbjni
        bridgelesshermes
        reactnative
)

target_compile_reactnative_options(hermesinstancejni PRIVATE)
target_compile_options(hermesinstancejni PRIVATE $<$<CONFIG:Debug>:-DHERMES_ENABLE_DEBUGGER=1>)<|MERGE_RESOLUTION|>--- conflicted
+++ resolved
@@ -19,12 +19,8 @@
 target_merge_so(hermesinstancejni)
 
 target_link_libraries(hermesinstancejni
-<<<<<<< HEAD
         hermes-engine::hermesvm
-=======
-        hermes-engine::libhermes
         jsitooling
->>>>>>> 3bb86b0e
         fbjni
         bridgelesshermes
         reactnative
