/*
 * Copyright (c) Meta Platforms, Inc. and affiliates.
 *
 * This source code is licensed under the MIT license found in the
 * LICENSE file in the root directory of this source tree.
 */

#pragma once

#include <ReactCommon/CallInvokerHolder.h>
#include <ReactCommon/NativeMethodCallInvokerHolder.h>
#include <ReactCommon/RuntimeExecutor.h>
#include <fbjni/fbjni.h>
#include <jni.h>
#include <jsi/jsi.h>
#include <react/fabric/BundleWrapper.h>
#include <react/jni/JMessageQueueThread.h>
#include <react/jni/JRuntimeExecutor.h>
#include <react/jni/JRuntimeScheduler.h>
#include <react/jni/JSLoader.h>
#include <react/jni/ReadableNativeMap.h>
#include <react/runtime/JSRuntimeFactory.h>
#include <react/runtime/PlatformTimerRegistry.h>
#include <react/runtime/ReactInstance.h>

#include "JBindingsInstaller.h"
#include "JJSRuntimeFactory.h"
#include "JJSTimerExecutor.h"
#include "JJavaTimerManager.h"
#include "JReactExceptionManager.h"
#include "JReactHostInspectorTarget.h"

namespace facebook::react {

class JReactInstance : public jni::HybridClass<JReactInstance> {
 public:
  constexpr static auto kJavaDescriptor = "Lcom/facebook/react/runtime/ReactInstance;";

  static jni::local_ref<jhybriddata> initHybrid(
      jni::alias_ref<jhybridobject> /*unused*/,
      jni::alias_ref<JJSRuntimeFactory::javaobject> jsRuntimeFactory,
      jni::alias_ref<JavaMessageQueueThread::javaobject> jsMessageQueueThread,
      jni::alias_ref<JavaMessageQueueThread::javaobject> nativeMessageQueueThread,
      jni::alias_ref<JJavaTimerManager::javaobject> javaTimerManager,
      jni::alias_ref<JJSTimerExecutor::javaobject> jsTimerExecutor,
      jni::alias_ref<JReactExceptionManager::javaobject> jReactExceptionManager,
      jni::alias_ref<JBindingsInstaller::javaobject> jBindingsInstaller,
      bool isProfiling,
      jni::alias_ref<JReactHostInspectorTarget::javaobject> jReactHostInspectorTarget);

  static void registerNatives();

<<<<<<< HEAD
  void loadJSBundle(
      jni::alias_ref<BundleWrapper::javaobject> bundleWrapper,
      const std::string& sourceURL);
=======
  void loadJSBundleFromAssets(jni::alias_ref<JAssetManager::javaobject> assetManager, const std::string &assetURL);

  void loadJSBundleFromFile(const std::string &fileName, const std::string &sourceURL);
>>>>>>> 3f971d93

  void callFunctionOnModule(const std::string &moduleName, const std::string &methodName, NativeArray *args);

  jni::alias_ref<JRuntimeExecutor::javaobject> getUnbufferedRuntimeExecutor() noexcept;
  jni::alias_ref<JRuntimeExecutor::javaobject> getBufferedRuntimeExecutor() noexcept;
  jni::alias_ref<JRuntimeScheduler::javaobject> getRuntimeScheduler() noexcept;

  void registerSegment(int segmentId, const std::string &segmentPath) noexcept;

  void handleMemoryPressureJs(jint level);

  void unregisterFromInspector();

 private:
  friend HybridBase;

  explicit JReactInstance(
      jni::alias_ref<JJSRuntimeFactory::javaobject> jsRuntimeFactory,
      jni::alias_ref<JavaMessageQueueThread::javaobject> jsMessageQueueThread,
      jni::alias_ref<JavaMessageQueueThread::javaobject> nativeMessageQueueThread,
      jni::alias_ref<JJavaTimerManager::javaobject> javaTimerManager,
      jni::alias_ref<JJSTimerExecutor::javaobject> jsTimerExecutor,
      jni::alias_ref<JReactExceptionManager::javaobject> jReactExceptionManager,
      jni::alias_ref<JBindingsInstaller::javaobject> jBindingsInstaller,
      bool isProfiling,
      jni::alias_ref<JReactHostInspectorTarget::javaobject> jReactHostInspectorTarget) noexcept;

  jni::alias_ref<CallInvokerHolder::javaobject> getJSCallInvokerHolder();
  jni::alias_ref<NativeMethodCallInvokerHolder::javaobject> getNativeMethodCallInvokerHolder();

  std::unique_ptr<ReactInstance> instance_;
  jni::global_ref<JRuntimeExecutor::javaobject> unbufferedRuntimeExecutor_;
  jni::global_ref<JRuntimeExecutor::javaobject> bufferedRuntimeExecutor_;
  jni::global_ref<JRuntimeScheduler::javaobject> runtimeScheduler_;
  jni::global_ref<CallInvokerHolder::javaobject> jsCallInvokerHolder_;
  jni::global_ref<NativeMethodCallInvokerHolder::javaobject> nativeMethodCallInvokerHolder_;
  jni::global_ref<JReactExceptionManager::javaobject> jReactExceptionManager_;
  jni::global_ref<JBindingsInstaller::javaobject> jBindingsInstaller_;

  jlong getJavaScriptContext();
};

} // namespace facebook::react<|MERGE_RESOLUTION|>--- conflicted
+++ resolved
@@ -50,15 +50,9 @@
 
   static void registerNatives();
 
-<<<<<<< HEAD
   void loadJSBundle(
       jni::alias_ref<BundleWrapper::javaobject> bundleWrapper,
       const std::string& sourceURL);
-=======
-  void loadJSBundleFromAssets(jni::alias_ref<JAssetManager::javaobject> assetManager, const std::string &assetURL);
-
-  void loadJSBundleFromFile(const std::string &fileName, const std::string &sourceURL);
->>>>>>> 3f971d93
 
   void callFunctionOnModule(const std::string &moduleName, const std::string &methodName, NativeArray *args);
 
