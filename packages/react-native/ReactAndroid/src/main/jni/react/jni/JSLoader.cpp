/*
 * Copyright (c) Meta Platforms, Inc. and affiliates.
 *
 * This source code is licensed under the MIT license found in the
 * LICENSE file in the root directory of this source tree.
 */

#include "JSLoader.h"

#include <android/asset_manager_jni.h>
#include <cxxreact/JSBigString.h>
#include <cxxreact/JSBundleType.h>
#include <fbjni/fbjni.h>

#ifdef WITH_FBSYSTRACE
#include <fbsystrace.h>
using fbsystrace::FbSystraceSection;
#endif

using namespace facebook::jni;

namespace facebook::react {

class AssetManagerString : public JSBigString {
 public:
  AssetManagerString(AAsset* asset) : asset_(asset){};

  virtual ~AssetManagerString() {
    AAsset_close(asset_);
  }

  bool isAscii() const override {
    return false;
  }

  const char* c_str() const override {
    return (const char*)AAsset_getBuffer(asset_);
  }

  // Length of the c_str without the NULL byte.
  size_t size() const override {
    return AAsset_getLength(asset_);
  }

 private:
  AAsset* asset_;
};

__attribute__((visibility("default"))) AAssetManager* extractAssetManager(
    alias_ref<JAssetManager::javaobject> assetManager) {
  auto env = Environment::current();
  return AAssetManager_fromJava(env, assetManager.get());
}

__attribute__((visibility("default"))) std::unique_ptr<const JSBigString>
loadScriptFromAssets(AAssetManager* manager, const std::string& assetName) {
#ifdef WITH_FBSYSTRACE
  FbSystraceSection s(
      TRACE_TAG_REACT_CXX_BRIDGE,
      "reactbridge_jni_loadScriptFromAssets",
      "assetName",
      assetName);
#endif
  if (manager) {
    auto asset = AAssetManager_open(
        manager,
        assetName.c_str(),
        AASSET_MODE_STREAMING); // Optimized for sequential read: see
                                // AssetManager.java for docs
    if (asset) {
      auto script = std::make_unique<AssetManagerString>(asset);
      if (script->size() >= sizeof(BundleHeader)) {
        // When using bytecode, it's safe for the underlying buffer to not be \0
        // terminated. In all other scenarios, we will force a copy of the
        // script to ensure we have a terminator.
        const BundleHeader* header =
            reinterpret_cast<const BundleHeader*>(script->c_str());
        if (isHermesBytecodeBundle(*header)) {
          return script;
        }
      }

      auto buf = std::make_unique<JSBigBufferString>(script->size());
      memcpy(buf->data(), script->c_str(), script->size());
      return buf;
    }
  }

<<<<<<< HEAD
  throw std::runtime_error(folly::to<std::string>(
      "Unable to load script.\n\n"
      "Make sure you're running Metro or that your "
      "bundle '", assetName, "' is packaged correctly for release.\n\n"
      "The device must be on the same Wi-Fi network as your computer to connect to Metro.\n\n"
      "To use USB instead, shake the device to open the Dev Menu and set "
      "the bundler location to \"localhost:8081\" and run:\n"
      "  adb reverse tcp:8081 tcp:8081"));
=======
  throw std::runtime_error(
      "Unable to load script. Make sure you're "
      "either running Metro (run 'npx react-native start') or that your bundle '" +
      assetName + "' is packaged correctly for release.");
>>>>>>> c131c91e
}

} // namespace facebook::react<|MERGE_RESOLUTION|>--- conflicted
+++ resolved
@@ -86,21 +86,14 @@
     }
   }
 
-<<<<<<< HEAD
-  throw std::runtime_error(folly::to<std::string>(
+  throw std::runtime_error(
       "Unable to load script.\n\n"
       "Make sure you're running Metro or that your "
       "bundle '", assetName, "' is packaged correctly for release.\n\n"
       "The device must be on the same Wi-Fi network as your computer to connect to Metro.\n\n"
       "To use USB instead, shake the device to open the Dev Menu and set "
       "the bundler location to \"localhost:8081\" and run:\n"
-      "  adb reverse tcp:8081 tcp:8081"));
-=======
-  throw std::runtime_error(
-      "Unable to load script. Make sure you're "
-      "either running Metro (run 'npx react-native start') or that your bundle '" +
-      assetName + "' is packaged correctly for release.");
->>>>>>> c131c91e
+      "  adb reverse tcp:8081 tcp:8081");
 }
 
 } // namespace facebook::react