--- conflicted
+++ resolved
@@ -4,11 +4,7 @@
  * This source code is licensed under the MIT license found in the
  * LICENSE file in the root directory of this source tree.
  *
-<<<<<<< HEAD
- * @generated SignedSource<<019ee84673771436057f3df9b43ed079>>
-=======
- * @generated SignedSource<<63ebe186ccd5ee30fc654aa8d90f27f9>>
->>>>>>> 198adb47
+ * @generated SignedSource<<9c721a5d0420b0a91f73e56f7e89a6f8>>
  */
 
 /**
