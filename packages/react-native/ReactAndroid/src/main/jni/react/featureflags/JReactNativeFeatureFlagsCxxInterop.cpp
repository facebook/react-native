--- conflicted
+++ resolved
@@ -4,11 +4,7 @@
  * This source code is licensed under the MIT license found in the
  * LICENSE file in the root directory of this source tree.
  *
-<<<<<<< HEAD
- * @generated SignedSource<<4e7c70b3116bd7c0db07f1779be83538>>
-=======
- * @generated SignedSource<<ec4a50c15ab1924abb959413c42b4e6d>>
->>>>>>> 5697d923
+ * @generated SignedSource<<63a01490e9322448118e0a51e5720a0b>>
  */
 
 /**
