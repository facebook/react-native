/*
 * Copyright (c) Meta Platforms, Inc. and affiliates.
 *
 * This source code is licensed under the MIT license found in the
 * LICENSE file in the root directory of this source tree.
 *
<<<<<<< HEAD
 * @generated SignedSource<<5ae49e14f3af45a65be27f51c905468e>>
=======
 * @generated SignedSource<<b9af351de972ddff807bd25f98f3ff42>>
>>>>>>> 7d2a7c93
 */

/**
 * IMPORTANT: Do NOT modify this file directly.
 *
 * To change the definition of the flags, edit
 *   packages/react-native/scripts/featureflags/ReactNativeFeatureFlags.config.js.
 *
 * To regenerate this code, run the following script from the repo root:
 *   yarn featureflags --update
 */

#include "JReactNativeFeatureFlagsCxxInterop.h"
#include <react/featureflags/ReactNativeFeatureFlags.h>

namespace facebook::react {

static jni::alias_ref<jni::JClass> getReactNativeFeatureFlagsProviderJavaClass() {
  static const auto jClass = facebook::jni::findClassStatic(
      "com/facebook/react/internal/featureflags/ReactNativeFeatureFlagsProvider");
  return jClass;
}

/**
 * Implementation of ReactNativeFeatureFlagsProvider that wraps a
 * ReactNativeFeatureFlagsProvider Java object.
 */
class ReactNativeFeatureFlagsJavaProvider
    : public ReactNativeFeatureFlagsProvider {
 public:
  explicit ReactNativeFeatureFlagsJavaProvider(
      jni::alias_ref<jobject> javaProvider)
      : javaProvider_(make_global(javaProvider)){};

  bool commonTestFlag() override {
    static const auto method =
        getReactNativeFeatureFlagsProviderJavaClass()->getMethod<jboolean()>("commonTestFlag");
    return method(javaProvider_);
  }

  bool cdpInteractionMetricsEnabled() override {
    static const auto method =
        getReactNativeFeatureFlagsProviderJavaClass()->getMethod<jboolean()>("cdpInteractionMetricsEnabled");
    return method(javaProvider_);
  }

  bool cxxNativeAnimatedEnabled() override {
    static const auto method =
        getReactNativeFeatureFlagsProviderJavaClass()->getMethod<jboolean()>("cxxNativeAnimatedEnabled");
    return method(javaProvider_);
  }

  bool disableEarlyViewCommandExecution() override {
    static const auto method =
        getReactNativeFeatureFlagsProviderJavaClass()->getMethod<jboolean()>("disableEarlyViewCommandExecution");
    return method(javaProvider_);
  }

  bool disableImageViewPreallocationAndroid() override {
    static const auto method =
        getReactNativeFeatureFlagsProviderJavaClass()->getMethod<jboolean()>("disableImageViewPreallocationAndroid");
    return method(javaProvider_);
  }

  bool disableMountItemReorderingAndroid() override {
    static const auto method =
        getReactNativeFeatureFlagsProviderJavaClass()->getMethod<jboolean()>("disableMountItemReorderingAndroid");
    return method(javaProvider_);
  }

  bool disableOldAndroidAttachmentMetricsWorkarounds() override {
    static const auto method =
        getReactNativeFeatureFlagsProviderJavaClass()->getMethod<jboolean()>("disableOldAndroidAttachmentMetricsWorkarounds");
    return method(javaProvider_);
  }

  bool disableSubviewClippingAndroid() override {
    static const auto method =
        getReactNativeFeatureFlagsProviderJavaClass()->getMethod<jboolean()>("disableSubviewClippingAndroid");
    return method(javaProvider_);
  }

  bool disableTextLayoutManagerCacheAndroid() override {
    static const auto method =
        getReactNativeFeatureFlagsProviderJavaClass()->getMethod<jboolean()>("disableTextLayoutManagerCacheAndroid");
    return method(javaProvider_);
  }

  bool disableViewPreallocationAndroid() override {
    static const auto method =
        getReactNativeFeatureFlagsProviderJavaClass()->getMethod<jboolean()>("disableViewPreallocationAndroid");
    return method(javaProvider_);
  }

  bool enableAccessibilityOrder() override {
    static const auto method =
        getReactNativeFeatureFlagsProviderJavaClass()->getMethod<jboolean()>("enableAccessibilityOrder");
    return method(javaProvider_);
  }

  bool enableAccumulatedUpdatesInRawPropsAndroid() override {
    static const auto method =
        getReactNativeFeatureFlagsProviderJavaClass()->getMethod<jboolean()>("enableAccumulatedUpdatesInRawPropsAndroid");
    return method(javaProvider_);
  }

  bool enableAndroidAntialiasedBorderRadiusClipping() override {
    static const auto method =
        getReactNativeFeatureFlagsProviderJavaClass()->getMethod<jboolean()>("enableAndroidAntialiasedBorderRadiusClipping");
    return method(javaProvider_);
  }

  bool enableAndroidLinearText() override {
    static const auto method =
        getReactNativeFeatureFlagsProviderJavaClass()->getMethod<jboolean()>("enableAndroidLinearText");
    return method(javaProvider_);
  }

  bool enableAndroidTextMeasurementOptimizations() override {
    static const auto method =
        getReactNativeFeatureFlagsProviderJavaClass()->getMethod<jboolean()>("enableAndroidTextMeasurementOptimizations");
    return method(javaProvider_);
  }

  bool enableBridgelessArchitecture() override {
    static const auto method =
        getReactNativeFeatureFlagsProviderJavaClass()->getMethod<jboolean()>("enableBridgelessArchitecture");
    return method(javaProvider_);
  }

  bool enableCppPropsIteratorSetter() override {
    static const auto method =
        getReactNativeFeatureFlagsProviderJavaClass()->getMethod<jboolean()>("enableCppPropsIteratorSetter");
    return method(javaProvider_);
  }

  bool enableCustomFocusSearchOnClippedElementsAndroid() override {
    static const auto method =
        getReactNativeFeatureFlagsProviderJavaClass()->getMethod<jboolean()>("enableCustomFocusSearchOnClippedElementsAndroid");
    return method(javaProvider_);
  }

  bool enableDestroyShadowTreeRevisionAsync() override {
    static const auto method =
        getReactNativeFeatureFlagsProviderJavaClass()->getMethod<jboolean()>("enableDestroyShadowTreeRevisionAsync");
    return method(javaProvider_);
  }

  bool enableDoubleMeasurementFixAndroid() override {
    static const auto method =
        getReactNativeFeatureFlagsProviderJavaClass()->getMethod<jboolean()>("enableDoubleMeasurementFixAndroid");
    return method(javaProvider_);
  }

  bool enableEagerMainQueueModulesOnIOS() override {
    static const auto method =
        getReactNativeFeatureFlagsProviderJavaClass()->getMethod<jboolean()>("enableEagerMainQueueModulesOnIOS");
    return method(javaProvider_);
  }

  bool enableEagerRootViewAttachment() override {
    static const auto method =
        getReactNativeFeatureFlagsProviderJavaClass()->getMethod<jboolean()>("enableEagerRootViewAttachment");
    return method(javaProvider_);
  }

  bool enableExclusivePropsUpdateAndroid() override {
    static const auto method =
        getReactNativeFeatureFlagsProviderJavaClass()->getMethod<jboolean()>("enableExclusivePropsUpdateAndroid");
    return method(javaProvider_);
  }

  bool enableFabricLogs() override {
    static const auto method =
        getReactNativeFeatureFlagsProviderJavaClass()->getMethod<jboolean()>("enableFabricLogs");
    return method(javaProvider_);
  }

  bool enableFabricRenderer() override {
    static const auto method =
        getReactNativeFeatureFlagsProviderJavaClass()->getMethod<jboolean()>("enableFabricRenderer");
    return method(javaProvider_);
  }

  bool enableFontScaleChangesUpdatingLayout() override {
    static const auto method =
        getReactNativeFeatureFlagsProviderJavaClass()->getMethod<jboolean()>("enableFontScaleChangesUpdatingLayout");
    return method(javaProvider_);
  }

  bool enableIOSTextBaselineOffsetPerLine() override {
    static const auto method =
        getReactNativeFeatureFlagsProviderJavaClass()->getMethod<jboolean()>("enableIOSTextBaselineOffsetPerLine");
    return method(javaProvider_);
  }

  bool enableIOSViewClipToPaddingBox() override {
    static const auto method =
        getReactNativeFeatureFlagsProviderJavaClass()->getMethod<jboolean()>("enableIOSViewClipToPaddingBox");
    return method(javaProvider_);
  }

  bool enableImagePrefetchingAndroid() override {
    static const auto method =
        getReactNativeFeatureFlagsProviderJavaClass()->getMethod<jboolean()>("enableImagePrefetchingAndroid");
    return method(javaProvider_);
  }

  bool enableImagePrefetchingJNIBatchingAndroid() override {
    static const auto method =
        getReactNativeFeatureFlagsProviderJavaClass()->getMethod<jboolean()>("enableImagePrefetchingJNIBatchingAndroid");
    return method(javaProvider_);
  }

  bool enableImagePrefetchingOnUiThreadAndroid() override {
    static const auto method =
        getReactNativeFeatureFlagsProviderJavaClass()->getMethod<jboolean()>("enableImagePrefetchingOnUiThreadAndroid");
    return method(javaProvider_);
  }

  bool enableImmediateUpdateModeForContentOffsetChanges() override {
    static const auto method =
        getReactNativeFeatureFlagsProviderJavaClass()->getMethod<jboolean()>("enableImmediateUpdateModeForContentOffsetChanges");
    return method(javaProvider_);
  }

  bool enableImperativeFocus() override {
    static const auto method =
        getReactNativeFeatureFlagsProviderJavaClass()->getMethod<jboolean()>("enableImperativeFocus");
    return method(javaProvider_);
  }

  bool enableInteropViewManagerClassLookUpOptimizationIOS() override {
    static const auto method =
        getReactNativeFeatureFlagsProviderJavaClass()->getMethod<jboolean()>("enableInteropViewManagerClassLookUpOptimizationIOS");
    return method(javaProvider_);
  }

  bool enableIntersectionObserverByDefault() override {
    static const auto method =
        getReactNativeFeatureFlagsProviderJavaClass()->getMethod<jboolean()>("enableIntersectionObserverByDefault");
    return method(javaProvider_);
  }

  bool enableKeyEvents() override {
    static const auto method =
        getReactNativeFeatureFlagsProviderJavaClass()->getMethod<jboolean()>("enableKeyEvents");
    return method(javaProvider_);
  }

  bool enableLayoutAnimationsOnAndroid() override {
    static const auto method =
        getReactNativeFeatureFlagsProviderJavaClass()->getMethod<jboolean()>("enableLayoutAnimationsOnAndroid");
    return method(javaProvider_);
  }

  bool enableLayoutAnimationsOnIOS() override {
    static const auto method =
        getReactNativeFeatureFlagsProviderJavaClass()->getMethod<jboolean()>("enableLayoutAnimationsOnIOS");
    return method(javaProvider_);
  }

  bool enableLineHeightCenteringOnIOS() override {
    static const auto method =
        getReactNativeFeatureFlagsProviderJavaClass()->getMethod<jboolean()>("enableLineHeightCenteringOnIOS");
    return method(javaProvider_);
  }

  bool enableMainQueueCoordinatorOnIOS() override {
    static const auto method =
        getReactNativeFeatureFlagsProviderJavaClass()->getMethod<jboolean()>("enableMainQueueCoordinatorOnIOS");
    return method(javaProvider_);
  }

  bool enableModuleArgumentNSNullConversionIOS() override {
    static const auto method =
        getReactNativeFeatureFlagsProviderJavaClass()->getMethod<jboolean()>("enableModuleArgumentNSNullConversionIOS");
    return method(javaProvider_);
  }

  bool enableNativeCSSParsing() override {
    static const auto method =
        getReactNativeFeatureFlagsProviderJavaClass()->getMethod<jboolean()>("enableNativeCSSParsing");
    return method(javaProvider_);
  }

  bool enableNetworkEventReporting() override {
    static const auto method =
        getReactNativeFeatureFlagsProviderJavaClass()->getMethod<jboolean()>("enableNetworkEventReporting");
    return method(javaProvider_);
  }

  bool enablePreparedTextLayout() override {
    static const auto method =
        getReactNativeFeatureFlagsProviderJavaClass()->getMethod<jboolean()>("enablePreparedTextLayout");
    return method(javaProvider_);
  }

  bool enablePropsUpdateReconciliationAndroid() override {
    static const auto method =
        getReactNativeFeatureFlagsProviderJavaClass()->getMethod<jboolean()>("enablePropsUpdateReconciliationAndroid");
    return method(javaProvider_);
  }

  bool enableSwiftUIBasedFilters() override {
    static const auto method =
        getReactNativeFeatureFlagsProviderJavaClass()->getMethod<jboolean()>("enableSwiftUIBasedFilters");
    return method(javaProvider_);
  }

  bool enableViewCulling() override {
    static const auto method =
        getReactNativeFeatureFlagsProviderJavaClass()->getMethod<jboolean()>("enableViewCulling");
    return method(javaProvider_);
  }

  bool enableViewRecycling() override {
    static const auto method =
        getReactNativeFeatureFlagsProviderJavaClass()->getMethod<jboolean()>("enableViewRecycling");
    return method(javaProvider_);
  }

  bool enableViewRecyclingForImage() override {
    static const auto method =
        getReactNativeFeatureFlagsProviderJavaClass()->getMethod<jboolean()>("enableViewRecyclingForImage");
    return method(javaProvider_);
  }

  bool enableViewRecyclingForScrollView() override {
    static const auto method =
        getReactNativeFeatureFlagsProviderJavaClass()->getMethod<jboolean()>("enableViewRecyclingForScrollView");
    return method(javaProvider_);
  }

  bool enableViewRecyclingForText() override {
    static const auto method =
        getReactNativeFeatureFlagsProviderJavaClass()->getMethod<jboolean()>("enableViewRecyclingForText");
    return method(javaProvider_);
  }

  bool enableViewRecyclingForView() override {
    static const auto method =
        getReactNativeFeatureFlagsProviderJavaClass()->getMethod<jboolean()>("enableViewRecyclingForView");
    return method(javaProvider_);
  }

  bool enableVirtualViewContainerStateExperimental() override {
    static const auto method =
        getReactNativeFeatureFlagsProviderJavaClass()->getMethod<jboolean()>("enableVirtualViewContainerStateExperimental");
    return method(javaProvider_);
  }

  bool enableVirtualViewDebugFeatures() override {
    static const auto method =
        getReactNativeFeatureFlagsProviderJavaClass()->getMethod<jboolean()>("enableVirtualViewDebugFeatures");
    return method(javaProvider_);
  }

  bool enableVirtualViewRenderState() override {
    static const auto method =
        getReactNativeFeatureFlagsProviderJavaClass()->getMethod<jboolean()>("enableVirtualViewRenderState");
    return method(javaProvider_);
  }

  bool enableVirtualViewWindowFocusDetection() override {
    static const auto method =
        getReactNativeFeatureFlagsProviderJavaClass()->getMethod<jboolean()>("enableVirtualViewWindowFocusDetection");
    return method(javaProvider_);
  }

  bool enableWebPerformanceAPIsByDefault() override {
    static const auto method =
        getReactNativeFeatureFlagsProviderJavaClass()->getMethod<jboolean()>("enableWebPerformanceAPIsByDefault");
    return method(javaProvider_);
  }

  bool fixMappingOfEventPrioritiesBetweenFabricAndReact() override {
    static const auto method =
        getReactNativeFeatureFlagsProviderJavaClass()->getMethod<jboolean()>("fixMappingOfEventPrioritiesBetweenFabricAndReact");
    return method(javaProvider_);
  }

  bool fixTextClippingAndroid15useBoundsForWidth() override {
    static const auto method =
        getReactNativeFeatureFlagsProviderJavaClass()->getMethod<jboolean()>("fixTextClippingAndroid15useBoundsForWidth");
    return method(javaProvider_);
  }

  bool fuseboxAssertSingleHostState() override {
    static const auto method =
        getReactNativeFeatureFlagsProviderJavaClass()->getMethod<jboolean()>("fuseboxAssertSingleHostState");
    return method(javaProvider_);
  }

  bool fuseboxEnabledRelease() override {
    static const auto method =
        getReactNativeFeatureFlagsProviderJavaClass()->getMethod<jboolean()>("fuseboxEnabledRelease");
    return method(javaProvider_);
  }

  bool fuseboxNetworkInspectionEnabled() override {
    static const auto method =
        getReactNativeFeatureFlagsProviderJavaClass()->getMethod<jboolean()>("fuseboxNetworkInspectionEnabled");
    return method(javaProvider_);
  }

  bool hideOffscreenVirtualViewsOnIOS() override {
    static const auto method =
        getReactNativeFeatureFlagsProviderJavaClass()->getMethod<jboolean()>("hideOffscreenVirtualViewsOnIOS");
    return method(javaProvider_);
  }

  bool overrideBySynchronousMountPropsAtMountingAndroid() override {
    static const auto method =
        getReactNativeFeatureFlagsProviderJavaClass()->getMethod<jboolean()>("overrideBySynchronousMountPropsAtMountingAndroid");
    return method(javaProvider_);
  }

  bool perfIssuesEnabled() override {
    static const auto method =
        getReactNativeFeatureFlagsProviderJavaClass()->getMethod<jboolean()>("perfIssuesEnabled");
    return method(javaProvider_);
  }

  bool perfMonitorV2Enabled() override {
    static const auto method =
        getReactNativeFeatureFlagsProviderJavaClass()->getMethod<jboolean()>("perfMonitorV2Enabled");
    return method(javaProvider_);
  }

  double preparedTextCacheSize() override {
    static const auto method =
        getReactNativeFeatureFlagsProviderJavaClass()->getMethod<jdouble()>("preparedTextCacheSize");
    return method(javaProvider_);
  }

  bool preventShadowTreeCommitExhaustion() override {
    static const auto method =
        getReactNativeFeatureFlagsProviderJavaClass()->getMethod<jboolean()>("preventShadowTreeCommitExhaustion");
    return method(javaProvider_);
  }

  bool shouldPressibilityUseW3CPointerEventsForHover() override {
    static const auto method =
        getReactNativeFeatureFlagsProviderJavaClass()->getMethod<jboolean()>("shouldPressibilityUseW3CPointerEventsForHover");
    return method(javaProvider_);
  }

  bool shouldResetClickableWhenRecyclingView() override {
    static const auto method =
        getReactNativeFeatureFlagsProviderJavaClass()->getMethod<jboolean()>("shouldResetClickableWhenRecyclingView");
    return method(javaProvider_);
  }

  bool shouldResetOnClickListenerWhenRecyclingView() override {
    static const auto method =
        getReactNativeFeatureFlagsProviderJavaClass()->getMethod<jboolean()>("shouldResetOnClickListenerWhenRecyclingView");
    return method(javaProvider_);
  }

  bool shouldSetEnabledBasedOnAccessibilityState() override {
    static const auto method =
        getReactNativeFeatureFlagsProviderJavaClass()->getMethod<jboolean()>("shouldSetEnabledBasedOnAccessibilityState");
    return method(javaProvider_);
  }

  bool shouldSetIsClickableByDefault() override {
    static const auto method =
        getReactNativeFeatureFlagsProviderJavaClass()->getMethod<jboolean()>("shouldSetIsClickableByDefault");
    return method(javaProvider_);
  }

  bool shouldTriggerResponderTransferOnScrollAndroid() override {
    static const auto method =
        getReactNativeFeatureFlagsProviderJavaClass()->getMethod<jboolean()>("shouldTriggerResponderTransferOnScrollAndroid");
    return method(javaProvider_);
  }

  bool skipActivityIdentityAssertionOnHostPause() override {
    static const auto method =
        getReactNativeFeatureFlagsProviderJavaClass()->getMethod<jboolean()>("skipActivityIdentityAssertionOnHostPause");
    return method(javaProvider_);
  }

  bool traceTurboModulePromiseRejectionsOnAndroid() override {
    static const auto method =
        getReactNativeFeatureFlagsProviderJavaClass()->getMethod<jboolean()>("traceTurboModulePromiseRejectionsOnAndroid");
    return method(javaProvider_);
  }

  bool updateRuntimeShadowNodeReferencesOnCommit() override {
    static const auto method =
        getReactNativeFeatureFlagsProviderJavaClass()->getMethod<jboolean()>("updateRuntimeShadowNodeReferencesOnCommit");
    return method(javaProvider_);
  }

  bool useAlwaysAvailableJSErrorHandling() override {
    static const auto method =
        getReactNativeFeatureFlagsProviderJavaClass()->getMethod<jboolean()>("useAlwaysAvailableJSErrorHandling");
    return method(javaProvider_);
  }

  bool useFabricInterop() override {
    static const auto method =
        getReactNativeFeatureFlagsProviderJavaClass()->getMethod<jboolean()>("useFabricInterop");
    return method(javaProvider_);
  }

  bool useNativeEqualsInNativeReadableArrayAndroid() override {
    static const auto method =
        getReactNativeFeatureFlagsProviderJavaClass()->getMethod<jboolean()>("useNativeEqualsInNativeReadableArrayAndroid");
    return method(javaProvider_);
  }

  bool useNativeTransformHelperAndroid() override {
    static const auto method =
        getReactNativeFeatureFlagsProviderJavaClass()->getMethod<jboolean()>("useNativeTransformHelperAndroid");
    return method(javaProvider_);
  }

  bool useNativeViewConfigsInBridgelessMode() override {
    static const auto method =
        getReactNativeFeatureFlagsProviderJavaClass()->getMethod<jboolean()>("useNativeViewConfigsInBridgelessMode");
    return method(javaProvider_);
  }

  bool useRawPropsJsiValue() override {
    static const auto method =
        getReactNativeFeatureFlagsProviderJavaClass()->getMethod<jboolean()>("useRawPropsJsiValue");
    return method(javaProvider_);
  }

  bool useShadowNodeStateOnClone() override {
    static const auto method =
        getReactNativeFeatureFlagsProviderJavaClass()->getMethod<jboolean()>("useShadowNodeStateOnClone");
    return method(javaProvider_);
  }

  bool useSharedAnimatedBackend() override {
    static const auto method =
        getReactNativeFeatureFlagsProviderJavaClass()->getMethod<jboolean()>("useSharedAnimatedBackend");
    return method(javaProvider_);
  }

  bool useTraitHiddenOnAndroid() override {
    static const auto method =
        getReactNativeFeatureFlagsProviderJavaClass()->getMethod<jboolean()>("useTraitHiddenOnAndroid");
    return method(javaProvider_);
  }

  bool useTurboModuleInterop() override {
    static const auto method =
        getReactNativeFeatureFlagsProviderJavaClass()->getMethod<jboolean()>("useTurboModuleInterop");
    return method(javaProvider_);
  }

  bool useTurboModules() override {
    static const auto method =
        getReactNativeFeatureFlagsProviderJavaClass()->getMethod<jboolean()>("useTurboModules");
    return method(javaProvider_);
  }

  double viewCullingOutsetRatio() override {
    static const auto method =
        getReactNativeFeatureFlagsProviderJavaClass()->getMethod<jdouble()>("viewCullingOutsetRatio");
    return method(javaProvider_);
  }

  double virtualViewHysteresisRatio() override {
    static const auto method =
        getReactNativeFeatureFlagsProviderJavaClass()->getMethod<jdouble()>("virtualViewHysteresisRatio");
    return method(javaProvider_);
  }

  double virtualViewPrerenderRatio() override {
    static const auto method =
        getReactNativeFeatureFlagsProviderJavaClass()->getMethod<jdouble()>("virtualViewPrerenderRatio");
    return method(javaProvider_);
  }

 private:
  jni::global_ref<jobject> javaProvider_;
};

bool JReactNativeFeatureFlagsCxxInterop::commonTestFlag(
    facebook::jni::alias_ref<JReactNativeFeatureFlagsCxxInterop> /*unused*/) {
  return ReactNativeFeatureFlags::commonTestFlag();
}

bool JReactNativeFeatureFlagsCxxInterop::cdpInteractionMetricsEnabled(
    facebook::jni::alias_ref<JReactNativeFeatureFlagsCxxInterop> /*unused*/) {
  return ReactNativeFeatureFlags::cdpInteractionMetricsEnabled();
}

bool JReactNativeFeatureFlagsCxxInterop::cxxNativeAnimatedEnabled(
    facebook::jni::alias_ref<JReactNativeFeatureFlagsCxxInterop> /*unused*/) {
  return ReactNativeFeatureFlags::cxxNativeAnimatedEnabled();
}

bool JReactNativeFeatureFlagsCxxInterop::disableEarlyViewCommandExecution(
    facebook::jni::alias_ref<JReactNativeFeatureFlagsCxxInterop> /*unused*/) {
  return ReactNativeFeatureFlags::disableEarlyViewCommandExecution();
}

bool JReactNativeFeatureFlagsCxxInterop::disableImageViewPreallocationAndroid(
    facebook::jni::alias_ref<JReactNativeFeatureFlagsCxxInterop> /*unused*/) {
  return ReactNativeFeatureFlags::disableImageViewPreallocationAndroid();
}

bool JReactNativeFeatureFlagsCxxInterop::disableMountItemReorderingAndroid(
    facebook::jni::alias_ref<JReactNativeFeatureFlagsCxxInterop> /*unused*/) {
  return ReactNativeFeatureFlags::disableMountItemReorderingAndroid();
}

bool JReactNativeFeatureFlagsCxxInterop::disableOldAndroidAttachmentMetricsWorkarounds(
    facebook::jni::alias_ref<JReactNativeFeatureFlagsCxxInterop> /*unused*/) {
  return ReactNativeFeatureFlags::disableOldAndroidAttachmentMetricsWorkarounds();
}

bool JReactNativeFeatureFlagsCxxInterop::disableSubviewClippingAndroid(
    facebook::jni::alias_ref<JReactNativeFeatureFlagsCxxInterop> /*unused*/) {
  return ReactNativeFeatureFlags::disableSubviewClippingAndroid();
}

bool JReactNativeFeatureFlagsCxxInterop::disableTextLayoutManagerCacheAndroid(
    facebook::jni::alias_ref<JReactNativeFeatureFlagsCxxInterop> /*unused*/) {
  return ReactNativeFeatureFlags::disableTextLayoutManagerCacheAndroid();
}

bool JReactNativeFeatureFlagsCxxInterop::disableViewPreallocationAndroid(
    facebook::jni::alias_ref<JReactNativeFeatureFlagsCxxInterop> /*unused*/) {
  return ReactNativeFeatureFlags::disableViewPreallocationAndroid();
}

bool JReactNativeFeatureFlagsCxxInterop::enableAccessibilityOrder(
    facebook::jni::alias_ref<JReactNativeFeatureFlagsCxxInterop> /*unused*/) {
  return ReactNativeFeatureFlags::enableAccessibilityOrder();
}

bool JReactNativeFeatureFlagsCxxInterop::enableAccumulatedUpdatesInRawPropsAndroid(
    facebook::jni::alias_ref<JReactNativeFeatureFlagsCxxInterop> /*unused*/) {
  return ReactNativeFeatureFlags::enableAccumulatedUpdatesInRawPropsAndroid();
}

bool JReactNativeFeatureFlagsCxxInterop::enableAndroidAntialiasedBorderRadiusClipping(
    facebook::jni::alias_ref<JReactNativeFeatureFlagsCxxInterop> /*unused*/) {
  return ReactNativeFeatureFlags::enableAndroidAntialiasedBorderRadiusClipping();
}

bool JReactNativeFeatureFlagsCxxInterop::enableAndroidLinearText(
    facebook::jni::alias_ref<JReactNativeFeatureFlagsCxxInterop> /*unused*/) {
  return ReactNativeFeatureFlags::enableAndroidLinearText();
}

bool JReactNativeFeatureFlagsCxxInterop::enableAndroidTextMeasurementOptimizations(
    facebook::jni::alias_ref<JReactNativeFeatureFlagsCxxInterop> /*unused*/) {
  return ReactNativeFeatureFlags::enableAndroidTextMeasurementOptimizations();
}

bool JReactNativeFeatureFlagsCxxInterop::enableBridgelessArchitecture(
    facebook::jni::alias_ref<JReactNativeFeatureFlagsCxxInterop> /*unused*/) {
  return ReactNativeFeatureFlags::enableBridgelessArchitecture();
}

bool JReactNativeFeatureFlagsCxxInterop::enableCppPropsIteratorSetter(
    facebook::jni::alias_ref<JReactNativeFeatureFlagsCxxInterop> /*unused*/) {
  return ReactNativeFeatureFlags::enableCppPropsIteratorSetter();
}

bool JReactNativeFeatureFlagsCxxInterop::enableCustomFocusSearchOnClippedElementsAndroid(
    facebook::jni::alias_ref<JReactNativeFeatureFlagsCxxInterop> /*unused*/) {
  return ReactNativeFeatureFlags::enableCustomFocusSearchOnClippedElementsAndroid();
}

bool JReactNativeFeatureFlagsCxxInterop::enableDestroyShadowTreeRevisionAsync(
    facebook::jni::alias_ref<JReactNativeFeatureFlagsCxxInterop> /*unused*/) {
  return ReactNativeFeatureFlags::enableDestroyShadowTreeRevisionAsync();
}

bool JReactNativeFeatureFlagsCxxInterop::enableDoubleMeasurementFixAndroid(
    facebook::jni::alias_ref<JReactNativeFeatureFlagsCxxInterop> /*unused*/) {
  return ReactNativeFeatureFlags::enableDoubleMeasurementFixAndroid();
}

bool JReactNativeFeatureFlagsCxxInterop::enableEagerMainQueueModulesOnIOS(
    facebook::jni::alias_ref<JReactNativeFeatureFlagsCxxInterop> /*unused*/) {
  return ReactNativeFeatureFlags::enableEagerMainQueueModulesOnIOS();
}

bool JReactNativeFeatureFlagsCxxInterop::enableEagerRootViewAttachment(
    facebook::jni::alias_ref<JReactNativeFeatureFlagsCxxInterop> /*unused*/) {
  return ReactNativeFeatureFlags::enableEagerRootViewAttachment();
}

bool JReactNativeFeatureFlagsCxxInterop::enableExclusivePropsUpdateAndroid(
    facebook::jni::alias_ref<JReactNativeFeatureFlagsCxxInterop> /*unused*/) {
  return ReactNativeFeatureFlags::enableExclusivePropsUpdateAndroid();
}

bool JReactNativeFeatureFlagsCxxInterop::enableFabricLogs(
    facebook::jni::alias_ref<JReactNativeFeatureFlagsCxxInterop> /*unused*/) {
  return ReactNativeFeatureFlags::enableFabricLogs();
}

bool JReactNativeFeatureFlagsCxxInterop::enableFabricRenderer(
    facebook::jni::alias_ref<JReactNativeFeatureFlagsCxxInterop> /*unused*/) {
  return ReactNativeFeatureFlags::enableFabricRenderer();
}

bool JReactNativeFeatureFlagsCxxInterop::enableFontScaleChangesUpdatingLayout(
    facebook::jni::alias_ref<JReactNativeFeatureFlagsCxxInterop> /*unused*/) {
  return ReactNativeFeatureFlags::enableFontScaleChangesUpdatingLayout();
}

bool JReactNativeFeatureFlagsCxxInterop::enableIOSTextBaselineOffsetPerLine(
    facebook::jni::alias_ref<JReactNativeFeatureFlagsCxxInterop> /*unused*/) {
  return ReactNativeFeatureFlags::enableIOSTextBaselineOffsetPerLine();
}

bool JReactNativeFeatureFlagsCxxInterop::enableIOSViewClipToPaddingBox(
    facebook::jni::alias_ref<JReactNativeFeatureFlagsCxxInterop> /*unused*/) {
  return ReactNativeFeatureFlags::enableIOSViewClipToPaddingBox();
}

bool JReactNativeFeatureFlagsCxxInterop::enableImagePrefetchingAndroid(
    facebook::jni::alias_ref<JReactNativeFeatureFlagsCxxInterop> /*unused*/) {
  return ReactNativeFeatureFlags::enableImagePrefetchingAndroid();
}

bool JReactNativeFeatureFlagsCxxInterop::enableImagePrefetchingJNIBatchingAndroid(
    facebook::jni::alias_ref<JReactNativeFeatureFlagsCxxInterop> /*unused*/) {
  return ReactNativeFeatureFlags::enableImagePrefetchingJNIBatchingAndroid();
}

bool JReactNativeFeatureFlagsCxxInterop::enableImagePrefetchingOnUiThreadAndroid(
    facebook::jni::alias_ref<JReactNativeFeatureFlagsCxxInterop> /*unused*/) {
  return ReactNativeFeatureFlags::enableImagePrefetchingOnUiThreadAndroid();
}

bool JReactNativeFeatureFlagsCxxInterop::enableImmediateUpdateModeForContentOffsetChanges(
    facebook::jni::alias_ref<JReactNativeFeatureFlagsCxxInterop> /*unused*/) {
  return ReactNativeFeatureFlags::enableImmediateUpdateModeForContentOffsetChanges();
}

bool JReactNativeFeatureFlagsCxxInterop::enableImperativeFocus(
    facebook::jni::alias_ref<JReactNativeFeatureFlagsCxxInterop> /*unused*/) {
  return ReactNativeFeatureFlags::enableImperativeFocus();
}

bool JReactNativeFeatureFlagsCxxInterop::enableInteropViewManagerClassLookUpOptimizationIOS(
    facebook::jni::alias_ref<JReactNativeFeatureFlagsCxxInterop> /*unused*/) {
  return ReactNativeFeatureFlags::enableInteropViewManagerClassLookUpOptimizationIOS();
}

bool JReactNativeFeatureFlagsCxxInterop::enableIntersectionObserverByDefault(
    facebook::jni::alias_ref<JReactNativeFeatureFlagsCxxInterop> /*unused*/) {
  return ReactNativeFeatureFlags::enableIntersectionObserverByDefault();
}

bool JReactNativeFeatureFlagsCxxInterop::enableKeyEvents(
    facebook::jni::alias_ref<JReactNativeFeatureFlagsCxxInterop> /*unused*/) {
  return ReactNativeFeatureFlags::enableKeyEvents();
}

bool JReactNativeFeatureFlagsCxxInterop::enableLayoutAnimationsOnAndroid(
    facebook::jni::alias_ref<JReactNativeFeatureFlagsCxxInterop> /*unused*/) {
  return ReactNativeFeatureFlags::enableLayoutAnimationsOnAndroid();
}

bool JReactNativeFeatureFlagsCxxInterop::enableLayoutAnimationsOnIOS(
    facebook::jni::alias_ref<JReactNativeFeatureFlagsCxxInterop> /*unused*/) {
  return ReactNativeFeatureFlags::enableLayoutAnimationsOnIOS();
}

bool JReactNativeFeatureFlagsCxxInterop::enableLineHeightCenteringOnIOS(
    facebook::jni::alias_ref<JReactNativeFeatureFlagsCxxInterop> /*unused*/) {
  return ReactNativeFeatureFlags::enableLineHeightCenteringOnIOS();
}

bool JReactNativeFeatureFlagsCxxInterop::enableMainQueueCoordinatorOnIOS(
    facebook::jni::alias_ref<JReactNativeFeatureFlagsCxxInterop> /*unused*/) {
  return ReactNativeFeatureFlags::enableMainQueueCoordinatorOnIOS();
}

bool JReactNativeFeatureFlagsCxxInterop::enableModuleArgumentNSNullConversionIOS(
    facebook::jni::alias_ref<JReactNativeFeatureFlagsCxxInterop> /*unused*/) {
  return ReactNativeFeatureFlags::enableModuleArgumentNSNullConversionIOS();
}

bool JReactNativeFeatureFlagsCxxInterop::enableNativeCSSParsing(
    facebook::jni::alias_ref<JReactNativeFeatureFlagsCxxInterop> /*unused*/) {
  return ReactNativeFeatureFlags::enableNativeCSSParsing();
}

bool JReactNativeFeatureFlagsCxxInterop::enableNetworkEventReporting(
    facebook::jni::alias_ref<JReactNativeFeatureFlagsCxxInterop> /*unused*/) {
  return ReactNativeFeatureFlags::enableNetworkEventReporting();
}

bool JReactNativeFeatureFlagsCxxInterop::enablePreparedTextLayout(
    facebook::jni::alias_ref<JReactNativeFeatureFlagsCxxInterop> /*unused*/) {
  return ReactNativeFeatureFlags::enablePreparedTextLayout();
}

bool JReactNativeFeatureFlagsCxxInterop::enablePropsUpdateReconciliationAndroid(
    facebook::jni::alias_ref<JReactNativeFeatureFlagsCxxInterop> /*unused*/) {
  return ReactNativeFeatureFlags::enablePropsUpdateReconciliationAndroid();
}

bool JReactNativeFeatureFlagsCxxInterop::enableSwiftUIBasedFilters(
    facebook::jni::alias_ref<JReactNativeFeatureFlagsCxxInterop> /*unused*/) {
  return ReactNativeFeatureFlags::enableSwiftUIBasedFilters();
}

bool JReactNativeFeatureFlagsCxxInterop::enableViewCulling(
    facebook::jni::alias_ref<JReactNativeFeatureFlagsCxxInterop> /*unused*/) {
  return ReactNativeFeatureFlags::enableViewCulling();
}

bool JReactNativeFeatureFlagsCxxInterop::enableViewRecycling(
    facebook::jni::alias_ref<JReactNativeFeatureFlagsCxxInterop> /*unused*/) {
  return ReactNativeFeatureFlags::enableViewRecycling();
}

bool JReactNativeFeatureFlagsCxxInterop::enableViewRecyclingForImage(
    facebook::jni::alias_ref<JReactNativeFeatureFlagsCxxInterop> /*unused*/) {
  return ReactNativeFeatureFlags::enableViewRecyclingForImage();
}

bool JReactNativeFeatureFlagsCxxInterop::enableViewRecyclingForScrollView(
    facebook::jni::alias_ref<JReactNativeFeatureFlagsCxxInterop> /*unused*/) {
  return ReactNativeFeatureFlags::enableViewRecyclingForScrollView();
}

bool JReactNativeFeatureFlagsCxxInterop::enableViewRecyclingForText(
    facebook::jni::alias_ref<JReactNativeFeatureFlagsCxxInterop> /*unused*/) {
  return ReactNativeFeatureFlags::enableViewRecyclingForText();
}

bool JReactNativeFeatureFlagsCxxInterop::enableViewRecyclingForView(
    facebook::jni::alias_ref<JReactNativeFeatureFlagsCxxInterop> /*unused*/) {
  return ReactNativeFeatureFlags::enableViewRecyclingForView();
}

bool JReactNativeFeatureFlagsCxxInterop::enableVirtualViewContainerStateExperimental(
    facebook::jni::alias_ref<JReactNativeFeatureFlagsCxxInterop> /*unused*/) {
  return ReactNativeFeatureFlags::enableVirtualViewContainerStateExperimental();
}

bool JReactNativeFeatureFlagsCxxInterop::enableVirtualViewDebugFeatures(
    facebook::jni::alias_ref<JReactNativeFeatureFlagsCxxInterop> /*unused*/) {
  return ReactNativeFeatureFlags::enableVirtualViewDebugFeatures();
}

bool JReactNativeFeatureFlagsCxxInterop::enableVirtualViewRenderState(
    facebook::jni::alias_ref<JReactNativeFeatureFlagsCxxInterop> /*unused*/) {
  return ReactNativeFeatureFlags::enableVirtualViewRenderState();
}

bool JReactNativeFeatureFlagsCxxInterop::enableVirtualViewWindowFocusDetection(
    facebook::jni::alias_ref<JReactNativeFeatureFlagsCxxInterop> /*unused*/) {
  return ReactNativeFeatureFlags::enableVirtualViewWindowFocusDetection();
}

bool JReactNativeFeatureFlagsCxxInterop::enableWebPerformanceAPIsByDefault(
    facebook::jni::alias_ref<JReactNativeFeatureFlagsCxxInterop> /*unused*/) {
  return ReactNativeFeatureFlags::enableWebPerformanceAPIsByDefault();
}

bool JReactNativeFeatureFlagsCxxInterop::fixMappingOfEventPrioritiesBetweenFabricAndReact(
    facebook::jni::alias_ref<JReactNativeFeatureFlagsCxxInterop> /*unused*/) {
  return ReactNativeFeatureFlags::fixMappingOfEventPrioritiesBetweenFabricAndReact();
}

bool JReactNativeFeatureFlagsCxxInterop::fixTextClippingAndroid15useBoundsForWidth(
    facebook::jni::alias_ref<JReactNativeFeatureFlagsCxxInterop> /*unused*/) {
  return ReactNativeFeatureFlags::fixTextClippingAndroid15useBoundsForWidth();
}

bool JReactNativeFeatureFlagsCxxInterop::fuseboxAssertSingleHostState(
    facebook::jni::alias_ref<JReactNativeFeatureFlagsCxxInterop> /*unused*/) {
  return ReactNativeFeatureFlags::fuseboxAssertSingleHostState();
}

bool JReactNativeFeatureFlagsCxxInterop::fuseboxEnabledRelease(
    facebook::jni::alias_ref<JReactNativeFeatureFlagsCxxInterop> /*unused*/) {
  return ReactNativeFeatureFlags::fuseboxEnabledRelease();
}

bool JReactNativeFeatureFlagsCxxInterop::fuseboxNetworkInspectionEnabled(
    facebook::jni::alias_ref<JReactNativeFeatureFlagsCxxInterop> /*unused*/) {
  return ReactNativeFeatureFlags::fuseboxNetworkInspectionEnabled();
}

bool JReactNativeFeatureFlagsCxxInterop::hideOffscreenVirtualViewsOnIOS(
    facebook::jni::alias_ref<JReactNativeFeatureFlagsCxxInterop> /*unused*/) {
  return ReactNativeFeatureFlags::hideOffscreenVirtualViewsOnIOS();
}

bool JReactNativeFeatureFlagsCxxInterop::overrideBySynchronousMountPropsAtMountingAndroid(
    facebook::jni::alias_ref<JReactNativeFeatureFlagsCxxInterop> /*unused*/) {
  return ReactNativeFeatureFlags::overrideBySynchronousMountPropsAtMountingAndroid();
}

bool JReactNativeFeatureFlagsCxxInterop::perfIssuesEnabled(
    facebook::jni::alias_ref<JReactNativeFeatureFlagsCxxInterop> /*unused*/) {
  return ReactNativeFeatureFlags::perfIssuesEnabled();
}

bool JReactNativeFeatureFlagsCxxInterop::perfMonitorV2Enabled(
    facebook::jni::alias_ref<JReactNativeFeatureFlagsCxxInterop> /*unused*/) {
  return ReactNativeFeatureFlags::perfMonitorV2Enabled();
}

double JReactNativeFeatureFlagsCxxInterop::preparedTextCacheSize(
    facebook::jni::alias_ref<JReactNativeFeatureFlagsCxxInterop> /*unused*/) {
  return ReactNativeFeatureFlags::preparedTextCacheSize();
}

bool JReactNativeFeatureFlagsCxxInterop::preventShadowTreeCommitExhaustion(
    facebook::jni::alias_ref<JReactNativeFeatureFlagsCxxInterop> /*unused*/) {
  return ReactNativeFeatureFlags::preventShadowTreeCommitExhaustion();
}

bool JReactNativeFeatureFlagsCxxInterop::shouldPressibilityUseW3CPointerEventsForHover(
    facebook::jni::alias_ref<JReactNativeFeatureFlagsCxxInterop> /*unused*/) {
  return ReactNativeFeatureFlags::shouldPressibilityUseW3CPointerEventsForHover();
}

bool JReactNativeFeatureFlagsCxxInterop::shouldResetClickableWhenRecyclingView(
    facebook::jni::alias_ref<JReactNativeFeatureFlagsCxxInterop> /*unused*/) {
  return ReactNativeFeatureFlags::shouldResetClickableWhenRecyclingView();
}

bool JReactNativeFeatureFlagsCxxInterop::shouldResetOnClickListenerWhenRecyclingView(
    facebook::jni::alias_ref<JReactNativeFeatureFlagsCxxInterop> /*unused*/) {
  return ReactNativeFeatureFlags::shouldResetOnClickListenerWhenRecyclingView();
}

bool JReactNativeFeatureFlagsCxxInterop::shouldSetEnabledBasedOnAccessibilityState(
    facebook::jni::alias_ref<JReactNativeFeatureFlagsCxxInterop> /*unused*/) {
  return ReactNativeFeatureFlags::shouldSetEnabledBasedOnAccessibilityState();
}

bool JReactNativeFeatureFlagsCxxInterop::shouldSetIsClickableByDefault(
    facebook::jni::alias_ref<JReactNativeFeatureFlagsCxxInterop> /*unused*/) {
  return ReactNativeFeatureFlags::shouldSetIsClickableByDefault();
}

bool JReactNativeFeatureFlagsCxxInterop::shouldTriggerResponderTransferOnScrollAndroid(
    facebook::jni::alias_ref<JReactNativeFeatureFlagsCxxInterop> /*unused*/) {
  return ReactNativeFeatureFlags::shouldTriggerResponderTransferOnScrollAndroid();
}

bool JReactNativeFeatureFlagsCxxInterop::skipActivityIdentityAssertionOnHostPause(
    facebook::jni::alias_ref<JReactNativeFeatureFlagsCxxInterop> /*unused*/) {
  return ReactNativeFeatureFlags::skipActivityIdentityAssertionOnHostPause();
}

bool JReactNativeFeatureFlagsCxxInterop::traceTurboModulePromiseRejectionsOnAndroid(
    facebook::jni::alias_ref<JReactNativeFeatureFlagsCxxInterop> /*unused*/) {
  return ReactNativeFeatureFlags::traceTurboModulePromiseRejectionsOnAndroid();
}

bool JReactNativeFeatureFlagsCxxInterop::updateRuntimeShadowNodeReferencesOnCommit(
    facebook::jni::alias_ref<JReactNativeFeatureFlagsCxxInterop> /*unused*/) {
  return ReactNativeFeatureFlags::updateRuntimeShadowNodeReferencesOnCommit();
}

bool JReactNativeFeatureFlagsCxxInterop::useAlwaysAvailableJSErrorHandling(
    facebook::jni::alias_ref<JReactNativeFeatureFlagsCxxInterop> /*unused*/) {
  return ReactNativeFeatureFlags::useAlwaysAvailableJSErrorHandling();
}

bool JReactNativeFeatureFlagsCxxInterop::useFabricInterop(
    facebook::jni::alias_ref<JReactNativeFeatureFlagsCxxInterop> /*unused*/) {
  return ReactNativeFeatureFlags::useFabricInterop();
}

bool JReactNativeFeatureFlagsCxxInterop::useNativeEqualsInNativeReadableArrayAndroid(
    facebook::jni::alias_ref<JReactNativeFeatureFlagsCxxInterop> /*unused*/) {
  return ReactNativeFeatureFlags::useNativeEqualsInNativeReadableArrayAndroid();
}

bool JReactNativeFeatureFlagsCxxInterop::useNativeTransformHelperAndroid(
    facebook::jni::alias_ref<JReactNativeFeatureFlagsCxxInterop> /*unused*/) {
  return ReactNativeFeatureFlags::useNativeTransformHelperAndroid();
}

bool JReactNativeFeatureFlagsCxxInterop::useNativeViewConfigsInBridgelessMode(
    facebook::jni::alias_ref<JReactNativeFeatureFlagsCxxInterop> /*unused*/) {
  return ReactNativeFeatureFlags::useNativeViewConfigsInBridgelessMode();
}

bool JReactNativeFeatureFlagsCxxInterop::useRawPropsJsiValue(
    facebook::jni::alias_ref<JReactNativeFeatureFlagsCxxInterop> /*unused*/) {
  return ReactNativeFeatureFlags::useRawPropsJsiValue();
}

bool JReactNativeFeatureFlagsCxxInterop::useShadowNodeStateOnClone(
    facebook::jni::alias_ref<JReactNativeFeatureFlagsCxxInterop> /*unused*/) {
  return ReactNativeFeatureFlags::useShadowNodeStateOnClone();
}

bool JReactNativeFeatureFlagsCxxInterop::useSharedAnimatedBackend(
    facebook::jni::alias_ref<JReactNativeFeatureFlagsCxxInterop> /*unused*/) {
  return ReactNativeFeatureFlags::useSharedAnimatedBackend();
}

bool JReactNativeFeatureFlagsCxxInterop::useTraitHiddenOnAndroid(
    facebook::jni::alias_ref<JReactNativeFeatureFlagsCxxInterop> /*unused*/) {
  return ReactNativeFeatureFlags::useTraitHiddenOnAndroid();
}

bool JReactNativeFeatureFlagsCxxInterop::useTurboModuleInterop(
    facebook::jni::alias_ref<JReactNativeFeatureFlagsCxxInterop> /*unused*/) {
  return ReactNativeFeatureFlags::useTurboModuleInterop();
}

bool JReactNativeFeatureFlagsCxxInterop::useTurboModules(
    facebook::jni::alias_ref<JReactNativeFeatureFlagsCxxInterop> /*unused*/) {
  return ReactNativeFeatureFlags::useTurboModules();
}

double JReactNativeFeatureFlagsCxxInterop::viewCullingOutsetRatio(
    facebook::jni::alias_ref<JReactNativeFeatureFlagsCxxInterop> /*unused*/) {
  return ReactNativeFeatureFlags::viewCullingOutsetRatio();
}

double JReactNativeFeatureFlagsCxxInterop::virtualViewHysteresisRatio(
    facebook::jni::alias_ref<JReactNativeFeatureFlagsCxxInterop> /*unused*/) {
  return ReactNativeFeatureFlags::virtualViewHysteresisRatio();
}

double JReactNativeFeatureFlagsCxxInterop::virtualViewPrerenderRatio(
    facebook::jni::alias_ref<JReactNativeFeatureFlagsCxxInterop> /*unused*/) {
  return ReactNativeFeatureFlags::virtualViewPrerenderRatio();
}

void JReactNativeFeatureFlagsCxxInterop::override(
    facebook::jni::alias_ref<JReactNativeFeatureFlagsCxxInterop> /*unused*/,
    jni::alias_ref<jobject> provider) {
  ReactNativeFeatureFlags::override(
      std::make_unique<ReactNativeFeatureFlagsJavaProvider>(provider));
}

void JReactNativeFeatureFlagsCxxInterop::dangerouslyReset(
    facebook::jni::alias_ref<JReactNativeFeatureFlagsCxxInterop> /*unused*/) {
  ReactNativeFeatureFlags::dangerouslyReset();
}

jni::local_ref<jstring> JReactNativeFeatureFlagsCxxInterop::dangerouslyForceOverride(
    facebook::jni::alias_ref<JReactNativeFeatureFlagsCxxInterop> /*unused*/,
    jni::alias_ref<jobject> provider) {
  auto accessedFlags = ReactNativeFeatureFlags::dangerouslyForceOverride(
             std::make_unique<ReactNativeFeatureFlagsJavaProvider>(provider));
  if (accessedFlags.has_value()) {
    return jni::make_jstring(accessedFlags.value());
  }
  return nullptr;
}

void JReactNativeFeatureFlagsCxxInterop::registerNatives() {
  javaClassLocal()->registerNatives({
      makeNativeMethod(
          "override", JReactNativeFeatureFlagsCxxInterop::override),
      makeNativeMethod("dangerouslyReset", JReactNativeFeatureFlagsCxxInterop::dangerouslyReset),
      makeNativeMethod(
          "dangerouslyForceOverride",
          JReactNativeFeatureFlagsCxxInterop::dangerouslyForceOverride),
      makeNativeMethod(
        "commonTestFlag",
        JReactNativeFeatureFlagsCxxInterop::commonTestFlag),
      makeNativeMethod(
        "cdpInteractionMetricsEnabled",
        JReactNativeFeatureFlagsCxxInterop::cdpInteractionMetricsEnabled),
      makeNativeMethod(
        "cxxNativeAnimatedEnabled",
        JReactNativeFeatureFlagsCxxInterop::cxxNativeAnimatedEnabled),
      makeNativeMethod(
        "disableEarlyViewCommandExecution",
        JReactNativeFeatureFlagsCxxInterop::disableEarlyViewCommandExecution),
      makeNativeMethod(
        "disableImageViewPreallocationAndroid",
        JReactNativeFeatureFlagsCxxInterop::disableImageViewPreallocationAndroid),
      makeNativeMethod(
        "disableMountItemReorderingAndroid",
        JReactNativeFeatureFlagsCxxInterop::disableMountItemReorderingAndroid),
      makeNativeMethod(
        "disableOldAndroidAttachmentMetricsWorkarounds",
        JReactNativeFeatureFlagsCxxInterop::disableOldAndroidAttachmentMetricsWorkarounds),
      makeNativeMethod(
        "disableSubviewClippingAndroid",
        JReactNativeFeatureFlagsCxxInterop::disableSubviewClippingAndroid),
      makeNativeMethod(
        "disableTextLayoutManagerCacheAndroid",
        JReactNativeFeatureFlagsCxxInterop::disableTextLayoutManagerCacheAndroid),
      makeNativeMethod(
        "disableViewPreallocationAndroid",
        JReactNativeFeatureFlagsCxxInterop::disableViewPreallocationAndroid),
      makeNativeMethod(
        "enableAccessibilityOrder",
        JReactNativeFeatureFlagsCxxInterop::enableAccessibilityOrder),
      makeNativeMethod(
        "enableAccumulatedUpdatesInRawPropsAndroid",
        JReactNativeFeatureFlagsCxxInterop::enableAccumulatedUpdatesInRawPropsAndroid),
      makeNativeMethod(
        "enableAndroidAntialiasedBorderRadiusClipping",
        JReactNativeFeatureFlagsCxxInterop::enableAndroidAntialiasedBorderRadiusClipping),
      makeNativeMethod(
        "enableAndroidLinearText",
        JReactNativeFeatureFlagsCxxInterop::enableAndroidLinearText),
      makeNativeMethod(
        "enableAndroidTextMeasurementOptimizations",
        JReactNativeFeatureFlagsCxxInterop::enableAndroidTextMeasurementOptimizations),
      makeNativeMethod(
        "enableBridgelessArchitecture",
        JReactNativeFeatureFlagsCxxInterop::enableBridgelessArchitecture),
      makeNativeMethod(
        "enableCppPropsIteratorSetter",
        JReactNativeFeatureFlagsCxxInterop::enableCppPropsIteratorSetter),
      makeNativeMethod(
        "enableCustomFocusSearchOnClippedElementsAndroid",
        JReactNativeFeatureFlagsCxxInterop::enableCustomFocusSearchOnClippedElementsAndroid),
      makeNativeMethod(
        "enableDestroyShadowTreeRevisionAsync",
        JReactNativeFeatureFlagsCxxInterop::enableDestroyShadowTreeRevisionAsync),
      makeNativeMethod(
        "enableDoubleMeasurementFixAndroid",
        JReactNativeFeatureFlagsCxxInterop::enableDoubleMeasurementFixAndroid),
      makeNativeMethod(
        "enableEagerMainQueueModulesOnIOS",
        JReactNativeFeatureFlagsCxxInterop::enableEagerMainQueueModulesOnIOS),
      makeNativeMethod(
        "enableEagerRootViewAttachment",
        JReactNativeFeatureFlagsCxxInterop::enableEagerRootViewAttachment),
      makeNativeMethod(
        "enableExclusivePropsUpdateAndroid",
        JReactNativeFeatureFlagsCxxInterop::enableExclusivePropsUpdateAndroid),
      makeNativeMethod(
        "enableFabricLogs",
        JReactNativeFeatureFlagsCxxInterop::enableFabricLogs),
      makeNativeMethod(
        "enableFabricRenderer",
        JReactNativeFeatureFlagsCxxInterop::enableFabricRenderer),
      makeNativeMethod(
        "enableFontScaleChangesUpdatingLayout",
        JReactNativeFeatureFlagsCxxInterop::enableFontScaleChangesUpdatingLayout),
      makeNativeMethod(
        "enableIOSTextBaselineOffsetPerLine",
        JReactNativeFeatureFlagsCxxInterop::enableIOSTextBaselineOffsetPerLine),
      makeNativeMethod(
        "enableIOSViewClipToPaddingBox",
        JReactNativeFeatureFlagsCxxInterop::enableIOSViewClipToPaddingBox),
      makeNativeMethod(
        "enableImagePrefetchingAndroid",
        JReactNativeFeatureFlagsCxxInterop::enableImagePrefetchingAndroid),
      makeNativeMethod(
        "enableImagePrefetchingJNIBatchingAndroid",
        JReactNativeFeatureFlagsCxxInterop::enableImagePrefetchingJNIBatchingAndroid),
      makeNativeMethod(
        "enableImagePrefetchingOnUiThreadAndroid",
        JReactNativeFeatureFlagsCxxInterop::enableImagePrefetchingOnUiThreadAndroid),
      makeNativeMethod(
        "enableImmediateUpdateModeForContentOffsetChanges",
        JReactNativeFeatureFlagsCxxInterop::enableImmediateUpdateModeForContentOffsetChanges),
      makeNativeMethod(
        "enableImperativeFocus",
        JReactNativeFeatureFlagsCxxInterop::enableImperativeFocus),
      makeNativeMethod(
        "enableInteropViewManagerClassLookUpOptimizationIOS",
        JReactNativeFeatureFlagsCxxInterop::enableInteropViewManagerClassLookUpOptimizationIOS),
      makeNativeMethod(
        "enableIntersectionObserverByDefault",
        JReactNativeFeatureFlagsCxxInterop::enableIntersectionObserverByDefault),
      makeNativeMethod(
        "enableKeyEvents",
        JReactNativeFeatureFlagsCxxInterop::enableKeyEvents),
      makeNativeMethod(
        "enableLayoutAnimationsOnAndroid",
        JReactNativeFeatureFlagsCxxInterop::enableLayoutAnimationsOnAndroid),
      makeNativeMethod(
        "enableLayoutAnimationsOnIOS",
        JReactNativeFeatureFlagsCxxInterop::enableLayoutAnimationsOnIOS),
      makeNativeMethod(
        "enableLineHeightCenteringOnIOS",
        JReactNativeFeatureFlagsCxxInterop::enableLineHeightCenteringOnIOS),
      makeNativeMethod(
        "enableMainQueueCoordinatorOnIOS",
        JReactNativeFeatureFlagsCxxInterop::enableMainQueueCoordinatorOnIOS),
      makeNativeMethod(
        "enableModuleArgumentNSNullConversionIOS",
        JReactNativeFeatureFlagsCxxInterop::enableModuleArgumentNSNullConversionIOS),
      makeNativeMethod(
        "enableNativeCSSParsing",
        JReactNativeFeatureFlagsCxxInterop::enableNativeCSSParsing),
      makeNativeMethod(
        "enableNetworkEventReporting",
        JReactNativeFeatureFlagsCxxInterop::enableNetworkEventReporting),
      makeNativeMethod(
        "enablePreparedTextLayout",
        JReactNativeFeatureFlagsCxxInterop::enablePreparedTextLayout),
      makeNativeMethod(
        "enablePropsUpdateReconciliationAndroid",
        JReactNativeFeatureFlagsCxxInterop::enablePropsUpdateReconciliationAndroid),
      makeNativeMethod(
        "enableSwiftUIBasedFilters",
        JReactNativeFeatureFlagsCxxInterop::enableSwiftUIBasedFilters),
      makeNativeMethod(
        "enableViewCulling",
        JReactNativeFeatureFlagsCxxInterop::enableViewCulling),
      makeNativeMethod(
        "enableViewRecycling",
        JReactNativeFeatureFlagsCxxInterop::enableViewRecycling),
      makeNativeMethod(
        "enableViewRecyclingForImage",
        JReactNativeFeatureFlagsCxxInterop::enableViewRecyclingForImage),
      makeNativeMethod(
        "enableViewRecyclingForScrollView",
        JReactNativeFeatureFlagsCxxInterop::enableViewRecyclingForScrollView),
      makeNativeMethod(
        "enableViewRecyclingForText",
        JReactNativeFeatureFlagsCxxInterop::enableViewRecyclingForText),
      makeNativeMethod(
        "enableViewRecyclingForView",
        JReactNativeFeatureFlagsCxxInterop::enableViewRecyclingForView),
      makeNativeMethod(
        "enableVirtualViewContainerStateExperimental",
        JReactNativeFeatureFlagsCxxInterop::enableVirtualViewContainerStateExperimental),
      makeNativeMethod(
        "enableVirtualViewDebugFeatures",
        JReactNativeFeatureFlagsCxxInterop::enableVirtualViewDebugFeatures),
      makeNativeMethod(
        "enableVirtualViewRenderState",
        JReactNativeFeatureFlagsCxxInterop::enableVirtualViewRenderState),
      makeNativeMethod(
        "enableVirtualViewWindowFocusDetection",
        JReactNativeFeatureFlagsCxxInterop::enableVirtualViewWindowFocusDetection),
      makeNativeMethod(
        "enableWebPerformanceAPIsByDefault",
        JReactNativeFeatureFlagsCxxInterop::enableWebPerformanceAPIsByDefault),
      makeNativeMethod(
        "fixMappingOfEventPrioritiesBetweenFabricAndReact",
        JReactNativeFeatureFlagsCxxInterop::fixMappingOfEventPrioritiesBetweenFabricAndReact),
      makeNativeMethod(
        "fixTextClippingAndroid15useBoundsForWidth",
        JReactNativeFeatureFlagsCxxInterop::fixTextClippingAndroid15useBoundsForWidth),
      makeNativeMethod(
        "fuseboxAssertSingleHostState",
        JReactNativeFeatureFlagsCxxInterop::fuseboxAssertSingleHostState),
      makeNativeMethod(
        "fuseboxEnabledRelease",
        JReactNativeFeatureFlagsCxxInterop::fuseboxEnabledRelease),
      makeNativeMethod(
        "fuseboxNetworkInspectionEnabled",
        JReactNativeFeatureFlagsCxxInterop::fuseboxNetworkInspectionEnabled),
      makeNativeMethod(
        "hideOffscreenVirtualViewsOnIOS",
        JReactNativeFeatureFlagsCxxInterop::hideOffscreenVirtualViewsOnIOS),
      makeNativeMethod(
        "overrideBySynchronousMountPropsAtMountingAndroid",
        JReactNativeFeatureFlagsCxxInterop::overrideBySynchronousMountPropsAtMountingAndroid),
      makeNativeMethod(
        "perfIssuesEnabled",
        JReactNativeFeatureFlagsCxxInterop::perfIssuesEnabled),
      makeNativeMethod(
        "perfMonitorV2Enabled",
        JReactNativeFeatureFlagsCxxInterop::perfMonitorV2Enabled),
      makeNativeMethod(
        "preparedTextCacheSize",
        JReactNativeFeatureFlagsCxxInterop::preparedTextCacheSize),
      makeNativeMethod(
        "preventShadowTreeCommitExhaustion",
        JReactNativeFeatureFlagsCxxInterop::preventShadowTreeCommitExhaustion),
      makeNativeMethod(
        "shouldPressibilityUseW3CPointerEventsForHover",
        JReactNativeFeatureFlagsCxxInterop::shouldPressibilityUseW3CPointerEventsForHover),
      makeNativeMethod(
        "shouldResetClickableWhenRecyclingView",
        JReactNativeFeatureFlagsCxxInterop::shouldResetClickableWhenRecyclingView),
      makeNativeMethod(
        "shouldResetOnClickListenerWhenRecyclingView",
        JReactNativeFeatureFlagsCxxInterop::shouldResetOnClickListenerWhenRecyclingView),
      makeNativeMethod(
        "shouldSetEnabledBasedOnAccessibilityState",
        JReactNativeFeatureFlagsCxxInterop::shouldSetEnabledBasedOnAccessibilityState),
      makeNativeMethod(
        "shouldSetIsClickableByDefault",
        JReactNativeFeatureFlagsCxxInterop::shouldSetIsClickableByDefault),
      makeNativeMethod(
        "shouldTriggerResponderTransferOnScrollAndroid",
        JReactNativeFeatureFlagsCxxInterop::shouldTriggerResponderTransferOnScrollAndroid),
      makeNativeMethod(
        "skipActivityIdentityAssertionOnHostPause",
        JReactNativeFeatureFlagsCxxInterop::skipActivityIdentityAssertionOnHostPause),
      makeNativeMethod(
        "traceTurboModulePromiseRejectionsOnAndroid",
        JReactNativeFeatureFlagsCxxInterop::traceTurboModulePromiseRejectionsOnAndroid),
      makeNativeMethod(
        "updateRuntimeShadowNodeReferencesOnCommit",
        JReactNativeFeatureFlagsCxxInterop::updateRuntimeShadowNodeReferencesOnCommit),
      makeNativeMethod(
        "useAlwaysAvailableJSErrorHandling",
        JReactNativeFeatureFlagsCxxInterop::useAlwaysAvailableJSErrorHandling),
      makeNativeMethod(
        "useFabricInterop",
        JReactNativeFeatureFlagsCxxInterop::useFabricInterop),
      makeNativeMethod(
        "useNativeEqualsInNativeReadableArrayAndroid",
        JReactNativeFeatureFlagsCxxInterop::useNativeEqualsInNativeReadableArrayAndroid),
      makeNativeMethod(
        "useNativeTransformHelperAndroid",
        JReactNativeFeatureFlagsCxxInterop::useNativeTransformHelperAndroid),
      makeNativeMethod(
        "useNativeViewConfigsInBridgelessMode",
        JReactNativeFeatureFlagsCxxInterop::useNativeViewConfigsInBridgelessMode),
      makeNativeMethod(
        "useRawPropsJsiValue",
        JReactNativeFeatureFlagsCxxInterop::useRawPropsJsiValue),
      makeNativeMethod(
        "useShadowNodeStateOnClone",
        JReactNativeFeatureFlagsCxxInterop::useShadowNodeStateOnClone),
      makeNativeMethod(
        "useSharedAnimatedBackend",
        JReactNativeFeatureFlagsCxxInterop::useSharedAnimatedBackend),
      makeNativeMethod(
        "useTraitHiddenOnAndroid",
        JReactNativeFeatureFlagsCxxInterop::useTraitHiddenOnAndroid),
      makeNativeMethod(
        "useTurboModuleInterop",
        JReactNativeFeatureFlagsCxxInterop::useTurboModuleInterop),
      makeNativeMethod(
        "useTurboModules",
        JReactNativeFeatureFlagsCxxInterop::useTurboModules),
      makeNativeMethod(
        "viewCullingOutsetRatio",
        JReactNativeFeatureFlagsCxxInterop::viewCullingOutsetRatio),
      makeNativeMethod(
        "virtualViewHysteresisRatio",
        JReactNativeFeatureFlagsCxxInterop::virtualViewHysteresisRatio),
      makeNativeMethod(
        "virtualViewPrerenderRatio",
        JReactNativeFeatureFlagsCxxInterop::virtualViewPrerenderRatio),
  });
}

} // namespace facebook::react<|MERGE_RESOLUTION|>--- conflicted
+++ resolved
@@ -4,11 +4,7 @@
  * This source code is licensed under the MIT license found in the
  * LICENSE file in the root directory of this source tree.
  *
-<<<<<<< HEAD
  * @generated SignedSource<<5ae49e14f3af45a65be27f51c905468e>>
-=======
- * @generated SignedSource<<b9af351de972ddff807bd25f98f3ff42>>
->>>>>>> 7d2a7c93
  */
 
 /**
