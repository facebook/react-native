--- conflicted
+++ resolved
@@ -4,11 +4,7 @@
  * This source code is licensed under the MIT license found in the
  * LICENSE file in the root directory of this source tree.
  *
-<<<<<<< HEAD
- * @generated SignedSource<<9c637b9804b154a19f3bdabff3062333>>
-=======
- * @generated SignedSource<<16b12024bb363358ef09b9a42cb2fc97>>
->>>>>>> 830bc8c7
+ * @generated SignedSource<<1c1272ee027cd5e72919c94191021596>>
  */
 
 /**
