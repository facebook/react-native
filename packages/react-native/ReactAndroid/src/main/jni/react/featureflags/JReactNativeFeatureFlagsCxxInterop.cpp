/*
 * Copyright (c) Meta Platforms, Inc. and affiliates.
 *
 * This source code is licensed under the MIT license found in the
 * LICENSE file in the root directory of this source tree.
 *
<<<<<<< HEAD
 * @generated SignedSource<<51a2a0e4a815daabe77ec4e4620765e5>>
=======
 * @generated SignedSource<<5b4977559c424312ed8bd791a96da52d>>
>>>>>>> d22dbb5c
 */

/**
 * IMPORTANT: Do NOT modify this file directly.
 *
 * To change the definition of the flags, edit
 *   packages/react-native/scripts/featureflags/ReactNativeFeatureFlags.config.js.
 *
 * To regenerate this code, run the following script from the repo root:
 *   yarn featureflags --update
 */

#include "JReactNativeFeatureFlagsCxxInterop.h"
#include <react/featureflags/ReactNativeFeatureFlags.h>

namespace facebook::react {

static jni::alias_ref<jni::JClass> getReactNativeFeatureFlagsProviderJavaClass() {
  static const auto jClass = facebook::jni::findClassStatic(
      "com/facebook/react/internal/featureflags/ReactNativeFeatureFlagsProvider");
  return jClass;
}

/**
 * Implementation of ReactNativeFeatureFlagsProvider that wraps a
 * ReactNativeFeatureFlagsProvider Java object.
 */
class ReactNativeFeatureFlagsProviderHolder
    : public ReactNativeFeatureFlagsProvider {
 public:
  explicit ReactNativeFeatureFlagsProviderHolder(
      jni::alias_ref<jobject> javaProvider)
      : javaProvider_(make_global(javaProvider)){};

  bool commonTestFlag() override {
    static const auto method =
        getReactNativeFeatureFlagsProviderJavaClass()->getMethod<jboolean()>("commonTestFlag");
    return method(javaProvider_);
  }

  bool completeReactInstanceCreationOnBgThreadOnAndroid() override {
    static const auto method =
        getReactNativeFeatureFlagsProviderJavaClass()->getMethod<jboolean()>("completeReactInstanceCreationOnBgThreadOnAndroid");
    return method(javaProvider_);
  }

  bool disableEventLoopOnBridgeless() override {
    static const auto method =
        getReactNativeFeatureFlagsProviderJavaClass()->getMethod<jboolean()>("disableEventLoopOnBridgeless");
    return method(javaProvider_);
  }

  bool disableMountItemReorderingAndroid() override {
    static const auto method =
        getReactNativeFeatureFlagsProviderJavaClass()->getMethod<jboolean()>("disableMountItemReorderingAndroid");
    return method(javaProvider_);
  }

  bool enableAccumulatedUpdatesInRawPropsAndroid() override {
    static const auto method =
        getReactNativeFeatureFlagsProviderJavaClass()->getMethod<jboolean()>("enableAccumulatedUpdatesInRawPropsAndroid");
    return method(javaProvider_);
  }

  bool enableAlignItemsBaselineOnFabricIOS() override {
    static const auto method =
        getReactNativeFeatureFlagsProviderJavaClass()->getMethod<jboolean()>("enableAlignItemsBaselineOnFabricIOS");
    return method(javaProvider_);
  }

  bool enableAndroidLineHeightCentering() override {
    static const auto method =
        getReactNativeFeatureFlagsProviderJavaClass()->getMethod<jboolean()>("enableAndroidLineHeightCentering");
    return method(javaProvider_);
  }

  bool enableBridgelessArchitecture() override {
    static const auto method =
        getReactNativeFeatureFlagsProviderJavaClass()->getMethod<jboolean()>("enableBridgelessArchitecture");
    return method(javaProvider_);
  }

  bool enableCppPropsIteratorSetter() override {
    static const auto method =
        getReactNativeFeatureFlagsProviderJavaClass()->getMethod<jboolean()>("enableCppPropsIteratorSetter");
    return method(javaProvider_);
  }

  bool enableDeletionOfUnmountedViews() override {
    static const auto method =
        getReactNativeFeatureFlagsProviderJavaClass()->getMethod<jboolean()>("enableDeletionOfUnmountedViews");
    return method(javaProvider_);
  }

  bool enableEagerRootViewAttachment() override {
    static const auto method =
        getReactNativeFeatureFlagsProviderJavaClass()->getMethod<jboolean()>("enableEagerRootViewAttachment");
    return method(javaProvider_);
  }

  bool enableEventEmitterRetentionDuringGesturesOnAndroid() override {
    static const auto method =
        getReactNativeFeatureFlagsProviderJavaClass()->getMethod<jboolean()>("enableEventEmitterRetentionDuringGesturesOnAndroid");
    return method(javaProvider_);
  }

  bool enableFabricLogs() override {
    static const auto method =
        getReactNativeFeatureFlagsProviderJavaClass()->getMethod<jboolean()>("enableFabricLogs");
    return method(javaProvider_);
  }

  bool enableFabricRenderer() override {
    static const auto method =
        getReactNativeFeatureFlagsProviderJavaClass()->getMethod<jboolean()>("enableFabricRenderer");
    return method(javaProvider_);
  }

  bool enableFixForViewCommandRace() override {
    static const auto method =
        getReactNativeFeatureFlagsProviderJavaClass()->getMethod<jboolean()>("enableFixForViewCommandRace");
    return method(javaProvider_);
  }

  bool enableGranularShadowTreeStateReconciliation() override {
    static const auto method =
        getReactNativeFeatureFlagsProviderJavaClass()->getMethod<jboolean()>("enableGranularShadowTreeStateReconciliation");
    return method(javaProvider_);
  }

  bool enableIOSViewClipToPaddingBox() override {
    static const auto method =
        getReactNativeFeatureFlagsProviderJavaClass()->getMethod<jboolean()>("enableIOSViewClipToPaddingBox");
    return method(javaProvider_);
  }

  bool enableImagePrefetchingAndroid() override {
    static const auto method =
        getReactNativeFeatureFlagsProviderJavaClass()->getMethod<jboolean()>("enableImagePrefetchingAndroid");
    return method(javaProvider_);
  }

  bool enableLayoutAnimationsOnAndroid() override {
    static const auto method =
        getReactNativeFeatureFlagsProviderJavaClass()->getMethod<jboolean()>("enableLayoutAnimationsOnAndroid");
    return method(javaProvider_);
  }

  bool enableLayoutAnimationsOnIOS() override {
    static const auto method =
        getReactNativeFeatureFlagsProviderJavaClass()->getMethod<jboolean()>("enableLayoutAnimationsOnIOS");
    return method(javaProvider_);
  }

  bool enableLineHeightCenteringOnIOS() override {
    static const auto method =
        getReactNativeFeatureFlagsProviderJavaClass()->getMethod<jboolean()>("enableLineHeightCenteringOnIOS");
    return method(javaProvider_);
  }

  bool enableLongTaskAPI() override {
    static const auto method =
        getReactNativeFeatureFlagsProviderJavaClass()->getMethod<jboolean()>("enableLongTaskAPI");
    return method(javaProvider_);
  }

  bool enableNewBackgroundAndBorderDrawables() override {
    static const auto method =
        getReactNativeFeatureFlagsProviderJavaClass()->getMethod<jboolean()>("enableNewBackgroundAndBorderDrawables");
    return method(javaProvider_);
  }

  bool enablePreciseSchedulingForPremountItemsOnAndroid() override {
    static const auto method =
        getReactNativeFeatureFlagsProviderJavaClass()->getMethod<jboolean()>("enablePreciseSchedulingForPremountItemsOnAndroid");
    return method(javaProvider_);
  }

  bool enablePropsUpdateReconciliationAndroid() override {
    static const auto method =
        getReactNativeFeatureFlagsProviderJavaClass()->getMethod<jboolean()>("enablePropsUpdateReconciliationAndroid");
    return method(javaProvider_);
  }

  bool enableReportEventPaintTime() override {
    static const auto method =
        getReactNativeFeatureFlagsProviderJavaClass()->getMethod<jboolean()>("enableReportEventPaintTime");
    return method(javaProvider_);
  }

  bool enableSynchronousStateUpdates() override {
    static const auto method =
        getReactNativeFeatureFlagsProviderJavaClass()->getMethod<jboolean()>("enableSynchronousStateUpdates");
    return method(javaProvider_);
  }

  bool enableUIConsistency() override {
    static const auto method =
        getReactNativeFeatureFlagsProviderJavaClass()->getMethod<jboolean()>("enableUIConsistency");
    return method(javaProvider_);
  }

  bool enableViewRecycling() override {
    static const auto method =
        getReactNativeFeatureFlagsProviderJavaClass()->getMethod<jboolean()>("enableViewRecycling");
    return method(javaProvider_);
  }

  bool excludeYogaFromRawProps() override {
    static const auto method =
        getReactNativeFeatureFlagsProviderJavaClass()->getMethod<jboolean()>("excludeYogaFromRawProps");
    return method(javaProvider_);
  }

  bool fixDifferentiatorEmittingUpdatesWithWrongParentTag() override {
    static const auto method =
        getReactNativeFeatureFlagsProviderJavaClass()->getMethod<jboolean()>("fixDifferentiatorEmittingUpdatesWithWrongParentTag");
    return method(javaProvider_);
  }

  bool fixMappingOfEventPrioritiesBetweenFabricAndReact() override {
    static const auto method =
        getReactNativeFeatureFlagsProviderJavaClass()->getMethod<jboolean()>("fixMappingOfEventPrioritiesBetweenFabricAndReact");
    return method(javaProvider_);
  }

  bool fixMountingCoordinatorReportedPendingTransactionsOnAndroid() override {
    static const auto method =
        getReactNativeFeatureFlagsProviderJavaClass()->getMethod<jboolean()>("fixMountingCoordinatorReportedPendingTransactionsOnAndroid");
    return method(javaProvider_);
  }

  bool fuseboxEnabledRelease() override {
    static const auto method =
        getReactNativeFeatureFlagsProviderJavaClass()->getMethod<jboolean()>("fuseboxEnabledRelease");
    return method(javaProvider_);
  }

  bool initEagerTurboModulesOnNativeModulesQueueAndroid() override {
    static const auto method =
        getReactNativeFeatureFlagsProviderJavaClass()->getMethod<jboolean()>("initEagerTurboModulesOnNativeModulesQueueAndroid");
    return method(javaProvider_);
  }

  bool lazyAnimationCallbacks() override {
    static const auto method =
        getReactNativeFeatureFlagsProviderJavaClass()->getMethod<jboolean()>("lazyAnimationCallbacks");
    return method(javaProvider_);
  }

  bool loadVectorDrawablesOnImages() override {
    static const auto method =
        getReactNativeFeatureFlagsProviderJavaClass()->getMethod<jboolean()>("loadVectorDrawablesOnImages");
    return method(javaProvider_);
  }

  bool traceTurboModulePromiseRejectionsOnAndroid() override {
    static const auto method =
        getReactNativeFeatureFlagsProviderJavaClass()->getMethod<jboolean()>("traceTurboModulePromiseRejectionsOnAndroid");
    return method(javaProvider_);
  }

  bool useAlwaysAvailableJSErrorHandling() override {
    static const auto method =
        getReactNativeFeatureFlagsProviderJavaClass()->getMethod<jboolean()>("useAlwaysAvailableJSErrorHandling");
    return method(javaProvider_);
  }

  bool useFabricInterop() override {
    static const auto method =
        getReactNativeFeatureFlagsProviderJavaClass()->getMethod<jboolean()>("useFabricInterop");
    return method(javaProvider_);
  }

  bool useImmediateExecutorInAndroidBridgeless() override {
    static const auto method =
        getReactNativeFeatureFlagsProviderJavaClass()->getMethod<jboolean()>("useImmediateExecutorInAndroidBridgeless");
    return method(javaProvider_);
  }

  bool useNativeViewConfigsInBridgelessMode() override {
    static const auto method =
        getReactNativeFeatureFlagsProviderJavaClass()->getMethod<jboolean()>("useNativeViewConfigsInBridgelessMode");
    return method(javaProvider_);
  }

  bool useOptimisedViewPreallocationOnAndroid() override {
    static const auto method =
        getReactNativeFeatureFlagsProviderJavaClass()->getMethod<jboolean()>("useOptimisedViewPreallocationOnAndroid");
    return method(javaProvider_);
  }

  bool useOptimizedEventBatchingOnAndroid() override {
    static const auto method =
        getReactNativeFeatureFlagsProviderJavaClass()->getMethod<jboolean()>("useOptimizedEventBatchingOnAndroid");
    return method(javaProvider_);
  }

  bool useRawPropsJsiValue() override {
    static const auto method =
        getReactNativeFeatureFlagsProviderJavaClass()->getMethod<jboolean()>("useRawPropsJsiValue");
    return method(javaProvider_);
  }

  bool useRuntimeShadowNodeReferenceUpdate() override {
    static const auto method =
        getReactNativeFeatureFlagsProviderJavaClass()->getMethod<jboolean()>("useRuntimeShadowNodeReferenceUpdate");
    return method(javaProvider_);
  }

  bool useTurboModuleInterop() override {
    static const auto method =
        getReactNativeFeatureFlagsProviderJavaClass()->getMethod<jboolean()>("useTurboModuleInterop");
    return method(javaProvider_);
  }

  bool useTurboModules() override {
    static const auto method =
        getReactNativeFeatureFlagsProviderJavaClass()->getMethod<jboolean()>("useTurboModules");
    return method(javaProvider_);
  }

 private:
  jni::global_ref<jobject> javaProvider_;
};

bool JReactNativeFeatureFlagsCxxInterop::commonTestFlag(
    facebook::jni::alias_ref<JReactNativeFeatureFlagsCxxInterop> /*unused*/) {
  return ReactNativeFeatureFlags::commonTestFlag();
}

bool JReactNativeFeatureFlagsCxxInterop::completeReactInstanceCreationOnBgThreadOnAndroid(
    facebook::jni::alias_ref<JReactNativeFeatureFlagsCxxInterop> /*unused*/) {
  return ReactNativeFeatureFlags::completeReactInstanceCreationOnBgThreadOnAndroid();
}

bool JReactNativeFeatureFlagsCxxInterop::disableEventLoopOnBridgeless(
    facebook::jni::alias_ref<JReactNativeFeatureFlagsCxxInterop> /*unused*/) {
  return ReactNativeFeatureFlags::disableEventLoopOnBridgeless();
}

bool JReactNativeFeatureFlagsCxxInterop::disableMountItemReorderingAndroid(
    facebook::jni::alias_ref<JReactNativeFeatureFlagsCxxInterop> /*unused*/) {
  return ReactNativeFeatureFlags::disableMountItemReorderingAndroid();
}

bool JReactNativeFeatureFlagsCxxInterop::enableAccumulatedUpdatesInRawPropsAndroid(
    facebook::jni::alias_ref<JReactNativeFeatureFlagsCxxInterop> /*unused*/) {
  return ReactNativeFeatureFlags::enableAccumulatedUpdatesInRawPropsAndroid();
}

bool JReactNativeFeatureFlagsCxxInterop::enableAlignItemsBaselineOnFabricIOS(
    facebook::jni::alias_ref<JReactNativeFeatureFlagsCxxInterop> /*unused*/) {
  return ReactNativeFeatureFlags::enableAlignItemsBaselineOnFabricIOS();
}

bool JReactNativeFeatureFlagsCxxInterop::enableAndroidLineHeightCentering(
    facebook::jni::alias_ref<JReactNativeFeatureFlagsCxxInterop> /*unused*/) {
  return ReactNativeFeatureFlags::enableAndroidLineHeightCentering();
}

bool JReactNativeFeatureFlagsCxxInterop::enableBridgelessArchitecture(
    facebook::jni::alias_ref<JReactNativeFeatureFlagsCxxInterop> /*unused*/) {
  return ReactNativeFeatureFlags::enableBridgelessArchitecture();
}

bool JReactNativeFeatureFlagsCxxInterop::enableCppPropsIteratorSetter(
    facebook::jni::alias_ref<JReactNativeFeatureFlagsCxxInterop> /*unused*/) {
  return ReactNativeFeatureFlags::enableCppPropsIteratorSetter();
}

bool JReactNativeFeatureFlagsCxxInterop::enableDeletionOfUnmountedViews(
    facebook::jni::alias_ref<JReactNativeFeatureFlagsCxxInterop> /*unused*/) {
  return ReactNativeFeatureFlags::enableDeletionOfUnmountedViews();
}

bool JReactNativeFeatureFlagsCxxInterop::enableEagerRootViewAttachment(
    facebook::jni::alias_ref<JReactNativeFeatureFlagsCxxInterop> /*unused*/) {
  return ReactNativeFeatureFlags::enableEagerRootViewAttachment();
}

bool JReactNativeFeatureFlagsCxxInterop::enableEventEmitterRetentionDuringGesturesOnAndroid(
    facebook::jni::alias_ref<JReactNativeFeatureFlagsCxxInterop> /*unused*/) {
  return ReactNativeFeatureFlags::enableEventEmitterRetentionDuringGesturesOnAndroid();
}

bool JReactNativeFeatureFlagsCxxInterop::enableFabricLogs(
    facebook::jni::alias_ref<JReactNativeFeatureFlagsCxxInterop> /*unused*/) {
  return ReactNativeFeatureFlags::enableFabricLogs();
}

bool JReactNativeFeatureFlagsCxxInterop::enableFabricRenderer(
    facebook::jni::alias_ref<JReactNativeFeatureFlagsCxxInterop> /*unused*/) {
  return ReactNativeFeatureFlags::enableFabricRenderer();
}

bool JReactNativeFeatureFlagsCxxInterop::enableFixForViewCommandRace(
    facebook::jni::alias_ref<JReactNativeFeatureFlagsCxxInterop> /*unused*/) {
  return ReactNativeFeatureFlags::enableFixForViewCommandRace();
}

bool JReactNativeFeatureFlagsCxxInterop::enableGranularShadowTreeStateReconciliation(
    facebook::jni::alias_ref<JReactNativeFeatureFlagsCxxInterop> /*unused*/) {
  return ReactNativeFeatureFlags::enableGranularShadowTreeStateReconciliation();
}

bool JReactNativeFeatureFlagsCxxInterop::enableIOSViewClipToPaddingBox(
    facebook::jni::alias_ref<JReactNativeFeatureFlagsCxxInterop> /*unused*/) {
  return ReactNativeFeatureFlags::enableIOSViewClipToPaddingBox();
}

bool JReactNativeFeatureFlagsCxxInterop::enableImagePrefetchingAndroid(
    facebook::jni::alias_ref<JReactNativeFeatureFlagsCxxInterop> /*unused*/) {
  return ReactNativeFeatureFlags::enableImagePrefetchingAndroid();
}

bool JReactNativeFeatureFlagsCxxInterop::enableLayoutAnimationsOnAndroid(
    facebook::jni::alias_ref<JReactNativeFeatureFlagsCxxInterop> /*unused*/) {
  return ReactNativeFeatureFlags::enableLayoutAnimationsOnAndroid();
}

bool JReactNativeFeatureFlagsCxxInterop::enableLayoutAnimationsOnIOS(
    facebook::jni::alias_ref<JReactNativeFeatureFlagsCxxInterop> /*unused*/) {
  return ReactNativeFeatureFlags::enableLayoutAnimationsOnIOS();
}

bool JReactNativeFeatureFlagsCxxInterop::enableLineHeightCenteringOnIOS(
    facebook::jni::alias_ref<JReactNativeFeatureFlagsCxxInterop> /*unused*/) {
  return ReactNativeFeatureFlags::enableLineHeightCenteringOnIOS();
}

bool JReactNativeFeatureFlagsCxxInterop::enableLongTaskAPI(
    facebook::jni::alias_ref<JReactNativeFeatureFlagsCxxInterop> /*unused*/) {
  return ReactNativeFeatureFlags::enableLongTaskAPI();
}

bool JReactNativeFeatureFlagsCxxInterop::enableNewBackgroundAndBorderDrawables(
    facebook::jni::alias_ref<JReactNativeFeatureFlagsCxxInterop> /*unused*/) {
  return ReactNativeFeatureFlags::enableNewBackgroundAndBorderDrawables();
}

bool JReactNativeFeatureFlagsCxxInterop::enablePreciseSchedulingForPremountItemsOnAndroid(
    facebook::jni::alias_ref<JReactNativeFeatureFlagsCxxInterop> /*unused*/) {
  return ReactNativeFeatureFlags::enablePreciseSchedulingForPremountItemsOnAndroid();
}

bool JReactNativeFeatureFlagsCxxInterop::enablePropsUpdateReconciliationAndroid(
    facebook::jni::alias_ref<JReactNativeFeatureFlagsCxxInterop> /*unused*/) {
  return ReactNativeFeatureFlags::enablePropsUpdateReconciliationAndroid();
}

bool JReactNativeFeatureFlagsCxxInterop::enableReportEventPaintTime(
    facebook::jni::alias_ref<JReactNativeFeatureFlagsCxxInterop> /*unused*/) {
  return ReactNativeFeatureFlags::enableReportEventPaintTime();
}

bool JReactNativeFeatureFlagsCxxInterop::enableSynchronousStateUpdates(
    facebook::jni::alias_ref<JReactNativeFeatureFlagsCxxInterop> /*unused*/) {
  return ReactNativeFeatureFlags::enableSynchronousStateUpdates();
}

bool JReactNativeFeatureFlagsCxxInterop::enableUIConsistency(
    facebook::jni::alias_ref<JReactNativeFeatureFlagsCxxInterop> /*unused*/) {
  return ReactNativeFeatureFlags::enableUIConsistency();
}

bool JReactNativeFeatureFlagsCxxInterop::enableViewRecycling(
    facebook::jni::alias_ref<JReactNativeFeatureFlagsCxxInterop> /*unused*/) {
  return ReactNativeFeatureFlags::enableViewRecycling();
}

bool JReactNativeFeatureFlagsCxxInterop::excludeYogaFromRawProps(
    facebook::jni::alias_ref<JReactNativeFeatureFlagsCxxInterop> /*unused*/) {
  return ReactNativeFeatureFlags::excludeYogaFromRawProps();
}

bool JReactNativeFeatureFlagsCxxInterop::fixDifferentiatorEmittingUpdatesWithWrongParentTag(
    facebook::jni::alias_ref<JReactNativeFeatureFlagsCxxInterop> /*unused*/) {
  return ReactNativeFeatureFlags::fixDifferentiatorEmittingUpdatesWithWrongParentTag();
}

bool JReactNativeFeatureFlagsCxxInterop::fixMappingOfEventPrioritiesBetweenFabricAndReact(
    facebook::jni::alias_ref<JReactNativeFeatureFlagsCxxInterop> /*unused*/) {
  return ReactNativeFeatureFlags::fixMappingOfEventPrioritiesBetweenFabricAndReact();
}

bool JReactNativeFeatureFlagsCxxInterop::fixMountingCoordinatorReportedPendingTransactionsOnAndroid(
    facebook::jni::alias_ref<JReactNativeFeatureFlagsCxxInterop> /*unused*/) {
  return ReactNativeFeatureFlags::fixMountingCoordinatorReportedPendingTransactionsOnAndroid();
}

bool JReactNativeFeatureFlagsCxxInterop::fuseboxEnabledRelease(
    facebook::jni::alias_ref<JReactNativeFeatureFlagsCxxInterop> /*unused*/) {
  return ReactNativeFeatureFlags::fuseboxEnabledRelease();
}

bool JReactNativeFeatureFlagsCxxInterop::initEagerTurboModulesOnNativeModulesQueueAndroid(
    facebook::jni::alias_ref<JReactNativeFeatureFlagsCxxInterop> /*unused*/) {
  return ReactNativeFeatureFlags::initEagerTurboModulesOnNativeModulesQueueAndroid();
}

bool JReactNativeFeatureFlagsCxxInterop::lazyAnimationCallbacks(
    facebook::jni::alias_ref<JReactNativeFeatureFlagsCxxInterop> /*unused*/) {
  return ReactNativeFeatureFlags::lazyAnimationCallbacks();
}

bool JReactNativeFeatureFlagsCxxInterop::loadVectorDrawablesOnImages(
    facebook::jni::alias_ref<JReactNativeFeatureFlagsCxxInterop> /*unused*/) {
  return ReactNativeFeatureFlags::loadVectorDrawablesOnImages();
}

bool JReactNativeFeatureFlagsCxxInterop::traceTurboModulePromiseRejectionsOnAndroid(
    facebook::jni::alias_ref<JReactNativeFeatureFlagsCxxInterop> /*unused*/) {
  return ReactNativeFeatureFlags::traceTurboModulePromiseRejectionsOnAndroid();
}

bool JReactNativeFeatureFlagsCxxInterop::useAlwaysAvailableJSErrorHandling(
    facebook::jni::alias_ref<JReactNativeFeatureFlagsCxxInterop> /*unused*/) {
  return ReactNativeFeatureFlags::useAlwaysAvailableJSErrorHandling();
}

bool JReactNativeFeatureFlagsCxxInterop::useFabricInterop(
    facebook::jni::alias_ref<JReactNativeFeatureFlagsCxxInterop> /*unused*/) {
  return ReactNativeFeatureFlags::useFabricInterop();
}

bool JReactNativeFeatureFlagsCxxInterop::useImmediateExecutorInAndroidBridgeless(
    facebook::jni::alias_ref<JReactNativeFeatureFlagsCxxInterop> /*unused*/) {
  return ReactNativeFeatureFlags::useImmediateExecutorInAndroidBridgeless();
}

bool JReactNativeFeatureFlagsCxxInterop::useNativeViewConfigsInBridgelessMode(
    facebook::jni::alias_ref<JReactNativeFeatureFlagsCxxInterop> /*unused*/) {
  return ReactNativeFeatureFlags::useNativeViewConfigsInBridgelessMode();
}

bool JReactNativeFeatureFlagsCxxInterop::useOptimisedViewPreallocationOnAndroid(
    facebook::jni::alias_ref<JReactNativeFeatureFlagsCxxInterop> /*unused*/) {
  return ReactNativeFeatureFlags::useOptimisedViewPreallocationOnAndroid();
}

bool JReactNativeFeatureFlagsCxxInterop::useOptimizedEventBatchingOnAndroid(
    facebook::jni::alias_ref<JReactNativeFeatureFlagsCxxInterop> /*unused*/) {
  return ReactNativeFeatureFlags::useOptimizedEventBatchingOnAndroid();
}

bool JReactNativeFeatureFlagsCxxInterop::useRawPropsJsiValue(
    facebook::jni::alias_ref<JReactNativeFeatureFlagsCxxInterop> /*unused*/) {
  return ReactNativeFeatureFlags::useRawPropsJsiValue();
}

bool JReactNativeFeatureFlagsCxxInterop::useRuntimeShadowNodeReferenceUpdate(
    facebook::jni::alias_ref<JReactNativeFeatureFlagsCxxInterop> /*unused*/) {
  return ReactNativeFeatureFlags::useRuntimeShadowNodeReferenceUpdate();
}

bool JReactNativeFeatureFlagsCxxInterop::useTurboModuleInterop(
    facebook::jni::alias_ref<JReactNativeFeatureFlagsCxxInterop> /*unused*/) {
  return ReactNativeFeatureFlags::useTurboModuleInterop();
}

bool JReactNativeFeatureFlagsCxxInterop::useTurboModules(
    facebook::jni::alias_ref<JReactNativeFeatureFlagsCxxInterop> /*unused*/) {
  return ReactNativeFeatureFlags::useTurboModules();
}

void JReactNativeFeatureFlagsCxxInterop::override(
    facebook::jni::alias_ref<JReactNativeFeatureFlagsCxxInterop> /*unused*/,
    jni::alias_ref<jobject> provider) {
  ReactNativeFeatureFlags::override(
      std::make_unique<ReactNativeFeatureFlagsProviderHolder>(provider));
}

void JReactNativeFeatureFlagsCxxInterop::dangerouslyReset(
    facebook::jni::alias_ref<JReactNativeFeatureFlagsCxxInterop> /*unused*/) {
  ReactNativeFeatureFlags::dangerouslyReset();
}

jni::local_ref<jstring> JReactNativeFeatureFlagsCxxInterop::dangerouslyForceOverride(
    facebook::jni::alias_ref<JReactNativeFeatureFlagsCxxInterop> /*unused*/,
    jni::alias_ref<jobject> provider) {
  auto accessedFlags = ReactNativeFeatureFlags::dangerouslyForceOverride(
             std::make_unique<ReactNativeFeatureFlagsProviderHolder>(provider));
  if (accessedFlags.has_value()) {
    return jni::make_jstring(accessedFlags.value());
  }
  return nullptr;
}

void JReactNativeFeatureFlagsCxxInterop::registerNatives() {
  javaClassLocal()->registerNatives({
      makeNativeMethod(
          "override", JReactNativeFeatureFlagsCxxInterop::override),
      makeNativeMethod("dangerouslyReset", JReactNativeFeatureFlagsCxxInterop::dangerouslyReset),
      makeNativeMethod(
          "dangerouslyForceOverride",
          JReactNativeFeatureFlagsCxxInterop::dangerouslyForceOverride),
      makeNativeMethod(
        "commonTestFlag",
        JReactNativeFeatureFlagsCxxInterop::commonTestFlag),
      makeNativeMethod(
        "completeReactInstanceCreationOnBgThreadOnAndroid",
        JReactNativeFeatureFlagsCxxInterop::completeReactInstanceCreationOnBgThreadOnAndroid),
      makeNativeMethod(
        "disableEventLoopOnBridgeless",
        JReactNativeFeatureFlagsCxxInterop::disableEventLoopOnBridgeless),
      makeNativeMethod(
        "disableMountItemReorderingAndroid",
        JReactNativeFeatureFlagsCxxInterop::disableMountItemReorderingAndroid),
      makeNativeMethod(
        "enableAccumulatedUpdatesInRawPropsAndroid",
        JReactNativeFeatureFlagsCxxInterop::enableAccumulatedUpdatesInRawPropsAndroid),
      makeNativeMethod(
        "enableAlignItemsBaselineOnFabricIOS",
        JReactNativeFeatureFlagsCxxInterop::enableAlignItemsBaselineOnFabricIOS),
      makeNativeMethod(
        "enableAndroidLineHeightCentering",
        JReactNativeFeatureFlagsCxxInterop::enableAndroidLineHeightCentering),
      makeNativeMethod(
        "enableBridgelessArchitecture",
        JReactNativeFeatureFlagsCxxInterop::enableBridgelessArchitecture),
      makeNativeMethod(
        "enableCppPropsIteratorSetter",
        JReactNativeFeatureFlagsCxxInterop::enableCppPropsIteratorSetter),
      makeNativeMethod(
        "enableDeletionOfUnmountedViews",
        JReactNativeFeatureFlagsCxxInterop::enableDeletionOfUnmountedViews),
      makeNativeMethod(
        "enableEagerRootViewAttachment",
        JReactNativeFeatureFlagsCxxInterop::enableEagerRootViewAttachment),
      makeNativeMethod(
        "enableEventEmitterRetentionDuringGesturesOnAndroid",
        JReactNativeFeatureFlagsCxxInterop::enableEventEmitterRetentionDuringGesturesOnAndroid),
      makeNativeMethod(
        "enableFabricLogs",
        JReactNativeFeatureFlagsCxxInterop::enableFabricLogs),
      makeNativeMethod(
        "enableFabricRenderer",
        JReactNativeFeatureFlagsCxxInterop::enableFabricRenderer),
      makeNativeMethod(
        "enableFixForViewCommandRace",
        JReactNativeFeatureFlagsCxxInterop::enableFixForViewCommandRace),
      makeNativeMethod(
        "enableGranularShadowTreeStateReconciliation",
        JReactNativeFeatureFlagsCxxInterop::enableGranularShadowTreeStateReconciliation),
      makeNativeMethod(
        "enableIOSViewClipToPaddingBox",
        JReactNativeFeatureFlagsCxxInterop::enableIOSViewClipToPaddingBox),
      makeNativeMethod(
        "enableImagePrefetchingAndroid",
        JReactNativeFeatureFlagsCxxInterop::enableImagePrefetchingAndroid),
      makeNativeMethod(
        "enableLayoutAnimationsOnAndroid",
        JReactNativeFeatureFlagsCxxInterop::enableLayoutAnimationsOnAndroid),
      makeNativeMethod(
        "enableLayoutAnimationsOnIOS",
        JReactNativeFeatureFlagsCxxInterop::enableLayoutAnimationsOnIOS),
      makeNativeMethod(
        "enableLineHeightCenteringOnIOS",
        JReactNativeFeatureFlagsCxxInterop::enableLineHeightCenteringOnIOS),
      makeNativeMethod(
        "enableLongTaskAPI",
        JReactNativeFeatureFlagsCxxInterop::enableLongTaskAPI),
      makeNativeMethod(
        "enableNewBackgroundAndBorderDrawables",
        JReactNativeFeatureFlagsCxxInterop::enableNewBackgroundAndBorderDrawables),
      makeNativeMethod(
        "enablePreciseSchedulingForPremountItemsOnAndroid",
        JReactNativeFeatureFlagsCxxInterop::enablePreciseSchedulingForPremountItemsOnAndroid),
      makeNativeMethod(
        "enablePropsUpdateReconciliationAndroid",
        JReactNativeFeatureFlagsCxxInterop::enablePropsUpdateReconciliationAndroid),
      makeNativeMethod(
        "enableReportEventPaintTime",
        JReactNativeFeatureFlagsCxxInterop::enableReportEventPaintTime),
      makeNativeMethod(
        "enableSynchronousStateUpdates",
        JReactNativeFeatureFlagsCxxInterop::enableSynchronousStateUpdates),
      makeNativeMethod(
        "enableUIConsistency",
        JReactNativeFeatureFlagsCxxInterop::enableUIConsistency),
      makeNativeMethod(
        "enableViewRecycling",
        JReactNativeFeatureFlagsCxxInterop::enableViewRecycling),
      makeNativeMethod(
        "excludeYogaFromRawProps",
        JReactNativeFeatureFlagsCxxInterop::excludeYogaFromRawProps),
      makeNativeMethod(
        "fixDifferentiatorEmittingUpdatesWithWrongParentTag",
        JReactNativeFeatureFlagsCxxInterop::fixDifferentiatorEmittingUpdatesWithWrongParentTag),
      makeNativeMethod(
        "fixMappingOfEventPrioritiesBetweenFabricAndReact",
        JReactNativeFeatureFlagsCxxInterop::fixMappingOfEventPrioritiesBetweenFabricAndReact),
      makeNativeMethod(
        "fixMountingCoordinatorReportedPendingTransactionsOnAndroid",
        JReactNativeFeatureFlagsCxxInterop::fixMountingCoordinatorReportedPendingTransactionsOnAndroid),
      makeNativeMethod(
        "fuseboxEnabledRelease",
        JReactNativeFeatureFlagsCxxInterop::fuseboxEnabledRelease),
      makeNativeMethod(
        "initEagerTurboModulesOnNativeModulesQueueAndroid",
        JReactNativeFeatureFlagsCxxInterop::initEagerTurboModulesOnNativeModulesQueueAndroid),
      makeNativeMethod(
        "lazyAnimationCallbacks",
        JReactNativeFeatureFlagsCxxInterop::lazyAnimationCallbacks),
      makeNativeMethod(
        "loadVectorDrawablesOnImages",
        JReactNativeFeatureFlagsCxxInterop::loadVectorDrawablesOnImages),
      makeNativeMethod(
        "traceTurboModulePromiseRejectionsOnAndroid",
        JReactNativeFeatureFlagsCxxInterop::traceTurboModulePromiseRejectionsOnAndroid),
      makeNativeMethod(
        "useAlwaysAvailableJSErrorHandling",
        JReactNativeFeatureFlagsCxxInterop::useAlwaysAvailableJSErrorHandling),
      makeNativeMethod(
        "useFabricInterop",
        JReactNativeFeatureFlagsCxxInterop::useFabricInterop),
      makeNativeMethod(
        "useImmediateExecutorInAndroidBridgeless",
        JReactNativeFeatureFlagsCxxInterop::useImmediateExecutorInAndroidBridgeless),
      makeNativeMethod(
        "useNativeViewConfigsInBridgelessMode",
        JReactNativeFeatureFlagsCxxInterop::useNativeViewConfigsInBridgelessMode),
      makeNativeMethod(
        "useOptimisedViewPreallocationOnAndroid",
        JReactNativeFeatureFlagsCxxInterop::useOptimisedViewPreallocationOnAndroid),
      makeNativeMethod(
        "useOptimizedEventBatchingOnAndroid",
        JReactNativeFeatureFlagsCxxInterop::useOptimizedEventBatchingOnAndroid),
      makeNativeMethod(
        "useRawPropsJsiValue",
        JReactNativeFeatureFlagsCxxInterop::useRawPropsJsiValue),
      makeNativeMethod(
        "useRuntimeShadowNodeReferenceUpdate",
        JReactNativeFeatureFlagsCxxInterop::useRuntimeShadowNodeReferenceUpdate),
      makeNativeMethod(
        "useTurboModuleInterop",
        JReactNativeFeatureFlagsCxxInterop::useTurboModuleInterop),
      makeNativeMethod(
        "useTurboModules",
        JReactNativeFeatureFlagsCxxInterop::useTurboModules),
  });
}

} // namespace facebook::react<|MERGE_RESOLUTION|>--- conflicted
+++ resolved
@@ -4,11 +4,7 @@
  * This source code is licensed under the MIT license found in the
  * LICENSE file in the root directory of this source tree.
  *
-<<<<<<< HEAD
- * @generated SignedSource<<51a2a0e4a815daabe77ec4e4620765e5>>
-=======
- * @generated SignedSource<<5b4977559c424312ed8bd791a96da52d>>
->>>>>>> d22dbb5c
+ * @generated SignedSource<<019ee84673771436057f3df9b43ed079>>
  */
 
 /**
