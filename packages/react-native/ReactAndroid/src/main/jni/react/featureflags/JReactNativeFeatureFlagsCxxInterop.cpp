--- conflicted
+++ resolved
@@ -4,11 +4,7 @@
  * This source code is licensed under the MIT license found in the
  * LICENSE file in the root directory of this source tree.
  *
-<<<<<<< HEAD
- * @generated SignedSource<<b33942d5af97bd1f17ba37b4ebf8cf9f>>
-=======
- * @generated SignedSource<<a9b91d3059ef17834691b244cc79ac6b>>
->>>>>>> e45883e4
+ * @generated SignedSource<<e046b8dcce607075c09868362b694926>>
  */
 
 /**
