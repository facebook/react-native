/*
 * Copyright (c) Meta Platforms, Inc. and affiliates.
 *
 * This source code is licensed under the MIT license found in the
 * LICENSE file in the root directory of this source tree.
 *
<<<<<<< HEAD
 * @generated SignedSource<<0bdd42d12c9ec266af495e5c98424472>>
=======
 * @generated SignedSource<<fa8099e1d7d94dffcd229b00af5c748a>>
>>>>>>> d631ec9a
 */

/**
 * IMPORTANT: Do NOT modify this file directly.
 *
 * To change the definition of the flags, edit
 *   packages/react-native/scripts/featureflags/ReactNativeFeatureFlags.config.js.
 *
 * To regenerate this code, run the following script from the repo root:
 *   yarn featureflags --update
 */

#include "JReactNativeFeatureFlagsCxxInterop.h"
#include <react/featureflags/ReactNativeFeatureFlags.h>

namespace facebook::react {

static jni::alias_ref<jni::JClass> getReactNativeFeatureFlagsProviderJavaClass() {
  static const auto jClass = facebook::jni::findClassStatic(
      "com/facebook/react/internal/featureflags/ReactNativeFeatureFlagsProvider");
  return jClass;
}

/**
 * Implementation of ReactNativeFeatureFlagsProvider that wraps a
 * ReactNativeFeatureFlagsProvider Java object.
 */
class ReactNativeFeatureFlagsJavaProvider
    : public ReactNativeFeatureFlagsProvider {
 public:
  explicit ReactNativeFeatureFlagsJavaProvider(
      jni::alias_ref<jobject> javaProvider)
      : javaProvider_(make_global(javaProvider)){};

  bool commonTestFlag() override {
    static const auto method =
        getReactNativeFeatureFlagsProviderJavaClass()->getMethod<jboolean()>("commonTestFlag");
    return method(javaProvider_);
  }

  bool animatedShouldSignalBatch() override {
    static const auto method =
        getReactNativeFeatureFlagsProviderJavaClass()->getMethod<jboolean()>("animatedShouldSignalBatch");
    return method(javaProvider_);
  }

  bool avoidCeilingAvailableAndroidTextWidth() override {
    static const auto method =
        getReactNativeFeatureFlagsProviderJavaClass()->getMethod<jboolean()>("avoidCeilingAvailableAndroidTextWidth");
    return method(javaProvider_);
  }

  bool cxxNativeAnimatedEnabled() override {
    static const auto method =
        getReactNativeFeatureFlagsProviderJavaClass()->getMethod<jboolean()>("cxxNativeAnimatedEnabled");
    return method(javaProvider_);
  }

  bool disableMainQueueSyncDispatchIOS() override {
    static const auto method =
        getReactNativeFeatureFlagsProviderJavaClass()->getMethod<jboolean()>("disableMainQueueSyncDispatchIOS");
    return method(javaProvider_);
  }

  bool disableMountItemReorderingAndroid() override {
    static const auto method =
        getReactNativeFeatureFlagsProviderJavaClass()->getMethod<jboolean()>("disableMountItemReorderingAndroid");
    return method(javaProvider_);
  }

  bool disableTextLayoutManagerCacheAndroid() override {
    static const auto method =
        getReactNativeFeatureFlagsProviderJavaClass()->getMethod<jboolean()>("disableTextLayoutManagerCacheAndroid");
    return method(javaProvider_);
  }

  bool enableAccessibilityOrder() override {
    static const auto method =
        getReactNativeFeatureFlagsProviderJavaClass()->getMethod<jboolean()>("enableAccessibilityOrder");
    return method(javaProvider_);
  }

  bool enableAccumulatedUpdatesInRawPropsAndroid() override {
    static const auto method =
        getReactNativeFeatureFlagsProviderJavaClass()->getMethod<jboolean()>("enableAccumulatedUpdatesInRawPropsAndroid");
    return method(javaProvider_);
  }

  bool enableBridgelessArchitecture() override {
    static const auto method =
        getReactNativeFeatureFlagsProviderJavaClass()->getMethod<jboolean()>("enableBridgelessArchitecture");
    return method(javaProvider_);
  }

  bool enableCppPropsIteratorSetter() override {
    static const auto method =
        getReactNativeFeatureFlagsProviderJavaClass()->getMethod<jboolean()>("enableCppPropsIteratorSetter");
    return method(javaProvider_);
  }

  bool enableCustomFocusSearchOnClippedElementsAndroid() override {
    static const auto method =
        getReactNativeFeatureFlagsProviderJavaClass()->getMethod<jboolean()>("enableCustomFocusSearchOnClippedElementsAndroid");
    return method(javaProvider_);
  }

  bool enableDestroyShadowTreeRevisionAsync() override {
    static const auto method =
        getReactNativeFeatureFlagsProviderJavaClass()->getMethod<jboolean()>("enableDestroyShadowTreeRevisionAsync");
    return method(javaProvider_);
  }

  bool enableDoubleMeasurementFixAndroid() override {
    static const auto method =
        getReactNativeFeatureFlagsProviderJavaClass()->getMethod<jboolean()>("enableDoubleMeasurementFixAndroid");
    return method(javaProvider_);
  }

  bool enableEagerRootViewAttachment() override {
    static const auto method =
        getReactNativeFeatureFlagsProviderJavaClass()->getMethod<jboolean()>("enableEagerRootViewAttachment");
    return method(javaProvider_);
  }

  bool enableFabricLogs() override {
    static const auto method =
        getReactNativeFeatureFlagsProviderJavaClass()->getMethod<jboolean()>("enableFabricLogs");
    return method(javaProvider_);
  }

  bool enableFabricRenderer() override {
    static const auto method =
        getReactNativeFeatureFlagsProviderJavaClass()->getMethod<jboolean()>("enableFabricRenderer");
    return method(javaProvider_);
  }

  bool enableFixForParentTagDuringReparenting() override {
    static const auto method =
        getReactNativeFeatureFlagsProviderJavaClass()->getMethod<jboolean()>("enableFixForParentTagDuringReparenting");
    return method(javaProvider_);
  }

  bool enableFontScaleChangesUpdatingLayout() override {
    static const auto method =
        getReactNativeFeatureFlagsProviderJavaClass()->getMethod<jboolean()>("enableFontScaleChangesUpdatingLayout");
    return method(javaProvider_);
  }

  bool enableIOSTextBaselineOffsetPerLine() override {
    static const auto method =
        getReactNativeFeatureFlagsProviderJavaClass()->getMethod<jboolean()>("enableIOSTextBaselineOffsetPerLine");
    return method(javaProvider_);
  }

  bool enableIOSViewClipToPaddingBox() override {
    static const auto method =
        getReactNativeFeatureFlagsProviderJavaClass()->getMethod<jboolean()>("enableIOSViewClipToPaddingBox");
    return method(javaProvider_);
  }

  bool enableIntersectionObserverEventLoopIntegration() override {
    static const auto method =
        getReactNativeFeatureFlagsProviderJavaClass()->getMethod<jboolean()>("enableIntersectionObserverEventLoopIntegration");
    return method(javaProvider_);
  }

  bool enableLayoutAnimationsOnAndroid() override {
    static const auto method =
        getReactNativeFeatureFlagsProviderJavaClass()->getMethod<jboolean()>("enableLayoutAnimationsOnAndroid");
    return method(javaProvider_);
  }

  bool enableLayoutAnimationsOnIOS() override {
    static const auto method =
        getReactNativeFeatureFlagsProviderJavaClass()->getMethod<jboolean()>("enableLayoutAnimationsOnIOS");
    return method(javaProvider_);
  }

<<<<<<< HEAD
  bool enableLineHeightCenteringOnIOS() override {
    static const auto method =
        getReactNativeFeatureFlagsProviderJavaClass()->getMethod<jboolean()>("enableLineHeightCenteringOnIOS");
=======
  bool enableMainQueueCoordinatorOnIOS() override {
    static const auto method =
        getReactNativeFeatureFlagsProviderJavaClass()->getMethod<jboolean()>("enableMainQueueCoordinatorOnIOS");
>>>>>>> d631ec9a
    return method(javaProvider_);
  }

  bool enableMainQueueModulesOnIOS() override {
    static const auto method =
        getReactNativeFeatureFlagsProviderJavaClass()->getMethod<jboolean()>("enableMainQueueModulesOnIOS");
    return method(javaProvider_);
  }

  bool enableModuleArgumentNSNullConversionIOS() override {
    static const auto method =
        getReactNativeFeatureFlagsProviderJavaClass()->getMethod<jboolean()>("enableModuleArgumentNSNullConversionIOS");
    return method(javaProvider_);
  }

  bool enableNativeCSSParsing() override {
    static const auto method =
        getReactNativeFeatureFlagsProviderJavaClass()->getMethod<jboolean()>("enableNativeCSSParsing");
    return method(javaProvider_);
  }

  bool enableNetworkEventReporting() override {
    static const auto method =
        getReactNativeFeatureFlagsProviderJavaClass()->getMethod<jboolean()>("enableNetworkEventReporting");
    return method(javaProvider_);
  }

  bool enableNewBackgroundAndBorderDrawables() override {
    static const auto method =
        getReactNativeFeatureFlagsProviderJavaClass()->getMethod<jboolean()>("enableNewBackgroundAndBorderDrawables");
    return method(javaProvider_);
  }

  bool enablePreparedTextLayout() override {
    static const auto method =
        getReactNativeFeatureFlagsProviderJavaClass()->getMethod<jboolean()>("enablePreparedTextLayout");
    return method(javaProvider_);
  }

  bool enablePropsUpdateReconciliationAndroid() override {
    static const auto method =
        getReactNativeFeatureFlagsProviderJavaClass()->getMethod<jboolean()>("enablePropsUpdateReconciliationAndroid");
    return method(javaProvider_);
  }

  bool enableResourceTimingAPI() override {
    static const auto method =
        getReactNativeFeatureFlagsProviderJavaClass()->getMethod<jboolean()>("enableResourceTimingAPI");
    return method(javaProvider_);
  }

  bool enableSynchronousStateUpdates() override {
    static const auto method =
        getReactNativeFeatureFlagsProviderJavaClass()->getMethod<jboolean()>("enableSynchronousStateUpdates");
    return method(javaProvider_);
  }

  bool enableViewCulling() override {
    static const auto method =
        getReactNativeFeatureFlagsProviderJavaClass()->getMethod<jboolean()>("enableViewCulling");
    return method(javaProvider_);
  }

  bool enableViewRecycling() override {
    static const auto method =
        getReactNativeFeatureFlagsProviderJavaClass()->getMethod<jboolean()>("enableViewRecycling");
    return method(javaProvider_);
  }

  bool enableViewRecyclingForText() override {
    static const auto method =
        getReactNativeFeatureFlagsProviderJavaClass()->getMethod<jboolean()>("enableViewRecyclingForText");
    return method(javaProvider_);
  }

  bool enableViewRecyclingForView() override {
    static const auto method =
        getReactNativeFeatureFlagsProviderJavaClass()->getMethod<jboolean()>("enableViewRecyclingForView");
    return method(javaProvider_);
  }

  bool fixMappingOfEventPrioritiesBetweenFabricAndReact() override {
    static const auto method =
        getReactNativeFeatureFlagsProviderJavaClass()->getMethod<jboolean()>("fixMappingOfEventPrioritiesBetweenFabricAndReact");
    return method(javaProvider_);
  }

  bool fuseboxEnabledRelease() override {
    static const auto method =
        getReactNativeFeatureFlagsProviderJavaClass()->getMethod<jboolean()>("fuseboxEnabledRelease");
    return method(javaProvider_);
  }

  bool fuseboxNetworkInspectionEnabled() override {
    static const auto method =
        getReactNativeFeatureFlagsProviderJavaClass()->getMethod<jboolean()>("fuseboxNetworkInspectionEnabled");
    return method(javaProvider_);
  }

  bool incorporateMaxLinesDuringAndroidLayout() override {
    static const auto method =
        getReactNativeFeatureFlagsProviderJavaClass()->getMethod<jboolean()>("incorporateMaxLinesDuringAndroidLayout");
    return method(javaProvider_);
  }

  bool traceTurboModulePromiseRejectionsOnAndroid() override {
    static const auto method =
        getReactNativeFeatureFlagsProviderJavaClass()->getMethod<jboolean()>("traceTurboModulePromiseRejectionsOnAndroid");
    return method(javaProvider_);
  }

  bool updateRuntimeShadowNodeReferencesOnCommit() override {
    static const auto method =
        getReactNativeFeatureFlagsProviderJavaClass()->getMethod<jboolean()>("updateRuntimeShadowNodeReferencesOnCommit");
    return method(javaProvider_);
  }

  bool useAlwaysAvailableJSErrorHandling() override {
    static const auto method =
        getReactNativeFeatureFlagsProviderJavaClass()->getMethod<jboolean()>("useAlwaysAvailableJSErrorHandling");
    return method(javaProvider_);
  }

  bool useAndroidTextLayoutWidthDirectly() override {
    static const auto method =
        getReactNativeFeatureFlagsProviderJavaClass()->getMethod<jboolean()>("useAndroidTextLayoutWidthDirectly");
    return method(javaProvider_);
  }

  bool useFabricInterop() override {
    static const auto method =
        getReactNativeFeatureFlagsProviderJavaClass()->getMethod<jboolean()>("useFabricInterop");
    return method(javaProvider_);
  }

  bool useNativeViewConfigsInBridgelessMode() override {
    static const auto method =
        getReactNativeFeatureFlagsProviderJavaClass()->getMethod<jboolean()>("useNativeViewConfigsInBridgelessMode");
    return method(javaProvider_);
  }

  bool useOptimizedEventBatchingOnAndroid() override {
    static const auto method =
        getReactNativeFeatureFlagsProviderJavaClass()->getMethod<jboolean()>("useOptimizedEventBatchingOnAndroid");
    return method(javaProvider_);
  }

  bool useRawPropsJsiValue() override {
    static const auto method =
        getReactNativeFeatureFlagsProviderJavaClass()->getMethod<jboolean()>("useRawPropsJsiValue");
    return method(javaProvider_);
  }

  bool useShadowNodeStateOnClone() override {
    static const auto method =
        getReactNativeFeatureFlagsProviderJavaClass()->getMethod<jboolean()>("useShadowNodeStateOnClone");
    return method(javaProvider_);
  }

  bool useTurboModuleInterop() override {
    static const auto method =
        getReactNativeFeatureFlagsProviderJavaClass()->getMethod<jboolean()>("useTurboModuleInterop");
    return method(javaProvider_);
  }

  bool useTurboModules() override {
    static const auto method =
        getReactNativeFeatureFlagsProviderJavaClass()->getMethod<jboolean()>("useTurboModules");
    return method(javaProvider_);
  }

  double virtualViewPrerenderRatio() override {
    static const auto method =
        getReactNativeFeatureFlagsProviderJavaClass()->getMethod<jdouble()>("virtualViewPrerenderRatio");
    return method(javaProvider_);
  }

 private:
  jni::global_ref<jobject> javaProvider_;
};

bool JReactNativeFeatureFlagsCxxInterop::commonTestFlag(
    facebook::jni::alias_ref<JReactNativeFeatureFlagsCxxInterop> /*unused*/) {
  return ReactNativeFeatureFlags::commonTestFlag();
}

bool JReactNativeFeatureFlagsCxxInterop::animatedShouldSignalBatch(
    facebook::jni::alias_ref<JReactNativeFeatureFlagsCxxInterop> /*unused*/) {
  return ReactNativeFeatureFlags::animatedShouldSignalBatch();
}

bool JReactNativeFeatureFlagsCxxInterop::avoidCeilingAvailableAndroidTextWidth(
    facebook::jni::alias_ref<JReactNativeFeatureFlagsCxxInterop> /*unused*/) {
  return ReactNativeFeatureFlags::avoidCeilingAvailableAndroidTextWidth();
}

bool JReactNativeFeatureFlagsCxxInterop::cxxNativeAnimatedEnabled(
    facebook::jni::alias_ref<JReactNativeFeatureFlagsCxxInterop> /*unused*/) {
  return ReactNativeFeatureFlags::cxxNativeAnimatedEnabled();
}

bool JReactNativeFeatureFlagsCxxInterop::disableMainQueueSyncDispatchIOS(
    facebook::jni::alias_ref<JReactNativeFeatureFlagsCxxInterop> /*unused*/) {
  return ReactNativeFeatureFlags::disableMainQueueSyncDispatchIOS();
}

bool JReactNativeFeatureFlagsCxxInterop::disableMountItemReorderingAndroid(
    facebook::jni::alias_ref<JReactNativeFeatureFlagsCxxInterop> /*unused*/) {
  return ReactNativeFeatureFlags::disableMountItemReorderingAndroid();
}

bool JReactNativeFeatureFlagsCxxInterop::disableTextLayoutManagerCacheAndroid(
    facebook::jni::alias_ref<JReactNativeFeatureFlagsCxxInterop> /*unused*/) {
  return ReactNativeFeatureFlags::disableTextLayoutManagerCacheAndroid();
}

bool JReactNativeFeatureFlagsCxxInterop::enableAccessibilityOrder(
    facebook::jni::alias_ref<JReactNativeFeatureFlagsCxxInterop> /*unused*/) {
  return ReactNativeFeatureFlags::enableAccessibilityOrder();
}

bool JReactNativeFeatureFlagsCxxInterop::enableAccumulatedUpdatesInRawPropsAndroid(
    facebook::jni::alias_ref<JReactNativeFeatureFlagsCxxInterop> /*unused*/) {
  return ReactNativeFeatureFlags::enableAccumulatedUpdatesInRawPropsAndroid();
}

bool JReactNativeFeatureFlagsCxxInterop::enableBridgelessArchitecture(
    facebook::jni::alias_ref<JReactNativeFeatureFlagsCxxInterop> /*unused*/) {
  return ReactNativeFeatureFlags::enableBridgelessArchitecture();
}

bool JReactNativeFeatureFlagsCxxInterop::enableCppPropsIteratorSetter(
    facebook::jni::alias_ref<JReactNativeFeatureFlagsCxxInterop> /*unused*/) {
  return ReactNativeFeatureFlags::enableCppPropsIteratorSetter();
}

bool JReactNativeFeatureFlagsCxxInterop::enableCustomFocusSearchOnClippedElementsAndroid(
    facebook::jni::alias_ref<JReactNativeFeatureFlagsCxxInterop> /*unused*/) {
  return ReactNativeFeatureFlags::enableCustomFocusSearchOnClippedElementsAndroid();
}

bool JReactNativeFeatureFlagsCxxInterop::enableDestroyShadowTreeRevisionAsync(
    facebook::jni::alias_ref<JReactNativeFeatureFlagsCxxInterop> /*unused*/) {
  return ReactNativeFeatureFlags::enableDestroyShadowTreeRevisionAsync();
}

bool JReactNativeFeatureFlagsCxxInterop::enableDoubleMeasurementFixAndroid(
    facebook::jni::alias_ref<JReactNativeFeatureFlagsCxxInterop> /*unused*/) {
  return ReactNativeFeatureFlags::enableDoubleMeasurementFixAndroid();
}

bool JReactNativeFeatureFlagsCxxInterop::enableEagerRootViewAttachment(
    facebook::jni::alias_ref<JReactNativeFeatureFlagsCxxInterop> /*unused*/) {
  return ReactNativeFeatureFlags::enableEagerRootViewAttachment();
}

bool JReactNativeFeatureFlagsCxxInterop::enableFabricLogs(
    facebook::jni::alias_ref<JReactNativeFeatureFlagsCxxInterop> /*unused*/) {
  return ReactNativeFeatureFlags::enableFabricLogs();
}

bool JReactNativeFeatureFlagsCxxInterop::enableFabricRenderer(
    facebook::jni::alias_ref<JReactNativeFeatureFlagsCxxInterop> /*unused*/) {
  return ReactNativeFeatureFlags::enableFabricRenderer();
}

bool JReactNativeFeatureFlagsCxxInterop::enableFixForParentTagDuringReparenting(
    facebook::jni::alias_ref<JReactNativeFeatureFlagsCxxInterop> /*unused*/) {
  return ReactNativeFeatureFlags::enableFixForParentTagDuringReparenting();
}

bool JReactNativeFeatureFlagsCxxInterop::enableFontScaleChangesUpdatingLayout(
    facebook::jni::alias_ref<JReactNativeFeatureFlagsCxxInterop> /*unused*/) {
  return ReactNativeFeatureFlags::enableFontScaleChangesUpdatingLayout();
}

bool JReactNativeFeatureFlagsCxxInterop::enableIOSTextBaselineOffsetPerLine(
    facebook::jni::alias_ref<JReactNativeFeatureFlagsCxxInterop> /*unused*/) {
  return ReactNativeFeatureFlags::enableIOSTextBaselineOffsetPerLine();
}

bool JReactNativeFeatureFlagsCxxInterop::enableIOSViewClipToPaddingBox(
    facebook::jni::alias_ref<JReactNativeFeatureFlagsCxxInterop> /*unused*/) {
  return ReactNativeFeatureFlags::enableIOSViewClipToPaddingBox();
}

bool JReactNativeFeatureFlagsCxxInterop::enableIntersectionObserverEventLoopIntegration(
    facebook::jni::alias_ref<JReactNativeFeatureFlagsCxxInterop> /*unused*/) {
  return ReactNativeFeatureFlags::enableIntersectionObserverEventLoopIntegration();
}

bool JReactNativeFeatureFlagsCxxInterop::enableLayoutAnimationsOnAndroid(
    facebook::jni::alias_ref<JReactNativeFeatureFlagsCxxInterop> /*unused*/) {
  return ReactNativeFeatureFlags::enableLayoutAnimationsOnAndroid();
}

bool JReactNativeFeatureFlagsCxxInterop::enableLayoutAnimationsOnIOS(
    facebook::jni::alias_ref<JReactNativeFeatureFlagsCxxInterop> /*unused*/) {
  return ReactNativeFeatureFlags::enableLayoutAnimationsOnIOS();
}

<<<<<<< HEAD
bool JReactNativeFeatureFlagsCxxInterop::enableLineHeightCenteringOnIOS(
    facebook::jni::alias_ref<JReactNativeFeatureFlagsCxxInterop> /*unused*/) {
  return ReactNativeFeatureFlags::enableLineHeightCenteringOnIOS();
=======
bool JReactNativeFeatureFlagsCxxInterop::enableMainQueueCoordinatorOnIOS(
    facebook::jni::alias_ref<JReactNativeFeatureFlagsCxxInterop> /*unused*/) {
  return ReactNativeFeatureFlags::enableMainQueueCoordinatorOnIOS();
>>>>>>> d631ec9a
}

bool JReactNativeFeatureFlagsCxxInterop::enableMainQueueModulesOnIOS(
    facebook::jni::alias_ref<JReactNativeFeatureFlagsCxxInterop> /*unused*/) {
  return ReactNativeFeatureFlags::enableMainQueueModulesOnIOS();
}

bool JReactNativeFeatureFlagsCxxInterop::enableModuleArgumentNSNullConversionIOS(
    facebook::jni::alias_ref<JReactNativeFeatureFlagsCxxInterop> /*unused*/) {
  return ReactNativeFeatureFlags::enableModuleArgumentNSNullConversionIOS();
}

bool JReactNativeFeatureFlagsCxxInterop::enableNativeCSSParsing(
    facebook::jni::alias_ref<JReactNativeFeatureFlagsCxxInterop> /*unused*/) {
  return ReactNativeFeatureFlags::enableNativeCSSParsing();
}

bool JReactNativeFeatureFlagsCxxInterop::enableNetworkEventReporting(
    facebook::jni::alias_ref<JReactNativeFeatureFlagsCxxInterop> /*unused*/) {
  return ReactNativeFeatureFlags::enableNetworkEventReporting();
}

bool JReactNativeFeatureFlagsCxxInterop::enableNewBackgroundAndBorderDrawables(
    facebook::jni::alias_ref<JReactNativeFeatureFlagsCxxInterop> /*unused*/) {
  return ReactNativeFeatureFlags::enableNewBackgroundAndBorderDrawables();
}

bool JReactNativeFeatureFlagsCxxInterop::enablePreparedTextLayout(
    facebook::jni::alias_ref<JReactNativeFeatureFlagsCxxInterop> /*unused*/) {
  return ReactNativeFeatureFlags::enablePreparedTextLayout();
}

bool JReactNativeFeatureFlagsCxxInterop::enablePropsUpdateReconciliationAndroid(
    facebook::jni::alias_ref<JReactNativeFeatureFlagsCxxInterop> /*unused*/) {
  return ReactNativeFeatureFlags::enablePropsUpdateReconciliationAndroid();
}

bool JReactNativeFeatureFlagsCxxInterop::enableResourceTimingAPI(
    facebook::jni::alias_ref<JReactNativeFeatureFlagsCxxInterop> /*unused*/) {
  return ReactNativeFeatureFlags::enableResourceTimingAPI();
}

bool JReactNativeFeatureFlagsCxxInterop::enableSynchronousStateUpdates(
    facebook::jni::alias_ref<JReactNativeFeatureFlagsCxxInterop> /*unused*/) {
  return ReactNativeFeatureFlags::enableSynchronousStateUpdates();
}

bool JReactNativeFeatureFlagsCxxInterop::enableViewCulling(
    facebook::jni::alias_ref<JReactNativeFeatureFlagsCxxInterop> /*unused*/) {
  return ReactNativeFeatureFlags::enableViewCulling();
}

bool JReactNativeFeatureFlagsCxxInterop::enableViewRecycling(
    facebook::jni::alias_ref<JReactNativeFeatureFlagsCxxInterop> /*unused*/) {
  return ReactNativeFeatureFlags::enableViewRecycling();
}

bool JReactNativeFeatureFlagsCxxInterop::enableViewRecyclingForText(
    facebook::jni::alias_ref<JReactNativeFeatureFlagsCxxInterop> /*unused*/) {
  return ReactNativeFeatureFlags::enableViewRecyclingForText();
}

bool JReactNativeFeatureFlagsCxxInterop::enableViewRecyclingForView(
    facebook::jni::alias_ref<JReactNativeFeatureFlagsCxxInterop> /*unused*/) {
  return ReactNativeFeatureFlags::enableViewRecyclingForView();
}

bool JReactNativeFeatureFlagsCxxInterop::fixMappingOfEventPrioritiesBetweenFabricAndReact(
    facebook::jni::alias_ref<JReactNativeFeatureFlagsCxxInterop> /*unused*/) {
  return ReactNativeFeatureFlags::fixMappingOfEventPrioritiesBetweenFabricAndReact();
}

bool JReactNativeFeatureFlagsCxxInterop::fuseboxEnabledRelease(
    facebook::jni::alias_ref<JReactNativeFeatureFlagsCxxInterop> /*unused*/) {
  return ReactNativeFeatureFlags::fuseboxEnabledRelease();
}

bool JReactNativeFeatureFlagsCxxInterop::fuseboxNetworkInspectionEnabled(
    facebook::jni::alias_ref<JReactNativeFeatureFlagsCxxInterop> /*unused*/) {
  return ReactNativeFeatureFlags::fuseboxNetworkInspectionEnabled();
}

bool JReactNativeFeatureFlagsCxxInterop::incorporateMaxLinesDuringAndroidLayout(
    facebook::jni::alias_ref<JReactNativeFeatureFlagsCxxInterop> /*unused*/) {
  return ReactNativeFeatureFlags::incorporateMaxLinesDuringAndroidLayout();
}

bool JReactNativeFeatureFlagsCxxInterop::traceTurboModulePromiseRejectionsOnAndroid(
    facebook::jni::alias_ref<JReactNativeFeatureFlagsCxxInterop> /*unused*/) {
  return ReactNativeFeatureFlags::traceTurboModulePromiseRejectionsOnAndroid();
}

bool JReactNativeFeatureFlagsCxxInterop::updateRuntimeShadowNodeReferencesOnCommit(
    facebook::jni::alias_ref<JReactNativeFeatureFlagsCxxInterop> /*unused*/) {
  return ReactNativeFeatureFlags::updateRuntimeShadowNodeReferencesOnCommit();
}

bool JReactNativeFeatureFlagsCxxInterop::useAlwaysAvailableJSErrorHandling(
    facebook::jni::alias_ref<JReactNativeFeatureFlagsCxxInterop> /*unused*/) {
  return ReactNativeFeatureFlags::useAlwaysAvailableJSErrorHandling();
}

bool JReactNativeFeatureFlagsCxxInterop::useAndroidTextLayoutWidthDirectly(
    facebook::jni::alias_ref<JReactNativeFeatureFlagsCxxInterop> /*unused*/) {
  return ReactNativeFeatureFlags::useAndroidTextLayoutWidthDirectly();
}

bool JReactNativeFeatureFlagsCxxInterop::useFabricInterop(
    facebook::jni::alias_ref<JReactNativeFeatureFlagsCxxInterop> /*unused*/) {
  return ReactNativeFeatureFlags::useFabricInterop();
}

bool JReactNativeFeatureFlagsCxxInterop::useNativeViewConfigsInBridgelessMode(
    facebook::jni::alias_ref<JReactNativeFeatureFlagsCxxInterop> /*unused*/) {
  return ReactNativeFeatureFlags::useNativeViewConfigsInBridgelessMode();
}

bool JReactNativeFeatureFlagsCxxInterop::useOptimizedEventBatchingOnAndroid(
    facebook::jni::alias_ref<JReactNativeFeatureFlagsCxxInterop> /*unused*/) {
  return ReactNativeFeatureFlags::useOptimizedEventBatchingOnAndroid();
}

bool JReactNativeFeatureFlagsCxxInterop::useRawPropsJsiValue(
    facebook::jni::alias_ref<JReactNativeFeatureFlagsCxxInterop> /*unused*/) {
  return ReactNativeFeatureFlags::useRawPropsJsiValue();
}

bool JReactNativeFeatureFlagsCxxInterop::useShadowNodeStateOnClone(
    facebook::jni::alias_ref<JReactNativeFeatureFlagsCxxInterop> /*unused*/) {
  return ReactNativeFeatureFlags::useShadowNodeStateOnClone();
}

bool JReactNativeFeatureFlagsCxxInterop::useTurboModuleInterop(
    facebook::jni::alias_ref<JReactNativeFeatureFlagsCxxInterop> /*unused*/) {
  return ReactNativeFeatureFlags::useTurboModuleInterop();
}

bool JReactNativeFeatureFlagsCxxInterop::useTurboModules(
    facebook::jni::alias_ref<JReactNativeFeatureFlagsCxxInterop> /*unused*/) {
  return ReactNativeFeatureFlags::useTurboModules();
}

double JReactNativeFeatureFlagsCxxInterop::virtualViewPrerenderRatio(
    facebook::jni::alias_ref<JReactNativeFeatureFlagsCxxInterop> /*unused*/) {
  return ReactNativeFeatureFlags::virtualViewPrerenderRatio();
}

void JReactNativeFeatureFlagsCxxInterop::override(
    facebook::jni::alias_ref<JReactNativeFeatureFlagsCxxInterop> /*unused*/,
    jni::alias_ref<jobject> provider) {
  ReactNativeFeatureFlags::override(
      std::make_unique<ReactNativeFeatureFlagsJavaProvider>(provider));
}

void JReactNativeFeatureFlagsCxxInterop::dangerouslyReset(
    facebook::jni::alias_ref<JReactNativeFeatureFlagsCxxInterop> /*unused*/) {
  ReactNativeFeatureFlags::dangerouslyReset();
}

jni::local_ref<jstring> JReactNativeFeatureFlagsCxxInterop::dangerouslyForceOverride(
    facebook::jni::alias_ref<JReactNativeFeatureFlagsCxxInterop> /*unused*/,
    jni::alias_ref<jobject> provider) {
  auto accessedFlags = ReactNativeFeatureFlags::dangerouslyForceOverride(
             std::make_unique<ReactNativeFeatureFlagsJavaProvider>(provider));
  if (accessedFlags.has_value()) {
    return jni::make_jstring(accessedFlags.value());
  }
  return nullptr;
}

void JReactNativeFeatureFlagsCxxInterop::registerNatives() {
  javaClassLocal()->registerNatives({
      makeNativeMethod(
          "override", JReactNativeFeatureFlagsCxxInterop::override),
      makeNativeMethod("dangerouslyReset", JReactNativeFeatureFlagsCxxInterop::dangerouslyReset),
      makeNativeMethod(
          "dangerouslyForceOverride",
          JReactNativeFeatureFlagsCxxInterop::dangerouslyForceOverride),
      makeNativeMethod(
        "commonTestFlag",
        JReactNativeFeatureFlagsCxxInterop::commonTestFlag),
      makeNativeMethod(
        "animatedShouldSignalBatch",
        JReactNativeFeatureFlagsCxxInterop::animatedShouldSignalBatch),
      makeNativeMethod(
        "avoidCeilingAvailableAndroidTextWidth",
        JReactNativeFeatureFlagsCxxInterop::avoidCeilingAvailableAndroidTextWidth),
      makeNativeMethod(
        "cxxNativeAnimatedEnabled",
        JReactNativeFeatureFlagsCxxInterop::cxxNativeAnimatedEnabled),
      makeNativeMethod(
        "disableMainQueueSyncDispatchIOS",
        JReactNativeFeatureFlagsCxxInterop::disableMainQueueSyncDispatchIOS),
      makeNativeMethod(
        "disableMountItemReorderingAndroid",
        JReactNativeFeatureFlagsCxxInterop::disableMountItemReorderingAndroid),
      makeNativeMethod(
        "disableTextLayoutManagerCacheAndroid",
        JReactNativeFeatureFlagsCxxInterop::disableTextLayoutManagerCacheAndroid),
      makeNativeMethod(
        "enableAccessibilityOrder",
        JReactNativeFeatureFlagsCxxInterop::enableAccessibilityOrder),
      makeNativeMethod(
        "enableAccumulatedUpdatesInRawPropsAndroid",
        JReactNativeFeatureFlagsCxxInterop::enableAccumulatedUpdatesInRawPropsAndroid),
      makeNativeMethod(
        "enableBridgelessArchitecture",
        JReactNativeFeatureFlagsCxxInterop::enableBridgelessArchitecture),
      makeNativeMethod(
        "enableCppPropsIteratorSetter",
        JReactNativeFeatureFlagsCxxInterop::enableCppPropsIteratorSetter),
      makeNativeMethod(
        "enableCustomFocusSearchOnClippedElementsAndroid",
        JReactNativeFeatureFlagsCxxInterop::enableCustomFocusSearchOnClippedElementsAndroid),
      makeNativeMethod(
        "enableDestroyShadowTreeRevisionAsync",
        JReactNativeFeatureFlagsCxxInterop::enableDestroyShadowTreeRevisionAsync),
      makeNativeMethod(
        "enableDoubleMeasurementFixAndroid",
        JReactNativeFeatureFlagsCxxInterop::enableDoubleMeasurementFixAndroid),
      makeNativeMethod(
        "enableEagerRootViewAttachment",
        JReactNativeFeatureFlagsCxxInterop::enableEagerRootViewAttachment),
      makeNativeMethod(
        "enableFabricLogs",
        JReactNativeFeatureFlagsCxxInterop::enableFabricLogs),
      makeNativeMethod(
        "enableFabricRenderer",
        JReactNativeFeatureFlagsCxxInterop::enableFabricRenderer),
      makeNativeMethod(
        "enableFixForParentTagDuringReparenting",
        JReactNativeFeatureFlagsCxxInterop::enableFixForParentTagDuringReparenting),
      makeNativeMethod(
        "enableFontScaleChangesUpdatingLayout",
        JReactNativeFeatureFlagsCxxInterop::enableFontScaleChangesUpdatingLayout),
      makeNativeMethod(
        "enableIOSTextBaselineOffsetPerLine",
        JReactNativeFeatureFlagsCxxInterop::enableIOSTextBaselineOffsetPerLine),
      makeNativeMethod(
        "enableIOSViewClipToPaddingBox",
        JReactNativeFeatureFlagsCxxInterop::enableIOSViewClipToPaddingBox),
      makeNativeMethod(
        "enableIntersectionObserverEventLoopIntegration",
        JReactNativeFeatureFlagsCxxInterop::enableIntersectionObserverEventLoopIntegration),
      makeNativeMethod(
        "enableLayoutAnimationsOnAndroid",
        JReactNativeFeatureFlagsCxxInterop::enableLayoutAnimationsOnAndroid),
      makeNativeMethod(
        "enableLayoutAnimationsOnIOS",
        JReactNativeFeatureFlagsCxxInterop::enableLayoutAnimationsOnIOS),
      makeNativeMethod(
<<<<<<< HEAD
        "enableLineHeightCenteringOnIOS",
        JReactNativeFeatureFlagsCxxInterop::enableLineHeightCenteringOnIOS),
=======
        "enableMainQueueCoordinatorOnIOS",
        JReactNativeFeatureFlagsCxxInterop::enableMainQueueCoordinatorOnIOS),
>>>>>>> d631ec9a
      makeNativeMethod(
        "enableMainQueueModulesOnIOS",
        JReactNativeFeatureFlagsCxxInterop::enableMainQueueModulesOnIOS),
      makeNativeMethod(
        "enableModuleArgumentNSNullConversionIOS",
        JReactNativeFeatureFlagsCxxInterop::enableModuleArgumentNSNullConversionIOS),
      makeNativeMethod(
        "enableNativeCSSParsing",
        JReactNativeFeatureFlagsCxxInterop::enableNativeCSSParsing),
      makeNativeMethod(
        "enableNetworkEventReporting",
        JReactNativeFeatureFlagsCxxInterop::enableNetworkEventReporting),
      makeNativeMethod(
        "enableNewBackgroundAndBorderDrawables",
        JReactNativeFeatureFlagsCxxInterop::enableNewBackgroundAndBorderDrawables),
      makeNativeMethod(
        "enablePreparedTextLayout",
        JReactNativeFeatureFlagsCxxInterop::enablePreparedTextLayout),
      makeNativeMethod(
        "enablePropsUpdateReconciliationAndroid",
        JReactNativeFeatureFlagsCxxInterop::enablePropsUpdateReconciliationAndroid),
      makeNativeMethod(
        "enableResourceTimingAPI",
        JReactNativeFeatureFlagsCxxInterop::enableResourceTimingAPI),
      makeNativeMethod(
        "enableSynchronousStateUpdates",
        JReactNativeFeatureFlagsCxxInterop::enableSynchronousStateUpdates),
      makeNativeMethod(
        "enableViewCulling",
        JReactNativeFeatureFlagsCxxInterop::enableViewCulling),
      makeNativeMethod(
        "enableViewRecycling",
        JReactNativeFeatureFlagsCxxInterop::enableViewRecycling),
      makeNativeMethod(
        "enableViewRecyclingForText",
        JReactNativeFeatureFlagsCxxInterop::enableViewRecyclingForText),
      makeNativeMethod(
        "enableViewRecyclingForView",
        JReactNativeFeatureFlagsCxxInterop::enableViewRecyclingForView),
      makeNativeMethod(
        "fixMappingOfEventPrioritiesBetweenFabricAndReact",
        JReactNativeFeatureFlagsCxxInterop::fixMappingOfEventPrioritiesBetweenFabricAndReact),
      makeNativeMethod(
        "fuseboxEnabledRelease",
        JReactNativeFeatureFlagsCxxInterop::fuseboxEnabledRelease),
      makeNativeMethod(
        "fuseboxNetworkInspectionEnabled",
        JReactNativeFeatureFlagsCxxInterop::fuseboxNetworkInspectionEnabled),
      makeNativeMethod(
        "incorporateMaxLinesDuringAndroidLayout",
        JReactNativeFeatureFlagsCxxInterop::incorporateMaxLinesDuringAndroidLayout),
      makeNativeMethod(
        "traceTurboModulePromiseRejectionsOnAndroid",
        JReactNativeFeatureFlagsCxxInterop::traceTurboModulePromiseRejectionsOnAndroid),
      makeNativeMethod(
        "updateRuntimeShadowNodeReferencesOnCommit",
        JReactNativeFeatureFlagsCxxInterop::updateRuntimeShadowNodeReferencesOnCommit),
      makeNativeMethod(
        "useAlwaysAvailableJSErrorHandling",
        JReactNativeFeatureFlagsCxxInterop::useAlwaysAvailableJSErrorHandling),
      makeNativeMethod(
        "useAndroidTextLayoutWidthDirectly",
        JReactNativeFeatureFlagsCxxInterop::useAndroidTextLayoutWidthDirectly),
      makeNativeMethod(
        "useFabricInterop",
        JReactNativeFeatureFlagsCxxInterop::useFabricInterop),
      makeNativeMethod(
        "useNativeViewConfigsInBridgelessMode",
        JReactNativeFeatureFlagsCxxInterop::useNativeViewConfigsInBridgelessMode),
      makeNativeMethod(
        "useOptimizedEventBatchingOnAndroid",
        JReactNativeFeatureFlagsCxxInterop::useOptimizedEventBatchingOnAndroid),
      makeNativeMethod(
        "useRawPropsJsiValue",
        JReactNativeFeatureFlagsCxxInterop::useRawPropsJsiValue),
      makeNativeMethod(
        "useShadowNodeStateOnClone",
        JReactNativeFeatureFlagsCxxInterop::useShadowNodeStateOnClone),
      makeNativeMethod(
        "useTurboModuleInterop",
        JReactNativeFeatureFlagsCxxInterop::useTurboModuleInterop),
      makeNativeMethod(
        "useTurboModules",
        JReactNativeFeatureFlagsCxxInterop::useTurboModules),
      makeNativeMethod(
        "virtualViewPrerenderRatio",
        JReactNativeFeatureFlagsCxxInterop::virtualViewPrerenderRatio),
  });
}

} // namespace facebook::react<|MERGE_RESOLUTION|>--- conflicted
+++ resolved
@@ -4,11 +4,7 @@
  * This source code is licensed under the MIT license found in the
  * LICENSE file in the root directory of this source tree.
  *
-<<<<<<< HEAD
- * @generated SignedSource<<0bdd42d12c9ec266af495e5c98424472>>
-=======
- * @generated SignedSource<<fa8099e1d7d94dffcd229b00af5c748a>>
->>>>>>> d631ec9a
+ * @generated SignedSource<<727d0d14269e92d401ce99b7584dc9d0>>
  */
 
 /**
@@ -187,15 +183,15 @@
     return method(javaProvider_);
   }
 
-<<<<<<< HEAD
   bool enableLineHeightCenteringOnIOS() override {
     static const auto method =
         getReactNativeFeatureFlagsProviderJavaClass()->getMethod<jboolean()>("enableLineHeightCenteringOnIOS");
-=======
+    return method(javaProvider_);
+  }
+
   bool enableMainQueueCoordinatorOnIOS() override {
     static const auto method =
         getReactNativeFeatureFlagsProviderJavaClass()->getMethod<jboolean()>("enableMainQueueCoordinatorOnIOS");
->>>>>>> d631ec9a
     return method(javaProvider_);
   }
 
@@ -497,15 +493,14 @@
   return ReactNativeFeatureFlags::enableLayoutAnimationsOnIOS();
 }
 
-<<<<<<< HEAD
 bool JReactNativeFeatureFlagsCxxInterop::enableLineHeightCenteringOnIOS(
     facebook::jni::alias_ref<JReactNativeFeatureFlagsCxxInterop> /*unused*/) {
   return ReactNativeFeatureFlags::enableLineHeightCenteringOnIOS();
-=======
+}
+
 bool JReactNativeFeatureFlagsCxxInterop::enableMainQueueCoordinatorOnIOS(
     facebook::jni::alias_ref<JReactNativeFeatureFlagsCxxInterop> /*unused*/) {
   return ReactNativeFeatureFlags::enableMainQueueCoordinatorOnIOS();
->>>>>>> d631ec9a
 }
 
 bool JReactNativeFeatureFlagsCxxInterop::enableMainQueueModulesOnIOS(
@@ -757,13 +752,11 @@
         "enableLayoutAnimationsOnIOS",
         JReactNativeFeatureFlagsCxxInterop::enableLayoutAnimationsOnIOS),
       makeNativeMethod(
-<<<<<<< HEAD
         "enableLineHeightCenteringOnIOS",
         JReactNativeFeatureFlagsCxxInterop::enableLineHeightCenteringOnIOS),
-=======
+      makeNativeMethod(
         "enableMainQueueCoordinatorOnIOS",
         JReactNativeFeatureFlagsCxxInterop::enableMainQueueCoordinatorOnIOS),
->>>>>>> d631ec9a
       makeNativeMethod(
         "enableMainQueueModulesOnIOS",
         JReactNativeFeatureFlagsCxxInterop::enableMainQueueModulesOnIOS),
