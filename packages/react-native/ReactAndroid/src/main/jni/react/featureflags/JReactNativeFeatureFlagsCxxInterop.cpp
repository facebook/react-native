/*
 * Copyright (c) Meta Platforms, Inc. and affiliates.
 *
 * This source code is licensed under the MIT license found in the
 * LICENSE file in the root directory of this source tree.
 *
<<<<<<< HEAD
 * @generated SignedSource<<bfce5be69b3556bf3fa1e5269acb6c1a>>
=======
 * @generated SignedSource<<9c1572172189f9f9ded86a9fdb1cb021>>
>>>>>>> 7be98c99
 */

/**
 * IMPORTANT: Do NOT modify this file directly.
 *
 * To change the definition of the flags, edit
 *   packages/react-native/scripts/featureflags/ReactNativeFeatureFlags.config.js.
 *
 * To regenerate this code, run the following script from the repo root:
 *   yarn featureflags --update
 */

#include "JReactNativeFeatureFlagsCxxInterop.h"
#include <react/featureflags/ReactNativeFeatureFlags.h>

namespace facebook::react {

static jni::alias_ref<jni::JClass> getReactNativeFeatureFlagsProviderJavaClass() {
  static const auto jClass = facebook::jni::findClassStatic(
      "com/facebook/react/internal/featureflags/ReactNativeFeatureFlagsProvider");
  return jClass;
}

/**
 * Implementation of ReactNativeFeatureFlagsProvider that wraps a
 * ReactNativeFeatureFlagsProvider Java object.
 */
class ReactNativeFeatureFlagsProviderHolder
    : public ReactNativeFeatureFlagsProvider {
 public:
  explicit ReactNativeFeatureFlagsProviderHolder(
      jni::alias_ref<jobject> javaProvider)
      : javaProvider_(make_global(javaProvider)){};

  bool commonTestFlag() override {
    static const auto method =
        getReactNativeFeatureFlagsProviderJavaClass()->getMethod<jboolean()>("commonTestFlag");
    return method(javaProvider_);
  }

  bool allowRecursiveCommitsWithSynchronousMountOnAndroid() override {
    static const auto method =
        getReactNativeFeatureFlagsProviderJavaClass()->getMethod<jboolean()>("allowRecursiveCommitsWithSynchronousMountOnAndroid");
    return method(javaProvider_);
  }

  bool completeReactInstanceCreationOnBgThreadOnAndroid() override {
    static const auto method =
        getReactNativeFeatureFlagsProviderJavaClass()->getMethod<jboolean()>("completeReactInstanceCreationOnBgThreadOnAndroid");
    return method(javaProvider_);
  }

  bool disableEventLoopOnBridgeless() override {
    static const auto method =
        getReactNativeFeatureFlagsProviderJavaClass()->getMethod<jboolean()>("disableEventLoopOnBridgeless");
    return method(javaProvider_);
  }

  bool disableMountItemReorderingAndroid() override {
    static const auto method =
        getReactNativeFeatureFlagsProviderJavaClass()->getMethod<jboolean()>("disableMountItemReorderingAndroid");
    return method(javaProvider_);
  }

  bool enableAlignItemsBaselineOnFabricIOS() override {
    static const auto method =
        getReactNativeFeatureFlagsProviderJavaClass()->getMethod<jboolean()>("enableAlignItemsBaselineOnFabricIOS");
    return method(javaProvider_);
  }

  bool enableAndroidLineHeightCentering() override {
    static const auto method =
        getReactNativeFeatureFlagsProviderJavaClass()->getMethod<jboolean()>("enableAndroidLineHeightCentering");
    return method(javaProvider_);
  }

  bool enableBridgelessArchitecture() override {
    static const auto method =
        getReactNativeFeatureFlagsProviderJavaClass()->getMethod<jboolean()>("enableBridgelessArchitecture");
    return method(javaProvider_);
  }

  bool enableCppPropsIteratorSetter() override {
    static const auto method =
        getReactNativeFeatureFlagsProviderJavaClass()->getMethod<jboolean()>("enableCppPropsIteratorSetter");
    return method(javaProvider_);
  }

  bool enableDeletionOfUnmountedViews() override {
    static const auto method =
        getReactNativeFeatureFlagsProviderJavaClass()->getMethod<jboolean()>("enableDeletionOfUnmountedViews");
    return method(javaProvider_);
  }

  bool enableEagerRootViewAttachment() override {
    static const auto method =
        getReactNativeFeatureFlagsProviderJavaClass()->getMethod<jboolean()>("enableEagerRootViewAttachment");
    return method(javaProvider_);
  }

  bool enableEventEmitterRetentionDuringGesturesOnAndroid() override {
    static const auto method =
        getReactNativeFeatureFlagsProviderJavaClass()->getMethod<jboolean()>("enableEventEmitterRetentionDuringGesturesOnAndroid");
    return method(javaProvider_);
  }

  bool enableFabricLogs() override {
    static const auto method =
        getReactNativeFeatureFlagsProviderJavaClass()->getMethod<jboolean()>("enableFabricLogs");
    return method(javaProvider_);
  }

  bool enableFabricRenderer() override {
    static const auto method =
        getReactNativeFeatureFlagsProviderJavaClass()->getMethod<jboolean()>("enableFabricRenderer");
    return method(javaProvider_);
  }

  bool enableFabricRendererExclusively() override {
    static const auto method =
        getReactNativeFeatureFlagsProviderJavaClass()->getMethod<jboolean()>("enableFabricRendererExclusively");
    return method(javaProvider_);
  }

  bool enableFixForViewCommandRace() override {
    static const auto method =
        getReactNativeFeatureFlagsProviderJavaClass()->getMethod<jboolean()>("enableFixForViewCommandRace");
    return method(javaProvider_);
  }

  bool enableGranularShadowTreeStateReconciliation() override {
    static const auto method =
        getReactNativeFeatureFlagsProviderJavaClass()->getMethod<jboolean()>("enableGranularShadowTreeStateReconciliation");
    return method(javaProvider_);
  }

  bool enableIOSViewClipToPaddingBox() override {
    static const auto method =
        getReactNativeFeatureFlagsProviderJavaClass()->getMethod<jboolean()>("enableIOSViewClipToPaddingBox");
    return method(javaProvider_);
  }

  bool enableLayoutAnimationsOnAndroid() override {
    static const auto method =
        getReactNativeFeatureFlagsProviderJavaClass()->getMethod<jboolean()>("enableLayoutAnimationsOnAndroid");
    return method(javaProvider_);
  }

  bool enableLayoutAnimationsOnIOS() override {
    static const auto method =
        getReactNativeFeatureFlagsProviderJavaClass()->getMethod<jboolean()>("enableLayoutAnimationsOnIOS");
    return method(javaProvider_);
  }

  bool enableLineHeightCenteringOnAndroid() override {
    static const auto method =
        getReactNativeFeatureFlagsProviderJavaClass()->getMethod<jboolean()>("enableLineHeightCenteringOnAndroid");
    return method(javaProvider_);
  }

  bool enableLineHeightCenteringOnIOS() override {
    static const auto method =
        getReactNativeFeatureFlagsProviderJavaClass()->getMethod<jboolean()>("enableLineHeightCenteringOnIOS");
    return method(javaProvider_);
  }

  bool enableLongTaskAPI() override {
    static const auto method =
        getReactNativeFeatureFlagsProviderJavaClass()->getMethod<jboolean()>("enableLongTaskAPI");
    return method(javaProvider_);
  }

  bool enableNewBackgroundAndBorderDrawables() override {
    static const auto method =
        getReactNativeFeatureFlagsProviderJavaClass()->getMethod<jboolean()>("enableNewBackgroundAndBorderDrawables");
    return method(javaProvider_);
  }

  bool enablePreciseSchedulingForPremountItemsOnAndroid() override {
    static const auto method =
        getReactNativeFeatureFlagsProviderJavaClass()->getMethod<jboolean()>("enablePreciseSchedulingForPremountItemsOnAndroid");
    return method(javaProvider_);
  }

  bool enablePropsUpdateReconciliationAndroid() override {
    static const auto method =
        getReactNativeFeatureFlagsProviderJavaClass()->getMethod<jboolean()>("enablePropsUpdateReconciliationAndroid");
    return method(javaProvider_);
  }

  bool enableReportEventPaintTime() override {
    static const auto method =
        getReactNativeFeatureFlagsProviderJavaClass()->getMethod<jboolean()>("enableReportEventPaintTime");
    return method(javaProvider_);
  }

  bool enableSynchronousStateUpdates() override {
    static const auto method =
        getReactNativeFeatureFlagsProviderJavaClass()->getMethod<jboolean()>("enableSynchronousStateUpdates");
    return method(javaProvider_);
  }

  bool enableUIConsistency() override {
    static const auto method =
        getReactNativeFeatureFlagsProviderJavaClass()->getMethod<jboolean()>("enableUIConsistency");
    return method(javaProvider_);
  }

  bool enableViewRecycling() override {
    static const auto method =
        getReactNativeFeatureFlagsProviderJavaClass()->getMethod<jboolean()>("enableViewRecycling");
    return method(javaProvider_);
  }

  bool excludeYogaFromRawProps() override {
    static const auto method =
        getReactNativeFeatureFlagsProviderJavaClass()->getMethod<jboolean()>("excludeYogaFromRawProps");
    return method(javaProvider_);
  }

  bool fixMappingOfEventPrioritiesBetweenFabricAndReact() override {
    static const auto method =
        getReactNativeFeatureFlagsProviderJavaClass()->getMethod<jboolean()>("fixMappingOfEventPrioritiesBetweenFabricAndReact");
    return method(javaProvider_);
  }

  bool fixMountingCoordinatorReportedPendingTransactionsOnAndroid() override {
    static const auto method =
        getReactNativeFeatureFlagsProviderJavaClass()->getMethod<jboolean()>("fixMountingCoordinatorReportedPendingTransactionsOnAndroid");
    return method(javaProvider_);
  }

  bool fuseboxEnabledDebug() override {
    static const auto method =
        getReactNativeFeatureFlagsProviderJavaClass()->getMethod<jboolean()>("fuseboxEnabledDebug");
    return method(javaProvider_);
  }

  bool fuseboxEnabledRelease() override {
    static const auto method =
        getReactNativeFeatureFlagsProviderJavaClass()->getMethod<jboolean()>("fuseboxEnabledRelease");
    return method(javaProvider_);
  }

  bool initEagerTurboModulesOnNativeModulesQueueAndroid() override {
    static const auto method =
        getReactNativeFeatureFlagsProviderJavaClass()->getMethod<jboolean()>("initEagerTurboModulesOnNativeModulesQueueAndroid");
    return method(javaProvider_);
  }

  bool lazyAnimationCallbacks() override {
    static const auto method =
        getReactNativeFeatureFlagsProviderJavaClass()->getMethod<jboolean()>("lazyAnimationCallbacks");
    return method(javaProvider_);
  }

  bool loadVectorDrawablesOnImages() override {
    static const auto method =
        getReactNativeFeatureFlagsProviderJavaClass()->getMethod<jboolean()>("loadVectorDrawablesOnImages");
    return method(javaProvider_);
  }

  bool setAndroidLayoutDirection() override {
    static const auto method =
        getReactNativeFeatureFlagsProviderJavaClass()->getMethod<jboolean()>("setAndroidLayoutDirection");
    return method(javaProvider_);
  }

  bool traceTurboModulePromiseRejectionsOnAndroid() override {
    static const auto method =
        getReactNativeFeatureFlagsProviderJavaClass()->getMethod<jboolean()>("traceTurboModulePromiseRejectionsOnAndroid");
    return method(javaProvider_);
  }

  bool useAlwaysAvailableJSErrorHandling() override {
    static const auto method =
        getReactNativeFeatureFlagsProviderJavaClass()->getMethod<jboolean()>("useAlwaysAvailableJSErrorHandling");
    return method(javaProvider_);
  }

  bool useFabricInterop() override {
    static const auto method =
        getReactNativeFeatureFlagsProviderJavaClass()->getMethod<jboolean()>("useFabricInterop");
    return method(javaProvider_);
  }

  bool useImmediateExecutorInAndroidBridgeless() override {
    static const auto method =
        getReactNativeFeatureFlagsProviderJavaClass()->getMethod<jboolean()>("useImmediateExecutorInAndroidBridgeless");
    return method(javaProvider_);
  }

  bool useNativeViewConfigsInBridgelessMode() override {
    static const auto method =
        getReactNativeFeatureFlagsProviderJavaClass()->getMethod<jboolean()>("useNativeViewConfigsInBridgelessMode");
    return method(javaProvider_);
  }

  bool useOptimisedViewPreallocationOnAndroid() override {
    static const auto method =
        getReactNativeFeatureFlagsProviderJavaClass()->getMethod<jboolean()>("useOptimisedViewPreallocationOnAndroid");
    return method(javaProvider_);
  }

  bool useOptimizedEventBatchingOnAndroid() override {
    static const auto method =
        getReactNativeFeatureFlagsProviderJavaClass()->getMethod<jboolean()>("useOptimizedEventBatchingOnAndroid");
    return method(javaProvider_);
  }

  bool useRuntimeShadowNodeReferenceUpdate() override {
    static const auto method =
        getReactNativeFeatureFlagsProviderJavaClass()->getMethod<jboolean()>("useRuntimeShadowNodeReferenceUpdate");
    return method(javaProvider_);
  }

  bool useTurboModuleInterop() override {
    static const auto method =
        getReactNativeFeatureFlagsProviderJavaClass()->getMethod<jboolean()>("useTurboModuleInterop");
    return method(javaProvider_);
  }

  bool useTurboModules() override {
    static const auto method =
        getReactNativeFeatureFlagsProviderJavaClass()->getMethod<jboolean()>("useTurboModules");
    return method(javaProvider_);
  }

 private:
  jni::global_ref<jobject> javaProvider_;
};

bool JReactNativeFeatureFlagsCxxInterop::commonTestFlag(
    facebook::jni::alias_ref<JReactNativeFeatureFlagsCxxInterop> /*unused*/) {
  return ReactNativeFeatureFlags::commonTestFlag();
}

bool JReactNativeFeatureFlagsCxxInterop::allowRecursiveCommitsWithSynchronousMountOnAndroid(
    facebook::jni::alias_ref<JReactNativeFeatureFlagsCxxInterop> /*unused*/) {
  return ReactNativeFeatureFlags::allowRecursiveCommitsWithSynchronousMountOnAndroid();
}

bool JReactNativeFeatureFlagsCxxInterop::completeReactInstanceCreationOnBgThreadOnAndroid(
    facebook::jni::alias_ref<JReactNativeFeatureFlagsCxxInterop> /*unused*/) {
  return ReactNativeFeatureFlags::completeReactInstanceCreationOnBgThreadOnAndroid();
}

bool JReactNativeFeatureFlagsCxxInterop::disableEventLoopOnBridgeless(
    facebook::jni::alias_ref<JReactNativeFeatureFlagsCxxInterop> /*unused*/) {
  return ReactNativeFeatureFlags::disableEventLoopOnBridgeless();
}

bool JReactNativeFeatureFlagsCxxInterop::disableMountItemReorderingAndroid(
    facebook::jni::alias_ref<JReactNativeFeatureFlagsCxxInterop> /*unused*/) {
  return ReactNativeFeatureFlags::disableMountItemReorderingAndroid();
}

bool JReactNativeFeatureFlagsCxxInterop::enableAlignItemsBaselineOnFabricIOS(
    facebook::jni::alias_ref<JReactNativeFeatureFlagsCxxInterop> /*unused*/) {
  return ReactNativeFeatureFlags::enableAlignItemsBaselineOnFabricIOS();
}

bool JReactNativeFeatureFlagsCxxInterop::enableAndroidLineHeightCentering(
    facebook::jni::alias_ref<JReactNativeFeatureFlagsCxxInterop> /*unused*/) {
  return ReactNativeFeatureFlags::enableAndroidLineHeightCentering();
}

bool JReactNativeFeatureFlagsCxxInterop::enableBridgelessArchitecture(
    facebook::jni::alias_ref<JReactNativeFeatureFlagsCxxInterop> /*unused*/) {
  return ReactNativeFeatureFlags::enableBridgelessArchitecture();
}

bool JReactNativeFeatureFlagsCxxInterop::enableCppPropsIteratorSetter(
    facebook::jni::alias_ref<JReactNativeFeatureFlagsCxxInterop> /*unused*/) {
  return ReactNativeFeatureFlags::enableCppPropsIteratorSetter();
}

bool JReactNativeFeatureFlagsCxxInterop::enableDeletionOfUnmountedViews(
    facebook::jni::alias_ref<JReactNativeFeatureFlagsCxxInterop> /*unused*/) {
  return ReactNativeFeatureFlags::enableDeletionOfUnmountedViews();
}

bool JReactNativeFeatureFlagsCxxInterop::enableEagerRootViewAttachment(
    facebook::jni::alias_ref<JReactNativeFeatureFlagsCxxInterop> /*unused*/) {
  return ReactNativeFeatureFlags::enableEagerRootViewAttachment();
}

bool JReactNativeFeatureFlagsCxxInterop::enableEventEmitterRetentionDuringGesturesOnAndroid(
    facebook::jni::alias_ref<JReactNativeFeatureFlagsCxxInterop> /*unused*/) {
  return ReactNativeFeatureFlags::enableEventEmitterRetentionDuringGesturesOnAndroid();
}

bool JReactNativeFeatureFlagsCxxInterop::enableFabricLogs(
    facebook::jni::alias_ref<JReactNativeFeatureFlagsCxxInterop> /*unused*/) {
  return ReactNativeFeatureFlags::enableFabricLogs();
}

bool JReactNativeFeatureFlagsCxxInterop::enableFabricRenderer(
    facebook::jni::alias_ref<JReactNativeFeatureFlagsCxxInterop> /*unused*/) {
  return ReactNativeFeatureFlags::enableFabricRenderer();
}

bool JReactNativeFeatureFlagsCxxInterop::enableFabricRendererExclusively(
    facebook::jni::alias_ref<JReactNativeFeatureFlagsCxxInterop> /*unused*/) {
  return ReactNativeFeatureFlags::enableFabricRendererExclusively();
}

bool JReactNativeFeatureFlagsCxxInterop::enableFixForViewCommandRace(
    facebook::jni::alias_ref<JReactNativeFeatureFlagsCxxInterop> /*unused*/) {
  return ReactNativeFeatureFlags::enableFixForViewCommandRace();
}

bool JReactNativeFeatureFlagsCxxInterop::enableGranularShadowTreeStateReconciliation(
    facebook::jni::alias_ref<JReactNativeFeatureFlagsCxxInterop> /*unused*/) {
  return ReactNativeFeatureFlags::enableGranularShadowTreeStateReconciliation();
}

bool JReactNativeFeatureFlagsCxxInterop::enableIOSViewClipToPaddingBox(
    facebook::jni::alias_ref<JReactNativeFeatureFlagsCxxInterop> /*unused*/) {
  return ReactNativeFeatureFlags::enableIOSViewClipToPaddingBox();
}

bool JReactNativeFeatureFlagsCxxInterop::enableLayoutAnimationsOnAndroid(
    facebook::jni::alias_ref<JReactNativeFeatureFlagsCxxInterop> /*unused*/) {
  return ReactNativeFeatureFlags::enableLayoutAnimationsOnAndroid();
}

bool JReactNativeFeatureFlagsCxxInterop::enableLayoutAnimationsOnIOS(
    facebook::jni::alias_ref<JReactNativeFeatureFlagsCxxInterop> /*unused*/) {
  return ReactNativeFeatureFlags::enableLayoutAnimationsOnIOS();
}

bool JReactNativeFeatureFlagsCxxInterop::enableLineHeightCenteringOnAndroid(
    facebook::jni::alias_ref<JReactNativeFeatureFlagsCxxInterop> /*unused*/) {
  return ReactNativeFeatureFlags::enableLineHeightCenteringOnAndroid();
}

bool JReactNativeFeatureFlagsCxxInterop::enableLineHeightCenteringOnIOS(
    facebook::jni::alias_ref<JReactNativeFeatureFlagsCxxInterop> /*unused*/) {
  return ReactNativeFeatureFlags::enableLineHeightCenteringOnIOS();
}

bool JReactNativeFeatureFlagsCxxInterop::enableLongTaskAPI(
    facebook::jni::alias_ref<JReactNativeFeatureFlagsCxxInterop> /*unused*/) {
  return ReactNativeFeatureFlags::enableLongTaskAPI();
}

bool JReactNativeFeatureFlagsCxxInterop::enableNewBackgroundAndBorderDrawables(
    facebook::jni::alias_ref<JReactNativeFeatureFlagsCxxInterop> /*unused*/) {
  return ReactNativeFeatureFlags::enableNewBackgroundAndBorderDrawables();
}

bool JReactNativeFeatureFlagsCxxInterop::enablePreciseSchedulingForPremountItemsOnAndroid(
    facebook::jni::alias_ref<JReactNativeFeatureFlagsCxxInterop> /*unused*/) {
  return ReactNativeFeatureFlags::enablePreciseSchedulingForPremountItemsOnAndroid();
}

bool JReactNativeFeatureFlagsCxxInterop::enablePropsUpdateReconciliationAndroid(
    facebook::jni::alias_ref<JReactNativeFeatureFlagsCxxInterop> /*unused*/) {
  return ReactNativeFeatureFlags::enablePropsUpdateReconciliationAndroid();
}

bool JReactNativeFeatureFlagsCxxInterop::enableReportEventPaintTime(
    facebook::jni::alias_ref<JReactNativeFeatureFlagsCxxInterop> /*unused*/) {
  return ReactNativeFeatureFlags::enableReportEventPaintTime();
}

bool JReactNativeFeatureFlagsCxxInterop::enableSynchronousStateUpdates(
    facebook::jni::alias_ref<JReactNativeFeatureFlagsCxxInterop> /*unused*/) {
  return ReactNativeFeatureFlags::enableSynchronousStateUpdates();
}

bool JReactNativeFeatureFlagsCxxInterop::enableUIConsistency(
    facebook::jni::alias_ref<JReactNativeFeatureFlagsCxxInterop> /*unused*/) {
  return ReactNativeFeatureFlags::enableUIConsistency();
}

bool JReactNativeFeatureFlagsCxxInterop::enableViewRecycling(
    facebook::jni::alias_ref<JReactNativeFeatureFlagsCxxInterop> /*unused*/) {
  return ReactNativeFeatureFlags::enableViewRecycling();
}

bool JReactNativeFeatureFlagsCxxInterop::excludeYogaFromRawProps(
    facebook::jni::alias_ref<JReactNativeFeatureFlagsCxxInterop> /*unused*/) {
  return ReactNativeFeatureFlags::excludeYogaFromRawProps();
}

bool JReactNativeFeatureFlagsCxxInterop::fixMappingOfEventPrioritiesBetweenFabricAndReact(
    facebook::jni::alias_ref<JReactNativeFeatureFlagsCxxInterop> /*unused*/) {
  return ReactNativeFeatureFlags::fixMappingOfEventPrioritiesBetweenFabricAndReact();
}

bool JReactNativeFeatureFlagsCxxInterop::fixMountingCoordinatorReportedPendingTransactionsOnAndroid(
    facebook::jni::alias_ref<JReactNativeFeatureFlagsCxxInterop> /*unused*/) {
  return ReactNativeFeatureFlags::fixMountingCoordinatorReportedPendingTransactionsOnAndroid();
}

bool JReactNativeFeatureFlagsCxxInterop::fuseboxEnabledDebug(
    facebook::jni::alias_ref<JReactNativeFeatureFlagsCxxInterop> /*unused*/) {
  return ReactNativeFeatureFlags::fuseboxEnabledDebug();
}

bool JReactNativeFeatureFlagsCxxInterop::fuseboxEnabledRelease(
    facebook::jni::alias_ref<JReactNativeFeatureFlagsCxxInterop> /*unused*/) {
  return ReactNativeFeatureFlags::fuseboxEnabledRelease();
}

bool JReactNativeFeatureFlagsCxxInterop::initEagerTurboModulesOnNativeModulesQueueAndroid(
    facebook::jni::alias_ref<JReactNativeFeatureFlagsCxxInterop> /*unused*/) {
  return ReactNativeFeatureFlags::initEagerTurboModulesOnNativeModulesQueueAndroid();
}

bool JReactNativeFeatureFlagsCxxInterop::lazyAnimationCallbacks(
    facebook::jni::alias_ref<JReactNativeFeatureFlagsCxxInterop> /*unused*/) {
  return ReactNativeFeatureFlags::lazyAnimationCallbacks();
}

bool JReactNativeFeatureFlagsCxxInterop::loadVectorDrawablesOnImages(
    facebook::jni::alias_ref<JReactNativeFeatureFlagsCxxInterop> /*unused*/) {
  return ReactNativeFeatureFlags::loadVectorDrawablesOnImages();
}

bool JReactNativeFeatureFlagsCxxInterop::setAndroidLayoutDirection(
    facebook::jni::alias_ref<JReactNativeFeatureFlagsCxxInterop> /*unused*/) {
  return ReactNativeFeatureFlags::setAndroidLayoutDirection();
}

bool JReactNativeFeatureFlagsCxxInterop::traceTurboModulePromiseRejectionsOnAndroid(
    facebook::jni::alias_ref<JReactNativeFeatureFlagsCxxInterop> /*unused*/) {
  return ReactNativeFeatureFlags::traceTurboModulePromiseRejectionsOnAndroid();
}

bool JReactNativeFeatureFlagsCxxInterop::useAlwaysAvailableJSErrorHandling(
    facebook::jni::alias_ref<JReactNativeFeatureFlagsCxxInterop> /*unused*/) {
  return ReactNativeFeatureFlags::useAlwaysAvailableJSErrorHandling();
}

bool JReactNativeFeatureFlagsCxxInterop::useFabricInterop(
    facebook::jni::alias_ref<JReactNativeFeatureFlagsCxxInterop> /*unused*/) {
  return ReactNativeFeatureFlags::useFabricInterop();
}

bool JReactNativeFeatureFlagsCxxInterop::useImmediateExecutorInAndroidBridgeless(
    facebook::jni::alias_ref<JReactNativeFeatureFlagsCxxInterop> /*unused*/) {
  return ReactNativeFeatureFlags::useImmediateExecutorInAndroidBridgeless();
}

bool JReactNativeFeatureFlagsCxxInterop::useNativeViewConfigsInBridgelessMode(
    facebook::jni::alias_ref<JReactNativeFeatureFlagsCxxInterop> /*unused*/) {
  return ReactNativeFeatureFlags::useNativeViewConfigsInBridgelessMode();
}

bool JReactNativeFeatureFlagsCxxInterop::useOptimisedViewPreallocationOnAndroid(
    facebook::jni::alias_ref<JReactNativeFeatureFlagsCxxInterop> /*unused*/) {
  return ReactNativeFeatureFlags::useOptimisedViewPreallocationOnAndroid();
}

bool JReactNativeFeatureFlagsCxxInterop::useOptimizedEventBatchingOnAndroid(
    facebook::jni::alias_ref<JReactNativeFeatureFlagsCxxInterop> /*unused*/) {
  return ReactNativeFeatureFlags::useOptimizedEventBatchingOnAndroid();
}

bool JReactNativeFeatureFlagsCxxInterop::useRuntimeShadowNodeReferenceUpdate(
    facebook::jni::alias_ref<JReactNativeFeatureFlagsCxxInterop> /*unused*/) {
  return ReactNativeFeatureFlags::useRuntimeShadowNodeReferenceUpdate();
}

bool JReactNativeFeatureFlagsCxxInterop::useTurboModuleInterop(
    facebook::jni::alias_ref<JReactNativeFeatureFlagsCxxInterop> /*unused*/) {
  return ReactNativeFeatureFlags::useTurboModuleInterop();
}

bool JReactNativeFeatureFlagsCxxInterop::useTurboModules(
    facebook::jni::alias_ref<JReactNativeFeatureFlagsCxxInterop> /*unused*/) {
  return ReactNativeFeatureFlags::useTurboModules();
}

void JReactNativeFeatureFlagsCxxInterop::override(
    facebook::jni::alias_ref<JReactNativeFeatureFlagsCxxInterop> /*unused*/,
    jni::alias_ref<jobject> provider) {
  ReactNativeFeatureFlags::override(
      std::make_unique<ReactNativeFeatureFlagsProviderHolder>(provider));
}

void JReactNativeFeatureFlagsCxxInterop::dangerouslyReset(
    facebook::jni::alias_ref<JReactNativeFeatureFlagsCxxInterop> /*unused*/) {
  ReactNativeFeatureFlags::dangerouslyReset();
}

jni::local_ref<jstring> JReactNativeFeatureFlagsCxxInterop::dangerouslyForceOverride(
    facebook::jni::alias_ref<JReactNativeFeatureFlagsCxxInterop> /*unused*/,
    jni::alias_ref<jobject> provider) {
  auto accessedFlags = ReactNativeFeatureFlags::dangerouslyForceOverride(
             std::make_unique<ReactNativeFeatureFlagsProviderHolder>(provider));
  if (accessedFlags.has_value()) {
    return jni::make_jstring(accessedFlags.value());
  }
  return nullptr;
}

void JReactNativeFeatureFlagsCxxInterop::registerNatives() {
  javaClassLocal()->registerNatives({
      makeNativeMethod(
          "override", JReactNativeFeatureFlagsCxxInterop::override),
      makeNativeMethod("dangerouslyReset", JReactNativeFeatureFlagsCxxInterop::dangerouslyReset),
      makeNativeMethod(
          "dangerouslyForceOverride",
          JReactNativeFeatureFlagsCxxInterop::dangerouslyForceOverride),
      makeNativeMethod(
        "commonTestFlag",
        JReactNativeFeatureFlagsCxxInterop::commonTestFlag),
      makeNativeMethod(
        "allowRecursiveCommitsWithSynchronousMountOnAndroid",
        JReactNativeFeatureFlagsCxxInterop::allowRecursiveCommitsWithSynchronousMountOnAndroid),
      makeNativeMethod(
        "completeReactInstanceCreationOnBgThreadOnAndroid",
        JReactNativeFeatureFlagsCxxInterop::completeReactInstanceCreationOnBgThreadOnAndroid),
      makeNativeMethod(
        "disableEventLoopOnBridgeless",
        JReactNativeFeatureFlagsCxxInterop::disableEventLoopOnBridgeless),
      makeNativeMethod(
        "disableMountItemReorderingAndroid",
        JReactNativeFeatureFlagsCxxInterop::disableMountItemReorderingAndroid),
      makeNativeMethod(
        "enableAlignItemsBaselineOnFabricIOS",
        JReactNativeFeatureFlagsCxxInterop::enableAlignItemsBaselineOnFabricIOS),
      makeNativeMethod(
        "enableAndroidLineHeightCentering",
        JReactNativeFeatureFlagsCxxInterop::enableAndroidLineHeightCentering),
      makeNativeMethod(
        "enableBridgelessArchitecture",
        JReactNativeFeatureFlagsCxxInterop::enableBridgelessArchitecture),
      makeNativeMethod(
        "enableCppPropsIteratorSetter",
        JReactNativeFeatureFlagsCxxInterop::enableCppPropsIteratorSetter),
      makeNativeMethod(
        "enableDeletionOfUnmountedViews",
        JReactNativeFeatureFlagsCxxInterop::enableDeletionOfUnmountedViews),
      makeNativeMethod(
        "enableEagerRootViewAttachment",
        JReactNativeFeatureFlagsCxxInterop::enableEagerRootViewAttachment),
      makeNativeMethod(
        "enableEventEmitterRetentionDuringGesturesOnAndroid",
        JReactNativeFeatureFlagsCxxInterop::enableEventEmitterRetentionDuringGesturesOnAndroid),
      makeNativeMethod(
        "enableFabricLogs",
        JReactNativeFeatureFlagsCxxInterop::enableFabricLogs),
      makeNativeMethod(
        "enableFabricRenderer",
        JReactNativeFeatureFlagsCxxInterop::enableFabricRenderer),
      makeNativeMethod(
        "enableFabricRendererExclusively",
        JReactNativeFeatureFlagsCxxInterop::enableFabricRendererExclusively),
      makeNativeMethod(
        "enableFixForViewCommandRace",
        JReactNativeFeatureFlagsCxxInterop::enableFixForViewCommandRace),
      makeNativeMethod(
        "enableGranularShadowTreeStateReconciliation",
        JReactNativeFeatureFlagsCxxInterop::enableGranularShadowTreeStateReconciliation),
      makeNativeMethod(
        "enableIOSViewClipToPaddingBox",
        JReactNativeFeatureFlagsCxxInterop::enableIOSViewClipToPaddingBox),
      makeNativeMethod(
        "enableLayoutAnimationsOnAndroid",
        JReactNativeFeatureFlagsCxxInterop::enableLayoutAnimationsOnAndroid),
      makeNativeMethod(
        "enableLayoutAnimationsOnIOS",
        JReactNativeFeatureFlagsCxxInterop::enableLayoutAnimationsOnIOS),
      makeNativeMethod(
        "enableLineHeightCenteringOnAndroid",
        JReactNativeFeatureFlagsCxxInterop::enableLineHeightCenteringOnAndroid),
      makeNativeMethod(
        "enableLineHeightCenteringOnIOS",
        JReactNativeFeatureFlagsCxxInterop::enableLineHeightCenteringOnIOS),
      makeNativeMethod(
        "enableLongTaskAPI",
        JReactNativeFeatureFlagsCxxInterop::enableLongTaskAPI),
      makeNativeMethod(
        "enableNewBackgroundAndBorderDrawables",
        JReactNativeFeatureFlagsCxxInterop::enableNewBackgroundAndBorderDrawables),
      makeNativeMethod(
        "enablePreciseSchedulingForPremountItemsOnAndroid",
        JReactNativeFeatureFlagsCxxInterop::enablePreciseSchedulingForPremountItemsOnAndroid),
      makeNativeMethod(
        "enablePropsUpdateReconciliationAndroid",
        JReactNativeFeatureFlagsCxxInterop::enablePropsUpdateReconciliationAndroid),
      makeNativeMethod(
        "enableReportEventPaintTime",
        JReactNativeFeatureFlagsCxxInterop::enableReportEventPaintTime),
      makeNativeMethod(
        "enableSynchronousStateUpdates",
        JReactNativeFeatureFlagsCxxInterop::enableSynchronousStateUpdates),
      makeNativeMethod(
        "enableUIConsistency",
        JReactNativeFeatureFlagsCxxInterop::enableUIConsistency),
      makeNativeMethod(
        "enableViewRecycling",
        JReactNativeFeatureFlagsCxxInterop::enableViewRecycling),
      makeNativeMethod(
        "excludeYogaFromRawProps",
        JReactNativeFeatureFlagsCxxInterop::excludeYogaFromRawProps),
      makeNativeMethod(
        "fixMappingOfEventPrioritiesBetweenFabricAndReact",
        JReactNativeFeatureFlagsCxxInterop::fixMappingOfEventPrioritiesBetweenFabricAndReact),
      makeNativeMethod(
        "fixMountingCoordinatorReportedPendingTransactionsOnAndroid",
        JReactNativeFeatureFlagsCxxInterop::fixMountingCoordinatorReportedPendingTransactionsOnAndroid),
      makeNativeMethod(
        "fuseboxEnabledDebug",
        JReactNativeFeatureFlagsCxxInterop::fuseboxEnabledDebug),
      makeNativeMethod(
        "fuseboxEnabledRelease",
        JReactNativeFeatureFlagsCxxInterop::fuseboxEnabledRelease),
      makeNativeMethod(
        "initEagerTurboModulesOnNativeModulesQueueAndroid",
        JReactNativeFeatureFlagsCxxInterop::initEagerTurboModulesOnNativeModulesQueueAndroid),
      makeNativeMethod(
        "lazyAnimationCallbacks",
        JReactNativeFeatureFlagsCxxInterop::lazyAnimationCallbacks),
      makeNativeMethod(
        "loadVectorDrawablesOnImages",
        JReactNativeFeatureFlagsCxxInterop::loadVectorDrawablesOnImages),
      makeNativeMethod(
        "setAndroidLayoutDirection",
        JReactNativeFeatureFlagsCxxInterop::setAndroidLayoutDirection),
      makeNativeMethod(
        "traceTurboModulePromiseRejectionsOnAndroid",
        JReactNativeFeatureFlagsCxxInterop::traceTurboModulePromiseRejectionsOnAndroid),
      makeNativeMethod(
        "useAlwaysAvailableJSErrorHandling",
        JReactNativeFeatureFlagsCxxInterop::useAlwaysAvailableJSErrorHandling),
      makeNativeMethod(
        "useFabricInterop",
        JReactNativeFeatureFlagsCxxInterop::useFabricInterop),
      makeNativeMethod(
        "useImmediateExecutorInAndroidBridgeless",
        JReactNativeFeatureFlagsCxxInterop::useImmediateExecutorInAndroidBridgeless),
      makeNativeMethod(
        "useNativeViewConfigsInBridgelessMode",
        JReactNativeFeatureFlagsCxxInterop::useNativeViewConfigsInBridgelessMode),
      makeNativeMethod(
        "useOptimisedViewPreallocationOnAndroid",
        JReactNativeFeatureFlagsCxxInterop::useOptimisedViewPreallocationOnAndroid),
      makeNativeMethod(
        "useOptimizedEventBatchingOnAndroid",
        JReactNativeFeatureFlagsCxxInterop::useOptimizedEventBatchingOnAndroid),
      makeNativeMethod(
        "useRuntimeShadowNodeReferenceUpdate",
        JReactNativeFeatureFlagsCxxInterop::useRuntimeShadowNodeReferenceUpdate),
      makeNativeMethod(
        "useTurboModuleInterop",
        JReactNativeFeatureFlagsCxxInterop::useTurboModuleInterop),
      makeNativeMethod(
        "useTurboModules",
        JReactNativeFeatureFlagsCxxInterop::useTurboModules),
  });
}

} // namespace facebook::react<|MERGE_RESOLUTION|>--- conflicted
+++ resolved
@@ -4,11 +4,7 @@
  * This source code is licensed under the MIT license found in the
  * LICENSE file in the root directory of this source tree.
  *
-<<<<<<< HEAD
- * @generated SignedSource<<bfce5be69b3556bf3fa1e5269acb6c1a>>
-=======
- * @generated SignedSource<<9c1572172189f9f9ded86a9fdb1cb021>>
->>>>>>> 7be98c99
+ * @generated SignedSource<<ab407548dc6f642a4f641f18c2bab987>>
  */
 
 /**
