/*
 * Copyright (c) Meta Platforms, Inc. and affiliates.
 *
 * This source code is licensed under the MIT license found in the
 * LICENSE file in the root directory of this source tree.
 *
<<<<<<< HEAD
 * @generated SignedSource<<7fc92dfc022542f5cf8cbaceda05317a>>
=======
 * @generated SignedSource<<edc9dcff342dfb3f9e82437b8f295bb5>>
>>>>>>> f21e61f4
 */

/**
 * IMPORTANT: Do NOT modify this file directly.
 *
 * To change the definition of the flags, edit
 *   packages/react-native/scripts/featureflags/ReactNativeFeatureFlags.config.js.
 *
 * To regenerate this code, run the following script from the repo root:
 *   yarn featureflags --update
 */

#include "JReactNativeFeatureFlagsCxxInterop.h"
#include <react/featureflags/ReactNativeFeatureFlags.h>

namespace facebook::react {

static jni::alias_ref<jni::JClass> getReactNativeFeatureFlagsProviderJavaClass() {
  static const auto jClass = facebook::jni::findClassStatic(
      "com/facebook/react/internal/featureflags/ReactNativeFeatureFlagsProvider");
  return jClass;
}

/**
 * Implementation of ReactNativeFeatureFlagsProvider that wraps a
 * ReactNativeFeatureFlagsProvider Java object.
 */
class ReactNativeFeatureFlagsJavaProvider
    : public ReactNativeFeatureFlagsProvider {
 public:
  explicit ReactNativeFeatureFlagsJavaProvider(
      jni::alias_ref<jobject> javaProvider)
      : javaProvider_(make_global(javaProvider)){};

  bool commonTestFlag() override {
    static const auto method =
        getReactNativeFeatureFlagsProviderJavaClass()->getMethod<jboolean()>("commonTestFlag");
    return method(javaProvider_);
  }

  bool animatedShouldSignalBatch() override {
    static const auto method =
        getReactNativeFeatureFlagsProviderJavaClass()->getMethod<jboolean()>("animatedShouldSignalBatch");
    return method(javaProvider_);
  }

  bool cxxNativeAnimatedEnabled() override {
    static const auto method =
        getReactNativeFeatureFlagsProviderJavaClass()->getMethod<jboolean()>("cxxNativeAnimatedEnabled");
    return method(javaProvider_);
  }

  bool disableMainQueueSyncDispatchIOS() override {
    static const auto method =
        getReactNativeFeatureFlagsProviderJavaClass()->getMethod<jboolean()>("disableMainQueueSyncDispatchIOS");
    return method(javaProvider_);
  }

  bool disableMountItemReorderingAndroid() override {
    static const auto method =
        getReactNativeFeatureFlagsProviderJavaClass()->getMethod<jboolean()>("disableMountItemReorderingAndroid");
    return method(javaProvider_);
  }

  bool disableShadowNodeOnNewArchitectureAndroid() override {
    static const auto method =
        getReactNativeFeatureFlagsProviderJavaClass()->getMethod<jboolean()>("disableShadowNodeOnNewArchitectureAndroid");
    return method(javaProvider_);
  }

  bool enableAccessibilityOrder() override {
    static const auto method =
        getReactNativeFeatureFlagsProviderJavaClass()->getMethod<jboolean()>("enableAccessibilityOrder");
    return method(javaProvider_);
  }

  bool enableAccumulatedUpdatesInRawPropsAndroid() override {
    static const auto method =
        getReactNativeFeatureFlagsProviderJavaClass()->getMethod<jboolean()>("enableAccumulatedUpdatesInRawPropsAndroid");
    return method(javaProvider_);
  }

  bool enableBridgelessArchitecture() override {
    static const auto method =
        getReactNativeFeatureFlagsProviderJavaClass()->getMethod<jboolean()>("enableBridgelessArchitecture");
    return method(javaProvider_);
  }

  bool enableCppPropsIteratorSetter() override {
    static const auto method =
        getReactNativeFeatureFlagsProviderJavaClass()->getMethod<jboolean()>("enableCppPropsIteratorSetter");
    return method(javaProvider_);
  }

  bool enableEagerRootViewAttachment() override {
    static const auto method =
        getReactNativeFeatureFlagsProviderJavaClass()->getMethod<jboolean()>("enableEagerRootViewAttachment");
    return method(javaProvider_);
  }

  bool enableFabricLogs() override {
    static const auto method =
        getReactNativeFeatureFlagsProviderJavaClass()->getMethod<jboolean()>("enableFabricLogs");
    return method(javaProvider_);
  }

  bool enableFabricRenderer() override {
    static const auto method =
        getReactNativeFeatureFlagsProviderJavaClass()->getMethod<jboolean()>("enableFabricRenderer");
    return method(javaProvider_);
  }

  bool enableFontScaleChangesUpdatingLayout() override {
    static const auto method =
        getReactNativeFeatureFlagsProviderJavaClass()->getMethod<jboolean()>("enableFontScaleChangesUpdatingLayout");
    return method(javaProvider_);
  }

  bool enableIOSViewClipToPaddingBox() override {
    static const auto method =
        getReactNativeFeatureFlagsProviderJavaClass()->getMethod<jboolean()>("enableIOSViewClipToPaddingBox");
    return method(javaProvider_);
  }

  bool enableJSRuntimeGCOnMemoryPressureOnIOS() override {
    static const auto method =
        getReactNativeFeatureFlagsProviderJavaClass()->getMethod<jboolean()>("enableJSRuntimeGCOnMemoryPressureOnIOS");
    return method(javaProvider_);
  }

  bool enableLayoutAnimationsOnAndroid() override {
    static const auto method =
        getReactNativeFeatureFlagsProviderJavaClass()->getMethod<jboolean()>("enableLayoutAnimationsOnAndroid");
    return method(javaProvider_);
  }

  bool enableLayoutAnimationsOnIOS() override {
    static const auto method =
        getReactNativeFeatureFlagsProviderJavaClass()->getMethod<jboolean()>("enableLayoutAnimationsOnIOS");
    return method(javaProvider_);
  }

  bool enableLineHeightCenteringOnIOS() override {
    static const auto method =
        getReactNativeFeatureFlagsProviderJavaClass()->getMethod<jboolean()>("enableLineHeightCenteringOnIOS");
    return method(javaProvider_);
  }

  bool enableLongTaskAPI() override {
    static const auto method =
        getReactNativeFeatureFlagsProviderJavaClass()->getMethod<jboolean()>("enableLongTaskAPI");
    return method(javaProvider_);
  }

  bool enableMainQueueModulesOnIOS() override {
    static const auto method =
        getReactNativeFeatureFlagsProviderJavaClass()->getMethod<jboolean()>("enableMainQueueModulesOnIOS");
    return method(javaProvider_);
  }

  bool enableNativeCSSParsing() override {
    static const auto method =
        getReactNativeFeatureFlagsProviderJavaClass()->getMethod<jboolean()>("enableNativeCSSParsing");
    return method(javaProvider_);
  }

  bool enableNewBackgroundAndBorderDrawables() override {
    static const auto method =
        getReactNativeFeatureFlagsProviderJavaClass()->getMethod<jboolean()>("enableNewBackgroundAndBorderDrawables");
    return method(javaProvider_);
  }

  bool enablePropsUpdateReconciliationAndroid() override {
    static const auto method =
        getReactNativeFeatureFlagsProviderJavaClass()->getMethod<jboolean()>("enablePropsUpdateReconciliationAndroid");
    return method(javaProvider_);
  }

  bool enableReportEventPaintTime() override {
    static const auto method =
        getReactNativeFeatureFlagsProviderJavaClass()->getMethod<jboolean()>("enableReportEventPaintTime");
    return method(javaProvider_);
  }

  bool enableSynchronousStateUpdates() override {
    static const auto method =
        getReactNativeFeatureFlagsProviderJavaClass()->getMethod<jboolean()>("enableSynchronousStateUpdates");
    return method(javaProvider_);
  }

  bool enableViewCulling() override {
    static const auto method =
        getReactNativeFeatureFlagsProviderJavaClass()->getMethod<jboolean()>("enableViewCulling");
    return method(javaProvider_);
  }

  bool enableViewRecycling() override {
    static const auto method =
        getReactNativeFeatureFlagsProviderJavaClass()->getMethod<jboolean()>("enableViewRecycling");
    return method(javaProvider_);
  }

  bool enableViewRecyclingForText() override {
    static const auto method =
        getReactNativeFeatureFlagsProviderJavaClass()->getMethod<jboolean()>("enableViewRecyclingForText");
    return method(javaProvider_);
  }

  bool enableViewRecyclingForView() override {
    static const auto method =
        getReactNativeFeatureFlagsProviderJavaClass()->getMethod<jboolean()>("enableViewRecyclingForView");
    return method(javaProvider_);
  }

  bool fixMappingOfEventPrioritiesBetweenFabricAndReact() override {
    static const auto method =
        getReactNativeFeatureFlagsProviderJavaClass()->getMethod<jboolean()>("fixMappingOfEventPrioritiesBetweenFabricAndReact");
    return method(javaProvider_);
  }

  bool fixMountingCoordinatorReportedPendingTransactionsOnAndroid() override {
    static const auto method =
        getReactNativeFeatureFlagsProviderJavaClass()->getMethod<jboolean()>("fixMountingCoordinatorReportedPendingTransactionsOnAndroid");
    return method(javaProvider_);
  }

  bool fuseboxEnabledRelease() override {
    static const auto method =
        getReactNativeFeatureFlagsProviderJavaClass()->getMethod<jboolean()>("fuseboxEnabledRelease");
    return method(javaProvider_);
  }

  bool fuseboxNetworkInspectionEnabled() override {
    static const auto method =
        getReactNativeFeatureFlagsProviderJavaClass()->getMethod<jboolean()>("fuseboxNetworkInspectionEnabled");
    return method(javaProvider_);
  }

  bool removeTurboModuleManagerDelegateMutex() override {
    static const auto method =
        getReactNativeFeatureFlagsProviderJavaClass()->getMethod<jboolean()>("removeTurboModuleManagerDelegateMutex");
    return method(javaProvider_);
  }

  bool traceTurboModulePromiseRejectionsOnAndroid() override {
    static const auto method =
        getReactNativeFeatureFlagsProviderJavaClass()->getMethod<jboolean()>("traceTurboModulePromiseRejectionsOnAndroid");
    return method(javaProvider_);
  }

  bool useAlwaysAvailableJSErrorHandling() override {
    static const auto method =
        getReactNativeFeatureFlagsProviderJavaClass()->getMethod<jboolean()>("useAlwaysAvailableJSErrorHandling");
    return method(javaProvider_);
  }

  bool useEditTextStockAndroidFocusBehavior() override {
    static const auto method =
        getReactNativeFeatureFlagsProviderJavaClass()->getMethod<jboolean()>("useEditTextStockAndroidFocusBehavior");
    return method(javaProvider_);
  }

  bool useFabricInterop() override {
    static const auto method =
        getReactNativeFeatureFlagsProviderJavaClass()->getMethod<jboolean()>("useFabricInterop");
    return method(javaProvider_);
  }

  bool useNativeViewConfigsInBridgelessMode() override {
    static const auto method =
        getReactNativeFeatureFlagsProviderJavaClass()->getMethod<jboolean()>("useNativeViewConfigsInBridgelessMode");
    return method(javaProvider_);
  }

  bool useOptimizedEventBatchingOnAndroid() override {
    static const auto method =
        getReactNativeFeatureFlagsProviderJavaClass()->getMethod<jboolean()>("useOptimizedEventBatchingOnAndroid");
    return method(javaProvider_);
  }

  bool useRawPropsJsiValue() override {
    static const auto method =
        getReactNativeFeatureFlagsProviderJavaClass()->getMethod<jboolean()>("useRawPropsJsiValue");
    return method(javaProvider_);
  }

  bool useTurboModuleInterop() override {
    static const auto method =
        getReactNativeFeatureFlagsProviderJavaClass()->getMethod<jboolean()>("useTurboModuleInterop");
    return method(javaProvider_);
  }

  bool useTurboModules() override {
    static const auto method =
        getReactNativeFeatureFlagsProviderJavaClass()->getMethod<jboolean()>("useTurboModules");
    return method(javaProvider_);
  }

 private:
  jni::global_ref<jobject> javaProvider_;
};

bool JReactNativeFeatureFlagsCxxInterop::commonTestFlag(
    facebook::jni::alias_ref<JReactNativeFeatureFlagsCxxInterop> /*unused*/) {
  return ReactNativeFeatureFlags::commonTestFlag();
}

bool JReactNativeFeatureFlagsCxxInterop::animatedShouldSignalBatch(
    facebook::jni::alias_ref<JReactNativeFeatureFlagsCxxInterop> /*unused*/) {
  return ReactNativeFeatureFlags::animatedShouldSignalBatch();
}

bool JReactNativeFeatureFlagsCxxInterop::cxxNativeAnimatedEnabled(
    facebook::jni::alias_ref<JReactNativeFeatureFlagsCxxInterop> /*unused*/) {
  return ReactNativeFeatureFlags::cxxNativeAnimatedEnabled();
}

bool JReactNativeFeatureFlagsCxxInterop::disableMainQueueSyncDispatchIOS(
    facebook::jni::alias_ref<JReactNativeFeatureFlagsCxxInterop> /*unused*/) {
  return ReactNativeFeatureFlags::disableMainQueueSyncDispatchIOS();
}

bool JReactNativeFeatureFlagsCxxInterop::disableMountItemReorderingAndroid(
    facebook::jni::alias_ref<JReactNativeFeatureFlagsCxxInterop> /*unused*/) {
  return ReactNativeFeatureFlags::disableMountItemReorderingAndroid();
}

bool JReactNativeFeatureFlagsCxxInterop::disableShadowNodeOnNewArchitectureAndroid(
    facebook::jni::alias_ref<JReactNativeFeatureFlagsCxxInterop> /*unused*/) {
  return ReactNativeFeatureFlags::disableShadowNodeOnNewArchitectureAndroid();
}

bool JReactNativeFeatureFlagsCxxInterop::enableAccessibilityOrder(
    facebook::jni::alias_ref<JReactNativeFeatureFlagsCxxInterop> /*unused*/) {
  return ReactNativeFeatureFlags::enableAccessibilityOrder();
}

bool JReactNativeFeatureFlagsCxxInterop::enableAccumulatedUpdatesInRawPropsAndroid(
    facebook::jni::alias_ref<JReactNativeFeatureFlagsCxxInterop> /*unused*/) {
  return ReactNativeFeatureFlags::enableAccumulatedUpdatesInRawPropsAndroid();
}

bool JReactNativeFeatureFlagsCxxInterop::enableBridgelessArchitecture(
    facebook::jni::alias_ref<JReactNativeFeatureFlagsCxxInterop> /*unused*/) {
  return ReactNativeFeatureFlags::enableBridgelessArchitecture();
}

bool JReactNativeFeatureFlagsCxxInterop::enableCppPropsIteratorSetter(
    facebook::jni::alias_ref<JReactNativeFeatureFlagsCxxInterop> /*unused*/) {
  return ReactNativeFeatureFlags::enableCppPropsIteratorSetter();
}

bool JReactNativeFeatureFlagsCxxInterop::enableEagerRootViewAttachment(
    facebook::jni::alias_ref<JReactNativeFeatureFlagsCxxInterop> /*unused*/) {
  return ReactNativeFeatureFlags::enableEagerRootViewAttachment();
}

bool JReactNativeFeatureFlagsCxxInterop::enableFabricLogs(
    facebook::jni::alias_ref<JReactNativeFeatureFlagsCxxInterop> /*unused*/) {
  return ReactNativeFeatureFlags::enableFabricLogs();
}

bool JReactNativeFeatureFlagsCxxInterop::enableFabricRenderer(
    facebook::jni::alias_ref<JReactNativeFeatureFlagsCxxInterop> /*unused*/) {
  return ReactNativeFeatureFlags::enableFabricRenderer();
}

bool JReactNativeFeatureFlagsCxxInterop::enableFontScaleChangesUpdatingLayout(
    facebook::jni::alias_ref<JReactNativeFeatureFlagsCxxInterop> /*unused*/) {
  return ReactNativeFeatureFlags::enableFontScaleChangesUpdatingLayout();
}

bool JReactNativeFeatureFlagsCxxInterop::enableIOSViewClipToPaddingBox(
    facebook::jni::alias_ref<JReactNativeFeatureFlagsCxxInterop> /*unused*/) {
  return ReactNativeFeatureFlags::enableIOSViewClipToPaddingBox();
}

bool JReactNativeFeatureFlagsCxxInterop::enableJSRuntimeGCOnMemoryPressureOnIOS(
    facebook::jni::alias_ref<JReactNativeFeatureFlagsCxxInterop> /*unused*/) {
  return ReactNativeFeatureFlags::enableJSRuntimeGCOnMemoryPressureOnIOS();
}

bool JReactNativeFeatureFlagsCxxInterop::enableLayoutAnimationsOnAndroid(
    facebook::jni::alias_ref<JReactNativeFeatureFlagsCxxInterop> /*unused*/) {
  return ReactNativeFeatureFlags::enableLayoutAnimationsOnAndroid();
}

bool JReactNativeFeatureFlagsCxxInterop::enableLayoutAnimationsOnIOS(
    facebook::jni::alias_ref<JReactNativeFeatureFlagsCxxInterop> /*unused*/) {
  return ReactNativeFeatureFlags::enableLayoutAnimationsOnIOS();
}

bool JReactNativeFeatureFlagsCxxInterop::enableLineHeightCenteringOnIOS(
    facebook::jni::alias_ref<JReactNativeFeatureFlagsCxxInterop> /*unused*/) {
  return ReactNativeFeatureFlags::enableLineHeightCenteringOnIOS();
}

bool JReactNativeFeatureFlagsCxxInterop::enableLongTaskAPI(
    facebook::jni::alias_ref<JReactNativeFeatureFlagsCxxInterop> /*unused*/) {
  return ReactNativeFeatureFlags::enableLongTaskAPI();
}

bool JReactNativeFeatureFlagsCxxInterop::enableMainQueueModulesOnIOS(
    facebook::jni::alias_ref<JReactNativeFeatureFlagsCxxInterop> /*unused*/) {
  return ReactNativeFeatureFlags::enableMainQueueModulesOnIOS();
}

bool JReactNativeFeatureFlagsCxxInterop::enableNativeCSSParsing(
    facebook::jni::alias_ref<JReactNativeFeatureFlagsCxxInterop> /*unused*/) {
  return ReactNativeFeatureFlags::enableNativeCSSParsing();
}

bool JReactNativeFeatureFlagsCxxInterop::enableNewBackgroundAndBorderDrawables(
    facebook::jni::alias_ref<JReactNativeFeatureFlagsCxxInterop> /*unused*/) {
  return ReactNativeFeatureFlags::enableNewBackgroundAndBorderDrawables();
}

bool JReactNativeFeatureFlagsCxxInterop::enablePropsUpdateReconciliationAndroid(
    facebook::jni::alias_ref<JReactNativeFeatureFlagsCxxInterop> /*unused*/) {
  return ReactNativeFeatureFlags::enablePropsUpdateReconciliationAndroid();
}

bool JReactNativeFeatureFlagsCxxInterop::enableReportEventPaintTime(
    facebook::jni::alias_ref<JReactNativeFeatureFlagsCxxInterop> /*unused*/) {
  return ReactNativeFeatureFlags::enableReportEventPaintTime();
}

bool JReactNativeFeatureFlagsCxxInterop::enableSynchronousStateUpdates(
    facebook::jni::alias_ref<JReactNativeFeatureFlagsCxxInterop> /*unused*/) {
  return ReactNativeFeatureFlags::enableSynchronousStateUpdates();
}

bool JReactNativeFeatureFlagsCxxInterop::enableViewCulling(
    facebook::jni::alias_ref<JReactNativeFeatureFlagsCxxInterop> /*unused*/) {
  return ReactNativeFeatureFlags::enableViewCulling();
}

bool JReactNativeFeatureFlagsCxxInterop::enableViewRecycling(
    facebook::jni::alias_ref<JReactNativeFeatureFlagsCxxInterop> /*unused*/) {
  return ReactNativeFeatureFlags::enableViewRecycling();
}

bool JReactNativeFeatureFlagsCxxInterop::enableViewRecyclingForText(
    facebook::jni::alias_ref<JReactNativeFeatureFlagsCxxInterop> /*unused*/) {
  return ReactNativeFeatureFlags::enableViewRecyclingForText();
}

bool JReactNativeFeatureFlagsCxxInterop::enableViewRecyclingForView(
    facebook::jni::alias_ref<JReactNativeFeatureFlagsCxxInterop> /*unused*/) {
  return ReactNativeFeatureFlags::enableViewRecyclingForView();
}

bool JReactNativeFeatureFlagsCxxInterop::fixMappingOfEventPrioritiesBetweenFabricAndReact(
    facebook::jni::alias_ref<JReactNativeFeatureFlagsCxxInterop> /*unused*/) {
  return ReactNativeFeatureFlags::fixMappingOfEventPrioritiesBetweenFabricAndReact();
}

bool JReactNativeFeatureFlagsCxxInterop::fixMountingCoordinatorReportedPendingTransactionsOnAndroid(
    facebook::jni::alias_ref<JReactNativeFeatureFlagsCxxInterop> /*unused*/) {
  return ReactNativeFeatureFlags::fixMountingCoordinatorReportedPendingTransactionsOnAndroid();
}

bool JReactNativeFeatureFlagsCxxInterop::fuseboxEnabledRelease(
    facebook::jni::alias_ref<JReactNativeFeatureFlagsCxxInterop> /*unused*/) {
  return ReactNativeFeatureFlags::fuseboxEnabledRelease();
}

bool JReactNativeFeatureFlagsCxxInterop::fuseboxNetworkInspectionEnabled(
    facebook::jni::alias_ref<JReactNativeFeatureFlagsCxxInterop> /*unused*/) {
  return ReactNativeFeatureFlags::fuseboxNetworkInspectionEnabled();
}

bool JReactNativeFeatureFlagsCxxInterop::removeTurboModuleManagerDelegateMutex(
    facebook::jni::alias_ref<JReactNativeFeatureFlagsCxxInterop> /*unused*/) {
  return ReactNativeFeatureFlags::removeTurboModuleManagerDelegateMutex();
}

bool JReactNativeFeatureFlagsCxxInterop::traceTurboModulePromiseRejectionsOnAndroid(
    facebook::jni::alias_ref<JReactNativeFeatureFlagsCxxInterop> /*unused*/) {
  return ReactNativeFeatureFlags::traceTurboModulePromiseRejectionsOnAndroid();
}

bool JReactNativeFeatureFlagsCxxInterop::useAlwaysAvailableJSErrorHandling(
    facebook::jni::alias_ref<JReactNativeFeatureFlagsCxxInterop> /*unused*/) {
  return ReactNativeFeatureFlags::useAlwaysAvailableJSErrorHandling();
}

bool JReactNativeFeatureFlagsCxxInterop::useEditTextStockAndroidFocusBehavior(
    facebook::jni::alias_ref<JReactNativeFeatureFlagsCxxInterop> /*unused*/) {
  return ReactNativeFeatureFlags::useEditTextStockAndroidFocusBehavior();
}

bool JReactNativeFeatureFlagsCxxInterop::useFabricInterop(
    facebook::jni::alias_ref<JReactNativeFeatureFlagsCxxInterop> /*unused*/) {
  return ReactNativeFeatureFlags::useFabricInterop();
}

bool JReactNativeFeatureFlagsCxxInterop::useNativeViewConfigsInBridgelessMode(
    facebook::jni::alias_ref<JReactNativeFeatureFlagsCxxInterop> /*unused*/) {
  return ReactNativeFeatureFlags::useNativeViewConfigsInBridgelessMode();
}

bool JReactNativeFeatureFlagsCxxInterop::useOptimizedEventBatchingOnAndroid(
    facebook::jni::alias_ref<JReactNativeFeatureFlagsCxxInterop> /*unused*/) {
  return ReactNativeFeatureFlags::useOptimizedEventBatchingOnAndroid();
}

bool JReactNativeFeatureFlagsCxxInterop::useRawPropsJsiValue(
    facebook::jni::alias_ref<JReactNativeFeatureFlagsCxxInterop> /*unused*/) {
  return ReactNativeFeatureFlags::useRawPropsJsiValue();
}

bool JReactNativeFeatureFlagsCxxInterop::useTurboModuleInterop(
    facebook::jni::alias_ref<JReactNativeFeatureFlagsCxxInterop> /*unused*/) {
  return ReactNativeFeatureFlags::useTurboModuleInterop();
}

bool JReactNativeFeatureFlagsCxxInterop::useTurboModules(
    facebook::jni::alias_ref<JReactNativeFeatureFlagsCxxInterop> /*unused*/) {
  return ReactNativeFeatureFlags::useTurboModules();
}

void JReactNativeFeatureFlagsCxxInterop::override(
    facebook::jni::alias_ref<JReactNativeFeatureFlagsCxxInterop> /*unused*/,
    jni::alias_ref<jobject> provider) {
  ReactNativeFeatureFlags::override(
      std::make_unique<ReactNativeFeatureFlagsJavaProvider>(provider));
}

void JReactNativeFeatureFlagsCxxInterop::dangerouslyReset(
    facebook::jni::alias_ref<JReactNativeFeatureFlagsCxxInterop> /*unused*/) {
  ReactNativeFeatureFlags::dangerouslyReset();
}

jni::local_ref<jstring> JReactNativeFeatureFlagsCxxInterop::dangerouslyForceOverride(
    facebook::jni::alias_ref<JReactNativeFeatureFlagsCxxInterop> /*unused*/,
    jni::alias_ref<jobject> provider) {
  auto accessedFlags = ReactNativeFeatureFlags::dangerouslyForceOverride(
             std::make_unique<ReactNativeFeatureFlagsJavaProvider>(provider));
  if (accessedFlags.has_value()) {
    return jni::make_jstring(accessedFlags.value());
  }
  return nullptr;
}

void JReactNativeFeatureFlagsCxxInterop::registerNatives() {
  javaClassLocal()->registerNatives({
      makeNativeMethod(
          "override", JReactNativeFeatureFlagsCxxInterop::override),
      makeNativeMethod("dangerouslyReset", JReactNativeFeatureFlagsCxxInterop::dangerouslyReset),
      makeNativeMethod(
          "dangerouslyForceOverride",
          JReactNativeFeatureFlagsCxxInterop::dangerouslyForceOverride),
      makeNativeMethod(
        "commonTestFlag",
        JReactNativeFeatureFlagsCxxInterop::commonTestFlag),
      makeNativeMethod(
        "animatedShouldSignalBatch",
        JReactNativeFeatureFlagsCxxInterop::animatedShouldSignalBatch),
      makeNativeMethod(
        "cxxNativeAnimatedEnabled",
        JReactNativeFeatureFlagsCxxInterop::cxxNativeAnimatedEnabled),
      makeNativeMethod(
        "disableMainQueueSyncDispatchIOS",
        JReactNativeFeatureFlagsCxxInterop::disableMainQueueSyncDispatchIOS),
      makeNativeMethod(
        "disableMountItemReorderingAndroid",
        JReactNativeFeatureFlagsCxxInterop::disableMountItemReorderingAndroid),
      makeNativeMethod(
        "disableShadowNodeOnNewArchitectureAndroid",
        JReactNativeFeatureFlagsCxxInterop::disableShadowNodeOnNewArchitectureAndroid),
      makeNativeMethod(
        "enableAccessibilityOrder",
        JReactNativeFeatureFlagsCxxInterop::enableAccessibilityOrder),
      makeNativeMethod(
        "enableAccumulatedUpdatesInRawPropsAndroid",
        JReactNativeFeatureFlagsCxxInterop::enableAccumulatedUpdatesInRawPropsAndroid),
      makeNativeMethod(
        "enableBridgelessArchitecture",
        JReactNativeFeatureFlagsCxxInterop::enableBridgelessArchitecture),
      makeNativeMethod(
        "enableCppPropsIteratorSetter",
        JReactNativeFeatureFlagsCxxInterop::enableCppPropsIteratorSetter),
      makeNativeMethod(
        "enableEagerRootViewAttachment",
        JReactNativeFeatureFlagsCxxInterop::enableEagerRootViewAttachment),
      makeNativeMethod(
        "enableFabricLogs",
        JReactNativeFeatureFlagsCxxInterop::enableFabricLogs),
      makeNativeMethod(
        "enableFabricRenderer",
        JReactNativeFeatureFlagsCxxInterop::enableFabricRenderer),
      makeNativeMethod(
        "enableFontScaleChangesUpdatingLayout",
        JReactNativeFeatureFlagsCxxInterop::enableFontScaleChangesUpdatingLayout),
      makeNativeMethod(
        "enableIOSViewClipToPaddingBox",
        JReactNativeFeatureFlagsCxxInterop::enableIOSViewClipToPaddingBox),
      makeNativeMethod(
        "enableJSRuntimeGCOnMemoryPressureOnIOS",
        JReactNativeFeatureFlagsCxxInterop::enableJSRuntimeGCOnMemoryPressureOnIOS),
      makeNativeMethod(
        "enableLayoutAnimationsOnAndroid",
        JReactNativeFeatureFlagsCxxInterop::enableLayoutAnimationsOnAndroid),
      makeNativeMethod(
        "enableLayoutAnimationsOnIOS",
        JReactNativeFeatureFlagsCxxInterop::enableLayoutAnimationsOnIOS),
      makeNativeMethod(
        "enableLineHeightCenteringOnIOS",
        JReactNativeFeatureFlagsCxxInterop::enableLineHeightCenteringOnIOS),
      makeNativeMethod(
        "enableLongTaskAPI",
        JReactNativeFeatureFlagsCxxInterop::enableLongTaskAPI),
      makeNativeMethod(
        "enableMainQueueModulesOnIOS",
        JReactNativeFeatureFlagsCxxInterop::enableMainQueueModulesOnIOS),
      makeNativeMethod(
        "enableNativeCSSParsing",
        JReactNativeFeatureFlagsCxxInterop::enableNativeCSSParsing),
      makeNativeMethod(
        "enableNewBackgroundAndBorderDrawables",
        JReactNativeFeatureFlagsCxxInterop::enableNewBackgroundAndBorderDrawables),
      makeNativeMethod(
        "enablePropsUpdateReconciliationAndroid",
        JReactNativeFeatureFlagsCxxInterop::enablePropsUpdateReconciliationAndroid),
      makeNativeMethod(
        "enableReportEventPaintTime",
        JReactNativeFeatureFlagsCxxInterop::enableReportEventPaintTime),
      makeNativeMethod(
        "enableSynchronousStateUpdates",
        JReactNativeFeatureFlagsCxxInterop::enableSynchronousStateUpdates),
      makeNativeMethod(
        "enableViewCulling",
        JReactNativeFeatureFlagsCxxInterop::enableViewCulling),
      makeNativeMethod(
        "enableViewRecycling",
        JReactNativeFeatureFlagsCxxInterop::enableViewRecycling),
      makeNativeMethod(
        "enableViewRecyclingForText",
        JReactNativeFeatureFlagsCxxInterop::enableViewRecyclingForText),
      makeNativeMethod(
        "enableViewRecyclingForView",
        JReactNativeFeatureFlagsCxxInterop::enableViewRecyclingForView),
      makeNativeMethod(
        "fixMappingOfEventPrioritiesBetweenFabricAndReact",
        JReactNativeFeatureFlagsCxxInterop::fixMappingOfEventPrioritiesBetweenFabricAndReact),
      makeNativeMethod(
        "fixMountingCoordinatorReportedPendingTransactionsOnAndroid",
        JReactNativeFeatureFlagsCxxInterop::fixMountingCoordinatorReportedPendingTransactionsOnAndroid),
      makeNativeMethod(
        "fuseboxEnabledRelease",
        JReactNativeFeatureFlagsCxxInterop::fuseboxEnabledRelease),
      makeNativeMethod(
        "fuseboxNetworkInspectionEnabled",
        JReactNativeFeatureFlagsCxxInterop::fuseboxNetworkInspectionEnabled),
      makeNativeMethod(
        "removeTurboModuleManagerDelegateMutex",
        JReactNativeFeatureFlagsCxxInterop::removeTurboModuleManagerDelegateMutex),
      makeNativeMethod(
        "traceTurboModulePromiseRejectionsOnAndroid",
        JReactNativeFeatureFlagsCxxInterop::traceTurboModulePromiseRejectionsOnAndroid),
      makeNativeMethod(
        "useAlwaysAvailableJSErrorHandling",
        JReactNativeFeatureFlagsCxxInterop::useAlwaysAvailableJSErrorHandling),
      makeNativeMethod(
        "useEditTextStockAndroidFocusBehavior",
        JReactNativeFeatureFlagsCxxInterop::useEditTextStockAndroidFocusBehavior),
      makeNativeMethod(
        "useFabricInterop",
        JReactNativeFeatureFlagsCxxInterop::useFabricInterop),
      makeNativeMethod(
        "useNativeViewConfigsInBridgelessMode",
        JReactNativeFeatureFlagsCxxInterop::useNativeViewConfigsInBridgelessMode),
      makeNativeMethod(
        "useOptimizedEventBatchingOnAndroid",
        JReactNativeFeatureFlagsCxxInterop::useOptimizedEventBatchingOnAndroid),
      makeNativeMethod(
        "useRawPropsJsiValue",
        JReactNativeFeatureFlagsCxxInterop::useRawPropsJsiValue),
      makeNativeMethod(
        "useTurboModuleInterop",
        JReactNativeFeatureFlagsCxxInterop::useTurboModuleInterop),
      makeNativeMethod(
        "useTurboModules",
        JReactNativeFeatureFlagsCxxInterop::useTurboModules),
  });
}

} // namespace facebook::react<|MERGE_RESOLUTION|>--- conflicted
+++ resolved
@@ -4,11 +4,7 @@
  * This source code is licensed under the MIT license found in the
  * LICENSE file in the root directory of this source tree.
  *
-<<<<<<< HEAD
- * @generated SignedSource<<7fc92dfc022542f5cf8cbaceda05317a>>
-=======
- * @generated SignedSource<<edc9dcff342dfb3f9e82437b8f295bb5>>
->>>>>>> f21e61f4
+ * @generated SignedSource<<fbc59a7963dc4d9028be6292297c0112>>
  */
 
 /**
