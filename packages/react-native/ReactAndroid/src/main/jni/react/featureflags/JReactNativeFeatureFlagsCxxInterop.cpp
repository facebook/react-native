--- conflicted
+++ resolved
@@ -4,11 +4,7 @@
  * This source code is licensed under the MIT license found in the
  * LICENSE file in the root directory of this source tree.
  *
-<<<<<<< HEAD
- * @generated SignedSource<<0908596d167df88df2a2ab2d4b8c06ec>>
-=======
- * @generated SignedSource<<9f5e1568b62ca76e5771fade759d42e5>>
->>>>>>> 4df224ca
+ * @generated SignedSource<<72b89194c4713236e4607870e5c9eed8>>
  */
 
 /**
