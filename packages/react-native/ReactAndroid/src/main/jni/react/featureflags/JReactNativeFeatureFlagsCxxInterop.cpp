/*
 * Copyright (c) Meta Platforms, Inc. and affiliates.
 *
 * This source code is licensed under the MIT license found in the
 * LICENSE file in the root directory of this source tree.
 *
<<<<<<< HEAD
 * @generated SignedSource<<b723e7fe38c939f318682ba0def26f8d>>
=======
 * @generated SignedSource<<078954ede626079b7d36ab63cdbab761>>
>>>>>>> 9be5ac10
 */

/**
 * IMPORTANT: Do NOT modify this file directly.
 *
 * To change the definition of the flags, edit
 *   packages/react-native/scripts/featureflags/ReactNativeFeatureFlags.config.js.
 *
 * To regenerate this code, run the following script from the repo root:
 *   yarn featureflags --update
 */

#include "JReactNativeFeatureFlagsCxxInterop.h"
#include <react/featureflags/ReactNativeFeatureFlags.h>

namespace facebook::react {

static jni::alias_ref<jni::JClass> getReactNativeFeatureFlagsProviderJavaClass() {
  static const auto jClass = facebook::jni::findClassStatic(
      "com/facebook/react/internal/featureflags/ReactNativeFeatureFlagsProvider");
  return jClass;
}

/**
 * Implementation of ReactNativeFeatureFlagsProvider that wraps a
 * ReactNativeFeatureFlagsProvider Java object.
 */
class ReactNativeFeatureFlagsJavaProvider
    : public ReactNativeFeatureFlagsProvider {
 public:
  explicit ReactNativeFeatureFlagsJavaProvider(
      jni::alias_ref<jobject> javaProvider)
      : javaProvider_(make_global(javaProvider)){};

  bool commonTestFlag() override {
    static const auto method =
        getReactNativeFeatureFlagsProviderJavaClass()->getMethod<jboolean()>("commonTestFlag");
    return method(javaProvider_);
  }

  bool animatedShouldSignalBatch() override {
    static const auto method =
        getReactNativeFeatureFlagsProviderJavaClass()->getMethod<jboolean()>("animatedShouldSignalBatch");
    return method(javaProvider_);
  }

  bool avoidCeilingAvailableAndroidTextWidth() override {
    static const auto method =
        getReactNativeFeatureFlagsProviderJavaClass()->getMethod<jboolean()>("avoidCeilingAvailableAndroidTextWidth");
    return method(javaProvider_);
  }

  bool cxxNativeAnimatedEnabled() override {
    static const auto method =
        getReactNativeFeatureFlagsProviderJavaClass()->getMethod<jboolean()>("cxxNativeAnimatedEnabled");
    return method(javaProvider_);
  }

  bool disableMainQueueSyncDispatchIOS() override {
    static const auto method =
        getReactNativeFeatureFlagsProviderJavaClass()->getMethod<jboolean()>("disableMainQueueSyncDispatchIOS");
    return method(javaProvider_);
  }

  bool disableMountItemReorderingAndroid() override {
    static const auto method =
        getReactNativeFeatureFlagsProviderJavaClass()->getMethod<jboolean()>("disableMountItemReorderingAndroid");
    return method(javaProvider_);
  }

  bool enableAccessibilityOrder() override {
    static const auto method =
        getReactNativeFeatureFlagsProviderJavaClass()->getMethod<jboolean()>("enableAccessibilityOrder");
    return method(javaProvider_);
  }

  bool enableAccumulatedUpdatesInRawPropsAndroid() override {
    static const auto method =
        getReactNativeFeatureFlagsProviderJavaClass()->getMethod<jboolean()>("enableAccumulatedUpdatesInRawPropsAndroid");
    return method(javaProvider_);
  }

  bool enableBridgelessArchitecture() override {
    static const auto method =
        getReactNativeFeatureFlagsProviderJavaClass()->getMethod<jboolean()>("enableBridgelessArchitecture");
    return method(javaProvider_);
  }

  bool enableCppPropsIteratorSetter() override {
    static const auto method =
        getReactNativeFeatureFlagsProviderJavaClass()->getMethod<jboolean()>("enableCppPropsIteratorSetter");
    return method(javaProvider_);
  }

  bool enableCustomFocusSearchOnClippedElementsAndroid() override {
    static const auto method =
        getReactNativeFeatureFlagsProviderJavaClass()->getMethod<jboolean()>("enableCustomFocusSearchOnClippedElementsAndroid");
    return method(javaProvider_);
  }

  bool enableDestroyShadowTreeRevisionAsync() override {
    static const auto method =
        getReactNativeFeatureFlagsProviderJavaClass()->getMethod<jboolean()>("enableDestroyShadowTreeRevisionAsync");
    return method(javaProvider_);
  }

  bool enableDoubleMeasurementFixAndroid() override {
    static const auto method =
        getReactNativeFeatureFlagsProviderJavaClass()->getMethod<jboolean()>("enableDoubleMeasurementFixAndroid");
    return method(javaProvider_);
  }

  bool enableEagerRootViewAttachment() override {
    static const auto method =
        getReactNativeFeatureFlagsProviderJavaClass()->getMethod<jboolean()>("enableEagerRootViewAttachment");
    return method(javaProvider_);
  }

  bool enableFabricLogs() override {
    static const auto method =
        getReactNativeFeatureFlagsProviderJavaClass()->getMethod<jboolean()>("enableFabricLogs");
    return method(javaProvider_);
  }

  bool enableFabricRenderer() override {
    static const auto method =
        getReactNativeFeatureFlagsProviderJavaClass()->getMethod<jboolean()>("enableFabricRenderer");
    return method(javaProvider_);
  }

  bool enableFixForParentTagDuringReparenting() override {
    static const auto method =
        getReactNativeFeatureFlagsProviderJavaClass()->getMethod<jboolean()>("enableFixForParentTagDuringReparenting");
    return method(javaProvider_);
  }

  bool enableFontScaleChangesUpdatingLayout() override {
    static const auto method =
        getReactNativeFeatureFlagsProviderJavaClass()->getMethod<jboolean()>("enableFontScaleChangesUpdatingLayout");
    return method(javaProvider_);
  }

  bool enableIOSTextBaselineOffsetPerLine() override {
    static const auto method =
        getReactNativeFeatureFlagsProviderJavaClass()->getMethod<jboolean()>("enableIOSTextBaselineOffsetPerLine");
    return method(javaProvider_);
  }

  bool enableIOSViewClipToPaddingBox() override {
    static const auto method =
        getReactNativeFeatureFlagsProviderJavaClass()->getMethod<jboolean()>("enableIOSViewClipToPaddingBox");
    return method(javaProvider_);
  }

  bool enableIntersectionObserverEventLoopIntegration() override {
    static const auto method =
        getReactNativeFeatureFlagsProviderJavaClass()->getMethod<jboolean()>("enableIntersectionObserverEventLoopIntegration");
    return method(javaProvider_);
  }

  bool enableLayoutAnimationsOnAndroid() override {
    static const auto method =
        getReactNativeFeatureFlagsProviderJavaClass()->getMethod<jboolean()>("enableLayoutAnimationsOnAndroid");
    return method(javaProvider_);
  }

  bool enableLayoutAnimationsOnIOS() override {
    static const auto method =
        getReactNativeFeatureFlagsProviderJavaClass()->getMethod<jboolean()>("enableLayoutAnimationsOnIOS");
    return method(javaProvider_);
  }

  bool enableLineHeightCenteringOnIOS() override {
    static const auto method =
        getReactNativeFeatureFlagsProviderJavaClass()->getMethod<jboolean()>("enableLineHeightCenteringOnIOS");
    return method(javaProvider_);
  }

  bool enableMainQueueModulesOnIOS() override {
    static const auto method =
        getReactNativeFeatureFlagsProviderJavaClass()->getMethod<jboolean()>("enableMainQueueModulesOnIOS");
    return method(javaProvider_);
  }

  bool enableModuleArgumentNSNullConversionIOS() override {
    static const auto method =
        getReactNativeFeatureFlagsProviderJavaClass()->getMethod<jboolean()>("enableModuleArgumentNSNullConversionIOS");
    return method(javaProvider_);
  }

  bool enableNativeCSSParsing() override {
    static const auto method =
        getReactNativeFeatureFlagsProviderJavaClass()->getMethod<jboolean()>("enableNativeCSSParsing");
    return method(javaProvider_);
  }

  bool enableNetworkEventReporting() override {
    static const auto method =
        getReactNativeFeatureFlagsProviderJavaClass()->getMethod<jboolean()>("enableNetworkEventReporting");
    return method(javaProvider_);
  }

  bool enableNewBackgroundAndBorderDrawables() override {
    static const auto method =
        getReactNativeFeatureFlagsProviderJavaClass()->getMethod<jboolean()>("enableNewBackgroundAndBorderDrawables");
    return method(javaProvider_);
  }

  bool enablePreparedTextLayout() override {
    static const auto method =
        getReactNativeFeatureFlagsProviderJavaClass()->getMethod<jboolean()>("enablePreparedTextLayout");
    return method(javaProvider_);
  }

  bool enablePropsUpdateReconciliationAndroid() override {
    static const auto method =
        getReactNativeFeatureFlagsProviderJavaClass()->getMethod<jboolean()>("enablePropsUpdateReconciliationAndroid");
    return method(javaProvider_);
  }

  bool enableResourceTimingAPI() override {
    static const auto method =
        getReactNativeFeatureFlagsProviderJavaClass()->getMethod<jboolean()>("enableResourceTimingAPI");
    return method(javaProvider_);
  }

  bool enableSynchronousStateUpdates() override {
    static const auto method =
        getReactNativeFeatureFlagsProviderJavaClass()->getMethod<jboolean()>("enableSynchronousStateUpdates");
    return method(javaProvider_);
  }

  bool enableViewCulling() override {
    static const auto method =
        getReactNativeFeatureFlagsProviderJavaClass()->getMethod<jboolean()>("enableViewCulling");
    return method(javaProvider_);
  }

  bool enableViewRecycling() override {
    static const auto method =
        getReactNativeFeatureFlagsProviderJavaClass()->getMethod<jboolean()>("enableViewRecycling");
    return method(javaProvider_);
  }

  bool enableViewRecyclingForText() override {
    static const auto method =
        getReactNativeFeatureFlagsProviderJavaClass()->getMethod<jboolean()>("enableViewRecyclingForText");
    return method(javaProvider_);
  }

  bool enableViewRecyclingForView() override {
    static const auto method =
        getReactNativeFeatureFlagsProviderJavaClass()->getMethod<jboolean()>("enableViewRecyclingForView");
    return method(javaProvider_);
  }

  bool fixMappingOfEventPrioritiesBetweenFabricAndReact() override {
    static const auto method =
        getReactNativeFeatureFlagsProviderJavaClass()->getMethod<jboolean()>("fixMappingOfEventPrioritiesBetweenFabricAndReact");
    return method(javaProvider_);
  }

  bool fuseboxEnabledRelease() override {
    static const auto method =
        getReactNativeFeatureFlagsProviderJavaClass()->getMethod<jboolean()>("fuseboxEnabledRelease");
    return method(javaProvider_);
  }

  bool fuseboxNetworkInspectionEnabled() override {
    static const auto method =
        getReactNativeFeatureFlagsProviderJavaClass()->getMethod<jboolean()>("fuseboxNetworkInspectionEnabled");
    return method(javaProvider_);
  }

  bool incorporateMaxLinesDuringAndroidLayout() override {
    static const auto method =
        getReactNativeFeatureFlagsProviderJavaClass()->getMethod<jboolean()>("incorporateMaxLinesDuringAndroidLayout");
    return method(javaProvider_);
  }

  bool traceTurboModulePromiseRejectionsOnAndroid() override {
    static const auto method =
        getReactNativeFeatureFlagsProviderJavaClass()->getMethod<jboolean()>("traceTurboModulePromiseRejectionsOnAndroid");
    return method(javaProvider_);
  }

  bool updateRuntimeShadowNodeReferencesOnCommit() override {
    static const auto method =
        getReactNativeFeatureFlagsProviderJavaClass()->getMethod<jboolean()>("updateRuntimeShadowNodeReferencesOnCommit");
    return method(javaProvider_);
  }

  bool useAlwaysAvailableJSErrorHandling() override {
    static const auto method =
        getReactNativeFeatureFlagsProviderJavaClass()->getMethod<jboolean()>("useAlwaysAvailableJSErrorHandling");
    return method(javaProvider_);
  }

  bool useAndroidTextLayoutWidthDirectly() override {
    static const auto method =
        getReactNativeFeatureFlagsProviderJavaClass()->getMethod<jboolean()>("useAndroidTextLayoutWidthDirectly");
    return method(javaProvider_);
  }

  bool useFabricInterop() override {
    static const auto method =
        getReactNativeFeatureFlagsProviderJavaClass()->getMethod<jboolean()>("useFabricInterop");
    return method(javaProvider_);
  }

  bool useNativeViewConfigsInBridgelessMode() override {
    static const auto method =
        getReactNativeFeatureFlagsProviderJavaClass()->getMethod<jboolean()>("useNativeViewConfigsInBridgelessMode");
    return method(javaProvider_);
  }

  bool useOptimizedEventBatchingOnAndroid() override {
    static const auto method =
        getReactNativeFeatureFlagsProviderJavaClass()->getMethod<jboolean()>("useOptimizedEventBatchingOnAndroid");
    return method(javaProvider_);
  }

  bool useRawPropsJsiValue() override {
    static const auto method =
        getReactNativeFeatureFlagsProviderJavaClass()->getMethod<jboolean()>("useRawPropsJsiValue");
    return method(javaProvider_);
  }

  bool useShadowNodeStateOnClone() override {
    static const auto method =
        getReactNativeFeatureFlagsProviderJavaClass()->getMethod<jboolean()>("useShadowNodeStateOnClone");
    return method(javaProvider_);
  }

  bool useTurboModuleInterop() override {
    static const auto method =
        getReactNativeFeatureFlagsProviderJavaClass()->getMethod<jboolean()>("useTurboModuleInterop");
    return method(javaProvider_);
  }

  bool useTurboModules() override {
    static const auto method =
        getReactNativeFeatureFlagsProviderJavaClass()->getMethod<jboolean()>("useTurboModules");
    return method(javaProvider_);
  }

 private:
  jni::global_ref<jobject> javaProvider_;
};

bool JReactNativeFeatureFlagsCxxInterop::commonTestFlag(
    facebook::jni::alias_ref<JReactNativeFeatureFlagsCxxInterop> /*unused*/) {
  return ReactNativeFeatureFlags::commonTestFlag();
}

bool JReactNativeFeatureFlagsCxxInterop::animatedShouldSignalBatch(
    facebook::jni::alias_ref<JReactNativeFeatureFlagsCxxInterop> /*unused*/) {
  return ReactNativeFeatureFlags::animatedShouldSignalBatch();
}

bool JReactNativeFeatureFlagsCxxInterop::avoidCeilingAvailableAndroidTextWidth(
    facebook::jni::alias_ref<JReactNativeFeatureFlagsCxxInterop> /*unused*/) {
  return ReactNativeFeatureFlags::avoidCeilingAvailableAndroidTextWidth();
}

bool JReactNativeFeatureFlagsCxxInterop::cxxNativeAnimatedEnabled(
    facebook::jni::alias_ref<JReactNativeFeatureFlagsCxxInterop> /*unused*/) {
  return ReactNativeFeatureFlags::cxxNativeAnimatedEnabled();
}

bool JReactNativeFeatureFlagsCxxInterop::disableMainQueueSyncDispatchIOS(
    facebook::jni::alias_ref<JReactNativeFeatureFlagsCxxInterop> /*unused*/) {
  return ReactNativeFeatureFlags::disableMainQueueSyncDispatchIOS();
}

bool JReactNativeFeatureFlagsCxxInterop::disableMountItemReorderingAndroid(
    facebook::jni::alias_ref<JReactNativeFeatureFlagsCxxInterop> /*unused*/) {
  return ReactNativeFeatureFlags::disableMountItemReorderingAndroid();
}

bool JReactNativeFeatureFlagsCxxInterop::enableAccessibilityOrder(
    facebook::jni::alias_ref<JReactNativeFeatureFlagsCxxInterop> /*unused*/) {
  return ReactNativeFeatureFlags::enableAccessibilityOrder();
}

bool JReactNativeFeatureFlagsCxxInterop::enableAccumulatedUpdatesInRawPropsAndroid(
    facebook::jni::alias_ref<JReactNativeFeatureFlagsCxxInterop> /*unused*/) {
  return ReactNativeFeatureFlags::enableAccumulatedUpdatesInRawPropsAndroid();
}

bool JReactNativeFeatureFlagsCxxInterop::enableBridgelessArchitecture(
    facebook::jni::alias_ref<JReactNativeFeatureFlagsCxxInterop> /*unused*/) {
  return ReactNativeFeatureFlags::enableBridgelessArchitecture();
}

bool JReactNativeFeatureFlagsCxxInterop::enableCppPropsIteratorSetter(
    facebook::jni::alias_ref<JReactNativeFeatureFlagsCxxInterop> /*unused*/) {
  return ReactNativeFeatureFlags::enableCppPropsIteratorSetter();
}

bool JReactNativeFeatureFlagsCxxInterop::enableCustomFocusSearchOnClippedElementsAndroid(
    facebook::jni::alias_ref<JReactNativeFeatureFlagsCxxInterop> /*unused*/) {
  return ReactNativeFeatureFlags::enableCustomFocusSearchOnClippedElementsAndroid();
}

bool JReactNativeFeatureFlagsCxxInterop::enableDestroyShadowTreeRevisionAsync(
    facebook::jni::alias_ref<JReactNativeFeatureFlagsCxxInterop> /*unused*/) {
  return ReactNativeFeatureFlags::enableDestroyShadowTreeRevisionAsync();
}

bool JReactNativeFeatureFlagsCxxInterop::enableDoubleMeasurementFixAndroid(
    facebook::jni::alias_ref<JReactNativeFeatureFlagsCxxInterop> /*unused*/) {
  return ReactNativeFeatureFlags::enableDoubleMeasurementFixAndroid();
}

bool JReactNativeFeatureFlagsCxxInterop::enableEagerRootViewAttachment(
    facebook::jni::alias_ref<JReactNativeFeatureFlagsCxxInterop> /*unused*/) {
  return ReactNativeFeatureFlags::enableEagerRootViewAttachment();
}

bool JReactNativeFeatureFlagsCxxInterop::enableFabricLogs(
    facebook::jni::alias_ref<JReactNativeFeatureFlagsCxxInterop> /*unused*/) {
  return ReactNativeFeatureFlags::enableFabricLogs();
}

bool JReactNativeFeatureFlagsCxxInterop::enableFabricRenderer(
    facebook::jni::alias_ref<JReactNativeFeatureFlagsCxxInterop> /*unused*/) {
  return ReactNativeFeatureFlags::enableFabricRenderer();
}

bool JReactNativeFeatureFlagsCxxInterop::enableFixForParentTagDuringReparenting(
    facebook::jni::alias_ref<JReactNativeFeatureFlagsCxxInterop> /*unused*/) {
  return ReactNativeFeatureFlags::enableFixForParentTagDuringReparenting();
}

bool JReactNativeFeatureFlagsCxxInterop::enableFontScaleChangesUpdatingLayout(
    facebook::jni::alias_ref<JReactNativeFeatureFlagsCxxInterop> /*unused*/) {
  return ReactNativeFeatureFlags::enableFontScaleChangesUpdatingLayout();
}

bool JReactNativeFeatureFlagsCxxInterop::enableIOSTextBaselineOffsetPerLine(
    facebook::jni::alias_ref<JReactNativeFeatureFlagsCxxInterop> /*unused*/) {
  return ReactNativeFeatureFlags::enableIOSTextBaselineOffsetPerLine();
}

bool JReactNativeFeatureFlagsCxxInterop::enableIOSViewClipToPaddingBox(
    facebook::jni::alias_ref<JReactNativeFeatureFlagsCxxInterop> /*unused*/) {
  return ReactNativeFeatureFlags::enableIOSViewClipToPaddingBox();
}

bool JReactNativeFeatureFlagsCxxInterop::enableIntersectionObserverEventLoopIntegration(
    facebook::jni::alias_ref<JReactNativeFeatureFlagsCxxInterop> /*unused*/) {
  return ReactNativeFeatureFlags::enableIntersectionObserverEventLoopIntegration();
}

bool JReactNativeFeatureFlagsCxxInterop::enableLayoutAnimationsOnAndroid(
    facebook::jni::alias_ref<JReactNativeFeatureFlagsCxxInterop> /*unused*/) {
  return ReactNativeFeatureFlags::enableLayoutAnimationsOnAndroid();
}

bool JReactNativeFeatureFlagsCxxInterop::enableLayoutAnimationsOnIOS(
    facebook::jni::alias_ref<JReactNativeFeatureFlagsCxxInterop> /*unused*/) {
  return ReactNativeFeatureFlags::enableLayoutAnimationsOnIOS();
}

bool JReactNativeFeatureFlagsCxxInterop::enableLineHeightCenteringOnIOS(
    facebook::jni::alias_ref<JReactNativeFeatureFlagsCxxInterop> /*unused*/) {
  return ReactNativeFeatureFlags::enableLineHeightCenteringOnIOS();
}

bool JReactNativeFeatureFlagsCxxInterop::enableMainQueueModulesOnIOS(
    facebook::jni::alias_ref<JReactNativeFeatureFlagsCxxInterop> /*unused*/) {
  return ReactNativeFeatureFlags::enableMainQueueModulesOnIOS();
}

bool JReactNativeFeatureFlagsCxxInterop::enableModuleArgumentNSNullConversionIOS(
    facebook::jni::alias_ref<JReactNativeFeatureFlagsCxxInterop> /*unused*/) {
  return ReactNativeFeatureFlags::enableModuleArgumentNSNullConversionIOS();
}

bool JReactNativeFeatureFlagsCxxInterop::enableNativeCSSParsing(
    facebook::jni::alias_ref<JReactNativeFeatureFlagsCxxInterop> /*unused*/) {
  return ReactNativeFeatureFlags::enableNativeCSSParsing();
}

bool JReactNativeFeatureFlagsCxxInterop::enableNetworkEventReporting(
    facebook::jni::alias_ref<JReactNativeFeatureFlagsCxxInterop> /*unused*/) {
  return ReactNativeFeatureFlags::enableNetworkEventReporting();
}

bool JReactNativeFeatureFlagsCxxInterop::enableNewBackgroundAndBorderDrawables(
    facebook::jni::alias_ref<JReactNativeFeatureFlagsCxxInterop> /*unused*/) {
  return ReactNativeFeatureFlags::enableNewBackgroundAndBorderDrawables();
}

bool JReactNativeFeatureFlagsCxxInterop::enablePreparedTextLayout(
    facebook::jni::alias_ref<JReactNativeFeatureFlagsCxxInterop> /*unused*/) {
  return ReactNativeFeatureFlags::enablePreparedTextLayout();
}

bool JReactNativeFeatureFlagsCxxInterop::enablePropsUpdateReconciliationAndroid(
    facebook::jni::alias_ref<JReactNativeFeatureFlagsCxxInterop> /*unused*/) {
  return ReactNativeFeatureFlags::enablePropsUpdateReconciliationAndroid();
}

bool JReactNativeFeatureFlagsCxxInterop::enableResourceTimingAPI(
    facebook::jni::alias_ref<JReactNativeFeatureFlagsCxxInterop> /*unused*/) {
  return ReactNativeFeatureFlags::enableResourceTimingAPI();
}

bool JReactNativeFeatureFlagsCxxInterop::enableSynchronousStateUpdates(
    facebook::jni::alias_ref<JReactNativeFeatureFlagsCxxInterop> /*unused*/) {
  return ReactNativeFeatureFlags::enableSynchronousStateUpdates();
}

bool JReactNativeFeatureFlagsCxxInterop::enableViewCulling(
    facebook::jni::alias_ref<JReactNativeFeatureFlagsCxxInterop> /*unused*/) {
  return ReactNativeFeatureFlags::enableViewCulling();
}

bool JReactNativeFeatureFlagsCxxInterop::enableViewRecycling(
    facebook::jni::alias_ref<JReactNativeFeatureFlagsCxxInterop> /*unused*/) {
  return ReactNativeFeatureFlags::enableViewRecycling();
}

bool JReactNativeFeatureFlagsCxxInterop::enableViewRecyclingForText(
    facebook::jni::alias_ref<JReactNativeFeatureFlagsCxxInterop> /*unused*/) {
  return ReactNativeFeatureFlags::enableViewRecyclingForText();
}

bool JReactNativeFeatureFlagsCxxInterop::enableViewRecyclingForView(
    facebook::jni::alias_ref<JReactNativeFeatureFlagsCxxInterop> /*unused*/) {
  return ReactNativeFeatureFlags::enableViewRecyclingForView();
}

bool JReactNativeFeatureFlagsCxxInterop::fixMappingOfEventPrioritiesBetweenFabricAndReact(
    facebook::jni::alias_ref<JReactNativeFeatureFlagsCxxInterop> /*unused*/) {
  return ReactNativeFeatureFlags::fixMappingOfEventPrioritiesBetweenFabricAndReact();
}

bool JReactNativeFeatureFlagsCxxInterop::fuseboxEnabledRelease(
    facebook::jni::alias_ref<JReactNativeFeatureFlagsCxxInterop> /*unused*/) {
  return ReactNativeFeatureFlags::fuseboxEnabledRelease();
}

bool JReactNativeFeatureFlagsCxxInterop::fuseboxNetworkInspectionEnabled(
    facebook::jni::alias_ref<JReactNativeFeatureFlagsCxxInterop> /*unused*/) {
  return ReactNativeFeatureFlags::fuseboxNetworkInspectionEnabled();
}

bool JReactNativeFeatureFlagsCxxInterop::incorporateMaxLinesDuringAndroidLayout(
    facebook::jni::alias_ref<JReactNativeFeatureFlagsCxxInterop> /*unused*/) {
  return ReactNativeFeatureFlags::incorporateMaxLinesDuringAndroidLayout();
}

bool JReactNativeFeatureFlagsCxxInterop::traceTurboModulePromiseRejectionsOnAndroid(
    facebook::jni::alias_ref<JReactNativeFeatureFlagsCxxInterop> /*unused*/) {
  return ReactNativeFeatureFlags::traceTurboModulePromiseRejectionsOnAndroid();
}

bool JReactNativeFeatureFlagsCxxInterop::updateRuntimeShadowNodeReferencesOnCommit(
    facebook::jni::alias_ref<JReactNativeFeatureFlagsCxxInterop> /*unused*/) {
  return ReactNativeFeatureFlags::updateRuntimeShadowNodeReferencesOnCommit();
}

bool JReactNativeFeatureFlagsCxxInterop::useAlwaysAvailableJSErrorHandling(
    facebook::jni::alias_ref<JReactNativeFeatureFlagsCxxInterop> /*unused*/) {
  return ReactNativeFeatureFlags::useAlwaysAvailableJSErrorHandling();
}

bool JReactNativeFeatureFlagsCxxInterop::useAndroidTextLayoutWidthDirectly(
    facebook::jni::alias_ref<JReactNativeFeatureFlagsCxxInterop> /*unused*/) {
  return ReactNativeFeatureFlags::useAndroidTextLayoutWidthDirectly();
}

bool JReactNativeFeatureFlagsCxxInterop::useFabricInterop(
    facebook::jni::alias_ref<JReactNativeFeatureFlagsCxxInterop> /*unused*/) {
  return ReactNativeFeatureFlags::useFabricInterop();
}

bool JReactNativeFeatureFlagsCxxInterop::useNativeViewConfigsInBridgelessMode(
    facebook::jni::alias_ref<JReactNativeFeatureFlagsCxxInterop> /*unused*/) {
  return ReactNativeFeatureFlags::useNativeViewConfigsInBridgelessMode();
}

bool JReactNativeFeatureFlagsCxxInterop::useOptimizedEventBatchingOnAndroid(
    facebook::jni::alias_ref<JReactNativeFeatureFlagsCxxInterop> /*unused*/) {
  return ReactNativeFeatureFlags::useOptimizedEventBatchingOnAndroid();
}

bool JReactNativeFeatureFlagsCxxInterop::useRawPropsJsiValue(
    facebook::jni::alias_ref<JReactNativeFeatureFlagsCxxInterop> /*unused*/) {
  return ReactNativeFeatureFlags::useRawPropsJsiValue();
}

bool JReactNativeFeatureFlagsCxxInterop::useShadowNodeStateOnClone(
    facebook::jni::alias_ref<JReactNativeFeatureFlagsCxxInterop> /*unused*/) {
  return ReactNativeFeatureFlags::useShadowNodeStateOnClone();
}

bool JReactNativeFeatureFlagsCxxInterop::useTurboModuleInterop(
    facebook::jni::alias_ref<JReactNativeFeatureFlagsCxxInterop> /*unused*/) {
  return ReactNativeFeatureFlags::useTurboModuleInterop();
}

bool JReactNativeFeatureFlagsCxxInterop::useTurboModules(
    facebook::jni::alias_ref<JReactNativeFeatureFlagsCxxInterop> /*unused*/) {
  return ReactNativeFeatureFlags::useTurboModules();
}

void JReactNativeFeatureFlagsCxxInterop::override(
    facebook::jni::alias_ref<JReactNativeFeatureFlagsCxxInterop> /*unused*/,
    jni::alias_ref<jobject> provider) {
  ReactNativeFeatureFlags::override(
      std::make_unique<ReactNativeFeatureFlagsJavaProvider>(provider));
}

void JReactNativeFeatureFlagsCxxInterop::dangerouslyReset(
    facebook::jni::alias_ref<JReactNativeFeatureFlagsCxxInterop> /*unused*/) {
  ReactNativeFeatureFlags::dangerouslyReset();
}

jni::local_ref<jstring> JReactNativeFeatureFlagsCxxInterop::dangerouslyForceOverride(
    facebook::jni::alias_ref<JReactNativeFeatureFlagsCxxInterop> /*unused*/,
    jni::alias_ref<jobject> provider) {
  auto accessedFlags = ReactNativeFeatureFlags::dangerouslyForceOverride(
             std::make_unique<ReactNativeFeatureFlagsJavaProvider>(provider));
  if (accessedFlags.has_value()) {
    return jni::make_jstring(accessedFlags.value());
  }
  return nullptr;
}

void JReactNativeFeatureFlagsCxxInterop::registerNatives() {
  javaClassLocal()->registerNatives({
      makeNativeMethod(
          "override", JReactNativeFeatureFlagsCxxInterop::override),
      makeNativeMethod("dangerouslyReset", JReactNativeFeatureFlagsCxxInterop::dangerouslyReset),
      makeNativeMethod(
          "dangerouslyForceOverride",
          JReactNativeFeatureFlagsCxxInterop::dangerouslyForceOverride),
      makeNativeMethod(
        "commonTestFlag",
        JReactNativeFeatureFlagsCxxInterop::commonTestFlag),
      makeNativeMethod(
        "animatedShouldSignalBatch",
        JReactNativeFeatureFlagsCxxInterop::animatedShouldSignalBatch),
      makeNativeMethod(
        "avoidCeilingAvailableAndroidTextWidth",
        JReactNativeFeatureFlagsCxxInterop::avoidCeilingAvailableAndroidTextWidth),
      makeNativeMethod(
        "cxxNativeAnimatedEnabled",
        JReactNativeFeatureFlagsCxxInterop::cxxNativeAnimatedEnabled),
      makeNativeMethod(
        "disableMainQueueSyncDispatchIOS",
        JReactNativeFeatureFlagsCxxInterop::disableMainQueueSyncDispatchIOS),
      makeNativeMethod(
        "disableMountItemReorderingAndroid",
        JReactNativeFeatureFlagsCxxInterop::disableMountItemReorderingAndroid),
      makeNativeMethod(
        "enableAccessibilityOrder",
        JReactNativeFeatureFlagsCxxInterop::enableAccessibilityOrder),
      makeNativeMethod(
        "enableAccumulatedUpdatesInRawPropsAndroid",
        JReactNativeFeatureFlagsCxxInterop::enableAccumulatedUpdatesInRawPropsAndroid),
      makeNativeMethod(
        "enableBridgelessArchitecture",
        JReactNativeFeatureFlagsCxxInterop::enableBridgelessArchitecture),
      makeNativeMethod(
        "enableCppPropsIteratorSetter",
        JReactNativeFeatureFlagsCxxInterop::enableCppPropsIteratorSetter),
      makeNativeMethod(
        "enableCustomFocusSearchOnClippedElementsAndroid",
        JReactNativeFeatureFlagsCxxInterop::enableCustomFocusSearchOnClippedElementsAndroid),
      makeNativeMethod(
        "enableDestroyShadowTreeRevisionAsync",
        JReactNativeFeatureFlagsCxxInterop::enableDestroyShadowTreeRevisionAsync),
      makeNativeMethod(
        "enableDoubleMeasurementFixAndroid",
        JReactNativeFeatureFlagsCxxInterop::enableDoubleMeasurementFixAndroid),
      makeNativeMethod(
        "enableEagerRootViewAttachment",
        JReactNativeFeatureFlagsCxxInterop::enableEagerRootViewAttachment),
      makeNativeMethod(
        "enableFabricLogs",
        JReactNativeFeatureFlagsCxxInterop::enableFabricLogs),
      makeNativeMethod(
        "enableFabricRenderer",
        JReactNativeFeatureFlagsCxxInterop::enableFabricRenderer),
      makeNativeMethod(
        "enableFixForParentTagDuringReparenting",
        JReactNativeFeatureFlagsCxxInterop::enableFixForParentTagDuringReparenting),
      makeNativeMethod(
        "enableFontScaleChangesUpdatingLayout",
        JReactNativeFeatureFlagsCxxInterop::enableFontScaleChangesUpdatingLayout),
      makeNativeMethod(
        "enableIOSTextBaselineOffsetPerLine",
        JReactNativeFeatureFlagsCxxInterop::enableIOSTextBaselineOffsetPerLine),
      makeNativeMethod(
        "enableIOSViewClipToPaddingBox",
        JReactNativeFeatureFlagsCxxInterop::enableIOSViewClipToPaddingBox),
      makeNativeMethod(
        "enableIntersectionObserverEventLoopIntegration",
        JReactNativeFeatureFlagsCxxInterop::enableIntersectionObserverEventLoopIntegration),
      makeNativeMethod(
        "enableLayoutAnimationsOnAndroid",
        JReactNativeFeatureFlagsCxxInterop::enableLayoutAnimationsOnAndroid),
      makeNativeMethod(
        "enableLayoutAnimationsOnIOS",
        JReactNativeFeatureFlagsCxxInterop::enableLayoutAnimationsOnIOS),
      makeNativeMethod(
        "enableLineHeightCenteringOnIOS",
        JReactNativeFeatureFlagsCxxInterop::enableLineHeightCenteringOnIOS),
      makeNativeMethod(
        "enableMainQueueModulesOnIOS",
        JReactNativeFeatureFlagsCxxInterop::enableMainQueueModulesOnIOS),
      makeNativeMethod(
        "enableModuleArgumentNSNullConversionIOS",
        JReactNativeFeatureFlagsCxxInterop::enableModuleArgumentNSNullConversionIOS),
      makeNativeMethod(
        "enableNativeCSSParsing",
        JReactNativeFeatureFlagsCxxInterop::enableNativeCSSParsing),
      makeNativeMethod(
        "enableNetworkEventReporting",
        JReactNativeFeatureFlagsCxxInterop::enableNetworkEventReporting),
      makeNativeMethod(
        "enableNewBackgroundAndBorderDrawables",
        JReactNativeFeatureFlagsCxxInterop::enableNewBackgroundAndBorderDrawables),
      makeNativeMethod(
        "enablePreparedTextLayout",
        JReactNativeFeatureFlagsCxxInterop::enablePreparedTextLayout),
      makeNativeMethod(
        "enablePropsUpdateReconciliationAndroid",
        JReactNativeFeatureFlagsCxxInterop::enablePropsUpdateReconciliationAndroid),
      makeNativeMethod(
        "enableResourceTimingAPI",
        JReactNativeFeatureFlagsCxxInterop::enableResourceTimingAPI),
      makeNativeMethod(
        "enableSynchronousStateUpdates",
        JReactNativeFeatureFlagsCxxInterop::enableSynchronousStateUpdates),
      makeNativeMethod(
        "enableViewCulling",
        JReactNativeFeatureFlagsCxxInterop::enableViewCulling),
      makeNativeMethod(
        "enableViewRecycling",
        JReactNativeFeatureFlagsCxxInterop::enableViewRecycling),
      makeNativeMethod(
        "enableViewRecyclingForText",
        JReactNativeFeatureFlagsCxxInterop::enableViewRecyclingForText),
      makeNativeMethod(
        "enableViewRecyclingForView",
        JReactNativeFeatureFlagsCxxInterop::enableViewRecyclingForView),
      makeNativeMethod(
        "fixMappingOfEventPrioritiesBetweenFabricAndReact",
        JReactNativeFeatureFlagsCxxInterop::fixMappingOfEventPrioritiesBetweenFabricAndReact),
      makeNativeMethod(
        "fuseboxEnabledRelease",
        JReactNativeFeatureFlagsCxxInterop::fuseboxEnabledRelease),
      makeNativeMethod(
        "fuseboxNetworkInspectionEnabled",
        JReactNativeFeatureFlagsCxxInterop::fuseboxNetworkInspectionEnabled),
      makeNativeMethod(
        "incorporateMaxLinesDuringAndroidLayout",
        JReactNativeFeatureFlagsCxxInterop::incorporateMaxLinesDuringAndroidLayout),
      makeNativeMethod(
        "traceTurboModulePromiseRejectionsOnAndroid",
        JReactNativeFeatureFlagsCxxInterop::traceTurboModulePromiseRejectionsOnAndroid),
      makeNativeMethod(
        "updateRuntimeShadowNodeReferencesOnCommit",
        JReactNativeFeatureFlagsCxxInterop::updateRuntimeShadowNodeReferencesOnCommit),
      makeNativeMethod(
        "useAlwaysAvailableJSErrorHandling",
        JReactNativeFeatureFlagsCxxInterop::useAlwaysAvailableJSErrorHandling),
      makeNativeMethod(
        "useAndroidTextLayoutWidthDirectly",
        JReactNativeFeatureFlagsCxxInterop::useAndroidTextLayoutWidthDirectly),
      makeNativeMethod(
        "useFabricInterop",
        JReactNativeFeatureFlagsCxxInterop::useFabricInterop),
      makeNativeMethod(
        "useNativeViewConfigsInBridgelessMode",
        JReactNativeFeatureFlagsCxxInterop::useNativeViewConfigsInBridgelessMode),
      makeNativeMethod(
        "useOptimizedEventBatchingOnAndroid",
        JReactNativeFeatureFlagsCxxInterop::useOptimizedEventBatchingOnAndroid),
      makeNativeMethod(
        "useRawPropsJsiValue",
        JReactNativeFeatureFlagsCxxInterop::useRawPropsJsiValue),
      makeNativeMethod(
        "useShadowNodeStateOnClone",
        JReactNativeFeatureFlagsCxxInterop::useShadowNodeStateOnClone),
      makeNativeMethod(
        "useTurboModuleInterop",
        JReactNativeFeatureFlagsCxxInterop::useTurboModuleInterop),
      makeNativeMethod(
        "useTurboModules",
        JReactNativeFeatureFlagsCxxInterop::useTurboModules),
  });
}

} // namespace facebook::react<|MERGE_RESOLUTION|>--- conflicted
+++ resolved
@@ -4,11 +4,7 @@
  * This source code is licensed under the MIT license found in the
  * LICENSE file in the root directory of this source tree.
  *
-<<<<<<< HEAD
- * @generated SignedSource<<b723e7fe38c939f318682ba0def26f8d>>
-=======
- * @generated SignedSource<<078954ede626079b7d36ab63cdbab761>>
->>>>>>> 9be5ac10
+ * @generated SignedSource<<0bdd42d12c9ec266af495e5c98424472>>
  */
 
 /**
