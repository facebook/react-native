--- conflicted
+++ resolved
@@ -4,11 +4,7 @@
  * This source code is licensed under the MIT license found in the
  * LICENSE file in the root directory of this source tree.
  *
-<<<<<<< HEAD
- * @generated SignedSource<<e046b8dcce607075c09868362b694926>>
-=======
- * @generated SignedSource<<d3f7aa01d4ce24cf3acc006376bd4205>>
->>>>>>> c0415adb
+ * @generated SignedSource<<e4974ae590def51907e8b2bd3436b767>>
  */
 
 /**
