/*
 * Copyright (c) Meta Platforms, Inc. and affiliates.
 *
 * This source code is licensed under the MIT license found in the
 * LICENSE file in the root directory of this source tree.
 *
<<<<<<< HEAD
 * @generated SignedSource<<72b89194c4713236e4607870e5c9eed8>>
=======
 * @generated SignedSource<<3898770919a834c4c4466d0b2797ba8b>>
>>>>>>> 10d8c0df
 */

/**
 * IMPORTANT: Do NOT modify this file directly.
 *
 * To change the definition of the flags, edit
 *   packages/react-native/scripts/featureflags/ReactNativeFeatureFlags.config.js.
 *
 * To regenerate this code, run the following script from the repo root:
 *   yarn featureflags-update
 */

#include "JReactNativeFeatureFlagsCxxInterop.h"
#include <react/featureflags/ReactNativeFeatureFlags.h>

namespace facebook::react {

static jni::alias_ref<jni::JClass> getReactNativeFeatureFlagsProviderJavaClass() {
  static const auto jClass = facebook::jni::findClassStatic(
      "com/facebook/react/internal/featureflags/ReactNativeFeatureFlagsProvider");
  return jClass;
}

/**
 * Implementation of ReactNativeFeatureFlagsProvider that wraps a
 * ReactNativeFeatureFlagsProvider Java object.
 */
class ReactNativeFeatureFlagsProviderHolder
    : public ReactNativeFeatureFlagsProvider {
 public:
  explicit ReactNativeFeatureFlagsProviderHolder(
      jni::alias_ref<jobject> javaProvider)
      : javaProvider_(make_global(javaProvider)){};

  bool commonTestFlag() override {
    static const auto method =
        getReactNativeFeatureFlagsProviderJavaClass()->getMethod<jboolean()>("commonTestFlag");
    return method(javaProvider_);
  }

  bool allowRecursiveCommitsWithSynchronousMountOnAndroid() override {
    static const auto method =
        getReactNativeFeatureFlagsProviderJavaClass()->getMethod<jboolean()>("allowRecursiveCommitsWithSynchronousMountOnAndroid");
    return method(javaProvider_);
  }

  bool batchRenderingUpdatesInEventLoop() override {
    static const auto method =
        getReactNativeFeatureFlagsProviderJavaClass()->getMethod<jboolean()>("batchRenderingUpdatesInEventLoop");
    return method(javaProvider_);
  }

  bool completeReactInstanceCreationOnBgThreadOnAndroid() override {
    static const auto method =
        getReactNativeFeatureFlagsProviderJavaClass()->getMethod<jboolean()>("completeReactInstanceCreationOnBgThreadOnAndroid");
    return method(javaProvider_);
  }

  bool enableAlignItemsBaselineOnFabricIOS() override {
    static const auto method =
        getReactNativeFeatureFlagsProviderJavaClass()->getMethod<jboolean()>("enableAlignItemsBaselineOnFabricIOS");
    return method(javaProvider_);
  }

  bool enableBridgelessArchitecture() override {
    static const auto method =
        getReactNativeFeatureFlagsProviderJavaClass()->getMethod<jboolean()>("enableBridgelessArchitecture");
    return method(javaProvider_);
  }

  bool enableCleanTextInputYogaNode() override {
    static const auto method =
        getReactNativeFeatureFlagsProviderJavaClass()->getMethod<jboolean()>("enableCleanTextInputYogaNode");
    return method(javaProvider_);
  }

  bool enableDeletionOfUnmountedViews() override {
    static const auto method =
        getReactNativeFeatureFlagsProviderJavaClass()->getMethod<jboolean()>("enableDeletionOfUnmountedViews");
    return method(javaProvider_);
  }

  bool enableEagerRootViewAttachment() override {
    static const auto method =
        getReactNativeFeatureFlagsProviderJavaClass()->getMethod<jboolean()>("enableEagerRootViewAttachment");
    return method(javaProvider_);
  }

  bool enableEventEmitterRetentionDuringGesturesOnAndroid() override {
    static const auto method =
        getReactNativeFeatureFlagsProviderJavaClass()->getMethod<jboolean()>("enableEventEmitterRetentionDuringGesturesOnAndroid");
    return method(javaProvider_);
  }

  bool enableFabricLogs() override {
    static const auto method =
        getReactNativeFeatureFlagsProviderJavaClass()->getMethod<jboolean()>("enableFabricLogs");
    return method(javaProvider_);
  }

  bool enableFabricRenderer() override {
    static const auto method =
        getReactNativeFeatureFlagsProviderJavaClass()->getMethod<jboolean()>("enableFabricRenderer");
    return method(javaProvider_);
  }

  bool enableFabricRendererExclusively() override {
    static const auto method =
        getReactNativeFeatureFlagsProviderJavaClass()->getMethod<jboolean()>("enableFabricRendererExclusively");
    return method(javaProvider_);
  }

  bool enableGranularShadowTreeStateReconciliation() override {
    static const auto method =
        getReactNativeFeatureFlagsProviderJavaClass()->getMethod<jboolean()>("enableGranularShadowTreeStateReconciliation");
    return method(javaProvider_);
  }

  bool enableIOSViewClipToPaddingBox() override {
    static const auto method =
        getReactNativeFeatureFlagsProviderJavaClass()->getMethod<jboolean()>("enableIOSViewClipToPaddingBox");
    return method(javaProvider_);
  }

  bool enableLayoutAnimationsOnAndroid() override {
    static const auto method =
        getReactNativeFeatureFlagsProviderJavaClass()->getMethod<jboolean()>("enableLayoutAnimationsOnAndroid");
    return method(javaProvider_);
  }

  bool enableLayoutAnimationsOnIOS() override {
    static const auto method =
        getReactNativeFeatureFlagsProviderJavaClass()->getMethod<jboolean()>("enableLayoutAnimationsOnIOS");
    return method(javaProvider_);
  }

  bool enableLineHeightCenteringOnAndroid() override {
    static const auto method =
        getReactNativeFeatureFlagsProviderJavaClass()->getMethod<jboolean()>("enableLineHeightCenteringOnAndroid");
    return method(javaProvider_);
  }

  bool enableLineHeightCenteringOnIOS() override {
    static const auto method =
        getReactNativeFeatureFlagsProviderJavaClass()->getMethod<jboolean()>("enableLineHeightCenteringOnIOS");
    return method(javaProvider_);
  }

  bool enableLongTaskAPI() override {
    static const auto method =
        getReactNativeFeatureFlagsProviderJavaClass()->getMethod<jboolean()>("enableLongTaskAPI");
    return method(javaProvider_);
  }

  bool enableMicrotasks() override {
    static const auto method =
        getReactNativeFeatureFlagsProviderJavaClass()->getMethod<jboolean()>("enableMicrotasks");
    return method(javaProvider_);
  }

  bool enablePreciseSchedulingForPremountItemsOnAndroid() override {
    static const auto method =
        getReactNativeFeatureFlagsProviderJavaClass()->getMethod<jboolean()>("enablePreciseSchedulingForPremountItemsOnAndroid");
    return method(javaProvider_);
  }

  bool enablePropsUpdateReconciliationAndroid() override {
    static const auto method =
        getReactNativeFeatureFlagsProviderJavaClass()->getMethod<jboolean()>("enablePropsUpdateReconciliationAndroid");
    return method(javaProvider_);
  }

  bool enableReportEventPaintTime() override {
    static const auto method =
        getReactNativeFeatureFlagsProviderJavaClass()->getMethod<jboolean()>("enableReportEventPaintTime");
    return method(javaProvider_);
  }

  bool enableSynchronousStateUpdates() override {
    static const auto method =
        getReactNativeFeatureFlagsProviderJavaClass()->getMethod<jboolean()>("enableSynchronousStateUpdates");
    return method(javaProvider_);
  }

  bool enableTextPreallocationOptimisation() override {
    static const auto method =
        getReactNativeFeatureFlagsProviderJavaClass()->getMethod<jboolean()>("enableTextPreallocationOptimisation");
    return method(javaProvider_);
  }

  bool enableUIConsistency() override {
    static const auto method =
        getReactNativeFeatureFlagsProviderJavaClass()->getMethod<jboolean()>("enableUIConsistency");
    return method(javaProvider_);
  }

  bool enableViewRecycling() override {
    static const auto method =
        getReactNativeFeatureFlagsProviderJavaClass()->getMethod<jboolean()>("enableViewRecycling");
    return method(javaProvider_);
  }

  bool excludeYogaFromRawProps() override {
    static const auto method =
        getReactNativeFeatureFlagsProviderJavaClass()->getMethod<jboolean()>("excludeYogaFromRawProps");
    return method(javaProvider_);
  }

  bool fixMappingOfEventPrioritiesBetweenFabricAndReact() override {
    static const auto method =
        getReactNativeFeatureFlagsProviderJavaClass()->getMethod<jboolean()>("fixMappingOfEventPrioritiesBetweenFabricAndReact");
    return method(javaProvider_);
  }

  bool fixMountingCoordinatorReportedPendingTransactionsOnAndroid() override {
    static const auto method =
        getReactNativeFeatureFlagsProviderJavaClass()->getMethod<jboolean()>("fixMountingCoordinatorReportedPendingTransactionsOnAndroid");
    return method(javaProvider_);
  }

  bool forceBatchingMountItemsOnAndroid() override {
    static const auto method =
        getReactNativeFeatureFlagsProviderJavaClass()->getMethod<jboolean()>("forceBatchingMountItemsOnAndroid");
    return method(javaProvider_);
  }

  bool fuseboxEnabledDebug() override {
    static const auto method =
        getReactNativeFeatureFlagsProviderJavaClass()->getMethod<jboolean()>("fuseboxEnabledDebug");
    return method(javaProvider_);
  }

  bool fuseboxEnabledRelease() override {
    static const auto method =
        getReactNativeFeatureFlagsProviderJavaClass()->getMethod<jboolean()>("fuseboxEnabledRelease");
    return method(javaProvider_);
  }

  bool initEagerTurboModulesOnNativeModulesQueueAndroid() override {
    static const auto method =
        getReactNativeFeatureFlagsProviderJavaClass()->getMethod<jboolean()>("initEagerTurboModulesOnNativeModulesQueueAndroid");
    return method(javaProvider_);
  }

  bool lazyAnimationCallbacks() override {
    static const auto method =
        getReactNativeFeatureFlagsProviderJavaClass()->getMethod<jboolean()>("lazyAnimationCallbacks");
    return method(javaProvider_);
  }

  bool loadVectorDrawablesOnImages() override {
    static const auto method =
        getReactNativeFeatureFlagsProviderJavaClass()->getMethod<jboolean()>("loadVectorDrawablesOnImages");
    return method(javaProvider_);
  }

  bool setAndroidLayoutDirection() override {
    static const auto method =
        getReactNativeFeatureFlagsProviderJavaClass()->getMethod<jboolean()>("setAndroidLayoutDirection");
    return method(javaProvider_);
  }

  bool traceTurboModulePromiseRejectionsOnAndroid() override {
    static const auto method =
        getReactNativeFeatureFlagsProviderJavaClass()->getMethod<jboolean()>("traceTurboModulePromiseRejectionsOnAndroid");
    return method(javaProvider_);
  }

  bool useFabricInterop() override {
    static const auto method =
        getReactNativeFeatureFlagsProviderJavaClass()->getMethod<jboolean()>("useFabricInterop");
    return method(javaProvider_);
  }

  bool useImmediateExecutorInAndroidBridgeless() override {
    static const auto method =
        getReactNativeFeatureFlagsProviderJavaClass()->getMethod<jboolean()>("useImmediateExecutorInAndroidBridgeless");
    return method(javaProvider_);
  }

  bool useModernRuntimeScheduler() override {
    static const auto method =
        getReactNativeFeatureFlagsProviderJavaClass()->getMethod<jboolean()>("useModernRuntimeScheduler");
    return method(javaProvider_);
  }

  bool useNativeViewConfigsInBridgelessMode() override {
    static const auto method =
        getReactNativeFeatureFlagsProviderJavaClass()->getMethod<jboolean()>("useNativeViewConfigsInBridgelessMode");
    return method(javaProvider_);
  }

  bool useOptimisedViewPreallocationOnAndroid() override {
    static const auto method =
        getReactNativeFeatureFlagsProviderJavaClass()->getMethod<jboolean()>("useOptimisedViewPreallocationOnAndroid");
    return method(javaProvider_);
  }

  bool useOptimizedEventBatchingOnAndroid() override {
    static const auto method =
        getReactNativeFeatureFlagsProviderJavaClass()->getMethod<jboolean()>("useOptimizedEventBatchingOnAndroid");
    return method(javaProvider_);
  }

  bool useRuntimeShadowNodeReferenceUpdate() override {
    static const auto method =
        getReactNativeFeatureFlagsProviderJavaClass()->getMethod<jboolean()>("useRuntimeShadowNodeReferenceUpdate");
    return method(javaProvider_);
  }

  bool useTurboModuleInterop() override {
    static const auto method =
        getReactNativeFeatureFlagsProviderJavaClass()->getMethod<jboolean()>("useTurboModuleInterop");
    return method(javaProvider_);
  }

  bool useTurboModules() override {
    static const auto method =
        getReactNativeFeatureFlagsProviderJavaClass()->getMethod<jboolean()>("useTurboModules");
    return method(javaProvider_);
  }

 private:
  jni::global_ref<jobject> javaProvider_;
};

bool JReactNativeFeatureFlagsCxxInterop::commonTestFlag(
    facebook::jni::alias_ref<JReactNativeFeatureFlagsCxxInterop> /*unused*/) {
  return ReactNativeFeatureFlags::commonTestFlag();
}

bool JReactNativeFeatureFlagsCxxInterop::allowRecursiveCommitsWithSynchronousMountOnAndroid(
    facebook::jni::alias_ref<JReactNativeFeatureFlagsCxxInterop> /*unused*/) {
  return ReactNativeFeatureFlags::allowRecursiveCommitsWithSynchronousMountOnAndroid();
}

bool JReactNativeFeatureFlagsCxxInterop::batchRenderingUpdatesInEventLoop(
    facebook::jni::alias_ref<JReactNativeFeatureFlagsCxxInterop> /*unused*/) {
  return ReactNativeFeatureFlags::batchRenderingUpdatesInEventLoop();
}

bool JReactNativeFeatureFlagsCxxInterop::completeReactInstanceCreationOnBgThreadOnAndroid(
    facebook::jni::alias_ref<JReactNativeFeatureFlagsCxxInterop> /*unused*/) {
  return ReactNativeFeatureFlags::completeReactInstanceCreationOnBgThreadOnAndroid();
}

bool JReactNativeFeatureFlagsCxxInterop::enableAlignItemsBaselineOnFabricIOS(
    facebook::jni::alias_ref<JReactNativeFeatureFlagsCxxInterop> /*unused*/) {
  return ReactNativeFeatureFlags::enableAlignItemsBaselineOnFabricIOS();
}

bool JReactNativeFeatureFlagsCxxInterop::enableBridgelessArchitecture(
    facebook::jni::alias_ref<JReactNativeFeatureFlagsCxxInterop> /*unused*/) {
  return ReactNativeFeatureFlags::enableBridgelessArchitecture();
}

bool JReactNativeFeatureFlagsCxxInterop::enableCleanTextInputYogaNode(
    facebook::jni::alias_ref<JReactNativeFeatureFlagsCxxInterop> /*unused*/) {
  return ReactNativeFeatureFlags::enableCleanTextInputYogaNode();
}

bool JReactNativeFeatureFlagsCxxInterop::enableDeletionOfUnmountedViews(
    facebook::jni::alias_ref<JReactNativeFeatureFlagsCxxInterop> /*unused*/) {
  return ReactNativeFeatureFlags::enableDeletionOfUnmountedViews();
}

bool JReactNativeFeatureFlagsCxxInterop::enableEagerRootViewAttachment(
    facebook::jni::alias_ref<JReactNativeFeatureFlagsCxxInterop> /*unused*/) {
  return ReactNativeFeatureFlags::enableEagerRootViewAttachment();
}

bool JReactNativeFeatureFlagsCxxInterop::enableEventEmitterRetentionDuringGesturesOnAndroid(
    facebook::jni::alias_ref<JReactNativeFeatureFlagsCxxInterop> /*unused*/) {
  return ReactNativeFeatureFlags::enableEventEmitterRetentionDuringGesturesOnAndroid();
}

bool JReactNativeFeatureFlagsCxxInterop::enableFabricLogs(
    facebook::jni::alias_ref<JReactNativeFeatureFlagsCxxInterop> /*unused*/) {
  return ReactNativeFeatureFlags::enableFabricLogs();
}

bool JReactNativeFeatureFlagsCxxInterop::enableFabricRenderer(
    facebook::jni::alias_ref<JReactNativeFeatureFlagsCxxInterop> /*unused*/) {
  return ReactNativeFeatureFlags::enableFabricRenderer();
}

bool JReactNativeFeatureFlagsCxxInterop::enableFabricRendererExclusively(
    facebook::jni::alias_ref<JReactNativeFeatureFlagsCxxInterop> /*unused*/) {
  return ReactNativeFeatureFlags::enableFabricRendererExclusively();
}

bool JReactNativeFeatureFlagsCxxInterop::enableGranularShadowTreeStateReconciliation(
    facebook::jni::alias_ref<JReactNativeFeatureFlagsCxxInterop> /*unused*/) {
  return ReactNativeFeatureFlags::enableGranularShadowTreeStateReconciliation();
}

bool JReactNativeFeatureFlagsCxxInterop::enableIOSViewClipToPaddingBox(
    facebook::jni::alias_ref<JReactNativeFeatureFlagsCxxInterop> /*unused*/) {
  return ReactNativeFeatureFlags::enableIOSViewClipToPaddingBox();
}

bool JReactNativeFeatureFlagsCxxInterop::enableLayoutAnimationsOnAndroid(
    facebook::jni::alias_ref<JReactNativeFeatureFlagsCxxInterop> /*unused*/) {
  return ReactNativeFeatureFlags::enableLayoutAnimationsOnAndroid();
}

bool JReactNativeFeatureFlagsCxxInterop::enableLayoutAnimationsOnIOS(
    facebook::jni::alias_ref<JReactNativeFeatureFlagsCxxInterop> /*unused*/) {
  return ReactNativeFeatureFlags::enableLayoutAnimationsOnIOS();
}

bool JReactNativeFeatureFlagsCxxInterop::enableLineHeightCenteringOnAndroid(
    facebook::jni::alias_ref<JReactNativeFeatureFlagsCxxInterop> /*unused*/) {
  return ReactNativeFeatureFlags::enableLineHeightCenteringOnAndroid();
}

bool JReactNativeFeatureFlagsCxxInterop::enableLineHeightCenteringOnIOS(
    facebook::jni::alias_ref<JReactNativeFeatureFlagsCxxInterop> /*unused*/) {
  return ReactNativeFeatureFlags::enableLineHeightCenteringOnIOS();
}

bool JReactNativeFeatureFlagsCxxInterop::enableLongTaskAPI(
    facebook::jni::alias_ref<JReactNativeFeatureFlagsCxxInterop> /*unused*/) {
  return ReactNativeFeatureFlags::enableLongTaskAPI();
}

bool JReactNativeFeatureFlagsCxxInterop::enableMicrotasks(
    facebook::jni::alias_ref<JReactNativeFeatureFlagsCxxInterop> /*unused*/) {
  return ReactNativeFeatureFlags::enableMicrotasks();
}

bool JReactNativeFeatureFlagsCxxInterop::enablePreciseSchedulingForPremountItemsOnAndroid(
    facebook::jni::alias_ref<JReactNativeFeatureFlagsCxxInterop> /*unused*/) {
  return ReactNativeFeatureFlags::enablePreciseSchedulingForPremountItemsOnAndroid();
}

bool JReactNativeFeatureFlagsCxxInterop::enablePropsUpdateReconciliationAndroid(
    facebook::jni::alias_ref<JReactNativeFeatureFlagsCxxInterop> /*unused*/) {
  return ReactNativeFeatureFlags::enablePropsUpdateReconciliationAndroid();
}

bool JReactNativeFeatureFlagsCxxInterop::enableReportEventPaintTime(
    facebook::jni::alias_ref<JReactNativeFeatureFlagsCxxInterop> /*unused*/) {
  return ReactNativeFeatureFlags::enableReportEventPaintTime();
}

bool JReactNativeFeatureFlagsCxxInterop::enableSynchronousStateUpdates(
    facebook::jni::alias_ref<JReactNativeFeatureFlagsCxxInterop> /*unused*/) {
  return ReactNativeFeatureFlags::enableSynchronousStateUpdates();
}

bool JReactNativeFeatureFlagsCxxInterop::enableTextPreallocationOptimisation(
    facebook::jni::alias_ref<JReactNativeFeatureFlagsCxxInterop> /*unused*/) {
  return ReactNativeFeatureFlags::enableTextPreallocationOptimisation();
}

bool JReactNativeFeatureFlagsCxxInterop::enableUIConsistency(
    facebook::jni::alias_ref<JReactNativeFeatureFlagsCxxInterop> /*unused*/) {
  return ReactNativeFeatureFlags::enableUIConsistency();
}

bool JReactNativeFeatureFlagsCxxInterop::enableViewRecycling(
    facebook::jni::alias_ref<JReactNativeFeatureFlagsCxxInterop> /*unused*/) {
  return ReactNativeFeatureFlags::enableViewRecycling();
}

bool JReactNativeFeatureFlagsCxxInterop::excludeYogaFromRawProps(
    facebook::jni::alias_ref<JReactNativeFeatureFlagsCxxInterop> /*unused*/) {
  return ReactNativeFeatureFlags::excludeYogaFromRawProps();
}

bool JReactNativeFeatureFlagsCxxInterop::fixMappingOfEventPrioritiesBetweenFabricAndReact(
    facebook::jni::alias_ref<JReactNativeFeatureFlagsCxxInterop> /*unused*/) {
  return ReactNativeFeatureFlags::fixMappingOfEventPrioritiesBetweenFabricAndReact();
}

bool JReactNativeFeatureFlagsCxxInterop::fixMountingCoordinatorReportedPendingTransactionsOnAndroid(
    facebook::jni::alias_ref<JReactNativeFeatureFlagsCxxInterop> /*unused*/) {
  return ReactNativeFeatureFlags::fixMountingCoordinatorReportedPendingTransactionsOnAndroid();
}

bool JReactNativeFeatureFlagsCxxInterop::forceBatchingMountItemsOnAndroid(
    facebook::jni::alias_ref<JReactNativeFeatureFlagsCxxInterop> /*unused*/) {
  return ReactNativeFeatureFlags::forceBatchingMountItemsOnAndroid();
}

bool JReactNativeFeatureFlagsCxxInterop::fuseboxEnabledDebug(
    facebook::jni::alias_ref<JReactNativeFeatureFlagsCxxInterop> /*unused*/) {
  return ReactNativeFeatureFlags::fuseboxEnabledDebug();
}

bool JReactNativeFeatureFlagsCxxInterop::fuseboxEnabledRelease(
    facebook::jni::alias_ref<JReactNativeFeatureFlagsCxxInterop> /*unused*/) {
  return ReactNativeFeatureFlags::fuseboxEnabledRelease();
}

bool JReactNativeFeatureFlagsCxxInterop::initEagerTurboModulesOnNativeModulesQueueAndroid(
    facebook::jni::alias_ref<JReactNativeFeatureFlagsCxxInterop> /*unused*/) {
  return ReactNativeFeatureFlags::initEagerTurboModulesOnNativeModulesQueueAndroid();
}

bool JReactNativeFeatureFlagsCxxInterop::lazyAnimationCallbacks(
    facebook::jni::alias_ref<JReactNativeFeatureFlagsCxxInterop> /*unused*/) {
  return ReactNativeFeatureFlags::lazyAnimationCallbacks();
}

bool JReactNativeFeatureFlagsCxxInterop::loadVectorDrawablesOnImages(
    facebook::jni::alias_ref<JReactNativeFeatureFlagsCxxInterop> /*unused*/) {
  return ReactNativeFeatureFlags::loadVectorDrawablesOnImages();
}

bool JReactNativeFeatureFlagsCxxInterop::setAndroidLayoutDirection(
    facebook::jni::alias_ref<JReactNativeFeatureFlagsCxxInterop> /*unused*/) {
  return ReactNativeFeatureFlags::setAndroidLayoutDirection();
}

bool JReactNativeFeatureFlagsCxxInterop::traceTurboModulePromiseRejectionsOnAndroid(
    facebook::jni::alias_ref<JReactNativeFeatureFlagsCxxInterop> /*unused*/) {
  return ReactNativeFeatureFlags::traceTurboModulePromiseRejectionsOnAndroid();
}

bool JReactNativeFeatureFlagsCxxInterop::useFabricInterop(
    facebook::jni::alias_ref<JReactNativeFeatureFlagsCxxInterop> /*unused*/) {
  return ReactNativeFeatureFlags::useFabricInterop();
}

bool JReactNativeFeatureFlagsCxxInterop::useImmediateExecutorInAndroidBridgeless(
    facebook::jni::alias_ref<JReactNativeFeatureFlagsCxxInterop> /*unused*/) {
  return ReactNativeFeatureFlags::useImmediateExecutorInAndroidBridgeless();
}

bool JReactNativeFeatureFlagsCxxInterop::useModernRuntimeScheduler(
    facebook::jni::alias_ref<JReactNativeFeatureFlagsCxxInterop> /*unused*/) {
  return ReactNativeFeatureFlags::useModernRuntimeScheduler();
}

bool JReactNativeFeatureFlagsCxxInterop::useNativeViewConfigsInBridgelessMode(
    facebook::jni::alias_ref<JReactNativeFeatureFlagsCxxInterop> /*unused*/) {
  return ReactNativeFeatureFlags::useNativeViewConfigsInBridgelessMode();
}

bool JReactNativeFeatureFlagsCxxInterop::useOptimisedViewPreallocationOnAndroid(
    facebook::jni::alias_ref<JReactNativeFeatureFlagsCxxInterop> /*unused*/) {
  return ReactNativeFeatureFlags::useOptimisedViewPreallocationOnAndroid();
}

bool JReactNativeFeatureFlagsCxxInterop::useOptimizedEventBatchingOnAndroid(
    facebook::jni::alias_ref<JReactNativeFeatureFlagsCxxInterop> /*unused*/) {
  return ReactNativeFeatureFlags::useOptimizedEventBatchingOnAndroid();
}

bool JReactNativeFeatureFlagsCxxInterop::useRuntimeShadowNodeReferenceUpdate(
    facebook::jni::alias_ref<JReactNativeFeatureFlagsCxxInterop> /*unused*/) {
  return ReactNativeFeatureFlags::useRuntimeShadowNodeReferenceUpdate();
}

bool JReactNativeFeatureFlagsCxxInterop::useTurboModuleInterop(
    facebook::jni::alias_ref<JReactNativeFeatureFlagsCxxInterop> /*unused*/) {
  return ReactNativeFeatureFlags::useTurboModuleInterop();
}

bool JReactNativeFeatureFlagsCxxInterop::useTurboModules(
    facebook::jni::alias_ref<JReactNativeFeatureFlagsCxxInterop> /*unused*/) {
  return ReactNativeFeatureFlags::useTurboModules();
}

void JReactNativeFeatureFlagsCxxInterop::override(
    facebook::jni::alias_ref<JReactNativeFeatureFlagsCxxInterop> /*unused*/,
    jni::alias_ref<jobject> provider) {
  ReactNativeFeatureFlags::override(
      std::make_unique<ReactNativeFeatureFlagsProviderHolder>(provider));
}

void JReactNativeFeatureFlagsCxxInterop::dangerouslyReset(
    facebook::jni::alias_ref<JReactNativeFeatureFlagsCxxInterop> /*unused*/) {
  ReactNativeFeatureFlags::dangerouslyReset();
}

jni::local_ref<jstring> JReactNativeFeatureFlagsCxxInterop::dangerouslyForceOverride(
    facebook::jni::alias_ref<JReactNativeFeatureFlagsCxxInterop> /*unused*/,
    jni::alias_ref<jobject> provider) {
  auto accessedFlags = ReactNativeFeatureFlags::dangerouslyForceOverride(
             std::make_unique<ReactNativeFeatureFlagsProviderHolder>(provider));
  if (accessedFlags.has_value()) {
    return jni::make_jstring(accessedFlags.value());
  }
  return nullptr;
}

void JReactNativeFeatureFlagsCxxInterop::registerNatives() {
  javaClassLocal()->registerNatives({
      makeNativeMethod(
          "override", JReactNativeFeatureFlagsCxxInterop::override),
      makeNativeMethod("dangerouslyReset", JReactNativeFeatureFlagsCxxInterop::dangerouslyReset),
      makeNativeMethod(
          "dangerouslyForceOverride",
          JReactNativeFeatureFlagsCxxInterop::dangerouslyForceOverride),
      makeNativeMethod(
        "commonTestFlag",
        JReactNativeFeatureFlagsCxxInterop::commonTestFlag),
      makeNativeMethod(
        "allowRecursiveCommitsWithSynchronousMountOnAndroid",
        JReactNativeFeatureFlagsCxxInterop::allowRecursiveCommitsWithSynchronousMountOnAndroid),
      makeNativeMethod(
        "batchRenderingUpdatesInEventLoop",
        JReactNativeFeatureFlagsCxxInterop::batchRenderingUpdatesInEventLoop),
      makeNativeMethod(
        "completeReactInstanceCreationOnBgThreadOnAndroid",
        JReactNativeFeatureFlagsCxxInterop::completeReactInstanceCreationOnBgThreadOnAndroid),
      makeNativeMethod(
        "enableAlignItemsBaselineOnFabricIOS",
        JReactNativeFeatureFlagsCxxInterop::enableAlignItemsBaselineOnFabricIOS),
      makeNativeMethod(
        "enableBridgelessArchitecture",
        JReactNativeFeatureFlagsCxxInterop::enableBridgelessArchitecture),
      makeNativeMethod(
        "enableCleanTextInputYogaNode",
        JReactNativeFeatureFlagsCxxInterop::enableCleanTextInputYogaNode),
      makeNativeMethod(
        "enableDeletionOfUnmountedViews",
        JReactNativeFeatureFlagsCxxInterop::enableDeletionOfUnmountedViews),
      makeNativeMethod(
        "enableEagerRootViewAttachment",
        JReactNativeFeatureFlagsCxxInterop::enableEagerRootViewAttachment),
      makeNativeMethod(
        "enableEventEmitterRetentionDuringGesturesOnAndroid",
        JReactNativeFeatureFlagsCxxInterop::enableEventEmitterRetentionDuringGesturesOnAndroid),
      makeNativeMethod(
        "enableFabricLogs",
        JReactNativeFeatureFlagsCxxInterop::enableFabricLogs),
      makeNativeMethod(
        "enableFabricRenderer",
        JReactNativeFeatureFlagsCxxInterop::enableFabricRenderer),
      makeNativeMethod(
        "enableFabricRendererExclusively",
        JReactNativeFeatureFlagsCxxInterop::enableFabricRendererExclusively),
      makeNativeMethod(
        "enableGranularShadowTreeStateReconciliation",
        JReactNativeFeatureFlagsCxxInterop::enableGranularShadowTreeStateReconciliation),
      makeNativeMethod(
        "enableIOSViewClipToPaddingBox",
        JReactNativeFeatureFlagsCxxInterop::enableIOSViewClipToPaddingBox),
      makeNativeMethod(
        "enableLayoutAnimationsOnAndroid",
        JReactNativeFeatureFlagsCxxInterop::enableLayoutAnimationsOnAndroid),
      makeNativeMethod(
        "enableLayoutAnimationsOnIOS",
        JReactNativeFeatureFlagsCxxInterop::enableLayoutAnimationsOnIOS),
      makeNativeMethod(
        "enableLineHeightCenteringOnAndroid",
        JReactNativeFeatureFlagsCxxInterop::enableLineHeightCenteringOnAndroid),
      makeNativeMethod(
        "enableLineHeightCenteringOnIOS",
        JReactNativeFeatureFlagsCxxInterop::enableLineHeightCenteringOnIOS),
      makeNativeMethod(
        "enableLongTaskAPI",
        JReactNativeFeatureFlagsCxxInterop::enableLongTaskAPI),
      makeNativeMethod(
        "enableMicrotasks",
        JReactNativeFeatureFlagsCxxInterop::enableMicrotasks),
      makeNativeMethod(
        "enablePreciseSchedulingForPremountItemsOnAndroid",
        JReactNativeFeatureFlagsCxxInterop::enablePreciseSchedulingForPremountItemsOnAndroid),
      makeNativeMethod(
        "enablePropsUpdateReconciliationAndroid",
        JReactNativeFeatureFlagsCxxInterop::enablePropsUpdateReconciliationAndroid),
      makeNativeMethod(
        "enableReportEventPaintTime",
        JReactNativeFeatureFlagsCxxInterop::enableReportEventPaintTime),
      makeNativeMethod(
        "enableSynchronousStateUpdates",
        JReactNativeFeatureFlagsCxxInterop::enableSynchronousStateUpdates),
      makeNativeMethod(
        "enableTextPreallocationOptimisation",
        JReactNativeFeatureFlagsCxxInterop::enableTextPreallocationOptimisation),
      makeNativeMethod(
        "enableUIConsistency",
        JReactNativeFeatureFlagsCxxInterop::enableUIConsistency),
      makeNativeMethod(
        "enableViewRecycling",
        JReactNativeFeatureFlagsCxxInterop::enableViewRecycling),
      makeNativeMethod(
        "excludeYogaFromRawProps",
        JReactNativeFeatureFlagsCxxInterop::excludeYogaFromRawProps),
      makeNativeMethod(
        "fixMappingOfEventPrioritiesBetweenFabricAndReact",
        JReactNativeFeatureFlagsCxxInterop::fixMappingOfEventPrioritiesBetweenFabricAndReact),
      makeNativeMethod(
        "fixMountingCoordinatorReportedPendingTransactionsOnAndroid",
        JReactNativeFeatureFlagsCxxInterop::fixMountingCoordinatorReportedPendingTransactionsOnAndroid),
      makeNativeMethod(
        "forceBatchingMountItemsOnAndroid",
        JReactNativeFeatureFlagsCxxInterop::forceBatchingMountItemsOnAndroid),
      makeNativeMethod(
        "fuseboxEnabledDebug",
        JReactNativeFeatureFlagsCxxInterop::fuseboxEnabledDebug),
      makeNativeMethod(
        "fuseboxEnabledRelease",
        JReactNativeFeatureFlagsCxxInterop::fuseboxEnabledRelease),
      makeNativeMethod(
        "initEagerTurboModulesOnNativeModulesQueueAndroid",
        JReactNativeFeatureFlagsCxxInterop::initEagerTurboModulesOnNativeModulesQueueAndroid),
      makeNativeMethod(
        "lazyAnimationCallbacks",
        JReactNativeFeatureFlagsCxxInterop::lazyAnimationCallbacks),
      makeNativeMethod(
        "loadVectorDrawablesOnImages",
        JReactNativeFeatureFlagsCxxInterop::loadVectorDrawablesOnImages),
      makeNativeMethod(
        "setAndroidLayoutDirection",
        JReactNativeFeatureFlagsCxxInterop::setAndroidLayoutDirection),
      makeNativeMethod(
        "traceTurboModulePromiseRejectionsOnAndroid",
        JReactNativeFeatureFlagsCxxInterop::traceTurboModulePromiseRejectionsOnAndroid),
      makeNativeMethod(
        "useFabricInterop",
        JReactNativeFeatureFlagsCxxInterop::useFabricInterop),
      makeNativeMethod(
        "useImmediateExecutorInAndroidBridgeless",
        JReactNativeFeatureFlagsCxxInterop::useImmediateExecutorInAndroidBridgeless),
      makeNativeMethod(
        "useModernRuntimeScheduler",
        JReactNativeFeatureFlagsCxxInterop::useModernRuntimeScheduler),
      makeNativeMethod(
        "useNativeViewConfigsInBridgelessMode",
        JReactNativeFeatureFlagsCxxInterop::useNativeViewConfigsInBridgelessMode),
      makeNativeMethod(
        "useOptimisedViewPreallocationOnAndroid",
        JReactNativeFeatureFlagsCxxInterop::useOptimisedViewPreallocationOnAndroid),
      makeNativeMethod(
        "useOptimizedEventBatchingOnAndroid",
        JReactNativeFeatureFlagsCxxInterop::useOptimizedEventBatchingOnAndroid),
      makeNativeMethod(
        "useRuntimeShadowNodeReferenceUpdate",
        JReactNativeFeatureFlagsCxxInterop::useRuntimeShadowNodeReferenceUpdate),
      makeNativeMethod(
        "useTurboModuleInterop",
        JReactNativeFeatureFlagsCxxInterop::useTurboModuleInterop),
      makeNativeMethod(
        "useTurboModules",
        JReactNativeFeatureFlagsCxxInterop::useTurboModules),
  });
}

} // namespace facebook::react<|MERGE_RESOLUTION|>--- conflicted
+++ resolved
@@ -4,11 +4,7 @@
  * This source code is licensed under the MIT license found in the
  * LICENSE file in the root directory of this source tree.
  *
-<<<<<<< HEAD
- * @generated SignedSource<<72b89194c4713236e4607870e5c9eed8>>
-=======
- * @generated SignedSource<<3898770919a834c4c4466d0b2797ba8b>>
->>>>>>> 10d8c0df
+ * @generated SignedSource<<4e7c70b3116bd7c0db07f1779be83538>>
  */
 
 /**
