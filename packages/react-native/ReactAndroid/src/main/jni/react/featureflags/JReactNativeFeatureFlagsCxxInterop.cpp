/*
 * Copyright (c) Meta Platforms, Inc. and affiliates.
 *
 * This source code is licensed under the MIT license found in the
 * LICENSE file in the root directory of this source tree.
 *
<<<<<<< HEAD
 * @generated SignedSource<<9c721a5d0420b0a91f73e56f7e89a6f8>>
=======
 * @generated SignedSource<<f09ad92744f524ede76f699f3188288f>>
>>>>>>> 40575f26
 */

/**
 * IMPORTANT: Do NOT modify this file directly.
 *
 * To change the definition of the flags, edit
 *   packages/react-native/scripts/featureflags/ReactNativeFeatureFlags.config.js.
 *
 * To regenerate this code, run the following script from the repo root:
 *   yarn featureflags --update
 */

#include "JReactNativeFeatureFlagsCxxInterop.h"
#include <react/featureflags/ReactNativeFeatureFlags.h>

namespace facebook::react {

static jni::alias_ref<jni::JClass> getReactNativeFeatureFlagsProviderJavaClass() {
  static const auto jClass = facebook::jni::findClassStatic(
      "com/facebook/react/internal/featureflags/ReactNativeFeatureFlagsProvider");
  return jClass;
}

/**
 * Implementation of ReactNativeFeatureFlagsProvider that wraps a
 * ReactNativeFeatureFlagsProvider Java object.
 */
class ReactNativeFeatureFlagsProviderHolder
    : public ReactNativeFeatureFlagsProvider {
 public:
  explicit ReactNativeFeatureFlagsProviderHolder(
      jni::alias_ref<jobject> javaProvider)
      : javaProvider_(make_global(javaProvider)){};

  bool commonTestFlag() override {
    static const auto method =
        getReactNativeFeatureFlagsProviderJavaClass()->getMethod<jboolean()>("commonTestFlag");
    return method(javaProvider_);
  }

  bool disableMountItemReorderingAndroid() override {
    static const auto method =
        getReactNativeFeatureFlagsProviderJavaClass()->getMethod<jboolean()>("disableMountItemReorderingAndroid");
    return method(javaProvider_);
  }

  bool enableAccumulatedUpdatesInRawPropsAndroid() override {
    static const auto method =
        getReactNativeFeatureFlagsProviderJavaClass()->getMethod<jboolean()>("enableAccumulatedUpdatesInRawPropsAndroid");
    return method(javaProvider_);
  }

  bool enableBridgelessArchitecture() override {
    static const auto method =
        getReactNativeFeatureFlagsProviderJavaClass()->getMethod<jboolean()>("enableBridgelessArchitecture");
    return method(javaProvider_);
  }

  bool enableCppPropsIteratorSetter() override {
    static const auto method =
        getReactNativeFeatureFlagsProviderJavaClass()->getMethod<jboolean()>("enableCppPropsIteratorSetter");
    return method(javaProvider_);
  }

  bool enableEagerRootViewAttachment() override {
    static const auto method =
        getReactNativeFeatureFlagsProviderJavaClass()->getMethod<jboolean()>("enableEagerRootViewAttachment");
    return method(javaProvider_);
  }

  bool enableEventEmitterRetentionDuringGesturesOnAndroid() override {
    static const auto method =
        getReactNativeFeatureFlagsProviderJavaClass()->getMethod<jboolean()>("enableEventEmitterRetentionDuringGesturesOnAndroid");
    return method(javaProvider_);
  }

  bool enableFabricLogs() override {
    static const auto method =
        getReactNativeFeatureFlagsProviderJavaClass()->getMethod<jboolean()>("enableFabricLogs");
    return method(javaProvider_);
  }

  bool enableFabricRenderer() override {
    static const auto method =
        getReactNativeFeatureFlagsProviderJavaClass()->getMethod<jboolean()>("enableFabricRenderer");
    return method(javaProvider_);
  }

  bool enableFixForViewCommandRace() override {
    static const auto method =
        getReactNativeFeatureFlagsProviderJavaClass()->getMethod<jboolean()>("enableFixForViewCommandRace");
    return method(javaProvider_);
  }

  bool enableGranularShadowTreeStateReconciliation() override {
    static const auto method =
        getReactNativeFeatureFlagsProviderJavaClass()->getMethod<jboolean()>("enableGranularShadowTreeStateReconciliation");
    return method(javaProvider_);
  }

  bool enableIOSViewClipToPaddingBox() override {
    static const auto method =
        getReactNativeFeatureFlagsProviderJavaClass()->getMethod<jboolean()>("enableIOSViewClipToPaddingBox");
    return method(javaProvider_);
  }

  bool enableImagePrefetchingAndroid() override {
    static const auto method =
        getReactNativeFeatureFlagsProviderJavaClass()->getMethod<jboolean()>("enableImagePrefetchingAndroid");
    return method(javaProvider_);
  }

  bool enableJSRuntimeGCOnMemoryPressureOnIOS() override {
    static const auto method =
        getReactNativeFeatureFlagsProviderJavaClass()->getMethod<jboolean()>("enableJSRuntimeGCOnMemoryPressureOnIOS");
    return method(javaProvider_);
  }

  bool enableLayoutAnimationsOnAndroid() override {
    static const auto method =
        getReactNativeFeatureFlagsProviderJavaClass()->getMethod<jboolean()>("enableLayoutAnimationsOnAndroid");
    return method(javaProvider_);
  }

  bool enableLayoutAnimationsOnIOS() override {
    static const auto method =
        getReactNativeFeatureFlagsProviderJavaClass()->getMethod<jboolean()>("enableLayoutAnimationsOnIOS");
    return method(javaProvider_);
  }

  bool enableLineHeightCenteringOnIOS() override {
    static const auto method =
        getReactNativeFeatureFlagsProviderJavaClass()->getMethod<jboolean()>("enableLineHeightCenteringOnIOS");
    return method(javaProvider_);
  }

  bool enableLongTaskAPI() override {
    static const auto method =
        getReactNativeFeatureFlagsProviderJavaClass()->getMethod<jboolean()>("enableLongTaskAPI");
    return method(javaProvider_);
  }

  bool enableNewBackgroundAndBorderDrawables() override {
    static const auto method =
        getReactNativeFeatureFlagsProviderJavaClass()->getMethod<jboolean()>("enableNewBackgroundAndBorderDrawables");
    return method(javaProvider_);
  }

  bool enablePreciseSchedulingForPremountItemsOnAndroid() override {
    static const auto method =
        getReactNativeFeatureFlagsProviderJavaClass()->getMethod<jboolean()>("enablePreciseSchedulingForPremountItemsOnAndroid");
    return method(javaProvider_);
  }

  bool enablePropsUpdateReconciliationAndroid() override {
    static const auto method =
        getReactNativeFeatureFlagsProviderJavaClass()->getMethod<jboolean()>("enablePropsUpdateReconciliationAndroid");
    return method(javaProvider_);
  }

  bool enableReportEventPaintTime() override {
    static const auto method =
        getReactNativeFeatureFlagsProviderJavaClass()->getMethod<jboolean()>("enableReportEventPaintTime");
    return method(javaProvider_);
  }

  bool enableSynchronousStateUpdates() override {
    static const auto method =
        getReactNativeFeatureFlagsProviderJavaClass()->getMethod<jboolean()>("enableSynchronousStateUpdates");
    return method(javaProvider_);
  }

  bool enableUIConsistency() override {
    static const auto method =
        getReactNativeFeatureFlagsProviderJavaClass()->getMethod<jboolean()>("enableUIConsistency");
    return method(javaProvider_);
  }

  bool enableViewRecycling() override {
    static const auto method =
        getReactNativeFeatureFlagsProviderJavaClass()->getMethod<jboolean()>("enableViewRecycling");
    return method(javaProvider_);
  }

  bool excludeYogaFromRawProps() override {
    static const auto method =
        getReactNativeFeatureFlagsProviderJavaClass()->getMethod<jboolean()>("excludeYogaFromRawProps");
    return method(javaProvider_);
  }

  bool fixDifferentiatorEmittingUpdatesWithWrongParentTag() override {
    static const auto method =
        getReactNativeFeatureFlagsProviderJavaClass()->getMethod<jboolean()>("fixDifferentiatorEmittingUpdatesWithWrongParentTag");
    return method(javaProvider_);
  }

  bool fixMappingOfEventPrioritiesBetweenFabricAndReact() override {
    static const auto method =
        getReactNativeFeatureFlagsProviderJavaClass()->getMethod<jboolean()>("fixMappingOfEventPrioritiesBetweenFabricAndReact");
    return method(javaProvider_);
  }

  bool fixMountingCoordinatorReportedPendingTransactionsOnAndroid() override {
    static const auto method =
        getReactNativeFeatureFlagsProviderJavaClass()->getMethod<jboolean()>("fixMountingCoordinatorReportedPendingTransactionsOnAndroid");
    return method(javaProvider_);
  }

  bool fuseboxEnabledRelease() override {
    static const auto method =
        getReactNativeFeatureFlagsProviderJavaClass()->getMethod<jboolean()>("fuseboxEnabledRelease");
    return method(javaProvider_);
  }

  bool lazyAnimationCallbacks() override {
    static const auto method =
        getReactNativeFeatureFlagsProviderJavaClass()->getMethod<jboolean()>("lazyAnimationCallbacks");
    return method(javaProvider_);
  }

  bool loadVectorDrawablesOnImages() override {
    static const auto method =
        getReactNativeFeatureFlagsProviderJavaClass()->getMethod<jboolean()>("loadVectorDrawablesOnImages");
    return method(javaProvider_);
  }

  bool traceTurboModulePromiseRejectionsOnAndroid() override {
    static const auto method =
        getReactNativeFeatureFlagsProviderJavaClass()->getMethod<jboolean()>("traceTurboModulePromiseRejectionsOnAndroid");
    return method(javaProvider_);
  }

  bool useAlwaysAvailableJSErrorHandling() override {
    static const auto method =
        getReactNativeFeatureFlagsProviderJavaClass()->getMethod<jboolean()>("useAlwaysAvailableJSErrorHandling");
    return method(javaProvider_);
  }

  bool useEditTextStockAndroidFocusBehavior() override {
    static const auto method =
        getReactNativeFeatureFlagsProviderJavaClass()->getMethod<jboolean()>("useEditTextStockAndroidFocusBehavior");
    return method(javaProvider_);
  }

  bool useFabricInterop() override {
    static const auto method =
        getReactNativeFeatureFlagsProviderJavaClass()->getMethod<jboolean()>("useFabricInterop");
    return method(javaProvider_);
  }

  bool useNativeViewConfigsInBridgelessMode() override {
    static const auto method =
        getReactNativeFeatureFlagsProviderJavaClass()->getMethod<jboolean()>("useNativeViewConfigsInBridgelessMode");
    return method(javaProvider_);
  }

  bool useOptimizedEventBatchingOnAndroid() override {
    static const auto method =
        getReactNativeFeatureFlagsProviderJavaClass()->getMethod<jboolean()>("useOptimizedEventBatchingOnAndroid");
    return method(javaProvider_);
  }

  bool useRawPropsJsiValue() override {
    static const auto method =
        getReactNativeFeatureFlagsProviderJavaClass()->getMethod<jboolean()>("useRawPropsJsiValue");
    return method(javaProvider_);
  }

  bool useRuntimeShadowNodeReferenceUpdate() override {
    static const auto method =
        getReactNativeFeatureFlagsProviderJavaClass()->getMethod<jboolean()>("useRuntimeShadowNodeReferenceUpdate");
    return method(javaProvider_);
  }

  bool useTurboModuleInterop() override {
    static const auto method =
        getReactNativeFeatureFlagsProviderJavaClass()->getMethod<jboolean()>("useTurboModuleInterop");
    return method(javaProvider_);
  }

  bool useTurboModules() override {
    static const auto method =
        getReactNativeFeatureFlagsProviderJavaClass()->getMethod<jboolean()>("useTurboModules");
    return method(javaProvider_);
  }

 private:
  jni::global_ref<jobject> javaProvider_;
};

bool JReactNativeFeatureFlagsCxxInterop::commonTestFlag(
    facebook::jni::alias_ref<JReactNativeFeatureFlagsCxxInterop> /*unused*/) {
  return ReactNativeFeatureFlags::commonTestFlag();
}

bool JReactNativeFeatureFlagsCxxInterop::disableMountItemReorderingAndroid(
    facebook::jni::alias_ref<JReactNativeFeatureFlagsCxxInterop> /*unused*/) {
  return ReactNativeFeatureFlags::disableMountItemReorderingAndroid();
}

bool JReactNativeFeatureFlagsCxxInterop::enableAccumulatedUpdatesInRawPropsAndroid(
    facebook::jni::alias_ref<JReactNativeFeatureFlagsCxxInterop> /*unused*/) {
  return ReactNativeFeatureFlags::enableAccumulatedUpdatesInRawPropsAndroid();
}

bool JReactNativeFeatureFlagsCxxInterop::enableBridgelessArchitecture(
    facebook::jni::alias_ref<JReactNativeFeatureFlagsCxxInterop> /*unused*/) {
  return ReactNativeFeatureFlags::enableBridgelessArchitecture();
}

bool JReactNativeFeatureFlagsCxxInterop::enableCppPropsIteratorSetter(
    facebook::jni::alias_ref<JReactNativeFeatureFlagsCxxInterop> /*unused*/) {
  return ReactNativeFeatureFlags::enableCppPropsIteratorSetter();
}

bool JReactNativeFeatureFlagsCxxInterop::enableEagerRootViewAttachment(
    facebook::jni::alias_ref<JReactNativeFeatureFlagsCxxInterop> /*unused*/) {
  return ReactNativeFeatureFlags::enableEagerRootViewAttachment();
}

bool JReactNativeFeatureFlagsCxxInterop::enableEventEmitterRetentionDuringGesturesOnAndroid(
    facebook::jni::alias_ref<JReactNativeFeatureFlagsCxxInterop> /*unused*/) {
  return ReactNativeFeatureFlags::enableEventEmitterRetentionDuringGesturesOnAndroid();
}

bool JReactNativeFeatureFlagsCxxInterop::enableFabricLogs(
    facebook::jni::alias_ref<JReactNativeFeatureFlagsCxxInterop> /*unused*/) {
  return ReactNativeFeatureFlags::enableFabricLogs();
}

bool JReactNativeFeatureFlagsCxxInterop::enableFabricRenderer(
    facebook::jni::alias_ref<JReactNativeFeatureFlagsCxxInterop> /*unused*/) {
  return ReactNativeFeatureFlags::enableFabricRenderer();
}

bool JReactNativeFeatureFlagsCxxInterop::enableFixForViewCommandRace(
    facebook::jni::alias_ref<JReactNativeFeatureFlagsCxxInterop> /*unused*/) {
  return ReactNativeFeatureFlags::enableFixForViewCommandRace();
}

bool JReactNativeFeatureFlagsCxxInterop::enableGranularShadowTreeStateReconciliation(
    facebook::jni::alias_ref<JReactNativeFeatureFlagsCxxInterop> /*unused*/) {
  return ReactNativeFeatureFlags::enableGranularShadowTreeStateReconciliation();
}

bool JReactNativeFeatureFlagsCxxInterop::enableIOSViewClipToPaddingBox(
    facebook::jni::alias_ref<JReactNativeFeatureFlagsCxxInterop> /*unused*/) {
  return ReactNativeFeatureFlags::enableIOSViewClipToPaddingBox();
}

bool JReactNativeFeatureFlagsCxxInterop::enableImagePrefetchingAndroid(
    facebook::jni::alias_ref<JReactNativeFeatureFlagsCxxInterop> /*unused*/) {
  return ReactNativeFeatureFlags::enableImagePrefetchingAndroid();
}

bool JReactNativeFeatureFlagsCxxInterop::enableJSRuntimeGCOnMemoryPressureOnIOS(
    facebook::jni::alias_ref<JReactNativeFeatureFlagsCxxInterop> /*unused*/) {
  return ReactNativeFeatureFlags::enableJSRuntimeGCOnMemoryPressureOnIOS();
}

bool JReactNativeFeatureFlagsCxxInterop::enableLayoutAnimationsOnAndroid(
    facebook::jni::alias_ref<JReactNativeFeatureFlagsCxxInterop> /*unused*/) {
  return ReactNativeFeatureFlags::enableLayoutAnimationsOnAndroid();
}

bool JReactNativeFeatureFlagsCxxInterop::enableLayoutAnimationsOnIOS(
    facebook::jni::alias_ref<JReactNativeFeatureFlagsCxxInterop> /*unused*/) {
  return ReactNativeFeatureFlags::enableLayoutAnimationsOnIOS();
}

bool JReactNativeFeatureFlagsCxxInterop::enableLineHeightCenteringOnIOS(
    facebook::jni::alias_ref<JReactNativeFeatureFlagsCxxInterop> /*unused*/) {
  return ReactNativeFeatureFlags::enableLineHeightCenteringOnIOS();
}

bool JReactNativeFeatureFlagsCxxInterop::enableLongTaskAPI(
    facebook::jni::alias_ref<JReactNativeFeatureFlagsCxxInterop> /*unused*/) {
  return ReactNativeFeatureFlags::enableLongTaskAPI();
}

bool JReactNativeFeatureFlagsCxxInterop::enableNewBackgroundAndBorderDrawables(
    facebook::jni::alias_ref<JReactNativeFeatureFlagsCxxInterop> /*unused*/) {
  return ReactNativeFeatureFlags::enableNewBackgroundAndBorderDrawables();
}

bool JReactNativeFeatureFlagsCxxInterop::enablePreciseSchedulingForPremountItemsOnAndroid(
    facebook::jni::alias_ref<JReactNativeFeatureFlagsCxxInterop> /*unused*/) {
  return ReactNativeFeatureFlags::enablePreciseSchedulingForPremountItemsOnAndroid();
}

bool JReactNativeFeatureFlagsCxxInterop::enablePropsUpdateReconciliationAndroid(
    facebook::jni::alias_ref<JReactNativeFeatureFlagsCxxInterop> /*unused*/) {
  return ReactNativeFeatureFlags::enablePropsUpdateReconciliationAndroid();
}

bool JReactNativeFeatureFlagsCxxInterop::enableReportEventPaintTime(
    facebook::jni::alias_ref<JReactNativeFeatureFlagsCxxInterop> /*unused*/) {
  return ReactNativeFeatureFlags::enableReportEventPaintTime();
}

bool JReactNativeFeatureFlagsCxxInterop::enableSynchronousStateUpdates(
    facebook::jni::alias_ref<JReactNativeFeatureFlagsCxxInterop> /*unused*/) {
  return ReactNativeFeatureFlags::enableSynchronousStateUpdates();
}

bool JReactNativeFeatureFlagsCxxInterop::enableUIConsistency(
    facebook::jni::alias_ref<JReactNativeFeatureFlagsCxxInterop> /*unused*/) {
  return ReactNativeFeatureFlags::enableUIConsistency();
}

bool JReactNativeFeatureFlagsCxxInterop::enableViewRecycling(
    facebook::jni::alias_ref<JReactNativeFeatureFlagsCxxInterop> /*unused*/) {
  return ReactNativeFeatureFlags::enableViewRecycling();
}

bool JReactNativeFeatureFlagsCxxInterop::excludeYogaFromRawProps(
    facebook::jni::alias_ref<JReactNativeFeatureFlagsCxxInterop> /*unused*/) {
  return ReactNativeFeatureFlags::excludeYogaFromRawProps();
}

bool JReactNativeFeatureFlagsCxxInterop::fixDifferentiatorEmittingUpdatesWithWrongParentTag(
    facebook::jni::alias_ref<JReactNativeFeatureFlagsCxxInterop> /*unused*/) {
  return ReactNativeFeatureFlags::fixDifferentiatorEmittingUpdatesWithWrongParentTag();
}

bool JReactNativeFeatureFlagsCxxInterop::fixMappingOfEventPrioritiesBetweenFabricAndReact(
    facebook::jni::alias_ref<JReactNativeFeatureFlagsCxxInterop> /*unused*/) {
  return ReactNativeFeatureFlags::fixMappingOfEventPrioritiesBetweenFabricAndReact();
}

bool JReactNativeFeatureFlagsCxxInterop::fixMountingCoordinatorReportedPendingTransactionsOnAndroid(
    facebook::jni::alias_ref<JReactNativeFeatureFlagsCxxInterop> /*unused*/) {
  return ReactNativeFeatureFlags::fixMountingCoordinatorReportedPendingTransactionsOnAndroid();
}

bool JReactNativeFeatureFlagsCxxInterop::fuseboxEnabledRelease(
    facebook::jni::alias_ref<JReactNativeFeatureFlagsCxxInterop> /*unused*/) {
  return ReactNativeFeatureFlags::fuseboxEnabledRelease();
}

bool JReactNativeFeatureFlagsCxxInterop::lazyAnimationCallbacks(
    facebook::jni::alias_ref<JReactNativeFeatureFlagsCxxInterop> /*unused*/) {
  return ReactNativeFeatureFlags::lazyAnimationCallbacks();
}

bool JReactNativeFeatureFlagsCxxInterop::loadVectorDrawablesOnImages(
    facebook::jni::alias_ref<JReactNativeFeatureFlagsCxxInterop> /*unused*/) {
  return ReactNativeFeatureFlags::loadVectorDrawablesOnImages();
}

bool JReactNativeFeatureFlagsCxxInterop::traceTurboModulePromiseRejectionsOnAndroid(
    facebook::jni::alias_ref<JReactNativeFeatureFlagsCxxInterop> /*unused*/) {
  return ReactNativeFeatureFlags::traceTurboModulePromiseRejectionsOnAndroid();
}

bool JReactNativeFeatureFlagsCxxInterop::useAlwaysAvailableJSErrorHandling(
    facebook::jni::alias_ref<JReactNativeFeatureFlagsCxxInterop> /*unused*/) {
  return ReactNativeFeatureFlags::useAlwaysAvailableJSErrorHandling();
}

bool JReactNativeFeatureFlagsCxxInterop::useEditTextStockAndroidFocusBehavior(
    facebook::jni::alias_ref<JReactNativeFeatureFlagsCxxInterop> /*unused*/) {
  return ReactNativeFeatureFlags::useEditTextStockAndroidFocusBehavior();
}

bool JReactNativeFeatureFlagsCxxInterop::useFabricInterop(
    facebook::jni::alias_ref<JReactNativeFeatureFlagsCxxInterop> /*unused*/) {
  return ReactNativeFeatureFlags::useFabricInterop();
}

bool JReactNativeFeatureFlagsCxxInterop::useNativeViewConfigsInBridgelessMode(
    facebook::jni::alias_ref<JReactNativeFeatureFlagsCxxInterop> /*unused*/) {
  return ReactNativeFeatureFlags::useNativeViewConfigsInBridgelessMode();
}

bool JReactNativeFeatureFlagsCxxInterop::useOptimizedEventBatchingOnAndroid(
    facebook::jni::alias_ref<JReactNativeFeatureFlagsCxxInterop> /*unused*/) {
  return ReactNativeFeatureFlags::useOptimizedEventBatchingOnAndroid();
}

bool JReactNativeFeatureFlagsCxxInterop::useRawPropsJsiValue(
    facebook::jni::alias_ref<JReactNativeFeatureFlagsCxxInterop> /*unused*/) {
  return ReactNativeFeatureFlags::useRawPropsJsiValue();
}

bool JReactNativeFeatureFlagsCxxInterop::useRuntimeShadowNodeReferenceUpdate(
    facebook::jni::alias_ref<JReactNativeFeatureFlagsCxxInterop> /*unused*/) {
  return ReactNativeFeatureFlags::useRuntimeShadowNodeReferenceUpdate();
}

bool JReactNativeFeatureFlagsCxxInterop::useTurboModuleInterop(
    facebook::jni::alias_ref<JReactNativeFeatureFlagsCxxInterop> /*unused*/) {
  return ReactNativeFeatureFlags::useTurboModuleInterop();
}

bool JReactNativeFeatureFlagsCxxInterop::useTurboModules(
    facebook::jni::alias_ref<JReactNativeFeatureFlagsCxxInterop> /*unused*/) {
  return ReactNativeFeatureFlags::useTurboModules();
}

void JReactNativeFeatureFlagsCxxInterop::override(
    facebook::jni::alias_ref<JReactNativeFeatureFlagsCxxInterop> /*unused*/,
    jni::alias_ref<jobject> provider) {
  ReactNativeFeatureFlags::override(
      std::make_unique<ReactNativeFeatureFlagsProviderHolder>(provider));
}

void JReactNativeFeatureFlagsCxxInterop::dangerouslyReset(
    facebook::jni::alias_ref<JReactNativeFeatureFlagsCxxInterop> /*unused*/) {
  ReactNativeFeatureFlags::dangerouslyReset();
}

jni::local_ref<jstring> JReactNativeFeatureFlagsCxxInterop::dangerouslyForceOverride(
    facebook::jni::alias_ref<JReactNativeFeatureFlagsCxxInterop> /*unused*/,
    jni::alias_ref<jobject> provider) {
  auto accessedFlags = ReactNativeFeatureFlags::dangerouslyForceOverride(
             std::make_unique<ReactNativeFeatureFlagsProviderHolder>(provider));
  if (accessedFlags.has_value()) {
    return jni::make_jstring(accessedFlags.value());
  }
  return nullptr;
}

void JReactNativeFeatureFlagsCxxInterop::registerNatives() {
  javaClassLocal()->registerNatives({
      makeNativeMethod(
          "override", JReactNativeFeatureFlagsCxxInterop::override),
      makeNativeMethod("dangerouslyReset", JReactNativeFeatureFlagsCxxInterop::dangerouslyReset),
      makeNativeMethod(
          "dangerouslyForceOverride",
          JReactNativeFeatureFlagsCxxInterop::dangerouslyForceOverride),
      makeNativeMethod(
        "commonTestFlag",
        JReactNativeFeatureFlagsCxxInterop::commonTestFlag),
      makeNativeMethod(
        "disableMountItemReorderingAndroid",
        JReactNativeFeatureFlagsCxxInterop::disableMountItemReorderingAndroid),
      makeNativeMethod(
        "enableAccumulatedUpdatesInRawPropsAndroid",
        JReactNativeFeatureFlagsCxxInterop::enableAccumulatedUpdatesInRawPropsAndroid),
      makeNativeMethod(
        "enableBridgelessArchitecture",
        JReactNativeFeatureFlagsCxxInterop::enableBridgelessArchitecture),
      makeNativeMethod(
        "enableCppPropsIteratorSetter",
        JReactNativeFeatureFlagsCxxInterop::enableCppPropsIteratorSetter),
      makeNativeMethod(
        "enableEagerRootViewAttachment",
        JReactNativeFeatureFlagsCxxInterop::enableEagerRootViewAttachment),
      makeNativeMethod(
        "enableEventEmitterRetentionDuringGesturesOnAndroid",
        JReactNativeFeatureFlagsCxxInterop::enableEventEmitterRetentionDuringGesturesOnAndroid),
      makeNativeMethod(
        "enableFabricLogs",
        JReactNativeFeatureFlagsCxxInterop::enableFabricLogs),
      makeNativeMethod(
        "enableFabricRenderer",
        JReactNativeFeatureFlagsCxxInterop::enableFabricRenderer),
      makeNativeMethod(
        "enableFixForViewCommandRace",
        JReactNativeFeatureFlagsCxxInterop::enableFixForViewCommandRace),
      makeNativeMethod(
        "enableGranularShadowTreeStateReconciliation",
        JReactNativeFeatureFlagsCxxInterop::enableGranularShadowTreeStateReconciliation),
      makeNativeMethod(
        "enableIOSViewClipToPaddingBox",
        JReactNativeFeatureFlagsCxxInterop::enableIOSViewClipToPaddingBox),
      makeNativeMethod(
        "enableImagePrefetchingAndroid",
        JReactNativeFeatureFlagsCxxInterop::enableImagePrefetchingAndroid),
      makeNativeMethod(
        "enableJSRuntimeGCOnMemoryPressureOnIOS",
        JReactNativeFeatureFlagsCxxInterop::enableJSRuntimeGCOnMemoryPressureOnIOS),
      makeNativeMethod(
        "enableLayoutAnimationsOnAndroid",
        JReactNativeFeatureFlagsCxxInterop::enableLayoutAnimationsOnAndroid),
      makeNativeMethod(
        "enableLayoutAnimationsOnIOS",
        JReactNativeFeatureFlagsCxxInterop::enableLayoutAnimationsOnIOS),
      makeNativeMethod(
        "enableLineHeightCenteringOnIOS",
        JReactNativeFeatureFlagsCxxInterop::enableLineHeightCenteringOnIOS),
      makeNativeMethod(
        "enableLongTaskAPI",
        JReactNativeFeatureFlagsCxxInterop::enableLongTaskAPI),
      makeNativeMethod(
        "enableNewBackgroundAndBorderDrawables",
        JReactNativeFeatureFlagsCxxInterop::enableNewBackgroundAndBorderDrawables),
      makeNativeMethod(
        "enablePreciseSchedulingForPremountItemsOnAndroid",
        JReactNativeFeatureFlagsCxxInterop::enablePreciseSchedulingForPremountItemsOnAndroid),
      makeNativeMethod(
        "enablePropsUpdateReconciliationAndroid",
        JReactNativeFeatureFlagsCxxInterop::enablePropsUpdateReconciliationAndroid),
      makeNativeMethod(
        "enableReportEventPaintTime",
        JReactNativeFeatureFlagsCxxInterop::enableReportEventPaintTime),
      makeNativeMethod(
        "enableSynchronousStateUpdates",
        JReactNativeFeatureFlagsCxxInterop::enableSynchronousStateUpdates),
      makeNativeMethod(
        "enableUIConsistency",
        JReactNativeFeatureFlagsCxxInterop::enableUIConsistency),
      makeNativeMethod(
        "enableViewRecycling",
        JReactNativeFeatureFlagsCxxInterop::enableViewRecycling),
      makeNativeMethod(
        "excludeYogaFromRawProps",
        JReactNativeFeatureFlagsCxxInterop::excludeYogaFromRawProps),
      makeNativeMethod(
        "fixDifferentiatorEmittingUpdatesWithWrongParentTag",
        JReactNativeFeatureFlagsCxxInterop::fixDifferentiatorEmittingUpdatesWithWrongParentTag),
      makeNativeMethod(
        "fixMappingOfEventPrioritiesBetweenFabricAndReact",
        JReactNativeFeatureFlagsCxxInterop::fixMappingOfEventPrioritiesBetweenFabricAndReact),
      makeNativeMethod(
        "fixMountingCoordinatorReportedPendingTransactionsOnAndroid",
        JReactNativeFeatureFlagsCxxInterop::fixMountingCoordinatorReportedPendingTransactionsOnAndroid),
      makeNativeMethod(
        "fuseboxEnabledRelease",
        JReactNativeFeatureFlagsCxxInterop::fuseboxEnabledRelease),
      makeNativeMethod(
        "lazyAnimationCallbacks",
        JReactNativeFeatureFlagsCxxInterop::lazyAnimationCallbacks),
      makeNativeMethod(
        "loadVectorDrawablesOnImages",
        JReactNativeFeatureFlagsCxxInterop::loadVectorDrawablesOnImages),
      makeNativeMethod(
        "traceTurboModulePromiseRejectionsOnAndroid",
        JReactNativeFeatureFlagsCxxInterop::traceTurboModulePromiseRejectionsOnAndroid),
      makeNativeMethod(
        "useAlwaysAvailableJSErrorHandling",
        JReactNativeFeatureFlagsCxxInterop::useAlwaysAvailableJSErrorHandling),
      makeNativeMethod(
        "useEditTextStockAndroidFocusBehavior",
        JReactNativeFeatureFlagsCxxInterop::useEditTextStockAndroidFocusBehavior),
      makeNativeMethod(
        "useFabricInterop",
        JReactNativeFeatureFlagsCxxInterop::useFabricInterop),
      makeNativeMethod(
        "useNativeViewConfigsInBridgelessMode",
        JReactNativeFeatureFlagsCxxInterop::useNativeViewConfigsInBridgelessMode),
      makeNativeMethod(
        "useOptimizedEventBatchingOnAndroid",
        JReactNativeFeatureFlagsCxxInterop::useOptimizedEventBatchingOnAndroid),
      makeNativeMethod(
        "useRawPropsJsiValue",
        JReactNativeFeatureFlagsCxxInterop::useRawPropsJsiValue),
      makeNativeMethod(
        "useRuntimeShadowNodeReferenceUpdate",
        JReactNativeFeatureFlagsCxxInterop::useRuntimeShadowNodeReferenceUpdate),
      makeNativeMethod(
        "useTurboModuleInterop",
        JReactNativeFeatureFlagsCxxInterop::useTurboModuleInterop),
      makeNativeMethod(
        "useTurboModules",
        JReactNativeFeatureFlagsCxxInterop::useTurboModules),
  });
}

} // namespace facebook::react<|MERGE_RESOLUTION|>--- conflicted
+++ resolved
@@ -4,11 +4,7 @@
  * This source code is licensed under the MIT license found in the
  * LICENSE file in the root directory of this source tree.
  *
-<<<<<<< HEAD
- * @generated SignedSource<<9c721a5d0420b0a91f73e56f7e89a6f8>>
-=======
- * @generated SignedSource<<f09ad92744f524ede76f699f3188288f>>
->>>>>>> 40575f26
+ * @generated SignedSource<<b33942d5af97bd1f17ba37b4ebf8cf9f>>
  */
 
 /**
