--- conflicted
+++ resolved
@@ -4,11 +4,7 @@
  * This source code is licensed under the MIT license found in the
  * LICENSE file in the root directory of this source tree.
  *
-<<<<<<< HEAD
- * @generated SignedSource<<aec8f7c6bf750d667bbf32373a647d0f>>
-=======
  * @generated SignedSource<<fa20eb3604553fc9e43d01c49c7d8b68>>
->>>>>>> e6af7951
  */
 
 /**
