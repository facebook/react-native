--- conflicted
+++ resolved
@@ -4,11 +4,7 @@
  * This source code is licensed under the MIT license found in the
  * LICENSE file in the root directory of this source tree.
  *
-<<<<<<< HEAD
- * @generated SignedSource<<efddc0afe649dfc44b7bc4e7e30a1d57>>
-=======
- * @generated SignedSource<<438925ebf728d365d208367b72de2135>>
->>>>>>> 1a9adfba
+ * @generated SignedSource<<302696e8aac85fe4549efc79ca5ae903>>
  */
 
 /**
