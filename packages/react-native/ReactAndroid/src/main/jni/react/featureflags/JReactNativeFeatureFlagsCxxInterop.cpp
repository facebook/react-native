/*
 * Copyright (c) Meta Platforms, Inc. and affiliates.
 *
 * This source code is licensed under the MIT license found in the
 * LICENSE file in the root directory of this source tree.
 *
<<<<<<< HEAD
 * @generated SignedSource<<e4974ae590def51907e8b2bd3436b767>>
=======
 * @generated SignedSource<<29ba9a9556698e26eac8e2534bce4732>>
>>>>>>> 04b40852
 */

/**
 * IMPORTANT: Do NOT modify this file directly.
 *
 * To change the definition of the flags, edit
 *   packages/react-native/scripts/featureflags/ReactNativeFeatureFlags.config.js.
 *
 * To regenerate this code, run the following script from the repo root:
 *   yarn featureflags --update
 */

#include "JReactNativeFeatureFlagsCxxInterop.h"
#include <react/featureflags/ReactNativeFeatureFlags.h>

namespace facebook::react {

static jni::alias_ref<jni::JClass> getReactNativeFeatureFlagsProviderJavaClass() {
  static const auto jClass = facebook::jni::findClassStatic(
      "com/facebook/react/internal/featureflags/ReactNativeFeatureFlagsProvider");
  return jClass;
}

/**
 * Implementation of ReactNativeFeatureFlagsProvider that wraps a
 * ReactNativeFeatureFlagsProvider Java object.
 */
class ReactNativeFeatureFlagsProviderHolder
    : public ReactNativeFeatureFlagsProvider {
 public:
  explicit ReactNativeFeatureFlagsProviderHolder(
      jni::alias_ref<jobject> javaProvider)
      : javaProvider_(make_global(javaProvider)){};

  bool commonTestFlag() override {
    static const auto method =
        getReactNativeFeatureFlagsProviderJavaClass()->getMethod<jboolean()>("commonTestFlag");
    return method(javaProvider_);
  }

  bool disableMountItemReorderingAndroid() override {
    static const auto method =
        getReactNativeFeatureFlagsProviderJavaClass()->getMethod<jboolean()>("disableMountItemReorderingAndroid");
    return method(javaProvider_);
  }

  bool enableAccumulatedUpdatesInRawPropsAndroid() override {
    static const auto method =
        getReactNativeFeatureFlagsProviderJavaClass()->getMethod<jboolean()>("enableAccumulatedUpdatesInRawPropsAndroid");
    return method(javaProvider_);
  }

  bool enableBridgelessArchitecture() override {
    static const auto method =
        getReactNativeFeatureFlagsProviderJavaClass()->getMethod<jboolean()>("enableBridgelessArchitecture");
    return method(javaProvider_);
  }

  bool enableCppPropsIteratorSetter() override {
    static const auto method =
        getReactNativeFeatureFlagsProviderJavaClass()->getMethod<jboolean()>("enableCppPropsIteratorSetter");
    return method(javaProvider_);
  }

  bool enableEagerRootViewAttachment() override {
    static const auto method =
        getReactNativeFeatureFlagsProviderJavaClass()->getMethod<jboolean()>("enableEagerRootViewAttachment");
    return method(javaProvider_);
  }

  bool enableEventEmitterRetentionDuringGesturesOnAndroid() override {
    static const auto method =
        getReactNativeFeatureFlagsProviderJavaClass()->getMethod<jboolean()>("enableEventEmitterRetentionDuringGesturesOnAndroid");
    return method(javaProvider_);
  }

  bool enableFabricLogs() override {
    static const auto method =
        getReactNativeFeatureFlagsProviderJavaClass()->getMethod<jboolean()>("enableFabricLogs");
    return method(javaProvider_);
  }

  bool enableFabricRenderer() override {
    static const auto method =
        getReactNativeFeatureFlagsProviderJavaClass()->getMethod<jboolean()>("enableFabricRenderer");
    return method(javaProvider_);
  }

  bool enableFixForViewCommandRace() override {
    static const auto method =
        getReactNativeFeatureFlagsProviderJavaClass()->getMethod<jboolean()>("enableFixForViewCommandRace");
    return method(javaProvider_);
  }

  bool enableIOSViewClipToPaddingBox() override {
    static const auto method =
        getReactNativeFeatureFlagsProviderJavaClass()->getMethod<jboolean()>("enableIOSViewClipToPaddingBox");
    return method(javaProvider_);
  }

  bool enableImagePrefetchingAndroid() override {
    static const auto method =
        getReactNativeFeatureFlagsProviderJavaClass()->getMethod<jboolean()>("enableImagePrefetchingAndroid");
    return method(javaProvider_);
  }

  bool enableJSRuntimeGCOnMemoryPressureOnIOS() override {
    static const auto method =
        getReactNativeFeatureFlagsProviderJavaClass()->getMethod<jboolean()>("enableJSRuntimeGCOnMemoryPressureOnIOS");
    return method(javaProvider_);
  }

  bool enableLayoutAnimationsOnAndroid() override {
    static const auto method =
        getReactNativeFeatureFlagsProviderJavaClass()->getMethod<jboolean()>("enableLayoutAnimationsOnAndroid");
    return method(javaProvider_);
  }

  bool enableLayoutAnimationsOnIOS() override {
    static const auto method =
        getReactNativeFeatureFlagsProviderJavaClass()->getMethod<jboolean()>("enableLayoutAnimationsOnIOS");
    return method(javaProvider_);
  }

  bool enableLineHeightCenteringOnIOS() override {
    static const auto method =
        getReactNativeFeatureFlagsProviderJavaClass()->getMethod<jboolean()>("enableLineHeightCenteringOnIOS");
    return method(javaProvider_);
  }

  bool enableLongTaskAPI() override {
    static const auto method =
        getReactNativeFeatureFlagsProviderJavaClass()->getMethod<jboolean()>("enableLongTaskAPI");
    return method(javaProvider_);
  }

  bool enableNativeCSSParsing() override {
    static const auto method =
        getReactNativeFeatureFlagsProviderJavaClass()->getMethod<jboolean()>("enableNativeCSSParsing");
    return method(javaProvider_);
  }

  bool enableNewBackgroundAndBorderDrawables() override {
    static const auto method =
        getReactNativeFeatureFlagsProviderJavaClass()->getMethod<jboolean()>("enableNewBackgroundAndBorderDrawables");
    return method(javaProvider_);
  }

  bool enablePreciseSchedulingForPremountItemsOnAndroid() override {
    static const auto method =
        getReactNativeFeatureFlagsProviderJavaClass()->getMethod<jboolean()>("enablePreciseSchedulingForPremountItemsOnAndroid");
    return method(javaProvider_);
  }

  bool enablePropsUpdateReconciliationAndroid() override {
    static const auto method =
        getReactNativeFeatureFlagsProviderJavaClass()->getMethod<jboolean()>("enablePropsUpdateReconciliationAndroid");
    return method(javaProvider_);
  }

  bool enableReportEventPaintTime() override {
    static const auto method =
        getReactNativeFeatureFlagsProviderJavaClass()->getMethod<jboolean()>("enableReportEventPaintTime");
    return method(javaProvider_);
  }

  bool enableSynchronousStateUpdates() override {
    static const auto method =
        getReactNativeFeatureFlagsProviderJavaClass()->getMethod<jboolean()>("enableSynchronousStateUpdates");
    return method(javaProvider_);
  }

  bool enableUIConsistency() override {
    static const auto method =
        getReactNativeFeatureFlagsProviderJavaClass()->getMethod<jboolean()>("enableUIConsistency");
    return method(javaProvider_);
  }

  bool enableViewCulling() override {
    static const auto method =
        getReactNativeFeatureFlagsProviderJavaClass()->getMethod<jboolean()>("enableViewCulling");
    return method(javaProvider_);
  }

  bool enableViewRecycling() override {
    static const auto method =
        getReactNativeFeatureFlagsProviderJavaClass()->getMethod<jboolean()>("enableViewRecycling");
    return method(javaProvider_);
  }

  bool enableViewRecyclingForText() override {
    static const auto method =
        getReactNativeFeatureFlagsProviderJavaClass()->getMethod<jboolean()>("enableViewRecyclingForText");
    return method(javaProvider_);
  }

  bool enableViewRecyclingForView() override {
    static const auto method =
        getReactNativeFeatureFlagsProviderJavaClass()->getMethod<jboolean()>("enableViewRecyclingForView");
    return method(javaProvider_);
  }

  bool excludeYogaFromRawProps() override {
    static const auto method =
        getReactNativeFeatureFlagsProviderJavaClass()->getMethod<jboolean()>("excludeYogaFromRawProps");
    return method(javaProvider_);
  }

  bool fixDifferentiatorEmittingUpdatesWithWrongParentTag() override {
    static const auto method =
        getReactNativeFeatureFlagsProviderJavaClass()->getMethod<jboolean()>("fixDifferentiatorEmittingUpdatesWithWrongParentTag");
    return method(javaProvider_);
  }

  bool fixMappingOfEventPrioritiesBetweenFabricAndReact() override {
    static const auto method =
        getReactNativeFeatureFlagsProviderJavaClass()->getMethod<jboolean()>("fixMappingOfEventPrioritiesBetweenFabricAndReact");
    return method(javaProvider_);
  }

  bool fixMountingCoordinatorReportedPendingTransactionsOnAndroid() override {
    static const auto method =
        getReactNativeFeatureFlagsProviderJavaClass()->getMethod<jboolean()>("fixMountingCoordinatorReportedPendingTransactionsOnAndroid");
    return method(javaProvider_);
  }

  bool fuseboxEnabledRelease() override {
    static const auto method =
        getReactNativeFeatureFlagsProviderJavaClass()->getMethod<jboolean()>("fuseboxEnabledRelease");
    return method(javaProvider_);
  }

  bool fuseboxNetworkInspectionEnabled() override {
    static const auto method =
        getReactNativeFeatureFlagsProviderJavaClass()->getMethod<jboolean()>("fuseboxNetworkInspectionEnabled");
    return method(javaProvider_);
  }

  bool lazyAnimationCallbacks() override {
    static const auto method =
        getReactNativeFeatureFlagsProviderJavaClass()->getMethod<jboolean()>("lazyAnimationCallbacks");
    return method(javaProvider_);
  }

  bool traceTurboModulePromiseRejectionsOnAndroid() override {
    static const auto method =
        getReactNativeFeatureFlagsProviderJavaClass()->getMethod<jboolean()>("traceTurboModulePromiseRejectionsOnAndroid");
    return method(javaProvider_);
  }

  bool useAlwaysAvailableJSErrorHandling() override {
    static const auto method =
        getReactNativeFeatureFlagsProviderJavaClass()->getMethod<jboolean()>("useAlwaysAvailableJSErrorHandling");
    return method(javaProvider_);
  }

  bool useEditTextStockAndroidFocusBehavior() override {
    static const auto method =
        getReactNativeFeatureFlagsProviderJavaClass()->getMethod<jboolean()>("useEditTextStockAndroidFocusBehavior");
    return method(javaProvider_);
  }

  bool useFabricInterop() override {
    static const auto method =
        getReactNativeFeatureFlagsProviderJavaClass()->getMethod<jboolean()>("useFabricInterop");
    return method(javaProvider_);
  }

  bool useNativeViewConfigsInBridgelessMode() override {
    static const auto method =
        getReactNativeFeatureFlagsProviderJavaClass()->getMethod<jboolean()>("useNativeViewConfigsInBridgelessMode");
    return method(javaProvider_);
  }

  bool useOptimizedEventBatchingOnAndroid() override {
    static const auto method =
        getReactNativeFeatureFlagsProviderJavaClass()->getMethod<jboolean()>("useOptimizedEventBatchingOnAndroid");
    return method(javaProvider_);
  }

  bool useRawPropsJsiValue() override {
    static const auto method =
        getReactNativeFeatureFlagsProviderJavaClass()->getMethod<jboolean()>("useRawPropsJsiValue");
    return method(javaProvider_);
  }

  bool useTurboModuleInterop() override {
    static const auto method =
        getReactNativeFeatureFlagsProviderJavaClass()->getMethod<jboolean()>("useTurboModuleInterop");
    return method(javaProvider_);
  }

  bool useTurboModules() override {
    static const auto method =
        getReactNativeFeatureFlagsProviderJavaClass()->getMethod<jboolean()>("useTurboModules");
    return method(javaProvider_);
  }

 private:
  jni::global_ref<jobject> javaProvider_;
};

bool JReactNativeFeatureFlagsCxxInterop::commonTestFlag(
    facebook::jni::alias_ref<JReactNativeFeatureFlagsCxxInterop> /*unused*/) {
  return ReactNativeFeatureFlags::commonTestFlag();
}

bool JReactNativeFeatureFlagsCxxInterop::disableMountItemReorderingAndroid(
    facebook::jni::alias_ref<JReactNativeFeatureFlagsCxxInterop> /*unused*/) {
  return ReactNativeFeatureFlags::disableMountItemReorderingAndroid();
}

bool JReactNativeFeatureFlagsCxxInterop::enableAccumulatedUpdatesInRawPropsAndroid(
    facebook::jni::alias_ref<JReactNativeFeatureFlagsCxxInterop> /*unused*/) {
  return ReactNativeFeatureFlags::enableAccumulatedUpdatesInRawPropsAndroid();
}

bool JReactNativeFeatureFlagsCxxInterop::enableBridgelessArchitecture(
    facebook::jni::alias_ref<JReactNativeFeatureFlagsCxxInterop> /*unused*/) {
  return ReactNativeFeatureFlags::enableBridgelessArchitecture();
}

bool JReactNativeFeatureFlagsCxxInterop::enableCppPropsIteratorSetter(
    facebook::jni::alias_ref<JReactNativeFeatureFlagsCxxInterop> /*unused*/) {
  return ReactNativeFeatureFlags::enableCppPropsIteratorSetter();
}

bool JReactNativeFeatureFlagsCxxInterop::enableEagerRootViewAttachment(
    facebook::jni::alias_ref<JReactNativeFeatureFlagsCxxInterop> /*unused*/) {
  return ReactNativeFeatureFlags::enableEagerRootViewAttachment();
}

bool JReactNativeFeatureFlagsCxxInterop::enableEventEmitterRetentionDuringGesturesOnAndroid(
    facebook::jni::alias_ref<JReactNativeFeatureFlagsCxxInterop> /*unused*/) {
  return ReactNativeFeatureFlags::enableEventEmitterRetentionDuringGesturesOnAndroid();
}

bool JReactNativeFeatureFlagsCxxInterop::enableFabricLogs(
    facebook::jni::alias_ref<JReactNativeFeatureFlagsCxxInterop> /*unused*/) {
  return ReactNativeFeatureFlags::enableFabricLogs();
}

bool JReactNativeFeatureFlagsCxxInterop::enableFabricRenderer(
    facebook::jni::alias_ref<JReactNativeFeatureFlagsCxxInterop> /*unused*/) {
  return ReactNativeFeatureFlags::enableFabricRenderer();
}

bool JReactNativeFeatureFlagsCxxInterop::enableFixForViewCommandRace(
    facebook::jni::alias_ref<JReactNativeFeatureFlagsCxxInterop> /*unused*/) {
  return ReactNativeFeatureFlags::enableFixForViewCommandRace();
}

bool JReactNativeFeatureFlagsCxxInterop::enableIOSViewClipToPaddingBox(
    facebook::jni::alias_ref<JReactNativeFeatureFlagsCxxInterop> /*unused*/) {
  return ReactNativeFeatureFlags::enableIOSViewClipToPaddingBox();
}

bool JReactNativeFeatureFlagsCxxInterop::enableImagePrefetchingAndroid(
    facebook::jni::alias_ref<JReactNativeFeatureFlagsCxxInterop> /*unused*/) {
  return ReactNativeFeatureFlags::enableImagePrefetchingAndroid();
}

bool JReactNativeFeatureFlagsCxxInterop::enableJSRuntimeGCOnMemoryPressureOnIOS(
    facebook::jni::alias_ref<JReactNativeFeatureFlagsCxxInterop> /*unused*/) {
  return ReactNativeFeatureFlags::enableJSRuntimeGCOnMemoryPressureOnIOS();
}

bool JReactNativeFeatureFlagsCxxInterop::enableLayoutAnimationsOnAndroid(
    facebook::jni::alias_ref<JReactNativeFeatureFlagsCxxInterop> /*unused*/) {
  return ReactNativeFeatureFlags::enableLayoutAnimationsOnAndroid();
}

bool JReactNativeFeatureFlagsCxxInterop::enableLayoutAnimationsOnIOS(
    facebook::jni::alias_ref<JReactNativeFeatureFlagsCxxInterop> /*unused*/) {
  return ReactNativeFeatureFlags::enableLayoutAnimationsOnIOS();
}

bool JReactNativeFeatureFlagsCxxInterop::enableLineHeightCenteringOnIOS(
    facebook::jni::alias_ref<JReactNativeFeatureFlagsCxxInterop> /*unused*/) {
  return ReactNativeFeatureFlags::enableLineHeightCenteringOnIOS();
}

bool JReactNativeFeatureFlagsCxxInterop::enableLongTaskAPI(
    facebook::jni::alias_ref<JReactNativeFeatureFlagsCxxInterop> /*unused*/) {
  return ReactNativeFeatureFlags::enableLongTaskAPI();
}

bool JReactNativeFeatureFlagsCxxInterop::enableNativeCSSParsing(
    facebook::jni::alias_ref<JReactNativeFeatureFlagsCxxInterop> /*unused*/) {
  return ReactNativeFeatureFlags::enableNativeCSSParsing();
}

bool JReactNativeFeatureFlagsCxxInterop::enableNewBackgroundAndBorderDrawables(
    facebook::jni::alias_ref<JReactNativeFeatureFlagsCxxInterop> /*unused*/) {
  return ReactNativeFeatureFlags::enableNewBackgroundAndBorderDrawables();
}

bool JReactNativeFeatureFlagsCxxInterop::enablePreciseSchedulingForPremountItemsOnAndroid(
    facebook::jni::alias_ref<JReactNativeFeatureFlagsCxxInterop> /*unused*/) {
  return ReactNativeFeatureFlags::enablePreciseSchedulingForPremountItemsOnAndroid();
}

bool JReactNativeFeatureFlagsCxxInterop::enablePropsUpdateReconciliationAndroid(
    facebook::jni::alias_ref<JReactNativeFeatureFlagsCxxInterop> /*unused*/) {
  return ReactNativeFeatureFlags::enablePropsUpdateReconciliationAndroid();
}

bool JReactNativeFeatureFlagsCxxInterop::enableReportEventPaintTime(
    facebook::jni::alias_ref<JReactNativeFeatureFlagsCxxInterop> /*unused*/) {
  return ReactNativeFeatureFlags::enableReportEventPaintTime();
}

bool JReactNativeFeatureFlagsCxxInterop::enableSynchronousStateUpdates(
    facebook::jni::alias_ref<JReactNativeFeatureFlagsCxxInterop> /*unused*/) {
  return ReactNativeFeatureFlags::enableSynchronousStateUpdates();
}

bool JReactNativeFeatureFlagsCxxInterop::enableUIConsistency(
    facebook::jni::alias_ref<JReactNativeFeatureFlagsCxxInterop> /*unused*/) {
  return ReactNativeFeatureFlags::enableUIConsistency();
}

bool JReactNativeFeatureFlagsCxxInterop::enableViewCulling(
    facebook::jni::alias_ref<JReactNativeFeatureFlagsCxxInterop> /*unused*/) {
  return ReactNativeFeatureFlags::enableViewCulling();
}

bool JReactNativeFeatureFlagsCxxInterop::enableViewRecycling(
    facebook::jni::alias_ref<JReactNativeFeatureFlagsCxxInterop> /*unused*/) {
  return ReactNativeFeatureFlags::enableViewRecycling();
}

bool JReactNativeFeatureFlagsCxxInterop::enableViewRecyclingForText(
    facebook::jni::alias_ref<JReactNativeFeatureFlagsCxxInterop> /*unused*/) {
  return ReactNativeFeatureFlags::enableViewRecyclingForText();
}

bool JReactNativeFeatureFlagsCxxInterop::enableViewRecyclingForView(
    facebook::jni::alias_ref<JReactNativeFeatureFlagsCxxInterop> /*unused*/) {
  return ReactNativeFeatureFlags::enableViewRecyclingForView();
}

bool JReactNativeFeatureFlagsCxxInterop::excludeYogaFromRawProps(
    facebook::jni::alias_ref<JReactNativeFeatureFlagsCxxInterop> /*unused*/) {
  return ReactNativeFeatureFlags::excludeYogaFromRawProps();
}

bool JReactNativeFeatureFlagsCxxInterop::fixDifferentiatorEmittingUpdatesWithWrongParentTag(
    facebook::jni::alias_ref<JReactNativeFeatureFlagsCxxInterop> /*unused*/) {
  return ReactNativeFeatureFlags::fixDifferentiatorEmittingUpdatesWithWrongParentTag();
}

bool JReactNativeFeatureFlagsCxxInterop::fixMappingOfEventPrioritiesBetweenFabricAndReact(
    facebook::jni::alias_ref<JReactNativeFeatureFlagsCxxInterop> /*unused*/) {
  return ReactNativeFeatureFlags::fixMappingOfEventPrioritiesBetweenFabricAndReact();
}

bool JReactNativeFeatureFlagsCxxInterop::fixMountingCoordinatorReportedPendingTransactionsOnAndroid(
    facebook::jni::alias_ref<JReactNativeFeatureFlagsCxxInterop> /*unused*/) {
  return ReactNativeFeatureFlags::fixMountingCoordinatorReportedPendingTransactionsOnAndroid();
}

bool JReactNativeFeatureFlagsCxxInterop::fuseboxEnabledRelease(
    facebook::jni::alias_ref<JReactNativeFeatureFlagsCxxInterop> /*unused*/) {
  return ReactNativeFeatureFlags::fuseboxEnabledRelease();
}

bool JReactNativeFeatureFlagsCxxInterop::fuseboxNetworkInspectionEnabled(
    facebook::jni::alias_ref<JReactNativeFeatureFlagsCxxInterop> /*unused*/) {
  return ReactNativeFeatureFlags::fuseboxNetworkInspectionEnabled();
}

bool JReactNativeFeatureFlagsCxxInterop::lazyAnimationCallbacks(
    facebook::jni::alias_ref<JReactNativeFeatureFlagsCxxInterop> /*unused*/) {
  return ReactNativeFeatureFlags::lazyAnimationCallbacks();
}

bool JReactNativeFeatureFlagsCxxInterop::traceTurboModulePromiseRejectionsOnAndroid(
    facebook::jni::alias_ref<JReactNativeFeatureFlagsCxxInterop> /*unused*/) {
  return ReactNativeFeatureFlags::traceTurboModulePromiseRejectionsOnAndroid();
}

bool JReactNativeFeatureFlagsCxxInterop::useAlwaysAvailableJSErrorHandling(
    facebook::jni::alias_ref<JReactNativeFeatureFlagsCxxInterop> /*unused*/) {
  return ReactNativeFeatureFlags::useAlwaysAvailableJSErrorHandling();
}

bool JReactNativeFeatureFlagsCxxInterop::useEditTextStockAndroidFocusBehavior(
    facebook::jni::alias_ref<JReactNativeFeatureFlagsCxxInterop> /*unused*/) {
  return ReactNativeFeatureFlags::useEditTextStockAndroidFocusBehavior();
}

bool JReactNativeFeatureFlagsCxxInterop::useFabricInterop(
    facebook::jni::alias_ref<JReactNativeFeatureFlagsCxxInterop> /*unused*/) {
  return ReactNativeFeatureFlags::useFabricInterop();
}

bool JReactNativeFeatureFlagsCxxInterop::useNativeViewConfigsInBridgelessMode(
    facebook::jni::alias_ref<JReactNativeFeatureFlagsCxxInterop> /*unused*/) {
  return ReactNativeFeatureFlags::useNativeViewConfigsInBridgelessMode();
}

bool JReactNativeFeatureFlagsCxxInterop::useOptimizedEventBatchingOnAndroid(
    facebook::jni::alias_ref<JReactNativeFeatureFlagsCxxInterop> /*unused*/) {
  return ReactNativeFeatureFlags::useOptimizedEventBatchingOnAndroid();
}

bool JReactNativeFeatureFlagsCxxInterop::useRawPropsJsiValue(
    facebook::jni::alias_ref<JReactNativeFeatureFlagsCxxInterop> /*unused*/) {
  return ReactNativeFeatureFlags::useRawPropsJsiValue();
}

bool JReactNativeFeatureFlagsCxxInterop::useTurboModuleInterop(
    facebook::jni::alias_ref<JReactNativeFeatureFlagsCxxInterop> /*unused*/) {
  return ReactNativeFeatureFlags::useTurboModuleInterop();
}

bool JReactNativeFeatureFlagsCxxInterop::useTurboModules(
    facebook::jni::alias_ref<JReactNativeFeatureFlagsCxxInterop> /*unused*/) {
  return ReactNativeFeatureFlags::useTurboModules();
}

void JReactNativeFeatureFlagsCxxInterop::override(
    facebook::jni::alias_ref<JReactNativeFeatureFlagsCxxInterop> /*unused*/,
    jni::alias_ref<jobject> provider) {
  ReactNativeFeatureFlags::override(
      std::make_unique<ReactNativeFeatureFlagsProviderHolder>(provider));
}

void JReactNativeFeatureFlagsCxxInterop::dangerouslyReset(
    facebook::jni::alias_ref<JReactNativeFeatureFlagsCxxInterop> /*unused*/) {
  ReactNativeFeatureFlags::dangerouslyReset();
}

jni::local_ref<jstring> JReactNativeFeatureFlagsCxxInterop::dangerouslyForceOverride(
    facebook::jni::alias_ref<JReactNativeFeatureFlagsCxxInterop> /*unused*/,
    jni::alias_ref<jobject> provider) {
  auto accessedFlags = ReactNativeFeatureFlags::dangerouslyForceOverride(
             std::make_unique<ReactNativeFeatureFlagsProviderHolder>(provider));
  if (accessedFlags.has_value()) {
    return jni::make_jstring(accessedFlags.value());
  }
  return nullptr;
}

void JReactNativeFeatureFlagsCxxInterop::registerNatives() {
  javaClassLocal()->registerNatives({
      makeNativeMethod(
          "override", JReactNativeFeatureFlagsCxxInterop::override),
      makeNativeMethod("dangerouslyReset", JReactNativeFeatureFlagsCxxInterop::dangerouslyReset),
      makeNativeMethod(
          "dangerouslyForceOverride",
          JReactNativeFeatureFlagsCxxInterop::dangerouslyForceOverride),
      makeNativeMethod(
        "commonTestFlag",
        JReactNativeFeatureFlagsCxxInterop::commonTestFlag),
      makeNativeMethod(
        "disableMountItemReorderingAndroid",
        JReactNativeFeatureFlagsCxxInterop::disableMountItemReorderingAndroid),
      makeNativeMethod(
        "enableAccumulatedUpdatesInRawPropsAndroid",
        JReactNativeFeatureFlagsCxxInterop::enableAccumulatedUpdatesInRawPropsAndroid),
      makeNativeMethod(
        "enableBridgelessArchitecture",
        JReactNativeFeatureFlagsCxxInterop::enableBridgelessArchitecture),
      makeNativeMethod(
        "enableCppPropsIteratorSetter",
        JReactNativeFeatureFlagsCxxInterop::enableCppPropsIteratorSetter),
      makeNativeMethod(
        "enableEagerRootViewAttachment",
        JReactNativeFeatureFlagsCxxInterop::enableEagerRootViewAttachment),
      makeNativeMethod(
        "enableEventEmitterRetentionDuringGesturesOnAndroid",
        JReactNativeFeatureFlagsCxxInterop::enableEventEmitterRetentionDuringGesturesOnAndroid),
      makeNativeMethod(
        "enableFabricLogs",
        JReactNativeFeatureFlagsCxxInterop::enableFabricLogs),
      makeNativeMethod(
        "enableFabricRenderer",
        JReactNativeFeatureFlagsCxxInterop::enableFabricRenderer),
      makeNativeMethod(
        "enableFixForViewCommandRace",
        JReactNativeFeatureFlagsCxxInterop::enableFixForViewCommandRace),
      makeNativeMethod(
        "enableIOSViewClipToPaddingBox",
        JReactNativeFeatureFlagsCxxInterop::enableIOSViewClipToPaddingBox),
      makeNativeMethod(
        "enableImagePrefetchingAndroid",
        JReactNativeFeatureFlagsCxxInterop::enableImagePrefetchingAndroid),
      makeNativeMethod(
        "enableJSRuntimeGCOnMemoryPressureOnIOS",
        JReactNativeFeatureFlagsCxxInterop::enableJSRuntimeGCOnMemoryPressureOnIOS),
      makeNativeMethod(
        "enableLayoutAnimationsOnAndroid",
        JReactNativeFeatureFlagsCxxInterop::enableLayoutAnimationsOnAndroid),
      makeNativeMethod(
        "enableLayoutAnimationsOnIOS",
        JReactNativeFeatureFlagsCxxInterop::enableLayoutAnimationsOnIOS),
      makeNativeMethod(
        "enableLineHeightCenteringOnIOS",
        JReactNativeFeatureFlagsCxxInterop::enableLineHeightCenteringOnIOS),
      makeNativeMethod(
        "enableLongTaskAPI",
        JReactNativeFeatureFlagsCxxInterop::enableLongTaskAPI),
      makeNativeMethod(
        "enableNativeCSSParsing",
        JReactNativeFeatureFlagsCxxInterop::enableNativeCSSParsing),
      makeNativeMethod(
        "enableNewBackgroundAndBorderDrawables",
        JReactNativeFeatureFlagsCxxInterop::enableNewBackgroundAndBorderDrawables),
      makeNativeMethod(
        "enablePreciseSchedulingForPremountItemsOnAndroid",
        JReactNativeFeatureFlagsCxxInterop::enablePreciseSchedulingForPremountItemsOnAndroid),
      makeNativeMethod(
        "enablePropsUpdateReconciliationAndroid",
        JReactNativeFeatureFlagsCxxInterop::enablePropsUpdateReconciliationAndroid),
      makeNativeMethod(
        "enableReportEventPaintTime",
        JReactNativeFeatureFlagsCxxInterop::enableReportEventPaintTime),
      makeNativeMethod(
        "enableSynchronousStateUpdates",
        JReactNativeFeatureFlagsCxxInterop::enableSynchronousStateUpdates),
      makeNativeMethod(
        "enableUIConsistency",
        JReactNativeFeatureFlagsCxxInterop::enableUIConsistency),
      makeNativeMethod(
        "enableViewCulling",
        JReactNativeFeatureFlagsCxxInterop::enableViewCulling),
      makeNativeMethod(
        "enableViewRecycling",
        JReactNativeFeatureFlagsCxxInterop::enableViewRecycling),
      makeNativeMethod(
        "enableViewRecyclingForText",
        JReactNativeFeatureFlagsCxxInterop::enableViewRecyclingForText),
      makeNativeMethod(
        "enableViewRecyclingForView",
        JReactNativeFeatureFlagsCxxInterop::enableViewRecyclingForView),
      makeNativeMethod(
        "excludeYogaFromRawProps",
        JReactNativeFeatureFlagsCxxInterop::excludeYogaFromRawProps),
      makeNativeMethod(
        "fixDifferentiatorEmittingUpdatesWithWrongParentTag",
        JReactNativeFeatureFlagsCxxInterop::fixDifferentiatorEmittingUpdatesWithWrongParentTag),
      makeNativeMethod(
        "fixMappingOfEventPrioritiesBetweenFabricAndReact",
        JReactNativeFeatureFlagsCxxInterop::fixMappingOfEventPrioritiesBetweenFabricAndReact),
      makeNativeMethod(
        "fixMountingCoordinatorReportedPendingTransactionsOnAndroid",
        JReactNativeFeatureFlagsCxxInterop::fixMountingCoordinatorReportedPendingTransactionsOnAndroid),
      makeNativeMethod(
        "fuseboxEnabledRelease",
        JReactNativeFeatureFlagsCxxInterop::fuseboxEnabledRelease),
      makeNativeMethod(
        "fuseboxNetworkInspectionEnabled",
        JReactNativeFeatureFlagsCxxInterop::fuseboxNetworkInspectionEnabled),
      makeNativeMethod(
        "lazyAnimationCallbacks",
        JReactNativeFeatureFlagsCxxInterop::lazyAnimationCallbacks),
      makeNativeMethod(
        "traceTurboModulePromiseRejectionsOnAndroid",
        JReactNativeFeatureFlagsCxxInterop::traceTurboModulePromiseRejectionsOnAndroid),
      makeNativeMethod(
        "useAlwaysAvailableJSErrorHandling",
        JReactNativeFeatureFlagsCxxInterop::useAlwaysAvailableJSErrorHandling),
      makeNativeMethod(
        "useEditTextStockAndroidFocusBehavior",
        JReactNativeFeatureFlagsCxxInterop::useEditTextStockAndroidFocusBehavior),
      makeNativeMethod(
        "useFabricInterop",
        JReactNativeFeatureFlagsCxxInterop::useFabricInterop),
      makeNativeMethod(
        "useNativeViewConfigsInBridgelessMode",
        JReactNativeFeatureFlagsCxxInterop::useNativeViewConfigsInBridgelessMode),
      makeNativeMethod(
        "useOptimizedEventBatchingOnAndroid",
        JReactNativeFeatureFlagsCxxInterop::useOptimizedEventBatchingOnAndroid),
      makeNativeMethod(
        "useRawPropsJsiValue",
        JReactNativeFeatureFlagsCxxInterop::useRawPropsJsiValue),
      makeNativeMethod(
        "useTurboModuleInterop",
        JReactNativeFeatureFlagsCxxInterop::useTurboModuleInterop),
      makeNativeMethod(
        "useTurboModules",
        JReactNativeFeatureFlagsCxxInterop::useTurboModules),
  });
}

} // namespace facebook::react<|MERGE_RESOLUTION|>--- conflicted
+++ resolved
@@ -4,11 +4,7 @@
  * This source code is licensed under the MIT license found in the
  * LICENSE file in the root directory of this source tree.
  *
-<<<<<<< HEAD
- * @generated SignedSource<<e4974ae590def51907e8b2bd3436b767>>
-=======
- * @generated SignedSource<<29ba9a9556698e26eac8e2534bce4732>>
->>>>>>> 04b40852
+ * @generated SignedSource<<aec8f7c6bf750d667bbf32373a647d0f>>
  */
 
 /**
