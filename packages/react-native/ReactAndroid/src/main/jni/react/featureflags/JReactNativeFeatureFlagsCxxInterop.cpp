--- conflicted
+++ resolved
@@ -4,11 +4,7 @@
  * This source code is licensed under the MIT license found in the
  * LICENSE file in the root directory of this source tree.
  *
-<<<<<<< HEAD
- * @generated SignedSource<<999715a93b98267575b6bd5a3cca70fc>>
-=======
- * @generated SignedSource<<a667abf47a0d469bc3a3be1e3fed5966>>
->>>>>>> 0f9af750
+ * @generated SignedSource<<e35380e9a30862c98583d9b9881185f3>>
  */
 
 /**
