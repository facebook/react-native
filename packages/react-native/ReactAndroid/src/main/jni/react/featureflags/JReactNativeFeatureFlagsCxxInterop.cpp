/*
 * Copyright (c) Meta Platforms, Inc. and affiliates.
 *
 * This source code is licensed under the MIT license found in the
 * LICENSE file in the root directory of this source tree.
 *
<<<<<<< HEAD
 * @generated SignedSource<<405a3f9a4f596eefb76672b63d18ee4e>>
=======
 * @generated SignedSource<<0f603eaf15eb01cb23a2485d5a525275>>
>>>>>>> 4165884b
 */

/**
 * IMPORTANT: Do NOT modify this file directly.
 *
 * To change the definition of the flags, edit
 *   packages/react-native/scripts/featureflags/ReactNativeFeatureFlags.config.js.
 *
 * To regenerate this code, run the following script from the repo root:
 *   yarn featureflags --update
 */

#include "JReactNativeFeatureFlagsCxxInterop.h"
#include <react/featureflags/ReactNativeFeatureFlags.h>

namespace facebook::react {

static jni::alias_ref<jni::JClass> getReactNativeFeatureFlagsProviderJavaClass() {
  static const auto jClass = facebook::jni::findClassStatic(
      "com/facebook/react/internal/featureflags/ReactNativeFeatureFlagsProvider");
  return jClass;
}

/**
 * Implementation of ReactNativeFeatureFlagsProvider that wraps a
 * ReactNativeFeatureFlagsProvider Java object.
 */
class ReactNativeFeatureFlagsProviderHolder
    : public ReactNativeFeatureFlagsProvider {
 public:
  explicit ReactNativeFeatureFlagsProviderHolder(
      jni::alias_ref<jobject> javaProvider)
      : javaProvider_(make_global(javaProvider)){};

  bool commonTestFlag() override {
    static const auto method =
        getReactNativeFeatureFlagsProviderJavaClass()->getMethod<jboolean()>("commonTestFlag");
    return method(javaProvider_);
  }

  bool completeReactInstanceCreationOnBgThreadOnAndroid() override {
    static const auto method =
        getReactNativeFeatureFlagsProviderJavaClass()->getMethod<jboolean()>("completeReactInstanceCreationOnBgThreadOnAndroid");
    return method(javaProvider_);
  }

  bool disableEventLoopOnBridgeless() override {
    static const auto method =
        getReactNativeFeatureFlagsProviderJavaClass()->getMethod<jboolean()>("disableEventLoopOnBridgeless");
    return method(javaProvider_);
  }

  bool disableMountItemReorderingAndroid() override {
    static const auto method =
        getReactNativeFeatureFlagsProviderJavaClass()->getMethod<jboolean()>("disableMountItemReorderingAndroid");
    return method(javaProvider_);
  }

  bool enableAlignItemsBaselineOnFabricIOS() override {
    static const auto method =
        getReactNativeFeatureFlagsProviderJavaClass()->getMethod<jboolean()>("enableAlignItemsBaselineOnFabricIOS");
    return method(javaProvider_);
  }

  bool enableAndroidLineHeightCentering() override {
    static const auto method =
        getReactNativeFeatureFlagsProviderJavaClass()->getMethod<jboolean()>("enableAndroidLineHeightCentering");
    return method(javaProvider_);
  }

  bool enableBridgelessArchitecture() override {
    static const auto method =
        getReactNativeFeatureFlagsProviderJavaClass()->getMethod<jboolean()>("enableBridgelessArchitecture");
    return method(javaProvider_);
  }

  bool enableCppPropsIteratorSetter() override {
    static const auto method =
        getReactNativeFeatureFlagsProviderJavaClass()->getMethod<jboolean()>("enableCppPropsIteratorSetter");
    return method(javaProvider_);
  }

  bool enableDeletionOfUnmountedViews() override {
    static const auto method =
        getReactNativeFeatureFlagsProviderJavaClass()->getMethod<jboolean()>("enableDeletionOfUnmountedViews");
    return method(javaProvider_);
  }

  bool enableEagerRootViewAttachment() override {
    static const auto method =
        getReactNativeFeatureFlagsProviderJavaClass()->getMethod<jboolean()>("enableEagerRootViewAttachment");
    return method(javaProvider_);
  }

  bool enableEventEmitterRetentionDuringGesturesOnAndroid() override {
    static const auto method =
        getReactNativeFeatureFlagsProviderJavaClass()->getMethod<jboolean()>("enableEventEmitterRetentionDuringGesturesOnAndroid");
    return method(javaProvider_);
  }

  bool enableFabricLogs() override {
    static const auto method =
        getReactNativeFeatureFlagsProviderJavaClass()->getMethod<jboolean()>("enableFabricLogs");
    return method(javaProvider_);
  }

  bool enableFabricRenderer() override {
    static const auto method =
        getReactNativeFeatureFlagsProviderJavaClass()->getMethod<jboolean()>("enableFabricRenderer");
    return method(javaProvider_);
  }

  bool enableFixForViewCommandRace() override {
    static const auto method =
        getReactNativeFeatureFlagsProviderJavaClass()->getMethod<jboolean()>("enableFixForViewCommandRace");
    return method(javaProvider_);
  }

  bool enableGranularShadowTreeStateReconciliation() override {
    static const auto method =
        getReactNativeFeatureFlagsProviderJavaClass()->getMethod<jboolean()>("enableGranularShadowTreeStateReconciliation");
    return method(javaProvider_);
  }

  bool enableIOSViewClipToPaddingBox() override {
    static const auto method =
        getReactNativeFeatureFlagsProviderJavaClass()->getMethod<jboolean()>("enableIOSViewClipToPaddingBox");
    return method(javaProvider_);
  }

  bool enableImagePrefetchingAndroid() override {
    static const auto method =
        getReactNativeFeatureFlagsProviderJavaClass()->getMethod<jboolean()>("enableImagePrefetchingAndroid");
    return method(javaProvider_);
  }

  bool enableLayoutAnimationsOnAndroid() override {
    static const auto method =
        getReactNativeFeatureFlagsProviderJavaClass()->getMethod<jboolean()>("enableLayoutAnimationsOnAndroid");
    return method(javaProvider_);
  }

  bool enableLayoutAnimationsOnIOS() override {
    static const auto method =
        getReactNativeFeatureFlagsProviderJavaClass()->getMethod<jboolean()>("enableLayoutAnimationsOnIOS");
    return method(javaProvider_);
  }

  bool enableLongTaskAPI() override {
    static const auto method =
        getReactNativeFeatureFlagsProviderJavaClass()->getMethod<jboolean()>("enableLongTaskAPI");
    return method(javaProvider_);
  }

  bool enableNewBackgroundAndBorderDrawables() override {
    static const auto method =
        getReactNativeFeatureFlagsProviderJavaClass()->getMethod<jboolean()>("enableNewBackgroundAndBorderDrawables");
    return method(javaProvider_);
  }

  bool enablePreciseSchedulingForPremountItemsOnAndroid() override {
    static const auto method =
        getReactNativeFeatureFlagsProviderJavaClass()->getMethod<jboolean()>("enablePreciseSchedulingForPremountItemsOnAndroid");
    return method(javaProvider_);
  }

  bool enablePropsUpdateReconciliationAndroid() override {
    static const auto method =
        getReactNativeFeatureFlagsProviderJavaClass()->getMethod<jboolean()>("enablePropsUpdateReconciliationAndroid");
    return method(javaProvider_);
  }

  bool enableReportEventPaintTime() override {
    static const auto method =
        getReactNativeFeatureFlagsProviderJavaClass()->getMethod<jboolean()>("enableReportEventPaintTime");
    return method(javaProvider_);
  }

  bool enableSynchronousStateUpdates() override {
    static const auto method =
        getReactNativeFeatureFlagsProviderJavaClass()->getMethod<jboolean()>("enableSynchronousStateUpdates");
    return method(javaProvider_);
  }

  bool enableUIConsistency() override {
    static const auto method =
        getReactNativeFeatureFlagsProviderJavaClass()->getMethod<jboolean()>("enableUIConsistency");
    return method(javaProvider_);
  }

  bool enableViewRecycling() override {
    static const auto method =
        getReactNativeFeatureFlagsProviderJavaClass()->getMethod<jboolean()>("enableViewRecycling");
    return method(javaProvider_);
  }

  bool excludeYogaFromRawProps() override {
    static const auto method =
        getReactNativeFeatureFlagsProviderJavaClass()->getMethod<jboolean()>("excludeYogaFromRawProps");
    return method(javaProvider_);
  }

  bool fixDifferentiatorEmittingUpdatesWithWrongParentTag() override {
    static const auto method =
        getReactNativeFeatureFlagsProviderJavaClass()->getMethod<jboolean()>("fixDifferentiatorEmittingUpdatesWithWrongParentTag");
    return method(javaProvider_);
  }

  bool fixMappingOfEventPrioritiesBetweenFabricAndReact() override {
    static const auto method =
        getReactNativeFeatureFlagsProviderJavaClass()->getMethod<jboolean()>("fixMappingOfEventPrioritiesBetweenFabricAndReact");
    return method(javaProvider_);
  }

  bool fixMountingCoordinatorReportedPendingTransactionsOnAndroid() override {
    static const auto method =
        getReactNativeFeatureFlagsProviderJavaClass()->getMethod<jboolean()>("fixMountingCoordinatorReportedPendingTransactionsOnAndroid");
    return method(javaProvider_);
  }

  bool fuseboxEnabledDebug() override {
    static const auto method =
        getReactNativeFeatureFlagsProviderJavaClass()->getMethod<jboolean()>("fuseboxEnabledDebug");
    return method(javaProvider_);
  }

  bool fuseboxEnabledRelease() override {
    static const auto method =
        getReactNativeFeatureFlagsProviderJavaClass()->getMethod<jboolean()>("fuseboxEnabledRelease");
    return method(javaProvider_);
  }

  bool initEagerTurboModulesOnNativeModulesQueueAndroid() override {
    static const auto method =
        getReactNativeFeatureFlagsProviderJavaClass()->getMethod<jboolean()>("initEagerTurboModulesOnNativeModulesQueueAndroid");
    return method(javaProvider_);
  }

  bool lazyAnimationCallbacks() override {
    static const auto method =
        getReactNativeFeatureFlagsProviderJavaClass()->getMethod<jboolean()>("lazyAnimationCallbacks");
    return method(javaProvider_);
  }

  bool loadVectorDrawablesOnImages() override {
    static const auto method =
        getReactNativeFeatureFlagsProviderJavaClass()->getMethod<jboolean()>("loadVectorDrawablesOnImages");
    return method(javaProvider_);
  }

  bool traceTurboModulePromiseRejectionsOnAndroid() override {
    static const auto method =
        getReactNativeFeatureFlagsProviderJavaClass()->getMethod<jboolean()>("traceTurboModulePromiseRejectionsOnAndroid");
    return method(javaProvider_);
  }

  bool useAlwaysAvailableJSErrorHandling() override {
    static const auto method =
        getReactNativeFeatureFlagsProviderJavaClass()->getMethod<jboolean()>("useAlwaysAvailableJSErrorHandling");
    return method(javaProvider_);
  }

  bool useFabricInterop() override {
    static const auto method =
        getReactNativeFeatureFlagsProviderJavaClass()->getMethod<jboolean()>("useFabricInterop");
    return method(javaProvider_);
  }

  bool useImmediateExecutorInAndroidBridgeless() override {
    static const auto method =
        getReactNativeFeatureFlagsProviderJavaClass()->getMethod<jboolean()>("useImmediateExecutorInAndroidBridgeless");
    return method(javaProvider_);
  }

  bool useNativeViewConfigsInBridgelessMode() override {
    static const auto method =
        getReactNativeFeatureFlagsProviderJavaClass()->getMethod<jboolean()>("useNativeViewConfigsInBridgelessMode");
    return method(javaProvider_);
  }

  bool useOptimisedViewPreallocationOnAndroid() override {
    static const auto method =
        getReactNativeFeatureFlagsProviderJavaClass()->getMethod<jboolean()>("useOptimisedViewPreallocationOnAndroid");
    return method(javaProvider_);
  }

  bool useOptimizedEventBatchingOnAndroid() override {
    static const auto method =
        getReactNativeFeatureFlagsProviderJavaClass()->getMethod<jboolean()>("useOptimizedEventBatchingOnAndroid");
    return method(javaProvider_);
  }

  bool useRawPropsJsiValue() override {
    static const auto method =
        getReactNativeFeatureFlagsProviderJavaClass()->getMethod<jboolean()>("useRawPropsJsiValue");
    return method(javaProvider_);
  }

  bool useRuntimeShadowNodeReferenceUpdate() override {
    static const auto method =
        getReactNativeFeatureFlagsProviderJavaClass()->getMethod<jboolean()>("useRuntimeShadowNodeReferenceUpdate");
    return method(javaProvider_);
  }

  bool useTurboModuleInterop() override {
    static const auto method =
        getReactNativeFeatureFlagsProviderJavaClass()->getMethod<jboolean()>("useTurboModuleInterop");
    return method(javaProvider_);
  }

  bool useTurboModules() override {
    static const auto method =
        getReactNativeFeatureFlagsProviderJavaClass()->getMethod<jboolean()>("useTurboModules");
    return method(javaProvider_);
  }

 private:
  jni::global_ref<jobject> javaProvider_;
};

bool JReactNativeFeatureFlagsCxxInterop::commonTestFlag(
    facebook::jni::alias_ref<JReactNativeFeatureFlagsCxxInterop> /*unused*/) {
  return ReactNativeFeatureFlags::commonTestFlag();
}

bool JReactNativeFeatureFlagsCxxInterop::completeReactInstanceCreationOnBgThreadOnAndroid(
    facebook::jni::alias_ref<JReactNativeFeatureFlagsCxxInterop> /*unused*/) {
  return ReactNativeFeatureFlags::completeReactInstanceCreationOnBgThreadOnAndroid();
}

bool JReactNativeFeatureFlagsCxxInterop::disableEventLoopOnBridgeless(
    facebook::jni::alias_ref<JReactNativeFeatureFlagsCxxInterop> /*unused*/) {
  return ReactNativeFeatureFlags::disableEventLoopOnBridgeless();
}

bool JReactNativeFeatureFlagsCxxInterop::disableMountItemReorderingAndroid(
    facebook::jni::alias_ref<JReactNativeFeatureFlagsCxxInterop> /*unused*/) {
  return ReactNativeFeatureFlags::disableMountItemReorderingAndroid();
}

bool JReactNativeFeatureFlagsCxxInterop::enableAlignItemsBaselineOnFabricIOS(
    facebook::jni::alias_ref<JReactNativeFeatureFlagsCxxInterop> /*unused*/) {
  return ReactNativeFeatureFlags::enableAlignItemsBaselineOnFabricIOS();
}

bool JReactNativeFeatureFlagsCxxInterop::enableAndroidLineHeightCentering(
    facebook::jni::alias_ref<JReactNativeFeatureFlagsCxxInterop> /*unused*/) {
  return ReactNativeFeatureFlags::enableAndroidLineHeightCentering();
}

bool JReactNativeFeatureFlagsCxxInterop::enableBridgelessArchitecture(
    facebook::jni::alias_ref<JReactNativeFeatureFlagsCxxInterop> /*unused*/) {
  return ReactNativeFeatureFlags::enableBridgelessArchitecture();
}

bool JReactNativeFeatureFlagsCxxInterop::enableCppPropsIteratorSetter(
    facebook::jni::alias_ref<JReactNativeFeatureFlagsCxxInterop> /*unused*/) {
  return ReactNativeFeatureFlags::enableCppPropsIteratorSetter();
}

bool JReactNativeFeatureFlagsCxxInterop::enableDeletionOfUnmountedViews(
    facebook::jni::alias_ref<JReactNativeFeatureFlagsCxxInterop> /*unused*/) {
  return ReactNativeFeatureFlags::enableDeletionOfUnmountedViews();
}

bool JReactNativeFeatureFlagsCxxInterop::enableEagerRootViewAttachment(
    facebook::jni::alias_ref<JReactNativeFeatureFlagsCxxInterop> /*unused*/) {
  return ReactNativeFeatureFlags::enableEagerRootViewAttachment();
}

bool JReactNativeFeatureFlagsCxxInterop::enableEventEmitterRetentionDuringGesturesOnAndroid(
    facebook::jni::alias_ref<JReactNativeFeatureFlagsCxxInterop> /*unused*/) {
  return ReactNativeFeatureFlags::enableEventEmitterRetentionDuringGesturesOnAndroid();
}

bool JReactNativeFeatureFlagsCxxInterop::enableFabricLogs(
    facebook::jni::alias_ref<JReactNativeFeatureFlagsCxxInterop> /*unused*/) {
  return ReactNativeFeatureFlags::enableFabricLogs();
}

bool JReactNativeFeatureFlagsCxxInterop::enableFabricRenderer(
    facebook::jni::alias_ref<JReactNativeFeatureFlagsCxxInterop> /*unused*/) {
  return ReactNativeFeatureFlags::enableFabricRenderer();
}

bool JReactNativeFeatureFlagsCxxInterop::enableFixForViewCommandRace(
    facebook::jni::alias_ref<JReactNativeFeatureFlagsCxxInterop> /*unused*/) {
  return ReactNativeFeatureFlags::enableFixForViewCommandRace();
}

bool JReactNativeFeatureFlagsCxxInterop::enableGranularShadowTreeStateReconciliation(
    facebook::jni::alias_ref<JReactNativeFeatureFlagsCxxInterop> /*unused*/) {
  return ReactNativeFeatureFlags::enableGranularShadowTreeStateReconciliation();
}

bool JReactNativeFeatureFlagsCxxInterop::enableIOSViewClipToPaddingBox(
    facebook::jni::alias_ref<JReactNativeFeatureFlagsCxxInterop> /*unused*/) {
  return ReactNativeFeatureFlags::enableIOSViewClipToPaddingBox();
}

bool JReactNativeFeatureFlagsCxxInterop::enableImagePrefetchingAndroid(
    facebook::jni::alias_ref<JReactNativeFeatureFlagsCxxInterop> /*unused*/) {
  return ReactNativeFeatureFlags::enableImagePrefetchingAndroid();
}

bool JReactNativeFeatureFlagsCxxInterop::enableLayoutAnimationsOnAndroid(
    facebook::jni::alias_ref<JReactNativeFeatureFlagsCxxInterop> /*unused*/) {
  return ReactNativeFeatureFlags::enableLayoutAnimationsOnAndroid();
}

bool JReactNativeFeatureFlagsCxxInterop::enableLayoutAnimationsOnIOS(
    facebook::jni::alias_ref<JReactNativeFeatureFlagsCxxInterop> /*unused*/) {
  return ReactNativeFeatureFlags::enableLayoutAnimationsOnIOS();
}

bool JReactNativeFeatureFlagsCxxInterop::enableLongTaskAPI(
    facebook::jni::alias_ref<JReactNativeFeatureFlagsCxxInterop> /*unused*/) {
  return ReactNativeFeatureFlags::enableLongTaskAPI();
}

bool JReactNativeFeatureFlagsCxxInterop::enableNewBackgroundAndBorderDrawables(
    facebook::jni::alias_ref<JReactNativeFeatureFlagsCxxInterop> /*unused*/) {
  return ReactNativeFeatureFlags::enableNewBackgroundAndBorderDrawables();
}

bool JReactNativeFeatureFlagsCxxInterop::enablePreciseSchedulingForPremountItemsOnAndroid(
    facebook::jni::alias_ref<JReactNativeFeatureFlagsCxxInterop> /*unused*/) {
  return ReactNativeFeatureFlags::enablePreciseSchedulingForPremountItemsOnAndroid();
}

bool JReactNativeFeatureFlagsCxxInterop::enablePropsUpdateReconciliationAndroid(
    facebook::jni::alias_ref<JReactNativeFeatureFlagsCxxInterop> /*unused*/) {
  return ReactNativeFeatureFlags::enablePropsUpdateReconciliationAndroid();
}

bool JReactNativeFeatureFlagsCxxInterop::enableReportEventPaintTime(
    facebook::jni::alias_ref<JReactNativeFeatureFlagsCxxInterop> /*unused*/) {
  return ReactNativeFeatureFlags::enableReportEventPaintTime();
}

bool JReactNativeFeatureFlagsCxxInterop::enableSynchronousStateUpdates(
    facebook::jni::alias_ref<JReactNativeFeatureFlagsCxxInterop> /*unused*/) {
  return ReactNativeFeatureFlags::enableSynchronousStateUpdates();
}

bool JReactNativeFeatureFlagsCxxInterop::enableUIConsistency(
    facebook::jni::alias_ref<JReactNativeFeatureFlagsCxxInterop> /*unused*/) {
  return ReactNativeFeatureFlags::enableUIConsistency();
}

bool JReactNativeFeatureFlagsCxxInterop::enableViewRecycling(
    facebook::jni::alias_ref<JReactNativeFeatureFlagsCxxInterop> /*unused*/) {
  return ReactNativeFeatureFlags::enableViewRecycling();
}

bool JReactNativeFeatureFlagsCxxInterop::excludeYogaFromRawProps(
    facebook::jni::alias_ref<JReactNativeFeatureFlagsCxxInterop> /*unused*/) {
  return ReactNativeFeatureFlags::excludeYogaFromRawProps();
}

bool JReactNativeFeatureFlagsCxxInterop::fixDifferentiatorEmittingUpdatesWithWrongParentTag(
    facebook::jni::alias_ref<JReactNativeFeatureFlagsCxxInterop> /*unused*/) {
  return ReactNativeFeatureFlags::fixDifferentiatorEmittingUpdatesWithWrongParentTag();
}

bool JReactNativeFeatureFlagsCxxInterop::fixMappingOfEventPrioritiesBetweenFabricAndReact(
    facebook::jni::alias_ref<JReactNativeFeatureFlagsCxxInterop> /*unused*/) {
  return ReactNativeFeatureFlags::fixMappingOfEventPrioritiesBetweenFabricAndReact();
}

bool JReactNativeFeatureFlagsCxxInterop::fixMountingCoordinatorReportedPendingTransactionsOnAndroid(
    facebook::jni::alias_ref<JReactNativeFeatureFlagsCxxInterop> /*unused*/) {
  return ReactNativeFeatureFlags::fixMountingCoordinatorReportedPendingTransactionsOnAndroid();
}

bool JReactNativeFeatureFlagsCxxInterop::fuseboxEnabledDebug(
    facebook::jni::alias_ref<JReactNativeFeatureFlagsCxxInterop> /*unused*/) {
  return ReactNativeFeatureFlags::fuseboxEnabledDebug();
}

bool JReactNativeFeatureFlagsCxxInterop::fuseboxEnabledRelease(
    facebook::jni::alias_ref<JReactNativeFeatureFlagsCxxInterop> /*unused*/) {
  return ReactNativeFeatureFlags::fuseboxEnabledRelease();
}

bool JReactNativeFeatureFlagsCxxInterop::initEagerTurboModulesOnNativeModulesQueueAndroid(
    facebook::jni::alias_ref<JReactNativeFeatureFlagsCxxInterop> /*unused*/) {
  return ReactNativeFeatureFlags::initEagerTurboModulesOnNativeModulesQueueAndroid();
}

bool JReactNativeFeatureFlagsCxxInterop::lazyAnimationCallbacks(
    facebook::jni::alias_ref<JReactNativeFeatureFlagsCxxInterop> /*unused*/) {
  return ReactNativeFeatureFlags::lazyAnimationCallbacks();
}

bool JReactNativeFeatureFlagsCxxInterop::loadVectorDrawablesOnImages(
    facebook::jni::alias_ref<JReactNativeFeatureFlagsCxxInterop> /*unused*/) {
  return ReactNativeFeatureFlags::loadVectorDrawablesOnImages();
}

bool JReactNativeFeatureFlagsCxxInterop::traceTurboModulePromiseRejectionsOnAndroid(
    facebook::jni::alias_ref<JReactNativeFeatureFlagsCxxInterop> /*unused*/) {
  return ReactNativeFeatureFlags::traceTurboModulePromiseRejectionsOnAndroid();
}

bool JReactNativeFeatureFlagsCxxInterop::useAlwaysAvailableJSErrorHandling(
    facebook::jni::alias_ref<JReactNativeFeatureFlagsCxxInterop> /*unused*/) {
  return ReactNativeFeatureFlags::useAlwaysAvailableJSErrorHandling();
}

bool JReactNativeFeatureFlagsCxxInterop::useFabricInterop(
    facebook::jni::alias_ref<JReactNativeFeatureFlagsCxxInterop> /*unused*/) {
  return ReactNativeFeatureFlags::useFabricInterop();
}

bool JReactNativeFeatureFlagsCxxInterop::useImmediateExecutorInAndroidBridgeless(
    facebook::jni::alias_ref<JReactNativeFeatureFlagsCxxInterop> /*unused*/) {
  return ReactNativeFeatureFlags::useImmediateExecutorInAndroidBridgeless();
}

bool JReactNativeFeatureFlagsCxxInterop::useNativeViewConfigsInBridgelessMode(
    facebook::jni::alias_ref<JReactNativeFeatureFlagsCxxInterop> /*unused*/) {
  return ReactNativeFeatureFlags::useNativeViewConfigsInBridgelessMode();
}

bool JReactNativeFeatureFlagsCxxInterop::useOptimisedViewPreallocationOnAndroid(
    facebook::jni::alias_ref<JReactNativeFeatureFlagsCxxInterop> /*unused*/) {
  return ReactNativeFeatureFlags::useOptimisedViewPreallocationOnAndroid();
}

bool JReactNativeFeatureFlagsCxxInterop::useOptimizedEventBatchingOnAndroid(
    facebook::jni::alias_ref<JReactNativeFeatureFlagsCxxInterop> /*unused*/) {
  return ReactNativeFeatureFlags::useOptimizedEventBatchingOnAndroid();
}

bool JReactNativeFeatureFlagsCxxInterop::useRawPropsJsiValue(
    facebook::jni::alias_ref<JReactNativeFeatureFlagsCxxInterop> /*unused*/) {
  return ReactNativeFeatureFlags::useRawPropsJsiValue();
}

bool JReactNativeFeatureFlagsCxxInterop::useRuntimeShadowNodeReferenceUpdate(
    facebook::jni::alias_ref<JReactNativeFeatureFlagsCxxInterop> /*unused*/) {
  return ReactNativeFeatureFlags::useRuntimeShadowNodeReferenceUpdate();
}

bool JReactNativeFeatureFlagsCxxInterop::useTurboModuleInterop(
    facebook::jni::alias_ref<JReactNativeFeatureFlagsCxxInterop> /*unused*/) {
  return ReactNativeFeatureFlags::useTurboModuleInterop();
}

bool JReactNativeFeatureFlagsCxxInterop::useTurboModules(
    facebook::jni::alias_ref<JReactNativeFeatureFlagsCxxInterop> /*unused*/) {
  return ReactNativeFeatureFlags::useTurboModules();
}

void JReactNativeFeatureFlagsCxxInterop::override(
    facebook::jni::alias_ref<JReactNativeFeatureFlagsCxxInterop> /*unused*/,
    jni::alias_ref<jobject> provider) {
  ReactNativeFeatureFlags::override(
      std::make_unique<ReactNativeFeatureFlagsProviderHolder>(provider));
}

void JReactNativeFeatureFlagsCxxInterop::dangerouslyReset(
    facebook::jni::alias_ref<JReactNativeFeatureFlagsCxxInterop> /*unused*/) {
  ReactNativeFeatureFlags::dangerouslyReset();
}

jni::local_ref<jstring> JReactNativeFeatureFlagsCxxInterop::dangerouslyForceOverride(
    facebook::jni::alias_ref<JReactNativeFeatureFlagsCxxInterop> /*unused*/,
    jni::alias_ref<jobject> provider) {
  auto accessedFlags = ReactNativeFeatureFlags::dangerouslyForceOverride(
             std::make_unique<ReactNativeFeatureFlagsProviderHolder>(provider));
  if (accessedFlags.has_value()) {
    return jni::make_jstring(accessedFlags.value());
  }
  return nullptr;
}

void JReactNativeFeatureFlagsCxxInterop::registerNatives() {
  javaClassLocal()->registerNatives({
      makeNativeMethod(
          "override", JReactNativeFeatureFlagsCxxInterop::override),
      makeNativeMethod("dangerouslyReset", JReactNativeFeatureFlagsCxxInterop::dangerouslyReset),
      makeNativeMethod(
          "dangerouslyForceOverride",
          JReactNativeFeatureFlagsCxxInterop::dangerouslyForceOverride),
      makeNativeMethod(
        "commonTestFlag",
        JReactNativeFeatureFlagsCxxInterop::commonTestFlag),
      makeNativeMethod(
        "completeReactInstanceCreationOnBgThreadOnAndroid",
        JReactNativeFeatureFlagsCxxInterop::completeReactInstanceCreationOnBgThreadOnAndroid),
      makeNativeMethod(
        "disableEventLoopOnBridgeless",
        JReactNativeFeatureFlagsCxxInterop::disableEventLoopOnBridgeless),
      makeNativeMethod(
        "disableMountItemReorderingAndroid",
        JReactNativeFeatureFlagsCxxInterop::disableMountItemReorderingAndroid),
      makeNativeMethod(
        "enableAlignItemsBaselineOnFabricIOS",
        JReactNativeFeatureFlagsCxxInterop::enableAlignItemsBaselineOnFabricIOS),
      makeNativeMethod(
        "enableAndroidLineHeightCentering",
        JReactNativeFeatureFlagsCxxInterop::enableAndroidLineHeightCentering),
      makeNativeMethod(
        "enableBridgelessArchitecture",
        JReactNativeFeatureFlagsCxxInterop::enableBridgelessArchitecture),
      makeNativeMethod(
        "enableCppPropsIteratorSetter",
        JReactNativeFeatureFlagsCxxInterop::enableCppPropsIteratorSetter),
      makeNativeMethod(
        "enableDeletionOfUnmountedViews",
        JReactNativeFeatureFlagsCxxInterop::enableDeletionOfUnmountedViews),
      makeNativeMethod(
        "enableEagerRootViewAttachment",
        JReactNativeFeatureFlagsCxxInterop::enableEagerRootViewAttachment),
      makeNativeMethod(
        "enableEventEmitterRetentionDuringGesturesOnAndroid",
        JReactNativeFeatureFlagsCxxInterop::enableEventEmitterRetentionDuringGesturesOnAndroid),
      makeNativeMethod(
        "enableFabricLogs",
        JReactNativeFeatureFlagsCxxInterop::enableFabricLogs),
      makeNativeMethod(
        "enableFabricRenderer",
        JReactNativeFeatureFlagsCxxInterop::enableFabricRenderer),
      makeNativeMethod(
        "enableFixForViewCommandRace",
        JReactNativeFeatureFlagsCxxInterop::enableFixForViewCommandRace),
      makeNativeMethod(
        "enableGranularShadowTreeStateReconciliation",
        JReactNativeFeatureFlagsCxxInterop::enableGranularShadowTreeStateReconciliation),
      makeNativeMethod(
        "enableIOSViewClipToPaddingBox",
        JReactNativeFeatureFlagsCxxInterop::enableIOSViewClipToPaddingBox),
      makeNativeMethod(
        "enableImagePrefetchingAndroid",
        JReactNativeFeatureFlagsCxxInterop::enableImagePrefetchingAndroid),
      makeNativeMethod(
        "enableLayoutAnimationsOnAndroid",
        JReactNativeFeatureFlagsCxxInterop::enableLayoutAnimationsOnAndroid),
      makeNativeMethod(
        "enableLayoutAnimationsOnIOS",
        JReactNativeFeatureFlagsCxxInterop::enableLayoutAnimationsOnIOS),
      makeNativeMethod(
        "enableLongTaskAPI",
        JReactNativeFeatureFlagsCxxInterop::enableLongTaskAPI),
      makeNativeMethod(
        "enableNewBackgroundAndBorderDrawables",
        JReactNativeFeatureFlagsCxxInterop::enableNewBackgroundAndBorderDrawables),
      makeNativeMethod(
        "enablePreciseSchedulingForPremountItemsOnAndroid",
        JReactNativeFeatureFlagsCxxInterop::enablePreciseSchedulingForPremountItemsOnAndroid),
      makeNativeMethod(
        "enablePropsUpdateReconciliationAndroid",
        JReactNativeFeatureFlagsCxxInterop::enablePropsUpdateReconciliationAndroid),
      makeNativeMethod(
        "enableReportEventPaintTime",
        JReactNativeFeatureFlagsCxxInterop::enableReportEventPaintTime),
      makeNativeMethod(
        "enableSynchronousStateUpdates",
        JReactNativeFeatureFlagsCxxInterop::enableSynchronousStateUpdates),
      makeNativeMethod(
        "enableUIConsistency",
        JReactNativeFeatureFlagsCxxInterop::enableUIConsistency),
      makeNativeMethod(
        "enableViewRecycling",
        JReactNativeFeatureFlagsCxxInterop::enableViewRecycling),
      makeNativeMethod(
        "excludeYogaFromRawProps",
        JReactNativeFeatureFlagsCxxInterop::excludeYogaFromRawProps),
      makeNativeMethod(
        "fixDifferentiatorEmittingUpdatesWithWrongParentTag",
        JReactNativeFeatureFlagsCxxInterop::fixDifferentiatorEmittingUpdatesWithWrongParentTag),
      makeNativeMethod(
        "fixMappingOfEventPrioritiesBetweenFabricAndReact",
        JReactNativeFeatureFlagsCxxInterop::fixMappingOfEventPrioritiesBetweenFabricAndReact),
      makeNativeMethod(
        "fixMountingCoordinatorReportedPendingTransactionsOnAndroid",
        JReactNativeFeatureFlagsCxxInterop::fixMountingCoordinatorReportedPendingTransactionsOnAndroid),
      makeNativeMethod(
        "fuseboxEnabledDebug",
        JReactNativeFeatureFlagsCxxInterop::fuseboxEnabledDebug),
      makeNativeMethod(
        "fuseboxEnabledRelease",
        JReactNativeFeatureFlagsCxxInterop::fuseboxEnabledRelease),
      makeNativeMethod(
        "initEagerTurboModulesOnNativeModulesQueueAndroid",
        JReactNativeFeatureFlagsCxxInterop::initEagerTurboModulesOnNativeModulesQueueAndroid),
      makeNativeMethod(
        "lazyAnimationCallbacks",
        JReactNativeFeatureFlagsCxxInterop::lazyAnimationCallbacks),
      makeNativeMethod(
        "loadVectorDrawablesOnImages",
        JReactNativeFeatureFlagsCxxInterop::loadVectorDrawablesOnImages),
      makeNativeMethod(
        "traceTurboModulePromiseRejectionsOnAndroid",
        JReactNativeFeatureFlagsCxxInterop::traceTurboModulePromiseRejectionsOnAndroid),
      makeNativeMethod(
        "useAlwaysAvailableJSErrorHandling",
        JReactNativeFeatureFlagsCxxInterop::useAlwaysAvailableJSErrorHandling),
      makeNativeMethod(
        "useFabricInterop",
        JReactNativeFeatureFlagsCxxInterop::useFabricInterop),
      makeNativeMethod(
        "useImmediateExecutorInAndroidBridgeless",
        JReactNativeFeatureFlagsCxxInterop::useImmediateExecutorInAndroidBridgeless),
      makeNativeMethod(
        "useNativeViewConfigsInBridgelessMode",
        JReactNativeFeatureFlagsCxxInterop::useNativeViewConfigsInBridgelessMode),
      makeNativeMethod(
        "useOptimisedViewPreallocationOnAndroid",
        JReactNativeFeatureFlagsCxxInterop::useOptimisedViewPreallocationOnAndroid),
      makeNativeMethod(
        "useOptimizedEventBatchingOnAndroid",
        JReactNativeFeatureFlagsCxxInterop::useOptimizedEventBatchingOnAndroid),
      makeNativeMethod(
        "useRawPropsJsiValue",
        JReactNativeFeatureFlagsCxxInterop::useRawPropsJsiValue),
      makeNativeMethod(
        "useRuntimeShadowNodeReferenceUpdate",
        JReactNativeFeatureFlagsCxxInterop::useRuntimeShadowNodeReferenceUpdate),
      makeNativeMethod(
        "useTurboModuleInterop",
        JReactNativeFeatureFlagsCxxInterop::useTurboModuleInterop),
      makeNativeMethod(
        "useTurboModules",
        JReactNativeFeatureFlagsCxxInterop::useTurboModules),
  });
}

} // namespace facebook::react<|MERGE_RESOLUTION|>--- conflicted
+++ resolved
@@ -4,11 +4,7 @@
  * This source code is licensed under the MIT license found in the
  * LICENSE file in the root directory of this source tree.
  *
-<<<<<<< HEAD
- * @generated SignedSource<<405a3f9a4f596eefb76672b63d18ee4e>>
-=======
  * @generated SignedSource<<0f603eaf15eb01cb23a2485d5a525275>>
->>>>>>> 4165884b
  */
 
 /**
@@ -26,7 +22,8 @@
 
 namespace facebook::react {
 
-static jni::alias_ref<jni::JClass> getReactNativeFeatureFlagsProviderJavaClass() {
+static jni::alias_ref<jni::JClass>
+getReactNativeFeatureFlagsProviderJavaClass() {
   static const auto jClass = facebook::jni::findClassStatic(
       "com/facebook/react/internal/featureflags/ReactNativeFeatureFlagsProvider");
   return jClass;
@@ -41,287 +38,334 @@
  public:
   explicit ReactNativeFeatureFlagsProviderHolder(
       jni::alias_ref<jobject> javaProvider)
-      : javaProvider_(make_global(javaProvider)){};
+      : javaProvider_(make_global(javaProvider)) {};
 
   bool commonTestFlag() override {
     static const auto method =
-        getReactNativeFeatureFlagsProviderJavaClass()->getMethod<jboolean()>("commonTestFlag");
+        getReactNativeFeatureFlagsProviderJavaClass()->getMethod<jboolean()>(
+            "commonTestFlag");
     return method(javaProvider_);
   }
 
   bool completeReactInstanceCreationOnBgThreadOnAndroid() override {
     static const auto method =
-        getReactNativeFeatureFlagsProviderJavaClass()->getMethod<jboolean()>("completeReactInstanceCreationOnBgThreadOnAndroid");
+        getReactNativeFeatureFlagsProviderJavaClass()->getMethod<jboolean()>(
+            "completeReactInstanceCreationOnBgThreadOnAndroid");
     return method(javaProvider_);
   }
 
   bool disableEventLoopOnBridgeless() override {
     static const auto method =
-        getReactNativeFeatureFlagsProviderJavaClass()->getMethod<jboolean()>("disableEventLoopOnBridgeless");
+        getReactNativeFeatureFlagsProviderJavaClass()->getMethod<jboolean()>(
+            "disableEventLoopOnBridgeless");
     return method(javaProvider_);
   }
 
   bool disableMountItemReorderingAndroid() override {
     static const auto method =
-        getReactNativeFeatureFlagsProviderJavaClass()->getMethod<jboolean()>("disableMountItemReorderingAndroid");
+        getReactNativeFeatureFlagsProviderJavaClass()->getMethod<jboolean()>(
+            "disableMountItemReorderingAndroid");
     return method(javaProvider_);
   }
 
   bool enableAlignItemsBaselineOnFabricIOS() override {
     static const auto method =
-        getReactNativeFeatureFlagsProviderJavaClass()->getMethod<jboolean()>("enableAlignItemsBaselineOnFabricIOS");
+        getReactNativeFeatureFlagsProviderJavaClass()->getMethod<jboolean()>(
+            "enableAlignItemsBaselineOnFabricIOS");
     return method(javaProvider_);
   }
 
   bool enableAndroidLineHeightCentering() override {
     static const auto method =
-        getReactNativeFeatureFlagsProviderJavaClass()->getMethod<jboolean()>("enableAndroidLineHeightCentering");
+        getReactNativeFeatureFlagsProviderJavaClass()->getMethod<jboolean()>(
+            "enableAndroidLineHeightCentering");
     return method(javaProvider_);
   }
 
   bool enableBridgelessArchitecture() override {
     static const auto method =
-        getReactNativeFeatureFlagsProviderJavaClass()->getMethod<jboolean()>("enableBridgelessArchitecture");
+        getReactNativeFeatureFlagsProviderJavaClass()->getMethod<jboolean()>(
+            "enableBridgelessArchitecture");
     return method(javaProvider_);
   }
 
   bool enableCppPropsIteratorSetter() override {
     static const auto method =
-        getReactNativeFeatureFlagsProviderJavaClass()->getMethod<jboolean()>("enableCppPropsIteratorSetter");
+        getReactNativeFeatureFlagsProviderJavaClass()->getMethod<jboolean()>(
+            "enableCppPropsIteratorSetter");
     return method(javaProvider_);
   }
 
   bool enableDeletionOfUnmountedViews() override {
     static const auto method =
-        getReactNativeFeatureFlagsProviderJavaClass()->getMethod<jboolean()>("enableDeletionOfUnmountedViews");
+        getReactNativeFeatureFlagsProviderJavaClass()->getMethod<jboolean()>(
+            "enableDeletionOfUnmountedViews");
     return method(javaProvider_);
   }
 
   bool enableEagerRootViewAttachment() override {
     static const auto method =
-        getReactNativeFeatureFlagsProviderJavaClass()->getMethod<jboolean()>("enableEagerRootViewAttachment");
+        getReactNativeFeatureFlagsProviderJavaClass()->getMethod<jboolean()>(
+            "enableEagerRootViewAttachment");
     return method(javaProvider_);
   }
 
   bool enableEventEmitterRetentionDuringGesturesOnAndroid() override {
     static const auto method =
-        getReactNativeFeatureFlagsProviderJavaClass()->getMethod<jboolean()>("enableEventEmitterRetentionDuringGesturesOnAndroid");
+        getReactNativeFeatureFlagsProviderJavaClass()->getMethod<jboolean()>(
+            "enableEventEmitterRetentionDuringGesturesOnAndroid");
     return method(javaProvider_);
   }
 
   bool enableFabricLogs() override {
     static const auto method =
-        getReactNativeFeatureFlagsProviderJavaClass()->getMethod<jboolean()>("enableFabricLogs");
+        getReactNativeFeatureFlagsProviderJavaClass()->getMethod<jboolean()>(
+            "enableFabricLogs");
     return method(javaProvider_);
   }
 
   bool enableFabricRenderer() override {
     static const auto method =
-        getReactNativeFeatureFlagsProviderJavaClass()->getMethod<jboolean()>("enableFabricRenderer");
+        getReactNativeFeatureFlagsProviderJavaClass()->getMethod<jboolean()>(
+            "enableFabricRenderer");
     return method(javaProvider_);
   }
 
   bool enableFixForViewCommandRace() override {
     static const auto method =
-        getReactNativeFeatureFlagsProviderJavaClass()->getMethod<jboolean()>("enableFixForViewCommandRace");
+        getReactNativeFeatureFlagsProviderJavaClass()->getMethod<jboolean()>(
+            "enableFixForViewCommandRace");
     return method(javaProvider_);
   }
 
   bool enableGranularShadowTreeStateReconciliation() override {
     static const auto method =
-        getReactNativeFeatureFlagsProviderJavaClass()->getMethod<jboolean()>("enableGranularShadowTreeStateReconciliation");
+        getReactNativeFeatureFlagsProviderJavaClass()->getMethod<jboolean()>(
+            "enableGranularShadowTreeStateReconciliation");
     return method(javaProvider_);
   }
 
   bool enableIOSViewClipToPaddingBox() override {
     static const auto method =
-        getReactNativeFeatureFlagsProviderJavaClass()->getMethod<jboolean()>("enableIOSViewClipToPaddingBox");
+        getReactNativeFeatureFlagsProviderJavaClass()->getMethod<jboolean()>(
+            "enableIOSViewClipToPaddingBox");
     return method(javaProvider_);
   }
 
   bool enableImagePrefetchingAndroid() override {
     static const auto method =
-        getReactNativeFeatureFlagsProviderJavaClass()->getMethod<jboolean()>("enableImagePrefetchingAndroid");
+        getReactNativeFeatureFlagsProviderJavaClass()->getMethod<jboolean()>(
+            "enableImagePrefetchingAndroid");
     return method(javaProvider_);
   }
 
   bool enableLayoutAnimationsOnAndroid() override {
     static const auto method =
-        getReactNativeFeatureFlagsProviderJavaClass()->getMethod<jboolean()>("enableLayoutAnimationsOnAndroid");
+        getReactNativeFeatureFlagsProviderJavaClass()->getMethod<jboolean()>(
+            "enableLayoutAnimationsOnAndroid");
     return method(javaProvider_);
   }
 
   bool enableLayoutAnimationsOnIOS() override {
     static const auto method =
-        getReactNativeFeatureFlagsProviderJavaClass()->getMethod<jboolean()>("enableLayoutAnimationsOnIOS");
+        getReactNativeFeatureFlagsProviderJavaClass()->getMethod<jboolean()>(
+            "enableLayoutAnimationsOnIOS");
     return method(javaProvider_);
   }
 
   bool enableLongTaskAPI() override {
     static const auto method =
-        getReactNativeFeatureFlagsProviderJavaClass()->getMethod<jboolean()>("enableLongTaskAPI");
+        getReactNativeFeatureFlagsProviderJavaClass()->getMethod<jboolean()>(
+            "enableLongTaskAPI");
     return method(javaProvider_);
   }
 
   bool enableNewBackgroundAndBorderDrawables() override {
     static const auto method =
-        getReactNativeFeatureFlagsProviderJavaClass()->getMethod<jboolean()>("enableNewBackgroundAndBorderDrawables");
+        getReactNativeFeatureFlagsProviderJavaClass()->getMethod<jboolean()>(
+            "enableNewBackgroundAndBorderDrawables");
     return method(javaProvider_);
   }
 
   bool enablePreciseSchedulingForPremountItemsOnAndroid() override {
     static const auto method =
-        getReactNativeFeatureFlagsProviderJavaClass()->getMethod<jboolean()>("enablePreciseSchedulingForPremountItemsOnAndroid");
+        getReactNativeFeatureFlagsProviderJavaClass()->getMethod<jboolean()>(
+            "enablePreciseSchedulingForPremountItemsOnAndroid");
     return method(javaProvider_);
   }
 
   bool enablePropsUpdateReconciliationAndroid() override {
     static const auto method =
-        getReactNativeFeatureFlagsProviderJavaClass()->getMethod<jboolean()>("enablePropsUpdateReconciliationAndroid");
+        getReactNativeFeatureFlagsProviderJavaClass()->getMethod<jboolean()>(
+            "enablePropsUpdateReconciliationAndroid");
     return method(javaProvider_);
   }
 
   bool enableReportEventPaintTime() override {
     static const auto method =
-        getReactNativeFeatureFlagsProviderJavaClass()->getMethod<jboolean()>("enableReportEventPaintTime");
+        getReactNativeFeatureFlagsProviderJavaClass()->getMethod<jboolean()>(
+            "enableReportEventPaintTime");
     return method(javaProvider_);
   }
 
   bool enableSynchronousStateUpdates() override {
     static const auto method =
-        getReactNativeFeatureFlagsProviderJavaClass()->getMethod<jboolean()>("enableSynchronousStateUpdates");
+        getReactNativeFeatureFlagsProviderJavaClass()->getMethod<jboolean()>(
+            "enableSynchronousStateUpdates");
     return method(javaProvider_);
   }
 
   bool enableUIConsistency() override {
     static const auto method =
-        getReactNativeFeatureFlagsProviderJavaClass()->getMethod<jboolean()>("enableUIConsistency");
+        getReactNativeFeatureFlagsProviderJavaClass()->getMethod<jboolean()>(
+            "enableUIConsistency");
     return method(javaProvider_);
   }
 
   bool enableViewRecycling() override {
     static const auto method =
-        getReactNativeFeatureFlagsProviderJavaClass()->getMethod<jboolean()>("enableViewRecycling");
+        getReactNativeFeatureFlagsProviderJavaClass()->getMethod<jboolean()>(
+            "enableViewRecycling");
     return method(javaProvider_);
   }
 
   bool excludeYogaFromRawProps() override {
     static const auto method =
-        getReactNativeFeatureFlagsProviderJavaClass()->getMethod<jboolean()>("excludeYogaFromRawProps");
+        getReactNativeFeatureFlagsProviderJavaClass()->getMethod<jboolean()>(
+            "excludeYogaFromRawProps");
     return method(javaProvider_);
   }
 
   bool fixDifferentiatorEmittingUpdatesWithWrongParentTag() override {
     static const auto method =
-        getReactNativeFeatureFlagsProviderJavaClass()->getMethod<jboolean()>("fixDifferentiatorEmittingUpdatesWithWrongParentTag");
+        getReactNativeFeatureFlagsProviderJavaClass()->getMethod<jboolean()>(
+            "fixDifferentiatorEmittingUpdatesWithWrongParentTag");
     return method(javaProvider_);
   }
 
   bool fixMappingOfEventPrioritiesBetweenFabricAndReact() override {
     static const auto method =
-        getReactNativeFeatureFlagsProviderJavaClass()->getMethod<jboolean()>("fixMappingOfEventPrioritiesBetweenFabricAndReact");
+        getReactNativeFeatureFlagsProviderJavaClass()->getMethod<jboolean()>(
+            "fixMappingOfEventPrioritiesBetweenFabricAndReact");
     return method(javaProvider_);
   }
 
   bool fixMountingCoordinatorReportedPendingTransactionsOnAndroid() override {
     static const auto method =
-        getReactNativeFeatureFlagsProviderJavaClass()->getMethod<jboolean()>("fixMountingCoordinatorReportedPendingTransactionsOnAndroid");
+        getReactNativeFeatureFlagsProviderJavaClass()->getMethod<jboolean()>(
+            "fixMountingCoordinatorReportedPendingTransactionsOnAndroid");
     return method(javaProvider_);
   }
 
   bool fuseboxEnabledDebug() override {
     static const auto method =
-        getReactNativeFeatureFlagsProviderJavaClass()->getMethod<jboolean()>("fuseboxEnabledDebug");
+        getReactNativeFeatureFlagsProviderJavaClass()->getMethod<jboolean()>(
+            "fuseboxEnabledDebug");
     return method(javaProvider_);
   }
 
   bool fuseboxEnabledRelease() override {
     static const auto method =
-        getReactNativeFeatureFlagsProviderJavaClass()->getMethod<jboolean()>("fuseboxEnabledRelease");
+        getReactNativeFeatureFlagsProviderJavaClass()->getMethod<jboolean()>(
+            "fuseboxEnabledRelease");
     return method(javaProvider_);
   }
 
   bool initEagerTurboModulesOnNativeModulesQueueAndroid() override {
     static const auto method =
-        getReactNativeFeatureFlagsProviderJavaClass()->getMethod<jboolean()>("initEagerTurboModulesOnNativeModulesQueueAndroid");
+        getReactNativeFeatureFlagsProviderJavaClass()->getMethod<jboolean()>(
+            "initEagerTurboModulesOnNativeModulesQueueAndroid");
     return method(javaProvider_);
   }
 
   bool lazyAnimationCallbacks() override {
     static const auto method =
-        getReactNativeFeatureFlagsProviderJavaClass()->getMethod<jboolean()>("lazyAnimationCallbacks");
+        getReactNativeFeatureFlagsProviderJavaClass()->getMethod<jboolean()>(
+            "lazyAnimationCallbacks");
     return method(javaProvider_);
   }
 
   bool loadVectorDrawablesOnImages() override {
     static const auto method =
-        getReactNativeFeatureFlagsProviderJavaClass()->getMethod<jboolean()>("loadVectorDrawablesOnImages");
+        getReactNativeFeatureFlagsProviderJavaClass()->getMethod<jboolean()>(
+            "loadVectorDrawablesOnImages");
     return method(javaProvider_);
   }
 
   bool traceTurboModulePromiseRejectionsOnAndroid() override {
     static const auto method =
-        getReactNativeFeatureFlagsProviderJavaClass()->getMethod<jboolean()>("traceTurboModulePromiseRejectionsOnAndroid");
+        getReactNativeFeatureFlagsProviderJavaClass()->getMethod<jboolean()>(
+            "traceTurboModulePromiseRejectionsOnAndroid");
     return method(javaProvider_);
   }
 
   bool useAlwaysAvailableJSErrorHandling() override {
     static const auto method =
-        getReactNativeFeatureFlagsProviderJavaClass()->getMethod<jboolean()>("useAlwaysAvailableJSErrorHandling");
+        getReactNativeFeatureFlagsProviderJavaClass()->getMethod<jboolean()>(
+            "useAlwaysAvailableJSErrorHandling");
     return method(javaProvider_);
   }
 
   bool useFabricInterop() override {
     static const auto method =
-        getReactNativeFeatureFlagsProviderJavaClass()->getMethod<jboolean()>("useFabricInterop");
+        getReactNativeFeatureFlagsProviderJavaClass()->getMethod<jboolean()>(
+            "useFabricInterop");
     return method(javaProvider_);
   }
 
   bool useImmediateExecutorInAndroidBridgeless() override {
     static const auto method =
-        getReactNativeFeatureFlagsProviderJavaClass()->getMethod<jboolean()>("useImmediateExecutorInAndroidBridgeless");
+        getReactNativeFeatureFlagsProviderJavaClass()->getMethod<jboolean()>(
+            "useImmediateExecutorInAndroidBridgeless");
     return method(javaProvider_);
   }
 
   bool useNativeViewConfigsInBridgelessMode() override {
     static const auto method =
-        getReactNativeFeatureFlagsProviderJavaClass()->getMethod<jboolean()>("useNativeViewConfigsInBridgelessMode");
+        getReactNativeFeatureFlagsProviderJavaClass()->getMethod<jboolean()>(
+            "useNativeViewConfigsInBridgelessMode");
     return method(javaProvider_);
   }
 
   bool useOptimisedViewPreallocationOnAndroid() override {
     static const auto method =
-        getReactNativeFeatureFlagsProviderJavaClass()->getMethod<jboolean()>("useOptimisedViewPreallocationOnAndroid");
+        getReactNativeFeatureFlagsProviderJavaClass()->getMethod<jboolean()>(
+            "useOptimisedViewPreallocationOnAndroid");
     return method(javaProvider_);
   }
 
   bool useOptimizedEventBatchingOnAndroid() override {
     static const auto method =
-        getReactNativeFeatureFlagsProviderJavaClass()->getMethod<jboolean()>("useOptimizedEventBatchingOnAndroid");
+        getReactNativeFeatureFlagsProviderJavaClass()->getMethod<jboolean()>(
+            "useOptimizedEventBatchingOnAndroid");
     return method(javaProvider_);
   }
 
   bool useRawPropsJsiValue() override {
     static const auto method =
-        getReactNativeFeatureFlagsProviderJavaClass()->getMethod<jboolean()>("useRawPropsJsiValue");
+        getReactNativeFeatureFlagsProviderJavaClass()->getMethod<jboolean()>(
+            "useRawPropsJsiValue");
     return method(javaProvider_);
   }
 
   bool useRuntimeShadowNodeReferenceUpdate() override {
     static const auto method =
-        getReactNativeFeatureFlagsProviderJavaClass()->getMethod<jboolean()>("useRuntimeShadowNodeReferenceUpdate");
+        getReactNativeFeatureFlagsProviderJavaClass()->getMethod<jboolean()>(
+            "useRuntimeShadowNodeReferenceUpdate");
     return method(javaProvider_);
   }
 
   bool useTurboModuleInterop() override {
     static const auto method =
-        getReactNativeFeatureFlagsProviderJavaClass()->getMethod<jboolean()>("useTurboModuleInterop");
+        getReactNativeFeatureFlagsProviderJavaClass()->getMethod<jboolean()>(
+            "useTurboModuleInterop");
     return method(javaProvider_);
   }
 
   bool useTurboModules() override {
     static const auto method =
-        getReactNativeFeatureFlagsProviderJavaClass()->getMethod<jboolean()>("useTurboModules");
+        getReactNativeFeatureFlagsProviderJavaClass()->getMethod<jboolean()>(
+            "useTurboModules");
     return method(javaProvider_);
   }
 
@@ -334,9 +378,12 @@
   return ReactNativeFeatureFlags::commonTestFlag();
 }
 
-bool JReactNativeFeatureFlagsCxxInterop::completeReactInstanceCreationOnBgThreadOnAndroid(
-    facebook::jni::alias_ref<JReactNativeFeatureFlagsCxxInterop> /*unused*/) {
-  return ReactNativeFeatureFlags::completeReactInstanceCreationOnBgThreadOnAndroid();
+bool JReactNativeFeatureFlagsCxxInterop::
+    completeReactInstanceCreationOnBgThreadOnAndroid(
+        facebook::jni::alias_ref<
+            JReactNativeFeatureFlagsCxxInterop> /*unused*/) {
+  return ReactNativeFeatureFlags::
+      completeReactInstanceCreationOnBgThreadOnAndroid();
 }
 
 bool JReactNativeFeatureFlagsCxxInterop::disableEventLoopOnBridgeless(
@@ -379,9 +426,12 @@
   return ReactNativeFeatureFlags::enableEagerRootViewAttachment();
 }
 
-bool JReactNativeFeatureFlagsCxxInterop::enableEventEmitterRetentionDuringGesturesOnAndroid(
-    facebook::jni::alias_ref<JReactNativeFeatureFlagsCxxInterop> /*unused*/) {
-  return ReactNativeFeatureFlags::enableEventEmitterRetentionDuringGesturesOnAndroid();
+bool JReactNativeFeatureFlagsCxxInterop::
+    enableEventEmitterRetentionDuringGesturesOnAndroid(
+        facebook::jni::alias_ref<
+            JReactNativeFeatureFlagsCxxInterop> /*unused*/) {
+  return ReactNativeFeatureFlags::
+      enableEventEmitterRetentionDuringGesturesOnAndroid();
 }
 
 bool JReactNativeFeatureFlagsCxxInterop::enableFabricLogs(
@@ -399,8 +449,10 @@
   return ReactNativeFeatureFlags::enableFixForViewCommandRace();
 }
 
-bool JReactNativeFeatureFlagsCxxInterop::enableGranularShadowTreeStateReconciliation(
-    facebook::jni::alias_ref<JReactNativeFeatureFlagsCxxInterop> /*unused*/) {
+bool JReactNativeFeatureFlagsCxxInterop::
+    enableGranularShadowTreeStateReconciliation(
+        facebook::jni::alias_ref<
+            JReactNativeFeatureFlagsCxxInterop> /*unused*/) {
   return ReactNativeFeatureFlags::enableGranularShadowTreeStateReconciliation();
 }
 
@@ -434,9 +486,12 @@
   return ReactNativeFeatureFlags::enableNewBackgroundAndBorderDrawables();
 }
 
-bool JReactNativeFeatureFlagsCxxInterop::enablePreciseSchedulingForPremountItemsOnAndroid(
-    facebook::jni::alias_ref<JReactNativeFeatureFlagsCxxInterop> /*unused*/) {
-  return ReactNativeFeatureFlags::enablePreciseSchedulingForPremountItemsOnAndroid();
+bool JReactNativeFeatureFlagsCxxInterop::
+    enablePreciseSchedulingForPremountItemsOnAndroid(
+        facebook::jni::alias_ref<
+            JReactNativeFeatureFlagsCxxInterop> /*unused*/) {
+  return ReactNativeFeatureFlags::
+      enablePreciseSchedulingForPremountItemsOnAndroid();
 }
 
 bool JReactNativeFeatureFlagsCxxInterop::enablePropsUpdateReconciliationAndroid(
@@ -469,19 +524,28 @@
   return ReactNativeFeatureFlags::excludeYogaFromRawProps();
 }
 
-bool JReactNativeFeatureFlagsCxxInterop::fixDifferentiatorEmittingUpdatesWithWrongParentTag(
-    facebook::jni::alias_ref<JReactNativeFeatureFlagsCxxInterop> /*unused*/) {
-  return ReactNativeFeatureFlags::fixDifferentiatorEmittingUpdatesWithWrongParentTag();
-}
-
-bool JReactNativeFeatureFlagsCxxInterop::fixMappingOfEventPrioritiesBetweenFabricAndReact(
-    facebook::jni::alias_ref<JReactNativeFeatureFlagsCxxInterop> /*unused*/) {
-  return ReactNativeFeatureFlags::fixMappingOfEventPrioritiesBetweenFabricAndReact();
-}
-
-bool JReactNativeFeatureFlagsCxxInterop::fixMountingCoordinatorReportedPendingTransactionsOnAndroid(
-    facebook::jni::alias_ref<JReactNativeFeatureFlagsCxxInterop> /*unused*/) {
-  return ReactNativeFeatureFlags::fixMountingCoordinatorReportedPendingTransactionsOnAndroid();
+bool JReactNativeFeatureFlagsCxxInterop::
+    fixDifferentiatorEmittingUpdatesWithWrongParentTag(
+        facebook::jni::alias_ref<
+            JReactNativeFeatureFlagsCxxInterop> /*unused*/) {
+  return ReactNativeFeatureFlags::
+      fixDifferentiatorEmittingUpdatesWithWrongParentTag();
+}
+
+bool JReactNativeFeatureFlagsCxxInterop::
+    fixMappingOfEventPrioritiesBetweenFabricAndReact(
+        facebook::jni::alias_ref<
+            JReactNativeFeatureFlagsCxxInterop> /*unused*/) {
+  return ReactNativeFeatureFlags::
+      fixMappingOfEventPrioritiesBetweenFabricAndReact();
+}
+
+bool JReactNativeFeatureFlagsCxxInterop::
+    fixMountingCoordinatorReportedPendingTransactionsOnAndroid(
+        facebook::jni::alias_ref<
+            JReactNativeFeatureFlagsCxxInterop> /*unused*/) {
+  return ReactNativeFeatureFlags::
+      fixMountingCoordinatorReportedPendingTransactionsOnAndroid();
 }
 
 bool JReactNativeFeatureFlagsCxxInterop::fuseboxEnabledDebug(
@@ -494,9 +558,12 @@
   return ReactNativeFeatureFlags::fuseboxEnabledRelease();
 }
 
-bool JReactNativeFeatureFlagsCxxInterop::initEagerTurboModulesOnNativeModulesQueueAndroid(
-    facebook::jni::alias_ref<JReactNativeFeatureFlagsCxxInterop> /*unused*/) {
-  return ReactNativeFeatureFlags::initEagerTurboModulesOnNativeModulesQueueAndroid();
+bool JReactNativeFeatureFlagsCxxInterop::
+    initEagerTurboModulesOnNativeModulesQueueAndroid(
+        facebook::jni::alias_ref<
+            JReactNativeFeatureFlagsCxxInterop> /*unused*/) {
+  return ReactNativeFeatureFlags::
+      initEagerTurboModulesOnNativeModulesQueueAndroid();
 }
 
 bool JReactNativeFeatureFlagsCxxInterop::lazyAnimationCallbacks(
@@ -509,8 +576,10 @@
   return ReactNativeFeatureFlags::loadVectorDrawablesOnImages();
 }
 
-bool JReactNativeFeatureFlagsCxxInterop::traceTurboModulePromiseRejectionsOnAndroid(
-    facebook::jni::alias_ref<JReactNativeFeatureFlagsCxxInterop> /*unused*/) {
+bool JReactNativeFeatureFlagsCxxInterop::
+    traceTurboModulePromiseRejectionsOnAndroid(
+        facebook::jni::alias_ref<
+            JReactNativeFeatureFlagsCxxInterop> /*unused*/) {
   return ReactNativeFeatureFlags::traceTurboModulePromiseRejectionsOnAndroid();
 }
 
@@ -524,8 +593,10 @@
   return ReactNativeFeatureFlags::useFabricInterop();
 }
 
-bool JReactNativeFeatureFlagsCxxInterop::useImmediateExecutorInAndroidBridgeless(
-    facebook::jni::alias_ref<JReactNativeFeatureFlagsCxxInterop> /*unused*/) {
+bool JReactNativeFeatureFlagsCxxInterop::
+    useImmediateExecutorInAndroidBridgeless(
+        facebook::jni::alias_ref<
+            JReactNativeFeatureFlagsCxxInterop> /*unused*/) {
   return ReactNativeFeatureFlags::useImmediateExecutorInAndroidBridgeless();
 }
 
@@ -576,11 +647,12 @@
   ReactNativeFeatureFlags::dangerouslyReset();
 }
 
-jni::local_ref<jstring> JReactNativeFeatureFlagsCxxInterop::dangerouslyForceOverride(
+jni::local_ref<jstring>
+JReactNativeFeatureFlagsCxxInterop::dangerouslyForceOverride(
     facebook::jni::alias_ref<JReactNativeFeatureFlagsCxxInterop> /*unused*/,
     jni::alias_ref<jobject> provider) {
   auto accessedFlags = ReactNativeFeatureFlags::dangerouslyForceOverride(
-             std::make_unique<ReactNativeFeatureFlagsProviderHolder>(provider));
+      std::make_unique<ReactNativeFeatureFlagsProviderHolder>(provider));
   if (accessedFlags.has_value()) {
     return jni::make_jstring(accessedFlags.value());
   }
@@ -591,151 +663,171 @@
   javaClassLocal()->registerNatives({
       makeNativeMethod(
           "override", JReactNativeFeatureFlagsCxxInterop::override),
-      makeNativeMethod("dangerouslyReset", JReactNativeFeatureFlagsCxxInterop::dangerouslyReset),
+      makeNativeMethod(
+          "dangerouslyReset",
+          JReactNativeFeatureFlagsCxxInterop::dangerouslyReset),
       makeNativeMethod(
           "dangerouslyForceOverride",
           JReactNativeFeatureFlagsCxxInterop::dangerouslyForceOverride),
       makeNativeMethod(
-        "commonTestFlag",
-        JReactNativeFeatureFlagsCxxInterop::commonTestFlag),
-      makeNativeMethod(
-        "completeReactInstanceCreationOnBgThreadOnAndroid",
-        JReactNativeFeatureFlagsCxxInterop::completeReactInstanceCreationOnBgThreadOnAndroid),
-      makeNativeMethod(
-        "disableEventLoopOnBridgeless",
-        JReactNativeFeatureFlagsCxxInterop::disableEventLoopOnBridgeless),
-      makeNativeMethod(
-        "disableMountItemReorderingAndroid",
-        JReactNativeFeatureFlagsCxxInterop::disableMountItemReorderingAndroid),
-      makeNativeMethod(
-        "enableAlignItemsBaselineOnFabricIOS",
-        JReactNativeFeatureFlagsCxxInterop::enableAlignItemsBaselineOnFabricIOS),
-      makeNativeMethod(
-        "enableAndroidLineHeightCentering",
-        JReactNativeFeatureFlagsCxxInterop::enableAndroidLineHeightCentering),
-      makeNativeMethod(
-        "enableBridgelessArchitecture",
-        JReactNativeFeatureFlagsCxxInterop::enableBridgelessArchitecture),
-      makeNativeMethod(
-        "enableCppPropsIteratorSetter",
-        JReactNativeFeatureFlagsCxxInterop::enableCppPropsIteratorSetter),
-      makeNativeMethod(
-        "enableDeletionOfUnmountedViews",
-        JReactNativeFeatureFlagsCxxInterop::enableDeletionOfUnmountedViews),
-      makeNativeMethod(
-        "enableEagerRootViewAttachment",
-        JReactNativeFeatureFlagsCxxInterop::enableEagerRootViewAttachment),
-      makeNativeMethod(
-        "enableEventEmitterRetentionDuringGesturesOnAndroid",
-        JReactNativeFeatureFlagsCxxInterop::enableEventEmitterRetentionDuringGesturesOnAndroid),
-      makeNativeMethod(
-        "enableFabricLogs",
-        JReactNativeFeatureFlagsCxxInterop::enableFabricLogs),
-      makeNativeMethod(
-        "enableFabricRenderer",
-        JReactNativeFeatureFlagsCxxInterop::enableFabricRenderer),
-      makeNativeMethod(
-        "enableFixForViewCommandRace",
-        JReactNativeFeatureFlagsCxxInterop::enableFixForViewCommandRace),
-      makeNativeMethod(
-        "enableGranularShadowTreeStateReconciliation",
-        JReactNativeFeatureFlagsCxxInterop::enableGranularShadowTreeStateReconciliation),
-      makeNativeMethod(
-        "enableIOSViewClipToPaddingBox",
-        JReactNativeFeatureFlagsCxxInterop::enableIOSViewClipToPaddingBox),
-      makeNativeMethod(
-        "enableImagePrefetchingAndroid",
-        JReactNativeFeatureFlagsCxxInterop::enableImagePrefetchingAndroid),
-      makeNativeMethod(
-        "enableLayoutAnimationsOnAndroid",
-        JReactNativeFeatureFlagsCxxInterop::enableLayoutAnimationsOnAndroid),
-      makeNativeMethod(
-        "enableLayoutAnimationsOnIOS",
-        JReactNativeFeatureFlagsCxxInterop::enableLayoutAnimationsOnIOS),
-      makeNativeMethod(
-        "enableLongTaskAPI",
-        JReactNativeFeatureFlagsCxxInterop::enableLongTaskAPI),
-      makeNativeMethod(
-        "enableNewBackgroundAndBorderDrawables",
-        JReactNativeFeatureFlagsCxxInterop::enableNewBackgroundAndBorderDrawables),
-      makeNativeMethod(
-        "enablePreciseSchedulingForPremountItemsOnAndroid",
-        JReactNativeFeatureFlagsCxxInterop::enablePreciseSchedulingForPremountItemsOnAndroid),
-      makeNativeMethod(
-        "enablePropsUpdateReconciliationAndroid",
-        JReactNativeFeatureFlagsCxxInterop::enablePropsUpdateReconciliationAndroid),
-      makeNativeMethod(
-        "enableReportEventPaintTime",
-        JReactNativeFeatureFlagsCxxInterop::enableReportEventPaintTime),
-      makeNativeMethod(
-        "enableSynchronousStateUpdates",
-        JReactNativeFeatureFlagsCxxInterop::enableSynchronousStateUpdates),
-      makeNativeMethod(
-        "enableUIConsistency",
-        JReactNativeFeatureFlagsCxxInterop::enableUIConsistency),
-      makeNativeMethod(
-        "enableViewRecycling",
-        JReactNativeFeatureFlagsCxxInterop::enableViewRecycling),
-      makeNativeMethod(
-        "excludeYogaFromRawProps",
-        JReactNativeFeatureFlagsCxxInterop::excludeYogaFromRawProps),
-      makeNativeMethod(
-        "fixDifferentiatorEmittingUpdatesWithWrongParentTag",
-        JReactNativeFeatureFlagsCxxInterop::fixDifferentiatorEmittingUpdatesWithWrongParentTag),
-      makeNativeMethod(
-        "fixMappingOfEventPrioritiesBetweenFabricAndReact",
-        JReactNativeFeatureFlagsCxxInterop::fixMappingOfEventPrioritiesBetweenFabricAndReact),
-      makeNativeMethod(
-        "fixMountingCoordinatorReportedPendingTransactionsOnAndroid",
-        JReactNativeFeatureFlagsCxxInterop::fixMountingCoordinatorReportedPendingTransactionsOnAndroid),
-      makeNativeMethod(
-        "fuseboxEnabledDebug",
-        JReactNativeFeatureFlagsCxxInterop::fuseboxEnabledDebug),
-      makeNativeMethod(
-        "fuseboxEnabledRelease",
-        JReactNativeFeatureFlagsCxxInterop::fuseboxEnabledRelease),
-      makeNativeMethod(
-        "initEagerTurboModulesOnNativeModulesQueueAndroid",
-        JReactNativeFeatureFlagsCxxInterop::initEagerTurboModulesOnNativeModulesQueueAndroid),
-      makeNativeMethod(
-        "lazyAnimationCallbacks",
-        JReactNativeFeatureFlagsCxxInterop::lazyAnimationCallbacks),
-      makeNativeMethod(
-        "loadVectorDrawablesOnImages",
-        JReactNativeFeatureFlagsCxxInterop::loadVectorDrawablesOnImages),
-      makeNativeMethod(
-        "traceTurboModulePromiseRejectionsOnAndroid",
-        JReactNativeFeatureFlagsCxxInterop::traceTurboModulePromiseRejectionsOnAndroid),
-      makeNativeMethod(
-        "useAlwaysAvailableJSErrorHandling",
-        JReactNativeFeatureFlagsCxxInterop::useAlwaysAvailableJSErrorHandling),
-      makeNativeMethod(
-        "useFabricInterop",
-        JReactNativeFeatureFlagsCxxInterop::useFabricInterop),
-      makeNativeMethod(
-        "useImmediateExecutorInAndroidBridgeless",
-        JReactNativeFeatureFlagsCxxInterop::useImmediateExecutorInAndroidBridgeless),
-      makeNativeMethod(
-        "useNativeViewConfigsInBridgelessMode",
-        JReactNativeFeatureFlagsCxxInterop::useNativeViewConfigsInBridgelessMode),
-      makeNativeMethod(
-        "useOptimisedViewPreallocationOnAndroid",
-        JReactNativeFeatureFlagsCxxInterop::useOptimisedViewPreallocationOnAndroid),
-      makeNativeMethod(
-        "useOptimizedEventBatchingOnAndroid",
-        JReactNativeFeatureFlagsCxxInterop::useOptimizedEventBatchingOnAndroid),
-      makeNativeMethod(
-        "useRawPropsJsiValue",
-        JReactNativeFeatureFlagsCxxInterop::useRawPropsJsiValue),
-      makeNativeMethod(
-        "useRuntimeShadowNodeReferenceUpdate",
-        JReactNativeFeatureFlagsCxxInterop::useRuntimeShadowNodeReferenceUpdate),
-      makeNativeMethod(
-        "useTurboModuleInterop",
-        JReactNativeFeatureFlagsCxxInterop::useTurboModuleInterop),
-      makeNativeMethod(
-        "useTurboModules",
-        JReactNativeFeatureFlagsCxxInterop::useTurboModules),
+          "commonTestFlag", JReactNativeFeatureFlagsCxxInterop::commonTestFlag),
+      makeNativeMethod(
+          "completeReactInstanceCreationOnBgThreadOnAndroid",
+          JReactNativeFeatureFlagsCxxInterop::
+              completeReactInstanceCreationOnBgThreadOnAndroid),
+      makeNativeMethod(
+          "disableEventLoopOnBridgeless",
+          JReactNativeFeatureFlagsCxxInterop::disableEventLoopOnBridgeless),
+      makeNativeMethod(
+          "disableMountItemReorderingAndroid",
+          JReactNativeFeatureFlagsCxxInterop::
+              disableMountItemReorderingAndroid),
+      makeNativeMethod(
+          "enableAlignItemsBaselineOnFabricIOS",
+          JReactNativeFeatureFlagsCxxInterop::
+              enableAlignItemsBaselineOnFabricIOS),
+      makeNativeMethod(
+          "enableAndroidLineHeightCentering",
+          JReactNativeFeatureFlagsCxxInterop::enableAndroidLineHeightCentering),
+      makeNativeMethod(
+          "enableBridgelessArchitecture",
+          JReactNativeFeatureFlagsCxxInterop::enableBridgelessArchitecture),
+      makeNativeMethod(
+          "enableCppPropsIteratorSetter",
+          JReactNativeFeatureFlagsCxxInterop::enableCppPropsIteratorSetter),
+      makeNativeMethod(
+          "enableDeletionOfUnmountedViews",
+          JReactNativeFeatureFlagsCxxInterop::enableDeletionOfUnmountedViews),
+      makeNativeMethod(
+          "enableEagerRootViewAttachment",
+          JReactNativeFeatureFlagsCxxInterop::enableEagerRootViewAttachment),
+      makeNativeMethod(
+          "enableEventEmitterRetentionDuringGesturesOnAndroid",
+          JReactNativeFeatureFlagsCxxInterop::
+              enableEventEmitterRetentionDuringGesturesOnAndroid),
+      makeNativeMethod(
+          "enableFabricLogs",
+          JReactNativeFeatureFlagsCxxInterop::enableFabricLogs),
+      makeNativeMethod(
+          "enableFabricRenderer",
+          JReactNativeFeatureFlagsCxxInterop::enableFabricRenderer),
+      makeNativeMethod(
+          "enableFixForViewCommandRace",
+          JReactNativeFeatureFlagsCxxInterop::enableFixForViewCommandRace),
+      makeNativeMethod(
+          "enableGranularShadowTreeStateReconciliation",
+          JReactNativeFeatureFlagsCxxInterop::
+              enableGranularShadowTreeStateReconciliation),
+      makeNativeMethod(
+          "enableIOSViewClipToPaddingBox",
+          JReactNativeFeatureFlagsCxxInterop::enableIOSViewClipToPaddingBox),
+      makeNativeMethod(
+          "enableImagePrefetchingAndroid",
+          JReactNativeFeatureFlagsCxxInterop::enableImagePrefetchingAndroid),
+      makeNativeMethod(
+          "enableLayoutAnimationsOnAndroid",
+          JReactNativeFeatureFlagsCxxInterop::enableLayoutAnimationsOnAndroid),
+      makeNativeMethod(
+          "enableLayoutAnimationsOnIOS",
+          JReactNativeFeatureFlagsCxxInterop::enableLayoutAnimationsOnIOS),
+      makeNativeMethod(
+          "enableLongTaskAPI",
+          JReactNativeFeatureFlagsCxxInterop::enableLongTaskAPI),
+      makeNativeMethod(
+          "enableNewBackgroundAndBorderDrawables",
+          JReactNativeFeatureFlagsCxxInterop::
+              enableNewBackgroundAndBorderDrawables),
+      makeNativeMethod(
+          "enablePreciseSchedulingForPremountItemsOnAndroid",
+          JReactNativeFeatureFlagsCxxInterop::
+              enablePreciseSchedulingForPremountItemsOnAndroid),
+      makeNativeMethod(
+          "enablePropsUpdateReconciliationAndroid",
+          JReactNativeFeatureFlagsCxxInterop::
+              enablePropsUpdateReconciliationAndroid),
+      makeNativeMethod(
+          "enableReportEventPaintTime",
+          JReactNativeFeatureFlagsCxxInterop::enableReportEventPaintTime),
+      makeNativeMethod(
+          "enableSynchronousStateUpdates",
+          JReactNativeFeatureFlagsCxxInterop::enableSynchronousStateUpdates),
+      makeNativeMethod(
+          "enableUIConsistency",
+          JReactNativeFeatureFlagsCxxInterop::enableUIConsistency),
+      makeNativeMethod(
+          "enableViewRecycling",
+          JReactNativeFeatureFlagsCxxInterop::enableViewRecycling),
+      makeNativeMethod(
+          "excludeYogaFromRawProps",
+          JReactNativeFeatureFlagsCxxInterop::excludeYogaFromRawProps),
+      makeNativeMethod(
+          "fixDifferentiatorEmittingUpdatesWithWrongParentTag",
+          JReactNativeFeatureFlagsCxxInterop::
+              fixDifferentiatorEmittingUpdatesWithWrongParentTag),
+      makeNativeMethod(
+          "fixMappingOfEventPrioritiesBetweenFabricAndReact",
+          JReactNativeFeatureFlagsCxxInterop::
+              fixMappingOfEventPrioritiesBetweenFabricAndReact),
+      makeNativeMethod(
+          "fixMountingCoordinatorReportedPendingTransactionsOnAndroid",
+          JReactNativeFeatureFlagsCxxInterop::
+              fixMountingCoordinatorReportedPendingTransactionsOnAndroid),
+      makeNativeMethod(
+          "fuseboxEnabledDebug",
+          JReactNativeFeatureFlagsCxxInterop::fuseboxEnabledDebug),
+      makeNativeMethod(
+          "fuseboxEnabledRelease",
+          JReactNativeFeatureFlagsCxxInterop::fuseboxEnabledRelease),
+      makeNativeMethod(
+          "initEagerTurboModulesOnNativeModulesQueueAndroid",
+          JReactNativeFeatureFlagsCxxInterop::
+              initEagerTurboModulesOnNativeModulesQueueAndroid),
+      makeNativeMethod(
+          "lazyAnimationCallbacks",
+          JReactNativeFeatureFlagsCxxInterop::lazyAnimationCallbacks),
+      makeNativeMethod(
+          "loadVectorDrawablesOnImages",
+          JReactNativeFeatureFlagsCxxInterop::loadVectorDrawablesOnImages),
+      makeNativeMethod(
+          "traceTurboModulePromiseRejectionsOnAndroid",
+          JReactNativeFeatureFlagsCxxInterop::
+              traceTurboModulePromiseRejectionsOnAndroid),
+      makeNativeMethod(
+          "useAlwaysAvailableJSErrorHandling",
+          JReactNativeFeatureFlagsCxxInterop::
+              useAlwaysAvailableJSErrorHandling),
+      makeNativeMethod(
+          "useFabricInterop",
+          JReactNativeFeatureFlagsCxxInterop::useFabricInterop),
+      makeNativeMethod(
+          "useImmediateExecutorInAndroidBridgeless",
+          JReactNativeFeatureFlagsCxxInterop::
+              useImmediateExecutorInAndroidBridgeless),
+      makeNativeMethod(
+          "useNativeViewConfigsInBridgelessMode",
+          JReactNativeFeatureFlagsCxxInterop::
+              useNativeViewConfigsInBridgelessMode),
+      makeNativeMethod(
+          "useOptimisedViewPreallocationOnAndroid",
+          JReactNativeFeatureFlagsCxxInterop::
+              useOptimisedViewPreallocationOnAndroid),
+      makeNativeMethod(
+          "useOptimizedEventBatchingOnAndroid",
+          JReactNativeFeatureFlagsCxxInterop::
+              useOptimizedEventBatchingOnAndroid),
+      makeNativeMethod(
+          "useRawPropsJsiValue",
+          JReactNativeFeatureFlagsCxxInterop::useRawPropsJsiValue),
+      makeNativeMethod(
+          "useRuntimeShadowNodeReferenceUpdate",
+          JReactNativeFeatureFlagsCxxInterop::
+              useRuntimeShadowNodeReferenceUpdate),
+      makeNativeMethod(
+          "useTurboModuleInterop",
+          JReactNativeFeatureFlagsCxxInterop::useTurboModuleInterop),
+      makeNativeMethod(
+          "useTurboModules",
+          JReactNativeFeatureFlagsCxxInterop::useTurboModules),
   });
 }
 
