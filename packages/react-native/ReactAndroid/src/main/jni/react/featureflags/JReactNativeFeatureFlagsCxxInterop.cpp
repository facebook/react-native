/*
 * Copyright (c) Meta Platforms, Inc. and affiliates.
 *
 * This source code is licensed under the MIT license found in the
 * LICENSE file in the root directory of this source tree.
 *
<<<<<<< HEAD
 * @generated SignedSource<<302696e8aac85fe4549efc79ca5ae903>>
=======
 * @generated SignedSource<<14c3186a1395a23befb73fc9da972de7>>
>>>>>>> 0ade23d3
 */

/**
 * IMPORTANT: Do NOT modify this file directly.
 *
 * To change the definition of the flags, edit
 *   packages/react-native/scripts/featureflags/ReactNativeFeatureFlags.config.js.
 *
 * To regenerate this code, run the following script from the repo root:
 *   yarn featureflags --update
 */

#include "JReactNativeFeatureFlagsCxxInterop.h"
#include <react/featureflags/ReactNativeFeatureFlags.h>

namespace facebook::react {

static jni::alias_ref<jni::JClass> getReactNativeFeatureFlagsProviderJavaClass() {
  static const auto jClass = facebook::jni::findClassStatic(
      "com/facebook/react/internal/featureflags/ReactNativeFeatureFlagsProvider");
  return jClass;
}

/**
 * Implementation of ReactNativeFeatureFlagsProvider that wraps a
 * ReactNativeFeatureFlagsProvider Java object.
 */
class ReactNativeFeatureFlagsProviderHolder
    : public ReactNativeFeatureFlagsProvider {
 public:
  explicit ReactNativeFeatureFlagsProviderHolder(
      jni::alias_ref<jobject> javaProvider)
      : javaProvider_(make_global(javaProvider)){};

  bool commonTestFlag() override {
    static const auto method =
        getReactNativeFeatureFlagsProviderJavaClass()->getMethod<jboolean()>("commonTestFlag");
    return method(javaProvider_);
  }

  bool disableMountItemReorderingAndroid() override {
    static const auto method =
        getReactNativeFeatureFlagsProviderJavaClass()->getMethod<jboolean()>("disableMountItemReorderingAndroid");
    return method(javaProvider_);
  }

  bool enableAccumulatedUpdatesInRawPropsAndroid() override {
    static const auto method =
        getReactNativeFeatureFlagsProviderJavaClass()->getMethod<jboolean()>("enableAccumulatedUpdatesInRawPropsAndroid");
    return method(javaProvider_);
  }

  bool enableBridgelessArchitecture() override {
    static const auto method =
        getReactNativeFeatureFlagsProviderJavaClass()->getMethod<jboolean()>("enableBridgelessArchitecture");
    return method(javaProvider_);
  }

  bool enableCppPropsIteratorSetter() override {
    static const auto method =
        getReactNativeFeatureFlagsProviderJavaClass()->getMethod<jboolean()>("enableCppPropsIteratorSetter");
    return method(javaProvider_);
  }

  bool enableEagerRootViewAttachment() override {
    static const auto method =
        getReactNativeFeatureFlagsProviderJavaClass()->getMethod<jboolean()>("enableEagerRootViewAttachment");
    return method(javaProvider_);
  }

  bool enableFabricLogs() override {
    static const auto method =
        getReactNativeFeatureFlagsProviderJavaClass()->getMethod<jboolean()>("enableFabricLogs");
    return method(javaProvider_);
  }

  bool enableFabricRenderer() override {
    static const auto method =
        getReactNativeFeatureFlagsProviderJavaClass()->getMethod<jboolean()>("enableFabricRenderer");
    return method(javaProvider_);
  }

  bool enableIOSViewClipToPaddingBox() override {
    static const auto method =
        getReactNativeFeatureFlagsProviderJavaClass()->getMethod<jboolean()>("enableIOSViewClipToPaddingBox");
    return method(javaProvider_);
  }

  bool enableImagePrefetchingAndroid() override {
    static const auto method =
        getReactNativeFeatureFlagsProviderJavaClass()->getMethod<jboolean()>("enableImagePrefetchingAndroid");
    return method(javaProvider_);
  }

  bool enableJSRuntimeGCOnMemoryPressureOnIOS() override {
    static const auto method =
        getReactNativeFeatureFlagsProviderJavaClass()->getMethod<jboolean()>("enableJSRuntimeGCOnMemoryPressureOnIOS");
    return method(javaProvider_);
  }

  bool enableLayoutAnimationsOnAndroid() override {
    static const auto method =
        getReactNativeFeatureFlagsProviderJavaClass()->getMethod<jboolean()>("enableLayoutAnimationsOnAndroid");
    return method(javaProvider_);
  }

  bool enableLayoutAnimationsOnIOS() override {
    static const auto method =
        getReactNativeFeatureFlagsProviderJavaClass()->getMethod<jboolean()>("enableLayoutAnimationsOnIOS");
    return method(javaProvider_);
  }

  bool enableLineHeightCenteringOnIOS() override {
    static const auto method =
        getReactNativeFeatureFlagsProviderJavaClass()->getMethod<jboolean()>("enableLineHeightCenteringOnIOS");
    return method(javaProvider_);
  }

  bool enableLongTaskAPI() override {
    static const auto method =
        getReactNativeFeatureFlagsProviderJavaClass()->getMethod<jboolean()>("enableLongTaskAPI");
    return method(javaProvider_);
  }

  bool enableNativeCSSParsing() override {
    static const auto method =
        getReactNativeFeatureFlagsProviderJavaClass()->getMethod<jboolean()>("enableNativeCSSParsing");
    return method(javaProvider_);
  }

  bool enableNewBackgroundAndBorderDrawables() override {
    static const auto method =
        getReactNativeFeatureFlagsProviderJavaClass()->getMethod<jboolean()>("enableNewBackgroundAndBorderDrawables");
    return method(javaProvider_);
  }

  bool enablePropsUpdateReconciliationAndroid() override {
    static const auto method =
        getReactNativeFeatureFlagsProviderJavaClass()->getMethod<jboolean()>("enablePropsUpdateReconciliationAndroid");
    return method(javaProvider_);
  }

  bool enableReportEventPaintTime() override {
    static const auto method =
        getReactNativeFeatureFlagsProviderJavaClass()->getMethod<jboolean()>("enableReportEventPaintTime");
    return method(javaProvider_);
  }

  bool enableSynchronousStateUpdates() override {
    static const auto method =
        getReactNativeFeatureFlagsProviderJavaClass()->getMethod<jboolean()>("enableSynchronousStateUpdates");
    return method(javaProvider_);
  }

  bool enableUIConsistency() override {
    static const auto method =
        getReactNativeFeatureFlagsProviderJavaClass()->getMethod<jboolean()>("enableUIConsistency");
    return method(javaProvider_);
  }

  bool enableViewCulling() override {
    static const auto method =
        getReactNativeFeatureFlagsProviderJavaClass()->getMethod<jboolean()>("enableViewCulling");
    return method(javaProvider_);
  }

  bool enableViewRecycling() override {
    static const auto method =
        getReactNativeFeatureFlagsProviderJavaClass()->getMethod<jboolean()>("enableViewRecycling");
    return method(javaProvider_);
  }

  bool enableViewRecyclingForText() override {
    static const auto method =
        getReactNativeFeatureFlagsProviderJavaClass()->getMethod<jboolean()>("enableViewRecyclingForText");
    return method(javaProvider_);
  }

  bool enableViewRecyclingForView() override {
    static const auto method =
        getReactNativeFeatureFlagsProviderJavaClass()->getMethod<jboolean()>("enableViewRecyclingForView");
    return method(javaProvider_);
  }

  bool fixDifferentiatorEmittingUpdatesWithWrongParentTag() override {
    static const auto method =
        getReactNativeFeatureFlagsProviderJavaClass()->getMethod<jboolean()>("fixDifferentiatorEmittingUpdatesWithWrongParentTag");
    return method(javaProvider_);
  }

  bool fixMappingOfEventPrioritiesBetweenFabricAndReact() override {
    static const auto method =
        getReactNativeFeatureFlagsProviderJavaClass()->getMethod<jboolean()>("fixMappingOfEventPrioritiesBetweenFabricAndReact");
    return method(javaProvider_);
  }

  bool fixMountingCoordinatorReportedPendingTransactionsOnAndroid() override {
    static const auto method =
        getReactNativeFeatureFlagsProviderJavaClass()->getMethod<jboolean()>("fixMountingCoordinatorReportedPendingTransactionsOnAndroid");
    return method(javaProvider_);
  }

  bool fuseboxEnabledRelease() override {
    static const auto method =
        getReactNativeFeatureFlagsProviderJavaClass()->getMethod<jboolean()>("fuseboxEnabledRelease");
    return method(javaProvider_);
  }

  bool fuseboxNetworkInspectionEnabled() override {
    static const auto method =
        getReactNativeFeatureFlagsProviderJavaClass()->getMethod<jboolean()>("fuseboxNetworkInspectionEnabled");
    return method(javaProvider_);
  }

  bool lazyAnimationCallbacks() override {
    static const auto method =
        getReactNativeFeatureFlagsProviderJavaClass()->getMethod<jboolean()>("lazyAnimationCallbacks");
    return method(javaProvider_);
  }

  bool removeTurboModuleManagerDelegateMutex() override {
    static const auto method =
        getReactNativeFeatureFlagsProviderJavaClass()->getMethod<jboolean()>("removeTurboModuleManagerDelegateMutex");
    return method(javaProvider_);
  }

  bool throwExceptionInsteadOfDeadlockOnTurboModuleSetupDuringSyncRenderIOS() override {
    static const auto method =
        getReactNativeFeatureFlagsProviderJavaClass()->getMethod<jboolean()>("throwExceptionInsteadOfDeadlockOnTurboModuleSetupDuringSyncRenderIOS");
    return method(javaProvider_);
  }

  bool traceTurboModulePromiseRejectionsOnAndroid() override {
    static const auto method =
        getReactNativeFeatureFlagsProviderJavaClass()->getMethod<jboolean()>("traceTurboModulePromiseRejectionsOnAndroid");
    return method(javaProvider_);
  }

  bool useAlwaysAvailableJSErrorHandling() override {
    static const auto method =
        getReactNativeFeatureFlagsProviderJavaClass()->getMethod<jboolean()>("useAlwaysAvailableJSErrorHandling");
    return method(javaProvider_);
  }

  bool useEditTextStockAndroidFocusBehavior() override {
    static const auto method =
        getReactNativeFeatureFlagsProviderJavaClass()->getMethod<jboolean()>("useEditTextStockAndroidFocusBehavior");
    return method(javaProvider_);
  }

  bool useFabricInterop() override {
    static const auto method =
        getReactNativeFeatureFlagsProviderJavaClass()->getMethod<jboolean()>("useFabricInterop");
    return method(javaProvider_);
  }

  bool useNativeViewConfigsInBridgelessMode() override {
    static const auto method =
        getReactNativeFeatureFlagsProviderJavaClass()->getMethod<jboolean()>("useNativeViewConfigsInBridgelessMode");
    return method(javaProvider_);
  }

  bool useOptimizedEventBatchingOnAndroid() override {
    static const auto method =
        getReactNativeFeatureFlagsProviderJavaClass()->getMethod<jboolean()>("useOptimizedEventBatchingOnAndroid");
    return method(javaProvider_);
  }

  bool useRawPropsJsiValue() override {
    static const auto method =
        getReactNativeFeatureFlagsProviderJavaClass()->getMethod<jboolean()>("useRawPropsJsiValue");
    return method(javaProvider_);
  }

  bool useTurboModuleInterop() override {
    static const auto method =
        getReactNativeFeatureFlagsProviderJavaClass()->getMethod<jboolean()>("useTurboModuleInterop");
    return method(javaProvider_);
  }

  bool useTurboModules() override {
    static const auto method =
        getReactNativeFeatureFlagsProviderJavaClass()->getMethod<jboolean()>("useTurboModules");
    return method(javaProvider_);
  }

 private:
  jni::global_ref<jobject> javaProvider_;
};

bool JReactNativeFeatureFlagsCxxInterop::commonTestFlag(
    facebook::jni::alias_ref<JReactNativeFeatureFlagsCxxInterop> /*unused*/) {
  return ReactNativeFeatureFlags::commonTestFlag();
}

bool JReactNativeFeatureFlagsCxxInterop::disableMountItemReorderingAndroid(
    facebook::jni::alias_ref<JReactNativeFeatureFlagsCxxInterop> /*unused*/) {
  return ReactNativeFeatureFlags::disableMountItemReorderingAndroid();
}

bool JReactNativeFeatureFlagsCxxInterop::enableAccumulatedUpdatesInRawPropsAndroid(
    facebook::jni::alias_ref<JReactNativeFeatureFlagsCxxInterop> /*unused*/) {
  return ReactNativeFeatureFlags::enableAccumulatedUpdatesInRawPropsAndroid();
}

bool JReactNativeFeatureFlagsCxxInterop::enableBridgelessArchitecture(
    facebook::jni::alias_ref<JReactNativeFeatureFlagsCxxInterop> /*unused*/) {
  return ReactNativeFeatureFlags::enableBridgelessArchitecture();
}

bool JReactNativeFeatureFlagsCxxInterop::enableCppPropsIteratorSetter(
    facebook::jni::alias_ref<JReactNativeFeatureFlagsCxxInterop> /*unused*/) {
  return ReactNativeFeatureFlags::enableCppPropsIteratorSetter();
}

bool JReactNativeFeatureFlagsCxxInterop::enableEagerRootViewAttachment(
    facebook::jni::alias_ref<JReactNativeFeatureFlagsCxxInterop> /*unused*/) {
  return ReactNativeFeatureFlags::enableEagerRootViewAttachment();
}

bool JReactNativeFeatureFlagsCxxInterop::enableFabricLogs(
    facebook::jni::alias_ref<JReactNativeFeatureFlagsCxxInterop> /*unused*/) {
  return ReactNativeFeatureFlags::enableFabricLogs();
}

bool JReactNativeFeatureFlagsCxxInterop::enableFabricRenderer(
    facebook::jni::alias_ref<JReactNativeFeatureFlagsCxxInterop> /*unused*/) {
  return ReactNativeFeatureFlags::enableFabricRenderer();
}

bool JReactNativeFeatureFlagsCxxInterop::enableIOSViewClipToPaddingBox(
    facebook::jni::alias_ref<JReactNativeFeatureFlagsCxxInterop> /*unused*/) {
  return ReactNativeFeatureFlags::enableIOSViewClipToPaddingBox();
}

bool JReactNativeFeatureFlagsCxxInterop::enableImagePrefetchingAndroid(
    facebook::jni::alias_ref<JReactNativeFeatureFlagsCxxInterop> /*unused*/) {
  return ReactNativeFeatureFlags::enableImagePrefetchingAndroid();
}

bool JReactNativeFeatureFlagsCxxInterop::enableJSRuntimeGCOnMemoryPressureOnIOS(
    facebook::jni::alias_ref<JReactNativeFeatureFlagsCxxInterop> /*unused*/) {
  return ReactNativeFeatureFlags::enableJSRuntimeGCOnMemoryPressureOnIOS();
}

bool JReactNativeFeatureFlagsCxxInterop::enableLayoutAnimationsOnAndroid(
    facebook::jni::alias_ref<JReactNativeFeatureFlagsCxxInterop> /*unused*/) {
  return ReactNativeFeatureFlags::enableLayoutAnimationsOnAndroid();
}

bool JReactNativeFeatureFlagsCxxInterop::enableLayoutAnimationsOnIOS(
    facebook::jni::alias_ref<JReactNativeFeatureFlagsCxxInterop> /*unused*/) {
  return ReactNativeFeatureFlags::enableLayoutAnimationsOnIOS();
}

bool JReactNativeFeatureFlagsCxxInterop::enableLineHeightCenteringOnIOS(
    facebook::jni::alias_ref<JReactNativeFeatureFlagsCxxInterop> /*unused*/) {
  return ReactNativeFeatureFlags::enableLineHeightCenteringOnIOS();
}

bool JReactNativeFeatureFlagsCxxInterop::enableLongTaskAPI(
    facebook::jni::alias_ref<JReactNativeFeatureFlagsCxxInterop> /*unused*/) {
  return ReactNativeFeatureFlags::enableLongTaskAPI();
}

bool JReactNativeFeatureFlagsCxxInterop::enableNativeCSSParsing(
    facebook::jni::alias_ref<JReactNativeFeatureFlagsCxxInterop> /*unused*/) {
  return ReactNativeFeatureFlags::enableNativeCSSParsing();
}

bool JReactNativeFeatureFlagsCxxInterop::enableNewBackgroundAndBorderDrawables(
    facebook::jni::alias_ref<JReactNativeFeatureFlagsCxxInterop> /*unused*/) {
  return ReactNativeFeatureFlags::enableNewBackgroundAndBorderDrawables();
}

bool JReactNativeFeatureFlagsCxxInterop::enablePropsUpdateReconciliationAndroid(
    facebook::jni::alias_ref<JReactNativeFeatureFlagsCxxInterop> /*unused*/) {
  return ReactNativeFeatureFlags::enablePropsUpdateReconciliationAndroid();
}

bool JReactNativeFeatureFlagsCxxInterop::enableReportEventPaintTime(
    facebook::jni::alias_ref<JReactNativeFeatureFlagsCxxInterop> /*unused*/) {
  return ReactNativeFeatureFlags::enableReportEventPaintTime();
}

bool JReactNativeFeatureFlagsCxxInterop::enableSynchronousStateUpdates(
    facebook::jni::alias_ref<JReactNativeFeatureFlagsCxxInterop> /*unused*/) {
  return ReactNativeFeatureFlags::enableSynchronousStateUpdates();
}

bool JReactNativeFeatureFlagsCxxInterop::enableUIConsistency(
    facebook::jni::alias_ref<JReactNativeFeatureFlagsCxxInterop> /*unused*/) {
  return ReactNativeFeatureFlags::enableUIConsistency();
}

bool JReactNativeFeatureFlagsCxxInterop::enableViewCulling(
    facebook::jni::alias_ref<JReactNativeFeatureFlagsCxxInterop> /*unused*/) {
  return ReactNativeFeatureFlags::enableViewCulling();
}

bool JReactNativeFeatureFlagsCxxInterop::enableViewRecycling(
    facebook::jni::alias_ref<JReactNativeFeatureFlagsCxxInterop> /*unused*/) {
  return ReactNativeFeatureFlags::enableViewRecycling();
}

bool JReactNativeFeatureFlagsCxxInterop::enableViewRecyclingForText(
    facebook::jni::alias_ref<JReactNativeFeatureFlagsCxxInterop> /*unused*/) {
  return ReactNativeFeatureFlags::enableViewRecyclingForText();
}

bool JReactNativeFeatureFlagsCxxInterop::enableViewRecyclingForView(
    facebook::jni::alias_ref<JReactNativeFeatureFlagsCxxInterop> /*unused*/) {
  return ReactNativeFeatureFlags::enableViewRecyclingForView();
}

bool JReactNativeFeatureFlagsCxxInterop::fixDifferentiatorEmittingUpdatesWithWrongParentTag(
    facebook::jni::alias_ref<JReactNativeFeatureFlagsCxxInterop> /*unused*/) {
  return ReactNativeFeatureFlags::fixDifferentiatorEmittingUpdatesWithWrongParentTag();
}

bool JReactNativeFeatureFlagsCxxInterop::fixMappingOfEventPrioritiesBetweenFabricAndReact(
    facebook::jni::alias_ref<JReactNativeFeatureFlagsCxxInterop> /*unused*/) {
  return ReactNativeFeatureFlags::fixMappingOfEventPrioritiesBetweenFabricAndReact();
}

bool JReactNativeFeatureFlagsCxxInterop::fixMountingCoordinatorReportedPendingTransactionsOnAndroid(
    facebook::jni::alias_ref<JReactNativeFeatureFlagsCxxInterop> /*unused*/) {
  return ReactNativeFeatureFlags::fixMountingCoordinatorReportedPendingTransactionsOnAndroid();
}

bool JReactNativeFeatureFlagsCxxInterop::fuseboxEnabledRelease(
    facebook::jni::alias_ref<JReactNativeFeatureFlagsCxxInterop> /*unused*/) {
  return ReactNativeFeatureFlags::fuseboxEnabledRelease();
}

bool JReactNativeFeatureFlagsCxxInterop::fuseboxNetworkInspectionEnabled(
    facebook::jni::alias_ref<JReactNativeFeatureFlagsCxxInterop> /*unused*/) {
  return ReactNativeFeatureFlags::fuseboxNetworkInspectionEnabled();
}

bool JReactNativeFeatureFlagsCxxInterop::lazyAnimationCallbacks(
    facebook::jni::alias_ref<JReactNativeFeatureFlagsCxxInterop> /*unused*/) {
  return ReactNativeFeatureFlags::lazyAnimationCallbacks();
}

bool JReactNativeFeatureFlagsCxxInterop::removeTurboModuleManagerDelegateMutex(
    facebook::jni::alias_ref<JReactNativeFeatureFlagsCxxInterop> /*unused*/) {
  return ReactNativeFeatureFlags::removeTurboModuleManagerDelegateMutex();
}

bool JReactNativeFeatureFlagsCxxInterop::throwExceptionInsteadOfDeadlockOnTurboModuleSetupDuringSyncRenderIOS(
    facebook::jni::alias_ref<JReactNativeFeatureFlagsCxxInterop> /*unused*/) {
  return ReactNativeFeatureFlags::throwExceptionInsteadOfDeadlockOnTurboModuleSetupDuringSyncRenderIOS();
}

bool JReactNativeFeatureFlagsCxxInterop::traceTurboModulePromiseRejectionsOnAndroid(
    facebook::jni::alias_ref<JReactNativeFeatureFlagsCxxInterop> /*unused*/) {
  return ReactNativeFeatureFlags::traceTurboModulePromiseRejectionsOnAndroid();
}

bool JReactNativeFeatureFlagsCxxInterop::useAlwaysAvailableJSErrorHandling(
    facebook::jni::alias_ref<JReactNativeFeatureFlagsCxxInterop> /*unused*/) {
  return ReactNativeFeatureFlags::useAlwaysAvailableJSErrorHandling();
}

bool JReactNativeFeatureFlagsCxxInterop::useEditTextStockAndroidFocusBehavior(
    facebook::jni::alias_ref<JReactNativeFeatureFlagsCxxInterop> /*unused*/) {
  return ReactNativeFeatureFlags::useEditTextStockAndroidFocusBehavior();
}

bool JReactNativeFeatureFlagsCxxInterop::useFabricInterop(
    facebook::jni::alias_ref<JReactNativeFeatureFlagsCxxInterop> /*unused*/) {
  return ReactNativeFeatureFlags::useFabricInterop();
}

bool JReactNativeFeatureFlagsCxxInterop::useNativeViewConfigsInBridgelessMode(
    facebook::jni::alias_ref<JReactNativeFeatureFlagsCxxInterop> /*unused*/) {
  return ReactNativeFeatureFlags::useNativeViewConfigsInBridgelessMode();
}

bool JReactNativeFeatureFlagsCxxInterop::useOptimizedEventBatchingOnAndroid(
    facebook::jni::alias_ref<JReactNativeFeatureFlagsCxxInterop> /*unused*/) {
  return ReactNativeFeatureFlags::useOptimizedEventBatchingOnAndroid();
}

bool JReactNativeFeatureFlagsCxxInterop::useRawPropsJsiValue(
    facebook::jni::alias_ref<JReactNativeFeatureFlagsCxxInterop> /*unused*/) {
  return ReactNativeFeatureFlags::useRawPropsJsiValue();
}

bool JReactNativeFeatureFlagsCxxInterop::useTurboModuleInterop(
    facebook::jni::alias_ref<JReactNativeFeatureFlagsCxxInterop> /*unused*/) {
  return ReactNativeFeatureFlags::useTurboModuleInterop();
}

bool JReactNativeFeatureFlagsCxxInterop::useTurboModules(
    facebook::jni::alias_ref<JReactNativeFeatureFlagsCxxInterop> /*unused*/) {
  return ReactNativeFeatureFlags::useTurboModules();
}

void JReactNativeFeatureFlagsCxxInterop::override(
    facebook::jni::alias_ref<JReactNativeFeatureFlagsCxxInterop> /*unused*/,
    jni::alias_ref<jobject> provider) {
  ReactNativeFeatureFlags::override(
      std::make_unique<ReactNativeFeatureFlagsProviderHolder>(provider));
}

void JReactNativeFeatureFlagsCxxInterop::dangerouslyReset(
    facebook::jni::alias_ref<JReactNativeFeatureFlagsCxxInterop> /*unused*/) {
  ReactNativeFeatureFlags::dangerouslyReset();
}

jni::local_ref<jstring> JReactNativeFeatureFlagsCxxInterop::dangerouslyForceOverride(
    facebook::jni::alias_ref<JReactNativeFeatureFlagsCxxInterop> /*unused*/,
    jni::alias_ref<jobject> provider) {
  auto accessedFlags = ReactNativeFeatureFlags::dangerouslyForceOverride(
             std::make_unique<ReactNativeFeatureFlagsProviderHolder>(provider));
  if (accessedFlags.has_value()) {
    return jni::make_jstring(accessedFlags.value());
  }
  return nullptr;
}

void JReactNativeFeatureFlagsCxxInterop::registerNatives() {
  javaClassLocal()->registerNatives({
      makeNativeMethod(
          "override", JReactNativeFeatureFlagsCxxInterop::override),
      makeNativeMethod("dangerouslyReset", JReactNativeFeatureFlagsCxxInterop::dangerouslyReset),
      makeNativeMethod(
          "dangerouslyForceOverride",
          JReactNativeFeatureFlagsCxxInterop::dangerouslyForceOverride),
      makeNativeMethod(
        "commonTestFlag",
        JReactNativeFeatureFlagsCxxInterop::commonTestFlag),
      makeNativeMethod(
        "disableMountItemReorderingAndroid",
        JReactNativeFeatureFlagsCxxInterop::disableMountItemReorderingAndroid),
      makeNativeMethod(
        "enableAccumulatedUpdatesInRawPropsAndroid",
        JReactNativeFeatureFlagsCxxInterop::enableAccumulatedUpdatesInRawPropsAndroid),
      makeNativeMethod(
        "enableBridgelessArchitecture",
        JReactNativeFeatureFlagsCxxInterop::enableBridgelessArchitecture),
      makeNativeMethod(
        "enableCppPropsIteratorSetter",
        JReactNativeFeatureFlagsCxxInterop::enableCppPropsIteratorSetter),
      makeNativeMethod(
        "enableEagerRootViewAttachment",
        JReactNativeFeatureFlagsCxxInterop::enableEagerRootViewAttachment),
      makeNativeMethod(
        "enableFabricLogs",
        JReactNativeFeatureFlagsCxxInterop::enableFabricLogs),
      makeNativeMethod(
        "enableFabricRenderer",
        JReactNativeFeatureFlagsCxxInterop::enableFabricRenderer),
      makeNativeMethod(
        "enableIOSViewClipToPaddingBox",
        JReactNativeFeatureFlagsCxxInterop::enableIOSViewClipToPaddingBox),
      makeNativeMethod(
        "enableImagePrefetchingAndroid",
        JReactNativeFeatureFlagsCxxInterop::enableImagePrefetchingAndroid),
      makeNativeMethod(
        "enableJSRuntimeGCOnMemoryPressureOnIOS",
        JReactNativeFeatureFlagsCxxInterop::enableJSRuntimeGCOnMemoryPressureOnIOS),
      makeNativeMethod(
        "enableLayoutAnimationsOnAndroid",
        JReactNativeFeatureFlagsCxxInterop::enableLayoutAnimationsOnAndroid),
      makeNativeMethod(
        "enableLayoutAnimationsOnIOS",
        JReactNativeFeatureFlagsCxxInterop::enableLayoutAnimationsOnIOS),
      makeNativeMethod(
        "enableLineHeightCenteringOnIOS",
        JReactNativeFeatureFlagsCxxInterop::enableLineHeightCenteringOnIOS),
      makeNativeMethod(
        "enableLongTaskAPI",
        JReactNativeFeatureFlagsCxxInterop::enableLongTaskAPI),
      makeNativeMethod(
        "enableNativeCSSParsing",
        JReactNativeFeatureFlagsCxxInterop::enableNativeCSSParsing),
      makeNativeMethod(
        "enableNewBackgroundAndBorderDrawables",
        JReactNativeFeatureFlagsCxxInterop::enableNewBackgroundAndBorderDrawables),
      makeNativeMethod(
        "enablePropsUpdateReconciliationAndroid",
        JReactNativeFeatureFlagsCxxInterop::enablePropsUpdateReconciliationAndroid),
      makeNativeMethod(
        "enableReportEventPaintTime",
        JReactNativeFeatureFlagsCxxInterop::enableReportEventPaintTime),
      makeNativeMethod(
        "enableSynchronousStateUpdates",
        JReactNativeFeatureFlagsCxxInterop::enableSynchronousStateUpdates),
      makeNativeMethod(
        "enableUIConsistency",
        JReactNativeFeatureFlagsCxxInterop::enableUIConsistency),
      makeNativeMethod(
        "enableViewCulling",
        JReactNativeFeatureFlagsCxxInterop::enableViewCulling),
      makeNativeMethod(
        "enableViewRecycling",
        JReactNativeFeatureFlagsCxxInterop::enableViewRecycling),
      makeNativeMethod(
        "enableViewRecyclingForText",
        JReactNativeFeatureFlagsCxxInterop::enableViewRecyclingForText),
      makeNativeMethod(
        "enableViewRecyclingForView",
        JReactNativeFeatureFlagsCxxInterop::enableViewRecyclingForView),
      makeNativeMethod(
        "fixDifferentiatorEmittingUpdatesWithWrongParentTag",
        JReactNativeFeatureFlagsCxxInterop::fixDifferentiatorEmittingUpdatesWithWrongParentTag),
      makeNativeMethod(
        "fixMappingOfEventPrioritiesBetweenFabricAndReact",
        JReactNativeFeatureFlagsCxxInterop::fixMappingOfEventPrioritiesBetweenFabricAndReact),
      makeNativeMethod(
        "fixMountingCoordinatorReportedPendingTransactionsOnAndroid",
        JReactNativeFeatureFlagsCxxInterop::fixMountingCoordinatorReportedPendingTransactionsOnAndroid),
      makeNativeMethod(
        "fuseboxEnabledRelease",
        JReactNativeFeatureFlagsCxxInterop::fuseboxEnabledRelease),
      makeNativeMethod(
        "fuseboxNetworkInspectionEnabled",
        JReactNativeFeatureFlagsCxxInterop::fuseboxNetworkInspectionEnabled),
      makeNativeMethod(
        "lazyAnimationCallbacks",
        JReactNativeFeatureFlagsCxxInterop::lazyAnimationCallbacks),
      makeNativeMethod(
        "removeTurboModuleManagerDelegateMutex",
        JReactNativeFeatureFlagsCxxInterop::removeTurboModuleManagerDelegateMutex),
      makeNativeMethod(
        "throwExceptionInsteadOfDeadlockOnTurboModuleSetupDuringSyncRenderIOS",
        JReactNativeFeatureFlagsCxxInterop::throwExceptionInsteadOfDeadlockOnTurboModuleSetupDuringSyncRenderIOS),
      makeNativeMethod(
        "traceTurboModulePromiseRejectionsOnAndroid",
        JReactNativeFeatureFlagsCxxInterop::traceTurboModulePromiseRejectionsOnAndroid),
      makeNativeMethod(
        "useAlwaysAvailableJSErrorHandling",
        JReactNativeFeatureFlagsCxxInterop::useAlwaysAvailableJSErrorHandling),
      makeNativeMethod(
        "useEditTextStockAndroidFocusBehavior",
        JReactNativeFeatureFlagsCxxInterop::useEditTextStockAndroidFocusBehavior),
      makeNativeMethod(
        "useFabricInterop",
        JReactNativeFeatureFlagsCxxInterop::useFabricInterop),
      makeNativeMethod(
        "useNativeViewConfigsInBridgelessMode",
        JReactNativeFeatureFlagsCxxInterop::useNativeViewConfigsInBridgelessMode),
      makeNativeMethod(
        "useOptimizedEventBatchingOnAndroid",
        JReactNativeFeatureFlagsCxxInterop::useOptimizedEventBatchingOnAndroid),
      makeNativeMethod(
        "useRawPropsJsiValue",
        JReactNativeFeatureFlagsCxxInterop::useRawPropsJsiValue),
      makeNativeMethod(
        "useTurboModuleInterop",
        JReactNativeFeatureFlagsCxxInterop::useTurboModuleInterop),
      makeNativeMethod(
        "useTurboModules",
        JReactNativeFeatureFlagsCxxInterop::useTurboModules),
  });
}

} // namespace facebook::react<|MERGE_RESOLUTION|>--- conflicted
+++ resolved
@@ -4,11 +4,7 @@
  * This source code is licensed under the MIT license found in the
  * LICENSE file in the root directory of this source tree.
  *
-<<<<<<< HEAD
- * @generated SignedSource<<302696e8aac85fe4549efc79ca5ae903>>
-=======
- * @generated SignedSource<<14c3186a1395a23befb73fc9da972de7>>
->>>>>>> 0ade23d3
+ * @generated SignedSource<<96f6bc2f1af495aaed8d59b01f4258bc>>
  */
 
 /**
