--- conflicted
+++ resolved
@@ -4,11 +4,7 @@
  * This source code is licensed under the MIT license found in the
  * LICENSE file in the root directory of this source tree.
  *
-<<<<<<< HEAD
- * @generated SignedSource<<64cf0422c4fcec2c6d105f4b45a3e12c>>
-=======
- * @generated SignedSource<<fdb23cf034dea348c661f59718f07291>>
->>>>>>> 198adb47
+ * @generated SignedSource<<bb3ba6c3264b9b2db54aa0d7049c3cf8>>
  */
 
 /**
