--- conflicted
+++ resolved
@@ -4,11 +4,7 @@
  * This source code is licensed under the MIT license found in the
  * LICENSE file in the root directory of this source tree.
  *
-<<<<<<< HEAD
- * @generated SignedSource<<d0821fdf9c0ceb2560bb6f6b3cc6a544>>
-=======
- * @generated SignedSource<<8ecffdc9571b0f9e89c90b5f53fd17d8>>
->>>>>>> d631ec9a
+ * @generated SignedSource<<bd72e121a68dbdc896e9aaa1d8196e34>>
  */
 
 /**
@@ -106,11 +102,10 @@
   static bool enableLayoutAnimationsOnIOS(
     facebook::jni::alias_ref<JReactNativeFeatureFlagsCxxInterop>);
 
-<<<<<<< HEAD
   static bool enableLineHeightCenteringOnIOS(
-=======
+    facebook::jni::alias_ref<JReactNativeFeatureFlagsCxxInterop>);
+
   static bool enableMainQueueCoordinatorOnIOS(
->>>>>>> d631ec9a
     facebook::jni::alias_ref<JReactNativeFeatureFlagsCxxInterop>);
 
   static bool enableMainQueueModulesOnIOS(
