/*
 * Copyright (c) Meta Platforms, Inc. and affiliates.
 *
 * This source code is licensed under the MIT license found in the
 * LICENSE file in the root directory of this source tree.
 *
<<<<<<< HEAD
 * @generated SignedSource<<163a95ed00ceb9329cdef89ea6f0aa5f>>
=======
 * @generated SignedSource<<c89b15dbb7d1cec571eed1551e1b7162>>
>>>>>>> 7d2a7c93
 */

/**
 * IMPORTANT: Do NOT modify this file directly.
 *
 * To change the definition of the flags, edit
 *   packages/react-native/scripts/featureflags/ReactNativeFeatureFlags.config.js.
 *
 * To regenerate this code, run the following script from the repo root:
 *   yarn featureflags --update
 */

#pragma once

#include <fbjni/fbjni.h>
#include <jni.h>

namespace facebook::react {

class JReactNativeFeatureFlagsCxxInterop
    : public jni::JavaClass<JReactNativeFeatureFlagsCxxInterop> {
 public:
  constexpr static auto kJavaDescriptor =
      "Lcom/facebook/react/internal/featureflags/ReactNativeFeatureFlagsCxxInterop;";

  static bool commonTestFlag(
    facebook::jni::alias_ref<JReactNativeFeatureFlagsCxxInterop>);

  static bool cdpInteractionMetricsEnabled(
    facebook::jni::alias_ref<JReactNativeFeatureFlagsCxxInterop>);

  static bool cxxNativeAnimatedEnabled(
    facebook::jni::alias_ref<JReactNativeFeatureFlagsCxxInterop>);

  static bool disableEarlyViewCommandExecution(
    facebook::jni::alias_ref<JReactNativeFeatureFlagsCxxInterop>);

  static bool disableImageViewPreallocationAndroid(
    facebook::jni::alias_ref<JReactNativeFeatureFlagsCxxInterop>);

  static bool disableMountItemReorderingAndroid(
    facebook::jni::alias_ref<JReactNativeFeatureFlagsCxxInterop>);

  static bool disableOldAndroidAttachmentMetricsWorkarounds(
    facebook::jni::alias_ref<JReactNativeFeatureFlagsCxxInterop>);

  static bool disableSubviewClippingAndroid(
    facebook::jni::alias_ref<JReactNativeFeatureFlagsCxxInterop>);

  static bool disableTextLayoutManagerCacheAndroid(
    facebook::jni::alias_ref<JReactNativeFeatureFlagsCxxInterop>);

  static bool disableViewPreallocationAndroid(
    facebook::jni::alias_ref<JReactNativeFeatureFlagsCxxInterop>);

  static bool enableAccessibilityOrder(
    facebook::jni::alias_ref<JReactNativeFeatureFlagsCxxInterop>);

  static bool enableAccumulatedUpdatesInRawPropsAndroid(
    facebook::jni::alias_ref<JReactNativeFeatureFlagsCxxInterop>);

  static bool enableAndroidAntialiasedBorderRadiusClipping(
    facebook::jni::alias_ref<JReactNativeFeatureFlagsCxxInterop>);

  static bool enableAndroidLinearText(
    facebook::jni::alias_ref<JReactNativeFeatureFlagsCxxInterop>);

  static bool enableAndroidTextMeasurementOptimizations(
    facebook::jni::alias_ref<JReactNativeFeatureFlagsCxxInterop>);

  static bool enableBridgelessArchitecture(
    facebook::jni::alias_ref<JReactNativeFeatureFlagsCxxInterop>);

  static bool enableCppPropsIteratorSetter(
    facebook::jni::alias_ref<JReactNativeFeatureFlagsCxxInterop>);

  static bool enableCustomFocusSearchOnClippedElementsAndroid(
    facebook::jni::alias_ref<JReactNativeFeatureFlagsCxxInterop>);

  static bool enableDestroyShadowTreeRevisionAsync(
    facebook::jni::alias_ref<JReactNativeFeatureFlagsCxxInterop>);

  static bool enableDoubleMeasurementFixAndroid(
    facebook::jni::alias_ref<JReactNativeFeatureFlagsCxxInterop>);

  static bool enableEagerMainQueueModulesOnIOS(
    facebook::jni::alias_ref<JReactNativeFeatureFlagsCxxInterop>);

  static bool enableEagerRootViewAttachment(
    facebook::jni::alias_ref<JReactNativeFeatureFlagsCxxInterop>);

  static bool enableExclusivePropsUpdateAndroid(
    facebook::jni::alias_ref<JReactNativeFeatureFlagsCxxInterop>);

  static bool enableFabricLogs(
    facebook::jni::alias_ref<JReactNativeFeatureFlagsCxxInterop>);

  static bool enableFabricRenderer(
    facebook::jni::alias_ref<JReactNativeFeatureFlagsCxxInterop>);

  static bool enableFontScaleChangesUpdatingLayout(
    facebook::jni::alias_ref<JReactNativeFeatureFlagsCxxInterop>);

  static bool enableIOSTextBaselineOffsetPerLine(
    facebook::jni::alias_ref<JReactNativeFeatureFlagsCxxInterop>);

  static bool enableIOSViewClipToPaddingBox(
    facebook::jni::alias_ref<JReactNativeFeatureFlagsCxxInterop>);

  static bool enableImagePrefetchingAndroid(
    facebook::jni::alias_ref<JReactNativeFeatureFlagsCxxInterop>);

  static bool enableImagePrefetchingJNIBatchingAndroid(
    facebook::jni::alias_ref<JReactNativeFeatureFlagsCxxInterop>);

  static bool enableImagePrefetchingOnUiThreadAndroid(
    facebook::jni::alias_ref<JReactNativeFeatureFlagsCxxInterop>);

  static bool enableImmediateUpdateModeForContentOffsetChanges(
    facebook::jni::alias_ref<JReactNativeFeatureFlagsCxxInterop>);

  static bool enableImperativeFocus(
    facebook::jni::alias_ref<JReactNativeFeatureFlagsCxxInterop>);

  static bool enableInteropViewManagerClassLookUpOptimizationIOS(
    facebook::jni::alias_ref<JReactNativeFeatureFlagsCxxInterop>);

  static bool enableIntersectionObserverByDefault(
    facebook::jni::alias_ref<JReactNativeFeatureFlagsCxxInterop>);

  static bool enableKeyEvents(
    facebook::jni::alias_ref<JReactNativeFeatureFlagsCxxInterop>);

  static bool enableLayoutAnimationsOnAndroid(
    facebook::jni::alias_ref<JReactNativeFeatureFlagsCxxInterop>);

  static bool enableLayoutAnimationsOnIOS(
    facebook::jni::alias_ref<JReactNativeFeatureFlagsCxxInterop>);

  static bool enableLineHeightCenteringOnIOS(
    facebook::jni::alias_ref<JReactNativeFeatureFlagsCxxInterop>);

  static bool enableMainQueueCoordinatorOnIOS(
    facebook::jni::alias_ref<JReactNativeFeatureFlagsCxxInterop>);

  static bool enableModuleArgumentNSNullConversionIOS(
    facebook::jni::alias_ref<JReactNativeFeatureFlagsCxxInterop>);

  static bool enableNativeCSSParsing(
    facebook::jni::alias_ref<JReactNativeFeatureFlagsCxxInterop>);

  static bool enableNetworkEventReporting(
    facebook::jni::alias_ref<JReactNativeFeatureFlagsCxxInterop>);

  static bool enablePreparedTextLayout(
    facebook::jni::alias_ref<JReactNativeFeatureFlagsCxxInterop>);

  static bool enablePropsUpdateReconciliationAndroid(
    facebook::jni::alias_ref<JReactNativeFeatureFlagsCxxInterop>);

  static bool enableSwiftUIBasedFilters(
    facebook::jni::alias_ref<JReactNativeFeatureFlagsCxxInterop>);

  static bool enableViewCulling(
    facebook::jni::alias_ref<JReactNativeFeatureFlagsCxxInterop>);

  static bool enableViewRecycling(
    facebook::jni::alias_ref<JReactNativeFeatureFlagsCxxInterop>);

  static bool enableViewRecyclingForImage(
    facebook::jni::alias_ref<JReactNativeFeatureFlagsCxxInterop>);

  static bool enableViewRecyclingForScrollView(
    facebook::jni::alias_ref<JReactNativeFeatureFlagsCxxInterop>);

  static bool enableViewRecyclingForText(
    facebook::jni::alias_ref<JReactNativeFeatureFlagsCxxInterop>);

  static bool enableViewRecyclingForView(
    facebook::jni::alias_ref<JReactNativeFeatureFlagsCxxInterop>);

  static bool enableVirtualViewContainerStateExperimental(
    facebook::jni::alias_ref<JReactNativeFeatureFlagsCxxInterop>);

  static bool enableVirtualViewDebugFeatures(
    facebook::jni::alias_ref<JReactNativeFeatureFlagsCxxInterop>);

  static bool enableVirtualViewRenderState(
    facebook::jni::alias_ref<JReactNativeFeatureFlagsCxxInterop>);

  static bool enableVirtualViewWindowFocusDetection(
    facebook::jni::alias_ref<JReactNativeFeatureFlagsCxxInterop>);

  static bool enableWebPerformanceAPIsByDefault(
    facebook::jni::alias_ref<JReactNativeFeatureFlagsCxxInterop>);

  static bool fixMappingOfEventPrioritiesBetweenFabricAndReact(
    facebook::jni::alias_ref<JReactNativeFeatureFlagsCxxInterop>);

  static bool fixTextClippingAndroid15useBoundsForWidth(
    facebook::jni::alias_ref<JReactNativeFeatureFlagsCxxInterop>);

  static bool fuseboxAssertSingleHostState(
    facebook::jni::alias_ref<JReactNativeFeatureFlagsCxxInterop>);

  static bool fuseboxEnabledRelease(
    facebook::jni::alias_ref<JReactNativeFeatureFlagsCxxInterop>);

  static bool fuseboxNetworkInspectionEnabled(
    facebook::jni::alias_ref<JReactNativeFeatureFlagsCxxInterop>);

  static bool hideOffscreenVirtualViewsOnIOS(
    facebook::jni::alias_ref<JReactNativeFeatureFlagsCxxInterop>);

  static bool overrideBySynchronousMountPropsAtMountingAndroid(
    facebook::jni::alias_ref<JReactNativeFeatureFlagsCxxInterop>);

  static bool perfIssuesEnabled(
    facebook::jni::alias_ref<JReactNativeFeatureFlagsCxxInterop>);

  static bool perfMonitorV2Enabled(
    facebook::jni::alias_ref<JReactNativeFeatureFlagsCxxInterop>);

  static double preparedTextCacheSize(
    facebook::jni::alias_ref<JReactNativeFeatureFlagsCxxInterop>);

  static bool preventShadowTreeCommitExhaustion(
    facebook::jni::alias_ref<JReactNativeFeatureFlagsCxxInterop>);

  static bool shouldPressibilityUseW3CPointerEventsForHover(
    facebook::jni::alias_ref<JReactNativeFeatureFlagsCxxInterop>);

  static bool shouldResetClickableWhenRecyclingView(
    facebook::jni::alias_ref<JReactNativeFeatureFlagsCxxInterop>);

  static bool shouldResetOnClickListenerWhenRecyclingView(
    facebook::jni::alias_ref<JReactNativeFeatureFlagsCxxInterop>);

  static bool shouldSetEnabledBasedOnAccessibilityState(
    facebook::jni::alias_ref<JReactNativeFeatureFlagsCxxInterop>);

  static bool shouldSetIsClickableByDefault(
    facebook::jni::alias_ref<JReactNativeFeatureFlagsCxxInterop>);

  static bool shouldTriggerResponderTransferOnScrollAndroid(
    facebook::jni::alias_ref<JReactNativeFeatureFlagsCxxInterop>);

  static bool skipActivityIdentityAssertionOnHostPause(
    facebook::jni::alias_ref<JReactNativeFeatureFlagsCxxInterop>);

  static bool traceTurboModulePromiseRejectionsOnAndroid(
    facebook::jni::alias_ref<JReactNativeFeatureFlagsCxxInterop>);

  static bool updateRuntimeShadowNodeReferencesOnCommit(
    facebook::jni::alias_ref<JReactNativeFeatureFlagsCxxInterop>);

  static bool useAlwaysAvailableJSErrorHandling(
    facebook::jni::alias_ref<JReactNativeFeatureFlagsCxxInterop>);

  static bool useFabricInterop(
    facebook::jni::alias_ref<JReactNativeFeatureFlagsCxxInterop>);

  static bool useNativeEqualsInNativeReadableArrayAndroid(
    facebook::jni::alias_ref<JReactNativeFeatureFlagsCxxInterop>);

  static bool useNativeTransformHelperAndroid(
    facebook::jni::alias_ref<JReactNativeFeatureFlagsCxxInterop>);

  static bool useNativeViewConfigsInBridgelessMode(
    facebook::jni::alias_ref<JReactNativeFeatureFlagsCxxInterop>);

  static bool useRawPropsJsiValue(
    facebook::jni::alias_ref<JReactNativeFeatureFlagsCxxInterop>);

  static bool useShadowNodeStateOnClone(
    facebook::jni::alias_ref<JReactNativeFeatureFlagsCxxInterop>);

  static bool useSharedAnimatedBackend(
    facebook::jni::alias_ref<JReactNativeFeatureFlagsCxxInterop>);

  static bool useTraitHiddenOnAndroid(
    facebook::jni::alias_ref<JReactNativeFeatureFlagsCxxInterop>);

  static bool useTurboModuleInterop(
    facebook::jni::alias_ref<JReactNativeFeatureFlagsCxxInterop>);

  static bool useTurboModules(
    facebook::jni::alias_ref<JReactNativeFeatureFlagsCxxInterop>);

  static double viewCullingOutsetRatio(
    facebook::jni::alias_ref<JReactNativeFeatureFlagsCxxInterop>);

  static double virtualViewHysteresisRatio(
    facebook::jni::alias_ref<JReactNativeFeatureFlagsCxxInterop>);

  static double virtualViewPrerenderRatio(
    facebook::jni::alias_ref<JReactNativeFeatureFlagsCxxInterop>);

  static void override(
      facebook::jni::alias_ref<JReactNativeFeatureFlagsCxxInterop>,
      jni::alias_ref<jobject> provider);

  static void dangerouslyReset(
      facebook::jni::alias_ref<JReactNativeFeatureFlagsCxxInterop>);

  static jni::local_ref<jstring> dangerouslyForceOverride(
      facebook::jni::alias_ref<JReactNativeFeatureFlagsCxxInterop>,
      jni::alias_ref<jobject> provider);

  static void registerNatives();
};

} // namespace facebook::react<|MERGE_RESOLUTION|>--- conflicted
+++ resolved
@@ -4,11 +4,7 @@
  * This source code is licensed under the MIT license found in the
  * LICENSE file in the root directory of this source tree.
  *
-<<<<<<< HEAD
  * @generated SignedSource<<163a95ed00ceb9329cdef89ea6f0aa5f>>
-=======
- * @generated SignedSource<<c89b15dbb7d1cec571eed1551e1b7162>>
->>>>>>> 7d2a7c93
  */
 
 /**
