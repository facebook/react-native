/*
 * Copyright (c) Meta Platforms, Inc. and affiliates.
 *
 * This source code is licensed under the MIT license found in the
 * LICENSE file in the root directory of this source tree.
 *
<<<<<<< HEAD
 * @generated SignedSource<<43789a3d83cc0c27e823a1979607601d>>
=======
 * @generated SignedSource<<cf7e9685a1739386706934b8c249ed03>>
>>>>>>> c832f94c
 */

/**
 * IMPORTANT: Do NOT modify this file directly.
 *
 * To change the definition of the flags, edit
 *   packages/react-native/scripts/featureflags/ReactNativeFeatureFlags.config.js.
 *
 * To regenerate this code, run the following script from the repo root:
 *   yarn featureflags --update
 */

#pragma once

#include <fbjni/fbjni.h>
#include <jni.h>

namespace facebook::react {

class JReactNativeFeatureFlagsCxxInterop
    : public jni::JavaClass<JReactNativeFeatureFlagsCxxInterop> {
 public:
  constexpr static auto kJavaDescriptor =
      "Lcom/facebook/react/internal/featureflags/ReactNativeFeatureFlagsCxxInterop;";

  static bool commonTestFlag(
    facebook::jni::alias_ref<JReactNativeFeatureFlagsCxxInterop>);

  static bool completeReactInstanceCreationOnBgThreadOnAndroid(
    facebook::jni::alias_ref<JReactNativeFeatureFlagsCxxInterop>);

  static bool disableEventLoopOnBridgeless(
    facebook::jni::alias_ref<JReactNativeFeatureFlagsCxxInterop>);

  static bool disableMountItemReorderingAndroid(
    facebook::jni::alias_ref<JReactNativeFeatureFlagsCxxInterop>);

  static bool enableAlignItemsBaselineOnFabricIOS(
    facebook::jni::alias_ref<JReactNativeFeatureFlagsCxxInterop>);

  static bool enableAndroidLineHeightCentering(
    facebook::jni::alias_ref<JReactNativeFeatureFlagsCxxInterop>);

  static bool enableBridgelessArchitecture(
    facebook::jni::alias_ref<JReactNativeFeatureFlagsCxxInterop>);

  static bool enableCppPropsIteratorSetter(
    facebook::jni::alias_ref<JReactNativeFeatureFlagsCxxInterop>);

  static bool enableDeletionOfUnmountedViews(
    facebook::jni::alias_ref<JReactNativeFeatureFlagsCxxInterop>);

  static bool enableEagerRootViewAttachment(
    facebook::jni::alias_ref<JReactNativeFeatureFlagsCxxInterop>);

  static bool enableEventEmitterRetentionDuringGesturesOnAndroid(
    facebook::jni::alias_ref<JReactNativeFeatureFlagsCxxInterop>);

  static bool enableFabricLogs(
    facebook::jni::alias_ref<JReactNativeFeatureFlagsCxxInterop>);

  static bool enableFabricRenderer(
    facebook::jni::alias_ref<JReactNativeFeatureFlagsCxxInterop>);

  static bool enableFixForViewCommandRace(
    facebook::jni::alias_ref<JReactNativeFeatureFlagsCxxInterop>);

  static bool enableGranularShadowTreeStateReconciliation(
    facebook::jni::alias_ref<JReactNativeFeatureFlagsCxxInterop>);

  static bool enableIOSViewClipToPaddingBox(
    facebook::jni::alias_ref<JReactNativeFeatureFlagsCxxInterop>);

  static bool enableImagePrefetchingAndroid(
    facebook::jni::alias_ref<JReactNativeFeatureFlagsCxxInterop>);

  static bool enableLayoutAnimationsOnAndroid(
    facebook::jni::alias_ref<JReactNativeFeatureFlagsCxxInterop>);

  static bool enableLayoutAnimationsOnIOS(
    facebook::jni::alias_ref<JReactNativeFeatureFlagsCxxInterop>);

  static bool enableLineHeightCenteringOnAndroid(
    facebook::jni::alias_ref<JReactNativeFeatureFlagsCxxInterop>);

  static bool enableLineHeightCenteringOnIOS(
    facebook::jni::alias_ref<JReactNativeFeatureFlagsCxxInterop>);

  static bool enableLongTaskAPI(
    facebook::jni::alias_ref<JReactNativeFeatureFlagsCxxInterop>);

  static bool enableNewBackgroundAndBorderDrawables(
    facebook::jni::alias_ref<JReactNativeFeatureFlagsCxxInterop>);

  static bool enablePreciseSchedulingForPremountItemsOnAndroid(
    facebook::jni::alias_ref<JReactNativeFeatureFlagsCxxInterop>);

  static bool enablePropsUpdateReconciliationAndroid(
    facebook::jni::alias_ref<JReactNativeFeatureFlagsCxxInterop>);

  static bool enableReportEventPaintTime(
    facebook::jni::alias_ref<JReactNativeFeatureFlagsCxxInterop>);

  static bool enableSynchronousStateUpdates(
    facebook::jni::alias_ref<JReactNativeFeatureFlagsCxxInterop>);

  static bool enableUIConsistency(
    facebook::jni::alias_ref<JReactNativeFeatureFlagsCxxInterop>);

  static bool enableViewRecycling(
    facebook::jni::alias_ref<JReactNativeFeatureFlagsCxxInterop>);

  static bool excludeYogaFromRawProps(
    facebook::jni::alias_ref<JReactNativeFeatureFlagsCxxInterop>);

  static bool fixDifferentiatorEmittingUpdatesWithWrongParentTag(
    facebook::jni::alias_ref<JReactNativeFeatureFlagsCxxInterop>);

  static bool fixMappingOfEventPrioritiesBetweenFabricAndReact(
    facebook::jni::alias_ref<JReactNativeFeatureFlagsCxxInterop>);

  static bool fixMountingCoordinatorReportedPendingTransactionsOnAndroid(
    facebook::jni::alias_ref<JReactNativeFeatureFlagsCxxInterop>);

  static bool fuseboxEnabledDebug(
    facebook::jni::alias_ref<JReactNativeFeatureFlagsCxxInterop>);

  static bool fuseboxEnabledRelease(
    facebook::jni::alias_ref<JReactNativeFeatureFlagsCxxInterop>);

  static bool initEagerTurboModulesOnNativeModulesQueueAndroid(
    facebook::jni::alias_ref<JReactNativeFeatureFlagsCxxInterop>);

  static bool lazyAnimationCallbacks(
    facebook::jni::alias_ref<JReactNativeFeatureFlagsCxxInterop>);

  static bool loadVectorDrawablesOnImages(
    facebook::jni::alias_ref<JReactNativeFeatureFlagsCxxInterop>);

  static bool traceTurboModulePromiseRejectionsOnAndroid(
    facebook::jni::alias_ref<JReactNativeFeatureFlagsCxxInterop>);

  static bool useAlwaysAvailableJSErrorHandling(
    facebook::jni::alias_ref<JReactNativeFeatureFlagsCxxInterop>);

  static bool useFabricInterop(
    facebook::jni::alias_ref<JReactNativeFeatureFlagsCxxInterop>);

  static bool useImmediateExecutorInAndroidBridgeless(
    facebook::jni::alias_ref<JReactNativeFeatureFlagsCxxInterop>);

  static bool useNativeViewConfigsInBridgelessMode(
    facebook::jni::alias_ref<JReactNativeFeatureFlagsCxxInterop>);

  static bool useOptimisedViewPreallocationOnAndroid(
    facebook::jni::alias_ref<JReactNativeFeatureFlagsCxxInterop>);

  static bool useOptimizedEventBatchingOnAndroid(
    facebook::jni::alias_ref<JReactNativeFeatureFlagsCxxInterop>);

  static bool useRawPropsJsiValue(
    facebook::jni::alias_ref<JReactNativeFeatureFlagsCxxInterop>);

  static bool useRuntimeShadowNodeReferenceUpdate(
    facebook::jni::alias_ref<JReactNativeFeatureFlagsCxxInterop>);

  static bool useTurboModuleInterop(
    facebook::jni::alias_ref<JReactNativeFeatureFlagsCxxInterop>);

  static bool useTurboModules(
    facebook::jni::alias_ref<JReactNativeFeatureFlagsCxxInterop>);

  static void override(
      facebook::jni::alias_ref<JReactNativeFeatureFlagsCxxInterop>,
      jni::alias_ref<jobject> provider);

  static void dangerouslyReset(
      facebook::jni::alias_ref<JReactNativeFeatureFlagsCxxInterop>);

  static jni::local_ref<jstring> dangerouslyForceOverride(
      facebook::jni::alias_ref<JReactNativeFeatureFlagsCxxInterop>,
      jni::alias_ref<jobject> provider);

  static void registerNatives();
};

} // namespace facebook::react<|MERGE_RESOLUTION|>--- conflicted
+++ resolved
@@ -4,11 +4,7 @@
  * This source code is licensed under the MIT license found in the
  * LICENSE file in the root directory of this source tree.
  *
-<<<<<<< HEAD
- * @generated SignedSource<<43789a3d83cc0c27e823a1979607601d>>
-=======
- * @generated SignedSource<<cf7e9685a1739386706934b8c249ed03>>
->>>>>>> c832f94c
+ * @generated SignedSource<<203906cbf1ca482fc8700003837e13cf>>
  */
 
 /**
