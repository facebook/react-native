/*
 * Copyright (c) Meta Platforms, Inc. and affiliates.
 *
 * This source code is licensed under the MIT license found in the
 * LICENSE file in the root directory of this source tree.
 *
<<<<<<< HEAD
 * @generated SignedSource<<c5675057011564f30b330599cd1dd029>>
=======
 * @generated SignedSource<<a5ab0022f6a01bd6e929d36d9d87db10>>
>>>>>>> 8d8cb718
 */

/**
 * IMPORTANT: Do NOT modify this file directly.
 *
 * To change the definition of the flags, edit
 *   packages/react-native/scripts/featureflags/ReactNativeFeatureFlags.config.js.
 *
 * To regenerate this code, run the following script from the repo root:
 *   yarn featureflags --update
 */

#pragma once

#include <fbjni/fbjni.h>
#include <jni.h>

namespace facebook::react {

class JReactNativeFeatureFlagsCxxInterop
    : public jni::JavaClass<JReactNativeFeatureFlagsCxxInterop> {
 public:
  constexpr static auto kJavaDescriptor =
      "Lcom/facebook/react/internal/featureflags/ReactNativeFeatureFlagsCxxInterop;";

  static bool commonTestFlag(
    facebook::jni::alias_ref<JReactNativeFeatureFlagsCxxInterop>);

  static bool animatedShouldSignalBatch(
    facebook::jni::alias_ref<JReactNativeFeatureFlagsCxxInterop>);

  static bool avoidCeilingAvailableAndroidTextWidth(
    facebook::jni::alias_ref<JReactNativeFeatureFlagsCxxInterop>);

  static bool cxxNativeAnimatedEnabled(
    facebook::jni::alias_ref<JReactNativeFeatureFlagsCxxInterop>);

  static bool disableMainQueueSyncDispatchIOS(
    facebook::jni::alias_ref<JReactNativeFeatureFlagsCxxInterop>);

  static bool disableMountItemReorderingAndroid(
    facebook::jni::alias_ref<JReactNativeFeatureFlagsCxxInterop>);

  static bool enableAccessibilityOrder(
    facebook::jni::alias_ref<JReactNativeFeatureFlagsCxxInterop>);

  static bool enableAccumulatedUpdatesInRawPropsAndroid(
    facebook::jni::alias_ref<JReactNativeFeatureFlagsCxxInterop>);

  static bool enableBridgelessArchitecture(
    facebook::jni::alias_ref<JReactNativeFeatureFlagsCxxInterop>);

  static bool enableCppPropsIteratorSetter(
    facebook::jni::alias_ref<JReactNativeFeatureFlagsCxxInterop>);

  static bool enableCustomFocusSearchOnClippedElementsAndroid(
    facebook::jni::alias_ref<JReactNativeFeatureFlagsCxxInterop>);

  static bool enableDestroyShadowTreeRevisionAsync(
    facebook::jni::alias_ref<JReactNativeFeatureFlagsCxxInterop>);

  static bool enableDoubleMeasurementFixAndroid(
    facebook::jni::alias_ref<JReactNativeFeatureFlagsCxxInterop>);

  static bool enableEagerRootViewAttachment(
    facebook::jni::alias_ref<JReactNativeFeatureFlagsCxxInterop>);

  static bool enableFabricLogs(
    facebook::jni::alias_ref<JReactNativeFeatureFlagsCxxInterop>);

  static bool enableFabricRenderer(
    facebook::jni::alias_ref<JReactNativeFeatureFlagsCxxInterop>);

  static bool enableFixForParentTagDuringReparenting(
    facebook::jni::alias_ref<JReactNativeFeatureFlagsCxxInterop>);

  static bool enableFontScaleChangesUpdatingLayout(
    facebook::jni::alias_ref<JReactNativeFeatureFlagsCxxInterop>);

  static bool enableIOSViewClipToPaddingBox(
    facebook::jni::alias_ref<JReactNativeFeatureFlagsCxxInterop>);

  static bool enableLayoutAnimationsOnAndroid(
    facebook::jni::alias_ref<JReactNativeFeatureFlagsCxxInterop>);

  static bool enableLayoutAnimationsOnIOS(
    facebook::jni::alias_ref<JReactNativeFeatureFlagsCxxInterop>);

  static bool enableMainQueueModulesOnIOS(
    facebook::jni::alias_ref<JReactNativeFeatureFlagsCxxInterop>);

  static bool enableModuleArgumentNSNullConversionIOS(
    facebook::jni::alias_ref<JReactNativeFeatureFlagsCxxInterop>);

  static bool enableNativeCSSParsing(
    facebook::jni::alias_ref<JReactNativeFeatureFlagsCxxInterop>);

  static bool enableNetworkEventReporting(
    facebook::jni::alias_ref<JReactNativeFeatureFlagsCxxInterop>);

  static bool enableNewBackgroundAndBorderDrawables(
    facebook::jni::alias_ref<JReactNativeFeatureFlagsCxxInterop>);

  static bool enablePreparedTextLayout(
    facebook::jni::alias_ref<JReactNativeFeatureFlagsCxxInterop>);

  static bool enablePropsUpdateReconciliationAndroid(
    facebook::jni::alias_ref<JReactNativeFeatureFlagsCxxInterop>);

  static bool enableResourceTimingAPI(
    facebook::jni::alias_ref<JReactNativeFeatureFlagsCxxInterop>);

  static bool enableSynchronousStateUpdates(
    facebook::jni::alias_ref<JReactNativeFeatureFlagsCxxInterop>);

  static bool enableViewCulling(
    facebook::jni::alias_ref<JReactNativeFeatureFlagsCxxInterop>);

  static bool enableViewRecycling(
    facebook::jni::alias_ref<JReactNativeFeatureFlagsCxxInterop>);

  static bool enableViewRecyclingForText(
    facebook::jni::alias_ref<JReactNativeFeatureFlagsCxxInterop>);

  static bool enableViewRecyclingForView(
    facebook::jni::alias_ref<JReactNativeFeatureFlagsCxxInterop>);

  static bool fixMappingOfEventPrioritiesBetweenFabricAndReact(
    facebook::jni::alias_ref<JReactNativeFeatureFlagsCxxInterop>);

  static bool fuseboxEnabledRelease(
    facebook::jni::alias_ref<JReactNativeFeatureFlagsCxxInterop>);

  static bool fuseboxNetworkInspectionEnabled(
    facebook::jni::alias_ref<JReactNativeFeatureFlagsCxxInterop>);

  static bool incorporateMaxLinesDuringAndroidLayout(
    facebook::jni::alias_ref<JReactNativeFeatureFlagsCxxInterop>);

  static bool traceTurboModulePromiseRejectionsOnAndroid(
    facebook::jni::alias_ref<JReactNativeFeatureFlagsCxxInterop>);

  static bool updateRuntimeShadowNodeReferencesOnCommit(
    facebook::jni::alias_ref<JReactNativeFeatureFlagsCxxInterop>);

  static bool useAlwaysAvailableJSErrorHandling(
    facebook::jni::alias_ref<JReactNativeFeatureFlagsCxxInterop>);

  static bool useAndroidTextLayoutWidthDirectly(
    facebook::jni::alias_ref<JReactNativeFeatureFlagsCxxInterop>);

  static bool useFabricInterop(
    facebook::jni::alias_ref<JReactNativeFeatureFlagsCxxInterop>);

  static bool useNativeViewConfigsInBridgelessMode(
    facebook::jni::alias_ref<JReactNativeFeatureFlagsCxxInterop>);

  static bool useOptimizedEventBatchingOnAndroid(
    facebook::jni::alias_ref<JReactNativeFeatureFlagsCxxInterop>);

  static bool useRawPropsJsiValue(
    facebook::jni::alias_ref<JReactNativeFeatureFlagsCxxInterop>);

  static bool useShadowNodeStateOnClone(
    facebook::jni::alias_ref<JReactNativeFeatureFlagsCxxInterop>);

  static bool useTurboModuleInterop(
    facebook::jni::alias_ref<JReactNativeFeatureFlagsCxxInterop>);

  static bool useTurboModules(
    facebook::jni::alias_ref<JReactNativeFeatureFlagsCxxInterop>);

  static void override(
      facebook::jni::alias_ref<JReactNativeFeatureFlagsCxxInterop>,
      jni::alias_ref<jobject> provider);

  static void dangerouslyReset(
      facebook::jni::alias_ref<JReactNativeFeatureFlagsCxxInterop>);

  static jni::local_ref<jstring> dangerouslyForceOverride(
      facebook::jni::alias_ref<JReactNativeFeatureFlagsCxxInterop>,
      jni::alias_ref<jobject> provider);

  static void registerNatives();
};

} // namespace facebook::react<|MERGE_RESOLUTION|>--- conflicted
+++ resolved
@@ -4,11 +4,7 @@
  * This source code is licensed under the MIT license found in the
  * LICENSE file in the root directory of this source tree.
  *
-<<<<<<< HEAD
- * @generated SignedSource<<c5675057011564f30b330599cd1dd029>>
-=======
  * @generated SignedSource<<a5ab0022f6a01bd6e929d36d9d87db10>>
->>>>>>> 8d8cb718
  */
 
 /**
@@ -98,9 +94,6 @@
     facebook::jni::alias_ref<JReactNativeFeatureFlagsCxxInterop>);
 
   static bool enableMainQueueModulesOnIOS(
-    facebook::jni::alias_ref<JReactNativeFeatureFlagsCxxInterop>);
-
-  static bool enableModuleArgumentNSNullConversionIOS(
     facebook::jni::alias_ref<JReactNativeFeatureFlagsCxxInterop>);
 
   static bool enableNativeCSSParsing(
