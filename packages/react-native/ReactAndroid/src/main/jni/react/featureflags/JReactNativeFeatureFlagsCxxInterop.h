/*
 * Copyright (c) Meta Platforms, Inc. and affiliates.
 *
 * This source code is licensed under the MIT license found in the
 * LICENSE file in the root directory of this source tree.
 *
<<<<<<< HEAD
 * @generated SignedSource<<f7422721ea06c02d3341e097bc434edb>>
=======
 * @generated SignedSource<<d6cf1ed76520eaba054154df329b383b>>
>>>>>>> 1a9adfba
 */

/**
 * IMPORTANT: Do NOT modify this file directly.
 *
 * To change the definition of the flags, edit
 *   packages/react-native/scripts/featureflags/ReactNativeFeatureFlags.config.js.
 *
 * To regenerate this code, run the following script from the repo root:
 *   yarn featureflags --update
 */

#pragma once

#include <fbjni/fbjni.h>
#include <jni.h>

namespace facebook::react {

class JReactNativeFeatureFlagsCxxInterop
    : public jni::JavaClass<JReactNativeFeatureFlagsCxxInterop> {
 public:
  constexpr static auto kJavaDescriptor =
      "Lcom/facebook/react/internal/featureflags/ReactNativeFeatureFlagsCxxInterop;";

  static bool commonTestFlag(
    facebook::jni::alias_ref<JReactNativeFeatureFlagsCxxInterop>);

  static bool disableMountItemReorderingAndroid(
    facebook::jni::alias_ref<JReactNativeFeatureFlagsCxxInterop>);

  static bool enableAccumulatedUpdatesInRawPropsAndroid(
    facebook::jni::alias_ref<JReactNativeFeatureFlagsCxxInterop>);

  static bool enableBridgelessArchitecture(
    facebook::jni::alias_ref<JReactNativeFeatureFlagsCxxInterop>);

  static bool enableCppPropsIteratorSetter(
    facebook::jni::alias_ref<JReactNativeFeatureFlagsCxxInterop>);

  static bool enableEagerRootViewAttachment(
    facebook::jni::alias_ref<JReactNativeFeatureFlagsCxxInterop>);

  static bool enableFabricLogs(
    facebook::jni::alias_ref<JReactNativeFeatureFlagsCxxInterop>);

  static bool enableFabricRenderer(
    facebook::jni::alias_ref<JReactNativeFeatureFlagsCxxInterop>);

  static bool enableIOSViewClipToPaddingBox(
    facebook::jni::alias_ref<JReactNativeFeatureFlagsCxxInterop>);

  static bool enableImagePrefetchingAndroid(
    facebook::jni::alias_ref<JReactNativeFeatureFlagsCxxInterop>);

  static bool enableJSRuntimeGCOnMemoryPressureOnIOS(
    facebook::jni::alias_ref<JReactNativeFeatureFlagsCxxInterop>);

  static bool enableLayoutAnimationsOnAndroid(
    facebook::jni::alias_ref<JReactNativeFeatureFlagsCxxInterop>);

  static bool enableLayoutAnimationsOnIOS(
    facebook::jni::alias_ref<JReactNativeFeatureFlagsCxxInterop>);

  static bool enableLineHeightCenteringOnIOS(
    facebook::jni::alias_ref<JReactNativeFeatureFlagsCxxInterop>);

  static bool enableLongTaskAPI(
    facebook::jni::alias_ref<JReactNativeFeatureFlagsCxxInterop>);

  static bool enableNativeCSSParsing(
    facebook::jni::alias_ref<JReactNativeFeatureFlagsCxxInterop>);

  static bool enableNewBackgroundAndBorderDrawables(
    facebook::jni::alias_ref<JReactNativeFeatureFlagsCxxInterop>);

  static bool enablePropsUpdateReconciliationAndroid(
    facebook::jni::alias_ref<JReactNativeFeatureFlagsCxxInterop>);

  static bool enableReportEventPaintTime(
    facebook::jni::alias_ref<JReactNativeFeatureFlagsCxxInterop>);

  static bool enableSynchronousStateUpdates(
    facebook::jni::alias_ref<JReactNativeFeatureFlagsCxxInterop>);

  static bool enableUIConsistency(
    facebook::jni::alias_ref<JReactNativeFeatureFlagsCxxInterop>);

  static bool enableViewCulling(
    facebook::jni::alias_ref<JReactNativeFeatureFlagsCxxInterop>);

  static bool enableViewRecycling(
    facebook::jni::alias_ref<JReactNativeFeatureFlagsCxxInterop>);

  static bool enableViewRecyclingForText(
    facebook::jni::alias_ref<JReactNativeFeatureFlagsCxxInterop>);

  static bool enableViewRecyclingForView(
    facebook::jni::alias_ref<JReactNativeFeatureFlagsCxxInterop>);

  static bool excludeYogaFromRawProps(
    facebook::jni::alias_ref<JReactNativeFeatureFlagsCxxInterop>);

  static bool fixDifferentiatorEmittingUpdatesWithWrongParentTag(
    facebook::jni::alias_ref<JReactNativeFeatureFlagsCxxInterop>);

  static bool fixMappingOfEventPrioritiesBetweenFabricAndReact(
    facebook::jni::alias_ref<JReactNativeFeatureFlagsCxxInterop>);

  static bool fixMountingCoordinatorReportedPendingTransactionsOnAndroid(
    facebook::jni::alias_ref<JReactNativeFeatureFlagsCxxInterop>);

  static bool fuseboxEnabledRelease(
    facebook::jni::alias_ref<JReactNativeFeatureFlagsCxxInterop>);

  static bool fuseboxNetworkInspectionEnabled(
    facebook::jni::alias_ref<JReactNativeFeatureFlagsCxxInterop>);

  static bool lazyAnimationCallbacks(
    facebook::jni::alias_ref<JReactNativeFeatureFlagsCxxInterop>);

  static bool removeTurboModuleManagerDelegateMutex(
    facebook::jni::alias_ref<JReactNativeFeatureFlagsCxxInterop>);

  static bool throwExceptionInsteadOfDeadlockOnTurboModuleSetupDuringSyncRenderIOS(
    facebook::jni::alias_ref<JReactNativeFeatureFlagsCxxInterop>);

  static bool traceTurboModulePromiseRejectionsOnAndroid(
    facebook::jni::alias_ref<JReactNativeFeatureFlagsCxxInterop>);

  static bool useAlwaysAvailableJSErrorHandling(
    facebook::jni::alias_ref<JReactNativeFeatureFlagsCxxInterop>);

  static bool useEditTextStockAndroidFocusBehavior(
    facebook::jni::alias_ref<JReactNativeFeatureFlagsCxxInterop>);

  static bool useFabricInterop(
    facebook::jni::alias_ref<JReactNativeFeatureFlagsCxxInterop>);

  static bool useNativeViewConfigsInBridgelessMode(
    facebook::jni::alias_ref<JReactNativeFeatureFlagsCxxInterop>);

  static bool useOptimizedEventBatchingOnAndroid(
    facebook::jni::alias_ref<JReactNativeFeatureFlagsCxxInterop>);

  static bool useRawPropsJsiValue(
    facebook::jni::alias_ref<JReactNativeFeatureFlagsCxxInterop>);

  static bool useTurboModuleInterop(
    facebook::jni::alias_ref<JReactNativeFeatureFlagsCxxInterop>);

  static bool useTurboModules(
    facebook::jni::alias_ref<JReactNativeFeatureFlagsCxxInterop>);

  static void override(
      facebook::jni::alias_ref<JReactNativeFeatureFlagsCxxInterop>,
      jni::alias_ref<jobject> provider);

  static void dangerouslyReset(
      facebook::jni::alias_ref<JReactNativeFeatureFlagsCxxInterop>);

  static jni::local_ref<jstring> dangerouslyForceOverride(
      facebook::jni::alias_ref<JReactNativeFeatureFlagsCxxInterop>,
      jni::alias_ref<jobject> provider);

  static void registerNatives();
};

} // namespace facebook::react<|MERGE_RESOLUTION|>--- conflicted
+++ resolved
@@ -4,11 +4,7 @@
  * This source code is licensed under the MIT license found in the
  * LICENSE file in the root directory of this source tree.
  *
-<<<<<<< HEAD
- * @generated SignedSource<<f7422721ea06c02d3341e097bc434edb>>
-=======
- * @generated SignedSource<<d6cf1ed76520eaba054154df329b383b>>
->>>>>>> 1a9adfba
+ * @generated SignedSource<<a0f6e4fe51cd5b5d985fbdb5fd48dd81>>
  */
 
 /**
