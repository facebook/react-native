/*
 * Copyright (c) Meta Platforms, Inc. and affiliates.
 *
 * This source code is licensed under the MIT license found in the
 * LICENSE file in the root directory of this source tree.
 *
<<<<<<< HEAD
 * @generated SignedSource<<fe935ea5de2a03da8b5d8f8a93ec903f>>
=======
 * @generated SignedSource<<9b325f01aea83bc93db31c9a63bea3f7>>
>>>>>>> 60bc3c5a
 */

/**
 * IMPORTANT: Do NOT modify this file directly.
 *
 * To change the definition of the flags, edit
 *   packages/react-native/scripts/featureflags/ReactNativeFeatureFlags.config.js.
 *
 * To regenerate this code, run the following script from the repo root:
 *   yarn featureflags-update
 */

#pragma once

#include <fbjni/fbjni.h>
#include <jni.h>

namespace facebook::react {

class JReactNativeFeatureFlagsCxxInterop
    : public jni::JavaClass<JReactNativeFeatureFlagsCxxInterop> {
 public:
  constexpr static auto kJavaDescriptor =
      "Lcom/facebook/react/internal/featureflags/ReactNativeFeatureFlagsCxxInterop;";

  static bool commonTestFlag(
    facebook::jni::alias_ref<JReactNativeFeatureFlagsCxxInterop>);

  static bool allowRecursiveCommitsWithSynchronousMountOnAndroid(
    facebook::jni::alias_ref<JReactNativeFeatureFlagsCxxInterop>);

  static bool batchRenderingUpdatesInEventLoop(
    facebook::jni::alias_ref<JReactNativeFeatureFlagsCxxInterop>);

  static bool completeReactInstanceCreationOnBgThreadOnAndroid(
    facebook::jni::alias_ref<JReactNativeFeatureFlagsCxxInterop>);

  static bool enableAlignItemsBaselineOnFabricIOS(
    facebook::jni::alias_ref<JReactNativeFeatureFlagsCxxInterop>);

  static bool enableBridgelessArchitecture(
    facebook::jni::alias_ref<JReactNativeFeatureFlagsCxxInterop>);

  static bool enableCleanTextInputYogaNode(
    facebook::jni::alias_ref<JReactNativeFeatureFlagsCxxInterop>);

  static bool enableDeletionOfUnmountedViews(
    facebook::jni::alias_ref<JReactNativeFeatureFlagsCxxInterop>);

  static bool enableEagerRootViewAttachment(
    facebook::jni::alias_ref<JReactNativeFeatureFlagsCxxInterop>);

  static bool enableEventEmitterRetentionDuringGesturesOnAndroid(
    facebook::jni::alias_ref<JReactNativeFeatureFlagsCxxInterop>);

  static bool enableFabricLogs(
    facebook::jni::alias_ref<JReactNativeFeatureFlagsCxxInterop>);

  static bool enableFabricRenderer(
    facebook::jni::alias_ref<JReactNativeFeatureFlagsCxxInterop>);

  static bool enableFabricRendererExclusively(
    facebook::jni::alias_ref<JReactNativeFeatureFlagsCxxInterop>);

  static bool enableGranularShadowTreeStateReconciliation(
    facebook::jni::alias_ref<JReactNativeFeatureFlagsCxxInterop>);

  static bool enableIOSViewClipToPaddingBox(
    facebook::jni::alias_ref<JReactNativeFeatureFlagsCxxInterop>);

  static bool enableLayoutAnimationsOnAndroid(
    facebook::jni::alias_ref<JReactNativeFeatureFlagsCxxInterop>);

  static bool enableLayoutAnimationsOnIOS(
    facebook::jni::alias_ref<JReactNativeFeatureFlagsCxxInterop>);

  static bool enableLineHeightCenteringOnAndroid(
    facebook::jni::alias_ref<JReactNativeFeatureFlagsCxxInterop>);

  static bool enableLineHeightCenteringOnIOS(
    facebook::jni::alias_ref<JReactNativeFeatureFlagsCxxInterop>);

  static bool enableLongTaskAPI(
    facebook::jni::alias_ref<JReactNativeFeatureFlagsCxxInterop>);

  static bool enableMicrotasks(
    facebook::jni::alias_ref<JReactNativeFeatureFlagsCxxInterop>);

  static bool enablePreciseSchedulingForPremountItemsOnAndroid(
    facebook::jni::alias_ref<JReactNativeFeatureFlagsCxxInterop>);

  static bool enablePropsUpdateReconciliationAndroid(
    facebook::jni::alias_ref<JReactNativeFeatureFlagsCxxInterop>);

  static bool enableReportEventPaintTime(
    facebook::jni::alias_ref<JReactNativeFeatureFlagsCxxInterop>);

  static bool enableSynchronousStateUpdates(
    facebook::jni::alias_ref<JReactNativeFeatureFlagsCxxInterop>);

  static bool enableTextPreallocationOptimisation(
    facebook::jni::alias_ref<JReactNativeFeatureFlagsCxxInterop>);

  static bool enableUIConsistency(
    facebook::jni::alias_ref<JReactNativeFeatureFlagsCxxInterop>);

  static bool enableViewRecycling(
    facebook::jni::alias_ref<JReactNativeFeatureFlagsCxxInterop>);

  static bool excludeYogaFromRawProps(
    facebook::jni::alias_ref<JReactNativeFeatureFlagsCxxInterop>);

  static bool fetchImagesInViewPreallocation(
    facebook::jni::alias_ref<JReactNativeFeatureFlagsCxxInterop>);

  static bool fixMappingOfEventPrioritiesBetweenFabricAndReact(
    facebook::jni::alias_ref<JReactNativeFeatureFlagsCxxInterop>);

  static bool fixMountingCoordinatorReportedPendingTransactionsOnAndroid(
    facebook::jni::alias_ref<JReactNativeFeatureFlagsCxxInterop>);

  static bool forceBatchingMountItemsOnAndroid(
    facebook::jni::alias_ref<JReactNativeFeatureFlagsCxxInterop>);

  static bool fuseboxEnabledDebug(
    facebook::jni::alias_ref<JReactNativeFeatureFlagsCxxInterop>);

  static bool fuseboxEnabledRelease(
    facebook::jni::alias_ref<JReactNativeFeatureFlagsCxxInterop>);

  static bool initEagerTurboModulesOnNativeModulesQueueAndroid(
    facebook::jni::alias_ref<JReactNativeFeatureFlagsCxxInterop>);

  static bool lazyAnimationCallbacks(
    facebook::jni::alias_ref<JReactNativeFeatureFlagsCxxInterop>);

  static bool loadVectorDrawablesOnImages(
    facebook::jni::alias_ref<JReactNativeFeatureFlagsCxxInterop>);

  static bool removeNestedCallsToDispatchMountItemsOnAndroid(
    facebook::jni::alias_ref<JReactNativeFeatureFlagsCxxInterop>);

  static bool setAndroidLayoutDirection(
    facebook::jni::alias_ref<JReactNativeFeatureFlagsCxxInterop>);

  static bool traceTurboModulePromiseRejectionsOnAndroid(
    facebook::jni::alias_ref<JReactNativeFeatureFlagsCxxInterop>);

  static bool useFabricInterop(
    facebook::jni::alias_ref<JReactNativeFeatureFlagsCxxInterop>);

  static bool useImmediateExecutorInAndroidBridgeless(
    facebook::jni::alias_ref<JReactNativeFeatureFlagsCxxInterop>);

  static bool useModernRuntimeScheduler(
    facebook::jni::alias_ref<JReactNativeFeatureFlagsCxxInterop>);

  static bool useNativeViewConfigsInBridgelessMode(
    facebook::jni::alias_ref<JReactNativeFeatureFlagsCxxInterop>);

  static bool useOptimisedViewPreallocationOnAndroid(
    facebook::jni::alias_ref<JReactNativeFeatureFlagsCxxInterop>);

  static bool useOptimizedEventBatchingOnAndroid(
    facebook::jni::alias_ref<JReactNativeFeatureFlagsCxxInterop>);

  static bool useRuntimeShadowNodeReferenceUpdate(
    facebook::jni::alias_ref<JReactNativeFeatureFlagsCxxInterop>);

  static bool useTurboModuleInterop(
    facebook::jni::alias_ref<JReactNativeFeatureFlagsCxxInterop>);

  static bool useTurboModules(
    facebook::jni::alias_ref<JReactNativeFeatureFlagsCxxInterop>);

  static void override(
      facebook::jni::alias_ref<JReactNativeFeatureFlagsCxxInterop>,
      jni::alias_ref<jobject> provider);

  static void dangerouslyReset(
      facebook::jni::alias_ref<JReactNativeFeatureFlagsCxxInterop>);

  static jni::local_ref<jstring> dangerouslyForceOverride(
      facebook::jni::alias_ref<JReactNativeFeatureFlagsCxxInterop>,
      jni::alias_ref<jobject> provider);

  static void registerNatives();
};

} // namespace facebook::react<|MERGE_RESOLUTION|>--- conflicted
+++ resolved
@@ -4,11 +4,7 @@
  * This source code is licensed under the MIT license found in the
  * LICENSE file in the root directory of this source tree.
  *
-<<<<<<< HEAD
  * @generated SignedSource<<fe935ea5de2a03da8b5d8f8a93ec903f>>
-=======
- * @generated SignedSource<<9b325f01aea83bc93db31c9a63bea3f7>>
->>>>>>> 60bc3c5a
  */
 
 /**
