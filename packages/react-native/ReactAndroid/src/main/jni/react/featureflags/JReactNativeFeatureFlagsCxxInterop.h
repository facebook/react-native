/*
 * Copyright (c) Meta Platforms, Inc. and affiliates.
 *
 * This source code is licensed under the MIT license found in the
 * LICENSE file in the root directory of this source tree.
 *
<<<<<<< HEAD
 * @generated SignedSource<<80afc86ffcc6d11d8ba73a9e13ee9657>>
=======
 * @generated SignedSource<<d6d24b5374dd661de4917bcc6f4ec53b>>
>>>>>>> 3bb86b0e
 */

/**
 * IMPORTANT: Do NOT modify this file directly.
 *
 * To change the definition of the flags, edit
 *   packages/react-native/scripts/featureflags/ReactNativeFeatureFlags.config.js.
 *
 * To regenerate this code, run the following script from the repo root:
 *   yarn featureflags --update
 */

#pragma once

#include <fbjni/fbjni.h>
#include <jni.h>

namespace facebook::react {

class JReactNativeFeatureFlagsCxxInterop
    : public jni::JavaClass<JReactNativeFeatureFlagsCxxInterop> {
 public:
  constexpr static auto kJavaDescriptor =
      "Lcom/facebook/react/internal/featureflags/ReactNativeFeatureFlagsCxxInterop;";

  static bool commonTestFlag(
    facebook::jni::alias_ref<JReactNativeFeatureFlagsCxxInterop>);

  static bool animatedShouldSignalBatch(
    facebook::jni::alias_ref<JReactNativeFeatureFlagsCxxInterop>);

  static bool disableMountItemReorderingAndroid(
    facebook::jni::alias_ref<JReactNativeFeatureFlagsCxxInterop>);

  static bool enableAccumulatedUpdatesInRawPropsAndroid(
    facebook::jni::alias_ref<JReactNativeFeatureFlagsCxxInterop>);

  static bool enableBridgelessArchitecture(
    facebook::jni::alias_ref<JReactNativeFeatureFlagsCxxInterop>);

  static bool enableCppPropsIteratorSetter(
    facebook::jni::alias_ref<JReactNativeFeatureFlagsCxxInterop>);

  static bool enableEagerRootViewAttachment(
    facebook::jni::alias_ref<JReactNativeFeatureFlagsCxxInterop>);

  static bool enableFabricLogs(
    facebook::jni::alias_ref<JReactNativeFeatureFlagsCxxInterop>);

  static bool enableFabricRenderer(
    facebook::jni::alias_ref<JReactNativeFeatureFlagsCxxInterop>);

  static bool enableIOSViewClipToPaddingBox(
    facebook::jni::alias_ref<JReactNativeFeatureFlagsCxxInterop>);

  static bool enableImagePrefetchingAndroid(
    facebook::jni::alias_ref<JReactNativeFeatureFlagsCxxInterop>);

  static bool enableJSRuntimeGCOnMemoryPressureOnIOS(
    facebook::jni::alias_ref<JReactNativeFeatureFlagsCxxInterop>);

  static bool enableLayoutAnimationsOnAndroid(
    facebook::jni::alias_ref<JReactNativeFeatureFlagsCxxInterop>);

  static bool enableLayoutAnimationsOnIOS(
    facebook::jni::alias_ref<JReactNativeFeatureFlagsCxxInterop>);

  static bool enableLineHeightCenteringOnIOS(
    facebook::jni::alias_ref<JReactNativeFeatureFlagsCxxInterop>);

  static bool enableLongTaskAPI(
    facebook::jni::alias_ref<JReactNativeFeatureFlagsCxxInterop>);

  static bool enableMainQueueModulesOnIOS(
    facebook::jni::alias_ref<JReactNativeFeatureFlagsCxxInterop>);

  static bool enableNativeCSSParsing(
    facebook::jni::alias_ref<JReactNativeFeatureFlagsCxxInterop>);

  static bool enableNewBackgroundAndBorderDrawables(
    facebook::jni::alias_ref<JReactNativeFeatureFlagsCxxInterop>);

  static bool enablePropsUpdateReconciliationAndroid(
    facebook::jni::alias_ref<JReactNativeFeatureFlagsCxxInterop>);

  static bool enableReportEventPaintTime(
    facebook::jni::alias_ref<JReactNativeFeatureFlagsCxxInterop>);

  static bool enableSynchronousStateUpdates(
    facebook::jni::alias_ref<JReactNativeFeatureFlagsCxxInterop>);

  static bool enableUIConsistency(
    facebook::jni::alias_ref<JReactNativeFeatureFlagsCxxInterop>);

  static bool enableViewCulling(
    facebook::jni::alias_ref<JReactNativeFeatureFlagsCxxInterop>);

  static bool enableViewRecycling(
    facebook::jni::alias_ref<JReactNativeFeatureFlagsCxxInterop>);

  static bool enableViewRecyclingForText(
    facebook::jni::alias_ref<JReactNativeFeatureFlagsCxxInterop>);

  static bool enableViewRecyclingForView(
    facebook::jni::alias_ref<JReactNativeFeatureFlagsCxxInterop>);

  static bool fixMappingOfEventPrioritiesBetweenFabricAndReact(
    facebook::jni::alias_ref<JReactNativeFeatureFlagsCxxInterop>);

  static bool fixMountingCoordinatorReportedPendingTransactionsOnAndroid(
    facebook::jni::alias_ref<JReactNativeFeatureFlagsCxxInterop>);

  static bool fuseboxEnabledRelease(
    facebook::jni::alias_ref<JReactNativeFeatureFlagsCxxInterop>);

  static bool fuseboxNetworkInspectionEnabled(
    facebook::jni::alias_ref<JReactNativeFeatureFlagsCxxInterop>);

  static bool removeTurboModuleManagerDelegateMutex(
    facebook::jni::alias_ref<JReactNativeFeatureFlagsCxxInterop>);

  static bool throwExceptionInsteadOfDeadlockOnTurboModuleSetupDuringSyncRenderIOS(
    facebook::jni::alias_ref<JReactNativeFeatureFlagsCxxInterop>);

  static bool traceTurboModulePromiseRejectionsOnAndroid(
    facebook::jni::alias_ref<JReactNativeFeatureFlagsCxxInterop>);

  static bool useAlwaysAvailableJSErrorHandling(
    facebook::jni::alias_ref<JReactNativeFeatureFlagsCxxInterop>);

  static bool useEditTextStockAndroidFocusBehavior(
    facebook::jni::alias_ref<JReactNativeFeatureFlagsCxxInterop>);

  static bool useFabricInterop(
    facebook::jni::alias_ref<JReactNativeFeatureFlagsCxxInterop>);

  static bool useNativeViewConfigsInBridgelessMode(
    facebook::jni::alias_ref<JReactNativeFeatureFlagsCxxInterop>);

  static bool useOptimizedEventBatchingOnAndroid(
    facebook::jni::alias_ref<JReactNativeFeatureFlagsCxxInterop>);

  static bool useRawPropsJsiValue(
    facebook::jni::alias_ref<JReactNativeFeatureFlagsCxxInterop>);

  static bool useTurboModuleInterop(
    facebook::jni::alias_ref<JReactNativeFeatureFlagsCxxInterop>);

  static bool useTurboModules(
    facebook::jni::alias_ref<JReactNativeFeatureFlagsCxxInterop>);

  static void override(
      facebook::jni::alias_ref<JReactNativeFeatureFlagsCxxInterop>,
      jni::alias_ref<jobject> provider);

  static void dangerouslyReset(
      facebook::jni::alias_ref<JReactNativeFeatureFlagsCxxInterop>);

  static jni::local_ref<jstring> dangerouslyForceOverride(
      facebook::jni::alias_ref<JReactNativeFeatureFlagsCxxInterop>,
      jni::alias_ref<jobject> provider);

  static void registerNatives();
};

} // namespace facebook::react<|MERGE_RESOLUTION|>--- conflicted
+++ resolved
@@ -4,11 +4,7 @@
  * This source code is licensed under the MIT license found in the
  * LICENSE file in the root directory of this source tree.
  *
-<<<<<<< HEAD
- * @generated SignedSource<<80afc86ffcc6d11d8ba73a9e13ee9657>>
-=======
- * @generated SignedSource<<d6d24b5374dd661de4917bcc6f4ec53b>>
->>>>>>> 3bb86b0e
+ * @generated SignedSource<<8a68a41a9ad30fc32e71baa31543b1a5>>
  */
 
 /**
