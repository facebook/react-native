--- conflicted
+++ resolved
@@ -4,11 +4,7 @@
  * This source code is licensed under the MIT license found in the
  * LICENSE file in the root directory of this source tree.
  *
-<<<<<<< HEAD
- * @generated SignedSource<<f51d329cb52ceb4fd02d16f435956ecf>>
-=======
- * @generated SignedSource<<656fc82f692a639b7c08f289a7637507>>
->>>>>>> 32ce95cc
+ * @generated SignedSource<<fc151511ec62c1328535f38d30c26467>>
  */
 
 /**
