/*
 * Copyright (c) Meta Platforms, Inc. and affiliates.
 *
 * This source code is licensed under the MIT license found in the
 * LICENSE file in the root directory of this source tree.
 *
<<<<<<< HEAD
 * @generated SignedSource<<cc524ed8da5b964f276a2e9f790d0b57>>
=======
 * @generated SignedSource<<344f9c1de8883c4b72c124dd626f6489>>
>>>>>>> a85955a4
 */

/**
 * IMPORTANT: Do NOT modify this file directly.
 *
 * To change the definition of the flags, edit
 *   packages/react-native/scripts/featureflags/ReactNativeFeatureFlags.config.js.
 *
 * To regenerate this code, run the following script from the repo root:
 *   yarn featureflags --update
 */

#pragma once

#include <fbjni/fbjni.h>
#include <jni.h>

namespace facebook::react {

class JReactNativeFeatureFlagsCxxInterop
    : public jni::JavaClass<JReactNativeFeatureFlagsCxxInterop> {
 public:
  constexpr static auto kJavaDescriptor =
      "Lcom/facebook/react/internal/featureflags/ReactNativeFeatureFlagsCxxInterop;";

  static bool commonTestFlag(
    facebook::jni::alias_ref<JReactNativeFeatureFlagsCxxInterop>);

  static bool allowRecursiveCommitsWithSynchronousMountOnAndroid(
    facebook::jni::alias_ref<JReactNativeFeatureFlagsCxxInterop>);

  static bool completeReactInstanceCreationOnBgThreadOnAndroid(
    facebook::jni::alias_ref<JReactNativeFeatureFlagsCxxInterop>);

  static bool disableEventLoopOnBridgeless(
    facebook::jni::alias_ref<JReactNativeFeatureFlagsCxxInterop>);

  static bool disableMountItemReorderingAndroid(
    facebook::jni::alias_ref<JReactNativeFeatureFlagsCxxInterop>);

  static bool enableAlignItemsBaselineOnFabricIOS(
    facebook::jni::alias_ref<JReactNativeFeatureFlagsCxxInterop>);

  static bool enableBridgelessArchitecture(
    facebook::jni::alias_ref<JReactNativeFeatureFlagsCxxInterop>);

  static bool enableCppPropsIteratorSetter(
    facebook::jni::alias_ref<JReactNativeFeatureFlagsCxxInterop>);

  static bool enableDeletionOfUnmountedViews(
    facebook::jni::alias_ref<JReactNativeFeatureFlagsCxxInterop>);

  static bool enableEagerRootViewAttachment(
    facebook::jni::alias_ref<JReactNativeFeatureFlagsCxxInterop>);

  static bool enableEventEmitterRetentionDuringGesturesOnAndroid(
    facebook::jni::alias_ref<JReactNativeFeatureFlagsCxxInterop>);

  static bool enableFabricLogs(
    facebook::jni::alias_ref<JReactNativeFeatureFlagsCxxInterop>);

  static bool enableFabricRenderer(
    facebook::jni::alias_ref<JReactNativeFeatureFlagsCxxInterop>);

  static bool enableFabricRendererExclusively(
    facebook::jni::alias_ref<JReactNativeFeatureFlagsCxxInterop>);

  static bool enableGranularShadowTreeStateReconciliation(
    facebook::jni::alias_ref<JReactNativeFeatureFlagsCxxInterop>);

  static bool enableIOSViewClipToPaddingBox(
    facebook::jni::alias_ref<JReactNativeFeatureFlagsCxxInterop>);

  static bool enableLayoutAnimationsOnAndroid(
    facebook::jni::alias_ref<JReactNativeFeatureFlagsCxxInterop>);

  static bool enableLayoutAnimationsOnIOS(
    facebook::jni::alias_ref<JReactNativeFeatureFlagsCxxInterop>);

  static bool enableLineHeightCenteringOnAndroid(
    facebook::jni::alias_ref<JReactNativeFeatureFlagsCxxInterop>);

  static bool enableLineHeightCenteringOnIOS(
    facebook::jni::alias_ref<JReactNativeFeatureFlagsCxxInterop>);

  static bool enableLongTaskAPI(
    facebook::jni::alias_ref<JReactNativeFeatureFlagsCxxInterop>);

  static bool enableNewBackgroundAndBorderDrawables(
    facebook::jni::alias_ref<JReactNativeFeatureFlagsCxxInterop>);

  static bool enablePreciseSchedulingForPremountItemsOnAndroid(
    facebook::jni::alias_ref<JReactNativeFeatureFlagsCxxInterop>);

  static bool enablePropsUpdateReconciliationAndroid(
    facebook::jni::alias_ref<JReactNativeFeatureFlagsCxxInterop>);

  static bool enableReportEventPaintTime(
    facebook::jni::alias_ref<JReactNativeFeatureFlagsCxxInterop>);

  static bool enableSynchronousStateUpdates(
    facebook::jni::alias_ref<JReactNativeFeatureFlagsCxxInterop>);

  static bool enableUIConsistency(
    facebook::jni::alias_ref<JReactNativeFeatureFlagsCxxInterop>);

  static bool enableViewRecycling(
    facebook::jni::alias_ref<JReactNativeFeatureFlagsCxxInterop>);

  static bool excludeYogaFromRawProps(
    facebook::jni::alias_ref<JReactNativeFeatureFlagsCxxInterop>);

  static bool fixMappingOfEventPrioritiesBetweenFabricAndReact(
    facebook::jni::alias_ref<JReactNativeFeatureFlagsCxxInterop>);

  static bool fixMountingCoordinatorReportedPendingTransactionsOnAndroid(
    facebook::jni::alias_ref<JReactNativeFeatureFlagsCxxInterop>);

  static bool forceBatchingMountItemsOnAndroid(
    facebook::jni::alias_ref<JReactNativeFeatureFlagsCxxInterop>);

  static bool fuseboxEnabledDebug(
    facebook::jni::alias_ref<JReactNativeFeatureFlagsCxxInterop>);

  static bool fuseboxEnabledRelease(
    facebook::jni::alias_ref<JReactNativeFeatureFlagsCxxInterop>);

  static bool initEagerTurboModulesOnNativeModulesQueueAndroid(
    facebook::jni::alias_ref<JReactNativeFeatureFlagsCxxInterop>);

  static bool lazyAnimationCallbacks(
    facebook::jni::alias_ref<JReactNativeFeatureFlagsCxxInterop>);

  static bool loadVectorDrawablesOnImages(
    facebook::jni::alias_ref<JReactNativeFeatureFlagsCxxInterop>);

  static bool setAndroidLayoutDirection(
    facebook::jni::alias_ref<JReactNativeFeatureFlagsCxxInterop>);

  static bool traceTurboModulePromiseRejectionsOnAndroid(
    facebook::jni::alias_ref<JReactNativeFeatureFlagsCxxInterop>);

  static bool useAlwaysAvailableJSErrorHandling(
    facebook::jni::alias_ref<JReactNativeFeatureFlagsCxxInterop>);

  static bool useFabricInterop(
    facebook::jni::alias_ref<JReactNativeFeatureFlagsCxxInterop>);

  static bool useImmediateExecutorInAndroidBridgeless(
    facebook::jni::alias_ref<JReactNativeFeatureFlagsCxxInterop>);

  static bool useNativeViewConfigsInBridgelessMode(
    facebook::jni::alias_ref<JReactNativeFeatureFlagsCxxInterop>);

  static bool useOptimisedViewPreallocationOnAndroid(
    facebook::jni::alias_ref<JReactNativeFeatureFlagsCxxInterop>);

  static bool useOptimizedEventBatchingOnAndroid(
    facebook::jni::alias_ref<JReactNativeFeatureFlagsCxxInterop>);

  static bool useRuntimeShadowNodeReferenceUpdate(
    facebook::jni::alias_ref<JReactNativeFeatureFlagsCxxInterop>);

  static bool useTurboModuleInterop(
    facebook::jni::alias_ref<JReactNativeFeatureFlagsCxxInterop>);

  static bool useTurboModules(
    facebook::jni::alias_ref<JReactNativeFeatureFlagsCxxInterop>);

  static void override(
      facebook::jni::alias_ref<JReactNativeFeatureFlagsCxxInterop>,
      jni::alias_ref<jobject> provider);

  static void dangerouslyReset(
      facebook::jni::alias_ref<JReactNativeFeatureFlagsCxxInterop>);

  static jni::local_ref<jstring> dangerouslyForceOverride(
      facebook::jni::alias_ref<JReactNativeFeatureFlagsCxxInterop>,
      jni::alias_ref<jobject> provider);

  static void registerNatives();
};

} // namespace facebook::react<|MERGE_RESOLUTION|>--- conflicted
+++ resolved
@@ -4,11 +4,7 @@
  * This source code is licensed under the MIT license found in the
  * LICENSE file in the root directory of this source tree.
  *
-<<<<<<< HEAD
- * @generated SignedSource<<cc524ed8da5b964f276a2e9f790d0b57>>
-=======
  * @generated SignedSource<<344f9c1de8883c4b72c124dd626f6489>>
->>>>>>> a85955a4
  */
 
 /**
