--- conflicted
+++ resolved
@@ -4,11 +4,7 @@
  * This source code is licensed under the MIT license found in the
  * LICENSE file in the root directory of this source tree.
  *
-<<<<<<< HEAD
- * @generated SignedSource<<bce7048aaa59765b87661502e11aa112>>
-=======
- * @generated SignedSource<<90f0583b9d527a1291431a8318f10356>>
->>>>>>> 5936f29d
+ * @generated SignedSource<<db5d31ec190c79abced68d7ad65a38e7>>
  */
 
 /**
