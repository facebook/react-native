/*
 * Copyright (c) Meta Platforms, Inc. and affiliates.
 *
 * This source code is licensed under the MIT license found in the
 * LICENSE file in the root directory of this source tree.
 *
<<<<<<< HEAD
 * @generated SignedSource<<c28be0e3518863a98b7e2736c8e3ed5d>>
=======
 * @generated SignedSource<<09ae30066c2d29be9777dbcb7c0d923f>>
>>>>>>> ab47834e
 */

/**
 * IMPORTANT: Do NOT modify this file directly.
 *
 * To change the definition of the flags, edit
 *   packages/react-native/scripts/featureflags/ReactNativeFeatureFlags.config.js.
 *
 * To regenerate this code, run the following script from the repo root:
 *   yarn featureflags --update
 */

#pragma once

#include <fbjni/fbjni.h>
#include <jni.h>

namespace facebook::react {

class JReactNativeFeatureFlagsCxxInterop
    : public jni::JavaClass<JReactNativeFeatureFlagsCxxInterop> {
 public:
  constexpr static auto kJavaDescriptor =
      "Lcom/facebook/react/internal/featureflags/ReactNativeFeatureFlagsCxxInterop;";

  static bool commonTestFlag(
    facebook::jni::alias_ref<JReactNativeFeatureFlagsCxxInterop>);

  static bool animatedShouldSignalBatch(
    facebook::jni::alias_ref<JReactNativeFeatureFlagsCxxInterop>);

  static bool cxxNativeAnimatedEnabled(
    facebook::jni::alias_ref<JReactNativeFeatureFlagsCxxInterop>);

  static bool disableMainQueueSyncDispatchIOS(
    facebook::jni::alias_ref<JReactNativeFeatureFlagsCxxInterop>);

  static bool disableMountItemReorderingAndroid(
    facebook::jni::alias_ref<JReactNativeFeatureFlagsCxxInterop>);

  static bool disableShadowNodeOnNewArchitectureAndroid(
    facebook::jni::alias_ref<JReactNativeFeatureFlagsCxxInterop>);

  static bool enableAccessibilityOrder(
    facebook::jni::alias_ref<JReactNativeFeatureFlagsCxxInterop>);

  static bool enableAccumulatedUpdatesInRawPropsAndroid(
    facebook::jni::alias_ref<JReactNativeFeatureFlagsCxxInterop>);

  static bool enableBridgelessArchitecture(
    facebook::jni::alias_ref<JReactNativeFeatureFlagsCxxInterop>);

  static bool enableCppPropsIteratorSetter(
    facebook::jni::alias_ref<JReactNativeFeatureFlagsCxxInterop>);

  static bool enableEagerRootViewAttachment(
    facebook::jni::alias_ref<JReactNativeFeatureFlagsCxxInterop>);

  static bool enableFabricLogs(
    facebook::jni::alias_ref<JReactNativeFeatureFlagsCxxInterop>);

  static bool enableFabricRenderer(
    facebook::jni::alias_ref<JReactNativeFeatureFlagsCxxInterop>);

  static bool enableFontScaleChangesUpdatingLayout(
    facebook::jni::alias_ref<JReactNativeFeatureFlagsCxxInterop>);

  static bool enableIOSViewClipToPaddingBox(
    facebook::jni::alias_ref<JReactNativeFeatureFlagsCxxInterop>);

  static bool enableJSRuntimeGCOnMemoryPressureOnIOS(
    facebook::jni::alias_ref<JReactNativeFeatureFlagsCxxInterop>);

  static bool enableLayoutAnimationsOnAndroid(
    facebook::jni::alias_ref<JReactNativeFeatureFlagsCxxInterop>);

  static bool enableLayoutAnimationsOnIOS(
    facebook::jni::alias_ref<JReactNativeFeatureFlagsCxxInterop>);

<<<<<<< HEAD
  static bool enableLineHeightCenteringOnIOS(
    facebook::jni::alias_ref<JReactNativeFeatureFlagsCxxInterop>);

  static bool enableLongTaskAPI(
    facebook::jni::alias_ref<JReactNativeFeatureFlagsCxxInterop>);

=======
>>>>>>> ab47834e
  static bool enableMainQueueModulesOnIOS(
    facebook::jni::alias_ref<JReactNativeFeatureFlagsCxxInterop>);

  static bool enableNativeCSSParsing(
    facebook::jni::alias_ref<JReactNativeFeatureFlagsCxxInterop>);

  static bool enableNewBackgroundAndBorderDrawables(
    facebook::jni::alias_ref<JReactNativeFeatureFlagsCxxInterop>);

  static bool enablePropsUpdateReconciliationAndroid(
    facebook::jni::alias_ref<JReactNativeFeatureFlagsCxxInterop>);

  static bool enableReportEventPaintTime(
    facebook::jni::alias_ref<JReactNativeFeatureFlagsCxxInterop>);

  static bool enableSynchronousStateUpdates(
    facebook::jni::alias_ref<JReactNativeFeatureFlagsCxxInterop>);

  static bool enableViewCulling(
    facebook::jni::alias_ref<JReactNativeFeatureFlagsCxxInterop>);

  static bool enableViewRecycling(
    facebook::jni::alias_ref<JReactNativeFeatureFlagsCxxInterop>);

  static bool enableViewRecyclingForText(
    facebook::jni::alias_ref<JReactNativeFeatureFlagsCxxInterop>);

  static bool enableViewRecyclingForView(
    facebook::jni::alias_ref<JReactNativeFeatureFlagsCxxInterop>);

  static bool fixMappingOfEventPrioritiesBetweenFabricAndReact(
    facebook::jni::alias_ref<JReactNativeFeatureFlagsCxxInterop>);

  static bool fuseboxEnabledRelease(
    facebook::jni::alias_ref<JReactNativeFeatureFlagsCxxInterop>);

  static bool fuseboxNetworkInspectionEnabled(
    facebook::jni::alias_ref<JReactNativeFeatureFlagsCxxInterop>);

  static bool removeTurboModuleManagerDelegateMutex(
    facebook::jni::alias_ref<JReactNativeFeatureFlagsCxxInterop>);

  static bool traceTurboModulePromiseRejectionsOnAndroid(
    facebook::jni::alias_ref<JReactNativeFeatureFlagsCxxInterop>);

  static bool useAlwaysAvailableJSErrorHandling(
    facebook::jni::alias_ref<JReactNativeFeatureFlagsCxxInterop>);

  static bool useEditTextStockAndroidFocusBehavior(
    facebook::jni::alias_ref<JReactNativeFeatureFlagsCxxInterop>);

  static bool useFabricInterop(
    facebook::jni::alias_ref<JReactNativeFeatureFlagsCxxInterop>);

  static bool useNativeViewConfigsInBridgelessMode(
    facebook::jni::alias_ref<JReactNativeFeatureFlagsCxxInterop>);

  static bool useOptimizedEventBatchingOnAndroid(
    facebook::jni::alias_ref<JReactNativeFeatureFlagsCxxInterop>);

  static bool useRawPropsJsiValue(
    facebook::jni::alias_ref<JReactNativeFeatureFlagsCxxInterop>);

  static bool useTurboModuleInterop(
    facebook::jni::alias_ref<JReactNativeFeatureFlagsCxxInterop>);

  static bool useTurboModules(
    facebook::jni::alias_ref<JReactNativeFeatureFlagsCxxInterop>);

  static void override(
      facebook::jni::alias_ref<JReactNativeFeatureFlagsCxxInterop>,
      jni::alias_ref<jobject> provider);

  static void dangerouslyReset(
      facebook::jni::alias_ref<JReactNativeFeatureFlagsCxxInterop>);

  static jni::local_ref<jstring> dangerouslyForceOverride(
      facebook::jni::alias_ref<JReactNativeFeatureFlagsCxxInterop>,
      jni::alias_ref<jobject> provider);

  static void registerNatives();
};

} // namespace facebook::react<|MERGE_RESOLUTION|>--- conflicted
+++ resolved
@@ -4,11 +4,7 @@
  * This source code is licensed under the MIT license found in the
  * LICENSE file in the root directory of this source tree.
  *
-<<<<<<< HEAD
- * @generated SignedSource<<c28be0e3518863a98b7e2736c8e3ed5d>>
-=======
- * @generated SignedSource<<09ae30066c2d29be9777dbcb7c0d923f>>
->>>>>>> ab47834e
+ * @generated SignedSource<<21126d605fcb517a7d0d979393d3b89f>>
  */
 
 /**
@@ -88,15 +84,9 @@
   static bool enableLayoutAnimationsOnIOS(
     facebook::jni::alias_ref<JReactNativeFeatureFlagsCxxInterop>);
 
-<<<<<<< HEAD
   static bool enableLineHeightCenteringOnIOS(
     facebook::jni::alias_ref<JReactNativeFeatureFlagsCxxInterop>);
 
-  static bool enableLongTaskAPI(
-    facebook::jni::alias_ref<JReactNativeFeatureFlagsCxxInterop>);
-
-=======
->>>>>>> ab47834e
   static bool enableMainQueueModulesOnIOS(
     facebook::jni::alias_ref<JReactNativeFeatureFlagsCxxInterop>);
 
