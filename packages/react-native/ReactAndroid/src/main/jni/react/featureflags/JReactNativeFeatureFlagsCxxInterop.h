/*
 * Copyright (c) Meta Platforms, Inc. and affiliates.
 *
 * This source code is licensed under the MIT license found in the
 * LICENSE file in the root directory of this source tree.
 *
<<<<<<< HEAD
 * @generated SignedSource<<db5d31ec190c79abced68d7ad65a38e7>>
=======
 * @generated SignedSource<<54118ccd475a8bf1d7db83304b1f17d0>>
>>>>>>> 830bc8c7
 */

/**
 * IMPORTANT: Do NOT modify this file directly.
 *
 * To change the definition of the flags, edit
 *   packages/react-native/scripts/featureflags/ReactNativeFeatureFlags.config.js.
 *
 * To regenerate this code, run the following script from the repo root:
 *   yarn featureflags --update
 */

#pragma once

#include <fbjni/fbjni.h>
#include <jni.h>

namespace facebook::react {

class JReactNativeFeatureFlagsCxxInterop
    : public jni::JavaClass<JReactNativeFeatureFlagsCxxInterop> {
 public:
  constexpr static auto kJavaDescriptor =
      "Lcom/facebook/react/internal/featureflags/ReactNativeFeatureFlagsCxxInterop;";

  static bool commonTestFlag(
    facebook::jni::alias_ref<JReactNativeFeatureFlagsCxxInterop>);

  static bool cdpInteractionMetricsEnabled(
    facebook::jni::alias_ref<JReactNativeFeatureFlagsCxxInterop>);

  static bool cxxNativeAnimatedEnabled(
    facebook::jni::alias_ref<JReactNativeFeatureFlagsCxxInterop>);

  static bool cxxNativeAnimatedRemoveJsSync(
    facebook::jni::alias_ref<JReactNativeFeatureFlagsCxxInterop>);

  static bool disableFabricCommitInCXXAnimated(
    facebook::jni::alias_ref<JReactNativeFeatureFlagsCxxInterop>);

  static bool disableMountItemReorderingAndroid(
    facebook::jni::alias_ref<JReactNativeFeatureFlagsCxxInterop>);

  static bool disableOldAndroidAttachmentMetricsWorkarounds(
    facebook::jni::alias_ref<JReactNativeFeatureFlagsCxxInterop>);

  static bool disableTextLayoutManagerCacheAndroid(
    facebook::jni::alias_ref<JReactNativeFeatureFlagsCxxInterop>);

  static bool enableAccessibilityOrder(
    facebook::jni::alias_ref<JReactNativeFeatureFlagsCxxInterop>);

  static bool enableAccumulatedUpdatesInRawPropsAndroid(
    facebook::jni::alias_ref<JReactNativeFeatureFlagsCxxInterop>);

  static bool enableAndroidTextMeasurementOptimizations(
    facebook::jni::alias_ref<JReactNativeFeatureFlagsCxxInterop>);

  static bool enableBridgelessArchitecture(
    facebook::jni::alias_ref<JReactNativeFeatureFlagsCxxInterop>);

  static bool enableCppPropsIteratorSetter(
    facebook::jni::alias_ref<JReactNativeFeatureFlagsCxxInterop>);

  static bool enableCustomFocusSearchOnClippedElementsAndroid(
    facebook::jni::alias_ref<JReactNativeFeatureFlagsCxxInterop>);

  static bool enableDestroyShadowTreeRevisionAsync(
    facebook::jni::alias_ref<JReactNativeFeatureFlagsCxxInterop>);

  static bool enableDoubleMeasurementFixAndroid(
    facebook::jni::alias_ref<JReactNativeFeatureFlagsCxxInterop>);

  static bool enableEagerMainQueueModulesOnIOS(
    facebook::jni::alias_ref<JReactNativeFeatureFlagsCxxInterop>);

  static bool enableEagerRootViewAttachment(
    facebook::jni::alias_ref<JReactNativeFeatureFlagsCxxInterop>);

  static bool enableFabricLogs(
    facebook::jni::alias_ref<JReactNativeFeatureFlagsCxxInterop>);

  static bool enableFabricRenderer(
    facebook::jni::alias_ref<JReactNativeFeatureFlagsCxxInterop>);

  static bool enableFontScaleChangesUpdatingLayout(
    facebook::jni::alias_ref<JReactNativeFeatureFlagsCxxInterop>);

  static bool enableIOSTextBaselineOffsetPerLine(
    facebook::jni::alias_ref<JReactNativeFeatureFlagsCxxInterop>);

  static bool enableIOSViewClipToPaddingBox(
    facebook::jni::alias_ref<JReactNativeFeatureFlagsCxxInterop>);

  static bool enableImagePrefetchingAndroid(
    facebook::jni::alias_ref<JReactNativeFeatureFlagsCxxInterop>);

  static bool enableImmediateUpdateModeForContentOffsetChanges(
    facebook::jni::alias_ref<JReactNativeFeatureFlagsCxxInterop>);

  static bool enableInteropViewManagerClassLookUpOptimizationIOS(
    facebook::jni::alias_ref<JReactNativeFeatureFlagsCxxInterop>);

  static bool enableLayoutAnimationsOnAndroid(
    facebook::jni::alias_ref<JReactNativeFeatureFlagsCxxInterop>);

  static bool enableLayoutAnimationsOnIOS(
    facebook::jni::alias_ref<JReactNativeFeatureFlagsCxxInterop>);

  static bool enableMainQueueCoordinatorOnIOS(
    facebook::jni::alias_ref<JReactNativeFeatureFlagsCxxInterop>);

  static bool enableModuleArgumentNSNullConversionIOS(
    facebook::jni::alias_ref<JReactNativeFeatureFlagsCxxInterop>);

  static bool enableNativeCSSParsing(
    facebook::jni::alias_ref<JReactNativeFeatureFlagsCxxInterop>);

  static bool enableNetworkEventReporting(
    facebook::jni::alias_ref<JReactNativeFeatureFlagsCxxInterop>);

  static bool enableNewBackgroundAndBorderDrawables(
    facebook::jni::alias_ref<JReactNativeFeatureFlagsCxxInterop>);

  static bool enablePreparedTextLayout(
    facebook::jni::alias_ref<JReactNativeFeatureFlagsCxxInterop>);

  static bool enablePropsUpdateReconciliationAndroid(
    facebook::jni::alias_ref<JReactNativeFeatureFlagsCxxInterop>);

  static bool enableResourceTimingAPI(
    facebook::jni::alias_ref<JReactNativeFeatureFlagsCxxInterop>);

  static bool enableSwiftUIBasedFilters(
    facebook::jni::alias_ref<JReactNativeFeatureFlagsCxxInterop>);

  static bool enableViewCulling(
    facebook::jni::alias_ref<JReactNativeFeatureFlagsCxxInterop>);

  static bool enableViewRecycling(
    facebook::jni::alias_ref<JReactNativeFeatureFlagsCxxInterop>);

  static bool enableViewRecyclingForScrollView(
    facebook::jni::alias_ref<JReactNativeFeatureFlagsCxxInterop>);

  static bool enableViewRecyclingForText(
    facebook::jni::alias_ref<JReactNativeFeatureFlagsCxxInterop>);

  static bool enableViewRecyclingForView(
    facebook::jni::alias_ref<JReactNativeFeatureFlagsCxxInterop>);

  static bool enableVirtualViewDebugFeatures(
    facebook::jni::alias_ref<JReactNativeFeatureFlagsCxxInterop>);

  static bool enableVirtualViewRenderState(
    facebook::jni::alias_ref<JReactNativeFeatureFlagsCxxInterop>);

  static bool enableVirtualViewWindowFocusDetection(
    facebook::jni::alias_ref<JReactNativeFeatureFlagsCxxInterop>);

  static bool fixMappingOfEventPrioritiesBetweenFabricAndReact(
    facebook::jni::alias_ref<JReactNativeFeatureFlagsCxxInterop>);

  static bool fuseboxEnabledRelease(
    facebook::jni::alias_ref<JReactNativeFeatureFlagsCxxInterop>);

  static bool fuseboxNetworkInspectionEnabled(
    facebook::jni::alias_ref<JReactNativeFeatureFlagsCxxInterop>);

  static bool hideOffscreenVirtualViewsOnIOS(
    facebook::jni::alias_ref<JReactNativeFeatureFlagsCxxInterop>);

  static bool perfMonitorV2Enabled(
    facebook::jni::alias_ref<JReactNativeFeatureFlagsCxxInterop>);

  static double preparedTextCacheSize(
    facebook::jni::alias_ref<JReactNativeFeatureFlagsCxxInterop>);

  static bool preventShadowTreeCommitExhaustion(
    facebook::jni::alias_ref<JReactNativeFeatureFlagsCxxInterop>);

  static bool releaseImageDataWhenConsumed(
    facebook::jni::alias_ref<JReactNativeFeatureFlagsCxxInterop>);

  static bool shouldPressibilityUseW3CPointerEventsForHover(
    facebook::jni::alias_ref<JReactNativeFeatureFlagsCxxInterop>);

  static bool skipActivityIdentityAssertionOnHostPause(
    facebook::jni::alias_ref<JReactNativeFeatureFlagsCxxInterop>);

  static bool sweepActiveTouchOnChildNativeGesturesAndroid(
    facebook::jni::alias_ref<JReactNativeFeatureFlagsCxxInterop>);

  static bool traceTurboModulePromiseRejectionsOnAndroid(
    facebook::jni::alias_ref<JReactNativeFeatureFlagsCxxInterop>);

  static bool updateRuntimeShadowNodeReferencesOnCommit(
    facebook::jni::alias_ref<JReactNativeFeatureFlagsCxxInterop>);

  static bool useAlwaysAvailableJSErrorHandling(
    facebook::jni::alias_ref<JReactNativeFeatureFlagsCxxInterop>);

  static bool useFabricInterop(
    facebook::jni::alias_ref<JReactNativeFeatureFlagsCxxInterop>);

  static bool useNativeEqualsInNativeReadableArrayAndroid(
    facebook::jni::alias_ref<JReactNativeFeatureFlagsCxxInterop>);

  static bool useNativeTransformHelperAndroid(
    facebook::jni::alias_ref<JReactNativeFeatureFlagsCxxInterop>);

  static bool useNativeViewConfigsInBridgelessMode(
    facebook::jni::alias_ref<JReactNativeFeatureFlagsCxxInterop>);

  static bool useOptimizedEventBatchingOnAndroid(
    facebook::jni::alias_ref<JReactNativeFeatureFlagsCxxInterop>);

  static bool useRawPropsJsiValue(
    facebook::jni::alias_ref<JReactNativeFeatureFlagsCxxInterop>);

  static bool useShadowNodeStateOnClone(
    facebook::jni::alias_ref<JReactNativeFeatureFlagsCxxInterop>);

  static bool useTurboModuleInterop(
    facebook::jni::alias_ref<JReactNativeFeatureFlagsCxxInterop>);

  static bool useTurboModules(
    facebook::jni::alias_ref<JReactNativeFeatureFlagsCxxInterop>);

  static double virtualViewHysteresisRatio(
    facebook::jni::alias_ref<JReactNativeFeatureFlagsCxxInterop>);

  static double virtualViewPrerenderRatio(
    facebook::jni::alias_ref<JReactNativeFeatureFlagsCxxInterop>);

  static void override(
      facebook::jni::alias_ref<JReactNativeFeatureFlagsCxxInterop>,
      jni::alias_ref<jobject> provider);

  static void dangerouslyReset(
      facebook::jni::alias_ref<JReactNativeFeatureFlagsCxxInterop>);

  static jni::local_ref<jstring> dangerouslyForceOverride(
      facebook::jni::alias_ref<JReactNativeFeatureFlagsCxxInterop>,
      jni::alias_ref<jobject> provider);

  static void registerNatives();
};

} // namespace facebook::react<|MERGE_RESOLUTION|>--- conflicted
+++ resolved
@@ -4,11 +4,7 @@
  * This source code is licensed under the MIT license found in the
  * LICENSE file in the root directory of this source tree.
  *
-<<<<<<< HEAD
- * @generated SignedSource<<db5d31ec190c79abced68d7ad65a38e7>>
-=======
- * @generated SignedSource<<54118ccd475a8bf1d7db83304b1f17d0>>
->>>>>>> 830bc8c7
+ * @generated SignedSource<<f599b05bb6cd5a59c917f6311a8c61a3>>
  */
 
 /**
