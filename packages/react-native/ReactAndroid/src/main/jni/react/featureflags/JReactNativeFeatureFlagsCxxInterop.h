/*
 * Copyright (c) Meta Platforms, Inc. and affiliates.
 *
 * This source code is licensed under the MIT license found in the
 * LICENSE file in the root directory of this source tree.
 *
<<<<<<< HEAD
 * @generated SignedSource<<a8c455f63b59b9b963b37dd78e45af94>>
=======
 * @generated SignedSource<<10c4959f082ce75226ec975a6fe5b10c>>
>>>>>>> 0d3791ca
 */

/**
 * IMPORTANT: Do NOT modify this file directly.
 *
 * To change the definition of the flags, edit
 *   packages/react-native/scripts/featureflags/ReactNativeFeatureFlags.config.js.
 *
 * To regenerate this code, run the following script from the repo root:
 *   yarn featureflags --update
 */

#pragma once

#include <fbjni/fbjni.h>
#include <jni.h>

namespace facebook::react {

class JReactNativeFeatureFlagsCxxInterop
    : public jni::JavaClass<JReactNativeFeatureFlagsCxxInterop> {
 public:
  constexpr static auto kJavaDescriptor =
      "Lcom/facebook/react/internal/featureflags/ReactNativeFeatureFlagsCxxInterop;";

  static bool commonTestFlag(
    facebook::jni::alias_ref<JReactNativeFeatureFlagsCxxInterop>);

  static bool cdpInteractionMetricsEnabled(
    facebook::jni::alias_ref<JReactNativeFeatureFlagsCxxInterop>);

  static bool cxxNativeAnimatedEnabled(
    facebook::jni::alias_ref<JReactNativeFeatureFlagsCxxInterop>);

  static bool cxxNativeAnimatedRemoveJsSync(
    facebook::jni::alias_ref<JReactNativeFeatureFlagsCxxInterop>);

  static bool disableFabricCommitInCXXAnimated(
    facebook::jni::alias_ref<JReactNativeFeatureFlagsCxxInterop>);

  static bool disableMountItemReorderingAndroid(
    facebook::jni::alias_ref<JReactNativeFeatureFlagsCxxInterop>);

  static bool disableOldAndroidAttachmentMetricsWorkarounds(
    facebook::jni::alias_ref<JReactNativeFeatureFlagsCxxInterop>);

  static bool disableTextLayoutManagerCacheAndroid(
    facebook::jni::alias_ref<JReactNativeFeatureFlagsCxxInterop>);

  static bool enableAccessibilityOrder(
    facebook::jni::alias_ref<JReactNativeFeatureFlagsCxxInterop>);

  static bool enableAccumulatedUpdatesInRawPropsAndroid(
    facebook::jni::alias_ref<JReactNativeFeatureFlagsCxxInterop>);

  static bool enableAndroidTextMeasurementOptimizations(
    facebook::jni::alias_ref<JReactNativeFeatureFlagsCxxInterop>);

  static bool enableBridgelessArchitecture(
    facebook::jni::alias_ref<JReactNativeFeatureFlagsCxxInterop>);

  static bool enableCppPropsIteratorSetter(
    facebook::jni::alias_ref<JReactNativeFeatureFlagsCxxInterop>);

  static bool enableCustomFocusSearchOnClippedElementsAndroid(
    facebook::jni::alias_ref<JReactNativeFeatureFlagsCxxInterop>);

  static bool enableDestroyShadowTreeRevisionAsync(
    facebook::jni::alias_ref<JReactNativeFeatureFlagsCxxInterop>);

  static bool enableDoubleMeasurementFixAndroid(
    facebook::jni::alias_ref<JReactNativeFeatureFlagsCxxInterop>);

  static bool enableEagerMainQueueModulesOnIOS(
    facebook::jni::alias_ref<JReactNativeFeatureFlagsCxxInterop>);

  static bool enableEagerRootViewAttachment(
    facebook::jni::alias_ref<JReactNativeFeatureFlagsCxxInterop>);

  static bool enableFabricLogs(
    facebook::jni::alias_ref<JReactNativeFeatureFlagsCxxInterop>);

  static bool enableFabricRenderer(
    facebook::jni::alias_ref<JReactNativeFeatureFlagsCxxInterop>);

  static bool enableFixForParentTagDuringReparenting(
    facebook::jni::alias_ref<JReactNativeFeatureFlagsCxxInterop>);

  static bool enableFontScaleChangesUpdatingLayout(
    facebook::jni::alias_ref<JReactNativeFeatureFlagsCxxInterop>);

  static bool enableIOSTextBaselineOffsetPerLine(
    facebook::jni::alias_ref<JReactNativeFeatureFlagsCxxInterop>);

  static bool enableIOSViewClipToPaddingBox(
    facebook::jni::alias_ref<JReactNativeFeatureFlagsCxxInterop>);

  static bool enableImagePrefetchingAndroid(
    facebook::jni::alias_ref<JReactNativeFeatureFlagsCxxInterop>);

  static bool enableImmediateUpdateModeForContentOffsetChanges(
    facebook::jni::alias_ref<JReactNativeFeatureFlagsCxxInterop>);

  static bool enableInteropViewManagerClassLookUpOptimizationIOS(
    facebook::jni::alias_ref<JReactNativeFeatureFlagsCxxInterop>);

  static bool enableLayoutAnimationsOnAndroid(
    facebook::jni::alias_ref<JReactNativeFeatureFlagsCxxInterop>);

  static bool enableLayoutAnimationsOnIOS(
    facebook::jni::alias_ref<JReactNativeFeatureFlagsCxxInterop>);

  static bool enableLineHeightCenteringOnIOS(
    facebook::jni::alias_ref<JReactNativeFeatureFlagsCxxInterop>);

  static bool enableMainQueueCoordinatorOnIOS(
    facebook::jni::alias_ref<JReactNativeFeatureFlagsCxxInterop>);

  static bool enableModuleArgumentNSNullConversionIOS(
    facebook::jni::alias_ref<JReactNativeFeatureFlagsCxxInterop>);

  static bool enableNativeCSSParsing(
    facebook::jni::alias_ref<JReactNativeFeatureFlagsCxxInterop>);

  static bool enableNetworkEventReporting(
    facebook::jni::alias_ref<JReactNativeFeatureFlagsCxxInterop>);

  static bool enableNewBackgroundAndBorderDrawables(
    facebook::jni::alias_ref<JReactNativeFeatureFlagsCxxInterop>);

  static bool enablePreparedTextLayout(
    facebook::jni::alias_ref<JReactNativeFeatureFlagsCxxInterop>);

  static bool enablePropsUpdateReconciliationAndroid(
    facebook::jni::alias_ref<JReactNativeFeatureFlagsCxxInterop>);

  static bool enableResourceTimingAPI(
    facebook::jni::alias_ref<JReactNativeFeatureFlagsCxxInterop>);

  static bool enableViewCulling(
    facebook::jni::alias_ref<JReactNativeFeatureFlagsCxxInterop>);

  static bool enableViewRecycling(
    facebook::jni::alias_ref<JReactNativeFeatureFlagsCxxInterop>);

  static bool enableViewRecyclingForText(
    facebook::jni::alias_ref<JReactNativeFeatureFlagsCxxInterop>);

  static bool enableViewRecyclingForView(
    facebook::jni::alias_ref<JReactNativeFeatureFlagsCxxInterop>);

  static bool enableVirtualViewDebugFeatures(
    facebook::jni::alias_ref<JReactNativeFeatureFlagsCxxInterop>);

  static bool enableVirtualViewRenderState(
    facebook::jni::alias_ref<JReactNativeFeatureFlagsCxxInterop>);

  static bool enableVirtualViewWindowFocusDetection(
    facebook::jni::alias_ref<JReactNativeFeatureFlagsCxxInterop>);

  static bool fixMappingOfEventPrioritiesBetweenFabricAndReact(
    facebook::jni::alias_ref<JReactNativeFeatureFlagsCxxInterop>);

  static bool fuseboxEnabledRelease(
    facebook::jni::alias_ref<JReactNativeFeatureFlagsCxxInterop>);

  static bool fuseboxNetworkInspectionEnabled(
    facebook::jni::alias_ref<JReactNativeFeatureFlagsCxxInterop>);

  static bool hideOffscreenVirtualViewsOnIOS(
    facebook::jni::alias_ref<JReactNativeFeatureFlagsCxxInterop>);

  static bool perfMonitorV2Enabled(
    facebook::jni::alias_ref<JReactNativeFeatureFlagsCxxInterop>);

  static double preparedTextCacheSize(
    facebook::jni::alias_ref<JReactNativeFeatureFlagsCxxInterop>);

  static bool preventShadowTreeCommitExhaustion(
    facebook::jni::alias_ref<JReactNativeFeatureFlagsCxxInterop>);

  static bool releaseImageDataWhenConsumed(
    facebook::jni::alias_ref<JReactNativeFeatureFlagsCxxInterop>);

  static bool shouldPressibilityUseW3CPointerEventsForHover(
    facebook::jni::alias_ref<JReactNativeFeatureFlagsCxxInterop>);

  static bool skipActivityIdentityAssertionOnHostPause(
    facebook::jni::alias_ref<JReactNativeFeatureFlagsCxxInterop>);

  static bool traceTurboModulePromiseRejectionsOnAndroid(
    facebook::jni::alias_ref<JReactNativeFeatureFlagsCxxInterop>);

  static bool updateRuntimeShadowNodeReferencesOnCommit(
    facebook::jni::alias_ref<JReactNativeFeatureFlagsCxxInterop>);

  static bool useAlwaysAvailableJSErrorHandling(
    facebook::jni::alias_ref<JReactNativeFeatureFlagsCxxInterop>);

  static bool useFabricInterop(
    facebook::jni::alias_ref<JReactNativeFeatureFlagsCxxInterop>);

  static bool useNativeEqualsInNativeReadableArrayAndroid(
    facebook::jni::alias_ref<JReactNativeFeatureFlagsCxxInterop>);

  static bool useNativeTransformHelperAndroid(
    facebook::jni::alias_ref<JReactNativeFeatureFlagsCxxInterop>);

  static bool useNativeViewConfigsInBridgelessMode(
    facebook::jni::alias_ref<JReactNativeFeatureFlagsCxxInterop>);

  static bool useOptimizedEventBatchingOnAndroid(
    facebook::jni::alias_ref<JReactNativeFeatureFlagsCxxInterop>);

  static bool useRawPropsJsiValue(
    facebook::jni::alias_ref<JReactNativeFeatureFlagsCxxInterop>);

  static bool useShadowNodeStateOnClone(
    facebook::jni::alias_ref<JReactNativeFeatureFlagsCxxInterop>);

  static bool useTurboModuleInterop(
    facebook::jni::alias_ref<JReactNativeFeatureFlagsCxxInterop>);

  static bool useTurboModules(
    facebook::jni::alias_ref<JReactNativeFeatureFlagsCxxInterop>);

  static double virtualViewPrerenderRatio(
    facebook::jni::alias_ref<JReactNativeFeatureFlagsCxxInterop>);

  static void override(
      facebook::jni::alias_ref<JReactNativeFeatureFlagsCxxInterop>,
      jni::alias_ref<jobject> provider);

  static void dangerouslyReset(
      facebook::jni::alias_ref<JReactNativeFeatureFlagsCxxInterop>);

  static jni::local_ref<jstring> dangerouslyForceOverride(
      facebook::jni::alias_ref<JReactNativeFeatureFlagsCxxInterop>,
      jni::alias_ref<jobject> provider);

  static void registerNatives();
};

} // namespace facebook::react<|MERGE_RESOLUTION|>--- conflicted
+++ resolved
@@ -4,11 +4,7 @@
  * This source code is licensed under the MIT license found in the
  * LICENSE file in the root directory of this source tree.
  *
-<<<<<<< HEAD
- * @generated SignedSource<<a8c455f63b59b9b963b37dd78e45af94>>
-=======
- * @generated SignedSource<<10c4959f082ce75226ec975a6fe5b10c>>
->>>>>>> 0d3791ca
+ * @generated SignedSource<<163a95ed00ceb9329cdef89ea6f0aa5f>>
  */
 
 /**
