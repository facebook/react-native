/*
 * Copyright (c) Meta Platforms, Inc. and affiliates.
 *
 * This source code is licensed under the MIT license found in the
 * LICENSE file in the root directory of this source tree.
 *
<<<<<<< HEAD
 * @generated SignedSource<<5bacd5087a10f607be73ec3dacb10f1e>>
=======
 * @generated SignedSource<<a0a26aa89e2156853ae452368b8f0fc8>>
>>>>>>> 04b40852
 */

/**
 * IMPORTANT: Do NOT modify this file directly.
 *
 * To change the definition of the flags, edit
 *   packages/react-native/scripts/featureflags/ReactNativeFeatureFlags.config.js.
 *
 * To regenerate this code, run the following script from the repo root:
 *   yarn featureflags --update
 */

#pragma once

#include <fbjni/fbjni.h>
#include <jni.h>

namespace facebook::react {

class JReactNativeFeatureFlagsCxxInterop
    : public jni::JavaClass<JReactNativeFeatureFlagsCxxInterop> {
 public:
  constexpr static auto kJavaDescriptor =
      "Lcom/facebook/react/internal/featureflags/ReactNativeFeatureFlagsCxxInterop;";

  static bool commonTestFlag(
    facebook::jni::alias_ref<JReactNativeFeatureFlagsCxxInterop>);

  static bool disableMountItemReorderingAndroid(
    facebook::jni::alias_ref<JReactNativeFeatureFlagsCxxInterop>);

  static bool enableAccumulatedUpdatesInRawPropsAndroid(
    facebook::jni::alias_ref<JReactNativeFeatureFlagsCxxInterop>);

  static bool enableBridgelessArchitecture(
    facebook::jni::alias_ref<JReactNativeFeatureFlagsCxxInterop>);

  static bool enableCppPropsIteratorSetter(
    facebook::jni::alias_ref<JReactNativeFeatureFlagsCxxInterop>);

  static bool enableEagerRootViewAttachment(
    facebook::jni::alias_ref<JReactNativeFeatureFlagsCxxInterop>);

  static bool enableEventEmitterRetentionDuringGesturesOnAndroid(
    facebook::jni::alias_ref<JReactNativeFeatureFlagsCxxInterop>);

  static bool enableFabricLogs(
    facebook::jni::alias_ref<JReactNativeFeatureFlagsCxxInterop>);

  static bool enableFabricRenderer(
    facebook::jni::alias_ref<JReactNativeFeatureFlagsCxxInterop>);

  static bool enableFixForViewCommandRace(
    facebook::jni::alias_ref<JReactNativeFeatureFlagsCxxInterop>);

  static bool enableIOSViewClipToPaddingBox(
    facebook::jni::alias_ref<JReactNativeFeatureFlagsCxxInterop>);

  static bool enableImagePrefetchingAndroid(
    facebook::jni::alias_ref<JReactNativeFeatureFlagsCxxInterop>);

  static bool enableJSRuntimeGCOnMemoryPressureOnIOS(
    facebook::jni::alias_ref<JReactNativeFeatureFlagsCxxInterop>);

  static bool enableLayoutAnimationsOnAndroid(
    facebook::jni::alias_ref<JReactNativeFeatureFlagsCxxInterop>);

  static bool enableLayoutAnimationsOnIOS(
    facebook::jni::alias_ref<JReactNativeFeatureFlagsCxxInterop>);

  static bool enableLineHeightCenteringOnIOS(
    facebook::jni::alias_ref<JReactNativeFeatureFlagsCxxInterop>);

  static bool enableLongTaskAPI(
    facebook::jni::alias_ref<JReactNativeFeatureFlagsCxxInterop>);

  static bool enableNativeCSSParsing(
    facebook::jni::alias_ref<JReactNativeFeatureFlagsCxxInterop>);

  static bool enableNewBackgroundAndBorderDrawables(
    facebook::jni::alias_ref<JReactNativeFeatureFlagsCxxInterop>);

  static bool enablePreciseSchedulingForPremountItemsOnAndroid(
    facebook::jni::alias_ref<JReactNativeFeatureFlagsCxxInterop>);

  static bool enablePropsUpdateReconciliationAndroid(
    facebook::jni::alias_ref<JReactNativeFeatureFlagsCxxInterop>);

  static bool enableReportEventPaintTime(
    facebook::jni::alias_ref<JReactNativeFeatureFlagsCxxInterop>);

  static bool enableSynchronousStateUpdates(
    facebook::jni::alias_ref<JReactNativeFeatureFlagsCxxInterop>);

  static bool enableUIConsistency(
    facebook::jni::alias_ref<JReactNativeFeatureFlagsCxxInterop>);

  static bool enableViewCulling(
    facebook::jni::alias_ref<JReactNativeFeatureFlagsCxxInterop>);

  static bool enableViewRecycling(
    facebook::jni::alias_ref<JReactNativeFeatureFlagsCxxInterop>);

  static bool enableViewRecyclingForText(
    facebook::jni::alias_ref<JReactNativeFeatureFlagsCxxInterop>);

  static bool enableViewRecyclingForView(
    facebook::jni::alias_ref<JReactNativeFeatureFlagsCxxInterop>);

  static bool excludeYogaFromRawProps(
    facebook::jni::alias_ref<JReactNativeFeatureFlagsCxxInterop>);

  static bool fixDifferentiatorEmittingUpdatesWithWrongParentTag(
    facebook::jni::alias_ref<JReactNativeFeatureFlagsCxxInterop>);

  static bool fixMappingOfEventPrioritiesBetweenFabricAndReact(
    facebook::jni::alias_ref<JReactNativeFeatureFlagsCxxInterop>);

  static bool fixMountingCoordinatorReportedPendingTransactionsOnAndroid(
    facebook::jni::alias_ref<JReactNativeFeatureFlagsCxxInterop>);

  static bool fuseboxEnabledRelease(
    facebook::jni::alias_ref<JReactNativeFeatureFlagsCxxInterop>);

  static bool fuseboxNetworkInspectionEnabled(
    facebook::jni::alias_ref<JReactNativeFeatureFlagsCxxInterop>);

  static bool lazyAnimationCallbacks(
    facebook::jni::alias_ref<JReactNativeFeatureFlagsCxxInterop>);

  static bool traceTurboModulePromiseRejectionsOnAndroid(
    facebook::jni::alias_ref<JReactNativeFeatureFlagsCxxInterop>);

  static bool useAlwaysAvailableJSErrorHandling(
    facebook::jni::alias_ref<JReactNativeFeatureFlagsCxxInterop>);

  static bool useEditTextStockAndroidFocusBehavior(
    facebook::jni::alias_ref<JReactNativeFeatureFlagsCxxInterop>);

  static bool useFabricInterop(
    facebook::jni::alias_ref<JReactNativeFeatureFlagsCxxInterop>);

  static bool useNativeViewConfigsInBridgelessMode(
    facebook::jni::alias_ref<JReactNativeFeatureFlagsCxxInterop>);

  static bool useOptimizedEventBatchingOnAndroid(
    facebook::jni::alias_ref<JReactNativeFeatureFlagsCxxInterop>);

  static bool useRawPropsJsiValue(
    facebook::jni::alias_ref<JReactNativeFeatureFlagsCxxInterop>);

  static bool useTurboModuleInterop(
    facebook::jni::alias_ref<JReactNativeFeatureFlagsCxxInterop>);

  static bool useTurboModules(
    facebook::jni::alias_ref<JReactNativeFeatureFlagsCxxInterop>);

  static void override(
      facebook::jni::alias_ref<JReactNativeFeatureFlagsCxxInterop>,
      jni::alias_ref<jobject> provider);

  static void dangerouslyReset(
      facebook::jni::alias_ref<JReactNativeFeatureFlagsCxxInterop>);

  static jni::local_ref<jstring> dangerouslyForceOverride(
      facebook::jni::alias_ref<JReactNativeFeatureFlagsCxxInterop>,
      jni::alias_ref<jobject> provider);

  static void registerNatives();
};

} // namespace facebook::react<|MERGE_RESOLUTION|>--- conflicted
+++ resolved
@@ -4,11 +4,7 @@
  * This source code is licensed under the MIT license found in the
  * LICENSE file in the root directory of this source tree.
  *
-<<<<<<< HEAD
- * @generated SignedSource<<5bacd5087a10f607be73ec3dacb10f1e>>
-=======
- * @generated SignedSource<<a0a26aa89e2156853ae452368b8f0fc8>>
->>>>>>> 04b40852
+ * @generated SignedSource<<412e35569a3f062d51f55388e3d17e8e>>
  */
 
 /**
