/*
 * Copyright (c) Meta Platforms, Inc. and affiliates.
 *
 * This source code is licensed under the MIT license found in the
 * LICENSE file in the root directory of this source tree.
 *
<<<<<<< HEAD
 * @generated SignedSource<<412e35569a3f062d51f55388e3d17e8e>>
=======
 * @generated SignedSource<<242b1a98baf07e4324ff978e91b098f7>>
>>>>>>> e6af7951
 */

/**
 * IMPORTANT: Do NOT modify this file directly.
 *
 * To change the definition of the flags, edit
 *   packages/react-native/scripts/featureflags/ReactNativeFeatureFlags.config.js.
 *
 * To regenerate this code, run the following script from the repo root:
 *   yarn featureflags --update
 */

#pragma once

#include <fbjni/fbjni.h>
#include <jni.h>

namespace facebook::react {

class JReactNativeFeatureFlagsCxxInterop
    : public jni::JavaClass<JReactNativeFeatureFlagsCxxInterop> {
 public:
  constexpr static auto kJavaDescriptor =
      "Lcom/facebook/react/internal/featureflags/ReactNativeFeatureFlagsCxxInterop;";

  static bool commonTestFlag(
    facebook::jni::alias_ref<JReactNativeFeatureFlagsCxxInterop>);

  static bool disableMountItemReorderingAndroid(
    facebook::jni::alias_ref<JReactNativeFeatureFlagsCxxInterop>);

  static bool enableAccumulatedUpdatesInRawPropsAndroid(
    facebook::jni::alias_ref<JReactNativeFeatureFlagsCxxInterop>);

  static bool enableBridgelessArchitecture(
    facebook::jni::alias_ref<JReactNativeFeatureFlagsCxxInterop>);

  static bool enableCppPropsIteratorSetter(
    facebook::jni::alias_ref<JReactNativeFeatureFlagsCxxInterop>);

  static bool enableEagerRootViewAttachment(
    facebook::jni::alias_ref<JReactNativeFeatureFlagsCxxInterop>);

  static bool enableFabricLogs(
    facebook::jni::alias_ref<JReactNativeFeatureFlagsCxxInterop>);

  static bool enableFabricRenderer(
    facebook::jni::alias_ref<JReactNativeFeatureFlagsCxxInterop>);

  static bool enableIOSViewClipToPaddingBox(
    facebook::jni::alias_ref<JReactNativeFeatureFlagsCxxInterop>);

  static bool enableImagePrefetchingAndroid(
    facebook::jni::alias_ref<JReactNativeFeatureFlagsCxxInterop>);

  static bool enableJSRuntimeGCOnMemoryPressureOnIOS(
    facebook::jni::alias_ref<JReactNativeFeatureFlagsCxxInterop>);

  static bool enableLayoutAnimationsOnAndroid(
    facebook::jni::alias_ref<JReactNativeFeatureFlagsCxxInterop>);

  static bool enableLayoutAnimationsOnIOS(
    facebook::jni::alias_ref<JReactNativeFeatureFlagsCxxInterop>);

  static bool enableLineHeightCenteringOnIOS(
    facebook::jni::alias_ref<JReactNativeFeatureFlagsCxxInterop>);

  static bool enableLongTaskAPI(
    facebook::jni::alias_ref<JReactNativeFeatureFlagsCxxInterop>);

  static bool enableNativeCSSParsing(
    facebook::jni::alias_ref<JReactNativeFeatureFlagsCxxInterop>);

  static bool enableNewBackgroundAndBorderDrawables(
    facebook::jni::alias_ref<JReactNativeFeatureFlagsCxxInterop>);

  static bool enablePreciseSchedulingForPremountItemsOnAndroid(
    facebook::jni::alias_ref<JReactNativeFeatureFlagsCxxInterop>);

  static bool enablePropsUpdateReconciliationAndroid(
    facebook::jni::alias_ref<JReactNativeFeatureFlagsCxxInterop>);

  static bool enableReportEventPaintTime(
    facebook::jni::alias_ref<JReactNativeFeatureFlagsCxxInterop>);

  static bool enableSynchronousStateUpdates(
    facebook::jni::alias_ref<JReactNativeFeatureFlagsCxxInterop>);

  static bool enableUIConsistency(
    facebook::jni::alias_ref<JReactNativeFeatureFlagsCxxInterop>);

  static bool enableViewCulling(
    facebook::jni::alias_ref<JReactNativeFeatureFlagsCxxInterop>);

  static bool enableViewRecycling(
    facebook::jni::alias_ref<JReactNativeFeatureFlagsCxxInterop>);

  static bool enableViewRecyclingForText(
    facebook::jni::alias_ref<JReactNativeFeatureFlagsCxxInterop>);

  static bool enableViewRecyclingForView(
    facebook::jni::alias_ref<JReactNativeFeatureFlagsCxxInterop>);

  static bool excludeYogaFromRawProps(
    facebook::jni::alias_ref<JReactNativeFeatureFlagsCxxInterop>);

  static bool fixDifferentiatorEmittingUpdatesWithWrongParentTag(
    facebook::jni::alias_ref<JReactNativeFeatureFlagsCxxInterop>);

  static bool fixMappingOfEventPrioritiesBetweenFabricAndReact(
    facebook::jni::alias_ref<JReactNativeFeatureFlagsCxxInterop>);

  static bool fixMountingCoordinatorReportedPendingTransactionsOnAndroid(
    facebook::jni::alias_ref<JReactNativeFeatureFlagsCxxInterop>);

  static bool fuseboxEnabledRelease(
    facebook::jni::alias_ref<JReactNativeFeatureFlagsCxxInterop>);

  static bool fuseboxNetworkInspectionEnabled(
    facebook::jni::alias_ref<JReactNativeFeatureFlagsCxxInterop>);

  static bool lazyAnimationCallbacks(
    facebook::jni::alias_ref<JReactNativeFeatureFlagsCxxInterop>);

  static bool throwExceptionInsteadOfDeadlockOnTurboModuleSetupDuringSyncRenderIOS(
    facebook::jni::alias_ref<JReactNativeFeatureFlagsCxxInterop>);

  static bool traceTurboModulePromiseRejectionsOnAndroid(
    facebook::jni::alias_ref<JReactNativeFeatureFlagsCxxInterop>);

  static bool useAlwaysAvailableJSErrorHandling(
    facebook::jni::alias_ref<JReactNativeFeatureFlagsCxxInterop>);

  static bool useEditTextStockAndroidFocusBehavior(
    facebook::jni::alias_ref<JReactNativeFeatureFlagsCxxInterop>);

  static bool useFabricInterop(
    facebook::jni::alias_ref<JReactNativeFeatureFlagsCxxInterop>);

  static bool useNativeViewConfigsInBridgelessMode(
    facebook::jni::alias_ref<JReactNativeFeatureFlagsCxxInterop>);

  static bool useOptimizedEventBatchingOnAndroid(
    facebook::jni::alias_ref<JReactNativeFeatureFlagsCxxInterop>);

  static bool useRawPropsJsiValue(
    facebook::jni::alias_ref<JReactNativeFeatureFlagsCxxInterop>);

  static bool useTurboModuleInterop(
    facebook::jni::alias_ref<JReactNativeFeatureFlagsCxxInterop>);

  static bool useTurboModules(
    facebook::jni::alias_ref<JReactNativeFeatureFlagsCxxInterop>);

  static void override(
      facebook::jni::alias_ref<JReactNativeFeatureFlagsCxxInterop>,
      jni::alias_ref<jobject> provider);

  static void dangerouslyReset(
      facebook::jni::alias_ref<JReactNativeFeatureFlagsCxxInterop>);

  static jni::local_ref<jstring> dangerouslyForceOverride(
      facebook::jni::alias_ref<JReactNativeFeatureFlagsCxxInterop>,
      jni::alias_ref<jobject> provider);

  static void registerNatives();
};

} // namespace facebook::react<|MERGE_RESOLUTION|>--- conflicted
+++ resolved
@@ -4,11 +4,7 @@
  * This source code is licensed under the MIT license found in the
  * LICENSE file in the root directory of this source tree.
  *
-<<<<<<< HEAD
- * @generated SignedSource<<412e35569a3f062d51f55388e3d17e8e>>
-=======
  * @generated SignedSource<<242b1a98baf07e4324ff978e91b098f7>>
->>>>>>> e6af7951
  */
 
 /**
