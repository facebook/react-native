/*
 * Copyright (c) Meta Platforms, Inc. and affiliates.
 *
 * This source code is licensed under the MIT license found in the
 * LICENSE file in the root directory of this source tree.
 *
<<<<<<< HEAD
 * @generated SignedSource<<e73f7d0d68f72202aaea8a29e3e30f64>>
=======
 * @generated SignedSource<<d4194069e582c0aa5e90938b27067044>>
>>>>>>> bd133b5d
 */

/**
 * IMPORTANT: Do NOT modify this file directly.
 *
 * To change the definition of the flags, edit
 *   packages/react-native/scripts/featureflags/ReactNativeFeatureFlags.config.js.
 *
 * To regenerate this code, run the following script from the repo root:
 *   yarn featureflags-update
 */

#pragma once

#include <fbjni/fbjni.h>
#include <jni.h>

namespace facebook::react {

class JReactNativeFeatureFlagsCxxInterop
    : public jni::JavaClass<JReactNativeFeatureFlagsCxxInterop> {
 public:
  constexpr static auto kJavaDescriptor =
      "Lcom/facebook/react/internal/featureflags/ReactNativeFeatureFlagsCxxInterop;";

  static bool commonTestFlag(
    facebook::jni::alias_ref<JReactNativeFeatureFlagsCxxInterop>);

  static bool allowRecursiveCommitsWithSynchronousMountOnAndroid(
    facebook::jni::alias_ref<JReactNativeFeatureFlagsCxxInterop>);

  static bool completeReactInstanceCreationOnBgThreadOnAndroid(
    facebook::jni::alias_ref<JReactNativeFeatureFlagsCxxInterop>);

  static bool disableEventLoopOnBridgeless(
    facebook::jni::alias_ref<JReactNativeFeatureFlagsCxxInterop>);

  static bool disableMountItemReorderingAndroid(
    facebook::jni::alias_ref<JReactNativeFeatureFlagsCxxInterop>);

  static bool enableAlignItemsBaselineOnFabricIOS(
    facebook::jni::alias_ref<JReactNativeFeatureFlagsCxxInterop>);

  static bool enableBridgelessArchitecture(
    facebook::jni::alias_ref<JReactNativeFeatureFlagsCxxInterop>);

  static bool enableCleanTextInputYogaNode(
    facebook::jni::alias_ref<JReactNativeFeatureFlagsCxxInterop>);

  static bool enableCppPropsIteratorSetter(
    facebook::jni::alias_ref<JReactNativeFeatureFlagsCxxInterop>);

  static bool enableDeletionOfUnmountedViews(
    facebook::jni::alias_ref<JReactNativeFeatureFlagsCxxInterop>);

  static bool enableEagerRootViewAttachment(
    facebook::jni::alias_ref<JReactNativeFeatureFlagsCxxInterop>);

  static bool enableEventEmitterRetentionDuringGesturesOnAndroid(
    facebook::jni::alias_ref<JReactNativeFeatureFlagsCxxInterop>);

  static bool enableFabricLogs(
    facebook::jni::alias_ref<JReactNativeFeatureFlagsCxxInterop>);

  static bool enableFabricRenderer(
    facebook::jni::alias_ref<JReactNativeFeatureFlagsCxxInterop>);

  static bool enableFabricRendererExclusively(
    facebook::jni::alias_ref<JReactNativeFeatureFlagsCxxInterop>);

  static bool enableGranularShadowTreeStateReconciliation(
    facebook::jni::alias_ref<JReactNativeFeatureFlagsCxxInterop>);

  static bool enableIOSViewClipToPaddingBox(
    facebook::jni::alias_ref<JReactNativeFeatureFlagsCxxInterop>);

  static bool enableLayoutAnimationsOnAndroid(
    facebook::jni::alias_ref<JReactNativeFeatureFlagsCxxInterop>);

  static bool enableLayoutAnimationsOnIOS(
    facebook::jni::alias_ref<JReactNativeFeatureFlagsCxxInterop>);

  static bool enableLineHeightCenteringOnAndroid(
    facebook::jni::alias_ref<JReactNativeFeatureFlagsCxxInterop>);

  static bool enableLineHeightCenteringOnIOS(
    facebook::jni::alias_ref<JReactNativeFeatureFlagsCxxInterop>);

  static bool enableLongTaskAPI(
    facebook::jni::alias_ref<JReactNativeFeatureFlagsCxxInterop>);

  static bool enableNewBackgroundAndBorderDrawables(
    facebook::jni::alias_ref<JReactNativeFeatureFlagsCxxInterop>);

  static bool enablePreciseSchedulingForPremountItemsOnAndroid(
    facebook::jni::alias_ref<JReactNativeFeatureFlagsCxxInterop>);

  static bool enablePropsUpdateReconciliationAndroid(
    facebook::jni::alias_ref<JReactNativeFeatureFlagsCxxInterop>);

  static bool enableReportEventPaintTime(
    facebook::jni::alias_ref<JReactNativeFeatureFlagsCxxInterop>);

  static bool enableSynchronousStateUpdates(
    facebook::jni::alias_ref<JReactNativeFeatureFlagsCxxInterop>);

  static bool enableTextPreallocationOptimisation(
    facebook::jni::alias_ref<JReactNativeFeatureFlagsCxxInterop>);

  static bool enableUIConsistency(
    facebook::jni::alias_ref<JReactNativeFeatureFlagsCxxInterop>);

  static bool enableViewRecycling(
    facebook::jni::alias_ref<JReactNativeFeatureFlagsCxxInterop>);

  static bool excludeYogaFromRawProps(
    facebook::jni::alias_ref<JReactNativeFeatureFlagsCxxInterop>);

  static bool fixMappingOfEventPrioritiesBetweenFabricAndReact(
    facebook::jni::alias_ref<JReactNativeFeatureFlagsCxxInterop>);

  static bool fixMountingCoordinatorReportedPendingTransactionsOnAndroid(
    facebook::jni::alias_ref<JReactNativeFeatureFlagsCxxInterop>);

  static bool forceBatchingMountItemsOnAndroid(
    facebook::jni::alias_ref<JReactNativeFeatureFlagsCxxInterop>);

  static bool fuseboxEnabledDebug(
    facebook::jni::alias_ref<JReactNativeFeatureFlagsCxxInterop>);

  static bool fuseboxEnabledRelease(
    facebook::jni::alias_ref<JReactNativeFeatureFlagsCxxInterop>);

  static bool initEagerTurboModulesOnNativeModulesQueueAndroid(
    facebook::jni::alias_ref<JReactNativeFeatureFlagsCxxInterop>);

  static bool lazyAnimationCallbacks(
    facebook::jni::alias_ref<JReactNativeFeatureFlagsCxxInterop>);

  static bool loadVectorDrawablesOnImages(
    facebook::jni::alias_ref<JReactNativeFeatureFlagsCxxInterop>);

  static bool setAndroidLayoutDirection(
    facebook::jni::alias_ref<JReactNativeFeatureFlagsCxxInterop>);

  static bool traceTurboModulePromiseRejectionsOnAndroid(
    facebook::jni::alias_ref<JReactNativeFeatureFlagsCxxInterop>);

  static bool useFabricInterop(
    facebook::jni::alias_ref<JReactNativeFeatureFlagsCxxInterop>);

  static bool useImmediateExecutorInAndroidBridgeless(
    facebook::jni::alias_ref<JReactNativeFeatureFlagsCxxInterop>);

  static bool useNativeViewConfigsInBridgelessMode(
    facebook::jni::alias_ref<JReactNativeFeatureFlagsCxxInterop>);

  static bool useOptimisedViewPreallocationOnAndroid(
    facebook::jni::alias_ref<JReactNativeFeatureFlagsCxxInterop>);

  static bool useOptimizedEventBatchingOnAndroid(
    facebook::jni::alias_ref<JReactNativeFeatureFlagsCxxInterop>);

  static bool useRuntimeShadowNodeReferenceUpdate(
    facebook::jni::alias_ref<JReactNativeFeatureFlagsCxxInterop>);

  static bool useTurboModuleInterop(
    facebook::jni::alias_ref<JReactNativeFeatureFlagsCxxInterop>);

  static bool useTurboModules(
    facebook::jni::alias_ref<JReactNativeFeatureFlagsCxxInterop>);

  static void override(
      facebook::jni::alias_ref<JReactNativeFeatureFlagsCxxInterop>,
      jni::alias_ref<jobject> provider);

  static void dangerouslyReset(
      facebook::jni::alias_ref<JReactNativeFeatureFlagsCxxInterop>);

  static jni::local_ref<jstring> dangerouslyForceOverride(
      facebook::jni::alias_ref<JReactNativeFeatureFlagsCxxInterop>,
      jni::alias_ref<jobject> provider);

  static void registerNatives();
};

} // namespace facebook::react<|MERGE_RESOLUTION|>--- conflicted
+++ resolved
@@ -4,11 +4,7 @@
  * This source code is licensed under the MIT license found in the
  * LICENSE file in the root directory of this source tree.
  *
-<<<<<<< HEAD
- * @generated SignedSource<<e73f7d0d68f72202aaea8a29e3e30f64>>
-=======
  * @generated SignedSource<<d4194069e582c0aa5e90938b27067044>>
->>>>>>> bd133b5d
  */
 
 /**
