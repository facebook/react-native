--- conflicted
+++ resolved
@@ -4,11 +4,7 @@
  * This source code is licensed under the MIT license found in the
  * LICENSE file in the root directory of this source tree.
  *
-<<<<<<< HEAD
- * @generated SignedSource<<21126d605fcb517a7d0d979393d3b89f>>
-=======
- * @generated SignedSource<<591f49d5a0b5368ecceb5ab054f4c0a5>>
->>>>>>> 0f9af750
+ * @generated SignedSource<<f51d329cb52ceb4fd02d16f435956ecf>>
  */
 
 /**
