--- conflicted
+++ resolved
@@ -4,11 +4,7 @@
  * This source code is licensed under the MIT license found in the
  * LICENSE file in the root directory of this source tree.
  *
-<<<<<<< HEAD
- * @generated SignedSource<<73fb15ea7e1e93aecaa71d9982fd2903>>
-=======
- * @generated SignedSource<<92fcd7e8c814a6a76ec15c4cd60e00e4>>
->>>>>>> 7be98c99
+ * @generated SignedSource<<43789a3d83cc0c27e823a1979607601d>>
  */
 
 /**
