/*
 * Copyright (c) Meta Platforms, Inc. and affiliates.
 *
 * This source code is licensed under the MIT license found in the
 * LICENSE file in the root directory of this source tree.
 *
<<<<<<< HEAD
 * @generated SignedSource<<bbbfbabb544a1536d5c1aaa6a280382b>>
=======
 * @generated SignedSource<<2602019337e5b8bafb4babac6fa30638>>
>>>>>>> f21e61f4
 */

/**
 * IMPORTANT: Do NOT modify this file directly.
 *
 * To change the definition of the flags, edit
 *   packages/react-native/scripts/featureflags/ReactNativeFeatureFlags.config.js.
 *
 * To regenerate this code, run the following script from the repo root:
 *   yarn featureflags --update
 */

#pragma once

#include <fbjni/fbjni.h>
#include <jni.h>

namespace facebook::react {

class JReactNativeFeatureFlagsCxxInterop
    : public jni::JavaClass<JReactNativeFeatureFlagsCxxInterop> {
 public:
  constexpr static auto kJavaDescriptor =
      "Lcom/facebook/react/internal/featureflags/ReactNativeFeatureFlagsCxxInterop;";

  static bool commonTestFlag(
    facebook::jni::alias_ref<JReactNativeFeatureFlagsCxxInterop>);

  static bool animatedShouldSignalBatch(
    facebook::jni::alias_ref<JReactNativeFeatureFlagsCxxInterop>);

  static bool cxxNativeAnimatedEnabled(
    facebook::jni::alias_ref<JReactNativeFeatureFlagsCxxInterop>);

  static bool disableMainQueueSyncDispatchIOS(
    facebook::jni::alias_ref<JReactNativeFeatureFlagsCxxInterop>);

  static bool disableMountItemReorderingAndroid(
    facebook::jni::alias_ref<JReactNativeFeatureFlagsCxxInterop>);

  static bool disableShadowNodeOnNewArchitectureAndroid(
    facebook::jni::alias_ref<JReactNativeFeatureFlagsCxxInterop>);

  static bool enableAccessibilityOrder(
    facebook::jni::alias_ref<JReactNativeFeatureFlagsCxxInterop>);

  static bool enableAccumulatedUpdatesInRawPropsAndroid(
    facebook::jni::alias_ref<JReactNativeFeatureFlagsCxxInterop>);

  static bool enableBridgelessArchitecture(
    facebook::jni::alias_ref<JReactNativeFeatureFlagsCxxInterop>);

  static bool enableCppPropsIteratorSetter(
    facebook::jni::alias_ref<JReactNativeFeatureFlagsCxxInterop>);

  static bool enableEagerRootViewAttachment(
    facebook::jni::alias_ref<JReactNativeFeatureFlagsCxxInterop>);

  static bool enableFabricLogs(
    facebook::jni::alias_ref<JReactNativeFeatureFlagsCxxInterop>);

  static bool enableFabricRenderer(
    facebook::jni::alias_ref<JReactNativeFeatureFlagsCxxInterop>);

  static bool enableFontScaleChangesUpdatingLayout(
    facebook::jni::alias_ref<JReactNativeFeatureFlagsCxxInterop>);

  static bool enableIOSViewClipToPaddingBox(
    facebook::jni::alias_ref<JReactNativeFeatureFlagsCxxInterop>);

  static bool enableJSRuntimeGCOnMemoryPressureOnIOS(
    facebook::jni::alias_ref<JReactNativeFeatureFlagsCxxInterop>);

  static bool enableLayoutAnimationsOnAndroid(
    facebook::jni::alias_ref<JReactNativeFeatureFlagsCxxInterop>);

  static bool enableLayoutAnimationsOnIOS(
    facebook::jni::alias_ref<JReactNativeFeatureFlagsCxxInterop>);

  static bool enableLineHeightCenteringOnIOS(
    facebook::jni::alias_ref<JReactNativeFeatureFlagsCxxInterop>);

  static bool enableLongTaskAPI(
    facebook::jni::alias_ref<JReactNativeFeatureFlagsCxxInterop>);

  static bool enableMainQueueModulesOnIOS(
    facebook::jni::alias_ref<JReactNativeFeatureFlagsCxxInterop>);

  static bool enableNativeCSSParsing(
    facebook::jni::alias_ref<JReactNativeFeatureFlagsCxxInterop>);

  static bool enableNewBackgroundAndBorderDrawables(
    facebook::jni::alias_ref<JReactNativeFeatureFlagsCxxInterop>);

  static bool enablePropsUpdateReconciliationAndroid(
    facebook::jni::alias_ref<JReactNativeFeatureFlagsCxxInterop>);

  static bool enableReportEventPaintTime(
    facebook::jni::alias_ref<JReactNativeFeatureFlagsCxxInterop>);

  static bool enableSynchronousStateUpdates(
    facebook::jni::alias_ref<JReactNativeFeatureFlagsCxxInterop>);

  static bool enableViewCulling(
    facebook::jni::alias_ref<JReactNativeFeatureFlagsCxxInterop>);

  static bool enableViewRecycling(
    facebook::jni::alias_ref<JReactNativeFeatureFlagsCxxInterop>);

  static bool enableViewRecyclingForText(
    facebook::jni::alias_ref<JReactNativeFeatureFlagsCxxInterop>);

  static bool enableViewRecyclingForView(
    facebook::jni::alias_ref<JReactNativeFeatureFlagsCxxInterop>);

  static bool fixMappingOfEventPrioritiesBetweenFabricAndReact(
    facebook::jni::alias_ref<JReactNativeFeatureFlagsCxxInterop>);

  static bool fixMountingCoordinatorReportedPendingTransactionsOnAndroid(
    facebook::jni::alias_ref<JReactNativeFeatureFlagsCxxInterop>);

  static bool fuseboxEnabledRelease(
    facebook::jni::alias_ref<JReactNativeFeatureFlagsCxxInterop>);

  static bool fuseboxNetworkInspectionEnabled(
    facebook::jni::alias_ref<JReactNativeFeatureFlagsCxxInterop>);

  static bool removeTurboModuleManagerDelegateMutex(
    facebook::jni::alias_ref<JReactNativeFeatureFlagsCxxInterop>);

  static bool traceTurboModulePromiseRejectionsOnAndroid(
    facebook::jni::alias_ref<JReactNativeFeatureFlagsCxxInterop>);

  static bool useAlwaysAvailableJSErrorHandling(
    facebook::jni::alias_ref<JReactNativeFeatureFlagsCxxInterop>);

  static bool useEditTextStockAndroidFocusBehavior(
    facebook::jni::alias_ref<JReactNativeFeatureFlagsCxxInterop>);

  static bool useFabricInterop(
    facebook::jni::alias_ref<JReactNativeFeatureFlagsCxxInterop>);

  static bool useNativeViewConfigsInBridgelessMode(
    facebook::jni::alias_ref<JReactNativeFeatureFlagsCxxInterop>);

  static bool useOptimizedEventBatchingOnAndroid(
    facebook::jni::alias_ref<JReactNativeFeatureFlagsCxxInterop>);

  static bool useRawPropsJsiValue(
    facebook::jni::alias_ref<JReactNativeFeatureFlagsCxxInterop>);

  static bool useTurboModuleInterop(
    facebook::jni::alias_ref<JReactNativeFeatureFlagsCxxInterop>);

  static bool useTurboModules(
    facebook::jni::alias_ref<JReactNativeFeatureFlagsCxxInterop>);

  static void override(
      facebook::jni::alias_ref<JReactNativeFeatureFlagsCxxInterop>,
      jni::alias_ref<jobject> provider);

  static void dangerouslyReset(
      facebook::jni::alias_ref<JReactNativeFeatureFlagsCxxInterop>);

  static jni::local_ref<jstring> dangerouslyForceOverride(
      facebook::jni::alias_ref<JReactNativeFeatureFlagsCxxInterop>,
      jni::alias_ref<jobject> provider);

  static void registerNatives();
};

} // namespace facebook::react<|MERGE_RESOLUTION|>--- conflicted
+++ resolved
@@ -4,11 +4,7 @@
  * This source code is licensed under the MIT license found in the
  * LICENSE file in the root directory of this source tree.
  *
-<<<<<<< HEAD
- * @generated SignedSource<<bbbfbabb544a1536d5c1aaa6a280382b>>
-=======
- * @generated SignedSource<<2602019337e5b8bafb4babac6fa30638>>
->>>>>>> f21e61f4
+ * @generated SignedSource<<c28be0e3518863a98b7e2736c8e3ed5d>>
  */
 
 /**
