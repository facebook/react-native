/*
 * Copyright (c) Meta Platforms, Inc. and affiliates.
 *
 * This source code is licensed under the MIT license found in the
 * LICENSE file in the root directory of this source tree.
 */

package com.facebook.react.views.safeareaview

import com.facebook.react.common.annotations.internal.LegacyArchitecture
import com.facebook.react.common.annotations.internal.LegacyArchitectureLogLevel
import com.facebook.react.uimanager.LayoutShadowNode

<<<<<<< HEAD
@Deprecated(
    message = "ReactSafeAreaViewShadowNode is deprecated and will be removed in a future release. " +
              "Use react-native-safe-area-context instead.",
    level = DeprecationLevel.WARNING
)
@LegacyArchitecture
=======
@LegacyArchitecture(logLevel = LegacyArchitectureLogLevel.ERROR)
>>>>>>> 38a4b622
internal class ReactSafeAreaViewShadowNode : LayoutShadowNode()<|MERGE_RESOLUTION|>--- conflicted
+++ resolved
@@ -11,14 +11,10 @@
 import com.facebook.react.common.annotations.internal.LegacyArchitectureLogLevel
 import com.facebook.react.uimanager.LayoutShadowNode
 
-<<<<<<< HEAD
 @Deprecated(
     message = "ReactSafeAreaViewShadowNode is deprecated and will be removed in a future release. " +
               "Use react-native-safe-area-context instead.",
     level = DeprecationLevel.WARNING
 )
-@LegacyArchitecture
-=======
 @LegacyArchitecture(logLevel = LegacyArchitectureLogLevel.ERROR)
->>>>>>> 38a4b622
 internal class ReactSafeAreaViewShadowNode : LayoutShadowNode()