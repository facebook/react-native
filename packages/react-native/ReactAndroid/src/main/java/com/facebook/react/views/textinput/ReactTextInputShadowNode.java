--- conflicted
+++ resolved
@@ -50,11 +50,7 @@
   public ReactTextInputShadowNode(
       @Nullable ReactTextViewManagerCallback reactTextViewManagerCallback) {
     super(reactTextViewManagerCallback);
-<<<<<<< HEAD
     mTextBreakStrategy = Layout.BREAK_STRATEGY_SIMPLE;
-=======
-    mTextBreakStrategy = Layout.BREAK_STRATEGY_HIGH_QUALITY;
->>>>>>> b7191cde
 
     initMeasureFunction();
   }
