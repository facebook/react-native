/*
 * Copyright (c) Meta Platforms, Inc. and affiliates.
 *
 * This source code is licensed under the MIT license found in the
 * LICENSE file in the root directory of this source tree.
 */

package com.facebook.react

import com.facebook.react.bridge.NativeModule
import com.facebook.react.bridge.ReactApplicationContext
import com.facebook.react.bridge.ReactMarker
import com.facebook.react.bridge.ReactMarkerConstants
import com.facebook.react.common.ClassFinder
import com.facebook.react.common.annotations.internal.LegacyArchitecture
import com.facebook.react.common.annotations.internal.LegacyArchitectureLogLevel
import com.facebook.react.common.annotations.internal.LegacyArchitectureLogger
import com.facebook.react.devsupport.LogBoxModule
import com.facebook.react.module.annotations.ReactModule
import com.facebook.react.module.annotations.ReactModuleList
import com.facebook.react.module.model.ReactModuleInfo
import com.facebook.react.module.model.ReactModuleInfoProvider
import com.facebook.react.modules.core.DefaultHardwareBackBtnHandler
import com.facebook.react.modules.core.DeviceEventManagerModule
import com.facebook.react.modules.core.ExceptionsManagerModule
import com.facebook.react.modules.core.HeadlessJsTaskSupportModule
import com.facebook.react.modules.core.TimingModule
import com.facebook.react.modules.debug.DevMenuModule
import com.facebook.react.modules.debug.DevSettingsModule
import com.facebook.react.modules.debug.SourceCodeModule
import com.facebook.react.modules.deviceinfo.DeviceInfoModule
import com.facebook.react.modules.systeminfo.AndroidInfoModule
import com.facebook.react.uimanager.ViewManager
import com.facebook.react.uimanager.ViewManagerResolver
import com.facebook.systrace.Systrace

/**
 * This is the basic module to support React Native. The debug modules are now in DebugCorePackage.
 */
@Suppress("DEPRECATION")
@ReactModuleList(
    // WARNING: If you modify this list, ensure that the list below in method
    // getReactModuleInfoByInitialization is also updated
    nativeModules =
        [
            AndroidInfoModule::class,
            DeviceEventManagerModule::class,
            DeviceInfoModule::class,
            DevMenuModule::class,
            DevSettingsModule::class,
            ExceptionsManagerModule::class,
            LogBoxModule::class,
            HeadlessJsTaskSupportModule::class,
            SourceCodeModule::class,
            TimingModule::class,
            com.facebook.react.uimanager.UIManagerModule::class,
        ])
@LegacyArchitecture(logLevel = LegacyArchitectureLogLevel.ERROR)
@Deprecated(
    message = "This class is part of Legacy Architecture and will be removed in a future release",
    level = DeprecationLevel.WARNING,
)
internal class CoreModulesPackage(
    private val reactInstanceManager: ReactInstanceManager,
    private val hardwareBackBtnHandler: DefaultHardwareBackBtnHandler,
    private val lazyViewManagersEnabled: Boolean,
    private val minTimeLeftInFrameForNonBatchedOperationMs: Int,
) : BaseReactPackage(), ReactPackageLogger {
  /**
   * This method is overridden, since OSS does not run the annotation processor to generate
   * [CoreModulesPackage.ReactModuleInfoProvider] class. Here we check if it exists with the method
   * [canLoadClassesFromAnnotationProcessors]. If it does not exist, we generate one manually in
   * [CoreModulesPackage.getReactModuleInfoByInitialization] and return that instead.
   */
  override fun getReactModuleInfoProvider(): ReactModuleInfoProvider {
    if (!ClassFinder.canLoadClassesFromAnnotationProcessors()) {
      return fallbackForMissingClass()
    }

    try {
      val reactModuleInfoProviderClass =
          ClassFinder.findClass("com.facebook.react.CoreModulesPackage\$\$ReactModuleInfoProvider")
      return reactModuleInfoProviderClass?.getDeclaredConstructor()?.newInstance()
          as ReactModuleInfoProvider
    } catch (e: ClassNotFoundException) {
      return fallbackForMissingClass()
    } catch (e: InstantiationException) {
      throw RuntimeException(
          "No ReactModuleInfoProvider for CoreModulesPackage$\$ReactModuleInfoProvider",
          e,
      )
    } catch (e: IllegalAccessException) {
      throw RuntimeException(
          "No ReactModuleInfoProvider for CoreModulesPackage$\$ReactModuleInfoProvider",
          e,
      )
    }
  }

  private fun fallbackForMissingClass(): ReactModuleInfoProvider {
    // In OSS case, the annotation processor does not run. We fall back on creating this byhand
    val moduleList: Array<Class<out NativeModule>> =
        arrayOf(
            AndroidInfoModule::class.java,
            DeviceEventManagerModule::class.java,
            DeviceInfoModule::class.java,
            DevMenuModule::class.java,
            DevSettingsModule::class.java,
            ExceptionsManagerModule::class.java,
            LogBoxModule::class.java,
            HeadlessJsTaskSupportModule::class.java,
            SourceCodeModule::class.java,
            TimingModule::class.java,
            com.facebook.react.uimanager.UIManagerModule::class.java,
        )

    val reactModuleInfoMap: MutableMap<String, ReactModuleInfo> = HashMap<String, ReactModuleInfo>()
    for (moduleClass in moduleList) {
      val reactModule: ReactModule? =
          moduleClass.getAnnotation<ReactModule>(ReactModule::class.java)

      if (reactModule != null) {
        reactModuleInfoMap[reactModule.name] =
            ReactModuleInfo(
                reactModule.name,
                moduleClass.name,
                reactModule.canOverrideExistingModule,
                reactModule.needsEagerInit,
                reactModule.isCxxModule,
                ReactModuleInfo.classIsTurboModule(moduleClass),
<<<<<<< HEAD
                moduleClass)
=======
            )
>>>>>>> 8702b09b
      }
    }

    return ReactModuleInfoProvider { reactModuleInfoMap }
  }

  override fun getModule(name: String, reactContext: ReactApplicationContext): NativeModule? {
    return when (name) {
      AndroidInfoModule.NAME -> AndroidInfoModule(reactContext)
      DeviceEventManagerModule.NAME ->
          DeviceEventManagerModule(reactContext, hardwareBackBtnHandler)
      DevMenuModule.NAME -> DevMenuModule(reactContext, reactInstanceManager.devSupportManager)
      DevSettingsModule.NAME ->
          DevSettingsModule(reactContext, reactInstanceManager.devSupportManager)
      ExceptionsManagerModule.NAME ->
          ExceptionsManagerModule(reactInstanceManager.devSupportManager)
      LogBoxModule.NAME -> LogBoxModule(reactContext, reactInstanceManager.devSupportManager)
      HeadlessJsTaskSupportModule.NAME -> HeadlessJsTaskSupportModule(reactContext)
      SourceCodeModule.NAME -> SourceCodeModule(reactContext)
      TimingModule.NAME -> TimingModule(reactContext, reactInstanceManager.devSupportManager)
      com.facebook.react.uimanager.UIManagerModule.NAME -> createUIManager(reactContext)
      DeviceInfoModule.NAME -> DeviceInfoModule(reactContext)
      else ->
          throw IllegalArgumentException(
              "In CoreModulesPackage, could not find Native module for $name")
    }
  }

  private fun createUIManager(
      reactContext: ReactApplicationContext
  ): com.facebook.react.uimanager.UIManagerModule {
    ReactMarker.logMarker(ReactMarkerConstants.CREATE_UI_MANAGER_MODULE_START)
    Systrace.beginSection(Systrace.TRACE_TAG_REACT, "createUIManagerModule")

    try {
      if (lazyViewManagersEnabled) {
        val resolver: ViewManagerResolver =
            object : ViewManagerResolver {
              override fun getViewManager(viewManagerName: String): ViewManager<*, *>? {
                return reactInstanceManager.createViewManager(viewManagerName)
              }

              override fun getViewManagerNames(): Collection<String> {
                return reactInstanceManager.viewManagerNames
              }
            }

        return com.facebook.react.uimanager.UIManagerModule(
            reactContext,
            resolver,
            minTimeLeftInFrameForNonBatchedOperationMs,
        )
      } else {
        return com.facebook.react.uimanager.UIManagerModule(
            reactContext,
            reactInstanceManager.getOrCreateViewManagers(reactContext),
            minTimeLeftInFrameForNonBatchedOperationMs,
        )
      }
    } finally {
      Systrace.endSection(Systrace.TRACE_TAG_REACT)
      ReactMarker.logMarker(ReactMarkerConstants.CREATE_UI_MANAGER_MODULE_END)
    }
  }

  override fun startProcessPackage() {
    ReactMarker.logMarker(ReactMarkerConstants.PROCESS_CORE_REACT_PACKAGE_START)
  }

  override fun endProcessPackage() {
    ReactMarker.logMarker(ReactMarkerConstants.PROCESS_CORE_REACT_PACKAGE_END)
  }

  private companion object {
    init {
      LegacyArchitectureLogger.assertLegacyArchitecture(
          "CoreModulesPackage",
          LegacyArchitectureLogLevel.ERROR,
      )
    }
  }
}<|MERGE_RESOLUTION|>--- conflicted
+++ resolved
@@ -128,11 +128,8 @@
                 reactModule.needsEagerInit,
                 reactModule.isCxxModule,
                 ReactModuleInfo.classIsTurboModule(moduleClass),
-<<<<<<< HEAD
-                moduleClass)
-=======
+                moduleClass,
             )
->>>>>>> 8702b09b
       }
     }
 
