/*
 * Copyright (c) Meta Platforms, Inc. and affiliates.
 *
 * This source code is licensed under the MIT license found in the
 * LICENSE file in the root directory of this source tree.
 */

package com.facebook.react.views.view;

import static com.facebook.infer.annotation.Assertions.nullsafeFIXME;
import static com.facebook.react.common.ReactConstants.TAG;

import android.annotation.SuppressLint;
import android.annotation.TargetApi;
import android.content.Context;
import android.graphics.BlendMode;
import android.graphics.Canvas;
import android.graphics.Paint;
import android.graphics.Rect;
import android.graphics.drawable.Drawable;
import android.os.Build;
import android.view.MotionEvent;
import android.view.View;
import android.view.ViewGroup;
import android.view.ViewStructure;
import android.view.animation.Animation;
import androidx.annotation.Nullable;
import com.facebook.common.logging.FLog;
import com.facebook.infer.annotation.Assertions;
import com.facebook.infer.annotation.Nullsafe;
import com.facebook.react.R;
import com.facebook.react.bridge.ReactNoCrashSoftException;
import com.facebook.react.bridge.ReactSoftExceptionLogger;
import com.facebook.react.bridge.UiThreadUtil;
import com.facebook.react.config.ReactFeatureFlags;
import com.facebook.react.touch.OnInterceptTouchEventListener;
import com.facebook.react.touch.ReactHitSlopView;
import com.facebook.react.touch.ReactInterceptingViewGroup;
import com.facebook.react.uimanager.BackgroundStyleApplicator;
import com.facebook.react.uimanager.LengthPercentage;
import com.facebook.react.uimanager.LengthPercentageType;
import com.facebook.react.uimanager.MeasureSpecAssertions;
import com.facebook.react.uimanager.PixelUtil;
import com.facebook.react.uimanager.PointerEvents;
import com.facebook.react.uimanager.ReactClippingProhibitedView;
import com.facebook.react.uimanager.ReactClippingViewGroup;
import com.facebook.react.uimanager.ReactClippingViewGroupHelper;
import com.facebook.react.uimanager.ReactOverflowViewWithInset;
import com.facebook.react.uimanager.ReactPointerEventsView;
import com.facebook.react.uimanager.ReactZIndexedViewGroup;
import com.facebook.react.uimanager.ViewGroupDrawingOrderHelper;
import com.facebook.react.uimanager.common.UIManagerType;
import com.facebook.react.uimanager.common.ViewUtil;
import com.facebook.react.uimanager.style.BorderRadiusProp;
import com.facebook.react.uimanager.style.BorderStyle;
import com.facebook.react.uimanager.style.LogicalEdge;
import com.facebook.react.uimanager.style.Overflow;

/**
 * Backing for a React View. Has support for borders, but since borders aren't common, lazy
 * initializes most of the storage needed for them.
 */
@Nullsafe(Nullsafe.Mode.LOCAL)
public class ReactViewGroup extends ViewGroup
    implements ReactInterceptingViewGroup,
        ReactClippingViewGroup,
        ReactPointerEventsView,
        ReactHitSlopView,
        ReactZIndexedViewGroup,
        ReactOverflowViewWithInset {

  private static final int ARRAY_CAPACITY_INCREMENT = 12;
  private static final LayoutParams sDefaultLayoutParam = new ViewGroup.LayoutParams(0, 0);
  private final Rect mOverflowInset = new Rect();

  /**
   * This listener will be set for child views when removeClippedSubview property is enabled. When
   * children layout is updated, it will call {@link #updateSubviewClipStatus} to notify parent view
   * about that fact so that view can be attached/detached if necessary.
   *
   * <p>TODO(7728005): Attach/detach views in batch - once per frame in case when multiple children
   * update their layout.
   */
  private static final class ChildrenLayoutChangeListener implements View.OnLayoutChangeListener {

    @Nullable private ReactViewGroup mParent;

    private ChildrenLayoutChangeListener(ReactViewGroup parent) {
      mParent = parent;
    }

    @Override
    public void onLayoutChange(
        View v,
        int left,
        int top,
        int right,
        int bottom,
        int oldLeft,
        int oldTop,
        int oldRight,
        int oldBottom) {
      if (mParent != null && mParent.getRemoveClippedSubviews()) {
        mParent.updateSubviewClipStatus(v);
      }
    }

    public void shutdown() {
      mParent = null;
    }
  }

  private int mRecycleCount = 0;

  // Following properties are here to support the option {@code removeClippedSubviews}. This is a
  // temporary optimization/hack that is mainly applicable to the large list of images. The way
  // it's implemented is that we store an additional array of children in view node. We selectively
  // remove some of the views (detach) from it while still storing them in that additional array.
  // We override all possible add methods for {@link ViewGroup} so that we can control this process
  // whenever the option is set. We also override {@link ViewGroup#getChildAt} and
  // {@link ViewGroup#getChildCount} so those methods may return views that are not attached.
  // This is risky but allows us to perform a correct cleanup in {@link NativeViewHierarchyManager}.
  private boolean mRemoveClippedSubviews;
  private @Nullable View[] mAllChildren;
  private int mAllChildrenCount;
  private @Nullable Rect mClippingRect;
  private @Nullable Rect mHitSlopRect;
  private Overflow mOverflow;
  private PointerEvents mPointerEvents = PointerEvents.AUTO;
  private @Nullable ChildrenLayoutChangeListener mChildrenLayoutChangeListener;
  private @Nullable OnInterceptTouchEventListener mOnInterceptTouchEventListener;
  private boolean mNeedsOffscreenAlphaCompositing;
  private @Nullable ViewGroupDrawingOrderHelper mDrawingOrderHelper;
  private float mBackfaceOpacity;
  private String mBackfaceVisibility;
  private boolean mIsTransitioning = false;
  private @Nullable Set<Integer> mChildrenRemovedWhileTransitioning = null;


  /**
   * Creates a new `ReactViewGroup` instance.
   *
   * @param context A {@link Context} instance. It's Nullable to not break compatibility with OSS
   *     users (could be made non-null in the future but requires proper comms).
   */
  public ReactViewGroup(@Nullable Context context) {
    super(context);
    initView();
  }

  /**
   * Set all default values here as opposed to in the constructor or field defaults. It is important
   * that these properties are set during the constructor, but also on-demand whenever an existing
   * ReactViewGroup is recycled.
   */
  private void initView() {
    setClipChildren(false);

    mRemoveClippedSubviews = false;
    mAllChildren = null;
    mAllChildrenCount = 0;
    mClippingRect = null;
    mHitSlopRect = null;
    mOverflow = Overflow.VISIBLE;
    mPointerEvents = PointerEvents.AUTO;
    mChildrenLayoutChangeListener = null;
    mOnInterceptTouchEventListener = null;
    mNeedsOffscreenAlphaCompositing = false;
    mDrawingOrderHelper = null;
    mBackfaceOpacity = 1.f;
    mBackfaceVisibility = "visible";
  }

  /* package */ void recycleView() {
    mRecycleCount++;
    // Remove dangling listeners
    if (mAllChildren != null && mChildrenLayoutChangeListener != null) {
      mChildrenLayoutChangeListener.shutdown();
      for (int i = 0; i < mAllChildrenCount; i++) {
        mAllChildren[i].removeOnLayoutChangeListener(mChildrenLayoutChangeListener);
      }
    }

    // Set default field values
    initView();
    mOverflowInset.setEmpty();

    // Remove any children
    removeAllViews();

    // Reset background, borders
    updateBackgroundDrawable(null);

    resetPointerEvents();
  }

  private ViewGroupDrawingOrderHelper getDrawingOrderHelper() {
    if (mDrawingOrderHelper == null) {
      mDrawingOrderHelper = new ViewGroupDrawingOrderHelper(this);
    }
    return mDrawingOrderHelper;
  }

  @Override
  protected void onMeasure(int widthMeasureSpec, int heightMeasureSpec) {
    MeasureSpecAssertions.assertExplicitMeasureSpec(widthMeasureSpec, heightMeasureSpec);

    setMeasuredDimension(
        MeasureSpec.getSize(widthMeasureSpec), MeasureSpec.getSize(heightMeasureSpec));
  }

  @Override
  protected void onLayout(boolean changed, int left, int top, int right, int bottom) {
    // No-op since UIManagerModule handles actually laying out children.
  }

  @Override
  @SuppressLint("MissingSuperCall")
  public void requestLayout() {
    // No-op, terminate `requestLayout` here, UIManagerModule handles laying out children and
    // `layout` is called on all RN-managed views by `NativeViewHierarchyManager`
  }

  @TargetApi(23)
  @Override
  public void dispatchProvideStructure(ViewStructure structure) {
    try {
      super.dispatchProvideStructure(structure);
    } catch (NullPointerException e) {
      FLog.e(TAG, "NullPointerException when executing dispatchProvideStructure", e);
    }
  }

  @Override
  public void setBackgroundColor(int color) {
    BackgroundStyleApplicator.setBackgroundColor(this, color);
  }

  @Deprecated(since = "0.76.0", forRemoval = true)
  public void setTranslucentBackgroundDrawable(@Nullable Drawable background) {
    BackgroundStyleApplicator.setFeedbackUnderlay(this, background);
  }

  @Override
  public void setOnInterceptTouchEventListener(OnInterceptTouchEventListener listener) {
    mOnInterceptTouchEventListener = listener;
  }

  @Override
  public boolean onInterceptTouchEvent(MotionEvent ev) {
    if (mOnInterceptTouchEventListener != null
        && mOnInterceptTouchEventListener.onInterceptTouchEvent(this, ev)) {
      return true;
    }
    // We intercept the touch event if the children are not supposed to receive it.
    if (!PointerEvents.canChildrenBeTouchTarget(mPointerEvents)) {
      return true;
    }
    return super.onInterceptTouchEvent(ev);
  }

  @Override
  public boolean onTouchEvent(MotionEvent event) {
    // We do not accept the touch event if this view is not supposed to receive it.
    if (!PointerEvents.canBeTouchTarget(mPointerEvents)) {
      return false;
    }
    // The root view always assumes any view that was tapped wants the touch
    // and sends the event to JS as such.
    // We don't need to do bubbling in native (it's already happening in JS).
    // For an explanation of bubbling and capturing, see
    // http://javascript.info/tutorial/bubbling-and-capturing#capturing
    return true;
  }

  @Override
  public boolean onHoverEvent(MotionEvent event) {
    if (ReactFeatureFlags.dispatchPointerEvents) {
      // Match the logic from onTouchEvent if pointer events are enabled
      return PointerEvents.canBeTouchTarget(mPointerEvents);
    }
    return super.onHoverEvent(event);
  }

  @Override
  public boolean dispatchGenericMotionEvent(MotionEvent ev) {
    // We do not dispatch the motion event if its children are not supposed to receive it
    if (!PointerEvents.canChildrenBeTouchTarget(mPointerEvents)) {
      return false;
    }

    return super.dispatchGenericMotionEvent(ev);
  }

  /**
   * We override this to allow developers to determine whether they need offscreen alpha compositing
   * or not. See the documentation of needsOffscreenAlphaCompositing in View.js.
   */
  @Override
  public boolean hasOverlappingRendering() {
    return mNeedsOffscreenAlphaCompositing;
  }

  /** See the documentation of needsOffscreenAlphaCompositing in View.js. */
  public void setNeedsOffscreenAlphaCompositing(boolean needsOffscreenAlphaCompositing) {
    mNeedsOffscreenAlphaCompositing = needsOffscreenAlphaCompositing;
  }

  public void setBorderWidth(int position, float width) {
    BackgroundStyleApplicator.setBorderWidth(
        this, LogicalEdge.values()[position], PixelUtil.toDIPFromPixel(width));
  }

  public void setBorderColor(int position, @Nullable Integer color) {
    BackgroundStyleApplicator.setBorderColor(this, LogicalEdge.values()[position], color);
  }

  /**
   * @deprecated Use {@link #setBorderRadius(BorderRadiusProp, LengthPercentage)} instead.
   */
  @Deprecated(since = "0.75.0", forRemoval = true)
  public void setBorderRadius(float borderRadius) {
    setBorderRadius(borderRadius, BorderRadiusProp.BORDER_RADIUS.ordinal());
  }

  /**
   * @deprecated Use {@link #setBorderRadius(BorderRadiusProp, LengthPercentage)} instead.
   */
  @Deprecated(since = "0.75.0", forRemoval = true)
  public void setBorderRadius(float borderRadius, int position) {
    @Nullable
    LengthPercentage radius =
        Float.isNaN(borderRadius)
            ? null
            : new LengthPercentage(borderRadius, LengthPercentageType.POINT);
    BackgroundStyleApplicator.setBorderRadius(this, BorderRadiusProp.values()[position], radius);
  }

  public void setBorderRadius(BorderRadiusProp property, @Nullable LengthPercentage borderRadius) {
    BackgroundStyleApplicator.setBorderRadius(this, property, borderRadius);
  }

  public void setBorderStyle(@Nullable String style) {
    BackgroundStyleApplicator.setBorderStyle(
        this, style == null ? null : BorderStyle.fromString(style));
  }

  @Override
  public void setRemoveClippedSubviews(boolean removeClippedSubviews) {
    if (removeClippedSubviews == mRemoveClippedSubviews) {
      return;
    }
    mRemoveClippedSubviews = removeClippedSubviews;
    if (removeClippedSubviews) {
      mClippingRect = new Rect();
      ReactClippingViewGroupHelper.calculateClippingRect(this, mClippingRect);
      mAllChildrenCount = getChildCount();
      int initialSize = Math.max(12, mAllChildrenCount);
      mAllChildren = new View[initialSize];
      mChildrenLayoutChangeListener = new ChildrenLayoutChangeListener(this);
      for (int i = 0; i < mAllChildrenCount; i++) {
        View child = getChildAt(i);
        mAllChildren[i] = child;
        child.addOnLayoutChangeListener(mChildrenLayoutChangeListener);
      }
      mChildrenRemovedWhileTransitioning = new HashSet<>();
      updateClippingRect();
    } else {
      // Add all clipped views back, deallocate additional arrays, remove layoutChangeListener
      Assertions.assertNotNull(mClippingRect);
      Assertions.assertNotNull(mAllChildren);
      Assertions.assertNotNull(mChildrenLayoutChangeListener);
      Assertions.assertNotNull(mChildrenRemovedWhileTransitioning);
      for (int i = 0; i < mAllChildrenCount; i++) {
        mAllChildren[i].removeOnLayoutChangeListener(mChildrenLayoutChangeListener);
      }
      getDrawingRect(mClippingRect);
      updateClippingToRect(mClippingRect);
      mAllChildren = null;
      mClippingRect = null;
      mAllChildrenCount = 0;
      mChildrenLayoutChangeListener = null;
      mChildrenRemovedWhileTransitioning = null;
    }
  }

  @Override
  public boolean getRemoveClippedSubviews() {
    return mRemoveClippedSubviews;
  }

  @Override
  public void getClippingRect(Rect outClippingRect) {
    outClippingRect.set(nullsafeFIXME(mClippingRect, "Fix in Kotlin"));
  }

  @Override
  public void updateClippingRect() {
    if (!mRemoveClippedSubviews) {
      return;
    }

    Assertions.assertNotNull(mClippingRect);
    Assertions.assertNotNull(mAllChildren);

    ReactClippingViewGroupHelper.calculateClippingRect(this, mClippingRect);
    updateClippingToRect(mClippingRect);
  }

    @Override
  public void startViewTransition(View view) {
    super.startViewTransition(view);
    mIsTransitioning = true;
  }

  @Override
  public void endViewTransition(View view) {
    super.endViewTransition(view);
    mIsTransitioning = false;
    if (mChildrenRemovedWhileTransitioning != null) {
      mChildrenRemovedWhileTransitioning.clear();
      mChildrenRemovedWhileTransitioning = null;
    }
  }


  private void updateClippingToRect(Rect clippingRect) {
    Assertions.assertNotNull(mAllChildren);
    int clippedSoFar = 0;
    for (int i = 0; i < mAllChildrenCount; i++) {
      try {
        updateSubviewClipStatus(clippingRect, i, clippedSoFar);
      } catch (IndexOutOfBoundsException e) {
        throw new IllegalStateException(
            "Invalid clipping state. i="
                + i
                + " clippedSoFar="
                + clippedSoFar
                + " count="
                + getChildCount()
                + " allChildrenCount="
                + mAllChildrenCount
                + " recycleCount="
                + mRecycleCount,
            e);
      }
      if (isViewClipped(mAllChildren[i])) {
        clippedSoFar++;
      }
    }
  }

  private void updateSubviewClipStatus(Rect clippingRect, int idx, int clippedSoFar) {
    UiThreadUtil.assertOnUiThread();

    View child = Assertions.assertNotNull(mAllChildren)[idx];
    boolean intersects =
        clippingRect.intersects(
            child.getLeft(), child.getTop(), child.getRight(), child.getBottom());
    boolean needUpdateClippingRecursive = false;
    // We never want to clip children that are being animated, as this can easily break layout :
    // when layout animation changes size and/or position of views contained inside a listview that
    // clips offscreen children, we need to ensure that, when view exits the viewport, final size
    // and position is set prior to removing the view from its listview parent.
    // Otherwise, when view gets re-attached again, i.e when it re-enters the viewport after scroll,
    // it won't be size and located properly.
    Animation animation = child.getAnimation();
    boolean isAnimating = animation != null && !animation.hasEnded();
    if (!intersects && !isViewClipped(child) && !isAnimating) {
      // We can try saving on invalidate call here as the view that we remove is out of visible area
      // therefore invalidation is not necessary.
      removeViewInLayout(child);
      needUpdateClippingRecursive = true;
    } else if (intersects && isViewClipped(child)) {
      addViewInLayout(child, idx - clippedSoFar, sDefaultLayoutParam, true);
      invalidate();
      needUpdateClippingRecursive = true;
    } else if (intersects) {
      // If there is any intersection we need to inform the child to update its clipping rect
      needUpdateClippingRecursive = true;
    }
    if (needUpdateClippingRecursive) {
      if (child instanceof ReactClippingViewGroup) {
        ReactClippingViewGroup clippingChild = (ReactClippingViewGroup) child;
        if (clippingChild.getRemoveClippedSubviews()) {
          clippingChild.updateClippingRect();
        }
      }
    }
  }

  private void updateSubviewClipStatus(View subview) {
    if (!mRemoveClippedSubviews || getParent() == null) {
      return;
    }

    Assertions.assertNotNull(mClippingRect);
    Assertions.assertNotNull(mAllChildren);

    // do fast check whether intersect state changed
    boolean intersects =
        mClippingRect.intersects(
            subview.getLeft(), subview.getTop(), subview.getRight(), subview.getBottom());

    // If it was intersecting before, should be attached to the parent
    boolean oldIntersects = !isViewClipped(subview);

    if (intersects != oldIntersects) {
      int clippedSoFar = 0;
      for (int i = 0; i < mAllChildrenCount; i++) {
        if (mAllChildren[i] == subview) {
          updateSubviewClipStatus(mClippingRect, i, clippedSoFar);
          break;
        }
        if (isViewClipped(mAllChildren[i])) {
          clippedSoFar++;
        }
      }
    }
  }

  @Override
  protected void onSizeChanged(int w, int h, int oldw, int oldh) {
    super.onSizeChanged(w, h, oldw, oldh);
    if (mRemoveClippedSubviews) {
      updateClippingRect();
    }
  }

  @Override
  protected void onAttachedToWindow() {
    super.onAttachedToWindow();
    if (mRemoveClippedSubviews) {
      updateClippingRect();
    }
  }

  private boolean customDrawOrderDisabled() {
    if (getId() == NO_ID) {
      return false;
    }

    // Custom draw order is disabled for Fabric.
    return ViewUtil.getUIManagerType(getId()) == UIManagerType.FABRIC;
  }

  @Override
  public void onViewAdded(View child) {
    UiThreadUtil.assertOnUiThread();

    if (!customDrawOrderDisabled()) {
      getDrawingOrderHelper().handleAddView(child);
      setChildrenDrawingOrderEnabled(getDrawingOrderHelper().shouldEnableCustomDrawingOrder());
    } else {
      setChildrenDrawingOrderEnabled(false);
    }
    super.onViewAdded(child);
  }

  @Override
  public void onViewRemoved(View child) {
    UiThreadUtil.assertOnUiThread();

    if (!customDrawOrderDisabled()) {
      if (indexOfChild(child) == -1) {
        return;
      }
      getDrawingOrderHelper().handleRemoveView(child);
      setChildrenDrawingOrderEnabled(getDrawingOrderHelper().shouldEnableCustomDrawingOrder());
    } else {
      setChildrenDrawingOrderEnabled(false);
    }
    super.onViewRemoved(child);
  }

  @Override
  protected int getChildDrawingOrder(int childCount, int index) {
    UiThreadUtil.assertOnUiThread();

    if (!customDrawOrderDisabled()) {
      return getDrawingOrderHelper().getChildDrawingOrder(childCount, index);
    } else {
      return index;
    }
  }

  @Override
  public int getZIndexMappedChildIndex(int index) {
    UiThreadUtil.assertOnUiThread();

    if (!customDrawOrderDisabled() && getDrawingOrderHelper().shouldEnableCustomDrawingOrder()) {
      return getDrawingOrderHelper().getChildDrawingOrder(getChildCount(), index);
    }

    // Fabric behavior
    return index;
  }

  @Override
  public void updateDrawingOrder() {
    if (customDrawOrderDisabled()) {
      return;
    }

    getDrawingOrderHelper().update();
    setChildrenDrawingOrderEnabled(getDrawingOrderHelper().shouldEnableCustomDrawingOrder());
    invalidate();
  }

  @Override
  public PointerEvents getPointerEvents() {
    return mPointerEvents;
  }

  @Override
  protected void dispatchSetPressed(boolean pressed) {
    // Prevents the ViewGroup from dispatching the pressed state
    // to it's children.
  }

  public void setPointerEvents(PointerEvents pointerEvents) {
    mPointerEvents = pointerEvents;
  }

  /*package*/ void resetPointerEvents() {
    mPointerEvents = PointerEvents.AUTO;
  }

  /*package*/ int getAllChildrenCount() {
    return mAllChildrenCount;
  }

  /*package*/ @Nullable
  View getChildAtWithSubviewClippingEnabled(int index) {
    return index >= 0 && index < mAllChildrenCount
        ? Assertions.assertNotNull(mAllChildren)[index]
        : null;
  }

  /*package*/ void addViewWithSubviewClippingEnabled(View child, int index) {
    addViewWithSubviewClippingEnabled(child, index, sDefaultLayoutParam);
  }

  /*package*/ void addViewWithSubviewClippingEnabled(
      final View child, int index, ViewGroup.LayoutParams params) {
    Assertions.assertCondition(mRemoveClippedSubviews);
    Rect clippingRect = Assertions.assertNotNull(mClippingRect);
    View[] childArray = Assertions.assertNotNull(mAllChildren);
    addInArray(child, index);
    // we add view as "clipped" and then run {@link #updateSubviewClipStatus} to conditionally
    // attach it
    int clippedSoFar = 0;
    for (int i = 0; i < index; i++) {
      if (isViewClipped(childArray[i])) {
        clippedSoFar++;
      }
    }
    updateSubviewClipStatus(clippingRect, index, clippedSoFar);
    child.addOnLayoutChangeListener(mChildrenLayoutChangeListener);

    if (child instanceof ReactClippingProhibitedView) {
      UiThreadUtil.runOnUiThread(
          new Runnable() {
            @Override
            public void run() {
              if (!child.isShown()) {
                ReactSoftExceptionLogger.logSoftException(
                    TAG,
                    new ReactNoCrashSoftException(
                        "Child view has been added to Parent view in which it is clipped and not"
                            + " visible. This is not legal for this particular child view. Child: ["
                            + child.getId()
                            + "] "
                            + child.toString()
                            + " Parent: ["
                            + getId()
                            + "] "
                            + toString()));
              }
            }
          });
    }
  }

  /*package*/ void removeViewWithSubviewClippingEnabled(View view) {
    UiThreadUtil.assertOnUiThread();
    Assertions.assertCondition(mRemoveClippedSubviews);
    Assertions.assertNotNull(mClippingRect);
<<<<<<< HEAD
    Assertions.assertNotNull(mAllChildren);
    Assertions.assertNotNull(mChildrenRemovedWhileTransitioning);

    handleRemoveView(view);
=======
    View[] childArray = Assertions.assertNotNull(mAllChildren);
>>>>>>> d4d1eb9b
    view.removeOnLayoutChangeListener(mChildrenLayoutChangeListener);

    int index = indexOfChildInAllChildren(view);
<<<<<<< HEAD
    if (view.getParent() != null && !mChildrenRemovedWhileTransitioning.contains(view.getId())) {
      int clippedSoFar = 0;
      for (int i = 0; i < index; i++) {
        if (mAllChildren[i].getParent() == null || mChildrenRemovedWhileTransitioning.contains(mAllChildren[i].getId())) {
=======
    if (!isViewClipped(childArray[index])) {
      int clippedSoFar = 0;
      for (int i = 0; i < index; i++) {
        if (isViewClipped(childArray[i])) {
>>>>>>> d4d1eb9b
          clippedSoFar++;
        }
      }
      removeViewsInLayout(index - clippedSoFar, 1);
    }
    removeFromArray(index);

  }

  /*package*/ void removeAllViewsWithSubviewClippingEnabled() {
    Assertions.assertCondition(mRemoveClippedSubviews);
    View[] childArray = Assertions.assertNotNull(mAllChildren);
    for (int i = 0; i < mAllChildrenCount; i++) {
      childArray[i].removeOnLayoutChangeListener(mChildrenLayoutChangeListener);
    }
    removeAllViewsInLayout();
    mAllChildrenCount = 0;
  }

  /**
   * @return {@code true} if the view has been removed from the ViewGroup.
   */
  private boolean isViewClipped(View view) {
    return view.getParent() == null;
  }

  private int indexOfChildInAllChildren(View child) {
    final int count = mAllChildrenCount;
    final View[] childArray = Assertions.assertNotNull(mAllChildren);
    for (int i = 0; i < count; i++) {
      if (childArray[i] == child) {
        return i;
      }
    }
    return -1;
  }

  private void addInArray(View child, int index) {
    View[] childArray = Assertions.assertNotNull(mAllChildren);
    final int count = mAllChildrenCount;
    final int size = childArray.length;
    if (index == count) {
      if (size == count) {
        mAllChildren = new View[size + ARRAY_CAPACITY_INCREMENT];
        System.arraycopy(childArray, 0, mAllChildren, 0, size);
        childArray = mAllChildren;
      }
      childArray[mAllChildrenCount++] = child;
    } else if (index < count) {
      if (size == count) {
        mAllChildren = new View[size + ARRAY_CAPACITY_INCREMENT];
        System.arraycopy(childArray, 0, mAllChildren, 0, index);
        System.arraycopy(childArray, index, mAllChildren, index + 1, count - index);
        childArray = mAllChildren;
      } else {
        System.arraycopy(childArray, index, childArray, index + 1, count - index);
      }
      childArray[index] = child;
      mAllChildrenCount++;
    } else {
      throw new IndexOutOfBoundsException("index=" + index + " count=" + count);
    }
  }

  private void removeFromArray(int index) {
    final View[] childArray = Assertions.assertNotNull(mAllChildren);
    final int count = mAllChildrenCount;
    if (index == count - 1) {
      childArray[--mAllChildrenCount] = null;
    } else if (index >= 0 && index < count) {
      System.arraycopy(childArray, index + 1, childArray, index, count - index - 1);
      childArray[--mAllChildrenCount] = null;
    } else {
      throw new IndexOutOfBoundsException();
    }
  }

  private boolean needsIsolatedLayer() {
    for (int i = 0; i < getChildCount(); i++) {
      if (getChildAt(i).getTag(R.id.mix_blend_mode) != null) {
        return true;
      }
    }

    return false;
  }

  @Override
  public @Nullable Rect getHitSlopRect() {
    return mHitSlopRect;
  }

  public void setHitSlopRect(@Nullable Rect rect) {
    mHitSlopRect = rect;
  }

  public void setOverflow(@Nullable String overflow) {
    if (overflow == null) {
      mOverflow = Overflow.VISIBLE;
    } else {
      @Nullable Overflow parsedOverflow = Overflow.fromString(overflow);
      mOverflow = parsedOverflow == null ? Overflow.VISIBLE : parsedOverflow;
    }

    invalidate();
  }

  @Override
  public @Nullable String getOverflow() {
    switch (mOverflow) {
      case HIDDEN:
        return "hidden";
      case SCROLL:
        return "scroll";
      case VISIBLE:
        return "visible";
    }

    return null;
  }

  @Override
  public void setOverflowInset(int left, int top, int right, int bottom) {
    if (needsIsolatedLayer()
        && (mOverflowInset.left != left
            || mOverflowInset.top != top
            || mOverflowInset.right != right
            || mOverflowInset.bottom != bottom)) {
      invalidate();
    }
    mOverflowInset.set(left, top, right, bottom);
  }

  @Override
  public Rect getOverflowInset() {
    return mOverflowInset;
  }

  /**
   * Set the background for the view or remove the background. It calls {@link
   * #setBackground(Drawable)} or {@link #setBackgroundDrawable(Drawable)} based on the sdk version.
   *
   * @param drawable {@link Drawable} The Drawable to use as the background, or null to remove the
   *     background
   */
  /* package */ void updateBackgroundDrawable(@Nullable Drawable drawable) {
    super.setBackground(drawable);
  }

  @Override
  public void draw(Canvas canvas) {
    if (Build.VERSION.SDK_INT >= Build.VERSION_CODES.Q
        && ViewUtil.getUIManagerType(this) == UIManagerType.FABRIC
        && needsIsolatedLayer()) {

      // Check if the view is a stacking context and has children, if it does, do the rendering
      // offscreen and then composite back. This follows the idea of group isolation on blending
      // https://www.w3.org/TR/compositing-1/#isolationblending
      Rect overflowInset = getOverflowInset();
      canvas.saveLayer(
          overflowInset.left,
          overflowInset.top,
          getWidth() + -overflowInset.right,
          getHeight() + -overflowInset.bottom,
          null);
      super.draw(canvas);
      canvas.restore();
    } else {
      super.draw(canvas);
    }
  }

  @Override
  protected void dispatchDraw(Canvas canvas) {
    if (mOverflow != Overflow.VISIBLE || getTag(R.id.filter) != null) {
      BackgroundStyleApplicator.clipToPaddingBox(this, canvas);
    }
    super.dispatchDraw(canvas);
  }

  @Override
  protected boolean drawChild(Canvas canvas, View child, long drawingTime) {
    boolean drawWithZ = child.getElevation() > 0;

    if (drawWithZ) {
      CanvasUtil.enableZ(canvas, true);
    }

    BlendMode mixBlendMode = null;
    if (Build.VERSION.SDK_INT >= Build.VERSION_CODES.Q && needsIsolatedLayer()) {
      mixBlendMode = (BlendMode) child.getTag(R.id.mix_blend_mode);
      if (mixBlendMode != null) {
        Paint p = new Paint();
        p.setBlendMode(mixBlendMode);
        Rect overflowInset = getOverflowInset();
        canvas.saveLayer(
            overflowInset.left,
            overflowInset.top,
            getWidth() + -overflowInset.right,
            getHeight() + -overflowInset.bottom,
            p);
      }
    }

    boolean result = super.drawChild(canvas, child, drawingTime);

    if (mixBlendMode != null) {
      canvas.restore();
    }

    if (drawWithZ) {
      CanvasUtil.enableZ(canvas, false);
    }
    return result;
  }

  public void setOpacityIfPossible(float opacity) {
    mBackfaceOpacity = opacity;
    setBackfaceVisibilityDependantOpacity();
  }

  public void setBackfaceVisibility(String backfaceVisibility) {
    mBackfaceVisibility = backfaceVisibility;
    setBackfaceVisibilityDependantOpacity();
  }

  public void setBackfaceVisibilityDependantOpacity() {
    boolean isBackfaceVisible = mBackfaceVisibility.equals("visible");

    if (isBackfaceVisible) {
      setAlpha(mBackfaceOpacity);
      return;
    }

    float rotationX = getRotationX();
    float rotationY = getRotationY();

    boolean isFrontfaceVisible =
        (rotationX >= -90.f && rotationX < 90.f) && (rotationY >= -90.f && rotationY < 90.f);

    if (isFrontfaceVisible) {
      setAlpha(mBackfaceOpacity);
      return;
    }

    setAlpha(0);
  }
}<|MERGE_RESOLUTION|>--- conflicted
+++ resolved
@@ -570,6 +570,11 @@
     } else {
       setChildrenDrawingOrderEnabled(false);
     }
+
+    if (mIsTransitioning && mChildrenRemovedWhileTransitioning != null) {
+      mChildrenRemovedWhileTransitioning.add(child.getId());
+    }
+
     super.onViewRemoved(child);
   }
 
@@ -686,28 +691,16 @@
     UiThreadUtil.assertOnUiThread();
     Assertions.assertCondition(mRemoveClippedSubviews);
     Assertions.assertNotNull(mClippingRect);
-<<<<<<< HEAD
-    Assertions.assertNotNull(mAllChildren);
     Assertions.assertNotNull(mChildrenRemovedWhileTransitioning);
 
-    handleRemoveView(view);
-=======
     View[] childArray = Assertions.assertNotNull(mAllChildren);
->>>>>>> d4d1eb9b
     view.removeOnLayoutChangeListener(mChildrenLayoutChangeListener);
 
     int index = indexOfChildInAllChildren(view);
-<<<<<<< HEAD
-    if (view.getParent() != null && !mChildrenRemovedWhileTransitioning.contains(view.getId())) {
-      int clippedSoFar = 0;
-      for (int i = 0; i < index; i++) {
-        if (mAllChildren[i].getParent() == null || mChildrenRemovedWhileTransitioning.contains(mAllChildren[i].getId())) {
-=======
     if (!isViewClipped(childArray[index])) {
       int clippedSoFar = 0;
       for (int i = 0; i < index; i++) {
         if (isViewClipped(childArray[i])) {
->>>>>>> d4d1eb9b
           clippedSoFar++;
         }
       }
@@ -731,7 +724,7 @@
    * @return {@code true} if the view has been removed from the ViewGroup.
    */
   private boolean isViewClipped(View view) {
-    return view.getParent() == null;
+    return view.getParent() == null || (mChildrenRemovedWhileTransitioning != null && mChildrenRemovedWhileTransitioning.contains(view.getId()));
   }
 
   private int indexOfChildInAllChildren(View child) {
