/*
 * Copyright (c) Meta Platforms, Inc. and affiliates.
 *
 * This source code is licensed under the MIT license found in the
 * LICENSE file in the root directory of this source tree.
 */

package com.facebook.react.views.text;

import static com.facebook.react.config.ReactFeatureFlags.enableTextSpannableCache;

import android.content.Context;
import android.graphics.Color;
import android.os.Build;
import android.text.BoringLayout;
import android.text.Layout;
import android.text.Spannable;
import android.text.SpannableStringBuilder;
import android.text.Spanned;
import android.text.StaticLayout;
import android.text.TextDirectionHeuristics;
import android.text.TextPaint;
import android.util.LayoutDirection;
import android.util.LruCache;
import android.view.Gravity;
import android.view.View;
import androidx.annotation.NonNull;
import androidx.annotation.Nullable;
import com.facebook.common.logging.FLog;
import com.facebook.react.bridge.ReactNoCrashSoftException;
import com.facebook.react.bridge.ReactSoftExceptionLogger;
import com.facebook.react.bridge.WritableArray;
import com.facebook.react.common.ReactConstants;
import com.facebook.react.common.build.ReactBuildConfig;
import com.facebook.react.common.mapbuffer.MapBuffer;
import com.facebook.react.common.mapbuffer.ReadableMapBuffer;
import com.facebook.react.uimanager.PixelUtil;
import com.facebook.react.uimanager.ReactAccessibilityDelegate.AccessibilityRole;
import com.facebook.react.uimanager.ReactAccessibilityDelegate.Role;
import com.facebook.react.views.text.internal.span.CustomLetterSpacingSpan;
import com.facebook.react.views.text.internal.span.CustomLineHeightSpan;
import com.facebook.react.views.text.internal.span.CustomStyleSpan;
import com.facebook.react.views.text.internal.span.ReactAbsoluteSizeSpan;
import com.facebook.react.views.text.internal.span.ReactBackgroundColorSpan;
import com.facebook.react.views.text.internal.span.ReactClickableSpan;
import com.facebook.react.views.text.internal.span.ReactForegroundColorSpan;
import com.facebook.react.views.text.internal.span.ReactStrikethroughSpan;
import com.facebook.react.views.text.internal.span.ReactTagSpan;
import com.facebook.react.views.text.internal.span.ReactUnderlineSpan;
import com.facebook.react.views.text.internal.span.SetSpanOperation;
import com.facebook.react.views.text.internal.span.ShadowStyleSpan;
import com.facebook.react.views.text.internal.span.TextInlineViewPlaceholderSpan;
import com.facebook.yoga.YogaConstants;
import com.facebook.yoga.YogaMeasureMode;
import com.facebook.yoga.YogaMeasureOutput;
import java.util.ArrayList;
import java.util.List;
import java.util.concurrent.ConcurrentHashMap;

/** Class responsible of creating {@link Spanned} object for the JS representation of Text */
public class TextLayoutManager {

  // constants for AttributedString serialization
  public static final short AS_KEY_HASH = 0;
  public static final short AS_KEY_STRING = 1;
  public static final short AS_KEY_FRAGMENTS = 2;
  public static final short AS_KEY_CACHE_ID = 3;

  // constants for Fragment serialization
  public static final short FR_KEY_STRING = 0;
  public static final short FR_KEY_REACT_TAG = 1;
  public static final short FR_KEY_IS_ATTACHMENT = 2;
  public static final short FR_KEY_WIDTH = 3;
  public static final short FR_KEY_HEIGHT = 4;
  public static final short FR_KEY_TEXT_ATTRIBUTES = 5;

  // constants for ParagraphAttributes serialization
  public static final short PA_KEY_MAX_NUMBER_OF_LINES = 0;
  public static final short PA_KEY_ELLIPSIZE_MODE = 1;
  public static final short PA_KEY_TEXT_BREAK_STRATEGY = 2;
  public static final short PA_KEY_ADJUST_FONT_SIZE_TO_FIT = 3;
  public static final short PA_KEY_INCLUDE_FONT_PADDING = 4;
  public static final short PA_KEY_HYPHENATION_FREQUENCY = 5;
  public static final short PA_KEY_MINIMUM_FONT_SIZE = 6;
  public static final short PA_KEY_MAXIMUM_FONT_SIZE = 7;

  private static final boolean ENABLE_MEASURE_LOGGING = ReactBuildConfig.DEBUG && false;

  private static final String TAG = TextLayoutManager.class.getSimpleName();

  // It's important to pass the ANTI_ALIAS_FLAG flag to the constructor rather than setting it
  // later by calling setFlags. This is because the latter approach triggers a bug on Android 4.4.2.
  // The bug is that unicode emoticons aren't measured properly which causes text to be clipped.
  private static final TextPaint sTextPaintInstance = new TextPaint(TextPaint.ANTI_ALIAS_FLAG);

  // Specifies the amount of spannable that are stored into the {@link sSpannableCache}.
  private static final short spannableCacheSize = 10000;

  private static final String INLINE_VIEW_PLACEHOLDER = "0";

  private static final boolean DEFAULT_INCLUDE_FONT_PADDING = true;

  private static final boolean DEFAULT_ADJUST_FONT_SIZE_TO_FIT = false;

  private static final Object sCacheLock = new Object();

  private static final ConcurrentHashMap<Integer, Spannable> sTagToSpannableCache =
      new ConcurrentHashMap<>();

  private static final LruCache<ReadableMapBuffer, Spannable> sSpannableCache =
      new LruCache<>(spannableCacheSize);

  public static void setCachedSpannableForTag(int reactTag, @NonNull Spannable sp) {
    if (ENABLE_MEASURE_LOGGING) {
      FLog.e(TAG, "Set cached spannable for tag[" + reactTag + "]: " + sp.toString());
    }
    sTagToSpannableCache.put(reactTag, sp);
  }

  public static void deleteCachedSpannableForTag(int reactTag) {
    if (ENABLE_MEASURE_LOGGING) {
      FLog.e(TAG, "Delete cached spannable for tag[" + reactTag + "]");
    }
    sTagToSpannableCache.remove(reactTag);
  }

  public static boolean isRTL(MapBuffer attributedString) {
    // TODO: Don't read AS_KEY_FRAGMENTS, which may be expensive, and is not present when using
    // cached Spannable
    if (!attributedString.contains(AS_KEY_FRAGMENTS)) {
      return false;
    }

    MapBuffer fragments = attributedString.getMapBuffer(AS_KEY_FRAGMENTS);
    if (fragments.getCount() == 0) {
      return false;
    }

    MapBuffer fragment = fragments.getMapBuffer(0);
    MapBuffer textAttributes = fragment.getMapBuffer(FR_KEY_TEXT_ATTRIBUTES);

    if (!textAttributes.contains(TextAttributeProps.TA_KEY_LAYOUT_DIRECTION)) {
      return false;
    }

    return TextAttributeProps.getLayoutDirection(
            textAttributes.getString(TextAttributeProps.TA_KEY_LAYOUT_DIRECTION))
        == LayoutDirection.RTL;
  }

  public static Layout.Alignment getTextAlignment(MapBuffer attributedString, Spannable spanned) {
    // TODO: Don't read AS_KEY_FRAGMENTS, which may be expensive, and is not present when using
    // cached Spannable
    if (!attributedString.contains(AS_KEY_FRAGMENTS)) {
      return Layout.Alignment.ALIGN_NORMAL;
    }

    // Android will align text based on the script, so normal and opposite alignment needs to be
    // swapped when the directions of paragraph and script don't match.
    // I.e. paragraph is LTR but script is RTL, text needs to be aligned to the left, which means
    // ALIGN_OPPOSITE needs to be used to align RTL script to the left
    boolean isParagraphRTL = isRTL(attributedString);
    boolean isScriptRTL =
        TextDirectionHeuristics.FIRSTSTRONG_LTR.isRtl(spanned, 0, spanned.length());
    boolean swapNormalAndOpposite = isParagraphRTL != isScriptRTL;

    Layout.Alignment alignment =
        swapNormalAndOpposite ? Layout.Alignment.ALIGN_OPPOSITE : Layout.Alignment.ALIGN_NORMAL;

    MapBuffer fragments = attributedString.getMapBuffer(AS_KEY_FRAGMENTS);
    if (fragments.getCount() != 0) {
      MapBuffer fragment = fragments.getMapBuffer(0);
      MapBuffer textAttributes = fragment.getMapBuffer(FR_KEY_TEXT_ATTRIBUTES);

      if (textAttributes.contains(TextAttributeProps.TA_KEY_ALIGNMENT)) {
        String alignmentAttr = textAttributes.getString(TextAttributeProps.TA_KEY_ALIGNMENT);

        if (alignmentAttr.equals("center")) {
          alignment = Layout.Alignment.ALIGN_CENTER;
        } else if (alignmentAttr.equals("right")) {
          alignment =
              swapNormalAndOpposite
                  ? Layout.Alignment.ALIGN_NORMAL
                  : Layout.Alignment.ALIGN_OPPOSITE;
        }
      }
    }

    return alignment;
  }

  public static int getTextGravity(
      MapBuffer attributedString, Spannable spanned, int defaultValue) {
    int gravity = defaultValue;
    Layout.Alignment alignment = getTextAlignment(attributedString, spanned);

    // depending on whether the script is LTR or RTL, ALIGN_NORMAL and ALIGN_OPPOSITE may mean
    // different things
    boolean swapLeftAndRight =
        TextDirectionHeuristics.FIRSTSTRONG_LTR.isRtl(spanned, 0, spanned.length());

    if (alignment == Layout.Alignment.ALIGN_NORMAL) {
      gravity = swapLeftAndRight ? Gravity.RIGHT : Gravity.LEFT;
    } else if (alignment == Layout.Alignment.ALIGN_OPPOSITE) {
      gravity = swapLeftAndRight ? Gravity.LEFT : Gravity.RIGHT;
    } else if (alignment == Layout.Alignment.ALIGN_CENTER) {
      gravity = Gravity.CENTER_HORIZONTAL;
    }

    return gravity;
  }

  private static void buildSpannableFromFragments(
      Context context, MapBuffer fragments, SpannableStringBuilder sb, List<SetSpanOperation> ops) {

    for (int i = 0, length = fragments.getCount(); i < length; i++) {
      MapBuffer fragment = fragments.getMapBuffer(i);
      int start = sb.length();

      TextAttributeProps textAttributes =
          TextAttributeProps.fromMapBuffer(fragment.getMapBuffer(FR_KEY_TEXT_ATTRIBUTES));

      sb.append(
          TextTransform.apply(fragment.getString(FR_KEY_STRING), textAttributes.mTextTransform));

      int end = sb.length();
      int reactTag =
          fragment.contains(FR_KEY_REACT_TAG) ? fragment.getInt(FR_KEY_REACT_TAG) : View.NO_ID;
      if (fragment.contains(FR_KEY_IS_ATTACHMENT) && fragment.getBoolean(FR_KEY_IS_ATTACHMENT)) {
        float width = PixelUtil.toPixelFromSP(fragment.getDouble(FR_KEY_WIDTH));
        float height = PixelUtil.toPixelFromSP(fragment.getDouble(FR_KEY_HEIGHT));
        ops.add(
            new SetSpanOperation(
                sb.length() - INLINE_VIEW_PLACEHOLDER.length(),
                sb.length(),
                new TextInlineViewPlaceholderSpan(reactTag, (int) width, (int) height)));
      } else if (end >= start) {
        boolean roleIsLink =
            textAttributes.mRole != null
                ? textAttributes.mRole == Role.LINK
                : textAttributes.mAccessibilityRole == AccessibilityRole.LINK;
        if (roleIsLink) {
          ops.add(new SetSpanOperation(start, end, new ReactClickableSpan(reactTag)));
        }
        if (textAttributes.mIsColorSet) {
          ops.add(
              new SetSpanOperation(
                  start, end, new ReactForegroundColorSpan(textAttributes.mColor)));
        }
        if (textAttributes.mIsBackgroundColorSet) {
          ops.add(
              new SetSpanOperation(
                  start, end, new ReactBackgroundColorSpan(textAttributes.mBackgroundColor)));
        }
        if (!Float.isNaN(textAttributes.getLetterSpacing())) {
          ops.add(
              new SetSpanOperation(
                  start, end, new CustomLetterSpacingSpan(textAttributes.getLetterSpacing())));
        }
        ops.add(
            new SetSpanOperation(start, end, new ReactAbsoluteSizeSpan(textAttributes.mFontSize)));
        if (textAttributes.mFontStyle != ReactConstants.UNSET
            || textAttributes.mFontWeight != ReactConstants.UNSET
            || textAttributes.mFontFamily != null) {
          ops.add(
              new SetSpanOperation(
                  start,
                  end,
                  new CustomStyleSpan(
                      textAttributes.mFontStyle,
                      textAttributes.mFontWeight,
                      textAttributes.mFontFeatureSettings,
                      textAttributes.mFontFamily,
                      context.getAssets())));
        }
        if (textAttributes.mIsUnderlineTextDecorationSet) {
          ops.add(new SetSpanOperation(start, end, new ReactUnderlineSpan()));
        }
        if (textAttributes.mIsLineThroughTextDecorationSet) {
          ops.add(new SetSpanOperation(start, end, new ReactStrikethroughSpan()));
        }
        if ((textAttributes.mTextShadowOffsetDx != 0
                || textAttributes.mTextShadowOffsetDy != 0
                || textAttributes.mTextShadowRadius != 0)
            && Color.alpha(textAttributes.mTextShadowColor) != 0) {
          ops.add(
              new SetSpanOperation(
                  start,
                  end,
                  new ShadowStyleSpan(
                      textAttributes.mTextShadowOffsetDx,
                      textAttributes.mTextShadowOffsetDy,
                      textAttributes.mTextShadowRadius,
                      textAttributes.mTextShadowColor)));
        }
        if (!Float.isNaN(textAttributes.getEffectiveLineHeight())) {
          ops.add(
              new SetSpanOperation(
                  start, end, new CustomLineHeightSpan(textAttributes.getEffectiveLineHeight())));
        }

        ops.add(new SetSpanOperation(start, end, new ReactTagSpan(reactTag)));
      }
    }
  }

  // public because both ReactTextViewManager and ReactTextInputManager need to use this
  public static Spannable getOrCreateSpannableForText(
      Context context,
      MapBuffer attributedString,
      @Nullable ReactTextViewManagerCallback reactTextViewManagerCallback) {
    Spannable text = null;
    if (attributedString.contains(AS_KEY_CACHE_ID)) {
      Integer cacheId = attributedString.getInt(AS_KEY_CACHE_ID);
      text = sTagToSpannableCache.get(cacheId);
    } else {
      if (enableTextSpannableCache && attributedString instanceof ReadableMapBuffer) {
        ReadableMapBuffer mapBuffer = (ReadableMapBuffer) attributedString;
        synchronized (sCacheLock) {
          text = sSpannableCache.get(mapBuffer);
          if (text == null) {
            text =
                createSpannableFromAttributedString(
                    context, attributedString, reactTextViewManagerCallback);
            sSpannableCache.put(mapBuffer, text);
          }
        }
      } else {
        text =
            createSpannableFromAttributedString(
                context, attributedString, reactTextViewManagerCallback);
      }
    }

    return text;
  }

  private static Spannable createSpannableFromAttributedString(
      Context context,
      MapBuffer attributedString,
      @Nullable ReactTextViewManagerCallback reactTextViewManagerCallback) {

    SpannableStringBuilder sb = new SpannableStringBuilder();

    // The {@link SpannableStringBuilder} implementation require setSpan operation to be called
    // up-to-bottom, otherwise all the spannables that are within the region for which one may set
    // a new spannable will be wiped out
    List<SetSpanOperation> ops = new ArrayList<>();

    buildSpannableFromFragments(context, attributedString.getMapBuffer(AS_KEY_FRAGMENTS), sb, ops);

    // TODO T31905686: add support for inline Images
    // While setting the Spans on the final text, we also check whether any of them are images.
    for (int priorityIndex = 0; priorityIndex < ops.size(); ++priorityIndex) {
      final SetSpanOperation op = ops.get(ops.size() - priorityIndex - 1);

      // Actual order of calling {@code execute} does NOT matter,
      // but the {@code priorityIndex} DOES matter.
      op.execute(sb, priorityIndex);
    }

    if (reactTextViewManagerCallback != null) {
      reactTextViewManagerCallback.onPostProcessSpannable(sb);
    }
    return sb;
  }

  private static Layout createLayout(
      Spannable text,
      BoringLayout.Metrics boring,
      float width,
      YogaMeasureMode widthYogaMeasureMode,
      boolean includeFontPadding,
      int textBreakStrategy,
      int hyphenationFrequency,
      Layout.Alignment alignment) {
    Layout layout;
    int spanLength = text.length();
    boolean unconstrainedWidth = widthYogaMeasureMode == YogaMeasureMode.UNDEFINED || width < 0;
    float desiredWidth =
        boring == null ? Layout.getDesiredWidth(text, sTextPaintInstance) : Float.NaN;
    boolean isScriptRTL = TextDirectionHeuristics.FIRSTSTRONG_LTR.isRtl(text, 0, spanLength);

    if (boring == null
        && (unconstrainedWidth
            || (!YogaConstants.isUndefined(desiredWidth) && desiredWidth <= width))) {
      // Is used when the width is not known and the text is not boring, ie. if it contains
      // unicode characters.

      if (widthYogaMeasureMode == YogaMeasureMode.EXACTLY) {
        desiredWidth = width;
      }

      int hintWidth = (int) Math.ceil(desiredWidth);
      layout =
          StaticLayout.Builder.obtain(text, 0, spanLength, sTextPaintInstance, hintWidth)
              .setAlignment(alignment)
              .setLineSpacing(0.f, 1.f)
              .setIncludePad(includeFontPadding)
              .setBreakStrategy(textBreakStrategy)
              .setHyphenationFrequency(hyphenationFrequency)
              .setTextDirection(
                  isScriptRTL ? TextDirectionHeuristics.RTL : TextDirectionHeuristics.LTR)
              .build();

    } else if (boring != null && (unconstrainedWidth || boring.width <= width)) {
      int boringLayoutWidth = boring.width;
      if (widthYogaMeasureMode == YogaMeasureMode.EXACTLY) {
        boringLayoutWidth = (int) Math.ceil(width);
      }
      if (boring.width < 0) {
        ReactSoftExceptionLogger.logSoftException(
            TAG, new ReactNoCrashSoftException("Text width is invalid: " + boring.width));
        boringLayoutWidth = 0;
      }
      // Is used for single-line, boring text when the width is either unknown or bigger
      // than the width of the text.
      layout =
          BoringLayout.make(
              text,
              sTextPaintInstance,
              boringLayoutWidth,
              alignment,
              1.f,
              0.f,
              boring,
              includeFontPadding);
    } else {
      // Is used for multiline, boring text and the width is known.
      StaticLayout.Builder builder =
          StaticLayout.Builder.obtain(
                  text, 0, spanLength, sTextPaintInstance, (int) Math.ceil(width))
              .setAlignment(alignment)
              .setLineSpacing(0.f, 1.f)
              .setIncludePad(includeFontPadding)
              .setBreakStrategy(textBreakStrategy)
              .setHyphenationFrequency(hyphenationFrequency)
              .setTextDirection(
                  isScriptRTL ? TextDirectionHeuristics.RTL : TextDirectionHeuristics.LTR);

      if (Build.VERSION.SDK_INT >= Build.VERSION_CODES.P) {
        builder.setUseLineSpacingFromFallbacks(true);
      }

      layout = builder.build();
    }
    return layout;
  }

  public static void adjustSpannableFontToFit(
      Spannable text,
      float width,
      YogaMeasureMode widthYogaMeasureMode,
      float height,
      YogaMeasureMode heightYogaMeasureMode,
      double minimumFontSizeAttr,
      int maximumNumberOfLines,
      boolean includeFontPadding,
      int textBreakStrategy,
      int hyphenationFrequency,
      Layout.Alignment alignment) {
    BoringLayout.Metrics boring = BoringLayout.isBoring(text, sTextPaintInstance);
    Layout layout =
        createLayout(
            text,
            boring,
            width,
            widthYogaMeasureMode,
            includeFontPadding,
            textBreakStrategy,
            hyphenationFrequency,
            alignment);

    // Minimum font size is 4pts to match the iOS implementation.
    int minimumFontSize =
        (int)
            (Double.isNaN(minimumFontSizeAttr) ? PixelUtil.toPixelFromDIP(4) : minimumFontSizeAttr);

    // Find the largest font size used in the spannable to use as a starting point.
    int currentFontSize = minimumFontSize;
    ReactAbsoluteSizeSpan[] spans = text.getSpans(0, text.length(), ReactAbsoluteSizeSpan.class);
    for (ReactAbsoluteSizeSpan span : spans) {
      currentFontSize = Math.max(currentFontSize, span.getSize());
    }

    int initialFontSize = currentFontSize;
    while (currentFontSize > minimumFontSize
        && ((maximumNumberOfLines != ReactConstants.UNSET
                && maximumNumberOfLines != 0
                && layout.getLineCount() > maximumNumberOfLines)
            || (heightYogaMeasureMode != YogaMeasureMode.UNDEFINED
                && layout.getHeight() > height))) {
      // TODO: We could probably use a smarter algorithm here. This will require 0(n)
      // measurements based on the number of points the font size needs to be reduced by.
      currentFontSize -= Math.max(1, (int) PixelUtil.toPixelFromDIP(1));

      float ratio = (float) currentFontSize / (float) initialFontSize;
      ReactAbsoluteSizeSpan[] sizeSpans =
          text.getSpans(0, text.length(), ReactAbsoluteSizeSpan.class);
      for (ReactAbsoluteSizeSpan span : sizeSpans) {
        text.setSpan(
            new ReactAbsoluteSizeSpan((int) Math.max((span.getSize() * ratio), minimumFontSize)),
            text.getSpanStart(span),
            text.getSpanEnd(span),
            text.getSpanFlags(span));
        text.removeSpan(span);
      }
      layout =
          createLayout(
              text,
              boring,
              width,
              widthYogaMeasureMode,
              includeFontPadding,
              textBreakStrategy,
              hyphenationFrequency,
              alignment);
    }
  }

  public static long measureText(
      Context context,
      MapBuffer attributedString,
      MapBuffer paragraphAttributes,
      float width,
      YogaMeasureMode widthYogaMeasureMode,
      float height,
      YogaMeasureMode heightYogaMeasureMode,
      ReactTextViewManagerCallback reactTextViewManagerCallback,
      @Nullable float[] attachmentsPositions) {

    // TODO(5578671): Handle text direction (see View#getTextDirectionHeuristic)
    Spannable text =
        getOrCreateSpannableForText(context, attributedString, reactTextViewManagerCallback);

    if (text == null) {
      return 0;
    }

    int textBreakStrategy =
        TextAttributeProps.getTextBreakStrategy(
            paragraphAttributes.getString(PA_KEY_TEXT_BREAK_STRATEGY));
    boolean includeFontPadding =
        paragraphAttributes.contains(PA_KEY_INCLUDE_FONT_PADDING)
            ? paragraphAttributes.getBoolean(PA_KEY_INCLUDE_FONT_PADDING)
            : DEFAULT_INCLUDE_FONT_PADDING;
    int hyphenationFrequency =
        TextAttributeProps.getHyphenationFrequency(
            paragraphAttributes.getString(PA_KEY_HYPHENATION_FREQUENCY));
    boolean adjustFontSizeToFit =
        paragraphAttributes.contains(PA_KEY_ADJUST_FONT_SIZE_TO_FIT)
            ? paragraphAttributes.getBoolean(PA_KEY_ADJUST_FONT_SIZE_TO_FIT)
            : DEFAULT_ADJUST_FONT_SIZE_TO_FIT;
    int maximumNumberOfLines =
        paragraphAttributes.contains(PA_KEY_MAX_NUMBER_OF_LINES)
            ? paragraphAttributes.getInt(PA_KEY_MAX_NUMBER_OF_LINES)
            : ReactConstants.UNSET;

    Layout.Alignment alignment = getTextAlignment(attributedString, text);

    if (adjustFontSizeToFit) {
      double minimumFontSize =
          paragraphAttributes.contains(PA_KEY_MINIMUM_FONT_SIZE)
              ? paragraphAttributes.getDouble(PA_KEY_MINIMUM_FONT_SIZE)
              : Double.NaN;

      adjustSpannableFontToFit(
          text,
          width,
          widthYogaMeasureMode,
          height,
          heightYogaMeasureMode,
          minimumFontSize,
          maximumNumberOfLines,
          includeFontPadding,
          textBreakStrategy,
          hyphenationFrequency,
          alignment);
    }

    BoringLayout.Metrics boring = BoringLayout.isBoring(text, sTextPaintInstance);
    Layout layout =
        createLayout(
            text,
            boring,
            width,
            widthYogaMeasureMode,
            includeFontPadding,
            textBreakStrategy,
            hyphenationFrequency,
            alignment);

    int calculatedLineCount =
        maximumNumberOfLines == ReactConstants.UNSET || maximumNumberOfLines == 0
            ? layout.getLineCount()
            : Math.min(maximumNumberOfLines, layout.getLineCount());

    // Instead of using `layout.getWidth()` (which may yield a significantly larger width for
    // text that is wrapping), compute width using the longest line.
    float calculatedWidth = 0;
    if (widthYogaMeasureMode == YogaMeasureMode.EXACTLY) {
      calculatedWidth = width;
    } else {
      if (maximumNumberOfLines == 1) {
        calculatedWidth = (int) layout.getEllipsizedWidth();
      } else {
        for (int lineIndex = 0; lineIndex < calculatedLineCount; lineIndex++) {
          boolean endsWithNewLine =
              text.length() > 0 && text.charAt(layout.getLineEnd(lineIndex) - 1) == '\n';
          float lineWidth =
              endsWithNewLine ? layout.getLineMax(lineIndex) : layout.getLineWidth(lineIndex);
          if (lineWidth > calculatedWidth) {
            calculatedWidth = lineWidth;
          }
        }
      }
      if (widthYogaMeasureMode == YogaMeasureMode.AT_MOST && calculatedWidth > width) {
        calculatedWidth = width;
      }
    }

    // Android 11+ introduces changes in text width calculation which leads to cases
    // where the container is measured smaller than text. Math.ceil prevents it
    // See T136756103 for investigation
    if (android.os.Build.VERSION.SDK_INT > Build.VERSION_CODES.Q) {
      calculatedWidth = (float) Math.ceil(calculatedWidth);
    }

    float calculatedHeight = height;
    if (heightYogaMeasureMode != YogaMeasureMode.EXACTLY) {
      calculatedHeight = layout.getLineBottom(calculatedLineCount - 1);
      if (heightYogaMeasureMode == YogaMeasureMode.AT_MOST && calculatedHeight > height) {
        calculatedHeight = height;
      }
    }

    // Calculate the positions of the attachments (views) that will be rendered inside the
    // Spanned Text. The following logic is only executed when a text contains views inside.
    // This follows a similar logic than used in pre-fabric (see ReactTextView.onLayout method).
    int attachmentIndex = 0;
    int lastAttachmentFoundInSpan;
    for (int i = 0; i < text.length(); i = lastAttachmentFoundInSpan) {
      lastAttachmentFoundInSpan =
          text.nextSpanTransition(i, text.length(), TextInlineViewPlaceholderSpan.class);
      TextInlineViewPlaceholderSpan[] placeholders =
          text.getSpans(i, lastAttachmentFoundInSpan, TextInlineViewPlaceholderSpan.class);
      for (TextInlineViewPlaceholderSpan placeholder : placeholders) {
        int start = text.getSpanStart(placeholder);
        int line = layout.getLineForOffset(start);
        boolean isLineTruncated = layout.getEllipsisCount(line) > 0;
        // This truncation check works well on recent versions of Android (tested on 5.1.1 and
        // 6.0.1) but not on Android 4.4.4. The reason is that getEllipsisCount is buggy on
        // Android 4.4.4. Specifically, it incorrectly returns 0 if an inline view is the
        // first thing to be truncated.
        if (!(isLineTruncated && start >= layout.getLineStart(line) + layout.getEllipsisStart(line))
            || start >= layout.getLineEnd(line)) {
          float placeholderWidth = placeholder.getWidth();
          float placeholderHeight = placeholder.getHeight();
          // Calculate if the direction of the placeholder character is Right-To-Left.
          boolean isRtlChar = layout.isRtlCharAt(start);
          boolean isRtlParagraph = layout.getParagraphDirection(line) == Layout.DIR_RIGHT_TO_LEFT;
          float placeholderLeftPosition;
          // There's a bug on Samsung devices where calling getPrimaryHorizontal on
          // the last offset in the layout will result in an endless loop. Work around
          // this bug by avoiding getPrimaryHorizontal in that case.
          if (start == text.length() - 1) {
            float lineWidth;
            if (maximumNumberOfLines == 1) {
              lineWidth = layout.getEllipsizedWidth();
            } else {
              boolean endsWithNewLine =
                  text.length() > 0 && text.charAt(layout.getLineEnd(line) - 1) == '\n';
              lineWidth = endsWithNewLine ? layout.getLineMax(line) : layout.getLineWidth(line);
            }
            placeholderLeftPosition =
                isRtlParagraph
                    // Equivalent to `layout.getLineLeft(line)` but `getLineLeft` returns
<<<<<<< HEAD
                    // incorrect values when the paragraph is RTL and `setSingleLine(true)`.
=======
                    // incorrect
                    // values when the paragraph is RTL and `setSingleLine(true)`.
>>>>>>> a37111a4
                    ? calculatedWidth - lineWidth
                    : layout.getLineRight(line) - placeholderWidth;
          } else {
            // The direction of the paragraph may not be exactly the direction the string is
            // heading
            // in at the
            // position of the placeholder. So, if the direction of the character is the same
            // as the
            // paragraph
            // use primary, secondary otherwise.
            boolean characterAndParagraphDirectionMatch = isRtlParagraph == isRtlChar;
            placeholderLeftPosition =
                characterAndParagraphDirectionMatch
                    ? layout.getPrimaryHorizontal(start)
                    : layout.getSecondaryHorizontal(start);
            if (isRtlParagraph && !isRtlChar) {
              // Adjust `placeholderLeftPosition` to work around an Android bug.
              // The bug is when the paragraph is RTL and `setSingleLine(true)`, some layout
              // methods such as `getPrimaryHorizontal`, `getSecondaryHorizontal`, and
              // `getLineRight` return incorrect values. Their return values seem to be off
              // by the same number of pixels so subtracting these values cancels out the
              // error.
              //
              // The result is equivalent to bugless versions of
              // `getPrimaryHorizontal`/`getSecondaryHorizontal`.
              placeholderLeftPosition =
                  calculatedWidth - (layout.getLineRight(line) - placeholderLeftPosition);
            }
            if (isRtlChar) {
              placeholderLeftPosition -= placeholderWidth;
            }
          }
          // Vertically align the inline view to the baseline of the line of text.
          float placeholderTopPosition = layout.getLineBaseline(line) - placeholderHeight;
          int attachmentPosition = attachmentIndex * 2;

          // The attachment array returns the positions of each of the attachments as
          attachmentsPositions[attachmentPosition] =
              PixelUtil.toDIPFromPixel(placeholderTopPosition);
          attachmentsPositions[attachmentPosition + 1] =
              PixelUtil.toDIPFromPixel(placeholderLeftPosition);
          attachmentIndex++;
        }
      }
    }

    float widthInSP = PixelUtil.toDIPFromPixel(calculatedWidth);
    float heightInSP = PixelUtil.toDIPFromPixel(calculatedHeight);

    if (ENABLE_MEASURE_LOGGING) {
      FLog.e(
          TAG,
          "TextMeasure call ('"
              + text
              + "'): w: "
              + calculatedWidth
              + " px - h: "
              + calculatedHeight
              + " px - w : "
              + widthInSP
              + " sp - h: "
              + heightInSP
              + " sp");
    }

    return YogaMeasureOutput.make(widthInSP, heightInSP);
  }

  public static WritableArray measureLines(
      @NonNull Context context,
      MapBuffer attributedString,
      MapBuffer paragraphAttributes,
      float width,
      float height) {

    Spannable text = getOrCreateSpannableForText(context, attributedString, null);
    BoringLayout.Metrics boring = BoringLayout.isBoring(text, sTextPaintInstance);

    int textBreakStrategy =
        TextAttributeProps.getTextBreakStrategy(
            paragraphAttributes.getString(PA_KEY_TEXT_BREAK_STRATEGY));
    boolean includeFontPadding =
        paragraphAttributes.contains(PA_KEY_INCLUDE_FONT_PADDING)
            ? paragraphAttributes.getBoolean(PA_KEY_INCLUDE_FONT_PADDING)
            : DEFAULT_INCLUDE_FONT_PADDING;
    int hyphenationFrequency =
        TextAttributeProps.getTextBreakStrategy(
            paragraphAttributes.getString(PA_KEY_HYPHENATION_FREQUENCY));
    boolean adjustFontSizeToFit =
        paragraphAttributes.contains(PA_KEY_ADJUST_FONT_SIZE_TO_FIT)
            ? paragraphAttributes.getBoolean(PA_KEY_ADJUST_FONT_SIZE_TO_FIT)
            : DEFAULT_ADJUST_FONT_SIZE_TO_FIT;
    int maximumNumberOfLines =
        paragraphAttributes.contains(PA_KEY_MAX_NUMBER_OF_LINES)
            ? paragraphAttributes.getInt(PA_KEY_MAX_NUMBER_OF_LINES)
            : ReactConstants.UNSET;

    Layout.Alignment alignment = getTextAlignment(attributedString, text);

    if (adjustFontSizeToFit) {
      double minimumFontSize =
          paragraphAttributes.contains(PA_KEY_MINIMUM_FONT_SIZE)
              ? paragraphAttributes.getDouble(PA_KEY_MINIMUM_FONT_SIZE)
              : Double.NaN;

      adjustSpannableFontToFit(
          text,
          width,
          YogaMeasureMode.EXACTLY,
          height,
          YogaMeasureMode.UNDEFINED,
          minimumFontSize,
          maximumNumberOfLines,
          includeFontPadding,
          textBreakStrategy,
          hyphenationFrequency,
          alignment);
    }

    Layout layout =
        createLayout(
            text,
            boring,
            width,
            YogaMeasureMode.EXACTLY,
            includeFontPadding,
            textBreakStrategy,
            hyphenationFrequency,
            alignment);
    return FontMetricsUtil.getFontMetrics(text, layout, sTextPaintInstance, context);
  }
}<|MERGE_RESOLUTION|>--- conflicted
+++ resolved
@@ -675,12 +675,7 @@
             placeholderLeftPosition =
                 isRtlParagraph
                     // Equivalent to `layout.getLineLeft(line)` but `getLineLeft` returns
-<<<<<<< HEAD
                     // incorrect values when the paragraph is RTL and `setSingleLine(true)`.
-=======
-                    // incorrect
-                    // values when the paragraph is RTL and `setSingleLine(true)`.
->>>>>>> a37111a4
                     ? calculatedWidth - lineWidth
                     : layout.getLineRight(line) - placeholderWidth;
           } else {
