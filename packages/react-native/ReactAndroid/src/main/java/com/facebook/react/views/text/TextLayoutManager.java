/*
 * Copyright (c) Meta Platforms, Inc. and affiliates.
 *
 * This source code is licensed under the MIT license found in the
 * LICENSE file in the root directory of this source tree.
 */

package com.facebook.react.views.text;

import android.content.Context;
import android.graphics.Color;
import android.graphics.Typeface;
import android.os.Build;
import android.text.BoringLayout;
import android.text.Layout;
import android.text.Spannable;
import android.text.SpannableStringBuilder;
import android.text.Spanned;
import android.text.StaticLayout;
import android.text.TextDirectionHeuristics;
import android.text.TextPaint;
import android.text.TextUtils;
import android.util.LayoutDirection;
import android.view.Gravity;
import android.view.View;
import androidx.annotation.NonNull;
import androidx.annotation.Nullable;
import androidx.core.util.Preconditions;
import com.facebook.infer.annotation.Assertions;
import com.facebook.react.bridge.ReactNoCrashSoftException;
import com.facebook.react.bridge.ReactSoftExceptionLogger;
import com.facebook.react.bridge.WritableArray;
import com.facebook.react.common.ReactConstants;
import com.facebook.react.common.annotations.UnstableReactNativeAPI;
import com.facebook.react.common.mapbuffer.MapBuffer;
import com.facebook.react.internal.featureflags.ReactNativeFeatureFlags;
import com.facebook.react.uimanager.PixelUtil;
import com.facebook.react.uimanager.ReactAccessibilityDelegate.AccessibilityRole;
import com.facebook.react.uimanager.ReactAccessibilityDelegate.Role;
import com.facebook.react.views.text.internal.span.CustomLetterSpacingSpan;
import com.facebook.react.views.text.internal.span.CustomLineHeightSpan;
import com.facebook.react.views.text.internal.span.CustomStyleSpan;
import com.facebook.react.views.text.internal.span.ReactAbsoluteSizeSpan;
import com.facebook.react.views.text.internal.span.ReactBackgroundColorSpan;
import com.facebook.react.views.text.internal.span.ReactClickableSpan;
import com.facebook.react.views.text.internal.span.ReactForegroundColorSpan;
import com.facebook.react.views.text.internal.span.ReactOpacitySpan;
import com.facebook.react.views.text.internal.span.ReactStrikethroughSpan;
import com.facebook.react.views.text.internal.span.ReactTagSpan;
import com.facebook.react.views.text.internal.span.ReactTextPaintHolderSpan;
import com.facebook.react.views.text.internal.span.ReactUnderlineSpan;
import com.facebook.react.views.text.internal.span.SetSpanOperation;
import com.facebook.react.views.text.internal.span.ShadowStyleSpan;
import com.facebook.react.views.text.internal.span.TextInlineViewPlaceholderSpan;
import com.facebook.yoga.YogaConstants;
import com.facebook.yoga.YogaMeasureMode;
import com.facebook.yoga.YogaMeasureOutput;
import java.util.ArrayList;
import java.util.List;
import java.util.concurrent.ConcurrentHashMap;

/** Class responsible of creating {@link Spanned} object for the JS representation of Text */
public class TextLayoutManager {

  // constants for AttributedString serialization
  public static final short AS_KEY_HASH = 0;
  public static final short AS_KEY_STRING = 1;
  public static final short AS_KEY_FRAGMENTS = 2;
  public static final short AS_KEY_CACHE_ID = 3;
  public static final short AS_KEY_BASE_ATTRIBUTES = 4;

  // constants for Fragment serialization
  public static final short FR_KEY_STRING = 0;
  public static final short FR_KEY_REACT_TAG = 1;
  public static final short FR_KEY_IS_ATTACHMENT = 2;
  public static final short FR_KEY_WIDTH = 3;
  public static final short FR_KEY_HEIGHT = 4;
  public static final short FR_KEY_TEXT_ATTRIBUTES = 5;

  // constants for ParagraphAttributes serialization
  public static final short PA_KEY_MAX_NUMBER_OF_LINES = 0;
  public static final short PA_KEY_ELLIPSIZE_MODE = 1;
  public static final short PA_KEY_TEXT_BREAK_STRATEGY = 2;
  public static final short PA_KEY_ADJUST_FONT_SIZE_TO_FIT = 3;
  public static final short PA_KEY_INCLUDE_FONT_PADDING = 4;
  public static final short PA_KEY_HYPHENATION_FREQUENCY = 5;
  public static final short PA_KEY_MINIMUM_FONT_SIZE = 6;
  public static final short PA_KEY_MAXIMUM_FONT_SIZE = 7;

  private static final String TAG = TextLayoutManager.class.getSimpleName();

  // Each thread has its own copy of scratch TextPaint so that TextLayoutManager
  // measurement/Spannable creation can be free-threaded.
  private static final ThreadLocal<TextPaint> sTextPaintInstance =
      new ThreadLocal<TextPaint>() {
        @Override
        protected TextPaint initialValue() {
          return new TextPaint(TextPaint.ANTI_ALIAS_FLAG);
        }
      };

  private static final String INLINE_VIEW_PLACEHOLDER = "0";

  private static final boolean DEFAULT_INCLUDE_FONT_PADDING = true;

  private static final boolean DEFAULT_ADJUST_FONT_SIZE_TO_FIT = false;

  private static final ConcurrentHashMap<Integer, Spannable> sTagToSpannableCache =
      new ConcurrentHashMap<>();

  public static void setCachedSpannableForTag(int reactTag, @NonNull Spannable sp) {
    sTagToSpannableCache.put(reactTag, sp);
  }

  public static void deleteCachedSpannableForTag(int reactTag) {
    sTagToSpannableCache.remove(reactTag);
  }

  public static boolean isRTL(MapBuffer attributedString) {
    // TODO: Don't read AS_KEY_FRAGMENTS, which may be expensive, and is not present when using
    // cached Spannable
    if (!attributedString.contains(AS_KEY_FRAGMENTS)) {
      return false;
    }

    MapBuffer fragments = attributedString.getMapBuffer(AS_KEY_FRAGMENTS);
    if (fragments.getCount() == 0) {
      return false;
    }

    MapBuffer fragment = fragments.getMapBuffer(0);
    MapBuffer textAttributes = fragment.getMapBuffer(FR_KEY_TEXT_ATTRIBUTES);

    if (!textAttributes.contains(TextAttributeProps.TA_KEY_LAYOUT_DIRECTION)) {
      return false;
    }

    return TextAttributeProps.getLayoutDirection(
            textAttributes.getString(TextAttributeProps.TA_KEY_LAYOUT_DIRECTION))
        == LayoutDirection.RTL;
  }

  @Nullable
  private static String getTextAlignmentAttr(MapBuffer attributedString) {
    // TODO: Don't read AS_KEY_FRAGMENTS, which may be expensive, and is not present when using
    // cached Spannable
    if (!attributedString.contains(AS_KEY_FRAGMENTS)) {
      return null;
    }

    MapBuffer fragments = attributedString.getMapBuffer(AS_KEY_FRAGMENTS);
    if (fragments.getCount() != 0) {
      MapBuffer fragment = fragments.getMapBuffer(0);
      MapBuffer textAttributes = fragment.getMapBuffer(FR_KEY_TEXT_ATTRIBUTES);

      if (textAttributes.contains(TextAttributeProps.TA_KEY_ALIGNMENT)) {
        return textAttributes.getString(TextAttributeProps.TA_KEY_ALIGNMENT);
      }
    }

    return null;
  }

  private static int getTextJustificationMode(@Nullable String alignmentAttr) {
    if (Build.VERSION.SDK_INT < Build.VERSION_CODES.O) {
      return -1;
    }

    if (alignmentAttr != null && alignmentAttr.equals("justified")) {
      return Layout.JUSTIFICATION_MODE_INTER_WORD;
    }

    return Layout.JUSTIFICATION_MODE_NONE;
  }

  private static Layout.Alignment getTextAlignment(
      MapBuffer attributedString, Spannable spanned, @Nullable String alignmentAttr) {
    // Android will align text based on the script, so normal and opposite alignment needs to be
    // swapped when the directions of paragraph and script don't match.
    // I.e. paragraph is LTR but script is RTL, text needs to be aligned to the left, which means
    // ALIGN_OPPOSITE needs to be used to align RTL script to the left
    boolean isParagraphRTL = isRTL(attributedString);
    boolean isScriptRTL =
        TextDirectionHeuristics.FIRSTSTRONG_LTR.isRtl(spanned, 0, spanned.length());
    boolean swapNormalAndOpposite = isParagraphRTL != isScriptRTL;

    Layout.Alignment alignment =
        swapNormalAndOpposite ? Layout.Alignment.ALIGN_OPPOSITE : Layout.Alignment.ALIGN_NORMAL;

    if (alignmentAttr == null) {
      return alignment;
    }

    if (alignmentAttr.equals("center")) {
      alignment = Layout.Alignment.ALIGN_CENTER;
    } else if (alignmentAttr.equals("right")) {
      alignment =
          swapNormalAndOpposite ? Layout.Alignment.ALIGN_NORMAL : Layout.Alignment.ALIGN_OPPOSITE;
    }

    return alignment;
  }

  public static int getTextGravity(
      MapBuffer attributedString, Spannable spanned, int defaultValue) {
    int gravity = defaultValue;
    @Nullable String alignmentAttr = getTextAlignmentAttr(attributedString);
    Layout.Alignment alignment = getTextAlignment(attributedString, spanned, alignmentAttr);

    // depending on whether the script is LTR or RTL, ALIGN_NORMAL and ALIGN_OPPOSITE may mean
    // different things
    boolean swapLeftAndRight =
        TextDirectionHeuristics.FIRSTSTRONG_LTR.isRtl(spanned, 0, spanned.length());

    if (alignment == Layout.Alignment.ALIGN_NORMAL) {
      gravity = swapLeftAndRight ? Gravity.RIGHT : Gravity.LEFT;
    } else if (alignment == Layout.Alignment.ALIGN_OPPOSITE) {
      gravity = swapLeftAndRight ? Gravity.LEFT : Gravity.RIGHT;
    } else if (alignment == Layout.Alignment.ALIGN_CENTER) {
      gravity = Gravity.CENTER_HORIZONTAL;
    }

    return gravity;
  }

  private static void buildSpannableFromFragments(
      Context context, MapBuffer fragments, SpannableStringBuilder sb, List<SetSpanOperation> ops) {

    for (int i = 0, length = fragments.getCount(); i < length; i++) {
      MapBuffer fragment = fragments.getMapBuffer(i);
      int start = sb.length();

      TextAttributeProps textAttributes =
          TextAttributeProps.fromMapBuffer(fragment.getMapBuffer(FR_KEY_TEXT_ATTRIBUTES));

      sb.append(
          TextTransform.apply(fragment.getString(FR_KEY_STRING), textAttributes.mTextTransform));

      int end = sb.length();
      int reactTag =
          fragment.contains(FR_KEY_REACT_TAG) ? fragment.getInt(FR_KEY_REACT_TAG) : View.NO_ID;
      if (fragment.contains(FR_KEY_IS_ATTACHMENT) && fragment.getBoolean(FR_KEY_IS_ATTACHMENT)) {
        float width = PixelUtil.toPixelFromSP(fragment.getDouble(FR_KEY_WIDTH));
        float height = PixelUtil.toPixelFromSP(fragment.getDouble(FR_KEY_HEIGHT));
        ops.add(
            new SetSpanOperation(
                sb.length() - INLINE_VIEW_PLACEHOLDER.length(),
                sb.length(),
                new TextInlineViewPlaceholderSpan(reactTag, (int) width, (int) height)));
      } else if (end >= start) {
        boolean roleIsLink =
            textAttributes.mRole != null
                ? textAttributes.mRole == Role.LINK
                : textAttributes.mAccessibilityRole == AccessibilityRole.LINK;
        if (roleIsLink) {
          ops.add(new SetSpanOperation(start, end, new ReactClickableSpan(reactTag)));
        }
        if (textAttributes.mIsColorSet) {
          ops.add(
              new SetSpanOperation(
                  start, end, new ReactForegroundColorSpan(textAttributes.mColor)));
        }
        if (textAttributes.mIsBackgroundColorSet) {
          ops.add(
              new SetSpanOperation(
                  start, end, new ReactBackgroundColorSpan(textAttributes.mBackgroundColor)));
        }
        if (!Float.isNaN(textAttributes.getOpacity())) {
          ops.add(
              new SetSpanOperation(start, end, new ReactOpacitySpan(textAttributes.getOpacity())));
        }
        if (!Float.isNaN(textAttributes.getLetterSpacing())) {
          ops.add(
              new SetSpanOperation(
                  start, end, new CustomLetterSpacingSpan(textAttributes.getLetterSpacing())));
        }
        ops.add(
            new SetSpanOperation(start, end, new ReactAbsoluteSizeSpan(textAttributes.mFontSize)));
        if (textAttributes.mFontStyle != ReactConstants.UNSET
            || textAttributes.mFontWeight != ReactConstants.UNSET
            || textAttributes.mFontFamily != null) {
          ops.add(
              new SetSpanOperation(
                  start,
                  end,
                  new CustomStyleSpan(
                      textAttributes.mFontStyle,
                      textAttributes.mFontWeight,
                      textAttributes.mFontFeatureSettings,
                      textAttributes.mFontFamily,
                      context.getAssets())));
        }
        if (textAttributes.mIsUnderlineTextDecorationSet) {
          ops.add(new SetSpanOperation(start, end, new ReactUnderlineSpan()));
        }
        if (textAttributes.mIsLineThroughTextDecorationSet) {
          ops.add(new SetSpanOperation(start, end, new ReactStrikethroughSpan()));
        }
        if ((textAttributes.mTextShadowOffsetDx != 0
                || textAttributes.mTextShadowOffsetDy != 0
                || textAttributes.mTextShadowRadius != 0)
            && Color.alpha(textAttributes.mTextShadowColor) != 0) {
          ops.add(
              new SetSpanOperation(
                  start,
                  end,
                  new ShadowStyleSpan(
                      textAttributes.mTextShadowOffsetDx,
                      textAttributes.mTextShadowOffsetDy,
                      textAttributes.mTextShadowRadius,
                      textAttributes.mTextShadowColor)));
        }
        if (!Float.isNaN(textAttributes.getEffectiveLineHeight())) {
          ops.add(
              new SetSpanOperation(
                  start, end, new CustomLineHeightSpan(textAttributes.getEffectiveLineHeight())));
        }

        ops.add(new SetSpanOperation(start, end, new ReactTagSpan(reactTag)));
      }
    }
  }

  // public because both ReactTextViewManager and ReactTextInputManager need to use this
  public static Spannable getOrCreateSpannableForText(
      Context context,
      MapBuffer attributedString,
      @Nullable ReactTextViewManagerCallback reactTextViewManagerCallback) {
    Spannable text = null;
    if (attributedString.contains(AS_KEY_CACHE_ID)) {
      Integer cacheId = attributedString.getInt(AS_KEY_CACHE_ID);
      text = sTagToSpannableCache.get(cacheId);
    } else {
      text =
          createSpannableFromAttributedString(
              context, attributedString, reactTextViewManagerCallback);
    }

    return text;
  }

  private static Spannable createSpannableFromAttributedString(
      Context context,
      MapBuffer attributedString,
      @Nullable ReactTextViewManagerCallback reactTextViewManagerCallback) {

    SpannableStringBuilder sb = new SpannableStringBuilder();

    // The {@link SpannableStringBuilder} implementation require setSpan operation to be called
    // up-to-bottom, otherwise all the spannables that are within the region for which one may set
    // a new spannable will be wiped out
    List<SetSpanOperation> ops = new ArrayList<>();

    buildSpannableFromFragments(context, attributedString.getMapBuffer(AS_KEY_FRAGMENTS), sb, ops);

    // TODO T31905686: add support for inline Images
    // While setting the Spans on the final text, we also check whether any of them are images.
    for (int priorityIndex = 0; priorityIndex < ops.size(); ++priorityIndex) {
      final SetSpanOperation op = ops.get(ops.size() - priorityIndex - 1);

      // Actual order of calling {@code execute} does NOT matter,
      // but the {@code priorityIndex} DOES matter.
      op.execute(sb, priorityIndex);
    }

    if (reactTextViewManagerCallback != null) {
      reactTextViewManagerCallback.onPostProcessSpannable(sb);
    }
    return sb;
  }

  private static Layout createLayout(
      Spannable text,
      BoringLayout.Metrics boring,
      float width,
      YogaMeasureMode widthYogaMeasureMode,
      boolean includeFontPadding,
      int textBreakStrategy,
      int hyphenationFrequency,
      Layout.Alignment alignment,
      int justificationMode,
      @Nullable TextUtils.TruncateAt ellipsizeMode,
      int maxNumberOfLines,
      TextPaint paint) {
    Layout layout;

    int spanLength = text.length();
    boolean unconstrainedWidth = widthYogaMeasureMode == YogaMeasureMode.UNDEFINED || width < 0;
    float desiredWidth = boring == null ? Layout.getDesiredWidth(text, paint) : Float.NaN;
    boolean isScriptRTL = TextDirectionHeuristics.FIRSTSTRONG_LTR.isRtl(text, 0, spanLength);

    if (boring == null
        && (unconstrainedWidth
            || (!YogaConstants.isUndefined(desiredWidth) && desiredWidth <= width))) {
      // Is used when the width is not known and the text is not boring, ie. if it contains
      // unicode characters.

      if (widthYogaMeasureMode == YogaMeasureMode.EXACTLY) {
        desiredWidth = width;
      }

      int hintWidth = (int) Math.ceil(desiredWidth);
      StaticLayout.Builder builder =
          StaticLayout.Builder.obtain(text, 0, spanLength, paint, hintWidth)
              .setAlignment(alignment)
              .setLineSpacing(0.f, 1.f)
              .setIncludePad(includeFontPadding)
              .setBreakStrategy(textBreakStrategy)
              .setHyphenationFrequency(hyphenationFrequency)
              .setTextDirection(
                  isScriptRTL ? TextDirectionHeuristics.RTL : TextDirectionHeuristics.LTR);

      if (ReactNativeFeatureFlags.incorporateMaxLinesDuringAndroidLayout()) {
        if (maxNumberOfLines != ReactConstants.UNSET && maxNumberOfLines != 0) {
          builder.setEllipsize(ellipsizeMode).setMaxLines(maxNumberOfLines);
        }
      }

      if (Build.VERSION.SDK_INT >= Build.VERSION_CODES.P) {
        builder.setUseLineSpacingFromFallbacks(true);
      }

      layout = builder.build();

    } else if (boring != null && (unconstrainedWidth || boring.width <= width)) {
      int boringLayoutWidth = boring.width;
      if (widthYogaMeasureMode == YogaMeasureMode.EXACTLY) {
        boringLayoutWidth = (int) Math.ceil(width);
      }
      if (boring.width < 0) {
        ReactSoftExceptionLogger.logSoftException(
            TAG, new ReactNoCrashSoftException("Text width is invalid: " + boring.width));
        boringLayoutWidth = 0;
      }
      // Is used for single-line, boring text when the width is either unknown or bigger
      // than the width of the text.
      layout =
          BoringLayout.make(
              text, paint, boringLayoutWidth, alignment, 1.f, 0.f, boring, includeFontPadding);
    } else {
      // Is used for multiline, boring text and the width is known.
      StaticLayout.Builder builder =
          StaticLayout.Builder.obtain(text, 0, spanLength, paint, (int) Math.ceil(width))
              .setAlignment(alignment)
              .setLineSpacing(0.f, 1.f)
              .setIncludePad(includeFontPadding)
              .setBreakStrategy(textBreakStrategy)
              .setHyphenationFrequency(hyphenationFrequency)
              .setTextDirection(
                  isScriptRTL ? TextDirectionHeuristics.RTL : TextDirectionHeuristics.LTR);

      if (ReactNativeFeatureFlags.incorporateMaxLinesDuringAndroidLayout()) {
        if (maxNumberOfLines != ReactConstants.UNSET && maxNumberOfLines != 0) {
          builder.setEllipsize(ellipsizeMode).setMaxLines(maxNumberOfLines);
        }
      }

      if (Build.VERSION.SDK_INT >= Build.VERSION_CODES.O) {
        builder.setJustificationMode(justificationMode);
      }

      if (Build.VERSION.SDK_INT >= Build.VERSION_CODES.P) {
        builder.setUseLineSpacingFromFallbacks(true);
      }

      layout = builder.build();
    }
    return layout;
  }

  private static void updateTextPaint(
      TextPaint paint, TextAttributeProps baseTextAttributes, Context context) {
    // TextPaint attributes will be used for content outside the Spannable, like for the
    // hypothetical height of a new line after a trailing newline character (considered part of the
    // previous line).
    paint.reset();
    paint.setAntiAlias(true);

    if (baseTextAttributes.getEffectiveFontSize() != ReactConstants.UNSET) {
      paint.setTextSize(baseTextAttributes.getEffectiveFontSize());
    }

    if (baseTextAttributes.getFontStyle() != ReactConstants.UNSET
        || baseTextAttributes.getFontWeight() != ReactConstants.UNSET
        || baseTextAttributes.getFontFamily() != null) {
      Typeface typeface =
          ReactTypefaceUtils.applyStyles(
              null,
              baseTextAttributes.getFontStyle(),
              baseTextAttributes.getFontWeight(),
              baseTextAttributes.getFontFamily(),
              context.getAssets());
      paint.setTypeface(typeface);

      if (baseTextAttributes.getFontStyle() != ReactConstants.UNSET
          && baseTextAttributes.getFontStyle() != typeface.getStyle()) {
        // https://cs.android.com/android/platform/superproject/main/+/main:frameworks/base/core/java/android/widget/TextView.java;l=2536;drc=d262a68a1e0c3b640274b094a7f1e3a5b75563e9
        int missingStyle = baseTextAttributes.getFontStyle() & ~typeface.getStyle();
        paint.setFakeBoldText((missingStyle & Typeface.BOLD) != 0);
        paint.setTextSkewX((missingStyle & Typeface.ITALIC) != 0 ? -0.25f : 0);
      }
    } else {
      paint.setTypeface(null);
    }
  }

  @UnstableReactNativeAPI
  public static Layout createLayout(
      @NonNull Context context,
      MapBuffer attributedString,
      MapBuffer paragraphAttributes,
      float width,
      float height,
      @Nullable ReactTextViewManagerCallback reactTextViewManagerCallback) {
    Spannable text =
        getOrCreateSpannableForText(context, attributedString, reactTextViewManagerCallback);

    TextPaint paint;
    if (attributedString.contains(AS_KEY_CACHE_ID)) {
      paint = text.getSpans(0, 0, ReactTextPaintHolderSpan.class)[0].getTextPaint();
    } else {
      TextAttributeProps baseTextAttributes =
          TextAttributeProps.fromMapBuffer(attributedString.getMapBuffer(AS_KEY_BASE_ATTRIBUTES));
      paint = Preconditions.checkNotNull(sTextPaintInstance.get());
      updateTextPaint(paint, baseTextAttributes, context);
    }

    BoringLayout.Metrics boring = BoringLayout.isBoring(text, paint);

    int textBreakStrategy =
        TextAttributeProps.getTextBreakStrategy(
            paragraphAttributes.getString(PA_KEY_TEXT_BREAK_STRATEGY));
    boolean includeFontPadding =
        paragraphAttributes.contains(PA_KEY_INCLUDE_FONT_PADDING)
            ? paragraphAttributes.getBoolean(PA_KEY_INCLUDE_FONT_PADDING)
            : DEFAULT_INCLUDE_FONT_PADDING;
    int hyphenationFrequency =
        TextAttributeProps.getHyphenationFrequency(
            paragraphAttributes.getString(PA_KEY_HYPHENATION_FREQUENCY));
    boolean adjustFontSizeToFit =
        paragraphAttributes.contains(PA_KEY_ADJUST_FONT_SIZE_TO_FIT)
            ? paragraphAttributes.getBoolean(PA_KEY_ADJUST_FONT_SIZE_TO_FIT)
            : DEFAULT_ADJUST_FONT_SIZE_TO_FIT;
    int maximumNumberOfLines =
        paragraphAttributes.contains(PA_KEY_MAX_NUMBER_OF_LINES)
            ? paragraphAttributes.getInt(PA_KEY_MAX_NUMBER_OF_LINES)
            : ReactConstants.UNSET;
    @Nullable
    TextUtils.TruncateAt ellipsizeMode =
        paragraphAttributes.contains(PA_KEY_ELLIPSIZE_MODE)
            ? TextAttributeProps.getEllipsizeMode(
                paragraphAttributes.getString(PA_KEY_ELLIPSIZE_MODE))
            : null;

    @Nullable String alignmentAttr = getTextAlignmentAttr(attributedString);
    Layout.Alignment alignment = getTextAlignment(attributedString, text, alignmentAttr);
    int justificationMode = getTextJustificationMode(alignmentAttr);

    if (adjustFontSizeToFit) {
      double minimumFontSize =
          paragraphAttributes.contains(PA_KEY_MINIMUM_FONT_SIZE)
              ? paragraphAttributes.getDouble(PA_KEY_MINIMUM_FONT_SIZE)
              : Double.NaN;

      adjustSpannableFontToFit(
          text,
          width,
          YogaMeasureMode.EXACTLY,
          height,
          YogaMeasureMode.UNDEFINED,
          minimumFontSize,
          maximumNumberOfLines,
          includeFontPadding,
          textBreakStrategy,
          hyphenationFrequency,
          alignment,
          justificationMode,
          paint);
    }

    return createLayout(
        text,
        boring,
        width,
        YogaMeasureMode.EXACTLY,
        includeFontPadding,
        textBreakStrategy,
        hyphenationFrequency,
        alignment,
        justificationMode,
        ellipsizeMode,
        maximumNumberOfLines,
        paint);
  }

  /*package*/ static void adjustSpannableFontToFit(
      Spannable text,
      float width,
      YogaMeasureMode widthYogaMeasureMode,
      float height,
      YogaMeasureMode heightYogaMeasureMode,
      double minimumFontSizeAttr,
      int maximumNumberOfLines,
      boolean includeFontPadding,
      int textBreakStrategy,
      int hyphenationFrequency,
      Layout.Alignment alignment,
      int justificationMode,
      TextPaint paint) {
    BoringLayout.Metrics boring = BoringLayout.isBoring(text, paint);
    Layout layout =
        createLayout(
            text,
            boring,
            width,
            widthYogaMeasureMode,
            includeFontPadding,
            textBreakStrategy,
            hyphenationFrequency,
            alignment,
            justificationMode,
            null,
            ReactConstants.UNSET,
            paint);

    // Minimum font size is 4pts to match the iOS implementation.
    int minimumFontSize =
        (int)
            (Double.isNaN(minimumFontSizeAttr) ? PixelUtil.toPixelFromDIP(4) : minimumFontSizeAttr);

    // Find the largest font size used in the spannable to use as a starting point.
    int currentFontSize = minimumFontSize;
    ReactAbsoluteSizeSpan[] spans = text.getSpans(0, text.length(), ReactAbsoluteSizeSpan.class);
    for (ReactAbsoluteSizeSpan span : spans) {
      currentFontSize = Math.max(currentFontSize, span.getSize());
    }

    int initialFontSize = currentFontSize;
    while (currentFontSize > minimumFontSize
        && ((maximumNumberOfLines != ReactConstants.UNSET
                && maximumNumberOfLines != 0
                && layout.getLineCount() > maximumNumberOfLines)
            || (heightYogaMeasureMode != YogaMeasureMode.UNDEFINED && layout.getHeight() > height)
            || (text.length() == 1 && layout.getLineWidth(0) > width))) {
      // TODO: We could probably use a smarter algorithm here. This will require 0(n)
      // measurements based on the number of points the font size needs to be reduced by.
      currentFontSize -= Math.max(1, (int) PixelUtil.toPixelFromDIP(1));

      float ratio = (float) currentFontSize / (float) initialFontSize;
      paint.setTextSize(Math.max((paint.getTextSize() * ratio), minimumFontSize));

      ReactAbsoluteSizeSpan[] sizeSpans =
          text.getSpans(0, text.length(), ReactAbsoluteSizeSpan.class);
      for (ReactAbsoluteSizeSpan span : sizeSpans) {
        text.setSpan(
            new ReactAbsoluteSizeSpan((int) Math.max((span.getSize() * ratio), minimumFontSize)),
            text.getSpanStart(span),
            text.getSpanEnd(span),
            text.getSpanFlags(span));
        text.removeSpan(span);
      }
      if (boring != null) {
        boring = BoringLayout.isBoring(text, paint);
      }
      layout =
          createLayout(
              text,
              boring,
              width,
              widthYogaMeasureMode,
              includeFontPadding,
              textBreakStrategy,
              hyphenationFrequency,
              alignment,
              justificationMode,
              null,
              ReactConstants.UNSET,
              paint);
    }
  }

  public static long measureText(
      Context context,
      MapBuffer attributedString,
      MapBuffer paragraphAttributes,
      float width,
      YogaMeasureMode widthYogaMeasureMode,
      float height,
      YogaMeasureMode heightYogaMeasureMode,
      @Nullable ReactTextViewManagerCallback reactTextViewManagerCallback,
      @Nullable float[] attachmentsPositions) {
    // TODO(5578671): Handle text direction (see View#getTextDirectionHeuristic)
    Layout layout =
        createLayout(
            context,
            attributedString,
            paragraphAttributes,
            width,
            height,
            reactTextViewManagerCallback);

    int maximumNumberOfLines =
        paragraphAttributes.contains(PA_KEY_MAX_NUMBER_OF_LINES)
            ? paragraphAttributes.getInt(PA_KEY_MAX_NUMBER_OF_LINES)
            : ReactConstants.UNSET;

    Spanned text = (Spanned) layout.getText();

    int calculatedLineCount = calculateLineCount(layout, maximumNumberOfLines);
    float calculatedWidth =
        calculateWidth(layout, text, width, widthYogaMeasureMode, calculatedLineCount);
    float calculatedHeight =
        calculateHeight(layout, text, height, heightYogaMeasureMode, calculatedLineCount);

    if (attachmentsPositions != null) {
      int attachmentIndex = 0;
      int lastAttachmentFoundInSpan;

      AttachmentMetrics metrics = new AttachmentMetrics();
      for (int i = 0; i < text.length(); i = lastAttachmentFoundInSpan) {
        lastAttachmentFoundInSpan =
            nextAttachmentMetrics(layout, text, calculatedWidth, calculatedLineCount, i, metrics);
        if (metrics.wasFound) {
          attachmentsPositions[attachmentIndex] = PixelUtil.toDIPFromPixel(metrics.top);
          attachmentsPositions[attachmentIndex + 1] = PixelUtil.toDIPFromPixel(metrics.left);
          attachmentIndex += 2;
        }
      }
    }

    float widthInSP = PixelUtil.toDIPFromPixel(calculatedWidth);
    float heightInSP = PixelUtil.toDIPFromPixel(calculatedHeight);

    return YogaMeasureOutput.make(widthInSP, heightInSP);
  }

  @UnstableReactNativeAPI
  public static float[] measurePreparedLayout(
      PreparedLayout preparedLayout,
      float width,
      YogaMeasureMode widthYogaMeasureMode,
      float height,
      YogaMeasureMode heightYogaMeasureMode) {
    Layout layout = preparedLayout.getLayout();
    Spanned text = (Spanned) layout.getText();
    int maximumNumberOfLines = preparedLayout.getMaximumNumberOfLines();

    int calculatedLineCount = calculateLineCount(layout, maximumNumberOfLines);
    float calculatedWidth =
        calculateWidth(layout, text, width, widthYogaMeasureMode, calculatedLineCount);
    float calculatedHeight =
        calculateHeight(layout, text, height, heightYogaMeasureMode, calculatedLineCount);

    ArrayList<Float> retList = new ArrayList<>();
    retList.add(PixelUtil.toDIPFromPixel(calculatedWidth));
    retList.add(PixelUtil.toDIPFromPixel(calculatedHeight));

    AttachmentMetrics metrics = new AttachmentMetrics();
    int lastAttachmentFoundInSpan;
    for (int i = 0; i < text.length(); i = lastAttachmentFoundInSpan) {
      lastAttachmentFoundInSpan =
          nextAttachmentMetrics(layout, text, calculatedWidth, calculatedLineCount, i, metrics);
      if (metrics.wasFound) {
        retList.add(PixelUtil.toDIPFromPixel(metrics.top));
        retList.add(PixelUtil.toDIPFromPixel(metrics.left));
        retList.add(PixelUtil.toDIPFromPixel(metrics.width));
        retList.add(PixelUtil.toDIPFromPixel(metrics.height));
      }
    }

    float[] ret = new float[retList.size()];
    for (int i = 0; i < retList.size(); i++) {
      ret[i] = retList.get(i);
    }
    return ret;
  }

  private static int calculateLineCount(Layout layout, int maximumNumberOfLines) {
    return maximumNumberOfLines == ReactConstants.UNSET || maximumNumberOfLines == 0
        ? layout.getLineCount()
        : Math.min(maximumNumberOfLines, layout.getLineCount());
  }

  private static float calculateWidth(
      Layout layout,
      Spanned text,
      float width,
      YogaMeasureMode widthYogaMeasureMode,
      int calculatedLineCount) {
    // Instead of using `layout.getWidth()` (which may yield a significantly larger width for
    // text that is wrapping), compute width using the longest line.
    float calculatedWidth = 0;
    if (widthYogaMeasureMode == YogaMeasureMode.EXACTLY) {
      calculatedWidth = width;
    } else {
      for (int lineIndex = 0; lineIndex < calculatedLineCount; lineIndex++) {
        boolean endsWithNewLine =
            text.length() > 0 && text.charAt(layout.getLineEnd(lineIndex) - 1) == '\n';
        // Line-wrapping or ellipsizing to truncate should result in taking the full available width
        // of the container, instead of width after line-breaking/ellipsizing.
        if (ReactNativeFeatureFlags.incorporateMaxLinesDuringAndroidLayout()) {
          if ((!endsWithNewLine && lineIndex + 1 < layout.getLineCount())
              || layout.getEllipsisCount(lineIndex) > 0) {
            calculatedWidth = width;
            break;
          }
        } else {
          if (!endsWithNewLine && lineIndex + 1 < layout.getLineCount()) {
            calculatedWidth = width;
            break;
          }
        }
        float lineWidth =
            endsWithNewLine ? layout.getLineMax(lineIndex) : layout.getLineWidth(lineIndex);
        if (lineWidth > calculatedWidth) {
          calculatedWidth = lineWidth;
        }
      }
      if (widthYogaMeasureMode == YogaMeasureMode.AT_MOST && calculatedWidth > width) {
        calculatedWidth = width;
      }
    }

    // Android 11+ introduces changes in text width calculation which leads to cases
    // where the container is measured smaller than text. Math.ceil prevents it
    // See T136756103 for investigation
    if (android.os.Build.VERSION.SDK_INT > Build.VERSION_CODES.Q) {
      calculatedWidth = (float) Math.ceil(calculatedWidth);
    }
    return calculatedWidth;
  }

  private static float calculateHeight(
      Layout layout,
      Spanned text,
      float height,
      YogaMeasureMode heightYogaMeasureMode,
      int calculatedLineCount) {
    float calculatedHeight = height;
    if (heightYogaMeasureMode != YogaMeasureMode.EXACTLY) {
      // StaticLayout only seems to change its height in response to maxLines when ellipsizing, so
      // we must truncate
      calculatedHeight = layout.getLineBottom(calculatedLineCount - 1);
      if (heightYogaMeasureMode == YogaMeasureMode.AT_MOST && calculatedHeight > height) {
        calculatedHeight = height;
      }
    }
    return calculatedHeight;
  }

  private static class AttachmentMetrics {
    boolean wasFound;
    float top;
    float left;
    float width;
    float height;
  }

  private static int nextAttachmentMetrics(
      Layout layout,
      Spanned text,
      float calculatedWidth,
      int calculatedLineCount,
      int i,
      AttachmentMetrics metrics) {
    // Calculate the positions of the attachments (views) that will be rendered inside the
    // Spanned Text. The following logic is only executed when a text contains views inside.
    // This follows a similar logic than used in pre-fabric (see ReactTextView.onLayout method).
<<<<<<< HEAD
    int attachmentIndex = 0;
    int lastAttachmentFoundInSpan;
    for (int i = 0; i < text.length(); i = lastAttachmentFoundInSpan) {
      lastAttachmentFoundInSpan =
          text.nextSpanTransition(i, text.length(), TextInlineViewPlaceholderSpan.class);
      TextInlineViewPlaceholderSpan[] placeholders =
          text.getSpans(i, lastAttachmentFoundInSpan, TextInlineViewPlaceholderSpan.class);
      for (TextInlineViewPlaceholderSpan placeholder : placeholders) {
        int start = text.getSpanStart(placeholder);
        int line = layout.getLineForOffset(start);
        boolean isLineTruncated = layout.getEllipsisCount(line) > 0;
        boolean isAttachmentTruncated =
            line > calculatedLineCount
                || (isLineTruncated
                    && start >= layout.getLineStart(line) + layout.getEllipsisStart(line));
        int attachmentPosition = attachmentIndex * 2;
        if (isAttachmentTruncated) {
          attachmentsPositions[attachmentPosition] = Float.NaN;
          attachmentsPositions[attachmentPosition + 1] = Float.NaN;
          attachmentIndex++;
        } else {
          float placeholderWidth = placeholder.getWidth();
          float placeholderHeight = placeholder.getHeight();
          // Calculate if the direction of the placeholder character is Right-To-Left.
          boolean isRtlChar = layout.isRtlCharAt(start);
          boolean isRtlParagraph = layout.getParagraphDirection(line) == Layout.DIR_RIGHT_TO_LEFT;
          float placeholderLeftPosition;
          // There's a bug on Samsung devices where calling getPrimaryHorizontal on
          // the last offset in the layout will result in an endless loop. Work around
          // this bug by avoiding getPrimaryHorizontal in that case.
          if (start == text.length() - 1) {
            boolean endsWithNewLine =
                text.length() > 0 && text.charAt(layout.getLineEnd(line) - 1) == '\n';
            float lineWidth = endsWithNewLine ? layout.getLineMax(line) : layout.getLineWidth(line);
            placeholderLeftPosition =
                isRtlParagraph
                    // Equivalent to `layout.getLineLeft(line)` but `getLineLeft` returns
                    // incorrect
                    // values when the paragraph is RTL and `setSingleLine(true)`.
                    ? calculatedWidth - lineWidth
                    : layout.getLineRight(line) - placeholderWidth;
          } else {
            // The direction of the paragraph may not be exactly the direction the string is
            // heading
            // in at the
            // position of the placeholder. So, if the direction of the character is the same
            // as the
            // paragraph
            // use primary, secondary otherwise.
            boolean characterAndParagraphDirectionMatch = isRtlParagraph == isRtlChar;
            placeholderLeftPosition =
                characterAndParagraphDirectionMatch
                    ? layout.getPrimaryHorizontal(start)
                    : layout.getSecondaryHorizontal(start);
            if (isRtlParagraph && !isRtlChar) {
              // Adjust `placeholderLeftPosition` to work around an Android bug.
              // The bug is when the paragraph is RTL and `setSingleLine(true)`, some layout
              // methods such as `getPrimaryHorizontal`, `getSecondaryHorizontal`, and
              // `getLineRight` return incorrect values. Their return values seem to be off
              // by the same number of pixels so subtracting these values cancels out the
              // error.
              //
              // The result is equivalent to bugless versions of
              // `getPrimaryHorizontal`/`getSecondaryHorizontal`.
              placeholderLeftPosition =
                  calculatedWidth - (layout.getLineRight(line) - placeholderLeftPosition);
            }
            if (isRtlChar) {
              placeholderLeftPosition -= placeholderWidth;
            }
          }
          // Vertically align the inline view to the baseline of the line of text.
          // Match the adjustment in TextInlineViewPlaceholderSpan for consistent positioning
          TextPaint currentTextPaint = layout.getPaint();
          float placeholderTopPosition;
          
          if (currentTextPaint.getFontMetricsInt().ascent < 0 && currentTextPaint.getFontMetricsInt().descent > 0) {
            // Calculate the text height
            float textHeight = -currentTextPaint.getFontMetricsInt().ascent + currentTextPaint.getFontMetricsInt().descent;
            
            // Find the vertical center of the text
            float textMiddle = currentTextPaint.getFontMetricsInt().ascent + textHeight / 2;
            
            // Apply a moderate upward adjustment (7% of text height)
            // This is enough to make a visual difference without breaking layout
            float adjustment = textHeight * 0.07f;
            float adjustedMiddle = textMiddle - adjustment;
            
            // Center the view on the adjusted middle point
            float halfViewHeight = placeholderHeight / 2;
            
            // Position the view so its center is at the adjusted position
            placeholderTopPosition = layout.getLineBaseline(line) + adjustedMiddle - halfViewHeight;
          } else {
            // Fallback to improved vertical centering if metrics aren't valid
            // 60/40 split with a moderate upward adjustment
            float aboveRatio = 0.6f;  // 60% above baseline
            float upwardAdjustment = placeholderHeight * 0.07f;  // 7% upward shift
            
            placeholderTopPosition = layout.getLineBaseline(line) - (placeholderHeight * aboveRatio + upwardAdjustment);
          }

          // The attachment array returns the positions of each of the attachments as
          attachmentsPositions[attachmentPosition] =
              PixelUtil.toDIPFromPixel(placeholderTopPosition);
          attachmentsPositions[attachmentPosition + 1] =
              PixelUtil.toDIPFromPixel(placeholderLeftPosition);
          attachmentIndex++;
        }
      }
=======
    int lastAttachmentFoundInSpan =
        text.nextSpanTransition(i, text.length(), TextInlineViewPlaceholderSpan.class);
    TextInlineViewPlaceholderSpan[] placeholders =
        text.getSpans(i, lastAttachmentFoundInSpan, TextInlineViewPlaceholderSpan.class);

    if (placeholders.length == 0) {
      metrics.wasFound = false;
      return lastAttachmentFoundInSpan;
>>>>>>> fd21570a
    }

    Assertions.assertCondition(placeholders.length == 1);
    TextInlineViewPlaceholderSpan placeholder = placeholders[0];

    int start = text.getSpanStart(placeholder);
    int line = layout.getLineForOffset(start);
    boolean isLineTruncated = layout.getEllipsisCount(line) > 0;
    boolean isAttachmentTruncated =
        line > calculatedLineCount
            || (isLineTruncated
                && start >= layout.getLineStart(line) + layout.getEllipsisStart(line));
    if (isAttachmentTruncated) {
      metrics.top = Float.NaN;
      metrics.left = Float.NaN;
    } else {
      float placeholderWidth = placeholder.getWidth();
      float placeholderHeight = placeholder.getHeight();
      // Calculate if the direction of the placeholder character is Right-To-Left.
      boolean isRtlChar = layout.isRtlCharAt(start);
      boolean isRtlParagraph = layout.getParagraphDirection(line) == Layout.DIR_RIGHT_TO_LEFT;
      float placeholderLeftPosition;
      // There's a bug on Samsung devices where calling getPrimaryHorizontal on
      // the last offset in the layout will result in an endless loop. Work around
      // this bug by avoiding getPrimaryHorizontal in that case.
      if (start == text.length() - 1) {
        boolean endsWithNewLine =
            text.length() > 0 && text.charAt(layout.getLineEnd(line) - 1) == '\n';
        float lineWidth = endsWithNewLine ? layout.getLineMax(line) : layout.getLineWidth(line);
        placeholderLeftPosition =
            isRtlParagraph
                // Equivalent to `layout.getLineLeft(line)` but `getLineLeft` returns
                // incorrect
                // values when the paragraph is RTL and `setSingleLine(true)`.
                ? calculatedWidth - lineWidth
                : layout.getLineRight(line) - placeholderWidth;
      } else {
        // The direction of the paragraph may not be exactly the direction the string is
        // heading
        // in at the
        // position of the placeholder. So, if the direction of the character is the same
        // as the
        // paragraph
        // use primary, secondary otherwise.
        boolean characterAndParagraphDirectionMatch = isRtlParagraph == isRtlChar;
        placeholderLeftPosition =
            characterAndParagraphDirectionMatch
                ? layout.getPrimaryHorizontal(start)
                : layout.getSecondaryHorizontal(start);
        if (isRtlParagraph && !isRtlChar) {
          // Adjust `placeholderLeftPosition` to work around an Android bug.
          // The bug is when the paragraph is RTL and `setSingleLine(true)`, some layout
          // methods such as `getPrimaryHorizontal`, `getSecondaryHorizontal`, and
          // `getLineRight` return incorrect values. Their return values seem to be off
          // by the same number of pixels so subtracting these values cancels out the
          // error.
          //
          // The result is equivalent to bugless versions of
          // `getPrimaryHorizontal`/`getSecondaryHorizontal`.
          placeholderLeftPosition =
              calculatedWidth - (layout.getLineRight(line) - placeholderLeftPosition);
        }
        if (isRtlChar) {
          placeholderLeftPosition -= placeholderWidth;
        }
      }
      // Vertically align the inline view to the baseline of the line of text.
      float placeholderTopPosition = layout.getLineBaseline(line) - placeholderHeight;

      // The attachment array returns the positions of each of the attachments as
      metrics.top = placeholderTopPosition;
      metrics.left = placeholderLeftPosition;
    }

    metrics.wasFound = true;
    metrics.width = placeholder.getWidth();
    metrics.height = placeholder.getHeight();
    return lastAttachmentFoundInSpan;
  }

  public static WritableArray measureLines(
      @NonNull Context context,
      MapBuffer attributedString,
      MapBuffer paragraphAttributes,
      float width,
      float height) {
    Layout layout =
        createLayout(context, attributedString, paragraphAttributes, width, height, null);
    return FontMetricsUtil.getFontMetrics(
        layout.getText(), layout, Preconditions.checkNotNull(sTextPaintInstance.get()), context);
  }
}<|MERGE_RESOLUTION|>--- conflicted
+++ resolved
@@ -866,118 +866,6 @@
     // Calculate the positions of the attachments (views) that will be rendered inside the
     // Spanned Text. The following logic is only executed when a text contains views inside.
     // This follows a similar logic than used in pre-fabric (see ReactTextView.onLayout method).
-<<<<<<< HEAD
-    int attachmentIndex = 0;
-    int lastAttachmentFoundInSpan;
-    for (int i = 0; i < text.length(); i = lastAttachmentFoundInSpan) {
-      lastAttachmentFoundInSpan =
-          text.nextSpanTransition(i, text.length(), TextInlineViewPlaceholderSpan.class);
-      TextInlineViewPlaceholderSpan[] placeholders =
-          text.getSpans(i, lastAttachmentFoundInSpan, TextInlineViewPlaceholderSpan.class);
-      for (TextInlineViewPlaceholderSpan placeholder : placeholders) {
-        int start = text.getSpanStart(placeholder);
-        int line = layout.getLineForOffset(start);
-        boolean isLineTruncated = layout.getEllipsisCount(line) > 0;
-        boolean isAttachmentTruncated =
-            line > calculatedLineCount
-                || (isLineTruncated
-                    && start >= layout.getLineStart(line) + layout.getEllipsisStart(line));
-        int attachmentPosition = attachmentIndex * 2;
-        if (isAttachmentTruncated) {
-          attachmentsPositions[attachmentPosition] = Float.NaN;
-          attachmentsPositions[attachmentPosition + 1] = Float.NaN;
-          attachmentIndex++;
-        } else {
-          float placeholderWidth = placeholder.getWidth();
-          float placeholderHeight = placeholder.getHeight();
-          // Calculate if the direction of the placeholder character is Right-To-Left.
-          boolean isRtlChar = layout.isRtlCharAt(start);
-          boolean isRtlParagraph = layout.getParagraphDirection(line) == Layout.DIR_RIGHT_TO_LEFT;
-          float placeholderLeftPosition;
-          // There's a bug on Samsung devices where calling getPrimaryHorizontal on
-          // the last offset in the layout will result in an endless loop. Work around
-          // this bug by avoiding getPrimaryHorizontal in that case.
-          if (start == text.length() - 1) {
-            boolean endsWithNewLine =
-                text.length() > 0 && text.charAt(layout.getLineEnd(line) - 1) == '\n';
-            float lineWidth = endsWithNewLine ? layout.getLineMax(line) : layout.getLineWidth(line);
-            placeholderLeftPosition =
-                isRtlParagraph
-                    // Equivalent to `layout.getLineLeft(line)` but `getLineLeft` returns
-                    // incorrect
-                    // values when the paragraph is RTL and `setSingleLine(true)`.
-                    ? calculatedWidth - lineWidth
-                    : layout.getLineRight(line) - placeholderWidth;
-          } else {
-            // The direction of the paragraph may not be exactly the direction the string is
-            // heading
-            // in at the
-            // position of the placeholder. So, if the direction of the character is the same
-            // as the
-            // paragraph
-            // use primary, secondary otherwise.
-            boolean characterAndParagraphDirectionMatch = isRtlParagraph == isRtlChar;
-            placeholderLeftPosition =
-                characterAndParagraphDirectionMatch
-                    ? layout.getPrimaryHorizontal(start)
-                    : layout.getSecondaryHorizontal(start);
-            if (isRtlParagraph && !isRtlChar) {
-              // Adjust `placeholderLeftPosition` to work around an Android bug.
-              // The bug is when the paragraph is RTL and `setSingleLine(true)`, some layout
-              // methods such as `getPrimaryHorizontal`, `getSecondaryHorizontal`, and
-              // `getLineRight` return incorrect values. Their return values seem to be off
-              // by the same number of pixels so subtracting these values cancels out the
-              // error.
-              //
-              // The result is equivalent to bugless versions of
-              // `getPrimaryHorizontal`/`getSecondaryHorizontal`.
-              placeholderLeftPosition =
-                  calculatedWidth - (layout.getLineRight(line) - placeholderLeftPosition);
-            }
-            if (isRtlChar) {
-              placeholderLeftPosition -= placeholderWidth;
-            }
-          }
-          // Vertically align the inline view to the baseline of the line of text.
-          // Match the adjustment in TextInlineViewPlaceholderSpan for consistent positioning
-          TextPaint currentTextPaint = layout.getPaint();
-          float placeholderTopPosition;
-          
-          if (currentTextPaint.getFontMetricsInt().ascent < 0 && currentTextPaint.getFontMetricsInt().descent > 0) {
-            // Calculate the text height
-            float textHeight = -currentTextPaint.getFontMetricsInt().ascent + currentTextPaint.getFontMetricsInt().descent;
-            
-            // Find the vertical center of the text
-            float textMiddle = currentTextPaint.getFontMetricsInt().ascent + textHeight / 2;
-            
-            // Apply a moderate upward adjustment (7% of text height)
-            // This is enough to make a visual difference without breaking layout
-            float adjustment = textHeight * 0.07f;
-            float adjustedMiddle = textMiddle - adjustment;
-            
-            // Center the view on the adjusted middle point
-            float halfViewHeight = placeholderHeight / 2;
-            
-            // Position the view so its center is at the adjusted position
-            placeholderTopPosition = layout.getLineBaseline(line) + adjustedMiddle - halfViewHeight;
-          } else {
-            // Fallback to improved vertical centering if metrics aren't valid
-            // 60/40 split with a moderate upward adjustment
-            float aboveRatio = 0.6f;  // 60% above baseline
-            float upwardAdjustment = placeholderHeight * 0.07f;  // 7% upward shift
-            
-            placeholderTopPosition = layout.getLineBaseline(line) - (placeholderHeight * aboveRatio + upwardAdjustment);
-          }
-
-          // The attachment array returns the positions of each of the attachments as
-          attachmentsPositions[attachmentPosition] =
-              PixelUtil.toDIPFromPixel(placeholderTopPosition);
-          attachmentsPositions[attachmentPosition + 1] =
-              PixelUtil.toDIPFromPixel(placeholderLeftPosition);
-          attachmentIndex++;
-        }
-      }
-=======
     int lastAttachmentFoundInSpan =
         text.nextSpanTransition(i, text.length(), TextInlineViewPlaceholderSpan.class);
     TextInlineViewPlaceholderSpan[] placeholders =
@@ -986,7 +874,6 @@
     if (placeholders.length == 0) {
       metrics.wasFound = false;
       return lastAttachmentFoundInSpan;
->>>>>>> fd21570a
     }
 
     Assertions.assertCondition(placeholders.length == 1);
@@ -1053,8 +940,37 @@
           placeholderLeftPosition -= placeholderWidth;
         }
       }
+      
       // Vertically align the inline view to the baseline of the line of text.
-      float placeholderTopPosition = layout.getLineBaseline(line) - placeholderHeight;
+      // Match the adjustment in TextInlineViewPlaceholderSpan for consistent positioning
+      TextPaint currentTextPaint = layout.getPaint();
+      float placeholderTopPosition;
+      
+      if (currentTextPaint.getFontMetricsInt().ascent < 0 && currentTextPaint.getFontMetricsInt().descent > 0) {
+        // Calculate the text height
+        float textHeight = -currentTextPaint.getFontMetricsInt().ascent + currentTextPaint.getFontMetricsInt().descent;
+        
+        // Find the vertical center of the text
+        float textMiddle = currentTextPaint.getFontMetricsInt().ascent + textHeight / 2;
+        
+        // Apply a moderate upward adjustment (7% of text height)
+        // This is enough to make a visual difference without breaking layout
+        float adjustment = textHeight * 0.07f;
+        float adjustedMiddle = textMiddle - adjustment;
+        
+        // Center the view on the adjusted middle point
+        float halfViewHeight = placeholderHeight / 2;
+        
+        // Position the view so its center is at the adjusted position
+        placeholderTopPosition = layout.getLineBaseline(line) + adjustedMiddle - halfViewHeight;
+      } else {
+        // Fallback to improved vertical centering if metrics aren't valid
+        // 60/40 split with a moderate upward adjustment
+        float aboveRatio = 0.6f;  // 60% above baseline
+        float upwardAdjustment = placeholderHeight * 0.07f;  // 7% upward shift
+        
+        placeholderTopPosition = layout.getLineBaseline(line) - (placeholderHeight * aboveRatio + upwardAdjustment);
+      }
 
       // The attachment array returns the positions of each of the attachments as
       metrics.top = placeholderTopPosition;
