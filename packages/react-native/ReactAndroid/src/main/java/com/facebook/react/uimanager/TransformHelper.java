--- conflicted
+++ resolved
@@ -47,6 +47,23 @@
     return inRadians ? value : MatrixMathHelper.degreesToRadians(value);
   }
 
+  private static double convertToDegrees(ReadableMap transformMap, String key) {
+    double value;
+    boolean inRadians = true;
+    if (transformMap.getType(key) == ReadableType.String) {
+      String stringValue = transformMap.getString(key);
+      if (stringValue.endsWith("deg")) {
+        inRadians = false;
+      }
+      if (stringValue.endsWith("rad") || stringValue.endsWith("deg")) {
+        stringValue = stringValue.substring(0, stringValue.length() - 3);
+      }
+      value = Float.parseFloat(stringValue);
+    } else {
+      value = transformMap.getDouble(key);
+    }
+    return inRadians ? MatrixMathHelper.radiansToDegrees(value) : value;
+  }
   public static void processTransform(ReadableArray transforms, double[] result) {
     processTransform(transforms, result, 0, 0, null);
   }
@@ -132,89 +149,75 @@
     }
   }
 
-<<<<<<< HEAD
-
-  private static double convertToDegrees(ReadableMap transformMap, String key) {
-    double value;
-    boolean inRadians = true;
-    if (transformMap.getType(key) == ReadableType.String) {
-      String stringValue = transformMap.getString(key);
-      if (stringValue.endsWith("deg")) {
-        inRadians = false;
-      }
-      if (stringValue.endsWith("rad") || stringValue.endsWith("deg")) {
-        stringValue = stringValue.substring(0, stringValue.length() - 3);
-      }
-      value = Float.parseFloat(stringValue);
-    } else {
-      value = transformMap.getDouble(key);
-    }
-    return inRadians ? MatrixMathHelper.radiansToDegrees(value) : value;
-  }
-
-
-  public static Matrix tryProcessTransformBySkiaMatrix(ReadableArray transforms, int viewWidth,
-                                                       int viewHeight) {
-    Matrix matrix = new Matrix();
-    // center of view.
-    int originX = viewWidth / 2, originY = viewHeight / 2;
-
-    for (int transformIdx = 0, size = transforms.size(); transformIdx < size; transformIdx++) {
-      ReadableMap transform = transforms.getMap(transformIdx);
-      String transformType = transform.keySetIterator().nextKey();
-
-      if ("translate".equals(transformType)) {
-        ReadableArray value = transform.getArray(transformType);
-        double x = value.getDouble(0);
-        double y = value.getDouble(1);
-        double z = value.size() > 2 ? value.getDouble(2) : 0d;
-        // Not support translate in z axis.
-        if (z != 0) {
+  public static Matrix tryProcessTransformBySkiaMatrix(ReadableArray transforms,
+                                                       float viewWidth,
+                                                       float viewHeight,
+                                                       ReadableArray transformOrigin) {
+    if (transforms.size() == 16 && transforms.getType(0) == ReadableType.Number) {
+      return null;
+    } else {
+      // Check for unsupported types.
+      for (int transformIdx = 0, size = transforms.size(); transformIdx < size; transformIdx++) {
+        ReadableMap transform = transforms.getMap(transformIdx);
+        String transformType = transform.keySetIterator().nextKey();
+
+        if ("matrix".equals(transformType) || "perspective".equals(transformType)
+          || "rotateX".equals(transformType) || "rotateY".equals(transformType)) {
           return null;
-        }
-        originX += x;
-        originY += y;
-        matrix.postTranslate(PixelUtil.toPixelFromDIP((float) x), PixelUtil.toPixelFromDIP((float) y));
-      } else if ("translateX".equals(transformType)) {
-        double x = transform.getDouble(transformType);
-        originX += x;
-        matrix.postTranslate(PixelUtil.toPixelFromDIP(x), 0);
-      } else if ("translateY".equals(transformType)) {
-        double y = transform.getDouble(transformType);
-        originY += y;
-        matrix.postTranslate(0, PixelUtil.toPixelFromDIP(y));
-      }
-    }
-
-    for (int transformIdx = 0, size = transforms.size(); transformIdx < size; transformIdx++) {
-      ReadableMap transform = transforms.getMap(transformIdx);
-      String transformType = transform.keySetIterator().nextKey();
-
-      if ("rotate".equals(transformType) || "rotateZ".equals(transformType)) {
-        matrix.postRotate((float) convertToDegrees(transform, transformType), originX, originY);
-      } else if ("scale".equals(transformType)) {
-        float scale = (float) transform.getDouble(transformType);
-        matrix.postScale(scale, scale, originX, originY);
-      } else if ("scaleX".equals(transformType)) {
-        matrix.postScale((float) transform.getDouble(transformType), 1, originX, originY);
-      } else if ("scaleY".equals(transformType)) {
-        matrix.postScale(1, (float) transform.getDouble(transformType), originX, originY);
-      } else if ("translate".equals(transformType) || "translateX".equals(transformType)
-        || "translateY".equals(transformType)) {
-        // translate has been processed.
-      } else if ("skewX".equals(transformType)) {
-        matrix.postSkew((float) convertToRadians(transform, transformType), 0);
-      } else if ("skewY".equals(transformType)) {
-        matrix.postSkew(0, (float) convertToRadians(transform, transformType));
-      } else {
-        // matrix, perspective rotateX rotateY
-        return null;
-      }
-    }
-    return matrix;
-  }
-
-=======
+        } else if ("translate".equals(transformType)) {
+          ReadableArray value = transform.getArray(transformType);
+          if (value.size() > 2 && value.getDouble(2) != 0d) {
+            return null;
+          }
+        }
+      }
+
+      Matrix matrix = new Matrix();
+      float[] offsets = getTranslateForTransformOrigin(viewWidth, viewHeight, transformOrigin);
+      float originX = viewWidth / 2, originY = viewHeight / 2;
+      if (offsets != null) {
+        originX += offsets[0];
+        originY += offsets[1];
+      }
+      for (int transformIdx = 0, size = transforms.size(); transformIdx < size; transformIdx++) {
+        ReadableMap transform = transforms.getMap(transformIdx);
+        String transformType = transform.keySetIterator().nextKey();
+
+        if ("rotate".equals(transformType) || "rotateZ".equals(transformType)) {
+          matrix.postRotate((float) convertToDegrees(transform, transformType), originX, originY);
+        } else if ("scale".equals(transformType)) {
+          float scale = (float) transform.getDouble(transformType);
+          matrix.postScale(scale, scale, originX, originY);
+        } else if ("scaleX".equals(transformType)) {
+          matrix.postScale((float) transform.getDouble(transformType), 1, originX, originY);
+        } else if ("scaleY".equals(transformType)) {
+          matrix.postScale(1, (float) transform.getDouble(transformType), originX, originY);
+        } else if ("translate".equals(transformType)) {
+          ReadableArray value = transform.getArray(transformType);
+          double x = value.getDouble(0);
+          double y = value.getDouble(1);
+          originX += x;
+          originY += y;
+          matrix.postTranslate(PixelUtil.toPixelFromDIP((float) x),
+            PixelUtil.toPixelFromDIP((float) y));
+        } else if ("translateX".equals(transformType)) {
+          double x = transform.getDouble(transformType);
+          originX += x;
+          matrix.postTranslate(PixelUtil.toPixelFromDIP(x), 0);
+        } else if ("translateY".equals(transformType)) {
+          double y = transform.getDouble(transformType);
+          originY += y;
+          matrix.postTranslate(0, PixelUtil.toPixelFromDIP(y));
+        } else if ("skewX".equals(transformType)) {
+          matrix.postSkew((float) convertToRadians(transform, transformType), 0, originX, originY);
+        } else if ("skewY".equals(transformType)) {
+          matrix.postSkew(0, (float) convertToRadians(transform, transformType), originX, originY);
+        }
+      }
+      return matrix;
+    }
+  }
+
   private static float[] getTranslateForTransformOrigin(
       float viewWidth, float viewHeight, ReadableArray transformOrigin) {
     if (transformOrigin == null || (viewHeight == 0 && viewWidth == 0)) {
@@ -248,5 +251,5 @@
 
     return new float[] {newTranslateX, newTranslateY, newTranslateZ};
   }
->>>>>>> 02b94476
+
 }