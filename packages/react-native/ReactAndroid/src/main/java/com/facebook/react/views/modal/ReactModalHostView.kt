/*
 * Copyright (c) Meta Platforms, Inc. and affiliates.
 *
 * This source code is licensed under the MIT license found in the
 * LICENSE file in the root directory of this source tree.
 */

@file:Suppress("DEPRECATION")

package com.facebook.react.views.modal

import android.annotation.SuppressLint
import android.app.Activity
import android.app.Dialog
import android.content.Context
import android.content.DialogInterface
import android.os.Build
import android.view.KeyEvent
import android.view.MotionEvent
import android.view.View
import android.view.ViewGroup
import android.view.ViewStructure
import android.view.Window
import android.view.WindowInsets
import android.view.WindowInsetsController
import android.view.WindowManager
import android.view.accessibility.AccessibilityEvent
import android.view.accessibility.AccessibilityNodeInfo
import android.widget.FrameLayout
import androidx.annotation.UiThread
import com.facebook.common.logging.FLog
import com.facebook.react.R
import com.facebook.react.bridge.GuardedRunnable
import com.facebook.react.bridge.LifecycleEventListener
import com.facebook.react.bridge.ReactContext
import com.facebook.react.bridge.UiThreadUtil
import com.facebook.react.bridge.WritableMap
import com.facebook.react.bridge.WritableNativeMap
import com.facebook.react.common.ReactConstants
import com.facebook.react.common.annotations.VisibleForTesting
import com.facebook.react.config.ReactFeatureFlags
import com.facebook.react.uimanager.JSPointerDispatcher
import com.facebook.react.uimanager.JSTouchDispatcher
import com.facebook.react.uimanager.PixelUtil.pxToDp
import com.facebook.react.uimanager.RootView
import com.facebook.react.uimanager.StateWrapper
import com.facebook.react.uimanager.ThemedReactContext
import com.facebook.react.uimanager.UIManagerModule
import com.facebook.react.uimanager.events.EventDispatcher
import com.facebook.react.views.common.ContextUtils
import com.facebook.react.views.view.ReactViewGroup
import com.facebook.react.views.view.setStatusBarTranslucency
import com.facebook.react.views.view.setSystemBarsTranslucency
import java.util.Objects

/**
 * ReactModalHostView is a view that sits in the view hierarchy representing a Modal view.
 *
 * It does a number of things:
 * 1. It creates a [Dialog]. We use this Dialog to actually display the Modal in the window.
 * 2. It creates a [DialogRootViewGroup]. This view is the view that is displayed by the Dialog. To
 *    display a view within a Dialog, that view must have its parent set to the window the Dialog
 *    creates. Because of this, we can not use the ReactModalHostView since it sits in the normal
 *    React view hierarchy. We do however want all of the layout magic to happen as if the
 *    DialogRootViewGroup were part of the hierarchy. Therefore, we forward all view changes around
 *    addition and removal of views to the DialogRootViewGroup.
 */
@SuppressLint("ViewConstructor")
public class ReactModalHostView(context: ThemedReactContext) :
    ViewGroup(context), LifecycleEventListener {

  @get:VisibleForTesting
  public var dialog: Dialog? = null
    private set

  public var transparent: Boolean = false
  public var onShowListener: DialogInterface.OnShowListener? = null
  public var onRequestCloseListener: OnRequestCloseListener? = null
  public var statusBarTranslucent: Boolean = false
    set(value) {
      field = value
      createNewDialog = true
    }

  public var navigationBarTranslucent: Boolean = false
    set(value) {
      field = value
      createNewDialog = true
    }

  public var animationType: String? = null
    set(value) {
      field = value
      createNewDialog = true
    }

  public var hardwareAccelerated: Boolean = false
    set(value) {
      field = value
      createNewDialog = true
    }

  public var stateWrapper: StateWrapper?
    get() = dialogRootViewGroup.stateWrapper
    public set(stateWrapper) {
      dialogRootViewGroup.stateWrapper = stateWrapper
    }

  public var eventDispatcher: EventDispatcher?
    get() = dialogRootViewGroup.eventDispatcher
    public set(eventDispatcher) {
      dialogRootViewGroup.eventDispatcher = eventDispatcher
    }

  private val dialogRootViewGroup: DialogRootViewGroup

  // Set this flag to true if changing a particular property on the view requires a new Dialog to
  // be created or Dialog was destroyed. For instance, animation does since it affects Dialog
  // creation through the theme
  // but transparency does not since we can access the window to update the property.
  private var createNewDialog = false

  init {
    dialogRootViewGroup = DialogRootViewGroup(context)
  }

  public override fun dispatchProvideStructure(structure: ViewStructure) {
    dialogRootViewGroup.dispatchProvideStructure(structure)
  }

  protected override fun onLayout(changed: Boolean, l: Int, t: Int, r: Int, b: Int) {
    // Do nothing as we are laid out by UIManager
  }

  override fun setId(id: Int) {
    super.setId(id)

    // Forward the ID to our content view, so event dispatching behaves correctly
    dialogRootViewGroup.id = id
  }

  protected override fun onAttachedToWindow() {
    super.onAttachedToWindow()
    (context as ThemedReactContext).addLifecycleEventListener(this)
  }

  protected override fun onDetachedFromWindow() {
    super.onDetachedFromWindow()
    onDropInstance()
  }

  public override fun addView(child: View?, index: Int) {
    UiThreadUtil.assertOnUiThread()
    dialogRootViewGroup.addView(child, index)
  }

  public override fun getChildCount(): Int = dialogRootViewGroup.childCount

  public override fun getChildAt(index: Int): View? = dialogRootViewGroup.getChildAt(index)

  public override fun removeView(child: View?) {
    UiThreadUtil.assertOnUiThread()

    if (child != null) {
      dialogRootViewGroup.removeView(child)
    }
  }

  public override fun removeViewAt(index: Int) {
    UiThreadUtil.assertOnUiThread()
    val child = getChildAt(index)
    dialogRootViewGroup.removeView(child)
  }

  public override fun addChildrenForAccessibility(outChildren: ArrayList<View>) {
    // Explicitly override this to prevent accessibility events being passed down to children
    // Those will be handled by the mHostView which lives in the dialog
  }

  // Explicitly override this to prevent accessibility events being passed down to children
  // Those will be handled by the mHostView which lives in the dialog
  public override fun dispatchPopulateAccessibilityEvent(event: AccessibilityEvent): Boolean = false

  public fun onDropInstance() {
    (context as ThemedReactContext).removeLifecycleEventListener(this)
    dismiss()
  }

  private fun dismiss() {
    UiThreadUtil.assertOnUiThread()

    dialog?.let { nonNullDialog ->
      if (nonNullDialog.isShowing) {
        val dialogContext =
            ContextUtils.findContextOfType(nonNullDialog.context, Activity::class.java)
        if (dialogContext == null || !dialogContext.isFinishing) {
          nonNullDialog.dismiss()
        }
      }
      dialog = null
      createNewDialog = true

      // We need to remove the mHostView from the parent
      // It is possible we are dismissing this dialog and reattaching the hostView to another
      (dialogRootViewGroup.parent as? ViewGroup)?.removeViewAt(0)
    }
  }

  public override fun onHostResume() {
    // We show the dialog again when the host resumes
    showOrUpdate()
  }

  public override fun onHostPause() {
    // do nothing
  }

  public override fun onHostDestroy() {
    // Drop the instance if the host is destroyed which will dismiss the dialog
    onDropInstance()
  }

  private fun getCurrentActivity(): Activity? = (context as ThemedReactContext).currentActivity

  private fun isFlagSecureSet(activity: Activity?): Boolean {
    if (activity == null) {
      return false
    }

    val flags = activity.window.attributes.flags
    return (flags and WindowManager.LayoutParams.FLAG_SECURE) != 0
  }

  /**
   * showOrUpdate will display the Dialog. It is called by the manager once all properties are set
   * because we need to know all of them before creating the Dialog. It is also smart during updates
   * if the changed properties can be applied directly to the Dialog or require the recreation of a
   * new Dialog.
   */
  public fun showOrUpdate() {
    UiThreadUtil.assertOnUiThread()

    // If the existing Dialog is currently up, we may need to redraw it or we may be able to update
    // the property without having to recreate the dialog
    if (createNewDialog) {
      dismiss()
    } else {
      updateProperties()
      return
    }

    // Reset the flag since we are going to create a new dialog
    createNewDialog = false
    val theme: Int =
        when (animationType) {
          "fade" -> R.style.Theme_FullScreenDialogAnimatedFade
          "slide" -> R.style.Theme_FullScreenDialogAnimatedSlide
          else -> R.style.Theme_FullScreenDialog
        }

    val currentActivity = getCurrentActivity()
    val newDialog = Dialog(currentActivity ?: context, theme)
    dialog = newDialog
    Objects.requireNonNull<Window>(newDialog.window)
        .setFlags(
            WindowManager.LayoutParams.FLAG_NOT_FOCUSABLE,
            WindowManager.LayoutParams.FLAG_NOT_FOCUSABLE)

    newDialog.setContentView(contentView)
    updateProperties()

    newDialog.setOnShowListener(onShowListener)
    newDialog.setOnKeyListener(
        object : DialogInterface.OnKeyListener {
          override fun onKey(dialog: DialogInterface, keyCode: Int, event: KeyEvent): Boolean {
            if (event.action == KeyEvent.ACTION_UP) {
              // We need to stop the BACK button and ESCAPE key from closing the dialog by default
              // so we capture that event and instead inform JS so that it can make the decision as
              // to whether or not to allow the back/escape key to close the dialog. If it chooses
              // to, it can just set visible to false on the Modal and the Modal will go away
              if (keyCode == KeyEvent.KEYCODE_BACK || keyCode == KeyEvent.KEYCODE_ESCAPE) {
                val listener =
                    checkNotNull(onRequestCloseListener) {
                      "onRequestClose callback must be set if back key is expected to close the modal"
                    }
                listener.onRequestClose(dialog)
                return true
              } else {
                // We redirect the rest of the key events to the current activity, since the
                // activity expects to receive those events and react to them, ie. in the case of
                // the dev menu
                val innerCurrentActivity =
                    (this@ReactModalHostView.context as ReactContext).currentActivity
                if (innerCurrentActivity != null) {
                  return innerCurrentActivity.onKeyUp(keyCode, event)
                }
              }
            }
            return false
          }
        })

    newDialog.window?.setSoftInputMode(WindowManager.LayoutParams.SOFT_INPUT_ADJUST_RESIZE)
    if (hardwareAccelerated) {
      newDialog.window?.addFlags(WindowManager.LayoutParams.FLAG_HARDWARE_ACCELERATED)
    }
    val flagSecureSet = isFlagSecureSet(currentActivity)
    if (flagSecureSet) {
      newDialog.window?.setFlags(
          WindowManager.LayoutParams.FLAG_SECURE, WindowManager.LayoutParams.FLAG_SECURE)
    }
    if (currentActivity?.isFinishing == false) {
      newDialog.show()
      updateSystemAppearance()
      newDialog.window?.clearFlags(WindowManager.LayoutParams.FLAG_NOT_FOCUSABLE)
    }
  }

  private val contentView: View
    /**
     * Returns the view that will be the root view of the dialog. We are wrapping this in a
     * FrameLayout because this is the system's way of notifying us that the dialog size has
     * changed. This has the pleasant side-effect of us not having to preface all Modals with "top:
     * statusBarHeight", since that margin will be included in the FrameLayout.
     */
    get() =
        FrameLayout(context).apply {
          addView(dialogRootViewGroup)
          if (!statusBarTranslucent) {
            // this is needed to prevent content hiding behind systems bars < API 30
            this.fitsSystemWindows = true
          }
        }

  /**
   * updateProperties will update the properties that do not require us to recreate the dialog
   * Properties that do require us to recreate the dialog should set mPropertyRequiresNewDialog to
   * true when the property changes
   */
  private fun updateProperties() {
    val dialog = checkNotNull(dialog) { "dialog must exist when we call updateProperties" }
    val dialogWindow =
        checkNotNull(dialog.window) { "dialog must have window when we call updateProperties" }
    val currentActivity = getCurrentActivity()
    if (currentActivity == null || currentActivity.isFinishing || currentActivity.isDestroyed) {
      // If the activity has disappeared, then we shouldn't update the window associated to the
      // Dialog.
      return
    }
    try {
      val activityWindow = currentActivity.window
      if (activityWindow != null) {
        val activityWindowFlags = activityWindow.attributes.flags
        if ((activityWindowFlags and WindowManager.LayoutParams.FLAG_FULLSCREEN) != 0) {
          dialogWindow.addFlags(WindowManager.LayoutParams.FLAG_FULLSCREEN)
        } else {
          dialogWindow.clearFlags(WindowManager.LayoutParams.FLAG_FULLSCREEN)
        }
      }

      // Navigation bar cannot be translucent without status bar being translucent too
      dialogWindow.setSystemBarsTranslucency(navigationBarTranslucent)

      if (!navigationBarTranslucent) {
        dialogWindow.setStatusBarTranslucency(statusBarTranslucent)
      }

      if (transparent) {
        dialogWindow.clearFlags(WindowManager.LayoutParams.FLAG_DIM_BEHIND)
      } else {
        dialogWindow.setDimAmount(0.5f)
        dialogWindow.setFlags(
            WindowManager.LayoutParams.FLAG_DIM_BEHIND, WindowManager.LayoutParams.FLAG_DIM_BEHIND)
      }
    } catch (e: IllegalArgumentException) {
      // This is to prevent a crash from the following error, without a clear repro steps:
      // java.lang.IllegalArgumentException: View=DecorView@c94931b[XxxActivity] not attached to
      // window manager
      FLog.e(
          ReactConstants.TAG, "ReactModalHostView: error while setting window flags: ", e.message)
    }
  }

  /**
   * Updates the system appearance of the dialog to match the activity that it is being displayed on.
   */
  private fun updateSystemAppearance() {
    val currentActivity = getCurrentActivity() ?: return
    val dialog = checkNotNull(dialog) { "dialog must exist when we call updateProperties" }
    val dialogWindow =
        checkNotNull(dialog.window) { "dialog must have window when we call updateProperties" }
    val activityWindow = currentActivity.window
    // Modeled after the version check in StatusBarModule.setStyle
    if (Build.VERSION.SDK_INT > Build.VERSION_CODES.R) {
      val insetsController: WindowInsetsController = checkNotNull(activityWindow.insetsController)
      val activityAppearance: Int = insetsController.systemBarsAppearance
      val rootWindowInsets = activityWindow.decorView.rootWindowInsets

      val activityLightStatusBars =
          activityAppearance and WindowInsetsController.APPEARANCE_LIGHT_STATUS_BARS

      dialogWindow.insetsController?.setSystemBarsAppearance(
          activityLightStatusBars, WindowInsetsController.APPEARANCE_LIGHT_STATUS_BARS)

      syncSystemBarsVisibility(rootWindowInsets, dialogWindow.insetsController, WindowInsets.Type.statusBars())
      syncSystemBarsVisibility(rootWindowInsets, dialogWindow.insetsController, WindowInsets.Type.navigationBars())
    } else {
      dialogWindow.decorView.systemUiVisibility = activityWindow.decorView.systemUiVisibility
    }
  }

  /**
<<<<<<< HEAD
   * Syncs the visibility of the system bars based on their visibility in the root window insets.
   * This ensures consistency between the system bars visibility in the activity and the dialog.
   */
  private fun syncSystemBarsVisibility(rootWindowInsets: WindowInsets, dialogWindowInsetsController: WindowInsetsController?, type: Int) {
    dialogWindowInsetsController?.apply {
      if (rootWindowInsets.isVisible(type)) show(type) else hide(type)
    }
=======
   * Sets the testID on the DialogRootViewGroup. Since the accessibility events are not triggered on
   * the on the ReactModalHostView, the testID is forwarded to the DialogRootViewGroup to set the
   * resource-id.
   */
  public fun setDialogRootViewGroupTestId(testId: String?) {
    dialogRootViewGroup.setTag(R.id.react_test_id, testId)
>>>>>>> 44525aaf
  }

  // This listener is called when the user presses KeyEvent.KEYCODE_BACK
  // An event is then passed to JS which can either close or not close the Modal by setting the
  // visible property
  public fun interface OnRequestCloseListener {
    public fun onRequestClose(dialog: DialogInterface?)
  }

  private companion object {
    private const val TAG = "ReactModalHost"
  }

  /**
   * DialogRootViewGroup is the ViewGroup which contains all the children of a Modal. It gets all
   * child information forwarded from [ReactModalHostView] and uses that to create children. It is
   * also responsible for acting as a RootView and handling touch events. It does this the same way
   * as ReactRootView.
   *
   * To get layout to work properly, we need to layout all the elements within the Modal as if they
   * can fill the entire window. To do that, we need to explicitly set the styleWidth and
   * styleHeight on the LayoutShadowNode to be the window size. This is done through the
   * UIManagerModule, and will then cause the children to layout as if they can fill the window.
   */
  public class DialogRootViewGroup internal constructor(context: Context) :
      ReactViewGroup(context), RootView {
    internal var stateWrapper: StateWrapper? = null
    internal var eventDispatcher: EventDispatcher? = null

    private var viewWidth = 0
    private var viewHeight = 0
    private val jSTouchDispatcher: JSTouchDispatcher = JSTouchDispatcher(this)
    private var jSPointerDispatcher: JSPointerDispatcher? = null

    private val reactContext: ThemedReactContext
      get() = context as ThemedReactContext

    init {
      if (ReactFeatureFlags.dispatchPointerEvents) {
        jSPointerDispatcher = JSPointerDispatcher(this)
      }
    }

    override fun onInitializeAccessibilityNodeInfo(info: AccessibilityNodeInfo) {
      super.onInitializeAccessibilityNodeInfo(info)

      val testId = getTag(R.id.react_test_id) as String?
      if (testId != null) {
        info.viewIdResourceName = testId
      }
    }

    override fun onSizeChanged(w: Int, h: Int, oldw: Int, oldh: Int) {
      super.onSizeChanged(w, h, oldw, oldh)
      viewWidth = w
      viewHeight = h

      updateState(viewWidth, viewHeight)
    }

    @UiThread
    public fun updateState(width: Int, height: Int) {
      val realWidth: Float = width.toFloat().pxToDp()
      val realHeight: Float = height.toFloat().pxToDp()

      stateWrapper?.let { sw ->
        // new architecture
        val newStateData: WritableMap = WritableNativeMap()
        newStateData.putDouble("screenWidth", realWidth.toDouble())
        newStateData.putDouble("screenHeight", realHeight.toDouble())
        sw.updateState(newStateData)
      }
          ?: run {
            // old architecture
            // TODO: T44725185 remove after full migration to Fabric
            reactContext.runOnNativeModulesQueueThread(
                object : GuardedRunnable(reactContext) {
                  override fun runGuarded() {
                    reactContext.reactApplicationContext
                        .getNativeModule(UIManagerModule::class.java)
                        ?.updateNodeSize(id, viewWidth, viewHeight)
                  }
                })
          }
    }

    override fun handleException(t: Throwable) {
      reactContext.reactApplicationContext.handleException(RuntimeException(t))
    }

    override fun onInterceptTouchEvent(event: MotionEvent): Boolean {
      eventDispatcher?.let { eventDispatcher ->
        jSTouchDispatcher.handleTouchEvent(event, eventDispatcher, reactContext)
        jSPointerDispatcher?.handleMotionEvent(event, eventDispatcher, true)
      }
      return super.onInterceptTouchEvent(event)
    }

    @SuppressLint("ClickableViewAccessibility")
    override fun onTouchEvent(event: MotionEvent): Boolean {
      eventDispatcher?.let { eventDispatcher ->
        jSTouchDispatcher.handleTouchEvent(event, eventDispatcher, reactContext)
        jSPointerDispatcher?.handleMotionEvent(event, eventDispatcher, false)
      }
      super.onTouchEvent(event)
      // In case when there is no children interested in handling touch event, we return true from
      // the root view in order to receive subsequent events related to that gesture
      return true
    }

    override fun onInterceptHoverEvent(event: MotionEvent): Boolean {
      eventDispatcher?.let { jSPointerDispatcher?.handleMotionEvent(event, it, true) }
      return super.onHoverEvent(event)
    }

    override fun onHoverEvent(event: MotionEvent): Boolean {
      eventDispatcher?.let { jSPointerDispatcher?.handleMotionEvent(event, it, false) }
      return super.onHoverEvent(event)
    }

    override fun onChildStartedNativeGesture(childView: View?, ev: MotionEvent) {
      eventDispatcher?.let { eventDispatcher ->
        jSTouchDispatcher.onChildStartedNativeGesture(ev, eventDispatcher)
        jSPointerDispatcher?.onChildStartedNativeGesture(childView, ev, eventDispatcher)
      }
    }

    override fun onChildEndedNativeGesture(childView: View, ev: MotionEvent) {
      eventDispatcher?.let { jSTouchDispatcher.onChildEndedNativeGesture(ev, it) }
      jSPointerDispatcher?.onChildEndedNativeGesture()
    }

    override fun requestDisallowInterceptTouchEvent(disallowIntercept: Boolean) {
      // No-op - override in order to still receive events to onInterceptTouchEvent
      // even when some other view disallow that
    }
  }
}<|MERGE_RESOLUTION|>--- conflicted
+++ resolved
@@ -410,7 +410,6 @@
   }
 
   /**
-<<<<<<< HEAD
    * Syncs the visibility of the system bars based on their visibility in the root window insets.
    * This ensures consistency between the system bars visibility in the activity and the dialog.
    */
@@ -418,14 +417,15 @@
     dialogWindowInsetsController?.apply {
       if (rootWindowInsets.isVisible(type)) show(type) else hide(type)
     }
-=======
+  }
+
+  /**
    * Sets the testID on the DialogRootViewGroup. Since the accessibility events are not triggered on
    * the on the ReactModalHostView, the testID is forwarded to the DialogRootViewGroup to set the
    * resource-id.
    */
   public fun setDialogRootViewGroupTestId(testId: String?) {
     dialogRootViewGroup.setTag(R.id.react_test_id, testId)
->>>>>>> 44525aaf
   }
 
   // This listener is called when the user presses KeyEvent.KEYCODE_BACK
