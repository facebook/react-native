/*
 * Copyright (c) Meta Platforms, Inc. and affiliates.
 *
 * This source code is licensed under the MIT license found in the
 * LICENSE file in the root directory of this source tree.
 */

package com.facebook.react.config;

import com.facebook.proguard.annotations.DoNotStripAny;

/**
 * Hi there, traveller! This configuration class is not meant to be used by end-users of RN. It
 * contains mainly flags for features that are either under active development and not ready for
 * public consumption, or for use in experiments.
 *
 * <p>These values are safe defaults and should not require manual changes.
 */
@DoNotStripAny
public class ReactFeatureFlags {
  /**
   * Should this application use TurboModules? If yes, then any module that inherits {@link
   * com.facebook.react.turbomodule.core.interfaces.TurboModule} will NOT be passed in to C++
   * CatalystInstanceImpl
   */
  public static volatile boolean useTurboModules = false;

  /** In Bridgeless mode, should legacy NativeModules use the TurboModule system? */
  public static volatile boolean unstable_useTurboModuleInterop = false;

  /**
   * Temporary flag that will be used to validate the staibility of the TurboModule interop layer.
   * Force all Java NativeModules that are TurboModule-compatible (that would have otherwise gone
   * through the C++ codegen method dispatch path) instead through the TurboModule interop layer
   * (i.e: the JavaInteropTurboModule method dispatch path).
   */
  public static volatile boolean unstable_useTurboModuleInteropForAllTurboModules = false;

  /**
   * Should this application use the new (Fabric) Renderer? If yes, all rendering in this app will
   * use Fabric instead of the legacy renderer.
   */
  public static volatile boolean enableFabricRenderer = false;

  /**
   * Should this application enable the Fabric Interop Layer for Android? If yes, the application
   * will behave so that it can accept non-Fabric components and render them on Fabric. This toggle
   * is controlling extra logic such as custom event dispatching that are needed for the Fabric
   * Interop Layer to work correctly.
   */
  public static volatile boolean unstable_useFabricInterop = false;

  /**
   * Should this application always use the Native RuntimeScheduler? If yes, we'll be instantiating
   * it over all the architectures (both Old and New). This is intentionally set to true as we want
   * to use it more as a kill-switch to turn off this feature to potentially debug issues.
   */
  public static volatile boolean unstable_useRuntimeSchedulerAlways = true;

  /**
   * Feature flag to enable the new bridgeless architecture. Note: Enabling this will force enable
   * the following flags: `useTurboModules` & `enableFabricRenderer`.
   */
  public static boolean enableBridgelessArchitecture = false;

  /** Server-side gating for a hacky fix to an ANR in the bridgeless core, related to Bolts task. */
  public static boolean unstable_bridgelessArchitectureMemoryPressureHackyBoltsFix = false;

  /**
   * Does the bridgeless architecture log soft exceptions. Could be useful for tracking down issues.
   */
  public static volatile boolean enableBridgelessArchitectureSoftExceptions = false;

  /** Does the bridgeless architecture use the new create/reload/destroy routines */
  public static volatile boolean enableBridgelessArchitectureNewCreateReloadDestroy = false;

  /**
   * After TurboModules and Fabric are enabled, we need to ensure that the legacy NativeModule isn't
   * isn't used. So, turn this flag on to trigger warnings whenever the legacy NativeModule system
   * is used.
   */
  public static volatile boolean warnOnLegacyNativeModuleSystemUse = false;

  /** This feature flag enables logs for Fabric */
  public static boolean enableFabricLogs = false;

  /** Feature flag to configure eager attachment of the root view/initialisation of the JS code */
  public static boolean enableEagerRootViewAttachment = false;

  /* Enables or disables MapBuffer use in Props infrastructure. */
  public static boolean useMapBufferProps = false;

  /** Enables or disables calculation of Transformed Frames */
  public static boolean calculateTransformedFramesEnabled = false;

  public static boolean dispatchPointerEvents = false;

  /** Feature Flag to enable a cache of Spannable objects used by TextLayoutManagerMapBuffer */
  public static boolean enableTextSpannableCache = false;

  /** Feature Flag to enable the pending event queue in fabric before mounting views */
  public static boolean enableFabricPendingEventQueue = false;

  /**
   * Feature Flag to enable View Recycling. When enabled, individual ViewManagers must still opt-in.
   */
  public static boolean enableViewRecycling = false;

  /**
   * Enable prop iterator setter-style construction of Props in C++ (this flag is not used in Java).
   */
  public static boolean enableCppPropsIteratorSetter = false;

  /**
   * Allow Differentiator.cpp and FabricMountingManager.cpp to generate a RemoveDeleteTree mega-op.
   */
  public static boolean enableRemoveDeleteTreeInstruction = false;

  /** Temporary flag to allow execution of mount items up to 15ms earlier than normal. */
  public static boolean enableEarlyScheduledMountItemExecution = false;

  /**
   * Allow closing the small gap that appears between paths when drawing a rounded View with a
   * border.
   */
  public static boolean enableCloseVisibleGapBetweenPaths = true;

  /**
   * Allow fix in layout animation to drop delete...create mutations which could cause missing view
   * state in Fabric SurfaceMountingManager.
   */
  public static boolean reduceDeleteCreateMutationLayoutAnimation = true;

  /**
   * Allow fix to drop delete...create mutations which could cause missing view state in Fabric
   * SurfaceMountingManager.
   */
  public static boolean reduceDeleteCreateMutation = false;

  /**
   * Use JSI NativeState API to store references to native objects rather than the more expensive
   * HostObject pattern
   */
  public static boolean useNativeState = false;

  /** Report mount operations from the host platform to notify mount hooks. */
  public static boolean enableMountHooks = false;

<<<<<<< HEAD
  /**
   * Enables storing js caller stack when creating promise in native module.
   * This is useful in case of Promise rejection and tracing the cause.
   */
  public static boolean traceTurboModulePromiseRejectionEnabled = false;
=======
  /** Fixes a leak in SurfaceMountingManager.mTagSetForStoppedSurface */
  public static boolean fixStoppedSurfaceTagSetLeak = true;

  /** Disable the background executor for layout in Fabric */
  public static boolean enableBackgroundExecutor = false;

  /** Use native view configs in bridgeless mode. */
  public static boolean useNativeViewConfigsInBridgelessMode = false;

  /** Only swap left and right on Android in RTL scripts. */
  public static boolean doNotSwapLeftAndRightOnAndroidInLTR = false;

  /** Clean yoga node when <Text /> does not change. */
  public static boolean enableCleanParagraphYogaNode = false;
>>>>>>> 494916ec
}<|MERGE_RESOLUTION|>--- conflicted
+++ resolved
@@ -146,13 +146,6 @@
   /** Report mount operations from the host platform to notify mount hooks. */
   public static boolean enableMountHooks = false;
 
-<<<<<<< HEAD
-  /**
-   * Enables storing js caller stack when creating promise in native module.
-   * This is useful in case of Promise rejection and tracing the cause.
-   */
-  public static boolean traceTurboModulePromiseRejectionEnabled = false;
-=======
   /** Fixes a leak in SurfaceMountingManager.mTagSetForStoppedSurface */
   public static boolean fixStoppedSurfaceTagSetLeak = true;
 
@@ -167,5 +160,10 @@
 
   /** Clean yoga node when <Text /> does not change. */
   public static boolean enableCleanParagraphYogaNode = false;
->>>>>>> 494916ec
+
+  /**
+   * Enables storing js caller stack when creating promise in native module.
+   * This is useful in case of Promise rejection and tracing the cause.
+   */
+  public static boolean traceTurboModulePromiseRejectionEnabled = false;
 }