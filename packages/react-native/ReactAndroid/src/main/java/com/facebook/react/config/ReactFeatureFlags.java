/*
 * Copyright (c) Meta Platforms, Inc. and affiliates.
 *
 * This source code is licensed under the MIT license found in the
 * LICENSE file in the root directory of this source tree.
 */

package com.facebook.react.config;

import com.facebook.proguard.annotations.DoNotStripAny;
import com.facebook.react.common.build.ReactBuildConfig;

/**
 * Hi there, traveller! This configuration class is not meant to be used by end-users of RN. It
 * contains mainly flags for features that are either under active development and not ready for
 * public consumption, or for use in experiments.
 *
 * <p>These values are safe defaults and should not require manual changes.
 */
@DoNotStripAny
public class ReactFeatureFlags {
  /**
   * Should this application use TurboModules? If yes, then any module that inherits {@link
   * com.facebook.react.turbomodule.core.interfaces.TurboModule} will NOT be passed in to C++
   * CatalystInstanceImpl
   */
  public static volatile boolean useTurboModules = false;

  /** In Bridgeless mode, should legacy NativeModules use the TurboModule system? */
  public static volatile boolean unstable_useTurboModuleInterop = false;

  /**
   * Temporary flag that will be used to validate the staibility of the TurboModule interop layer.
   * Force all Java NativeModules that are TurboModule-compatible (that would have otherwise gone
   * through the C++ codegen method dispatch path) instead through the TurboModule interop layer
   * (i.e: the JavaInteropTurboModule method dispatch path).
   */
  public static volatile boolean unstable_useTurboModuleInteropForAllTurboModules = false;

  /**
   * By default, native module methods that return void run asynchronously. This flag will make
   * execution of void methods in TurboModules stay on the JS thread.
   */
  public static volatile boolean unstable_enableTurboModuleSyncVoidMethods = false;

  /**
   * Should this application use the new (Fabric) Renderer? If yes, all rendering in this app will
   * use Fabric instead of the legacy renderer.
   */
  public static volatile boolean enableFabricRenderer = false;

  /**
   * Should this application enable the Fabric Interop Layer for Android? If yes, the application
   * will behave so that it can accept non-Fabric components and render them on Fabric. This toggle
   * is controlling extra logic such as custom event dispatching that are needed for the Fabric
   * Interop Layer to work correctly.
   */
  public static volatile boolean unstable_useFabricInterop = false;

  /**
   * Feature flag to enable the new bridgeless architecture. Note: Enabling this will force enable
   * the following flags: `useTurboModules` & `enableFabricRenderer`.
   */
  public static boolean enableBridgelessArchitecture = false;

  /** Server-side gating for a hacky fix to an ANR in the bridgeless core, related to Bolts task. */
  public static boolean unstable_bridgelessArchitectureMemoryPressureHackyBoltsFix = false;

  /**
   * Does the bridgeless architecture log soft exceptions. Could be useful for tracking down issues.
   */
  public static volatile boolean enableBridgelessArchitectureSoftExceptions = false;

  /** Does the bridgeless architecture use the new create/reload/destroy routines */
  public static volatile boolean enableBridgelessArchitectureNewCreateReloadDestroy = true;

  /** This feature flag enables logs for Fabric */
  public static boolean enableFabricLogs = false;

  /** Feature flag to configure eager attachment of the root view/initialisation of the JS code */
  public static boolean enableEagerRootViewAttachment = false;

  /** Enables or disables calculation of Transformed Frames */
  public static boolean calculateTransformedFramesEnabled = false;

  public static boolean dispatchPointerEvents = false;

  /** Feature Flag to enable a cache of Spannable objects used by TextLayoutManagerMapBuffer */
  public static boolean enableTextSpannableCache = false;

  /** Feature Flag to enable the pending event queue in fabric before mounting views */
  public static boolean enableFabricPendingEventQueue = false;

  /**
   * Feature Flag to enable View Recycling. When enabled, individual ViewManagers must still opt-in.
   */
  public static boolean enableViewRecycling = false;

  /**
   * Enable prop iterator setter-style construction of Props in C++ (this flag is not used in Java).
   */
  public static boolean enableCppPropsIteratorSetter = false;

  /**
   * Allow Differentiator.cpp and FabricMountingManager.cpp to generate a RemoveDeleteTree mega-op.
   */
  public static boolean enableRemoveDeleteTreeInstruction = false;

  /**
   * Allow fix in layout animation to drop delete...create mutations which could cause missing view
   * state in Fabric SurfaceMountingManager.
   */
  public static boolean reduceDeleteCreateMutationLayoutAnimation = true;

  /**
   * Allow fix to drop delete...create mutations which could cause missing view state in Fabric
   * SurfaceMountingManager.
   */
  public static boolean reduceDeleteCreateMutation = false;

  /** Report mount operations from the host platform to notify mount hooks. */
  public static boolean enableMountHooks = false;

  /** Fixes a leak in SurfaceMountingManager.mTagSetForStoppedSurface */
  public static boolean fixStoppedSurfaceTagSetLeak = true;

  /** Disable the background executor for layout in Fabric */
  public static boolean enableBackgroundExecutor = false;

  /** Use native view configs in bridgeless mode. */
  public static boolean useNativeViewConfigsInBridgelessMode = false;

  /** Default state updates and events to async batched priority. */
  public static boolean enableDefaultAsyncBatchedPriority = false;

  /** Utilize shared Event C++ pipeline with fabric's renderer */
  public static boolean enableFabricSharedEventPipeline = true;

  /** When enabled, Fabric will avoid cloning notes to perform state progression. */
  public static boolean enableClonelessStateProgression = false;

  /** When enabled, rawProps in Props will not include Yoga specific props. */
  public static boolean excludeYogaFromRawProps = false;

  /**
   * When enabled, it uses the modern fork of RuntimeScheduler that allows scheduling tasks with
   * priorities from any thread.
   */
  public static boolean useModernRuntimeScheduler = false;

  /**
   * Enables storing js caller stack when creating promise in native module. This is useful in case
   * of Promise rejection and tracing the cause.
   */
  public static boolean traceTurboModulePromiseRejections = ReactBuildConfig.DEBUG;

  /**
   * Enables auto rejecting promises from Turbo Modules method calls. If native error occurs Promise
   * in JS will be rejected (The JS error will include native stack)
   */
  public static boolean rejectTurboModulePromiseOnNativeError = true;

  /*
   * When the app is completely migrated to Fabric, set this flag to true to
   * disable parts of Paper infrastructure that are not needed anymore but consume
   * memory and CPU. Specifically, UIViewOperationQueue and EventDispatcherImpl will no
   * longer work as they won't subscribe to ReactChoreographer for updates.
   */
  public static boolean enableFabricRendererExclusively = false;

  /*
   * When enabled, uses of ReactChoreographer (e.g. FabricUIManager) will only post callback
   *  when there is work to do.
   */
  public static boolean enableOnDemandReactChoreographer = false;
<<<<<<< HEAD

  /** When enabled, the default value of the position style property is relative. */
  public static boolean positionRelativeDefault = false;

  /** Enables the new unified {@link android.text.Spannable} building logic. */
  public static boolean enableSpannableBuildingUnification = false;
=======
>>>>>>> 9bd69d32
}<|MERGE_RESOLUTION|>--- conflicted
+++ resolved
@@ -173,13 +173,7 @@
    *  when there is work to do.
    */
   public static boolean enableOnDemandReactChoreographer = false;
-<<<<<<< HEAD
-
-  /** When enabled, the default value of the position style property is relative. */
-  public static boolean positionRelativeDefault = false;
 
   /** Enables the new unified {@link android.text.Spannable} building logic. */
   public static boolean enableSpannableBuildingUnification = false;
-=======
->>>>>>> 9bd69d32
 }