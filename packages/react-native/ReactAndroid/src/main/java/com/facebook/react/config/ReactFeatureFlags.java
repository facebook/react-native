/*
 * Copyright (c) Meta Platforms, Inc. and affiliates.
 *
 * This source code is licensed under the MIT license found in the
 * LICENSE file in the root directory of this source tree.
 */

package com.facebook.react.config;

import com.facebook.proguard.annotations.DoNotStripAny;

/**
 * Hi there, traveller! This configuration class is not meant to be used by end-users of RN. It
 * contains mainly flags for features that are either under active development and not ready for
 * public consumption, or for use in experiments.
 *
 * <p>These values are safe defaults and should not require manual changes.
 */
@DoNotStripAny
public class ReactFeatureFlags {
  /**
   * Should this application use TurboModules? If yes, then any module that inherits {@link
   * com.facebook.react.turbomodule.core.interfaces.TurboModule} will NOT be passed in to C++
   * CatalystInstanceImpl
   */
  public static volatile boolean useTurboModules = false;

  /** In Bridgeless mode, should legacy NativeModules use the TurboModule system? */
  public static volatile boolean unstable_useTurboModuleInterop = false;

  /**
   * Temporary flag that will be used to validate the staibility of the TurboModule interop layer.
   * Force all Java NativeModules that are TurboModule-compatible (that would have otherwise gone
   * through the C++ codegen method dispatch path) instead through the TurboModule interop layer
   * (i.e: the JavaInteropTurboModule method dispatch path).
   */
  public static volatile boolean unstable_useTurboModuleInteropForAllTurboModules = false;

  /**
   * Should this application use the new (Fabric) Renderer? If yes, all rendering in this app will
   * use Fabric instead of the legacy renderer.
   */
  public static volatile boolean enableFabricRenderer = false;

  /**
   * Should this application enable the Fabric Interop Layer for Android? If yes, the application
   * will behave so that it can accept non-Fabric components and render them on Fabric. This toggle
   * is controlling extra logic such as custom event dispatching that are needed for the Fabric
   * Interop Layer to work correctly.
   */
  public static volatile boolean unstable_useFabricInterop = false;

  /**
   * Should this application always use the Native RuntimeScheduler? If yes, we'll be instantiating
   * it over all the architectures (both Old and New). This is intentionally set to true as we want
   * to use it more as a kill-switch to turn off this feature to potentially debug issues.
   */
  public static volatile boolean unstable_useRuntimeSchedulerAlways = true;

  /**
   * Feature flag to enable the new bridgeless architecture. Note: Enabling this will force enable
   * the following flags: `useTurboModules` & `enableFabricRenderer`.
   */
  public static boolean enableBridgelessArchitecture = false;

  /** Server-side gating for a hacky fix to an ANR in the bridgeless core, related to Bolts task. */
  public static boolean unstable_bridgelessArchitectureMemoryPressureHackyBoltsFix = false;

  /**
   * Does the bridgeless architecture log soft exceptions. Could be useful for tracking down issues.
   */
  public static volatile boolean enableBridgelessArchitectureSoftExceptions = false;

  /** Does the bridgeless architecture use the new create/reload/destroy routines */
  public static volatile boolean enableBridgelessArchitectureNewCreateReloadDestroy = false;

  /** This feature flag enables logs for Fabric */
  public static boolean enableFabricLogs = false;

  /** Feature flag to configure eager attachment of the root view/initialisation of the JS code */
  public static boolean enableEagerRootViewAttachment = false;

  /** Enables or disables calculation of Transformed Frames */
  public static boolean calculateTransformedFramesEnabled = false;

  public static boolean dispatchPointerEvents = false;

  /** Feature Flag to enable a cache of Spannable objects used by TextLayoutManagerMapBuffer */
  public static boolean enableTextSpannableCache = false;

  /** Feature Flag to enable the pending event queue in fabric before mounting views */
  public static boolean enableFabricPendingEventQueue = false;

  /**
   * Feature Flag to enable View Recycling. When enabled, individual ViewManagers must still opt-in.
   */
  public static boolean enableViewRecycling = false;

  /**
   * Enable prop iterator setter-style construction of Props in C++ (this flag is not used in Java).
   */
  public static boolean enableCppPropsIteratorSetter = false;

  /**
   * Allow Differentiator.cpp and FabricMountingManager.cpp to generate a RemoveDeleteTree mega-op.
   */
  public static boolean enableRemoveDeleteTreeInstruction = false;

  /** Temporary flag to allow execution of mount items up to 15ms earlier than normal. */
  public static boolean enableEarlyScheduledMountItemExecution = false;

  /**
   * Allow closing the small gap that appears between paths when drawing a rounded View with a
   * border.
   */
  public static boolean enableCloseVisibleGapBetweenPaths = true;

  /**
   * Allow fix in layout animation to drop delete...create mutations which could cause missing view
   * state in Fabric SurfaceMountingManager.
   */
  public static boolean reduceDeleteCreateMutationLayoutAnimation = true;

  /**
   * Allow fix to drop delete...create mutations which could cause missing view state in Fabric
   * SurfaceMountingManager.
   */
  public static boolean reduceDeleteCreateMutation = false;

  /**
   * Use JSI NativeState API to store references to native objects rather than the more expensive
   * HostObject pattern
   */
  public static boolean useNativeState = false;

  /** Report mount operations from the host platform to notify mount hooks. */
  public static boolean enableMountHooks = false;

  /** Fixes a leak in SurfaceMountingManager.mTagSetForStoppedSurface */
  public static boolean fixStoppedSurfaceTagSetLeak = true;

  /** Disable the background executor for layout in Fabric */
  public static boolean enableBackgroundExecutor = false;

  /** Use native view configs in bridgeless mode. */
  public static boolean useNativeViewConfigsInBridgelessMode = false;

  /** Only swap left and right on Android in RTL scripts. */
  public static boolean doNotSwapLeftAndRightOnAndroidInLTR = false;

  /** Clean yoga node when <Text /> does not change. */
  public static boolean enableCleanParagraphYogaNode = false;

<<<<<<< HEAD
  /**
   * Enables storing js caller stack when creating promise in native module.
   * This is useful in case of Promise rejection and tracing the cause.
   */
  public static boolean traceTurboModulePromiseRejections = false;
=======
  /** Default state updates and events to async batched priority. */
  public static boolean enableDefaultAsyncBatchedPriority = false;

  /** Utilize shared Event C++ pipeline with fabric's renderer */
  public static boolean enableFabricSharedEventPipeline = false;

  /** When enabled, Fabric will avoid cloning notes to perform state progression. */
  public static boolean enableClonelessStateProgression = false;

  /** When enabled, rawProps in Props will not include Yoga specific props. */
  public static boolean excludeYogaFromRawProps = false;

  /** Enables Stable API for TurboModule (removal of ReactModule, ReactModuleInfoProvider). */
  public static boolean enableTurboModuleStableAPI = false;
>>>>>>> 60f5a80c
}<|MERGE_RESOLUTION|>--- conflicted
+++ resolved
@@ -151,13 +151,6 @@
   /** Clean yoga node when <Text /> does not change. */
   public static boolean enableCleanParagraphYogaNode = false;
 
-<<<<<<< HEAD
-  /**
-   * Enables storing js caller stack when creating promise in native module.
-   * This is useful in case of Promise rejection and tracing the cause.
-   */
-  public static boolean traceTurboModulePromiseRejections = false;
-=======
   /** Default state updates and events to async batched priority. */
   public static boolean enableDefaultAsyncBatchedPriority = false;
 
@@ -172,5 +165,10 @@
 
   /** Enables Stable API for TurboModule (removal of ReactModule, ReactModuleInfoProvider). */
   public static boolean enableTurboModuleStableAPI = false;
->>>>>>> 60f5a80c
+
+  /**
+   * Enables storing js caller stack when creating promise in native module.
+   * This is useful in case of Promise rejection and tracing the cause.
+   */
+  public static boolean traceTurboModulePromiseRejections = false;
 }