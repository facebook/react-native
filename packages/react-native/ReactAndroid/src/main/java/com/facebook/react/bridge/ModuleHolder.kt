/*
 * Copyright (c) Meta Platforms, Inc. and affiliates.
 *
 * This source code is licensed under the MIT license found in the
 * LICENSE file in the root directory of this source tree.
 */

package com.facebook.react.bridge

import androidx.annotation.GuardedBy
import com.facebook.common.logging.FLog
import com.facebook.debug.holder.PrinterHolder
import com.facebook.debug.tags.ReactDebugOverlayTags
import com.facebook.proguard.annotations.DoNotStrip
import com.facebook.react.common.ReactConstants
import com.facebook.react.module.model.ReactModuleInfo
import com.facebook.systrace.Systrace.TRACE_TAG_REACT
import com.facebook.systrace.SystraceMessage
import java.util.concurrent.atomic.AtomicInteger
import javax.inject.Provider

/**
 * Holder to enable us to lazy create native modules.
 *
 * This works by taking a provider instead of an instance, when it is first required we'll create
 * and initialize it. Initialization currently always happens on the UI thread but this is due to
 * change for performance reasons.
 *
 * Lifecycle events via a [LifecycleEventListener] will still always happen on the UI thread.
 */
@DoNotStrip
public class ModuleHolder {
  private val instanceKey = instanceKeyCounter.getAndIncrement()
  @get:DoNotStrip public val name: String
  private val reactModuleInfo: ReactModuleInfo

  private var provider: Provider<out NativeModule>? = null
  // Outside of the constructor, this should only be checked or set when synchronized on this
  @GuardedBy("this") private var internalModule: NativeModule? = null
  // This is used to communicate phases of creation and initialization across threads
  @GuardedBy("this") private var initializable = false
  @GuardedBy("this") private var isCreating = false
  @GuardedBy("this") private var isInitializing = false

  public constructor(moduleInfo: ReactModuleInfo, provider: Provider<out NativeModule?>) {
    name = moduleInfo.name
    this.provider = provider
    reactModuleInfo = moduleInfo
    if (moduleInfo.needsEagerInit) {
      internalModule = create()
    }
  }

  public constructor(nativeModule: NativeModule) {
    name = nativeModule.name
    @Suppress("DEPRECATION")
    reactModuleInfo =
        ReactModuleInfo(
            nativeModule.name,
            nativeModule.javaClass.simpleName,
            nativeModule.canOverrideExistingModule(),
            true,
            CxxModuleWrapper::class.java.isAssignableFrom(nativeModule.javaClass),
            ReactModuleInfo.classIsTurboModule(nativeModule.javaClass),
<<<<<<< HEAD
            nativeModule.javaClass)
=======
        )
>>>>>>> 8702b09b

    internalModule = nativeModule
    PrinterHolder.printer.logMessage(
        ReactDebugOverlayTags.NATIVE_MODULE,
        "NativeModule init: %s",
        name,
    )
  }

  /*
   * Checks if [internalModule] has been created, and if so tries to initialize the module unless another
   * thread is already doing the initialization.
   * If [internalModule] has not been created, records that initialization is needed.
   */
  internal fun markInitializable() {
    var shouldInitializeNow = false
    var module: NativeModule? = null
    synchronized(this) {
      initializable = true
      if (internalModule != null) {
        check(!isInitializing)
        shouldInitializeNow = true
        module = internalModule
      }
    }
    if (shouldInitializeNow) {
      checkNotNull(module)
      doInitialize(module)
    }
  }

  @Synchronized internal fun hasInstance(): Boolean = internalModule != null

  @Synchronized
  public fun destroy() {
    internalModule?.invalidate()
  }

  public val canOverrideExistingModule: Boolean
    get() = reactModuleInfo.canOverrideExistingModule

  public val isTurboModule: Boolean
    get() = reactModuleInfo.isTurboModule

  public val isCxxModule: Boolean
    get() = reactModuleInfo.isCxxModule

  public val className: String
    get() = reactModuleInfo.className

  @get:DoNotStrip
  public val module: NativeModule
    get() {
      val module: NativeModule
      var shouldCreate = false
      synchronized(this) {
        val safeModule = internalModule
        if (safeModule != null) {
          return safeModule
          // if `internalModule` has not been set, and no one is creating it. Then this thread
          // should call
          // create
        } else if (!isCreating) {
          shouldCreate = true
          isCreating = true
        } else {
          // Wait for `internalModule` to be created by another thread
        }
      }
      if (shouldCreate) {
        module = create()
        // Once module is built (and initialized if markInitializable has been called), modify
        // `internalModule`
        // And signal any waiting threads that it is acceptable to read the field now
        synchronized(this) {
          isCreating = false
          @Suppress("PLATFORM_CLASS_MAPPED_TO_KOTLIN") (this as Object).notifyAll()
        }
        return module
      } else {
        synchronized(this) {
          // Block waiting for another thread to build `internalModule` instance
          // Since isCreating is true until after creation and instantiation (if needed), we wait
          // until the module is ready to use.
          while (internalModule == null && isCreating) {
            try {
              @Suppress("PLATFORM_CLASS_MAPPED_TO_KOTLIN") (this as Object).wait()
            } catch (e: InterruptedException) {
              continue
            }
          }
          return checkNotNull(internalModule)
        }
      }
    }

  private fun create(): NativeModule {
    SoftAssertions.assertCondition(internalModule == null, "Creating an already created module.")
    ReactMarker.logMarker(ReactMarkerConstants.CREATE_MODULE_START, name, instanceKey)
    SystraceMessage.beginSection(TRACE_TAG_REACT, "ModuleHolder.createModule")
        .arg("name", name)
        .flush()
    PrinterHolder.printer.logMessage(
        ReactDebugOverlayTags.NATIVE_MODULE,
        "NativeModule init: %s",
        name,
    )
    val module: NativeModule
    try {
      module = checkNotNull(provider).get()
      provider = null
      var shouldInitializeNow = false
      synchronized(this) {
        internalModule = module
        if (initializable && !isInitializing) {
          shouldInitializeNow = true
        }
      }
      if (shouldInitializeNow) {
        doInitialize(module)
      }
    } catch (e: Throwable) {
      /**
       * When NativeModules are created from JavaScript, any exception that occurs in the creation
       * process will have its stack trace swallowed before we display a RedBox to the user. Really,
       * we should have our HostObjects on Android understand JniExceptions and log the stack trace
       * to logcat. For now, logging to Logcat directly when creation fails is sufficient.
       *
       * @todo(T53311351)
       */
      FLog.e(ReactConstants.TAG, e, "Failed to create NativeModule '%s'", name)
      throw e
    } finally {
      ReactMarker.logMarker(ReactMarkerConstants.CREATE_MODULE_END, name, instanceKey)
      SystraceMessage.endSection(TRACE_TAG_REACT).flush()
    }
    return module
  }

  private fun doInitialize(module: NativeModule?) {
    SystraceMessage.beginSection(TRACE_TAG_REACT, "ModuleHolder.initialize")
        .arg("name", name)
        .flush()
    ReactMarker.logMarker(ReactMarkerConstants.INITIALIZE_MODULE_START, name, instanceKey)
    try {
      var shouldInitialize = false
      // Check to see if another thread is initializing the object, if not claim the responsibility
      synchronized(this) {
        if (initializable && !isInitializing) {
          shouldInitialize = true
          isInitializing = true
        }
      }
      if (shouldInitialize) {
        module?.initialize()
        // Once finished, set flags accordingly, but we don't expect anyone to wait for this to
        // finish, so no need to notify other threads.
        synchronized(this) { isInitializing = false }
      }
    } finally {
      ReactMarker.logMarker(ReactMarkerConstants.INITIALIZE_MODULE_END, name, instanceKey)
      SystraceMessage.endSection(TRACE_TAG_REACT).flush()
    }
  }

  private companion object {
    private val instanceKeyCounter = AtomicInteger(1)
  }
}<|MERGE_RESOLUTION|>--- conflicted
+++ resolved
@@ -62,11 +62,8 @@
             true,
             CxxModuleWrapper::class.java.isAssignableFrom(nativeModule.javaClass),
             ReactModuleInfo.classIsTurboModule(nativeModule.javaClass),
-<<<<<<< HEAD
-            nativeModule.javaClass)
-=======
+            nativeModule.javaClass,
         )
->>>>>>> 8702b09b
 
     internalModule = nativeModule
     PrinterHolder.printer.logMessage(
