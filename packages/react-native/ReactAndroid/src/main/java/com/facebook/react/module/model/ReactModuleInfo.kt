/*
 * Copyright (c) Meta Platforms, Inc. and affiliates.
 *
 * This source code is licensed under the MIT license found in the
 * LICENSE file in the root directory of this source tree.
 */

package com.facebook.react.module.model

import com.facebook.react.turbomodule.core.interfaces.TurboModule

/**
 * Data holder class holding native module specifications. [ReactModuleSpecProcessor] creates these
 * so Java modules don't have to be instantiated at React Native start up.
 */
public class ReactModuleInfo(
    @get:JvmName("name") public val name: String,
    @get:JvmName("className") public val className: String,
    @get:JvmName("canOverrideExistingModule") public val canOverrideExistingModule: Boolean,
    @get:JvmName("needsEagerInit") public val needsEagerInit: Boolean,
    public val isCxxModule: Boolean,
    public val isTurboModule: Boolean,
<<<<<<< HEAD
    public val moduleClass: Class<*>
=======
>>>>>>> 8702b09b
) {
  @Deprecated(
<<<<<<< HEAD
      "Use the constructor that takes the class instance." +
          " Without passing the class instance your module might not be discovered in some scenarios.")
  public constructor(
      name: String,
      className: String,
      canOverrideExistingModule: Boolean,
      needsEagerInit: Boolean,
      isCxxModule: Boolean,
      isTurboModule: Boolean
  ) : this(
      name,
      className,
      canOverrideExistingModule,
      needsEagerInit,
      isCxxModule,
      isTurboModule,
      ReactModuleInfo::class.java /* placeholder */)

  @Deprecated("Use constructor that doesn't take `hasConstants` parameter.")
=======
      "This constructor is deprecated and will be removed in the future. Use ReactModuleInfo(String, String, boolean, boolean, boolean, boolean)]",
      replaceWith =
          ReplaceWith(
              expression =
                  "ReactModuleInfo(name, className, canOverrideExistingModule, needsEagerInit, isCxxModule, isTurboModule)"),
      level = DeprecationLevel.WARNING,
  )
>>>>>>> 8702b09b
  public constructor(
      name: String,
      className: String,
      canOverrideExistingModule: Boolean,
      needsEagerInit: Boolean,
      @Suppress("UNUSED_PARAMETER") hasConstants: Boolean,
      isCxxModule: Boolean,
<<<<<<< HEAD
      isTurboModule: Boolean
  ) : this(
      name,
      className,
      canOverrideExistingModule,
      needsEagerInit,
      isCxxModule,
      isTurboModule,
      ReactModuleInfo::class.java /* placeholder */)
=======
      isTurboModule: Boolean,
  ) : this(name, className, canOverrideExistingModule, needsEagerInit, isCxxModule, isTurboModule)
>>>>>>> 8702b09b

  public companion object {
    /**
     * Checks if the passed class is a TurboModule. Useful to populate the parameter [isTurboModule]
     * in the constructor of ReactModuleInfo.
     */
    @JvmStatic
    public fun classIsTurboModule(clazz: Class<*>): Boolean =
        TurboModule::class.java.isAssignableFrom(clazz)
  }
}<|MERGE_RESOLUTION|>--- conflicted
+++ resolved
@@ -20,15 +20,17 @@
     @get:JvmName("needsEagerInit") public val needsEagerInit: Boolean,
     public val isCxxModule: Boolean,
     public val isTurboModule: Boolean,
-<<<<<<< HEAD
     public val moduleClass: Class<*>
-=======
->>>>>>> 8702b09b
 ) {
+
   @Deprecated(
-<<<<<<< HEAD
-      "Use the constructor that takes the class instance." +
-          " Without passing the class instance your module might not be discovered in some scenarios.")
+      "This constructor is deprecated and will be removed in the future. Use ReactModuleInfo(String, String, boolean, boolean, boolean, boolean, Class<*>)]",
+      replaceWith =
+          ReplaceWith(
+              expression =
+                  "ReactModuleInfo(name, className, canOverrideExistingModule, needsEagerInit, isCxxModule, isTurboModule, moduleClass)"),
+      level = DeprecationLevel.WARNING,
+  )
   public constructor(
       name: String,
       className: String,
@@ -45,16 +47,14 @@
       isTurboModule,
       ReactModuleInfo::class.java /* placeholder */)
 
-  @Deprecated("Use constructor that doesn't take `hasConstants` parameter.")
-=======
-      "This constructor is deprecated and will be removed in the future. Use ReactModuleInfo(String, String, boolean, boolean, boolean, boolean)]",
+  @Deprecated(
+      "This constructor is deprecated and will be removed in the future. Use ReactModuleInfo(String, String, boolean, boolean, boolean, boolean, Class<*>)]",
       replaceWith =
           ReplaceWith(
               expression =
-                  "ReactModuleInfo(name, className, canOverrideExistingModule, needsEagerInit, isCxxModule, isTurboModule)"),
+                  "ReactModuleInfo(name, className, canOverrideExistingModule, needsEagerInit, isCxxModule, isTurboModule, moduleClass)"),
       level = DeprecationLevel.WARNING,
   )
->>>>>>> 8702b09b
   public constructor(
       name: String,
       className: String,
@@ -62,7 +62,6 @@
       needsEagerInit: Boolean,
       @Suppress("UNUSED_PARAMETER") hasConstants: Boolean,
       isCxxModule: Boolean,
-<<<<<<< HEAD
       isTurboModule: Boolean
   ) : this(
       name,
@@ -72,10 +71,6 @@
       isCxxModule,
       isTurboModule,
       ReactModuleInfo::class.java /* placeholder */)
-=======
-      isTurboModule: Boolean,
-  ) : this(name, className, canOverrideExistingModule, needsEagerInit, isCxxModule, isTurboModule)
->>>>>>> 8702b09b
 
   public companion object {
     /**
