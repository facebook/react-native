--- conflicted
+++ resolved
@@ -4,11 +4,7 @@
  * This source code is licensed under the MIT license found in the
  * LICENSE file in the root directory of this source tree.
  *
-<<<<<<< HEAD
- * @generated SignedSource<<29efedb1ff2b61250a7b41c3cd1f2fd3>>
-=======
- * @generated SignedSource<<3f2600dc760fa878ded68e0e15110904>>
->>>>>>> d631ec9a
+ * @generated SignedSource<<fd218885c5cd53bf8efc622c0ae43c74>>
  */
 
 /**
@@ -75,11 +71,9 @@
 
   @DoNotStrip public fun enableLayoutAnimationsOnIOS(): Boolean
 
-<<<<<<< HEAD
   @DoNotStrip public fun enableLineHeightCenteringOnIOS(): Boolean
-=======
+
   @DoNotStrip public fun enableMainQueueCoordinatorOnIOS(): Boolean
->>>>>>> d631ec9a
 
   @DoNotStrip public fun enableMainQueueModulesOnIOS(): Boolean
 
