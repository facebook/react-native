--- conflicted
+++ resolved
@@ -4,11 +4,7 @@
  * This source code is licensed under the MIT license found in the
  * LICENSE file in the root directory of this source tree.
  *
-<<<<<<< HEAD
- * @generated SignedSource<<1082508f8b7282da47cf012b2bff8b86>>
-=======
- * @generated SignedSource<<080245bea6e8535f2e8a91c1559e2fcc>>
->>>>>>> d22dbb5c
+ * @generated SignedSource<<403ad97220298f77a4610fe3cd9a95f6>>
  */
 
 /**
