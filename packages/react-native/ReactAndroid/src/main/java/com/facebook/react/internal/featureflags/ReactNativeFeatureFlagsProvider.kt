/*
 * Copyright (c) Meta Platforms, Inc. and affiliates.
 *
 * This source code is licensed under the MIT license found in the
 * LICENSE file in the root directory of this source tree.
 *
<<<<<<< HEAD
 * @generated SignedSource<<9874b5d647f89e2c51fae9b88c6c4bab>>
=======
 * @generated SignedSource<<8f051d9cd1918cdf584de4d469f40ae9>>
>>>>>>> 40575f26
 */

/**
 * IMPORTANT: Do NOT modify this file directly.
 *
 * To change the definition of the flags, edit
 *   packages/react-native/scripts/featureflags/ReactNativeFeatureFlags.config.js.
 *
 * To regenerate this code, run the following script from the repo root:
 *   yarn featureflags --update
 */

package com.facebook.react.internal.featureflags

import com.facebook.proguard.annotations.DoNotStrip

@DoNotStrip
public interface ReactNativeFeatureFlagsProvider {
  @DoNotStrip public fun commonTestFlag(): Boolean

  @DoNotStrip public fun disableMountItemReorderingAndroid(): Boolean

  @DoNotStrip public fun enableAccumulatedUpdatesInRawPropsAndroid(): Boolean

  @DoNotStrip public fun enableBridgelessArchitecture(): Boolean

  @DoNotStrip public fun enableCppPropsIteratorSetter(): Boolean

  @DoNotStrip public fun enableEagerRootViewAttachment(): Boolean

  @DoNotStrip public fun enableEventEmitterRetentionDuringGesturesOnAndroid(): Boolean

  @DoNotStrip public fun enableFabricLogs(): Boolean

  @DoNotStrip public fun enableFabricRenderer(): Boolean

  @DoNotStrip public fun enableFixForViewCommandRace(): Boolean

  @DoNotStrip public fun enableGranularShadowTreeStateReconciliation(): Boolean

  @DoNotStrip public fun enableIOSViewClipToPaddingBox(): Boolean

  @DoNotStrip public fun enableImagePrefetchingAndroid(): Boolean

  @DoNotStrip public fun enableJSRuntimeGCOnMemoryPressureOnIOS(): Boolean

  @DoNotStrip public fun enableLayoutAnimationsOnAndroid(): Boolean

  @DoNotStrip public fun enableLayoutAnimationsOnIOS(): Boolean

  @DoNotStrip public fun enableLineHeightCenteringOnIOS(): Boolean

  @DoNotStrip public fun enableLongTaskAPI(): Boolean

  @DoNotStrip public fun enableNewBackgroundAndBorderDrawables(): Boolean

  @DoNotStrip public fun enablePreciseSchedulingForPremountItemsOnAndroid(): Boolean

  @DoNotStrip public fun enablePropsUpdateReconciliationAndroid(): Boolean

  @DoNotStrip public fun enableReportEventPaintTime(): Boolean

  @DoNotStrip public fun enableSynchronousStateUpdates(): Boolean

  @DoNotStrip public fun enableUIConsistency(): Boolean

  @DoNotStrip public fun enableViewRecycling(): Boolean

  @DoNotStrip public fun excludeYogaFromRawProps(): Boolean

  @DoNotStrip public fun fixDifferentiatorEmittingUpdatesWithWrongParentTag(): Boolean

  @DoNotStrip public fun fixMappingOfEventPrioritiesBetweenFabricAndReact(): Boolean

  @DoNotStrip public fun fixMountingCoordinatorReportedPendingTransactionsOnAndroid(): Boolean

  @DoNotStrip public fun fuseboxEnabledRelease(): Boolean

  @DoNotStrip public fun lazyAnimationCallbacks(): Boolean

  @DoNotStrip public fun loadVectorDrawablesOnImages(): Boolean

  @DoNotStrip public fun traceTurboModulePromiseRejectionsOnAndroid(): Boolean

  @DoNotStrip public fun useAlwaysAvailableJSErrorHandling(): Boolean

  @DoNotStrip public fun useEditTextStockAndroidFocusBehavior(): Boolean

  @DoNotStrip public fun useFabricInterop(): Boolean

  @DoNotStrip public fun useNativeViewConfigsInBridgelessMode(): Boolean

  @DoNotStrip public fun useOptimizedEventBatchingOnAndroid(): Boolean

  @DoNotStrip public fun useRawPropsJsiValue(): Boolean

  @DoNotStrip public fun useRuntimeShadowNodeReferenceUpdate(): Boolean

  @DoNotStrip public fun useTurboModuleInterop(): Boolean

  @DoNotStrip public fun useTurboModules(): Boolean
}<|MERGE_RESOLUTION|>--- conflicted
+++ resolved
@@ -4,11 +4,7 @@
  * This source code is licensed under the MIT license found in the
  * LICENSE file in the root directory of this source tree.
  *
-<<<<<<< HEAD
- * @generated SignedSource<<9874b5d647f89e2c51fae9b88c6c4bab>>
-=======
- * @generated SignedSource<<8f051d9cd1918cdf584de4d469f40ae9>>
->>>>>>> 40575f26
+ * @generated SignedSource<<aed3b9a65d4d714a677ca9390e5a2277>>
  */
 
 /**
