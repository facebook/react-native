--- conflicted
+++ resolved
@@ -4,11 +4,7 @@
  * This source code is licensed under the MIT license found in the
  * LICENSE file in the root directory of this source tree.
  *
-<<<<<<< HEAD
- * @generated SignedSource<<96ae2e03518af6e81507c066fb36f690>>
-=======
- * @generated SignedSource<<3e4b1e03b718d5c2ea03b0a29382d849>>
->>>>>>> 3bb86b0e
+ * @generated SignedSource<<8d52f3157d34ee41aa277bb65868d0aa>>
  */
 
 /**
