/*
 * Copyright (c) Meta Platforms, Inc. and affiliates.
 *
 * This source code is licensed under the MIT license found in the
 * LICENSE file in the root directory of this source tree.
 *
<<<<<<< HEAD
 * @generated SignedSource<<45f87556328d491ea919eb13579f6c8e>>
=======
 * @generated SignedSource<<e18e064f0b4ac0217b49f0cf5a153e6b>>
>>>>>>> 0f9af750
 */

/**
 * IMPORTANT: Do NOT modify this file directly.
 *
 * To change the definition of the flags, edit
 *   packages/react-native/scripts/featureflags/ReactNativeFeatureFlags.config.js.
 *
 * To regenerate this code, run the following script from the repo root:
 *   yarn featureflags --update
 */

package com.facebook.react.internal.featureflags

import com.facebook.proguard.annotations.DoNotStrip

@DoNotStrip
public interface ReactNativeFeatureFlagsProvider {
  @DoNotStrip public fun commonTestFlag(): Boolean

  @DoNotStrip public fun animatedShouldSignalBatch(): Boolean

  @DoNotStrip public fun cxxNativeAnimatedEnabled(): Boolean

  @DoNotStrip public fun disableMainQueueSyncDispatchIOS(): Boolean

  @DoNotStrip public fun disableMountItemReorderingAndroid(): Boolean

  @DoNotStrip public fun disableShadowNodeOnNewArchitectureAndroid(): Boolean

  @DoNotStrip public fun enableAccessibilityOrder(): Boolean

  @DoNotStrip public fun enableAccumulatedUpdatesInRawPropsAndroid(): Boolean

  @DoNotStrip public fun enableBridgelessArchitecture(): Boolean

  @DoNotStrip public fun enableCppPropsIteratorSetter(): Boolean

  @DoNotStrip public fun enableEagerRootViewAttachment(): Boolean

  @DoNotStrip public fun enableFabricLogs(): Boolean

  @DoNotStrip public fun enableFabricRenderer(): Boolean

  @DoNotStrip public fun enableFontScaleChangesUpdatingLayout(): Boolean

  @DoNotStrip public fun enableIOSViewClipToPaddingBox(): Boolean

  @DoNotStrip public fun enableJSRuntimeGCOnMemoryPressureOnIOS(): Boolean

  @DoNotStrip public fun enableLayoutAnimationsOnAndroid(): Boolean

  @DoNotStrip public fun enableLayoutAnimationsOnIOS(): Boolean

  @DoNotStrip public fun enableLineHeightCenteringOnIOS(): Boolean

  @DoNotStrip public fun enableMainQueueModulesOnIOS(): Boolean

  @DoNotStrip public fun enableNativeCSSParsing(): Boolean

  @DoNotStrip public fun enableNewBackgroundAndBorderDrawables(): Boolean

  @DoNotStrip public fun enablePropsUpdateReconciliationAndroid(): Boolean

  @DoNotStrip public fun enableSynchronousStateUpdates(): Boolean

  @DoNotStrip public fun enableViewCulling(): Boolean

  @DoNotStrip public fun enableViewRecycling(): Boolean

  @DoNotStrip public fun enableViewRecyclingForText(): Boolean

  @DoNotStrip public fun enableViewRecyclingForView(): Boolean

  @DoNotStrip public fun fixMappingOfEventPrioritiesBetweenFabricAndReact(): Boolean

  @DoNotStrip public fun fuseboxEnabledRelease(): Boolean

  @DoNotStrip public fun fuseboxNetworkInspectionEnabled(): Boolean

  @DoNotStrip public fun removeTurboModuleManagerDelegateMutex(): Boolean

  @DoNotStrip public fun traceTurboModulePromiseRejectionsOnAndroid(): Boolean

  @DoNotStrip public fun useAlwaysAvailableJSErrorHandling(): Boolean

  @DoNotStrip public fun useEditTextStockAndroidFocusBehavior(): Boolean

  @DoNotStrip public fun useFabricInterop(): Boolean

  @DoNotStrip public fun useNativeViewConfigsInBridgelessMode(): Boolean

  @DoNotStrip public fun useOptimizedEventBatchingOnAndroid(): Boolean

  @DoNotStrip public fun useRawPropsJsiValue(): Boolean

  @DoNotStrip public fun useTurboModuleInterop(): Boolean

  @DoNotStrip public fun useTurboModules(): Boolean
}<|MERGE_RESOLUTION|>--- conflicted
+++ resolved
@@ -4,11 +4,7 @@
  * This source code is licensed under the MIT license found in the
  * LICENSE file in the root directory of this source tree.
  *
-<<<<<<< HEAD
- * @generated SignedSource<<45f87556328d491ea919eb13579f6c8e>>
-=======
- * @generated SignedSource<<e18e064f0b4ac0217b49f0cf5a153e6b>>
->>>>>>> 0f9af750
+ * @generated SignedSource<<1094b4a727e64c614de06b0fa6f75436>>
  */
 
 /**
