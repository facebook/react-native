--- conflicted
+++ resolved
@@ -4,11 +4,7 @@
  * This source code is licensed under the MIT license found in the
  * LICENSE file in the root directory of this source tree.
  *
-<<<<<<< HEAD
- * @generated SignedSource<<1eae1e1307373b7736cd0df332b9435a>>
-=======
- * @generated SignedSource<<afd38d105b3b7ab92f98f39dbce40925>>
->>>>>>> 0d3791ca
+ * @generated SignedSource<<120c4770d6c348b8c66d6777c3e037ea>>
  */
 
 /**
