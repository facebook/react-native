/*
 * Copyright (c) Meta Platforms, Inc. and affiliates.
 *
 * This source code is licensed under the MIT license found in the
 * LICENSE file in the root directory of this source tree.
 *
<<<<<<< HEAD
 * @generated SignedSource<<718d5905d32240c6b9cf9c700b12c34e>>
=======
 * @generated SignedSource<<28634dd2fab612ceddaa3c1a39e9c617>>
>>>>>>> c0415adb
 */

/**
 * IMPORTANT: Do NOT modify this file directly.
 *
 * To change the definition of the flags, edit
 *   packages/react-native/scripts/featureflags/ReactNativeFeatureFlags.config.js.
 *
 * To regenerate this code, run the following script from the repo root:
 *   yarn featureflags --update
 */

package com.facebook.react.internal.featureflags

import com.facebook.proguard.annotations.DoNotStrip

@DoNotStrip
public interface ReactNativeFeatureFlagsProvider {
  @DoNotStrip public fun commonTestFlag(): Boolean

  @DoNotStrip public fun disableMountItemReorderingAndroid(): Boolean

  @DoNotStrip public fun enableAccumulatedUpdatesInRawPropsAndroid(): Boolean

  @DoNotStrip public fun enableBridgelessArchitecture(): Boolean

  @DoNotStrip public fun enableCppPropsIteratorSetter(): Boolean

  @DoNotStrip public fun enableEagerRootViewAttachment(): Boolean

  @DoNotStrip public fun enableEventEmitterRetentionDuringGesturesOnAndroid(): Boolean

  @DoNotStrip public fun enableFabricLogs(): Boolean

  @DoNotStrip public fun enableFabricRenderer(): Boolean

  @DoNotStrip public fun enableFixForViewCommandRace(): Boolean

  @DoNotStrip public fun enableGranularShadowTreeStateReconciliation(): Boolean

  @DoNotStrip public fun enableIOSViewClipToPaddingBox(): Boolean

  @DoNotStrip public fun enableImagePrefetchingAndroid(): Boolean

  @DoNotStrip public fun enableJSRuntimeGCOnMemoryPressureOnIOS(): Boolean

  @DoNotStrip public fun enableLayoutAnimationsOnAndroid(): Boolean

  @DoNotStrip public fun enableLayoutAnimationsOnIOS(): Boolean

  @DoNotStrip public fun enableLineHeightCenteringOnIOS(): Boolean

  @DoNotStrip public fun enableLongTaskAPI(): Boolean

  @DoNotStrip public fun enableNewBackgroundAndBorderDrawables(): Boolean

  @DoNotStrip public fun enablePreciseSchedulingForPremountItemsOnAndroid(): Boolean

  @DoNotStrip public fun enablePropsUpdateReconciliationAndroid(): Boolean

  @DoNotStrip public fun enableReportEventPaintTime(): Boolean

  @DoNotStrip public fun enableSynchronousStateUpdates(): Boolean

  @DoNotStrip public fun enableUIConsistency(): Boolean

  @DoNotStrip public fun enableViewCulling(): Boolean

  @DoNotStrip public fun enableViewRecycling(): Boolean

  @DoNotStrip public fun enableViewRecyclingForText(): Boolean

  @DoNotStrip public fun enableViewRecyclingForView(): Boolean

  @DoNotStrip public fun excludeYogaFromRawProps(): Boolean

  @DoNotStrip public fun fixDifferentiatorEmittingUpdatesWithWrongParentTag(): Boolean

  @DoNotStrip public fun fixMappingOfEventPrioritiesBetweenFabricAndReact(): Boolean

  @DoNotStrip public fun fixMountingCoordinatorReportedPendingTransactionsOnAndroid(): Boolean

  @DoNotStrip public fun fuseboxEnabledRelease(): Boolean

  @DoNotStrip public fun fuseboxNetworkInspectionEnabled(): Boolean

  @DoNotStrip public fun lazyAnimationCallbacks(): Boolean

  @DoNotStrip public fun traceTurboModulePromiseRejectionsOnAndroid(): Boolean

  @DoNotStrip public fun useAlwaysAvailableJSErrorHandling(): Boolean

  @DoNotStrip public fun useEditTextStockAndroidFocusBehavior(): Boolean

  @DoNotStrip public fun useFabricInterop(): Boolean

  @DoNotStrip public fun useNativeViewConfigsInBridgelessMode(): Boolean

  @DoNotStrip public fun useOptimizedEventBatchingOnAndroid(): Boolean

  @DoNotStrip public fun useRawPropsJsiValue(): Boolean

  @DoNotStrip public fun useTurboModuleInterop(): Boolean

  @DoNotStrip public fun useTurboModules(): Boolean
}<|MERGE_RESOLUTION|>--- conflicted
+++ resolved
@@ -4,11 +4,7 @@
  * This source code is licensed under the MIT license found in the
  * LICENSE file in the root directory of this source tree.
  *
-<<<<<<< HEAD
- * @generated SignedSource<<718d5905d32240c6b9cf9c700b12c34e>>
-=======
- * @generated SignedSource<<28634dd2fab612ceddaa3c1a39e9c617>>
->>>>>>> c0415adb
+ * @generated SignedSource<<17452f7193ac0b4d3a09c71f8f46e915>>
  */
 
 /**
