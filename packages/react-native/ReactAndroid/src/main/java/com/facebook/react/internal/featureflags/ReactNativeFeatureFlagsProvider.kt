/*
 * Copyright (c) Meta Platforms, Inc. and affiliates.
 *
 * This source code is licensed under the MIT license found in the
 * LICENSE file in the root directory of this source tree.
 *
<<<<<<< HEAD
 * @generated SignedSource<<c6b394735e6c793dcb7939736ab6cce8>>
=======
 * @generated SignedSource<<9437aa04a250507b66bee88bd09a20eb>>
>>>>>>> 1a9adfba
 */

/**
 * IMPORTANT: Do NOT modify this file directly.
 *
 * To change the definition of the flags, edit
 *   packages/react-native/scripts/featureflags/ReactNativeFeatureFlags.config.js.
 *
 * To regenerate this code, run the following script from the repo root:
 *   yarn featureflags --update
 */

package com.facebook.react.internal.featureflags

import com.facebook.proguard.annotations.DoNotStrip

@DoNotStrip
public interface ReactNativeFeatureFlagsProvider {
  @DoNotStrip public fun commonTestFlag(): Boolean

  @DoNotStrip public fun disableMountItemReorderingAndroid(): Boolean

  @DoNotStrip public fun enableAccumulatedUpdatesInRawPropsAndroid(): Boolean

  @DoNotStrip public fun enableBridgelessArchitecture(): Boolean

  @DoNotStrip public fun enableCppPropsIteratorSetter(): Boolean

  @DoNotStrip public fun enableEagerRootViewAttachment(): Boolean

  @DoNotStrip public fun enableFabricLogs(): Boolean

  @DoNotStrip public fun enableFabricRenderer(): Boolean

  @DoNotStrip public fun enableIOSViewClipToPaddingBox(): Boolean

  @DoNotStrip public fun enableImagePrefetchingAndroid(): Boolean

  @DoNotStrip public fun enableJSRuntimeGCOnMemoryPressureOnIOS(): Boolean

  @DoNotStrip public fun enableLayoutAnimationsOnAndroid(): Boolean

  @DoNotStrip public fun enableLayoutAnimationsOnIOS(): Boolean

  @DoNotStrip public fun enableLineHeightCenteringOnIOS(): Boolean

  @DoNotStrip public fun enableLongTaskAPI(): Boolean

  @DoNotStrip public fun enableNativeCSSParsing(): Boolean

  @DoNotStrip public fun enableNewBackgroundAndBorderDrawables(): Boolean

  @DoNotStrip public fun enablePropsUpdateReconciliationAndroid(): Boolean

  @DoNotStrip public fun enableReportEventPaintTime(): Boolean

  @DoNotStrip public fun enableSynchronousStateUpdates(): Boolean

  @DoNotStrip public fun enableUIConsistency(): Boolean

  @DoNotStrip public fun enableViewCulling(): Boolean

  @DoNotStrip public fun enableViewRecycling(): Boolean

  @DoNotStrip public fun enableViewRecyclingForText(): Boolean

  @DoNotStrip public fun enableViewRecyclingForView(): Boolean

  @DoNotStrip public fun excludeYogaFromRawProps(): Boolean

  @DoNotStrip public fun fixDifferentiatorEmittingUpdatesWithWrongParentTag(): Boolean

  @DoNotStrip public fun fixMappingOfEventPrioritiesBetweenFabricAndReact(): Boolean

  @DoNotStrip public fun fixMountingCoordinatorReportedPendingTransactionsOnAndroid(): Boolean

  @DoNotStrip public fun fuseboxEnabledRelease(): Boolean

  @DoNotStrip public fun fuseboxNetworkInspectionEnabled(): Boolean

  @DoNotStrip public fun lazyAnimationCallbacks(): Boolean

  @DoNotStrip public fun removeTurboModuleManagerDelegateMutex(): Boolean

  @DoNotStrip public fun throwExceptionInsteadOfDeadlockOnTurboModuleSetupDuringSyncRenderIOS(): Boolean

  @DoNotStrip public fun traceTurboModulePromiseRejectionsOnAndroid(): Boolean

  @DoNotStrip public fun useAlwaysAvailableJSErrorHandling(): Boolean

  @DoNotStrip public fun useEditTextStockAndroidFocusBehavior(): Boolean

  @DoNotStrip public fun useFabricInterop(): Boolean

  @DoNotStrip public fun useNativeViewConfigsInBridgelessMode(): Boolean

  @DoNotStrip public fun useOptimizedEventBatchingOnAndroid(): Boolean

  @DoNotStrip public fun useRawPropsJsiValue(): Boolean

  @DoNotStrip public fun useTurboModuleInterop(): Boolean

  @DoNotStrip public fun useTurboModules(): Boolean
}<|MERGE_RESOLUTION|>--- conflicted
+++ resolved
@@ -4,11 +4,7 @@
  * This source code is licensed under the MIT license found in the
  * LICENSE file in the root directory of this source tree.
  *
-<<<<<<< HEAD
- * @generated SignedSource<<c6b394735e6c793dcb7939736ab6cce8>>
-=======
- * @generated SignedSource<<9437aa04a250507b66bee88bd09a20eb>>
->>>>>>> 1a9adfba
+ * @generated SignedSource<<11f4f5d33711c4f37acb4e4513d74253>>
  */
 
 /**
