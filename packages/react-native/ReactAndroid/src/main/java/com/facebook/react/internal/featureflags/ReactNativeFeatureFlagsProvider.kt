/*
 * Copyright (c) Meta Platforms, Inc. and affiliates.
 *
 * This source code is licensed under the MIT license found in the
 * LICENSE file in the root directory of this source tree.
 *
<<<<<<< HEAD
 * @generated SignedSource<<73688196634e93c5b6ea63181e13f738>>
=======
 * @generated SignedSource<<193bb7803261004003d9009b44810c2c>>
>>>>>>> e4814b0d
 */

/**
 * IMPORTANT: Do NOT modify this file directly.
 *
 * To change the definition of the flags, edit
 *   packages/react-native/scripts/featureflags/ReactNativeFeatureFlags.config.js.
 *
 * To regenerate this code, run the following script from the repo root:
 *   yarn featureflags-update
 */

package com.facebook.react.internal.featureflags

import com.facebook.proguard.annotations.DoNotStrip

@DoNotStrip
public interface ReactNativeFeatureFlagsProvider {
  @DoNotStrip public fun commonTestFlag(): Boolean

  @DoNotStrip public fun allowRecursiveCommitsWithSynchronousMountOnAndroid(): Boolean

  @DoNotStrip public fun batchRenderingUpdatesInEventLoop(): Boolean

  @DoNotStrip public fun completeReactInstanceCreationOnBgThreadOnAndroid(): Boolean

  @DoNotStrip public fun enableAlignItemsBaselineOnFabricIOS(): Boolean

  @DoNotStrip public fun enableBridgelessArchitecture(): Boolean

  @DoNotStrip public fun enableCleanTextInputYogaNode(): Boolean

  @DoNotStrip public fun enableDeletionOfUnmountedViews(): Boolean

  @DoNotStrip public fun enableEagerRootViewAttachment(): Boolean

  @DoNotStrip public fun enableEventEmitterRetentionDuringGesturesOnAndroid(): Boolean

  @DoNotStrip public fun enableFabricLogs(): Boolean

  @DoNotStrip public fun enableFabricRenderer(): Boolean

  @DoNotStrip public fun enableFabricRendererExclusively(): Boolean

  @DoNotStrip public fun enableGranularShadowTreeStateReconciliation(): Boolean

  @DoNotStrip public fun enableIOSViewClipToPaddingBox(): Boolean

  @DoNotStrip public fun enableLayoutAnimationsOnAndroid(): Boolean

  @DoNotStrip public fun enableLayoutAnimationsOnIOS(): Boolean

  @DoNotStrip public fun enableLineHeightCentering(): Boolean

  @DoNotStrip public fun enableLongTaskAPI(): Boolean

  @DoNotStrip public fun enableMicrotasks(): Boolean

  @DoNotStrip public fun enablePreciseSchedulingForPremountItemsOnAndroid(): Boolean

  @DoNotStrip public fun enablePropsUpdateReconciliationAndroid(): Boolean

  @DoNotStrip public fun enableReportEventPaintTime(): Boolean

  @DoNotStrip public fun enableSynchronousStateUpdates(): Boolean

  @DoNotStrip public fun enableTextPreallocationOptimisation(): Boolean

  @DoNotStrip public fun enableUIConsistency(): Boolean

  @DoNotStrip public fun enableViewRecycling(): Boolean

  @DoNotStrip public fun excludeYogaFromRawProps(): Boolean

  @DoNotStrip public fun fetchImagesInViewPreallocation(): Boolean

  @DoNotStrip public fun fixMappingOfEventPrioritiesBetweenFabricAndReact(): Boolean

  @DoNotStrip public fun fixMountingCoordinatorReportedPendingTransactionsOnAndroid(): Boolean

  @DoNotStrip public fun forceBatchingMountItemsOnAndroid(): Boolean

  @DoNotStrip public fun fuseboxEnabledDebug(): Boolean

  @DoNotStrip public fun fuseboxEnabledRelease(): Boolean

  @DoNotStrip public fun initEagerTurboModulesOnNativeModulesQueueAndroid(): Boolean

  @DoNotStrip public fun lazyAnimationCallbacks(): Boolean

  @DoNotStrip public fun loadVectorDrawablesOnImages(): Boolean

  @DoNotStrip public fun removeNestedCallsToDispatchMountItemsOnAndroid(): Boolean

  @DoNotStrip public fun setAndroidLayoutDirection(): Boolean

  @DoNotStrip public fun traceTurboModulePromiseRejectionsOnAndroid(): Boolean

  @DoNotStrip public fun useFabricInterop(): Boolean

  @DoNotStrip public fun useImmediateExecutorInAndroidBridgeless(): Boolean

  @DoNotStrip public fun useModernRuntimeScheduler(): Boolean

  @DoNotStrip public fun useNativeViewConfigsInBridgelessMode(): Boolean

  @DoNotStrip public fun useOptimisedViewPreallocationOnAndroid(): Boolean

  @DoNotStrip public fun useOptimizedEventBatchingOnAndroid(): Boolean

  @DoNotStrip public fun useRuntimeShadowNodeReferenceUpdate(): Boolean

  @DoNotStrip public fun useTurboModuleInterop(): Boolean

  @DoNotStrip public fun useTurboModules(): Boolean
}<|MERGE_RESOLUTION|>--- conflicted
+++ resolved
@@ -4,11 +4,7 @@
  * This source code is licensed under the MIT license found in the
  * LICENSE file in the root directory of this source tree.
  *
-<<<<<<< HEAD
- * @generated SignedSource<<73688196634e93c5b6ea63181e13f738>>
-=======
  * @generated SignedSource<<193bb7803261004003d9009b44810c2c>>
->>>>>>> e4814b0d
  */
 
 /**
