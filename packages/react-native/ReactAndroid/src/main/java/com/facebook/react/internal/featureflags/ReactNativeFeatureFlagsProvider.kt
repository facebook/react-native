/*
 * Copyright (c) Meta Platforms, Inc. and affiliates.
 *
 * This source code is licensed under the MIT license found in the
 * LICENSE file in the root directory of this source tree.
 *
<<<<<<< HEAD
 * @generated SignedSource<<120c4770d6c348b8c66d6777c3e037ea>>
=======
 * @generated SignedSource<<09cef8cedd515f477a32c2ed77d86fc4>>
>>>>>>> 7d2a7c93
 */

/**
 * IMPORTANT: Do NOT modify this file directly.
 *
 * To change the definition of the flags, edit
 *   packages/react-native/scripts/featureflags/ReactNativeFeatureFlags.config.js.
 *
 * To regenerate this code, run the following script from the repo root:
 *   yarn featureflags --update
 */

package com.facebook.react.internal.featureflags

import com.facebook.proguard.annotations.DoNotStrip

@DoNotStrip
public interface ReactNativeFeatureFlagsProvider {
  @DoNotStrip public fun commonTestFlag(): Boolean

  @DoNotStrip public fun cdpInteractionMetricsEnabled(): Boolean

  @DoNotStrip public fun cxxNativeAnimatedEnabled(): Boolean

  @DoNotStrip public fun disableEarlyViewCommandExecution(): Boolean

  @DoNotStrip public fun disableImageViewPreallocationAndroid(): Boolean

  @DoNotStrip public fun disableMountItemReorderingAndroid(): Boolean

  @DoNotStrip public fun disableOldAndroidAttachmentMetricsWorkarounds(): Boolean

  @DoNotStrip public fun disableSubviewClippingAndroid(): Boolean

  @DoNotStrip public fun disableTextLayoutManagerCacheAndroid(): Boolean

  @DoNotStrip public fun disableViewPreallocationAndroid(): Boolean

  @DoNotStrip public fun enableAccessibilityOrder(): Boolean

  @DoNotStrip public fun enableAccumulatedUpdatesInRawPropsAndroid(): Boolean

  @DoNotStrip public fun enableAndroidAntialiasedBorderRadiusClipping(): Boolean

  @DoNotStrip public fun enableAndroidLinearText(): Boolean

  @DoNotStrip public fun enableAndroidTextMeasurementOptimizations(): Boolean

  @DoNotStrip public fun enableBridgelessArchitecture(): Boolean

  @DoNotStrip public fun enableCppPropsIteratorSetter(): Boolean

  @DoNotStrip public fun enableCustomFocusSearchOnClippedElementsAndroid(): Boolean

  @DoNotStrip public fun enableDestroyShadowTreeRevisionAsync(): Boolean

  @DoNotStrip public fun enableDoubleMeasurementFixAndroid(): Boolean

  @DoNotStrip public fun enableEagerMainQueueModulesOnIOS(): Boolean

  @DoNotStrip public fun enableEagerRootViewAttachment(): Boolean

  @DoNotStrip public fun enableExclusivePropsUpdateAndroid(): Boolean

  @DoNotStrip public fun enableFabricLogs(): Boolean

  @DoNotStrip public fun enableFabricRenderer(): Boolean

  @DoNotStrip public fun enableFontScaleChangesUpdatingLayout(): Boolean

  @DoNotStrip public fun enableIOSTextBaselineOffsetPerLine(): Boolean

  @DoNotStrip public fun enableIOSViewClipToPaddingBox(): Boolean

  @DoNotStrip public fun enableImagePrefetchingAndroid(): Boolean

  @DoNotStrip public fun enableImagePrefetchingJNIBatchingAndroid(): Boolean

  @DoNotStrip public fun enableImagePrefetchingOnUiThreadAndroid(): Boolean

  @DoNotStrip public fun enableImmediateUpdateModeForContentOffsetChanges(): Boolean

  @DoNotStrip public fun enableImperativeFocus(): Boolean

  @DoNotStrip public fun enableInteropViewManagerClassLookUpOptimizationIOS(): Boolean

  @DoNotStrip public fun enableIntersectionObserverByDefault(): Boolean

  @DoNotStrip public fun enableKeyEvents(): Boolean

  @DoNotStrip public fun enableLayoutAnimationsOnAndroid(): Boolean

  @DoNotStrip public fun enableLayoutAnimationsOnIOS(): Boolean

  @DoNotStrip public fun enableLineHeightCenteringOnIOS(): Boolean

  @DoNotStrip public fun enableMainQueueCoordinatorOnIOS(): Boolean

  @DoNotStrip public fun enableModuleArgumentNSNullConversionIOS(): Boolean

  @DoNotStrip public fun enableNativeCSSParsing(): Boolean

  @DoNotStrip public fun enableNetworkEventReporting(): Boolean

  @DoNotStrip public fun enablePreparedTextLayout(): Boolean

  @DoNotStrip public fun enablePropsUpdateReconciliationAndroid(): Boolean

  @DoNotStrip public fun enableSwiftUIBasedFilters(): Boolean

  @DoNotStrip public fun enableViewCulling(): Boolean

  @DoNotStrip public fun enableViewRecycling(): Boolean

  @DoNotStrip public fun enableViewRecyclingForImage(): Boolean

  @DoNotStrip public fun enableViewRecyclingForScrollView(): Boolean

  @DoNotStrip public fun enableViewRecyclingForText(): Boolean

  @DoNotStrip public fun enableViewRecyclingForView(): Boolean

  @DoNotStrip public fun enableVirtualViewContainerStateExperimental(): Boolean

  @DoNotStrip public fun enableVirtualViewDebugFeatures(): Boolean

  @DoNotStrip public fun enableVirtualViewRenderState(): Boolean

  @DoNotStrip public fun enableVirtualViewWindowFocusDetection(): Boolean

  @DoNotStrip public fun enableWebPerformanceAPIsByDefault(): Boolean

  @DoNotStrip public fun fixMappingOfEventPrioritiesBetweenFabricAndReact(): Boolean

  @DoNotStrip public fun fixTextClippingAndroid15useBoundsForWidth(): Boolean

  @DoNotStrip public fun fuseboxAssertSingleHostState(): Boolean

  @DoNotStrip public fun fuseboxEnabledRelease(): Boolean

  @DoNotStrip public fun fuseboxNetworkInspectionEnabled(): Boolean

  @DoNotStrip public fun hideOffscreenVirtualViewsOnIOS(): Boolean

  @DoNotStrip public fun overrideBySynchronousMountPropsAtMountingAndroid(): Boolean

  @DoNotStrip public fun perfIssuesEnabled(): Boolean

  @DoNotStrip public fun perfMonitorV2Enabled(): Boolean

  @DoNotStrip public fun preparedTextCacheSize(): Double

  @DoNotStrip public fun preventShadowTreeCommitExhaustion(): Boolean

  @DoNotStrip public fun shouldPressibilityUseW3CPointerEventsForHover(): Boolean

  @DoNotStrip public fun shouldResetClickableWhenRecyclingView(): Boolean

  @DoNotStrip public fun shouldResetOnClickListenerWhenRecyclingView(): Boolean

  @DoNotStrip public fun shouldSetEnabledBasedOnAccessibilityState(): Boolean

  @DoNotStrip public fun shouldSetIsClickableByDefault(): Boolean

  @DoNotStrip public fun shouldTriggerResponderTransferOnScrollAndroid(): Boolean

  @DoNotStrip public fun skipActivityIdentityAssertionOnHostPause(): Boolean

  @DoNotStrip public fun traceTurboModulePromiseRejectionsOnAndroid(): Boolean

  @DoNotStrip public fun updateRuntimeShadowNodeReferencesOnCommit(): Boolean

  @DoNotStrip public fun useAlwaysAvailableJSErrorHandling(): Boolean

  @DoNotStrip public fun useFabricInterop(): Boolean

  @DoNotStrip public fun useNativeEqualsInNativeReadableArrayAndroid(): Boolean

  @DoNotStrip public fun useNativeTransformHelperAndroid(): Boolean

  @DoNotStrip public fun useNativeViewConfigsInBridgelessMode(): Boolean

  @DoNotStrip public fun useRawPropsJsiValue(): Boolean

  @DoNotStrip public fun useShadowNodeStateOnClone(): Boolean

  @DoNotStrip public fun useSharedAnimatedBackend(): Boolean

  @DoNotStrip public fun useTraitHiddenOnAndroid(): Boolean

  @DoNotStrip public fun useTurboModuleInterop(): Boolean

  @DoNotStrip public fun useTurboModules(): Boolean

  @DoNotStrip public fun viewCullingOutsetRatio(): Double

  @DoNotStrip public fun virtualViewHysteresisRatio(): Double

  @DoNotStrip public fun virtualViewPrerenderRatio(): Double
}<|MERGE_RESOLUTION|>--- conflicted
+++ resolved
@@ -4,11 +4,7 @@
  * This source code is licensed under the MIT license found in the
  * LICENSE file in the root directory of this source tree.
  *
-<<<<<<< HEAD
  * @generated SignedSource<<120c4770d6c348b8c66d6777c3e037ea>>
-=======
- * @generated SignedSource<<09cef8cedd515f477a32c2ed77d86fc4>>
->>>>>>> 7d2a7c93
  */
 
 /**
