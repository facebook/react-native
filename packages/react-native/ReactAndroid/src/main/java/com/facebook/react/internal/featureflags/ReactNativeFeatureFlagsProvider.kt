/*
 * Copyright (c) Meta Platforms, Inc. and affiliates.
 *
 * This source code is licensed under the MIT license found in the
 * LICENSE file in the root directory of this source tree.
 *
<<<<<<< HEAD
 * @generated SignedSource<<aed3b9a65d4d714a677ca9390e5a2277>>
=======
 * @generated SignedSource<<bf4fee68309fdc7f9270f44ab5535c14>>
>>>>>>> e45883e4
 */

/**
 * IMPORTANT: Do NOT modify this file directly.
 *
 * To change the definition of the flags, edit
 *   packages/react-native/scripts/featureflags/ReactNativeFeatureFlags.config.js.
 *
 * To regenerate this code, run the following script from the repo root:
 *   yarn featureflags --update
 */

package com.facebook.react.internal.featureflags

import com.facebook.proguard.annotations.DoNotStrip

@DoNotStrip
public interface ReactNativeFeatureFlagsProvider {
  @DoNotStrip public fun commonTestFlag(): Boolean

  @DoNotStrip public fun disableMountItemReorderingAndroid(): Boolean

  @DoNotStrip public fun enableAccumulatedUpdatesInRawPropsAndroid(): Boolean

  @DoNotStrip public fun enableBridgelessArchitecture(): Boolean

  @DoNotStrip public fun enableCppPropsIteratorSetter(): Boolean

  @DoNotStrip public fun enableEagerRootViewAttachment(): Boolean

  @DoNotStrip public fun enableEventEmitterRetentionDuringGesturesOnAndroid(): Boolean

  @DoNotStrip public fun enableFabricLogs(): Boolean

  @DoNotStrip public fun enableFabricRenderer(): Boolean

  @DoNotStrip public fun enableFixForViewCommandRace(): Boolean

  @DoNotStrip public fun enableGranularShadowTreeStateReconciliation(): Boolean

  @DoNotStrip public fun enableIOSViewClipToPaddingBox(): Boolean

  @DoNotStrip public fun enableImagePrefetchingAndroid(): Boolean

  @DoNotStrip public fun enableJSRuntimeGCOnMemoryPressureOnIOS(): Boolean

  @DoNotStrip public fun enableLayoutAnimationsOnAndroid(): Boolean

  @DoNotStrip public fun enableLayoutAnimationsOnIOS(): Boolean

  @DoNotStrip public fun enableLineHeightCenteringOnIOS(): Boolean

  @DoNotStrip public fun enableLongTaskAPI(): Boolean

  @DoNotStrip public fun enableNewBackgroundAndBorderDrawables(): Boolean

  @DoNotStrip public fun enablePreciseSchedulingForPremountItemsOnAndroid(): Boolean

  @DoNotStrip public fun enablePropsUpdateReconciliationAndroid(): Boolean

  @DoNotStrip public fun enableReportEventPaintTime(): Boolean

  @DoNotStrip public fun enableSynchronousStateUpdates(): Boolean

  @DoNotStrip public fun enableUIConsistency(): Boolean

  @DoNotStrip public fun enableViewRecycling(): Boolean

  @DoNotStrip public fun excludeYogaFromRawProps(): Boolean

  @DoNotStrip public fun fixDifferentiatorEmittingUpdatesWithWrongParentTag(): Boolean

  @DoNotStrip public fun fixMappingOfEventPrioritiesBetweenFabricAndReact(): Boolean

  @DoNotStrip public fun fixMountingCoordinatorReportedPendingTransactionsOnAndroid(): Boolean

  @DoNotStrip public fun fuseboxEnabledRelease(): Boolean

  @DoNotStrip public fun fuseboxNetworkInspectionEnabled(): Boolean

  @DoNotStrip public fun lazyAnimationCallbacks(): Boolean

  @DoNotStrip public fun loadVectorDrawablesOnImages(): Boolean

  @DoNotStrip public fun traceTurboModulePromiseRejectionsOnAndroid(): Boolean

  @DoNotStrip public fun useAlwaysAvailableJSErrorHandling(): Boolean

  @DoNotStrip public fun useEditTextStockAndroidFocusBehavior(): Boolean

  @DoNotStrip public fun useFabricInterop(): Boolean

  @DoNotStrip public fun useNativeViewConfigsInBridgelessMode(): Boolean

  @DoNotStrip public fun useOptimizedEventBatchingOnAndroid(): Boolean

  @DoNotStrip public fun useRawPropsJsiValue(): Boolean

  @DoNotStrip public fun useRuntimeShadowNodeReferenceUpdate(): Boolean

  @DoNotStrip public fun useTurboModuleInterop(): Boolean

  @DoNotStrip public fun useTurboModules(): Boolean
}<|MERGE_RESOLUTION|>--- conflicted
+++ resolved
@@ -4,11 +4,7 @@
  * This source code is licensed under the MIT license found in the
  * LICENSE file in the root directory of this source tree.
  *
-<<<<<<< HEAD
- * @generated SignedSource<<aed3b9a65d4d714a677ca9390e5a2277>>
-=======
- * @generated SignedSource<<bf4fee68309fdc7f9270f44ab5535c14>>
->>>>>>> e45883e4
+ * @generated SignedSource<<718d5905d32240c6b9cf9c700b12c34e>>
  */
 
 /**
