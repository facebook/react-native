--- conflicted
+++ resolved
@@ -4,11 +4,7 @@
  * This source code is licensed under the MIT license found in the
  * LICENSE file in the root directory of this source tree.
  *
-<<<<<<< HEAD
- * @generated SignedSource<<9486ceb9a821413d42e5291316a6674b>>
-=======
- * @generated SignedSource<<dfbd5e84392f1fda0e68324582c328b2>>
->>>>>>> 830bc8c7
+ * @generated SignedSource<<da5de754ad23d097c07669df8b64f03b>>
  */
 
 /**
