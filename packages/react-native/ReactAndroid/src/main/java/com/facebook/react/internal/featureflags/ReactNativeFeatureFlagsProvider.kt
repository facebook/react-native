--- conflicted
+++ resolved
@@ -4,11 +4,7 @@
  * This source code is licensed under the MIT license found in the
  * LICENSE file in the root directory of this source tree.
  *
-<<<<<<< HEAD
- * @generated SignedSource<<3cb50720967bff1ec7b9744e60b9a295>>
-=======
  * @generated SignedSource<<0c6450697814b66ae910d66f278213ef>>
->>>>>>> a85955a4
  */
 
 /**
