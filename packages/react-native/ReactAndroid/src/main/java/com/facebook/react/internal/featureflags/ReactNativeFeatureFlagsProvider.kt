/*
 * Copyright (c) Meta Platforms, Inc. and affiliates.
 *
 * This source code is licensed under the MIT license found in the
 * LICENSE file in the root directory of this source tree.
 *
<<<<<<< HEAD
 * @generated SignedSource<<deb2909bc5beb6b6fb8f832149a99346>>
=======
 * @generated SignedSource<<1e5562ce20c0735c926c1cb029b93e18>>
>>>>>>> 9be5ac10
 */

/**
 * IMPORTANT: Do NOT modify this file directly.
 *
 * To change the definition of the flags, edit
 *   packages/react-native/scripts/featureflags/ReactNativeFeatureFlags.config.js.
 *
 * To regenerate this code, run the following script from the repo root:
 *   yarn featureflags --update
 */

package com.facebook.react.internal.featureflags

import com.facebook.proguard.annotations.DoNotStrip

@DoNotStrip
public interface ReactNativeFeatureFlagsProvider {
  @DoNotStrip public fun commonTestFlag(): Boolean

  @DoNotStrip public fun animatedShouldSignalBatch(): Boolean

  @DoNotStrip public fun avoidCeilingAvailableAndroidTextWidth(): Boolean

  @DoNotStrip public fun cxxNativeAnimatedEnabled(): Boolean

  @DoNotStrip public fun disableMainQueueSyncDispatchIOS(): Boolean

  @DoNotStrip public fun disableMountItemReorderingAndroid(): Boolean

  @DoNotStrip public fun enableAccessibilityOrder(): Boolean

  @DoNotStrip public fun enableAccumulatedUpdatesInRawPropsAndroid(): Boolean

  @DoNotStrip public fun enableBridgelessArchitecture(): Boolean

  @DoNotStrip public fun enableCppPropsIteratorSetter(): Boolean

  @DoNotStrip public fun enableCustomFocusSearchOnClippedElementsAndroid(): Boolean

  @DoNotStrip public fun enableDestroyShadowTreeRevisionAsync(): Boolean

  @DoNotStrip public fun enableDoubleMeasurementFixAndroid(): Boolean

  @DoNotStrip public fun enableEagerRootViewAttachment(): Boolean

  @DoNotStrip public fun enableFabricLogs(): Boolean

  @DoNotStrip public fun enableFabricRenderer(): Boolean

  @DoNotStrip public fun enableFixForParentTagDuringReparenting(): Boolean

  @DoNotStrip public fun enableFontScaleChangesUpdatingLayout(): Boolean

  @DoNotStrip public fun enableIOSTextBaselineOffsetPerLine(): Boolean

  @DoNotStrip public fun enableIOSViewClipToPaddingBox(): Boolean

  @DoNotStrip public fun enableIntersectionObserverEventLoopIntegration(): Boolean

  @DoNotStrip public fun enableLayoutAnimationsOnAndroid(): Boolean

  @DoNotStrip public fun enableLayoutAnimationsOnIOS(): Boolean

  @DoNotStrip public fun enableLineHeightCenteringOnIOS(): Boolean

  @DoNotStrip public fun enableMainQueueModulesOnIOS(): Boolean

  @DoNotStrip public fun enableModuleArgumentNSNullConversionIOS(): Boolean

  @DoNotStrip public fun enableNativeCSSParsing(): Boolean

  @DoNotStrip public fun enableNetworkEventReporting(): Boolean

  @DoNotStrip public fun enableNewBackgroundAndBorderDrawables(): Boolean

  @DoNotStrip public fun enablePreparedTextLayout(): Boolean

  @DoNotStrip public fun enablePropsUpdateReconciliationAndroid(): Boolean

  @DoNotStrip public fun enableResourceTimingAPI(): Boolean

  @DoNotStrip public fun enableSynchronousStateUpdates(): Boolean

  @DoNotStrip public fun enableViewCulling(): Boolean

  @DoNotStrip public fun enableViewRecycling(): Boolean

  @DoNotStrip public fun enableViewRecyclingForText(): Boolean

  @DoNotStrip public fun enableViewRecyclingForView(): Boolean

  @DoNotStrip public fun fixMappingOfEventPrioritiesBetweenFabricAndReact(): Boolean

  @DoNotStrip public fun fuseboxEnabledRelease(): Boolean

  @DoNotStrip public fun fuseboxNetworkInspectionEnabled(): Boolean

  @DoNotStrip public fun incorporateMaxLinesDuringAndroidLayout(): Boolean

  @DoNotStrip public fun traceTurboModulePromiseRejectionsOnAndroid(): Boolean

  @DoNotStrip public fun updateRuntimeShadowNodeReferencesOnCommit(): Boolean

  @DoNotStrip public fun useAlwaysAvailableJSErrorHandling(): Boolean

  @DoNotStrip public fun useAndroidTextLayoutWidthDirectly(): Boolean

  @DoNotStrip public fun useFabricInterop(): Boolean

  @DoNotStrip public fun useNativeViewConfigsInBridgelessMode(): Boolean

  @DoNotStrip public fun useOptimizedEventBatchingOnAndroid(): Boolean

  @DoNotStrip public fun useRawPropsJsiValue(): Boolean

  @DoNotStrip public fun useShadowNodeStateOnClone(): Boolean

  @DoNotStrip public fun useTurboModuleInterop(): Boolean

  @DoNotStrip public fun useTurboModules(): Boolean
}<|MERGE_RESOLUTION|>--- conflicted
+++ resolved
@@ -4,11 +4,7 @@
  * This source code is licensed under the MIT license found in the
  * LICENSE file in the root directory of this source tree.
  *
-<<<<<<< HEAD
- * @generated SignedSource<<deb2909bc5beb6b6fb8f832149a99346>>
-=======
- * @generated SignedSource<<1e5562ce20c0735c926c1cb029b93e18>>
->>>>>>> 9be5ac10
+ * @generated SignedSource<<29efedb1ff2b61250a7b41c3cd1f2fd3>>
  */
 
 /**
