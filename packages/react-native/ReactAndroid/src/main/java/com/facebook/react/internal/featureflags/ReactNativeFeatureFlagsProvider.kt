--- conflicted
+++ resolved
@@ -4,11 +4,7 @@
  * This source code is licensed under the MIT license found in the
  * LICENSE file in the root directory of this source tree.
  *
-<<<<<<< HEAD
- * @generated SignedSource<<aae9cdb2f31514744dfdae74ca2d4eab>>
-=======
  * @generated SignedSource<<593b1d64dc31038140032a6b0a439700>>
->>>>>>> 8d8cb718
  */
 
 /**
@@ -71,8 +67,6 @@
 
   @DoNotStrip public fun enableMainQueueModulesOnIOS(): Boolean
 
-  @DoNotStrip public fun enableModuleArgumentNSNullConversionIOS(): Boolean
-
   @DoNotStrip public fun enableNativeCSSParsing(): Boolean
 
   @DoNotStrip public fun enableNetworkEventReporting(): Boolean
