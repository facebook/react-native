--- conflicted
+++ resolved
@@ -4,11 +4,7 @@
  * This source code is licensed under the MIT license found in the
  * LICENSE file in the root directory of this source tree.
  *
-<<<<<<< HEAD
- * @generated SignedSource<<95ff497c335cac627d85e166d8178558>>
-=======
- * @generated SignedSource<<7abedfd47601a9edd4e2982ea1450590>>
->>>>>>> 4df224ca
+ * @generated SignedSource<<3bc08e90a76c46d12a48d815e279a405>>
  */
 
 /**
