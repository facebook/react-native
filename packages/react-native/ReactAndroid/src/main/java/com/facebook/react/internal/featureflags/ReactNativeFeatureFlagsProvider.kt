--- conflicted
+++ resolved
@@ -4,11 +4,7 @@
  * This source code is licensed under the MIT license found in the
  * LICENSE file in the root directory of this source tree.
  *
-<<<<<<< HEAD
- * @generated SignedSource<<f449cffb347487bb2cfb9f83c04e4b64>>
-=======
- * @generated SignedSource<<309be66ee7cccd6fca949015d8f19a8d>>
->>>>>>> f21e61f4
+ * @generated SignedSource<<fbd1aa85f9992de3da924a98c68b55af>>
  */
 
 /**
