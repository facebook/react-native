/*
 * Copyright (c) Meta Platforms, Inc. and affiliates.
 *
 * This source code is licensed under the MIT license found in the
 * LICENSE file in the root directory of this source tree.
 */

package com.facebook.react.views.textinput;

import static com.facebook.react.uimanager.UIManagerHelper.getReactContext;

import android.content.Context;
import android.graphics.Canvas;
import android.graphics.Color;
import android.graphics.Paint;
import android.graphics.Rect;
import android.graphics.Typeface;
import android.graphics.drawable.Drawable;
import android.os.Build;
import android.os.Bundle;
import android.text.Editable;
import android.text.InputType;
import android.text.Spannable;
import android.text.SpannableStringBuilder;
import android.text.Spanned;
import android.text.TextUtils;
import android.text.TextWatcher;
import android.text.method.KeyListener;
import android.text.method.QwertyKeyListener;
import android.util.TypedValue;
import android.view.ActionMode;
import android.view.Gravity;
import android.view.KeyEvent;
import android.view.Menu;
import android.view.MenuItem;
import android.view.MotionEvent;
import android.view.View;
import android.view.accessibility.AccessibilityNodeInfo;
import android.view.inputmethod.EditorInfo;
import android.view.inputmethod.InputConnection;
import android.view.inputmethod.InputMethodManager;
import androidx.annotation.Nullable;
import androidx.appcompat.widget.AppCompatEditText;
import androidx.core.util.Predicate;
import androidx.core.view.ViewCompat;
import com.facebook.common.logging.FLog;
import com.facebook.infer.annotation.Assertions;
import com.facebook.react.bridge.ReactContext;
import com.facebook.react.bridge.ReactSoftExceptionLogger;
import com.facebook.react.common.ReactConstants;
import com.facebook.react.common.build.ReactBuildConfig;
import com.facebook.react.uimanager.ReactAccessibilityDelegate;
import com.facebook.react.uimanager.StateWrapper;
import com.facebook.react.uimanager.UIManagerModule;
import com.facebook.react.uimanager.events.EventDispatcher;
import com.facebook.react.views.text.ReactTextUpdate;
import com.facebook.react.views.text.ReactTypefaceUtils;
import com.facebook.react.views.text.TextAttributes;
import com.facebook.react.views.text.TextLayoutManager;
import com.facebook.react.views.text.internal.span.CustomLetterSpacingSpan;
import com.facebook.react.views.text.internal.span.CustomLineHeightSpan;
import com.facebook.react.views.text.internal.span.CustomStyleSpan;
import com.facebook.react.views.text.internal.span.ReactAbsoluteSizeSpan;
import com.facebook.react.views.text.internal.span.ReactBackgroundColorSpan;
import com.facebook.react.views.text.internal.span.ReactForegroundColorSpan;
import com.facebook.react.views.text.internal.span.ReactSpan;
import com.facebook.react.views.text.internal.span.ReactStrikethroughSpan;
import com.facebook.react.views.text.internal.span.ReactUnderlineSpan;
import com.facebook.react.views.text.internal.span.TextInlineImageSpan;
import com.facebook.react.views.view.ReactViewBackgroundManager;
import java.util.ArrayList;
import java.util.Objects;

/**
 * A wrapper around the EditText that lets us better control what happens when an EditText gets
 * focused or blurred, and when to display the soft keyboard and when not to.
 *
 * <p>ReactEditTexts have setFocusableInTouchMode set to false automatically because touches on the
 * EditText are managed on the JS side. This also removes the nasty side effect that EditTexts have,
 * which is that focus is always maintained on one of the EditTexts.
 *
 * <p>The wrapper stops the EditText from triggering *TextChanged events, in the case where JS has
 * called this explicitly. This is the default behavior on other platforms as well.
 * VisibleForTesting from {@link TextInputEventsTestCase}.
 */
public class ReactEditText extends AppCompatEditText {

  private final InputMethodManager mInputMethodManager;
  private final String TAG = ReactEditText.class.getSimpleName();
  public static final boolean DEBUG_MODE = ReactBuildConfig.DEBUG && false;

  // This flag is set to true when we set the text of the EditText explicitly. In that case, no
  // *TextChanged events should be triggered. This is less expensive than removing the text
  // listeners and adding them back again after the text change is completed.
  protected boolean mIsSettingTextFromJS;
  private final int mDefaultGravityHorizontal;
  private final int mDefaultGravityVertical;

  /** A count of events sent to JS or C++. */
  protected int mNativeEventCount;

  private @Nullable ArrayList<TextWatcher> mListeners;
  private @Nullable TextWatcherDelegator mTextWatcherDelegator;
  private int mStagedInputType;
  protected boolean mContainsImages;
  private @Nullable String mSubmitBehavior = null;
  private boolean mDisableFullscreen;
  private @Nullable String mReturnKeyType;
  private @Nullable SelectionWatcher mSelectionWatcher;
  private @Nullable ContentSizeWatcher mContentSizeWatcher;
  private @Nullable ScrollWatcher mScrollWatcher;
  private InternalKeyListener mKeyListener;
  private boolean mDetectScrollMovement = false;
  private boolean mOnKeyPress = false;
  private TextAttributes mTextAttributes;
  private boolean mTypefaceDirty = false;
  private @Nullable String mFontFamily = null;
  private int mFontWeight = ReactConstants.UNSET;
  private int mFontStyle = ReactConstants.UNSET;
  private boolean mAutoFocus = false;
  private boolean mContextMenuHidden = false;
  private boolean mDidAttachToWindow = false;
  private boolean mSelectTextOnFocus = false;
  private @Nullable String mPlaceholder = null;

  private final ReactViewBackgroundManager mReactBackgroundManager;

  private StateWrapper mStateWrapper = null;
  protected boolean mDisableTextDiffing = false;

  protected boolean mIsSettingTextFromState = false;

  private static final KeyListener sKeyListener = QwertyKeyListener.getInstanceForFullKeyboard();
  private @Nullable EventDispatcher mEventDispatcher;

  public ReactEditText(Context context) {
    super(context);
    setFocusableInTouchMode(false);

    mReactBackgroundManager = new ReactViewBackgroundManager(this);
    mInputMethodManager =
        (InputMethodManager)
            Assertions.assertNotNull(context.getSystemService(Context.INPUT_METHOD_SERVICE));
    mDefaultGravityHorizontal =
        getGravity() & (Gravity.HORIZONTAL_GRAVITY_MASK | Gravity.RELATIVE_HORIZONTAL_GRAVITY_MASK);
    mDefaultGravityVertical = getGravity() & Gravity.VERTICAL_GRAVITY_MASK;
    mNativeEventCount = 0;
    mIsSettingTextFromJS = false;
    mDisableFullscreen = false;
    mListeners = null;
    mTextWatcherDelegator = null;
    mStagedInputType = getInputType();
    if (mKeyListener == null) {
      mKeyListener = new InternalKeyListener();
    }
    mScrollWatcher = null;
    mTextAttributes = new TextAttributes();

    applyTextAttributes();

    // Turn off hardware acceleration for Oreo (T40484798)
    // see https://issuetracker.google.com/issues/67102093
    if (Build.VERSION.SDK_INT >= Build.VERSION_CODES.O
        && Build.VERSION.SDK_INT <= Build.VERSION_CODES.O_MR1) {
      setLayerType(View.LAYER_TYPE_SOFTWARE, null);
    }

    ReactAccessibilityDelegate editTextAccessibilityDelegate =
        new ReactAccessibilityDelegate(
            this, this.isFocusable(), this.getImportantForAccessibility()) {
          @Override
          public boolean performAccessibilityAction(View host, int action, Bundle args) {
            if (action == AccessibilityNodeInfo.ACTION_CLICK) {
              int length = getText().length();
              if (length > 0) {
                // For some reason, when you swipe to focus on a text input that already has text in
                // it, it clears the selection and resets the cursor to the beginning of the input.
                // Since this is not typically (ever?) what you want, let's just explicitly set the
                // selection on accessibility click to undo that.
                setSelection(length);
              }
              return requestFocusInternal();
            }
            return super.performAccessibilityAction(host, action, args);
          }
        };
    ViewCompat.setAccessibilityDelegate(this, editTextAccessibilityDelegate);
    ActionMode.Callback customActionModeCallback =
        new ActionMode.Callback() {
          /*
           * Editor onCreateActionMode adds the cut, copy, paste, share, autofill,
           * and paste as plain text items to the context menu.
           */
          @Override
          public boolean onCreateActionMode(ActionMode mode, Menu menu) {
            if (mContextMenuHidden) {
              return false;
            }
            menu.removeItem(android.R.id.pasteAsPlainText);
            return true;
          }

          @Override
          public boolean onPrepareActionMode(ActionMode mode, Menu menu) {
            return true;
          }

          @Override
          public boolean onActionItemClicked(ActionMode mode, MenuItem item) {
            return false;
          }

          @Override
          public void onDestroyActionMode(ActionMode mode) {}
        };
    setCustomSelectionActionModeCallback(customActionModeCallback);
    setCustomInsertionActionModeCallback(customActionModeCallback);
  }

  @Override
  protected void finalize() {
    if (DEBUG_MODE) {
      FLog.e(TAG, "finalize[" + getId() + "] delete cached spannable");
    }
    TextLayoutManager.deleteCachedSpannableForTag(getId());
  }

  // After the text changes inside an EditText, TextView checks if a layout() has been requested.
  // If it has, it will not scroll the text to the end of the new text inserted, but wait for the
  // next layout() to be called. However, we do not perform a layout() after a requestLayout(), so
  // we need to override isLayoutRequested to force EditText to scroll to the end of the new text
  // immediately.
  // TODO: t6408636 verify if we should schedule a layout after a View does a requestLayout()
  @Override
  public boolean isLayoutRequested() {
    return false;
  }

  @Override
  protected void onLayout(boolean changed, int left, int top, int right, int bottom) {
    onContentSizeChange();
    if (mSelectTextOnFocus) {
      // Explicitly call this method to select text when layout is drawn
      selectAll();
      // Prevent text on being selected for next layout pass
      mSelectTextOnFocus = false;
    }
  }

  @Override
  public boolean onTouchEvent(MotionEvent ev) {
    switch (ev.getAction()) {
      case MotionEvent.ACTION_DOWN:
        mDetectScrollMovement = true;
        // Disallow parent views to intercept touch events, until we can detect if we should be
        // capturing these touches or not.
        this.getParent().requestDisallowInterceptTouchEvent(true);
        break;
      case MotionEvent.ACTION_MOVE:
        if (mDetectScrollMovement) {
          if (!canScrollVertically(-1)
              && !canScrollVertically(1)
              && !canScrollHorizontally(-1)
              && !canScrollHorizontally(1)) {
            // We cannot scroll, let parent views take care of these touches.
            this.getParent().requestDisallowInterceptTouchEvent(false);
          }
          mDetectScrollMovement = false;
        }
        break;
    }
    return super.onTouchEvent(ev);
  }

  // Consume 'Enter' key events: TextView tries to give focus to the next TextInput, but it can't
  // since we only allow JS to change focus, which in turn causes TextView to crash.
  @Override
  public boolean onKeyUp(int keyCode, KeyEvent event) {
    if (keyCode == KeyEvent.KEYCODE_ENTER && !isMultiline()) {
      hideSoftKeyboard();
      return true;
    }
    return super.onKeyUp(keyCode, event);
  }

  @Override
  public void setLineHeight(int lineHeight) {
    mTextAttributes.setLineHeight(lineHeight);
    // We don't call super.setLineHeight() because LineHeight is fully managed by ReactNative
  }

  @Override
  protected void onScrollChanged(int horiz, int vert, int oldHoriz, int oldVert) {
    super.onScrollChanged(horiz, vert, oldHoriz, oldVert);

    if (mScrollWatcher != null) {
      mScrollWatcher.onScrollChanged(horiz, vert, oldHoriz, oldVert);
    }
  }

  @Override
  public InputConnection onCreateInputConnection(EditorInfo outAttrs) {
    ReactContext reactContext = getReactContext(this);
    InputConnection inputConnection = super.onCreateInputConnection(outAttrs);
    if (inputConnection != null && mOnKeyPress) {
      inputConnection =
          new ReactEditTextInputConnectionWrapper(
              inputConnection, reactContext, this, mEventDispatcher);
    }

    if (isMultiline() && (shouldBlurOnReturn() || shouldSubmitOnReturn())) {
      // Remove IME_FLAG_NO_ENTER_ACTION to keep the original IME_OPTION
      outAttrs.imeOptions &= ~EditorInfo.IME_FLAG_NO_ENTER_ACTION;
    }
    return inputConnection;
  }

  /*
   * Called when a context menu option for the text view is selected.
   * React Native replaces copy (as rich text) with copy as plain text.
   */
  @Override
  public boolean onTextContextMenuItem(int id) {
    if (id == android.R.id.paste) {
      id = android.R.id.pasteAsPlainText;
    }
    return super.onTextContextMenuItem(id);
  }

  @Override
  public void clearFocus() {
    setFocusableInTouchMode(false);
    super.clearFocus();
    hideSoftKeyboard();
  }

  @Override
  public boolean requestFocus(int direction, Rect previouslyFocusedRect) {
    // This is a no-op so that when the OS calls requestFocus(), nothing will happen. ReactEditText
    // is a controlled component, which means its focus is controlled by JS, with two exceptions:
    // autofocus when it's attached to the window, and responding to accessibility events. In both
    // of these cases, we call requestFocusInternal() directly.
    return isFocused();
  }

  private boolean requestFocusInternal() {
    setFocusableInTouchMode(true);
    // We must explicitly call this method on the super class; if we call requestFocus() without
    // any arguments, it will call into the overridden requestFocus(int, Rect) above, which no-ops.
    boolean focused = super.requestFocus(View.FOCUS_DOWN, null);
    if (getShowSoftInputOnFocus()) {
      showSoftKeyboard();
    }
    return focused;
  }

  @Override
  public void addTextChangedListener(TextWatcher watcher) {
    if (mListeners == null) {
      mListeners = new ArrayList<>();
      super.addTextChangedListener(getTextWatcherDelegator());
    }

    mListeners.add(watcher);
  }

  @Override
  public void removeTextChangedListener(TextWatcher watcher) {
    if (mListeners != null) {
      mListeners.remove(watcher);

      if (mListeners.isEmpty()) {
        mListeners = null;
        super.removeTextChangedListener(getTextWatcherDelegator());
      }
    }
  }

  public void setContentSizeWatcher(@Nullable ContentSizeWatcher contentSizeWatcher) {
    mContentSizeWatcher = contentSizeWatcher;
  }

  public void setScrollWatcher(@Nullable ScrollWatcher scrollWatcher) {
    mScrollWatcher = scrollWatcher;
  }

  /**
   * Attempt to set a selection or fail silently. Intentionally meant to handle bad inputs.
   * EventCounter is the same one used as with text.
   *
   * @param eventCounter
   * @param start
   * @param end
   */
  public void maybeSetSelection(int eventCounter, int start, int end) {
    if (!canUpdateWithEventCount(eventCounter)) {
      return;
    }

    if (start != ReactConstants.UNSET && end != ReactConstants.UNSET) {
      // clamp selection values for safety
      start = clampToTextLength(start);
      end = clampToTextLength(end);

      setSelection(start, end);
    }
  }

  private int clampToTextLength(int value) {
    int textLength = getText() == null ? 0 : getText().length();

    return Math.max(0, Math.min(value, textLength));
  }

  @Override
  public void setSelection(int start, int end) {
    if (DEBUG_MODE) {
      FLog.e(TAG, "setSelection[" + getId() + "]: " + start + " " + end);
    }
    super.setSelection(start, end);
  }

  @Override
  protected void onSelectionChanged(int selStart, int selEnd) {
    if (DEBUG_MODE) {
      FLog.e(TAG, "onSelectionChanged[" + getId() + "]: " + selStart + " " + selEnd);
    }

    super.onSelectionChanged(selStart, selEnd);
    if (mSelectionWatcher != null && hasFocus()) {
      mSelectionWatcher.onSelectionChanged(selStart, selEnd);
    }
  }

  @Override
  protected void onFocusChanged(boolean focused, int direction, Rect previouslyFocusedRect) {
    super.onFocusChanged(focused, direction, previouslyFocusedRect);
    if (focused && mSelectionWatcher != null) {
      mSelectionWatcher.onSelectionChanged(getSelectionStart(), getSelectionEnd());
    }
  }

  public void setSelectionWatcher(@Nullable SelectionWatcher selectionWatcher) {
    mSelectionWatcher = selectionWatcher;
  }

  public void setOnKeyPress(boolean onKeyPress) {
    mOnKeyPress = onKeyPress;
  }

  public boolean shouldBlurOnReturn() {
    String submitBehavior = getSubmitBehavior();
    boolean shouldBlur;

    // Default shouldBlur
    if (submitBehavior == null) {
      if (!isMultiline()) {
        shouldBlur = true;
      } else {
        shouldBlur = false;
      }
    } else {
      shouldBlur = submitBehavior.equals("blurAndSubmit");
    }

    return shouldBlur;
  }

  public boolean shouldSubmitOnReturn() {
    String submitBehavior = getSubmitBehavior();
    boolean shouldSubmit;

    // Default shouldSubmit
    if (submitBehavior == null) {
      if (!isMultiline()) {
        shouldSubmit = true;
      } else {
        shouldSubmit = false;
      }
    } else {
      shouldSubmit = submitBehavior.equals("submit") || submitBehavior.equals("blurAndSubmit");
    }

    return shouldSubmit;
  }

  public String getSubmitBehavior() {
    return mSubmitBehavior;
  }

  public void setSubmitBehavior(@Nullable String submitBehavior) {
    mSubmitBehavior = submitBehavior;
  }

  public void setDisableFullscreenUI(boolean disableFullscreenUI) {
    mDisableFullscreen = disableFullscreenUI;
    updateImeOptions();
  }

  public boolean getDisableFullscreenUI() {
    return mDisableFullscreen;
  }

  public void setReturnKeyType(String returnKeyType) {
    mReturnKeyType = returnKeyType;
    updateImeOptions();
  }

  public String getReturnKeyType() {
    return mReturnKeyType;
  }

  /*protected*/ int getStagedInputType() {
    return mStagedInputType;
  }

  /*package*/ void setStagedInputType(int stagedInputType) {
    mStagedInputType = stagedInputType;
  }

  /*package*/ void commitStagedInputType() {
    if (getInputType() != mStagedInputType) {
      int selectionStart = getSelectionStart();
      int selectionEnd = getSelectionEnd();
      setInputType(mStagedInputType);
      setSelection(selectionStart, selectionEnd);
    }
  }

  @Override
  public void setInputType(int type) {
    Typeface tf = super.getTypeface();
    super.setInputType(type);
    mStagedInputType = type;
    // Input type password defaults to monospace font, so we need to re-apply the font
    super.setTypeface(tf);

    /**
     * If set forces multiline on input, because of a restriction on Android source that enables
     * multiline only for inputs of type Text and Multiline on method {@link
     * android.widget.TextView#isMultilineInputType(int)}} Source: {@Link <a
     * href='https://android.googlesource.com/platform/frameworks/base/+/jb-release/core/java/android/widget/TextView.java'>TextView.java</a>}
     */
    if (isMultiline()) {
      setSingleLine(false);
    }

    // We override the KeyListener so that all keys on the soft input keyboard as well as hardware
    // keyboards work. Some KeyListeners like DigitsKeyListener will display the keyboard but not
    // accept all input from it
    if (mKeyListener == null) {
      mKeyListener = new InternalKeyListener();
    }

    mKeyListener.setInputType(type);
    setKeyListener(mKeyListener);
  }

  public void setPlaceholder(@Nullable String placeholder) {
    if (!Objects.equals(placeholder, mPlaceholder)) {
      mPlaceholder = placeholder;
      setHint(placeholder);
    }
  }

  public void setFontFamily(String fontFamily) {
    mFontFamily = fontFamily;
    mTypefaceDirty = true;
  }

  public void setFontWeight(String fontWeightString) {
    int fontWeight = ReactTypefaceUtils.parseFontWeight(fontWeightString);
    if (fontWeight != mFontWeight) {
      mFontWeight = fontWeight;
      mTypefaceDirty = true;
    }
  }

  public void setFontStyle(String fontStyleString) {
    int fontStyle = ReactTypefaceUtils.parseFontStyle(fontStyleString);
    if (fontStyle != mFontStyle) {
      mFontStyle = fontStyle;
      mTypefaceDirty = true;
    }
  }

  @Override
  public void setFontFeatureSettings(String fontFeatureSettings) {
    if (!Objects.equals(fontFeatureSettings, getFontFeatureSettings())) {
      super.setFontFeatureSettings(fontFeatureSettings);
      mTypefaceDirty = true;
    }
  }

  public void maybeUpdateTypeface() {
    if (!mTypefaceDirty) {
      return;
    }

    mTypefaceDirty = false;

    Typeface newTypeface =
        ReactTypefaceUtils.applyStyles(
            getTypeface(), mFontStyle, mFontWeight, mFontFamily, getContext().getAssets());
    setTypeface(newTypeface);

    // Match behavior of CustomStyleSpan and enable SUBPIXEL_TEXT_FLAG when setting anything
    // nonstandard
    if (mFontStyle != ReactConstants.UNSET
        || mFontWeight != ReactConstants.UNSET
        || mFontFamily != null
        || getFontFeatureSettings() != null) {
      setPaintFlags(getPaintFlags() | Paint.SUBPIXEL_TEXT_FLAG);
    } else {
      setPaintFlags(getPaintFlags() & (~Paint.SUBPIXEL_TEXT_FLAG));
    }
  }

  // VisibleForTesting from {@link TextInputEventsTestCase}.
  public void requestFocusFromJS() {
    requestFocusInternal();
  }

  /* package */ void clearFocusFromJS() {
    clearFocus();
  }

  // VisibleForTesting from {@link TextInputEventsTestCase}.
  public int incrementAndGetEventCounter() {
    return ++mNativeEventCount;
  }

  public void maybeSetTextFromJS(ReactTextUpdate reactTextUpdate) {
    mIsSettingTextFromJS = true;
    maybeSetText(reactTextUpdate);
    mIsSettingTextFromJS = false;
  }

  public void maybeSetTextFromState(ReactTextUpdate reactTextUpdate) {
    mIsSettingTextFromState = true;
    maybeSetText(reactTextUpdate);
    mIsSettingTextFromState = false;
  }

  public boolean canUpdateWithEventCount(int eventCounter) {
    return eventCounter >= mNativeEventCount;
  }

  // VisibleForTesting from {@link TextInputEventsTestCase}.
  public void maybeSetText(ReactTextUpdate reactTextUpdate) {
    if (isSecureText() && TextUtils.equals(getText(), reactTextUpdate.getText())) {
      return;
    }

    // Only set the text if it is up to date.
    if (!canUpdateWithEventCount(reactTextUpdate.getJsEventCounter())) {
      return;
    }

    if (DEBUG_MODE) {
      FLog.e(
          TAG,
          "maybeSetText["
              + getId()
              + "]: current text: "
              + getText()
              + " update: "
              + reactTextUpdate.getText());
    }

    // The current text gets replaced with the text received from JS. However, the spans on the
    // current text need to be adapted to the new text. Since TextView#setText() will remove or
    // reset some of these spans even if they are set directly, SpannableStringBuilder#replace() is
    // used instead (this is also used by the keyboard implementation underneath the covers).
    SpannableStringBuilder spannableStringBuilder =
        new SpannableStringBuilder(reactTextUpdate.getText());

    manageSpans(spannableStringBuilder);
    stripStyleEquivalentSpans(spannableStringBuilder);

    mContainsImages = reactTextUpdate.containsImages();

    // When we update text, we trigger onChangeText code that will
    // try to update state if the wrapper is available. Temporarily disable
    // to prevent an (asynchronous) infinite loop.
    mDisableTextDiffing = true;

    // On some devices, when the text is cleared, buggy keyboards will not clear the composing
    // text so, we have to set text to null, which will clear the currently composing text.
    if (reactTextUpdate.getText().length() == 0) {
      setText(null);
    } else {
      // When we update text, we trigger onChangeText code that will
      // try to update state if the wrapper is available. Temporarily disable
      // to prevent an infinite loop.
      getText().replace(0, length(), spannableStringBuilder);
    }
    mDisableTextDiffing = false;

    if (getBreakStrategy() != reactTextUpdate.getTextBreakStrategy()) {
      setBreakStrategy(reactTextUpdate.getTextBreakStrategy());
    }

    // Update cached spans (in Fabric only).
    updateCachedSpannable();
  }

  /**
   * Remove and/or add {@link Spanned.SPAN_EXCLUSIVE_EXCLUSIVE} spans, since they should only exist
   * as long as the text they cover is the same. All other spans will remain the same, since they
   * will adapt to the new text, hence why {@link SpannableStringBuilder#replace} never removes
   * them.
   */
  private void manageSpans(SpannableStringBuilder spannableStringBuilder) {
    Object[] spans = getText().getSpans(0, length(), Object.class);
    for (int spanIdx = 0; spanIdx < spans.length; spanIdx++) {
      Object span = spans[spanIdx];
      int spanFlags = getText().getSpanFlags(span);
      boolean isExclusiveExclusive =
          (spanFlags & Spanned.SPAN_EXCLUSIVE_EXCLUSIVE) == Spanned.SPAN_EXCLUSIVE_EXCLUSIVE;

      // Remove all styling spans we might have previously set
      if (span instanceof ReactSpan) {
        getText().removeSpan(span);
      }

      // We only add spans back for EXCLUSIVE_EXCLUSIVE spans
      if (!isExclusiveExclusive) {
        continue;
      }

      final int spanStart = getText().getSpanStart(span);
      final int spanEnd = getText().getSpanEnd(span);

      // Make sure the span is removed from existing text, otherwise the spans we set will be
      // ignored or it will cover text that has changed.
      getText().removeSpan(span);
      if (sameTextForSpan(getText(), spannableStringBuilder, spanStart, spanEnd)) {
        spannableStringBuilder.setSpan(span, spanStart, spanEnd, spanFlags);
      }
    }
  }

  /**
   * Remove spans from the SpannableStringBuilder which can be represented by TextAppearance
   * attributes on the underlying EditText. This works around instability on Samsung devices with
   * the presence of spans https://github.com/facebook/react-native/issues/35936 (S318090)
   */
  private void stripStyleEquivalentSpans(SpannableStringBuilder sb) {
    stripSpansOfKind(
        sb,
        ReactAbsoluteSizeSpan.class,
        (span) -> span.getSize() == mTextAttributes.getEffectiveFontSize());

    stripSpansOfKind(
        sb,
        ReactBackgroundColorSpan.class,
        (span) -> span.getBackgroundColor() == mReactBackgroundManager.getBackgroundColor());

    stripSpansOfKind(
        sb,
        ReactForegroundColorSpan.class,
        (span) -> span.getForegroundColor() == getCurrentTextColor());

    stripSpansOfKind(
        sb,
        ReactStrikethroughSpan.class,
        (span) -> (getPaintFlags() & Paint.STRIKE_THRU_TEXT_FLAG) != 0);

    stripSpansOfKind(
        sb, ReactUnderlineSpan.class, (span) -> (getPaintFlags() & Paint.UNDERLINE_TEXT_FLAG) != 0);

    stripSpansOfKind(
        sb,
        CustomLetterSpacingSpan.class,
        (span) -> span.getSpacing() == mTextAttributes.getEffectiveLetterSpacing());

    stripSpansOfKind(
        sb,
        CustomStyleSpan.class,
        (span) -> {
          return span.getStyle() == mFontStyle
              && Objects.equals(span.getFontFamily(), mFontFamily)
              && span.getWeight() == mFontWeight
              && Objects.equals(span.getFontFeatureSettings(), getFontFeatureSettings());
        });
  }

  private <T> void stripSpansOfKind(
      SpannableStringBuilder sb, Class<T> clazz, Predicate<T> shouldStrip) {
    T[] spans = sb.getSpans(0, sb.length(), clazz);

    for (T span : spans) {
      if (shouldStrip.test(span)) {
        sb.removeSpan(span);
      }
    }
  }

  /**
   * Copy styles represented as attributes to the underlying span, for later measurement or other
   * usage outside the ReactEditText.
   */
  private void addSpansFromStyleAttributes(SpannableStringBuilder workingText) {
    int spanFlags = Spannable.SPAN_INCLUSIVE_INCLUSIVE;

    // Set all bits for SPAN_PRIORITY so that this span has the highest possible priority
    // (least precedence). This ensures the span is behind any overlapping spans.
    spanFlags |= Spannable.SPAN_PRIORITY;

    workingText.setSpan(
        new ReactAbsoluteSizeSpan(mTextAttributes.getEffectiveFontSize()),
        0,
        workingText.length(),
        spanFlags);

    workingText.setSpan(
        new ReactForegroundColorSpan(getCurrentTextColor()), 0, workingText.length(), spanFlags);

    int backgroundColor = mReactBackgroundManager.getBackgroundColor();
    if (backgroundColor != Color.TRANSPARENT) {
      workingText.setSpan(
          new ReactBackgroundColorSpan(backgroundColor), 0, workingText.length(), spanFlags);
    }

    if ((getPaintFlags() & Paint.STRIKE_THRU_TEXT_FLAG) != 0) {
      workingText.setSpan(new ReactStrikethroughSpan(), 0, workingText.length(), spanFlags);
    }

    if ((getPaintFlags() & Paint.UNDERLINE_TEXT_FLAG) != 0) {
      workingText.setSpan(new ReactUnderlineSpan(), 0, workingText.length(), spanFlags);
    }

    float effectiveLetterSpacing = mTextAttributes.getEffectiveLetterSpacing();
    if (!Float.isNaN(effectiveLetterSpacing)) {
      workingText.setSpan(
          new CustomLetterSpacingSpan(effectiveLetterSpacing), 0, workingText.length(), spanFlags);
    }

    if (mFontStyle != ReactConstants.UNSET
        || mFontWeight != ReactConstants.UNSET
        || mFontFamily != null
        || getFontFeatureSettings() != null) {
      workingText.setSpan(
          new CustomStyleSpan(
              mFontStyle,
              mFontWeight,
              getFontFeatureSettings(),
              mFontFamily,
              getContext().getAssets()),
          0,
          workingText.length(),
          spanFlags);
    }

    float lineHeight = mTextAttributes.getEffectiveLineHeight();
    if (!Float.isNaN(lineHeight)) {
      workingText.setSpan(new CustomLineHeightSpan(lineHeight), 0, workingText.length(), spanFlags);
    }
  }

  private static boolean sameTextForSpan(
      final Editable oldText,
      final SpannableStringBuilder newText,
      final int start,
      final int end) {
    if (start > newText.length() || end > newText.length()) {
      return false;
    }
    for (int charIdx = start; charIdx < end; charIdx++) {
      if (oldText.charAt(charIdx) != newText.charAt(charIdx)) {
        return false;
      }
    }
    return true;
  }

  protected boolean showSoftKeyboard() {
    return mInputMethodManager.showSoftInput(this, 0);
  }

  protected void hideSoftKeyboard() {
    mInputMethodManager.hideSoftInputFromWindow(getWindowToken(), 0);
  }

  private TextWatcherDelegator getTextWatcherDelegator() {
    if (mTextWatcherDelegator == null) {
      mTextWatcherDelegator = new TextWatcherDelegator();
    }
    return mTextWatcherDelegator;
  }

  /* package */ boolean isMultiline() {
    return (getInputType() & InputType.TYPE_TEXT_FLAG_MULTI_LINE) != 0;
  }

  private boolean isSecureText() {
    return (getInputType()
            & (InputType.TYPE_NUMBER_VARIATION_PASSWORD | InputType.TYPE_TEXT_VARIATION_PASSWORD))
        != 0;
  }

  private void onContentSizeChange() {
    if (mContentSizeWatcher != null) {
      mContentSizeWatcher.onLayout();
    }

    setIntrinsicContentSize();
  }

  // TODO T58784068: delete this method
  private void setIntrinsicContentSize() {
    // This serves as a check for whether we're running under Paper or Fabric.
    // By the time this is called, in Fabric we will have a state
    // wrapper 100% of the time.
    // Since the LocalData object is constructed by getting values from the underlying EditText
    // view, we don't need to construct one or apply it at all - it provides no use in Fabric.
    ReactContext reactContext = getReactContext(this);

    if (mStateWrapper == null && !reactContext.isBridgeless()) {

      final ReactTextInputLocalData localData = new ReactTextInputLocalData(this);
      UIManagerModule uiManager = reactContext.getNativeModule(UIManagerModule.class);
      if (uiManager != null) {
        uiManager.setViewLocalData(getId(), localData);
      }
    }
  }

  /* package */ int getGravityHorizontal() {
    return getGravity()
        & (Gravity.HORIZONTAL_GRAVITY_MASK | Gravity.RELATIVE_HORIZONTAL_GRAVITY_MASK);
  }

  /* package */ void setGravityHorizontal(int gravityHorizontal) {
    if (gravityHorizontal == 0) {
      gravityHorizontal = mDefaultGravityHorizontal;
    }
    setGravity(
        (getGravity()
                & ~Gravity.HORIZONTAL_GRAVITY_MASK
                & ~Gravity.RELATIVE_HORIZONTAL_GRAVITY_MASK)
            | gravityHorizontal);
  }

  /* package */ void setGravityVertical(int gravityVertical) {
    if (gravityVertical == 0) {
      gravityVertical = mDefaultGravityVertical;
    }
    setGravity((getGravity() & ~Gravity.VERTICAL_GRAVITY_MASK) | gravityVertical);
  }

  private void updateImeOptions() {
    // Default to IME_ACTION_DONE
    int returnKeyFlag = EditorInfo.IME_ACTION_DONE;
    if (mReturnKeyType != null) {
      switch (mReturnKeyType) {
        case "go":
          returnKeyFlag = EditorInfo.IME_ACTION_GO;
          break;
        case "next":
          returnKeyFlag = EditorInfo.IME_ACTION_NEXT;
          break;
        case "none":
          returnKeyFlag = EditorInfo.IME_ACTION_NONE;
          break;
        case "previous":
          returnKeyFlag = EditorInfo.IME_ACTION_PREVIOUS;
          break;
        case "search":
          returnKeyFlag = EditorInfo.IME_ACTION_SEARCH;
          break;
        case "send":
          returnKeyFlag = EditorInfo.IME_ACTION_SEND;
          break;
        case "done":
          returnKeyFlag = EditorInfo.IME_ACTION_DONE;
          break;
      }
    }

    if (mDisableFullscreen) {
      setImeOptions(returnKeyFlag | EditorInfo.IME_FLAG_NO_FULLSCREEN);
    } else {
      setImeOptions(returnKeyFlag);
    }
  }

  @Override
  protected boolean verifyDrawable(Drawable drawable) {
    if (mContainsImages) {
      Spanned text = getText();
      TextInlineImageSpan[] spans = text.getSpans(0, text.length(), TextInlineImageSpan.class);
      for (TextInlineImageSpan span : spans) {
        if (span.getDrawable() == drawable) {
          return true;
        }
      }
    }
    return super.verifyDrawable(drawable);
  }

  @Override
  public void invalidateDrawable(Drawable drawable) {
    if (mContainsImages) {
      Spanned text = getText();
      TextInlineImageSpan[] spans = text.getSpans(0, text.length(), TextInlineImageSpan.class);
      for (TextInlineImageSpan span : spans) {
        if (span.getDrawable() == drawable) {
          invalidate();
        }
      }
    }
    super.invalidateDrawable(drawable);
  }

  @Override
  public void onDetachedFromWindow() {
    super.onDetachedFromWindow();
    if (mContainsImages) {
      Spanned text = getText();
      TextInlineImageSpan[] spans = text.getSpans(0, text.length(), TextInlineImageSpan.class);
      for (TextInlineImageSpan span : spans) {
        span.onDetachedFromWindow();
      }
    }
  }

  @Override
  public void onStartTemporaryDetach() {
    super.onStartTemporaryDetach();
    if (mContainsImages) {
      Spanned text = getText();
      TextInlineImageSpan[] spans = text.getSpans(0, text.length(), TextInlineImageSpan.class);
      for (TextInlineImageSpan span : spans) {
        span.onStartTemporaryDetach();
      }
    }
  }

  @Override
  public void onAttachedToWindow() {
    super.onAttachedToWindow();

    // Used to ensure that text is selectable inside of removeClippedSubviews
    // See https://github.com/facebook/react-native/issues/6805 for original
    // fix that was ported to here.

    super.setTextIsSelectable(true);

    if (mContainsImages) {
      Spanned text = getText();
      TextInlineImageSpan[] spans = text.getSpans(0, text.length(), TextInlineImageSpan.class);
      for (TextInlineImageSpan span : spans) {
        span.onAttachedToWindow();
      }
    }

    if (mAutoFocus && !mDidAttachToWindow) {
      requestFocusInternal();
    }

    mDidAttachToWindow = true;
  }

  @Override
  public void onFinishTemporaryDetach() {
    super.onFinishTemporaryDetach();
    if (mContainsImages) {
      Spanned text = getText();
      TextInlineImageSpan[] spans = text.getSpans(0, text.length(), TextInlineImageSpan.class);
      for (TextInlineImageSpan span : spans) {
        span.onFinishTemporaryDetach();
      }
    }
  }

  @Override
  public void setBackgroundColor(int color) {
    mReactBackgroundManager.setBackgroundColor(color);
  }

  public void setBorderWidth(int position, float width) {
    mReactBackgroundManager.setBorderWidth(position, width);
  }

  public void setBorderColor(int position, float color, float alpha) {
    mReactBackgroundManager.setBorderColor(position, color, alpha);
  }

  public int getBorderColor(int position) {
    return mReactBackgroundManager.getBorderColor(position);
  }

  public void setBorderRadius(float borderRadius) {
    mReactBackgroundManager.setBorderRadius(borderRadius);
  }

  public void setBorderRadius(float borderRadius, int position) {
    mReactBackgroundManager.setBorderRadius(borderRadius, position);
  }

  public void setBorderStyle(@Nullable String style) {
    mReactBackgroundManager.setBorderStyle(style);
  }

  public void setLetterSpacingPt(float letterSpacingPt) {
    mTextAttributes.setLetterSpacing(letterSpacingPt);
    applyTextAttributes();
  }

  public void setAllowFontScaling(boolean allowFontScaling) {
    if (mTextAttributes.getAllowFontScaling() != allowFontScaling) {
      mTextAttributes.setAllowFontScaling(allowFontScaling);
      applyTextAttributes();
    }
  }

  public void setFontSize(float fontSize) {
    mTextAttributes.setFontSize(fontSize);
    applyTextAttributes();
  }

  public void setMaxFontSizeMultiplier(float maxFontSizeMultiplier) {
    if (maxFontSizeMultiplier != mTextAttributes.getMaxFontSizeMultiplier()) {
      mTextAttributes.setMaxFontSizeMultiplier(maxFontSizeMultiplier);
      applyTextAttributes();
    }
  }

  public void setAutoFocus(boolean autoFocus) {
    mAutoFocus = autoFocus;
  }

<<<<<<< HEAD
  public void setSelectTextOnFocus(boolean selectTextOnFocus) {
    super.setSelectAllOnFocus(selectTextOnFocus);
    mSelectTextOnFocus = selectTextOnFocus;
=======
  public void setContextMenuHidden(boolean contextMenuHidden) {
    mContextMenuHidden = contextMenuHidden;
>>>>>>> c7988c9c
  }

  protected void applyTextAttributes() {
    // In general, the `getEffective*` functions return `Float.NaN` if the
    // property hasn't been set.

    // `getEffectiveFontSize` always returns a value so don't need to check for anything like
    // `Float.NaN`.
    setTextSize(TypedValue.COMPLEX_UNIT_PX, mTextAttributes.getEffectiveFontSize());

    float effectiveLetterSpacing = mTextAttributes.getEffectiveLetterSpacing();
    if (!Float.isNaN(effectiveLetterSpacing)) {
      setLetterSpacing(effectiveLetterSpacing);
    }
  }

  @Nullable
  public StateWrapper getStateWrapper() {
    return mStateWrapper;
  }

  public void setStateWrapper(StateWrapper stateWrapper) {
    mStateWrapper = stateWrapper;
  }

  /**
   * Update the cached Spannable used in TextLayoutManager to measure the text in Fabric. This is
   * mostly copied from ReactTextInputShadowNode.java (the non-Fabric version) and
   * TextLayoutManager.java with some very minor modifications. There's some duplication between
   * here and TextLayoutManager, so there might be an opportunity for refactor.
   */
  private void updateCachedSpannable() {
    // Noops in non-Fabric
    if (mStateWrapper == null) {
      return;
    }
    // If this view doesn't have an ID yet, we don't have a cache key, so bail here
    if (getId() == -1) {
      return;
    }

    Editable currentText = getText();
    boolean haveText = currentText != null && currentText.length() > 0;

    SpannableStringBuilder sb = new SpannableStringBuilder();

    // A note of caution: appending currentText to sb appends all the spans of currentText - not
    // copies of the Spans, but the actual span objects. Any modifications to sb after that point
    // can modify the spans of sb/currentText, impact the text or spans visible on screen, and
    // also call the TextChangeWatcher methods.
    if (haveText) {
      // This is here as a workaround for T76236115, which looks like this:
      // Hopefully we can delete all this stuff if we can get rid of the soft errors.
      // - android.text.SpannableStringBuilder.charAt (SpannableStringBuilder.java:123)
      // - android.text.CharSequenceCharacterIterator.current
      // (CharSequenceCharacterIterator.java:58)
      // - android.text.CharSequenceCharacterIterator.setIndex
      // (CharSequenceCharacterIterator.java:83)
      // - android.icu.text.RuleBasedBreakIterator.CISetIndex32 (RuleBasedBreakIterator.java:1126)
      // - android.icu.text.RuleBasedBreakIterator.isBoundary (RuleBasedBreakIterator.java:503)
      // - android.text.method.WordIterator.isBoundary (WordIterator.java:95)
      // - android.widget.Editor$SelectionHandleView.positionAtCursorOffset (Editor.java:6666)
      // - android.widget.Editor$HandleView.invalidate (Editor.java:5241)
      // - android.widget.Editor$SelectionModifierCursorController.invalidateHandles
      // (Editor.java:7442)
      // - android.widget.Editor.invalidateHandlesAndActionMode (Editor.java:2112)
      // - android.widget.TextView.spanChange (TextView.java:11189)
      // - android.widget.TextView$ChangeWatcher.onSpanAdded (TextView.java:14189)
      // - android.text.SpannableStringBuilder.sendSpanAdded (SpannableStringBuilder.java:1283)
      // - android.text.SpannableStringBuilder.sendToSpanWatchers (SpannableStringBuilder.java:663)
      // - android.text.SpannableStringBuilder.replace (SpannableStringBuilder.java:579)
      // - android.text.SpannableStringBuilder.append (SpannableStringBuilder.java:269)
      // - ReactEditText.updateCachedSpannable (ReactEditText.java:995)
      // - ReactEditText$TextWatcherDelegator.onTextChanged (ReactEditText.java:1044)
      // - android.widget.TextView.sendOnTextChanged (TextView.java:10972)
      // ...
      // - android.text.method.BaseKeyListener.onKeyDown (BaseKeyListener.java:479)
      // - android.text.method.QwertyKeyListener.onKeyDown (QwertyKeyListener.java:362)
      // - ReactEditText$InternalKeyListener.onKeyDown (ReactEditText.java:1094)
      // ...
      // - android.app.Activity.dispatchKeyEvent (Activity.java:3447)
      try {
        sb.append(currentText.subSequence(0, currentText.length()));
      } catch (IndexOutOfBoundsException e) {
        ReactSoftExceptionLogger.logSoftException(TAG, e);
      }
    }

    // If we don't have text, make sure we have *something* to measure.
    // Hint has the same dimensions - the only thing that's different is background or foreground
    // color
    if (!haveText) {
      if (getHint() != null && getHint().length() > 0) {
        sb.append(getHint());
      } else {
        // Measure something so we have correct height, even if there's no string.
        sb.append("I");
      }
    }

    addSpansFromStyleAttributes(sb);
    TextLayoutManager.setCachedSpannableForTag(getId(), sb);
  }

  void setEventDispatcher(@Nullable EventDispatcher eventDispatcher) {
    mEventDispatcher = eventDispatcher;
  }

  public void setOverflow(@Nullable String overflow) {
    mReactBackgroundManager.setOverflow(overflow);
  }

  @Override
  public void onDraw(Canvas canvas) {
    mReactBackgroundManager.maybeClipToPaddingBox(canvas);
    super.onDraw(canvas);
  }

  /**
   * This class will redirect *TextChanged calls to the listeners only in the case where the text is
   * changed by the user, and not explicitly set by JS.
   */
  private class TextWatcherDelegator implements TextWatcher {

    @Override
    public void beforeTextChanged(CharSequence s, int start, int count, int after) {
      if (!mIsSettingTextFromJS && mListeners != null) {
        for (TextWatcher listener : mListeners) {
          listener.beforeTextChanged(s, start, count, after);
        }
      }
    }

    @Override
    public void onTextChanged(CharSequence s, int start, int before, int count) {
      if (DEBUG_MODE) {
        FLog.e(
            TAG, "onTextChanged[" + getId() + "]: " + s + " " + start + " " + before + " " + count);
      }

      if (!mIsSettingTextFromJS && mListeners != null) {
        for (TextWatcher listener : mListeners) {
          listener.onTextChanged(s, start, before, count);
        }
      }

      updateCachedSpannable();

      onContentSizeChange();
    }

    @Override
    public void afterTextChanged(Editable s) {
      if (!mIsSettingTextFromJS && mListeners != null) {
        for (TextWatcher listener : mListeners) {
          listener.afterTextChanged(s);
        }
      }
    }
  }

  /*
   * This class is set as the KeyListener for the underlying TextView
   * It does two things
   *  1) Provides the same answer to getInputType() as the real KeyListener would have which allows
   *     the proper keyboard to pop up on screen
   *  2) Permits all keyboard input through
   */
  private static class InternalKeyListener implements KeyListener {

    private int mInputType = 0;

    public InternalKeyListener() {}

    public void setInputType(int inputType) {
      mInputType = inputType;
    }

    /*
     * getInputType will return whatever value is passed in.  This will allow the proper keyboard
     * to be shown on screen but without the actual filtering done by other KeyListeners
     */
    @Override
    public int getInputType() {
      return mInputType;
    }

    /*
     * All overrides of key handling defer to the underlying KeyListener which is shared by all
     * ReactEditText instances.  It will basically allow any/all keyboard input whether from
     * physical keyboard or from soft input.
     */
    @Override
    public boolean onKeyDown(View view, Editable text, int keyCode, KeyEvent event) {
      return sKeyListener.onKeyDown(view, text, keyCode, event);
    }

    @Override
    public boolean onKeyUp(View view, Editable text, int keyCode, KeyEvent event) {
      return sKeyListener.onKeyUp(view, text, keyCode, event);
    }

    @Override
    public boolean onKeyOther(View view, Editable text, KeyEvent event) {
      return sKeyListener.onKeyOther(view, text, event);
    }

    @Override
    public void clearMetaKeyState(View view, Editable content, int states) {
      sKeyListener.clearMetaKeyState(view, content, states);
    }
  }
}<|MERGE_RESOLUTION|>--- conflicted
+++ resolved
@@ -1132,14 +1132,13 @@
     mAutoFocus = autoFocus;
   }
 
-<<<<<<< HEAD
   public void setSelectTextOnFocus(boolean selectTextOnFocus) {
     super.setSelectAllOnFocus(selectTextOnFocus);
     mSelectTextOnFocus = selectTextOnFocus;
-=======
+  }
+
   public void setContextMenuHidden(boolean contextMenuHidden) {
     mContextMenuHidden = contextMenuHidden;
->>>>>>> c7988c9c
   }
 
   protected void applyTextAttributes() {
