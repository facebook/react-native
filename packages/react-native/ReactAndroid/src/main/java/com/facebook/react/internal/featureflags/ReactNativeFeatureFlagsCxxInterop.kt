/*
 * Copyright (c) Meta Platforms, Inc. and affiliates.
 *
 * This source code is licensed under the MIT license found in the
 * LICENSE file in the root directory of this source tree.
 *
<<<<<<< HEAD
 * @generated SignedSource<<bb854150aea2e164fb918bc95c4d925b>>
=======
 * @generated SignedSource<<a16a01bbf3c2404ed7c6fa569d68b505>>
>>>>>>> 3dfe22bd
 */

/**
 * IMPORTANT: Do NOT modify this file directly.
 *
 * To change the definition of the flags, edit
 *   packages/react-native/scripts/featureflags/ReactNativeFeatureFlags.config.js.
 *
 * To regenerate this code, run the following script from the repo root:
 *   yarn featureflags-update
 */

package com.facebook.react.internal.featureflags

import com.facebook.proguard.annotations.DoNotStrip
import com.facebook.soloader.SoLoader

@DoNotStrip
public object ReactNativeFeatureFlagsCxxInterop {
  init {
    SoLoader.loadLibrary("react_featureflagsjni")
  }

  @DoNotStrip @JvmStatic public external fun commonTestFlag(): Boolean

  @DoNotStrip @JvmStatic public external fun allowRecursiveCommitsWithSynchronousMountOnAndroid(): Boolean

  @DoNotStrip @JvmStatic public external fun completeReactInstanceCreationOnBgThreadOnAndroid(): Boolean

  @DoNotStrip @JvmStatic public external fun disableEventLoopOnBridgeless(): Boolean

  @DoNotStrip @JvmStatic public external fun enableAlignItemsBaselineOnFabricIOS(): Boolean

  @DoNotStrip @JvmStatic public external fun enableBridgelessArchitecture(): Boolean

  @DoNotStrip @JvmStatic public external fun enableCleanTextInputYogaNode(): Boolean

  @DoNotStrip @JvmStatic public external fun enableDeletionOfUnmountedViews(): Boolean

  @DoNotStrip @JvmStatic public external fun enableEagerRootViewAttachment(): Boolean

  @DoNotStrip @JvmStatic public external fun enableEventEmitterRetentionDuringGesturesOnAndroid(): Boolean

  @DoNotStrip @JvmStatic public external fun enableFabricLogs(): Boolean

  @DoNotStrip @JvmStatic public external fun enableFabricRenderer(): Boolean

  @DoNotStrip @JvmStatic public external fun enableFabricRendererExclusively(): Boolean

  @DoNotStrip @JvmStatic public external fun enableGranularShadowTreeStateReconciliation(): Boolean

  @DoNotStrip @JvmStatic public external fun enableIOSViewClipToPaddingBox(): Boolean

  @DoNotStrip @JvmStatic public external fun enableLayoutAnimationsOnAndroid(): Boolean

  @DoNotStrip @JvmStatic public external fun enableLayoutAnimationsOnIOS(): Boolean

  @DoNotStrip @JvmStatic public external fun enableLineHeightCenteringOnAndroid(): Boolean

  @DoNotStrip @JvmStatic public external fun enableLineHeightCenteringOnIOS(): Boolean

  @DoNotStrip @JvmStatic public external fun enableLongTaskAPI(): Boolean

  @DoNotStrip @JvmStatic public external fun enableNewBackgroundAndBorderDrawables(): Boolean

  @DoNotStrip @JvmStatic public external fun enablePreciseSchedulingForPremountItemsOnAndroid(): Boolean

  @DoNotStrip @JvmStatic public external fun enablePropsUpdateReconciliationAndroid(): Boolean

  @DoNotStrip @JvmStatic public external fun enableReportEventPaintTime(): Boolean

  @DoNotStrip @JvmStatic public external fun enableSynchronousStateUpdates(): Boolean

  @DoNotStrip @JvmStatic public external fun enableTextPreallocationOptimisation(): Boolean

  @DoNotStrip @JvmStatic public external fun enableUIConsistency(): Boolean

  @DoNotStrip @JvmStatic public external fun enableViewRecycling(): Boolean

  @DoNotStrip @JvmStatic public external fun excludeYogaFromRawProps(): Boolean

  @DoNotStrip @JvmStatic public external fun fixMappingOfEventPrioritiesBetweenFabricAndReact(): Boolean

  @DoNotStrip @JvmStatic public external fun fixMountingCoordinatorReportedPendingTransactionsOnAndroid(): Boolean

  @DoNotStrip @JvmStatic public external fun forceBatchingMountItemsOnAndroid(): Boolean

  @DoNotStrip @JvmStatic public external fun fuseboxEnabledDebug(): Boolean

  @DoNotStrip @JvmStatic public external fun fuseboxEnabledRelease(): Boolean

  @DoNotStrip @JvmStatic public external fun initEagerTurboModulesOnNativeModulesQueueAndroid(): Boolean

  @DoNotStrip @JvmStatic public external fun lazyAnimationCallbacks(): Boolean

  @DoNotStrip @JvmStatic public external fun loadVectorDrawablesOnImages(): Boolean

  @DoNotStrip @JvmStatic public external fun setAndroidLayoutDirection(): Boolean

  @DoNotStrip @JvmStatic public external fun traceTurboModulePromiseRejectionsOnAndroid(): Boolean

  @DoNotStrip @JvmStatic public external fun useFabricInterop(): Boolean

  @DoNotStrip @JvmStatic public external fun useImmediateExecutorInAndroidBridgeless(): Boolean

  @DoNotStrip @JvmStatic public external fun useNativeViewConfigsInBridgelessMode(): Boolean

  @DoNotStrip @JvmStatic public external fun useOptimisedViewPreallocationOnAndroid(): Boolean

  @DoNotStrip @JvmStatic public external fun useOptimizedEventBatchingOnAndroid(): Boolean

  @DoNotStrip @JvmStatic public external fun useRuntimeShadowNodeReferenceUpdate(): Boolean

  @DoNotStrip @JvmStatic public external fun useTurboModuleInterop(): Boolean

  @DoNotStrip @JvmStatic public external fun useTurboModules(): Boolean

  @DoNotStrip @JvmStatic public external fun override(provider: Any)

  @DoNotStrip @JvmStatic public external fun dangerouslyReset()

  @DoNotStrip @JvmStatic public external fun dangerouslyForceOverride(provider: Any): String?
}<|MERGE_RESOLUTION|>--- conflicted
+++ resolved
@@ -4,11 +4,7 @@
  * This source code is licensed under the MIT license found in the
  * LICENSE file in the root directory of this source tree.
  *
-<<<<<<< HEAD
- * @generated SignedSource<<bb854150aea2e164fb918bc95c4d925b>>
-=======
- * @generated SignedSource<<a16a01bbf3c2404ed7c6fa569d68b505>>
->>>>>>> 3dfe22bd
+ * @generated SignedSource<<8fed70820ae800a26116c649e15dc288>>
  */
 
 /**
