--- conflicted
+++ resolved
@@ -4,11 +4,7 @@
  * This source code is licensed under the MIT license found in the
  * LICENSE file in the root directory of this source tree.
  *
-<<<<<<< HEAD
- * @generated SignedSource<<64219a3f7200a8bcbeb272eb0c9b0364>>
-=======
- * @generated SignedSource<<c549aa8b596fc89c01403646b846a59d>>
->>>>>>> 0f9af750
+ * @generated SignedSource<<48130c3aa2e753574ba901ac5321638c>>
  */
 
 /**
