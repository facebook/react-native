/*
 * Copyright (c) Meta Platforms, Inc. and affiliates.
 *
 * This source code is licensed under the MIT license found in the
 * LICENSE file in the root directory of this source tree.
 *
<<<<<<< HEAD
 * @generated SignedSource<<f694d3c59992a79d9da2f7905c2740ef>>
=======
 * @generated SignedSource<<08b51adfc7c09f0f26f2b3c8351cda01>>
>>>>>>> 8a4a6231
 */

/**
 * IMPORTANT: Do NOT modify this file directly.
 *
 * To change the definition of the flags, edit
 *   packages/react-native/scripts/featureflags/ReactNativeFeatureFlags.config.js.
 *
 * To regenerate this code, run the following script from the repo root:
 *   yarn featureflags --update
 */

package com.facebook.react.internal.featureflags

import com.facebook.proguard.annotations.DoNotStrip
import com.facebook.soloader.SoLoader

@DoNotStrip
public object ReactNativeFeatureFlagsCxxInterop {
  init {
    SoLoader.loadLibrary("react_featureflagsjni")
  }

  @DoNotStrip @JvmStatic public external fun commonTestFlag(): Boolean

  @DoNotStrip @JvmStatic public external fun disableMountItemReorderingAndroid(): Boolean

  @DoNotStrip @JvmStatic public external fun enableAccumulatedUpdatesInRawPropsAndroid(): Boolean

  @DoNotStrip @JvmStatic public external fun enableBridgelessArchitecture(): Boolean

  @DoNotStrip @JvmStatic public external fun enableCppPropsIteratorSetter(): Boolean

  @DoNotStrip @JvmStatic public external fun enableEagerRootViewAttachment(): Boolean

  @DoNotStrip @JvmStatic public external fun enableFabricLogs(): Boolean

  @DoNotStrip @JvmStatic public external fun enableFabricRenderer(): Boolean

  @DoNotStrip @JvmStatic public external fun enableIOSViewClipToPaddingBox(): Boolean

  @DoNotStrip @JvmStatic public external fun enableImagePrefetchingAndroid(): Boolean

  @DoNotStrip @JvmStatic public external fun enableJSRuntimeGCOnMemoryPressureOnIOS(): Boolean

  @DoNotStrip @JvmStatic public external fun enableLayoutAnimationsOnAndroid(): Boolean

  @DoNotStrip @JvmStatic public external fun enableLayoutAnimationsOnIOS(): Boolean

  @DoNotStrip @JvmStatic public external fun enableLineHeightCenteringOnIOS(): Boolean

  @DoNotStrip @JvmStatic public external fun enableLongTaskAPI(): Boolean

  @DoNotStrip @JvmStatic public external fun enableNativeCSSParsing(): Boolean

  @DoNotStrip @JvmStatic public external fun enableNewBackgroundAndBorderDrawables(): Boolean

  @DoNotStrip @JvmStatic public external fun enablePreciseSchedulingForPremountItemsOnAndroid(): Boolean

  @DoNotStrip @JvmStatic public external fun enablePropsUpdateReconciliationAndroid(): Boolean

  @DoNotStrip @JvmStatic public external fun enableReportEventPaintTime(): Boolean

  @DoNotStrip @JvmStatic public external fun enableSynchronousStateUpdates(): Boolean

  @DoNotStrip @JvmStatic public external fun enableUIConsistency(): Boolean

  @DoNotStrip @JvmStatic public external fun enableViewCulling(): Boolean

  @DoNotStrip @JvmStatic public external fun enableViewRecycling(): Boolean

  @DoNotStrip @JvmStatic public external fun enableViewRecyclingForText(): Boolean

  @DoNotStrip @JvmStatic public external fun enableViewRecyclingForView(): Boolean

  @DoNotStrip @JvmStatic public external fun excludeYogaFromRawProps(): Boolean

  @DoNotStrip @JvmStatic public external fun fixDifferentiatorEmittingUpdatesWithWrongParentTag(): Boolean

  @DoNotStrip @JvmStatic public external fun fixMappingOfEventPrioritiesBetweenFabricAndReact(): Boolean

  @DoNotStrip @JvmStatic public external fun fixMountingCoordinatorReportedPendingTransactionsOnAndroid(): Boolean

  @DoNotStrip @JvmStatic public external fun fuseboxEnabledRelease(): Boolean

  @DoNotStrip @JvmStatic public external fun fuseboxNetworkInspectionEnabled(): Boolean

  @DoNotStrip @JvmStatic public external fun lazyAnimationCallbacks(): Boolean

  @DoNotStrip @JvmStatic public external fun removeTurboModuleManagerDelegateMutex(): Boolean

  @DoNotStrip @JvmStatic public external fun throwExceptionInsteadOfDeadlockOnTurboModuleSetupDuringSyncRenderIOS(): Boolean

  @DoNotStrip @JvmStatic public external fun traceTurboModulePromiseRejectionsOnAndroid(): Boolean

  @DoNotStrip @JvmStatic public external fun useAlwaysAvailableJSErrorHandling(): Boolean

  @DoNotStrip @JvmStatic public external fun useEditTextStockAndroidFocusBehavior(): Boolean

  @DoNotStrip @JvmStatic public external fun useFabricInterop(): Boolean

  @DoNotStrip @JvmStatic public external fun useNativeViewConfigsInBridgelessMode(): Boolean

  @DoNotStrip @JvmStatic public external fun useOptimizedEventBatchingOnAndroid(): Boolean

  @DoNotStrip @JvmStatic public external fun useRawPropsJsiValue(): Boolean

  @DoNotStrip @JvmStatic public external fun useTurboModuleInterop(): Boolean

  @DoNotStrip @JvmStatic public external fun useTurboModules(): Boolean

  @DoNotStrip @JvmStatic public external fun override(provider: Any)

  @DoNotStrip @JvmStatic public external fun dangerouslyReset()

  @DoNotStrip @JvmStatic public external fun dangerouslyForceOverride(provider: Any): String?
}<|MERGE_RESOLUTION|>--- conflicted
+++ resolved
@@ -4,11 +4,7 @@
  * This source code is licensed under the MIT license found in the
  * LICENSE file in the root directory of this source tree.
  *
-<<<<<<< HEAD
- * @generated SignedSource<<f694d3c59992a79d9da2f7905c2740ef>>
-=======
- * @generated SignedSource<<08b51adfc7c09f0f26f2b3c8351cda01>>
->>>>>>> 8a4a6231
+ * @generated SignedSource<<7b7f5a870a81029c78481501b420f75f>>
  */
 
 /**
