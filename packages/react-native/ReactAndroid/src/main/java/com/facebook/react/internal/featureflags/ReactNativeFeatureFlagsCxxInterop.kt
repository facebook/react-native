--- conflicted
+++ resolved
@@ -4,11 +4,7 @@
  * This source code is licensed under the MIT license found in the
  * LICENSE file in the root directory of this source tree.
  *
-<<<<<<< HEAD
- * @generated SignedSource<<3cc5ebdb64a8c72a96e3992197bc0b83>>
-=======
- * @generated SignedSource<<1261be706a0da435a217a88faed53015>>
->>>>>>> d631ec9a
+ * @generated SignedSource<<5f0b011a6d3359341e2ef0e60925c1ff>>
  */
 
 /**
@@ -80,11 +76,9 @@
 
   @DoNotStrip @JvmStatic public external fun enableLayoutAnimationsOnIOS(): Boolean
 
-<<<<<<< HEAD
   @DoNotStrip @JvmStatic public external fun enableLineHeightCenteringOnIOS(): Boolean
-=======
+
   @DoNotStrip @JvmStatic public external fun enableMainQueueCoordinatorOnIOS(): Boolean
->>>>>>> d631ec9a
 
   @DoNotStrip @JvmStatic public external fun enableMainQueueModulesOnIOS(): Boolean
 
