/*
 * Copyright (c) Meta Platforms, Inc. and affiliates.
 *
 * This source code is licensed under the MIT license found in the
 * LICENSE file in the root directory of this source tree.
 *
<<<<<<< HEAD
 * @generated SignedSource<<ba2f8926e975f5870751fadddb40c3b8>>
=======
 * @generated SignedSource<<3980c51f97745c20e0fd510f595477dc>>
>>>>>>> 7be98c99
 */

/**
 * IMPORTANT: Do NOT modify this file directly.
 *
 * To change the definition of the flags, edit
 *   packages/react-native/scripts/featureflags/ReactNativeFeatureFlags.config.js.
 *
 * To regenerate this code, run the following script from the repo root:
 *   yarn featureflags --update
 */

package com.facebook.react.internal.featureflags

import com.facebook.proguard.annotations.DoNotStrip
import com.facebook.soloader.SoLoader

@DoNotStrip
public object ReactNativeFeatureFlagsCxxInterop {
  init {
    SoLoader.loadLibrary("react_featureflagsjni")
  }

  @DoNotStrip @JvmStatic public external fun commonTestFlag(): Boolean

  @DoNotStrip @JvmStatic public external fun allowRecursiveCommitsWithSynchronousMountOnAndroid(): Boolean

  @DoNotStrip @JvmStatic public external fun completeReactInstanceCreationOnBgThreadOnAndroid(): Boolean

  @DoNotStrip @JvmStatic public external fun disableEventLoopOnBridgeless(): Boolean

  @DoNotStrip @JvmStatic public external fun disableMountItemReorderingAndroid(): Boolean

  @DoNotStrip @JvmStatic public external fun enableAlignItemsBaselineOnFabricIOS(): Boolean

  @DoNotStrip @JvmStatic public external fun enableAndroidLineHeightCentering(): Boolean

  @DoNotStrip @JvmStatic public external fun enableBridgelessArchitecture(): Boolean

  @DoNotStrip @JvmStatic public external fun enableCppPropsIteratorSetter(): Boolean

  @DoNotStrip @JvmStatic public external fun enableDeletionOfUnmountedViews(): Boolean

  @DoNotStrip @JvmStatic public external fun enableEagerRootViewAttachment(): Boolean

  @DoNotStrip @JvmStatic public external fun enableEventEmitterRetentionDuringGesturesOnAndroid(): Boolean

  @DoNotStrip @JvmStatic public external fun enableFabricLogs(): Boolean

  @DoNotStrip @JvmStatic public external fun enableFabricRenderer(): Boolean

  @DoNotStrip @JvmStatic public external fun enableFabricRendererExclusively(): Boolean

  @DoNotStrip @JvmStatic public external fun enableFixForViewCommandRace(): Boolean

  @DoNotStrip @JvmStatic public external fun enableGranularShadowTreeStateReconciliation(): Boolean

  @DoNotStrip @JvmStatic public external fun enableIOSViewClipToPaddingBox(): Boolean

  @DoNotStrip @JvmStatic public external fun enableLayoutAnimationsOnAndroid(): Boolean

  @DoNotStrip @JvmStatic public external fun enableLayoutAnimationsOnIOS(): Boolean

  @DoNotStrip @JvmStatic public external fun enableLineHeightCenteringOnAndroid(): Boolean

  @DoNotStrip @JvmStatic public external fun enableLineHeightCenteringOnIOS(): Boolean

  @DoNotStrip @JvmStatic public external fun enableLongTaskAPI(): Boolean

  @DoNotStrip @JvmStatic public external fun enableNewBackgroundAndBorderDrawables(): Boolean

  @DoNotStrip @JvmStatic public external fun enablePreciseSchedulingForPremountItemsOnAndroid(): Boolean

  @DoNotStrip @JvmStatic public external fun enablePropsUpdateReconciliationAndroid(): Boolean

  @DoNotStrip @JvmStatic public external fun enableReportEventPaintTime(): Boolean

  @DoNotStrip @JvmStatic public external fun enableSynchronousStateUpdates(): Boolean

  @DoNotStrip @JvmStatic public external fun enableUIConsistency(): Boolean

  @DoNotStrip @JvmStatic public external fun enableViewRecycling(): Boolean

  @DoNotStrip @JvmStatic public external fun excludeYogaFromRawProps(): Boolean

  @DoNotStrip @JvmStatic public external fun fixMappingOfEventPrioritiesBetweenFabricAndReact(): Boolean

  @DoNotStrip @JvmStatic public external fun fixMountingCoordinatorReportedPendingTransactionsOnAndroid(): Boolean

  @DoNotStrip @JvmStatic public external fun fuseboxEnabledDebug(): Boolean

  @DoNotStrip @JvmStatic public external fun fuseboxEnabledRelease(): Boolean

  @DoNotStrip @JvmStatic public external fun initEagerTurboModulesOnNativeModulesQueueAndroid(): Boolean

  @DoNotStrip @JvmStatic public external fun lazyAnimationCallbacks(): Boolean

  @DoNotStrip @JvmStatic public external fun loadVectorDrawablesOnImages(): Boolean

  @DoNotStrip @JvmStatic public external fun setAndroidLayoutDirection(): Boolean

  @DoNotStrip @JvmStatic public external fun traceTurboModulePromiseRejectionsOnAndroid(): Boolean

  @DoNotStrip @JvmStatic public external fun useAlwaysAvailableJSErrorHandling(): Boolean

  @DoNotStrip @JvmStatic public external fun useFabricInterop(): Boolean

  @DoNotStrip @JvmStatic public external fun useImmediateExecutorInAndroidBridgeless(): Boolean

  @DoNotStrip @JvmStatic public external fun useNativeViewConfigsInBridgelessMode(): Boolean

  @DoNotStrip @JvmStatic public external fun useOptimisedViewPreallocationOnAndroid(): Boolean

  @DoNotStrip @JvmStatic public external fun useOptimizedEventBatchingOnAndroid(): Boolean

  @DoNotStrip @JvmStatic public external fun useRuntimeShadowNodeReferenceUpdate(): Boolean

  @DoNotStrip @JvmStatic public external fun useTurboModuleInterop(): Boolean

  @DoNotStrip @JvmStatic public external fun useTurboModules(): Boolean

  @DoNotStrip @JvmStatic public external fun override(provider: Any)

  @DoNotStrip @JvmStatic public external fun dangerouslyReset()

  @DoNotStrip @JvmStatic public external fun dangerouslyForceOverride(provider: Any): String?
}<|MERGE_RESOLUTION|>--- conflicted
+++ resolved
@@ -4,11 +4,7 @@
  * This source code is licensed under the MIT license found in the
  * LICENSE file in the root directory of this source tree.
  *
-<<<<<<< HEAD
- * @generated SignedSource<<ba2f8926e975f5870751fadddb40c3b8>>
-=======
- * @generated SignedSource<<3980c51f97745c20e0fd510f595477dc>>
->>>>>>> 7be98c99
+ * @generated SignedSource<<e124c42cbccfc38d992001b69cc29577>>
  */
 
 /**
