--- conflicted
+++ resolved
@@ -4,11 +4,7 @@
  * This source code is licensed under the MIT license found in the
  * LICENSE file in the root directory of this source tree.
  *
-<<<<<<< HEAD
- * @generated SignedSource<<46a7d623ece362b83c39617466ffa6e9>>
-=======
  * @generated SignedSource<<422954b314ef85921c9d51fd75cc057f>>
->>>>>>> e6af7951
  */
 
 /**
