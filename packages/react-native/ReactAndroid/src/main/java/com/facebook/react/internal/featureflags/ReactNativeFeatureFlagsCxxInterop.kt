--- conflicted
+++ resolved
@@ -4,11 +4,7 @@
  * This source code is licensed under the MIT license found in the
  * LICENSE file in the root directory of this source tree.
  *
-<<<<<<< HEAD
- * @generated SignedSource<<5f0b011a6d3359341e2ef0e60925c1ff>>
-=======
- * @generated SignedSource<<62c548a9bfbf777a40b1b9e9d52b1de2>>
->>>>>>> 9e96acbd
+ * @generated SignedSource<<fc671a9cfe52b4ccdb230f74a1bb465e>>
  */
 
 /**
