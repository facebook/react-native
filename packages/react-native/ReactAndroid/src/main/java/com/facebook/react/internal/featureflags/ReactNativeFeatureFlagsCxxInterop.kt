--- conflicted
+++ resolved
@@ -4,11 +4,7 @@
  * This source code is licensed under the MIT license found in the
  * LICENSE file in the root directory of this source tree.
  *
-<<<<<<< HEAD
- * @generated SignedSource<<4245d2bac6698a5810027490dfaba9cf>>
-=======
  * @generated SignedSource<<1079b38c8b5c0c16e658fa1a4ff0b619>>
->>>>>>> 4165884b
  */
 
 /**
