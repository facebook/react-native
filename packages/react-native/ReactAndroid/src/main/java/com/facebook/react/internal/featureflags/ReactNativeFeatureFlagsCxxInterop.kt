/*
 * Copyright (c) Meta Platforms, Inc. and affiliates.
 *
 * This source code is licensed under the MIT license found in the
 * LICENSE file in the root directory of this source tree.
 *
<<<<<<< HEAD
 * @generated SignedSource<<b29866d52b24789b5a911ce3d27b87a4>>
=======
 * @generated SignedSource<<b68166d039f6214ff09dc30a742ebbf9>>
>>>>>>> 9be5ac10
 */

/**
 * IMPORTANT: Do NOT modify this file directly.
 *
 * To change the definition of the flags, edit
 *   packages/react-native/scripts/featureflags/ReactNativeFeatureFlags.config.js.
 *
 * To regenerate this code, run the following script from the repo root:
 *   yarn featureflags --update
 */

package com.facebook.react.internal.featureflags

import com.facebook.proguard.annotations.DoNotStrip
import com.facebook.soloader.SoLoader

@DoNotStrip
public object ReactNativeFeatureFlagsCxxInterop {
  init {
    SoLoader.loadLibrary("react_featureflagsjni")
  }

  @DoNotStrip @JvmStatic public external fun commonTestFlag(): Boolean

  @DoNotStrip @JvmStatic public external fun animatedShouldSignalBatch(): Boolean

  @DoNotStrip @JvmStatic public external fun avoidCeilingAvailableAndroidTextWidth(): Boolean

  @DoNotStrip @JvmStatic public external fun cxxNativeAnimatedEnabled(): Boolean

  @DoNotStrip @JvmStatic public external fun disableMainQueueSyncDispatchIOS(): Boolean

  @DoNotStrip @JvmStatic public external fun disableMountItemReorderingAndroid(): Boolean

  @DoNotStrip @JvmStatic public external fun enableAccessibilityOrder(): Boolean

  @DoNotStrip @JvmStatic public external fun enableAccumulatedUpdatesInRawPropsAndroid(): Boolean

  @DoNotStrip @JvmStatic public external fun enableBridgelessArchitecture(): Boolean

  @DoNotStrip @JvmStatic public external fun enableCppPropsIteratorSetter(): Boolean

  @DoNotStrip @JvmStatic public external fun enableCustomFocusSearchOnClippedElementsAndroid(): Boolean

  @DoNotStrip @JvmStatic public external fun enableDestroyShadowTreeRevisionAsync(): Boolean

  @DoNotStrip @JvmStatic public external fun enableDoubleMeasurementFixAndroid(): Boolean

  @DoNotStrip @JvmStatic public external fun enableEagerRootViewAttachment(): Boolean

  @DoNotStrip @JvmStatic public external fun enableFabricLogs(): Boolean

  @DoNotStrip @JvmStatic public external fun enableFabricRenderer(): Boolean

  @DoNotStrip @JvmStatic public external fun enableFixForParentTagDuringReparenting(): Boolean

  @DoNotStrip @JvmStatic public external fun enableFontScaleChangesUpdatingLayout(): Boolean

  @DoNotStrip @JvmStatic public external fun enableIOSTextBaselineOffsetPerLine(): Boolean

  @DoNotStrip @JvmStatic public external fun enableIOSViewClipToPaddingBox(): Boolean

  @DoNotStrip @JvmStatic public external fun enableIntersectionObserverEventLoopIntegration(): Boolean

  @DoNotStrip @JvmStatic public external fun enableLayoutAnimationsOnAndroid(): Boolean

  @DoNotStrip @JvmStatic public external fun enableLayoutAnimationsOnIOS(): Boolean

  @DoNotStrip @JvmStatic public external fun enableLineHeightCenteringOnIOS(): Boolean

  @DoNotStrip @JvmStatic public external fun enableMainQueueModulesOnIOS(): Boolean

  @DoNotStrip @JvmStatic public external fun enableModuleArgumentNSNullConversionIOS(): Boolean

  @DoNotStrip @JvmStatic public external fun enableNativeCSSParsing(): Boolean

  @DoNotStrip @JvmStatic public external fun enableNetworkEventReporting(): Boolean

  @DoNotStrip @JvmStatic public external fun enableNewBackgroundAndBorderDrawables(): Boolean

  @DoNotStrip @JvmStatic public external fun enablePreparedTextLayout(): Boolean

  @DoNotStrip @JvmStatic public external fun enablePropsUpdateReconciliationAndroid(): Boolean

  @DoNotStrip @JvmStatic public external fun enableResourceTimingAPI(): Boolean

  @DoNotStrip @JvmStatic public external fun enableSynchronousStateUpdates(): Boolean

  @DoNotStrip @JvmStatic public external fun enableViewCulling(): Boolean

  @DoNotStrip @JvmStatic public external fun enableViewRecycling(): Boolean

  @DoNotStrip @JvmStatic public external fun enableViewRecyclingForText(): Boolean

  @DoNotStrip @JvmStatic public external fun enableViewRecyclingForView(): Boolean

  @DoNotStrip @JvmStatic public external fun fixMappingOfEventPrioritiesBetweenFabricAndReact(): Boolean

  @DoNotStrip @JvmStatic public external fun fuseboxEnabledRelease(): Boolean

  @DoNotStrip @JvmStatic public external fun fuseboxNetworkInspectionEnabled(): Boolean

  @DoNotStrip @JvmStatic public external fun incorporateMaxLinesDuringAndroidLayout(): Boolean

  @DoNotStrip @JvmStatic public external fun traceTurboModulePromiseRejectionsOnAndroid(): Boolean

  @DoNotStrip @JvmStatic public external fun updateRuntimeShadowNodeReferencesOnCommit(): Boolean

  @DoNotStrip @JvmStatic public external fun useAlwaysAvailableJSErrorHandling(): Boolean

  @DoNotStrip @JvmStatic public external fun useAndroidTextLayoutWidthDirectly(): Boolean

  @DoNotStrip @JvmStatic public external fun useFabricInterop(): Boolean

  @DoNotStrip @JvmStatic public external fun useNativeViewConfigsInBridgelessMode(): Boolean

  @DoNotStrip @JvmStatic public external fun useOptimizedEventBatchingOnAndroid(): Boolean

  @DoNotStrip @JvmStatic public external fun useRawPropsJsiValue(): Boolean

  @DoNotStrip @JvmStatic public external fun useShadowNodeStateOnClone(): Boolean

  @DoNotStrip @JvmStatic public external fun useTurboModuleInterop(): Boolean

  @DoNotStrip @JvmStatic public external fun useTurboModules(): Boolean

  @DoNotStrip @JvmStatic public external fun override(provider: Any)

  @DoNotStrip @JvmStatic public external fun dangerouslyReset()

  @DoNotStrip @JvmStatic public external fun dangerouslyForceOverride(provider: Any): String?
}<|MERGE_RESOLUTION|>--- conflicted
+++ resolved
@@ -4,11 +4,7 @@
  * This source code is licensed under the MIT license found in the
  * LICENSE file in the root directory of this source tree.
  *
-<<<<<<< HEAD
- * @generated SignedSource<<b29866d52b24789b5a911ce3d27b87a4>>
-=======
- * @generated SignedSource<<b68166d039f6214ff09dc30a742ebbf9>>
->>>>>>> 9be5ac10
+ * @generated SignedSource<<3cc5ebdb64a8c72a96e3992197bc0b83>>
  */
 
 /**
