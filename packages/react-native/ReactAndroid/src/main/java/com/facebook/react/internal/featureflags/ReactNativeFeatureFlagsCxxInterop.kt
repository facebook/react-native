--- conflicted
+++ resolved
@@ -4,11 +4,7 @@
  * This source code is licensed under the MIT license found in the
  * LICENSE file in the root directory of this source tree.
  *
-<<<<<<< HEAD
- * @generated SignedSource<<4604fe56f9fc9b6d4b06ed6347d9c9e7>>
-=======
- * @generated SignedSource<<c616ff84eacfbdd7640bc1516e72ad8f>>
->>>>>>> c0415adb
+ * @generated SignedSource<<f15bfa3cbb1bdddc2e6e7250d825e998>>
  */
 
 /**
