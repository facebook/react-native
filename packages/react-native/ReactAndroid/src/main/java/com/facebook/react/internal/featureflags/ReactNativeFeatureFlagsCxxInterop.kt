/*
 * Copyright (c) Meta Platforms, Inc. and affiliates.
 *
 * This source code is licensed under the MIT license found in the
 * LICENSE file in the root directory of this source tree.
 *
<<<<<<< HEAD
 * @generated SignedSource<<ba03cbfda31cd82c92824719176a88be>>
=======
 * @generated SignedSource<<27b8c102b60eadcf284fd3c156a037aa>>
>>>>>>> 5936f29d
 */

/**
 * IMPORTANT: Do NOT modify this file directly.
 *
 * To change the definition of the flags, edit
 *   packages/react-native/scripts/featureflags/ReactNativeFeatureFlags.config.js.
 *
 * To regenerate this code, run the following script from the repo root:
 *   yarn featureflags --update
 */

package com.facebook.react.internal.featureflags

import com.facebook.proguard.annotations.DoNotStrip
import com.facebook.soloader.SoLoader

@DoNotStrip
public object ReactNativeFeatureFlagsCxxInterop {
  init {
    SoLoader.loadLibrary("react_featureflagsjni")
  }

  @DoNotStrip @JvmStatic public external fun commonTestFlag(): Boolean

  @DoNotStrip @JvmStatic public external fun cdpInteractionMetricsEnabled(): Boolean

  @DoNotStrip @JvmStatic public external fun cxxNativeAnimatedEnabled(): Boolean

  @DoNotStrip @JvmStatic public external fun cxxNativeAnimatedRemoveJsSync(): Boolean

  @DoNotStrip @JvmStatic public external fun disableFabricCommitInCXXAnimated(): Boolean

  @DoNotStrip @JvmStatic public external fun disableMountItemReorderingAndroid(): Boolean

  @DoNotStrip @JvmStatic public external fun disableOldAndroidAttachmentMetricsWorkarounds(): Boolean

  @DoNotStrip @JvmStatic public external fun disableTextLayoutManagerCacheAndroid(): Boolean

  @DoNotStrip @JvmStatic public external fun enableAccessibilityOrder(): Boolean

  @DoNotStrip @JvmStatic public external fun enableAccumulatedUpdatesInRawPropsAndroid(): Boolean

  @DoNotStrip @JvmStatic public external fun enableAndroidTextMeasurementOptimizations(): Boolean

  @DoNotStrip @JvmStatic public external fun enableBridgelessArchitecture(): Boolean

  @DoNotStrip @JvmStatic public external fun enableCppPropsIteratorSetter(): Boolean

  @DoNotStrip @JvmStatic public external fun enableCustomFocusSearchOnClippedElementsAndroid(): Boolean

  @DoNotStrip @JvmStatic public external fun enableDestroyShadowTreeRevisionAsync(): Boolean

  @DoNotStrip @JvmStatic public external fun enableDoubleMeasurementFixAndroid(): Boolean

  @DoNotStrip @JvmStatic public external fun enableEagerMainQueueModulesOnIOS(): Boolean

  @DoNotStrip @JvmStatic public external fun enableEagerRootViewAttachment(): Boolean

  @DoNotStrip @JvmStatic public external fun enableFabricLogs(): Boolean

  @DoNotStrip @JvmStatic public external fun enableFabricRenderer(): Boolean

  @DoNotStrip @JvmStatic public external fun enableFixForParentTagDuringReparenting(): Boolean

  @DoNotStrip @JvmStatic public external fun enableFontScaleChangesUpdatingLayout(): Boolean

  @DoNotStrip @JvmStatic public external fun enableIOSTextBaselineOffsetPerLine(): Boolean

  @DoNotStrip @JvmStatic public external fun enableIOSViewClipToPaddingBox(): Boolean

  @DoNotStrip @JvmStatic public external fun enableImagePrefetchingAndroid(): Boolean

  @DoNotStrip @JvmStatic public external fun enableImmediateUpdateModeForContentOffsetChanges(): Boolean

  @DoNotStrip @JvmStatic public external fun enableInteropViewManagerClassLookUpOptimizationIOS(): Boolean

  @DoNotStrip @JvmStatic public external fun enableLayoutAnimationsOnAndroid(): Boolean

  @DoNotStrip @JvmStatic public external fun enableLayoutAnimationsOnIOS(): Boolean

  @DoNotStrip @JvmStatic public external fun enableMainQueueCoordinatorOnIOS(): Boolean

  @DoNotStrip @JvmStatic public external fun enableModuleArgumentNSNullConversionIOS(): Boolean

  @DoNotStrip @JvmStatic public external fun enableNativeCSSParsing(): Boolean

  @DoNotStrip @JvmStatic public external fun enableNetworkEventReporting(): Boolean

  @DoNotStrip @JvmStatic public external fun enableNewBackgroundAndBorderDrawables(): Boolean

  @DoNotStrip @JvmStatic public external fun enablePreparedTextLayout(): Boolean

  @DoNotStrip @JvmStatic public external fun enablePropsUpdateReconciliationAndroid(): Boolean

  @DoNotStrip @JvmStatic public external fun enableResourceTimingAPI(): Boolean

  @DoNotStrip @JvmStatic public external fun enableSwiftUIBasedFilters(): Boolean

  @DoNotStrip @JvmStatic public external fun enableViewCulling(): Boolean

  @DoNotStrip @JvmStatic public external fun enableViewRecycling(): Boolean

  @DoNotStrip @JvmStatic public external fun enableViewRecyclingForText(): Boolean

  @DoNotStrip @JvmStatic public external fun enableViewRecyclingForView(): Boolean

  @DoNotStrip @JvmStatic public external fun enableVirtualViewDebugFeatures(): Boolean

  @DoNotStrip @JvmStatic public external fun enableVirtualViewRenderState(): Boolean

  @DoNotStrip @JvmStatic public external fun enableVirtualViewWindowFocusDetection(): Boolean

  @DoNotStrip @JvmStatic public external fun fixMappingOfEventPrioritiesBetweenFabricAndReact(): Boolean

  @DoNotStrip @JvmStatic public external fun fuseboxEnabledRelease(): Boolean

  @DoNotStrip @JvmStatic public external fun fuseboxNetworkInspectionEnabled(): Boolean

  @DoNotStrip @JvmStatic public external fun hideOffscreenVirtualViewsOnIOS(): Boolean

  @DoNotStrip @JvmStatic public external fun perfMonitorV2Enabled(): Boolean

  @DoNotStrip @JvmStatic public external fun preparedTextCacheSize(): Double

  @DoNotStrip @JvmStatic public external fun preventShadowTreeCommitExhaustion(): Boolean

  @DoNotStrip @JvmStatic public external fun releaseImageDataWhenConsumed(): Boolean

  @DoNotStrip @JvmStatic public external fun shouldPressibilityUseW3CPointerEventsForHover(): Boolean

  @DoNotStrip @JvmStatic public external fun skipActivityIdentityAssertionOnHostPause(): Boolean

  @DoNotStrip @JvmStatic public external fun sweepActiveTouchOnChildNativeGesturesAndroid(): Boolean

  @DoNotStrip @JvmStatic public external fun traceTurboModulePromiseRejectionsOnAndroid(): Boolean

  @DoNotStrip @JvmStatic public external fun updateRuntimeShadowNodeReferencesOnCommit(): Boolean

  @DoNotStrip @JvmStatic public external fun useAlwaysAvailableJSErrorHandling(): Boolean

  @DoNotStrip @JvmStatic public external fun useFabricInterop(): Boolean

  @DoNotStrip @JvmStatic public external fun useNativeEqualsInNativeReadableArrayAndroid(): Boolean

  @DoNotStrip @JvmStatic public external fun useNativeTransformHelperAndroid(): Boolean

  @DoNotStrip @JvmStatic public external fun useNativeViewConfigsInBridgelessMode(): Boolean

  @DoNotStrip @JvmStatic public external fun useOptimizedEventBatchingOnAndroid(): Boolean

  @DoNotStrip @JvmStatic public external fun useRawPropsJsiValue(): Boolean

  @DoNotStrip @JvmStatic public external fun useShadowNodeStateOnClone(): Boolean

  @DoNotStrip @JvmStatic public external fun useTurboModuleInterop(): Boolean

  @DoNotStrip @JvmStatic public external fun useTurboModules(): Boolean

  @DoNotStrip @JvmStatic public external fun virtualViewPrerenderRatio(): Double

  @DoNotStrip @JvmStatic public external fun override(provider: Any)

  @DoNotStrip @JvmStatic public external fun dangerouslyReset()

  @DoNotStrip @JvmStatic public external fun dangerouslyForceOverride(provider: Any): String?
}<|MERGE_RESOLUTION|>--- conflicted
+++ resolved
@@ -4,11 +4,7 @@
  * This source code is licensed under the MIT license found in the
  * LICENSE file in the root directory of this source tree.
  *
-<<<<<<< HEAD
- * @generated SignedSource<<ba03cbfda31cd82c92824719176a88be>>
-=======
- * @generated SignedSource<<27b8c102b60eadcf284fd3c156a037aa>>
->>>>>>> 5936f29d
+ * @generated SignedSource<<317ca8ad274f90a55b6260ef1cfdc5c4>>
  */
 
 /**
