/*
 * Copyright (c) Meta Platforms, Inc. and affiliates.
 *
 * This source code is licensed under the MIT license found in the
 * LICENSE file in the root directory of this source tree.
 *
<<<<<<< HEAD
 * @generated SignedSource<<e90f0b6dbc9ad01286a84e78788f21ea>>
=======
 * @generated SignedSource<<2a8b1617f45c251d8e6ceb7c70612104>>
>>>>>>> e45883e4
 */

/**
 * IMPORTANT: Do NOT modify this file directly.
 *
 * To change the definition of the flags, edit
 *   packages/react-native/scripts/featureflags/ReactNativeFeatureFlags.config.js.
 *
 * To regenerate this code, run the following script from the repo root:
 *   yarn featureflags --update
 */

package com.facebook.react.internal.featureflags

import com.facebook.proguard.annotations.DoNotStrip
import com.facebook.soloader.SoLoader

@DoNotStrip
public object ReactNativeFeatureFlagsCxxInterop {
  init {
    SoLoader.loadLibrary("react_featureflagsjni")
  }

  @DoNotStrip @JvmStatic public external fun commonTestFlag(): Boolean

  @DoNotStrip @JvmStatic public external fun disableMountItemReorderingAndroid(): Boolean

  @DoNotStrip @JvmStatic public external fun enableAccumulatedUpdatesInRawPropsAndroid(): Boolean

  @DoNotStrip @JvmStatic public external fun enableBridgelessArchitecture(): Boolean

  @DoNotStrip @JvmStatic public external fun enableCppPropsIteratorSetter(): Boolean

  @DoNotStrip @JvmStatic public external fun enableEagerRootViewAttachment(): Boolean

  @DoNotStrip @JvmStatic public external fun enableEventEmitterRetentionDuringGesturesOnAndroid(): Boolean

  @DoNotStrip @JvmStatic public external fun enableFabricLogs(): Boolean

  @DoNotStrip @JvmStatic public external fun enableFabricRenderer(): Boolean

  @DoNotStrip @JvmStatic public external fun enableFixForViewCommandRace(): Boolean

  @DoNotStrip @JvmStatic public external fun enableGranularShadowTreeStateReconciliation(): Boolean

  @DoNotStrip @JvmStatic public external fun enableIOSViewClipToPaddingBox(): Boolean

  @DoNotStrip @JvmStatic public external fun enableImagePrefetchingAndroid(): Boolean

  @DoNotStrip @JvmStatic public external fun enableJSRuntimeGCOnMemoryPressureOnIOS(): Boolean

  @DoNotStrip @JvmStatic public external fun enableLayoutAnimationsOnAndroid(): Boolean

  @DoNotStrip @JvmStatic public external fun enableLayoutAnimationsOnIOS(): Boolean

  @DoNotStrip @JvmStatic public external fun enableLineHeightCenteringOnIOS(): Boolean

  @DoNotStrip @JvmStatic public external fun enableLongTaskAPI(): Boolean

  @DoNotStrip @JvmStatic public external fun enableNewBackgroundAndBorderDrawables(): Boolean

  @DoNotStrip @JvmStatic public external fun enablePreciseSchedulingForPremountItemsOnAndroid(): Boolean

  @DoNotStrip @JvmStatic public external fun enablePropsUpdateReconciliationAndroid(): Boolean

  @DoNotStrip @JvmStatic public external fun enableReportEventPaintTime(): Boolean

  @DoNotStrip @JvmStatic public external fun enableSynchronousStateUpdates(): Boolean

  @DoNotStrip @JvmStatic public external fun enableUIConsistency(): Boolean

  @DoNotStrip @JvmStatic public external fun enableViewRecycling(): Boolean

  @DoNotStrip @JvmStatic public external fun excludeYogaFromRawProps(): Boolean

  @DoNotStrip @JvmStatic public external fun fixDifferentiatorEmittingUpdatesWithWrongParentTag(): Boolean

  @DoNotStrip @JvmStatic public external fun fixMappingOfEventPrioritiesBetweenFabricAndReact(): Boolean

  @DoNotStrip @JvmStatic public external fun fixMountingCoordinatorReportedPendingTransactionsOnAndroid(): Boolean

  @DoNotStrip @JvmStatic public external fun fuseboxEnabledRelease(): Boolean

  @DoNotStrip @JvmStatic public external fun fuseboxNetworkInspectionEnabled(): Boolean

  @DoNotStrip @JvmStatic public external fun lazyAnimationCallbacks(): Boolean

  @DoNotStrip @JvmStatic public external fun loadVectorDrawablesOnImages(): Boolean

  @DoNotStrip @JvmStatic public external fun traceTurboModulePromiseRejectionsOnAndroid(): Boolean

  @DoNotStrip @JvmStatic public external fun useAlwaysAvailableJSErrorHandling(): Boolean

  @DoNotStrip @JvmStatic public external fun useEditTextStockAndroidFocusBehavior(): Boolean

  @DoNotStrip @JvmStatic public external fun useFabricInterop(): Boolean

  @DoNotStrip @JvmStatic public external fun useNativeViewConfigsInBridgelessMode(): Boolean

  @DoNotStrip @JvmStatic public external fun useOptimizedEventBatchingOnAndroid(): Boolean

  @DoNotStrip @JvmStatic public external fun useRawPropsJsiValue(): Boolean

  @DoNotStrip @JvmStatic public external fun useRuntimeShadowNodeReferenceUpdate(): Boolean

  @DoNotStrip @JvmStatic public external fun useTurboModuleInterop(): Boolean

  @DoNotStrip @JvmStatic public external fun useTurboModules(): Boolean

  @DoNotStrip @JvmStatic public external fun override(provider: Any)

  @DoNotStrip @JvmStatic public external fun dangerouslyReset()

  @DoNotStrip @JvmStatic public external fun dangerouslyForceOverride(provider: Any): String?
}<|MERGE_RESOLUTION|>--- conflicted
+++ resolved
@@ -4,11 +4,7 @@
  * This source code is licensed under the MIT license found in the
  * LICENSE file in the root directory of this source tree.
  *
-<<<<<<< HEAD
- * @generated SignedSource<<e90f0b6dbc9ad01286a84e78788f21ea>>
-=======
- * @generated SignedSource<<2a8b1617f45c251d8e6ceb7c70612104>>
->>>>>>> e45883e4
+ * @generated SignedSource<<4604fe56f9fc9b6d4b06ed6347d9c9e7>>
  */
 
 /**
