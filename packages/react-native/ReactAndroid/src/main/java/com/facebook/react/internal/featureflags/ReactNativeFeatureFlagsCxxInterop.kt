--- conflicted
+++ resolved
@@ -4,11 +4,7 @@
  * This source code is licensed under the MIT license found in the
  * LICENSE file in the root directory of this source tree.
  *
-<<<<<<< HEAD
- * @generated SignedSource<<48130c3aa2e753574ba901ac5321638c>>
-=======
- * @generated SignedSource<<25a09b653b2094cb7b5399a44642cf0e>>
->>>>>>> 32ce95cc
+ * @generated SignedSource<<b29866d52b24789b5a911ce3d27b87a4>>
  */
 
 /**
