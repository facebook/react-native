--- conflicted
+++ resolved
@@ -4,11 +4,7 @@
  * This source code is licensed under the MIT license found in the
  * LICENSE file in the root directory of this source tree.
  *
-<<<<<<< HEAD
- * @generated SignedSource<<7af22502c09cb2c758c784847ee50490>>
-=======
  * @generated SignedSource<<7454ab19a01cfbb0a54f14bd83fc3a90>>
->>>>>>> f402ed17
  */
 
 /**
