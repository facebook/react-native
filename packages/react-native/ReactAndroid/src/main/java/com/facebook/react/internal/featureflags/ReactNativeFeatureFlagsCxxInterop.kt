--- conflicted
+++ resolved
@@ -4,11 +4,7 @@
  * This source code is licensed under the MIT license found in the
  * LICENSE file in the root directory of this source tree.
  *
-<<<<<<< HEAD
- * @generated SignedSource<<81c91cde8240784faee5ce5392a24bd4>>
-=======
  * @generated SignedSource<<c39d0c1834797b3309b4fc5ce814280c>>
->>>>>>> 8d8cb718
  */
 
 /**
@@ -76,8 +72,6 @@
 
   @DoNotStrip @JvmStatic public external fun enableMainQueueModulesOnIOS(): Boolean
 
-  @DoNotStrip @JvmStatic public external fun enableModuleArgumentNSNullConversionIOS(): Boolean
-
   @DoNotStrip @JvmStatic public external fun enableNativeCSSParsing(): Boolean
 
   @DoNotStrip @JvmStatic public external fun enableNetworkEventReporting(): Boolean
