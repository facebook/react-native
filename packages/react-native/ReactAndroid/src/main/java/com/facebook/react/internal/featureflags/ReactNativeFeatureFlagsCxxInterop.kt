/*
 * Copyright (c) Meta Platforms, Inc. and affiliates.
 *
 * This source code is licensed under the MIT license found in the
 * LICENSE file in the root directory of this source tree.
 *
<<<<<<< HEAD
 * @generated SignedSource<<e343a8ee4f4747c53a67e77990897719>>
=======
 * @generated SignedSource<<a7f3ca986725fa85a6926c9e7966669b>>
>>>>>>> 198adb47
 */

/**
 * IMPORTANT: Do NOT modify this file directly.
 *
 * To change the definition of the flags, edit
 *   packages/react-native/scripts/featureflags/ReactNativeFeatureFlags.config.js.
 *
 * To regenerate this code, run the following script from the repo root:
 *   yarn featureflags --update
 */

package com.facebook.react.internal.featureflags

import com.facebook.proguard.annotations.DoNotStrip
import com.facebook.soloader.SoLoader

@DoNotStrip
public object ReactNativeFeatureFlagsCxxInterop {
  init {
    SoLoader.loadLibrary("react_featureflagsjni")
  }

  @DoNotStrip @JvmStatic public external fun commonTestFlag(): Boolean

  @DoNotStrip @JvmStatic public external fun completeReactInstanceCreationOnBgThreadOnAndroid(): Boolean

  @DoNotStrip @JvmStatic public external fun disableEventLoopOnBridgeless(): Boolean

  @DoNotStrip @JvmStatic public external fun disableMountItemReorderingAndroid(): Boolean

  @DoNotStrip @JvmStatic public external fun enableAccumulatedUpdatesInRawPropsAndroid(): Boolean

  @DoNotStrip @JvmStatic public external fun enableBridgelessArchitecture(): Boolean

  @DoNotStrip @JvmStatic public external fun enableCppPropsIteratorSetter(): Boolean

  @DoNotStrip @JvmStatic public external fun enableDeletionOfUnmountedViews(): Boolean

  @DoNotStrip @JvmStatic public external fun enableEagerRootViewAttachment(): Boolean

  @DoNotStrip @JvmStatic public external fun enableEventEmitterRetentionDuringGesturesOnAndroid(): Boolean

  @DoNotStrip @JvmStatic public external fun enableFabricLogs(): Boolean

  @DoNotStrip @JvmStatic public external fun enableFabricRenderer(): Boolean

  @DoNotStrip @JvmStatic public external fun enableFixForViewCommandRace(): Boolean

  @DoNotStrip @JvmStatic public external fun enableGranularShadowTreeStateReconciliation(): Boolean

  @DoNotStrip @JvmStatic public external fun enableIOSViewClipToPaddingBox(): Boolean

  @DoNotStrip @JvmStatic public external fun enableImagePrefetchingAndroid(): Boolean

  @DoNotStrip @JvmStatic public external fun enableLayoutAnimationsOnAndroid(): Boolean

  @DoNotStrip @JvmStatic public external fun enableLayoutAnimationsOnIOS(): Boolean

  @DoNotStrip @JvmStatic public external fun enableLineHeightCenteringOnIOS(): Boolean

  @DoNotStrip @JvmStatic public external fun enableLongTaskAPI(): Boolean

  @DoNotStrip @JvmStatic public external fun enableNewBackgroundAndBorderDrawables(): Boolean

  @DoNotStrip @JvmStatic public external fun enablePreciseSchedulingForPremountItemsOnAndroid(): Boolean

  @DoNotStrip @JvmStatic public external fun enablePropsUpdateReconciliationAndroid(): Boolean

  @DoNotStrip @JvmStatic public external fun enableReportEventPaintTime(): Boolean

  @DoNotStrip @JvmStatic public external fun enableSynchronousStateUpdates(): Boolean

  @DoNotStrip @JvmStatic public external fun enableUIConsistency(): Boolean

  @DoNotStrip @JvmStatic public external fun enableViewRecycling(): Boolean

  @DoNotStrip @JvmStatic public external fun excludeYogaFromRawProps(): Boolean

  @DoNotStrip @JvmStatic public external fun fixDifferentiatorEmittingUpdatesWithWrongParentTag(): Boolean

  @DoNotStrip @JvmStatic public external fun fixMappingOfEventPrioritiesBetweenFabricAndReact(): Boolean

  @DoNotStrip @JvmStatic public external fun fixMountingCoordinatorReportedPendingTransactionsOnAndroid(): Boolean

  @DoNotStrip @JvmStatic public external fun fuseboxEnabledRelease(): Boolean

  @DoNotStrip @JvmStatic public external fun initEagerTurboModulesOnNativeModulesQueueAndroid(): Boolean

  @DoNotStrip @JvmStatic public external fun lazyAnimationCallbacks(): Boolean

  @DoNotStrip @JvmStatic public external fun loadVectorDrawablesOnImages(): Boolean

  @DoNotStrip @JvmStatic public external fun traceTurboModulePromiseRejectionsOnAndroid(): Boolean

  @DoNotStrip @JvmStatic public external fun useAlwaysAvailableJSErrorHandling(): Boolean

  @DoNotStrip @JvmStatic public external fun useEditTextStockAndroidFocusBehavior(): Boolean

  @DoNotStrip @JvmStatic public external fun useFabricInterop(): Boolean

  @DoNotStrip @JvmStatic public external fun useImmediateExecutorInAndroidBridgeless(): Boolean

  @DoNotStrip @JvmStatic public external fun useNativeViewConfigsInBridgelessMode(): Boolean

  @DoNotStrip @JvmStatic public external fun useOptimisedViewPreallocationOnAndroid(): Boolean

  @DoNotStrip @JvmStatic public external fun useOptimizedEventBatchingOnAndroid(): Boolean

  @DoNotStrip @JvmStatic public external fun useRawPropsJsiValue(): Boolean

  @DoNotStrip @JvmStatic public external fun useRuntimeShadowNodeReferenceUpdate(): Boolean

  @DoNotStrip @JvmStatic public external fun useTurboModuleInterop(): Boolean

  @DoNotStrip @JvmStatic public external fun useTurboModules(): Boolean

  @DoNotStrip @JvmStatic public external fun override(provider: Any)

  @DoNotStrip @JvmStatic public external fun dangerouslyReset()

  @DoNotStrip @JvmStatic public external fun dangerouslyForceOverride(provider: Any): String?
}<|MERGE_RESOLUTION|>--- conflicted
+++ resolved
@@ -4,11 +4,7 @@
  * This source code is licensed under the MIT license found in the
  * LICENSE file in the root directory of this source tree.
  *
-<<<<<<< HEAD
- * @generated SignedSource<<e343a8ee4f4747c53a67e77990897719>>
-=======
- * @generated SignedSource<<a7f3ca986725fa85a6926c9e7966669b>>
->>>>>>> 198adb47
+ * @generated SignedSource<<292582d18884af033dbdb4d0a629d4fe>>
  */
 
 /**
