/*
 * Copyright (c) Meta Platforms, Inc. and affiliates.
 *
 * This source code is licensed under the MIT license found in the
 * LICENSE file in the root directory of this source tree.
 *
<<<<<<< HEAD
 * @generated SignedSource<<317ca8ad274f90a55b6260ef1cfdc5c4>>
=======
 * @generated SignedSource<<a0453230524ebca2bfb8fad656a6f54a>>
>>>>>>> 830bc8c7
 */

/**
 * IMPORTANT: Do NOT modify this file directly.
 *
 * To change the definition of the flags, edit
 *   packages/react-native/scripts/featureflags/ReactNativeFeatureFlags.config.js.
 *
 * To regenerate this code, run the following script from the repo root:
 *   yarn featureflags --update
 */

package com.facebook.react.internal.featureflags

import com.facebook.proguard.annotations.DoNotStrip
import com.facebook.soloader.SoLoader

@DoNotStrip
public object ReactNativeFeatureFlagsCxxInterop {
  init {
    SoLoader.loadLibrary("react_featureflagsjni")
  }

  @DoNotStrip @JvmStatic public external fun commonTestFlag(): Boolean

  @DoNotStrip @JvmStatic public external fun cdpInteractionMetricsEnabled(): Boolean

  @DoNotStrip @JvmStatic public external fun cxxNativeAnimatedEnabled(): Boolean

  @DoNotStrip @JvmStatic public external fun cxxNativeAnimatedRemoveJsSync(): Boolean

  @DoNotStrip @JvmStatic public external fun disableFabricCommitInCXXAnimated(): Boolean

  @DoNotStrip @JvmStatic public external fun disableMountItemReorderingAndroid(): Boolean

  @DoNotStrip @JvmStatic public external fun disableOldAndroidAttachmentMetricsWorkarounds(): Boolean

  @DoNotStrip @JvmStatic public external fun disableTextLayoutManagerCacheAndroid(): Boolean

  @DoNotStrip @JvmStatic public external fun enableAccessibilityOrder(): Boolean

  @DoNotStrip @JvmStatic public external fun enableAccumulatedUpdatesInRawPropsAndroid(): Boolean

  @DoNotStrip @JvmStatic public external fun enableAndroidTextMeasurementOptimizations(): Boolean

  @DoNotStrip @JvmStatic public external fun enableBridgelessArchitecture(): Boolean

  @DoNotStrip @JvmStatic public external fun enableCppPropsIteratorSetter(): Boolean

  @DoNotStrip @JvmStatic public external fun enableCustomFocusSearchOnClippedElementsAndroid(): Boolean

  @DoNotStrip @JvmStatic public external fun enableDestroyShadowTreeRevisionAsync(): Boolean

  @DoNotStrip @JvmStatic public external fun enableDoubleMeasurementFixAndroid(): Boolean

  @DoNotStrip @JvmStatic public external fun enableEagerMainQueueModulesOnIOS(): Boolean

  @DoNotStrip @JvmStatic public external fun enableEagerRootViewAttachment(): Boolean

  @DoNotStrip @JvmStatic public external fun enableFabricLogs(): Boolean

  @DoNotStrip @JvmStatic public external fun enableFabricRenderer(): Boolean

  @DoNotStrip @JvmStatic public external fun enableFontScaleChangesUpdatingLayout(): Boolean

  @DoNotStrip @JvmStatic public external fun enableIOSTextBaselineOffsetPerLine(): Boolean

  @DoNotStrip @JvmStatic public external fun enableIOSViewClipToPaddingBox(): Boolean

  @DoNotStrip @JvmStatic public external fun enableImagePrefetchingAndroid(): Boolean

  @DoNotStrip @JvmStatic public external fun enableImmediateUpdateModeForContentOffsetChanges(): Boolean

  @DoNotStrip @JvmStatic public external fun enableInteropViewManagerClassLookUpOptimizationIOS(): Boolean

  @DoNotStrip @JvmStatic public external fun enableLayoutAnimationsOnAndroid(): Boolean

  @DoNotStrip @JvmStatic public external fun enableLayoutAnimationsOnIOS(): Boolean

  @DoNotStrip @JvmStatic public external fun enableMainQueueCoordinatorOnIOS(): Boolean

  @DoNotStrip @JvmStatic public external fun enableModuleArgumentNSNullConversionIOS(): Boolean

  @DoNotStrip @JvmStatic public external fun enableNativeCSSParsing(): Boolean

  @DoNotStrip @JvmStatic public external fun enableNetworkEventReporting(): Boolean

  @DoNotStrip @JvmStatic public external fun enableNewBackgroundAndBorderDrawables(): Boolean

  @DoNotStrip @JvmStatic public external fun enablePreparedTextLayout(): Boolean

  @DoNotStrip @JvmStatic public external fun enablePropsUpdateReconciliationAndroid(): Boolean

  @DoNotStrip @JvmStatic public external fun enableResourceTimingAPI(): Boolean

  @DoNotStrip @JvmStatic public external fun enableSwiftUIBasedFilters(): Boolean

  @DoNotStrip @JvmStatic public external fun enableViewCulling(): Boolean

  @DoNotStrip @JvmStatic public external fun enableViewRecycling(): Boolean

  @DoNotStrip @JvmStatic public external fun enableViewRecyclingForScrollView(): Boolean

  @DoNotStrip @JvmStatic public external fun enableViewRecyclingForText(): Boolean

  @DoNotStrip @JvmStatic public external fun enableViewRecyclingForView(): Boolean

  @DoNotStrip @JvmStatic public external fun enableVirtualViewDebugFeatures(): Boolean

  @DoNotStrip @JvmStatic public external fun enableVirtualViewRenderState(): Boolean

  @DoNotStrip @JvmStatic public external fun enableVirtualViewWindowFocusDetection(): Boolean

  @DoNotStrip @JvmStatic public external fun fixMappingOfEventPrioritiesBetweenFabricAndReact(): Boolean

  @DoNotStrip @JvmStatic public external fun fuseboxEnabledRelease(): Boolean

  @DoNotStrip @JvmStatic public external fun fuseboxNetworkInspectionEnabled(): Boolean

  @DoNotStrip @JvmStatic public external fun hideOffscreenVirtualViewsOnIOS(): Boolean

  @DoNotStrip @JvmStatic public external fun perfMonitorV2Enabled(): Boolean

  @DoNotStrip @JvmStatic public external fun preparedTextCacheSize(): Double

  @DoNotStrip @JvmStatic public external fun preventShadowTreeCommitExhaustion(): Boolean

  @DoNotStrip @JvmStatic public external fun releaseImageDataWhenConsumed(): Boolean

  @DoNotStrip @JvmStatic public external fun shouldPressibilityUseW3CPointerEventsForHover(): Boolean

  @DoNotStrip @JvmStatic public external fun skipActivityIdentityAssertionOnHostPause(): Boolean

  @DoNotStrip @JvmStatic public external fun sweepActiveTouchOnChildNativeGesturesAndroid(): Boolean

  @DoNotStrip @JvmStatic public external fun traceTurboModulePromiseRejectionsOnAndroid(): Boolean

  @DoNotStrip @JvmStatic public external fun updateRuntimeShadowNodeReferencesOnCommit(): Boolean

  @DoNotStrip @JvmStatic public external fun useAlwaysAvailableJSErrorHandling(): Boolean

  @DoNotStrip @JvmStatic public external fun useFabricInterop(): Boolean

  @DoNotStrip @JvmStatic public external fun useNativeEqualsInNativeReadableArrayAndroid(): Boolean

  @DoNotStrip @JvmStatic public external fun useNativeTransformHelperAndroid(): Boolean

  @DoNotStrip @JvmStatic public external fun useNativeViewConfigsInBridgelessMode(): Boolean

  @DoNotStrip @JvmStatic public external fun useOptimizedEventBatchingOnAndroid(): Boolean

  @DoNotStrip @JvmStatic public external fun useRawPropsJsiValue(): Boolean

  @DoNotStrip @JvmStatic public external fun useShadowNodeStateOnClone(): Boolean

  @DoNotStrip @JvmStatic public external fun useTurboModuleInterop(): Boolean

  @DoNotStrip @JvmStatic public external fun useTurboModules(): Boolean

  @DoNotStrip @JvmStatic public external fun virtualViewHysteresisRatio(): Double

  @DoNotStrip @JvmStatic public external fun virtualViewPrerenderRatio(): Double

  @DoNotStrip @JvmStatic public external fun override(provider: Any)

  @DoNotStrip @JvmStatic public external fun dangerouslyReset()

  @DoNotStrip @JvmStatic public external fun dangerouslyForceOverride(provider: Any): String?
}<|MERGE_RESOLUTION|>--- conflicted
+++ resolved
@@ -4,11 +4,7 @@
  * This source code is licensed under the MIT license found in the
  * LICENSE file in the root directory of this source tree.
  *
-<<<<<<< HEAD
- * @generated SignedSource<<317ca8ad274f90a55b6260ef1cfdc5c4>>
-=======
- * @generated SignedSource<<a0453230524ebca2bfb8fad656a6f54a>>
->>>>>>> 830bc8c7
+ * @generated SignedSource<<544e1ef3a63132bf24d64fe72c0063e1>>
  */
 
 /**
