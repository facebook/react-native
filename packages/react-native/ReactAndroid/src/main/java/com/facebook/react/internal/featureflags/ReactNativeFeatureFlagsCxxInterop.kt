/*
 * Copyright (c) Meta Platforms, Inc. and affiliates.
 *
 * This source code is licensed under the MIT license found in the
 * LICENSE file in the root directory of this source tree.
 *
<<<<<<< HEAD
 * @generated SignedSource<<9cdbb7da7db7546b85109a78a61f904b>>
=======
 * @generated SignedSource<<773a44eea2720802432ce2f0b8d19027>>
>>>>>>> 3bb86b0e
 */

/**
 * IMPORTANT: Do NOT modify this file directly.
 *
 * To change the definition of the flags, edit
 *   packages/react-native/scripts/featureflags/ReactNativeFeatureFlags.config.js.
 *
 * To regenerate this code, run the following script from the repo root:
 *   yarn featureflags --update
 */

package com.facebook.react.internal.featureflags

import com.facebook.proguard.annotations.DoNotStrip
import com.facebook.soloader.SoLoader

@DoNotStrip
public object ReactNativeFeatureFlagsCxxInterop {
  init {
    SoLoader.loadLibrary("react_featureflagsjni")
  }

  @DoNotStrip @JvmStatic public external fun commonTestFlag(): Boolean

  @DoNotStrip @JvmStatic public external fun animatedShouldSignalBatch(): Boolean

  @DoNotStrip @JvmStatic public external fun disableMountItemReorderingAndroid(): Boolean

  @DoNotStrip @JvmStatic public external fun enableAccumulatedUpdatesInRawPropsAndroid(): Boolean

  @DoNotStrip @JvmStatic public external fun enableBridgelessArchitecture(): Boolean

  @DoNotStrip @JvmStatic public external fun enableCppPropsIteratorSetter(): Boolean

  @DoNotStrip @JvmStatic public external fun enableEagerRootViewAttachment(): Boolean

  @DoNotStrip @JvmStatic public external fun enableFabricLogs(): Boolean

  @DoNotStrip @JvmStatic public external fun enableFabricRenderer(): Boolean

  @DoNotStrip @JvmStatic public external fun enableIOSViewClipToPaddingBox(): Boolean

  @DoNotStrip @JvmStatic public external fun enableImagePrefetchingAndroid(): Boolean

  @DoNotStrip @JvmStatic public external fun enableJSRuntimeGCOnMemoryPressureOnIOS(): Boolean

  @DoNotStrip @JvmStatic public external fun enableLayoutAnimationsOnAndroid(): Boolean

  @DoNotStrip @JvmStatic public external fun enableLayoutAnimationsOnIOS(): Boolean

  @DoNotStrip @JvmStatic public external fun enableLineHeightCenteringOnIOS(): Boolean

  @DoNotStrip @JvmStatic public external fun enableLongTaskAPI(): Boolean

  @DoNotStrip @JvmStatic public external fun enableMainQueueModulesOnIOS(): Boolean

  @DoNotStrip @JvmStatic public external fun enableNativeCSSParsing(): Boolean

  @DoNotStrip @JvmStatic public external fun enableNewBackgroundAndBorderDrawables(): Boolean

  @DoNotStrip @JvmStatic public external fun enablePropsUpdateReconciliationAndroid(): Boolean

  @DoNotStrip @JvmStatic public external fun enableReportEventPaintTime(): Boolean

  @DoNotStrip @JvmStatic public external fun enableSynchronousStateUpdates(): Boolean

  @DoNotStrip @JvmStatic public external fun enableUIConsistency(): Boolean

  @DoNotStrip @JvmStatic public external fun enableViewCulling(): Boolean

  @DoNotStrip @JvmStatic public external fun enableViewRecycling(): Boolean

  @DoNotStrip @JvmStatic public external fun enableViewRecyclingForText(): Boolean

  @DoNotStrip @JvmStatic public external fun enableViewRecyclingForView(): Boolean

  @DoNotStrip @JvmStatic public external fun fixMappingOfEventPrioritiesBetweenFabricAndReact(): Boolean

  @DoNotStrip @JvmStatic public external fun fixMountingCoordinatorReportedPendingTransactionsOnAndroid(): Boolean

  @DoNotStrip @JvmStatic public external fun fuseboxEnabledRelease(): Boolean

  @DoNotStrip @JvmStatic public external fun fuseboxNetworkInspectionEnabled(): Boolean

  @DoNotStrip @JvmStatic public external fun removeTurboModuleManagerDelegateMutex(): Boolean

  @DoNotStrip @JvmStatic public external fun throwExceptionInsteadOfDeadlockOnTurboModuleSetupDuringSyncRenderIOS(): Boolean

  @DoNotStrip @JvmStatic public external fun traceTurboModulePromiseRejectionsOnAndroid(): Boolean

  @DoNotStrip @JvmStatic public external fun useAlwaysAvailableJSErrorHandling(): Boolean

  @DoNotStrip @JvmStatic public external fun useEditTextStockAndroidFocusBehavior(): Boolean

  @DoNotStrip @JvmStatic public external fun useFabricInterop(): Boolean

  @DoNotStrip @JvmStatic public external fun useNativeViewConfigsInBridgelessMode(): Boolean

  @DoNotStrip @JvmStatic public external fun useOptimizedEventBatchingOnAndroid(): Boolean

  @DoNotStrip @JvmStatic public external fun useRawPropsJsiValue(): Boolean

  @DoNotStrip @JvmStatic public external fun useTurboModuleInterop(): Boolean

  @DoNotStrip @JvmStatic public external fun useTurboModules(): Boolean

  @DoNotStrip @JvmStatic public external fun override(provider: Any)

  @DoNotStrip @JvmStatic public external fun dangerouslyReset()

  @DoNotStrip @JvmStatic public external fun dangerouslyForceOverride(provider: Any): String?
}<|MERGE_RESOLUTION|>--- conflicted
+++ resolved
@@ -4,11 +4,7 @@
  * This source code is licensed under the MIT license found in the
  * LICENSE file in the root directory of this source tree.
  *
-<<<<<<< HEAD
- * @generated SignedSource<<9cdbb7da7db7546b85109a78a61f904b>>
-=======
- * @generated SignedSource<<773a44eea2720802432ce2f0b8d19027>>
->>>>>>> 3bb86b0e
+ * @generated SignedSource<<454aac396b22bc650f9df8f27d83f032>>
  */
 
 /**
