--- conflicted
+++ resolved
@@ -4,11 +4,7 @@
  * This source code is licensed under the MIT license found in the
  * LICENSE file in the root directory of this source tree.
  *
-<<<<<<< HEAD
- * @generated SignedSource<<e124c42cbccfc38d992001b69cc29577>>
-=======
- * @generated SignedSource<<b92feb26341cd20ea526620ffef11352>>
->>>>>>> c832f94c
+ * @generated SignedSource<<45ba0c21edfcd2cbcb54439088b92659>>
  */
 
 /**
