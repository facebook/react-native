--- conflicted
+++ resolved
@@ -64,13 +64,8 @@
    * user has the permission given or not and resolves with GRANTED or DENIED. See
    * [Activity.checkSelfPermission].
    */
-<<<<<<< HEAD
   public override fun requestPermission(permission: String, promise: Promise) {
-    val context = getReactApplicationContext().getBaseContext()
-=======
-  public override fun requestPermission(permission: String, promise: Promise): Unit {
     val context = reactApplicationContext.baseContext
->>>>>>> c5fb3710
     if (context.checkSelfPermission(permission) == PackageManager.PERMISSION_GRANTED) {
       promise.resolve(GRANTED)
       return
