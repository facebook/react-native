/*
 * Copyright (c) Meta Platforms, Inc. and affiliates.
 *
 * This source code is licensed under the MIT license found in the
 * LICENSE file in the root directory of this source tree.
 */

package com.facebook.react

import com.facebook.jni.HybridData
import com.facebook.react.bridge.CxxModuleWrapper
import com.facebook.react.bridge.ModuleSpec
import com.facebook.react.bridge.NativeModule
import com.facebook.react.bridge.ReactApplicationContext
import com.facebook.react.internal.featureflags.ReactNativeNewArchitectureFeatureFlags
import com.facebook.react.internal.turbomodule.core.TurboModuleManagerDelegate
import com.facebook.react.module.annotations.ReactModule
import com.facebook.react.module.model.ReactModuleInfo
import com.facebook.react.turbomodule.core.interfaces.TurboModule
import javax.inject.Provider

public abstract class ReactPackageTurboModuleManagerDelegate : TurboModuleManagerDelegate {
  internal fun interface ModuleProvider {
    fun getModule(moduleName: String): NativeModule?
  }

  private val moduleProviders = mutableListOf<ModuleProvider>()
  private val packageModuleInfos = mutableMapOf<ModuleProvider, Map<String, ReactModuleInfo>>()
  private val shouldEnableLegacyModuleInterop =
      ReactNativeNewArchitectureFeatureFlags.enableBridgelessArchitecture() &&
          ReactNativeNewArchitectureFeatureFlags.useTurboModuleInterop()

  protected constructor(
      reactApplicationContext: ReactApplicationContext,
      packages: List<ReactPackage>,
  ) : super() {
    initialize(reactApplicationContext, packages)
  }

  protected constructor(
      reactApplicationContext: ReactApplicationContext,
      packages: List<ReactPackage>,
      hybridData: HybridData,
  ) : super(hybridData) {
    initialize(reactApplicationContext, packages)
  }

  private fun initialize(
      reactApplicationContext: ReactApplicationContext,
      packages: List<ReactPackage>,
  ) {
    val applicationContext: ReactApplicationContext = reactApplicationContext
    for (reactPackage in packages) {
      if (reactPackage is BaseReactPackage) {
        val moduleProvider = ModuleProvider { moduleName: String ->
          reactPackage.getModule(moduleName, applicationContext)
        }
        moduleProviders.add(moduleProvider)
        packageModuleInfos[moduleProvider] =
            reactPackage.getReactModuleInfoProvider().getReactModuleInfos()
        continue
      }

      @Suppress("DEPRECATION")
      if (shouldSupportLegacyPackages() && reactPackage is LazyReactPackage) {
        // TODO(T145105887): Output warnings that LazyReactPackage was used
        val lazyPkg = reactPackage
        val moduleSpecs: List<ModuleSpec> =
            lazyPkg.internal_getNativeModules(reactApplicationContext)
        val moduleSpecProviderMap: MutableMap<String?, Provider<out NativeModule>> = mutableMapOf()
        for (moduleSpec in moduleSpecs) {
          moduleSpecProviderMap[moduleSpec.getName()] = moduleSpec.getProvider()
        }

        val moduleProvider = ModuleProvider { moduleName: String ->
          moduleSpecProviderMap[moduleName]?.get()
        }

        moduleProviders.add(moduleProvider)
        packageModuleInfos[moduleProvider] = lazyPkg.reactModuleInfoProvider.getReactModuleInfos()
        continue
      }

      if (shouldSupportLegacyPackages()) {
        // TODO(T145105887): Output warnings that ReactPackage was used
        @Suppress("DEPRECATION")
        val nativeModules = reactPackage.createNativeModules(reactApplicationContext)

        val moduleMap: MutableMap<String, NativeModule> = mutableMapOf()
        val reactModuleInfoMap: MutableMap<String, ReactModuleInfo> = mutableMapOf()

        for (module in nativeModules) {
          val moduleClass: Class<out NativeModule> = module.javaClass
          val reactModule = moduleClass.getAnnotation(ReactModule::class.java)

          val moduleName = reactModule?.name ?: module.name

          @Suppress("DEPRECATION")
          val moduleInfo: ReactModuleInfo =
              if (reactModule != null)
                  ReactModuleInfo(
                      moduleName,
                      moduleClass.name,
                      reactModule.canOverrideExistingModule,
                      true,
                      reactModule.isCxxModule,
                      ReactModuleInfo.classIsTurboModule(moduleClass),
<<<<<<< HEAD
                      moduleClass::class.java)
=======
                  )
>>>>>>> 8702b09b
              else
                  ReactModuleInfo(
                      moduleName,
                      moduleClass.name,
                      module.canOverrideExistingModule(),
                      true,
                      CxxModuleWrapper::class.java.isAssignableFrom(moduleClass),
                      ReactModuleInfo.classIsTurboModule(moduleClass),
<<<<<<< HEAD
                      moduleClass::class.java)
=======
                  )
>>>>>>> 8702b09b

          reactModuleInfoMap[moduleName] = moduleInfo
          moduleMap[moduleName] = module
        }

        val moduleProvider = ModuleProvider { module -> moduleMap[module] }

        moduleProviders.add(moduleProvider)
        packageModuleInfos[moduleProvider] = reactModuleInfoMap
      }
    }
  }

  override fun unstable_shouldEnableLegacyModuleInterop(): Boolean = shouldEnableLegacyModuleInterop

  override fun getModule(moduleName: String): TurboModule? {
    var resolvedModule: NativeModule? = null

    for (moduleProvider in moduleProviders) {
      val moduleInfo: ReactModuleInfo? = packageModuleInfos[moduleProvider]?.get(moduleName)
      if (moduleInfo?.isTurboModule == true &&
          (resolvedModule == null || moduleInfo.canOverrideExistingModule)) {
        val module = moduleProvider.getModule(moduleName)
        if (module != null) {
          resolvedModule = module
        }
      }
    }

    // Skip TurboModule-incompatible modules
    val isLegacyModule = resolvedModule !is TurboModule
    if (isLegacyModule) {
      return null
    }

    return resolvedModule as TurboModule
  }

  override fun <TInterface> getModulesConformingToInterface(
      clazz: Class<TInterface>
  ): List<TurboModule?> {
    val modules = mutableListOf<TurboModule?>()

    for (moduleProvider in moduleProviders) {
      val moduleInfos = packageModuleInfos[moduleProvider]?.values ?: continue
      for (moduleInfo in moduleInfos) {
        if (clazz.isAssignableFrom(moduleInfo.moduleClass) && moduleInfo.isTurboModule) {
          modules.add(moduleProvider.getModule(moduleInfo.name) as TurboModule)
        }
      }
    }

    return modules
  }

  override fun unstable_isModuleRegistered(moduleName: String): Boolean {
    for (moduleProvider in moduleProviders) {
      val moduleInfo: ReactModuleInfo? = packageModuleInfos[moduleProvider]?.get(moduleName)
      if (moduleInfo?.isTurboModule == true) {
        return true
      }
    }
    return false
  }

  override fun unstable_isLegacyModuleRegistered(moduleName: String): Boolean {
    for (moduleProvider in moduleProviders) {
      val moduleInfo: ReactModuleInfo? = packageModuleInfos[moduleProvider]?.get(moduleName)
      if (moduleInfo?.isTurboModule == false) {
        return true
      }
    }
    return false
  }

  override fun getLegacyModule(moduleName: String): NativeModule? {
    if (!unstable_shouldEnableLegacyModuleInterop()) {
      return null
    }

    var resolvedModule: NativeModule? = null

    for (moduleProvider in moduleProviders) {
      val moduleInfo: ReactModuleInfo? = packageModuleInfos[moduleProvider]?.get(moduleName)
      if (moduleInfo?.isTurboModule == false &&
          (resolvedModule == null || moduleInfo.canOverrideExistingModule)) {
        val module = moduleProvider.getModule(moduleName)
        if (module != null) {
          resolvedModule = module
        }
      }
    }

    // Skip TurboModule-compatible modules
    val isLegacyModule = resolvedModule !is TurboModule
    if (!isLegacyModule) {
      return null
    }

    return resolvedModule
  }

  override fun getEagerInitModuleNames(): List<String> = buildList {
    for (moduleProvider in moduleProviders) {
      for (moduleInfo in packageModuleInfos[moduleProvider]?.values ?: emptyList()) {
        if (moduleInfo.isTurboModule && moduleInfo.needsEagerInit) {
          add(moduleInfo.name)
        }
      }
    }
  }

  private fun shouldSupportLegacyPackages(): Boolean = unstable_shouldEnableLegacyModuleInterop()

  public abstract class Builder {
    private var packages: List<ReactPackage>? = null
    private var context: ReactApplicationContext? = null

    public fun setPackages(packages: List<ReactPackage>): Builder {
      this.packages = packages.toList()
      return this
    }

    public fun setReactApplicationContext(context: ReactApplicationContext?): Builder {
      this.context = context
      return this
    }

    protected abstract fun build(
        context: ReactApplicationContext,
        packages: List<ReactPackage>,
    ): ReactPackageTurboModuleManagerDelegate

    public fun build(): ReactPackageTurboModuleManagerDelegate {
      val nonNullContext =
          requireNotNull(context) {
            "The ReactApplicationContext must be provided to create ReactPackageTurboModuleManagerDelegate"
          }
      val nonNullPackages =
          requireNotNull(packages) {
            "A set of ReactPackages must be provided to create ReactPackageTurboModuleManagerDelegate"
          }
      return build(nonNullContext, nonNullPackages)
    }
  }
}<|MERGE_RESOLUTION|>--- conflicted
+++ resolved
@@ -105,11 +105,8 @@
                       true,
                       reactModule.isCxxModule,
                       ReactModuleInfo.classIsTurboModule(moduleClass),
-<<<<<<< HEAD
-                      moduleClass::class.java)
-=======
+                      moduleClass,
                   )
->>>>>>> 8702b09b
               else
                   ReactModuleInfo(
                       moduleName,
@@ -118,11 +115,8 @@
                       true,
                       CxxModuleWrapper::class.java.isAssignableFrom(moduleClass),
                       ReactModuleInfo.classIsTurboModule(moduleClass),
-<<<<<<< HEAD
-                      moduleClass::class.java)
-=======
+                      moduleClass,
                   )
->>>>>>> 8702b09b
 
           reactModuleInfoMap[moduleName] = moduleInfo
           moduleMap[moduleName] = module
