--- conflicted
+++ resolved
@@ -4,11 +4,7 @@
  * This source code is licensed under the MIT license found in the
  * LICENSE file in the root directory of this source tree.
  *
-<<<<<<< HEAD
- * @generated SignedSource<<ab7a4ed9939be5441990f4a4522c111c>>
-=======
- * @generated SignedSource<<0041e37961e68474a6d092dc0f8a4903>>
->>>>>>> 8a4a6231
+ * @generated SignedSource<<62f14e0689f8208aab65c21bad962792>>
  */
 
 /**
