--- conflicted
+++ resolved
@@ -4,11 +4,7 @@
  * This source code is licensed under the MIT license found in the
  * LICENSE file in the root directory of this source tree.
  *
-<<<<<<< HEAD
- * @generated SignedSource<<63221dd0a6d5a6ca7090a92e34dc83b2>>
-=======
- * @generated SignedSource<<1ce9496b005924d8a421899ce55f6d81>>
->>>>>>> 3dfe22bd
+ * @generated SignedSource<<a9f50d32848bf53b14f16480f1b66f36>>
  */
 
 /**
