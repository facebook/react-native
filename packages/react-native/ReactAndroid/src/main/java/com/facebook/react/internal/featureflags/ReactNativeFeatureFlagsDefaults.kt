/*
 * Copyright (c) Meta Platforms, Inc. and affiliates.
 *
 * This source code is licensed under the MIT license found in the
 * LICENSE file in the root directory of this source tree.
 *
<<<<<<< HEAD
 * @generated SignedSource<<4c74e30db3ec840d18e639512147d148>>
=======
 * @generated SignedSource<<964ac42bbe930d8506dcb9d9834460bd>>
>>>>>>> c0415adb
 */

/**
 * IMPORTANT: Do NOT modify this file directly.
 *
 * To change the definition of the flags, edit
 *   packages/react-native/scripts/featureflags/ReactNativeFeatureFlags.config.js.
 *
 * To regenerate this code, run the following script from the repo root:
 *   yarn featureflags --update
 */

package com.facebook.react.internal.featureflags

public open class ReactNativeFeatureFlagsDefaults : ReactNativeFeatureFlagsProvider {
  // We could use JNI to get the defaults from C++,
  // but that is more expensive than just duplicating the defaults here.

  override fun commonTestFlag(): Boolean = false

  override fun disableMountItemReorderingAndroid(): Boolean = false

  override fun enableAccumulatedUpdatesInRawPropsAndroid(): Boolean = false

  override fun enableBridgelessArchitecture(): Boolean = false

  override fun enableCppPropsIteratorSetter(): Boolean = false

  override fun enableEagerRootViewAttachment(): Boolean = false

  override fun enableEventEmitterRetentionDuringGesturesOnAndroid(): Boolean = false

  override fun enableFabricLogs(): Boolean = false

  override fun enableFabricRenderer(): Boolean = false

  override fun enableFixForViewCommandRace(): Boolean = false

  override fun enableGranularShadowTreeStateReconciliation(): Boolean = false

  override fun enableIOSViewClipToPaddingBox(): Boolean = false

  override fun enableImagePrefetchingAndroid(): Boolean = false

  override fun enableJSRuntimeGCOnMemoryPressureOnIOS(): Boolean = false

  override fun enableLayoutAnimationsOnAndroid(): Boolean = false

  override fun enableLayoutAnimationsOnIOS(): Boolean = true

  override fun enableLineHeightCenteringOnIOS(): Boolean = false

  override fun enableLongTaskAPI(): Boolean = false

  override fun enableNewBackgroundAndBorderDrawables(): Boolean = false

  override fun enablePreciseSchedulingForPremountItemsOnAndroid(): Boolean = false

  override fun enablePropsUpdateReconciliationAndroid(): Boolean = false

  override fun enableReportEventPaintTime(): Boolean = false

  override fun enableSynchronousStateUpdates(): Boolean = false

  override fun enableUIConsistency(): Boolean = false

  override fun enableViewCulling(): Boolean = false

  override fun enableViewRecycling(): Boolean = false

  override fun enableViewRecyclingForText(): Boolean = true

  override fun enableViewRecyclingForView(): Boolean = true

  override fun excludeYogaFromRawProps(): Boolean = false

  override fun fixDifferentiatorEmittingUpdatesWithWrongParentTag(): Boolean = true

  override fun fixMappingOfEventPrioritiesBetweenFabricAndReact(): Boolean = false

  override fun fixMountingCoordinatorReportedPendingTransactionsOnAndroid(): Boolean = false

  override fun fuseboxEnabledRelease(): Boolean = false

  override fun fuseboxNetworkInspectionEnabled(): Boolean = false

  override fun lazyAnimationCallbacks(): Boolean = false

  override fun traceTurboModulePromiseRejectionsOnAndroid(): Boolean = false

  override fun useAlwaysAvailableJSErrorHandling(): Boolean = false

  override fun useEditTextStockAndroidFocusBehavior(): Boolean = true

  override fun useFabricInterop(): Boolean = false

  override fun useNativeViewConfigsInBridgelessMode(): Boolean = false

  override fun useOptimizedEventBatchingOnAndroid(): Boolean = false

  override fun useRawPropsJsiValue(): Boolean = false

  override fun useTurboModuleInterop(): Boolean = false

  override fun useTurboModules(): Boolean = false
}<|MERGE_RESOLUTION|>--- conflicted
+++ resolved
@@ -4,11 +4,7 @@
  * This source code is licensed under the MIT license found in the
  * LICENSE file in the root directory of this source tree.
  *
-<<<<<<< HEAD
- * @generated SignedSource<<4c74e30db3ec840d18e639512147d148>>
-=======
- * @generated SignedSource<<964ac42bbe930d8506dcb9d9834460bd>>
->>>>>>> c0415adb
+ * @generated SignedSource<<7ac0bc05c134d62478fc384301574d7c>>
  */
 
 /**
