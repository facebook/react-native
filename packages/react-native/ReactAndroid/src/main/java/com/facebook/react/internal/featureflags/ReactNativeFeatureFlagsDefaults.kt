/*
 * Copyright (c) Meta Platforms, Inc. and affiliates.
 *
 * This source code is licensed under the MIT license found in the
 * LICENSE file in the root directory of this source tree.
 *
<<<<<<< HEAD
 * @generated SignedSource<<6589ac9a3bfb61dbfef1c88880df146a>>
=======
 * @generated SignedSource<<09dd6fb517b7b965c5cc554a075e5590>>
>>>>>>> a85955a4
 */

/**
 * IMPORTANT: Do NOT modify this file directly.
 *
 * To change the definition of the flags, edit
 *   packages/react-native/scripts/featureflags/ReactNativeFeatureFlags.config.js.
 *
 * To regenerate this code, run the following script from the repo root:
 *   yarn featureflags --update
 */

package com.facebook.react.internal.featureflags

public open class ReactNativeFeatureFlagsDefaults : ReactNativeFeatureFlagsProvider {
  // We could use JNI to get the defaults from C++,
  // but that is more expensive than just duplicating the defaults here.

  override fun commonTestFlag(): Boolean = false

  override fun allowRecursiveCommitsWithSynchronousMountOnAndroid(): Boolean = false

  override fun completeReactInstanceCreationOnBgThreadOnAndroid(): Boolean = false

  override fun disableEventLoopOnBridgeless(): Boolean = false

  override fun disableMountItemReorderingAndroid(): Boolean = false

  override fun enableAlignItemsBaselineOnFabricIOS(): Boolean = true

<<<<<<< HEAD
=======
  override fun enableAndroidLineHeightCentering(): Boolean = true

>>>>>>> a85955a4
  override fun enableBridgelessArchitecture(): Boolean = false

  override fun enableCppPropsIteratorSetter(): Boolean = false

  override fun enableDeletionOfUnmountedViews(): Boolean = false

  override fun enableEagerRootViewAttachment(): Boolean = false

  override fun enableEventEmitterRetentionDuringGesturesOnAndroid(): Boolean = false

  override fun enableFabricLogs(): Boolean = false

  override fun enableFabricRenderer(): Boolean = false

  override fun enableFabricRendererExclusively(): Boolean = false

  override fun enableGranularShadowTreeStateReconciliation(): Boolean = false

  override fun enableIOSViewClipToPaddingBox(): Boolean = false

  override fun enableLayoutAnimationsOnAndroid(): Boolean = false

  override fun enableLayoutAnimationsOnIOS(): Boolean = true

  override fun enableLineHeightCenteringOnAndroid(): Boolean = false

  override fun enableLineHeightCenteringOnIOS(): Boolean = false

  override fun enableLongTaskAPI(): Boolean = false

  override fun enableNewBackgroundAndBorderDrawables(): Boolean = false

  override fun enablePreciseSchedulingForPremountItemsOnAndroid(): Boolean = false

  override fun enablePropsUpdateReconciliationAndroid(): Boolean = false

  override fun enableReportEventPaintTime(): Boolean = false

  override fun enableSynchronousStateUpdates(): Boolean = false

  override fun enableUIConsistency(): Boolean = false

  override fun enableViewRecycling(): Boolean = false

  override fun excludeYogaFromRawProps(): Boolean = false

  override fun fixMappingOfEventPrioritiesBetweenFabricAndReact(): Boolean = false

  override fun fixMountingCoordinatorReportedPendingTransactionsOnAndroid(): Boolean = false

  override fun forceBatchingMountItemsOnAndroid(): Boolean = false

  override fun fuseboxEnabledDebug(): Boolean = true

  override fun fuseboxEnabledRelease(): Boolean = false

  override fun initEagerTurboModulesOnNativeModulesQueueAndroid(): Boolean = false

  override fun lazyAnimationCallbacks(): Boolean = false

  override fun loadVectorDrawablesOnImages(): Boolean = false

  override fun setAndroidLayoutDirection(): Boolean = true

  override fun traceTurboModulePromiseRejectionsOnAndroid(): Boolean = false

  override fun useAlwaysAvailableJSErrorHandling(): Boolean = false

  override fun useFabricInterop(): Boolean = false

  override fun useImmediateExecutorInAndroidBridgeless(): Boolean = false

  override fun useNativeViewConfigsInBridgelessMode(): Boolean = false

  override fun useOptimisedViewPreallocationOnAndroid(): Boolean = false

  override fun useOptimizedEventBatchingOnAndroid(): Boolean = false

  override fun useRuntimeShadowNodeReferenceUpdate(): Boolean = false

  override fun useTurboModuleInterop(): Boolean = false

  override fun useTurboModules(): Boolean = false
}<|MERGE_RESOLUTION|>--- conflicted
+++ resolved
@@ -4,11 +4,7 @@
  * This source code is licensed under the MIT license found in the
  * LICENSE file in the root directory of this source tree.
  *
-<<<<<<< HEAD
- * @generated SignedSource<<6589ac9a3bfb61dbfef1c88880df146a>>
-=======
  * @generated SignedSource<<09dd6fb517b7b965c5cc554a075e5590>>
->>>>>>> a85955a4
  */
 
 /**
@@ -39,11 +35,8 @@
 
   override fun enableAlignItemsBaselineOnFabricIOS(): Boolean = true
 
-<<<<<<< HEAD
-=======
   override fun enableAndroidLineHeightCentering(): Boolean = true
 
->>>>>>> a85955a4
   override fun enableBridgelessArchitecture(): Boolean = false
 
   override fun enableCppPropsIteratorSetter(): Boolean = false
