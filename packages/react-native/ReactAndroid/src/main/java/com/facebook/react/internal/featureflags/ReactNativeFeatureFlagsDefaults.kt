--- conflicted
+++ resolved
@@ -4,11 +4,7 @@
  * This source code is licensed under the MIT license found in the
  * LICENSE file in the root directory of this source tree.
  *
-<<<<<<< HEAD
- * @generated SignedSource<<c807dbe34f578b4503278f28d5b56ed8>>
-=======
- * @generated SignedSource<<f4f263578308798dcf7561918f58e0cc>>
->>>>>>> 7be98c99
+ * @generated SignedSource<<5687586426348fc872f921f9465a0432>>
  */
 
 /**
