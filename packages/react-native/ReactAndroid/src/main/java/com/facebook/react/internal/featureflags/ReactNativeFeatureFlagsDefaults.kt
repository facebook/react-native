/*
 * Copyright (c) Meta Platforms, Inc. and affiliates.
 *
 * This source code is licensed under the MIT license found in the
 * LICENSE file in the root directory of this source tree.
 *
<<<<<<< HEAD
 * @generated SignedSource<<5ca2efd273d0239b59aab8ce8b0f8510>>
=======
 * @generated SignedSource<<58cb08dbd188ec64d3738f548567bcde>>
>>>>>>> 7d2a7c93
 */

/**
 * IMPORTANT: Do NOT modify this file directly.
 *
 * To change the definition of the flags, edit
 *   packages/react-native/scripts/featureflags/ReactNativeFeatureFlags.config.js.
 *
 * To regenerate this code, run the following script from the repo root:
 *   yarn featureflags --update
 */

package com.facebook.react.internal.featureflags

public open class ReactNativeFeatureFlagsDefaults : ReactNativeFeatureFlagsProvider {
  // We could use JNI to get the defaults from C++,
  // but that is more expensive than just duplicating the defaults here.

  override fun commonTestFlag(): Boolean = false

  override fun cdpInteractionMetricsEnabled(): Boolean = false

  override fun cxxNativeAnimatedEnabled(): Boolean = false

  override fun disableEarlyViewCommandExecution(): Boolean = false

  override fun disableImageViewPreallocationAndroid(): Boolean = false

  override fun disableMountItemReorderingAndroid(): Boolean = false

  override fun disableOldAndroidAttachmentMetricsWorkarounds(): Boolean = true

  override fun disableSubviewClippingAndroid(): Boolean = false

  override fun disableTextLayoutManagerCacheAndroid(): Boolean = false

  override fun disableViewPreallocationAndroid(): Boolean = false

  override fun enableAccessibilityOrder(): Boolean = false

  override fun enableAccumulatedUpdatesInRawPropsAndroid(): Boolean = false

  override fun enableAndroidAntialiasedBorderRadiusClipping(): Boolean = false

  override fun enableAndroidLinearText(): Boolean = false

  override fun enableAndroidTextMeasurementOptimizations(): Boolean = false

  override fun enableBridgelessArchitecture(): Boolean = false

  override fun enableCppPropsIteratorSetter(): Boolean = false

  override fun enableCustomFocusSearchOnClippedElementsAndroid(): Boolean = true

  override fun enableDestroyShadowTreeRevisionAsync(): Boolean = false

  override fun enableDoubleMeasurementFixAndroid(): Boolean = false

  override fun enableEagerMainQueueModulesOnIOS(): Boolean = false

  override fun enableEagerRootViewAttachment(): Boolean = false

  override fun enableExclusivePropsUpdateAndroid(): Boolean = false

  override fun enableFabricLogs(): Boolean = false

  override fun enableFabricRenderer(): Boolean = false

  override fun enableFontScaleChangesUpdatingLayout(): Boolean = true

  override fun enableIOSTextBaselineOffsetPerLine(): Boolean = false

  override fun enableIOSViewClipToPaddingBox(): Boolean = false

  override fun enableImagePrefetchingAndroid(): Boolean = false

  override fun enableImagePrefetchingJNIBatchingAndroid(): Boolean = false

  override fun enableImagePrefetchingOnUiThreadAndroid(): Boolean = false

  override fun enableImmediateUpdateModeForContentOffsetChanges(): Boolean = false

  override fun enableImperativeFocus(): Boolean = false

  override fun enableInteropViewManagerClassLookUpOptimizationIOS(): Boolean = false

  override fun enableIntersectionObserverByDefault(): Boolean = false

  override fun enableKeyEvents(): Boolean = false

  override fun enableLayoutAnimationsOnAndroid(): Boolean = false

  override fun enableLayoutAnimationsOnIOS(): Boolean = true

  override fun enableLineHeightCenteringOnIOS(): Boolean = false

  override fun enableMainQueueCoordinatorOnIOS(): Boolean = false

  override fun enableModuleArgumentNSNullConversionIOS(): Boolean = false

  override fun enableNativeCSSParsing(): Boolean = false

  override fun enableNetworkEventReporting(): Boolean = false

  override fun enablePreparedTextLayout(): Boolean = false

  override fun enablePropsUpdateReconciliationAndroid(): Boolean = false

  override fun enableSwiftUIBasedFilters(): Boolean = false

  override fun enableViewCulling(): Boolean = false

  override fun enableViewRecycling(): Boolean = false

  override fun enableViewRecyclingForImage(): Boolean = true

  override fun enableViewRecyclingForScrollView(): Boolean = false

  override fun enableViewRecyclingForText(): Boolean = true

  override fun enableViewRecyclingForView(): Boolean = true

  override fun enableVirtualViewContainerStateExperimental(): Boolean = false

  override fun enableVirtualViewDebugFeatures(): Boolean = false

  override fun enableVirtualViewRenderState(): Boolean = true

  override fun enableVirtualViewWindowFocusDetection(): Boolean = false

  override fun enableWebPerformanceAPIsByDefault(): Boolean = true

  override fun fixMappingOfEventPrioritiesBetweenFabricAndReact(): Boolean = false

  override fun fixTextClippingAndroid15useBoundsForWidth(): Boolean = false

  override fun fuseboxAssertSingleHostState(): Boolean = true

  override fun fuseboxEnabledRelease(): Boolean = false

  override fun fuseboxNetworkInspectionEnabled(): Boolean = false

  override fun hideOffscreenVirtualViewsOnIOS(): Boolean = false

  override fun overrideBySynchronousMountPropsAtMountingAndroid(): Boolean = false

  override fun perfIssuesEnabled(): Boolean = false

  override fun perfMonitorV2Enabled(): Boolean = false

  override fun preparedTextCacheSize(): Double = 200.0

  override fun preventShadowTreeCommitExhaustion(): Boolean = false

  override fun shouldPressibilityUseW3CPointerEventsForHover(): Boolean = false

  override fun shouldResetClickableWhenRecyclingView(): Boolean = true

  override fun shouldResetOnClickListenerWhenRecyclingView(): Boolean = true

  override fun shouldSetEnabledBasedOnAccessibilityState(): Boolean = true

  override fun shouldSetIsClickableByDefault(): Boolean = false

  override fun shouldTriggerResponderTransferOnScrollAndroid(): Boolean = false

  override fun skipActivityIdentityAssertionOnHostPause(): Boolean = false

  override fun traceTurboModulePromiseRejectionsOnAndroid(): Boolean = false

  override fun updateRuntimeShadowNodeReferencesOnCommit(): Boolean = false

  override fun useAlwaysAvailableJSErrorHandling(): Boolean = false

  override fun useFabricInterop(): Boolean = true

  override fun useNativeEqualsInNativeReadableArrayAndroid(): Boolean = true

  override fun useNativeTransformHelperAndroid(): Boolean = true

  override fun useNativeViewConfigsInBridgelessMode(): Boolean = false

  override fun useRawPropsJsiValue(): Boolean = true

  override fun useShadowNodeStateOnClone(): Boolean = false

  override fun useSharedAnimatedBackend(): Boolean = false

  override fun useTraitHiddenOnAndroid(): Boolean = false

  override fun useTurboModuleInterop(): Boolean = false

  override fun useTurboModules(): Boolean = false

  override fun viewCullingOutsetRatio(): Double = 0.0

  override fun virtualViewHysteresisRatio(): Double = 0.0

  override fun virtualViewPrerenderRatio(): Double = 5.0
}<|MERGE_RESOLUTION|>--- conflicted
+++ resolved
@@ -4,11 +4,7 @@
  * This source code is licensed under the MIT license found in the
  * LICENSE file in the root directory of this source tree.
  *
-<<<<<<< HEAD
  * @generated SignedSource<<5ca2efd273d0239b59aab8ce8b0f8510>>
-=======
- * @generated SignedSource<<58cb08dbd188ec64d3738f548567bcde>>
->>>>>>> 7d2a7c93
  */
 
 /**
