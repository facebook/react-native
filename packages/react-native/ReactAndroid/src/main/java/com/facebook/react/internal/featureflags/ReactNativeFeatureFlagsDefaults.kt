--- conflicted
+++ resolved
@@ -4,11 +4,7 @@
  * This source code is licensed under the MIT license found in the
  * LICENSE file in the root directory of this source tree.
  *
-<<<<<<< HEAD
- * @generated SignedSource<<fedc271e0e38a81c28d60ac4f55b7271>>
-=======
- * @generated SignedSource<<275f6f2c36b2a0f7d83765d98ab60daf>>
->>>>>>> 0d3791ca
+ * @generated SignedSource<<5ca2efd273d0239b59aab8ce8b0f8510>>
  */
 
 /**
