/*
 * Copyright (c) Meta Platforms, Inc. and affiliates.
 *
 * This source code is licensed under the MIT license found in the
 * LICENSE file in the root directory of this source tree.
 *
<<<<<<< HEAD
 * @generated SignedSource<<7a5878708fca8e54a0e6c0a4605a58de>>
=======
 * @generated SignedSource<<46c9da59889c821ac0f8279083370707>>
>>>>>>> 4165884b
 */

/**
 * IMPORTANT: Do NOT modify this file directly.
 *
 * To change the definition of the flags, edit
 *   packages/react-native/scripts/featureflags/ReactNativeFeatureFlags.config.js.
 *
 * To regenerate this code, run the following script from the repo root:
 *   yarn featureflags --update
 */

package com.facebook.react.internal.featureflags

public open class ReactNativeFeatureFlagsDefaults : ReactNativeFeatureFlagsProvider {
  // We could use JNI to get the defaults from C++,
  // but that is more expensive than just duplicating the defaults here.

  override fun commonTestFlag(): Boolean = false

  override fun completeReactInstanceCreationOnBgThreadOnAndroid(): Boolean = true

  override fun disableEventLoopOnBridgeless(): Boolean = false

  override fun disableMountItemReorderingAndroid(): Boolean = false

  override fun enableAlignItemsBaselineOnFabricIOS(): Boolean = true

  override fun enableAndroidLineHeightCentering(): Boolean = true

  override fun enableBridgelessArchitecture(): Boolean = false

  override fun enableCppPropsIteratorSetter(): Boolean = false

  override fun enableDeletionOfUnmountedViews(): Boolean = false

  override fun enableEagerRootViewAttachment(): Boolean = false

  override fun enableEventEmitterRetentionDuringGesturesOnAndroid(): Boolean = false

  override fun enableFabricLogs(): Boolean = false

  override fun enableFabricRenderer(): Boolean = false

  override fun enableFixForViewCommandRace(): Boolean = false

  override fun enableGranularShadowTreeStateReconciliation(): Boolean = false

  override fun enableIOSViewClipToPaddingBox(): Boolean = false

  override fun enableImagePrefetchingAndroid(): Boolean = false

  override fun enableLayoutAnimationsOnAndroid(): Boolean = false

  override fun enableLayoutAnimationsOnIOS(): Boolean = true

  override fun enableLongTaskAPI(): Boolean = false

  override fun enableNewBackgroundAndBorderDrawables(): Boolean = false

  override fun enablePreciseSchedulingForPremountItemsOnAndroid(): Boolean = false

  override fun enablePropsUpdateReconciliationAndroid(): Boolean = false

  override fun enableReportEventPaintTime(): Boolean = false

  override fun enableSynchronousStateUpdates(): Boolean = false

  override fun enableUIConsistency(): Boolean = false

  override fun enableViewRecycling(): Boolean = false

  override fun excludeYogaFromRawProps(): Boolean = false

  override fun fixDifferentiatorEmittingUpdatesWithWrongParentTag(): Boolean = true

  override fun fixMappingOfEventPrioritiesBetweenFabricAndReact(): Boolean = false

  override fun fixMountingCoordinatorReportedPendingTransactionsOnAndroid(): Boolean = false

  override fun fuseboxEnabledDebug(): Boolean = true

  override fun fuseboxEnabledRelease(): Boolean = false

  override fun initEagerTurboModulesOnNativeModulesQueueAndroid(): Boolean = true

  override fun lazyAnimationCallbacks(): Boolean = false

  override fun loadVectorDrawablesOnImages(): Boolean = false

  override fun traceTurboModulePromiseRejectionsOnAndroid(): Boolean = false

  override fun useAlwaysAvailableJSErrorHandling(): Boolean = false

  override fun useFabricInterop(): Boolean = false

  override fun useImmediateExecutorInAndroidBridgeless(): Boolean = true

  override fun useNativeViewConfigsInBridgelessMode(): Boolean = false

  override fun useOptimisedViewPreallocationOnAndroid(): Boolean = false

  override fun useOptimizedEventBatchingOnAndroid(): Boolean = false

  override fun useRawPropsJsiValue(): Boolean = false

  override fun useRuntimeShadowNodeReferenceUpdate(): Boolean = false

  override fun useTurboModuleInterop(): Boolean = false

  override fun useTurboModules(): Boolean = false
}<|MERGE_RESOLUTION|>--- conflicted
+++ resolved
@@ -4,11 +4,7 @@
  * This source code is licensed under the MIT license found in the
  * LICENSE file in the root directory of this source tree.
  *
-<<<<<<< HEAD
- * @generated SignedSource<<7a5878708fca8e54a0e6c0a4605a58de>>
-=======
  * @generated SignedSource<<46c9da59889c821ac0f8279083370707>>
->>>>>>> 4165884b
  */
 
 /**
