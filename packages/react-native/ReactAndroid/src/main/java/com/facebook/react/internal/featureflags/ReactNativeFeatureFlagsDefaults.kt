--- conflicted
+++ resolved
@@ -4,11 +4,7 @@
  * This source code is licensed under the MIT license found in the
  * LICENSE file in the root directory of this source tree.
  *
-<<<<<<< HEAD
- * @generated SignedSource<<b00d2121b7844a73469d251e9f8c5a18>>
-=======
- * @generated SignedSource<<ddd0f342c565ed44f78263b074b4f969>>
->>>>>>> ab47834e
+ * @generated SignedSource<<fb940de1292ebcf34f1200a94c121e0b>>
  */
 
 /**
@@ -63,13 +59,8 @@
 
   override fun enableLayoutAnimationsOnIOS(): Boolean = true
 
-<<<<<<< HEAD
   override fun enableLineHeightCenteringOnIOS(): Boolean = false
 
-  override fun enableLongTaskAPI(): Boolean = false
-
-=======
->>>>>>> ab47834e
   override fun enableMainQueueModulesOnIOS(): Boolean = false
 
   override fun enableNativeCSSParsing(): Boolean = false
