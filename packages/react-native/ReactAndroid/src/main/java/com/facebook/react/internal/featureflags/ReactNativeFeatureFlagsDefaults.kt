/*
 * Copyright (c) Meta Platforms, Inc. and affiliates.
 *
 * This source code is licensed under the MIT license found in the
 * LICENSE file in the root directory of this source tree.
 *
<<<<<<< HEAD
 * @generated SignedSource<<e8fe739f5c2354e1fae1cd7d7820619c>>
=======
 * @generated SignedSource<<86773a0948ff9dd3b150678f336e6ff4>>
>>>>>>> 32ce95cc
 */

/**
 * IMPORTANT: Do NOT modify this file directly.
 *
 * To change the definition of the flags, edit
 *   packages/react-native/scripts/featureflags/ReactNativeFeatureFlags.config.js.
 *
 * To regenerate this code, run the following script from the repo root:
 *   yarn featureflags --update
 */

package com.facebook.react.internal.featureflags

public open class ReactNativeFeatureFlagsDefaults : ReactNativeFeatureFlagsProvider {
  // We could use JNI to get the defaults from C++,
  // but that is more expensive than just duplicating the defaults here.

  override fun commonTestFlag(): Boolean = false

  override fun animatedShouldSignalBatch(): Boolean = false

  override fun cxxNativeAnimatedEnabled(): Boolean = false

  override fun disableMainQueueSyncDispatchIOS(): Boolean = false

  override fun disableMountItemReorderingAndroid(): Boolean = false

  override fun enableAccessibilityOrder(): Boolean = false

  override fun enableAccumulatedUpdatesInRawPropsAndroid(): Boolean = false

  override fun enableBridgelessArchitecture(): Boolean = false

  override fun enableCppPropsIteratorSetter(): Boolean = false

  override fun enableCustomFocusSearchOnClippedElementsAndroid(): Boolean = true

  override fun enableDestroyShadowTreeRevisionAsync(): Boolean = false

  override fun enableDoubleMeasurementFixAndroid(): Boolean = false

  override fun enableEagerRootViewAttachment(): Boolean = false

  override fun enableFabricLogs(): Boolean = false

  override fun enableFabricRenderer(): Boolean = false

  override fun enableFixForParentTagDuringReparenting(): Boolean = false

  override fun enableFontScaleChangesUpdatingLayout(): Boolean = false

  override fun enableIOSViewClipToPaddingBox(): Boolean = false

  override fun enableJSRuntimeGCOnMemoryPressureOnIOS(): Boolean = false

  override fun enableLayoutAnimationsOnAndroid(): Boolean = false

  override fun enableLayoutAnimationsOnIOS(): Boolean = true

  override fun enableLineHeightCenteringOnIOS(): Boolean = false

  override fun enableMainQueueModulesOnIOS(): Boolean = false

  override fun enableNativeCSSParsing(): Boolean = false

  override fun enableNetworkEventReporting(): Boolean = false

  override fun enableNewBackgroundAndBorderDrawables(): Boolean = true

  override fun enablePreparedTextLayout(): Boolean = false

  override fun enablePropsUpdateReconciliationAndroid(): Boolean = false

  override fun enableResourceTimingAPI(): Boolean = false

  override fun enableSynchronousStateUpdates(): Boolean = false

  override fun enableViewCulling(): Boolean = false

  override fun enableViewRecycling(): Boolean = false

  override fun enableViewRecyclingForText(): Boolean = true

  override fun enableViewRecyclingForView(): Boolean = true

  override fun fixMappingOfEventPrioritiesBetweenFabricAndReact(): Boolean = false

  override fun fuseboxEnabledRelease(): Boolean = false

  override fun fuseboxNetworkInspectionEnabled(): Boolean = false

  override fun incorporateMaxLinesDuringAndroidLayout(): Boolean = true

  override fun traceTurboModulePromiseRejectionsOnAndroid(): Boolean = false

  override fun updateRuntimeShadowNodeReferencesOnCommit(): Boolean = false

  override fun useAlwaysAvailableJSErrorHandling(): Boolean = false

  override fun useAndroidTextLayoutWidthDirectly(): Boolean = true

  override fun useFabricInterop(): Boolean = true

  override fun useNativeViewConfigsInBridgelessMode(): Boolean = false

  override fun useOptimizedEventBatchingOnAndroid(): Boolean = false

  override fun useRawPropsJsiValue(): Boolean = false

  override fun useShadowNodeStateOnClone(): Boolean = false

  override fun useTurboModuleInterop(): Boolean = false

  override fun useTurboModules(): Boolean = false
}<|MERGE_RESOLUTION|>--- conflicted
+++ resolved
@@ -4,11 +4,7 @@
  * This source code is licensed under the MIT license found in the
  * LICENSE file in the root directory of this source tree.
  *
-<<<<<<< HEAD
- * @generated SignedSource<<e8fe739f5c2354e1fae1cd7d7820619c>>
-=======
- * @generated SignedSource<<86773a0948ff9dd3b150678f336e6ff4>>
->>>>>>> 32ce95cc
+ * @generated SignedSource<<849db401c68a377891c6468ab4c6b08e>>
  */
 
 /**
