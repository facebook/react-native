--- conflicted
+++ resolved
@@ -4,11 +4,7 @@
  * This source code is licensed under the MIT license found in the
  * LICENSE file in the root directory of this source tree.
  *
-<<<<<<< HEAD
- * @generated SignedSource<<7ac0bc05c134d62478fc384301574d7c>>
-=======
- * @generated SignedSource<<6db30b8e6ac5778ae5ff333a12c6c17d>>
->>>>>>> 04b40852
+ * @generated SignedSource<<2079e42d4261c0f4f069a19d53a99763>>
  */
 
 /**
