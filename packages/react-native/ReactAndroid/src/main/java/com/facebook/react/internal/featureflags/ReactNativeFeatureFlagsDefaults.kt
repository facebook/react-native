/*
 * Copyright (c) Meta Platforms, Inc. and affiliates.
 *
 * This source code is licensed under the MIT license found in the
 * LICENSE file in the root directory of this source tree.
 *
<<<<<<< HEAD
 * @generated SignedSource<<ba5029fc84ab27f781b9a8a5a7f768c6>>
=======
 * @generated SignedSource<<5613f8d9d9403d005becbbd9348882c6>>
>>>>>>> 10d8c0df
 */

/**
 * IMPORTANT: Do NOT modify this file directly.
 *
 * To change the definition of the flags, edit
 *   packages/react-native/scripts/featureflags/ReactNativeFeatureFlags.config.js.
 *
 * To regenerate this code, run the following script from the repo root:
 *   yarn featureflags-update
 */

package com.facebook.react.internal.featureflags

public open class ReactNativeFeatureFlagsDefaults : ReactNativeFeatureFlagsProvider {
  // We could use JNI to get the defaults from C++,
  // but that is more expensive than just duplicating the defaults here.

  override fun commonTestFlag(): Boolean = false

  override fun allowRecursiveCommitsWithSynchronousMountOnAndroid(): Boolean = false

  override fun batchRenderingUpdatesInEventLoop(): Boolean = false

  override fun completeReactInstanceCreationOnBgThreadOnAndroid(): Boolean = false

  override fun enableAlignItemsBaselineOnFabricIOS(): Boolean = true

  override fun enableBridgelessArchitecture(): Boolean = false

  override fun enableCleanTextInputYogaNode(): Boolean = false

  override fun enableDeletionOfUnmountedViews(): Boolean = false

  override fun enableEagerRootViewAttachment(): Boolean = false

  override fun enableEventEmitterRetentionDuringGesturesOnAndroid(): Boolean = false

  override fun enableFabricLogs(): Boolean = false

  override fun enableFabricRenderer(): Boolean = false

  override fun enableFabricRendererExclusively(): Boolean = false

  override fun enableGranularShadowTreeStateReconciliation(): Boolean = false

  override fun enableIOSViewClipToPaddingBox(): Boolean = false

  override fun enableLayoutAnimationsOnAndroid(): Boolean = false

  override fun enableLayoutAnimationsOnIOS(): Boolean = true

  override fun enableLineHeightCenteringOnAndroid(): Boolean = false

  override fun enableLineHeightCenteringOnIOS(): Boolean = false

  override fun enableLongTaskAPI(): Boolean = false

  override fun enableMicrotasks(): Boolean = false

  override fun enablePreciseSchedulingForPremountItemsOnAndroid(): Boolean = false

  override fun enablePropsUpdateReconciliationAndroid(): Boolean = false

  override fun enableReportEventPaintTime(): Boolean = false

  override fun enableSynchronousStateUpdates(): Boolean = false

  override fun enableTextPreallocationOptimisation(): Boolean = false

  override fun enableUIConsistency(): Boolean = false

  override fun enableViewRecycling(): Boolean = false

  override fun excludeYogaFromRawProps(): Boolean = false

  override fun fixMappingOfEventPrioritiesBetweenFabricAndReact(): Boolean = false

  override fun fixMountingCoordinatorReportedPendingTransactionsOnAndroid(): Boolean = false

  override fun forceBatchingMountItemsOnAndroid(): Boolean = false

  override fun fuseboxEnabledDebug(): Boolean = true

  override fun fuseboxEnabledRelease(): Boolean = false

  override fun initEagerTurboModulesOnNativeModulesQueueAndroid(): Boolean = false

  override fun lazyAnimationCallbacks(): Boolean = false

  override fun loadVectorDrawablesOnImages(): Boolean = false

  override fun setAndroidLayoutDirection(): Boolean = true

  override fun traceTurboModulePromiseRejectionsOnAndroid(): Boolean = false

  override fun useFabricInterop(): Boolean = false

  override fun useImmediateExecutorInAndroidBridgeless(): Boolean = false

  override fun useModernRuntimeScheduler(): Boolean = false

  override fun useNativeViewConfigsInBridgelessMode(): Boolean = false

  override fun useOptimisedViewPreallocationOnAndroid(): Boolean = false

  override fun useOptimizedEventBatchingOnAndroid(): Boolean = false

  override fun useRuntimeShadowNodeReferenceUpdate(): Boolean = false

  override fun useTurboModuleInterop(): Boolean = false

  override fun useTurboModules(): Boolean = false
}<|MERGE_RESOLUTION|>--- conflicted
+++ resolved
@@ -4,11 +4,7 @@
  * This source code is licensed under the MIT license found in the
  * LICENSE file in the root directory of this source tree.
  *
-<<<<<<< HEAD
- * @generated SignedSource<<ba5029fc84ab27f781b9a8a5a7f768c6>>
-=======
- * @generated SignedSource<<5613f8d9d9403d005becbbd9348882c6>>
->>>>>>> 10d8c0df
+ * @generated SignedSource<<f20aef6b9f1b0d9885a427369e11bb9e>>
  */
 
 /**
