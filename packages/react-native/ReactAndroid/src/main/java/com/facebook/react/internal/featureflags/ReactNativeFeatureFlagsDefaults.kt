--- conflicted
+++ resolved
@@ -4,11 +4,7 @@
  * This source code is licensed under the MIT license found in the
  * LICENSE file in the root directory of this source tree.
  *
-<<<<<<< HEAD
- * @generated SignedSource<<5687586426348fc872f921f9465a0432>>
-=======
- * @generated SignedSource<<04ac11c085b2880db40d44e431db42f2>>
->>>>>>> c832f94c
+ * @generated SignedSource<<ec971cc37d77b48df9aabeba4c57cde0>>
  */
 
 /**
