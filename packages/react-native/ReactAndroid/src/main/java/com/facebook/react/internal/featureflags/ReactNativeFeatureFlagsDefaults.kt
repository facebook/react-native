/*
 * Copyright (c) Meta Platforms, Inc. and affiliates.
 *
 * This source code is licensed under the MIT license found in the
 * LICENSE file in the root directory of this source tree.
 *
<<<<<<< HEAD
 * @generated SignedSource<<62f14e0689f8208aab65c21bad962792>>
=======
 * @generated SignedSource<<720cf7d788048f52cc3609c9c8a98e4a>>
>>>>>>> 1a9adfba
 */

/**
 * IMPORTANT: Do NOT modify this file directly.
 *
 * To change the definition of the flags, edit
 *   packages/react-native/scripts/featureflags/ReactNativeFeatureFlags.config.js.
 *
 * To regenerate this code, run the following script from the repo root:
 *   yarn featureflags --update
 */

package com.facebook.react.internal.featureflags

public open class ReactNativeFeatureFlagsDefaults : ReactNativeFeatureFlagsProvider {
  // We could use JNI to get the defaults from C++,
  // but that is more expensive than just duplicating the defaults here.

  override fun commonTestFlag(): Boolean = false

  override fun disableMountItemReorderingAndroid(): Boolean = false

  override fun enableAccumulatedUpdatesInRawPropsAndroid(): Boolean = false

  override fun enableBridgelessArchitecture(): Boolean = false

  override fun enableCppPropsIteratorSetter(): Boolean = false

  override fun enableEagerRootViewAttachment(): Boolean = false

  override fun enableFabricLogs(): Boolean = false

  override fun enableFabricRenderer(): Boolean = false

  override fun enableIOSViewClipToPaddingBox(): Boolean = false

  override fun enableImagePrefetchingAndroid(): Boolean = false

  override fun enableJSRuntimeGCOnMemoryPressureOnIOS(): Boolean = false

  override fun enableLayoutAnimationsOnAndroid(): Boolean = false

  override fun enableLayoutAnimationsOnIOS(): Boolean = true

  override fun enableLineHeightCenteringOnIOS(): Boolean = false

  override fun enableLongTaskAPI(): Boolean = false

  override fun enableNativeCSSParsing(): Boolean = false

  override fun enableNewBackgroundAndBorderDrawables(): Boolean = false

  override fun enablePropsUpdateReconciliationAndroid(): Boolean = false

  override fun enableReportEventPaintTime(): Boolean = false

  override fun enableSynchronousStateUpdates(): Boolean = false

  override fun enableUIConsistency(): Boolean = false

  override fun enableViewCulling(): Boolean = false

  override fun enableViewRecycling(): Boolean = false

  override fun enableViewRecyclingForText(): Boolean = true

  override fun enableViewRecyclingForView(): Boolean = true

  override fun excludeYogaFromRawProps(): Boolean = false

  override fun fixDifferentiatorEmittingUpdatesWithWrongParentTag(): Boolean = true

  override fun fixMappingOfEventPrioritiesBetweenFabricAndReact(): Boolean = false

  override fun fixMountingCoordinatorReportedPendingTransactionsOnAndroid(): Boolean = false

  override fun fuseboxEnabledRelease(): Boolean = false

  override fun fuseboxNetworkInspectionEnabled(): Boolean = false

  override fun lazyAnimationCallbacks(): Boolean = false

  override fun removeTurboModuleManagerDelegateMutex(): Boolean = false

  override fun throwExceptionInsteadOfDeadlockOnTurboModuleSetupDuringSyncRenderIOS(): Boolean = false

  override fun traceTurboModulePromiseRejectionsOnAndroid(): Boolean = false

  override fun useAlwaysAvailableJSErrorHandling(): Boolean = false

  override fun useEditTextStockAndroidFocusBehavior(): Boolean = true

  override fun useFabricInterop(): Boolean = false

  override fun useNativeViewConfigsInBridgelessMode(): Boolean = false

  override fun useOptimizedEventBatchingOnAndroid(): Boolean = false

  override fun useRawPropsJsiValue(): Boolean = false

  override fun useTurboModuleInterop(): Boolean = false

  override fun useTurboModules(): Boolean = false
}<|MERGE_RESOLUTION|>--- conflicted
+++ resolved
@@ -4,11 +4,7 @@
  * This source code is licensed under the MIT license found in the
  * LICENSE file in the root directory of this source tree.
  *
-<<<<<<< HEAD
- * @generated SignedSource<<62f14e0689f8208aab65c21bad962792>>
-=======
- * @generated SignedSource<<720cf7d788048f52cc3609c9c8a98e4a>>
->>>>>>> 1a9adfba
+ * @generated SignedSource<<35c2793bd9b9709043affa3735b66efe>>
  */
 
 /**
