--- conflicted
+++ resolved
@@ -4,11 +4,7 @@
  * This source code is licensed under the MIT license found in the
  * LICENSE file in the root directory of this source tree.
  *
-<<<<<<< HEAD
- * @generated SignedSource<<4608eb4da12203fd149eea9e6573f12c>>
-=======
  * @generated SignedSource<<70d951b2956759280afae4af8f9a2869>>
->>>>>>> f402ed17
  */
 
 /**
