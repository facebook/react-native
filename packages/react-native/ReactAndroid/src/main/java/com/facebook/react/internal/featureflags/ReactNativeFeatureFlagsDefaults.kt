/*
 * Copyright (c) Meta Platforms, Inc. and affiliates.
 *
 * This source code is licensed under the MIT license found in the
 * LICENSE file in the root directory of this source tree.
 *
<<<<<<< HEAD
 * @generated SignedSource<<849db401c68a377891c6468ab4c6b08e>>
=======
 * @generated SignedSource<<07ea15d4fd3f3bc73c8f49cd24724caf>>
>>>>>>> 9be5ac10
 */

/**
 * IMPORTANT: Do NOT modify this file directly.
 *
 * To change the definition of the flags, edit
 *   packages/react-native/scripts/featureflags/ReactNativeFeatureFlags.config.js.
 *
 * To regenerate this code, run the following script from the repo root:
 *   yarn featureflags --update
 */

package com.facebook.react.internal.featureflags

public open class ReactNativeFeatureFlagsDefaults : ReactNativeFeatureFlagsProvider {
  // We could use JNI to get the defaults from C++,
  // but that is more expensive than just duplicating the defaults here.

  override fun commonTestFlag(): Boolean = false

  override fun animatedShouldSignalBatch(): Boolean = false

  override fun avoidCeilingAvailableAndroidTextWidth(): Boolean = true

  override fun cxxNativeAnimatedEnabled(): Boolean = false

  override fun disableMainQueueSyncDispatchIOS(): Boolean = false

  override fun disableMountItemReorderingAndroid(): Boolean = false

  override fun enableAccessibilityOrder(): Boolean = false

  override fun enableAccumulatedUpdatesInRawPropsAndroid(): Boolean = false

  override fun enableBridgelessArchitecture(): Boolean = false

  override fun enableCppPropsIteratorSetter(): Boolean = false

  override fun enableCustomFocusSearchOnClippedElementsAndroid(): Boolean = true

  override fun enableDestroyShadowTreeRevisionAsync(): Boolean = false

  override fun enableDoubleMeasurementFixAndroid(): Boolean = false

  override fun enableEagerRootViewAttachment(): Boolean = false

  override fun enableFabricLogs(): Boolean = false

  override fun enableFabricRenderer(): Boolean = false

  override fun enableFixForParentTagDuringReparenting(): Boolean = false

  override fun enableFontScaleChangesUpdatingLayout(): Boolean = false

  override fun enableIOSTextBaselineOffsetPerLine(): Boolean = false

  override fun enableIOSViewClipToPaddingBox(): Boolean = false

  override fun enableIntersectionObserverEventLoopIntegration(): Boolean = true

  override fun enableLayoutAnimationsOnAndroid(): Boolean = false

  override fun enableLayoutAnimationsOnIOS(): Boolean = true

  override fun enableLineHeightCenteringOnIOS(): Boolean = false

  override fun enableMainQueueModulesOnIOS(): Boolean = false

  override fun enableModuleArgumentNSNullConversionIOS(): Boolean = false

  override fun enableNativeCSSParsing(): Boolean = false

  override fun enableNetworkEventReporting(): Boolean = false

  override fun enableNewBackgroundAndBorderDrawables(): Boolean = true

  override fun enablePreparedTextLayout(): Boolean = false

  override fun enablePropsUpdateReconciliationAndroid(): Boolean = false

  override fun enableResourceTimingAPI(): Boolean = false

  override fun enableSynchronousStateUpdates(): Boolean = false

  override fun enableViewCulling(): Boolean = false

  override fun enableViewRecycling(): Boolean = false

  override fun enableViewRecyclingForText(): Boolean = true

  override fun enableViewRecyclingForView(): Boolean = true

  override fun fixMappingOfEventPrioritiesBetweenFabricAndReact(): Boolean = false

  override fun fuseboxEnabledRelease(): Boolean = false

  override fun fuseboxNetworkInspectionEnabled(): Boolean = false

  override fun incorporateMaxLinesDuringAndroidLayout(): Boolean = true

  override fun traceTurboModulePromiseRejectionsOnAndroid(): Boolean = false

  override fun updateRuntimeShadowNodeReferencesOnCommit(): Boolean = false

  override fun useAlwaysAvailableJSErrorHandling(): Boolean = false

  override fun useAndroidTextLayoutWidthDirectly(): Boolean = true

  override fun useFabricInterop(): Boolean = true

  override fun useNativeViewConfigsInBridgelessMode(): Boolean = false

  override fun useOptimizedEventBatchingOnAndroid(): Boolean = false

  override fun useRawPropsJsiValue(): Boolean = false

  override fun useShadowNodeStateOnClone(): Boolean = false

  override fun useTurboModuleInterop(): Boolean = false

  override fun useTurboModules(): Boolean = false
}<|MERGE_RESOLUTION|>--- conflicted
+++ resolved
@@ -4,11 +4,7 @@
  * This source code is licensed under the MIT license found in the
  * LICENSE file in the root directory of this source tree.
  *
-<<<<<<< HEAD
- * @generated SignedSource<<849db401c68a377891c6468ab4c6b08e>>
-=======
- * @generated SignedSource<<07ea15d4fd3f3bc73c8f49cd24724caf>>
->>>>>>> 9be5ac10
+ * @generated SignedSource<<393a905f2e98c0e9e2974525f6c4e6ce>>
  */
 
 /**
