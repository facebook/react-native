/*
 * Copyright (c) Meta Platforms, Inc. and affiliates.
 *
 * This source code is licensed under the MIT license found in the
 * LICENSE file in the root directory of this source tree.
 *
<<<<<<< HEAD
 * @generated SignedSource<<3ffcb64bc57de018a8377b8871edc97c>>
=======
 * @generated SignedSource<<719706a983a073b6c286c49d993f7f80>>
>>>>>>> 830bc8c7
 */

/**
 * IMPORTANT: Do NOT modify this file directly.
 *
 * To change the definition of the flags, edit
 *   packages/react-native/scripts/featureflags/ReactNativeFeatureFlags.config.js.
 *
 * To regenerate this code, run the following script from the repo root:
 *   yarn featureflags --update
 */

package com.facebook.react.internal.featureflags

public open class ReactNativeFeatureFlagsDefaults : ReactNativeFeatureFlagsProvider {
  // We could use JNI to get the defaults from C++,
  // but that is more expensive than just duplicating the defaults here.

  override fun commonTestFlag(): Boolean = false

  override fun cdpInteractionMetricsEnabled(): Boolean = false

  override fun cxxNativeAnimatedEnabled(): Boolean = false

  override fun cxxNativeAnimatedRemoveJsSync(): Boolean = false

  override fun disableFabricCommitInCXXAnimated(): Boolean = false

  override fun disableMountItemReorderingAndroid(): Boolean = false

  override fun disableOldAndroidAttachmentMetricsWorkarounds(): Boolean = true

  override fun disableTextLayoutManagerCacheAndroid(): Boolean = false

  override fun enableAccessibilityOrder(): Boolean = false

  override fun enableAccumulatedUpdatesInRawPropsAndroid(): Boolean = false

  override fun enableAndroidTextMeasurementOptimizations(): Boolean = false

  override fun enableBridgelessArchitecture(): Boolean = false

  override fun enableCppPropsIteratorSetter(): Boolean = false

  override fun enableCustomFocusSearchOnClippedElementsAndroid(): Boolean = true

  override fun enableDestroyShadowTreeRevisionAsync(): Boolean = false

  override fun enableDoubleMeasurementFixAndroid(): Boolean = false

  override fun enableEagerMainQueueModulesOnIOS(): Boolean = false

  override fun enableEagerRootViewAttachment(): Boolean = false

  override fun enableFabricLogs(): Boolean = false

  override fun enableFabricRenderer(): Boolean = false

  override fun enableFontScaleChangesUpdatingLayout(): Boolean = true

  override fun enableIOSTextBaselineOffsetPerLine(): Boolean = false

  override fun enableIOSViewClipToPaddingBox(): Boolean = false

  override fun enableImagePrefetchingAndroid(): Boolean = false

  override fun enableImmediateUpdateModeForContentOffsetChanges(): Boolean = false

  override fun enableInteropViewManagerClassLookUpOptimizationIOS(): Boolean = false

  override fun enableLayoutAnimationsOnAndroid(): Boolean = false

  override fun enableLayoutAnimationsOnIOS(): Boolean = true

  override fun enableMainQueueCoordinatorOnIOS(): Boolean = false

  override fun enableModuleArgumentNSNullConversionIOS(): Boolean = false

  override fun enableNativeCSSParsing(): Boolean = false

  override fun enableNetworkEventReporting(): Boolean = false

  override fun enableNewBackgroundAndBorderDrawables(): Boolean = true

  override fun enablePreparedTextLayout(): Boolean = false

  override fun enablePropsUpdateReconciliationAndroid(): Boolean = false

  override fun enableResourceTimingAPI(): Boolean = false

  override fun enableSwiftUIBasedFilters(): Boolean = false

  override fun enableViewCulling(): Boolean = false

  override fun enableViewRecycling(): Boolean = false

  override fun enableViewRecyclingForScrollView(): Boolean = false

  override fun enableViewRecyclingForText(): Boolean = true

  override fun enableViewRecyclingForView(): Boolean = true

  override fun enableVirtualViewDebugFeatures(): Boolean = false

  override fun enableVirtualViewRenderState(): Boolean = true

  override fun enableVirtualViewWindowFocusDetection(): Boolean = false

  override fun fixMappingOfEventPrioritiesBetweenFabricAndReact(): Boolean = false

  override fun fuseboxEnabledRelease(): Boolean = false

  override fun fuseboxNetworkInspectionEnabled(): Boolean = false

  override fun hideOffscreenVirtualViewsOnIOS(): Boolean = false

  override fun perfMonitorV2Enabled(): Boolean = false

  override fun preparedTextCacheSize(): Double = 200.0

  override fun preventShadowTreeCommitExhaustion(): Boolean = false

  override fun releaseImageDataWhenConsumed(): Boolean = false

  override fun shouldPressibilityUseW3CPointerEventsForHover(): Boolean = false

  override fun skipActivityIdentityAssertionOnHostPause(): Boolean = false

  override fun sweepActiveTouchOnChildNativeGesturesAndroid(): Boolean = false

  override fun traceTurboModulePromiseRejectionsOnAndroid(): Boolean = false

  override fun updateRuntimeShadowNodeReferencesOnCommit(): Boolean = false

  override fun useAlwaysAvailableJSErrorHandling(): Boolean = false

  override fun useFabricInterop(): Boolean = true

  override fun useNativeEqualsInNativeReadableArrayAndroid(): Boolean = true

  override fun useNativeTransformHelperAndroid(): Boolean = true

  override fun useNativeViewConfigsInBridgelessMode(): Boolean = false

  override fun useOptimizedEventBatchingOnAndroid(): Boolean = false

  override fun useRawPropsJsiValue(): Boolean = true

  override fun useShadowNodeStateOnClone(): Boolean = false

  override fun useTurboModuleInterop(): Boolean = false

  override fun useTurboModules(): Boolean = false

  override fun virtualViewHysteresisRatio(): Double = 0.0

  override fun virtualViewPrerenderRatio(): Double = 5.0
}<|MERGE_RESOLUTION|>--- conflicted
+++ resolved
@@ -4,11 +4,7 @@
  * This source code is licensed under the MIT license found in the
  * LICENSE file in the root directory of this source tree.
  *
-<<<<<<< HEAD
- * @generated SignedSource<<3ffcb64bc57de018a8377b8871edc97c>>
-=======
- * @generated SignedSource<<719706a983a073b6c286c49d993f7f80>>
->>>>>>> 830bc8c7
+ * @generated SignedSource<<6c34dccb59135133cb51ab636e5868a9>>
  */
 
 /**
