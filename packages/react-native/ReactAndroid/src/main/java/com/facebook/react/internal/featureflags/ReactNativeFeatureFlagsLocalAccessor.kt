/*
 * Copyright (c) Meta Platforms, Inc. and affiliates.
 *
 * This source code is licensed under the MIT license found in the
 * LICENSE file in the root directory of this source tree.
 *
<<<<<<< HEAD
 * @generated SignedSource<<a5589e7c1e7b827803178d43341af009>>
=======
 * @generated SignedSource<<8bcbcc20f92faf4c50c093fac701dfa2>>
>>>>>>> 5936f29d
 */

/**
 * IMPORTANT: Do NOT modify this file directly.
 *
 * To change the definition of the flags, edit
 *   packages/react-native/scripts/featureflags/ReactNativeFeatureFlags.config.js.
 *
 * To regenerate this code, run the following script from the repo root:
 *   yarn featureflags --update
 */

package com.facebook.react.internal.featureflags

internal class ReactNativeFeatureFlagsLocalAccessor : ReactNativeFeatureFlagsAccessor {
  private var currentProvider: ReactNativeFeatureFlagsProvider = ReactNativeFeatureFlagsDefaults()

  private val accessedFeatureFlags = mutableSetOf<String>()

  private var commonTestFlagCache: Boolean? = null
  private var cdpInteractionMetricsEnabledCache: Boolean? = null
  private var cxxNativeAnimatedEnabledCache: Boolean? = null
  private var cxxNativeAnimatedRemoveJsSyncCache: Boolean? = null
  private var disableFabricCommitInCXXAnimatedCache: Boolean? = null
  private var disableMountItemReorderingAndroidCache: Boolean? = null
  private var disableOldAndroidAttachmentMetricsWorkaroundsCache: Boolean? = null
  private var disableTextLayoutManagerCacheAndroidCache: Boolean? = null
  private var enableAccessibilityOrderCache: Boolean? = null
  private var enableAccumulatedUpdatesInRawPropsAndroidCache: Boolean? = null
  private var enableAndroidTextMeasurementOptimizationsCache: Boolean? = null
  private var enableBridgelessArchitectureCache: Boolean? = null
  private var enableCppPropsIteratorSetterCache: Boolean? = null
  private var enableCustomFocusSearchOnClippedElementsAndroidCache: Boolean? = null
  private var enableDestroyShadowTreeRevisionAsyncCache: Boolean? = null
  private var enableDoubleMeasurementFixAndroidCache: Boolean? = null
  private var enableEagerMainQueueModulesOnIOSCache: Boolean? = null
  private var enableEagerRootViewAttachmentCache: Boolean? = null
  private var enableFabricLogsCache: Boolean? = null
  private var enableFabricRendererCache: Boolean? = null
  private var enableFixForParentTagDuringReparentingCache: Boolean? = null
  private var enableFontScaleChangesUpdatingLayoutCache: Boolean? = null
  private var enableIOSTextBaselineOffsetPerLineCache: Boolean? = null
  private var enableIOSViewClipToPaddingBoxCache: Boolean? = null
  private var enableImagePrefetchingAndroidCache: Boolean? = null
  private var enableImmediateUpdateModeForContentOffsetChangesCache: Boolean? = null
  private var enableInteropViewManagerClassLookUpOptimizationIOSCache: Boolean? = null
  private var enableLayoutAnimationsOnAndroidCache: Boolean? = null
  private var enableLayoutAnimationsOnIOSCache: Boolean? = null
  private var enableMainQueueCoordinatorOnIOSCache: Boolean? = null
  private var enableModuleArgumentNSNullConversionIOSCache: Boolean? = null
  private var enableNativeCSSParsingCache: Boolean? = null
  private var enableNetworkEventReportingCache: Boolean? = null
  private var enableNewBackgroundAndBorderDrawablesCache: Boolean? = null
  private var enablePreparedTextLayoutCache: Boolean? = null
  private var enablePropsUpdateReconciliationAndroidCache: Boolean? = null
  private var enableResourceTimingAPICache: Boolean? = null
  private var enableSwiftUIBasedFiltersCache: Boolean? = null
  private var enableViewCullingCache: Boolean? = null
  private var enableViewRecyclingCache: Boolean? = null
  private var enableViewRecyclingForTextCache: Boolean? = null
  private var enableViewRecyclingForViewCache: Boolean? = null
  private var enableVirtualViewDebugFeaturesCache: Boolean? = null
  private var enableVirtualViewRenderStateCache: Boolean? = null
  private var enableVirtualViewWindowFocusDetectionCache: Boolean? = null
  private var fixMappingOfEventPrioritiesBetweenFabricAndReactCache: Boolean? = null
  private var fuseboxEnabledReleaseCache: Boolean? = null
  private var fuseboxNetworkInspectionEnabledCache: Boolean? = null
  private var hideOffscreenVirtualViewsOnIOSCache: Boolean? = null
  private var perfMonitorV2EnabledCache: Boolean? = null
  private var preparedTextCacheSizeCache: Double? = null
  private var preventShadowTreeCommitExhaustionCache: Boolean? = null
  private var releaseImageDataWhenConsumedCache: Boolean? = null
  private var shouldPressibilityUseW3CPointerEventsForHoverCache: Boolean? = null
  private var skipActivityIdentityAssertionOnHostPauseCache: Boolean? = null
  private var sweepActiveTouchOnChildNativeGesturesAndroidCache: Boolean? = null
  private var traceTurboModulePromiseRejectionsOnAndroidCache: Boolean? = null
  private var updateRuntimeShadowNodeReferencesOnCommitCache: Boolean? = null
  private var useAlwaysAvailableJSErrorHandlingCache: Boolean? = null
  private var useFabricInteropCache: Boolean? = null
  private var useNativeEqualsInNativeReadableArrayAndroidCache: Boolean? = null
  private var useNativeTransformHelperAndroidCache: Boolean? = null
  private var useNativeViewConfigsInBridgelessModeCache: Boolean? = null
  private var useOptimizedEventBatchingOnAndroidCache: Boolean? = null
  private var useRawPropsJsiValueCache: Boolean? = null
  private var useShadowNodeStateOnCloneCache: Boolean? = null
  private var useTurboModuleInteropCache: Boolean? = null
  private var useTurboModulesCache: Boolean? = null
  private var virtualViewPrerenderRatioCache: Double? = null

  override fun commonTestFlag(): Boolean {
    var cached = commonTestFlagCache
    if (cached == null) {
      cached = currentProvider.commonTestFlag()
      accessedFeatureFlags.add("commonTestFlag")
      commonTestFlagCache = cached
    }
    return cached
  }

  override fun cdpInteractionMetricsEnabled(): Boolean {
    var cached = cdpInteractionMetricsEnabledCache
    if (cached == null) {
      cached = currentProvider.cdpInteractionMetricsEnabled()
      accessedFeatureFlags.add("cdpInteractionMetricsEnabled")
      cdpInteractionMetricsEnabledCache = cached
    }
    return cached
  }

  override fun cxxNativeAnimatedEnabled(): Boolean {
    var cached = cxxNativeAnimatedEnabledCache
    if (cached == null) {
      cached = currentProvider.cxxNativeAnimatedEnabled()
      accessedFeatureFlags.add("cxxNativeAnimatedEnabled")
      cxxNativeAnimatedEnabledCache = cached
    }
    return cached
  }

  override fun cxxNativeAnimatedRemoveJsSync(): Boolean {
    var cached = cxxNativeAnimatedRemoveJsSyncCache
    if (cached == null) {
      cached = currentProvider.cxxNativeAnimatedRemoveJsSync()
      accessedFeatureFlags.add("cxxNativeAnimatedRemoveJsSync")
      cxxNativeAnimatedRemoveJsSyncCache = cached
    }
    return cached
  }

  override fun disableFabricCommitInCXXAnimated(): Boolean {
    var cached = disableFabricCommitInCXXAnimatedCache
    if (cached == null) {
      cached = currentProvider.disableFabricCommitInCXXAnimated()
      accessedFeatureFlags.add("disableFabricCommitInCXXAnimated")
      disableFabricCommitInCXXAnimatedCache = cached
    }
    return cached
  }

  override fun disableMountItemReorderingAndroid(): Boolean {
    var cached = disableMountItemReorderingAndroidCache
    if (cached == null) {
      cached = currentProvider.disableMountItemReorderingAndroid()
      accessedFeatureFlags.add("disableMountItemReorderingAndroid")
      disableMountItemReorderingAndroidCache = cached
    }
    return cached
  }

  override fun disableOldAndroidAttachmentMetricsWorkarounds(): Boolean {
    var cached = disableOldAndroidAttachmentMetricsWorkaroundsCache
    if (cached == null) {
      cached = currentProvider.disableOldAndroidAttachmentMetricsWorkarounds()
      accessedFeatureFlags.add("disableOldAndroidAttachmentMetricsWorkarounds")
      disableOldAndroidAttachmentMetricsWorkaroundsCache = cached
    }
    return cached
  }

  override fun disableTextLayoutManagerCacheAndroid(): Boolean {
    var cached = disableTextLayoutManagerCacheAndroidCache
    if (cached == null) {
      cached = currentProvider.disableTextLayoutManagerCacheAndroid()
      accessedFeatureFlags.add("disableTextLayoutManagerCacheAndroid")
      disableTextLayoutManagerCacheAndroidCache = cached
    }
    return cached
  }

  override fun enableAccessibilityOrder(): Boolean {
    var cached = enableAccessibilityOrderCache
    if (cached == null) {
      cached = currentProvider.enableAccessibilityOrder()
      accessedFeatureFlags.add("enableAccessibilityOrder")
      enableAccessibilityOrderCache = cached
    }
    return cached
  }

  override fun enableAccumulatedUpdatesInRawPropsAndroid(): Boolean {
    var cached = enableAccumulatedUpdatesInRawPropsAndroidCache
    if (cached == null) {
      cached = currentProvider.enableAccumulatedUpdatesInRawPropsAndroid()
      accessedFeatureFlags.add("enableAccumulatedUpdatesInRawPropsAndroid")
      enableAccumulatedUpdatesInRawPropsAndroidCache = cached
    }
    return cached
  }

  override fun enableAndroidTextMeasurementOptimizations(): Boolean {
    var cached = enableAndroidTextMeasurementOptimizationsCache
    if (cached == null) {
      cached = currentProvider.enableAndroidTextMeasurementOptimizations()
      accessedFeatureFlags.add("enableAndroidTextMeasurementOptimizations")
      enableAndroidTextMeasurementOptimizationsCache = cached
    }
    return cached
  }

  override fun enableBridgelessArchitecture(): Boolean {
    var cached = enableBridgelessArchitectureCache
    if (cached == null) {
      cached = currentProvider.enableBridgelessArchitecture()
      accessedFeatureFlags.add("enableBridgelessArchitecture")
      enableBridgelessArchitectureCache = cached
    }
    return cached
  }

  override fun enableCppPropsIteratorSetter(): Boolean {
    var cached = enableCppPropsIteratorSetterCache
    if (cached == null) {
      cached = currentProvider.enableCppPropsIteratorSetter()
      accessedFeatureFlags.add("enableCppPropsIteratorSetter")
      enableCppPropsIteratorSetterCache = cached
    }
    return cached
  }

  override fun enableCustomFocusSearchOnClippedElementsAndroid(): Boolean {
    var cached = enableCustomFocusSearchOnClippedElementsAndroidCache
    if (cached == null) {
      cached = currentProvider.enableCustomFocusSearchOnClippedElementsAndroid()
      accessedFeatureFlags.add("enableCustomFocusSearchOnClippedElementsAndroid")
      enableCustomFocusSearchOnClippedElementsAndroidCache = cached
    }
    return cached
  }

  override fun enableDestroyShadowTreeRevisionAsync(): Boolean {
    var cached = enableDestroyShadowTreeRevisionAsyncCache
    if (cached == null) {
      cached = currentProvider.enableDestroyShadowTreeRevisionAsync()
      accessedFeatureFlags.add("enableDestroyShadowTreeRevisionAsync")
      enableDestroyShadowTreeRevisionAsyncCache = cached
    }
    return cached
  }

  override fun enableDoubleMeasurementFixAndroid(): Boolean {
    var cached = enableDoubleMeasurementFixAndroidCache
    if (cached == null) {
      cached = currentProvider.enableDoubleMeasurementFixAndroid()
      accessedFeatureFlags.add("enableDoubleMeasurementFixAndroid")
      enableDoubleMeasurementFixAndroidCache = cached
    }
    return cached
  }

  override fun enableEagerMainQueueModulesOnIOS(): Boolean {
    var cached = enableEagerMainQueueModulesOnIOSCache
    if (cached == null) {
      cached = currentProvider.enableEagerMainQueueModulesOnIOS()
      accessedFeatureFlags.add("enableEagerMainQueueModulesOnIOS")
      enableEagerMainQueueModulesOnIOSCache = cached
    }
    return cached
  }

  override fun enableEagerRootViewAttachment(): Boolean {
    var cached = enableEagerRootViewAttachmentCache
    if (cached == null) {
      cached = currentProvider.enableEagerRootViewAttachment()
      accessedFeatureFlags.add("enableEagerRootViewAttachment")
      enableEagerRootViewAttachmentCache = cached
    }
    return cached
  }

  override fun enableFabricLogs(): Boolean {
    var cached = enableFabricLogsCache
    if (cached == null) {
      cached = currentProvider.enableFabricLogs()
      accessedFeatureFlags.add("enableFabricLogs")
      enableFabricLogsCache = cached
    }
    return cached
  }

  override fun enableFabricRenderer(): Boolean {
    var cached = enableFabricRendererCache
    if (cached == null) {
      cached = currentProvider.enableFabricRenderer()
      accessedFeatureFlags.add("enableFabricRenderer")
      enableFabricRendererCache = cached
    }
    return cached
  }

  override fun enableFixForParentTagDuringReparenting(): Boolean {
    var cached = enableFixForParentTagDuringReparentingCache
    if (cached == null) {
      cached = currentProvider.enableFixForParentTagDuringReparenting()
      accessedFeatureFlags.add("enableFixForParentTagDuringReparenting")
      enableFixForParentTagDuringReparentingCache = cached
    }
    return cached
  }

  override fun enableFontScaleChangesUpdatingLayout(): Boolean {
    var cached = enableFontScaleChangesUpdatingLayoutCache
    if (cached == null) {
      cached = currentProvider.enableFontScaleChangesUpdatingLayout()
      accessedFeatureFlags.add("enableFontScaleChangesUpdatingLayout")
      enableFontScaleChangesUpdatingLayoutCache = cached
    }
    return cached
  }

  override fun enableIOSTextBaselineOffsetPerLine(): Boolean {
    var cached = enableIOSTextBaselineOffsetPerLineCache
    if (cached == null) {
      cached = currentProvider.enableIOSTextBaselineOffsetPerLine()
      accessedFeatureFlags.add("enableIOSTextBaselineOffsetPerLine")
      enableIOSTextBaselineOffsetPerLineCache = cached
    }
    return cached
  }

  override fun enableIOSViewClipToPaddingBox(): Boolean {
    var cached = enableIOSViewClipToPaddingBoxCache
    if (cached == null) {
      cached = currentProvider.enableIOSViewClipToPaddingBox()
      accessedFeatureFlags.add("enableIOSViewClipToPaddingBox")
      enableIOSViewClipToPaddingBoxCache = cached
    }
    return cached
  }

  override fun enableImagePrefetchingAndroid(): Boolean {
    var cached = enableImagePrefetchingAndroidCache
    if (cached == null) {
      cached = currentProvider.enableImagePrefetchingAndroid()
      accessedFeatureFlags.add("enableImagePrefetchingAndroid")
      enableImagePrefetchingAndroidCache = cached
    }
    return cached
  }

  override fun enableImmediateUpdateModeForContentOffsetChanges(): Boolean {
    var cached = enableImmediateUpdateModeForContentOffsetChangesCache
    if (cached == null) {
      cached = currentProvider.enableImmediateUpdateModeForContentOffsetChanges()
      accessedFeatureFlags.add("enableImmediateUpdateModeForContentOffsetChanges")
      enableImmediateUpdateModeForContentOffsetChangesCache = cached
    }
    return cached
  }

  override fun enableInteropViewManagerClassLookUpOptimizationIOS(): Boolean {
    var cached = enableInteropViewManagerClassLookUpOptimizationIOSCache
    if (cached == null) {
      cached = currentProvider.enableInteropViewManagerClassLookUpOptimizationIOS()
      accessedFeatureFlags.add("enableInteropViewManagerClassLookUpOptimizationIOS")
      enableInteropViewManagerClassLookUpOptimizationIOSCache = cached
    }
    return cached
  }

  override fun enableLayoutAnimationsOnAndroid(): Boolean {
    var cached = enableLayoutAnimationsOnAndroidCache
    if (cached == null) {
      cached = currentProvider.enableLayoutAnimationsOnAndroid()
      accessedFeatureFlags.add("enableLayoutAnimationsOnAndroid")
      enableLayoutAnimationsOnAndroidCache = cached
    }
    return cached
  }

  override fun enableLayoutAnimationsOnIOS(): Boolean {
    var cached = enableLayoutAnimationsOnIOSCache
    if (cached == null) {
      cached = currentProvider.enableLayoutAnimationsOnIOS()
      accessedFeatureFlags.add("enableLayoutAnimationsOnIOS")
      enableLayoutAnimationsOnIOSCache = cached
    }
    return cached
  }

  override fun enableMainQueueCoordinatorOnIOS(): Boolean {
    var cached = enableMainQueueCoordinatorOnIOSCache
    if (cached == null) {
      cached = currentProvider.enableMainQueueCoordinatorOnIOS()
      accessedFeatureFlags.add("enableMainQueueCoordinatorOnIOS")
      enableMainQueueCoordinatorOnIOSCache = cached
    }
    return cached
  }

  override fun enableModuleArgumentNSNullConversionIOS(): Boolean {
    var cached = enableModuleArgumentNSNullConversionIOSCache
    if (cached == null) {
      cached = currentProvider.enableModuleArgumentNSNullConversionIOS()
      accessedFeatureFlags.add("enableModuleArgumentNSNullConversionIOS")
      enableModuleArgumentNSNullConversionIOSCache = cached
    }
    return cached
  }

  override fun enableNativeCSSParsing(): Boolean {
    var cached = enableNativeCSSParsingCache
    if (cached == null) {
      cached = currentProvider.enableNativeCSSParsing()
      accessedFeatureFlags.add("enableNativeCSSParsing")
      enableNativeCSSParsingCache = cached
    }
    return cached
  }

  override fun enableNetworkEventReporting(): Boolean {
    var cached = enableNetworkEventReportingCache
    if (cached == null) {
      cached = currentProvider.enableNetworkEventReporting()
      accessedFeatureFlags.add("enableNetworkEventReporting")
      enableNetworkEventReportingCache = cached
    }
    return cached
  }

  override fun enableNewBackgroundAndBorderDrawables(): Boolean {
    var cached = enableNewBackgroundAndBorderDrawablesCache
    if (cached == null) {
      cached = currentProvider.enableNewBackgroundAndBorderDrawables()
      accessedFeatureFlags.add("enableNewBackgroundAndBorderDrawables")
      enableNewBackgroundAndBorderDrawablesCache = cached
    }
    return cached
  }

  override fun enablePreparedTextLayout(): Boolean {
    var cached = enablePreparedTextLayoutCache
    if (cached == null) {
      cached = currentProvider.enablePreparedTextLayout()
      accessedFeatureFlags.add("enablePreparedTextLayout")
      enablePreparedTextLayoutCache = cached
    }
    return cached
  }

  override fun enablePropsUpdateReconciliationAndroid(): Boolean {
    var cached = enablePropsUpdateReconciliationAndroidCache
    if (cached == null) {
      cached = currentProvider.enablePropsUpdateReconciliationAndroid()
      accessedFeatureFlags.add("enablePropsUpdateReconciliationAndroid")
      enablePropsUpdateReconciliationAndroidCache = cached
    }
    return cached
  }

  override fun enableResourceTimingAPI(): Boolean {
    var cached = enableResourceTimingAPICache
    if (cached == null) {
      cached = currentProvider.enableResourceTimingAPI()
      accessedFeatureFlags.add("enableResourceTimingAPI")
      enableResourceTimingAPICache = cached
    }
    return cached
  }

  override fun enableSwiftUIBasedFilters(): Boolean {
    var cached = enableSwiftUIBasedFiltersCache
    if (cached == null) {
      cached = currentProvider.enableSwiftUIBasedFilters()
      accessedFeatureFlags.add("enableSwiftUIBasedFilters")
      enableSwiftUIBasedFiltersCache = cached
    }
    return cached
  }

  override fun enableViewCulling(): Boolean {
    var cached = enableViewCullingCache
    if (cached == null) {
      cached = currentProvider.enableViewCulling()
      accessedFeatureFlags.add("enableViewCulling")
      enableViewCullingCache = cached
    }
    return cached
  }

  override fun enableViewRecycling(): Boolean {
    var cached = enableViewRecyclingCache
    if (cached == null) {
      cached = currentProvider.enableViewRecycling()
      accessedFeatureFlags.add("enableViewRecycling")
      enableViewRecyclingCache = cached
    }
    return cached
  }

  override fun enableViewRecyclingForText(): Boolean {
    var cached = enableViewRecyclingForTextCache
    if (cached == null) {
      cached = currentProvider.enableViewRecyclingForText()
      accessedFeatureFlags.add("enableViewRecyclingForText")
      enableViewRecyclingForTextCache = cached
    }
    return cached
  }

  override fun enableViewRecyclingForView(): Boolean {
    var cached = enableViewRecyclingForViewCache
    if (cached == null) {
      cached = currentProvider.enableViewRecyclingForView()
      accessedFeatureFlags.add("enableViewRecyclingForView")
      enableViewRecyclingForViewCache = cached
    }
    return cached
  }

  override fun enableVirtualViewDebugFeatures(): Boolean {
    var cached = enableVirtualViewDebugFeaturesCache
    if (cached == null) {
      cached = currentProvider.enableVirtualViewDebugFeatures()
      accessedFeatureFlags.add("enableVirtualViewDebugFeatures")
      enableVirtualViewDebugFeaturesCache = cached
    }
    return cached
  }

  override fun enableVirtualViewRenderState(): Boolean {
    var cached = enableVirtualViewRenderStateCache
    if (cached == null) {
      cached = currentProvider.enableVirtualViewRenderState()
      accessedFeatureFlags.add("enableVirtualViewRenderState")
      enableVirtualViewRenderStateCache = cached
    }
    return cached
  }

  override fun enableVirtualViewWindowFocusDetection(): Boolean {
    var cached = enableVirtualViewWindowFocusDetectionCache
    if (cached == null) {
      cached = currentProvider.enableVirtualViewWindowFocusDetection()
      accessedFeatureFlags.add("enableVirtualViewWindowFocusDetection")
      enableVirtualViewWindowFocusDetectionCache = cached
    }
    return cached
  }

  override fun fixMappingOfEventPrioritiesBetweenFabricAndReact(): Boolean {
    var cached = fixMappingOfEventPrioritiesBetweenFabricAndReactCache
    if (cached == null) {
      cached = currentProvider.fixMappingOfEventPrioritiesBetweenFabricAndReact()
      accessedFeatureFlags.add("fixMappingOfEventPrioritiesBetweenFabricAndReact")
      fixMappingOfEventPrioritiesBetweenFabricAndReactCache = cached
    }
    return cached
  }

  override fun fuseboxEnabledRelease(): Boolean {
    var cached = fuseboxEnabledReleaseCache
    if (cached == null) {
      cached = currentProvider.fuseboxEnabledRelease()
      accessedFeatureFlags.add("fuseboxEnabledRelease")
      fuseboxEnabledReleaseCache = cached
    }
    return cached
  }

  override fun fuseboxNetworkInspectionEnabled(): Boolean {
    var cached = fuseboxNetworkInspectionEnabledCache
    if (cached == null) {
      cached = currentProvider.fuseboxNetworkInspectionEnabled()
      accessedFeatureFlags.add("fuseboxNetworkInspectionEnabled")
      fuseboxNetworkInspectionEnabledCache = cached
    }
    return cached
  }

  override fun hideOffscreenVirtualViewsOnIOS(): Boolean {
    var cached = hideOffscreenVirtualViewsOnIOSCache
    if (cached == null) {
      cached = currentProvider.hideOffscreenVirtualViewsOnIOS()
      accessedFeatureFlags.add("hideOffscreenVirtualViewsOnIOS")
      hideOffscreenVirtualViewsOnIOSCache = cached
    }
    return cached
  }

  override fun perfMonitorV2Enabled(): Boolean {
    var cached = perfMonitorV2EnabledCache
    if (cached == null) {
      cached = currentProvider.perfMonitorV2Enabled()
      accessedFeatureFlags.add("perfMonitorV2Enabled")
      perfMonitorV2EnabledCache = cached
    }
    return cached
  }

  override fun preparedTextCacheSize(): Double {
    var cached = preparedTextCacheSizeCache
    if (cached == null) {
      cached = currentProvider.preparedTextCacheSize()
      accessedFeatureFlags.add("preparedTextCacheSize")
      preparedTextCacheSizeCache = cached
    }
    return cached
  }

  override fun preventShadowTreeCommitExhaustion(): Boolean {
    var cached = preventShadowTreeCommitExhaustionCache
    if (cached == null) {
      cached = currentProvider.preventShadowTreeCommitExhaustion()
      accessedFeatureFlags.add("preventShadowTreeCommitExhaustion")
      preventShadowTreeCommitExhaustionCache = cached
    }
    return cached
  }

  override fun releaseImageDataWhenConsumed(): Boolean {
    var cached = releaseImageDataWhenConsumedCache
    if (cached == null) {
      cached = currentProvider.releaseImageDataWhenConsumed()
      accessedFeatureFlags.add("releaseImageDataWhenConsumed")
      releaseImageDataWhenConsumedCache = cached
    }
    return cached
  }

  override fun shouldPressibilityUseW3CPointerEventsForHover(): Boolean {
    var cached = shouldPressibilityUseW3CPointerEventsForHoverCache
    if (cached == null) {
      cached = currentProvider.shouldPressibilityUseW3CPointerEventsForHover()
      accessedFeatureFlags.add("shouldPressibilityUseW3CPointerEventsForHover")
      shouldPressibilityUseW3CPointerEventsForHoverCache = cached
    }
    return cached
  }

  override fun skipActivityIdentityAssertionOnHostPause(): Boolean {
    var cached = skipActivityIdentityAssertionOnHostPauseCache
    if (cached == null) {
      cached = currentProvider.skipActivityIdentityAssertionOnHostPause()
      accessedFeatureFlags.add("skipActivityIdentityAssertionOnHostPause")
      skipActivityIdentityAssertionOnHostPauseCache = cached
    }
    return cached
  }

  override fun sweepActiveTouchOnChildNativeGesturesAndroid(): Boolean {
    var cached = sweepActiveTouchOnChildNativeGesturesAndroidCache
    if (cached == null) {
      cached = currentProvider.sweepActiveTouchOnChildNativeGesturesAndroid()
      accessedFeatureFlags.add("sweepActiveTouchOnChildNativeGesturesAndroid")
      sweepActiveTouchOnChildNativeGesturesAndroidCache = cached
    }
    return cached
  }

  override fun traceTurboModulePromiseRejectionsOnAndroid(): Boolean {
    var cached = traceTurboModulePromiseRejectionsOnAndroidCache
    if (cached == null) {
      cached = currentProvider.traceTurboModulePromiseRejectionsOnAndroid()
      accessedFeatureFlags.add("traceTurboModulePromiseRejectionsOnAndroid")
      traceTurboModulePromiseRejectionsOnAndroidCache = cached
    }
    return cached
  }

  override fun updateRuntimeShadowNodeReferencesOnCommit(): Boolean {
    var cached = updateRuntimeShadowNodeReferencesOnCommitCache
    if (cached == null) {
      cached = currentProvider.updateRuntimeShadowNodeReferencesOnCommit()
      accessedFeatureFlags.add("updateRuntimeShadowNodeReferencesOnCommit")
      updateRuntimeShadowNodeReferencesOnCommitCache = cached
    }
    return cached
  }

  override fun useAlwaysAvailableJSErrorHandling(): Boolean {
    var cached = useAlwaysAvailableJSErrorHandlingCache
    if (cached == null) {
      cached = currentProvider.useAlwaysAvailableJSErrorHandling()
      accessedFeatureFlags.add("useAlwaysAvailableJSErrorHandling")
      useAlwaysAvailableJSErrorHandlingCache = cached
    }
    return cached
  }

  override fun useFabricInterop(): Boolean {
    var cached = useFabricInteropCache
    if (cached == null) {
      cached = currentProvider.useFabricInterop()
      accessedFeatureFlags.add("useFabricInterop")
      useFabricInteropCache = cached
    }
    return cached
  }

  override fun useNativeEqualsInNativeReadableArrayAndroid(): Boolean {
    var cached = useNativeEqualsInNativeReadableArrayAndroidCache
    if (cached == null) {
      cached = currentProvider.useNativeEqualsInNativeReadableArrayAndroid()
      accessedFeatureFlags.add("useNativeEqualsInNativeReadableArrayAndroid")
      useNativeEqualsInNativeReadableArrayAndroidCache = cached
    }
    return cached
  }

  override fun useNativeTransformHelperAndroid(): Boolean {
    var cached = useNativeTransformHelperAndroidCache
    if (cached == null) {
      cached = currentProvider.useNativeTransformHelperAndroid()
      accessedFeatureFlags.add("useNativeTransformHelperAndroid")
      useNativeTransformHelperAndroidCache = cached
    }
    return cached
  }

  override fun useNativeViewConfigsInBridgelessMode(): Boolean {
    var cached = useNativeViewConfigsInBridgelessModeCache
    if (cached == null) {
      cached = currentProvider.useNativeViewConfigsInBridgelessMode()
      accessedFeatureFlags.add("useNativeViewConfigsInBridgelessMode")
      useNativeViewConfigsInBridgelessModeCache = cached
    }
    return cached
  }

  override fun useOptimizedEventBatchingOnAndroid(): Boolean {
    var cached = useOptimizedEventBatchingOnAndroidCache
    if (cached == null) {
      cached = currentProvider.useOptimizedEventBatchingOnAndroid()
      accessedFeatureFlags.add("useOptimizedEventBatchingOnAndroid")
      useOptimizedEventBatchingOnAndroidCache = cached
    }
    return cached
  }

  override fun useRawPropsJsiValue(): Boolean {
    var cached = useRawPropsJsiValueCache
    if (cached == null) {
      cached = currentProvider.useRawPropsJsiValue()
      accessedFeatureFlags.add("useRawPropsJsiValue")
      useRawPropsJsiValueCache = cached
    }
    return cached
  }

  override fun useShadowNodeStateOnClone(): Boolean {
    var cached = useShadowNodeStateOnCloneCache
    if (cached == null) {
      cached = currentProvider.useShadowNodeStateOnClone()
      accessedFeatureFlags.add("useShadowNodeStateOnClone")
      useShadowNodeStateOnCloneCache = cached
    }
    return cached
  }

  override fun useTurboModuleInterop(): Boolean {
    var cached = useTurboModuleInteropCache
    if (cached == null) {
      cached = currentProvider.useTurboModuleInterop()
      accessedFeatureFlags.add("useTurboModuleInterop")
      useTurboModuleInteropCache = cached
    }
    return cached
  }

  override fun useTurboModules(): Boolean {
    var cached = useTurboModulesCache
    if (cached == null) {
      cached = currentProvider.useTurboModules()
      accessedFeatureFlags.add("useTurboModules")
      useTurboModulesCache = cached
    }
    return cached
  }

  override fun virtualViewPrerenderRatio(): Double {
    var cached = virtualViewPrerenderRatioCache
    if (cached == null) {
      cached = currentProvider.virtualViewPrerenderRatio()
      accessedFeatureFlags.add("virtualViewPrerenderRatio")
      virtualViewPrerenderRatioCache = cached
    }
    return cached
  }

  override fun override(provider: ReactNativeFeatureFlagsProvider) {
    if (accessedFeatureFlags.isNotEmpty()) {
      val accessedFeatureFlagsStr = accessedFeatureFlags.joinToString(separator = ", ") { it }
      throw IllegalStateException(
          "Feature flags were accessed before being overridden: $accessedFeatureFlagsStr")
    }
    currentProvider = provider
  }

  override fun dangerouslyReset() {
    // We don't need to do anything else here because `ReactNativeFeatureFlags` will just create a
    // new instance of this class.
  }

  override fun dangerouslyForceOverride(provider: ReactNativeFeatureFlagsProvider): String? {
    val accessedFeatureFlags = getAccessedFeatureFlags()
    currentProvider = provider
    return accessedFeatureFlags
  }

  internal fun getAccessedFeatureFlags(): String? {
    if (accessedFeatureFlags.isEmpty()) {
      return null
    }

    return accessedFeatureFlags.joinToString(separator = ", ") { it }
  }
}<|MERGE_RESOLUTION|>--- conflicted
+++ resolved
@@ -4,11 +4,7 @@
  * This source code is licensed under the MIT license found in the
  * LICENSE file in the root directory of this source tree.
  *
-<<<<<<< HEAD
- * @generated SignedSource<<a5589e7c1e7b827803178d43341af009>>
-=======
- * @generated SignedSource<<8bcbcc20f92faf4c50c093fac701dfa2>>
->>>>>>> 5936f29d
+ * @generated SignedSource<<12c44c119f6898b82d70dd3885d2f8fc>>
  */
 
 /**
