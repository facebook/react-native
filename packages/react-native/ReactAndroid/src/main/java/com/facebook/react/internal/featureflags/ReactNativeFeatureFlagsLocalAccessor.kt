/*
 * Copyright (c) Meta Platforms, Inc. and affiliates.
 *
 * This source code is licensed under the MIT license found in the
 * LICENSE file in the root directory of this source tree.
 *
<<<<<<< HEAD
 * @generated SignedSource<<1db4d0a5542650e2d206fc598ef97159>>
=======
 * @generated SignedSource<<ecc132d7b847c78ec8493df457b36a17>>
>>>>>>> ab47834e
 */

/**
 * IMPORTANT: Do NOT modify this file directly.
 *
 * To change the definition of the flags, edit
 *   packages/react-native/scripts/featureflags/ReactNativeFeatureFlags.config.js.
 *
 * To regenerate this code, run the following script from the repo root:
 *   yarn featureflags --update
 */

package com.facebook.react.internal.featureflags

internal class ReactNativeFeatureFlagsLocalAccessor : ReactNativeFeatureFlagsAccessor {
  private var currentProvider: ReactNativeFeatureFlagsProvider = ReactNativeFeatureFlagsDefaults()

  private val accessedFeatureFlags = mutableSetOf<String>()

  private var commonTestFlagCache: Boolean? = null
  private var animatedShouldSignalBatchCache: Boolean? = null
  private var cxxNativeAnimatedEnabledCache: Boolean? = null
  private var disableMainQueueSyncDispatchIOSCache: Boolean? = null
  private var disableMountItemReorderingAndroidCache: Boolean? = null
  private var disableShadowNodeOnNewArchitectureAndroidCache: Boolean? = null
  private var enableAccessibilityOrderCache: Boolean? = null
  private var enableAccumulatedUpdatesInRawPropsAndroidCache: Boolean? = null
  private var enableBridgelessArchitectureCache: Boolean? = null
  private var enableCppPropsIteratorSetterCache: Boolean? = null
  private var enableEagerRootViewAttachmentCache: Boolean? = null
  private var enableFabricLogsCache: Boolean? = null
  private var enableFabricRendererCache: Boolean? = null
  private var enableFontScaleChangesUpdatingLayoutCache: Boolean? = null
  private var enableIOSViewClipToPaddingBoxCache: Boolean? = null
  private var enableJSRuntimeGCOnMemoryPressureOnIOSCache: Boolean? = null
  private var enableLayoutAnimationsOnAndroidCache: Boolean? = null
  private var enableLayoutAnimationsOnIOSCache: Boolean? = null
<<<<<<< HEAD
  private var enableLineHeightCenteringOnIOSCache: Boolean? = null
  private var enableLongTaskAPICache: Boolean? = null
=======
>>>>>>> ab47834e
  private var enableMainQueueModulesOnIOSCache: Boolean? = null
  private var enableNativeCSSParsingCache: Boolean? = null
  private var enableNewBackgroundAndBorderDrawablesCache: Boolean? = null
  private var enablePropsUpdateReconciliationAndroidCache: Boolean? = null
  private var enableReportEventPaintTimeCache: Boolean? = null
  private var enableSynchronousStateUpdatesCache: Boolean? = null
  private var enableViewCullingCache: Boolean? = null
  private var enableViewRecyclingCache: Boolean? = null
  private var enableViewRecyclingForTextCache: Boolean? = null
  private var enableViewRecyclingForViewCache: Boolean? = null
  private var fixMappingOfEventPrioritiesBetweenFabricAndReactCache: Boolean? = null
  private var fuseboxEnabledReleaseCache: Boolean? = null
  private var fuseboxNetworkInspectionEnabledCache: Boolean? = null
  private var removeTurboModuleManagerDelegateMutexCache: Boolean? = null
  private var traceTurboModulePromiseRejectionsOnAndroidCache: Boolean? = null
  private var useAlwaysAvailableJSErrorHandlingCache: Boolean? = null
  private var useEditTextStockAndroidFocusBehaviorCache: Boolean? = null
  private var useFabricInteropCache: Boolean? = null
  private var useNativeViewConfigsInBridgelessModeCache: Boolean? = null
  private var useOptimizedEventBatchingOnAndroidCache: Boolean? = null
  private var useRawPropsJsiValueCache: Boolean? = null
  private var useTurboModuleInteropCache: Boolean? = null
  private var useTurboModulesCache: Boolean? = null

  override fun commonTestFlag(): Boolean {
    var cached = commonTestFlagCache
    if (cached == null) {
      cached = currentProvider.commonTestFlag()
      accessedFeatureFlags.add("commonTestFlag")
      commonTestFlagCache = cached
    }
    return cached
  }

  override fun animatedShouldSignalBatch(): Boolean {
    var cached = animatedShouldSignalBatchCache
    if (cached == null) {
      cached = currentProvider.animatedShouldSignalBatch()
      accessedFeatureFlags.add("animatedShouldSignalBatch")
      animatedShouldSignalBatchCache = cached
    }
    return cached
  }

  override fun cxxNativeAnimatedEnabled(): Boolean {
    var cached = cxxNativeAnimatedEnabledCache
    if (cached == null) {
      cached = currentProvider.cxxNativeAnimatedEnabled()
      accessedFeatureFlags.add("cxxNativeAnimatedEnabled")
      cxxNativeAnimatedEnabledCache = cached
    }
    return cached
  }

  override fun disableMainQueueSyncDispatchIOS(): Boolean {
    var cached = disableMainQueueSyncDispatchIOSCache
    if (cached == null) {
      cached = currentProvider.disableMainQueueSyncDispatchIOS()
      accessedFeatureFlags.add("disableMainQueueSyncDispatchIOS")
      disableMainQueueSyncDispatchIOSCache = cached
    }
    return cached
  }

  override fun disableMountItemReorderingAndroid(): Boolean {
    var cached = disableMountItemReorderingAndroidCache
    if (cached == null) {
      cached = currentProvider.disableMountItemReorderingAndroid()
      accessedFeatureFlags.add("disableMountItemReorderingAndroid")
      disableMountItemReorderingAndroidCache = cached
    }
    return cached
  }

  override fun disableShadowNodeOnNewArchitectureAndroid(): Boolean {
    var cached = disableShadowNodeOnNewArchitectureAndroidCache
    if (cached == null) {
      cached = currentProvider.disableShadowNodeOnNewArchitectureAndroid()
      accessedFeatureFlags.add("disableShadowNodeOnNewArchitectureAndroid")
      disableShadowNodeOnNewArchitectureAndroidCache = cached
    }
    return cached
  }

  override fun enableAccessibilityOrder(): Boolean {
    var cached = enableAccessibilityOrderCache
    if (cached == null) {
      cached = currentProvider.enableAccessibilityOrder()
      accessedFeatureFlags.add("enableAccessibilityOrder")
      enableAccessibilityOrderCache = cached
    }
    return cached
  }

  override fun enableAccumulatedUpdatesInRawPropsAndroid(): Boolean {
    var cached = enableAccumulatedUpdatesInRawPropsAndroidCache
    if (cached == null) {
      cached = currentProvider.enableAccumulatedUpdatesInRawPropsAndroid()
      accessedFeatureFlags.add("enableAccumulatedUpdatesInRawPropsAndroid")
      enableAccumulatedUpdatesInRawPropsAndroidCache = cached
    }
    return cached
  }

  override fun enableBridgelessArchitecture(): Boolean {
    var cached = enableBridgelessArchitectureCache
    if (cached == null) {
      cached = currentProvider.enableBridgelessArchitecture()
      accessedFeatureFlags.add("enableBridgelessArchitecture")
      enableBridgelessArchitectureCache = cached
    }
    return cached
  }

  override fun enableCppPropsIteratorSetter(): Boolean {
    var cached = enableCppPropsIteratorSetterCache
    if (cached == null) {
      cached = currentProvider.enableCppPropsIteratorSetter()
      accessedFeatureFlags.add("enableCppPropsIteratorSetter")
      enableCppPropsIteratorSetterCache = cached
    }
    return cached
  }

  override fun enableEagerRootViewAttachment(): Boolean {
    var cached = enableEagerRootViewAttachmentCache
    if (cached == null) {
      cached = currentProvider.enableEagerRootViewAttachment()
      accessedFeatureFlags.add("enableEagerRootViewAttachment")
      enableEagerRootViewAttachmentCache = cached
    }
    return cached
  }

  override fun enableFabricLogs(): Boolean {
    var cached = enableFabricLogsCache
    if (cached == null) {
      cached = currentProvider.enableFabricLogs()
      accessedFeatureFlags.add("enableFabricLogs")
      enableFabricLogsCache = cached
    }
    return cached
  }

  override fun enableFabricRenderer(): Boolean {
    var cached = enableFabricRendererCache
    if (cached == null) {
      cached = currentProvider.enableFabricRenderer()
      accessedFeatureFlags.add("enableFabricRenderer")
      enableFabricRendererCache = cached
    }
    return cached
  }

  override fun enableFontScaleChangesUpdatingLayout(): Boolean {
    var cached = enableFontScaleChangesUpdatingLayoutCache
    if (cached == null) {
      cached = currentProvider.enableFontScaleChangesUpdatingLayout()
      accessedFeatureFlags.add("enableFontScaleChangesUpdatingLayout")
      enableFontScaleChangesUpdatingLayoutCache = cached
    }
    return cached
  }

  override fun enableIOSViewClipToPaddingBox(): Boolean {
    var cached = enableIOSViewClipToPaddingBoxCache
    if (cached == null) {
      cached = currentProvider.enableIOSViewClipToPaddingBox()
      accessedFeatureFlags.add("enableIOSViewClipToPaddingBox")
      enableIOSViewClipToPaddingBoxCache = cached
    }
    return cached
  }

  override fun enableJSRuntimeGCOnMemoryPressureOnIOS(): Boolean {
    var cached = enableJSRuntimeGCOnMemoryPressureOnIOSCache
    if (cached == null) {
      cached = currentProvider.enableJSRuntimeGCOnMemoryPressureOnIOS()
      accessedFeatureFlags.add("enableJSRuntimeGCOnMemoryPressureOnIOS")
      enableJSRuntimeGCOnMemoryPressureOnIOSCache = cached
    }
    return cached
  }

  override fun enableLayoutAnimationsOnAndroid(): Boolean {
    var cached = enableLayoutAnimationsOnAndroidCache
    if (cached == null) {
      cached = currentProvider.enableLayoutAnimationsOnAndroid()
      accessedFeatureFlags.add("enableLayoutAnimationsOnAndroid")
      enableLayoutAnimationsOnAndroidCache = cached
    }
    return cached
  }

  override fun enableLayoutAnimationsOnIOS(): Boolean {
    var cached = enableLayoutAnimationsOnIOSCache
    if (cached == null) {
      cached = currentProvider.enableLayoutAnimationsOnIOS()
      accessedFeatureFlags.add("enableLayoutAnimationsOnIOS")
      enableLayoutAnimationsOnIOSCache = cached
    }
    return cached
  }

<<<<<<< HEAD
  override fun enableLineHeightCenteringOnIOS(): Boolean {
    var cached = enableLineHeightCenteringOnIOSCache
    if (cached == null) {
      cached = currentProvider.enableLineHeightCenteringOnIOS()
      accessedFeatureFlags.add("enableLineHeightCenteringOnIOS")
      enableLineHeightCenteringOnIOSCache = cached
    }
    return cached
  }

  override fun enableLongTaskAPI(): Boolean {
    var cached = enableLongTaskAPICache
    if (cached == null) {
      cached = currentProvider.enableLongTaskAPI()
      accessedFeatureFlags.add("enableLongTaskAPI")
      enableLongTaskAPICache = cached
    }
    return cached
  }

=======
>>>>>>> ab47834e
  override fun enableMainQueueModulesOnIOS(): Boolean {
    var cached = enableMainQueueModulesOnIOSCache
    if (cached == null) {
      cached = currentProvider.enableMainQueueModulesOnIOS()
      accessedFeatureFlags.add("enableMainQueueModulesOnIOS")
      enableMainQueueModulesOnIOSCache = cached
    }
    return cached
  }

  override fun enableNativeCSSParsing(): Boolean {
    var cached = enableNativeCSSParsingCache
    if (cached == null) {
      cached = currentProvider.enableNativeCSSParsing()
      accessedFeatureFlags.add("enableNativeCSSParsing")
      enableNativeCSSParsingCache = cached
    }
    return cached
  }

  override fun enableNewBackgroundAndBorderDrawables(): Boolean {
    var cached = enableNewBackgroundAndBorderDrawablesCache
    if (cached == null) {
      cached = currentProvider.enableNewBackgroundAndBorderDrawables()
      accessedFeatureFlags.add("enableNewBackgroundAndBorderDrawables")
      enableNewBackgroundAndBorderDrawablesCache = cached
    }
    return cached
  }

  override fun enablePropsUpdateReconciliationAndroid(): Boolean {
    var cached = enablePropsUpdateReconciliationAndroidCache
    if (cached == null) {
      cached = currentProvider.enablePropsUpdateReconciliationAndroid()
      accessedFeatureFlags.add("enablePropsUpdateReconciliationAndroid")
      enablePropsUpdateReconciliationAndroidCache = cached
    }
    return cached
  }

  override fun enableReportEventPaintTime(): Boolean {
    var cached = enableReportEventPaintTimeCache
    if (cached == null) {
      cached = currentProvider.enableReportEventPaintTime()
      accessedFeatureFlags.add("enableReportEventPaintTime")
      enableReportEventPaintTimeCache = cached
    }
    return cached
  }

  override fun enableSynchronousStateUpdates(): Boolean {
    var cached = enableSynchronousStateUpdatesCache
    if (cached == null) {
      cached = currentProvider.enableSynchronousStateUpdates()
      accessedFeatureFlags.add("enableSynchronousStateUpdates")
      enableSynchronousStateUpdatesCache = cached
    }
    return cached
  }

  override fun enableViewCulling(): Boolean {
    var cached = enableViewCullingCache
    if (cached == null) {
      cached = currentProvider.enableViewCulling()
      accessedFeatureFlags.add("enableViewCulling")
      enableViewCullingCache = cached
    }
    return cached
  }

  override fun enableViewRecycling(): Boolean {
    var cached = enableViewRecyclingCache
    if (cached == null) {
      cached = currentProvider.enableViewRecycling()
      accessedFeatureFlags.add("enableViewRecycling")
      enableViewRecyclingCache = cached
    }
    return cached
  }

  override fun enableViewRecyclingForText(): Boolean {
    var cached = enableViewRecyclingForTextCache
    if (cached == null) {
      cached = currentProvider.enableViewRecyclingForText()
      accessedFeatureFlags.add("enableViewRecyclingForText")
      enableViewRecyclingForTextCache = cached
    }
    return cached
  }

  override fun enableViewRecyclingForView(): Boolean {
    var cached = enableViewRecyclingForViewCache
    if (cached == null) {
      cached = currentProvider.enableViewRecyclingForView()
      accessedFeatureFlags.add("enableViewRecyclingForView")
      enableViewRecyclingForViewCache = cached
    }
    return cached
  }

  override fun fixMappingOfEventPrioritiesBetweenFabricAndReact(): Boolean {
    var cached = fixMappingOfEventPrioritiesBetweenFabricAndReactCache
    if (cached == null) {
      cached = currentProvider.fixMappingOfEventPrioritiesBetweenFabricAndReact()
      accessedFeatureFlags.add("fixMappingOfEventPrioritiesBetweenFabricAndReact")
      fixMappingOfEventPrioritiesBetweenFabricAndReactCache = cached
    }
    return cached
  }

  override fun fuseboxEnabledRelease(): Boolean {
    var cached = fuseboxEnabledReleaseCache
    if (cached == null) {
      cached = currentProvider.fuseboxEnabledRelease()
      accessedFeatureFlags.add("fuseboxEnabledRelease")
      fuseboxEnabledReleaseCache = cached
    }
    return cached
  }

  override fun fuseboxNetworkInspectionEnabled(): Boolean {
    var cached = fuseboxNetworkInspectionEnabledCache
    if (cached == null) {
      cached = currentProvider.fuseboxNetworkInspectionEnabled()
      accessedFeatureFlags.add("fuseboxNetworkInspectionEnabled")
      fuseboxNetworkInspectionEnabledCache = cached
    }
    return cached
  }

  override fun removeTurboModuleManagerDelegateMutex(): Boolean {
    var cached = removeTurboModuleManagerDelegateMutexCache
    if (cached == null) {
      cached = currentProvider.removeTurboModuleManagerDelegateMutex()
      accessedFeatureFlags.add("removeTurboModuleManagerDelegateMutex")
      removeTurboModuleManagerDelegateMutexCache = cached
    }
    return cached
  }

  override fun traceTurboModulePromiseRejectionsOnAndroid(): Boolean {
    var cached = traceTurboModulePromiseRejectionsOnAndroidCache
    if (cached == null) {
      cached = currentProvider.traceTurboModulePromiseRejectionsOnAndroid()
      accessedFeatureFlags.add("traceTurboModulePromiseRejectionsOnAndroid")
      traceTurboModulePromiseRejectionsOnAndroidCache = cached
    }
    return cached
  }

  override fun useAlwaysAvailableJSErrorHandling(): Boolean {
    var cached = useAlwaysAvailableJSErrorHandlingCache
    if (cached == null) {
      cached = currentProvider.useAlwaysAvailableJSErrorHandling()
      accessedFeatureFlags.add("useAlwaysAvailableJSErrorHandling")
      useAlwaysAvailableJSErrorHandlingCache = cached
    }
    return cached
  }

  override fun useEditTextStockAndroidFocusBehavior(): Boolean {
    var cached = useEditTextStockAndroidFocusBehaviorCache
    if (cached == null) {
      cached = currentProvider.useEditTextStockAndroidFocusBehavior()
      accessedFeatureFlags.add("useEditTextStockAndroidFocusBehavior")
      useEditTextStockAndroidFocusBehaviorCache = cached
    }
    return cached
  }

  override fun useFabricInterop(): Boolean {
    var cached = useFabricInteropCache
    if (cached == null) {
      cached = currentProvider.useFabricInterop()
      accessedFeatureFlags.add("useFabricInterop")
      useFabricInteropCache = cached
    }
    return cached
  }

  override fun useNativeViewConfigsInBridgelessMode(): Boolean {
    var cached = useNativeViewConfigsInBridgelessModeCache
    if (cached == null) {
      cached = currentProvider.useNativeViewConfigsInBridgelessMode()
      accessedFeatureFlags.add("useNativeViewConfigsInBridgelessMode")
      useNativeViewConfigsInBridgelessModeCache = cached
    }
    return cached
  }

  override fun useOptimizedEventBatchingOnAndroid(): Boolean {
    var cached = useOptimizedEventBatchingOnAndroidCache
    if (cached == null) {
      cached = currentProvider.useOptimizedEventBatchingOnAndroid()
      accessedFeatureFlags.add("useOptimizedEventBatchingOnAndroid")
      useOptimizedEventBatchingOnAndroidCache = cached
    }
    return cached
  }

  override fun useRawPropsJsiValue(): Boolean {
    var cached = useRawPropsJsiValueCache
    if (cached == null) {
      cached = currentProvider.useRawPropsJsiValue()
      accessedFeatureFlags.add("useRawPropsJsiValue")
      useRawPropsJsiValueCache = cached
    }
    return cached
  }

  override fun useTurboModuleInterop(): Boolean {
    var cached = useTurboModuleInteropCache
    if (cached == null) {
      cached = currentProvider.useTurboModuleInterop()
      accessedFeatureFlags.add("useTurboModuleInterop")
      useTurboModuleInteropCache = cached
    }
    return cached
  }

  override fun useTurboModules(): Boolean {
    var cached = useTurboModulesCache
    if (cached == null) {
      cached = currentProvider.useTurboModules()
      accessedFeatureFlags.add("useTurboModules")
      useTurboModulesCache = cached
    }
    return cached
  }

  override fun override(provider: ReactNativeFeatureFlagsProvider) {
    if (accessedFeatureFlags.isNotEmpty()) {
      val accessedFeatureFlagsStr = accessedFeatureFlags.joinToString(separator = ", ") { it }
      throw IllegalStateException(
          "Feature flags were accessed before being overridden: $accessedFeatureFlagsStr")
    }
    currentProvider = provider
  }

  override fun dangerouslyReset() {
    // We don't need to do anything else here because `ReactNativeFeatureFlags` will just create a
    // new instance of this class.
  }

  override fun dangerouslyForceOverride(provider: ReactNativeFeatureFlagsProvider): String? {
    val accessedFeatureFlags = getAccessedFeatureFlags()
    currentProvider = provider
    return accessedFeatureFlags
  }

  internal fun getAccessedFeatureFlags(): String? {
    if (accessedFeatureFlags.isEmpty()) {
      return null
    }

    return accessedFeatureFlags.joinToString(separator = ", ") { it }
  }
}<|MERGE_RESOLUTION|>--- conflicted
+++ resolved
@@ -4,11 +4,7 @@
  * This source code is licensed under the MIT license found in the
  * LICENSE file in the root directory of this source tree.
  *
-<<<<<<< HEAD
- * @generated SignedSource<<1db4d0a5542650e2d206fc598ef97159>>
-=======
- * @generated SignedSource<<ecc132d7b847c78ec8493df457b36a17>>
->>>>>>> ab47834e
+ * @generated SignedSource<<f5c90e26fa022cb6281daf985a525ecd>>
  */
 
 /**
@@ -46,11 +42,7 @@
   private var enableJSRuntimeGCOnMemoryPressureOnIOSCache: Boolean? = null
   private var enableLayoutAnimationsOnAndroidCache: Boolean? = null
   private var enableLayoutAnimationsOnIOSCache: Boolean? = null
-<<<<<<< HEAD
   private var enableLineHeightCenteringOnIOSCache: Boolean? = null
-  private var enableLongTaskAPICache: Boolean? = null
-=======
->>>>>>> ab47834e
   private var enableMainQueueModulesOnIOSCache: Boolean? = null
   private var enableNativeCSSParsingCache: Boolean? = null
   private var enableNewBackgroundAndBorderDrawablesCache: Boolean? = null
@@ -255,7 +247,6 @@
     return cached
   }
 
-<<<<<<< HEAD
   override fun enableLineHeightCenteringOnIOS(): Boolean {
     var cached = enableLineHeightCenteringOnIOSCache
     if (cached == null) {
@@ -266,18 +257,6 @@
     return cached
   }
 
-  override fun enableLongTaskAPI(): Boolean {
-    var cached = enableLongTaskAPICache
-    if (cached == null) {
-      cached = currentProvider.enableLongTaskAPI()
-      accessedFeatureFlags.add("enableLongTaskAPI")
-      enableLongTaskAPICache = cached
-    }
-    return cached
-  }
-
-=======
->>>>>>> ab47834e
   override fun enableMainQueueModulesOnIOS(): Boolean {
     var cached = enableMainQueueModulesOnIOSCache
     if (cached == null) {
