--- conflicted
+++ resolved
@@ -4,11 +4,7 @@
  * This source code is licensed under the MIT license found in the
  * LICENSE file in the root directory of this source tree.
  *
-<<<<<<< HEAD
- * @generated SignedSource<<32b0dd8c64770ef0e90ebd237fd0e63e>>
-=======
- * @generated SignedSource<<39af73b5dd34ee875ac898945dc7b4e7>>
->>>>>>> c0415adb
+ * @generated SignedSource<<d7d9f09d6555f4331d00585dba01e08d>>
  */
 
 /**
