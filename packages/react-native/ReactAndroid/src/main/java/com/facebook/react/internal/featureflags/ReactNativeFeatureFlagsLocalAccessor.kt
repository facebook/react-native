/*
 * Copyright (c) Meta Platforms, Inc. and affiliates.
 *
 * This source code is licensed under the MIT license found in the
 * LICENSE file in the root directory of this source tree.
 *
<<<<<<< HEAD
 * @generated SignedSource<<0633da2ec3c73f002a0f404a697436f2>>
=======
 * @generated SignedSource<<afbce922bb8e83bfd3f57179046c5049>>
>>>>>>> 4165884b
 */

/**
 * IMPORTANT: Do NOT modify this file directly.
 *
 * To change the definition of the flags, edit
 *   packages/react-native/scripts/featureflags/ReactNativeFeatureFlags.config.js.
 *
 * To regenerate this code, run the following script from the repo root:
 *   yarn featureflags --update
 */

package com.facebook.react.internal.featureflags

public class ReactNativeFeatureFlagsLocalAccessor : ReactNativeFeatureFlagsAccessor {
  private var currentProvider: ReactNativeFeatureFlagsProvider = ReactNativeFeatureFlagsDefaults()

  private val accessedFeatureFlags = mutableSetOf<String>()

  private var commonTestFlagCache: Boolean? = null
  private var completeReactInstanceCreationOnBgThreadOnAndroidCache: Boolean? = null
  private var disableEventLoopOnBridgelessCache: Boolean? = null
  private var disableMountItemReorderingAndroidCache: Boolean? = null
  private var enableAlignItemsBaselineOnFabricIOSCache: Boolean? = null
  private var enableAndroidLineHeightCenteringCache: Boolean? = null
  private var enableBridgelessArchitectureCache: Boolean? = null
  private var enableCppPropsIteratorSetterCache: Boolean? = null
  private var enableDeletionOfUnmountedViewsCache: Boolean? = null
  private var enableEagerRootViewAttachmentCache: Boolean? = null
  private var enableEventEmitterRetentionDuringGesturesOnAndroidCache: Boolean? = null
  private var enableFabricLogsCache: Boolean? = null
  private var enableFabricRendererCache: Boolean? = null
  private var enableFixForViewCommandRaceCache: Boolean? = null
  private var enableGranularShadowTreeStateReconciliationCache: Boolean? = null
  private var enableIOSViewClipToPaddingBoxCache: Boolean? = null
  private var enableImagePrefetchingAndroidCache: Boolean? = null
  private var enableLayoutAnimationsOnAndroidCache: Boolean? = null
  private var enableLayoutAnimationsOnIOSCache: Boolean? = null
  private var enableLongTaskAPICache: Boolean? = null
  private var enableNewBackgroundAndBorderDrawablesCache: Boolean? = null
  private var enablePreciseSchedulingForPremountItemsOnAndroidCache: Boolean? = null
  private var enablePropsUpdateReconciliationAndroidCache: Boolean? = null
  private var enableReportEventPaintTimeCache: Boolean? = null
  private var enableSynchronousStateUpdatesCache: Boolean? = null
  private var enableUIConsistencyCache: Boolean? = null
  private var enableViewRecyclingCache: Boolean? = null
  private var excludeYogaFromRawPropsCache: Boolean? = null
  private var fixDifferentiatorEmittingUpdatesWithWrongParentTagCache: Boolean? = null
  private var fixMappingOfEventPrioritiesBetweenFabricAndReactCache: Boolean? = null
  private var fixMountingCoordinatorReportedPendingTransactionsOnAndroidCache: Boolean? = null
  private var fuseboxEnabledDebugCache: Boolean? = null
  private var fuseboxEnabledReleaseCache: Boolean? = null
  private var initEagerTurboModulesOnNativeModulesQueueAndroidCache: Boolean? = null
  private var lazyAnimationCallbacksCache: Boolean? = null
  private var loadVectorDrawablesOnImagesCache: Boolean? = null
  private var traceTurboModulePromiseRejectionsOnAndroidCache: Boolean? = null
  private var useAlwaysAvailableJSErrorHandlingCache: Boolean? = null
  private var useFabricInteropCache: Boolean? = null
  private var useImmediateExecutorInAndroidBridgelessCache: Boolean? = null
  private var useNativeViewConfigsInBridgelessModeCache: Boolean? = null
  private var useOptimisedViewPreallocationOnAndroidCache: Boolean? = null
  private var useOptimizedEventBatchingOnAndroidCache: Boolean? = null
  private var useRawPropsJsiValueCache: Boolean? = null
  private var useRuntimeShadowNodeReferenceUpdateCache: Boolean? = null
  private var useTurboModuleInteropCache: Boolean? = null
  private var useTurboModulesCache: Boolean? = null

  override fun commonTestFlag(): Boolean {
    var cached = commonTestFlagCache
    if (cached == null) {
      cached = currentProvider.commonTestFlag()
      accessedFeatureFlags.add("commonTestFlag")
      commonTestFlagCache = cached
    }
    return cached
  }

  override fun completeReactInstanceCreationOnBgThreadOnAndroid(): Boolean {
    var cached = completeReactInstanceCreationOnBgThreadOnAndroidCache
    if (cached == null) {
      cached = currentProvider.completeReactInstanceCreationOnBgThreadOnAndroid()
      accessedFeatureFlags.add("completeReactInstanceCreationOnBgThreadOnAndroid")
      completeReactInstanceCreationOnBgThreadOnAndroidCache = cached
    }
    return cached
  }

  override fun disableEventLoopOnBridgeless(): Boolean {
    var cached = disableEventLoopOnBridgelessCache
    if (cached == null) {
      cached = currentProvider.disableEventLoopOnBridgeless()
      accessedFeatureFlags.add("disableEventLoopOnBridgeless")
      disableEventLoopOnBridgelessCache = cached
    }
    return cached
  }

  override fun disableMountItemReorderingAndroid(): Boolean {
    var cached = disableMountItemReorderingAndroidCache
    if (cached == null) {
      cached = currentProvider.disableMountItemReorderingAndroid()
      accessedFeatureFlags.add("disableMountItemReorderingAndroid")
      disableMountItemReorderingAndroidCache = cached
    }
    return cached
  }

  override fun enableAlignItemsBaselineOnFabricIOS(): Boolean {
    var cached = enableAlignItemsBaselineOnFabricIOSCache
    if (cached == null) {
      cached = currentProvider.enableAlignItemsBaselineOnFabricIOS()
      accessedFeatureFlags.add("enableAlignItemsBaselineOnFabricIOS")
      enableAlignItemsBaselineOnFabricIOSCache = cached
    }
    return cached
  }

  override fun enableAndroidLineHeightCentering(): Boolean {
    var cached = enableAndroidLineHeightCenteringCache
    if (cached == null) {
      cached = currentProvider.enableAndroidLineHeightCentering()
      accessedFeatureFlags.add("enableAndroidLineHeightCentering")
      enableAndroidLineHeightCenteringCache = cached
    }
    return cached
  }

  override fun enableBridgelessArchitecture(): Boolean {
    var cached = enableBridgelessArchitectureCache
    if (cached == null) {
      cached = currentProvider.enableBridgelessArchitecture()
      accessedFeatureFlags.add("enableBridgelessArchitecture")
      enableBridgelessArchitectureCache = cached
    }
    return cached
  }

  override fun enableCppPropsIteratorSetter(): Boolean {
    var cached = enableCppPropsIteratorSetterCache
    if (cached == null) {
      cached = currentProvider.enableCppPropsIteratorSetter()
      accessedFeatureFlags.add("enableCppPropsIteratorSetter")
      enableCppPropsIteratorSetterCache = cached
    }
    return cached
  }

  override fun enableDeletionOfUnmountedViews(): Boolean {
    var cached = enableDeletionOfUnmountedViewsCache
    if (cached == null) {
      cached = currentProvider.enableDeletionOfUnmountedViews()
      accessedFeatureFlags.add("enableDeletionOfUnmountedViews")
      enableDeletionOfUnmountedViewsCache = cached
    }
    return cached
  }

  override fun enableEagerRootViewAttachment(): Boolean {
    var cached = enableEagerRootViewAttachmentCache
    if (cached == null) {
      cached = currentProvider.enableEagerRootViewAttachment()
      accessedFeatureFlags.add("enableEagerRootViewAttachment")
      enableEagerRootViewAttachmentCache = cached
    }
    return cached
  }

  override fun enableEventEmitterRetentionDuringGesturesOnAndroid(): Boolean {
    var cached = enableEventEmitterRetentionDuringGesturesOnAndroidCache
    if (cached == null) {
      cached = currentProvider.enableEventEmitterRetentionDuringGesturesOnAndroid()
      accessedFeatureFlags.add("enableEventEmitterRetentionDuringGesturesOnAndroid")
      enableEventEmitterRetentionDuringGesturesOnAndroidCache = cached
    }
    return cached
  }

  override fun enableFabricLogs(): Boolean {
    var cached = enableFabricLogsCache
    if (cached == null) {
      cached = currentProvider.enableFabricLogs()
      accessedFeatureFlags.add("enableFabricLogs")
      enableFabricLogsCache = cached
    }
    return cached
  }

  override fun enableFabricRenderer(): Boolean {
    var cached = enableFabricRendererCache
    if (cached == null) {
      cached = currentProvider.enableFabricRenderer()
      accessedFeatureFlags.add("enableFabricRenderer")
      enableFabricRendererCache = cached
    }
    return cached
  }

  override fun enableFixForViewCommandRace(): Boolean {
    var cached = enableFixForViewCommandRaceCache
    if (cached == null) {
      cached = currentProvider.enableFixForViewCommandRace()
      accessedFeatureFlags.add("enableFixForViewCommandRace")
      enableFixForViewCommandRaceCache = cached
    }
    return cached
  }

  override fun enableGranularShadowTreeStateReconciliation(): Boolean {
    var cached = enableGranularShadowTreeStateReconciliationCache
    if (cached == null) {
      cached = currentProvider.enableGranularShadowTreeStateReconciliation()
      accessedFeatureFlags.add("enableGranularShadowTreeStateReconciliation")
      enableGranularShadowTreeStateReconciliationCache = cached
    }
    return cached
  }

  override fun enableIOSViewClipToPaddingBox(): Boolean {
    var cached = enableIOSViewClipToPaddingBoxCache
    if (cached == null) {
      cached = currentProvider.enableIOSViewClipToPaddingBox()
      accessedFeatureFlags.add("enableIOSViewClipToPaddingBox")
      enableIOSViewClipToPaddingBoxCache = cached
    }
    return cached
  }

  override fun enableImagePrefetchingAndroid(): Boolean {
    var cached = enableImagePrefetchingAndroidCache
    if (cached == null) {
      cached = currentProvider.enableImagePrefetchingAndroid()
      accessedFeatureFlags.add("enableImagePrefetchingAndroid")
      enableImagePrefetchingAndroidCache = cached
    }
    return cached
  }

  override fun enableLayoutAnimationsOnAndroid(): Boolean {
    var cached = enableLayoutAnimationsOnAndroidCache
    if (cached == null) {
      cached = currentProvider.enableLayoutAnimationsOnAndroid()
      accessedFeatureFlags.add("enableLayoutAnimationsOnAndroid")
      enableLayoutAnimationsOnAndroidCache = cached
    }
    return cached
  }

  override fun enableLayoutAnimationsOnIOS(): Boolean {
    var cached = enableLayoutAnimationsOnIOSCache
    if (cached == null) {
      cached = currentProvider.enableLayoutAnimationsOnIOS()
      accessedFeatureFlags.add("enableLayoutAnimationsOnIOS")
      enableLayoutAnimationsOnIOSCache = cached
    }
    return cached
  }

  override fun enableLongTaskAPI(): Boolean {
    var cached = enableLongTaskAPICache
    if (cached == null) {
      cached = currentProvider.enableLongTaskAPI()
      accessedFeatureFlags.add("enableLongTaskAPI")
      enableLongTaskAPICache = cached
    }
    return cached
  }

  override fun enableNewBackgroundAndBorderDrawables(): Boolean {
    var cached = enableNewBackgroundAndBorderDrawablesCache
    if (cached == null) {
      cached = currentProvider.enableNewBackgroundAndBorderDrawables()
      accessedFeatureFlags.add("enableNewBackgroundAndBorderDrawables")
      enableNewBackgroundAndBorderDrawablesCache = cached
    }
    return cached
  }

  override fun enablePreciseSchedulingForPremountItemsOnAndroid(): Boolean {
    var cached = enablePreciseSchedulingForPremountItemsOnAndroidCache
    if (cached == null) {
      cached = currentProvider.enablePreciseSchedulingForPremountItemsOnAndroid()
      accessedFeatureFlags.add("enablePreciseSchedulingForPremountItemsOnAndroid")
      enablePreciseSchedulingForPremountItemsOnAndroidCache = cached
    }
    return cached
  }

  override fun enablePropsUpdateReconciliationAndroid(): Boolean {
    var cached = enablePropsUpdateReconciliationAndroidCache
    if (cached == null) {
      cached = currentProvider.enablePropsUpdateReconciliationAndroid()
      accessedFeatureFlags.add("enablePropsUpdateReconciliationAndroid")
      enablePropsUpdateReconciliationAndroidCache = cached
    }
    return cached
  }

  override fun enableReportEventPaintTime(): Boolean {
    var cached = enableReportEventPaintTimeCache
    if (cached == null) {
      cached = currentProvider.enableReportEventPaintTime()
      accessedFeatureFlags.add("enableReportEventPaintTime")
      enableReportEventPaintTimeCache = cached
    }
    return cached
  }

  override fun enableSynchronousStateUpdates(): Boolean {
    var cached = enableSynchronousStateUpdatesCache
    if (cached == null) {
      cached = currentProvider.enableSynchronousStateUpdates()
      accessedFeatureFlags.add("enableSynchronousStateUpdates")
      enableSynchronousStateUpdatesCache = cached
    }
    return cached
  }

  override fun enableUIConsistency(): Boolean {
    var cached = enableUIConsistencyCache
    if (cached == null) {
      cached = currentProvider.enableUIConsistency()
      accessedFeatureFlags.add("enableUIConsistency")
      enableUIConsistencyCache = cached
    }
    return cached
  }

  override fun enableViewRecycling(): Boolean {
    var cached = enableViewRecyclingCache
    if (cached == null) {
      cached = currentProvider.enableViewRecycling()
      accessedFeatureFlags.add("enableViewRecycling")
      enableViewRecyclingCache = cached
    }
    return cached
  }

  override fun excludeYogaFromRawProps(): Boolean {
    var cached = excludeYogaFromRawPropsCache
    if (cached == null) {
      cached = currentProvider.excludeYogaFromRawProps()
      accessedFeatureFlags.add("excludeYogaFromRawProps")
      excludeYogaFromRawPropsCache = cached
    }
    return cached
  }

  override fun fixDifferentiatorEmittingUpdatesWithWrongParentTag(): Boolean {
    var cached = fixDifferentiatorEmittingUpdatesWithWrongParentTagCache
    if (cached == null) {
      cached = currentProvider.fixDifferentiatorEmittingUpdatesWithWrongParentTag()
      accessedFeatureFlags.add("fixDifferentiatorEmittingUpdatesWithWrongParentTag")
      fixDifferentiatorEmittingUpdatesWithWrongParentTagCache = cached
    }
    return cached
  }

  override fun fixMappingOfEventPrioritiesBetweenFabricAndReact(): Boolean {
    var cached = fixMappingOfEventPrioritiesBetweenFabricAndReactCache
    if (cached == null) {
      cached = currentProvider.fixMappingOfEventPrioritiesBetweenFabricAndReact()
      accessedFeatureFlags.add("fixMappingOfEventPrioritiesBetweenFabricAndReact")
      fixMappingOfEventPrioritiesBetweenFabricAndReactCache = cached
    }
    return cached
  }

  override fun fixMountingCoordinatorReportedPendingTransactionsOnAndroid(): Boolean {
    var cached = fixMountingCoordinatorReportedPendingTransactionsOnAndroidCache
    if (cached == null) {
      cached = currentProvider.fixMountingCoordinatorReportedPendingTransactionsOnAndroid()
      accessedFeatureFlags.add("fixMountingCoordinatorReportedPendingTransactionsOnAndroid")
      fixMountingCoordinatorReportedPendingTransactionsOnAndroidCache = cached
    }
    return cached
  }

  override fun fuseboxEnabledDebug(): Boolean {
    var cached = fuseboxEnabledDebugCache
    if (cached == null) {
      cached = currentProvider.fuseboxEnabledDebug()
      accessedFeatureFlags.add("fuseboxEnabledDebug")
      fuseboxEnabledDebugCache = cached
    }
    return cached
  }

  override fun fuseboxEnabledRelease(): Boolean {
    var cached = fuseboxEnabledReleaseCache
    if (cached == null) {
      cached = currentProvider.fuseboxEnabledRelease()
      accessedFeatureFlags.add("fuseboxEnabledRelease")
      fuseboxEnabledReleaseCache = cached
    }
    return cached
  }

  override fun initEagerTurboModulesOnNativeModulesQueueAndroid(): Boolean {
    var cached = initEagerTurboModulesOnNativeModulesQueueAndroidCache
    if (cached == null) {
      cached = currentProvider.initEagerTurboModulesOnNativeModulesQueueAndroid()
      accessedFeatureFlags.add("initEagerTurboModulesOnNativeModulesQueueAndroid")
      initEagerTurboModulesOnNativeModulesQueueAndroidCache = cached
    }
    return cached
  }

  override fun lazyAnimationCallbacks(): Boolean {
    var cached = lazyAnimationCallbacksCache
    if (cached == null) {
      cached = currentProvider.lazyAnimationCallbacks()
      accessedFeatureFlags.add("lazyAnimationCallbacks")
      lazyAnimationCallbacksCache = cached
    }
    return cached
  }

  override fun loadVectorDrawablesOnImages(): Boolean {
    var cached = loadVectorDrawablesOnImagesCache
    if (cached == null) {
      cached = currentProvider.loadVectorDrawablesOnImages()
      accessedFeatureFlags.add("loadVectorDrawablesOnImages")
      loadVectorDrawablesOnImagesCache = cached
    }
    return cached
  }

  override fun traceTurboModulePromiseRejectionsOnAndroid(): Boolean {
    var cached = traceTurboModulePromiseRejectionsOnAndroidCache
    if (cached == null) {
      cached = currentProvider.traceTurboModulePromiseRejectionsOnAndroid()
      accessedFeatureFlags.add("traceTurboModulePromiseRejectionsOnAndroid")
      traceTurboModulePromiseRejectionsOnAndroidCache = cached
    }
    return cached
  }

  override fun useAlwaysAvailableJSErrorHandling(): Boolean {
    var cached = useAlwaysAvailableJSErrorHandlingCache
    if (cached == null) {
      cached = currentProvider.useAlwaysAvailableJSErrorHandling()
      accessedFeatureFlags.add("useAlwaysAvailableJSErrorHandling")
      useAlwaysAvailableJSErrorHandlingCache = cached
    }
    return cached
  }

  override fun useFabricInterop(): Boolean {
    var cached = useFabricInteropCache
    if (cached == null) {
      cached = currentProvider.useFabricInterop()
      accessedFeatureFlags.add("useFabricInterop")
      useFabricInteropCache = cached
    }
    return cached
  }

  override fun useImmediateExecutorInAndroidBridgeless(): Boolean {
    var cached = useImmediateExecutorInAndroidBridgelessCache
    if (cached == null) {
      cached = currentProvider.useImmediateExecutorInAndroidBridgeless()
      accessedFeatureFlags.add("useImmediateExecutorInAndroidBridgeless")
      useImmediateExecutorInAndroidBridgelessCache = cached
    }
    return cached
  }

  override fun useNativeViewConfigsInBridgelessMode(): Boolean {
    var cached = useNativeViewConfigsInBridgelessModeCache
    if (cached == null) {
      cached = currentProvider.useNativeViewConfigsInBridgelessMode()
      accessedFeatureFlags.add("useNativeViewConfigsInBridgelessMode")
      useNativeViewConfigsInBridgelessModeCache = cached
    }
    return cached
  }

  override fun useOptimisedViewPreallocationOnAndroid(): Boolean {
    var cached = useOptimisedViewPreallocationOnAndroidCache
    if (cached == null) {
      cached = currentProvider.useOptimisedViewPreallocationOnAndroid()
      accessedFeatureFlags.add("useOptimisedViewPreallocationOnAndroid")
      useOptimisedViewPreallocationOnAndroidCache = cached
    }
    return cached
  }

  override fun useOptimizedEventBatchingOnAndroid(): Boolean {
    var cached = useOptimizedEventBatchingOnAndroidCache
    if (cached == null) {
      cached = currentProvider.useOptimizedEventBatchingOnAndroid()
      accessedFeatureFlags.add("useOptimizedEventBatchingOnAndroid")
      useOptimizedEventBatchingOnAndroidCache = cached
    }
    return cached
  }

  override fun useRawPropsJsiValue(): Boolean {
    var cached = useRawPropsJsiValueCache
    if (cached == null) {
      cached = currentProvider.useRawPropsJsiValue()
      accessedFeatureFlags.add("useRawPropsJsiValue")
      useRawPropsJsiValueCache = cached
    }
    return cached
  }

  override fun useRuntimeShadowNodeReferenceUpdate(): Boolean {
    var cached = useRuntimeShadowNodeReferenceUpdateCache
    if (cached == null) {
      cached = currentProvider.useRuntimeShadowNodeReferenceUpdate()
      accessedFeatureFlags.add("useRuntimeShadowNodeReferenceUpdate")
      useRuntimeShadowNodeReferenceUpdateCache = cached
    }
    return cached
  }

  override fun useTurboModuleInterop(): Boolean {
    var cached = useTurboModuleInteropCache
    if (cached == null) {
      cached = currentProvider.useTurboModuleInterop()
      accessedFeatureFlags.add("useTurboModuleInterop")
      useTurboModuleInteropCache = cached
    }
    return cached
  }

  override fun useTurboModules(): Boolean {
    var cached = useTurboModulesCache
    if (cached == null) {
      cached = currentProvider.useTurboModules()
      accessedFeatureFlags.add("useTurboModules")
      useTurboModulesCache = cached
    }
    return cached
  }

  override fun override(provider: ReactNativeFeatureFlagsProvider) {
    if (accessedFeatureFlags.isNotEmpty()) {
      val accessedFeatureFlagsStr = accessedFeatureFlags.joinToString(separator = ", ") { it }
      throw IllegalStateException(
          "Feature flags were accessed before being overridden: $accessedFeatureFlagsStr")
    }
    currentProvider = provider
  }

  override fun dangerouslyReset() {
    // We don't need to do anything else here because `ReactNativeFeatureFlags` will just create a
    // new instance of this class.
  }

  override fun dangerouslyForceOverride(provider: ReactNativeFeatureFlagsProvider): String? {
    val accessedFeatureFlags = getAccessedFeatureFlags()
    currentProvider = provider
    return accessedFeatureFlags
  }

  internal fun getAccessedFeatureFlags(): String? {
    if (accessedFeatureFlags.isEmpty()) {
      return null
    }

    return accessedFeatureFlags.joinToString(separator = ", ") { it }
  }
}<|MERGE_RESOLUTION|>--- conflicted
+++ resolved
@@ -4,11 +4,7 @@
  * This source code is licensed under the MIT license found in the
  * LICENSE file in the root directory of this source tree.
  *
-<<<<<<< HEAD
- * @generated SignedSource<<0633da2ec3c73f002a0f404a697436f2>>
-=======
  * @generated SignedSource<<afbce922bb8e83bfd3f57179046c5049>>
->>>>>>> 4165884b
  */
 
 /**
