/*
 * Copyright (c) Meta Platforms, Inc. and affiliates.
 *
 * This source code is licensed under the MIT license found in the
 * LICENSE file in the root directory of this source tree.
 *
<<<<<<< HEAD
 * @generated SignedSource<<73319853253d84c4e25e84da0491ab1f>>
=======
 * @generated SignedSource<<f9ee0d1f23024b026d065ffc3d48cfcf>>
>>>>>>> 7d2a7c93
 */

/**
 * IMPORTANT: Do NOT modify this file directly.
 *
 * To change the definition of the flags, edit
 *   packages/react-native/scripts/featureflags/ReactNativeFeatureFlags.config.js.
 *
 * To regenerate this code, run the following script from the repo root:
 *   yarn featureflags --update
 */

package com.facebook.react.internal.featureflags

internal class ReactNativeFeatureFlagsLocalAccessor : ReactNativeFeatureFlagsAccessor {
  private var currentProvider: ReactNativeFeatureFlagsProvider = ReactNativeFeatureFlagsDefaults()

  private val accessedFeatureFlags = mutableSetOf<String>()

  private var commonTestFlagCache: Boolean? = null
  private var cdpInteractionMetricsEnabledCache: Boolean? = null
  private var cxxNativeAnimatedEnabledCache: Boolean? = null
  private var disableEarlyViewCommandExecutionCache: Boolean? = null
  private var disableImageViewPreallocationAndroidCache: Boolean? = null
  private var disableMountItemReorderingAndroidCache: Boolean? = null
  private var disableOldAndroidAttachmentMetricsWorkaroundsCache: Boolean? = null
  private var disableSubviewClippingAndroidCache: Boolean? = null
  private var disableTextLayoutManagerCacheAndroidCache: Boolean? = null
  private var disableViewPreallocationAndroidCache: Boolean? = null
  private var enableAccessibilityOrderCache: Boolean? = null
  private var enableAccumulatedUpdatesInRawPropsAndroidCache: Boolean? = null
  private var enableAndroidAntialiasedBorderRadiusClippingCache: Boolean? = null
  private var enableAndroidLinearTextCache: Boolean? = null
  private var enableAndroidTextMeasurementOptimizationsCache: Boolean? = null
  private var enableBridgelessArchitectureCache: Boolean? = null
  private var enableCppPropsIteratorSetterCache: Boolean? = null
  private var enableCustomFocusSearchOnClippedElementsAndroidCache: Boolean? = null
  private var enableDestroyShadowTreeRevisionAsyncCache: Boolean? = null
  private var enableDoubleMeasurementFixAndroidCache: Boolean? = null
  private var enableEagerMainQueueModulesOnIOSCache: Boolean? = null
  private var enableEagerRootViewAttachmentCache: Boolean? = null
  private var enableExclusivePropsUpdateAndroidCache: Boolean? = null
  private var enableFabricLogsCache: Boolean? = null
  private var enableFabricRendererCache: Boolean? = null
  private var enableFontScaleChangesUpdatingLayoutCache: Boolean? = null
  private var enableIOSTextBaselineOffsetPerLineCache: Boolean? = null
  private var enableIOSViewClipToPaddingBoxCache: Boolean? = null
  private var enableImagePrefetchingAndroidCache: Boolean? = null
  private var enableImagePrefetchingJNIBatchingAndroidCache: Boolean? = null
  private var enableImagePrefetchingOnUiThreadAndroidCache: Boolean? = null
  private var enableImmediateUpdateModeForContentOffsetChangesCache: Boolean? = null
  private var enableImperativeFocusCache: Boolean? = null
  private var enableInteropViewManagerClassLookUpOptimizationIOSCache: Boolean? = null
  private var enableIntersectionObserverByDefaultCache: Boolean? = null
  private var enableKeyEventsCache: Boolean? = null
  private var enableLayoutAnimationsOnAndroidCache: Boolean? = null
  private var enableLayoutAnimationsOnIOSCache: Boolean? = null
  private var enableLineHeightCenteringOnIOSCache: Boolean? = null
  private var enableMainQueueCoordinatorOnIOSCache: Boolean? = null
  private var enableModuleArgumentNSNullConversionIOSCache: Boolean? = null
  private var enableNativeCSSParsingCache: Boolean? = null
  private var enableNetworkEventReportingCache: Boolean? = null
  private var enablePreparedTextLayoutCache: Boolean? = null
  private var enablePropsUpdateReconciliationAndroidCache: Boolean? = null
  private var enableSwiftUIBasedFiltersCache: Boolean? = null
  private var enableViewCullingCache: Boolean? = null
  private var enableViewRecyclingCache: Boolean? = null
  private var enableViewRecyclingForImageCache: Boolean? = null
  private var enableViewRecyclingForScrollViewCache: Boolean? = null
  private var enableViewRecyclingForTextCache: Boolean? = null
  private var enableViewRecyclingForViewCache: Boolean? = null
  private var enableVirtualViewContainerStateExperimentalCache: Boolean? = null
  private var enableVirtualViewDebugFeaturesCache: Boolean? = null
  private var enableVirtualViewRenderStateCache: Boolean? = null
  private var enableVirtualViewWindowFocusDetectionCache: Boolean? = null
  private var enableWebPerformanceAPIsByDefaultCache: Boolean? = null
  private var fixMappingOfEventPrioritiesBetweenFabricAndReactCache: Boolean? = null
  private var fixTextClippingAndroid15useBoundsForWidthCache: Boolean? = null
  private var fuseboxAssertSingleHostStateCache: Boolean? = null
  private var fuseboxEnabledReleaseCache: Boolean? = null
  private var fuseboxNetworkInspectionEnabledCache: Boolean? = null
  private var hideOffscreenVirtualViewsOnIOSCache: Boolean? = null
  private var overrideBySynchronousMountPropsAtMountingAndroidCache: Boolean? = null
  private var perfIssuesEnabledCache: Boolean? = null
  private var perfMonitorV2EnabledCache: Boolean? = null
  private var preparedTextCacheSizeCache: Double? = null
  private var preventShadowTreeCommitExhaustionCache: Boolean? = null
  private var shouldPressibilityUseW3CPointerEventsForHoverCache: Boolean? = null
  private var shouldResetClickableWhenRecyclingViewCache: Boolean? = null
  private var shouldResetOnClickListenerWhenRecyclingViewCache: Boolean? = null
  private var shouldSetEnabledBasedOnAccessibilityStateCache: Boolean? = null
  private var shouldSetIsClickableByDefaultCache: Boolean? = null
  private var shouldTriggerResponderTransferOnScrollAndroidCache: Boolean? = null
  private var skipActivityIdentityAssertionOnHostPauseCache: Boolean? = null
  private var traceTurboModulePromiseRejectionsOnAndroidCache: Boolean? = null
  private var updateRuntimeShadowNodeReferencesOnCommitCache: Boolean? = null
  private var useAlwaysAvailableJSErrorHandlingCache: Boolean? = null
  private var useFabricInteropCache: Boolean? = null
  private var useNativeEqualsInNativeReadableArrayAndroidCache: Boolean? = null
  private var useNativeTransformHelperAndroidCache: Boolean? = null
  private var useNativeViewConfigsInBridgelessModeCache: Boolean? = null
  private var useRawPropsJsiValueCache: Boolean? = null
  private var useShadowNodeStateOnCloneCache: Boolean? = null
  private var useSharedAnimatedBackendCache: Boolean? = null
  private var useTraitHiddenOnAndroidCache: Boolean? = null
  private var useTurboModuleInteropCache: Boolean? = null
  private var useTurboModulesCache: Boolean? = null
  private var viewCullingOutsetRatioCache: Double? = null
  private var virtualViewHysteresisRatioCache: Double? = null
  private var virtualViewPrerenderRatioCache: Double? = null

  override fun commonTestFlag(): Boolean {
    var cached = commonTestFlagCache
    if (cached == null) {
      cached = currentProvider.commonTestFlag()
      accessedFeatureFlags.add("commonTestFlag")
      commonTestFlagCache = cached
    }
    return cached
  }

  override fun cdpInteractionMetricsEnabled(): Boolean {
    var cached = cdpInteractionMetricsEnabledCache
    if (cached == null) {
      cached = currentProvider.cdpInteractionMetricsEnabled()
      accessedFeatureFlags.add("cdpInteractionMetricsEnabled")
      cdpInteractionMetricsEnabledCache = cached
    }
    return cached
  }

  override fun cxxNativeAnimatedEnabled(): Boolean {
    var cached = cxxNativeAnimatedEnabledCache
    if (cached == null) {
      cached = currentProvider.cxxNativeAnimatedEnabled()
      accessedFeatureFlags.add("cxxNativeAnimatedEnabled")
      cxxNativeAnimatedEnabledCache = cached
    }
    return cached
  }

  override fun disableEarlyViewCommandExecution(): Boolean {
    var cached = disableEarlyViewCommandExecutionCache
    if (cached == null) {
      cached = currentProvider.disableEarlyViewCommandExecution()
      accessedFeatureFlags.add("disableEarlyViewCommandExecution")
      disableEarlyViewCommandExecutionCache = cached
    }
    return cached
  }

  override fun disableImageViewPreallocationAndroid(): Boolean {
    var cached = disableImageViewPreallocationAndroidCache
    if (cached == null) {
      cached = currentProvider.disableImageViewPreallocationAndroid()
      accessedFeatureFlags.add("disableImageViewPreallocationAndroid")
      disableImageViewPreallocationAndroidCache = cached
    }
    return cached
  }

  override fun disableMountItemReorderingAndroid(): Boolean {
    var cached = disableMountItemReorderingAndroidCache
    if (cached == null) {
      cached = currentProvider.disableMountItemReorderingAndroid()
      accessedFeatureFlags.add("disableMountItemReorderingAndroid")
      disableMountItemReorderingAndroidCache = cached
    }
    return cached
  }

  override fun disableOldAndroidAttachmentMetricsWorkarounds(): Boolean {
    var cached = disableOldAndroidAttachmentMetricsWorkaroundsCache
    if (cached == null) {
      cached = currentProvider.disableOldAndroidAttachmentMetricsWorkarounds()
      accessedFeatureFlags.add("disableOldAndroidAttachmentMetricsWorkarounds")
      disableOldAndroidAttachmentMetricsWorkaroundsCache = cached
    }
    return cached
  }

  override fun disableSubviewClippingAndroid(): Boolean {
    var cached = disableSubviewClippingAndroidCache
    if (cached == null) {
      cached = currentProvider.disableSubviewClippingAndroid()
      accessedFeatureFlags.add("disableSubviewClippingAndroid")
      disableSubviewClippingAndroidCache = cached
    }
    return cached
  }

  override fun disableTextLayoutManagerCacheAndroid(): Boolean {
    var cached = disableTextLayoutManagerCacheAndroidCache
    if (cached == null) {
      cached = currentProvider.disableTextLayoutManagerCacheAndroid()
      accessedFeatureFlags.add("disableTextLayoutManagerCacheAndroid")
      disableTextLayoutManagerCacheAndroidCache = cached
    }
    return cached
  }

  override fun disableViewPreallocationAndroid(): Boolean {
    var cached = disableViewPreallocationAndroidCache
    if (cached == null) {
      cached = currentProvider.disableViewPreallocationAndroid()
      accessedFeatureFlags.add("disableViewPreallocationAndroid")
      disableViewPreallocationAndroidCache = cached
    }
    return cached
  }

  override fun enableAccessibilityOrder(): Boolean {
    var cached = enableAccessibilityOrderCache
    if (cached == null) {
      cached = currentProvider.enableAccessibilityOrder()
      accessedFeatureFlags.add("enableAccessibilityOrder")
      enableAccessibilityOrderCache = cached
    }
    return cached
  }

  override fun enableAccumulatedUpdatesInRawPropsAndroid(): Boolean {
    var cached = enableAccumulatedUpdatesInRawPropsAndroidCache
    if (cached == null) {
      cached = currentProvider.enableAccumulatedUpdatesInRawPropsAndroid()
      accessedFeatureFlags.add("enableAccumulatedUpdatesInRawPropsAndroid")
      enableAccumulatedUpdatesInRawPropsAndroidCache = cached
    }
    return cached
  }

  override fun enableAndroidAntialiasedBorderRadiusClipping(): Boolean {
    var cached = enableAndroidAntialiasedBorderRadiusClippingCache
    if (cached == null) {
      cached = currentProvider.enableAndroidAntialiasedBorderRadiusClipping()
      accessedFeatureFlags.add("enableAndroidAntialiasedBorderRadiusClipping")
      enableAndroidAntialiasedBorderRadiusClippingCache = cached
    }
    return cached
  }

  override fun enableAndroidLinearText(): Boolean {
    var cached = enableAndroidLinearTextCache
    if (cached == null) {
      cached = currentProvider.enableAndroidLinearText()
      accessedFeatureFlags.add("enableAndroidLinearText")
      enableAndroidLinearTextCache = cached
    }
    return cached
  }

  override fun enableAndroidTextMeasurementOptimizations(): Boolean {
    var cached = enableAndroidTextMeasurementOptimizationsCache
    if (cached == null) {
      cached = currentProvider.enableAndroidTextMeasurementOptimizations()
      accessedFeatureFlags.add("enableAndroidTextMeasurementOptimizations")
      enableAndroidTextMeasurementOptimizationsCache = cached
    }
    return cached
  }

  override fun enableBridgelessArchitecture(): Boolean {
    var cached = enableBridgelessArchitectureCache
    if (cached == null) {
      cached = currentProvider.enableBridgelessArchitecture()
      accessedFeatureFlags.add("enableBridgelessArchitecture")
      enableBridgelessArchitectureCache = cached
    }
    return cached
  }

  override fun enableCppPropsIteratorSetter(): Boolean {
    var cached = enableCppPropsIteratorSetterCache
    if (cached == null) {
      cached = currentProvider.enableCppPropsIteratorSetter()
      accessedFeatureFlags.add("enableCppPropsIteratorSetter")
      enableCppPropsIteratorSetterCache = cached
    }
    return cached
  }

  override fun enableCustomFocusSearchOnClippedElementsAndroid(): Boolean {
    var cached = enableCustomFocusSearchOnClippedElementsAndroidCache
    if (cached == null) {
      cached = currentProvider.enableCustomFocusSearchOnClippedElementsAndroid()
      accessedFeatureFlags.add("enableCustomFocusSearchOnClippedElementsAndroid")
      enableCustomFocusSearchOnClippedElementsAndroidCache = cached
    }
    return cached
  }

  override fun enableDestroyShadowTreeRevisionAsync(): Boolean {
    var cached = enableDestroyShadowTreeRevisionAsyncCache
    if (cached == null) {
      cached = currentProvider.enableDestroyShadowTreeRevisionAsync()
      accessedFeatureFlags.add("enableDestroyShadowTreeRevisionAsync")
      enableDestroyShadowTreeRevisionAsyncCache = cached
    }
    return cached
  }

  override fun enableDoubleMeasurementFixAndroid(): Boolean {
    var cached = enableDoubleMeasurementFixAndroidCache
    if (cached == null) {
      cached = currentProvider.enableDoubleMeasurementFixAndroid()
      accessedFeatureFlags.add("enableDoubleMeasurementFixAndroid")
      enableDoubleMeasurementFixAndroidCache = cached
    }
    return cached
  }

  override fun enableEagerMainQueueModulesOnIOS(): Boolean {
    var cached = enableEagerMainQueueModulesOnIOSCache
    if (cached == null) {
      cached = currentProvider.enableEagerMainQueueModulesOnIOS()
      accessedFeatureFlags.add("enableEagerMainQueueModulesOnIOS")
      enableEagerMainQueueModulesOnIOSCache = cached
    }
    return cached
  }

  override fun enableEagerRootViewAttachment(): Boolean {
    var cached = enableEagerRootViewAttachmentCache
    if (cached == null) {
      cached = currentProvider.enableEagerRootViewAttachment()
      accessedFeatureFlags.add("enableEagerRootViewAttachment")
      enableEagerRootViewAttachmentCache = cached
    }
    return cached
  }

  override fun enableExclusivePropsUpdateAndroid(): Boolean {
    var cached = enableExclusivePropsUpdateAndroidCache
    if (cached == null) {
      cached = currentProvider.enableExclusivePropsUpdateAndroid()
      accessedFeatureFlags.add("enableExclusivePropsUpdateAndroid")
      enableExclusivePropsUpdateAndroidCache = cached
    }
    return cached
  }

  override fun enableFabricLogs(): Boolean {
    var cached = enableFabricLogsCache
    if (cached == null) {
      cached = currentProvider.enableFabricLogs()
      accessedFeatureFlags.add("enableFabricLogs")
      enableFabricLogsCache = cached
    }
    return cached
  }

  override fun enableFabricRenderer(): Boolean {
    var cached = enableFabricRendererCache
    if (cached == null) {
      cached = currentProvider.enableFabricRenderer()
      accessedFeatureFlags.add("enableFabricRenderer")
      enableFabricRendererCache = cached
    }
    return cached
  }

  override fun enableFontScaleChangesUpdatingLayout(): Boolean {
    var cached = enableFontScaleChangesUpdatingLayoutCache
    if (cached == null) {
      cached = currentProvider.enableFontScaleChangesUpdatingLayout()
      accessedFeatureFlags.add("enableFontScaleChangesUpdatingLayout")
      enableFontScaleChangesUpdatingLayoutCache = cached
    }
    return cached
  }

  override fun enableIOSTextBaselineOffsetPerLine(): Boolean {
    var cached = enableIOSTextBaselineOffsetPerLineCache
    if (cached == null) {
      cached = currentProvider.enableIOSTextBaselineOffsetPerLine()
      accessedFeatureFlags.add("enableIOSTextBaselineOffsetPerLine")
      enableIOSTextBaselineOffsetPerLineCache = cached
    }
    return cached
  }

  override fun enableIOSViewClipToPaddingBox(): Boolean {
    var cached = enableIOSViewClipToPaddingBoxCache
    if (cached == null) {
      cached = currentProvider.enableIOSViewClipToPaddingBox()
      accessedFeatureFlags.add("enableIOSViewClipToPaddingBox")
      enableIOSViewClipToPaddingBoxCache = cached
    }
    return cached
  }

  override fun enableImagePrefetchingAndroid(): Boolean {
    var cached = enableImagePrefetchingAndroidCache
    if (cached == null) {
      cached = currentProvider.enableImagePrefetchingAndroid()
      accessedFeatureFlags.add("enableImagePrefetchingAndroid")
      enableImagePrefetchingAndroidCache = cached
    }
    return cached
  }

  override fun enableImagePrefetchingJNIBatchingAndroid(): Boolean {
    var cached = enableImagePrefetchingJNIBatchingAndroidCache
    if (cached == null) {
      cached = currentProvider.enableImagePrefetchingJNIBatchingAndroid()
      accessedFeatureFlags.add("enableImagePrefetchingJNIBatchingAndroid")
      enableImagePrefetchingJNIBatchingAndroidCache = cached
    }
    return cached
  }

  override fun enableImagePrefetchingOnUiThreadAndroid(): Boolean {
    var cached = enableImagePrefetchingOnUiThreadAndroidCache
    if (cached == null) {
      cached = currentProvider.enableImagePrefetchingOnUiThreadAndroid()
      accessedFeatureFlags.add("enableImagePrefetchingOnUiThreadAndroid")
      enableImagePrefetchingOnUiThreadAndroidCache = cached
    }
    return cached
  }

  override fun enableImmediateUpdateModeForContentOffsetChanges(): Boolean {
    var cached = enableImmediateUpdateModeForContentOffsetChangesCache
    if (cached == null) {
      cached = currentProvider.enableImmediateUpdateModeForContentOffsetChanges()
      accessedFeatureFlags.add("enableImmediateUpdateModeForContentOffsetChanges")
      enableImmediateUpdateModeForContentOffsetChangesCache = cached
    }
    return cached
  }

  override fun enableImperativeFocus(): Boolean {
    var cached = enableImperativeFocusCache
    if (cached == null) {
      cached = currentProvider.enableImperativeFocus()
      accessedFeatureFlags.add("enableImperativeFocus")
      enableImperativeFocusCache = cached
    }
    return cached
  }

  override fun enableInteropViewManagerClassLookUpOptimizationIOS(): Boolean {
    var cached = enableInteropViewManagerClassLookUpOptimizationIOSCache
    if (cached == null) {
      cached = currentProvider.enableInteropViewManagerClassLookUpOptimizationIOS()
      accessedFeatureFlags.add("enableInteropViewManagerClassLookUpOptimizationIOS")
      enableInteropViewManagerClassLookUpOptimizationIOSCache = cached
    }
    return cached
  }

  override fun enableIntersectionObserverByDefault(): Boolean {
    var cached = enableIntersectionObserverByDefaultCache
    if (cached == null) {
      cached = currentProvider.enableIntersectionObserverByDefault()
      accessedFeatureFlags.add("enableIntersectionObserverByDefault")
      enableIntersectionObserverByDefaultCache = cached
    }
    return cached
  }

  override fun enableKeyEvents(): Boolean {
    var cached = enableKeyEventsCache
    if (cached == null) {
      cached = currentProvider.enableKeyEvents()
      accessedFeatureFlags.add("enableKeyEvents")
      enableKeyEventsCache = cached
    }
    return cached
  }

  override fun enableLayoutAnimationsOnAndroid(): Boolean {
    var cached = enableLayoutAnimationsOnAndroidCache
    if (cached == null) {
      cached = currentProvider.enableLayoutAnimationsOnAndroid()
      accessedFeatureFlags.add("enableLayoutAnimationsOnAndroid")
      enableLayoutAnimationsOnAndroidCache = cached
    }
    return cached
  }

  override fun enableLayoutAnimationsOnIOS(): Boolean {
    var cached = enableLayoutAnimationsOnIOSCache
    if (cached == null) {
      cached = currentProvider.enableLayoutAnimationsOnIOS()
      accessedFeatureFlags.add("enableLayoutAnimationsOnIOS")
      enableLayoutAnimationsOnIOSCache = cached
    }
    return cached
  }

  override fun enableLineHeightCenteringOnIOS(): Boolean {
    var cached = enableLineHeightCenteringOnIOSCache
    if (cached == null) {
      cached = currentProvider.enableLineHeightCenteringOnIOS()
      accessedFeatureFlags.add("enableLineHeightCenteringOnIOS")
      enableLineHeightCenteringOnIOSCache = cached
    }
    return cached
  }

  override fun enableMainQueueCoordinatorOnIOS(): Boolean {
    var cached = enableMainQueueCoordinatorOnIOSCache
    if (cached == null) {
      cached = currentProvider.enableMainQueueCoordinatorOnIOS()
      accessedFeatureFlags.add("enableMainQueueCoordinatorOnIOS")
      enableMainQueueCoordinatorOnIOSCache = cached
    }
    return cached
  }

  override fun enableModuleArgumentNSNullConversionIOS(): Boolean {
    var cached = enableModuleArgumentNSNullConversionIOSCache
    if (cached == null) {
      cached = currentProvider.enableModuleArgumentNSNullConversionIOS()
      accessedFeatureFlags.add("enableModuleArgumentNSNullConversionIOS")
      enableModuleArgumentNSNullConversionIOSCache = cached
    }
    return cached
  }

  override fun enableNativeCSSParsing(): Boolean {
    var cached = enableNativeCSSParsingCache
    if (cached == null) {
      cached = currentProvider.enableNativeCSSParsing()
      accessedFeatureFlags.add("enableNativeCSSParsing")
      enableNativeCSSParsingCache = cached
    }
    return cached
  }

  override fun enableNetworkEventReporting(): Boolean {
    var cached = enableNetworkEventReportingCache
    if (cached == null) {
      cached = currentProvider.enableNetworkEventReporting()
      accessedFeatureFlags.add("enableNetworkEventReporting")
      enableNetworkEventReportingCache = cached
    }
    return cached
  }

  override fun enablePreparedTextLayout(): Boolean {
    var cached = enablePreparedTextLayoutCache
    if (cached == null) {
      cached = currentProvider.enablePreparedTextLayout()
      accessedFeatureFlags.add("enablePreparedTextLayout")
      enablePreparedTextLayoutCache = cached
    }
    return cached
  }

  override fun enablePropsUpdateReconciliationAndroid(): Boolean {
    var cached = enablePropsUpdateReconciliationAndroidCache
    if (cached == null) {
      cached = currentProvider.enablePropsUpdateReconciliationAndroid()
      accessedFeatureFlags.add("enablePropsUpdateReconciliationAndroid")
      enablePropsUpdateReconciliationAndroidCache = cached
    }
    return cached
  }

  override fun enableSwiftUIBasedFilters(): Boolean {
    var cached = enableSwiftUIBasedFiltersCache
    if (cached == null) {
      cached = currentProvider.enableSwiftUIBasedFilters()
      accessedFeatureFlags.add("enableSwiftUIBasedFilters")
      enableSwiftUIBasedFiltersCache = cached
    }
    return cached
  }

  override fun enableViewCulling(): Boolean {
    var cached = enableViewCullingCache
    if (cached == null) {
      cached = currentProvider.enableViewCulling()
      accessedFeatureFlags.add("enableViewCulling")
      enableViewCullingCache = cached
    }
    return cached
  }

  override fun enableViewRecycling(): Boolean {
    var cached = enableViewRecyclingCache
    if (cached == null) {
      cached = currentProvider.enableViewRecycling()
      accessedFeatureFlags.add("enableViewRecycling")
      enableViewRecyclingCache = cached
    }
    return cached
  }

  override fun enableViewRecyclingForImage(): Boolean {
    var cached = enableViewRecyclingForImageCache
    if (cached == null) {
      cached = currentProvider.enableViewRecyclingForImage()
      accessedFeatureFlags.add("enableViewRecyclingForImage")
      enableViewRecyclingForImageCache = cached
    }
    return cached
  }

  override fun enableViewRecyclingForScrollView(): Boolean {
    var cached = enableViewRecyclingForScrollViewCache
    if (cached == null) {
      cached = currentProvider.enableViewRecyclingForScrollView()
      accessedFeatureFlags.add("enableViewRecyclingForScrollView")
      enableViewRecyclingForScrollViewCache = cached
    }
    return cached
  }

  override fun enableViewRecyclingForText(): Boolean {
    var cached = enableViewRecyclingForTextCache
    if (cached == null) {
      cached = currentProvider.enableViewRecyclingForText()
      accessedFeatureFlags.add("enableViewRecyclingForText")
      enableViewRecyclingForTextCache = cached
    }
    return cached
  }

  override fun enableViewRecyclingForView(): Boolean {
    var cached = enableViewRecyclingForViewCache
    if (cached == null) {
      cached = currentProvider.enableViewRecyclingForView()
      accessedFeatureFlags.add("enableViewRecyclingForView")
      enableViewRecyclingForViewCache = cached
    }
    return cached
  }

  override fun enableVirtualViewContainerStateExperimental(): Boolean {
    var cached = enableVirtualViewContainerStateExperimentalCache
    if (cached == null) {
      cached = currentProvider.enableVirtualViewContainerStateExperimental()
      accessedFeatureFlags.add("enableVirtualViewContainerStateExperimental")
      enableVirtualViewContainerStateExperimentalCache = cached
    }
    return cached
  }

  override fun enableVirtualViewDebugFeatures(): Boolean {
    var cached = enableVirtualViewDebugFeaturesCache
    if (cached == null) {
      cached = currentProvider.enableVirtualViewDebugFeatures()
      accessedFeatureFlags.add("enableVirtualViewDebugFeatures")
      enableVirtualViewDebugFeaturesCache = cached
    }
    return cached
  }

  override fun enableVirtualViewRenderState(): Boolean {
    var cached = enableVirtualViewRenderStateCache
    if (cached == null) {
      cached = currentProvider.enableVirtualViewRenderState()
      accessedFeatureFlags.add("enableVirtualViewRenderState")
      enableVirtualViewRenderStateCache = cached
    }
    return cached
  }

  override fun enableVirtualViewWindowFocusDetection(): Boolean {
    var cached = enableVirtualViewWindowFocusDetectionCache
    if (cached == null) {
      cached = currentProvider.enableVirtualViewWindowFocusDetection()
      accessedFeatureFlags.add("enableVirtualViewWindowFocusDetection")
      enableVirtualViewWindowFocusDetectionCache = cached
    }
    return cached
  }

  override fun enableWebPerformanceAPIsByDefault(): Boolean {
    var cached = enableWebPerformanceAPIsByDefaultCache
    if (cached == null) {
      cached = currentProvider.enableWebPerformanceAPIsByDefault()
      accessedFeatureFlags.add("enableWebPerformanceAPIsByDefault")
      enableWebPerformanceAPIsByDefaultCache = cached
    }
    return cached
  }

  override fun fixMappingOfEventPrioritiesBetweenFabricAndReact(): Boolean {
    var cached = fixMappingOfEventPrioritiesBetweenFabricAndReactCache
    if (cached == null) {
      cached = currentProvider.fixMappingOfEventPrioritiesBetweenFabricAndReact()
      accessedFeatureFlags.add("fixMappingOfEventPrioritiesBetweenFabricAndReact")
      fixMappingOfEventPrioritiesBetweenFabricAndReactCache = cached
    }
    return cached
  }

  override fun fixTextClippingAndroid15useBoundsForWidth(): Boolean {
    var cached = fixTextClippingAndroid15useBoundsForWidthCache
    if (cached == null) {
      cached = currentProvider.fixTextClippingAndroid15useBoundsForWidth()
      accessedFeatureFlags.add("fixTextClippingAndroid15useBoundsForWidth")
      fixTextClippingAndroid15useBoundsForWidthCache = cached
    }
    return cached
  }

  override fun fuseboxAssertSingleHostState(): Boolean {
    var cached = fuseboxAssertSingleHostStateCache
    if (cached == null) {
      cached = currentProvider.fuseboxAssertSingleHostState()
      accessedFeatureFlags.add("fuseboxAssertSingleHostState")
      fuseboxAssertSingleHostStateCache = cached
    }
    return cached
  }

  override fun fuseboxEnabledRelease(): Boolean {
    var cached = fuseboxEnabledReleaseCache
    if (cached == null) {
      cached = currentProvider.fuseboxEnabledRelease()
      accessedFeatureFlags.add("fuseboxEnabledRelease")
      fuseboxEnabledReleaseCache = cached
    }
    return cached
  }

  override fun fuseboxNetworkInspectionEnabled(): Boolean {
    var cached = fuseboxNetworkInspectionEnabledCache
    if (cached == null) {
      cached = currentProvider.fuseboxNetworkInspectionEnabled()
      accessedFeatureFlags.add("fuseboxNetworkInspectionEnabled")
      fuseboxNetworkInspectionEnabledCache = cached
    }
    return cached
  }

  override fun hideOffscreenVirtualViewsOnIOS(): Boolean {
    var cached = hideOffscreenVirtualViewsOnIOSCache
    if (cached == null) {
      cached = currentProvider.hideOffscreenVirtualViewsOnIOS()
      accessedFeatureFlags.add("hideOffscreenVirtualViewsOnIOS")
      hideOffscreenVirtualViewsOnIOSCache = cached
    }
    return cached
  }

  override fun overrideBySynchronousMountPropsAtMountingAndroid(): Boolean {
    var cached = overrideBySynchronousMountPropsAtMountingAndroidCache
    if (cached == null) {
      cached = currentProvider.overrideBySynchronousMountPropsAtMountingAndroid()
      accessedFeatureFlags.add("overrideBySynchronousMountPropsAtMountingAndroid")
      overrideBySynchronousMountPropsAtMountingAndroidCache = cached
    }
    return cached
  }

  override fun perfIssuesEnabled(): Boolean {
    var cached = perfIssuesEnabledCache
    if (cached == null) {
      cached = currentProvider.perfIssuesEnabled()
      accessedFeatureFlags.add("perfIssuesEnabled")
      perfIssuesEnabledCache = cached
    }
    return cached
  }

  override fun perfMonitorV2Enabled(): Boolean {
    var cached = perfMonitorV2EnabledCache
    if (cached == null) {
      cached = currentProvider.perfMonitorV2Enabled()
      accessedFeatureFlags.add("perfMonitorV2Enabled")
      perfMonitorV2EnabledCache = cached
    }
    return cached
  }

  override fun preparedTextCacheSize(): Double {
    var cached = preparedTextCacheSizeCache
    if (cached == null) {
      cached = currentProvider.preparedTextCacheSize()
      accessedFeatureFlags.add("preparedTextCacheSize")
      preparedTextCacheSizeCache = cached
    }
    return cached
  }

  override fun preventShadowTreeCommitExhaustion(): Boolean {
    var cached = preventShadowTreeCommitExhaustionCache
    if (cached == null) {
      cached = currentProvider.preventShadowTreeCommitExhaustion()
      accessedFeatureFlags.add("preventShadowTreeCommitExhaustion")
      preventShadowTreeCommitExhaustionCache = cached
    }
    return cached
  }

  override fun shouldPressibilityUseW3CPointerEventsForHover(): Boolean {
    var cached = shouldPressibilityUseW3CPointerEventsForHoverCache
    if (cached == null) {
      cached = currentProvider.shouldPressibilityUseW3CPointerEventsForHover()
      accessedFeatureFlags.add("shouldPressibilityUseW3CPointerEventsForHover")
      shouldPressibilityUseW3CPointerEventsForHoverCache = cached
    }
    return cached
  }

  override fun shouldResetClickableWhenRecyclingView(): Boolean {
    var cached = shouldResetClickableWhenRecyclingViewCache
    if (cached == null) {
      cached = currentProvider.shouldResetClickableWhenRecyclingView()
      accessedFeatureFlags.add("shouldResetClickableWhenRecyclingView")
      shouldResetClickableWhenRecyclingViewCache = cached
    }
    return cached
  }

  override fun shouldResetOnClickListenerWhenRecyclingView(): Boolean {
    var cached = shouldResetOnClickListenerWhenRecyclingViewCache
    if (cached == null) {
      cached = currentProvider.shouldResetOnClickListenerWhenRecyclingView()
      accessedFeatureFlags.add("shouldResetOnClickListenerWhenRecyclingView")
      shouldResetOnClickListenerWhenRecyclingViewCache = cached
    }
    return cached
  }

  override fun shouldSetEnabledBasedOnAccessibilityState(): Boolean {
    var cached = shouldSetEnabledBasedOnAccessibilityStateCache
    if (cached == null) {
      cached = currentProvider.shouldSetEnabledBasedOnAccessibilityState()
      accessedFeatureFlags.add("shouldSetEnabledBasedOnAccessibilityState")
      shouldSetEnabledBasedOnAccessibilityStateCache = cached
    }
    return cached
  }

  override fun shouldSetIsClickableByDefault(): Boolean {
    var cached = shouldSetIsClickableByDefaultCache
    if (cached == null) {
      cached = currentProvider.shouldSetIsClickableByDefault()
      accessedFeatureFlags.add("shouldSetIsClickableByDefault")
      shouldSetIsClickableByDefaultCache = cached
    }
    return cached
  }

  override fun shouldTriggerResponderTransferOnScrollAndroid(): Boolean {
    var cached = shouldTriggerResponderTransferOnScrollAndroidCache
    if (cached == null) {
      cached = currentProvider.shouldTriggerResponderTransferOnScrollAndroid()
      accessedFeatureFlags.add("shouldTriggerResponderTransferOnScrollAndroid")
      shouldTriggerResponderTransferOnScrollAndroidCache = cached
    }
    return cached
  }

  override fun skipActivityIdentityAssertionOnHostPause(): Boolean {
    var cached = skipActivityIdentityAssertionOnHostPauseCache
    if (cached == null) {
      cached = currentProvider.skipActivityIdentityAssertionOnHostPause()
      accessedFeatureFlags.add("skipActivityIdentityAssertionOnHostPause")
      skipActivityIdentityAssertionOnHostPauseCache = cached
    }
    return cached
  }

  override fun traceTurboModulePromiseRejectionsOnAndroid(): Boolean {
    var cached = traceTurboModulePromiseRejectionsOnAndroidCache
    if (cached == null) {
      cached = currentProvider.traceTurboModulePromiseRejectionsOnAndroid()
      accessedFeatureFlags.add("traceTurboModulePromiseRejectionsOnAndroid")
      traceTurboModulePromiseRejectionsOnAndroidCache = cached
    }
    return cached
  }

  override fun updateRuntimeShadowNodeReferencesOnCommit(): Boolean {
    var cached = updateRuntimeShadowNodeReferencesOnCommitCache
    if (cached == null) {
      cached = currentProvider.updateRuntimeShadowNodeReferencesOnCommit()
      accessedFeatureFlags.add("updateRuntimeShadowNodeReferencesOnCommit")
      updateRuntimeShadowNodeReferencesOnCommitCache = cached
    }
    return cached
  }

  override fun useAlwaysAvailableJSErrorHandling(): Boolean {
    var cached = useAlwaysAvailableJSErrorHandlingCache
    if (cached == null) {
      cached = currentProvider.useAlwaysAvailableJSErrorHandling()
      accessedFeatureFlags.add("useAlwaysAvailableJSErrorHandling")
      useAlwaysAvailableJSErrorHandlingCache = cached
    }
    return cached
  }

  override fun useFabricInterop(): Boolean {
    var cached = useFabricInteropCache
    if (cached == null) {
      cached = currentProvider.useFabricInterop()
      accessedFeatureFlags.add("useFabricInterop")
      useFabricInteropCache = cached
    }
    return cached
  }

  override fun useNativeEqualsInNativeReadableArrayAndroid(): Boolean {
    var cached = useNativeEqualsInNativeReadableArrayAndroidCache
    if (cached == null) {
      cached = currentProvider.useNativeEqualsInNativeReadableArrayAndroid()
      accessedFeatureFlags.add("useNativeEqualsInNativeReadableArrayAndroid")
      useNativeEqualsInNativeReadableArrayAndroidCache = cached
    }
    return cached
  }

  override fun useNativeTransformHelperAndroid(): Boolean {
    var cached = useNativeTransformHelperAndroidCache
    if (cached == null) {
      cached = currentProvider.useNativeTransformHelperAndroid()
      accessedFeatureFlags.add("useNativeTransformHelperAndroid")
      useNativeTransformHelperAndroidCache = cached
    }
    return cached
  }

  override fun useNativeViewConfigsInBridgelessMode(): Boolean {
    var cached = useNativeViewConfigsInBridgelessModeCache
    if (cached == null) {
      cached = currentProvider.useNativeViewConfigsInBridgelessMode()
      accessedFeatureFlags.add("useNativeViewConfigsInBridgelessMode")
      useNativeViewConfigsInBridgelessModeCache = cached
    }
    return cached
  }

  override fun useRawPropsJsiValue(): Boolean {
    var cached = useRawPropsJsiValueCache
    if (cached == null) {
      cached = currentProvider.useRawPropsJsiValue()
      accessedFeatureFlags.add("useRawPropsJsiValue")
      useRawPropsJsiValueCache = cached
    }
    return cached
  }

  override fun useShadowNodeStateOnClone(): Boolean {
    var cached = useShadowNodeStateOnCloneCache
    if (cached == null) {
      cached = currentProvider.useShadowNodeStateOnClone()
      accessedFeatureFlags.add("useShadowNodeStateOnClone")
      useShadowNodeStateOnCloneCache = cached
    }
    return cached
  }

  override fun useSharedAnimatedBackend(): Boolean {
    var cached = useSharedAnimatedBackendCache
    if (cached == null) {
      cached = currentProvider.useSharedAnimatedBackend()
      accessedFeatureFlags.add("useSharedAnimatedBackend")
      useSharedAnimatedBackendCache = cached
    }
    return cached
  }

  override fun useTraitHiddenOnAndroid(): Boolean {
    var cached = useTraitHiddenOnAndroidCache
    if (cached == null) {
      cached = currentProvider.useTraitHiddenOnAndroid()
      accessedFeatureFlags.add("useTraitHiddenOnAndroid")
      useTraitHiddenOnAndroidCache = cached
    }
    return cached
  }

  override fun useTurboModuleInterop(): Boolean {
    var cached = useTurboModuleInteropCache
    if (cached == null) {
      cached = currentProvider.useTurboModuleInterop()
      accessedFeatureFlags.add("useTurboModuleInterop")
      useTurboModuleInteropCache = cached
    }
    return cached
  }

  override fun useTurboModules(): Boolean {
    var cached = useTurboModulesCache
    if (cached == null) {
      cached = currentProvider.useTurboModules()
      accessedFeatureFlags.add("useTurboModules")
      useTurboModulesCache = cached
    }
    return cached
  }

  override fun viewCullingOutsetRatio(): Double {
    var cached = viewCullingOutsetRatioCache
    if (cached == null) {
      cached = currentProvider.viewCullingOutsetRatio()
      accessedFeatureFlags.add("viewCullingOutsetRatio")
      viewCullingOutsetRatioCache = cached
    }
    return cached
  }

  override fun virtualViewHysteresisRatio(): Double {
    var cached = virtualViewHysteresisRatioCache
    if (cached == null) {
      cached = currentProvider.virtualViewHysteresisRatio()
      accessedFeatureFlags.add("virtualViewHysteresisRatio")
      virtualViewHysteresisRatioCache = cached
    }
    return cached
  }

  override fun virtualViewPrerenderRatio(): Double {
    var cached = virtualViewPrerenderRatioCache
    if (cached == null) {
      cached = currentProvider.virtualViewPrerenderRatio()
      accessedFeatureFlags.add("virtualViewPrerenderRatio")
      virtualViewPrerenderRatioCache = cached
    }
    return cached
  }

  override fun override(provider: ReactNativeFeatureFlagsProvider) {
    if (accessedFeatureFlags.isNotEmpty()) {
      val accessedFeatureFlagsStr = accessedFeatureFlags.joinToString(separator = ", ") { it }
      throw IllegalStateException(
          "Feature flags were accessed before being overridden: $accessedFeatureFlagsStr")
    }
    currentProvider = provider
  }

  override fun dangerouslyReset() {
    // We don't need to do anything else here because `ReactNativeFeatureFlags` will just create a
    // new instance of this class.
  }

  override fun dangerouslyForceOverride(provider: ReactNativeFeatureFlagsProvider): String? {
    val accessedFeatureFlags = getAccessedFeatureFlags()
    currentProvider = provider
    return accessedFeatureFlags
  }

  internal fun getAccessedFeatureFlags(): String? {
    if (accessedFeatureFlags.isEmpty()) {
      return null
    }

    return accessedFeatureFlags.joinToString(separator = ", ") { it }
  }
}<|MERGE_RESOLUTION|>--- conflicted
+++ resolved
@@ -4,11 +4,7 @@
  * This source code is licensed under the MIT license found in the
  * LICENSE file in the root directory of this source tree.
  *
-<<<<<<< HEAD
  * @generated SignedSource<<73319853253d84c4e25e84da0491ab1f>>
-=======
- * @generated SignedSource<<f9ee0d1f23024b026d065ffc3d48cfcf>>
->>>>>>> 7d2a7c93
  */
 
 /**
