--- conflicted
+++ resolved
@@ -4,11 +4,7 @@
  * This source code is licensed under the MIT license found in the
  * LICENSE file in the root directory of this source tree.
  *
-<<<<<<< HEAD
- * @generated SignedSource<<e4ae67e890618659498a6c678bbc1a36>>
-=======
- * @generated SignedSource<<18d5c2ffa66a36e364bc358a144534ec>>
->>>>>>> 198adb47
+ * @generated SignedSource<<2092998ba5850adf395f9c32c9673149>>
  */
 
 /**
