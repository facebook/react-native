--- conflicted
+++ resolved
@@ -4,11 +4,7 @@
  * This source code is licensed under the MIT license found in the
  * LICENSE file in the root directory of this source tree.
  *
-<<<<<<< HEAD
- * @generated SignedSource<<f0f8c57691724d5ace09b10df2afa890>>
-=======
- * @generated SignedSource<<fb7bda2b8430d77435141daed4190e4a>>
->>>>>>> 4df224ca
+ * @generated SignedSource<<f2021e49af8befd54a69b43b20abe730>>
  */
 
 /**
