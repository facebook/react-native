--- conflicted
+++ resolved
@@ -4,11 +4,7 @@
  * This source code is licensed under the MIT license found in the
  * LICENSE file in the root directory of this source tree.
  *
-<<<<<<< HEAD
- * @generated SignedSource<<f726bd566cebccbd10dac4ec6d2b974d>>
-=======
  * @generated SignedSource<<4dc2364f5bcd765d7b61dbcab0d9533d>>
->>>>>>> e4814b0d
  */
 
 /**
