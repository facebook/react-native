--- conflicted
+++ resolved
@@ -4,11 +4,7 @@
  * This source code is licensed under the MIT license found in the
  * LICENSE file in the root directory of this source tree.
  *
-<<<<<<< HEAD
- * @generated SignedSource<<ea104347d5b4677ef8a7bcc1d103fdd7>>
-=======
- * @generated SignedSource<<a6fc25aa098ac76ba77e53c5a1dfec58>>
->>>>>>> 32ce95cc
+ * @generated SignedSource<<d5f0d092143c5066114842e986427e8b>>
  */
 
 /**
