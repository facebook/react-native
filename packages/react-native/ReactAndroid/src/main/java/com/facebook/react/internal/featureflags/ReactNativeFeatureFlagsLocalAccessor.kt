/*
 * Copyright (c) Meta Platforms, Inc. and affiliates.
 *
 * This source code is licensed under the MIT license found in the
 * LICENSE file in the root directory of this source tree.
 *
<<<<<<< HEAD
 * @generated SignedSource<<c6bcd078cd081691784a6090f27e3964>>
=======
 * @generated SignedSource<<f56022e0738217726e5e7b938666b56e>>
>>>>>>> 23eb06f6
 */

/**
 * IMPORTANT: Do NOT modify this file directly.
 *
 * To change the definition of the flags, edit
 *   packages/react-native/scripts/featureflags/ReactNativeFeatureFlags.config.js.
 *
 * To regenerate this code, run the following script from the repo root:
 *   yarn featureflags --update
 */

package com.facebook.react.internal.featureflags

public class ReactNativeFeatureFlagsLocalAccessor : ReactNativeFeatureFlagsAccessor {
  private var currentProvider: ReactNativeFeatureFlagsProvider = ReactNativeFeatureFlagsDefaults()

  private val accessedFeatureFlags = mutableSetOf<String>()

  private var commonTestFlagCache: Boolean? = null
  private var completeReactInstanceCreationOnBgThreadOnAndroidCache: Boolean? = null
  private var disableEventLoopOnBridgelessCache: Boolean? = null
  private var disableMountItemReorderingAndroidCache: Boolean? = null
  private var enableAccumulatedUpdatesInRawPropsAndroidCache: Boolean? = null
  private var enableAlignItemsBaselineOnFabricIOSCache: Boolean? = null
  private var enableAndroidLineHeightCenteringCache: Boolean? = null
  private var enableBridgelessArchitectureCache: Boolean? = null
  private var enableCppPropsIteratorSetterCache: Boolean? = null
  private var enableDeletionOfUnmountedViewsCache: Boolean? = null
  private var enableEagerRootViewAttachmentCache: Boolean? = null
  private var enableEventEmitterRetentionDuringGesturesOnAndroidCache: Boolean? = null
  private var enableFabricLogsCache: Boolean? = null
  private var enableFabricRendererCache: Boolean? = null
  private var enableFixForViewCommandRaceCache: Boolean? = null
  private var enableGranularShadowTreeStateReconciliationCache: Boolean? = null
  private var enableIOSViewClipToPaddingBoxCache: Boolean? = null
  private var enableImagePrefetchingAndroidCache: Boolean? = null
  private var enableLayoutAnimationsOnAndroidCache: Boolean? = null
  private var enableLayoutAnimationsOnIOSCache: Boolean? = null
  private var enableLineHeightCenteringOnIOSCache: Boolean? = null
  private var enableLongTaskAPICache: Boolean? = null
  private var enableNewBackgroundAndBorderDrawablesCache: Boolean? = null
  private var enablePreciseSchedulingForPremountItemsOnAndroidCache: Boolean? = null
  private var enablePropsUpdateReconciliationAndroidCache: Boolean? = null
  private var enableReportEventPaintTimeCache: Boolean? = null
  private var enableSynchronousStateUpdatesCache: Boolean? = null
  private var enableUIConsistencyCache: Boolean? = null
  private var enableViewRecyclingCache: Boolean? = null
  private var excludeYogaFromRawPropsCache: Boolean? = null
  private var fixDifferentiatorEmittingUpdatesWithWrongParentTagCache: Boolean? = null
  private var fixMappingOfEventPrioritiesBetweenFabricAndReactCache: Boolean? = null
  private var fixMountingCoordinatorReportedPendingTransactionsOnAndroidCache: Boolean? = null
  private var fuseboxEnabledDebugCache: Boolean? = null
  private var fuseboxEnabledReleaseCache: Boolean? = null
  private var initEagerTurboModulesOnNativeModulesQueueAndroidCache: Boolean? = null
  private var lazyAnimationCallbacksCache: Boolean? = null
  private var loadVectorDrawablesOnImagesCache: Boolean? = null
  private var traceTurboModulePromiseRejectionsOnAndroidCache: Boolean? = null
  private var useAlwaysAvailableJSErrorHandlingCache: Boolean? = null
  private var useFabricInteropCache: Boolean? = null
  private var useImmediateExecutorInAndroidBridgelessCache: Boolean? = null
  private var useNativeViewConfigsInBridgelessModeCache: Boolean? = null
  private var useOptimisedViewPreallocationOnAndroidCache: Boolean? = null
  private var useOptimizedEventBatchingOnAndroidCache: Boolean? = null
  private var useRawPropsJsiValueCache: Boolean? = null
  private var useRuntimeShadowNodeReferenceUpdateCache: Boolean? = null
  private var useTurboModuleInteropCache: Boolean? = null
  private var useTurboModulesCache: Boolean? = null

  override fun commonTestFlag(): Boolean {
    var cached = commonTestFlagCache
    if (cached == null) {
      cached = currentProvider.commonTestFlag()
      accessedFeatureFlags.add("commonTestFlag")
      commonTestFlagCache = cached
    }
    return cached
  }

  override fun completeReactInstanceCreationOnBgThreadOnAndroid(): Boolean {
    var cached = completeReactInstanceCreationOnBgThreadOnAndroidCache
    if (cached == null) {
      cached = currentProvider.completeReactInstanceCreationOnBgThreadOnAndroid()
      accessedFeatureFlags.add("completeReactInstanceCreationOnBgThreadOnAndroid")
      completeReactInstanceCreationOnBgThreadOnAndroidCache = cached
    }
    return cached
  }

  override fun disableEventLoopOnBridgeless(): Boolean {
    var cached = disableEventLoopOnBridgelessCache
    if (cached == null) {
      cached = currentProvider.disableEventLoopOnBridgeless()
      accessedFeatureFlags.add("disableEventLoopOnBridgeless")
      disableEventLoopOnBridgelessCache = cached
    }
    return cached
  }

  override fun disableMountItemReorderingAndroid(): Boolean {
    var cached = disableMountItemReorderingAndroidCache
    if (cached == null) {
      cached = currentProvider.disableMountItemReorderingAndroid()
      accessedFeatureFlags.add("disableMountItemReorderingAndroid")
      disableMountItemReorderingAndroidCache = cached
    }
    return cached
  }

  override fun enableAccumulatedUpdatesInRawPropsAndroid(): Boolean {
    var cached = enableAccumulatedUpdatesInRawPropsAndroidCache
    if (cached == null) {
      cached = currentProvider.enableAccumulatedUpdatesInRawPropsAndroid()
      accessedFeatureFlags.add("enableAccumulatedUpdatesInRawPropsAndroid")
      enableAccumulatedUpdatesInRawPropsAndroidCache = cached
    }
    return cached
  }

  override fun enableAlignItemsBaselineOnFabricIOS(): Boolean {
    var cached = enableAlignItemsBaselineOnFabricIOSCache
    if (cached == null) {
      cached = currentProvider.enableAlignItemsBaselineOnFabricIOS()
      accessedFeatureFlags.add("enableAlignItemsBaselineOnFabricIOS")
      enableAlignItemsBaselineOnFabricIOSCache = cached
    }
    return cached
  }

  override fun enableAndroidLineHeightCentering(): Boolean {
    var cached = enableAndroidLineHeightCenteringCache
    if (cached == null) {
      cached = currentProvider.enableAndroidLineHeightCentering()
      accessedFeatureFlags.add("enableAndroidLineHeightCentering")
      enableAndroidLineHeightCenteringCache = cached
    }
    return cached
  }

  override fun enableBridgelessArchitecture(): Boolean {
    var cached = enableBridgelessArchitectureCache
    if (cached == null) {
      cached = currentProvider.enableBridgelessArchitecture()
      accessedFeatureFlags.add("enableBridgelessArchitecture")
      enableBridgelessArchitectureCache = cached
    }
    return cached
  }

  override fun enableCppPropsIteratorSetter(): Boolean {
    var cached = enableCppPropsIteratorSetterCache
    if (cached == null) {
      cached = currentProvider.enableCppPropsIteratorSetter()
      accessedFeatureFlags.add("enableCppPropsIteratorSetter")
      enableCppPropsIteratorSetterCache = cached
    }
    return cached
  }

  override fun enableDeletionOfUnmountedViews(): Boolean {
    var cached = enableDeletionOfUnmountedViewsCache
    if (cached == null) {
      cached = currentProvider.enableDeletionOfUnmountedViews()
      accessedFeatureFlags.add("enableDeletionOfUnmountedViews")
      enableDeletionOfUnmountedViewsCache = cached
    }
    return cached
  }

  override fun enableEagerRootViewAttachment(): Boolean {
    var cached = enableEagerRootViewAttachmentCache
    if (cached == null) {
      cached = currentProvider.enableEagerRootViewAttachment()
      accessedFeatureFlags.add("enableEagerRootViewAttachment")
      enableEagerRootViewAttachmentCache = cached
    }
    return cached
  }

  override fun enableEventEmitterRetentionDuringGesturesOnAndroid(): Boolean {
    var cached = enableEventEmitterRetentionDuringGesturesOnAndroidCache
    if (cached == null) {
      cached = currentProvider.enableEventEmitterRetentionDuringGesturesOnAndroid()
      accessedFeatureFlags.add("enableEventEmitterRetentionDuringGesturesOnAndroid")
      enableEventEmitterRetentionDuringGesturesOnAndroidCache = cached
    }
    return cached
  }

  override fun enableFabricLogs(): Boolean {
    var cached = enableFabricLogsCache
    if (cached == null) {
      cached = currentProvider.enableFabricLogs()
      accessedFeatureFlags.add("enableFabricLogs")
      enableFabricLogsCache = cached
    }
    return cached
  }

  override fun enableFabricRenderer(): Boolean {
    var cached = enableFabricRendererCache
    if (cached == null) {
      cached = currentProvider.enableFabricRenderer()
      accessedFeatureFlags.add("enableFabricRenderer")
      enableFabricRendererCache = cached
    }
    return cached
  }

  override fun enableFixForViewCommandRace(): Boolean {
    var cached = enableFixForViewCommandRaceCache
    if (cached == null) {
      cached = currentProvider.enableFixForViewCommandRace()
      accessedFeatureFlags.add("enableFixForViewCommandRace")
      enableFixForViewCommandRaceCache = cached
    }
    return cached
  }

  override fun enableGranularShadowTreeStateReconciliation(): Boolean {
    var cached = enableGranularShadowTreeStateReconciliationCache
    if (cached == null) {
      cached = currentProvider.enableGranularShadowTreeStateReconciliation()
      accessedFeatureFlags.add("enableGranularShadowTreeStateReconciliation")
      enableGranularShadowTreeStateReconciliationCache = cached
    }
    return cached
  }

  override fun enableIOSViewClipToPaddingBox(): Boolean {
    var cached = enableIOSViewClipToPaddingBoxCache
    if (cached == null) {
      cached = currentProvider.enableIOSViewClipToPaddingBox()
      accessedFeatureFlags.add("enableIOSViewClipToPaddingBox")
      enableIOSViewClipToPaddingBoxCache = cached
    }
    return cached
  }

  override fun enableImagePrefetchingAndroid(): Boolean {
    var cached = enableImagePrefetchingAndroidCache
    if (cached == null) {
      cached = currentProvider.enableImagePrefetchingAndroid()
      accessedFeatureFlags.add("enableImagePrefetchingAndroid")
      enableImagePrefetchingAndroidCache = cached
    }
    return cached
  }

  override fun enableLayoutAnimationsOnAndroid(): Boolean {
    var cached = enableLayoutAnimationsOnAndroidCache
    if (cached == null) {
      cached = currentProvider.enableLayoutAnimationsOnAndroid()
      accessedFeatureFlags.add("enableLayoutAnimationsOnAndroid")
      enableLayoutAnimationsOnAndroidCache = cached
    }
    return cached
  }

  override fun enableLayoutAnimationsOnIOS(): Boolean {
    var cached = enableLayoutAnimationsOnIOSCache
    if (cached == null) {
      cached = currentProvider.enableLayoutAnimationsOnIOS()
      accessedFeatureFlags.add("enableLayoutAnimationsOnIOS")
      enableLayoutAnimationsOnIOSCache = cached
    }
    return cached
  }

  override fun enableLineHeightCenteringOnIOS(): Boolean {
    var cached = enableLineHeightCenteringOnIOSCache
    if (cached == null) {
      cached = currentProvider.enableLineHeightCenteringOnIOS()
      accessedFeatureFlags.add("enableLineHeightCenteringOnIOS")
      enableLineHeightCenteringOnIOSCache = cached
    }
    return cached
  }

  override fun enableLongTaskAPI(): Boolean {
    var cached = enableLongTaskAPICache
    if (cached == null) {
      cached = currentProvider.enableLongTaskAPI()
      accessedFeatureFlags.add("enableLongTaskAPI")
      enableLongTaskAPICache = cached
    }
    return cached
  }

  override fun enableNewBackgroundAndBorderDrawables(): Boolean {
    var cached = enableNewBackgroundAndBorderDrawablesCache
    if (cached == null) {
      cached = currentProvider.enableNewBackgroundAndBorderDrawables()
      accessedFeatureFlags.add("enableNewBackgroundAndBorderDrawables")
      enableNewBackgroundAndBorderDrawablesCache = cached
    }
    return cached
  }

  override fun enablePreciseSchedulingForPremountItemsOnAndroid(): Boolean {
    var cached = enablePreciseSchedulingForPremountItemsOnAndroidCache
    if (cached == null) {
      cached = currentProvider.enablePreciseSchedulingForPremountItemsOnAndroid()
      accessedFeatureFlags.add("enablePreciseSchedulingForPremountItemsOnAndroid")
      enablePreciseSchedulingForPremountItemsOnAndroidCache = cached
    }
    return cached
  }

  override fun enablePropsUpdateReconciliationAndroid(): Boolean {
    var cached = enablePropsUpdateReconciliationAndroidCache
    if (cached == null) {
      cached = currentProvider.enablePropsUpdateReconciliationAndroid()
      accessedFeatureFlags.add("enablePropsUpdateReconciliationAndroid")
      enablePropsUpdateReconciliationAndroidCache = cached
    }
    return cached
  }

  override fun enableReportEventPaintTime(): Boolean {
    var cached = enableReportEventPaintTimeCache
    if (cached == null) {
      cached = currentProvider.enableReportEventPaintTime()
      accessedFeatureFlags.add("enableReportEventPaintTime")
      enableReportEventPaintTimeCache = cached
    }
    return cached
  }

  override fun enableSynchronousStateUpdates(): Boolean {
    var cached = enableSynchronousStateUpdatesCache
    if (cached == null) {
      cached = currentProvider.enableSynchronousStateUpdates()
      accessedFeatureFlags.add("enableSynchronousStateUpdates")
      enableSynchronousStateUpdatesCache = cached
    }
    return cached
  }

  override fun enableUIConsistency(): Boolean {
    var cached = enableUIConsistencyCache
    if (cached == null) {
      cached = currentProvider.enableUIConsistency()
      accessedFeatureFlags.add("enableUIConsistency")
      enableUIConsistencyCache = cached
    }
    return cached
  }

  override fun enableViewRecycling(): Boolean {
    var cached = enableViewRecyclingCache
    if (cached == null) {
      cached = currentProvider.enableViewRecycling()
      accessedFeatureFlags.add("enableViewRecycling")
      enableViewRecyclingCache = cached
    }
    return cached
  }

  override fun excludeYogaFromRawProps(): Boolean {
    var cached = excludeYogaFromRawPropsCache
    if (cached == null) {
      cached = currentProvider.excludeYogaFromRawProps()
      accessedFeatureFlags.add("excludeYogaFromRawProps")
      excludeYogaFromRawPropsCache = cached
    }
    return cached
  }

  override fun fixDifferentiatorEmittingUpdatesWithWrongParentTag(): Boolean {
    var cached = fixDifferentiatorEmittingUpdatesWithWrongParentTagCache
    if (cached == null) {
      cached = currentProvider.fixDifferentiatorEmittingUpdatesWithWrongParentTag()
      accessedFeatureFlags.add("fixDifferentiatorEmittingUpdatesWithWrongParentTag")
      fixDifferentiatorEmittingUpdatesWithWrongParentTagCache = cached
    }
    return cached
  }

  override fun fixMappingOfEventPrioritiesBetweenFabricAndReact(): Boolean {
    var cached = fixMappingOfEventPrioritiesBetweenFabricAndReactCache
    if (cached == null) {
      cached = currentProvider.fixMappingOfEventPrioritiesBetweenFabricAndReact()
      accessedFeatureFlags.add("fixMappingOfEventPrioritiesBetweenFabricAndReact")
      fixMappingOfEventPrioritiesBetweenFabricAndReactCache = cached
    }
    return cached
  }

  override fun fixMountingCoordinatorReportedPendingTransactionsOnAndroid(): Boolean {
    var cached = fixMountingCoordinatorReportedPendingTransactionsOnAndroidCache
    if (cached == null) {
      cached = currentProvider.fixMountingCoordinatorReportedPendingTransactionsOnAndroid()
      accessedFeatureFlags.add("fixMountingCoordinatorReportedPendingTransactionsOnAndroid")
      fixMountingCoordinatorReportedPendingTransactionsOnAndroidCache = cached
    }
    return cached
  }

  override fun fuseboxEnabledDebug(): Boolean {
    var cached = fuseboxEnabledDebugCache
    if (cached == null) {
      cached = currentProvider.fuseboxEnabledDebug()
      accessedFeatureFlags.add("fuseboxEnabledDebug")
      fuseboxEnabledDebugCache = cached
    }
    return cached
  }

  override fun fuseboxEnabledRelease(): Boolean {
    var cached = fuseboxEnabledReleaseCache
    if (cached == null) {
      cached = currentProvider.fuseboxEnabledRelease()
      accessedFeatureFlags.add("fuseboxEnabledRelease")
      fuseboxEnabledReleaseCache = cached
    }
    return cached
  }

  override fun initEagerTurboModulesOnNativeModulesQueueAndroid(): Boolean {
    var cached = initEagerTurboModulesOnNativeModulesQueueAndroidCache
    if (cached == null) {
      cached = currentProvider.initEagerTurboModulesOnNativeModulesQueueAndroid()
      accessedFeatureFlags.add("initEagerTurboModulesOnNativeModulesQueueAndroid")
      initEagerTurboModulesOnNativeModulesQueueAndroidCache = cached
    }
    return cached
  }

  override fun lazyAnimationCallbacks(): Boolean {
    var cached = lazyAnimationCallbacksCache
    if (cached == null) {
      cached = currentProvider.lazyAnimationCallbacks()
      accessedFeatureFlags.add("lazyAnimationCallbacks")
      lazyAnimationCallbacksCache = cached
    }
    return cached
  }

  override fun loadVectorDrawablesOnImages(): Boolean {
    var cached = loadVectorDrawablesOnImagesCache
    if (cached == null) {
      cached = currentProvider.loadVectorDrawablesOnImages()
      accessedFeatureFlags.add("loadVectorDrawablesOnImages")
      loadVectorDrawablesOnImagesCache = cached
    }
    return cached
  }

  override fun traceTurboModulePromiseRejectionsOnAndroid(): Boolean {
    var cached = traceTurboModulePromiseRejectionsOnAndroidCache
    if (cached == null) {
      cached = currentProvider.traceTurboModulePromiseRejectionsOnAndroid()
      accessedFeatureFlags.add("traceTurboModulePromiseRejectionsOnAndroid")
      traceTurboModulePromiseRejectionsOnAndroidCache = cached
    }
    return cached
  }

  override fun useAlwaysAvailableJSErrorHandling(): Boolean {
    var cached = useAlwaysAvailableJSErrorHandlingCache
    if (cached == null) {
      cached = currentProvider.useAlwaysAvailableJSErrorHandling()
      accessedFeatureFlags.add("useAlwaysAvailableJSErrorHandling")
      useAlwaysAvailableJSErrorHandlingCache = cached
    }
    return cached
  }

  override fun useFabricInterop(): Boolean {
    var cached = useFabricInteropCache
    if (cached == null) {
      cached = currentProvider.useFabricInterop()
      accessedFeatureFlags.add("useFabricInterop")
      useFabricInteropCache = cached
    }
    return cached
  }

  override fun useImmediateExecutorInAndroidBridgeless(): Boolean {
    var cached = useImmediateExecutorInAndroidBridgelessCache
    if (cached == null) {
      cached = currentProvider.useImmediateExecutorInAndroidBridgeless()
      accessedFeatureFlags.add("useImmediateExecutorInAndroidBridgeless")
      useImmediateExecutorInAndroidBridgelessCache = cached
    }
    return cached
  }

  override fun useNativeViewConfigsInBridgelessMode(): Boolean {
    var cached = useNativeViewConfigsInBridgelessModeCache
    if (cached == null) {
      cached = currentProvider.useNativeViewConfigsInBridgelessMode()
      accessedFeatureFlags.add("useNativeViewConfigsInBridgelessMode")
      useNativeViewConfigsInBridgelessModeCache = cached
    }
    return cached
  }

  override fun useOptimisedViewPreallocationOnAndroid(): Boolean {
    var cached = useOptimisedViewPreallocationOnAndroidCache
    if (cached == null) {
      cached = currentProvider.useOptimisedViewPreallocationOnAndroid()
      accessedFeatureFlags.add("useOptimisedViewPreallocationOnAndroid")
      useOptimisedViewPreallocationOnAndroidCache = cached
    }
    return cached
  }

  override fun useOptimizedEventBatchingOnAndroid(): Boolean {
    var cached = useOptimizedEventBatchingOnAndroidCache
    if (cached == null) {
      cached = currentProvider.useOptimizedEventBatchingOnAndroid()
      accessedFeatureFlags.add("useOptimizedEventBatchingOnAndroid")
      useOptimizedEventBatchingOnAndroidCache = cached
    }
    return cached
  }

  override fun useRawPropsJsiValue(): Boolean {
    var cached = useRawPropsJsiValueCache
    if (cached == null) {
      cached = currentProvider.useRawPropsJsiValue()
      accessedFeatureFlags.add("useRawPropsJsiValue")
      useRawPropsJsiValueCache = cached
    }
    return cached
  }

  override fun useRuntimeShadowNodeReferenceUpdate(): Boolean {
    var cached = useRuntimeShadowNodeReferenceUpdateCache
    if (cached == null) {
      cached = currentProvider.useRuntimeShadowNodeReferenceUpdate()
      accessedFeatureFlags.add("useRuntimeShadowNodeReferenceUpdate")
      useRuntimeShadowNodeReferenceUpdateCache = cached
    }
    return cached
  }

  override fun useTurboModuleInterop(): Boolean {
    var cached = useTurboModuleInteropCache
    if (cached == null) {
      cached = currentProvider.useTurboModuleInterop()
      accessedFeatureFlags.add("useTurboModuleInterop")
      useTurboModuleInteropCache = cached
    }
    return cached
  }

  override fun useTurboModules(): Boolean {
    var cached = useTurboModulesCache
    if (cached == null) {
      cached = currentProvider.useTurboModules()
      accessedFeatureFlags.add("useTurboModules")
      useTurboModulesCache = cached
    }
    return cached
  }

  override fun override(provider: ReactNativeFeatureFlagsProvider) {
    if (accessedFeatureFlags.isNotEmpty()) {
      val accessedFeatureFlagsStr = accessedFeatureFlags.joinToString(separator = ", ") { it }
      throw IllegalStateException(
          "Feature flags were accessed before being overridden: $accessedFeatureFlagsStr")
    }
    currentProvider = provider
  }

  override fun dangerouslyReset() {
    // We don't need to do anything else here because `ReactNativeFeatureFlags` will just create a
    // new instance of this class.
  }

  override fun dangerouslyForceOverride(provider: ReactNativeFeatureFlagsProvider): String? {
    val accessedFeatureFlags = getAccessedFeatureFlags()
    currentProvider = provider
    return accessedFeatureFlags
  }

  internal fun getAccessedFeatureFlags(): String? {
    if (accessedFeatureFlags.isEmpty()) {
      return null
    }

    return accessedFeatureFlags.joinToString(separator = ", ") { it }
  }
}<|MERGE_RESOLUTION|>--- conflicted
+++ resolved
@@ -4,11 +4,7 @@
  * This source code is licensed under the MIT license found in the
  * LICENSE file in the root directory of this source tree.
  *
-<<<<<<< HEAD
- * @generated SignedSource<<c6bcd078cd081691784a6090f27e3964>>
-=======
- * @generated SignedSource<<f56022e0738217726e5e7b938666b56e>>
->>>>>>> 23eb06f6
+ * @generated SignedSource<<6de625b14c16f5b04f774c1ec3ef4daa>>
  */
 
 /**
