/*
 * Copyright (c) Meta Platforms, Inc. and affiliates.
 *
 * This source code is licensed under the MIT license found in the
 * LICENSE file in the root directory of this source tree.
 *
<<<<<<< HEAD
 * @generated SignedSource<<f0f8c57691724d5ace09b10df2afa890>>
=======
 * @generated SignedSource<<91c4268e7e88e2e3c1f3d50d149c0d2b>>
>>>>>>> 60bc3c5a
 */

/**
 * IMPORTANT: Do NOT modify this file directly.
 *
 * To change the definition of the flags, edit
 *   packages/react-native/scripts/featureflags/ReactNativeFeatureFlags.config.js.
 *
 * To regenerate this code, run the following script from the repo root:
 *   yarn featureflags-update
 */

package com.facebook.react.internal.featureflags

public class ReactNativeFeatureFlagsLocalAccessor : ReactNativeFeatureFlagsAccessor {
  private var currentProvider: ReactNativeFeatureFlagsProvider = ReactNativeFeatureFlagsDefaults()

  private val accessedFeatureFlags = mutableSetOf<String>()

  private var commonTestFlagCache: Boolean? = null
  private var allowRecursiveCommitsWithSynchronousMountOnAndroidCache: Boolean? = null
  private var batchRenderingUpdatesInEventLoopCache: Boolean? = null
  private var completeReactInstanceCreationOnBgThreadOnAndroidCache: Boolean? = null
  private var enableAlignItemsBaselineOnFabricIOSCache: Boolean? = null
  private var enableBridgelessArchitectureCache: Boolean? = null
  private var enableCleanTextInputYogaNodeCache: Boolean? = null
  private var enableDeletionOfUnmountedViewsCache: Boolean? = null
  private var enableEagerRootViewAttachmentCache: Boolean? = null
  private var enableEventEmitterRetentionDuringGesturesOnAndroidCache: Boolean? = null
  private var enableFabricLogsCache: Boolean? = null
  private var enableFabricRendererCache: Boolean? = null
  private var enableFabricRendererExclusivelyCache: Boolean? = null
  private var enableGranularShadowTreeStateReconciliationCache: Boolean? = null
  private var enableIOSViewClipToPaddingBoxCache: Boolean? = null
  private var enableLayoutAnimationsOnAndroidCache: Boolean? = null
  private var enableLayoutAnimationsOnIOSCache: Boolean? = null
  private var enableLineHeightCenteringOnAndroidCache: Boolean? = null
  private var enableLineHeightCenteringOnIOSCache: Boolean? = null
  private var enableLongTaskAPICache: Boolean? = null
  private var enableMicrotasksCache: Boolean? = null
  private var enablePreciseSchedulingForPremountItemsOnAndroidCache: Boolean? = null
  private var enablePropsUpdateReconciliationAndroidCache: Boolean? = null
  private var enableReportEventPaintTimeCache: Boolean? = null
  private var enableSynchronousStateUpdatesCache: Boolean? = null
  private var enableTextPreallocationOptimisationCache: Boolean? = null
  private var enableUIConsistencyCache: Boolean? = null
  private var enableViewRecyclingCache: Boolean? = null
  private var excludeYogaFromRawPropsCache: Boolean? = null
  private var fetchImagesInViewPreallocationCache: Boolean? = null
  private var fixMappingOfEventPrioritiesBetweenFabricAndReactCache: Boolean? = null
  private var fixMountingCoordinatorReportedPendingTransactionsOnAndroidCache: Boolean? = null
  private var forceBatchingMountItemsOnAndroidCache: Boolean? = null
  private var fuseboxEnabledDebugCache: Boolean? = null
  private var fuseboxEnabledReleaseCache: Boolean? = null
  private var initEagerTurboModulesOnNativeModulesQueueAndroidCache: Boolean? = null
  private var lazyAnimationCallbacksCache: Boolean? = null
  private var loadVectorDrawablesOnImagesCache: Boolean? = null
  private var removeNestedCallsToDispatchMountItemsOnAndroidCache: Boolean? = null
  private var setAndroidLayoutDirectionCache: Boolean? = null
  private var traceTurboModulePromiseRejectionsOnAndroidCache: Boolean? = null
  private var useFabricInteropCache: Boolean? = null
  private var useImmediateExecutorInAndroidBridgelessCache: Boolean? = null
  private var useModernRuntimeSchedulerCache: Boolean? = null
  private var useNativeViewConfigsInBridgelessModeCache: Boolean? = null
  private var useOptimisedViewPreallocationOnAndroidCache: Boolean? = null
  private var useOptimizedEventBatchingOnAndroidCache: Boolean? = null
  private var useRuntimeShadowNodeReferenceUpdateCache: Boolean? = null
  private var useTurboModuleInteropCache: Boolean? = null
  private var useTurboModulesCache: Boolean? = null

  override fun commonTestFlag(): Boolean {
    var cached = commonTestFlagCache
    if (cached == null) {
      cached = currentProvider.commonTestFlag()
      accessedFeatureFlags.add("commonTestFlag")
      commonTestFlagCache = cached
    }
    return cached
  }

  override fun allowRecursiveCommitsWithSynchronousMountOnAndroid(): Boolean {
    var cached = allowRecursiveCommitsWithSynchronousMountOnAndroidCache
    if (cached == null) {
      cached = currentProvider.allowRecursiveCommitsWithSynchronousMountOnAndroid()
      accessedFeatureFlags.add("allowRecursiveCommitsWithSynchronousMountOnAndroid")
      allowRecursiveCommitsWithSynchronousMountOnAndroidCache = cached
    }
    return cached
  }

  override fun batchRenderingUpdatesInEventLoop(): Boolean {
    var cached = batchRenderingUpdatesInEventLoopCache
    if (cached == null) {
      cached = currentProvider.batchRenderingUpdatesInEventLoop()
      accessedFeatureFlags.add("batchRenderingUpdatesInEventLoop")
      batchRenderingUpdatesInEventLoopCache = cached
    }
    return cached
  }

  override fun completeReactInstanceCreationOnBgThreadOnAndroid(): Boolean {
    var cached = completeReactInstanceCreationOnBgThreadOnAndroidCache
    if (cached == null) {
      cached = currentProvider.completeReactInstanceCreationOnBgThreadOnAndroid()
      accessedFeatureFlags.add("completeReactInstanceCreationOnBgThreadOnAndroid")
      completeReactInstanceCreationOnBgThreadOnAndroidCache = cached
    }
    return cached
  }

  override fun enableAlignItemsBaselineOnFabricIOS(): Boolean {
    var cached = enableAlignItemsBaselineOnFabricIOSCache
    if (cached == null) {
      cached = currentProvider.enableAlignItemsBaselineOnFabricIOS()
      accessedFeatureFlags.add("enableAlignItemsBaselineOnFabricIOS")
      enableAlignItemsBaselineOnFabricIOSCache = cached
    }
    return cached
  }

  override fun enableBridgelessArchitecture(): Boolean {
    var cached = enableBridgelessArchitectureCache
    if (cached == null) {
      cached = currentProvider.enableBridgelessArchitecture()
      accessedFeatureFlags.add("enableBridgelessArchitecture")
      enableBridgelessArchitectureCache = cached
    }
    return cached
  }

  override fun enableCleanTextInputYogaNode(): Boolean {
    var cached = enableCleanTextInputYogaNodeCache
    if (cached == null) {
      cached = currentProvider.enableCleanTextInputYogaNode()
      accessedFeatureFlags.add("enableCleanTextInputYogaNode")
      enableCleanTextInputYogaNodeCache = cached
    }
    return cached
  }

  override fun enableDeletionOfUnmountedViews(): Boolean {
    var cached = enableDeletionOfUnmountedViewsCache
    if (cached == null) {
      cached = currentProvider.enableDeletionOfUnmountedViews()
      accessedFeatureFlags.add("enableDeletionOfUnmountedViews")
      enableDeletionOfUnmountedViewsCache = cached
    }
    return cached
  }

  override fun enableEagerRootViewAttachment(): Boolean {
    var cached = enableEagerRootViewAttachmentCache
    if (cached == null) {
      cached = currentProvider.enableEagerRootViewAttachment()
      accessedFeatureFlags.add("enableEagerRootViewAttachment")
      enableEagerRootViewAttachmentCache = cached
    }
    return cached
  }

  override fun enableEventEmitterRetentionDuringGesturesOnAndroid(): Boolean {
    var cached = enableEventEmitterRetentionDuringGesturesOnAndroidCache
    if (cached == null) {
      cached = currentProvider.enableEventEmitterRetentionDuringGesturesOnAndroid()
      accessedFeatureFlags.add("enableEventEmitterRetentionDuringGesturesOnAndroid")
      enableEventEmitterRetentionDuringGesturesOnAndroidCache = cached
    }
    return cached
  }

  override fun enableFabricLogs(): Boolean {
    var cached = enableFabricLogsCache
    if (cached == null) {
      cached = currentProvider.enableFabricLogs()
      accessedFeatureFlags.add("enableFabricLogs")
      enableFabricLogsCache = cached
    }
    return cached
  }

  override fun enableFabricRenderer(): Boolean {
    var cached = enableFabricRendererCache
    if (cached == null) {
      cached = currentProvider.enableFabricRenderer()
      accessedFeatureFlags.add("enableFabricRenderer")
      enableFabricRendererCache = cached
    }
    return cached
  }

  override fun enableFabricRendererExclusively(): Boolean {
    var cached = enableFabricRendererExclusivelyCache
    if (cached == null) {
      cached = currentProvider.enableFabricRendererExclusively()
      accessedFeatureFlags.add("enableFabricRendererExclusively")
      enableFabricRendererExclusivelyCache = cached
    }
    return cached
  }

  override fun enableGranularShadowTreeStateReconciliation(): Boolean {
    var cached = enableGranularShadowTreeStateReconciliationCache
    if (cached == null) {
      cached = currentProvider.enableGranularShadowTreeStateReconciliation()
      accessedFeatureFlags.add("enableGranularShadowTreeStateReconciliation")
      enableGranularShadowTreeStateReconciliationCache = cached
    }
    return cached
  }

  override fun enableIOSViewClipToPaddingBox(): Boolean {
    var cached = enableIOSViewClipToPaddingBoxCache
    if (cached == null) {
      cached = currentProvider.enableIOSViewClipToPaddingBox()
      accessedFeatureFlags.add("enableIOSViewClipToPaddingBox")
      enableIOSViewClipToPaddingBoxCache = cached
    }
    return cached
  }

  override fun enableLayoutAnimationsOnAndroid(): Boolean {
    var cached = enableLayoutAnimationsOnAndroidCache
    if (cached == null) {
      cached = currentProvider.enableLayoutAnimationsOnAndroid()
      accessedFeatureFlags.add("enableLayoutAnimationsOnAndroid")
      enableLayoutAnimationsOnAndroidCache = cached
    }
    return cached
  }

  override fun enableLayoutAnimationsOnIOS(): Boolean {
    var cached = enableLayoutAnimationsOnIOSCache
    if (cached == null) {
      cached = currentProvider.enableLayoutAnimationsOnIOS()
      accessedFeatureFlags.add("enableLayoutAnimationsOnIOS")
      enableLayoutAnimationsOnIOSCache = cached
    }
    return cached
  }

  override fun enableLineHeightCenteringOnAndroid(): Boolean {
    var cached = enableLineHeightCenteringOnAndroidCache
    if (cached == null) {
      cached = currentProvider.enableLineHeightCenteringOnAndroid()
      accessedFeatureFlags.add("enableLineHeightCenteringOnAndroid")
      enableLineHeightCenteringOnAndroidCache = cached
    }
    return cached
  }

  override fun enableLineHeightCenteringOnIOS(): Boolean {
    var cached = enableLineHeightCenteringOnIOSCache
    if (cached == null) {
      cached = currentProvider.enableLineHeightCenteringOnIOS()
      accessedFeatureFlags.add("enableLineHeightCenteringOnIOS")
      enableLineHeightCenteringOnIOSCache = cached
    }
    return cached
  }

  override fun enableLongTaskAPI(): Boolean {
    var cached = enableLongTaskAPICache
    if (cached == null) {
      cached = currentProvider.enableLongTaskAPI()
      accessedFeatureFlags.add("enableLongTaskAPI")
      enableLongTaskAPICache = cached
    }
    return cached
  }

  override fun enableMicrotasks(): Boolean {
    var cached = enableMicrotasksCache
    if (cached == null) {
      cached = currentProvider.enableMicrotasks()
      accessedFeatureFlags.add("enableMicrotasks")
      enableMicrotasksCache = cached
    }
    return cached
  }

  override fun enablePreciseSchedulingForPremountItemsOnAndroid(): Boolean {
    var cached = enablePreciseSchedulingForPremountItemsOnAndroidCache
    if (cached == null) {
      cached = currentProvider.enablePreciseSchedulingForPremountItemsOnAndroid()
      accessedFeatureFlags.add("enablePreciseSchedulingForPremountItemsOnAndroid")
      enablePreciseSchedulingForPremountItemsOnAndroidCache = cached
    }
    return cached
  }

  override fun enablePropsUpdateReconciliationAndroid(): Boolean {
    var cached = enablePropsUpdateReconciliationAndroidCache
    if (cached == null) {
      cached = currentProvider.enablePropsUpdateReconciliationAndroid()
      accessedFeatureFlags.add("enablePropsUpdateReconciliationAndroid")
      enablePropsUpdateReconciliationAndroidCache = cached
    }
    return cached
  }

  override fun enableReportEventPaintTime(): Boolean {
    var cached = enableReportEventPaintTimeCache
    if (cached == null) {
      cached = currentProvider.enableReportEventPaintTime()
      accessedFeatureFlags.add("enableReportEventPaintTime")
      enableReportEventPaintTimeCache = cached
    }
    return cached
  }

  override fun enableSynchronousStateUpdates(): Boolean {
    var cached = enableSynchronousStateUpdatesCache
    if (cached == null) {
      cached = currentProvider.enableSynchronousStateUpdates()
      accessedFeatureFlags.add("enableSynchronousStateUpdates")
      enableSynchronousStateUpdatesCache = cached
    }
    return cached
  }

  override fun enableTextPreallocationOptimisation(): Boolean {
    var cached = enableTextPreallocationOptimisationCache
    if (cached == null) {
      cached = currentProvider.enableTextPreallocationOptimisation()
      accessedFeatureFlags.add("enableTextPreallocationOptimisation")
      enableTextPreallocationOptimisationCache = cached
    }
    return cached
  }

  override fun enableUIConsistency(): Boolean {
    var cached = enableUIConsistencyCache
    if (cached == null) {
      cached = currentProvider.enableUIConsistency()
      accessedFeatureFlags.add("enableUIConsistency")
      enableUIConsistencyCache = cached
    }
    return cached
  }

  override fun enableViewRecycling(): Boolean {
    var cached = enableViewRecyclingCache
    if (cached == null) {
      cached = currentProvider.enableViewRecycling()
      accessedFeatureFlags.add("enableViewRecycling")
      enableViewRecyclingCache = cached
    }
    return cached
  }

  override fun excludeYogaFromRawProps(): Boolean {
    var cached = excludeYogaFromRawPropsCache
    if (cached == null) {
      cached = currentProvider.excludeYogaFromRawProps()
      accessedFeatureFlags.add("excludeYogaFromRawProps")
      excludeYogaFromRawPropsCache = cached
    }
    return cached
  }

  override fun fetchImagesInViewPreallocation(): Boolean {
    var cached = fetchImagesInViewPreallocationCache
    if (cached == null) {
      cached = currentProvider.fetchImagesInViewPreallocation()
      accessedFeatureFlags.add("fetchImagesInViewPreallocation")
      fetchImagesInViewPreallocationCache = cached
    }
    return cached
  }

  override fun fixMappingOfEventPrioritiesBetweenFabricAndReact(): Boolean {
    var cached = fixMappingOfEventPrioritiesBetweenFabricAndReactCache
    if (cached == null) {
      cached = currentProvider.fixMappingOfEventPrioritiesBetweenFabricAndReact()
      accessedFeatureFlags.add("fixMappingOfEventPrioritiesBetweenFabricAndReact")
      fixMappingOfEventPrioritiesBetweenFabricAndReactCache = cached
    }
    return cached
  }

  override fun fixMountingCoordinatorReportedPendingTransactionsOnAndroid(): Boolean {
    var cached = fixMountingCoordinatorReportedPendingTransactionsOnAndroidCache
    if (cached == null) {
      cached = currentProvider.fixMountingCoordinatorReportedPendingTransactionsOnAndroid()
      accessedFeatureFlags.add("fixMountingCoordinatorReportedPendingTransactionsOnAndroid")
      fixMountingCoordinatorReportedPendingTransactionsOnAndroidCache = cached
    }
    return cached
  }

  override fun forceBatchingMountItemsOnAndroid(): Boolean {
    var cached = forceBatchingMountItemsOnAndroidCache
    if (cached == null) {
      cached = currentProvider.forceBatchingMountItemsOnAndroid()
      accessedFeatureFlags.add("forceBatchingMountItemsOnAndroid")
      forceBatchingMountItemsOnAndroidCache = cached
    }
    return cached
  }

  override fun fuseboxEnabledDebug(): Boolean {
    var cached = fuseboxEnabledDebugCache
    if (cached == null) {
      cached = currentProvider.fuseboxEnabledDebug()
      accessedFeatureFlags.add("fuseboxEnabledDebug")
      fuseboxEnabledDebugCache = cached
    }
    return cached
  }

  override fun fuseboxEnabledRelease(): Boolean {
    var cached = fuseboxEnabledReleaseCache
    if (cached == null) {
      cached = currentProvider.fuseboxEnabledRelease()
      accessedFeatureFlags.add("fuseboxEnabledRelease")
      fuseboxEnabledReleaseCache = cached
    }
    return cached
  }

  override fun initEagerTurboModulesOnNativeModulesQueueAndroid(): Boolean {
    var cached = initEagerTurboModulesOnNativeModulesQueueAndroidCache
    if (cached == null) {
      cached = currentProvider.initEagerTurboModulesOnNativeModulesQueueAndroid()
      accessedFeatureFlags.add("initEagerTurboModulesOnNativeModulesQueueAndroid")
      initEagerTurboModulesOnNativeModulesQueueAndroidCache = cached
    }
    return cached
  }

  override fun lazyAnimationCallbacks(): Boolean {
    var cached = lazyAnimationCallbacksCache
    if (cached == null) {
      cached = currentProvider.lazyAnimationCallbacks()
      accessedFeatureFlags.add("lazyAnimationCallbacks")
      lazyAnimationCallbacksCache = cached
    }
    return cached
  }

  override fun loadVectorDrawablesOnImages(): Boolean {
    var cached = loadVectorDrawablesOnImagesCache
    if (cached == null) {
      cached = currentProvider.loadVectorDrawablesOnImages()
      accessedFeatureFlags.add("loadVectorDrawablesOnImages")
      loadVectorDrawablesOnImagesCache = cached
    }
    return cached
  }

  override fun removeNestedCallsToDispatchMountItemsOnAndroid(): Boolean {
    var cached = removeNestedCallsToDispatchMountItemsOnAndroidCache
    if (cached == null) {
      cached = currentProvider.removeNestedCallsToDispatchMountItemsOnAndroid()
      accessedFeatureFlags.add("removeNestedCallsToDispatchMountItemsOnAndroid")
      removeNestedCallsToDispatchMountItemsOnAndroidCache = cached
    }
    return cached
  }

  override fun setAndroidLayoutDirection(): Boolean {
    var cached = setAndroidLayoutDirectionCache
    if (cached == null) {
      cached = currentProvider.setAndroidLayoutDirection()
      accessedFeatureFlags.add("setAndroidLayoutDirection")
      setAndroidLayoutDirectionCache = cached
    }
    return cached
  }

  override fun traceTurboModulePromiseRejectionsOnAndroid(): Boolean {
    var cached = traceTurboModulePromiseRejectionsOnAndroidCache
    if (cached == null) {
      cached = currentProvider.traceTurboModulePromiseRejectionsOnAndroid()
      accessedFeatureFlags.add("traceTurboModulePromiseRejectionsOnAndroid")
      traceTurboModulePromiseRejectionsOnAndroidCache = cached
    }
    return cached
  }

  override fun useFabricInterop(): Boolean {
    var cached = useFabricInteropCache
    if (cached == null) {
      cached = currentProvider.useFabricInterop()
      accessedFeatureFlags.add("useFabricInterop")
      useFabricInteropCache = cached
    }
    return cached
  }

  override fun useImmediateExecutorInAndroidBridgeless(): Boolean {
    var cached = useImmediateExecutorInAndroidBridgelessCache
    if (cached == null) {
      cached = currentProvider.useImmediateExecutorInAndroidBridgeless()
      accessedFeatureFlags.add("useImmediateExecutorInAndroidBridgeless")
      useImmediateExecutorInAndroidBridgelessCache = cached
    }
    return cached
  }

  override fun useModernRuntimeScheduler(): Boolean {
    var cached = useModernRuntimeSchedulerCache
    if (cached == null) {
      cached = currentProvider.useModernRuntimeScheduler()
      accessedFeatureFlags.add("useModernRuntimeScheduler")
      useModernRuntimeSchedulerCache = cached
    }
    return cached
  }

  override fun useNativeViewConfigsInBridgelessMode(): Boolean {
    var cached = useNativeViewConfigsInBridgelessModeCache
    if (cached == null) {
      cached = currentProvider.useNativeViewConfigsInBridgelessMode()
      accessedFeatureFlags.add("useNativeViewConfigsInBridgelessMode")
      useNativeViewConfigsInBridgelessModeCache = cached
    }
    return cached
  }

  override fun useOptimisedViewPreallocationOnAndroid(): Boolean {
    var cached = useOptimisedViewPreallocationOnAndroidCache
    if (cached == null) {
      cached = currentProvider.useOptimisedViewPreallocationOnAndroid()
      accessedFeatureFlags.add("useOptimisedViewPreallocationOnAndroid")
      useOptimisedViewPreallocationOnAndroidCache = cached
    }
    return cached
  }

  override fun useOptimizedEventBatchingOnAndroid(): Boolean {
    var cached = useOptimizedEventBatchingOnAndroidCache
    if (cached == null) {
      cached = currentProvider.useOptimizedEventBatchingOnAndroid()
      accessedFeatureFlags.add("useOptimizedEventBatchingOnAndroid")
      useOptimizedEventBatchingOnAndroidCache = cached
    }
    return cached
  }

  override fun useRuntimeShadowNodeReferenceUpdate(): Boolean {
    var cached = useRuntimeShadowNodeReferenceUpdateCache
    if (cached == null) {
      cached = currentProvider.useRuntimeShadowNodeReferenceUpdate()
      accessedFeatureFlags.add("useRuntimeShadowNodeReferenceUpdate")
      useRuntimeShadowNodeReferenceUpdateCache = cached
    }
    return cached
  }

  override fun useTurboModuleInterop(): Boolean {
    var cached = useTurboModuleInteropCache
    if (cached == null) {
      cached = currentProvider.useTurboModuleInterop()
      accessedFeatureFlags.add("useTurboModuleInterop")
      useTurboModuleInteropCache = cached
    }
    return cached
  }

  override fun useTurboModules(): Boolean {
    var cached = useTurboModulesCache
    if (cached == null) {
      cached = currentProvider.useTurboModules()
      accessedFeatureFlags.add("useTurboModules")
      useTurboModulesCache = cached
    }
    return cached
  }

  override fun override(provider: ReactNativeFeatureFlagsProvider) {
    if (accessedFeatureFlags.isNotEmpty()) {
      val accessedFeatureFlagsStr = accessedFeatureFlags.joinToString(separator = ", ") { it }
      throw IllegalStateException(
          "Feature flags were accessed before being overridden: $accessedFeatureFlagsStr")
    }
    currentProvider = provider
  }

  override fun dangerouslyReset() {
    // We don't need to do anything else here because `ReactNativeFeatureFlags` will just create a
    // new instance of this class.
  }

  override fun dangerouslyForceOverride(provider: ReactNativeFeatureFlagsProvider): String? {
    val accessedFeatureFlags = getAccessedFeatureFlags()
    currentProvider = provider
    return accessedFeatureFlags
  }

  internal fun getAccessedFeatureFlags(): String? {
    if (accessedFeatureFlags.isEmpty()) {
      return null
    }

    return accessedFeatureFlags.joinToString(separator = ", ") { it }
  }
}<|MERGE_RESOLUTION|>--- conflicted
+++ resolved
@@ -4,11 +4,7 @@
  * This source code is licensed under the MIT license found in the
  * LICENSE file in the root directory of this source tree.
  *
-<<<<<<< HEAD
  * @generated SignedSource<<f0f8c57691724d5ace09b10df2afa890>>
-=======
- * @generated SignedSource<<91c4268e7e88e2e3c1f3d50d149c0d2b>>
->>>>>>> 60bc3c5a
  */
 
 /**
