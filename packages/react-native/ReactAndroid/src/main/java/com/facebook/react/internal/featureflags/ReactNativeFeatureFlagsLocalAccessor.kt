/*
 * Copyright (c) Meta Platforms, Inc. and affiliates.
 *
 * This source code is licensed under the MIT license found in the
 * LICENSE file in the root directory of this source tree.
 *
<<<<<<< HEAD
 * @generated SignedSource<<f75f75412a4fa6e625895b3b68f683f4>>
=======
 * @generated SignedSource<<1693dced312625bbfedce5f2dfa9816c>>
>>>>>>> 0ade23d3
 */

/**
 * IMPORTANT: Do NOT modify this file directly.
 *
 * To change the definition of the flags, edit
 *   packages/react-native/scripts/featureflags/ReactNativeFeatureFlags.config.js.
 *
 * To regenerate this code, run the following script from the repo root:
 *   yarn featureflags --update
 */

package com.facebook.react.internal.featureflags

internal class ReactNativeFeatureFlagsLocalAccessor : ReactNativeFeatureFlagsAccessor {
  private var currentProvider: ReactNativeFeatureFlagsProvider = ReactNativeFeatureFlagsDefaults()

  private val accessedFeatureFlags = mutableSetOf<String>()

  private var commonTestFlagCache: Boolean? = null
  private var disableMountItemReorderingAndroidCache: Boolean? = null
  private var enableAccumulatedUpdatesInRawPropsAndroidCache: Boolean? = null
  private var enableBridgelessArchitectureCache: Boolean? = null
  private var enableCppPropsIteratorSetterCache: Boolean? = null
  private var enableEagerRootViewAttachmentCache: Boolean? = null
  private var enableFabricLogsCache: Boolean? = null
  private var enableFabricRendererCache: Boolean? = null
  private var enableIOSViewClipToPaddingBoxCache: Boolean? = null
  private var enableImagePrefetchingAndroidCache: Boolean? = null
  private var enableJSRuntimeGCOnMemoryPressureOnIOSCache: Boolean? = null
  private var enableLayoutAnimationsOnAndroidCache: Boolean? = null
  private var enableLayoutAnimationsOnIOSCache: Boolean? = null
  private var enableLineHeightCenteringOnIOSCache: Boolean? = null
  private var enableLongTaskAPICache: Boolean? = null
  private var enableNativeCSSParsingCache: Boolean? = null
  private var enableNewBackgroundAndBorderDrawablesCache: Boolean? = null
  private var enablePropsUpdateReconciliationAndroidCache: Boolean? = null
  private var enableReportEventPaintTimeCache: Boolean? = null
  private var enableSynchronousStateUpdatesCache: Boolean? = null
  private var enableUIConsistencyCache: Boolean? = null
  private var enableViewCullingCache: Boolean? = null
  private var enableViewRecyclingCache: Boolean? = null
  private var enableViewRecyclingForTextCache: Boolean? = null
  private var enableViewRecyclingForViewCache: Boolean? = null
  private var fixDifferentiatorEmittingUpdatesWithWrongParentTagCache: Boolean? = null
  private var fixMappingOfEventPrioritiesBetweenFabricAndReactCache: Boolean? = null
  private var fixMountingCoordinatorReportedPendingTransactionsOnAndroidCache: Boolean? = null
  private var fuseboxEnabledReleaseCache: Boolean? = null
  private var fuseboxNetworkInspectionEnabledCache: Boolean? = null
  private var lazyAnimationCallbacksCache: Boolean? = null
  private var removeTurboModuleManagerDelegateMutexCache: Boolean? = null
  private var throwExceptionInsteadOfDeadlockOnTurboModuleSetupDuringSyncRenderIOSCache: Boolean? = null
  private var traceTurboModulePromiseRejectionsOnAndroidCache: Boolean? = null
  private var useAlwaysAvailableJSErrorHandlingCache: Boolean? = null
  private var useEditTextStockAndroidFocusBehaviorCache: Boolean? = null
  private var useFabricInteropCache: Boolean? = null
  private var useNativeViewConfigsInBridgelessModeCache: Boolean? = null
  private var useOptimizedEventBatchingOnAndroidCache: Boolean? = null
  private var useRawPropsJsiValueCache: Boolean? = null
  private var useTurboModuleInteropCache: Boolean? = null
  private var useTurboModulesCache: Boolean? = null

  override fun commonTestFlag(): Boolean {
    var cached = commonTestFlagCache
    if (cached == null) {
      cached = currentProvider.commonTestFlag()
      accessedFeatureFlags.add("commonTestFlag")
      commonTestFlagCache = cached
    }
    return cached
  }

  override fun disableMountItemReorderingAndroid(): Boolean {
    var cached = disableMountItemReorderingAndroidCache
    if (cached == null) {
      cached = currentProvider.disableMountItemReorderingAndroid()
      accessedFeatureFlags.add("disableMountItemReorderingAndroid")
      disableMountItemReorderingAndroidCache = cached
    }
    return cached
  }

  override fun enableAccumulatedUpdatesInRawPropsAndroid(): Boolean {
    var cached = enableAccumulatedUpdatesInRawPropsAndroidCache
    if (cached == null) {
      cached = currentProvider.enableAccumulatedUpdatesInRawPropsAndroid()
      accessedFeatureFlags.add("enableAccumulatedUpdatesInRawPropsAndroid")
      enableAccumulatedUpdatesInRawPropsAndroidCache = cached
    }
    return cached
  }

  override fun enableBridgelessArchitecture(): Boolean {
    var cached = enableBridgelessArchitectureCache
    if (cached == null) {
      cached = currentProvider.enableBridgelessArchitecture()
      accessedFeatureFlags.add("enableBridgelessArchitecture")
      enableBridgelessArchitectureCache = cached
    }
    return cached
  }

  override fun enableCppPropsIteratorSetter(): Boolean {
    var cached = enableCppPropsIteratorSetterCache
    if (cached == null) {
      cached = currentProvider.enableCppPropsIteratorSetter()
      accessedFeatureFlags.add("enableCppPropsIteratorSetter")
      enableCppPropsIteratorSetterCache = cached
    }
    return cached
  }

  override fun enableEagerRootViewAttachment(): Boolean {
    var cached = enableEagerRootViewAttachmentCache
    if (cached == null) {
      cached = currentProvider.enableEagerRootViewAttachment()
      accessedFeatureFlags.add("enableEagerRootViewAttachment")
      enableEagerRootViewAttachmentCache = cached
    }
    return cached
  }

  override fun enableFabricLogs(): Boolean {
    var cached = enableFabricLogsCache
    if (cached == null) {
      cached = currentProvider.enableFabricLogs()
      accessedFeatureFlags.add("enableFabricLogs")
      enableFabricLogsCache = cached
    }
    return cached
  }

  override fun enableFabricRenderer(): Boolean {
    var cached = enableFabricRendererCache
    if (cached == null) {
      cached = currentProvider.enableFabricRenderer()
      accessedFeatureFlags.add("enableFabricRenderer")
      enableFabricRendererCache = cached
    }
    return cached
  }

  override fun enableIOSViewClipToPaddingBox(): Boolean {
    var cached = enableIOSViewClipToPaddingBoxCache
    if (cached == null) {
      cached = currentProvider.enableIOSViewClipToPaddingBox()
      accessedFeatureFlags.add("enableIOSViewClipToPaddingBox")
      enableIOSViewClipToPaddingBoxCache = cached
    }
    return cached
  }

  override fun enableImagePrefetchingAndroid(): Boolean {
    var cached = enableImagePrefetchingAndroidCache
    if (cached == null) {
      cached = currentProvider.enableImagePrefetchingAndroid()
      accessedFeatureFlags.add("enableImagePrefetchingAndroid")
      enableImagePrefetchingAndroidCache = cached
    }
    return cached
  }

  override fun enableJSRuntimeGCOnMemoryPressureOnIOS(): Boolean {
    var cached = enableJSRuntimeGCOnMemoryPressureOnIOSCache
    if (cached == null) {
      cached = currentProvider.enableJSRuntimeGCOnMemoryPressureOnIOS()
      accessedFeatureFlags.add("enableJSRuntimeGCOnMemoryPressureOnIOS")
      enableJSRuntimeGCOnMemoryPressureOnIOSCache = cached
    }
    return cached
  }

  override fun enableLayoutAnimationsOnAndroid(): Boolean {
    var cached = enableLayoutAnimationsOnAndroidCache
    if (cached == null) {
      cached = currentProvider.enableLayoutAnimationsOnAndroid()
      accessedFeatureFlags.add("enableLayoutAnimationsOnAndroid")
      enableLayoutAnimationsOnAndroidCache = cached
    }
    return cached
  }

  override fun enableLayoutAnimationsOnIOS(): Boolean {
    var cached = enableLayoutAnimationsOnIOSCache
    if (cached == null) {
      cached = currentProvider.enableLayoutAnimationsOnIOS()
      accessedFeatureFlags.add("enableLayoutAnimationsOnIOS")
      enableLayoutAnimationsOnIOSCache = cached
    }
    return cached
  }

  override fun enableLineHeightCenteringOnIOS(): Boolean {
    var cached = enableLineHeightCenteringOnIOSCache
    if (cached == null) {
      cached = currentProvider.enableLineHeightCenteringOnIOS()
      accessedFeatureFlags.add("enableLineHeightCenteringOnIOS")
      enableLineHeightCenteringOnIOSCache = cached
    }
    return cached
  }

  override fun enableLongTaskAPI(): Boolean {
    var cached = enableLongTaskAPICache
    if (cached == null) {
      cached = currentProvider.enableLongTaskAPI()
      accessedFeatureFlags.add("enableLongTaskAPI")
      enableLongTaskAPICache = cached
    }
    return cached
  }

  override fun enableNativeCSSParsing(): Boolean {
    var cached = enableNativeCSSParsingCache
    if (cached == null) {
      cached = currentProvider.enableNativeCSSParsing()
      accessedFeatureFlags.add("enableNativeCSSParsing")
      enableNativeCSSParsingCache = cached
    }
    return cached
  }

  override fun enableNewBackgroundAndBorderDrawables(): Boolean {
    var cached = enableNewBackgroundAndBorderDrawablesCache
    if (cached == null) {
      cached = currentProvider.enableNewBackgroundAndBorderDrawables()
      accessedFeatureFlags.add("enableNewBackgroundAndBorderDrawables")
      enableNewBackgroundAndBorderDrawablesCache = cached
    }
    return cached
  }

  override fun enablePropsUpdateReconciliationAndroid(): Boolean {
    var cached = enablePropsUpdateReconciliationAndroidCache
    if (cached == null) {
      cached = currentProvider.enablePropsUpdateReconciliationAndroid()
      accessedFeatureFlags.add("enablePropsUpdateReconciliationAndroid")
      enablePropsUpdateReconciliationAndroidCache = cached
    }
    return cached
  }

  override fun enableReportEventPaintTime(): Boolean {
    var cached = enableReportEventPaintTimeCache
    if (cached == null) {
      cached = currentProvider.enableReportEventPaintTime()
      accessedFeatureFlags.add("enableReportEventPaintTime")
      enableReportEventPaintTimeCache = cached
    }
    return cached
  }

  override fun enableSynchronousStateUpdates(): Boolean {
    var cached = enableSynchronousStateUpdatesCache
    if (cached == null) {
      cached = currentProvider.enableSynchronousStateUpdates()
      accessedFeatureFlags.add("enableSynchronousStateUpdates")
      enableSynchronousStateUpdatesCache = cached
    }
    return cached
  }

  override fun enableUIConsistency(): Boolean {
    var cached = enableUIConsistencyCache
    if (cached == null) {
      cached = currentProvider.enableUIConsistency()
      accessedFeatureFlags.add("enableUIConsistency")
      enableUIConsistencyCache = cached
    }
    return cached
  }

  override fun enableViewCulling(): Boolean {
    var cached = enableViewCullingCache
    if (cached == null) {
      cached = currentProvider.enableViewCulling()
      accessedFeatureFlags.add("enableViewCulling")
      enableViewCullingCache = cached
    }
    return cached
  }

  override fun enableViewRecycling(): Boolean {
    var cached = enableViewRecyclingCache
    if (cached == null) {
      cached = currentProvider.enableViewRecycling()
      accessedFeatureFlags.add("enableViewRecycling")
      enableViewRecyclingCache = cached
    }
    return cached
  }

  override fun enableViewRecyclingForText(): Boolean {
    var cached = enableViewRecyclingForTextCache
    if (cached == null) {
      cached = currentProvider.enableViewRecyclingForText()
      accessedFeatureFlags.add("enableViewRecyclingForText")
      enableViewRecyclingForTextCache = cached
    }
    return cached
  }

  override fun enableViewRecyclingForView(): Boolean {
    var cached = enableViewRecyclingForViewCache
    if (cached == null) {
      cached = currentProvider.enableViewRecyclingForView()
      accessedFeatureFlags.add("enableViewRecyclingForView")
      enableViewRecyclingForViewCache = cached
    }
    return cached
  }

  override fun fixDifferentiatorEmittingUpdatesWithWrongParentTag(): Boolean {
    var cached = fixDifferentiatorEmittingUpdatesWithWrongParentTagCache
    if (cached == null) {
      cached = currentProvider.fixDifferentiatorEmittingUpdatesWithWrongParentTag()
      accessedFeatureFlags.add("fixDifferentiatorEmittingUpdatesWithWrongParentTag")
      fixDifferentiatorEmittingUpdatesWithWrongParentTagCache = cached
    }
    return cached
  }

  override fun fixMappingOfEventPrioritiesBetweenFabricAndReact(): Boolean {
    var cached = fixMappingOfEventPrioritiesBetweenFabricAndReactCache
    if (cached == null) {
      cached = currentProvider.fixMappingOfEventPrioritiesBetweenFabricAndReact()
      accessedFeatureFlags.add("fixMappingOfEventPrioritiesBetweenFabricAndReact")
      fixMappingOfEventPrioritiesBetweenFabricAndReactCache = cached
    }
    return cached
  }

  override fun fixMountingCoordinatorReportedPendingTransactionsOnAndroid(): Boolean {
    var cached = fixMountingCoordinatorReportedPendingTransactionsOnAndroidCache
    if (cached == null) {
      cached = currentProvider.fixMountingCoordinatorReportedPendingTransactionsOnAndroid()
      accessedFeatureFlags.add("fixMountingCoordinatorReportedPendingTransactionsOnAndroid")
      fixMountingCoordinatorReportedPendingTransactionsOnAndroidCache = cached
    }
    return cached
  }

  override fun fuseboxEnabledRelease(): Boolean {
    var cached = fuseboxEnabledReleaseCache
    if (cached == null) {
      cached = currentProvider.fuseboxEnabledRelease()
      accessedFeatureFlags.add("fuseboxEnabledRelease")
      fuseboxEnabledReleaseCache = cached
    }
    return cached
  }

  override fun fuseboxNetworkInspectionEnabled(): Boolean {
    var cached = fuseboxNetworkInspectionEnabledCache
    if (cached == null) {
      cached = currentProvider.fuseboxNetworkInspectionEnabled()
      accessedFeatureFlags.add("fuseboxNetworkInspectionEnabled")
      fuseboxNetworkInspectionEnabledCache = cached
    }
    return cached
  }

  override fun lazyAnimationCallbacks(): Boolean {
    var cached = lazyAnimationCallbacksCache
    if (cached == null) {
      cached = currentProvider.lazyAnimationCallbacks()
      accessedFeatureFlags.add("lazyAnimationCallbacks")
      lazyAnimationCallbacksCache = cached
    }
    return cached
  }

  override fun removeTurboModuleManagerDelegateMutex(): Boolean {
    var cached = removeTurboModuleManagerDelegateMutexCache
    if (cached == null) {
      cached = currentProvider.removeTurboModuleManagerDelegateMutex()
      accessedFeatureFlags.add("removeTurboModuleManagerDelegateMutex")
      removeTurboModuleManagerDelegateMutexCache = cached
    }
    return cached
  }

  override fun throwExceptionInsteadOfDeadlockOnTurboModuleSetupDuringSyncRenderIOS(): Boolean {
    var cached = throwExceptionInsteadOfDeadlockOnTurboModuleSetupDuringSyncRenderIOSCache
    if (cached == null) {
      cached = currentProvider.throwExceptionInsteadOfDeadlockOnTurboModuleSetupDuringSyncRenderIOS()
      accessedFeatureFlags.add("throwExceptionInsteadOfDeadlockOnTurboModuleSetupDuringSyncRenderIOS")
      throwExceptionInsteadOfDeadlockOnTurboModuleSetupDuringSyncRenderIOSCache = cached
    }
    return cached
  }

  override fun traceTurboModulePromiseRejectionsOnAndroid(): Boolean {
    var cached = traceTurboModulePromiseRejectionsOnAndroidCache
    if (cached == null) {
      cached = currentProvider.traceTurboModulePromiseRejectionsOnAndroid()
      accessedFeatureFlags.add("traceTurboModulePromiseRejectionsOnAndroid")
      traceTurboModulePromiseRejectionsOnAndroidCache = cached
    }
    return cached
  }

  override fun useAlwaysAvailableJSErrorHandling(): Boolean {
    var cached = useAlwaysAvailableJSErrorHandlingCache
    if (cached == null) {
      cached = currentProvider.useAlwaysAvailableJSErrorHandling()
      accessedFeatureFlags.add("useAlwaysAvailableJSErrorHandling")
      useAlwaysAvailableJSErrorHandlingCache = cached
    }
    return cached
  }

  override fun useEditTextStockAndroidFocusBehavior(): Boolean {
    var cached = useEditTextStockAndroidFocusBehaviorCache
    if (cached == null) {
      cached = currentProvider.useEditTextStockAndroidFocusBehavior()
      accessedFeatureFlags.add("useEditTextStockAndroidFocusBehavior")
      useEditTextStockAndroidFocusBehaviorCache = cached
    }
    return cached
  }

  override fun useFabricInterop(): Boolean {
    var cached = useFabricInteropCache
    if (cached == null) {
      cached = currentProvider.useFabricInterop()
      accessedFeatureFlags.add("useFabricInterop")
      useFabricInteropCache = cached
    }
    return cached
  }

  override fun useNativeViewConfigsInBridgelessMode(): Boolean {
    var cached = useNativeViewConfigsInBridgelessModeCache
    if (cached == null) {
      cached = currentProvider.useNativeViewConfigsInBridgelessMode()
      accessedFeatureFlags.add("useNativeViewConfigsInBridgelessMode")
      useNativeViewConfigsInBridgelessModeCache = cached
    }
    return cached
  }

  override fun useOptimizedEventBatchingOnAndroid(): Boolean {
    var cached = useOptimizedEventBatchingOnAndroidCache
    if (cached == null) {
      cached = currentProvider.useOptimizedEventBatchingOnAndroid()
      accessedFeatureFlags.add("useOptimizedEventBatchingOnAndroid")
      useOptimizedEventBatchingOnAndroidCache = cached
    }
    return cached
  }

  override fun useRawPropsJsiValue(): Boolean {
    var cached = useRawPropsJsiValueCache
    if (cached == null) {
      cached = currentProvider.useRawPropsJsiValue()
      accessedFeatureFlags.add("useRawPropsJsiValue")
      useRawPropsJsiValueCache = cached
    }
    return cached
  }

  override fun useTurboModuleInterop(): Boolean {
    var cached = useTurboModuleInteropCache
    if (cached == null) {
      cached = currentProvider.useTurboModuleInterop()
      accessedFeatureFlags.add("useTurboModuleInterop")
      useTurboModuleInteropCache = cached
    }
    return cached
  }

  override fun useTurboModules(): Boolean {
    var cached = useTurboModulesCache
    if (cached == null) {
      cached = currentProvider.useTurboModules()
      accessedFeatureFlags.add("useTurboModules")
      useTurboModulesCache = cached
    }
    return cached
  }

  override fun override(provider: ReactNativeFeatureFlagsProvider) {
    if (accessedFeatureFlags.isNotEmpty()) {
      val accessedFeatureFlagsStr = accessedFeatureFlags.joinToString(separator = ", ") { it }
      throw IllegalStateException(
          "Feature flags were accessed before being overridden: $accessedFeatureFlagsStr")
    }
    currentProvider = provider
  }

  override fun dangerouslyReset() {
    // We don't need to do anything else here because `ReactNativeFeatureFlags` will just create a
    // new instance of this class.
  }

  override fun dangerouslyForceOverride(provider: ReactNativeFeatureFlagsProvider): String? {
    val accessedFeatureFlags = getAccessedFeatureFlags()
    currentProvider = provider
    return accessedFeatureFlags
  }

  internal fun getAccessedFeatureFlags(): String? {
    if (accessedFeatureFlags.isEmpty()) {
      return null
    }

    return accessedFeatureFlags.joinToString(separator = ", ") { it }
  }
}<|MERGE_RESOLUTION|>--- conflicted
+++ resolved
@@ -4,11 +4,7 @@
  * This source code is licensed under the MIT license found in the
  * LICENSE file in the root directory of this source tree.
  *
-<<<<<<< HEAD
- * @generated SignedSource<<f75f75412a4fa6e625895b3b68f683f4>>
-=======
- * @generated SignedSource<<1693dced312625bbfedce5f2dfa9816c>>
->>>>>>> 0ade23d3
+ * @generated SignedSource<<899bc6d90fcb02a798ad50d8b4c3a33e>>
  */
 
 /**
