/*
 * Copyright (c) Meta Platforms, Inc. and affiliates.
 *
 * This source code is licensed under the MIT license found in the
 * LICENSE file in the root directory of this source tree.
 *
<<<<<<< HEAD
 * @generated SignedSource<<cc1c951203d593e432c7dadd8aa316ed>>
=======
 * @generated SignedSource<<f60000cb58a9632c3aa193854be3de4e>>
>>>>>>> f402ed17
 */

/**
 * IMPORTANT: Do NOT modify this file directly.
 *
 * To change the definition of the flags, edit
 *   packages/react-native/scripts/featureflags/ReactNativeFeatureFlags.config.js.
 *
 * To regenerate this code, run the following script from the repo root:
 *   yarn featureflags --update
 */

package com.facebook.react.internal.featureflags

public class ReactNativeFeatureFlagsLocalAccessor : ReactNativeFeatureFlagsAccessor {
  private var currentProvider: ReactNativeFeatureFlagsProvider = ReactNativeFeatureFlagsDefaults()

  private val accessedFeatureFlags = mutableSetOf<String>()

  private var commonTestFlagCache: Boolean? = null
  private var completeReactInstanceCreationOnBgThreadOnAndroidCache: Boolean? = null
  private var disableEventLoopOnBridgelessCache: Boolean? = null
  private var disableMountItemReorderingAndroidCache: Boolean? = null
  private var enableAlignItemsBaselineOnFabricIOSCache: Boolean? = null
  private var enableAndroidLineHeightCenteringCache: Boolean? = null
  private var enableBridgelessArchitectureCache: Boolean? = null
  private var enableCppPropsIteratorSetterCache: Boolean? = null
  private var enableDeletionOfUnmountedViewsCache: Boolean? = null
  private var enableEagerRootViewAttachmentCache: Boolean? = null
  private var enableEventEmitterRetentionDuringGesturesOnAndroidCache: Boolean? = null
  private var enableFabricLogsCache: Boolean? = null
  private var enableFabricRendererCache: Boolean? = null
  private var enableFabricRendererExclusivelyCache: Boolean? = null
  private var enableFixForViewCommandRaceCache: Boolean? = null
  private var enableGranularShadowTreeStateReconciliationCache: Boolean? = null
  private var enableIOSViewClipToPaddingBoxCache: Boolean? = null
  private var enableImagePrefetchingAndroidCache: Boolean? = null
  private var enableLayoutAnimationsOnAndroidCache: Boolean? = null
  private var enableLayoutAnimationsOnIOSCache: Boolean? = null
  private var enableLongTaskAPICache: Boolean? = null
  private var enableNewBackgroundAndBorderDrawablesCache: Boolean? = null
  private var enablePreciseSchedulingForPremountItemsOnAndroidCache: Boolean? = null
  private var enablePropsUpdateReconciliationAndroidCache: Boolean? = null
  private var enableReportEventPaintTimeCache: Boolean? = null
  private var enableSynchronousStateUpdatesCache: Boolean? = null
  private var enableUIConsistencyCache: Boolean? = null
  private var enableViewRecyclingCache: Boolean? = null
  private var excludeYogaFromRawPropsCache: Boolean? = null
  private var fixDifferentiatorEmittingUpdatesWithWrongParentTagCache: Boolean? = null
  private var fixMappingOfEventPrioritiesBetweenFabricAndReactCache: Boolean? = null
  private var fixMountingCoordinatorReportedPendingTransactionsOnAndroidCache: Boolean? = null
  private var fuseboxEnabledDebugCache: Boolean? = null
  private var fuseboxEnabledReleaseCache: Boolean? = null
  private var initEagerTurboModulesOnNativeModulesQueueAndroidCache: Boolean? = null
  private var lazyAnimationCallbacksCache: Boolean? = null
  private var loadVectorDrawablesOnImagesCache: Boolean? = null
  private var traceTurboModulePromiseRejectionsOnAndroidCache: Boolean? = null
  private var useAlwaysAvailableJSErrorHandlingCache: Boolean? = null
  private var useFabricInteropCache: Boolean? = null
  private var useImmediateExecutorInAndroidBridgelessCache: Boolean? = null
  private var useNativeViewConfigsInBridgelessModeCache: Boolean? = null
  private var useOptimisedViewPreallocationOnAndroidCache: Boolean? = null
  private var useOptimizedEventBatchingOnAndroidCache: Boolean? = null
  private var useRawPropsJsiValueCache: Boolean? = null
  private var useRuntimeShadowNodeReferenceUpdateCache: Boolean? = null
  private var useTurboModuleInteropCache: Boolean? = null
  private var useTurboModulesCache: Boolean? = null

  override fun commonTestFlag(): Boolean {
    var cached = commonTestFlagCache
    if (cached == null) {
      cached = currentProvider.commonTestFlag()
      accessedFeatureFlags.add("commonTestFlag")
      commonTestFlagCache = cached
    }
    return cached
  }

  override fun completeReactInstanceCreationOnBgThreadOnAndroid(): Boolean {
    var cached = completeReactInstanceCreationOnBgThreadOnAndroidCache
    if (cached == null) {
      cached = currentProvider.completeReactInstanceCreationOnBgThreadOnAndroid()
      accessedFeatureFlags.add("completeReactInstanceCreationOnBgThreadOnAndroid")
      completeReactInstanceCreationOnBgThreadOnAndroidCache = cached
    }
    return cached
  }

  override fun disableEventLoopOnBridgeless(): Boolean {
    var cached = disableEventLoopOnBridgelessCache
    if (cached == null) {
      cached = currentProvider.disableEventLoopOnBridgeless()
      accessedFeatureFlags.add("disableEventLoopOnBridgeless")
      disableEventLoopOnBridgelessCache = cached
    }
    return cached
  }

  override fun disableMountItemReorderingAndroid(): Boolean {
    var cached = disableMountItemReorderingAndroidCache
    if (cached == null) {
      cached = currentProvider.disableMountItemReorderingAndroid()
      accessedFeatureFlags.add("disableMountItemReorderingAndroid")
      disableMountItemReorderingAndroidCache = cached
    }
    return cached
  }

  override fun enableAlignItemsBaselineOnFabricIOS(): Boolean {
    var cached = enableAlignItemsBaselineOnFabricIOSCache
    if (cached == null) {
      cached = currentProvider.enableAlignItemsBaselineOnFabricIOS()
      accessedFeatureFlags.add("enableAlignItemsBaselineOnFabricIOS")
      enableAlignItemsBaselineOnFabricIOSCache = cached
    }
    return cached
  }

  override fun enableAndroidLineHeightCentering(): Boolean {
    var cached = enableAndroidLineHeightCenteringCache
    if (cached == null) {
      cached = currentProvider.enableAndroidLineHeightCentering()
      accessedFeatureFlags.add("enableAndroidLineHeightCentering")
      enableAndroidLineHeightCenteringCache = cached
    }
    return cached
  }

  override fun enableBridgelessArchitecture(): Boolean {
    var cached = enableBridgelessArchitectureCache
    if (cached == null) {
      cached = currentProvider.enableBridgelessArchitecture()
      accessedFeatureFlags.add("enableBridgelessArchitecture")
      enableBridgelessArchitectureCache = cached
    }
    return cached
  }

  override fun enableCppPropsIteratorSetter(): Boolean {
    var cached = enableCppPropsIteratorSetterCache
    if (cached == null) {
      cached = currentProvider.enableCppPropsIteratorSetter()
      accessedFeatureFlags.add("enableCppPropsIteratorSetter")
      enableCppPropsIteratorSetterCache = cached
    }
    return cached
  }

  override fun enableDeletionOfUnmountedViews(): Boolean {
    var cached = enableDeletionOfUnmountedViewsCache
    if (cached == null) {
      cached = currentProvider.enableDeletionOfUnmountedViews()
      accessedFeatureFlags.add("enableDeletionOfUnmountedViews")
      enableDeletionOfUnmountedViewsCache = cached
    }
    return cached
  }

  override fun enableEagerRootViewAttachment(): Boolean {
    var cached = enableEagerRootViewAttachmentCache
    if (cached == null) {
      cached = currentProvider.enableEagerRootViewAttachment()
      accessedFeatureFlags.add("enableEagerRootViewAttachment")
      enableEagerRootViewAttachmentCache = cached
    }
    return cached
  }

  override fun enableEventEmitterRetentionDuringGesturesOnAndroid(): Boolean {
    var cached = enableEventEmitterRetentionDuringGesturesOnAndroidCache
    if (cached == null) {
      cached = currentProvider.enableEventEmitterRetentionDuringGesturesOnAndroid()
      accessedFeatureFlags.add("enableEventEmitterRetentionDuringGesturesOnAndroid")
      enableEventEmitterRetentionDuringGesturesOnAndroidCache = cached
    }
    return cached
  }

  override fun enableFabricLogs(): Boolean {
    var cached = enableFabricLogsCache
    if (cached == null) {
      cached = currentProvider.enableFabricLogs()
      accessedFeatureFlags.add("enableFabricLogs")
      enableFabricLogsCache = cached
    }
    return cached
  }

  override fun enableFabricRenderer(): Boolean {
    var cached = enableFabricRendererCache
    if (cached == null) {
      cached = currentProvider.enableFabricRenderer()
      accessedFeatureFlags.add("enableFabricRenderer")
      enableFabricRendererCache = cached
    }
    return cached
  }

  override fun enableFabricRendererExclusively(): Boolean {
    var cached = enableFabricRendererExclusivelyCache
    if (cached == null) {
      cached = currentProvider.enableFabricRendererExclusively()
      accessedFeatureFlags.add("enableFabricRendererExclusively")
      enableFabricRendererExclusivelyCache = cached
    }
    return cached
  }

  override fun enableFixForViewCommandRace(): Boolean {
    var cached = enableFixForViewCommandRaceCache
    if (cached == null) {
      cached = currentProvider.enableFixForViewCommandRace()
      accessedFeatureFlags.add("enableFixForViewCommandRace")
      enableFixForViewCommandRaceCache = cached
    }
    return cached
  }

  override fun enableGranularShadowTreeStateReconciliation(): Boolean {
    var cached = enableGranularShadowTreeStateReconciliationCache
    if (cached == null) {
      cached = currentProvider.enableGranularShadowTreeStateReconciliation()
      accessedFeatureFlags.add("enableGranularShadowTreeStateReconciliation")
      enableGranularShadowTreeStateReconciliationCache = cached
    }
    return cached
  }

  override fun enableIOSViewClipToPaddingBox(): Boolean {
    var cached = enableIOSViewClipToPaddingBoxCache
    if (cached == null) {
      cached = currentProvider.enableIOSViewClipToPaddingBox()
      accessedFeatureFlags.add("enableIOSViewClipToPaddingBox")
      enableIOSViewClipToPaddingBoxCache = cached
    }
    return cached
  }

  override fun enableImagePrefetchingAndroid(): Boolean {
    var cached = enableImagePrefetchingAndroidCache
    if (cached == null) {
      cached = currentProvider.enableImagePrefetchingAndroid()
      accessedFeatureFlags.add("enableImagePrefetchingAndroid")
      enableImagePrefetchingAndroidCache = cached
    }
    return cached
  }

  override fun enableLayoutAnimationsOnAndroid(): Boolean {
    var cached = enableLayoutAnimationsOnAndroidCache
    if (cached == null) {
      cached = currentProvider.enableLayoutAnimationsOnAndroid()
      accessedFeatureFlags.add("enableLayoutAnimationsOnAndroid")
      enableLayoutAnimationsOnAndroidCache = cached
    }
    return cached
  }

  override fun enableLayoutAnimationsOnIOS(): Boolean {
    var cached = enableLayoutAnimationsOnIOSCache
    if (cached == null) {
      cached = currentProvider.enableLayoutAnimationsOnIOS()
      accessedFeatureFlags.add("enableLayoutAnimationsOnIOS")
      enableLayoutAnimationsOnIOSCache = cached
    }
    return cached
  }

  override fun enableLongTaskAPI(): Boolean {
    var cached = enableLongTaskAPICache
    if (cached == null) {
      cached = currentProvider.enableLongTaskAPI()
      accessedFeatureFlags.add("enableLongTaskAPI")
      enableLongTaskAPICache = cached
    }
    return cached
  }

  override fun enableNewBackgroundAndBorderDrawables(): Boolean {
    var cached = enableNewBackgroundAndBorderDrawablesCache
    if (cached == null) {
      cached = currentProvider.enableNewBackgroundAndBorderDrawables()
      accessedFeatureFlags.add("enableNewBackgroundAndBorderDrawables")
      enableNewBackgroundAndBorderDrawablesCache = cached
    }
    return cached
  }

  override fun enablePreciseSchedulingForPremountItemsOnAndroid(): Boolean {
    var cached = enablePreciseSchedulingForPremountItemsOnAndroidCache
    if (cached == null) {
      cached = currentProvider.enablePreciseSchedulingForPremountItemsOnAndroid()
      accessedFeatureFlags.add("enablePreciseSchedulingForPremountItemsOnAndroid")
      enablePreciseSchedulingForPremountItemsOnAndroidCache = cached
    }
    return cached
  }

  override fun enablePropsUpdateReconciliationAndroid(): Boolean {
    var cached = enablePropsUpdateReconciliationAndroidCache
    if (cached == null) {
      cached = currentProvider.enablePropsUpdateReconciliationAndroid()
      accessedFeatureFlags.add("enablePropsUpdateReconciliationAndroid")
      enablePropsUpdateReconciliationAndroidCache = cached
    }
    return cached
  }

  override fun enableReportEventPaintTime(): Boolean {
    var cached = enableReportEventPaintTimeCache
    if (cached == null) {
      cached = currentProvider.enableReportEventPaintTime()
      accessedFeatureFlags.add("enableReportEventPaintTime")
      enableReportEventPaintTimeCache = cached
    }
    return cached
  }

  override fun enableSynchronousStateUpdates(): Boolean {
    var cached = enableSynchronousStateUpdatesCache
    if (cached == null) {
      cached = currentProvider.enableSynchronousStateUpdates()
      accessedFeatureFlags.add("enableSynchronousStateUpdates")
      enableSynchronousStateUpdatesCache = cached
    }
    return cached
  }

  override fun enableUIConsistency(): Boolean {
    var cached = enableUIConsistencyCache
    if (cached == null) {
      cached = currentProvider.enableUIConsistency()
      accessedFeatureFlags.add("enableUIConsistency")
      enableUIConsistencyCache = cached
    }
    return cached
  }

  override fun enableViewRecycling(): Boolean {
    var cached = enableViewRecyclingCache
    if (cached == null) {
      cached = currentProvider.enableViewRecycling()
      accessedFeatureFlags.add("enableViewRecycling")
      enableViewRecyclingCache = cached
    }
    return cached
  }

  override fun excludeYogaFromRawProps(): Boolean {
    var cached = excludeYogaFromRawPropsCache
    if (cached == null) {
      cached = currentProvider.excludeYogaFromRawProps()
      accessedFeatureFlags.add("excludeYogaFromRawProps")
      excludeYogaFromRawPropsCache = cached
    }
    return cached
  }

  override fun fixDifferentiatorEmittingUpdatesWithWrongParentTag(): Boolean {
    var cached = fixDifferentiatorEmittingUpdatesWithWrongParentTagCache
    if (cached == null) {
      cached = currentProvider.fixDifferentiatorEmittingUpdatesWithWrongParentTag()
      accessedFeatureFlags.add("fixDifferentiatorEmittingUpdatesWithWrongParentTag")
      fixDifferentiatorEmittingUpdatesWithWrongParentTagCache = cached
    }
    return cached
  }

  override fun fixMappingOfEventPrioritiesBetweenFabricAndReact(): Boolean {
    var cached = fixMappingOfEventPrioritiesBetweenFabricAndReactCache
    if (cached == null) {
      cached = currentProvider.fixMappingOfEventPrioritiesBetweenFabricAndReact()
      accessedFeatureFlags.add("fixMappingOfEventPrioritiesBetweenFabricAndReact")
      fixMappingOfEventPrioritiesBetweenFabricAndReactCache = cached
    }
    return cached
  }

  override fun fixMountingCoordinatorReportedPendingTransactionsOnAndroid(): Boolean {
    var cached = fixMountingCoordinatorReportedPendingTransactionsOnAndroidCache
    if (cached == null) {
      cached = currentProvider.fixMountingCoordinatorReportedPendingTransactionsOnAndroid()
      accessedFeatureFlags.add("fixMountingCoordinatorReportedPendingTransactionsOnAndroid")
      fixMountingCoordinatorReportedPendingTransactionsOnAndroidCache = cached
    }
    return cached
  }

  override fun fuseboxEnabledDebug(): Boolean {
    var cached = fuseboxEnabledDebugCache
    if (cached == null) {
      cached = currentProvider.fuseboxEnabledDebug()
      accessedFeatureFlags.add("fuseboxEnabledDebug")
      fuseboxEnabledDebugCache = cached
    }
    return cached
  }

  override fun fuseboxEnabledRelease(): Boolean {
    var cached = fuseboxEnabledReleaseCache
    if (cached == null) {
      cached = currentProvider.fuseboxEnabledRelease()
      accessedFeatureFlags.add("fuseboxEnabledRelease")
      fuseboxEnabledReleaseCache = cached
    }
    return cached
  }

  override fun initEagerTurboModulesOnNativeModulesQueueAndroid(): Boolean {
    var cached = initEagerTurboModulesOnNativeModulesQueueAndroidCache
    if (cached == null) {
      cached = currentProvider.initEagerTurboModulesOnNativeModulesQueueAndroid()
      accessedFeatureFlags.add("initEagerTurboModulesOnNativeModulesQueueAndroid")
      initEagerTurboModulesOnNativeModulesQueueAndroidCache = cached
    }
    return cached
  }

  override fun lazyAnimationCallbacks(): Boolean {
    var cached = lazyAnimationCallbacksCache
    if (cached == null) {
      cached = currentProvider.lazyAnimationCallbacks()
      accessedFeatureFlags.add("lazyAnimationCallbacks")
      lazyAnimationCallbacksCache = cached
    }
    return cached
  }

  override fun loadVectorDrawablesOnImages(): Boolean {
    var cached = loadVectorDrawablesOnImagesCache
    if (cached == null) {
      cached = currentProvider.loadVectorDrawablesOnImages()
      accessedFeatureFlags.add("loadVectorDrawablesOnImages")
      loadVectorDrawablesOnImagesCache = cached
    }
    return cached
  }

  override fun traceTurboModulePromiseRejectionsOnAndroid(): Boolean {
    var cached = traceTurboModulePromiseRejectionsOnAndroidCache
    if (cached == null) {
      cached = currentProvider.traceTurboModulePromiseRejectionsOnAndroid()
      accessedFeatureFlags.add("traceTurboModulePromiseRejectionsOnAndroid")
      traceTurboModulePromiseRejectionsOnAndroidCache = cached
    }
    return cached
  }

  override fun useAlwaysAvailableJSErrorHandling(): Boolean {
    var cached = useAlwaysAvailableJSErrorHandlingCache
    if (cached == null) {
      cached = currentProvider.useAlwaysAvailableJSErrorHandling()
      accessedFeatureFlags.add("useAlwaysAvailableJSErrorHandling")
      useAlwaysAvailableJSErrorHandlingCache = cached
    }
    return cached
  }

  override fun useFabricInterop(): Boolean {
    var cached = useFabricInteropCache
    if (cached == null) {
      cached = currentProvider.useFabricInterop()
      accessedFeatureFlags.add("useFabricInterop")
      useFabricInteropCache = cached
    }
    return cached
  }

  override fun useImmediateExecutorInAndroidBridgeless(): Boolean {
    var cached = useImmediateExecutorInAndroidBridgelessCache
    if (cached == null) {
      cached = currentProvider.useImmediateExecutorInAndroidBridgeless()
      accessedFeatureFlags.add("useImmediateExecutorInAndroidBridgeless")
      useImmediateExecutorInAndroidBridgelessCache = cached
    }
    return cached
  }

  override fun useNativeViewConfigsInBridgelessMode(): Boolean {
    var cached = useNativeViewConfigsInBridgelessModeCache
    if (cached == null) {
      cached = currentProvider.useNativeViewConfigsInBridgelessMode()
      accessedFeatureFlags.add("useNativeViewConfigsInBridgelessMode")
      useNativeViewConfigsInBridgelessModeCache = cached
    }
    return cached
  }

  override fun useOptimisedViewPreallocationOnAndroid(): Boolean {
    var cached = useOptimisedViewPreallocationOnAndroidCache
    if (cached == null) {
      cached = currentProvider.useOptimisedViewPreallocationOnAndroid()
      accessedFeatureFlags.add("useOptimisedViewPreallocationOnAndroid")
      useOptimisedViewPreallocationOnAndroidCache = cached
    }
    return cached
  }

  override fun useOptimizedEventBatchingOnAndroid(): Boolean {
    var cached = useOptimizedEventBatchingOnAndroidCache
    if (cached == null) {
      cached = currentProvider.useOptimizedEventBatchingOnAndroid()
      accessedFeatureFlags.add("useOptimizedEventBatchingOnAndroid")
      useOptimizedEventBatchingOnAndroidCache = cached
    }
    return cached
  }

  override fun useRawPropsJsiValue(): Boolean {
    var cached = useRawPropsJsiValueCache
    if (cached == null) {
      cached = currentProvider.useRawPropsJsiValue()
      accessedFeatureFlags.add("useRawPropsJsiValue")
      useRawPropsJsiValueCache = cached
    }
    return cached
  }

  override fun useRuntimeShadowNodeReferenceUpdate(): Boolean {
    var cached = useRuntimeShadowNodeReferenceUpdateCache
    if (cached == null) {
      cached = currentProvider.useRuntimeShadowNodeReferenceUpdate()
      accessedFeatureFlags.add("useRuntimeShadowNodeReferenceUpdate")
      useRuntimeShadowNodeReferenceUpdateCache = cached
    }
    return cached
  }

  override fun useTurboModuleInterop(): Boolean {
    var cached = useTurboModuleInteropCache
    if (cached == null) {
      cached = currentProvider.useTurboModuleInterop()
      accessedFeatureFlags.add("useTurboModuleInterop")
      useTurboModuleInteropCache = cached
    }
    return cached
  }

  override fun useTurboModules(): Boolean {
    var cached = useTurboModulesCache
    if (cached == null) {
      cached = currentProvider.useTurboModules()
      accessedFeatureFlags.add("useTurboModules")
      useTurboModulesCache = cached
    }
    return cached
  }

  override fun override(provider: ReactNativeFeatureFlagsProvider) {
    if (accessedFeatureFlags.isNotEmpty()) {
      val accessedFeatureFlagsStr = accessedFeatureFlags.joinToString(separator = ", ") { it }
      throw IllegalStateException(
          "Feature flags were accessed before being overridden: $accessedFeatureFlagsStr")
    }
    currentProvider = provider
  }

  override fun dangerouslyReset() {
    // We don't need to do anything else here because `ReactNativeFeatureFlags` will just create a
    // new instance of this class.
  }

  override fun dangerouslyForceOverride(provider: ReactNativeFeatureFlagsProvider): String? {
    val accessedFeatureFlags = getAccessedFeatureFlags()
    currentProvider = provider
    return accessedFeatureFlags
  }

  internal fun getAccessedFeatureFlags(): String? {
    if (accessedFeatureFlags.isEmpty()) {
      return null
    }

    return accessedFeatureFlags.joinToString(separator = ", ") { it }
  }
}<|MERGE_RESOLUTION|>--- conflicted
+++ resolved
@@ -4,11 +4,7 @@
  * This source code is licensed under the MIT license found in the
  * LICENSE file in the root directory of this source tree.
  *
-<<<<<<< HEAD
- * @generated SignedSource<<cc1c951203d593e432c7dadd8aa316ed>>
-=======
  * @generated SignedSource<<f60000cb58a9632c3aa193854be3de4e>>
->>>>>>> f402ed17
  */
 
 /**
