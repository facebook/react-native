--- conflicted
+++ resolved
@@ -4,11 +4,7 @@
  * This source code is licensed under the MIT license found in the
  * LICENSE file in the root directory of this source tree.
  *
-<<<<<<< HEAD
- * @generated SignedSource<<a7bf0d9675aae0a6511d9f01fb2b67dc>>
-=======
  * @generated SignedSource<<14cd1a58bd153dedda045a72c1494caa>>
->>>>>>> 8d8cb718
  */
 
 /**
@@ -50,7 +46,6 @@
   private var enableLayoutAnimationsOnAndroidCache: Boolean? = null
   private var enableLayoutAnimationsOnIOSCache: Boolean? = null
   private var enableMainQueueModulesOnIOSCache: Boolean? = null
-  private var enableModuleArgumentNSNullConversionIOSCache: Boolean? = null
   private var enableNativeCSSParsingCache: Boolean? = null
   private var enableNetworkEventReportingCache: Boolean? = null
   private var enableNewBackgroundAndBorderDrawablesCache: Boolean? = null
@@ -298,16 +293,6 @@
     return cached
   }
 
-  override fun enableModuleArgumentNSNullConversionIOS(): Boolean {
-    var cached = enableModuleArgumentNSNullConversionIOSCache
-    if (cached == null) {
-      cached = currentProvider.enableModuleArgumentNSNullConversionIOS()
-      accessedFeatureFlags.add("enableModuleArgumentNSNullConversionIOS")
-      enableModuleArgumentNSNullConversionIOSCache = cached
-    }
-    return cached
-  }
-
   override fun enableNativeCSSParsing(): Boolean {
     var cached = enableNativeCSSParsingCache
     if (cached == null) {
