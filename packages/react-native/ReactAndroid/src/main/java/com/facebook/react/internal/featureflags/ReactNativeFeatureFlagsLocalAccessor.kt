--- conflicted
+++ resolved
@@ -4,11 +4,7 @@
  * This source code is licensed under the MIT license found in the
  * LICENSE file in the root directory of this source tree.
  *
-<<<<<<< HEAD
- * @generated SignedSource<<899bc6d90fcb02a798ad50d8b4c3a33e>>
-=======
- * @generated SignedSource<<22c91abf446f63afd0c09b02536b13f0>>
->>>>>>> 3bb86b0e
+ * @generated SignedSource<<39762cf633a4d95326a8e5d22afff008>>
  */
 
 /**
