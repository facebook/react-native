--- conflicted
+++ resolved
@@ -579,12 +579,8 @@
   }
 
   public void setNumberOfLines(int numberOfLines) {
-<<<<<<< HEAD
     mNumberOfLines = numberOfLines == 0 ? ViewDefaults.MAXIMUM_NUMBER_OF_LINES : numberOfLines;
     setSingleLine(mNumberOfLines == 1);
-=======
-    mNumberOfLines = numberOfLines == 0 ? ViewDefaults.NUMBER_OF_LINES : numberOfLines;
->>>>>>> af4a0336
     setMaxLines(mNumberOfLines);
   }
 
