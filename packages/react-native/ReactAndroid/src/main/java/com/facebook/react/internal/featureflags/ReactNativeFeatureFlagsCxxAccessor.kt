--- conflicted
+++ resolved
@@ -4,11 +4,7 @@
  * This source code is licensed under the MIT license found in the
  * LICENSE file in the root directory of this source tree.
  *
-<<<<<<< HEAD
- * @generated SignedSource<<129333b642521ba61bd5b4ab2b565578>>
-=======
- * @generated SignedSource<<b59cecccbe734a126dcd20f76d0ce7c7>>
->>>>>>> 8a4a6231
+ * @generated SignedSource<<8f79888b1f6eb246a6f4c63b7a440895>>
  */
 
 /**
