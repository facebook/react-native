/*
 * Copyright (c) Meta Platforms, Inc. and affiliates.
 *
 * This source code is licensed under the MIT license found in the
 * LICENSE file in the root directory of this source tree.
 *
<<<<<<< HEAD
 * @generated SignedSource<<5413e4d5fb23350c4782d5db2b06849c>>
=======
 * @generated SignedSource<<d75efd6beee8dd9d38b5d648fbecbcda>>
>>>>>>> f402ed17
 */

/**
 * IMPORTANT: Do NOT modify this file directly.
 *
 * To change the definition of the flags, edit
 *   packages/react-native/scripts/featureflags/ReactNativeFeatureFlags.config.js.
 *
 * To regenerate this code, run the following script from the repo root:
 *   yarn featureflags --update
 */

package com.facebook.react.internal.featureflags

public class ReactNativeFeatureFlagsCxxAccessor : ReactNativeFeatureFlagsAccessor {
  private var commonTestFlagCache: Boolean? = null
  private var completeReactInstanceCreationOnBgThreadOnAndroidCache: Boolean? = null
  private var disableEventLoopOnBridgelessCache: Boolean? = null
  private var disableMountItemReorderingAndroidCache: Boolean? = null
  private var enableAlignItemsBaselineOnFabricIOSCache: Boolean? = null
  private var enableAndroidLineHeightCenteringCache: Boolean? = null
  private var enableBridgelessArchitectureCache: Boolean? = null
  private var enableCppPropsIteratorSetterCache: Boolean? = null
  private var enableDeletionOfUnmountedViewsCache: Boolean? = null
  private var enableEagerRootViewAttachmentCache: Boolean? = null
  private var enableEventEmitterRetentionDuringGesturesOnAndroidCache: Boolean? = null
  private var enableFabricLogsCache: Boolean? = null
  private var enableFabricRendererCache: Boolean? = null
  private var enableFabricRendererExclusivelyCache: Boolean? = null
  private var enableFixForViewCommandRaceCache: Boolean? = null
  private var enableGranularShadowTreeStateReconciliationCache: Boolean? = null
  private var enableIOSViewClipToPaddingBoxCache: Boolean? = null
  private var enableImagePrefetchingAndroidCache: Boolean? = null
  private var enableLayoutAnimationsOnAndroidCache: Boolean? = null
  private var enableLayoutAnimationsOnIOSCache: Boolean? = null
  private var enableLongTaskAPICache: Boolean? = null
  private var enableNewBackgroundAndBorderDrawablesCache: Boolean? = null
  private var enablePreciseSchedulingForPremountItemsOnAndroidCache: Boolean? = null
  private var enablePropsUpdateReconciliationAndroidCache: Boolean? = null
  private var enableReportEventPaintTimeCache: Boolean? = null
  private var enableSynchronousStateUpdatesCache: Boolean? = null
  private var enableUIConsistencyCache: Boolean? = null
  private var enableViewRecyclingCache: Boolean? = null
  private var excludeYogaFromRawPropsCache: Boolean? = null
  private var fixDifferentiatorEmittingUpdatesWithWrongParentTagCache: Boolean? = null
  private var fixMappingOfEventPrioritiesBetweenFabricAndReactCache: Boolean? = null
  private var fixMountingCoordinatorReportedPendingTransactionsOnAndroidCache: Boolean? = null
  private var fuseboxEnabledDebugCache: Boolean? = null
  private var fuseboxEnabledReleaseCache: Boolean? = null
  private var initEagerTurboModulesOnNativeModulesQueueAndroidCache: Boolean? = null
  private var lazyAnimationCallbacksCache: Boolean? = null
  private var loadVectorDrawablesOnImagesCache: Boolean? = null
  private var traceTurboModulePromiseRejectionsOnAndroidCache: Boolean? = null
  private var useAlwaysAvailableJSErrorHandlingCache: Boolean? = null
  private var useFabricInteropCache: Boolean? = null
  private var useImmediateExecutorInAndroidBridgelessCache: Boolean? = null
  private var useNativeViewConfigsInBridgelessModeCache: Boolean? = null
  private var useOptimisedViewPreallocationOnAndroidCache: Boolean? = null
  private var useOptimizedEventBatchingOnAndroidCache: Boolean? = null
  private var useRawPropsJsiValueCache: Boolean? = null
  private var useRuntimeShadowNodeReferenceUpdateCache: Boolean? = null
  private var useTurboModuleInteropCache: Boolean? = null
  private var useTurboModulesCache: Boolean? = null

  override fun commonTestFlag(): Boolean {
    var cached = commonTestFlagCache
    if (cached == null) {
      cached = ReactNativeFeatureFlagsCxxInterop.commonTestFlag()
      commonTestFlagCache = cached
    }
    return cached
  }

  override fun completeReactInstanceCreationOnBgThreadOnAndroid(): Boolean {
    var cached = completeReactInstanceCreationOnBgThreadOnAndroidCache
    if (cached == null) {
      cached = ReactNativeFeatureFlagsCxxInterop.completeReactInstanceCreationOnBgThreadOnAndroid()
      completeReactInstanceCreationOnBgThreadOnAndroidCache = cached
    }
    return cached
  }

  override fun disableEventLoopOnBridgeless(): Boolean {
    var cached = disableEventLoopOnBridgelessCache
    if (cached == null) {
      cached = ReactNativeFeatureFlagsCxxInterop.disableEventLoopOnBridgeless()
      disableEventLoopOnBridgelessCache = cached
    }
    return cached
  }

  override fun disableMountItemReorderingAndroid(): Boolean {
    var cached = disableMountItemReorderingAndroidCache
    if (cached == null) {
      cached = ReactNativeFeatureFlagsCxxInterop.disableMountItemReorderingAndroid()
      disableMountItemReorderingAndroidCache = cached
    }
    return cached
  }

  override fun enableAlignItemsBaselineOnFabricIOS(): Boolean {
    var cached = enableAlignItemsBaselineOnFabricIOSCache
    if (cached == null) {
      cached = ReactNativeFeatureFlagsCxxInterop.enableAlignItemsBaselineOnFabricIOS()
      enableAlignItemsBaselineOnFabricIOSCache = cached
    }
    return cached
  }

  override fun enableAndroidLineHeightCentering(): Boolean {
    var cached = enableAndroidLineHeightCenteringCache
    if (cached == null) {
      cached = ReactNativeFeatureFlagsCxxInterop.enableAndroidLineHeightCentering()
      enableAndroidLineHeightCenteringCache = cached
    }
    return cached
  }

  override fun enableBridgelessArchitecture(): Boolean {
    var cached = enableBridgelessArchitectureCache
    if (cached == null) {
      cached = ReactNativeFeatureFlagsCxxInterop.enableBridgelessArchitecture()
      enableBridgelessArchitectureCache = cached
    }
    return cached
  }

  override fun enableCppPropsIteratorSetter(): Boolean {
    var cached = enableCppPropsIteratorSetterCache
    if (cached == null) {
      cached = ReactNativeFeatureFlagsCxxInterop.enableCppPropsIteratorSetter()
      enableCppPropsIteratorSetterCache = cached
    }
    return cached
  }

  override fun enableDeletionOfUnmountedViews(): Boolean {
    var cached = enableDeletionOfUnmountedViewsCache
    if (cached == null) {
      cached = ReactNativeFeatureFlagsCxxInterop.enableDeletionOfUnmountedViews()
      enableDeletionOfUnmountedViewsCache = cached
    }
    return cached
  }

  override fun enableEagerRootViewAttachment(): Boolean {
    var cached = enableEagerRootViewAttachmentCache
    if (cached == null) {
      cached = ReactNativeFeatureFlagsCxxInterop.enableEagerRootViewAttachment()
      enableEagerRootViewAttachmentCache = cached
    }
    return cached
  }

  override fun enableEventEmitterRetentionDuringGesturesOnAndroid(): Boolean {
    var cached = enableEventEmitterRetentionDuringGesturesOnAndroidCache
    if (cached == null) {
      cached = ReactNativeFeatureFlagsCxxInterop.enableEventEmitterRetentionDuringGesturesOnAndroid()
      enableEventEmitterRetentionDuringGesturesOnAndroidCache = cached
    }
    return cached
  }

  override fun enableFabricLogs(): Boolean {
    var cached = enableFabricLogsCache
    if (cached == null) {
      cached = ReactNativeFeatureFlagsCxxInterop.enableFabricLogs()
      enableFabricLogsCache = cached
    }
    return cached
  }

  override fun enableFabricRenderer(): Boolean {
    var cached = enableFabricRendererCache
    if (cached == null) {
      cached = ReactNativeFeatureFlagsCxxInterop.enableFabricRenderer()
      enableFabricRendererCache = cached
    }
    return cached
  }

  override fun enableFabricRendererExclusively(): Boolean {
    var cached = enableFabricRendererExclusivelyCache
    if (cached == null) {
      cached = ReactNativeFeatureFlagsCxxInterop.enableFabricRendererExclusively()
      enableFabricRendererExclusivelyCache = cached
    }
    return cached
  }

  override fun enableFixForViewCommandRace(): Boolean {
    var cached = enableFixForViewCommandRaceCache
    if (cached == null) {
      cached = ReactNativeFeatureFlagsCxxInterop.enableFixForViewCommandRace()
      enableFixForViewCommandRaceCache = cached
    }
    return cached
  }

  override fun enableGranularShadowTreeStateReconciliation(): Boolean {
    var cached = enableGranularShadowTreeStateReconciliationCache
    if (cached == null) {
      cached = ReactNativeFeatureFlagsCxxInterop.enableGranularShadowTreeStateReconciliation()
      enableGranularShadowTreeStateReconciliationCache = cached
    }
    return cached
  }

  override fun enableIOSViewClipToPaddingBox(): Boolean {
    var cached = enableIOSViewClipToPaddingBoxCache
    if (cached == null) {
      cached = ReactNativeFeatureFlagsCxxInterop.enableIOSViewClipToPaddingBox()
      enableIOSViewClipToPaddingBoxCache = cached
    }
    return cached
  }

  override fun enableImagePrefetchingAndroid(): Boolean {
    var cached = enableImagePrefetchingAndroidCache
    if (cached == null) {
      cached = ReactNativeFeatureFlagsCxxInterop.enableImagePrefetchingAndroid()
      enableImagePrefetchingAndroidCache = cached
    }
    return cached
  }

  override fun enableLayoutAnimationsOnAndroid(): Boolean {
    var cached = enableLayoutAnimationsOnAndroidCache
    if (cached == null) {
      cached = ReactNativeFeatureFlagsCxxInterop.enableLayoutAnimationsOnAndroid()
      enableLayoutAnimationsOnAndroidCache = cached
    }
    return cached
  }

  override fun enableLayoutAnimationsOnIOS(): Boolean {
    var cached = enableLayoutAnimationsOnIOSCache
    if (cached == null) {
      cached = ReactNativeFeatureFlagsCxxInterop.enableLayoutAnimationsOnIOS()
      enableLayoutAnimationsOnIOSCache = cached
    }
    return cached
  }

  override fun enableLongTaskAPI(): Boolean {
    var cached = enableLongTaskAPICache
    if (cached == null) {
      cached = ReactNativeFeatureFlagsCxxInterop.enableLongTaskAPI()
      enableLongTaskAPICache = cached
    }
    return cached
  }

  override fun enableNewBackgroundAndBorderDrawables(): Boolean {
    var cached = enableNewBackgroundAndBorderDrawablesCache
    if (cached == null) {
      cached = ReactNativeFeatureFlagsCxxInterop.enableNewBackgroundAndBorderDrawables()
      enableNewBackgroundAndBorderDrawablesCache = cached
    }
    return cached
  }

  override fun enablePreciseSchedulingForPremountItemsOnAndroid(): Boolean {
    var cached = enablePreciseSchedulingForPremountItemsOnAndroidCache
    if (cached == null) {
      cached = ReactNativeFeatureFlagsCxxInterop.enablePreciseSchedulingForPremountItemsOnAndroid()
      enablePreciseSchedulingForPremountItemsOnAndroidCache = cached
    }
    return cached
  }

  override fun enablePropsUpdateReconciliationAndroid(): Boolean {
    var cached = enablePropsUpdateReconciliationAndroidCache
    if (cached == null) {
      cached = ReactNativeFeatureFlagsCxxInterop.enablePropsUpdateReconciliationAndroid()
      enablePropsUpdateReconciliationAndroidCache = cached
    }
    return cached
  }

  override fun enableReportEventPaintTime(): Boolean {
    var cached = enableReportEventPaintTimeCache
    if (cached == null) {
      cached = ReactNativeFeatureFlagsCxxInterop.enableReportEventPaintTime()
      enableReportEventPaintTimeCache = cached
    }
    return cached
  }

  override fun enableSynchronousStateUpdates(): Boolean {
    var cached = enableSynchronousStateUpdatesCache
    if (cached == null) {
      cached = ReactNativeFeatureFlagsCxxInterop.enableSynchronousStateUpdates()
      enableSynchronousStateUpdatesCache = cached
    }
    return cached
  }

  override fun enableUIConsistency(): Boolean {
    var cached = enableUIConsistencyCache
    if (cached == null) {
      cached = ReactNativeFeatureFlagsCxxInterop.enableUIConsistency()
      enableUIConsistencyCache = cached
    }
    return cached
  }

  override fun enableViewRecycling(): Boolean {
    var cached = enableViewRecyclingCache
    if (cached == null) {
      cached = ReactNativeFeatureFlagsCxxInterop.enableViewRecycling()
      enableViewRecyclingCache = cached
    }
    return cached
  }

  override fun excludeYogaFromRawProps(): Boolean {
    var cached = excludeYogaFromRawPropsCache
    if (cached == null) {
      cached = ReactNativeFeatureFlagsCxxInterop.excludeYogaFromRawProps()
      excludeYogaFromRawPropsCache = cached
    }
    return cached
  }

  override fun fixDifferentiatorEmittingUpdatesWithWrongParentTag(): Boolean {
    var cached = fixDifferentiatorEmittingUpdatesWithWrongParentTagCache
    if (cached == null) {
      cached = ReactNativeFeatureFlagsCxxInterop.fixDifferentiatorEmittingUpdatesWithWrongParentTag()
      fixDifferentiatorEmittingUpdatesWithWrongParentTagCache = cached
    }
    return cached
  }

  override fun fixMappingOfEventPrioritiesBetweenFabricAndReact(): Boolean {
    var cached = fixMappingOfEventPrioritiesBetweenFabricAndReactCache
    if (cached == null) {
      cached = ReactNativeFeatureFlagsCxxInterop.fixMappingOfEventPrioritiesBetweenFabricAndReact()
      fixMappingOfEventPrioritiesBetweenFabricAndReactCache = cached
    }
    return cached
  }

  override fun fixMountingCoordinatorReportedPendingTransactionsOnAndroid(): Boolean {
    var cached = fixMountingCoordinatorReportedPendingTransactionsOnAndroidCache
    if (cached == null) {
      cached = ReactNativeFeatureFlagsCxxInterop.fixMountingCoordinatorReportedPendingTransactionsOnAndroid()
      fixMountingCoordinatorReportedPendingTransactionsOnAndroidCache = cached
    }
    return cached
  }

  override fun fuseboxEnabledDebug(): Boolean {
    var cached = fuseboxEnabledDebugCache
    if (cached == null) {
      cached = ReactNativeFeatureFlagsCxxInterop.fuseboxEnabledDebug()
      fuseboxEnabledDebugCache = cached
    }
    return cached
  }

  override fun fuseboxEnabledRelease(): Boolean {
    var cached = fuseboxEnabledReleaseCache
    if (cached == null) {
      cached = ReactNativeFeatureFlagsCxxInterop.fuseboxEnabledRelease()
      fuseboxEnabledReleaseCache = cached
    }
    return cached
  }

  override fun initEagerTurboModulesOnNativeModulesQueueAndroid(): Boolean {
    var cached = initEagerTurboModulesOnNativeModulesQueueAndroidCache
    if (cached == null) {
      cached = ReactNativeFeatureFlagsCxxInterop.initEagerTurboModulesOnNativeModulesQueueAndroid()
      initEagerTurboModulesOnNativeModulesQueueAndroidCache = cached
    }
    return cached
  }

  override fun lazyAnimationCallbacks(): Boolean {
    var cached = lazyAnimationCallbacksCache
    if (cached == null) {
      cached = ReactNativeFeatureFlagsCxxInterop.lazyAnimationCallbacks()
      lazyAnimationCallbacksCache = cached
    }
    return cached
  }

  override fun loadVectorDrawablesOnImages(): Boolean {
    var cached = loadVectorDrawablesOnImagesCache
    if (cached == null) {
      cached = ReactNativeFeatureFlagsCxxInterop.loadVectorDrawablesOnImages()
      loadVectorDrawablesOnImagesCache = cached
    }
    return cached
  }

  override fun traceTurboModulePromiseRejectionsOnAndroid(): Boolean {
    var cached = traceTurboModulePromiseRejectionsOnAndroidCache
    if (cached == null) {
      cached = ReactNativeFeatureFlagsCxxInterop.traceTurboModulePromiseRejectionsOnAndroid()
      traceTurboModulePromiseRejectionsOnAndroidCache = cached
    }
    return cached
  }

  override fun useAlwaysAvailableJSErrorHandling(): Boolean {
    var cached = useAlwaysAvailableJSErrorHandlingCache
    if (cached == null) {
      cached = ReactNativeFeatureFlagsCxxInterop.useAlwaysAvailableJSErrorHandling()
      useAlwaysAvailableJSErrorHandlingCache = cached
    }
    return cached
  }

  override fun useFabricInterop(): Boolean {
    var cached = useFabricInteropCache
    if (cached == null) {
      cached = ReactNativeFeatureFlagsCxxInterop.useFabricInterop()
      useFabricInteropCache = cached
    }
    return cached
  }

  override fun useImmediateExecutorInAndroidBridgeless(): Boolean {
    var cached = useImmediateExecutorInAndroidBridgelessCache
    if (cached == null) {
      cached = ReactNativeFeatureFlagsCxxInterop.useImmediateExecutorInAndroidBridgeless()
      useImmediateExecutorInAndroidBridgelessCache = cached
    }
    return cached
  }

  override fun useNativeViewConfigsInBridgelessMode(): Boolean {
    var cached = useNativeViewConfigsInBridgelessModeCache
    if (cached == null) {
      cached = ReactNativeFeatureFlagsCxxInterop.useNativeViewConfigsInBridgelessMode()
      useNativeViewConfigsInBridgelessModeCache = cached
    }
    return cached
  }

  override fun useOptimisedViewPreallocationOnAndroid(): Boolean {
    var cached = useOptimisedViewPreallocationOnAndroidCache
    if (cached == null) {
      cached = ReactNativeFeatureFlagsCxxInterop.useOptimisedViewPreallocationOnAndroid()
      useOptimisedViewPreallocationOnAndroidCache = cached
    }
    return cached
  }

  override fun useOptimizedEventBatchingOnAndroid(): Boolean {
    var cached = useOptimizedEventBatchingOnAndroidCache
    if (cached == null) {
      cached = ReactNativeFeatureFlagsCxxInterop.useOptimizedEventBatchingOnAndroid()
      useOptimizedEventBatchingOnAndroidCache = cached
    }
    return cached
  }

  override fun useRawPropsJsiValue(): Boolean {
    var cached = useRawPropsJsiValueCache
    if (cached == null) {
      cached = ReactNativeFeatureFlagsCxxInterop.useRawPropsJsiValue()
      useRawPropsJsiValueCache = cached
    }
    return cached
  }

  override fun useRuntimeShadowNodeReferenceUpdate(): Boolean {
    var cached = useRuntimeShadowNodeReferenceUpdateCache
    if (cached == null) {
      cached = ReactNativeFeatureFlagsCxxInterop.useRuntimeShadowNodeReferenceUpdate()
      useRuntimeShadowNodeReferenceUpdateCache = cached
    }
    return cached
  }

  override fun useTurboModuleInterop(): Boolean {
    var cached = useTurboModuleInteropCache
    if (cached == null) {
      cached = ReactNativeFeatureFlagsCxxInterop.useTurboModuleInterop()
      useTurboModuleInteropCache = cached
    }
    return cached
  }

  override fun useTurboModules(): Boolean {
    var cached = useTurboModulesCache
    if (cached == null) {
      cached = ReactNativeFeatureFlagsCxxInterop.useTurboModules()
      useTurboModulesCache = cached
    }
    return cached
  }

  override fun override(provider: ReactNativeFeatureFlagsProvider): Unit =
      ReactNativeFeatureFlagsCxxInterop.override(provider as Any)

  override fun dangerouslyReset(): Unit = ReactNativeFeatureFlagsCxxInterop.dangerouslyReset()

  override fun dangerouslyForceOverride(provider: ReactNativeFeatureFlagsProvider): String? =
      ReactNativeFeatureFlagsCxxInterop.dangerouslyForceOverride(provider as Any)
}<|MERGE_RESOLUTION|>--- conflicted
+++ resolved
@@ -4,11 +4,7 @@
  * This source code is licensed under the MIT license found in the
  * LICENSE file in the root directory of this source tree.
  *
-<<<<<<< HEAD
- * @generated SignedSource<<5413e4d5fb23350c4782d5db2b06849c>>
-=======
  * @generated SignedSource<<d75efd6beee8dd9d38b5d648fbecbcda>>
->>>>>>> f402ed17
  */
 
 /**
