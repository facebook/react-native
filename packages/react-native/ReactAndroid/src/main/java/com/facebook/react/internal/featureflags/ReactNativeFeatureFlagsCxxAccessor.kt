/*
 * Copyright (c) Meta Platforms, Inc. and affiliates.
 *
 * This source code is licensed under the MIT license found in the
 * LICENSE file in the root directory of this source tree.
 *
<<<<<<< HEAD
 * @generated SignedSource<<7bc33cd5f6a0cb23fca7702fe3424b40>>
=======
 * @generated SignedSource<<23e555f1c49609681b879815e5f53da7>>
>>>>>>> 411af39f
 */

/**
 * IMPORTANT: Do NOT modify this file directly.
 *
 * To change the definition of the flags, edit
 *   packages/react-native/scripts/featureflags/ReactNativeFeatureFlags.config.js.
 *
 * To regenerate this code, run the following script from the repo root:
 *   yarn featureflags --update
 */

package com.facebook.react.internal.featureflags

internal class ReactNativeFeatureFlagsCxxAccessor : ReactNativeFeatureFlagsAccessor {
  private var commonTestFlagCache: Boolean? = null
  private var animatedShouldSignalBatchCache: Boolean? = null
  private var cxxNativeAnimatedEnabledCache: Boolean? = null
  private var disableMountItemReorderingAndroidCache: Boolean? = null
  private var enableAccumulatedUpdatesInRawPropsAndroidCache: Boolean? = null
  private var enableBridgelessArchitectureCache: Boolean? = null
  private var enableCppPropsIteratorSetterCache: Boolean? = null
  private var enableEagerRootViewAttachmentCache: Boolean? = null
  private var enableFabricLogsCache: Boolean? = null
  private var enableFabricRendererCache: Boolean? = null
  private var enableIOSViewClipToPaddingBoxCache: Boolean? = null
  private var enableJSRuntimeGCOnMemoryPressureOnIOSCache: Boolean? = null
  private var enableLayoutAnimationsOnAndroidCache: Boolean? = null
  private var enableLayoutAnimationsOnIOSCache: Boolean? = null
  private var enableLineHeightCenteringOnIOSCache: Boolean? = null
  private var enableLongTaskAPICache: Boolean? = null
  private var enableMainQueueModulesOnIOSCache: Boolean? = null
  private var enableNativeCSSParsingCache: Boolean? = null
  private var enableNewBackgroundAndBorderDrawablesCache: Boolean? = null
  private var enablePropsUpdateReconciliationAndroidCache: Boolean? = null
  private var enableReportEventPaintTimeCache: Boolean? = null
  private var enableSynchronousStateUpdatesCache: Boolean? = null
  private var enableUIConsistencyCache: Boolean? = null
  private var enableViewCullingCache: Boolean? = null
  private var enableViewRecyclingCache: Boolean? = null
  private var enableViewRecyclingForTextCache: Boolean? = null
  private var enableViewRecyclingForViewCache: Boolean? = null
  private var fixMappingOfEventPrioritiesBetweenFabricAndReactCache: Boolean? = null
  private var fixMountingCoordinatorReportedPendingTransactionsOnAndroidCache: Boolean? = null
  private var fuseboxEnabledReleaseCache: Boolean? = null
  private var fuseboxNetworkInspectionEnabledCache: Boolean? = null
  private var removeTurboModuleManagerDelegateMutexCache: Boolean? = null
  private var throwExceptionInsteadOfDeadlockOnTurboModuleSetupDuringSyncRenderIOSCache: Boolean? = null
  private var traceTurboModulePromiseRejectionsOnAndroidCache: Boolean? = null
  private var useAlwaysAvailableJSErrorHandlingCache: Boolean? = null
  private var useEditTextStockAndroidFocusBehaviorCache: Boolean? = null
  private var useFabricInteropCache: Boolean? = null
  private var useNativeViewConfigsInBridgelessModeCache: Boolean? = null
  private var useOptimizedEventBatchingOnAndroidCache: Boolean? = null
  private var useRawPropsJsiValueCache: Boolean? = null
  private var useTurboModuleInteropCache: Boolean? = null
  private var useTurboModulesCache: Boolean? = null

  override fun commonTestFlag(): Boolean {
    var cached = commonTestFlagCache
    if (cached == null) {
      cached = ReactNativeFeatureFlagsCxxInterop.commonTestFlag()
      commonTestFlagCache = cached
    }
    return cached
  }

  override fun animatedShouldSignalBatch(): Boolean {
    var cached = animatedShouldSignalBatchCache
    if (cached == null) {
      cached = ReactNativeFeatureFlagsCxxInterop.animatedShouldSignalBatch()
      animatedShouldSignalBatchCache = cached
    }
    return cached
  }

  override fun cxxNativeAnimatedEnabled(): Boolean {
    var cached = cxxNativeAnimatedEnabledCache
    if (cached == null) {
      cached = ReactNativeFeatureFlagsCxxInterop.cxxNativeAnimatedEnabled()
      cxxNativeAnimatedEnabledCache = cached
    }
    return cached
  }

  override fun disableMountItemReorderingAndroid(): Boolean {
    var cached = disableMountItemReorderingAndroidCache
    if (cached == null) {
      cached = ReactNativeFeatureFlagsCxxInterop.disableMountItemReorderingAndroid()
      disableMountItemReorderingAndroidCache = cached
    }
    return cached
  }

  override fun enableAccumulatedUpdatesInRawPropsAndroid(): Boolean {
    var cached = enableAccumulatedUpdatesInRawPropsAndroidCache
    if (cached == null) {
      cached = ReactNativeFeatureFlagsCxxInterop.enableAccumulatedUpdatesInRawPropsAndroid()
      enableAccumulatedUpdatesInRawPropsAndroidCache = cached
    }
    return cached
  }

  override fun enableBridgelessArchitecture(): Boolean {
    var cached = enableBridgelessArchitectureCache
    if (cached == null) {
      cached = ReactNativeFeatureFlagsCxxInterop.enableBridgelessArchitecture()
      enableBridgelessArchitectureCache = cached
    }
    return cached
  }

  override fun enableCppPropsIteratorSetter(): Boolean {
    var cached = enableCppPropsIteratorSetterCache
    if (cached == null) {
      cached = ReactNativeFeatureFlagsCxxInterop.enableCppPropsIteratorSetter()
      enableCppPropsIteratorSetterCache = cached
    }
    return cached
  }

  override fun enableEagerRootViewAttachment(): Boolean {
    var cached = enableEagerRootViewAttachmentCache
    if (cached == null) {
      cached = ReactNativeFeatureFlagsCxxInterop.enableEagerRootViewAttachment()
      enableEagerRootViewAttachmentCache = cached
    }
    return cached
  }

  override fun enableFabricLogs(): Boolean {
    var cached = enableFabricLogsCache
    if (cached == null) {
      cached = ReactNativeFeatureFlagsCxxInterop.enableFabricLogs()
      enableFabricLogsCache = cached
    }
    return cached
  }

  override fun enableFabricRenderer(): Boolean {
    var cached = enableFabricRendererCache
    if (cached == null) {
      cached = ReactNativeFeatureFlagsCxxInterop.enableFabricRenderer()
      enableFabricRendererCache = cached
    }
    return cached
  }

  override fun enableIOSViewClipToPaddingBox(): Boolean {
    var cached = enableIOSViewClipToPaddingBoxCache
    if (cached == null) {
      cached = ReactNativeFeatureFlagsCxxInterop.enableIOSViewClipToPaddingBox()
      enableIOSViewClipToPaddingBoxCache = cached
    }
    return cached
  }

  override fun enableJSRuntimeGCOnMemoryPressureOnIOS(): Boolean {
    var cached = enableJSRuntimeGCOnMemoryPressureOnIOSCache
    if (cached == null) {
      cached = ReactNativeFeatureFlagsCxxInterop.enableJSRuntimeGCOnMemoryPressureOnIOS()
      enableJSRuntimeGCOnMemoryPressureOnIOSCache = cached
    }
    return cached
  }

  override fun enableLayoutAnimationsOnAndroid(): Boolean {
    var cached = enableLayoutAnimationsOnAndroidCache
    if (cached == null) {
      cached = ReactNativeFeatureFlagsCxxInterop.enableLayoutAnimationsOnAndroid()
      enableLayoutAnimationsOnAndroidCache = cached
    }
    return cached
  }

  override fun enableLayoutAnimationsOnIOS(): Boolean {
    var cached = enableLayoutAnimationsOnIOSCache
    if (cached == null) {
      cached = ReactNativeFeatureFlagsCxxInterop.enableLayoutAnimationsOnIOS()
      enableLayoutAnimationsOnIOSCache = cached
    }
    return cached
  }

  override fun enableLineHeightCenteringOnIOS(): Boolean {
    var cached = enableLineHeightCenteringOnIOSCache
    if (cached == null) {
      cached = ReactNativeFeatureFlagsCxxInterop.enableLineHeightCenteringOnIOS()
      enableLineHeightCenteringOnIOSCache = cached
    }
    return cached
  }

  override fun enableLongTaskAPI(): Boolean {
    var cached = enableLongTaskAPICache
    if (cached == null) {
      cached = ReactNativeFeatureFlagsCxxInterop.enableLongTaskAPI()
      enableLongTaskAPICache = cached
    }
    return cached
  }

  override fun enableMainQueueModulesOnIOS(): Boolean {
    var cached = enableMainQueueModulesOnIOSCache
    if (cached == null) {
      cached = ReactNativeFeatureFlagsCxxInterop.enableMainQueueModulesOnIOS()
      enableMainQueueModulesOnIOSCache = cached
    }
    return cached
  }

  override fun enableNativeCSSParsing(): Boolean {
    var cached = enableNativeCSSParsingCache
    if (cached == null) {
      cached = ReactNativeFeatureFlagsCxxInterop.enableNativeCSSParsing()
      enableNativeCSSParsingCache = cached
    }
    return cached
  }

  override fun enableNewBackgroundAndBorderDrawables(): Boolean {
    var cached = enableNewBackgroundAndBorderDrawablesCache
    if (cached == null) {
      cached = ReactNativeFeatureFlagsCxxInterop.enableNewBackgroundAndBorderDrawables()
      enableNewBackgroundAndBorderDrawablesCache = cached
    }
    return cached
  }

  override fun enablePropsUpdateReconciliationAndroid(): Boolean {
    var cached = enablePropsUpdateReconciliationAndroidCache
    if (cached == null) {
      cached = ReactNativeFeatureFlagsCxxInterop.enablePropsUpdateReconciliationAndroid()
      enablePropsUpdateReconciliationAndroidCache = cached
    }
    return cached
  }

  override fun enableReportEventPaintTime(): Boolean {
    var cached = enableReportEventPaintTimeCache
    if (cached == null) {
      cached = ReactNativeFeatureFlagsCxxInterop.enableReportEventPaintTime()
      enableReportEventPaintTimeCache = cached
    }
    return cached
  }

  override fun enableSynchronousStateUpdates(): Boolean {
    var cached = enableSynchronousStateUpdatesCache
    if (cached == null) {
      cached = ReactNativeFeatureFlagsCxxInterop.enableSynchronousStateUpdates()
      enableSynchronousStateUpdatesCache = cached
    }
    return cached
  }

  override fun enableUIConsistency(): Boolean {
    var cached = enableUIConsistencyCache
    if (cached == null) {
      cached = ReactNativeFeatureFlagsCxxInterop.enableUIConsistency()
      enableUIConsistencyCache = cached
    }
    return cached
  }

  override fun enableViewCulling(): Boolean {
    var cached = enableViewCullingCache
    if (cached == null) {
      cached = ReactNativeFeatureFlagsCxxInterop.enableViewCulling()
      enableViewCullingCache = cached
    }
    return cached
  }

  override fun enableViewRecycling(): Boolean {
    var cached = enableViewRecyclingCache
    if (cached == null) {
      cached = ReactNativeFeatureFlagsCxxInterop.enableViewRecycling()
      enableViewRecyclingCache = cached
    }
    return cached
  }

  override fun enableViewRecyclingForText(): Boolean {
    var cached = enableViewRecyclingForTextCache
    if (cached == null) {
      cached = ReactNativeFeatureFlagsCxxInterop.enableViewRecyclingForText()
      enableViewRecyclingForTextCache = cached
    }
    return cached
  }

  override fun enableViewRecyclingForView(): Boolean {
    var cached = enableViewRecyclingForViewCache
    if (cached == null) {
      cached = ReactNativeFeatureFlagsCxxInterop.enableViewRecyclingForView()
      enableViewRecyclingForViewCache = cached
    }
    return cached
  }

  override fun fixMappingOfEventPrioritiesBetweenFabricAndReact(): Boolean {
    var cached = fixMappingOfEventPrioritiesBetweenFabricAndReactCache
    if (cached == null) {
      cached = ReactNativeFeatureFlagsCxxInterop.fixMappingOfEventPrioritiesBetweenFabricAndReact()
      fixMappingOfEventPrioritiesBetweenFabricAndReactCache = cached
    }
    return cached
  }

  override fun fixMountingCoordinatorReportedPendingTransactionsOnAndroid(): Boolean {
    var cached = fixMountingCoordinatorReportedPendingTransactionsOnAndroidCache
    if (cached == null) {
      cached = ReactNativeFeatureFlagsCxxInterop.fixMountingCoordinatorReportedPendingTransactionsOnAndroid()
      fixMountingCoordinatorReportedPendingTransactionsOnAndroidCache = cached
    }
    return cached
  }

  override fun fuseboxEnabledRelease(): Boolean {
    var cached = fuseboxEnabledReleaseCache
    if (cached == null) {
      cached = ReactNativeFeatureFlagsCxxInterop.fuseboxEnabledRelease()
      fuseboxEnabledReleaseCache = cached
    }
    return cached
  }

  override fun fuseboxNetworkInspectionEnabled(): Boolean {
    var cached = fuseboxNetworkInspectionEnabledCache
    if (cached == null) {
      cached = ReactNativeFeatureFlagsCxxInterop.fuseboxNetworkInspectionEnabled()
      fuseboxNetworkInspectionEnabledCache = cached
    }
    return cached
  }

  override fun removeTurboModuleManagerDelegateMutex(): Boolean {
    var cached = removeTurboModuleManagerDelegateMutexCache
    if (cached == null) {
      cached = ReactNativeFeatureFlagsCxxInterop.removeTurboModuleManagerDelegateMutex()
      removeTurboModuleManagerDelegateMutexCache = cached
    }
    return cached
  }

  override fun throwExceptionInsteadOfDeadlockOnTurboModuleSetupDuringSyncRenderIOS(): Boolean {
    var cached = throwExceptionInsteadOfDeadlockOnTurboModuleSetupDuringSyncRenderIOSCache
    if (cached == null) {
      cached = ReactNativeFeatureFlagsCxxInterop.throwExceptionInsteadOfDeadlockOnTurboModuleSetupDuringSyncRenderIOS()
      throwExceptionInsteadOfDeadlockOnTurboModuleSetupDuringSyncRenderIOSCache = cached
    }
    return cached
  }

  override fun traceTurboModulePromiseRejectionsOnAndroid(): Boolean {
    var cached = traceTurboModulePromiseRejectionsOnAndroidCache
    if (cached == null) {
      cached = ReactNativeFeatureFlagsCxxInterop.traceTurboModulePromiseRejectionsOnAndroid()
      traceTurboModulePromiseRejectionsOnAndroidCache = cached
    }
    return cached
  }

  override fun useAlwaysAvailableJSErrorHandling(): Boolean {
    var cached = useAlwaysAvailableJSErrorHandlingCache
    if (cached == null) {
      cached = ReactNativeFeatureFlagsCxxInterop.useAlwaysAvailableJSErrorHandling()
      useAlwaysAvailableJSErrorHandlingCache = cached
    }
    return cached
  }

  override fun useEditTextStockAndroidFocusBehavior(): Boolean {
    var cached = useEditTextStockAndroidFocusBehaviorCache
    if (cached == null) {
      cached = ReactNativeFeatureFlagsCxxInterop.useEditTextStockAndroidFocusBehavior()
      useEditTextStockAndroidFocusBehaviorCache = cached
    }
    return cached
  }

  override fun useFabricInterop(): Boolean {
    var cached = useFabricInteropCache
    if (cached == null) {
      cached = ReactNativeFeatureFlagsCxxInterop.useFabricInterop()
      useFabricInteropCache = cached
    }
    return cached
  }

  override fun useNativeViewConfigsInBridgelessMode(): Boolean {
    var cached = useNativeViewConfigsInBridgelessModeCache
    if (cached == null) {
      cached = ReactNativeFeatureFlagsCxxInterop.useNativeViewConfigsInBridgelessMode()
      useNativeViewConfigsInBridgelessModeCache = cached
    }
    return cached
  }

  override fun useOptimizedEventBatchingOnAndroid(): Boolean {
    var cached = useOptimizedEventBatchingOnAndroidCache
    if (cached == null) {
      cached = ReactNativeFeatureFlagsCxxInterop.useOptimizedEventBatchingOnAndroid()
      useOptimizedEventBatchingOnAndroidCache = cached
    }
    return cached
  }

  override fun useRawPropsJsiValue(): Boolean {
    var cached = useRawPropsJsiValueCache
    if (cached == null) {
      cached = ReactNativeFeatureFlagsCxxInterop.useRawPropsJsiValue()
      useRawPropsJsiValueCache = cached
    }
    return cached
  }

  override fun useTurboModuleInterop(): Boolean {
    var cached = useTurboModuleInteropCache
    if (cached == null) {
      cached = ReactNativeFeatureFlagsCxxInterop.useTurboModuleInterop()
      useTurboModuleInteropCache = cached
    }
    return cached
  }

  override fun useTurboModules(): Boolean {
    var cached = useTurboModulesCache
    if (cached == null) {
      cached = ReactNativeFeatureFlagsCxxInterop.useTurboModules()
      useTurboModulesCache = cached
    }
    return cached
  }

  override fun override(provider: ReactNativeFeatureFlagsProvider): Unit =
      ReactNativeFeatureFlagsCxxInterop.override(provider as Any)

  override fun dangerouslyReset(): Unit = ReactNativeFeatureFlagsCxxInterop.dangerouslyReset()

  override fun dangerouslyForceOverride(provider: ReactNativeFeatureFlagsProvider): String? =
      ReactNativeFeatureFlagsCxxInterop.dangerouslyForceOverride(provider as Any)
}<|MERGE_RESOLUTION|>--- conflicted
+++ resolved
@@ -4,11 +4,7 @@
  * This source code is licensed under the MIT license found in the
  * LICENSE file in the root directory of this source tree.
  *
-<<<<<<< HEAD
- * @generated SignedSource<<7bc33cd5f6a0cb23fca7702fe3424b40>>
-=======
- * @generated SignedSource<<23e555f1c49609681b879815e5f53da7>>
->>>>>>> 411af39f
+ * @generated SignedSource<<76628912069ff8be5eaf586883cfa704>>
  */
 
 /**
