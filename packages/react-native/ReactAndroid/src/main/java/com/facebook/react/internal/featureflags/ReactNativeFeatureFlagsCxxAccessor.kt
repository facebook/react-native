--- conflicted
+++ resolved
@@ -4,11 +4,7 @@
  * This source code is licensed under the MIT license found in the
  * LICENSE file in the root directory of this source tree.
  *
-<<<<<<< HEAD
- * @generated SignedSource<<3728d085daa29ec8d241514b8c142d12>>
-=======
- * @generated SignedSource<<c0dbb15487fd85e3beff70699ce99882>>
->>>>>>> 32ce95cc
+ * @generated SignedSource<<b5b21368fc2eff6a05d74d25c68d867d>>
  */
 
 /**
