--- conflicted
+++ resolved
@@ -4,11 +4,7 @@
  * This source code is licensed under the MIT license found in the
  * LICENSE file in the root directory of this source tree.
  *
-<<<<<<< HEAD
  * @generated SignedSource<<02f9fa1fd92a89a823e8fd35e1a2409b>>
-=======
- * @generated SignedSource<<a2a7b39f3f71be2a278faf2c21ede6a3>>
->>>>>>> 60bc3c5a
  */
 
 /**
