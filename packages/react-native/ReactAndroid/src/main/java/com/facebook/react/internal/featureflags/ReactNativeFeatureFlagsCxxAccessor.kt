--- conflicted
+++ resolved
@@ -4,11 +4,7 @@
  * This source code is licensed under the MIT license found in the
  * LICENSE file in the root directory of this source tree.
  *
-<<<<<<< HEAD
- * @generated SignedSource<<5daa579b5c535685bcf787616896c268>>
-=======
- * @generated SignedSource<<fb943b9c4c43ac8214a8f368076cbd62>>
->>>>>>> 7be98c99
+ * @generated SignedSource<<2c3ec5b8489525d95be7ef1fe9ec4cb1>>
  */
 
 /**
