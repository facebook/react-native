/*
 * Copyright (c) Meta Platforms, Inc. and affiliates.
 *
 * This source code is licensed under the MIT license found in the
 * LICENSE file in the root directory of this source tree.
 *
<<<<<<< HEAD
 * @generated SignedSource<<df14a4dd572e211b008953db1be8afe3>>
=======
 * @generated SignedSource<<1a5cd689229d4e0c31070123045e84da>>
>>>>>>> 8d8cb718
 */

/**
 * IMPORTANT: Do NOT modify this file directly.
 *
 * To change the definition of the flags, edit
 *   packages/react-native/scripts/featureflags/ReactNativeFeatureFlags.config.js.
 *
 * To regenerate this code, run the following script from the repo root:
 *   yarn featureflags --update
 */

package com.facebook.react.internal.featureflags

internal class ReactNativeFeatureFlagsCxxAccessor : ReactNativeFeatureFlagsAccessor {
  private var commonTestFlagCache: Boolean? = null
  private var animatedShouldSignalBatchCache: Boolean? = null
  private var avoidCeilingAvailableAndroidTextWidthCache: Boolean? = null
  private var cxxNativeAnimatedEnabledCache: Boolean? = null
  private var disableMainQueueSyncDispatchIOSCache: Boolean? = null
  private var disableMountItemReorderingAndroidCache: Boolean? = null
  private var enableAccessibilityOrderCache: Boolean? = null
  private var enableAccumulatedUpdatesInRawPropsAndroidCache: Boolean? = null
  private var enableBridgelessArchitectureCache: Boolean? = null
  private var enableCppPropsIteratorSetterCache: Boolean? = null
  private var enableCustomFocusSearchOnClippedElementsAndroidCache: Boolean? = null
  private var enableDestroyShadowTreeRevisionAsyncCache: Boolean? = null
  private var enableDoubleMeasurementFixAndroidCache: Boolean? = null
  private var enableEagerRootViewAttachmentCache: Boolean? = null
  private var enableFabricLogsCache: Boolean? = null
  private var enableFabricRendererCache: Boolean? = null
  private var enableFixForParentTagDuringReparentingCache: Boolean? = null
  private var enableFontScaleChangesUpdatingLayoutCache: Boolean? = null
  private var enableIOSViewClipToPaddingBoxCache: Boolean? = null
  private var enableLayoutAnimationsOnAndroidCache: Boolean? = null
  private var enableLayoutAnimationsOnIOSCache: Boolean? = null
  private var enableMainQueueModulesOnIOSCache: Boolean? = null
  private var enableModuleArgumentNSNullConversionIOSCache: Boolean? = null
  private var enableNativeCSSParsingCache: Boolean? = null
  private var enableNetworkEventReportingCache: Boolean? = null
  private var enableNewBackgroundAndBorderDrawablesCache: Boolean? = null
  private var enablePreparedTextLayoutCache: Boolean? = null
  private var enablePropsUpdateReconciliationAndroidCache: Boolean? = null
  private var enableResourceTimingAPICache: Boolean? = null
  private var enableSynchronousStateUpdatesCache: Boolean? = null
  private var enableViewCullingCache: Boolean? = null
  private var enableViewRecyclingCache: Boolean? = null
  private var enableViewRecyclingForTextCache: Boolean? = null
  private var enableViewRecyclingForViewCache: Boolean? = null
  private var fixMappingOfEventPrioritiesBetweenFabricAndReactCache: Boolean? = null
  private var fuseboxEnabledReleaseCache: Boolean? = null
  private var fuseboxNetworkInspectionEnabledCache: Boolean? = null
  private var incorporateMaxLinesDuringAndroidLayoutCache: Boolean? = null
  private var traceTurboModulePromiseRejectionsOnAndroidCache: Boolean? = null
  private var updateRuntimeShadowNodeReferencesOnCommitCache: Boolean? = null
  private var useAlwaysAvailableJSErrorHandlingCache: Boolean? = null
  private var useAndroidTextLayoutWidthDirectlyCache: Boolean? = null
  private var useFabricInteropCache: Boolean? = null
  private var useNativeViewConfigsInBridgelessModeCache: Boolean? = null
  private var useOptimizedEventBatchingOnAndroidCache: Boolean? = null
  private var useRawPropsJsiValueCache: Boolean? = null
  private var useShadowNodeStateOnCloneCache: Boolean? = null
  private var useTurboModuleInteropCache: Boolean? = null
  private var useTurboModulesCache: Boolean? = null

  override fun commonTestFlag(): Boolean {
    var cached = commonTestFlagCache
    if (cached == null) {
      cached = ReactNativeFeatureFlagsCxxInterop.commonTestFlag()
      commonTestFlagCache = cached
    }
    return cached
  }

  override fun animatedShouldSignalBatch(): Boolean {
    var cached = animatedShouldSignalBatchCache
    if (cached == null) {
      cached = ReactNativeFeatureFlagsCxxInterop.animatedShouldSignalBatch()
      animatedShouldSignalBatchCache = cached
    }
    return cached
  }

  override fun avoidCeilingAvailableAndroidTextWidth(): Boolean {
    var cached = avoidCeilingAvailableAndroidTextWidthCache
    if (cached == null) {
      cached = ReactNativeFeatureFlagsCxxInterop.avoidCeilingAvailableAndroidTextWidth()
      avoidCeilingAvailableAndroidTextWidthCache = cached
    }
    return cached
  }

  override fun cxxNativeAnimatedEnabled(): Boolean {
    var cached = cxxNativeAnimatedEnabledCache
    if (cached == null) {
      cached = ReactNativeFeatureFlagsCxxInterop.cxxNativeAnimatedEnabled()
      cxxNativeAnimatedEnabledCache = cached
    }
    return cached
  }

  override fun disableMainQueueSyncDispatchIOS(): Boolean {
    var cached = disableMainQueueSyncDispatchIOSCache
    if (cached == null) {
      cached = ReactNativeFeatureFlagsCxxInterop.disableMainQueueSyncDispatchIOS()
      disableMainQueueSyncDispatchIOSCache = cached
    }
    return cached
  }

  override fun disableMountItemReorderingAndroid(): Boolean {
    var cached = disableMountItemReorderingAndroidCache
    if (cached == null) {
      cached = ReactNativeFeatureFlagsCxxInterop.disableMountItemReorderingAndroid()
      disableMountItemReorderingAndroidCache = cached
    }
    return cached
  }

  override fun enableAccessibilityOrder(): Boolean {
    var cached = enableAccessibilityOrderCache
    if (cached == null) {
      cached = ReactNativeFeatureFlagsCxxInterop.enableAccessibilityOrder()
      enableAccessibilityOrderCache = cached
    }
    return cached
  }

  override fun enableAccumulatedUpdatesInRawPropsAndroid(): Boolean {
    var cached = enableAccumulatedUpdatesInRawPropsAndroidCache
    if (cached == null) {
      cached = ReactNativeFeatureFlagsCxxInterop.enableAccumulatedUpdatesInRawPropsAndroid()
      enableAccumulatedUpdatesInRawPropsAndroidCache = cached
    }
    return cached
  }

  override fun enableBridgelessArchitecture(): Boolean {
    var cached = enableBridgelessArchitectureCache
    if (cached == null) {
      cached = ReactNativeFeatureFlagsCxxInterop.enableBridgelessArchitecture()
      enableBridgelessArchitectureCache = cached
    }
    return cached
  }

  override fun enableCppPropsIteratorSetter(): Boolean {
    var cached = enableCppPropsIteratorSetterCache
    if (cached == null) {
      cached = ReactNativeFeatureFlagsCxxInterop.enableCppPropsIteratorSetter()
      enableCppPropsIteratorSetterCache = cached
    }
    return cached
  }

  override fun enableCustomFocusSearchOnClippedElementsAndroid(): Boolean {
    var cached = enableCustomFocusSearchOnClippedElementsAndroidCache
    if (cached == null) {
      cached = ReactNativeFeatureFlagsCxxInterop.enableCustomFocusSearchOnClippedElementsAndroid()
      enableCustomFocusSearchOnClippedElementsAndroidCache = cached
    }
    return cached
  }

  override fun enableDestroyShadowTreeRevisionAsync(): Boolean {
    var cached = enableDestroyShadowTreeRevisionAsyncCache
    if (cached == null) {
      cached = ReactNativeFeatureFlagsCxxInterop.enableDestroyShadowTreeRevisionAsync()
      enableDestroyShadowTreeRevisionAsyncCache = cached
    }
    return cached
  }

  override fun enableDoubleMeasurementFixAndroid(): Boolean {
    var cached = enableDoubleMeasurementFixAndroidCache
    if (cached == null) {
      cached = ReactNativeFeatureFlagsCxxInterop.enableDoubleMeasurementFixAndroid()
      enableDoubleMeasurementFixAndroidCache = cached
    }
    return cached
  }

  override fun enableEagerRootViewAttachment(): Boolean {
    var cached = enableEagerRootViewAttachmentCache
    if (cached == null) {
      cached = ReactNativeFeatureFlagsCxxInterop.enableEagerRootViewAttachment()
      enableEagerRootViewAttachmentCache = cached
    }
    return cached
  }

  override fun enableFabricLogs(): Boolean {
    var cached = enableFabricLogsCache
    if (cached == null) {
      cached = ReactNativeFeatureFlagsCxxInterop.enableFabricLogs()
      enableFabricLogsCache = cached
    }
    return cached
  }

  override fun enableFabricRenderer(): Boolean {
    var cached = enableFabricRendererCache
    if (cached == null) {
      cached = ReactNativeFeatureFlagsCxxInterop.enableFabricRenderer()
      enableFabricRendererCache = cached
    }
    return cached
  }

  override fun enableFixForParentTagDuringReparenting(): Boolean {
    var cached = enableFixForParentTagDuringReparentingCache
    if (cached == null) {
      cached = ReactNativeFeatureFlagsCxxInterop.enableFixForParentTagDuringReparenting()
      enableFixForParentTagDuringReparentingCache = cached
    }
    return cached
  }

  override fun enableFontScaleChangesUpdatingLayout(): Boolean {
    var cached = enableFontScaleChangesUpdatingLayoutCache
    if (cached == null) {
      cached = ReactNativeFeatureFlagsCxxInterop.enableFontScaleChangesUpdatingLayout()
      enableFontScaleChangesUpdatingLayoutCache = cached
    }
    return cached
  }

  override fun enableIOSViewClipToPaddingBox(): Boolean {
    var cached = enableIOSViewClipToPaddingBoxCache
    if (cached == null) {
      cached = ReactNativeFeatureFlagsCxxInterop.enableIOSViewClipToPaddingBox()
      enableIOSViewClipToPaddingBoxCache = cached
    }
    return cached
  }

  override fun enableLayoutAnimationsOnAndroid(): Boolean {
    var cached = enableLayoutAnimationsOnAndroidCache
    if (cached == null) {
      cached = ReactNativeFeatureFlagsCxxInterop.enableLayoutAnimationsOnAndroid()
      enableLayoutAnimationsOnAndroidCache = cached
    }
    return cached
  }

  override fun enableLayoutAnimationsOnIOS(): Boolean {
    var cached = enableLayoutAnimationsOnIOSCache
    if (cached == null) {
      cached = ReactNativeFeatureFlagsCxxInterop.enableLayoutAnimationsOnIOS()
      enableLayoutAnimationsOnIOSCache = cached
    }
    return cached
  }

  override fun enableMainQueueModulesOnIOS(): Boolean {
    var cached = enableMainQueueModulesOnIOSCache
    if (cached == null) {
      cached = ReactNativeFeatureFlagsCxxInterop.enableMainQueueModulesOnIOS()
      enableMainQueueModulesOnIOSCache = cached
    }
    return cached
  }

  override fun enableModuleArgumentNSNullConversionIOS(): Boolean {
    var cached = enableModuleArgumentNSNullConversionIOSCache
    if (cached == null) {
      cached = ReactNativeFeatureFlagsCxxInterop.enableModuleArgumentNSNullConversionIOS()
      enableModuleArgumentNSNullConversionIOSCache = cached
    }
    return cached
  }

  override fun enableNativeCSSParsing(): Boolean {
    var cached = enableNativeCSSParsingCache
    if (cached == null) {
      cached = ReactNativeFeatureFlagsCxxInterop.enableNativeCSSParsing()
      enableNativeCSSParsingCache = cached
    }
    return cached
  }

  override fun enableNetworkEventReporting(): Boolean {
    var cached = enableNetworkEventReportingCache
    if (cached == null) {
      cached = ReactNativeFeatureFlagsCxxInterop.enableNetworkEventReporting()
      enableNetworkEventReportingCache = cached
    }
    return cached
  }

  override fun enableNewBackgroundAndBorderDrawables(): Boolean {
    var cached = enableNewBackgroundAndBorderDrawablesCache
    if (cached == null) {
      cached = ReactNativeFeatureFlagsCxxInterop.enableNewBackgroundAndBorderDrawables()
      enableNewBackgroundAndBorderDrawablesCache = cached
    }
    return cached
  }

  override fun enablePreparedTextLayout(): Boolean {
    var cached = enablePreparedTextLayoutCache
    if (cached == null) {
      cached = ReactNativeFeatureFlagsCxxInterop.enablePreparedTextLayout()
      enablePreparedTextLayoutCache = cached
    }
    return cached
  }

  override fun enablePropsUpdateReconciliationAndroid(): Boolean {
    var cached = enablePropsUpdateReconciliationAndroidCache
    if (cached == null) {
      cached = ReactNativeFeatureFlagsCxxInterop.enablePropsUpdateReconciliationAndroid()
      enablePropsUpdateReconciliationAndroidCache = cached
    }
    return cached
  }

  override fun enableResourceTimingAPI(): Boolean {
    var cached = enableResourceTimingAPICache
    if (cached == null) {
      cached = ReactNativeFeatureFlagsCxxInterop.enableResourceTimingAPI()
      enableResourceTimingAPICache = cached
    }
    return cached
  }

  override fun enableSynchronousStateUpdates(): Boolean {
    var cached = enableSynchronousStateUpdatesCache
    if (cached == null) {
      cached = ReactNativeFeatureFlagsCxxInterop.enableSynchronousStateUpdates()
      enableSynchronousStateUpdatesCache = cached
    }
    return cached
  }

  override fun enableViewCulling(): Boolean {
    var cached = enableViewCullingCache
    if (cached == null) {
      cached = ReactNativeFeatureFlagsCxxInterop.enableViewCulling()
      enableViewCullingCache = cached
    }
    return cached
  }

  override fun enableViewRecycling(): Boolean {
    var cached = enableViewRecyclingCache
    if (cached == null) {
      cached = ReactNativeFeatureFlagsCxxInterop.enableViewRecycling()
      enableViewRecyclingCache = cached
    }
    return cached
  }

  override fun enableViewRecyclingForText(): Boolean {
    var cached = enableViewRecyclingForTextCache
    if (cached == null) {
      cached = ReactNativeFeatureFlagsCxxInterop.enableViewRecyclingForText()
      enableViewRecyclingForTextCache = cached
    }
    return cached
  }

  override fun enableViewRecyclingForView(): Boolean {
    var cached = enableViewRecyclingForViewCache
    if (cached == null) {
      cached = ReactNativeFeatureFlagsCxxInterop.enableViewRecyclingForView()
      enableViewRecyclingForViewCache = cached
    }
    return cached
  }

  override fun fixMappingOfEventPrioritiesBetweenFabricAndReact(): Boolean {
    var cached = fixMappingOfEventPrioritiesBetweenFabricAndReactCache
    if (cached == null) {
      cached = ReactNativeFeatureFlagsCxxInterop.fixMappingOfEventPrioritiesBetweenFabricAndReact()
      fixMappingOfEventPrioritiesBetweenFabricAndReactCache = cached
    }
    return cached
  }

  override fun fuseboxEnabledRelease(): Boolean {
    var cached = fuseboxEnabledReleaseCache
    if (cached == null) {
      cached = ReactNativeFeatureFlagsCxxInterop.fuseboxEnabledRelease()
      fuseboxEnabledReleaseCache = cached
    }
    return cached
  }

  override fun fuseboxNetworkInspectionEnabled(): Boolean {
    var cached = fuseboxNetworkInspectionEnabledCache
    if (cached == null) {
      cached = ReactNativeFeatureFlagsCxxInterop.fuseboxNetworkInspectionEnabled()
      fuseboxNetworkInspectionEnabledCache = cached
    }
    return cached
  }

  override fun incorporateMaxLinesDuringAndroidLayout(): Boolean {
    var cached = incorporateMaxLinesDuringAndroidLayoutCache
    if (cached == null) {
      cached = ReactNativeFeatureFlagsCxxInterop.incorporateMaxLinesDuringAndroidLayout()
      incorporateMaxLinesDuringAndroidLayoutCache = cached
    }
    return cached
  }

  override fun traceTurboModulePromiseRejectionsOnAndroid(): Boolean {
    var cached = traceTurboModulePromiseRejectionsOnAndroidCache
    if (cached == null) {
      cached = ReactNativeFeatureFlagsCxxInterop.traceTurboModulePromiseRejectionsOnAndroid()
      traceTurboModulePromiseRejectionsOnAndroidCache = cached
    }
    return cached
  }

  override fun updateRuntimeShadowNodeReferencesOnCommit(): Boolean {
    var cached = updateRuntimeShadowNodeReferencesOnCommitCache
    if (cached == null) {
      cached = ReactNativeFeatureFlagsCxxInterop.updateRuntimeShadowNodeReferencesOnCommit()
      updateRuntimeShadowNodeReferencesOnCommitCache = cached
    }
    return cached
  }

  override fun useAlwaysAvailableJSErrorHandling(): Boolean {
    var cached = useAlwaysAvailableJSErrorHandlingCache
    if (cached == null) {
      cached = ReactNativeFeatureFlagsCxxInterop.useAlwaysAvailableJSErrorHandling()
      useAlwaysAvailableJSErrorHandlingCache = cached
    }
    return cached
  }

  override fun useAndroidTextLayoutWidthDirectly(): Boolean {
    var cached = useAndroidTextLayoutWidthDirectlyCache
    if (cached == null) {
      cached = ReactNativeFeatureFlagsCxxInterop.useAndroidTextLayoutWidthDirectly()
      useAndroidTextLayoutWidthDirectlyCache = cached
    }
    return cached
  }

  override fun useFabricInterop(): Boolean {
    var cached = useFabricInteropCache
    if (cached == null) {
      cached = ReactNativeFeatureFlagsCxxInterop.useFabricInterop()
      useFabricInteropCache = cached
    }
    return cached
  }

  override fun useNativeViewConfigsInBridgelessMode(): Boolean {
    var cached = useNativeViewConfigsInBridgelessModeCache
    if (cached == null) {
      cached = ReactNativeFeatureFlagsCxxInterop.useNativeViewConfigsInBridgelessMode()
      useNativeViewConfigsInBridgelessModeCache = cached
    }
    return cached
  }

  override fun useOptimizedEventBatchingOnAndroid(): Boolean {
    var cached = useOptimizedEventBatchingOnAndroidCache
    if (cached == null) {
      cached = ReactNativeFeatureFlagsCxxInterop.useOptimizedEventBatchingOnAndroid()
      useOptimizedEventBatchingOnAndroidCache = cached
    }
    return cached
  }

  override fun useRawPropsJsiValue(): Boolean {
    var cached = useRawPropsJsiValueCache
    if (cached == null) {
      cached = ReactNativeFeatureFlagsCxxInterop.useRawPropsJsiValue()
      useRawPropsJsiValueCache = cached
    }
    return cached
  }

  override fun useShadowNodeStateOnClone(): Boolean {
    var cached = useShadowNodeStateOnCloneCache
    if (cached == null) {
      cached = ReactNativeFeatureFlagsCxxInterop.useShadowNodeStateOnClone()
      useShadowNodeStateOnCloneCache = cached
    }
    return cached
  }

  override fun useTurboModuleInterop(): Boolean {
    var cached = useTurboModuleInteropCache
    if (cached == null) {
      cached = ReactNativeFeatureFlagsCxxInterop.useTurboModuleInterop()
      useTurboModuleInteropCache = cached
    }
    return cached
  }

  override fun useTurboModules(): Boolean {
    var cached = useTurboModulesCache
    if (cached == null) {
      cached = ReactNativeFeatureFlagsCxxInterop.useTurboModules()
      useTurboModulesCache = cached
    }
    return cached
  }

  override fun override(provider: ReactNativeFeatureFlagsProvider): Unit =
      ReactNativeFeatureFlagsCxxInterop.override(provider as Any)

  override fun dangerouslyReset(): Unit = ReactNativeFeatureFlagsCxxInterop.dangerouslyReset()

  override fun dangerouslyForceOverride(provider: ReactNativeFeatureFlagsProvider): String? =
      ReactNativeFeatureFlagsCxxInterop.dangerouslyForceOverride(provider as Any)
}<|MERGE_RESOLUTION|>--- conflicted
+++ resolved
@@ -4,11 +4,7 @@
  * This source code is licensed under the MIT license found in the
  * LICENSE file in the root directory of this source tree.
  *
-<<<<<<< HEAD
- * @generated SignedSource<<df14a4dd572e211b008953db1be8afe3>>
-=======
  * @generated SignedSource<<1a5cd689229d4e0c31070123045e84da>>
->>>>>>> 8d8cb718
  */
 
 /**
@@ -46,7 +42,6 @@
   private var enableLayoutAnimationsOnAndroidCache: Boolean? = null
   private var enableLayoutAnimationsOnIOSCache: Boolean? = null
   private var enableMainQueueModulesOnIOSCache: Boolean? = null
-  private var enableModuleArgumentNSNullConversionIOSCache: Boolean? = null
   private var enableNativeCSSParsingCache: Boolean? = null
   private var enableNetworkEventReportingCache: Boolean? = null
   private var enableNewBackgroundAndBorderDrawablesCache: Boolean? = null
@@ -272,15 +267,6 @@
     return cached
   }
 
-  override fun enableModuleArgumentNSNullConversionIOS(): Boolean {
-    var cached = enableModuleArgumentNSNullConversionIOSCache
-    if (cached == null) {
-      cached = ReactNativeFeatureFlagsCxxInterop.enableModuleArgumentNSNullConversionIOS()
-      enableModuleArgumentNSNullConversionIOSCache = cached
-    }
-    return cached
-  }
-
   override fun enableNativeCSSParsing(): Boolean {
     var cached = enableNativeCSSParsingCache
     if (cached == null) {
