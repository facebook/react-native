--- conflicted
+++ resolved
@@ -4,11 +4,7 @@
  * This source code is licensed under the MIT license found in the
  * LICENSE file in the root directory of this source tree.
  *
-<<<<<<< HEAD
- * @generated SignedSource<<93e22ef74bcde3a2c3fd217027018521>>
-=======
- * @generated SignedSource<<e724939eaa9fa53c9b25c8a5a1e3196d>>
->>>>>>> 198adb47
+ * @generated SignedSource<<0f49e82f7fe31a9c3a383bdc2babaf7e>>
  */
 
 /**
