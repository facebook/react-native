--- conflicted
+++ resolved
@@ -4,11 +4,7 @@
  * This source code is licensed under the MIT license found in the
  * LICENSE file in the root directory of this source tree.
  *
-<<<<<<< HEAD
- * @generated SignedSource<<550f2e5fdf3d6c4709a7e43508e4f2a4>>
-=======
- * @generated SignedSource<<e567bf1ac6ec5d0381deed1245b22a3f>>
->>>>>>> 0ade23d3
+ * @generated SignedSource<<42f1599ba6978adfd53c6f97da39cacb>>
  */
 
 /**
