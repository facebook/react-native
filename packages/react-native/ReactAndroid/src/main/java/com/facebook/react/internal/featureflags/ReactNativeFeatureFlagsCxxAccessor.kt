--- conflicted
+++ resolved
@@ -4,11 +4,7 @@
  * This source code is licensed under the MIT license found in the
  * LICENSE file in the root directory of this source tree.
  *
-<<<<<<< HEAD
- * @generated SignedSource<<be53dbe85312720e63ad428f84b3fd07>>
-=======
- * @generated SignedSource<<daf78f5249ed27828d8e2fb83d5e5df3>>
->>>>>>> d631ec9a
+ * @generated SignedSource<<efbc8fa0e816798e921feb225eb030a8>>
  */
 
 /**
@@ -48,11 +44,8 @@
   private var enableIntersectionObserverEventLoopIntegrationCache: Boolean? = null
   private var enableLayoutAnimationsOnAndroidCache: Boolean? = null
   private var enableLayoutAnimationsOnIOSCache: Boolean? = null
-<<<<<<< HEAD
   private var enableLineHeightCenteringOnIOSCache: Boolean? = null
-=======
   private var enableMainQueueCoordinatorOnIOSCache: Boolean? = null
->>>>>>> d631ec9a
   private var enableMainQueueModulesOnIOSCache: Boolean? = null
   private var enableModuleArgumentNSNullConversionIOSCache: Boolean? = null
   private var enableNativeCSSParsingCache: Boolean? = null
@@ -299,19 +292,20 @@
     return cached
   }
 
-<<<<<<< HEAD
   override fun enableLineHeightCenteringOnIOS(): Boolean {
     var cached = enableLineHeightCenteringOnIOSCache
     if (cached == null) {
       cached = ReactNativeFeatureFlagsCxxInterop.enableLineHeightCenteringOnIOS()
       enableLineHeightCenteringOnIOSCache = cached
-=======
+    }
+    return cached
+  }
+
   override fun enableMainQueueCoordinatorOnIOS(): Boolean {
     var cached = enableMainQueueCoordinatorOnIOSCache
     if (cached == null) {
       cached = ReactNativeFeatureFlagsCxxInterop.enableMainQueueCoordinatorOnIOS()
       enableMainQueueCoordinatorOnIOSCache = cached
->>>>>>> d631ec9a
     }
     return cached
   }
