/*
 * Copyright (c) Meta Platforms, Inc. and affiliates.
 *
 * This source code is licensed under the MIT license found in the
 * LICENSE file in the root directory of this source tree.
 *
<<<<<<< HEAD
 * @generated SignedSource<<acacc246beafb7cfdcd4801a5dabf6a1>>
=======
 * @generated SignedSource<<ee6d72d1924bffa3a21845a5daa0effd>>
>>>>>>> d22dbb5c
 */

/**
 * IMPORTANT: Do NOT modify this file directly.
 *
 * To change the definition of the flags, edit
 *   packages/react-native/scripts/featureflags/ReactNativeFeatureFlags.config.js.
 *
 * To regenerate this code, run the following script from the repo root:
 *   yarn featureflags --update
 */

package com.facebook.react.internal.featureflags

public class ReactNativeFeatureFlagsCxxAccessor : ReactNativeFeatureFlagsAccessor {
  private var commonTestFlagCache: Boolean? = null
  private var completeReactInstanceCreationOnBgThreadOnAndroidCache: Boolean? = null
  private var disableEventLoopOnBridgelessCache: Boolean? = null
  private var disableMountItemReorderingAndroidCache: Boolean? = null
  private var enableAccumulatedUpdatesInRawPropsAndroidCache: Boolean? = null
  private var enableAlignItemsBaselineOnFabricIOSCache: Boolean? = null
  private var enableAndroidLineHeightCenteringCache: Boolean? = null
  private var enableBridgelessArchitectureCache: Boolean? = null
  private var enableCppPropsIteratorSetterCache: Boolean? = null
  private var enableDeletionOfUnmountedViewsCache: Boolean? = null
  private var enableEagerRootViewAttachmentCache: Boolean? = null
  private var enableEventEmitterRetentionDuringGesturesOnAndroidCache: Boolean? = null
  private var enableFabricLogsCache: Boolean? = null
  private var enableFabricRendererCache: Boolean? = null
  private var enableFixForViewCommandRaceCache: Boolean? = null
  private var enableGranularShadowTreeStateReconciliationCache: Boolean? = null
  private var enableIOSViewClipToPaddingBoxCache: Boolean? = null
  private var enableImagePrefetchingAndroidCache: Boolean? = null
  private var enableLayoutAnimationsOnAndroidCache: Boolean? = null
  private var enableLayoutAnimationsOnIOSCache: Boolean? = null
  private var enableLineHeightCenteringOnIOSCache: Boolean? = null
  private var enableLongTaskAPICache: Boolean? = null
  private var enableNewBackgroundAndBorderDrawablesCache: Boolean? = null
  private var enablePreciseSchedulingForPremountItemsOnAndroidCache: Boolean? = null
  private var enablePropsUpdateReconciliationAndroidCache: Boolean? = null
  private var enableReportEventPaintTimeCache: Boolean? = null
  private var enableSynchronousStateUpdatesCache: Boolean? = null
  private var enableUIConsistencyCache: Boolean? = null
  private var enableViewRecyclingCache: Boolean? = null
  private var excludeYogaFromRawPropsCache: Boolean? = null
  private var fixDifferentiatorEmittingUpdatesWithWrongParentTagCache: Boolean? = null
  private var fixMappingOfEventPrioritiesBetweenFabricAndReactCache: Boolean? = null
  private var fixMountingCoordinatorReportedPendingTransactionsOnAndroidCache: Boolean? = null
  private var fuseboxEnabledReleaseCache: Boolean? = null
  private var initEagerTurboModulesOnNativeModulesQueueAndroidCache: Boolean? = null
  private var lazyAnimationCallbacksCache: Boolean? = null
  private var loadVectorDrawablesOnImagesCache: Boolean? = null
  private var traceTurboModulePromiseRejectionsOnAndroidCache: Boolean? = null
  private var useAlwaysAvailableJSErrorHandlingCache: Boolean? = null
  private var useFabricInteropCache: Boolean? = null
  private var useImmediateExecutorInAndroidBridgelessCache: Boolean? = null
  private var useNativeViewConfigsInBridgelessModeCache: Boolean? = null
  private var useOptimisedViewPreallocationOnAndroidCache: Boolean? = null
  private var useOptimizedEventBatchingOnAndroidCache: Boolean? = null
  private var useRawPropsJsiValueCache: Boolean? = null
  private var useRuntimeShadowNodeReferenceUpdateCache: Boolean? = null
  private var useTurboModuleInteropCache: Boolean? = null
  private var useTurboModulesCache: Boolean? = null

  override fun commonTestFlag(): Boolean {
    var cached = commonTestFlagCache
    if (cached == null) {
      cached = ReactNativeFeatureFlagsCxxInterop.commonTestFlag()
      commonTestFlagCache = cached
    }
    return cached
  }

  override fun completeReactInstanceCreationOnBgThreadOnAndroid(): Boolean {
    var cached = completeReactInstanceCreationOnBgThreadOnAndroidCache
    if (cached == null) {
      cached = ReactNativeFeatureFlagsCxxInterop.completeReactInstanceCreationOnBgThreadOnAndroid()
      completeReactInstanceCreationOnBgThreadOnAndroidCache = cached
    }
    return cached
  }

  override fun disableEventLoopOnBridgeless(): Boolean {
    var cached = disableEventLoopOnBridgelessCache
    if (cached == null) {
      cached = ReactNativeFeatureFlagsCxxInterop.disableEventLoopOnBridgeless()
      disableEventLoopOnBridgelessCache = cached
    }
    return cached
  }

  override fun disableMountItemReorderingAndroid(): Boolean {
    var cached = disableMountItemReorderingAndroidCache
    if (cached == null) {
      cached = ReactNativeFeatureFlagsCxxInterop.disableMountItemReorderingAndroid()
      disableMountItemReorderingAndroidCache = cached
    }
    return cached
  }

  override fun enableAccumulatedUpdatesInRawPropsAndroid(): Boolean {
    var cached = enableAccumulatedUpdatesInRawPropsAndroidCache
    if (cached == null) {
      cached = ReactNativeFeatureFlagsCxxInterop.enableAccumulatedUpdatesInRawPropsAndroid()
      enableAccumulatedUpdatesInRawPropsAndroidCache = cached
    }
    return cached
  }

  override fun enableAlignItemsBaselineOnFabricIOS(): Boolean {
    var cached = enableAlignItemsBaselineOnFabricIOSCache
    if (cached == null) {
      cached = ReactNativeFeatureFlagsCxxInterop.enableAlignItemsBaselineOnFabricIOS()
      enableAlignItemsBaselineOnFabricIOSCache = cached
    }
    return cached
  }

  override fun enableAndroidLineHeightCentering(): Boolean {
    var cached = enableAndroidLineHeightCenteringCache
    if (cached == null) {
      cached = ReactNativeFeatureFlagsCxxInterop.enableAndroidLineHeightCentering()
      enableAndroidLineHeightCenteringCache = cached
    }
    return cached
  }

  override fun enableBridgelessArchitecture(): Boolean {
    var cached = enableBridgelessArchitectureCache
    if (cached == null) {
      cached = ReactNativeFeatureFlagsCxxInterop.enableBridgelessArchitecture()
      enableBridgelessArchitectureCache = cached
    }
    return cached
  }

  override fun enableCppPropsIteratorSetter(): Boolean {
    var cached = enableCppPropsIteratorSetterCache
    if (cached == null) {
      cached = ReactNativeFeatureFlagsCxxInterop.enableCppPropsIteratorSetter()
      enableCppPropsIteratorSetterCache = cached
    }
    return cached
  }

  override fun enableDeletionOfUnmountedViews(): Boolean {
    var cached = enableDeletionOfUnmountedViewsCache
    if (cached == null) {
      cached = ReactNativeFeatureFlagsCxxInterop.enableDeletionOfUnmountedViews()
      enableDeletionOfUnmountedViewsCache = cached
    }
    return cached
  }

  override fun enableEagerRootViewAttachment(): Boolean {
    var cached = enableEagerRootViewAttachmentCache
    if (cached == null) {
      cached = ReactNativeFeatureFlagsCxxInterop.enableEagerRootViewAttachment()
      enableEagerRootViewAttachmentCache = cached
    }
    return cached
  }

  override fun enableEventEmitterRetentionDuringGesturesOnAndroid(): Boolean {
    var cached = enableEventEmitterRetentionDuringGesturesOnAndroidCache
    if (cached == null) {
      cached = ReactNativeFeatureFlagsCxxInterop.enableEventEmitterRetentionDuringGesturesOnAndroid()
      enableEventEmitterRetentionDuringGesturesOnAndroidCache = cached
    }
    return cached
  }

  override fun enableFabricLogs(): Boolean {
    var cached = enableFabricLogsCache
    if (cached == null) {
      cached = ReactNativeFeatureFlagsCxxInterop.enableFabricLogs()
      enableFabricLogsCache = cached
    }
    return cached
  }

  override fun enableFabricRenderer(): Boolean {
    var cached = enableFabricRendererCache
    if (cached == null) {
      cached = ReactNativeFeatureFlagsCxxInterop.enableFabricRenderer()
      enableFabricRendererCache = cached
    }
    return cached
  }

  override fun enableFixForViewCommandRace(): Boolean {
    var cached = enableFixForViewCommandRaceCache
    if (cached == null) {
      cached = ReactNativeFeatureFlagsCxxInterop.enableFixForViewCommandRace()
      enableFixForViewCommandRaceCache = cached
    }
    return cached
  }

  override fun enableGranularShadowTreeStateReconciliation(): Boolean {
    var cached = enableGranularShadowTreeStateReconciliationCache
    if (cached == null) {
      cached = ReactNativeFeatureFlagsCxxInterop.enableGranularShadowTreeStateReconciliation()
      enableGranularShadowTreeStateReconciliationCache = cached
    }
    return cached
  }

  override fun enableIOSViewClipToPaddingBox(): Boolean {
    var cached = enableIOSViewClipToPaddingBoxCache
    if (cached == null) {
      cached = ReactNativeFeatureFlagsCxxInterop.enableIOSViewClipToPaddingBox()
      enableIOSViewClipToPaddingBoxCache = cached
    }
    return cached
  }

  override fun enableImagePrefetchingAndroid(): Boolean {
    var cached = enableImagePrefetchingAndroidCache
    if (cached == null) {
      cached = ReactNativeFeatureFlagsCxxInterop.enableImagePrefetchingAndroid()
      enableImagePrefetchingAndroidCache = cached
    }
    return cached
  }

  override fun enableLayoutAnimationsOnAndroid(): Boolean {
    var cached = enableLayoutAnimationsOnAndroidCache
    if (cached == null) {
      cached = ReactNativeFeatureFlagsCxxInterop.enableLayoutAnimationsOnAndroid()
      enableLayoutAnimationsOnAndroidCache = cached
    }
    return cached
  }

  override fun enableLayoutAnimationsOnIOS(): Boolean {
    var cached = enableLayoutAnimationsOnIOSCache
    if (cached == null) {
      cached = ReactNativeFeatureFlagsCxxInterop.enableLayoutAnimationsOnIOS()
      enableLayoutAnimationsOnIOSCache = cached
    }
    return cached
  }

  override fun enableLineHeightCenteringOnIOS(): Boolean {
    var cached = enableLineHeightCenteringOnIOSCache
    if (cached == null) {
      cached = ReactNativeFeatureFlagsCxxInterop.enableLineHeightCenteringOnIOS()
      enableLineHeightCenteringOnIOSCache = cached
    }
    return cached
  }

  override fun enableLongTaskAPI(): Boolean {
    var cached = enableLongTaskAPICache
    if (cached == null) {
      cached = ReactNativeFeatureFlagsCxxInterop.enableLongTaskAPI()
      enableLongTaskAPICache = cached
    }
    return cached
  }

  override fun enableNewBackgroundAndBorderDrawables(): Boolean {
    var cached = enableNewBackgroundAndBorderDrawablesCache
    if (cached == null) {
      cached = ReactNativeFeatureFlagsCxxInterop.enableNewBackgroundAndBorderDrawables()
      enableNewBackgroundAndBorderDrawablesCache = cached
    }
    return cached
  }

  override fun enablePreciseSchedulingForPremountItemsOnAndroid(): Boolean {
    var cached = enablePreciseSchedulingForPremountItemsOnAndroidCache
    if (cached == null) {
      cached = ReactNativeFeatureFlagsCxxInterop.enablePreciseSchedulingForPremountItemsOnAndroid()
      enablePreciseSchedulingForPremountItemsOnAndroidCache = cached
    }
    return cached
  }

  override fun enablePropsUpdateReconciliationAndroid(): Boolean {
    var cached = enablePropsUpdateReconciliationAndroidCache
    if (cached == null) {
      cached = ReactNativeFeatureFlagsCxxInterop.enablePropsUpdateReconciliationAndroid()
      enablePropsUpdateReconciliationAndroidCache = cached
    }
    return cached
  }

  override fun enableReportEventPaintTime(): Boolean {
    var cached = enableReportEventPaintTimeCache
    if (cached == null) {
      cached = ReactNativeFeatureFlagsCxxInterop.enableReportEventPaintTime()
      enableReportEventPaintTimeCache = cached
    }
    return cached
  }

  override fun enableSynchronousStateUpdates(): Boolean {
    var cached = enableSynchronousStateUpdatesCache
    if (cached == null) {
      cached = ReactNativeFeatureFlagsCxxInterop.enableSynchronousStateUpdates()
      enableSynchronousStateUpdatesCache = cached
    }
    return cached
  }

  override fun enableUIConsistency(): Boolean {
    var cached = enableUIConsistencyCache
    if (cached == null) {
      cached = ReactNativeFeatureFlagsCxxInterop.enableUIConsistency()
      enableUIConsistencyCache = cached
    }
    return cached
  }

  override fun enableViewRecycling(): Boolean {
    var cached = enableViewRecyclingCache
    if (cached == null) {
      cached = ReactNativeFeatureFlagsCxxInterop.enableViewRecycling()
      enableViewRecyclingCache = cached
    }
    return cached
  }

  override fun excludeYogaFromRawProps(): Boolean {
    var cached = excludeYogaFromRawPropsCache
    if (cached == null) {
      cached = ReactNativeFeatureFlagsCxxInterop.excludeYogaFromRawProps()
      excludeYogaFromRawPropsCache = cached
    }
    return cached
  }

  override fun fixDifferentiatorEmittingUpdatesWithWrongParentTag(): Boolean {
    var cached = fixDifferentiatorEmittingUpdatesWithWrongParentTagCache
    if (cached == null) {
      cached = ReactNativeFeatureFlagsCxxInterop.fixDifferentiatorEmittingUpdatesWithWrongParentTag()
      fixDifferentiatorEmittingUpdatesWithWrongParentTagCache = cached
    }
    return cached
  }

  override fun fixMappingOfEventPrioritiesBetweenFabricAndReact(): Boolean {
    var cached = fixMappingOfEventPrioritiesBetweenFabricAndReactCache
    if (cached == null) {
      cached = ReactNativeFeatureFlagsCxxInterop.fixMappingOfEventPrioritiesBetweenFabricAndReact()
      fixMappingOfEventPrioritiesBetweenFabricAndReactCache = cached
    }
    return cached
  }

  override fun fixMountingCoordinatorReportedPendingTransactionsOnAndroid(): Boolean {
    var cached = fixMountingCoordinatorReportedPendingTransactionsOnAndroidCache
    if (cached == null) {
      cached = ReactNativeFeatureFlagsCxxInterop.fixMountingCoordinatorReportedPendingTransactionsOnAndroid()
      fixMountingCoordinatorReportedPendingTransactionsOnAndroidCache = cached
    }
    return cached
  }

  override fun fuseboxEnabledRelease(): Boolean {
    var cached = fuseboxEnabledReleaseCache
    if (cached == null) {
      cached = ReactNativeFeatureFlagsCxxInterop.fuseboxEnabledRelease()
      fuseboxEnabledReleaseCache = cached
    }
    return cached
  }

  override fun initEagerTurboModulesOnNativeModulesQueueAndroid(): Boolean {
    var cached = initEagerTurboModulesOnNativeModulesQueueAndroidCache
    if (cached == null) {
      cached = ReactNativeFeatureFlagsCxxInterop.initEagerTurboModulesOnNativeModulesQueueAndroid()
      initEagerTurboModulesOnNativeModulesQueueAndroidCache = cached
    }
    return cached
  }

  override fun lazyAnimationCallbacks(): Boolean {
    var cached = lazyAnimationCallbacksCache
    if (cached == null) {
      cached = ReactNativeFeatureFlagsCxxInterop.lazyAnimationCallbacks()
      lazyAnimationCallbacksCache = cached
    }
    return cached
  }

  override fun loadVectorDrawablesOnImages(): Boolean {
    var cached = loadVectorDrawablesOnImagesCache
    if (cached == null) {
      cached = ReactNativeFeatureFlagsCxxInterop.loadVectorDrawablesOnImages()
      loadVectorDrawablesOnImagesCache = cached
    }
    return cached
  }

  override fun traceTurboModulePromiseRejectionsOnAndroid(): Boolean {
    var cached = traceTurboModulePromiseRejectionsOnAndroidCache
    if (cached == null) {
      cached = ReactNativeFeatureFlagsCxxInterop.traceTurboModulePromiseRejectionsOnAndroid()
      traceTurboModulePromiseRejectionsOnAndroidCache = cached
    }
    return cached
  }

  override fun useAlwaysAvailableJSErrorHandling(): Boolean {
    var cached = useAlwaysAvailableJSErrorHandlingCache
    if (cached == null) {
      cached = ReactNativeFeatureFlagsCxxInterop.useAlwaysAvailableJSErrorHandling()
      useAlwaysAvailableJSErrorHandlingCache = cached
    }
    return cached
  }

  override fun useFabricInterop(): Boolean {
    var cached = useFabricInteropCache
    if (cached == null) {
      cached = ReactNativeFeatureFlagsCxxInterop.useFabricInterop()
      useFabricInteropCache = cached
    }
    return cached
  }

  override fun useImmediateExecutorInAndroidBridgeless(): Boolean {
    var cached = useImmediateExecutorInAndroidBridgelessCache
    if (cached == null) {
      cached = ReactNativeFeatureFlagsCxxInterop.useImmediateExecutorInAndroidBridgeless()
      useImmediateExecutorInAndroidBridgelessCache = cached
    }
    return cached
  }

  override fun useNativeViewConfigsInBridgelessMode(): Boolean {
    var cached = useNativeViewConfigsInBridgelessModeCache
    if (cached == null) {
      cached = ReactNativeFeatureFlagsCxxInterop.useNativeViewConfigsInBridgelessMode()
      useNativeViewConfigsInBridgelessModeCache = cached
    }
    return cached
  }

  override fun useOptimisedViewPreallocationOnAndroid(): Boolean {
    var cached = useOptimisedViewPreallocationOnAndroidCache
    if (cached == null) {
      cached = ReactNativeFeatureFlagsCxxInterop.useOptimisedViewPreallocationOnAndroid()
      useOptimisedViewPreallocationOnAndroidCache = cached
    }
    return cached
  }

  override fun useOptimizedEventBatchingOnAndroid(): Boolean {
    var cached = useOptimizedEventBatchingOnAndroidCache
    if (cached == null) {
      cached = ReactNativeFeatureFlagsCxxInterop.useOptimizedEventBatchingOnAndroid()
      useOptimizedEventBatchingOnAndroidCache = cached
    }
    return cached
  }

  override fun useRawPropsJsiValue(): Boolean {
    var cached = useRawPropsJsiValueCache
    if (cached == null) {
      cached = ReactNativeFeatureFlagsCxxInterop.useRawPropsJsiValue()
      useRawPropsJsiValueCache = cached
    }
    return cached
  }

  override fun useRuntimeShadowNodeReferenceUpdate(): Boolean {
    var cached = useRuntimeShadowNodeReferenceUpdateCache
    if (cached == null) {
      cached = ReactNativeFeatureFlagsCxxInterop.useRuntimeShadowNodeReferenceUpdate()
      useRuntimeShadowNodeReferenceUpdateCache = cached
    }
    return cached
  }

  override fun useTurboModuleInterop(): Boolean {
    var cached = useTurboModuleInteropCache
    if (cached == null) {
      cached = ReactNativeFeatureFlagsCxxInterop.useTurboModuleInterop()
      useTurboModuleInteropCache = cached
    }
    return cached
  }

  override fun useTurboModules(): Boolean {
    var cached = useTurboModulesCache
    if (cached == null) {
      cached = ReactNativeFeatureFlagsCxxInterop.useTurboModules()
      useTurboModulesCache = cached
    }
    return cached
  }

  override fun override(provider: ReactNativeFeatureFlagsProvider): Unit =
      ReactNativeFeatureFlagsCxxInterop.override(provider as Any)

  override fun dangerouslyReset(): Unit = ReactNativeFeatureFlagsCxxInterop.dangerouslyReset()

  override fun dangerouslyForceOverride(provider: ReactNativeFeatureFlagsProvider): String? =
      ReactNativeFeatureFlagsCxxInterop.dangerouslyForceOverride(provider as Any)
}<|MERGE_RESOLUTION|>--- conflicted
+++ resolved
@@ -4,11 +4,7 @@
  * This source code is licensed under the MIT license found in the
  * LICENSE file in the root directory of this source tree.
  *
-<<<<<<< HEAD
- * @generated SignedSource<<acacc246beafb7cfdcd4801a5dabf6a1>>
-=======
- * @generated SignedSource<<ee6d72d1924bffa3a21845a5daa0effd>>
->>>>>>> d22dbb5c
+ * @generated SignedSource<<93e22ef74bcde3a2c3fd217027018521>>
  */
 
 /**
