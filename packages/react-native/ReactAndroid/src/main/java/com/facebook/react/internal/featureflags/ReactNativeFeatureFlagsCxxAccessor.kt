--- conflicted
+++ resolved
@@ -4,11 +4,7 @@
  * This source code is licensed under the MIT license found in the
  * LICENSE file in the root directory of this source tree.
  *
-<<<<<<< HEAD
- * @generated SignedSource<<0f49e82f7fe31a9c3a383bdc2babaf7e>>
-=======
- * @generated SignedSource<<e6816ffbe4d790d219c6aced5b3c695c>>
->>>>>>> 40575f26
+ * @generated SignedSource<<6739b41fc0c103d2b3470e9cccaad638>>
  */
 
 /**
