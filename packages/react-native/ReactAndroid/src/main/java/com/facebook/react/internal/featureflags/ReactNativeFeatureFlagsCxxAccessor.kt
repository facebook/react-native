/*
 * Copyright (c) Meta Platforms, Inc. and affiliates.
 *
 * This source code is licensed under the MIT license found in the
 * LICENSE file in the root directory of this source tree.
 *
<<<<<<< HEAD
 * @generated SignedSource<<f69ab61a31a9a4d9bfdf540b8416fc84>>
=======
 * @generated SignedSource<<de705ded06ca10697411e99c91903724>>
>>>>>>> 0d3791ca
 */

/**
 * IMPORTANT: Do NOT modify this file directly.
 *
 * To change the definition of the flags, edit
 *   packages/react-native/scripts/featureflags/ReactNativeFeatureFlags.config.js.
 *
 * To regenerate this code, run the following script from the repo root:
 *   yarn featureflags --update
 */

package com.facebook.react.internal.featureflags

internal class ReactNativeFeatureFlagsCxxAccessor : ReactNativeFeatureFlagsAccessor {
  private var commonTestFlagCache: Boolean? = null
  private var cdpInteractionMetricsEnabledCache: Boolean? = null
  private var cxxNativeAnimatedEnabledCache: Boolean? = null
  private var cxxNativeAnimatedRemoveJsSyncCache: Boolean? = null
  private var disableFabricCommitInCXXAnimatedCache: Boolean? = null
  private var disableMountItemReorderingAndroidCache: Boolean? = null
  private var disableOldAndroidAttachmentMetricsWorkaroundsCache: Boolean? = null
  private var disableTextLayoutManagerCacheAndroidCache: Boolean? = null
  private var enableAccessibilityOrderCache: Boolean? = null
  private var enableAccumulatedUpdatesInRawPropsAndroidCache: Boolean? = null
  private var enableAndroidTextMeasurementOptimizationsCache: Boolean? = null
  private var enableBridgelessArchitectureCache: Boolean? = null
  private var enableCppPropsIteratorSetterCache: Boolean? = null
  private var enableCustomFocusSearchOnClippedElementsAndroidCache: Boolean? = null
  private var enableDestroyShadowTreeRevisionAsyncCache: Boolean? = null
  private var enableDoubleMeasurementFixAndroidCache: Boolean? = null
  private var enableEagerMainQueueModulesOnIOSCache: Boolean? = null
  private var enableEagerRootViewAttachmentCache: Boolean? = null
  private var enableFabricLogsCache: Boolean? = null
  private var enableFabricRendererCache: Boolean? = null
  private var enableFixForParentTagDuringReparentingCache: Boolean? = null
  private var enableFontScaleChangesUpdatingLayoutCache: Boolean? = null
  private var enableIOSTextBaselineOffsetPerLineCache: Boolean? = null
  private var enableIOSViewClipToPaddingBoxCache: Boolean? = null
  private var enableImagePrefetchingAndroidCache: Boolean? = null
  private var enableImmediateUpdateModeForContentOffsetChangesCache: Boolean? = null
  private var enableInteropViewManagerClassLookUpOptimizationIOSCache: Boolean? = null
  private var enableLayoutAnimationsOnAndroidCache: Boolean? = null
  private var enableLayoutAnimationsOnIOSCache: Boolean? = null
  private var enableLineHeightCenteringOnIOSCache: Boolean? = null
  private var enableMainQueueCoordinatorOnIOSCache: Boolean? = null
  private var enableModuleArgumentNSNullConversionIOSCache: Boolean? = null
  private var enableNativeCSSParsingCache: Boolean? = null
  private var enableNetworkEventReportingCache: Boolean? = null
  private var enableNewBackgroundAndBorderDrawablesCache: Boolean? = null
  private var enablePreparedTextLayoutCache: Boolean? = null
  private var enablePropsUpdateReconciliationAndroidCache: Boolean? = null
  private var enableResourceTimingAPICache: Boolean? = null
  private var enableViewCullingCache: Boolean? = null
  private var enableViewRecyclingCache: Boolean? = null
  private var enableViewRecyclingForTextCache: Boolean? = null
  private var enableViewRecyclingForViewCache: Boolean? = null
  private var enableVirtualViewDebugFeaturesCache: Boolean? = null
  private var enableVirtualViewRenderStateCache: Boolean? = null
  private var enableVirtualViewWindowFocusDetectionCache: Boolean? = null
  private var fixMappingOfEventPrioritiesBetweenFabricAndReactCache: Boolean? = null
  private var fuseboxEnabledReleaseCache: Boolean? = null
  private var fuseboxNetworkInspectionEnabledCache: Boolean? = null
  private var hideOffscreenVirtualViewsOnIOSCache: Boolean? = null
  private var perfMonitorV2EnabledCache: Boolean? = null
  private var preparedTextCacheSizeCache: Double? = null
  private var preventShadowTreeCommitExhaustionCache: Boolean? = null
  private var releaseImageDataWhenConsumedCache: Boolean? = null
  private var shouldPressibilityUseW3CPointerEventsForHoverCache: Boolean? = null
  private var skipActivityIdentityAssertionOnHostPauseCache: Boolean? = null
  private var traceTurboModulePromiseRejectionsOnAndroidCache: Boolean? = null
  private var updateRuntimeShadowNodeReferencesOnCommitCache: Boolean? = null
  private var useAlwaysAvailableJSErrorHandlingCache: Boolean? = null
  private var useFabricInteropCache: Boolean? = null
  private var useNativeEqualsInNativeReadableArrayAndroidCache: Boolean? = null
  private var useNativeTransformHelperAndroidCache: Boolean? = null
  private var useNativeViewConfigsInBridgelessModeCache: Boolean? = null
  private var useOptimizedEventBatchingOnAndroidCache: Boolean? = null
  private var useRawPropsJsiValueCache: Boolean? = null
  private var useShadowNodeStateOnCloneCache: Boolean? = null
  private var useTurboModuleInteropCache: Boolean? = null
  private var useTurboModulesCache: Boolean? = null
  private var virtualViewPrerenderRatioCache: Double? = null

  override fun commonTestFlag(): Boolean {
    var cached = commonTestFlagCache
    if (cached == null) {
      cached = ReactNativeFeatureFlagsCxxInterop.commonTestFlag()
      commonTestFlagCache = cached
    }
    return cached
  }

  override fun cdpInteractionMetricsEnabled(): Boolean {
    var cached = cdpInteractionMetricsEnabledCache
    if (cached == null) {
      cached = ReactNativeFeatureFlagsCxxInterop.cdpInteractionMetricsEnabled()
      cdpInteractionMetricsEnabledCache = cached
    }
    return cached
  }

  override fun cxxNativeAnimatedEnabled(): Boolean {
    var cached = cxxNativeAnimatedEnabledCache
    if (cached == null) {
      cached = ReactNativeFeatureFlagsCxxInterop.cxxNativeAnimatedEnabled()
      cxxNativeAnimatedEnabledCache = cached
    }
    return cached
  }

  override fun cxxNativeAnimatedRemoveJsSync(): Boolean {
    var cached = cxxNativeAnimatedRemoveJsSyncCache
    if (cached == null) {
      cached = ReactNativeFeatureFlagsCxxInterop.cxxNativeAnimatedRemoveJsSync()
      cxxNativeAnimatedRemoveJsSyncCache = cached
    }
    return cached
  }

  override fun disableFabricCommitInCXXAnimated(): Boolean {
    var cached = disableFabricCommitInCXXAnimatedCache
    if (cached == null) {
      cached = ReactNativeFeatureFlagsCxxInterop.disableFabricCommitInCXXAnimated()
      disableFabricCommitInCXXAnimatedCache = cached
    }
    return cached
  }

  override fun disableMountItemReorderingAndroid(): Boolean {
    var cached = disableMountItemReorderingAndroidCache
    if (cached == null) {
      cached = ReactNativeFeatureFlagsCxxInterop.disableMountItemReorderingAndroid()
      disableMountItemReorderingAndroidCache = cached
    }
    return cached
  }

  override fun disableOldAndroidAttachmentMetricsWorkarounds(): Boolean {
    var cached = disableOldAndroidAttachmentMetricsWorkaroundsCache
    if (cached == null) {
      cached = ReactNativeFeatureFlagsCxxInterop.disableOldAndroidAttachmentMetricsWorkarounds()
      disableOldAndroidAttachmentMetricsWorkaroundsCache = cached
    }
    return cached
  }

  override fun disableTextLayoutManagerCacheAndroid(): Boolean {
    var cached = disableTextLayoutManagerCacheAndroidCache
    if (cached == null) {
      cached = ReactNativeFeatureFlagsCxxInterop.disableTextLayoutManagerCacheAndroid()
      disableTextLayoutManagerCacheAndroidCache = cached
    }
    return cached
  }

  override fun enableAccessibilityOrder(): Boolean {
    var cached = enableAccessibilityOrderCache
    if (cached == null) {
      cached = ReactNativeFeatureFlagsCxxInterop.enableAccessibilityOrder()
      enableAccessibilityOrderCache = cached
    }
    return cached
  }

  override fun enableAccumulatedUpdatesInRawPropsAndroid(): Boolean {
    var cached = enableAccumulatedUpdatesInRawPropsAndroidCache
    if (cached == null) {
      cached = ReactNativeFeatureFlagsCxxInterop.enableAccumulatedUpdatesInRawPropsAndroid()
      enableAccumulatedUpdatesInRawPropsAndroidCache = cached
    }
    return cached
  }

  override fun enableAndroidTextMeasurementOptimizations(): Boolean {
    var cached = enableAndroidTextMeasurementOptimizationsCache
    if (cached == null) {
      cached = ReactNativeFeatureFlagsCxxInterop.enableAndroidTextMeasurementOptimizations()
      enableAndroidTextMeasurementOptimizationsCache = cached
    }
    return cached
  }

  override fun enableBridgelessArchitecture(): Boolean {
    var cached = enableBridgelessArchitectureCache
    if (cached == null) {
      cached = ReactNativeFeatureFlagsCxxInterop.enableBridgelessArchitecture()
      enableBridgelessArchitectureCache = cached
    }
    return cached
  }

  override fun enableCppPropsIteratorSetter(): Boolean {
    var cached = enableCppPropsIteratorSetterCache
    if (cached == null) {
      cached = ReactNativeFeatureFlagsCxxInterop.enableCppPropsIteratorSetter()
      enableCppPropsIteratorSetterCache = cached
    }
    return cached
  }

  override fun enableCustomFocusSearchOnClippedElementsAndroid(): Boolean {
    var cached = enableCustomFocusSearchOnClippedElementsAndroidCache
    if (cached == null) {
      cached = ReactNativeFeatureFlagsCxxInterop.enableCustomFocusSearchOnClippedElementsAndroid()
      enableCustomFocusSearchOnClippedElementsAndroidCache = cached
    }
    return cached
  }

  override fun enableDestroyShadowTreeRevisionAsync(): Boolean {
    var cached = enableDestroyShadowTreeRevisionAsyncCache
    if (cached == null) {
      cached = ReactNativeFeatureFlagsCxxInterop.enableDestroyShadowTreeRevisionAsync()
      enableDestroyShadowTreeRevisionAsyncCache = cached
    }
    return cached
  }

  override fun enableDoubleMeasurementFixAndroid(): Boolean {
    var cached = enableDoubleMeasurementFixAndroidCache
    if (cached == null) {
      cached = ReactNativeFeatureFlagsCxxInterop.enableDoubleMeasurementFixAndroid()
      enableDoubleMeasurementFixAndroidCache = cached
    }
    return cached
  }

  override fun enableEagerMainQueueModulesOnIOS(): Boolean {
    var cached = enableEagerMainQueueModulesOnIOSCache
    if (cached == null) {
      cached = ReactNativeFeatureFlagsCxxInterop.enableEagerMainQueueModulesOnIOS()
      enableEagerMainQueueModulesOnIOSCache = cached
    }
    return cached
  }

  override fun enableEagerRootViewAttachment(): Boolean {
    var cached = enableEagerRootViewAttachmentCache
    if (cached == null) {
      cached = ReactNativeFeatureFlagsCxxInterop.enableEagerRootViewAttachment()
      enableEagerRootViewAttachmentCache = cached
    }
    return cached
  }

  override fun enableFabricLogs(): Boolean {
    var cached = enableFabricLogsCache
    if (cached == null) {
      cached = ReactNativeFeatureFlagsCxxInterop.enableFabricLogs()
      enableFabricLogsCache = cached
    }
    return cached
  }

  override fun enableFabricRenderer(): Boolean {
    var cached = enableFabricRendererCache
    if (cached == null) {
      cached = ReactNativeFeatureFlagsCxxInterop.enableFabricRenderer()
      enableFabricRendererCache = cached
    }
    return cached
  }

  override fun enableFixForParentTagDuringReparenting(): Boolean {
    var cached = enableFixForParentTagDuringReparentingCache
    if (cached == null) {
      cached = ReactNativeFeatureFlagsCxxInterop.enableFixForParentTagDuringReparenting()
      enableFixForParentTagDuringReparentingCache = cached
    }
    return cached
  }

  override fun enableFontScaleChangesUpdatingLayout(): Boolean {
    var cached = enableFontScaleChangesUpdatingLayoutCache
    if (cached == null) {
      cached = ReactNativeFeatureFlagsCxxInterop.enableFontScaleChangesUpdatingLayout()
      enableFontScaleChangesUpdatingLayoutCache = cached
    }
    return cached
  }

  override fun enableIOSTextBaselineOffsetPerLine(): Boolean {
    var cached = enableIOSTextBaselineOffsetPerLineCache
    if (cached == null) {
      cached = ReactNativeFeatureFlagsCxxInterop.enableIOSTextBaselineOffsetPerLine()
      enableIOSTextBaselineOffsetPerLineCache = cached
    }
    return cached
  }

  override fun enableIOSViewClipToPaddingBox(): Boolean {
    var cached = enableIOSViewClipToPaddingBoxCache
    if (cached == null) {
      cached = ReactNativeFeatureFlagsCxxInterop.enableIOSViewClipToPaddingBox()
      enableIOSViewClipToPaddingBoxCache = cached
    }
    return cached
  }

  override fun enableImagePrefetchingAndroid(): Boolean {
    var cached = enableImagePrefetchingAndroidCache
    if (cached == null) {
      cached = ReactNativeFeatureFlagsCxxInterop.enableImagePrefetchingAndroid()
      enableImagePrefetchingAndroidCache = cached
    }
    return cached
  }

  override fun enableImmediateUpdateModeForContentOffsetChanges(): Boolean {
    var cached = enableImmediateUpdateModeForContentOffsetChangesCache
    if (cached == null) {
      cached = ReactNativeFeatureFlagsCxxInterop.enableImmediateUpdateModeForContentOffsetChanges()
      enableImmediateUpdateModeForContentOffsetChangesCache = cached
    }
    return cached
  }

  override fun enableInteropViewManagerClassLookUpOptimizationIOS(): Boolean {
    var cached = enableInteropViewManagerClassLookUpOptimizationIOSCache
    if (cached == null) {
      cached = ReactNativeFeatureFlagsCxxInterop.enableInteropViewManagerClassLookUpOptimizationIOS()
      enableInteropViewManagerClassLookUpOptimizationIOSCache = cached
    }
    return cached
  }

  override fun enableLayoutAnimationsOnAndroid(): Boolean {
    var cached = enableLayoutAnimationsOnAndroidCache
    if (cached == null) {
      cached = ReactNativeFeatureFlagsCxxInterop.enableLayoutAnimationsOnAndroid()
      enableLayoutAnimationsOnAndroidCache = cached
    }
    return cached
  }

  override fun enableLayoutAnimationsOnIOS(): Boolean {
    var cached = enableLayoutAnimationsOnIOSCache
    if (cached == null) {
      cached = ReactNativeFeatureFlagsCxxInterop.enableLayoutAnimationsOnIOS()
      enableLayoutAnimationsOnIOSCache = cached
    }
    return cached
  }

  override fun enableLineHeightCenteringOnIOS(): Boolean {
    var cached = enableLineHeightCenteringOnIOSCache
    if (cached == null) {
      cached = ReactNativeFeatureFlagsCxxInterop.enableLineHeightCenteringOnIOS()
      enableLineHeightCenteringOnIOSCache = cached
    }
    return cached
  }

  override fun enableMainQueueCoordinatorOnIOS(): Boolean {
    var cached = enableMainQueueCoordinatorOnIOSCache
    if (cached == null) {
      cached = ReactNativeFeatureFlagsCxxInterop.enableMainQueueCoordinatorOnIOS()
      enableMainQueueCoordinatorOnIOSCache = cached
    }
    return cached
  }

  override fun enableModuleArgumentNSNullConversionIOS(): Boolean {
    var cached = enableModuleArgumentNSNullConversionIOSCache
    if (cached == null) {
      cached = ReactNativeFeatureFlagsCxxInterop.enableModuleArgumentNSNullConversionIOS()
      enableModuleArgumentNSNullConversionIOSCache = cached
    }
    return cached
  }

  override fun enableNativeCSSParsing(): Boolean {
    var cached = enableNativeCSSParsingCache
    if (cached == null) {
      cached = ReactNativeFeatureFlagsCxxInterop.enableNativeCSSParsing()
      enableNativeCSSParsingCache = cached
    }
    return cached
  }

  override fun enableNetworkEventReporting(): Boolean {
    var cached = enableNetworkEventReportingCache
    if (cached == null) {
      cached = ReactNativeFeatureFlagsCxxInterop.enableNetworkEventReporting()
      enableNetworkEventReportingCache = cached
    }
    return cached
  }

  override fun enableNewBackgroundAndBorderDrawables(): Boolean {
    var cached = enableNewBackgroundAndBorderDrawablesCache
    if (cached == null) {
      cached = ReactNativeFeatureFlagsCxxInterop.enableNewBackgroundAndBorderDrawables()
      enableNewBackgroundAndBorderDrawablesCache = cached
    }
    return cached
  }

  override fun enablePreparedTextLayout(): Boolean {
    var cached = enablePreparedTextLayoutCache
    if (cached == null) {
      cached = ReactNativeFeatureFlagsCxxInterop.enablePreparedTextLayout()
      enablePreparedTextLayoutCache = cached
    }
    return cached
  }

  override fun enablePropsUpdateReconciliationAndroid(): Boolean {
    var cached = enablePropsUpdateReconciliationAndroidCache
    if (cached == null) {
      cached = ReactNativeFeatureFlagsCxxInterop.enablePropsUpdateReconciliationAndroid()
      enablePropsUpdateReconciliationAndroidCache = cached
    }
    return cached
  }

  override fun enableResourceTimingAPI(): Boolean {
    var cached = enableResourceTimingAPICache
    if (cached == null) {
      cached = ReactNativeFeatureFlagsCxxInterop.enableResourceTimingAPI()
      enableResourceTimingAPICache = cached
    }
    return cached
  }

  override fun enableViewCulling(): Boolean {
    var cached = enableViewCullingCache
    if (cached == null) {
      cached = ReactNativeFeatureFlagsCxxInterop.enableViewCulling()
      enableViewCullingCache = cached
    }
    return cached
  }

  override fun enableViewRecycling(): Boolean {
    var cached = enableViewRecyclingCache
    if (cached == null) {
      cached = ReactNativeFeatureFlagsCxxInterop.enableViewRecycling()
      enableViewRecyclingCache = cached
    }
    return cached
  }

  override fun enableViewRecyclingForText(): Boolean {
    var cached = enableViewRecyclingForTextCache
    if (cached == null) {
      cached = ReactNativeFeatureFlagsCxxInterop.enableViewRecyclingForText()
      enableViewRecyclingForTextCache = cached
    }
    return cached
  }

  override fun enableViewRecyclingForView(): Boolean {
    var cached = enableViewRecyclingForViewCache
    if (cached == null) {
      cached = ReactNativeFeatureFlagsCxxInterop.enableViewRecyclingForView()
      enableViewRecyclingForViewCache = cached
    }
    return cached
  }

  override fun enableVirtualViewDebugFeatures(): Boolean {
    var cached = enableVirtualViewDebugFeaturesCache
    if (cached == null) {
      cached = ReactNativeFeatureFlagsCxxInterop.enableVirtualViewDebugFeatures()
      enableVirtualViewDebugFeaturesCache = cached
    }
    return cached
  }

  override fun enableVirtualViewRenderState(): Boolean {
    var cached = enableVirtualViewRenderStateCache
    if (cached == null) {
      cached = ReactNativeFeatureFlagsCxxInterop.enableVirtualViewRenderState()
      enableVirtualViewRenderStateCache = cached
    }
    return cached
  }

  override fun enableVirtualViewWindowFocusDetection(): Boolean {
    var cached = enableVirtualViewWindowFocusDetectionCache
    if (cached == null) {
      cached = ReactNativeFeatureFlagsCxxInterop.enableVirtualViewWindowFocusDetection()
      enableVirtualViewWindowFocusDetectionCache = cached
    }
    return cached
  }

  override fun fixMappingOfEventPrioritiesBetweenFabricAndReact(): Boolean {
    var cached = fixMappingOfEventPrioritiesBetweenFabricAndReactCache
    if (cached == null) {
      cached = ReactNativeFeatureFlagsCxxInterop.fixMappingOfEventPrioritiesBetweenFabricAndReact()
      fixMappingOfEventPrioritiesBetweenFabricAndReactCache = cached
    }
    return cached
  }

  override fun fuseboxEnabledRelease(): Boolean {
    var cached = fuseboxEnabledReleaseCache
    if (cached == null) {
      cached = ReactNativeFeatureFlagsCxxInterop.fuseboxEnabledRelease()
      fuseboxEnabledReleaseCache = cached
    }
    return cached
  }

  override fun fuseboxNetworkInspectionEnabled(): Boolean {
    var cached = fuseboxNetworkInspectionEnabledCache
    if (cached == null) {
      cached = ReactNativeFeatureFlagsCxxInterop.fuseboxNetworkInspectionEnabled()
      fuseboxNetworkInspectionEnabledCache = cached
    }
    return cached
  }

  override fun hideOffscreenVirtualViewsOnIOS(): Boolean {
    var cached = hideOffscreenVirtualViewsOnIOSCache
    if (cached == null) {
      cached = ReactNativeFeatureFlagsCxxInterop.hideOffscreenVirtualViewsOnIOS()
      hideOffscreenVirtualViewsOnIOSCache = cached
    }
    return cached
  }

  override fun perfMonitorV2Enabled(): Boolean {
    var cached = perfMonitorV2EnabledCache
    if (cached == null) {
      cached = ReactNativeFeatureFlagsCxxInterop.perfMonitorV2Enabled()
      perfMonitorV2EnabledCache = cached
    }
    return cached
  }

  override fun preparedTextCacheSize(): Double {
    var cached = preparedTextCacheSizeCache
    if (cached == null) {
      cached = ReactNativeFeatureFlagsCxxInterop.preparedTextCacheSize()
      preparedTextCacheSizeCache = cached
    }
    return cached
  }

  override fun preventShadowTreeCommitExhaustion(): Boolean {
    var cached = preventShadowTreeCommitExhaustionCache
    if (cached == null) {
      cached = ReactNativeFeatureFlagsCxxInterop.preventShadowTreeCommitExhaustion()
      preventShadowTreeCommitExhaustionCache = cached
    }
    return cached
  }

  override fun releaseImageDataWhenConsumed(): Boolean {
    var cached = releaseImageDataWhenConsumedCache
    if (cached == null) {
      cached = ReactNativeFeatureFlagsCxxInterop.releaseImageDataWhenConsumed()
      releaseImageDataWhenConsumedCache = cached
    }
    return cached
  }

  override fun shouldPressibilityUseW3CPointerEventsForHover(): Boolean {
    var cached = shouldPressibilityUseW3CPointerEventsForHoverCache
    if (cached == null) {
      cached = ReactNativeFeatureFlagsCxxInterop.shouldPressibilityUseW3CPointerEventsForHover()
      shouldPressibilityUseW3CPointerEventsForHoverCache = cached
    }
    return cached
  }

  override fun skipActivityIdentityAssertionOnHostPause(): Boolean {
    var cached = skipActivityIdentityAssertionOnHostPauseCache
    if (cached == null) {
      cached = ReactNativeFeatureFlagsCxxInterop.skipActivityIdentityAssertionOnHostPause()
      skipActivityIdentityAssertionOnHostPauseCache = cached
    }
    return cached
  }

  override fun traceTurboModulePromiseRejectionsOnAndroid(): Boolean {
    var cached = traceTurboModulePromiseRejectionsOnAndroidCache
    if (cached == null) {
      cached = ReactNativeFeatureFlagsCxxInterop.traceTurboModulePromiseRejectionsOnAndroid()
      traceTurboModulePromiseRejectionsOnAndroidCache = cached
    }
    return cached
  }

  override fun updateRuntimeShadowNodeReferencesOnCommit(): Boolean {
    var cached = updateRuntimeShadowNodeReferencesOnCommitCache
    if (cached == null) {
      cached = ReactNativeFeatureFlagsCxxInterop.updateRuntimeShadowNodeReferencesOnCommit()
      updateRuntimeShadowNodeReferencesOnCommitCache = cached
    }
    return cached
  }

  override fun useAlwaysAvailableJSErrorHandling(): Boolean {
    var cached = useAlwaysAvailableJSErrorHandlingCache
    if (cached == null) {
      cached = ReactNativeFeatureFlagsCxxInterop.useAlwaysAvailableJSErrorHandling()
      useAlwaysAvailableJSErrorHandlingCache = cached
    }
    return cached
  }

  override fun useFabricInterop(): Boolean {
    var cached = useFabricInteropCache
    if (cached == null) {
      cached = ReactNativeFeatureFlagsCxxInterop.useFabricInterop()
      useFabricInteropCache = cached
    }
    return cached
  }

  override fun useNativeEqualsInNativeReadableArrayAndroid(): Boolean {
    var cached = useNativeEqualsInNativeReadableArrayAndroidCache
    if (cached == null) {
      cached = ReactNativeFeatureFlagsCxxInterop.useNativeEqualsInNativeReadableArrayAndroid()
      useNativeEqualsInNativeReadableArrayAndroidCache = cached
    }
    return cached
  }

  override fun useNativeTransformHelperAndroid(): Boolean {
    var cached = useNativeTransformHelperAndroidCache
    if (cached == null) {
      cached = ReactNativeFeatureFlagsCxxInterop.useNativeTransformHelperAndroid()
      useNativeTransformHelperAndroidCache = cached
    }
    return cached
  }

  override fun useNativeViewConfigsInBridgelessMode(): Boolean {
    var cached = useNativeViewConfigsInBridgelessModeCache
    if (cached == null) {
      cached = ReactNativeFeatureFlagsCxxInterop.useNativeViewConfigsInBridgelessMode()
      useNativeViewConfigsInBridgelessModeCache = cached
    }
    return cached
  }

  override fun useOptimizedEventBatchingOnAndroid(): Boolean {
    var cached = useOptimizedEventBatchingOnAndroidCache
    if (cached == null) {
      cached = ReactNativeFeatureFlagsCxxInterop.useOptimizedEventBatchingOnAndroid()
      useOptimizedEventBatchingOnAndroidCache = cached
    }
    return cached
  }

  override fun useRawPropsJsiValue(): Boolean {
    var cached = useRawPropsJsiValueCache
    if (cached == null) {
      cached = ReactNativeFeatureFlagsCxxInterop.useRawPropsJsiValue()
      useRawPropsJsiValueCache = cached
    }
    return cached
  }

  override fun useShadowNodeStateOnClone(): Boolean {
    var cached = useShadowNodeStateOnCloneCache
    if (cached == null) {
      cached = ReactNativeFeatureFlagsCxxInterop.useShadowNodeStateOnClone()
      useShadowNodeStateOnCloneCache = cached
    }
    return cached
  }

  override fun useTurboModuleInterop(): Boolean {
    var cached = useTurboModuleInteropCache
    if (cached == null) {
      cached = ReactNativeFeatureFlagsCxxInterop.useTurboModuleInterop()
      useTurboModuleInteropCache = cached
    }
    return cached
  }

  override fun useTurboModules(): Boolean {
    var cached = useTurboModulesCache
    if (cached == null) {
      cached = ReactNativeFeatureFlagsCxxInterop.useTurboModules()
      useTurboModulesCache = cached
    }
    return cached
  }

  override fun virtualViewPrerenderRatio(): Double {
    var cached = virtualViewPrerenderRatioCache
    if (cached == null) {
      cached = ReactNativeFeatureFlagsCxxInterop.virtualViewPrerenderRatio()
      virtualViewPrerenderRatioCache = cached
    }
    return cached
  }

  override fun override(provider: ReactNativeFeatureFlagsProvider): Unit =
      ReactNativeFeatureFlagsCxxInterop.override(provider as Any)

  override fun dangerouslyReset(): Unit = ReactNativeFeatureFlagsCxxInterop.dangerouslyReset()

  override fun dangerouslyForceOverride(provider: ReactNativeFeatureFlagsProvider): String? =
      ReactNativeFeatureFlagsCxxInterop.dangerouslyForceOverride(provider as Any)
}<|MERGE_RESOLUTION|>--- conflicted
+++ resolved
@@ -4,11 +4,7 @@
  * This source code is licensed under the MIT license found in the
  * LICENSE file in the root directory of this source tree.
  *
-<<<<<<< HEAD
- * @generated SignedSource<<f69ab61a31a9a4d9bfdf540b8416fc84>>
-=======
- * @generated SignedSource<<de705ded06ca10697411e99c91903724>>
->>>>>>> 0d3791ca
+ * @generated SignedSource<<5c15f7c7c7d545dc981978fbca11814c>>
  */
 
 /**
