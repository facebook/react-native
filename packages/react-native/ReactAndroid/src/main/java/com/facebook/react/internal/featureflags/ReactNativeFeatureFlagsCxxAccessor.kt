--- conflicted
+++ resolved
@@ -4,11 +4,7 @@
  * This source code is licensed under the MIT license found in the
  * LICENSE file in the root directory of this source tree.
  *
-<<<<<<< HEAD
- * @generated SignedSource<<2c3ec5b8489525d95be7ef1fe9ec4cb1>>
-=======
- * @generated SignedSource<<0be0090ba864cd4fe0bd2c22e419923c>>
->>>>>>> c832f94c
+ * @generated SignedSource<<48e816ead90905d97e62cb88668c0ad0>>
  */
 
 /**
