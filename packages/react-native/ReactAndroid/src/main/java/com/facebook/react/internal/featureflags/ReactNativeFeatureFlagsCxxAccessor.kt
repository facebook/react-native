/*
 * Copyright (c) Meta Platforms, Inc. and affiliates.
 *
 * This source code is licensed under the MIT license found in the
 * LICENSE file in the root directory of this source tree.
 *
<<<<<<< HEAD
 * @generated SignedSource<<2ccc29501fb525074eda0a1a574cc5a6>>
=======
 * @generated SignedSource<<9f50b2fc5f4aad27e6cd8ecbde3d791a>>
>>>>>>> 5936f29d
 */

/**
 * IMPORTANT: Do NOT modify this file directly.
 *
 * To change the definition of the flags, edit
 *   packages/react-native/scripts/featureflags/ReactNativeFeatureFlags.config.js.
 *
 * To regenerate this code, run the following script from the repo root:
 *   yarn featureflags --update
 */

package com.facebook.react.internal.featureflags

internal class ReactNativeFeatureFlagsCxxAccessor : ReactNativeFeatureFlagsAccessor {
  private var commonTestFlagCache: Boolean? = null
  private var cdpInteractionMetricsEnabledCache: Boolean? = null
  private var cxxNativeAnimatedEnabledCache: Boolean? = null
  private var cxxNativeAnimatedRemoveJsSyncCache: Boolean? = null
  private var disableFabricCommitInCXXAnimatedCache: Boolean? = null
  private var disableMountItemReorderingAndroidCache: Boolean? = null
  private var disableOldAndroidAttachmentMetricsWorkaroundsCache: Boolean? = null
  private var disableTextLayoutManagerCacheAndroidCache: Boolean? = null
  private var enableAccessibilityOrderCache: Boolean? = null
  private var enableAccumulatedUpdatesInRawPropsAndroidCache: Boolean? = null
  private var enableAndroidTextMeasurementOptimizationsCache: Boolean? = null
  private var enableBridgelessArchitectureCache: Boolean? = null
  private var enableCppPropsIteratorSetterCache: Boolean? = null
  private var enableCustomFocusSearchOnClippedElementsAndroidCache: Boolean? = null
  private var enableDestroyShadowTreeRevisionAsyncCache: Boolean? = null
  private var enableDoubleMeasurementFixAndroidCache: Boolean? = null
  private var enableEagerMainQueueModulesOnIOSCache: Boolean? = null
  private var enableEagerRootViewAttachmentCache: Boolean? = null
  private var enableFabricLogsCache: Boolean? = null
  private var enableFabricRendererCache: Boolean? = null
  private var enableFixForParentTagDuringReparentingCache: Boolean? = null
  private var enableFontScaleChangesUpdatingLayoutCache: Boolean? = null
  private var enableIOSTextBaselineOffsetPerLineCache: Boolean? = null
  private var enableIOSViewClipToPaddingBoxCache: Boolean? = null
  private var enableImagePrefetchingAndroidCache: Boolean? = null
  private var enableImmediateUpdateModeForContentOffsetChangesCache: Boolean? = null
  private var enableInteropViewManagerClassLookUpOptimizationIOSCache: Boolean? = null
  private var enableLayoutAnimationsOnAndroidCache: Boolean? = null
  private var enableLayoutAnimationsOnIOSCache: Boolean? = null
  private var enableMainQueueCoordinatorOnIOSCache: Boolean? = null
  private var enableModuleArgumentNSNullConversionIOSCache: Boolean? = null
  private var enableNativeCSSParsingCache: Boolean? = null
  private var enableNetworkEventReportingCache: Boolean? = null
  private var enableNewBackgroundAndBorderDrawablesCache: Boolean? = null
  private var enablePreparedTextLayoutCache: Boolean? = null
  private var enablePropsUpdateReconciliationAndroidCache: Boolean? = null
  private var enableResourceTimingAPICache: Boolean? = null
  private var enableSwiftUIBasedFiltersCache: Boolean? = null
  private var enableViewCullingCache: Boolean? = null
  private var enableViewRecyclingCache: Boolean? = null
  private var enableViewRecyclingForTextCache: Boolean? = null
  private var enableViewRecyclingForViewCache: Boolean? = null
  private var enableVirtualViewDebugFeaturesCache: Boolean? = null
  private var enableVirtualViewRenderStateCache: Boolean? = null
  private var enableVirtualViewWindowFocusDetectionCache: Boolean? = null
  private var fixMappingOfEventPrioritiesBetweenFabricAndReactCache: Boolean? = null
  private var fuseboxEnabledReleaseCache: Boolean? = null
  private var fuseboxNetworkInspectionEnabledCache: Boolean? = null
  private var hideOffscreenVirtualViewsOnIOSCache: Boolean? = null
  private var perfMonitorV2EnabledCache: Boolean? = null
  private var preparedTextCacheSizeCache: Double? = null
  private var preventShadowTreeCommitExhaustionCache: Boolean? = null
  private var releaseImageDataWhenConsumedCache: Boolean? = null
  private var shouldPressibilityUseW3CPointerEventsForHoverCache: Boolean? = null
  private var skipActivityIdentityAssertionOnHostPauseCache: Boolean? = null
  private var sweepActiveTouchOnChildNativeGesturesAndroidCache: Boolean? = null
  private var traceTurboModulePromiseRejectionsOnAndroidCache: Boolean? = null
  private var updateRuntimeShadowNodeReferencesOnCommitCache: Boolean? = null
  private var useAlwaysAvailableJSErrorHandlingCache: Boolean? = null
  private var useFabricInteropCache: Boolean? = null
  private var useNativeEqualsInNativeReadableArrayAndroidCache: Boolean? = null
  private var useNativeTransformHelperAndroidCache: Boolean? = null
  private var useNativeViewConfigsInBridgelessModeCache: Boolean? = null
  private var useOptimizedEventBatchingOnAndroidCache: Boolean? = null
  private var useRawPropsJsiValueCache: Boolean? = null
  private var useShadowNodeStateOnCloneCache: Boolean? = null
  private var useTurboModuleInteropCache: Boolean? = null
  private var useTurboModulesCache: Boolean? = null
  private var virtualViewPrerenderRatioCache: Double? = null

  override fun commonTestFlag(): Boolean {
    var cached = commonTestFlagCache
    if (cached == null) {
      cached = ReactNativeFeatureFlagsCxxInterop.commonTestFlag()
      commonTestFlagCache = cached
    }
    return cached
  }

  override fun cdpInteractionMetricsEnabled(): Boolean {
    var cached = cdpInteractionMetricsEnabledCache
    if (cached == null) {
      cached = ReactNativeFeatureFlagsCxxInterop.cdpInteractionMetricsEnabled()
      cdpInteractionMetricsEnabledCache = cached
    }
    return cached
  }

  override fun cxxNativeAnimatedEnabled(): Boolean {
    var cached = cxxNativeAnimatedEnabledCache
    if (cached == null) {
      cached = ReactNativeFeatureFlagsCxxInterop.cxxNativeAnimatedEnabled()
      cxxNativeAnimatedEnabledCache = cached
    }
    return cached
  }

  override fun cxxNativeAnimatedRemoveJsSync(): Boolean {
    var cached = cxxNativeAnimatedRemoveJsSyncCache
    if (cached == null) {
      cached = ReactNativeFeatureFlagsCxxInterop.cxxNativeAnimatedRemoveJsSync()
      cxxNativeAnimatedRemoveJsSyncCache = cached
    }
    return cached
  }

  override fun disableFabricCommitInCXXAnimated(): Boolean {
    var cached = disableFabricCommitInCXXAnimatedCache
    if (cached == null) {
      cached = ReactNativeFeatureFlagsCxxInterop.disableFabricCommitInCXXAnimated()
      disableFabricCommitInCXXAnimatedCache = cached
    }
    return cached
  }

  override fun disableMountItemReorderingAndroid(): Boolean {
    var cached = disableMountItemReorderingAndroidCache
    if (cached == null) {
      cached = ReactNativeFeatureFlagsCxxInterop.disableMountItemReorderingAndroid()
      disableMountItemReorderingAndroidCache = cached
    }
    return cached
  }

  override fun disableOldAndroidAttachmentMetricsWorkarounds(): Boolean {
    var cached = disableOldAndroidAttachmentMetricsWorkaroundsCache
    if (cached == null) {
      cached = ReactNativeFeatureFlagsCxxInterop.disableOldAndroidAttachmentMetricsWorkarounds()
      disableOldAndroidAttachmentMetricsWorkaroundsCache = cached
    }
    return cached
  }

  override fun disableTextLayoutManagerCacheAndroid(): Boolean {
    var cached = disableTextLayoutManagerCacheAndroidCache
    if (cached == null) {
      cached = ReactNativeFeatureFlagsCxxInterop.disableTextLayoutManagerCacheAndroid()
      disableTextLayoutManagerCacheAndroidCache = cached
    }
    return cached
  }

  override fun enableAccessibilityOrder(): Boolean {
    var cached = enableAccessibilityOrderCache
    if (cached == null) {
      cached = ReactNativeFeatureFlagsCxxInterop.enableAccessibilityOrder()
      enableAccessibilityOrderCache = cached
    }
    return cached
  }

  override fun enableAccumulatedUpdatesInRawPropsAndroid(): Boolean {
    var cached = enableAccumulatedUpdatesInRawPropsAndroidCache
    if (cached == null) {
      cached = ReactNativeFeatureFlagsCxxInterop.enableAccumulatedUpdatesInRawPropsAndroid()
      enableAccumulatedUpdatesInRawPropsAndroidCache = cached
    }
    return cached
  }

  override fun enableAndroidTextMeasurementOptimizations(): Boolean {
    var cached = enableAndroidTextMeasurementOptimizationsCache
    if (cached == null) {
      cached = ReactNativeFeatureFlagsCxxInterop.enableAndroidTextMeasurementOptimizations()
      enableAndroidTextMeasurementOptimizationsCache = cached
    }
    return cached
  }

  override fun enableBridgelessArchitecture(): Boolean {
    var cached = enableBridgelessArchitectureCache
    if (cached == null) {
      cached = ReactNativeFeatureFlagsCxxInterop.enableBridgelessArchitecture()
      enableBridgelessArchitectureCache = cached
    }
    return cached
  }

  override fun enableCppPropsIteratorSetter(): Boolean {
    var cached = enableCppPropsIteratorSetterCache
    if (cached == null) {
      cached = ReactNativeFeatureFlagsCxxInterop.enableCppPropsIteratorSetter()
      enableCppPropsIteratorSetterCache = cached
    }
    return cached
  }

  override fun enableCustomFocusSearchOnClippedElementsAndroid(): Boolean {
    var cached = enableCustomFocusSearchOnClippedElementsAndroidCache
    if (cached == null) {
      cached = ReactNativeFeatureFlagsCxxInterop.enableCustomFocusSearchOnClippedElementsAndroid()
      enableCustomFocusSearchOnClippedElementsAndroidCache = cached
    }
    return cached
  }

  override fun enableDestroyShadowTreeRevisionAsync(): Boolean {
    var cached = enableDestroyShadowTreeRevisionAsyncCache
    if (cached == null) {
      cached = ReactNativeFeatureFlagsCxxInterop.enableDestroyShadowTreeRevisionAsync()
      enableDestroyShadowTreeRevisionAsyncCache = cached
    }
    return cached
  }

  override fun enableDoubleMeasurementFixAndroid(): Boolean {
    var cached = enableDoubleMeasurementFixAndroidCache
    if (cached == null) {
      cached = ReactNativeFeatureFlagsCxxInterop.enableDoubleMeasurementFixAndroid()
      enableDoubleMeasurementFixAndroidCache = cached
    }
    return cached
  }

  override fun enableEagerMainQueueModulesOnIOS(): Boolean {
    var cached = enableEagerMainQueueModulesOnIOSCache
    if (cached == null) {
      cached = ReactNativeFeatureFlagsCxxInterop.enableEagerMainQueueModulesOnIOS()
      enableEagerMainQueueModulesOnIOSCache = cached
    }
    return cached
  }

  override fun enableEagerRootViewAttachment(): Boolean {
    var cached = enableEagerRootViewAttachmentCache
    if (cached == null) {
      cached = ReactNativeFeatureFlagsCxxInterop.enableEagerRootViewAttachment()
      enableEagerRootViewAttachmentCache = cached
    }
    return cached
  }

  override fun enableFabricLogs(): Boolean {
    var cached = enableFabricLogsCache
    if (cached == null) {
      cached = ReactNativeFeatureFlagsCxxInterop.enableFabricLogs()
      enableFabricLogsCache = cached
    }
    return cached
  }

  override fun enableFabricRenderer(): Boolean {
    var cached = enableFabricRendererCache
    if (cached == null) {
      cached = ReactNativeFeatureFlagsCxxInterop.enableFabricRenderer()
      enableFabricRendererCache = cached
    }
    return cached
  }

  override fun enableFixForParentTagDuringReparenting(): Boolean {
    var cached = enableFixForParentTagDuringReparentingCache
    if (cached == null) {
      cached = ReactNativeFeatureFlagsCxxInterop.enableFixForParentTagDuringReparenting()
      enableFixForParentTagDuringReparentingCache = cached
    }
    return cached
  }

  override fun enableFontScaleChangesUpdatingLayout(): Boolean {
    var cached = enableFontScaleChangesUpdatingLayoutCache
    if (cached == null) {
      cached = ReactNativeFeatureFlagsCxxInterop.enableFontScaleChangesUpdatingLayout()
      enableFontScaleChangesUpdatingLayoutCache = cached
    }
    return cached
  }

  override fun enableIOSTextBaselineOffsetPerLine(): Boolean {
    var cached = enableIOSTextBaselineOffsetPerLineCache
    if (cached == null) {
      cached = ReactNativeFeatureFlagsCxxInterop.enableIOSTextBaselineOffsetPerLine()
      enableIOSTextBaselineOffsetPerLineCache = cached
    }
    return cached
  }

  override fun enableIOSViewClipToPaddingBox(): Boolean {
    var cached = enableIOSViewClipToPaddingBoxCache
    if (cached == null) {
      cached = ReactNativeFeatureFlagsCxxInterop.enableIOSViewClipToPaddingBox()
      enableIOSViewClipToPaddingBoxCache = cached
    }
    return cached
  }

  override fun enableImagePrefetchingAndroid(): Boolean {
    var cached = enableImagePrefetchingAndroidCache
    if (cached == null) {
      cached = ReactNativeFeatureFlagsCxxInterop.enableImagePrefetchingAndroid()
      enableImagePrefetchingAndroidCache = cached
    }
    return cached
  }

  override fun enableImmediateUpdateModeForContentOffsetChanges(): Boolean {
    var cached = enableImmediateUpdateModeForContentOffsetChangesCache
    if (cached == null) {
      cached = ReactNativeFeatureFlagsCxxInterop.enableImmediateUpdateModeForContentOffsetChanges()
      enableImmediateUpdateModeForContentOffsetChangesCache = cached
    }
    return cached
  }

  override fun enableInteropViewManagerClassLookUpOptimizationIOS(): Boolean {
    var cached = enableInteropViewManagerClassLookUpOptimizationIOSCache
    if (cached == null) {
      cached = ReactNativeFeatureFlagsCxxInterop.enableInteropViewManagerClassLookUpOptimizationIOS()
      enableInteropViewManagerClassLookUpOptimizationIOSCache = cached
    }
    return cached
  }

  override fun enableLayoutAnimationsOnAndroid(): Boolean {
    var cached = enableLayoutAnimationsOnAndroidCache
    if (cached == null) {
      cached = ReactNativeFeatureFlagsCxxInterop.enableLayoutAnimationsOnAndroid()
      enableLayoutAnimationsOnAndroidCache = cached
    }
    return cached
  }

  override fun enableLayoutAnimationsOnIOS(): Boolean {
    var cached = enableLayoutAnimationsOnIOSCache
    if (cached == null) {
      cached = ReactNativeFeatureFlagsCxxInterop.enableLayoutAnimationsOnIOS()
      enableLayoutAnimationsOnIOSCache = cached
    }
    return cached
  }

  override fun enableMainQueueCoordinatorOnIOS(): Boolean {
    var cached = enableMainQueueCoordinatorOnIOSCache
    if (cached == null) {
      cached = ReactNativeFeatureFlagsCxxInterop.enableMainQueueCoordinatorOnIOS()
      enableMainQueueCoordinatorOnIOSCache = cached
    }
    return cached
  }

  override fun enableModuleArgumentNSNullConversionIOS(): Boolean {
    var cached = enableModuleArgumentNSNullConversionIOSCache
    if (cached == null) {
      cached = ReactNativeFeatureFlagsCxxInterop.enableModuleArgumentNSNullConversionIOS()
      enableModuleArgumentNSNullConversionIOSCache = cached
    }
    return cached
  }

  override fun enableNativeCSSParsing(): Boolean {
    var cached = enableNativeCSSParsingCache
    if (cached == null) {
      cached = ReactNativeFeatureFlagsCxxInterop.enableNativeCSSParsing()
      enableNativeCSSParsingCache = cached
    }
    return cached
  }

  override fun enableNetworkEventReporting(): Boolean {
    var cached = enableNetworkEventReportingCache
    if (cached == null) {
      cached = ReactNativeFeatureFlagsCxxInterop.enableNetworkEventReporting()
      enableNetworkEventReportingCache = cached
    }
    return cached
  }

  override fun enableNewBackgroundAndBorderDrawables(): Boolean {
    var cached = enableNewBackgroundAndBorderDrawablesCache
    if (cached == null) {
      cached = ReactNativeFeatureFlagsCxxInterop.enableNewBackgroundAndBorderDrawables()
      enableNewBackgroundAndBorderDrawablesCache = cached
    }
    return cached
  }

  override fun enablePreparedTextLayout(): Boolean {
    var cached = enablePreparedTextLayoutCache
    if (cached == null) {
      cached = ReactNativeFeatureFlagsCxxInterop.enablePreparedTextLayout()
      enablePreparedTextLayoutCache = cached
    }
    return cached
  }

  override fun enablePropsUpdateReconciliationAndroid(): Boolean {
    var cached = enablePropsUpdateReconciliationAndroidCache
    if (cached == null) {
      cached = ReactNativeFeatureFlagsCxxInterop.enablePropsUpdateReconciliationAndroid()
      enablePropsUpdateReconciliationAndroidCache = cached
    }
    return cached
  }

  override fun enableResourceTimingAPI(): Boolean {
    var cached = enableResourceTimingAPICache
    if (cached == null) {
      cached = ReactNativeFeatureFlagsCxxInterop.enableResourceTimingAPI()
      enableResourceTimingAPICache = cached
    }
    return cached
  }

  override fun enableSwiftUIBasedFilters(): Boolean {
    var cached = enableSwiftUIBasedFiltersCache
    if (cached == null) {
      cached = ReactNativeFeatureFlagsCxxInterop.enableSwiftUIBasedFilters()
      enableSwiftUIBasedFiltersCache = cached
    }
    return cached
  }

  override fun enableViewCulling(): Boolean {
    var cached = enableViewCullingCache
    if (cached == null) {
      cached = ReactNativeFeatureFlagsCxxInterop.enableViewCulling()
      enableViewCullingCache = cached
    }
    return cached
  }

  override fun enableViewRecycling(): Boolean {
    var cached = enableViewRecyclingCache
    if (cached == null) {
      cached = ReactNativeFeatureFlagsCxxInterop.enableViewRecycling()
      enableViewRecyclingCache = cached
    }
    return cached
  }

  override fun enableViewRecyclingForText(): Boolean {
    var cached = enableViewRecyclingForTextCache
    if (cached == null) {
      cached = ReactNativeFeatureFlagsCxxInterop.enableViewRecyclingForText()
      enableViewRecyclingForTextCache = cached
    }
    return cached
  }

  override fun enableViewRecyclingForView(): Boolean {
    var cached = enableViewRecyclingForViewCache
    if (cached == null) {
      cached = ReactNativeFeatureFlagsCxxInterop.enableViewRecyclingForView()
      enableViewRecyclingForViewCache = cached
    }
    return cached
  }

  override fun enableVirtualViewDebugFeatures(): Boolean {
    var cached = enableVirtualViewDebugFeaturesCache
    if (cached == null) {
      cached = ReactNativeFeatureFlagsCxxInterop.enableVirtualViewDebugFeatures()
      enableVirtualViewDebugFeaturesCache = cached
    }
    return cached
  }

  override fun enableVirtualViewRenderState(): Boolean {
    var cached = enableVirtualViewRenderStateCache
    if (cached == null) {
      cached = ReactNativeFeatureFlagsCxxInterop.enableVirtualViewRenderState()
      enableVirtualViewRenderStateCache = cached
    }
    return cached
  }

  override fun enableVirtualViewWindowFocusDetection(): Boolean {
    var cached = enableVirtualViewWindowFocusDetectionCache
    if (cached == null) {
      cached = ReactNativeFeatureFlagsCxxInterop.enableVirtualViewWindowFocusDetection()
      enableVirtualViewWindowFocusDetectionCache = cached
    }
    return cached
  }

  override fun fixMappingOfEventPrioritiesBetweenFabricAndReact(): Boolean {
    var cached = fixMappingOfEventPrioritiesBetweenFabricAndReactCache
    if (cached == null) {
      cached = ReactNativeFeatureFlagsCxxInterop.fixMappingOfEventPrioritiesBetweenFabricAndReact()
      fixMappingOfEventPrioritiesBetweenFabricAndReactCache = cached
    }
    return cached
  }

  override fun fuseboxEnabledRelease(): Boolean {
    var cached = fuseboxEnabledReleaseCache
    if (cached == null) {
      cached = ReactNativeFeatureFlagsCxxInterop.fuseboxEnabledRelease()
      fuseboxEnabledReleaseCache = cached
    }
    return cached
  }

  override fun fuseboxNetworkInspectionEnabled(): Boolean {
    var cached = fuseboxNetworkInspectionEnabledCache
    if (cached == null) {
      cached = ReactNativeFeatureFlagsCxxInterop.fuseboxNetworkInspectionEnabled()
      fuseboxNetworkInspectionEnabledCache = cached
    }
    return cached
  }

  override fun hideOffscreenVirtualViewsOnIOS(): Boolean {
    var cached = hideOffscreenVirtualViewsOnIOSCache
    if (cached == null) {
      cached = ReactNativeFeatureFlagsCxxInterop.hideOffscreenVirtualViewsOnIOS()
      hideOffscreenVirtualViewsOnIOSCache = cached
    }
    return cached
  }

  override fun perfMonitorV2Enabled(): Boolean {
    var cached = perfMonitorV2EnabledCache
    if (cached == null) {
      cached = ReactNativeFeatureFlagsCxxInterop.perfMonitorV2Enabled()
      perfMonitorV2EnabledCache = cached
    }
    return cached
  }

  override fun preparedTextCacheSize(): Double {
    var cached = preparedTextCacheSizeCache
    if (cached == null) {
      cached = ReactNativeFeatureFlagsCxxInterop.preparedTextCacheSize()
      preparedTextCacheSizeCache = cached
    }
    return cached
  }

  override fun preventShadowTreeCommitExhaustion(): Boolean {
    var cached = preventShadowTreeCommitExhaustionCache
    if (cached == null) {
      cached = ReactNativeFeatureFlagsCxxInterop.preventShadowTreeCommitExhaustion()
      preventShadowTreeCommitExhaustionCache = cached
    }
    return cached
  }

  override fun releaseImageDataWhenConsumed(): Boolean {
    var cached = releaseImageDataWhenConsumedCache
    if (cached == null) {
      cached = ReactNativeFeatureFlagsCxxInterop.releaseImageDataWhenConsumed()
      releaseImageDataWhenConsumedCache = cached
    }
    return cached
  }

  override fun shouldPressibilityUseW3CPointerEventsForHover(): Boolean {
    var cached = shouldPressibilityUseW3CPointerEventsForHoverCache
    if (cached == null) {
      cached = ReactNativeFeatureFlagsCxxInterop.shouldPressibilityUseW3CPointerEventsForHover()
      shouldPressibilityUseW3CPointerEventsForHoverCache = cached
    }
    return cached
  }

  override fun skipActivityIdentityAssertionOnHostPause(): Boolean {
    var cached = skipActivityIdentityAssertionOnHostPauseCache
    if (cached == null) {
      cached = ReactNativeFeatureFlagsCxxInterop.skipActivityIdentityAssertionOnHostPause()
      skipActivityIdentityAssertionOnHostPauseCache = cached
    }
    return cached
  }

  override fun sweepActiveTouchOnChildNativeGesturesAndroid(): Boolean {
    var cached = sweepActiveTouchOnChildNativeGesturesAndroidCache
    if (cached == null) {
      cached = ReactNativeFeatureFlagsCxxInterop.sweepActiveTouchOnChildNativeGesturesAndroid()
      sweepActiveTouchOnChildNativeGesturesAndroidCache = cached
    }
    return cached
  }

  override fun traceTurboModulePromiseRejectionsOnAndroid(): Boolean {
    var cached = traceTurboModulePromiseRejectionsOnAndroidCache
    if (cached == null) {
      cached = ReactNativeFeatureFlagsCxxInterop.traceTurboModulePromiseRejectionsOnAndroid()
      traceTurboModulePromiseRejectionsOnAndroidCache = cached
    }
    return cached
  }

  override fun updateRuntimeShadowNodeReferencesOnCommit(): Boolean {
    var cached = updateRuntimeShadowNodeReferencesOnCommitCache
    if (cached == null) {
      cached = ReactNativeFeatureFlagsCxxInterop.updateRuntimeShadowNodeReferencesOnCommit()
      updateRuntimeShadowNodeReferencesOnCommitCache = cached
    }
    return cached
  }

  override fun useAlwaysAvailableJSErrorHandling(): Boolean {
    var cached = useAlwaysAvailableJSErrorHandlingCache
    if (cached == null) {
      cached = ReactNativeFeatureFlagsCxxInterop.useAlwaysAvailableJSErrorHandling()
      useAlwaysAvailableJSErrorHandlingCache = cached
    }
    return cached
  }

  override fun useFabricInterop(): Boolean {
    var cached = useFabricInteropCache
    if (cached == null) {
      cached = ReactNativeFeatureFlagsCxxInterop.useFabricInterop()
      useFabricInteropCache = cached
    }
    return cached
  }

  override fun useNativeEqualsInNativeReadableArrayAndroid(): Boolean {
    var cached = useNativeEqualsInNativeReadableArrayAndroidCache
    if (cached == null) {
      cached = ReactNativeFeatureFlagsCxxInterop.useNativeEqualsInNativeReadableArrayAndroid()
      useNativeEqualsInNativeReadableArrayAndroidCache = cached
    }
    return cached
  }

  override fun useNativeTransformHelperAndroid(): Boolean {
    var cached = useNativeTransformHelperAndroidCache
    if (cached == null) {
      cached = ReactNativeFeatureFlagsCxxInterop.useNativeTransformHelperAndroid()
      useNativeTransformHelperAndroidCache = cached
    }
    return cached
  }

  override fun useNativeViewConfigsInBridgelessMode(): Boolean {
    var cached = useNativeViewConfigsInBridgelessModeCache
    if (cached == null) {
      cached = ReactNativeFeatureFlagsCxxInterop.useNativeViewConfigsInBridgelessMode()
      useNativeViewConfigsInBridgelessModeCache = cached
    }
    return cached
  }

  override fun useOptimizedEventBatchingOnAndroid(): Boolean {
    var cached = useOptimizedEventBatchingOnAndroidCache
    if (cached == null) {
      cached = ReactNativeFeatureFlagsCxxInterop.useOptimizedEventBatchingOnAndroid()
      useOptimizedEventBatchingOnAndroidCache = cached
    }
    return cached
  }

  override fun useRawPropsJsiValue(): Boolean {
    var cached = useRawPropsJsiValueCache
    if (cached == null) {
      cached = ReactNativeFeatureFlagsCxxInterop.useRawPropsJsiValue()
      useRawPropsJsiValueCache = cached
    }
    return cached
  }

  override fun useShadowNodeStateOnClone(): Boolean {
    var cached = useShadowNodeStateOnCloneCache
    if (cached == null) {
      cached = ReactNativeFeatureFlagsCxxInterop.useShadowNodeStateOnClone()
      useShadowNodeStateOnCloneCache = cached
    }
    return cached
  }

  override fun useTurboModuleInterop(): Boolean {
    var cached = useTurboModuleInteropCache
    if (cached == null) {
      cached = ReactNativeFeatureFlagsCxxInterop.useTurboModuleInterop()
      useTurboModuleInteropCache = cached
    }
    return cached
  }

  override fun useTurboModules(): Boolean {
    var cached = useTurboModulesCache
    if (cached == null) {
      cached = ReactNativeFeatureFlagsCxxInterop.useTurboModules()
      useTurboModulesCache = cached
    }
    return cached
  }

  override fun virtualViewPrerenderRatio(): Double {
    var cached = virtualViewPrerenderRatioCache
    if (cached == null) {
      cached = ReactNativeFeatureFlagsCxxInterop.virtualViewPrerenderRatio()
      virtualViewPrerenderRatioCache = cached
    }
    return cached
  }

  override fun override(provider: ReactNativeFeatureFlagsProvider): Unit =
      ReactNativeFeatureFlagsCxxInterop.override(provider as Any)

  override fun dangerouslyReset(): Unit = ReactNativeFeatureFlagsCxxInterop.dangerouslyReset()

  override fun dangerouslyForceOverride(provider: ReactNativeFeatureFlagsProvider): String? =
      ReactNativeFeatureFlagsCxxInterop.dangerouslyForceOverride(provider as Any)
}<|MERGE_RESOLUTION|>--- conflicted
+++ resolved
@@ -4,11 +4,7 @@
  * This source code is licensed under the MIT license found in the
  * LICENSE file in the root directory of this source tree.
  *
-<<<<<<< HEAD
- * @generated SignedSource<<2ccc29501fb525074eda0a1a574cc5a6>>
-=======
- * @generated SignedSource<<9f50b2fc5f4aad27e6cd8ecbde3d791a>>
->>>>>>> 5936f29d
+ * @generated SignedSource<<dc30f59142a3b995e4e904215e2899b1>>
  */
 
 /**
