--- conflicted
+++ resolved
@@ -4,11 +4,7 @@
  * This source code is licensed under the MIT license found in the
  * LICENSE file in the root directory of this source tree.
  *
-<<<<<<< HEAD
- * @generated SignedSource<<c5f5c547ea673a75d4c47fc43393abbf>>
-=======
  * @generated SignedSource<<1fa2a94ddb1563952c457e098f0deed7>>
->>>>>>> a85955a4
  */
 
 /**
