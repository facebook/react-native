--- conflicted
+++ resolved
@@ -4,11 +4,7 @@
  * This source code is licensed under the MIT license found in the
  * LICENSE file in the root directory of this source tree.
  *
-<<<<<<< HEAD
- * @generated SignedSource<<ec96762892fa2809a0f46c1b2aaad261>>
-=======
- * @generated SignedSource<<dee97293bfeab942c9cd0ba8622a5f86>>
->>>>>>> 9e96acbd
+ * @generated SignedSource<<39dc8e96dd56b468f391db2ee2c02882>>
  */
 
 /**
