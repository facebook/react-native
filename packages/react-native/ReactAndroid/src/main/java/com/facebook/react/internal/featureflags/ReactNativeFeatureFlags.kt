--- conflicted
+++ resolved
@@ -4,11 +4,7 @@
  * This source code is licensed under the MIT license found in the
  * LICENSE file in the root directory of this source tree.
  *
-<<<<<<< HEAD
- * @generated SignedSource<<6bd6a7cab18860963fc330ac76ed2c32>>
-=======
- * @generated SignedSource<<7484b716c0cb8d12d307e3b34767e559>>
->>>>>>> d631ec9a
+ * @generated SignedSource<<ec96762892fa2809a0f46c1b2aaad261>>
  */
 
 /**
@@ -179,17 +175,16 @@
   public fun enableLayoutAnimationsOnIOS(): Boolean = accessor.enableLayoutAnimationsOnIOS()
 
   /**
-<<<<<<< HEAD
    * When enabled, custom line height calculation will be centered from top to bottom.
    */
   @JvmStatic
   public fun enableLineHeightCenteringOnIOS(): Boolean = accessor.enableLineHeightCenteringOnIOS()
-=======
+
+  /**
    * Make RCTUnsafeExecuteOnMainQueueSync less likely to deadlock, when used in conjuction with sync rendering/events.
    */
   @JvmStatic
   public fun enableMainQueueCoordinatorOnIOS(): Boolean = accessor.enableMainQueueCoordinatorOnIOS()
->>>>>>> d631ec9a
 
   /**
    * Makes modules requiring main queue setup initialize on the main thread, during React Native init.
