--- conflicted
+++ resolved
@@ -4,11 +4,7 @@
  * This source code is licensed under the MIT license found in the
  * LICENSE file in the root directory of this source tree.
  *
-<<<<<<< HEAD
- * @generated SignedSource<<550a9988ae4eaa6e2b364460139927de>>
-=======
- * @generated SignedSource<<1adfbb1f0b9791d93ea00f39fbce5520>>
->>>>>>> 7be98c99
+ * @generated SignedSource<<dd5548e7f12b14ff3bb3cff78419652b>>
  */
 
 /**
