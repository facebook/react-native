/*
 * Copyright (c) Meta Platforms, Inc. and affiliates.
 *
 * This source code is licensed under the MIT license found in the
 * LICENSE file in the root directory of this source tree.
 *
<<<<<<< HEAD
 * @generated SignedSource<<9b84b5ff1e2dc0a597f1cbfd06613867>>
=======
 * @generated SignedSource<<9735aa2b6c596980927a6899b528cad7>>
>>>>>>> 5697d923
 */

/**
 * IMPORTANT: Do NOT modify this file directly.
 *
 * To change the definition of the flags, edit
 *   packages/react-native/scripts/featureflags/ReactNativeFeatureFlags.config.js.
 *
 * To regenerate this code, run the following script from the repo root:
 *   yarn featureflags-update
 */

package com.facebook.react.internal.featureflags

/**
 * This object provides access to internal React Native feature flags.
 *
 * All the methods are thread-safe if you handle `override` correctly.
 */
public object ReactNativeFeatureFlags {
  private var accessorProvider: () -> ReactNativeFeatureFlagsAccessor = { ReactNativeFeatureFlagsCxxAccessor() }
  private var accessor: ReactNativeFeatureFlagsAccessor = accessorProvider()

  /**
   * Common flag for testing. Do NOT modify.
   */
  @JvmStatic
  public fun commonTestFlag(): Boolean = accessor.commonTestFlag()

  /**
   * Adds support for recursively processing commits that mount synchronously (Android only).
   */
  @JvmStatic
  public fun allowRecursiveCommitsWithSynchronousMountOnAndroid(): Boolean = accessor.allowRecursiveCommitsWithSynchronousMountOnAndroid()

  /**
   * Do not wait for a main-thread dispatch to complete init to start executing work on the JS thread on Android
   */
  @JvmStatic
  public fun completeReactInstanceCreationOnBgThreadOnAndroid(): Boolean = accessor.completeReactInstanceCreationOnBgThreadOnAndroid()

  /**
   * The bridgeless architecture enables the event loop by default. This feature flag allows us to force disabling it in specific instances.
   */
  @JvmStatic
  public fun disableEventLoopOnBridgeless(): Boolean = accessor.disableEventLoopOnBridgeless()

  /**
   * Kill-switch to turn off support for aling-items:baseline on Fabric iOS.
   */
  @JvmStatic
  public fun enableAlignItemsBaselineOnFabricIOS(): Boolean = accessor.enableAlignItemsBaselineOnFabricIOS()

  /**
   * Feature flag to enable the new bridgeless architecture. Note: Enabling this will force enable the following flags: `useTurboModules` & `enableFabricRenderer.
   */
  @JvmStatic
  public fun enableBridgelessArchitecture(): Boolean = accessor.enableBridgelessArchitecture()

  /**
   * Clean yoga node when <TextInput /> does not change.
   */
  @JvmStatic
  public fun enableCleanTextInputYogaNode(): Boolean = accessor.enableCleanTextInputYogaNode()

  /**
   * Deletes views that were pre-allocated but never mounted on the screen.
   */
  @JvmStatic
  public fun enableDeletionOfUnmountedViews(): Boolean = accessor.enableDeletionOfUnmountedViews()

  /**
   * Feature flag to configure eager attachment of the root view/initialisation of the JS code.
   */
  @JvmStatic
  public fun enableEagerRootViewAttachment(): Boolean = accessor.enableEagerRootViewAttachment()

  /**
   * Enables the retention of EventEmitterWrapper on Android till the touch gesture is over to fix a bug on pressable (#44610)
   */
  @JvmStatic
  public fun enableEventEmitterRetentionDuringGesturesOnAndroid(): Boolean = accessor.enableEventEmitterRetentionDuringGesturesOnAndroid()

  /**
   * This feature flag enables logs for Fabric.
   */
  @JvmStatic
  public fun enableFabricLogs(): Boolean = accessor.enableFabricLogs()

  /**
   * Enables the use of the Fabric renderer in the whole app.
   */
  @JvmStatic
  public fun enableFabricRenderer(): Boolean = accessor.enableFabricRenderer()

  /**
   * When the app is completely migrated to Fabric, set this flag to true to disable parts of Paper infrastructure that are not needed anymore but consume memory and CPU. Specifically, UIViewOperationQueue and EventDispatcherImpl will no longer work as they will not subscribe to ReactChoreographer for updates.
   */
  @JvmStatic
  public fun enableFabricRendererExclusively(): Boolean = accessor.enableFabricRendererExclusively()

  /**
   * When enabled, the renderer would only fail commits when they propagate state and the last commit that updated state changed before committing.
   */
  @JvmStatic
  public fun enableGranularShadowTreeStateReconciliation(): Boolean = accessor.enableGranularShadowTreeStateReconciliation()

  /**
   * iOS Views will clip to their padding box vs border box
   */
  @JvmStatic
  public fun enableIOSViewClipToPaddingBox(): Boolean = accessor.enableIOSViewClipToPaddingBox()

  /**
   * When enabled, LayoutAnimations API will animate state changes on Android.
   */
  @JvmStatic
  public fun enableLayoutAnimationsOnAndroid(): Boolean = accessor.enableLayoutAnimationsOnAndroid()

  /**
   * When enabled, LayoutAnimations API will animate state changes on iOS.
   */
  @JvmStatic
  public fun enableLayoutAnimationsOnIOS(): Boolean = accessor.enableLayoutAnimationsOnIOS()

  /**
   * When enabled, custom line height calculation will be centered from top to bottom.
   */
  @JvmStatic
  public fun enableLineHeightCenteringOnAndroid(): Boolean = accessor.enableLineHeightCenteringOnAndroid()

  /**
   * When enabled, custom line height calculation will be centered from top to bottom.
   */
  @JvmStatic
  public fun enableLineHeightCenteringOnIOS(): Boolean = accessor.enableLineHeightCenteringOnIOS()

  /**
   * Enables the reporting of long tasks through `PerformanceObserver`. Only works if the event loop is enabled.
   */
  @JvmStatic
  public fun enableLongTaskAPI(): Boolean = accessor.enableLongTaskAPI()

  /**
   * Moves execution of pre-mount items to outside the choregrapher in the main thread, so we can estimate idle time more precisely (Android only).
   */
  @JvmStatic
  public fun enablePreciseSchedulingForPremountItemsOnAndroid(): Boolean = accessor.enablePreciseSchedulingForPremountItemsOnAndroid()

  /**
   * When enabled, Android will receive prop updates based on the differences between the last rendered shadow node and the last committed shadow node.
   */
  @JvmStatic
  public fun enablePropsUpdateReconciliationAndroid(): Boolean = accessor.enablePropsUpdateReconciliationAndroid()

  /**
   * Report paint time inside the Event Timing API implementation (PerformanceObserver).
   */
  @JvmStatic
  public fun enableReportEventPaintTime(): Boolean = accessor.enableReportEventPaintTime()

  /**
   * Dispatches state updates synchronously in Fabric (e.g.: updates the scroll position in the shadow tree synchronously from the main thread).
   */
  @JvmStatic
  public fun enableSynchronousStateUpdates(): Boolean = accessor.enableSynchronousStateUpdates()

  /**
   * Text preallocation optimisation where unnecessary work is removed.
   */
  @JvmStatic
  public fun enableTextPreallocationOptimisation(): Boolean = accessor.enableTextPreallocationOptimisation()

  /**
   * Ensures that JavaScript always has a consistent view of the state of the UI (e.g.: commits done in other threads are not immediately propagated to JS during its execution).
   */
  @JvmStatic
  public fun enableUIConsistency(): Boolean = accessor.enableUIConsistency()

  /**
   * Enables View Recycling. When enabled, individual ViewManagers must still opt-in.
   */
  @JvmStatic
  public fun enableViewRecycling(): Boolean = accessor.enableViewRecycling()

  /**
   * When enabled, rawProps in Props will not include Yoga specific props.
   */
  @JvmStatic
  public fun excludeYogaFromRawProps(): Boolean = accessor.excludeYogaFromRawProps()

  /**
   * Uses the default event priority instead of the discreet event priority by default when dispatching events from Fabric to React.
   */
  @JvmStatic
  public fun fixMappingOfEventPrioritiesBetweenFabricAndReact(): Boolean = accessor.fixMappingOfEventPrioritiesBetweenFabricAndReact()

  /**
   * Fixes a limitation on Android where the mounting coordinator would report there are no pending transactions but some of them were actually not processed due to the use of the push model.
   */
  @JvmStatic
  public fun fixMountingCoordinatorReportedPendingTransactionsOnAndroid(): Boolean = accessor.fixMountingCoordinatorReportedPendingTransactionsOnAndroid()

  /**
   * Forces the mounting layer on Android to always batch mount items instead of dispatching them immediately. This might fix some crashes related to synchronous state updates, where some views dispatch state updates during mount.
   */
  @JvmStatic
  public fun forceBatchingMountItemsOnAndroid(): Boolean = accessor.forceBatchingMountItemsOnAndroid()

  /**
   * Flag determining if the React Native DevTools (Fusebox) CDP backend should be enabled in debug builds. This flag is global and should not be changed across React Host lifetimes.
   */
  @JvmStatic
  public fun fuseboxEnabledDebug(): Boolean = accessor.fuseboxEnabledDebug()

  /**
   * Flag determining if the React Native DevTools (Fusebox) CDP backend should be enabled in release builds. This flag is global and should not be changed across React Host lifetimes.
   */
  @JvmStatic
  public fun fuseboxEnabledRelease(): Boolean = accessor.fuseboxEnabledRelease()

  /**
   * Construct modules that requires eager init on the dedicate native modules thread
   */
  @JvmStatic
  public fun initEagerTurboModulesOnNativeModulesQueueAndroid(): Boolean = accessor.initEagerTurboModulesOnNativeModulesQueueAndroid()

  /**
   * Only enqueue Choreographer calls if there is an ongoing animation, instead of enqueueing every frame.
   */
  @JvmStatic
  public fun lazyAnimationCallbacks(): Boolean = accessor.lazyAnimationCallbacks()

  /**
   * Adds support for loading vector drawable assets in the Image component (only on Android)
   */
  @JvmStatic
  public fun loadVectorDrawablesOnImages(): Boolean = accessor.loadVectorDrawablesOnImages()

  /**
   * Propagate layout direction to Android views.
   */
  @JvmStatic
  public fun setAndroidLayoutDirection(): Boolean = accessor.setAndroidLayoutDirection()

  /**
   * Enables storing js caller stack when creating promise in native module. This is useful in case of Promise rejection and tracing the cause.
   */
  @JvmStatic
  public fun traceTurboModulePromiseRejectionsOnAndroid(): Boolean = accessor.traceTurboModulePromiseRejectionsOnAndroid()

  /**
   * Should this application enable the Fabric Interop Layer for Android? If yes, the application will behave so that it can accept non-Fabric components and render them on Fabric. This toggle is controlling extra logic such as custom event dispatching that are needed for the Fabric Interop Layer to work correctly.
   */
  @JvmStatic
  public fun useFabricInterop(): Boolean = accessor.useFabricInterop()

  /**
   * Invoke callbacks immediately on the ReactInstance rather than going through a background thread for synchronization
   */
  @JvmStatic
  public fun useImmediateExecutorInAndroidBridgeless(): Boolean = accessor.useImmediateExecutorInAndroidBridgeless()

  /**
   * When enabled, the native view configs are used in bridgeless mode.
   */
  @JvmStatic
  public fun useNativeViewConfigsInBridgelessMode(): Boolean = accessor.useNativeViewConfigsInBridgelessMode()

  /**
   * Moves more of the work in view preallocation to the main thread to free up JS thread.
   */
  @JvmStatic
  public fun useOptimisedViewPreallocationOnAndroid(): Boolean = accessor.useOptimisedViewPreallocationOnAndroid()

  /**
   * Uses an optimized mechanism for event batching on Android that does not need to wait for a Choreographer frame callback.
   */
  @JvmStatic
  public fun useOptimizedEventBatchingOnAndroid(): Boolean = accessor.useOptimizedEventBatchingOnAndroid()

  /**
   * When enabled, cloning shadow nodes within react native will update the reference held by the current JS fiber tree.
   */
  @JvmStatic
  public fun useRuntimeShadowNodeReferenceUpdate(): Boolean = accessor.useRuntimeShadowNodeReferenceUpdate()

  /**
   * In Bridgeless mode, should legacy NativeModules use the TurboModule system?
   */
  @JvmStatic
  public fun useTurboModuleInterop(): Boolean = accessor.useTurboModuleInterop()

  /**
   * When enabled, NativeModules will be executed by using the TurboModule system
   */
  @JvmStatic
  public fun useTurboModules(): Boolean = accessor.useTurboModules()

  /**
   * Overrides the feature flags with the ones provided by the given provider
   * (generally one that extends `ReactNativeFeatureFlagsDefaults`).
   *
   * This method must be called before you initialize the React Native runtime.
   *
   * @example
   *
   * ```
   * ReactNativeFeatureFlags.override(object : ReactNativeFeatureFlagsDefaults() {
   *   override fun someFlag(): Boolean = true // or a dynamic value
   * })
   * ```
   */
  @JvmStatic
  public fun override(provider: ReactNativeFeatureFlagsProvider): Unit = accessor.override(provider)

  /**
   * Removes the overridden feature flags and makes the API return default
   * values again.
   *
   * This should only be called if you destroy the React Native runtime and
   * need to create a new one with different overrides. In that case,
   * call `dangerouslyReset` after destroying the runtime and `override`
   * again before initializing the new one.
   */
  @JvmStatic
  public fun dangerouslyReset() {
    // This is necessary when the accessor interops with C++ and we need to
    // remove the overrides set there.
    accessor.dangerouslyReset()

    // This discards the cached values and the overrides set in the JVM.
    accessor = accessorProvider()
  }

  /**
   * This is a combination of `dangerouslyReset` and `override` that reduces
   * the likeliness of a race condition between the two calls.
   *
   * This is **dangerous** because it can introduce consistency issues that will
   * be much harder to debug. For example, it could hide the fact that feature
   * flags are read before you set the values you want to use everywhere. It
   * could also cause a workflow to suddently have different feature flags for
   * behaviors that were configured with different values before.
   *
   * It returns a string that contains the feature flags that were accessed
   * before this call (or between the last call to `dangerouslyReset` and this
   * call). If you are using this method, you do not want the hard crash that
   * you would get from using `dangerouslyReset` and `override` separately,
   * but you should still log this somehow.
   *
   * Please see the documentation of `dangerouslyReset` for additional details.
   */
  @JvmStatic
  public fun dangerouslyForceOverride(provider: ReactNativeFeatureFlagsProvider): String? {
    val newAccessor = accessorProvider()
    val previouslyAccessedFlags = newAccessor.dangerouslyForceOverride(provider)
    accessor = newAccessor
    return previouslyAccessedFlags
  }

  /**
   * This is just used to replace the default ReactNativeFeatureFlagsCxxAccessor
   * that uses JNI with a version that doesn't, to simplify testing.
   */
  internal fun setAccessorProvider(newAccessorProvider: () -> ReactNativeFeatureFlagsAccessor) {
    accessorProvider = newAccessorProvider
    accessor = accessorProvider()
  }
}<|MERGE_RESOLUTION|>--- conflicted
+++ resolved
@@ -4,11 +4,7 @@
  * This source code is licensed under the MIT license found in the
  * LICENSE file in the root directory of this source tree.
  *
-<<<<<<< HEAD
- * @generated SignedSource<<9b84b5ff1e2dc0a597f1cbfd06613867>>
-=======
- * @generated SignedSource<<9735aa2b6c596980927a6899b528cad7>>
->>>>>>> 5697d923
+ * @generated SignedSource<<86e2b86d89365abff59c669fda83ef0e>>
  */
 
 /**
