/*
 * Copyright (c) Meta Platforms, Inc. and affiliates.
 *
 * This source code is licensed under the MIT license found in the
 * LICENSE file in the root directory of this source tree.
 *
<<<<<<< HEAD
 * @generated SignedSource<<bbb35582fcb449903f58a5d4018755d9>>
=======
 * @generated SignedSource<<af80868112a7748983aaa6e638d0068e>>
>>>>>>> 4df224ca
 */

/**
 * IMPORTANT: Do NOT modify this file directly.
 *
 * To change the definition of the flags, edit
 *   packages/react-native/scripts/featureflags/ReactNativeFeatureFlags.config.js.
 *
 * To regenerate this code, run the following script from the repo root:
 *   yarn featureflags-update
 */

package com.facebook.react.internal.featureflags

/**
 * This object provides access to internal React Native feature flags.
 *
 * All the methods are thread-safe if you handle `override` correctly.
 */
public object ReactNativeFeatureFlags {
  private var accessorProvider: () -> ReactNativeFeatureFlagsAccessor = { ReactNativeFeatureFlagsCxxAccessor() }
  private var accessor: ReactNativeFeatureFlagsAccessor = accessorProvider()

  /**
   * Common flag for testing. Do NOT modify.
   */
  @JvmStatic
  public fun commonTestFlag(): Boolean = accessor.commonTestFlag()

  /**
   * Adds support for recursively processing commits that mount synchronously (Android only).
   */
  @JvmStatic
  public fun allowRecursiveCommitsWithSynchronousMountOnAndroid(): Boolean = accessor.allowRecursiveCommitsWithSynchronousMountOnAndroid()

  /**
   * When enabled, the RuntimeScheduler processing the event loop will batch all rendering updates and dispatch them together at the end of each iteration of the loop.
   */
  @JvmStatic
  public fun batchRenderingUpdatesInEventLoop(): Boolean = accessor.batchRenderingUpdatesInEventLoop()

  /**
   * Do not wait for a main-thread dispatch to complete init to start executing work on the JS thread on Android
   */
  @JvmStatic
  public fun completeReactInstanceCreationOnBgThreadOnAndroid(): Boolean = accessor.completeReactInstanceCreationOnBgThreadOnAndroid()

  /**
   * Kill-switch to turn off support for aling-items:baseline on Fabric iOS.
   */
  @JvmStatic
  public fun enableAlignItemsBaselineOnFabricIOS(): Boolean = accessor.enableAlignItemsBaselineOnFabricIOS()

  /**
   * Feature flag to enable the new bridgeless architecture. Note: Enabling this will force enable the following flags: `useTurboModules` & `enableFabricRenderer.
   */
  @JvmStatic
  public fun enableBridgelessArchitecture(): Boolean = accessor.enableBridgelessArchitecture()

  /**
   * Clean yoga node when <TextInput /> does not change.
   */
  @JvmStatic
  public fun enableCleanTextInputYogaNode(): Boolean = accessor.enableCleanTextInputYogaNode()

  /**
   * Deletes views that were pre-allocated but never mounted on the screen.
   */
  @JvmStatic
  public fun enableDeletionOfUnmountedViews(): Boolean = accessor.enableDeletionOfUnmountedViews()

  /**
   * Feature flag to configure eager attachment of the root view/initialisation of the JS code.
   */
  @JvmStatic
  public fun enableEagerRootViewAttachment(): Boolean = accessor.enableEagerRootViewAttachment()

  /**
   * Enables the retention of EventEmitterWrapper on Android till the touch gesture is over to fix a bug on pressable (#44610)
   */
  @JvmStatic
  public fun enableEventEmitterRetentionDuringGesturesOnAndroid(): Boolean = accessor.enableEventEmitterRetentionDuringGesturesOnAndroid()

  /**
   * This feature flag enables logs for Fabric.
   */
  @JvmStatic
  public fun enableFabricLogs(): Boolean = accessor.enableFabricLogs()

  /**
   * Enables the use of the Fabric renderer in the whole app.
   */
  @JvmStatic
  public fun enableFabricRenderer(): Boolean = accessor.enableFabricRenderer()

  /**
   * When the app is completely migrated to Fabric, set this flag to true to disable parts of Paper infrastructure that are not needed anymore but consume memory and CPU. Specifically, UIViewOperationQueue and EventDispatcherImpl will no longer work as they will not subscribe to ReactChoreographer for updates.
   */
  @JvmStatic
  public fun enableFabricRendererExclusively(): Boolean = accessor.enableFabricRendererExclusively()

  /**
   * When enabled, the renderer would only fail commits when they propagate state and the last commit that updated state changed before committing.
   */
  @JvmStatic
  public fun enableGranularShadowTreeStateReconciliation(): Boolean = accessor.enableGranularShadowTreeStateReconciliation()

  /**
   * iOS Views will clip to their padding box vs border box
   */
  @JvmStatic
  public fun enableIOSViewClipToPaddingBox(): Boolean = accessor.enableIOSViewClipToPaddingBox()

  /**
   * When enabled, LayoutAnimations API will animate state changes on Android.
   */
  @JvmStatic
  public fun enableLayoutAnimationsOnAndroid(): Boolean = accessor.enableLayoutAnimationsOnAndroid()

  /**
   * When enabled, LayoutAnimations API will animate state changes on iOS.
   */
  @JvmStatic
  public fun enableLayoutAnimationsOnIOS(): Boolean = accessor.enableLayoutAnimationsOnIOS()

  /**
   * When enabled, custom line height calculation will be centered from top to bottom.
   */
  @JvmStatic
  public fun enableLineHeightCenteringOnAndroid(): Boolean = accessor.enableLineHeightCenteringOnAndroid()

  /**
   * When enabled, custom line height calculation will be centered from top to bottom.
   */
  @JvmStatic
  public fun enableLineHeightCenteringOnIOS(): Boolean = accessor.enableLineHeightCenteringOnIOS()

  /**
   * Enables the reporting of long tasks through `PerformanceObserver`. Only works if the event loop is enabled.
   */
  @JvmStatic
  public fun enableLongTaskAPI(): Boolean = accessor.enableLongTaskAPI()

  /**
   * Enables the use of microtasks in Hermes (scheduling) and RuntimeScheduler (execution).
   */
  @JvmStatic
  public fun enableMicrotasks(): Boolean = accessor.enableMicrotasks()

  /**
   * Moves execution of pre-mount items to outside the choregrapher in the main thread, so we can estimate idle time more precisely (Android only).
   */
  @JvmStatic
  public fun enablePreciseSchedulingForPremountItemsOnAndroid(): Boolean = accessor.enablePreciseSchedulingForPremountItemsOnAndroid()

  /**
   * When enabled, Android will receive prop updates based on the differences between the last rendered shadow node and the last committed shadow node.
   */
  @JvmStatic
  public fun enablePropsUpdateReconciliationAndroid(): Boolean = accessor.enablePropsUpdateReconciliationAndroid()

  /**
   * Report paint time inside the Event Timing API implementation (PerformanceObserver).
   */
  @JvmStatic
  public fun enableReportEventPaintTime(): Boolean = accessor.enableReportEventPaintTime()

  /**
   * Dispatches state updates synchronously in Fabric (e.g.: updates the scroll position in the shadow tree synchronously from the main thread).
   */
  @JvmStatic
  public fun enableSynchronousStateUpdates(): Boolean = accessor.enableSynchronousStateUpdates()

  /**
   * Text preallocation optimisation where unnecessary work is removed.
   */
  @JvmStatic
  public fun enableTextPreallocationOptimisation(): Boolean = accessor.enableTextPreallocationOptimisation()

  /**
   * Ensures that JavaScript always has a consistent view of the state of the UI (e.g.: commits done in other threads are not immediately propagated to JS during its execution).
   */
  @JvmStatic
  public fun enableUIConsistency(): Boolean = accessor.enableUIConsistency()

  /**
   * Enables View Recycling. When enabled, individual ViewManagers must still opt-in.
   */
  @JvmStatic
  public fun enableViewRecycling(): Boolean = accessor.enableViewRecycling()

  /**
   * When enabled, rawProps in Props will not include Yoga specific props.
   */
  @JvmStatic
  public fun excludeYogaFromRawProps(): Boolean = accessor.excludeYogaFromRawProps()

  /**
   * Start image fetching during view preallocation instead of waiting for layout pass
   */
  @JvmStatic
  public fun fetchImagesInViewPreallocation(): Boolean = accessor.fetchImagesInViewPreallocation()

  /**
   * Uses the default event priority instead of the discreet event priority by default when dispatching events from Fabric to React.
   */
  @JvmStatic
  public fun fixMappingOfEventPrioritiesBetweenFabricAndReact(): Boolean = accessor.fixMappingOfEventPrioritiesBetweenFabricAndReact()

  /**
   * Fixes a limitation on Android where the mounting coordinator would report there are no pending transactions but some of them were actually not processed due to the use of the push model.
   */
  @JvmStatic
  public fun fixMountingCoordinatorReportedPendingTransactionsOnAndroid(): Boolean = accessor.fixMountingCoordinatorReportedPendingTransactionsOnAndroid()

  /**
   * Forces the mounting layer on Android to always batch mount items instead of dispatching them immediately. This might fix some crashes related to synchronous state updates, where some views dispatch state updates during mount.
   */
  @JvmStatic
  public fun forceBatchingMountItemsOnAndroid(): Boolean = accessor.forceBatchingMountItemsOnAndroid()

  /**
   * Flag determining if the React Native DevTools (Fusebox) CDP backend should be enabled in debug builds. This flag is global and should not be changed across React Host lifetimes.
   */
  @JvmStatic
  public fun fuseboxEnabledDebug(): Boolean = accessor.fuseboxEnabledDebug()

  /**
   * Flag determining if the React Native DevTools (Fusebox) CDP backend should be enabled in release builds. This flag is global and should not be changed across React Host lifetimes.
   */
  @JvmStatic
  public fun fuseboxEnabledRelease(): Boolean = accessor.fuseboxEnabledRelease()

  /**
   * Construct modules that requires eager init on the dedicate native modules thread
   */
  @JvmStatic
  public fun initEagerTurboModulesOnNativeModulesQueueAndroid(): Boolean = accessor.initEagerTurboModulesOnNativeModulesQueueAndroid()

  /**
   * Only enqueue Choreographer calls if there is an ongoing animation, instead of enqueueing every frame.
   */
  @JvmStatic
  public fun lazyAnimationCallbacks(): Boolean = accessor.lazyAnimationCallbacks()

  /**
   * Adds support for loading vector drawable assets in the Image component (only on Android)
   */
  @JvmStatic
  public fun loadVectorDrawablesOnImages(): Boolean = accessor.loadVectorDrawablesOnImages()

  /**
   * Propagate layout direction to Android views.
   */
  @JvmStatic
  public fun setAndroidLayoutDirection(): Boolean = accessor.setAndroidLayoutDirection()

  /**
   * Enables storing js caller stack when creating promise in native module. This is useful in case of Promise rejection and tracing the cause.
   */
  @JvmStatic
  public fun traceTurboModulePromiseRejectionsOnAndroid(): Boolean = accessor.traceTurboModulePromiseRejectionsOnAndroid()

  /**
   * Should this application enable the Fabric Interop Layer for Android? If yes, the application will behave so that it can accept non-Fabric components and render them on Fabric. This toggle is controlling extra logic such as custom event dispatching that are needed for the Fabric Interop Layer to work correctly.
   */
  @JvmStatic
  public fun useFabricInterop(): Boolean = accessor.useFabricInterop()

  /**
   * Invoke callbacks immediately on the ReactInstance rather than going through a background thread for synchronization
   */
  @JvmStatic
  public fun useImmediateExecutorInAndroidBridgeless(): Boolean = accessor.useImmediateExecutorInAndroidBridgeless()

  /**
   * When enabled, it uses the modern fork of RuntimeScheduler that allows scheduling tasks with priorities from any thread.
   */
  @JvmStatic
  public fun useModernRuntimeScheduler(): Boolean = accessor.useModernRuntimeScheduler()

  /**
   * When enabled, the native view configs are used in bridgeless mode.
   */
  @JvmStatic
  public fun useNativeViewConfigsInBridgelessMode(): Boolean = accessor.useNativeViewConfigsInBridgelessMode()

  /**
   * Moves more of the work in view preallocation to the main thread to free up JS thread.
   */
  @JvmStatic
  public fun useOptimisedViewPreallocationOnAndroid(): Boolean = accessor.useOptimisedViewPreallocationOnAndroid()

  /**
   * Uses an optimized mechanism for event batching on Android that does not need to wait for a Choreographer frame callback.
   */
  @JvmStatic
  public fun useOptimizedEventBatchingOnAndroid(): Boolean = accessor.useOptimizedEventBatchingOnAndroid()

  /**
   * When enabled, cloning shadow nodes within react native will update the reference held by the current JS fiber tree.
   */
  @JvmStatic
  public fun useRuntimeShadowNodeReferenceUpdate(): Boolean = accessor.useRuntimeShadowNodeReferenceUpdate()

  /**
   * In Bridgeless mode, should legacy NativeModules use the TurboModule system?
   */
  @JvmStatic
  public fun useTurboModuleInterop(): Boolean = accessor.useTurboModuleInterop()

  /**
   * When enabled, NativeModules will be executed by using the TurboModule system
   */
  @JvmStatic
  public fun useTurboModules(): Boolean = accessor.useTurboModules()

  /**
   * Overrides the feature flags with the ones provided by the given provider
   * (generally one that extends `ReactNativeFeatureFlagsDefaults`).
   *
   * This method must be called before you initialize the React Native runtime.
   *
   * @example
   *
   * ```
   * ReactNativeFeatureFlags.override(object : ReactNativeFeatureFlagsDefaults() {
   *   override fun someFlag(): Boolean = true // or a dynamic value
   * })
   * ```
   */
  @JvmStatic
  public fun override(provider: ReactNativeFeatureFlagsProvider): Unit = accessor.override(provider)

  /**
   * Removes the overridden feature flags and makes the API return default
   * values again.
   *
   * This should only be called if you destroy the React Native runtime and
   * need to create a new one with different overrides. In that case,
   * call `dangerouslyReset` after destroying the runtime and `override`
   * again before initializing the new one.
   */
  @JvmStatic
  public fun dangerouslyReset() {
    // This is necessary when the accessor interops with C++ and we need to
    // remove the overrides set there.
    accessor.dangerouslyReset()

    // This discards the cached values and the overrides set in the JVM.
    accessor = accessorProvider()
  }

  /**
   * This is a combination of `dangerouslyReset` and `override` that reduces
   * the likeliness of a race condition between the two calls.
   *
   * This is **dangerous** because it can introduce consistency issues that will
   * be much harder to debug. For example, it could hide the fact that feature
   * flags are read before you set the values you want to use everywhere. It
   * could also cause a workflow to suddently have different feature flags for
   * behaviors that were configured with different values before.
   *
   * It returns a string that contains the feature flags that were accessed
   * before this call (or between the last call to `dangerouslyReset` and this
   * call). If you are using this method, you do not want the hard crash that
   * you would get from using `dangerouslyReset` and `override` separately,
   * but you should still log this somehow.
   *
   * Please see the documentation of `dangerouslyReset` for additional details.
   */
  @JvmStatic
  public fun dangerouslyForceOverride(provider: ReactNativeFeatureFlagsProvider): String? {
    val newAccessor = accessorProvider()
    val previouslyAccessedFlags = newAccessor.dangerouslyForceOverride(provider)
    accessor = newAccessor
    return previouslyAccessedFlags
  }

  /**
   * This is just used to replace the default ReactNativeFeatureFlagsCxxAccessor
   * that uses JNI with a version that doesn't, to simplify testing.
   */
  internal fun setAccessorProvider(newAccessorProvider: () -> ReactNativeFeatureFlagsAccessor) {
    accessorProvider = newAccessorProvider
    accessor = accessorProvider()
  }
}<|MERGE_RESOLUTION|>--- conflicted
+++ resolved
@@ -4,11 +4,7 @@
  * This source code is licensed under the MIT license found in the
  * LICENSE file in the root directory of this source tree.
  *
-<<<<<<< HEAD
- * @generated SignedSource<<bbb35582fcb449903f58a5d4018755d9>>
-=======
- * @generated SignedSource<<af80868112a7748983aaa6e638d0068e>>
->>>>>>> 4df224ca
+ * @generated SignedSource<<050d7e7fa1d91657a2a40cefada260d8>>
  */
 
 /**
