--- conflicted
+++ resolved
@@ -4,11 +4,7 @@
  * This source code is licensed under the MIT license found in the
  * LICENSE file in the root directory of this source tree.
  *
-<<<<<<< HEAD
- * @generated SignedSource<<1ac20a64883288436912fa6931bcecdb>>
-=======
- * @generated SignedSource<<2c321a7a8e811dc238a75f76180843b9>>
->>>>>>> 198adb47
+ * @generated SignedSource<<789432afd52133265940b3121c51d089>>
  */
 
 /**
