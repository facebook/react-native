--- conflicted
+++ resolved
@@ -4,11 +4,7 @@
  * This source code is licensed under the MIT license found in the
  * LICENSE file in the root directory of this source tree.
  *
-<<<<<<< HEAD
- * @generated SignedSource<<a13bc67befadc017acca3bb0f4332764>>
-=======
- * @generated SignedSource<<9a17ecc37b3ecd8c0830d9875e8b4453>>
->>>>>>> 3bb86b0e
+ * @generated SignedSource<<e08ee3f82c6bb54aece97ffd0ef0aa17>>
  */
 
 /**
