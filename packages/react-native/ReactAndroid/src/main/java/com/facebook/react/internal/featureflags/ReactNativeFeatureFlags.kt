/*
 * Copyright (c) Meta Platforms, Inc. and affiliates.
 *
 * This source code is licensed under the MIT license found in the
 * LICENSE file in the root directory of this source tree.
 *
<<<<<<< HEAD
 * @generated SignedSource<<16b1c27b697d7a700d5cde86b8aa0ba2>>
=======
 * @generated SignedSource<<a5552614b746c732adb88a6640a7951a>>
>>>>>>> 9be5ac10
 */

/**
 * IMPORTANT: Do NOT modify this file directly.
 *
 * To change the definition of the flags, edit
 *   packages/react-native/scripts/featureflags/ReactNativeFeatureFlags.config.js.
 *
 * To regenerate this code, run the following script from the repo root:
 *   yarn featureflags --update
 */

package com.facebook.react.internal.featureflags

import androidx.annotation.VisibleForTesting

/**
 * This object provides access to internal React Native feature flags.
 *
 * All the methods are thread-safe if you handle `override` correctly.
 */
public object ReactNativeFeatureFlags {
  private var accessorProvider: () -> ReactNativeFeatureFlagsAccessor = { ReactNativeFeatureFlagsCxxAccessor() }
  private var accessor: ReactNativeFeatureFlagsAccessor = accessorProvider()

  /**
   * Common flag for testing. Do NOT modify.
   */
  @JvmStatic
  public fun commonTestFlag(): Boolean = accessor.commonTestFlag()

  /**
   * Enables start- and finishOperationBatch on any platform.
   */
  @JvmStatic
  public fun animatedShouldSignalBatch(): Boolean = accessor.animatedShouldSignalBatch()

  /**
   * Do not incorrectly ceil the available width of an Android text layout
   */
  @JvmStatic
  public fun avoidCeilingAvailableAndroidTextWidth(): Boolean = accessor.avoidCeilingAvailableAndroidTextWidth()

  /**
   * Use a C++ implementation of Native Animated instead of the platform implementation.
   */
  @JvmStatic
  public fun cxxNativeAnimatedEnabled(): Boolean = accessor.cxxNativeAnimatedEnabled()

  /**
   * Disable sync dispatch on the main queue on iOS
   */
  @JvmStatic
  public fun disableMainQueueSyncDispatchIOS(): Boolean = accessor.disableMainQueueSyncDispatchIOS()

  /**
   * Prevent FabricMountingManager from reordering mountItems, which may lead to invalid state on the UI thread
   */
  @JvmStatic
  public fun disableMountItemReorderingAndroid(): Boolean = accessor.disableMountItemReorderingAndroid()

  /**
   * When enabled, the accessibilityOrder prop will propagate to native platforms and define the accessibility order.
   */
  @JvmStatic
  public fun enableAccessibilityOrder(): Boolean = accessor.enableAccessibilityOrder()

  /**
   * When enabled, Android will accumulate updates in rawProps to reduce the number of mounting instructions for cascading re-renders.
   */
  @JvmStatic
  public fun enableAccumulatedUpdatesInRawPropsAndroid(): Boolean = accessor.enableAccumulatedUpdatesInRawPropsAndroid()

  /**
   * Feature flag to enable the new bridgeless architecture. Note: Enabling this will force enable the following flags: `useTurboModules` & `enableFabricRenderer`.
   */
  @JvmStatic
  public fun enableBridgelessArchitecture(): Boolean = accessor.enableBridgelessArchitecture()

  /**
   * Enable prop iterator setter-style construction of Props in C++ (this flag is not used in Java).
   */
  @JvmStatic
  public fun enableCppPropsIteratorSetter(): Boolean = accessor.enableCppPropsIteratorSetter()

  /**
   * This enables the fabric implementation of focus search so that we can focus clipped elements
   */
  @JvmStatic
  public fun enableCustomFocusSearchOnClippedElementsAndroid(): Boolean = accessor.enableCustomFocusSearchOnClippedElementsAndroid()

  /**
   * Enables destructor calls for ShadowTreeRevision in the background to reduce UI thread work.
   */
  @JvmStatic
  public fun enableDestroyShadowTreeRevisionAsync(): Boolean = accessor.enableDestroyShadowTreeRevisionAsync()

  /**
   * When enabled a subset of components will avoid double measurement on Android.
   */
  @JvmStatic
  public fun enableDoubleMeasurementFixAndroid(): Boolean = accessor.enableDoubleMeasurementFixAndroid()

  /**
   * Feature flag to configure eager attachment of the root view/initialisation of the JS code.
   */
  @JvmStatic
  public fun enableEagerRootViewAttachment(): Boolean = accessor.enableEagerRootViewAttachment()

  /**
   * This feature flag enables logs for Fabric.
   */
  @JvmStatic
  public fun enableFabricLogs(): Boolean = accessor.enableFabricLogs()

  /**
   * Enables the use of the Fabric renderer in the whole app.
   */
  @JvmStatic
  public fun enableFabricRenderer(): Boolean = accessor.enableFabricRenderer()

  /**
   * This feature flag enables a fix for reparenting fix in differentiator
   */
  @JvmStatic
  public fun enableFixForParentTagDuringReparenting(): Boolean = accessor.enableFixForParentTagDuringReparenting()

  /**
   * Enables font scale changes updating layout for measurable nodes.
   */
  @JvmStatic
  public fun enableFontScaleChangesUpdatingLayout(): Boolean = accessor.enableFontScaleChangesUpdatingLayout()

  /**
   * Applies base offset for each line of text separately on iOS.
   */
  @JvmStatic
  public fun enableIOSTextBaselineOffsetPerLine(): Boolean = accessor.enableIOSTextBaselineOffsetPerLine()

  /**
   * iOS Views will clip to their padding box vs border box
   */
  @JvmStatic
  public fun enableIOSViewClipToPaddingBox(): Boolean = accessor.enableIOSViewClipToPaddingBox()

  /**
   * Integrates IntersectionObserver in the Event Loop in the new architecture, to dispatch the initial notifications for observations in the "Update the rendering" step.
   */
  @JvmStatic
  public fun enableIntersectionObserverEventLoopIntegration(): Boolean = accessor.enableIntersectionObserverEventLoopIntegration()

  /**
   * When enabled, LayoutAnimations API will animate state changes on Android.
   */
  @JvmStatic
  public fun enableLayoutAnimationsOnAndroid(): Boolean = accessor.enableLayoutAnimationsOnAndroid()

  /**
   * When enabled, LayoutAnimations API will animate state changes on iOS.
   */
  @JvmStatic
  public fun enableLayoutAnimationsOnIOS(): Boolean = accessor.enableLayoutAnimationsOnIOS()

  /**
   * When enabled, custom line height calculation will be centered from top to bottom.
   */
  @JvmStatic
  public fun enableLineHeightCenteringOnIOS(): Boolean = accessor.enableLineHeightCenteringOnIOS()

  /**
   * Makes modules requiring main queue setup initialize on the main thread, during React Native init.
   */
  @JvmStatic
  public fun enableMainQueueModulesOnIOS(): Boolean = accessor.enableMainQueueModulesOnIOS()

  /**
   * Enable NSNull conversion when handling module arguments on iOS
   */
  @JvmStatic
  public fun enableModuleArgumentNSNullConversionIOS(): Boolean = accessor.enableModuleArgumentNSNullConversionIOS()

  /**
   * Parse CSS strings using the Fabric CSS parser instead of ViewConfig processing
   */
  @JvmStatic
  public fun enableNativeCSSParsing(): Boolean = accessor.enableNativeCSSParsing()

  /**
   * Enable network event reporting hooks in each native platform through `NetworkReporter`. This flag should be combined with `enableResourceTimingAPI` and `fuseboxNetworkInspectionEnabled` to enable end-to-end reporting behaviour via the Web Performance API and CDP debugging respectively.
   */
  @JvmStatic
  public fun enableNetworkEventReporting(): Boolean = accessor.enableNetworkEventReporting()

  /**
   * Use BackgroundDrawable and BorderDrawable instead of CSSBackgroundDrawable
   */
  @JvmStatic
  public fun enableNewBackgroundAndBorderDrawables(): Boolean = accessor.enableNewBackgroundAndBorderDrawables()

  /**
   * Enables caching text layout artifacts for later reuse
   */
  @JvmStatic
  public fun enablePreparedTextLayout(): Boolean = accessor.enablePreparedTextLayout()

  /**
   * When enabled, Android will receive prop updates based on the differences between the last rendered shadow node and the last committed shadow node.
   */
  @JvmStatic
  public fun enablePropsUpdateReconciliationAndroid(): Boolean = accessor.enablePropsUpdateReconciliationAndroid()

  /**
   * Enables the reporting of network resource timings through `PerformanceObserver`.
   */
  @JvmStatic
  public fun enableResourceTimingAPI(): Boolean = accessor.enableResourceTimingAPI()

  /**
   * Dispatches state updates synchronously in Fabric (e.g.: updates the scroll position in the shadow tree synchronously from the main thread).
   */
  @JvmStatic
  public fun enableSynchronousStateUpdates(): Boolean = accessor.enableSynchronousStateUpdates()

  /**
   * Enables View Culling: as soon as a view goes off screen, it can be reused anywhere in the UI and pieced together with other items to create new UI elements.
   */
  @JvmStatic
  public fun enableViewCulling(): Boolean = accessor.enableViewCulling()

  /**
   * Enables View Recycling. When enabled, individual ViewManagers must still opt-in.
   */
  @JvmStatic
  public fun enableViewRecycling(): Boolean = accessor.enableViewRecycling()

  /**
   * Enables View Recycling for <Text> via ReactTextView/ReactTextViewManager.
   */
  @JvmStatic
  public fun enableViewRecyclingForText(): Boolean = accessor.enableViewRecyclingForText()

  /**
   * Enables View Recycling for <View> via ReactViewGroup/ReactViewManager.
   */
  @JvmStatic
  public fun enableViewRecyclingForView(): Boolean = accessor.enableViewRecyclingForView()

  /**
   * Uses the default event priority instead of the discreet event priority by default when dispatching events from Fabric to React.
   */
  @JvmStatic
  public fun fixMappingOfEventPrioritiesBetweenFabricAndReact(): Boolean = accessor.fixMappingOfEventPrioritiesBetweenFabricAndReact()

  /**
   * Flag determining if the React Native DevTools (Fusebox) CDP backend should be enabled in release builds. This flag is global and should not be changed across React Host lifetimes.
   */
  @JvmStatic
  public fun fuseboxEnabledRelease(): Boolean = accessor.fuseboxEnabledRelease()

  /**
   * Enable network inspection support in the React Native DevTools CDP backend. Requires `enableBridgelessArchitecture`. This flag is global and should not be changed across React Host lifetimes.
   */
  @JvmStatic
  public fun fuseboxNetworkInspectionEnabled(): Boolean = accessor.fuseboxNetworkInspectionEnabled()

  /**
   * Set maxLines and ellipsization during Android layout creation
   */
  @JvmStatic
  public fun incorporateMaxLinesDuringAndroidLayout(): Boolean = accessor.incorporateMaxLinesDuringAndroidLayout()

  /**
   * Enables storing js caller stack when creating promise in native module. This is useful in case of Promise rejection and tracing the cause.
   */
  @JvmStatic
  public fun traceTurboModulePromiseRejectionsOnAndroid(): Boolean = accessor.traceTurboModulePromiseRejectionsOnAndroid()

  /**
   * When enabled, runtime shadow node references will be updated during the commit. This allows running RSNRU from any thread without corrupting the renderer state.
   */
  @JvmStatic
  public fun updateRuntimeShadowNodeReferencesOnCommit(): Boolean = accessor.updateRuntimeShadowNodeReferencesOnCommit()

  /**
   * In Bridgeless mode, use the always available javascript error reporting pipeline.
   */
  @JvmStatic
  public fun useAlwaysAvailableJSErrorHandling(): Boolean = accessor.useAlwaysAvailableJSErrorHandling()

  /**
   * Trust the width of a text layout we create, instead of re-deriving it from its contents
   */
  @JvmStatic
  public fun useAndroidTextLayoutWidthDirectly(): Boolean = accessor.useAndroidTextLayoutWidthDirectly()

  /**
   * Should this application enable the Fabric Interop Layer for Android? If yes, the application will behave so that it can accept non-Fabric components and render them on Fabric. This toggle is controlling extra logic such as custom event dispatching that are needed for the Fabric Interop Layer to work correctly.
   */
  @JvmStatic
  public fun useFabricInterop(): Boolean = accessor.useFabricInterop()

  /**
   * When enabled, the native view configs are used in bridgeless mode.
   */
  @JvmStatic
  public fun useNativeViewConfigsInBridgelessMode(): Boolean = accessor.useNativeViewConfigsInBridgelessMode()

  /**
   * Uses an optimized mechanism for event batching on Android that does not need to wait for a Choreographer frame callback.
   */
  @JvmStatic
  public fun useOptimizedEventBatchingOnAndroid(): Boolean = accessor.useOptimizedEventBatchingOnAndroid()

  /**
   * Instead of using folly::dynamic as internal representation in RawProps and RawValue, use jsi::Value
   */
  @JvmStatic
  public fun useRawPropsJsiValue(): Boolean = accessor.useRawPropsJsiValue()

  /**
   * Use the state stored on the source shadow node when cloning it instead of reading in the most recent state on the shadow node family.
   */
  @JvmStatic
  public fun useShadowNodeStateOnClone(): Boolean = accessor.useShadowNodeStateOnClone()

  /**
   * In Bridgeless mode, should legacy NativeModules use the TurboModule system?
   */
  @JvmStatic
  public fun useTurboModuleInterop(): Boolean = accessor.useTurboModuleInterop()

  /**
   * When enabled, NativeModules will be executed by using the TurboModule system
   */
  @JvmStatic
  public fun useTurboModules(): Boolean = accessor.useTurboModules()

  /**
   * Overrides the feature flags with the ones provided by the given provider
   * (generally one that extends `ReactNativeFeatureFlagsDefaults`).
   *
   * This method must be called before you initialize the React Native runtime.
   *
   * @example
   *
   * ```
   * ReactNativeFeatureFlags.override(object : ReactNativeFeatureFlagsDefaults() {
   *   override fun someFlag(): Boolean = true // or a dynamic value
   * })
   * ```
   */
  @JvmStatic
  public fun override(provider: ReactNativeFeatureFlagsProvider): Unit = accessor.override(provider)

  /**
   * Removes the overridden feature flags and makes the API return default
   * values again.
   *
   * This should only be called if you destroy the React Native runtime and
   * need to create a new one with different overrides. In that case,
   * call `dangerouslyReset` after destroying the runtime and `override`
   * again before initializing the new one.
   */
  @JvmStatic
  public fun dangerouslyReset() {
    // This is necessary when the accessor interops with C++ and we need to
    // remove the overrides set there.
    accessor.dangerouslyReset()

    // This discards the cached values and the overrides set in the JVM.
    accessor = accessorProvider()
  }

  /**
   * This is a combination of `dangerouslyReset` and `override` that reduces
   * the likeliness of a race condition between the two calls.
   *
   * This is **dangerous** because it can introduce consistency issues that will
   * be much harder to debug. For example, it could hide the fact that feature
   * flags are read before you set the values you want to use everywhere. It
   * could also cause a workflow to suddenly have different feature flags for
   * behaviors that were configured with different values before.
   *
   * It returns a string that contains the feature flags that were accessed
   * before this call (or between the last call to `dangerouslyReset` and this
   * call). If you are using this method, you do not want the hard crash that
   * you would get from using `dangerouslyReset` and `override` separately,
   * but you should still log this somehow.
   *
   * Please see the documentation of `dangerouslyReset` for additional details.
   */
  @JvmStatic
  public fun dangerouslyForceOverride(provider: ReactNativeFeatureFlagsProvider): String? {
    val newAccessor = accessorProvider()
    val previouslyAccessedFlags = newAccessor.dangerouslyForceOverride(provider)
    accessor = newAccessor
    return previouslyAccessedFlags
  }

  /**
   * This is just used to replace the default ReactNativeFeatureFlagsCxxAccessor
   * that uses JNI with a version that doesn't, to simplify testing.
   */
  @VisibleForTesting
  internal fun setAccessorProvider(newAccessorProvider: () -> ReactNativeFeatureFlagsAccessor) {
    accessorProvider = newAccessorProvider
    accessor = accessorProvider()
  }
}<|MERGE_RESOLUTION|>--- conflicted
+++ resolved
@@ -4,11 +4,7 @@
  * This source code is licensed under the MIT license found in the
  * LICENSE file in the root directory of this source tree.
  *
-<<<<<<< HEAD
- * @generated SignedSource<<16b1c27b697d7a700d5cde86b8aa0ba2>>
-=======
- * @generated SignedSource<<a5552614b746c732adb88a6640a7951a>>
->>>>>>> 9be5ac10
+ * @generated SignedSource<<6bd6a7cab18860963fc330ac76ed2c32>>
  */
 
 /**
