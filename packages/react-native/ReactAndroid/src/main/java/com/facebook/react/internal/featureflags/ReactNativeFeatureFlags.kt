--- conflicted
+++ resolved
@@ -4,11 +4,7 @@
  * This source code is licensed under the MIT license found in the
  * LICENSE file in the root directory of this source tree.
  *
-<<<<<<< HEAD
- * @generated SignedSource<<b65952f70931f715d98938e3591a7ca1>>
-=======
- * @generated SignedSource<<b733da19dbc09ab75b34dd9694ef96bb>>
->>>>>>> 1a9adfba
+ * @generated SignedSource<<e0e614b9df1b061f63c69d40d05b4518>>
  */
 
 /**
