/*
 * Copyright (c) Meta Platforms, Inc. and affiliates.
 *
 * This source code is licensed under the MIT license found in the
 * LICENSE file in the root directory of this source tree.
 *
<<<<<<< HEAD
 * @generated SignedSource<<7ff4983cb507b99b315b38a614b4fd35>>
=======
 * @generated SignedSource<<124d445f029ae3e23652f355cbd28765>>
>>>>>>> 4165884b
 */

/**
 * IMPORTANT: Do NOT modify this file directly.
 *
 * To change the definition of the flags, edit
 *   packages/react-native/scripts/featureflags/ReactNativeFeatureFlags.config.js.
 *
 * To regenerate this code, run the following script from the repo root:
 *   yarn featureflags --update
 */

package com.facebook.react.internal.featureflags

/**
 * This object provides access to internal React Native feature flags.
 *
 * All the methods are thread-safe if you handle `override` correctly.
 */
public object ReactNativeFeatureFlags {
  private var accessorProvider: () -> ReactNativeFeatureFlagsAccessor = { ReactNativeFeatureFlagsCxxAccessor() }
  private var accessor: ReactNativeFeatureFlagsAccessor = accessorProvider()

  /**
   * Common flag for testing. Do NOT modify.
   */
  @JvmStatic
  public fun commonTestFlag(): Boolean = accessor.commonTestFlag()

  /**
   * Do not wait for a main-thread dispatch to complete init to start executing work on the JS thread on Android
   */
  @JvmStatic
  public fun completeReactInstanceCreationOnBgThreadOnAndroid(): Boolean = accessor.completeReactInstanceCreationOnBgThreadOnAndroid()

  /**
   * The bridgeless architecture enables the event loop by default. This feature flag allows us to force disabling it in specific instances.
   */
  @JvmStatic
  public fun disableEventLoopOnBridgeless(): Boolean = accessor.disableEventLoopOnBridgeless()

  /**
   * Prevent FabricMountingManager from reordering mountitems, which may lead to invalid state on the UI thread
   */
  @JvmStatic
  public fun disableMountItemReorderingAndroid(): Boolean = accessor.disableMountItemReorderingAndroid()

  /**
   * Kill-switch to turn off support for aling-items:baseline on Fabric iOS.
   */
  @JvmStatic
  public fun enableAlignItemsBaselineOnFabricIOS(): Boolean = accessor.enableAlignItemsBaselineOnFabricIOS()

  /**
   * When enabled, custom line height calculation will be centered from top to bottom.
   */
  @JvmStatic
  public fun enableAndroidLineHeightCentering(): Boolean = accessor.enableAndroidLineHeightCentering()

  /**
   * Feature flag to enable the new bridgeless architecture. Note: Enabling this will force enable the following flags: `useTurboModules` & `enableFabricRenderer.
   */
  @JvmStatic
  public fun enableBridgelessArchitecture(): Boolean = accessor.enableBridgelessArchitecture()

  /**
   * Enable prop iterator setter-style construction of Props in C++ (this flag is not used in Java).
   */
  @JvmStatic
  public fun enableCppPropsIteratorSetter(): Boolean = accessor.enableCppPropsIteratorSetter()

  /**
   * Deletes views that were pre-allocated but never mounted on the screen.
   */
  @JvmStatic
  public fun enableDeletionOfUnmountedViews(): Boolean = accessor.enableDeletionOfUnmountedViews()

  /**
   * Feature flag to configure eager attachment of the root view/initialisation of the JS code.
   */
  @JvmStatic
  public fun enableEagerRootViewAttachment(): Boolean = accessor.enableEagerRootViewAttachment()

  /**
   * Enables the retention of EventEmitterWrapper on Android till the touch gesture is over to fix a bug on pressable (#44610)
   */
  @JvmStatic
  public fun enableEventEmitterRetentionDuringGesturesOnAndroid(): Boolean = accessor.enableEventEmitterRetentionDuringGesturesOnAndroid()

  /**
   * This feature flag enables logs for Fabric.
   */
  @JvmStatic
  public fun enableFabricLogs(): Boolean = accessor.enableFabricLogs()

  /**
   * Enables the use of the Fabric renderer in the whole app.
   */
  @JvmStatic
  public fun enableFabricRenderer(): Boolean = accessor.enableFabricRenderer()

  /**
   * Synchronise the view command dispatching with mounting of new transaction
   */
  @JvmStatic
  public fun enableFixForViewCommandRace(): Boolean = accessor.enableFixForViewCommandRace()

  /**
   * When enabled, the renderer would only fail commits when they propagate state and the last commit that updated state changed before committing.
   */
  @JvmStatic
  public fun enableGranularShadowTreeStateReconciliation(): Boolean = accessor.enableGranularShadowTreeStateReconciliation()

  /**
   * iOS Views will clip to their padding box vs border box
   */
  @JvmStatic
  public fun enableIOSViewClipToPaddingBox(): Boolean = accessor.enableIOSViewClipToPaddingBox()

  /**
   * When enabled, Andoid will build and initiate image prefetch requests on ImageShadowNode::layout
   */
  @JvmStatic
  public fun enableImagePrefetchingAndroid(): Boolean = accessor.enableImagePrefetchingAndroid()

  /**
   * When enabled, LayoutAnimations API will animate state changes on Android.
   */
  @JvmStatic
  public fun enableLayoutAnimationsOnAndroid(): Boolean = accessor.enableLayoutAnimationsOnAndroid()

  /**
   * When enabled, LayoutAnimations API will animate state changes on iOS.
   */
  @JvmStatic
  public fun enableLayoutAnimationsOnIOS(): Boolean = accessor.enableLayoutAnimationsOnIOS()

  /**
   * Enables the reporting of long tasks through `PerformanceObserver`. Only works if the event loop is enabled.
   */
  @JvmStatic
  public fun enableLongTaskAPI(): Boolean = accessor.enableLongTaskAPI()

  /**
   * Use BackgroundDrawable and BorderDrawable instead of CSSBackgroundDrawable
   */
  @JvmStatic
  public fun enableNewBackgroundAndBorderDrawables(): Boolean = accessor.enableNewBackgroundAndBorderDrawables()

  /**
   * Moves execution of pre-mount items to outside the choregrapher in the main thread, so we can estimate idle time more precisely (Android only).
   */
  @JvmStatic
  public fun enablePreciseSchedulingForPremountItemsOnAndroid(): Boolean = accessor.enablePreciseSchedulingForPremountItemsOnAndroid()

  /**
   * When enabled, Android will receive prop updates based on the differences between the last rendered shadow node and the last committed shadow node.
   */
  @JvmStatic
  public fun enablePropsUpdateReconciliationAndroid(): Boolean = accessor.enablePropsUpdateReconciliationAndroid()

  /**
   * Report paint time inside the Event Timing API implementation (PerformanceObserver).
   */
  @JvmStatic
  public fun enableReportEventPaintTime(): Boolean = accessor.enableReportEventPaintTime()

  /**
   * Dispatches state updates synchronously in Fabric (e.g.: updates the scroll position in the shadow tree synchronously from the main thread).
   */
  @JvmStatic
  public fun enableSynchronousStateUpdates(): Boolean = accessor.enableSynchronousStateUpdates()

  /**
   * Ensures that JavaScript always has a consistent view of the state of the UI (e.g.: commits done in other threads are not immediately propagated to JS during its execution).
   */
  @JvmStatic
  public fun enableUIConsistency(): Boolean = accessor.enableUIConsistency()

  /**
   * Enables View Recycling. When enabled, individual ViewManagers must still opt-in.
   */
  @JvmStatic
  public fun enableViewRecycling(): Boolean = accessor.enableViewRecycling()

  /**
   * When enabled, rawProps in Props will not include Yoga specific props.
   */
  @JvmStatic
  public fun excludeYogaFromRawProps(): Boolean = accessor.excludeYogaFromRawProps()

  /**
   * Fixes a bug in Differentiator where parent views may be referenced before they're created
   */
  @JvmStatic
  public fun fixDifferentiatorEmittingUpdatesWithWrongParentTag(): Boolean = accessor.fixDifferentiatorEmittingUpdatesWithWrongParentTag()

  /**
   * Uses the default event priority instead of the discreet event priority by default when dispatching events from Fabric to React.
   */
  @JvmStatic
  public fun fixMappingOfEventPrioritiesBetweenFabricAndReact(): Boolean = accessor.fixMappingOfEventPrioritiesBetweenFabricAndReact()

  /**
   * Fixes a limitation on Android where the mounting coordinator would report there are no pending transactions but some of them were actually not processed due to the use of the push model.
   */
  @JvmStatic
  public fun fixMountingCoordinatorReportedPendingTransactionsOnAndroid(): Boolean = accessor.fixMountingCoordinatorReportedPendingTransactionsOnAndroid()

  /**
   * Flag determining if the React Native DevTools (Fusebox) CDP backend should be enabled in debug builds. This flag is global and should not be changed across React Host lifetimes.
   */
  @JvmStatic
  public fun fuseboxEnabledDebug(): Boolean = accessor.fuseboxEnabledDebug()

  /**
   * Flag determining if the React Native DevTools (Fusebox) CDP backend should be enabled in release builds. This flag is global and should not be changed across React Host lifetimes.
   */
  @JvmStatic
  public fun fuseboxEnabledRelease(): Boolean = accessor.fuseboxEnabledRelease()

  /**
   * Construct modules that requires eager init on the dedicate native modules thread
   */
  @JvmStatic
  public fun initEagerTurboModulesOnNativeModulesQueueAndroid(): Boolean = accessor.initEagerTurboModulesOnNativeModulesQueueAndroid()

  /**
   * Only enqueue Choreographer calls if there is an ongoing animation, instead of enqueueing every frame.
   */
  @JvmStatic
  public fun lazyAnimationCallbacks(): Boolean = accessor.lazyAnimationCallbacks()

  /**
   * Adds support for loading vector drawable assets in the Image component (only on Android)
   */
  @JvmStatic
  public fun loadVectorDrawablesOnImages(): Boolean = accessor.loadVectorDrawablesOnImages()

  /**
   * Enables storing js caller stack when creating promise in native module. This is useful in case of Promise rejection and tracing the cause.
   */
  @JvmStatic
  public fun traceTurboModulePromiseRejectionsOnAndroid(): Boolean = accessor.traceTurboModulePromiseRejectionsOnAndroid()

  /**
   * In Bridgeless mode, use the always available javascript error reporting pipeline.
   */
  @JvmStatic
  public fun useAlwaysAvailableJSErrorHandling(): Boolean = accessor.useAlwaysAvailableJSErrorHandling()

  /**
   * Should this application enable the Fabric Interop Layer for Android? If yes, the application will behave so that it can accept non-Fabric components and render them on Fabric. This toggle is controlling extra logic such as custom event dispatching that are needed for the Fabric Interop Layer to work correctly.
   */
  @JvmStatic
  public fun useFabricInterop(): Boolean = accessor.useFabricInterop()

  /**
   * Invoke callbacks immediately on the ReactInstance rather than going through a background thread for synchronization
   */
  @JvmStatic
  public fun useImmediateExecutorInAndroidBridgeless(): Boolean = accessor.useImmediateExecutorInAndroidBridgeless()

  /**
   * When enabled, the native view configs are used in bridgeless mode.
   */
  @JvmStatic
  public fun useNativeViewConfigsInBridgelessMode(): Boolean = accessor.useNativeViewConfigsInBridgelessMode()

  /**
   * Moves more of the work in view preallocation to the main thread to free up JS thread.
   */
  @JvmStatic
  public fun useOptimisedViewPreallocationOnAndroid(): Boolean = accessor.useOptimisedViewPreallocationOnAndroid()

  /**
   * Uses an optimized mechanism for event batching on Android that does not need to wait for a Choreographer frame callback.
   */
  @JvmStatic
  public fun useOptimizedEventBatchingOnAndroid(): Boolean = accessor.useOptimizedEventBatchingOnAndroid()

  /**
   * Instead of using folly::dynamic as internal representation in RawProps and RawValue, use jsi::Value
   */
  @JvmStatic
  public fun useRawPropsJsiValue(): Boolean = accessor.useRawPropsJsiValue()

  /**
   * When enabled, cloning shadow nodes within react native will update the reference held by the current JS fiber tree.
   */
  @JvmStatic
  public fun useRuntimeShadowNodeReferenceUpdate(): Boolean = accessor.useRuntimeShadowNodeReferenceUpdate()

  /**
   * In Bridgeless mode, should legacy NativeModules use the TurboModule system?
   */
  @JvmStatic
  public fun useTurboModuleInterop(): Boolean = accessor.useTurboModuleInterop()

  /**
   * When enabled, NativeModules will be executed by using the TurboModule system
   */
  @JvmStatic
  public fun useTurboModules(): Boolean = accessor.useTurboModules()

  /**
   * Overrides the feature flags with the ones provided by the given provider
   * (generally one that extends `ReactNativeFeatureFlagsDefaults`).
   *
   * This method must be called before you initialize the React Native runtime.
   *
   * @example
   *
   * ```
   * ReactNativeFeatureFlags.override(object : ReactNativeFeatureFlagsDefaults() {
   *   override fun someFlag(): Boolean = true // or a dynamic value
   * })
   * ```
   */
  @JvmStatic
  public fun override(provider: ReactNativeFeatureFlagsProvider): Unit = accessor.override(provider)

  /**
   * Removes the overridden feature flags and makes the API return default
   * values again.
   *
   * This should only be called if you destroy the React Native runtime and
   * need to create a new one with different overrides. In that case,
   * call `dangerouslyReset` after destroying the runtime and `override`
   * again before initializing the new one.
   */
  @JvmStatic
  public fun dangerouslyReset() {
    // This is necessary when the accessor interops with C++ and we need to
    // remove the overrides set there.
    accessor.dangerouslyReset()

    // This discards the cached values and the overrides set in the JVM.
    accessor = accessorProvider()
  }

  /**
   * This is a combination of `dangerouslyReset` and `override` that reduces
   * the likeliness of a race condition between the two calls.
   *
   * This is **dangerous** because it can introduce consistency issues that will
   * be much harder to debug. For example, it could hide the fact that feature
   * flags are read before you set the values you want to use everywhere. It
   * could also cause a workflow to suddently have different feature flags for
   * behaviors that were configured with different values before.
   *
   * It returns a string that contains the feature flags that were accessed
   * before this call (or between the last call to `dangerouslyReset` and this
   * call). If you are using this method, you do not want the hard crash that
   * you would get from using `dangerouslyReset` and `override` separately,
   * but you should still log this somehow.
   *
   * Please see the documentation of `dangerouslyReset` for additional details.
   */
  @JvmStatic
  public fun dangerouslyForceOverride(provider: ReactNativeFeatureFlagsProvider): String? {
    val newAccessor = accessorProvider()
    val previouslyAccessedFlags = newAccessor.dangerouslyForceOverride(provider)
    accessor = newAccessor
    return previouslyAccessedFlags
  }

  /**
   * This is just used to replace the default ReactNativeFeatureFlagsCxxAccessor
   * that uses JNI with a version that doesn't, to simplify testing.
   */
  internal fun setAccessorProvider(newAccessorProvider: () -> ReactNativeFeatureFlagsAccessor) {
    accessorProvider = newAccessorProvider
    accessor = accessorProvider()
  }
}<|MERGE_RESOLUTION|>--- conflicted
+++ resolved
@@ -4,11 +4,7 @@
  * This source code is licensed under the MIT license found in the
  * LICENSE file in the root directory of this source tree.
  *
-<<<<<<< HEAD
- * @generated SignedSource<<7ff4983cb507b99b315b38a614b4fd35>>
-=======
  * @generated SignedSource<<124d445f029ae3e23652f355cbd28765>>
->>>>>>> 4165884b
  */
 
 /**
