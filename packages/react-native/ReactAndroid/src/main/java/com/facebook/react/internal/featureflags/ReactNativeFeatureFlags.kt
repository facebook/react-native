/*
 * Copyright (c) Meta Platforms, Inc. and affiliates.
 *
 * This source code is licensed under the MIT license found in the
 * LICENSE file in the root directory of this source tree.
 *
<<<<<<< HEAD
 * @generated SignedSource<<71455749add674700080a24deaa91a5b>>
=======
 * @generated SignedSource<<79c141388878536d9ead03cfe8555186>>
>>>>>>> e6af7951
 */

/**
 * IMPORTANT: Do NOT modify this file directly.
 *
 * To change the definition of the flags, edit
 *   packages/react-native/scripts/featureflags/ReactNativeFeatureFlags.config.js.
 *
 * To regenerate this code, run the following script from the repo root:
 *   yarn featureflags --update
 */

package com.facebook.react.internal.featureflags

/**
 * This object provides access to internal React Native feature flags.
 *
 * All the methods are thread-safe if you handle `override` correctly.
 */
public object ReactNativeFeatureFlags {
  private var accessorProvider: () -> ReactNativeFeatureFlagsAccessor = { ReactNativeFeatureFlagsCxxAccessor() }
  private var accessor: ReactNativeFeatureFlagsAccessor = accessorProvider()

  /**
   * Common flag for testing. Do NOT modify.
   */
  @JvmStatic
  public fun commonTestFlag(): Boolean = accessor.commonTestFlag()

  /**
   * Prevent FabricMountingManager from reordering mountitems, which may lead to invalid state on the UI thread
   */
  @JvmStatic
  public fun disableMountItemReorderingAndroid(): Boolean = accessor.disableMountItemReorderingAndroid()

  /**
   * When enabled, Andoid will accumulate updates in rawProps to reduce the number of mounting instructions for cascading rerenders.
   */
  @JvmStatic
  public fun enableAccumulatedUpdatesInRawPropsAndroid(): Boolean = accessor.enableAccumulatedUpdatesInRawPropsAndroid()

  /**
   * Feature flag to enable the new bridgeless architecture. Note: Enabling this will force enable the following flags: `useTurboModules` & `enableFabricRenderer.
   */
  @JvmStatic
  public fun enableBridgelessArchitecture(): Boolean = accessor.enableBridgelessArchitecture()

  /**
   * Enable prop iterator setter-style construction of Props in C++ (this flag is not used in Java).
   */
  @JvmStatic
  public fun enableCppPropsIteratorSetter(): Boolean = accessor.enableCppPropsIteratorSetter()

  /**
   * Feature flag to configure eager attachment of the root view/initialisation of the JS code.
   */
  @JvmStatic
  public fun enableEagerRootViewAttachment(): Boolean = accessor.enableEagerRootViewAttachment()

  /**
   * This feature flag enables logs for Fabric.
   */
  @JvmStatic
  public fun enableFabricLogs(): Boolean = accessor.enableFabricLogs()

  /**
   * Enables the use of the Fabric renderer in the whole app.
   */
  @JvmStatic
  public fun enableFabricRenderer(): Boolean = accessor.enableFabricRenderer()

  /**
   * iOS Views will clip to their padding box vs border box
   */
  @JvmStatic
  public fun enableIOSViewClipToPaddingBox(): Boolean = accessor.enableIOSViewClipToPaddingBox()

  /**
   * When enabled, Andoid will build and initiate image prefetch requests on ImageShadowNode::layout
   */
  @JvmStatic
  public fun enableImagePrefetchingAndroid(): Boolean = accessor.enableImagePrefetchingAndroid()

  /**
   * Trigger JS runtime GC on memory pressure event on iOS
   */
  @JvmStatic
  public fun enableJSRuntimeGCOnMemoryPressureOnIOS(): Boolean = accessor.enableJSRuntimeGCOnMemoryPressureOnIOS()

  /**
   * When enabled, LayoutAnimations API will animate state changes on Android.
   */
  @JvmStatic
  public fun enableLayoutAnimationsOnAndroid(): Boolean = accessor.enableLayoutAnimationsOnAndroid()

  /**
   * When enabled, LayoutAnimations API will animate state changes on iOS.
   */
  @JvmStatic
  public fun enableLayoutAnimationsOnIOS(): Boolean = accessor.enableLayoutAnimationsOnIOS()

  /**
   * When enabled, custom line height calculation will be centered from top to bottom.
   */
  @JvmStatic
  public fun enableLineHeightCenteringOnIOS(): Boolean = accessor.enableLineHeightCenteringOnIOS()

  /**
   * Enables the reporting of long tasks through `PerformanceObserver`. Only works if the event loop is enabled.
   */
  @JvmStatic
  public fun enableLongTaskAPI(): Boolean = accessor.enableLongTaskAPI()

  /**
   * Parse CSS strings using the Fabric CSS parser instead of ViewConfig processing
   */
  @JvmStatic
  public fun enableNativeCSSParsing(): Boolean = accessor.enableNativeCSSParsing()

  /**
   * Use BackgroundDrawable and BorderDrawable instead of CSSBackgroundDrawable
   */
  @JvmStatic
  public fun enableNewBackgroundAndBorderDrawables(): Boolean = accessor.enableNewBackgroundAndBorderDrawables()

  /**
   * Moves execution of pre-mount items to outside the choregrapher in the main thread, so we can estimate idle time more precisely (Android only).
   */
  @JvmStatic
  public fun enablePreciseSchedulingForPremountItemsOnAndroid(): Boolean = accessor.enablePreciseSchedulingForPremountItemsOnAndroid()

  /**
   * When enabled, Android will receive prop updates based on the differences between the last rendered shadow node and the last committed shadow node.
   */
  @JvmStatic
  public fun enablePropsUpdateReconciliationAndroid(): Boolean = accessor.enablePropsUpdateReconciliationAndroid()

  /**
   * Report paint time inside the Event Timing API implementation (PerformanceObserver).
   */
  @JvmStatic
  public fun enableReportEventPaintTime(): Boolean = accessor.enableReportEventPaintTime()

  /**
   * Dispatches state updates synchronously in Fabric (e.g.: updates the scroll position in the shadow tree synchronously from the main thread).
   */
  @JvmStatic
  public fun enableSynchronousStateUpdates(): Boolean = accessor.enableSynchronousStateUpdates()

  /**
   * Ensures that JavaScript always has a consistent view of the state of the UI (e.g.: commits done in other threads are not immediately propagated to JS during its execution).
   */
  @JvmStatic
  public fun enableUIConsistency(): Boolean = accessor.enableUIConsistency()

  /**
   * Enables View Culling: as soon as a view goes off screen, it can be reused anywhere in the UI and pieced together with other items to create new UI elements.
   */
  @JvmStatic
  public fun enableViewCulling(): Boolean = accessor.enableViewCulling()

  /**
   * Enables View Recycling. When enabled, individual ViewManagers must still opt-in.
   */
  @JvmStatic
  public fun enableViewRecycling(): Boolean = accessor.enableViewRecycling()

  /**
   * Enables View Recycling for <Text> via ReactTextView/ReactTextViewManager.
   */
  @JvmStatic
  public fun enableViewRecyclingForText(): Boolean = accessor.enableViewRecyclingForText()

  /**
   * Enables View Recycling for <View> via ReactViewGroup/ReactViewManager.
   */
  @JvmStatic
  public fun enableViewRecyclingForView(): Boolean = accessor.enableViewRecyclingForView()

  /**
   * When enabled, rawProps in Props will not include Yoga specific props.
   */
  @JvmStatic
  public fun excludeYogaFromRawProps(): Boolean = accessor.excludeYogaFromRawProps()

  /**
   * Fixes a bug in Differentiator where parent views may be referenced before they're created
   */
  @JvmStatic
  public fun fixDifferentiatorEmittingUpdatesWithWrongParentTag(): Boolean = accessor.fixDifferentiatorEmittingUpdatesWithWrongParentTag()

  /**
   * Uses the default event priority instead of the discreet event priority by default when dispatching events from Fabric to React.
   */
  @JvmStatic
  public fun fixMappingOfEventPrioritiesBetweenFabricAndReact(): Boolean = accessor.fixMappingOfEventPrioritiesBetweenFabricAndReact()

  /**
   * Fixes a limitation on Android where the mounting coordinator would report there are no pending transactions but some of them were actually not processed due to the use of the push model.
   */
  @JvmStatic
  public fun fixMountingCoordinatorReportedPendingTransactionsOnAndroid(): Boolean = accessor.fixMountingCoordinatorReportedPendingTransactionsOnAndroid()

  /**
   * Flag determining if the React Native DevTools (Fusebox) CDP backend should be enabled in release builds. This flag is global and should not be changed across React Host lifetimes.
   */
  @JvmStatic
  public fun fuseboxEnabledRelease(): Boolean = accessor.fuseboxEnabledRelease()

  /**
   * Enable network inspection support in the React Native DevTools CDP backend. This flag is global and should not be changed across React Host lifetimes.
   */
  @JvmStatic
  public fun fuseboxNetworkInspectionEnabled(): Boolean = accessor.fuseboxNetworkInspectionEnabled()

  /**
   * Only enqueue Choreographer calls if there is an ongoing animation, instead of enqueueing every frame.
   */
  @JvmStatic
  public fun lazyAnimationCallbacks(): Boolean = accessor.lazyAnimationCallbacks()

  /**
   * Throw an exception instead of deadlocking when a TurboModule that requires main queue setup is initialized during a synchronous render on iOS.
   */
  @JvmStatic
  public fun throwExceptionInsteadOfDeadlockOnTurboModuleSetupDuringSyncRenderIOS(): Boolean = accessor.throwExceptionInsteadOfDeadlockOnTurboModuleSetupDuringSyncRenderIOS()

  /**
   * Enables storing js caller stack when creating promise in native module. This is useful in case of Promise rejection and tracing the cause.
   */
  @JvmStatic
  public fun traceTurboModulePromiseRejectionsOnAndroid(): Boolean = accessor.traceTurboModulePromiseRejectionsOnAndroid()

  /**
   * In Bridgeless mode, use the always available javascript error reporting pipeline.
   */
  @JvmStatic
  public fun useAlwaysAvailableJSErrorHandling(): Boolean = accessor.useAlwaysAvailableJSErrorHandling()

  /**
   * If true, focusing in ReactEditText will mainly use stock Android requestFocus() behavior. If false it will use legacy custom focus behavior.
   */
  @JvmStatic
  public fun useEditTextStockAndroidFocusBehavior(): Boolean = accessor.useEditTextStockAndroidFocusBehavior()

  /**
   * Should this application enable the Fabric Interop Layer for Android? If yes, the application will behave so that it can accept non-Fabric components and render them on Fabric. This toggle is controlling extra logic such as custom event dispatching that are needed for the Fabric Interop Layer to work correctly.
   */
  @JvmStatic
  public fun useFabricInterop(): Boolean = accessor.useFabricInterop()

  /**
   * When enabled, the native view configs are used in bridgeless mode.
   */
  @JvmStatic
  public fun useNativeViewConfigsInBridgelessMode(): Boolean = accessor.useNativeViewConfigsInBridgelessMode()

  /**
   * Uses an optimized mechanism for event batching on Android that does not need to wait for a Choreographer frame callback.
   */
  @JvmStatic
  public fun useOptimizedEventBatchingOnAndroid(): Boolean = accessor.useOptimizedEventBatchingOnAndroid()

  /**
   * Instead of using folly::dynamic as internal representation in RawProps and RawValue, use jsi::Value
   */
  @JvmStatic
  public fun useRawPropsJsiValue(): Boolean = accessor.useRawPropsJsiValue()

  /**
   * In Bridgeless mode, should legacy NativeModules use the TurboModule system?
   */
  @JvmStatic
  public fun useTurboModuleInterop(): Boolean = accessor.useTurboModuleInterop()

  /**
   * When enabled, NativeModules will be executed by using the TurboModule system
   */
  @JvmStatic
  public fun useTurboModules(): Boolean = accessor.useTurboModules()

  /**
   * Overrides the feature flags with the ones provided by the given provider
   * (generally one that extends `ReactNativeFeatureFlagsDefaults`).
   *
   * This method must be called before you initialize the React Native runtime.
   *
   * @example
   *
   * ```
   * ReactNativeFeatureFlags.override(object : ReactNativeFeatureFlagsDefaults() {
   *   override fun someFlag(): Boolean = true // or a dynamic value
   * })
   * ```
   */
  @JvmStatic
  public fun override(provider: ReactNativeFeatureFlagsProvider): Unit = accessor.override(provider)

  /**
   * Removes the overridden feature flags and makes the API return default
   * values again.
   *
   * This should only be called if you destroy the React Native runtime and
   * need to create a new one with different overrides. In that case,
   * call `dangerouslyReset` after destroying the runtime and `override`
   * again before initializing the new one.
   */
  @JvmStatic
  public fun dangerouslyReset() {
    // This is necessary when the accessor interops with C++ and we need to
    // remove the overrides set there.
    accessor.dangerouslyReset()

    // This discards the cached values and the overrides set in the JVM.
    accessor = accessorProvider()
  }

  /**
   * This is a combination of `dangerouslyReset` and `override` that reduces
   * the likeliness of a race condition between the two calls.
   *
   * This is **dangerous** because it can introduce consistency issues that will
   * be much harder to debug. For example, it could hide the fact that feature
   * flags are read before you set the values you want to use everywhere. It
   * could also cause a workflow to suddently have different feature flags for
   * behaviors that were configured with different values before.
   *
   * It returns a string that contains the feature flags that were accessed
   * before this call (or between the last call to `dangerouslyReset` and this
   * call). If you are using this method, you do not want the hard crash that
   * you would get from using `dangerouslyReset` and `override` separately,
   * but you should still log this somehow.
   *
   * Please see the documentation of `dangerouslyReset` for additional details.
   */
  @JvmStatic
  public fun dangerouslyForceOverride(provider: ReactNativeFeatureFlagsProvider): String? {
    val newAccessor = accessorProvider()
    val previouslyAccessedFlags = newAccessor.dangerouslyForceOverride(provider)
    accessor = newAccessor
    return previouslyAccessedFlags
  }

  /**
   * This is just used to replace the default ReactNativeFeatureFlagsCxxAccessor
   * that uses JNI with a version that doesn't, to simplify testing.
   */
  internal fun setAccessorProvider(newAccessorProvider: () -> ReactNativeFeatureFlagsAccessor) {
    accessorProvider = newAccessorProvider
    accessor = accessorProvider()
  }
}<|MERGE_RESOLUTION|>--- conflicted
+++ resolved
@@ -4,11 +4,7 @@
  * This source code is licensed under the MIT license found in the
  * LICENSE file in the root directory of this source tree.
  *
-<<<<<<< HEAD
- * @generated SignedSource<<71455749add674700080a24deaa91a5b>>
-=======
  * @generated SignedSource<<79c141388878536d9ead03cfe8555186>>
->>>>>>> e6af7951
  */
 
 /**
