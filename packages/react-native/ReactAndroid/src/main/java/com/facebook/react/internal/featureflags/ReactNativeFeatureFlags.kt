--- conflicted
+++ resolved
@@ -4,11 +4,7 @@
  * This source code is licensed under the MIT license found in the
  * LICENSE file in the root directory of this source tree.
  *
-<<<<<<< HEAD
- * @generated SignedSource<<7978ab9ad7eb168a0973277e61251d57>>
-=======
  * @generated SignedSource<<575eeb1e291c1a372eba7aabcdd948e3>>
->>>>>>> bd133b5d
  */
 
 /**
