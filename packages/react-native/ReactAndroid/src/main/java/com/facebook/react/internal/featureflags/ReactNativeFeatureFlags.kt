/*
 * Copyright (c) Meta Platforms, Inc. and affiliates.
 *
 * This source code is licensed under the MIT license found in the
 * LICENSE file in the root directory of this source tree.
 *
<<<<<<< HEAD
 * @generated SignedSource<<9905ea16f20e17fa8a559dfe4c5ea00e>>
=======
 * @generated SignedSource<<cba7d5b72ece69330b97ba0c615502c5>>
>>>>>>> d22dbb5c
 */

/**
 * IMPORTANT: Do NOT modify this file directly.
 *
 * To change the definition of the flags, edit
 *   packages/react-native/scripts/featureflags/ReactNativeFeatureFlags.config.js.
 *
 * To regenerate this code, run the following script from the repo root:
 *   yarn featureflags --update
 */

package com.facebook.react.internal.featureflags

/**
 * This object provides access to internal React Native feature flags.
 *
 * All the methods are thread-safe if you handle `override` correctly.
 */
public object ReactNativeFeatureFlags {
  private var accessorProvider: () -> ReactNativeFeatureFlagsAccessor = { ReactNativeFeatureFlagsCxxAccessor() }
  private var accessor: ReactNativeFeatureFlagsAccessor = accessorProvider()

  /**
   * Common flag for testing. Do NOT modify.
   */
  @JvmStatic
  public fun commonTestFlag(): Boolean = accessor.commonTestFlag()

  /**
   * Do not wait for a main-thread dispatch to complete init to start executing work on the JS thread on Android
   */
  @JvmStatic
  public fun completeReactInstanceCreationOnBgThreadOnAndroid(): Boolean = accessor.completeReactInstanceCreationOnBgThreadOnAndroid()

  /**
   * The bridgeless architecture enables the event loop by default. This feature flag allows us to force disabling it in specific instances.
   */
  @JvmStatic
  public fun disableEventLoopOnBridgeless(): Boolean = accessor.disableEventLoopOnBridgeless()

  /**
   * Prevent FabricMountingManager from reordering mountitems, which may lead to invalid state on the UI thread
   */
  @JvmStatic
  public fun disableMountItemReorderingAndroid(): Boolean = accessor.disableMountItemReorderingAndroid()

  /**
   * When enabled, Andoid will accumulate updates in rawProps to reduce the number of mounting instructions for cascading rerenders.
   */
  @JvmStatic
  public fun enableAccumulatedUpdatesInRawPropsAndroid(): Boolean = accessor.enableAccumulatedUpdatesInRawPropsAndroid()

  /**
   * Kill-switch to turn off support for aling-items:baseline on Fabric iOS.
   */
  @JvmStatic
  public fun enableAlignItemsBaselineOnFabricIOS(): Boolean = accessor.enableAlignItemsBaselineOnFabricIOS()

  /**
   * When enabled, custom line height calculation will be centered from top to bottom.
   */
  @JvmStatic
  public fun enableAndroidLineHeightCentering(): Boolean = accessor.enableAndroidLineHeightCentering()

  /**
   * Feature flag to enable the new bridgeless architecture. Note: Enabling this will force enable the following flags: `useTurboModules` & `enableFabricRenderer.
   */
  @JvmStatic
  public fun enableBridgelessArchitecture(): Boolean = accessor.enableBridgelessArchitecture()

  /**
   * Enable prop iterator setter-style construction of Props in C++ (this flag is not used in Java).
   */
  @JvmStatic
  public fun enableCppPropsIteratorSetter(): Boolean = accessor.enableCppPropsIteratorSetter()

  /**
   * Deletes views that were pre-allocated but never mounted on the screen.
   */
  @JvmStatic
  public fun enableDeletionOfUnmountedViews(): Boolean = accessor.enableDeletionOfUnmountedViews()

  /**
   * Feature flag to configure eager attachment of the root view/initialisation of the JS code.
   */
  @JvmStatic
  public fun enableEagerRootViewAttachment(): Boolean = accessor.enableEagerRootViewAttachment()

  /**
   * Enables the retention of EventEmitterWrapper on Android till the touch gesture is over to fix a bug on pressable (#44610)
   */
  @JvmStatic
  public fun enableEventEmitterRetentionDuringGesturesOnAndroid(): Boolean = accessor.enableEventEmitterRetentionDuringGesturesOnAndroid()

  /**
   * This feature flag enables logs for Fabric.
   */
  @JvmStatic
  public fun enableFabricLogs(): Boolean = accessor.enableFabricLogs()

  /**
   * Enables the use of the Fabric renderer in the whole app.
   */
  @JvmStatic
  public fun enableFabricRenderer(): Boolean = accessor.enableFabricRenderer()

  /**
   * Synchronise the view command dispatching with mounting of new transaction
   */
  @JvmStatic
  public fun enableFixForViewCommandRace(): Boolean = accessor.enableFixForViewCommandRace()

  /**
   * When enabled, the renderer would only fail commits when they propagate state and the last commit that updated state changed before committing.
   */
  @JvmStatic
  public fun enableGranularShadowTreeStateReconciliation(): Boolean = accessor.enableGranularShadowTreeStateReconciliation()

  /**
   * iOS Views will clip to their padding box vs border box
   */
  @JvmStatic
  public fun enableIOSViewClipToPaddingBox(): Boolean = accessor.enableIOSViewClipToPaddingBox()

  /**
   * When enabled, Andoid will build and initiate image prefetch requests on ImageShadowNode::layout
   */
  @JvmStatic
  public fun enableImagePrefetchingAndroid(): Boolean = accessor.enableImagePrefetchingAndroid()

  /**
   * When enabled, LayoutAnimations API will animate state changes on Android.
   */
  @JvmStatic
  public fun enableLayoutAnimationsOnAndroid(): Boolean = accessor.enableLayoutAnimationsOnAndroid()

  /**
   * When enabled, LayoutAnimations API will animate state changes on iOS.
   */
  @JvmStatic
  public fun enableLayoutAnimationsOnIOS(): Boolean = accessor.enableLayoutAnimationsOnIOS()

  /**
   * When enabled, custom line height calculation will be centered from top to bottom.
   */
  @JvmStatic
  public fun enableLineHeightCenteringOnIOS(): Boolean = accessor.enableLineHeightCenteringOnIOS()

  /**
   * Enables the reporting of long tasks through `PerformanceObserver`. Only works if the event loop is enabled.
   */
  @JvmStatic
  public fun enableLongTaskAPI(): Boolean = accessor.enableLongTaskAPI()

  /**
   * Use BackgroundDrawable and BorderDrawable instead of CSSBackgroundDrawable
   */
  @JvmStatic
  public fun enableNewBackgroundAndBorderDrawables(): Boolean = accessor.enableNewBackgroundAndBorderDrawables()

  /**
   * Moves execution of pre-mount items to outside the choregrapher in the main thread, so we can estimate idle time more precisely (Android only).
   */
  @JvmStatic
  public fun enablePreciseSchedulingForPremountItemsOnAndroid(): Boolean = accessor.enablePreciseSchedulingForPremountItemsOnAndroid()

  /**
   * When enabled, Android will receive prop updates based on the differences between the last rendered shadow node and the last committed shadow node.
   */
  @JvmStatic
  public fun enablePropsUpdateReconciliationAndroid(): Boolean = accessor.enablePropsUpdateReconciliationAndroid()

  /**
   * Report paint time inside the Event Timing API implementation (PerformanceObserver).
   */
  @JvmStatic
  public fun enableReportEventPaintTime(): Boolean = accessor.enableReportEventPaintTime()

  /**
   * Dispatches state updates synchronously in Fabric (e.g.: updates the scroll position in the shadow tree synchronously from the main thread).
   */
  @JvmStatic
  public fun enableSynchronousStateUpdates(): Boolean = accessor.enableSynchronousStateUpdates()

  /**
   * Ensures that JavaScript always has a consistent view of the state of the UI (e.g.: commits done in other threads are not immediately propagated to JS during its execution).
   */
  @JvmStatic
  public fun enableUIConsistency(): Boolean = accessor.enableUIConsistency()

  /**
   * Enables View Recycling. When enabled, individual ViewManagers must still opt-in.
   */
  @JvmStatic
  public fun enableViewRecycling(): Boolean = accessor.enableViewRecycling()

  /**
   * When enabled, rawProps in Props will not include Yoga specific props.
   */
  @JvmStatic
  public fun excludeYogaFromRawProps(): Boolean = accessor.excludeYogaFromRawProps()

  /**
   * Fixes a bug in Differentiator where parent views may be referenced before they're created
   */
  @JvmStatic
  public fun fixDifferentiatorEmittingUpdatesWithWrongParentTag(): Boolean = accessor.fixDifferentiatorEmittingUpdatesWithWrongParentTag()

  /**
   * Uses the default event priority instead of the discreet event priority by default when dispatching events from Fabric to React.
   */
  @JvmStatic
  public fun fixMappingOfEventPrioritiesBetweenFabricAndReact(): Boolean = accessor.fixMappingOfEventPrioritiesBetweenFabricAndReact()

  /**
   * Fixes a limitation on Android where the mounting coordinator would report there are no pending transactions but some of them were actually not processed due to the use of the push model.
   */
  @JvmStatic
  public fun fixMountingCoordinatorReportedPendingTransactionsOnAndroid(): Boolean = accessor.fixMountingCoordinatorReportedPendingTransactionsOnAndroid()

  /**
   * Flag determining if the React Native DevTools (Fusebox) CDP backend should be enabled in release builds. This flag is global and should not be changed across React Host lifetimes.
   */
  @JvmStatic
  public fun fuseboxEnabledRelease(): Boolean = accessor.fuseboxEnabledRelease()

  /**
   * Construct modules that requires eager init on the dedicate native modules thread
   */
  @JvmStatic
  public fun initEagerTurboModulesOnNativeModulesQueueAndroid(): Boolean = accessor.initEagerTurboModulesOnNativeModulesQueueAndroid()

  /**
   * Only enqueue Choreographer calls if there is an ongoing animation, instead of enqueueing every frame.
   */
  @JvmStatic
  public fun lazyAnimationCallbacks(): Boolean = accessor.lazyAnimationCallbacks()

  /**
   * Adds support for loading vector drawable assets in the Image component (only on Android)
   */
  @JvmStatic
  public fun loadVectorDrawablesOnImages(): Boolean = accessor.loadVectorDrawablesOnImages()

  /**
   * Enables storing js caller stack when creating promise in native module. This is useful in case of Promise rejection and tracing the cause.
   */
  @JvmStatic
  public fun traceTurboModulePromiseRejectionsOnAndroid(): Boolean = accessor.traceTurboModulePromiseRejectionsOnAndroid()

  /**
   * In Bridgeless mode, use the always available javascript error reporting pipeline.
   */
  @JvmStatic
  public fun useAlwaysAvailableJSErrorHandling(): Boolean = accessor.useAlwaysAvailableJSErrorHandling()

  /**
   * Should this application enable the Fabric Interop Layer for Android? If yes, the application will behave so that it can accept non-Fabric components and render them on Fabric. This toggle is controlling extra logic such as custom event dispatching that are needed for the Fabric Interop Layer to work correctly.
   */
  @JvmStatic
  public fun useFabricInterop(): Boolean = accessor.useFabricInterop()

  /**
   * Invoke callbacks immediately on the ReactInstance rather than going through a background thread for synchronization
   */
  @JvmStatic
  public fun useImmediateExecutorInAndroidBridgeless(): Boolean = accessor.useImmediateExecutorInAndroidBridgeless()

  /**
   * When enabled, the native view configs are used in bridgeless mode.
   */
  @JvmStatic
  public fun useNativeViewConfigsInBridgelessMode(): Boolean = accessor.useNativeViewConfigsInBridgelessMode()

  /**
   * Moves more of the work in view preallocation to the main thread to free up JS thread.
   */
  @JvmStatic
  public fun useOptimisedViewPreallocationOnAndroid(): Boolean = accessor.useOptimisedViewPreallocationOnAndroid()

  /**
   * Uses an optimized mechanism for event batching on Android that does not need to wait for a Choreographer frame callback.
   */
  @JvmStatic
  public fun useOptimizedEventBatchingOnAndroid(): Boolean = accessor.useOptimizedEventBatchingOnAndroid()

  /**
   * Instead of using folly::dynamic as internal representation in RawProps and RawValue, use jsi::Value
   */
  @JvmStatic
  public fun useRawPropsJsiValue(): Boolean = accessor.useRawPropsJsiValue()

  /**
   * When enabled, cloning shadow nodes within react native will update the reference held by the current JS fiber tree.
   */
  @JvmStatic
  public fun useRuntimeShadowNodeReferenceUpdate(): Boolean = accessor.useRuntimeShadowNodeReferenceUpdate()

  /**
   * In Bridgeless mode, should legacy NativeModules use the TurboModule system?
   */
  @JvmStatic
  public fun useTurboModuleInterop(): Boolean = accessor.useTurboModuleInterop()

  /**
   * When enabled, NativeModules will be executed by using the TurboModule system
   */
  @JvmStatic
  public fun useTurboModules(): Boolean = accessor.useTurboModules()

  /**
   * Overrides the feature flags with the ones provided by the given provider
   * (generally one that extends `ReactNativeFeatureFlagsDefaults`).
   *
   * This method must be called before you initialize the React Native runtime.
   *
   * @example
   *
   * ```
   * ReactNativeFeatureFlags.override(object : ReactNativeFeatureFlagsDefaults() {
   *   override fun someFlag(): Boolean = true // or a dynamic value
   * })
   * ```
   */
  @JvmStatic
  public fun override(provider: ReactNativeFeatureFlagsProvider): Unit = accessor.override(provider)

  /**
   * Removes the overridden feature flags and makes the API return default
   * values again.
   *
   * This should only be called if you destroy the React Native runtime and
   * need to create a new one with different overrides. In that case,
   * call `dangerouslyReset` after destroying the runtime and `override`
   * again before initializing the new one.
   */
  @JvmStatic
  public fun dangerouslyReset() {
    // This is necessary when the accessor interops with C++ and we need to
    // remove the overrides set there.
    accessor.dangerouslyReset()

    // This discards the cached values and the overrides set in the JVM.
    accessor = accessorProvider()
  }

  /**
   * This is a combination of `dangerouslyReset` and `override` that reduces
   * the likeliness of a race condition between the two calls.
   *
   * This is **dangerous** because it can introduce consistency issues that will
   * be much harder to debug. For example, it could hide the fact that feature
   * flags are read before you set the values you want to use everywhere. It
   * could also cause a workflow to suddently have different feature flags for
   * behaviors that were configured with different values before.
   *
   * It returns a string that contains the feature flags that were accessed
   * before this call (or between the last call to `dangerouslyReset` and this
   * call). If you are using this method, you do not want the hard crash that
   * you would get from using `dangerouslyReset` and `override` separately,
   * but you should still log this somehow.
   *
   * Please see the documentation of `dangerouslyReset` for additional details.
   */
  @JvmStatic
  public fun dangerouslyForceOverride(provider: ReactNativeFeatureFlagsProvider): String? {
    val newAccessor = accessorProvider()
    val previouslyAccessedFlags = newAccessor.dangerouslyForceOverride(provider)
    accessor = newAccessor
    return previouslyAccessedFlags
  }

  /**
   * This is just used to replace the default ReactNativeFeatureFlagsCxxAccessor
   * that uses JNI with a version that doesn't, to simplify testing.
   */
  internal fun setAccessorProvider(newAccessorProvider: () -> ReactNativeFeatureFlagsAccessor) {
    accessorProvider = newAccessorProvider
    accessor = accessorProvider()
  }
}<|MERGE_RESOLUTION|>--- conflicted
+++ resolved
@@ -4,11 +4,7 @@
  * This source code is licensed under the MIT license found in the
  * LICENSE file in the root directory of this source tree.
  *
-<<<<<<< HEAD
- * @generated SignedSource<<9905ea16f20e17fa8a559dfe4c5ea00e>>
-=======
- * @generated SignedSource<<cba7d5b72ece69330b97ba0c615502c5>>
->>>>>>> d22dbb5c
+ * @generated SignedSource<<1ac20a64883288436912fa6931bcecdb>>
  */
 
 /**
