/*
 * Copyright (c) Meta Platforms, Inc. and affiliates.
 *
 * This source code is licensed under the MIT license found in the
 * LICENSE file in the root directory of this source tree.
 *
<<<<<<< HEAD
 * @generated SignedSource<<39dc8e96dd56b468f391db2ee2c02882>>
=======
 * @generated SignedSource<<23d0b6132cde79fd2e82e329aec3ba97>>
>>>>>>> 0d3791ca
 */

/**
 * IMPORTANT: Do NOT modify this file directly.
 *
 * To change the definition of the flags, edit
 *   packages/react-native/scripts/featureflags/ReactNativeFeatureFlags.config.js.
 *
 * To regenerate this code, run the following script from the repo root:
 *   yarn featureflags --update
 */

package com.facebook.react.internal.featureflags

import androidx.annotation.VisibleForTesting

/**
 * This object provides access to internal React Native feature flags.
 *
 * All the methods are thread-safe if you handle `override` correctly.
 */
public object ReactNativeFeatureFlags {
  private var accessorProvider: () -> ReactNativeFeatureFlagsAccessor = { ReactNativeFeatureFlagsCxxAccessor() }
  private var accessor: ReactNativeFeatureFlagsAccessor = accessorProvider()

  /**
   * Common flag for testing. Do NOT modify.
   */
  @JvmStatic
  public fun commonTestFlag(): Boolean = accessor.commonTestFlag()

  /**
   * Enable emitting of InteractionEntry live metrics to the debugger. Requires `enableBridgelessArchitecture`.
   */
  @JvmStatic
  public fun cdpInteractionMetricsEnabled(): Boolean = accessor.cdpInteractionMetricsEnabled()

  /**
   * Use a C++ implementation of Native Animated instead of the platform implementation.
   */
  @JvmStatic
  public fun cxxNativeAnimatedEnabled(): Boolean = accessor.cxxNativeAnimatedEnabled()

  /**
   * Removes JS sync at end of native animation
   */
  @JvmStatic
  public fun cxxNativeAnimatedRemoveJsSync(): Boolean = accessor.cxxNativeAnimatedRemoveJsSync()

  /**
   * Prevents use of Fabric commit in C++ Animated implementation
   */
  @JvmStatic
  public fun disableFabricCommitInCXXAnimated(): Boolean = accessor.disableFabricCommitInCXXAnimated()

  /**
   * Prevent FabricMountingManager from reordering mountItems, which may lead to invalid state on the UI thread
   */
  @JvmStatic
  public fun disableMountItemReorderingAndroid(): Boolean = accessor.disableMountItemReorderingAndroid()

  /**
   * Disable some workarounds for old Android versions in TextLayoutManager logic for retrieving attachment metrics
   */
  @JvmStatic
  public fun disableOldAndroidAttachmentMetricsWorkarounds(): Boolean = accessor.disableOldAndroidAttachmentMetricsWorkarounds()

  /**
   * Turns off the global measurement cache used by TextLayoutManager on Android.
   */
  @JvmStatic
  public fun disableTextLayoutManagerCacheAndroid(): Boolean = accessor.disableTextLayoutManagerCacheAndroid()

  /**
   * When enabled, the accessibilityOrder prop will propagate to native platforms and define the accessibility order.
   */
  @JvmStatic
  public fun enableAccessibilityOrder(): Boolean = accessor.enableAccessibilityOrder()

  /**
   * When enabled, Android will accumulate updates in rawProps to reduce the number of mounting instructions for cascading re-renders.
   */
  @JvmStatic
  public fun enableAccumulatedUpdatesInRawPropsAndroid(): Boolean = accessor.enableAccumulatedUpdatesInRawPropsAndroid()

  /**
   * Enables various optimizations throughout the path of measuring text on Android.
   */
  @JvmStatic
  public fun enableAndroidTextMeasurementOptimizations(): Boolean = accessor.enableAndroidTextMeasurementOptimizations()

  /**
   * Feature flag to enable the new bridgeless architecture. Note: Enabling this will force enable the following flags: `useTurboModules` & `enableFabricRenderer`.
   */
  @JvmStatic
  public fun enableBridgelessArchitecture(): Boolean = accessor.enableBridgelessArchitecture()

  /**
   * Enable prop iterator setter-style construction of Props in C++ (this flag is not used in Java).
   */
  @JvmStatic
  public fun enableCppPropsIteratorSetter(): Boolean = accessor.enableCppPropsIteratorSetter()

  /**
   * This enables the fabric implementation of focus search so that we can focus clipped elements
   */
  @JvmStatic
  public fun enableCustomFocusSearchOnClippedElementsAndroid(): Boolean = accessor.enableCustomFocusSearchOnClippedElementsAndroid()

  /**
   * Enables destructor calls for ShadowTreeRevision in the background to reduce UI thread work.
   */
  @JvmStatic
  public fun enableDestroyShadowTreeRevisionAsync(): Boolean = accessor.enableDestroyShadowTreeRevisionAsync()

  /**
   * When enabled a subset of components will avoid double measurement on Android.
   */
  @JvmStatic
  public fun enableDoubleMeasurementFixAndroid(): Boolean = accessor.enableDoubleMeasurementFixAndroid()

  /**
   * This infra allows native modules to initialize on the main thread, during React Native init.
   */
  @JvmStatic
  public fun enableEagerMainQueueModulesOnIOS(): Boolean = accessor.enableEagerMainQueueModulesOnIOS()

  /**
   * Feature flag to configure eager attachment of the root view/initialisation of the JS code.
   */
  @JvmStatic
  public fun enableEagerRootViewAttachment(): Boolean = accessor.enableEagerRootViewAttachment()

  /**
   * This feature flag enables logs for Fabric.
   */
  @JvmStatic
  public fun enableFabricLogs(): Boolean = accessor.enableFabricLogs()

  /**
   * Enables the use of the Fabric renderer in the whole app.
   */
  @JvmStatic
  public fun enableFabricRenderer(): Boolean = accessor.enableFabricRenderer()

  /**
   * This feature flag enables a fix for reparenting fix in differentiator
   */
  @JvmStatic
  public fun enableFixForParentTagDuringReparenting(): Boolean = accessor.enableFixForParentTagDuringReparenting()

  /**
   * Enables font scale changes updating layout for measurable nodes.
   */
  @JvmStatic
  public fun enableFontScaleChangesUpdatingLayout(): Boolean = accessor.enableFontScaleChangesUpdatingLayout()

  /**
   * Applies base offset for each line of text separately on iOS.
   */
  @JvmStatic
  public fun enableIOSTextBaselineOffsetPerLine(): Boolean = accessor.enableIOSTextBaselineOffsetPerLine()

  /**
   * iOS Views will clip to their padding box vs border box
   */
  @JvmStatic
  public fun enableIOSViewClipToPaddingBox(): Boolean = accessor.enableIOSViewClipToPaddingBox()

  /**
   * When enabled, Android will build and initiate image prefetch requests on ImageShadowNode::layout
   */
  @JvmStatic
  public fun enableImagePrefetchingAndroid(): Boolean = accessor.enableImagePrefetchingAndroid()

  /**
   * Dispatches state updates for content offset changes synchronously on the main thread.
   */
  @JvmStatic
  public fun enableImmediateUpdateModeForContentOffsetChanges(): Boolean = accessor.enableImmediateUpdateModeForContentOffsetChanges()

  /**
   * This is to fix the issue with interop view manager where component descriptor lookup is causing ViewManager to preload.
   */
  @JvmStatic
  public fun enableInteropViewManagerClassLookUpOptimizationIOS(): Boolean = accessor.enableInteropViewManagerClassLookUpOptimizationIOS()

  /**
   * When enabled, LayoutAnimations API will animate state changes on Android.
   */
  @JvmStatic
  public fun enableLayoutAnimationsOnAndroid(): Boolean = accessor.enableLayoutAnimationsOnAndroid()

  /**
   * When enabled, LayoutAnimations API will animate state changes on iOS.
   */
  @JvmStatic
  public fun enableLayoutAnimationsOnIOS(): Boolean = accessor.enableLayoutAnimationsOnIOS()

  /**
   * When enabled, custom line height calculation will be centered from top to bottom.
   */
  @JvmStatic
  public fun enableLineHeightCenteringOnIOS(): Boolean = accessor.enableLineHeightCenteringOnIOS()

  /**
   * Make RCTUnsafeExecuteOnMainQueueSync less likely to deadlock, when used in conjuction with sync rendering/events.
   */
  @JvmStatic
  public fun enableMainQueueCoordinatorOnIOS(): Boolean = accessor.enableMainQueueCoordinatorOnIOS()

  /**
   * Enable NSNull conversion when handling module arguments on iOS
   */
  @JvmStatic
  public fun enableModuleArgumentNSNullConversionIOS(): Boolean = accessor.enableModuleArgumentNSNullConversionIOS()

  /**
   * Parse CSS strings using the Fabric CSS parser instead of ViewConfig processing
   */
  @JvmStatic
  public fun enableNativeCSSParsing(): Boolean = accessor.enableNativeCSSParsing()

  /**
   * Enable network event reporting hooks in each native platform through `NetworkReporter`. This flag should be combined with `enableResourceTimingAPI` and `fuseboxNetworkInspectionEnabled` to enable end-to-end reporting behaviour via the Web Performance API and CDP debugging respectively.
   */
  @JvmStatic
  public fun enableNetworkEventReporting(): Boolean = accessor.enableNetworkEventReporting()

  /**
   * Use BackgroundDrawable and BorderDrawable instead of CSSBackgroundDrawable
   */
  @JvmStatic
  public fun enableNewBackgroundAndBorderDrawables(): Boolean = accessor.enableNewBackgroundAndBorderDrawables()

  /**
   * Enables caching text layout artifacts for later reuse
   */
  @JvmStatic
  public fun enablePreparedTextLayout(): Boolean = accessor.enablePreparedTextLayout()

  /**
   * When enabled, Android will receive prop updates based on the differences between the last rendered shadow node and the last committed shadow node.
   */
  @JvmStatic
  public fun enablePropsUpdateReconciliationAndroid(): Boolean = accessor.enablePropsUpdateReconciliationAndroid()

  /**
   * Enables the reporting of network resource timings through `PerformanceObserver`.
   */
  @JvmStatic
  public fun enableResourceTimingAPI(): Boolean = accessor.enableResourceTimingAPI()

  /**
   * Enables View Culling: as soon as a view goes off screen, it can be reused anywhere in the UI and pieced together with other items to create new UI elements.
   */
  @JvmStatic
  public fun enableViewCulling(): Boolean = accessor.enableViewCulling()

  /**
   * Enables View Recycling. When enabled, individual ViewManagers must still opt-in.
   */
  @JvmStatic
  public fun enableViewRecycling(): Boolean = accessor.enableViewRecycling()

  /**
   * Enables View Recycling for <Text> via ReactTextView/ReactTextViewManager.
   */
  @JvmStatic
  public fun enableViewRecyclingForText(): Boolean = accessor.enableViewRecyclingForText()

  /**
   * Enables View Recycling for <View> via ReactViewGroup/ReactViewManager.
   */
  @JvmStatic
  public fun enableViewRecyclingForView(): Boolean = accessor.enableViewRecyclingForView()

  /**
   * Enables VirtualView debug features such as logging and overlays.
   */
  @JvmStatic
  public fun enableVirtualViewDebugFeatures(): Boolean = accessor.enableVirtualViewDebugFeatures()

  /**
   * Enables reading render state when dispatching VirtualView events.
   */
  @JvmStatic
  public fun enableVirtualViewRenderState(): Boolean = accessor.enableVirtualViewRenderState()

  /**
   * Enables window focus detection for prioritizing VirtualView events.
   */
  @JvmStatic
  public fun enableVirtualViewWindowFocusDetection(): Boolean = accessor.enableVirtualViewWindowFocusDetection()

  /**
   * Uses the default event priority instead of the discreet event priority by default when dispatching events from Fabric to React.
   */
  @JvmStatic
  public fun fixMappingOfEventPrioritiesBetweenFabricAndReact(): Boolean = accessor.fixMappingOfEventPrioritiesBetweenFabricAndReact()

  /**
   * Flag determining if the React Native DevTools (Fusebox) CDP backend should be enabled in release builds. This flag is global and should not be changed across React Host lifetimes.
   */
  @JvmStatic
  public fun fuseboxEnabledRelease(): Boolean = accessor.fuseboxEnabledRelease()

  /**
   * Enable network inspection support in the React Native DevTools CDP backend. Requires `enableBridgelessArchitecture`. This flag is global and should not be changed across React Host lifetimes.
   */
  @JvmStatic
  public fun fuseboxNetworkInspectionEnabled(): Boolean = accessor.fuseboxNetworkInspectionEnabled()

  /**
   * Hides offscreen VirtualViews on iOS by setting hidden = YES to avoid extra cost of views
   */
  @JvmStatic
  public fun hideOffscreenVirtualViewsOnIOS(): Boolean = accessor.hideOffscreenVirtualViewsOnIOS()

  /**
   * Enable the V2 in-app Performance Monitor. This flag is global and should not be changed across React Host lifetimes.
   */
  @JvmStatic
  public fun perfMonitorV2Enabled(): Boolean = accessor.perfMonitorV2Enabled()

  /**
   * Number cached PreparedLayouts in TextLayoutManager cache
   */
  @JvmStatic
  public fun preparedTextCacheSize(): Double = accessor.preparedTextCacheSize()

  /**
   * Enables a new mechanism in ShadowTree to prevent problems caused by multiple threads trying to commit concurrently. If a thread tries to commit a few times unsuccessfully, it will acquire a lock and try again.
   */
  @JvmStatic
  public fun preventShadowTreeCommitExhaustion(): Boolean = accessor.preventShadowTreeCommitExhaustion()

  /**
   * Releases the cached image data when it is consumed by the observers.
   */
  @JvmStatic
  public fun releaseImageDataWhenConsumed(): Boolean = accessor.releaseImageDataWhenConsumed()

  /**
   * Function used to enable / disable Pressibility from using W3C Pointer Events for its hover callbacks
   */
  @JvmStatic
  public fun shouldPressibilityUseW3CPointerEventsForHover(): Boolean = accessor.shouldPressibilityUseW3CPointerEventsForHover()

  /**
   * Skip activity identity assertion in ReactHostImpl::onHostPause()
   */
  @JvmStatic
  public fun skipActivityIdentityAssertionOnHostPause(): Boolean = accessor.skipActivityIdentityAssertionOnHostPause()

  /**
   * Enables storing js caller stack when creating promise in native module. This is useful in case of Promise rejection and tracing the cause.
   */
  @JvmStatic
  public fun traceTurboModulePromiseRejectionsOnAndroid(): Boolean = accessor.traceTurboModulePromiseRejectionsOnAndroid()

  /**
   * When enabled, runtime shadow node references will be updated during the commit. This allows running RSNRU from any thread without corrupting the renderer state.
   */
  @JvmStatic
  public fun updateRuntimeShadowNodeReferencesOnCommit(): Boolean = accessor.updateRuntimeShadowNodeReferencesOnCommit()

  /**
   * In Bridgeless mode, use the always available javascript error reporting pipeline.
   */
  @JvmStatic
  public fun useAlwaysAvailableJSErrorHandling(): Boolean = accessor.useAlwaysAvailableJSErrorHandling()

  /**
   * Should this application enable the Fabric Interop Layer for Android? If yes, the application will behave so that it can accept non-Fabric components and render them on Fabric. This toggle is controlling extra logic such as custom event dispatching that are needed for the Fabric Interop Layer to work correctly.
   */
  @JvmStatic
  public fun useFabricInterop(): Boolean = accessor.useFabricInterop()

  /**
   * Use a native implementation of equals in NativeReadableArray.
   */
  @JvmStatic
  public fun useNativeEqualsInNativeReadableArrayAndroid(): Boolean = accessor.useNativeEqualsInNativeReadableArrayAndroid()

  /**
   * Use a native implementation of TransformHelper
   */
  @JvmStatic
  public fun useNativeTransformHelperAndroid(): Boolean = accessor.useNativeTransformHelperAndroid()

  /**
   * When enabled, the native view configs are used in bridgeless mode.
   */
  @JvmStatic
  public fun useNativeViewConfigsInBridgelessMode(): Boolean = accessor.useNativeViewConfigsInBridgelessMode()

  /**
   * Uses an optimized mechanism for event batching on Android that does not need to wait for a Choreographer frame callback.
   */
  @JvmStatic
  public fun useOptimizedEventBatchingOnAndroid(): Boolean = accessor.useOptimizedEventBatchingOnAndroid()

  /**
   * Instead of using folly::dynamic as internal representation in RawProps and RawValue, use jsi::Value
   */
  @JvmStatic
  public fun useRawPropsJsiValue(): Boolean = accessor.useRawPropsJsiValue()

  /**
   * Use the state stored on the source shadow node when cloning it instead of reading in the most recent state on the shadow node family.
   */
  @JvmStatic
  public fun useShadowNodeStateOnClone(): Boolean = accessor.useShadowNodeStateOnClone()

  /**
   * In Bridgeless mode, should legacy NativeModules use the TurboModule system?
   */
  @JvmStatic
  public fun useTurboModuleInterop(): Boolean = accessor.useTurboModuleInterop()

  /**
   * When enabled, NativeModules will be executed by using the TurboModule system
   */
  @JvmStatic
  public fun useTurboModules(): Boolean = accessor.useTurboModules()

  /**
   * Initial prerender ratio for VirtualView.
   */
  @JvmStatic
  public fun virtualViewPrerenderRatio(): Double = accessor.virtualViewPrerenderRatio()

  /**
   * Overrides the feature flags with the ones provided by the given provider
   * (generally one that extends `ReactNativeFeatureFlagsDefaults`).
   *
   * This method must be called before you initialize the React Native runtime.
   *
   * @example
   *
   * ```
   * ReactNativeFeatureFlags.override(object : ReactNativeFeatureFlagsDefaults() {
   *   override fun someFlag(): Boolean = true // or a dynamic value
   * })
   * ```
   */
  @JvmStatic
  public fun override(provider: ReactNativeFeatureFlagsProvider): Unit = accessor.override(provider)

  /**
   * Removes the overridden feature flags and makes the API return default
   * values again.
   *
   * This should only be called if you destroy the React Native runtime and
   * need to create a new one with different overrides. In that case,
   * call `dangerouslyReset` after destroying the runtime and `override`
   * again before initializing the new one.
   */
  @JvmStatic
  public fun dangerouslyReset() {
    // This is necessary when the accessor interops with C++ and we need to
    // remove the overrides set there.
    accessor.dangerouslyReset()

    // This discards the cached values and the overrides set in the JVM.
    accessor = accessorProvider()
  }

  /**
   * This is a combination of `dangerouslyReset` and `override` that reduces
   * the likeliness of a race condition between the two calls.
   *
   * This is **dangerous** because it can introduce consistency issues that will
   * be much harder to debug. For example, it could hide the fact that feature
   * flags are read before you set the values you want to use everywhere. It
   * could also cause a workflow to suddenly have different feature flags for
   * behaviors that were configured with different values before.
   *
   * It returns a string that contains the feature flags that were accessed
   * before this call (or between the last call to `dangerouslyReset` and this
   * call). If you are using this method, you do not want the hard crash that
   * you would get from using `dangerouslyReset` and `override` separately,
   * but you should still log this somehow.
   *
   * Please see the documentation of `dangerouslyReset` for additional details.
   */
  @JvmStatic
  public fun dangerouslyForceOverride(provider: ReactNativeFeatureFlagsProvider): String? {
    val newAccessor = accessorProvider()
    val previouslyAccessedFlags = newAccessor.dangerouslyForceOverride(provider)
    accessor = newAccessor
    return previouslyAccessedFlags
  }

  /**
   * This is just used to replace the default ReactNativeFeatureFlagsCxxAccessor
   * that uses JNI with a version that doesn't, to simplify testing.
   */
  @VisibleForTesting
  internal fun setAccessorProvider(newAccessorProvider: () -> ReactNativeFeatureFlagsAccessor) {
    accessorProvider = newAccessorProvider
    accessor = accessorProvider()
  }
}<|MERGE_RESOLUTION|>--- conflicted
+++ resolved
@@ -4,11 +4,7 @@
  * This source code is licensed under the MIT license found in the
  * LICENSE file in the root directory of this source tree.
  *
-<<<<<<< HEAD
- * @generated SignedSource<<39dc8e96dd56b468f391db2ee2c02882>>
-=======
- * @generated SignedSource<<23d0b6132cde79fd2e82e329aec3ba97>>
->>>>>>> 0d3791ca
+ * @generated SignedSource<<7a41d5e37c40560f07328fce332fe2f4>>
  */
 
 /**
