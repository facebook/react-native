--- conflicted
+++ resolved
@@ -74,11 +74,8 @@
 add_library(react_render_core ALIAS ReactAndroid::react_render_core)
 add_library(react_render_graphics ALIAS ReactAndroid::react_render_graphics)
 add_library(rrc_view ALIAS ReactAndroid::rrc_view)
-<<<<<<< HEAD
 add_library(rrc_text ALIAS ReactAndroid::rrc_text)
-=======
 add_library(rrc_textinput ALIAS ReactAndroid::rrc_textinput)
->>>>>>> dc254aca
 add_library(jsi ALIAS ReactAndroid::jsi)
 add_library(glog ALIAS ReactAndroid::glog)
 add_library(fabricjni ALIAS ReactAndroid::fabricjni)
@@ -113,11 +110,8 @@
         react_render_mapbuffer              # prefab ready
         rrc_image                           # prefab ready
         rrc_view                            # prefab ready
-<<<<<<< HEAD
         rrc_text                            # prefab ready
-=======
         rrc_textinput                       # prefab ready
->>>>>>> dc254aca
         rrc_legacyviewmanagerinterop        # prefab ready
         runtimeexecutor                     # prefab ready
         turbomodulejsijni                   # prefab ready
