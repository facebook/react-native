/*
 * Copyright (c) Meta Platforms, Inc. and affiliates.
 *
 * This source code is licensed under the MIT license found in the
 * LICENSE file in the root directory of this source tree.
 */

#import "RCTConvert.h"

#import <objc/message.h>

#import <CoreText/CoreText.h>

#import "RCTDefines.h"
#import "RCTHandledKey.h" // [macOS]
#import "RCTImageSource.h"
#import "RCTParserUtils.h"
#import "RCTUtils.h"

@implementation RCTConvert

RCT_CONVERTER(id, id, self)

RCT_CONVERTER(BOOL, BOOL, boolValue)
RCT_NUMBER_CONVERTER(double, doubleValue)
RCT_NUMBER_CONVERTER(float, floatValue)
RCT_NUMBER_CONVERTER(int, intValue)

RCT_NUMBER_CONVERTER(int64_t, longLongValue);
RCT_NUMBER_CONVERTER(uint64_t, unsignedLongLongValue);

RCT_NUMBER_CONVERTER(NSInteger, integerValue)
RCT_NUMBER_CONVERTER(NSUInteger, unsignedIntegerValue)

/**
 * This macro is used for creating converter functions for directly
 * representable json values that require no conversion.
 */
#if RCT_DEBUG
#define RCT_JSON_CONVERTER(type)             \
  +(type *)type : (id)json                   \
  {                                          \
    if ([json isKindOfClass:[type class]]) { \
      return json;                           \
    } else if (json) {                       \
      RCTLogConvertError(json, @ #type);     \
    }                                        \
    return nil;                              \
  }
#else
#define RCT_JSON_CONVERTER(type) \
  +(type *)type : (id)json       \
  {                              \
    return json;                 \
  }
#endif

RCT_JSON_CONVERTER(NSArray)
RCT_JSON_CONVERTER(NSDictionary)
RCT_JSON_CONVERTER(NSString)
RCT_JSON_CONVERTER(NSNumber)

RCT_CUSTOM_CONVERTER(NSSet *, NSSet, [NSSet setWithArray:json])
RCT_CUSTOM_CONVERTER(NSData *, NSData, [json dataUsingEncoding:NSUTF8StringEncoding])

+ (NSIndexSet *)NSIndexSet:(id)json
{
  json = [self NSNumberArray:json];
  NSMutableIndexSet *indexSet = [NSMutableIndexSet new];
  for (NSNumber *number in json) {
    NSInteger index = number.integerValue;
    if (RCT_DEBUG && index < 0) {
      RCTLogInfo(@"Invalid index value %lld. Indices must be positive.", (long long)index);
    }
    [indexSet addIndex:index];
  }
  return indexSet;
}

+ (NSURL *)NSURL:(id)json
{
  NSString *path = [self NSString:RCTNilIfNull(json)];
  if (!path) {
    return nil;
  }

  @try { // NSURL has a history of crashing with bad input, so let's be safe
    NSURL *URL = [NSURL URLWithString:path];
    if (URL.scheme) { // Was a well-formed absolute URL
      return URL;
    }

    // Check if it has a scheme
    if ([path rangeOfString:@"://"].location != NSNotFound) {
      NSMutableCharacterSet *urlAllowedCharacterSet = [NSMutableCharacterSet new];
      [urlAllowedCharacterSet formUnionWithCharacterSet:[NSCharacterSet URLUserAllowedCharacterSet]];
      [urlAllowedCharacterSet formUnionWithCharacterSet:[NSCharacterSet URLPasswordAllowedCharacterSet]];
      [urlAllowedCharacterSet formUnionWithCharacterSet:[NSCharacterSet URLHostAllowedCharacterSet]];
      [urlAllowedCharacterSet formUnionWithCharacterSet:[NSCharacterSet URLPathAllowedCharacterSet]];
      [urlAllowedCharacterSet formUnionWithCharacterSet:[NSCharacterSet URLQueryAllowedCharacterSet]];
      [urlAllowedCharacterSet formUnionWithCharacterSet:[NSCharacterSet URLFragmentAllowedCharacterSet]];
      path = [path stringByAddingPercentEncodingWithAllowedCharacters:urlAllowedCharacterSet];
      URL = [NSURL URLWithString:path];
      if (URL) {
        return URL;
      }
    }

    // Assume that it's a local path
    path = path.stringByRemovingPercentEncoding;
    if ([path hasPrefix:@"~"]) {
      // Path is inside user directory
      path = path.stringByExpandingTildeInPath;
    } else if (!path.absolutePath) {
      // Assume it's a resource path
      path = [[NSBundle mainBundle].resourcePath stringByAppendingPathComponent:path];
    }
    if (!(URL = [NSURL fileURLWithPath:path])) {
      RCTLogConvertError(json, @"a valid URL");
    }
    return URL;
  } @catch (__unused NSException *e) {
    RCTLogConvertError(json, @"a valid URL");
    return nil;
  }
}

RCT_ENUM_CONVERTER(
    NSURLRequestCachePolicy,
    (@{
      @"default" : @(NSURLRequestUseProtocolCachePolicy),
      @"reload" : @(NSURLRequestReloadIgnoringLocalCacheData),
      @"force-cache" : @(NSURLRequestReturnCacheDataElseLoad),
      @"only-if-cached" : @(NSURLRequestReturnCacheDataDontLoad),
    }),
    NSURLRequestUseProtocolCachePolicy,
    integerValue)

+ (NSURLRequest *)NSURLRequest:(id)json
{
  if ([json isKindOfClass:[NSString class]]) {
    NSURL *URL = [self NSURL:json];
    return URL ? [NSURLRequest requestWithURL:URL] : nil;
  }
  if ([json isKindOfClass:[NSDictionary class]]) {
    NSString *URLString = json[@"uri"] ?: json[@"url"];

    NSURL *URL;
    NSString *bundleName = json[@"bundle"];
    if (bundleName) {
      URLString = [NSString stringWithFormat:@"%@.bundle/%@", bundleName, URLString];
    }

    URL = [self NSURL:URLString];
    if (!URL) {
      return nil;
    }

    NSData *body = [self NSData:json[@"body"]];
    NSString *method = [self NSString:json[@"method"]].uppercaseString ?: @"GET";
    NSURLRequestCachePolicy cachePolicy = [self NSURLRequestCachePolicy:json[@"cache"]];
    NSDictionary *headers = [self NSDictionary:json[@"headers"]];
    if ([method isEqualToString:@"GET"] && headers == nil && body == nil &&
        cachePolicy == NSURLRequestUseProtocolCachePolicy) {
      return [NSURLRequest requestWithURL:URL];
    }

    if (headers) {
      __block BOOL allHeadersAreStrings = YES;
      [headers enumerateKeysAndObjectsUsingBlock:^(NSString *key, id header, BOOL *stop) {
        if (![header isKindOfClass:[NSString class]]) {
          RCTLogInfo(
              @"Values of HTTP headers passed must be  of type string. "
               "Value of header '%@' is not a string.",
              key);
          allHeadersAreStrings = NO;
          *stop = YES;
        }
      }];
      if (!allHeadersAreStrings) {
        // Set headers to nil here to avoid crashing later.
        headers = nil;
      }
    }

    NSMutableURLRequest *request = [NSMutableURLRequest requestWithURL:URL];
    request.HTTPBody = body;
    request.HTTPMethod = method;
    request.cachePolicy = cachePolicy;
    request.allHTTPHeaderFields = headers;
    return [request copy];
  }
  if (json) {
    RCTLogConvertError(json, @"a valid URLRequest");
  }
  return nil;
}

+ (RCTFileURL *)RCTFileURL:(id)json
{
  NSURL *fileURL = [self NSURL:json];
  if (!fileURL.fileURL) {
    RCTLogInfo(@"URI must be a local file, '%@' isn't.", fileURL);
    return nil;
  }
  if (![[NSFileManager defaultManager] fileExistsAtPath:fileURL.path]) {
    RCTLogInfo(@"File '%@' could not be found.", fileURL);
    return nil;
  }
  return fileURL;
}

+ (NSDate *)NSDate:(id)json
{
  if ([json isKindOfClass:[NSNumber class]]) {
    return [NSDate dateWithTimeIntervalSince1970:[self NSTimeInterval:json]];
  } else if ([json isKindOfClass:[NSString class]]) {
    static NSDateFormatter *formatter;
    static dispatch_once_t onceToken;
    dispatch_once(&onceToken, ^{
      formatter = [NSDateFormatter new];
      formatter.dateFormat = @"yyyy-MM-dd'T'HH:mm:ss.SSSZZZZZ";
      formatter.locale = [NSLocale localeWithLocaleIdentifier:@"en_US_POSIX"];
      formatter.timeZone = [NSTimeZone timeZoneWithName:@"UTC"];
    });
    NSDate *date = [formatter dateFromString:json];
    if (!date) {
      RCTLogInfo(
          @"JSON String '%@' could not be interpreted as a date. "
           "Expected format: YYYY-MM-DD'T'HH:mm:ss.sssZ",
          json);
    }
    return date;
  } else if (json) {
    RCTLogConvertError(json, @"a date");
  }
  return nil;
}

+ (NSLocale *)NSLocale:(id)json
{
  if ([json isKindOfClass:[NSString class]]) {
    NSLocale *locale = [[NSLocale alloc] initWithLocaleIdentifier:json];
    if (!locale) {
      RCTLogInfo(@"JSON String '%@' could not be interpreted as a valid locale. ", json);
    }
    return locale;
  } else if (json) {
    RCTLogConvertError(json, @"a locale");
  }
  return nil;
}

// JS Standard for time is milliseconds
RCT_CUSTOM_CONVERTER(NSTimeInterval, NSTimeInterval, [self double:json] / 1000.0)

// JS standard for time zones is minutes.
RCT_CUSTOM_CONVERTER(NSTimeZone *, NSTimeZone, [NSTimeZone timeZoneForSecondsFromGMT:[self double:json] * 60.0])

NSNumber *RCTConvertEnumValue(const char *typeName, NSDictionary *mapping, NSNumber *defaultValue, id json)
{
  if (!json) {
    return defaultValue;
  }
  if ([json isKindOfClass:[NSNumber class]]) {
    NSArray *allValues = mapping.allValues;
    if ([allValues containsObject:json] || [json isEqual:defaultValue]) {
      return json;
    }
    RCTLogInfo(@"Invalid %s '%@'. should be one of: %@", typeName, json, allValues);
    return defaultValue;
  }
  if (RCT_DEBUG && ![json isKindOfClass:[NSString class]]) {
    RCTLogInfo(@"Expected NSNumber or NSString for %s, received %@: %@", typeName, [json classForCoder], json);
  }
  id value = mapping[json];
  if (RCT_DEBUG && !value && [json description].length > 0) {
    RCTLogInfo(
        @"Invalid %s '%@'. should be one of: %@",
        typeName,
        json,
        [[mapping allKeys] sortedArrayUsingSelector:@selector(caseInsensitiveCompare:)]);
  }
  return value ?: defaultValue;
}

NSNumber *RCTConvertMultiEnumValue(const char *typeName, NSDictionary *mapping, NSNumber *defaultValue, id json)
{
  if ([json isKindOfClass:[NSArray class]]) {
    if ([json count] == 0) {
      return defaultValue;
    }
    long long result = 0;
    for (id arrayElement in json) {
      NSNumber *value = RCTConvertEnumValue(typeName, mapping, defaultValue, arrayElement);
      result |= value.longLongValue;
    }
    return @(result);
  }
  return RCTConvertEnumValue(typeName, mapping, defaultValue, json);
}

RCT_ENUM_CONVERTER(
    NSLineBreakMode,
    (@{
      @"clip" : @(NSLineBreakByClipping),
      @"head" : @(NSLineBreakByTruncatingHead),
      @"tail" : @(NSLineBreakByTruncatingTail),
      @"middle" : @(NSLineBreakByTruncatingMiddle),
      @"wordWrapping" : @(NSLineBreakByWordWrapping),
    }),
    NSLineBreakByTruncatingTail,
    integerValue)

RCT_ENUM_CONVERTER(
    NSTextAlignment,
    (@{
      @"auto" : @(NSTextAlignmentNatural),
      @"left" : @(NSTextAlignmentLeft),
      @"center" : @(NSTextAlignmentCenter),
      @"right" : @(NSTextAlignmentRight),
      @"justify" : @(NSTextAlignmentJustified),
    }),
    NSTextAlignmentNatural,
    integerValue)

RCT_ENUM_CONVERTER(
    NSUnderlineStyle,
    (@{
      @"solid" : @(NSUnderlineStyleSingle),
      @"double" : @(NSUnderlineStyleDouble),
      @"dotted" : @(NSUnderlinePatternDot | NSUnderlineStyleSingle),
      @"dashed" : @(NSUnderlinePatternDash | NSUnderlineStyleSingle),
    }),
    NSUnderlineStyleSingle,
    integerValue)

RCT_ENUM_CONVERTER(
    RCTBorderStyle,
    (@{
      @"solid" : @(RCTBorderStyleSolid),
      @"dotted" : @(RCTBorderStyleDotted),
      @"dashed" : @(RCTBorderStyleDashed),
    }),
    RCTBorderStyleSolid,
    integerValue)

RCT_ENUM_CONVERTER(
    RCTBorderCurve,
    (@{
      @"circular" : @(RCTBorderCurveCircular),
      @"continuous" : @(RCTBorderCurveContinuous),
    }),
    RCTBorderCurveCircular,
    integerValue)

RCT_ENUM_CONVERTER(
    RCTTextDecorationLineType,
    (@{
      @"none" : @(RCTTextDecorationLineTypeNone),
      @"underline" : @(RCTTextDecorationLineTypeUnderline),
      @"line-through" : @(RCTTextDecorationLineTypeStrikethrough),
      @"underline line-through" : @(RCTTextDecorationLineTypeUnderlineStrikethrough),
    }),
    RCTTextDecorationLineTypeNone,
    integerValue)

RCT_ENUM_CONVERTER(
    NSWritingDirection,
    (@{
      @"auto" : @(NSWritingDirectionNatural),
      @"ltr" : @(NSWritingDirectionLeftToRight),
      @"rtl" : @(NSWritingDirectionRightToLeft),
    }),
    NSWritingDirectionNatural,
    integerValue)

+ (NSLineBreakStrategy)NSLineBreakStrategy:(id)json RCT_DYNAMIC
{
  if (@available(iOS 14.0, *)) {
    static NSDictionary *mapping;
    static dispatch_once_t onceToken;
    dispatch_once(&onceToken, ^{
      mapping = @{
        @"none" : @(NSLineBreakStrategyNone),
        @"standard" : @(NSLineBreakStrategyStandard),
        @"hangul-word" : @(NSLineBreakStrategyHangulWordPriority),
        @"push-out" : @(NSLineBreakStrategyPushOut)
      };
    });
    return RCTConvertEnumValue("NSLineBreakStrategy", mapping, @(NSLineBreakStrategyNone), json).integerValue;
  } else {
    return NSLineBreakStrategyNone;
  }
}

#if !TARGET_OS_OSX // [macOS]
RCT_ENUM_CONVERTER(
    UITextAutocapitalizationType,
    (@{
      @"none" : @(UITextAutocapitalizationTypeNone),
      @"words" : @(UITextAutocapitalizationTypeWords),
      @"sentences" : @(UITextAutocapitalizationTypeSentences),
      @"characters" : @(UITextAutocapitalizationTypeAllCharacters)
    }),
    UITextAutocapitalizationTypeSentences,
    integerValue)

RCT_ENUM_CONVERTER(
    UITextFieldViewMode,
    (@{
      @"never" : @(UITextFieldViewModeNever),
      @"while-editing" : @(UITextFieldViewModeWhileEditing),
      @"unless-editing" : @(UITextFieldViewModeUnlessEditing),
      @"always" : @(UITextFieldViewModeAlways),
    }),
    UITextFieldViewModeNever,
    integerValue)

+ (UIKeyboardType)UIKeyboardType:(id)json RCT_DYNAMIC
{
  static NSDictionary<NSString *, NSNumber *> *mapping;
  static dispatch_once_t onceToken;
  dispatch_once(&onceToken, ^{
    NSMutableDictionary<NSString *, NSNumber *> *temporaryMapping = [NSMutableDictionary dictionaryWithDictionary:@{
      @"default" : @(UIKeyboardTypeDefault),
      @"ascii-capable" : @(UIKeyboardTypeASCIICapable),
      @"numbers-and-punctuation" : @(UIKeyboardTypeNumbersAndPunctuation),
      @"url" : @(UIKeyboardTypeURL),
      @"number-pad" : @(UIKeyboardTypeNumberPad),
      @"phone-pad" : @(UIKeyboardTypePhonePad),
      @"name-phone-pad" : @(UIKeyboardTypeNamePhonePad),
      @"email-address" : @(UIKeyboardTypeEmailAddress),
      @"decimal-pad" : @(UIKeyboardTypeDecimalPad),
      @"twitter" : @(UIKeyboardTypeTwitter),
      @"web-search" : @(UIKeyboardTypeWebSearch),
      // Added for Android compatibility
      @"numeric" : @(UIKeyboardTypeDecimalPad),
    }];
    temporaryMapping[@"ascii-capable-number-pad"] = @(UIKeyboardTypeASCIICapableNumberPad);
    mapping = temporaryMapping;
  });

  UIKeyboardType type =
      (UIKeyboardType)RCTConvertEnumValue("UIKeyboardType", mapping, @(UIKeyboardTypeDefault), json).integerValue;
  return type;
}

RCT_MULTI_ENUM_CONVERTER(
    UIDataDetectorTypes,
    (@{
      @"phoneNumber" : @(UIDataDetectorTypePhoneNumber),
      @"link" : @(UIDataDetectorTypeLink),
      @"address" : @(UIDataDetectorTypeAddress),
      @"calendarEvent" : @(UIDataDetectorTypeCalendarEvent),
      @"trackingNumber" : @(UIDataDetectorTypeShipmentTrackingNumber),
      @"flightNumber" : @(UIDataDetectorTypeFlightNumber),
      @"lookupSuggestion" : @(UIDataDetectorTypeLookupSuggestion),
      @"none" : @(UIDataDetectorTypeNone),
      @"all" : @(UIDataDetectorTypeAll),
    }),
    UIDataDetectorTypePhoneNumber,
    unsignedLongLongValue)

RCT_ENUM_CONVERTER(
    UIKeyboardAppearance,
    (@{
      @"default" : @(UIKeyboardAppearanceDefault),
      @"light" : @(UIKeyboardAppearanceLight),
      @"dark" : @(UIKeyboardAppearanceDark),
    }),
    UIKeyboardAppearanceDefault,
    integerValue)

RCT_ENUM_CONVERTER(
    UIReturnKeyType,
    (@{
      @"default" : @(UIReturnKeyDefault),
      @"go" : @(UIReturnKeyGo),
      @"google" : @(UIReturnKeyGoogle),
      @"join" : @(UIReturnKeyJoin),
      @"next" : @(UIReturnKeyNext),
      @"route" : @(UIReturnKeyRoute),
      @"search" : @(UIReturnKeySearch),
      @"send" : @(UIReturnKeySend),
      @"yahoo" : @(UIReturnKeyYahoo),
      @"done" : @(UIReturnKeyDone),
      @"emergency-call" : @(UIReturnKeyEmergencyCall),
    }),
    UIReturnKeyDefault,
    integerValue)

#if !TARGET_OS_OSX // [macOS]
RCT_ENUM_CONVERTER(
    UIUserInterfaceStyle,
    (@{
      @"unspecified" : @(UIUserInterfaceStyleUnspecified),
      @"light" : @(UIUserInterfaceStyleLight),
      @"dark" : @(UIUserInterfaceStyleDark),
    }),
    UIUserInterfaceStyleUnspecified,
    integerValue)
#endif // [macOS]

RCT_ENUM_CONVERTER(
    UIInterfaceOrientationMask,
    (@{
      @"ALL" : @(UIInterfaceOrientationMaskAll),
      @"PORTRAIT" : @(UIInterfaceOrientationMaskPortrait),
      @"LANDSCAPE" : @(UIInterfaceOrientationMaskLandscape),
      @"LANDSCAPE_LEFT" : @(UIInterfaceOrientationMaskLandscapeLeft),
      @"LANDSCAPE_RIGHT" : @(UIInterfaceOrientationMaskLandscapeRight),
    }),
    NSNotFound,
    unsignedIntegerValue)

RCT_ENUM_CONVERTER(
    UIModalPresentationStyle,
    (@{
      @"fullScreen" : @(UIModalPresentationFullScreen),
      @"pageSheet" : @(UIModalPresentationPageSheet),
      @"formSheet" : @(UIModalPresentationFormSheet),
      @"overFullScreen" : @(UIModalPresentationOverFullScreen),
    }),
    UIModalPresentationFullScreen,
    integerValue)

RCT_ENUM_CONVERTER(
    UIViewContentMode,
    (@{
      @"scale-to-fill" : @(UIViewContentModeScaleToFill),
      @"scale-aspect-fit" : @(UIViewContentModeScaleAspectFit),
      @"scale-aspect-fill" : @(UIViewContentModeScaleAspectFill),
      @"redraw" : @(UIViewContentModeRedraw),
      @"center" : @(UIViewContentModeCenter),
      @"top" : @(UIViewContentModeTop),
      @"bottom" : @(UIViewContentModeBottom),
      @"left" : @(UIViewContentModeLeft),
      @"right" : @(UIViewContentModeRight),
      @"top-left" : @(UIViewContentModeTopLeft),
      @"top-right" : @(UIViewContentModeTopRight),
      @"bottom-left" : @(UIViewContentModeBottomLeft),
      @"bottom-right" : @(UIViewContentModeBottomRight),
      // Cross-platform values
      @"cover" : @(UIViewContentModeScaleAspectFill),
      @"contain" : @(UIViewContentModeScaleAspectFit),
      @"stretch" : @(UIViewContentModeScaleToFill),
    }),
    UIViewContentModeScaleAspectFill,
    integerValue)

RCT_ENUM_CONVERTER(
<<<<<<< HEAD
    UIBarStyle,
    (@{
      @"default" : @(UIBarStyleDefault),
      @"black" : @(UIBarStyleBlack),
#if !TARGET_OS_VISION // [visionOS]
      @"blackOpaque" : @(UIBarStyleBlackOpaque),
      @"blackTranslucent" : @(UIBarStyleBlackTranslucent),
#endif // [visionOS]
    }),
    UIBarStyleDefault,
    integerValue)
#endif // [macOS]

// [macOS
RCT_ENUM_CONVERTER(
=======
>>>>>>> 143f1ad2
    RCTCursor,
    (@{
      @"auto" : @(RCTCursorAuto),
      @"alias" : @(RCTCursorAlias),
      @"all-scroll" : @(RCTCursorAllScroll),
      @"cell" : @(RCTCursorCell),
      @"col-resize" : @(RCTCursorColResize),
      @"context-menu" : @(RCTCursorContextMenu),
      @"copy" : @(RCTCursorCopy),
      @"crosshair" : @(RCTCursorCrosshair),
      @"default" : @(RCTCursorDefault),
      @"e-resize" : @(RCTCursorEResize),
      @"ew-resize" : @(RCTCursorEWResize),
      @"grab" : @(RCTCursorGrab),
      @"grabbing" : @(RCTCursorGrabbing),
      @"help" : @(RCTCursorHelp),
      @"move" : @(RCTCursorMove),
      @"ne-resize" : @(RCTCursorNEResize),
      @"nesw-resize" : @(RCTCursorNESWResize),
      @"n-resize" : @(RCTCursorNResize),
      @"ns-resize" : @(RCTCursorNSResize),
      @"nw-resize" : @(RCTCursorNWResize),
      @"nwse-resize" : @(RCTCursorNWSEResize),
      @"no-drop" : @(RCTCursorNoDrop),
      @"none" : @(RCTCursorNone),
      @"not-allowed" : @(RCTCursorNotAllowed),
      @"pointer" : @(RCTCursorPointer),
      @"progress" : @(RCTCursorProgress),
      @"row-resize" : @(RCTCursorRowResize),
      @"s-resize" : @(RCTCursorSResize),
      @"se-resize" : @(RCTCursorSEResize),
      @"sw-resize" : @(RCTCursorSWResize),
      @"text" : @(RCTCursorText),
      @"url" : @(RCTCursorUrl),
      @"vertical-text" : @(RCTCursorVerticalText),
      @"w-resize" : @(RCTCursorWResize),
      @"wait" : @(RCTCursorWait),
      @"zoom-in" : @(RCTCursorZoomIn),
      @"zoom-out" : @(RCTCursorZoomOut),
    }),
    RCTCursorAuto,
    integerValue)
// macOS]

#if TARGET_OS_OSX // [macOS
RCT_MULTI_ENUM_CONVERTER(NSTextCheckingTypes, (@{
  @"ortography": @(NSTextCheckingTypeOrthography),
  @"spelling": @(NSTextCheckingTypeSpelling),
  @"grammar": @(NSTextCheckingTypeGrammar),
  @"calendarEvent": @(NSTextCheckingTypeDate),
  @"address": @(NSTextCheckingTypeAddress),
  @"link": @(NSTextCheckingTypeLink),
  @"quote": @(NSTextCheckingTypeQuote),
  @"dash": @(NSTextCheckingTypeDash),
  @"replacement": @(NSTextCheckingTypeReplacement),
  @"correction": @(NSTextCheckingTypeCorrection),
  @"regularExpression": @(NSTextCheckingTypeRegularExpression),
  @"phoneNumber": @(NSTextCheckingTypePhoneNumber),
  @"transitInformation": @(NSTextCheckingTypeTransitInformation),
}), NSTextCheckingTypeOrthography, unsignedLongLongValue)
#endif // macOS]

static void convertCGStruct(const char *type, NSArray *fields, CGFloat *result, id json)
{
  NSUInteger count = fields.count;
  if ([json isKindOfClass:[NSArray class]]) {
    if (RCT_DEBUG && [json count] != count) {
      RCTLogInfo(
          @"Expected array with count %llu, but count is %llu: %@",
          (unsigned long long)count,
          (unsigned long long)[json count],
          json);
    } else {
      for (NSUInteger i = 0; i < count; i++) {
        result[i] = [RCTConvert CGFloat:RCTNilIfNull(json[i])];
      }
    }
  } else if ([json isKindOfClass:[NSDictionary class]]) {
    for (NSUInteger i = 0; i < count; i++) {
      result[i] = [RCTConvert CGFloat:RCTNilIfNull(json[fields[i]])];
    }
  } else if (json) {
    RCTLogConvertError(json, @(type));
  }
}

/**
 * This macro is used for creating converter functions for structs that consist
 * of a number of CGFloat properties, such as CGPoint, CGRect, etc.
 */
#define RCT_CGSTRUCT_CONVERTER(type, values)                  \
  +(type)type : (id)json                                      \
  {                                                           \
    static NSArray *fields;                                   \
    static dispatch_once_t onceToken;                         \
    dispatch_once(&onceToken, ^{                              \
      fields = values;                                        \
    });                                                       \
    type result;                                              \
    convertCGStruct(#type, fields, (CGFloat *)&result, json); \
    return result;                                            \
  }

RCT_CUSTOM_CONVERTER(CGFloat, CGFloat, [self double:json])

RCT_CGSTRUCT_CONVERTER(CGPoint, (@[ @"x", @"y" ]))
RCT_CGSTRUCT_CONVERTER(CGSize, (@[ @"width", @"height" ]))
RCT_CGSTRUCT_CONVERTER(CGRect, (@[ @"x", @"y", @"width", @"height" ]))

+ (UIEdgeInsets)UIEdgeInsets:(id)json
{
  static NSArray *fields;
  static dispatch_once_t onceToken;
  dispatch_once(&onceToken, ^{
    fields = @[ @"top", @"left", @"bottom", @"right" ];
  });

  if ([json isKindOfClass:[NSNumber class]]) {
    CGFloat value = [json doubleValue];
    return UIEdgeInsetsMake(value, value, value, value);
  } else {
    UIEdgeInsets result;
    convertCGStruct("UIEdgeInsets", fields, (CGFloat *)&result, json);
    return result;
  }
}

RCT_ENUM_CONVERTER(
    CGLineJoin,
    (@{
      @"miter" : @(kCGLineJoinMiter),
      @"round" : @(kCGLineJoinRound),
      @"bevel" : @(kCGLineJoinBevel),
    }),
    kCGLineJoinMiter,
    intValue)

RCT_ENUM_CONVERTER(
    CGLineCap,
    (@{
      @"butt" : @(kCGLineCapButt),
      @"round" : @(kCGLineCapRound),
      @"square" : @(kCGLineCapSquare),
    }),
    kCGLineCapButt,
    intValue)

RCT_CGSTRUCT_CONVERTER(CGAffineTransform, (@[ @"a", @"b", @"c", @"d", @"tx", @"ty" ]))

static NSString *const RCTFallback = @"fallback";
static NSString *const RCTFallbackARGB = @"fallback-argb";
static NSString *const RCTSelector = @"selector";
static NSString *const RCTIndex = @"index";

/** The following dictionary defines the react-native semantic colors for ios.
 *  If the value for a given name is empty then the name itself
 *  is used as the UIColor selector.
 *  If the RCTSelector key is present then that value is used for a selector instead
 *  of the key name.
 *  If the given selector is not available on the running OS version then
 *  the RCTFallback selector is used instead.
 *  If the RCTIndex key is present then object returned from UIColor is an
 *  NSArray and the object at index RCTIndex is to be used.
 */
static NSDictionary<NSString *, NSDictionary *> *RCTSemanticColorsMap(void)
{
  static NSDictionary<NSString *, NSDictionary *> *colorMap = nil;
  if (colorMap == nil) {
    NSMutableDictionary<NSString *, NSDictionary *> *map = [@{
#if !TARGET_OS_OSX // [macOS]
      // https://developer.apple.com/documentation/uikit/uicolor/ui_element_colors
      // Label Colors
      @"labelColor" : @{
        // iOS 13.0
        RCTFallbackARGB :
            @(0xFF000000) // fallback for iOS<=12: RGBA returned by this semantic color in light mode on iOS 13
      },
      @"secondaryLabelColor" : @{
        // iOS 13.0
        RCTFallbackARGB : @(0x993c3c43)
      },
      @"tertiaryLabelColor" : @{
        // iOS 13.0
        RCTFallbackARGB : @(0x4c3c3c43)
      },
      @"quaternaryLabelColor" : @{
        // iOS 13.0
        RCTFallbackARGB : @(0x2d3c3c43)
      },
      // Fill Colors
      @"systemFillColor" : @{
        // iOS 13.0
        RCTFallbackARGB : @(0x33787880)
      },
      @"secondarySystemFillColor" : @{
        // iOS 13.0
        RCTFallbackARGB : @(0x28787880)
      },
      @"tertiarySystemFillColor" : @{
        // iOS 13.0
        RCTFallbackARGB : @(0x1e767680)
      },
      @"quaternarySystemFillColor" : @{
        // iOS 13.0
        RCTFallbackARGB : @(0x14747480)
      },
      // Text Colors
      @"placeholderTextColor" : @{
        // iOS 13.0
        RCTFallbackARGB : @(0x4c3c3c43)
      },
      // Standard Content Background Colors
      @"systemBackgroundColor" : @{
        // iOS 13.0
        RCTFallbackARGB : @(0xFFffffff)
      },
      @"secondarySystemBackgroundColor" : @{
        // iOS 13.0
        RCTFallbackARGB : @(0xFFf2f2f7)
      },
      @"tertiarySystemBackgroundColor" : @{
        // iOS 13.0
        RCTFallbackARGB : @(0xFFffffff)
      },
      // Grouped Content Background Colors
      @"systemGroupedBackgroundColor" : @{
        // iOS 13.0
        RCTFallbackARGB : @(0xFFf2f2f7)
      },
      @"secondarySystemGroupedBackgroundColor" : @{
        // iOS 13.0
        RCTFallbackARGB : @(0xFFffffff)
      },
      @"tertiarySystemGroupedBackgroundColor" : @{
        // iOS 13.0
        RCTFallbackARGB : @(0xFFf2f2f7)
      },
      // Separator Colors
      @"separatorColor" : @{
        // iOS 13.0
        RCTFallbackARGB : @(0x493c3c43)
      },
      @"opaqueSeparatorColor" : @{
        // iOS 13.0
        RCTFallbackARGB : @(0xFFc6c6c8)
      },
      // Link Color
      @"linkColor" : @{
        // iOS 13.0
        RCTFallbackARGB : @(0xFF007aff)
      },
      // Nonadaptable Colors
      @"darkTextColor" : @{},
      @"lightTextColor" : @{},
      // https://developer.apple.com/documentation/uikit/uicolor/standard_colors
      // Adaptable Colors
      @"systemBlueColor" : @{},
      @"systemBrownColor" : @{
        // iOS 13.0
        RCTFallbackARGB : @(0xFFa2845e)
      },
      @"systemGreenColor" : @{},
      @"systemIndigoColor" : @{
        // iOS 13.0
        RCTFallbackARGB : @(0xFF5856d6)
      },
      @"systemOrangeColor" : @{},
      @"systemPinkColor" : @{},
      @"systemPurpleColor" : @{},
      @"systemRedColor" : @{},
      @"systemTealColor" : @{},
      @"systemYellowColor" : @{},
      // Adaptable Gray Colors
      @"systemGrayColor" : @{},
      @"systemGray2Color" : @{
        // iOS 13.0
        RCTFallbackARGB : @(0xFFaeaeb2)
      },
      @"systemGray3Color" : @{
        // iOS 13.0
        RCTFallbackARGB : @(0xFFc7c7cc)
      },
      @"systemGray4Color" : @{
        // iOS 13.0
        RCTFallbackARGB : @(0xFFd1d1d6)
      },
      @"systemGray5Color" : @{
        // iOS 13.0
        RCTFallbackARGB : @(0xFFe5e5ea)
      },
      @"systemGray6Color" : @{
        // iOS 13.0
        RCTFallbackARGB : @(0xFFf2f2f7)
      },
      // Transparent Color
      @"clearColor" : @{
        // iOS 13.0
        RCTFallbackARGB : @(0x00000000)
      },
#else // [macOS
      // https://developer.apple.com/documentation/appkit/nscolor/ui_element_colors
      // Label Colors
      @"labelColor": @{}, // 10_10
      @"secondaryLabelColor": @{}, // 10_10
      @"tertiaryLabelColor": @{}, // 10_10
      @"quaternaryLabelColor": @{}, // 10_10
      // Text Colors
      @"textColor": @{},
      @"placeholderTextColor": @{}, // 10_10
      @"selectedTextColor": @{},
      @"textBackgroundColor": @{},
      @"selectedTextBackgroundColor": @{},
      @"keyboardFocusIndicatorColor": @{},
      @"unemphasizedSelectedTextColor": @{ // 10_14
        RCTFallback: @"selectedTextColor"
      },
      @"unemphasizedSelectedTextBackgroundColor": @{ // 10_14
        RCTFallback: @"textBackgroundColor"
      },
      // Content Colors
      @"linkColor": @{}, // 10_10
      @"separatorColor": @{ // 10_14: Replacement for +controlHighlightColor, +controlLightHighlightColor, +controlShadowColor, +controlDarkShadowColor
        RCTFallback: @"gridColor"
      },
      @"selectedContentBackgroundColor": @{ // 10_14: Alias for +alternateSelectedControlColor
        RCTFallback: @"alternateSelectedControlColor"
      },
      @"unemphasizedSelectedContentBackgroundColor": @{ // 10_14: Alias for +secondarySelectedControlColor
        RCTFallback: @"secondarySelectedControlColor"
      },
      // Menu Colors
      @"selectedMenuItemTextColor": @{},
      // Table Colors
      @"gridColor": @{},
      @"headerTextColor": @{},
      @"alternatingEvenContentBackgroundColor": @{ // 10_14: Alias for +controlAlternatingRowBackgroundColors
        RCTSelector: @"alternatingContentBackgroundColors",
        RCTIndex: @0,
        RCTFallback: @"controlAlternatingRowBackgroundColors"
      },
      @"alternatingOddContentBackgroundColor": @{ // 10_14: Alias for +controlAlternatingRowBackgroundColors
        RCTSelector: @"alternatingContentBackgroundColors",
        RCTIndex: @1,
        RCTFallback: @"controlAlternatingRowBackgroundColors"
      },
      // Control Colors
      @"controlAccentColor": @{ // 10_14
        RCTFallback: @"controlColor"
      },
      @"controlColor": @{},
      @"controlBackgroundColor": @{},
      @"controlTextColor": @{},
      @"disabledControlTextColor": @{},
      @"selectedControlColor": @{},
      @"selectedControlTextColor": @{},
      @"alternateSelectedControlTextColor": @{},
      @"scrubberTexturedBackgroundColor": @{}, // 10_12_2
      // Window Colors
      @"windowBackgroundColor": @{},
      @"windowFrameTextColor": @{},
      @"underPageBackgroundColor": @{}, // 10_8
      // Highlights and Shadows
      @"findHighlightColor": @{ // 10_13
        RCTFallback: @"highlightColor"
      },
      @"highlightColor": @{},
      @"shadowColor": @{},
      // https://developer.apple.com/documentation/appkit/nscolor/standard_colors
      // Standard Colors
      @"systemBlueColor": @{},   // 10_10
      @"systemBrownColor": @{},  // 10_10
      @"systemGrayColor": @{},   // 10_10
      @"systemGreenColor": @{},  // 10_10
      @"systemOrangeColor": @{}, // 10_10
      @"systemPinkColor": @{},   // 10_10
      @"systemPurpleColor": @{}, // 10_10
      @"systemRedColor": @{},    // 10_10
      @"systemYellowColor": @{}, // 10_10
      // Transparent Color
      @"clearColor" : @{},
#endif // macOS]
    } mutableCopy];
    // The color names are the Objective-C UIColor selector names,
    // but Swift selector names are valid as well, so make aliases.
    static NSString *const RCTColorSuffix = @"Color";
    NSMutableDictionary<NSString *, NSDictionary *> *aliases = [NSMutableDictionary new];
    for (NSString *objcSelector in map) {
      RCTAssert(
          [objcSelector hasSuffix:RCTColorSuffix], @"A selector in the color map did not end with the suffix Color.");
      NSMutableDictionary *entry = [map[objcSelector] mutableCopy];
      if ([entry objectForKey:RCTSelector] == nil) {
        entry[RCTSelector] = objcSelector;
      }
      NSString *swiftSelector = [objcSelector substringToIndex:[objcSelector length] - [RCTColorSuffix length]];
      aliases[swiftSelector] = entry;
    }
    [map addEntriesFromDictionary:aliases];
#if DEBUG
    [map addEntriesFromDictionary:@{
      // The follow exist for Unit Tests
      @"unitTestFallbackColor" : @{RCTFallback : @"gridColor"},
      @"unitTestFallbackColorIOS" : @{RCTFallback : @"blueColor"},
      @"unitTestFallbackColorEven" : @{
        RCTSelector : @"unitTestFallbackColorEven",
        RCTIndex : @0,
        RCTFallback : @"controlAlternatingRowBackgroundColors"
      },
      @"unitTestFallbackColorOdd" : @{
        RCTSelector : @"unitTestFallbackColorOdd",
        RCTIndex : @1,
        RCTFallback : @"controlAlternatingRowBackgroundColors"
      },
    }];
#endif
    colorMap = [map copy];
  }

  return colorMap;
}

// [macOS
/** Returns a UIColor based on a semantic color name.
 *  Returns nil if the semantic color name is invalid.
 */
static RCTUIColor *RCTColorFromSemanticColorName(NSString *semanticColorName)
{
  NSDictionary<NSString *, NSDictionary *> *colorMap = RCTSemanticColorsMap();
  RCTUIColor *color = nil;
  NSDictionary<NSString *, id> *colorInfo = colorMap[semanticColorName];
  if (colorInfo) {
    NSString *semanticColorSelector = colorInfo[RCTSelector];
    if (semanticColorSelector == nil) {
      semanticColorSelector = semanticColorName;
    }
    SEL selector = NSSelectorFromString(semanticColorSelector);
    if (![RCTUIColor respondsToSelector:selector]) {
      NSNumber *fallbackRGB = colorInfo[RCTFallbackARGB];
      if (fallbackRGB != nil) {
        RCTAssert([fallbackRGB isKindOfClass:[NSNumber class]], @"fallback ARGB is not a number");
        return [RCTConvert UIColor:fallbackRGB];
      }
      semanticColorSelector = colorInfo[RCTFallback];
      selector = NSSelectorFromString(semanticColorSelector);
    }
    RCTAssert ([RCTUIColor respondsToSelector:selector], @"RCTUIColor does not respond to a semantic color selector.");
    Class klass = [RCTUIColor class];
    IMP imp = [klass methodForSelector:selector];
    id (*getSemanticColorObject)(id, SEL) = (id(*)(id, SEL))imp;
    id colorObject = getSemanticColorObject(klass, selector);
    if ([colorObject isKindOfClass:[RCTUIColor class]]) {
      color = colorObject;
    } else if ([colorObject isKindOfClass:[NSArray class]]) {
      NSArray *colors = colorObject;
      NSNumber *index = colorInfo[RCTIndex];
      RCTAssert(index, @"index should not be null");
      color = colors[[index unsignedIntegerValue]];
    } else {
      RCTAssert(false, @"selector return an unknown object type");
    }
  }
  return color;
}
// macOS]

/** Returns an alphabetically sorted comma separated list of the valid semantic color names
 */
static NSString *RCTSemanticColorNames(void)
{
  NSMutableString *names = [NSMutableString new];
  NSDictionary<NSString *, NSDictionary *> *colorMap = RCTSemanticColorsMap();
  NSArray *allKeys = [[[colorMap allKeys] mutableCopy] sortedArrayUsingSelector:@selector(localizedCaseInsensitiveCompare:)];

  for(id key in allKeys) {
    if ([names length]) {
      [names appendString:@", "];
    }
    [names appendString:key];
  }
  return names;
}

// The iOS side is kept in synch with the C++ side by using the
// RCTAppDelegate which, at startup, sets the default color space.
// The usage of dispatch_once and of once_flag ensoure that those are
// set only once when the app starts and that they can't change while
// the app is running.
static RCTColorSpace _defaultColorSpace = RCTColorSpaceSRGB;
RCTColorSpace RCTGetDefaultColorSpace(void)
{
  return _defaultColorSpace;
}
void RCTSetDefaultColorSpace(RCTColorSpace colorSpace)
{
  _defaultColorSpace = colorSpace;
}

+ (RCTUIColor *)UIColorWithRed:(CGFloat)red green:(CGFloat)green blue:(CGFloat)blue alpha:(CGFloat)alpha // [macOS]
{
  RCTColorSpace space = RCTGetDefaultColorSpace();
  return [self UIColorWithRed:red green:green blue:blue alpha:alpha andColorSpace:space];
}
+ (RCTUIColor *)UIColorWithRed:(CGFloat)red // [macOS]
                        green:(CGFloat)green
                          blue:(CGFloat)blue
                         alpha:(CGFloat)alpha
                 andColorSpace:(RCTColorSpace)colorSpace
{
  if (colorSpace == RCTColorSpaceDisplayP3) {
    return [RCTUIColor colorWithDisplayP3Red:red green:green blue:blue alpha:alpha]; // [macOS]
  }
  return [RCTUIColor colorWithRed:red green:green blue:blue alpha:alpha]; // [macOS]
}

+ (RCTColorSpace)RCTColorSpaceFromString:(NSString *)colorSpace
{
  if ([colorSpace isEqualToString:@"display-p3"]) {
    return RCTColorSpaceDisplayP3;
  } else if ([colorSpace isEqualToString:@"srgb"]) {
    return RCTColorSpaceSRGB;
  }
  return RCTGetDefaultColorSpace();
}

// [macOS
#if TARGET_OS_OSX
+ (NSColor *)NSColor:(id)json
{
  return [RCTConvert UIColor:json];
}

static NSColor *RCTColorWithSystemEffect(NSColor* color, NSString *systemEffectString) {
    NSColor *colorWithEffect = color;
    if (systemEffectString != nil) {
        if ([systemEffectString isEqualToString:@"none"]) {
            colorWithEffect = [color colorWithSystemEffect:NSColorSystemEffectNone];
        } else if ([systemEffectString isEqualToString:@"pressed"]) {
            colorWithEffect = [color colorWithSystemEffect:NSColorSystemEffectPressed];
        } else if ([systemEffectString isEqualToString:@"deepPressed"]) {
            colorWithEffect = [color colorWithSystemEffect:NSColorSystemEffectDeepPressed];
        } else if ([systemEffectString isEqualToString:@"disabled"]) {
            colorWithEffect = [color colorWithSystemEffect:NSColorSystemEffectDisabled];
        } else if ([systemEffectString isEqualToString:@"rollover"]) {
            colorWithEffect = [color colorWithSystemEffect:NSColorSystemEffectRollover];
        }
    }
    return colorWithEffect;
}
#endif // TARGET_OS_OSX
// macOS]

+ (RCTUIColor *)UIColor:(id)json // [macOS]
{
  if (!json) {
    return nil;
  }
  if ([json isKindOfClass:[NSArray class]]) {
    NSArray *components = [self NSNumberArray:json];
    CGFloat alpha = components.count > 3 ? [self CGFloat:components[3]] : 1.0;
    return [self UIColorWithRed:[self CGFloat:components[0]]
                          green:[self CGFloat:components[1]]
                           blue:[self CGFloat:components[2]]
                          alpha:alpha];
  } else if ([json isKindOfClass:[NSNumber class]]) {
    NSUInteger argb = [self NSUInteger:json];
    CGFloat a = ((argb >> 24) & 0xFF) / 255.0;
    CGFloat r = ((argb >> 16) & 0xFF) / 255.0;
    CGFloat g = ((argb >> 8) & 0xFF) / 255.0;
    CGFloat b = (argb & 0xFF) / 255.0;
    return [self UIColorWithRed:r green:g blue:b alpha:a];
  } else if ([json isKindOfClass:[NSDictionary class]]) {
    NSDictionary *dictionary = json;
    id value = nil;
    NSString *rawColorSpace = [dictionary objectForKey:@"space"];
    if ([rawColorSpace isEqualToString:@"display-p3"] || [rawColorSpace isEqualToString:@"srgb"]) {
      CGFloat r = [[dictionary objectForKey:@"r"] floatValue];
      CGFloat g = [[dictionary objectForKey:@"g"] floatValue];
      CGFloat b = [[dictionary objectForKey:@"b"] floatValue];
      CGFloat a = [[dictionary objectForKey:@"a"] floatValue];
      RCTColorSpace colorSpace = [self RCTColorSpaceFromString:rawColorSpace];
      return [self UIColorWithRed:r green:g blue:b alpha:a andColorSpace:colorSpace];
    } else if ((value = [dictionary objectForKey:@"semantic"])) {
      if ([value isKindOfClass:[NSString class]]) {
        NSString *semanticName = value;
        RCTUIColor *color = [RCTUIColor colorNamed:semanticName]; // [macOS]
        if (color != nil) {
          return color;
        }
        color = RCTColorFromSemanticColorName(semanticName);
        if (color == nil) {
          RCTLogConvertError(
              json,
              [@"a UIColor.  Expected one of the following values: " stringByAppendingString:RCTSemanticColorNames()]);
        }
        return color;
      } else if ([value isKindOfClass:[NSArray class]]) {
        for (id name in value) {
          RCTUIColor *color = [RCTUIColor colorNamed:name]; // [macOS]
          if (color != nil) {
            return color;
          }
          color = RCTColorFromSemanticColorName(name);
          if (color != nil) {
            return color;
          }
        }
        RCTLogConvertError(
            json,
            [@"a UIColor.  None of the names in the array were one of the following values: "
                stringByAppendingString:RCTSemanticColorNames()]);
        return nil;
      }
      RCTLogConvertError(
          json, @"a UIColor.  Expected either a single name or an array of names but got something else.");
      return nil;
    } else if ((value = [dictionary objectForKey:@"dynamic"])) {
      NSDictionary *appearances = value;
      id light = [appearances objectForKey:@"light"];
      RCTUIColor *lightColor = [RCTConvert UIColor:light];
      id dark = [appearances objectForKey:@"dark"];
      RCTUIColor *darkColor = [RCTConvert UIColor:dark]; // [macOS]
      id highContrastLight = [appearances objectForKey:@"highContrastLight"];
      RCTUIColor *highContrastLightColor = [RCTConvert UIColor:highContrastLight]; // [macOS]
      id highContrastDark = [appearances objectForKey:@"highContrastDark"];
      RCTUIColor *highContrastDarkColor = [RCTConvert UIColor:highContrastDark]; // [macOS]
      if (lightColor != nil && darkColor != nil) {
#if !TARGET_OS_OSX // [macOS]
        UIColor *color = [UIColor colorWithDynamicProvider:^UIColor *_Nonnull(UITraitCollection *_Nonnull collection) {
          if (collection.userInterfaceStyle == UIUserInterfaceStyleDark) {
            if (collection.accessibilityContrast == UIAccessibilityContrastHigh && highContrastDarkColor != nil) {
              return highContrastDarkColor;
            } else {
              return darkColor;
            }
          } else {
            if (collection.accessibilityContrast == UIAccessibilityContrastHigh && highContrastLightColor != nil) {
              return highContrastLightColor;
            } else {
              return lightColor;
            }
          }
        }];
        return color;
#else // [macOS
        NSColor *color = [NSColor colorWithName:nil dynamicProvider:^NSColor * _Nonnull(NSAppearance * _Nonnull appearance) {
          NSMutableArray<NSAppearanceName> *appearances = [NSMutableArray arrayWithArray:@[NSAppearanceNameAqua,NSAppearanceNameDarkAqua]];
          if (highContrastLightColor != nil) {
            [appearances addObject:NSAppearanceNameAccessibilityHighContrastAqua];
          }
          if (highContrastDarkColor != nil) {
            [appearances addObject:NSAppearanceNameAccessibilityHighContrastDarkAqua];
          }
          NSAppearanceName bestMatchingAppearance = [appearance bestMatchFromAppearancesWithNames:appearances];
          if (bestMatchingAppearance == NSAppearanceNameAqua) {
            return lightColor;
          } else if (bestMatchingAppearance == NSAppearanceNameDarkAqua) {
            return darkColor;
          } else if (bestMatchingAppearance == NSAppearanceNameAccessibilityHighContrastAqua) {
            return highContrastLightColor;
          } else if (bestMatchingAppearance == NSAppearanceNameAccessibilityHighContrastDarkAqua) {
            return highContrastDarkColor;
          } else {
            RCTLogWarn(@"DynamicColorMacOS: Could not resolve current appearance. Defaulting to light.");
            return lightColor;
          }
        }];
        return color;
#endif // macOS]

      } else {
        RCTLogConvertError(json, @"a UIColor. Expected an apple dynamic appearance aware color."); // [macOS]
        return nil;
      }
#if TARGET_OS_OSX // [macOS
    } else if((value = [dictionary objectForKey:@"colorWithSystemEffect"])) {
        NSDictionary *colorWithSystemEffect = value;
        id base = [colorWithSystemEffect objectForKey:@"baseColor"];
        NSColor *baseColor = [RCTConvert UIColor:base];
        NSString * systemEffectString = [colorWithSystemEffect objectForKey:@"systemEffect"];
        if (baseColor != nil && systemEffectString != nil) {
            return RCTColorWithSystemEffect(baseColor, systemEffectString);
        } else {
            RCTLogConvertError(
                json, @"a UIColor.  Expected a color with a system effect string, but got something else");
            return nil;
        }
#endif // macOS]
    } else {
      RCTLogConvertError(json, @"a UIColor. Expected an apple semantic color, dynamic appearance aware color, or color with system effect"); // [macOS]
      return nil;
    }
  } else {
    RCTLogConvertError(json, @"a UIColor. Did you forget to call processColor() on the JS side?");
    return nil;
  }
}

+ (CGColorRef)CGColor:(id)json
{
  return [self UIColor:json].CGColor;
}

+ (YGValue)YGValue:(id)json
{
  if (!json) {
    return YGValueUndefined;
  } else if ([json isKindOfClass:[NSNumber class]]) {
    return (YGValue){[json floatValue], YGUnitPoint};
  } else if ([json isKindOfClass:[NSString class]]) {
    NSString *s = (NSString *)json;
    if ([s isEqualToString:@"auto"]) {
      return (YGValue){YGUndefined, YGUnitAuto};
    } else if ([s hasSuffix:@"%"]) {
      float floatValue;
      if ([[NSScanner scannerWithString:s] scanFloat:&floatValue]) {
        return (YGValue){floatValue, YGUnitPercent};
      }
    } else {
      RCTLogAdvice(
          @"\"%@\" is not a valid dimension. Dimensions must be a number, \"auto\", or a string suffixed with \"%%\".",
          s);
    }
  }
  return YGValueUndefined;
}

NSArray *RCTConvertArrayValue(SEL type, id json)
{
  __block BOOL copy = NO;
  __block NSArray *values = json = [RCTConvert NSArray:json];
  [json enumerateObjectsUsingBlock:^(id jsonValue, NSUInteger idx, __unused BOOL *stop) {
    id value = ((id(*)(Class, SEL, id))objc_msgSend)([RCTConvert class], type, jsonValue);
    if (copy) {
      if (value) {
        [(NSMutableArray *)values addObject:value];
      }
    } else if (value != jsonValue) {
      // Converted value is different, so we'll need to copy the array
      values = [[NSMutableArray alloc] initWithCapacity:values.count];
      for (NSUInteger i = 0; i < idx; i++) {
        [(NSMutableArray *)values addObject:json[i]];
      }
      if (value) {
        [(NSMutableArray *)values addObject:value];
      }
      copy = YES;
    }
  }];
  return values;
}

RCT_ARRAY_CONVERTER(NSURL)
RCT_ARRAY_CONVERTER(RCTFileURL)
RCT_ARRAY_CONVERTER(RCTUIColor) // [macOS]

/**
 * This macro is used for creating converter functions for directly
 * representable json array values that require no conversion.
 */
#if RCT_DEBUG
#define RCT_JSON_ARRAY_CONVERTER_NAMED(type, name) RCT_ARRAY_CONVERTER_NAMED(type, name)
#else
#define RCT_JSON_ARRAY_CONVERTER_NAMED(type, name) \
  +(NSArray *)name##Array : (id)json               \
  {                                                \
    return json;                                   \
  }
#endif
#define RCT_JSON_ARRAY_CONVERTER(type) RCT_JSON_ARRAY_CONVERTER_NAMED(type, type)

RCT_JSON_ARRAY_CONVERTER(NSArray)
RCT_JSON_ARRAY_CONVERTER(NSString)
RCT_JSON_ARRAY_CONVERTER_NAMED(NSArray<NSString *>, NSStringArray)
RCT_JSON_ARRAY_CONVERTER(NSDictionary)
RCT_JSON_ARRAY_CONVERTER(NSNumber)

// Can't use RCT_ARRAY_CONVERTER due to bridged cast
+ (NSArray *)CGColorArray:(id)json
{
  NSMutableArray *colors = [NSMutableArray new];
  for (id value in [self NSArray:json]) {
    [colors addObject:(__bridge id)[self CGColor:value]];
  }
  return colors;
}

#if TARGET_OS_OSX // [macOS
+ (NSArray<NSPasteboardType> *)NSPasteboardType:(id)json
{
  NSString *type = [self NSString:json];
  if (!type) {
    return @[];
  }
  
  if ([type isEqualToString:@"fileUrl"]) {
    return @[NSFilenamesPboardType];
  } else if ([type isEqualToString:@"image"]) {
    return @[NSPasteboardTypePNG, NSPasteboardTypeTIFF];
  } else if ([type isEqualToString:@"string"]) {
    return @[NSPasteboardTypeString];
  }
  return @[];
}

+ (NSArray<NSPasteboardType> *)NSPasteboardTypeArray:(id)json
{
  if ([json isKindOfClass:[NSString class]]) {
    return [RCTConvert NSPasteboardType:json];
  } else if ([json isKindOfClass:[NSArray class]]) {
    NSMutableArray *mutablePasteboardTypes = [NSMutableArray new];
    for (NSString *type in json) {
      [mutablePasteboardTypes addObjectsFromArray:[RCTConvert NSPasteboardType:type]];
    }
    return mutablePasteboardTypes.copy;
  }
  return @[];
}
#endif // macOS]

static id RCTConvertPropertyListValue(id json)
{
  if (!json || json == (id)kCFNull) {
    return nil;
  }

  if ([json isKindOfClass:[NSDictionary class]]) {
    __block BOOL copy = NO;
    NSMutableDictionary *values = [[NSMutableDictionary alloc] initWithCapacity:[json count]];
    [json enumerateKeysAndObjectsUsingBlock:^(NSString *key, id jsonValue, __unused BOOL *stop) {
      id value = RCTConvertPropertyListValue(jsonValue);
      if (value) {
        values[key] = value;
      }
      copy |= value != jsonValue;
    }];
    return copy ? values : json;
  }

  if ([json isKindOfClass:[NSArray class]]) {
    __block BOOL copy = NO;
    __block NSArray *values = json;
    [json enumerateObjectsUsingBlock:^(id jsonValue, NSUInteger idx, __unused BOOL *stop) {
      id value = RCTConvertPropertyListValue(jsonValue);
      if (copy) {
        if (value) {
          [(NSMutableArray *)values addObject:value];
        }
      } else if (value != jsonValue) {
        // Converted value is different, so we'll need to copy the array
        values = [[NSMutableArray alloc] initWithCapacity:values.count];
        for (NSUInteger i = 0; i < idx; i++) {
          [(NSMutableArray *)values addObject:json[i]];
        }
        if (value) {
          [(NSMutableArray *)values addObject:value];
        }
        copy = YES;
      }
    }];
    return values;
  }

  // All other JSON types are supported by property lists
  return json;
}

+ (NSPropertyList)NSPropertyList:(id)json
{
  return RCTConvertPropertyListValue(json);
}

RCT_ENUM_CONVERTER(css_backface_visibility_t, (@{@"hidden" : @NO, @"visible" : @YES}), YES, boolValue)

RCT_ENUM_CONVERTER(
    YGOverflow,
    (@{
      @"hidden" : @(YGOverflowHidden),
      @"visible" : @(YGOverflowVisible),
      @"scroll" : @(YGOverflowScroll),
    }),
    YGOverflowVisible,
    intValue)

RCT_ENUM_CONVERTER(
    YGDisplay,
    (@{
      @"flex" : @(YGDisplayFlex),
      @"none" : @(YGDisplayNone),
    }),
    YGDisplayFlex,
    intValue)

RCT_ENUM_CONVERTER(
    YGFlexDirection,
    (@{
      @"row" : @(YGFlexDirectionRow),
      @"row-reverse" : @(YGFlexDirectionRowReverse),
      @"column" : @(YGFlexDirectionColumn),
      @"column-reverse" : @(YGFlexDirectionColumnReverse)
    }),
    YGFlexDirectionColumn,
    intValue)

RCT_ENUM_CONVERTER(
    YGJustify,
    (@{
      @"flex-start" : @(YGJustifyFlexStart),
      @"flex-end" : @(YGJustifyFlexEnd),
      @"center" : @(YGJustifyCenter),
      @"space-between" : @(YGJustifySpaceBetween),
      @"space-around" : @(YGJustifySpaceAround),
      @"space-evenly" : @(YGJustifySpaceEvenly)
    }),
    YGJustifyFlexStart,
    intValue)

RCT_ENUM_CONVERTER(
    YGAlign,
    (@{
      @"flex-start" : @(YGAlignFlexStart),
      @"flex-end" : @(YGAlignFlexEnd),
      @"center" : @(YGAlignCenter),
      @"auto" : @(YGAlignAuto),
      @"stretch" : @(YGAlignStretch),
      @"baseline" : @(YGAlignBaseline),
      @"space-between" : @(YGAlignSpaceBetween),
      @"space-around" : @(YGAlignSpaceAround),
      @"space-evenly" : @(YGAlignSpaceEvenly)
    }),
    YGAlignFlexStart,
    intValue)

RCT_ENUM_CONVERTER(
    YGDirection,
    (@{
      @"inherit" : @(YGDirectionInherit),
      @"ltr" : @(YGDirectionLTR),
      @"rtl" : @(YGDirectionRTL),
    }),
    YGDirectionInherit,
    intValue)

RCT_ENUM_CONVERTER(
    YGPositionType,
    (@{@"absolute" : @(YGPositionTypeAbsolute), @"relative" : @(YGPositionTypeRelative)}),
    YGPositionTypeRelative,
    intValue)

RCT_ENUM_CONVERTER(
    YGWrap,
    (@{@"wrap" : @(YGWrapWrap), @"nowrap" : @(YGWrapNoWrap), @"wrap-reverse" : @(YGWrapWrapReverse)}),
    YGWrapNoWrap,
    intValue)

RCT_ENUM_CONVERTER(
    RCTPointerEvents,
    (@{
      @"none" : @(RCTPointerEventsNone),
      @"box-only" : @(RCTPointerEventsBoxOnly),
      @"box-none" : @(RCTPointerEventsBoxNone),
      @"auto" : @(RCTPointerEventsUnspecified)
    }),
    RCTPointerEventsUnspecified,
    integerValue)

RCT_ENUM_CONVERTER(
    RCTAnimationType,
    (@{
#if !TARGET_OS_OSX // [macOS]
      @"spring" : @(RCTAnimationTypeSpring),
#endif // [macOS]
      @"linear" : @(RCTAnimationTypeLinear),
      @"easeIn" : @(RCTAnimationTypeEaseIn),
      @"easeOut" : @(RCTAnimationTypeEaseOut),
      @"easeInEaseOut" : @(RCTAnimationTypeEaseInEaseOut),
#if !TARGET_OS_OSX // [macOS]
      @"keyboard" : @(RCTAnimationTypeKeyboard),
#endif // [macOS]
    }),
    RCTAnimationTypeEaseInEaseOut,
    integerValue)

#if TARGET_OS_OSX // [macOS
// This is for the role prop & has slightly different mappings than the
// old accessibilityRole prop for back compatability. `role` matches ARIA Core
// AAM spec and takes precedence. See https://www.w3.org/TR/core-aam-1.1/
+ (NSString*) accessibilityRoleFromAriaRole:(NSString*)ariaRole
{
  // rowgroup is explicitly not mapped
  if ([ariaRole isEqualToString:@"rowgroup"]) {
      return nil;
  }
  static NSDictionary<NSString *, NSAccessibilityRole> * ariaRoleToNSAccessibilityRole;
  static dispatch_once_t onceToken;
  dispatch_once(&onceToken, ^{
    ariaRoleToNSAccessibilityRole = @{
      @"alert": NSAccessibilityGroupRole,
      @"alertdialog": NSAccessibilityGroupRole,
      @"application": NSAccessibilityGroupRole,
      @"article": NSAccessibilityGroupRole,
      @"banner": NSAccessibilityGroupRole,
      @"button": NSAccessibilityButtonRole,
      @"cell": NSAccessibilityCellRole,
      @"checkbox": NSAccessibilityCheckBoxRole,
      @"columnheader": NSAccessibilityCellRole,
      @"combobox": NSAccessibilityComboBoxRole,
      @"complementary": NSAccessibilityGroupRole,
      @"contentinfo": NSAccessibilityGroupRole,
      @"definition": NSAccessibilityGroupRole,
      @"dialog": NSAccessibilityGroupRole,
      @"directory": NSAccessibilityListRole,
      @"document": NSAccessibilityGroupRole,
      @"feed": NSAccessibilityGroupRole,
      @"figure": NSAccessibilityGroupRole,
      @"form": NSAccessibilityGroupRole,
      @"grid": NSAccessibilityTableRole,
      @"gridcell": NSAccessibilityCellRole,
      @"group": NSAccessibilityGroupRole,
      @"heading": NSAccessibilityStaticTextRole,
      @"image": NSAccessibilityImageRole,
      @"img": NSAccessibilityImageRole,
      @"link": NSAccessibilityLinkRole,
      @"list": NSAccessibilityListRole,
      @"listbox": NSAccessibilityListRole,
      @"listitem": NSAccessibilityGroupRole,
      @"log": NSAccessibilityGroupRole,
      @"main": NSAccessibilityGroupRole,
      @"marquee": NSAccessibilityGroupRole,
      @"math": NSAccessibilityGroupRole,
      @"menu": NSAccessibilityMenuRole,
      @"menubar": NSAccessibilityMenuBarRole,
      @"menuitem": NSAccessibilityMenuItemRole,
      @"menuitemcheckbox": NSAccessibilityMenuItemRole,
      @"menuitemradio": NSAccessibilityMenuItemRole,
      @"meter": NSAccessibilityLevelIndicatorRole,
      @"navigation": NSAccessibilityGroupRole,
      @"none": NSAccessibilityGroupRole,
      @"note": NSAccessibilityGroupRole,
      @"option": NSAccessibilityStaticTextRole,
      @"presentation": NSAccessibilityGroupRole,
      @"progressbar": NSAccessibilityProgressIndicatorRole,
      @"radio": NSAccessibilityRadioButtonRole,
      @"radiogroup": NSAccessibilityRadioGroupRole,
      @"region": NSAccessibilityGroupRole,
      @"row": NSAccessibilityRowRole,
      @"rowheader": NSAccessibilityCellRole,
      @"scrollbar": NSAccessibilityScrollBarRole,
      @"search": NSAccessibilityGroupRole,
      @"searchbox": NSAccessibilityTextFieldRole,
      @"separator": NSAccessibilitySplitterRole,
      @"slider": NSAccessibilitySliderRole,
      @"spinbutton": NSAccessibilityIncrementorRole,
      @"status": NSAccessibilityGroupRole,
      @"switch": NSAccessibilityCheckBoxRole,
      @"tab": NSAccessibilityRadioButtonRole,
      @"table": NSAccessibilityTableRole,
      @"tablist": NSAccessibilityTabGroupRole,
      @"tabpanel": NSAccessibilityGroupRole,
      @"term": NSAccessibilityGroupRole,
      @"textbox": NSAccessibilityTextFieldRole,
      @"timer": NSAccessibilityGroupRole,
      @"toolbar": NSAccessibilityToolbarRole,
      @"tooltip": NSAccessibilityGroupRole,
      @"tree": NSAccessibilityOutlineRole,
      @"treegrid": NSAccessibilityTableRole,
      @"treeitem": NSAccessibilityRowRole,
    };
  });
  NSAccessibilityRole nsRole = [ariaRoleToNSAccessibilityRole valueForKey: ariaRole];
  if (nsRole == nil) {
    // Fall back to legacy mappings if an aria mapping is not found. This would
    // include macOS specific roles like disclosure and legacy accessibilityTrait
    // based mappings like adjustable
    nsRole = [RCTConvert accessibilityRoleFromTrait:ariaRole];
  }
  return nsRole;
}

// This function is for accessibilityRole & has slightly different mappings 
// than the new role prop for back compatability. role matches ARIA spec and
// takes precedence.
+ (NSString*)accessibilityRoleFromTrait:(NSString*)trait
{
  static NSDictionary<NSString *, NSString *> *traitOrRoleToAccessibilityRole;
  static dispatch_once_t onceToken;
  dispatch_once(&onceToken, ^{
    traitOrRoleToAccessibilityRole = @{
      // from https://reactnative.dev/docs/accessibility#accessibilityrole
      @"adjustable": NSAccessibilitySliderRole,
      @"alert": NSAccessibilityStaticTextRole, // no exact match on macOS
      @"button": NSAccessibilityButtonRole, // also a legacy iOS accessibilityTraits
      @"checkbox": NSAccessibilityCheckBoxRole,
      @"combobox": NSAccessibilityComboBoxRole,
      @"header": NSAccessibilityStaticTextRole, // no exact match on macOS
      @"image": NSAccessibilityImageRole, // also a legacy iOS accessibilityTraits
      @"imagebutton": NSAccessibilityButtonRole, // no exact match on macOS
      @"keyboardkey": NSAccessibilityButtonRole, // no exact match on macOS
      @"link": NSAccessibilityLinkRole, // also a legacy iOS accessibilityTraits
      @"menu": NSAccessibilityMenuRole,
      @"menubar": NSAccessibilityMenuBarRole,
      @"menuitem": NSAccessibilityMenuItemRole,
      @"none": NSAccessibilityUnknownRole,
      @"progressbar": NSAccessibilityProgressIndicatorRole,
      @"radio": NSAccessibilityRadioButtonRole,
      @"radiogroup": NSAccessibilityRadioGroupRole,
      @"scrollbar": NSAccessibilityScrollBarRole,
      @"search": NSAccessibilityTextFieldRole, // no exact match on macOS
      @"spinbutton": NSAccessibilityIncrementorRole,
      @"summary": NSAccessibilityStaticTextRole, // no exact match on macOS
      @"switch": NSAccessibilityCheckBoxRole, // no exact match on macOS
      @"tab": NSAccessibilityButtonRole, // no exact match on macOS
      @"tablist": NSAccessibilityTabGroupRole,
      @"text": NSAccessibilityStaticTextRole, // also a legacy iOS accessibilityTraits
      @"timer": NSAccessibilityStaticTextRole, // no exact match on macOS
      @"toolbar": NSAccessibilityToolbarRole,
      // Roles/traits that are macOS specific and are used by some of the core components (Lists):
      @"disclosure": NSAccessibilityDisclosureTriangleRole,
      @"group": NSAccessibilityGroupRole,
      @"list": NSAccessibilityListRole,
      @"popupbutton": NSAccessibilityPopUpButtonRole,
      @"menubutton": NSAccessibilityMenuButtonRole,
      @"table": NSAccessibilityTableRole,
    };
  });

  NSString *role = [traitOrRoleToAccessibilityRole valueForKey:trait];
  if (role == nil) {
    role = NSAccessibilityUnknownRole;
  }
  return role;
}

+ (NSString *)accessibilityRoleFromTraits:(id)json useAriaMappings:(BOOL)useAriaMappings
{
  if ([json isKindOfClass:[NSString class]]) {
    return useAriaMappings ? [RCTConvert accessibilityRoleFromAriaRole:json] : [RCTConvert accessibilityRoleFromTrait:json];
  } else if ([json isKindOfClass:[NSArray class]]) {
    for (NSString *trait in json) {
      NSString *accessibilityRole = useAriaMappings ? [RCTConvert accessibilityRoleFromAriaRole:json] : [RCTConvert accessibilityRoleFromTrait:trait];
      if (![accessibilityRole isEqualToString:NSAccessibilityUnknownRole]) {
        return accessibilityRole;
      }
    }
  }
  return NSAccessibilityUnknownRole;
}

RCT_ARRAY_CONVERTER(RCTHandledKey);

#endif // macOS]

@end

@interface RCTImageSource (Packager)

@property (nonatomic, assign) BOOL packagerAsset;

@end

@implementation RCTConvert (Deprecated)

/* This method is only used when loading images synchronously, e.g. for tabbar icons */
+ (UIImage *)UIImage:(id)json
{
  if (!json) {
    return nil;
  }

  RCTImageSource *imageSource = [self RCTImageSource:json];
  if (!imageSource) {
    return nil;
  }

  __block UIImage *image;
  if (!RCTIsMainQueue()) {
    // It seems that none of the UIImage loading methods can be guaranteed
    // thread safe, so we'll pick the lesser of two evils here and block rather
    // than run the risk of crashing
    RCTLogWarn(@"Calling [RCTConvert UIImage:] on a background thread is not recommended");
    RCTUnsafeExecuteOnMainQueueSync(^{
      image = [self UIImage:json];
    });
    return image;
  }

  NSURL *URL = imageSource.request.URL;
  NSString *scheme = URL.scheme.lowercaseString;
  if ([scheme isEqualToString:@"file"]) {
    image = RCTImageFromLocalAssetURL(URL);
    // There is a case where this may fail when the image is at the bundle location.
    // RCTImageFromLocalAssetURL only checks for the image in the same location as the jsbundle
    // Hence, if the bundle is CodePush-ed, it will not be able to find the image.
    // This check is added here instead of being inside RCTImageFromLocalAssetURL, since
    // we don't want breaking changes to RCTImageFromLocalAssetURL, which is called in a lot of places
    // This is a deprecated method, and hence has the least impact on existing code. Basically,
    // instead of crashing the app, it tries one more location for the image.
    if (!image) {
      image = RCTImageFromLocalBundleAssetURL(URL);
    }
    if (!image) {
      RCTLogConvertError(json, @"an image. File not found.");
    }
  } else if ([scheme isEqualToString:@"data"]) {
    image = UIImageWithData([NSData dataWithContentsOfURL:URL]); // [macOS]
  } else if ([scheme isEqualToString:@"http"] && imageSource.packagerAsset) {
    image = UIImageWithData([NSData dataWithContentsOfURL:URL]); // [macOS]
  } else {
    RCTLogConvertError(json, @"an image. Only local files or data URIs are supported.");
    return nil;
  }

  CGImageRef imageRef = UIImageGetCGImageRef(image); // [macOS]
#if !TARGET_OS_OSX // [macOS]
  CGFloat scale = imageSource.scale;
  if (!scale && imageSource.size.width) {
    // If no scale provided, set scale to image width / source width
    scale = CGImageGetWidth(imageRef) / imageSource.size.width; // [macOS]
  }
  if (scale) {
    image = [UIImage imageWithCGImage:imageRef scale:scale orientation:image.imageOrientation];
  }
#else // [macOS
  if (!CGSizeEqualToSize(image.size, imageSource.size)) {
    image = [[NSImage alloc] initWithCGImage:imageRef size:imageSource.size];
  }
#endif // macOS]

  if (!CGSizeEqualToSize(imageSource.size, CGSizeZero) && !CGSizeEqualToSize(imageSource.size, image.size)) {
    RCTLogInfo(
        @"Image source %@ size %@ does not match loaded image size %@.",
        URL.path.lastPathComponent,
        NSStringFromCGSize(imageSource.size),
        NSStringFromCGSize(image.size));
  }

  return image;
}

+ (CGImageRef)CGImage:(id)json
{
  return UIImageGetCGImageRef([self UIImage:json]); // [macOS]
}

@end<|MERGE_RESOLUTION|>--- conflicted
+++ resolved
@@ -490,7 +490,6 @@
     UIReturnKeyDefault,
     integerValue)
 
-#if !TARGET_OS_OSX // [macOS]
 RCT_ENUM_CONVERTER(
     UIUserInterfaceStyle,
     (@{
@@ -500,7 +499,6 @@
     }),
     UIUserInterfaceStyleUnspecified,
     integerValue)
-#endif // [macOS]
 
 RCT_ENUM_CONVERTER(
     UIInterfaceOrientationMask,
@@ -548,26 +546,9 @@
     }),
     UIViewContentModeScaleAspectFill,
     integerValue)
-
-RCT_ENUM_CONVERTER(
-<<<<<<< HEAD
-    UIBarStyle,
-    (@{
-      @"default" : @(UIBarStyleDefault),
-      @"black" : @(UIBarStyleBlack),
-#if !TARGET_OS_VISION // [visionOS]
-      @"blackOpaque" : @(UIBarStyleBlackOpaque),
-      @"blackTranslucent" : @(UIBarStyleBlackTranslucent),
-#endif // [visionOS]
-    }),
-    UIBarStyleDefault,
-    integerValue)
 #endif // [macOS]
 
-// [macOS
-RCT_ENUM_CONVERTER(
-=======
->>>>>>> 143f1ad2
+RCT_ENUM_CONVERTER(
     RCTCursor,
     (@{
       @"auto" : @(RCTCursorAuto),
