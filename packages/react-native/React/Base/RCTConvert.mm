--- conflicted
+++ resolved
@@ -627,15 +627,6 @@
 }), NSTextCheckingTypeOrthography, unsignedLongLongValue)
 #endif // macOS]
 
-RCT_ENUM_CONVERTER(
-    RCTCursor,
-    (@{
-      @"auto" : @(RCTCursorAuto),
-      @"pointer" : @(RCTCursorPointer),
-    }),
-    RCTCursorAuto,
-    integerValue)
-
 static void convertCGStruct(const char *type, NSArray *fields, CGFloat *result, id json)
 {
   NSUInteger count = fields.count;
@@ -1055,16 +1046,55 @@
   return names;
 }
 
-<<<<<<< HEAD
-// [macOS
-+ (RCTUIColor *)NSColor:(id)json
-{
-  return [RCTConvert UIColor:json];
-}
-// macOS]
+// The iOS side is kept in synch with the C++ side by using the
+// RCTAppDelegate which, at startup, sets the default color space.
+// The usage of dispatch_once and of once_flag ensoure that those are
+// set only once when the app starts and that they can't change while
+// the app is running.
+static RCTColorSpace _defaultColorSpace = RCTColorSpaceSRGB;
+RCTColorSpace RCTGetDefaultColorSpace(void)
+{
+  return _defaultColorSpace;
+}
+void RCTSetDefaultColorSpace(RCTColorSpace colorSpace)
+{
+  _defaultColorSpace = colorSpace;
+}
+
++ (RCTUIColor *)UIColorWithRed:(CGFloat)red green:(CGFloat)green blue:(CGFloat)blue alpha:(CGFloat)alpha // [macOS]
+{
+  RCTColorSpace space = RCTGetDefaultColorSpace();
+  return [self UIColorWithRed:red green:green blue:blue alpha:alpha andColorSpace:space];
+}
++ (RCTUIColor *)UIColorWithRed:(CGFloat)red // [macOS]
+                        green:(CGFloat)green
+                          blue:(CGFloat)blue
+                         alpha:(CGFloat)alpha
+                 andColorSpace:(RCTColorSpace)colorSpace
+{
+  if (colorSpace == RCTColorSpaceDisplayP3) {
+    return [RCTUIColor colorWithDisplayP3Red:red green:green blue:blue alpha:alpha]; // [macOS]
+  }
+  return [RCTUIColor colorWithRed:red green:green blue:blue alpha:alpha]; // [macOS]
+}
+
++ (RCTColorSpace)RCTColorSpaceFromString:(NSString *)colorSpace
+{
+  if ([colorSpace isEqualToString:@"display-p3"]) {
+    return RCTColorSpaceDisplayP3;
+  } else if ([colorSpace isEqualToString:@"srgb"]) {
+    return RCTColorSpaceSRGB;
+  }
+  return RCTGetDefaultColorSpace();
+}
 
 // [macOS
 #if TARGET_OS_OSX
++ (NSColor *)NSColor:(id)json
+{
+  return [RCTConvert UIColor:json];
+}
+
 static NSColor *RCTColorWithSystemEffect(NSColor* color, NSString *systemEffectString) {
     NSColor *colorWithEffect = color;
     if (systemEffectString != nil) {
@@ -1082,55 +1112,10 @@
     }
     return colorWithEffect;
 }
-#endif //TARGET_OS_OSX
+#endif // TARGET_OS_OSX
 // macOS]
 
 + (RCTUIColor *)UIColor:(id)json // [macOS]
-=======
-// The iOS side is kept in synch with the C++ side by using the
-// RCTAppDelegate which, at startup, sets the default color space.
-// The usage of dispatch_once and of once_flag ensoure that those are
-// set only once when the app starts and that they can't change while
-// the app is running.
-static RCTColorSpace _defaultColorSpace = RCTColorSpaceSRGB;
-RCTColorSpace RCTGetDefaultColorSpace(void)
-{
-  return _defaultColorSpace;
-}
-void RCTSetDefaultColorSpace(RCTColorSpace colorSpace)
-{
-  _defaultColorSpace = colorSpace;
-}
-
-+ (UIColor *)UIColorWithRed:(CGFloat)red green:(CGFloat)green blue:(CGFloat)blue alpha:(CGFloat)alpha
-{
-  RCTColorSpace space = RCTGetDefaultColorSpace();
-  return [self UIColorWithRed:red green:green blue:blue alpha:alpha andColorSpace:space];
-}
-+ (UIColor *)UIColorWithRed:(CGFloat)red
-                      green:(CGFloat)green
-                       blue:(CGFloat)blue
-                      alpha:(CGFloat)alpha
-              andColorSpace:(RCTColorSpace)colorSpace
-{
-  if (colorSpace == RCTColorSpaceDisplayP3) {
-    return [UIColor colorWithDisplayP3Red:red green:green blue:blue alpha:alpha];
-  }
-  return [UIColor colorWithRed:red green:green blue:blue alpha:alpha];
-}
-
-+ (RCTColorSpace)RCTColorSpaceFromString:(NSString *)colorSpace
-{
-  if ([colorSpace isEqualToString:@"display-p3"]) {
-    return RCTColorSpaceDisplayP3;
-  } else if ([colorSpace isEqualToString:@"srgb"]) {
-    return RCTColorSpaceSRGB;
-  }
-  return RCTGetDefaultColorSpace();
-}
-
-+ (UIColor *)UIColor:(id)json
->>>>>>> 6f7eae5c
 {
   if (!json) {
     return nil;
@@ -1138,29 +1123,17 @@
   if ([json isKindOfClass:[NSArray class]]) {
     NSArray *components = [self NSNumberArray:json];
     CGFloat alpha = components.count > 3 ? [self CGFloat:components[3]] : 1.0;
-<<<<<<< HEAD
-    return [RCTUIColor colorWithRed:[self CGFloat:components[0]] // [macOS]
-                              green:[self CGFloat:components[1]]
-                               blue:[self CGFloat:components[2]]
-                              alpha:alpha];
-=======
     return [self UIColorWithRed:[self CGFloat:components[0]]
                           green:[self CGFloat:components[1]]
                            blue:[self CGFloat:components[2]]
                           alpha:alpha];
->>>>>>> 6f7eae5c
   } else if ([json isKindOfClass:[NSNumber class]]) {
     NSUInteger argb = [self NSUInteger:json];
     CGFloat a = ((argb >> 24) & 0xFF) / 255.0;
     CGFloat r = ((argb >> 16) & 0xFF) / 255.0;
     CGFloat g = ((argb >> 8) & 0xFF) / 255.0;
     CGFloat b = (argb & 0xFF) / 255.0;
-<<<<<<< HEAD
-    return [RCTUIColor colorWithRed:r green:g blue:b alpha:a]; // [macOS]
-
-=======
     return [self UIColorWithRed:r green:g blue:b alpha:a];
->>>>>>> 6f7eae5c
   } else if ([json isKindOfClass:[NSDictionary class]]) {
     NSDictionary *dictionary = json;
     id value = nil;
