--- conflicted
+++ resolved
@@ -392,13 +392,17 @@
 }
 #endif // macOS]
 
+CGSize RCTViewportSize(void)
+{
+  RCTUIWindow *window = RCTKeyWindow(); // [macOS]
 #if !TARGET_OS_OSX // [macOS]
-CGSize RCTViewportSize(void)
-{
-  UIWindow *window = RCTKeyWindow();
   return window ? window.bounds.size : RCTScreenSize();
-}
-
+#else // [macOS
+  return window ? window.frame.size : RCTScreenSize();
+#endif // macOS]
+}
+
+#if !TARGET_OS_OSX // [macOS]
 CGFloat RCTRoundPixelValue(CGFloat value)
 {
   CGFloat scale = RCTScreenScale();
@@ -417,12 +421,6 @@
   return floor(value * scale) / scale;
 }
 #else // [macOS
-CGSize RCTViewportSize()
-{
-  NSScreen* screen = [NSScreen mainScreen];
-  return screen ? screen.frame.size : RCTScreenSize();
-}
-
 CGFloat RCTRoundPixelValue(CGFloat value, CGFloat scale)
 {
   return round(value * scale) / scale;
@@ -638,23 +636,12 @@
 #endif // macOS]
 }
 
-<<<<<<< HEAD
-#if TARGET_OS_VISION // [visionOS
-UIStatusBarManager *__nullable RCTUIStatusBarManager(void) {
-	NSSet *connectedScenes = RCTSharedApplication().connectedScenes;
-	UIWindowScene *windowScene = [connectedScenes anyObject];
-	return windowScene.statusBarManager;
-}
-#endif // visionOS]
-
 #if !TARGET_OS_OSX // [macOS]
-=======
 UIStatusBarManager *__nullable RCTUIStatusBarManager(void)
 {
   return RCTKeyWindow().windowScene.statusBarManager;
 }
 
->>>>>>> c99d96b7
 UIViewController *__nullable RCTPresentedViewController(void)
 {
   if ([RCTUtilsUIOverride hasPresentedViewController]) {
