--- conflicted
+++ resolved
@@ -70,16 +70,12 @@
   return super.surface.moduleName;
 }
 
-<<<<<<< HEAD
-- (RCTUIView *)contentView // [macOS]
-=======
-- (UIView *)view
+- (RCTUIView *)view // [macOS]
 {
-  return (UIView *)super.surface.view;
+  return (RCTUIView *)super.surface.view; // [macOS]
 }
 
-- (UIView *)contentView
->>>>>>> ea85b313
+- (RCTUIView *)contentView
 {
   return self;
 }
