--- conflicted
+++ resolved
@@ -55,23 +55,16 @@
                                            selector:@selector(didReceiveNewContentSizeMultiplier)
                                                name:RCTAccessibilityManagerDidUpdateMultiplierNotification
                                              object:[_moduleRegistry moduleForName:"AccessibilityManager"]];
-
-<<<<<<< HEAD
-#if TARGET_OS_IOS // [visionOS]
-  _currentInterfaceOrientation = [RCTSharedApplication() statusBarOrientation];
-#endif // [visionOS]
 #endif // [macOS]
 
-=======
->>>>>>> 143f1ad2
   _currentInterfaceDimensions = [self _exportedDimensions];
 
-#if TARGET_OS_IOS // [macOS] [visionOS]
+#if !TARGET_OS_OSX // [macOS]
   [[NSNotificationCenter defaultCenter] addObserver:self
                                            selector:@selector(interfaceOrientationDidChange)
                                                name:UIApplicationDidBecomeActiveNotification
                                              object:nil];
-#endif // [macOS] [visionOS]
+#endif // [macOS]
 
   [[NSNotificationCenter defaultCenter] addObserver:self
                                            selector:@selector(interfaceFrameDidChange)
@@ -82,24 +75,16 @@
                                            selector:@selector(interfaceFrameDidChange)
                                                name:RCTWindowFrameDidChangeNotification
                                              object:nil];
-<<<<<<< HEAD
-#if TARGET_OS_IOS // [macOS] [visionOS]
-=======
 
 #if TARGET_OS_IOS
 
   _currentInterfaceOrientation = RCTKeyWindow().windowScene.interfaceOrientation;
 
->>>>>>> 143f1ad2
   [[NSNotificationCenter defaultCenter] addObserver:self
                                            selector:@selector(interfaceFrameDidChange)
                                                name:UIDeviceOrientationDidChangeNotification
                                              object:nil];
-<<<<<<< HEAD
-#endif // [macOS] [visionOS]
-=======
 #endif
->>>>>>> 143f1ad2
 
   // TODO T175901725 - Registering the RCTDeviceInfo module to the notification is a short-term fix to unblock 0.73
   // The actual behavior should be that the module is properly registered in the TurboModule/Bridge infrastructure
@@ -135,21 +120,14 @@
 
   [[NSNotificationCenter defaultCenter] removeObserver:self name:RCTBridgeWillInvalidateModulesNotification object:nil];
 
-<<<<<<< HEAD
-#if TARGET_OS_IOS // [macOS] [visionOS]
-  [[NSNotificationCenter defaultCenter] removeObserver:self name:UIDeviceOrientationDidChangeNotification object:nil];
-#endif // [macOS] [visionOS]
-=======
 #if TARGET_OS_IOS
   [[NSNotificationCenter defaultCenter] removeObserver:self name:UIDeviceOrientationDidChangeNotification object:nil];
 #endif
->>>>>>> 143f1ad2
 }
 
 static BOOL RCTIsIPhoneNotched()
 {
   static BOOL isIPhoneNotched = NO;
-#if TARGET_OS_IOS // [macOS] [visionOS]
   static dispatch_once_t onceToken;
 
 #if TARGET_OS_IOS
@@ -159,11 +137,7 @@
     // 20pt is the top safeArea value in non-notched devices
     isIPhoneNotched = RCTSharedApplication().keyWindow.safeAreaInsets.top > 20;
   });
-<<<<<<< HEAD
-#endif // [macOS] [visionOS]
-=======
 #endif
->>>>>>> 143f1ad2
 
   return isIPhoneNotched;
 }
