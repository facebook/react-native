/*
 * Copyright (c) Meta Platforms, Inc. and affiliates.
 *
 * This source code is licensed under the MIT license found in the
 * LICENSE file in the root directory of this source tree.
 */

#import "RCTDeviceInfo.h"

#import <FBReactNativeSpec/FBReactNativeSpec.h>
#import <React/RCTAccessibilityManager.h>
#import <React/RCTAssert.h>
#import <React/RCTConstants.h>
#import <React/RCTEventDispatcherProtocol.h>
#import <React/RCTInitializing.h>
<<<<<<< HEAD
#import <React/RCTUIKit.h> // [macOS]
=======
#import <React/RCTInvalidating.h>
>>>>>>> ea85b313
#import <React/RCTUIUtils.h>
#import <React/RCTUtils.h>
#import "UIView+React.h" // [macOS]

#import "CoreModulesPlugins.h"

using namespace facebook::react;

@interface RCTDeviceInfo () <NativeDeviceInfoSpec, RCTInitializing, RCTInvalidating>
@end

@implementation RCTDeviceInfo {
#if !TARGET_OS_OSX // [macOS]
  UIInterfaceOrientation _currentInterfaceOrientation;
  NSDictionary *_currentInterfaceDimensions;
  BOOL _isFullscreen;
<<<<<<< HEAD
#endif // [macOS]
=======
  BOOL _invalidated;
>>>>>>> ea85b313
}

@synthesize moduleRegistry = _moduleRegistry;

RCT_EXPORT_MODULE()

+ (BOOL)requiresMainQueueSetup
{
  return YES;
}

- (dispatch_queue_t)methodQueue
{
  return dispatch_get_main_queue();
}

- (void)initialize
{
#if !TARGET_OS_OSX // [macOS]
  [[NSNotificationCenter defaultCenter] addObserver:self
                                           selector:@selector(didReceiveNewContentSizeMultiplier)
                                               name:RCTAccessibilityManagerDidUpdateMultiplierNotification
                                             object:[_moduleRegistry moduleForName:"AccessibilityManager"]];

  _currentInterfaceOrientation = [RCTSharedApplication() statusBarOrientation];

  [[NSNotificationCenter defaultCenter] addObserver:self
                                           selector:@selector(interfaceOrientationDidChange)
                                               name:UIApplicationDidChangeStatusBarOrientationNotification
                                             object:nil];

  _currentInterfaceDimensions = [self _exportedDimensions];

  [[NSNotificationCenter defaultCenter] addObserver:self
                                           selector:@selector(interfaceOrientationDidChange)
                                               name:UIApplicationDidBecomeActiveNotification
                                             object:nil];

  [[NSNotificationCenter defaultCenter] addObserver:self
                                           selector:@selector(interfaceFrameDidChange)
                                               name:RCTUserInterfaceStyleDidChangeNotification
                                             object:nil];
<<<<<<< HEAD
#endif // [macOS]
=======

  [[NSNotificationCenter defaultCenter] addObserver:self
                                           selector:@selector(interfaceFrameDidChange)
                                               name:RCTRootViewFrameDidChangeNotification
                                             object:nil];
>>>>>>> ea85b313
}

- (void)invalidate
{
<<<<<<< HEAD
  static BOOL isIPhoneX = NO;
#if !TARGET_OS_OSX // [macOS]
=======
  _invalidated = YES;
}

static BOOL RCTIsIPhoneNotched()
{
  static BOOL isIPhoneNotched = NO;
>>>>>>> ea85b313
  static dispatch_once_t onceToken;

  dispatch_once(&onceToken, ^{
    RCTAssertMainQueue();

    // 20pt is the top safeArea value in non-notched devices
    isIPhoneNotched = RCTSharedApplication().keyWindow.safeAreaInsets.top > 20;
  });
<<<<<<< HEAD
#endif // [macOS]
  return isIPhoneX;
}

#if !TARGET_OS_OSX // [macOS]
static NSDictionary *RCTExportedDimensions(RCTModuleRegistry *moduleRegistry, RCTBridge *bridge)
#else // [macOS
NSDictionary *RCTExportedDimensions(RCTPlatformView *rootView, RCTBridge *bridge)
#endif // macOS]
{
  RCTAssertMainQueue();

#if !TARGET_OS_OSX // [macOS]
  RCTDimensions dimensions;
  if (moduleRegistry) {
    RCTAccessibilityManager *accessibilityManager =
        (RCTAccessibilityManager *)[moduleRegistry moduleForName:"AccessibilityManager"];
    dimensions = RCTGetDimensions(accessibilityManager ? accessibilityManager.multiplier : 1.0);
  } else {
    RCTAssert(false, @"ModuleRegistry must be set to properly init dimensions. Bridge exists: %d", bridge != nil);
  }
#else // [macOS
  RCTDimensions dimensions = RCTGetDimensions(rootView);
#endif // macOS]

=======

  return isIPhoneNotched;
}

static NSDictionary *RCTExportedDimensions(CGFloat fontScale)
{
  RCTAssertMainQueue();
  RCTDimensions dimensions = RCTGetDimensions(fontScale);
>>>>>>> ea85b313
  __typeof(dimensions.window) window = dimensions.window;
  NSDictionary<NSString *, NSNumber *> *dimsWindow = @{
    @"width" : @(window.width),
    @"height" : @(window.height),
    @"scale" : @(window.scale),
    @"fontScale" : @(window.fontScale)
  };
  __typeof(dimensions.screen) screen = dimensions.screen;
  NSDictionary<NSString *, NSNumber *> *dimsScreen = @{
    @"width" : @(screen.width),
    @"height" : @(screen.height),
    @"scale" : @(screen.scale),
    @"fontScale" : @(screen.fontScale)
  };
  return @{@"window" : dimsWindow, @"screen" : dimsScreen};
}

- (NSDictionary *)_exportedDimensions
{
  RCTAssert(!_invalidated, @"Failed to get exported dimensions: RCTDeviceInfo has been invalidated");
  RCTAssert(_moduleRegistry, @"Failed to get exported dimensions: RCTModuleRegistry is nil");
  RCTAccessibilityManager *accessibilityManager =
      (RCTAccessibilityManager *)[_moduleRegistry moduleForName:"AccessibilityManager"];
  RCTAssert(accessibilityManager, @"Failed to get exported dimensions: AccessibilityManager is nil");
  CGFloat fontScale = accessibilityManager ? accessibilityManager.multiplier : 1.0;
  return RCTExportedDimensions(fontScale);
}

- (NSDictionary<NSString *, id> *)constantsToExport
{
  return [self getConstants];
}

- (NSDictionary<NSString *, id> *)getConstants
{
  __block NSDictionary<NSString *, id> *constants;
  __weak __typeof(self) weakSelf = self;
  RCTUnsafeExecuteOnMainQueueSync(^{
    constants = @{
<<<<<<< HEAD
#if !TARGET_OS_OSX // [macOS]
      @"Dimensions" : RCTExportedDimensions(moduleRegistry, bridge),
#else // [macOS
      @"Dimensions": RCTExportedDimensions(nil, bridge),
#endif // macOS]
=======
      @"Dimensions" : [weakSelf _exportedDimensions],
>>>>>>> ea85b313
      // Note:
      // This prop is deprecated and will be removed in a future release.
      // Please use this only for a quick and temporary solution.
      // Use <SafeAreaView> instead.
      @"isIPhoneX_deprecated" : @(RCTIsIPhoneNotched()),
    };
  });

  return constants;
}

- (void)didReceiveNewContentSizeMultiplier
{
  __weak __typeof(self) weakSelf = self;
  RCTModuleRegistry *moduleRegistry = _moduleRegistry;
  RCTExecuteOnMainQueue(^{
  // Report the event across the bridge.
#pragma clang diagnostic push
#pragma clang diagnostic ignored "-Wdeprecated-declarations"
<<<<<<< HEAD
    [[moduleRegistry moduleForName:"EventDispatcher"]
        sendDeviceEventWithName:@"didUpdateDimensions"
#if !TARGET_OS_OSX // [macOS]
                           body:RCTExportedDimensions(moduleRegistry, bridge)];
#else // [macOS
                           body:RCTExportedDimensions(nil, bridge)];
#endif // macOS]
=======
    [[moduleRegistry moduleForName:"EventDispatcher"] sendDeviceEventWithName:@"didUpdateDimensions"
                                                                         body:[weakSelf _exportedDimensions]];
>>>>>>> ea85b313
#pragma clang diagnostic pop
  });
}

#if !TARGET_OS_OSX // [macOS]

- (void)interfaceOrientationDidChange
{
  __weak __typeof(self) weakSelf = self;
  RCTExecuteOnMainQueue(^{
    [weakSelf _interfaceOrientationDidChange];
  });
}

- (void)_interfaceOrientationDidChange
{
  UIApplication *application = RCTSharedApplication();
  UIInterfaceOrientation nextOrientation = [application statusBarOrientation];

  BOOL isRunningInFullScreen =
      CGRectEqualToRect(application.delegate.window.frame, application.delegate.window.screen.bounds);
  // We are catching here two situations for multitasking view:
  // a) The app is in Split View and the container gets resized -> !isRunningInFullScreen
  // b) The app changes to/from fullscreen example: App runs in slide over mode and goes into fullscreen->
  // isRunningInFullScreen != _isFullscreen The above two cases a || b can be shortened to !isRunningInFullScreen ||
  // !_isFullscreen;
  BOOL isResizingOrChangingToFullscreen = !isRunningInFullScreen || !_isFullscreen;
  BOOL isOrientationChanging = (UIInterfaceOrientationIsPortrait(_currentInterfaceOrientation) &&
                                !UIInterfaceOrientationIsPortrait(nextOrientation)) ||
      (UIInterfaceOrientationIsLandscape(_currentInterfaceOrientation) &&
       !UIInterfaceOrientationIsLandscape(nextOrientation));

  // Update when we go from portrait to landscape, or landscape to portrait
  // Also update when the fullscreen state changes (multitasking) and only when the app is in active state.
  if ((isOrientationChanging || isResizingOrChangingToFullscreen) && RCTIsAppActive()) {
#pragma clang diagnostic push
#pragma clang diagnostic ignored "-Wdeprecated-declarations"
    [[_moduleRegistry moduleForName:"EventDispatcher"] sendDeviceEventWithName:@"didUpdateDimensions"
                                                                          body:[self _exportedDimensions]];
    // We only want to track the current _currentInterfaceOrientation and _isFullscreen only
    // when it happens and only when it is published.
    _currentInterfaceOrientation = nextOrientation;
    _isFullscreen = isRunningInFullScreen;
#pragma clang diagnostic pop
  }
}

- (void)interfaceFrameDidChange
{
  __weak __typeof(self) weakSelf = self;
  RCTExecuteOnMainQueue(^{
    [weakSelf _interfaceFrameDidChange];
  });
}

- (void)_interfaceFrameDidChange
{
  NSDictionary *nextInterfaceDimensions = [self _exportedDimensions];

  // update and publish the even only when the app is in active state
  if (!([nextInterfaceDimensions isEqual:_currentInterfaceDimensions]) && RCTIsAppActive()) {
#pragma clang diagnostic push
#pragma clang diagnostic ignored "-Wdeprecated-declarations"
    [[_moduleRegistry moduleForName:"EventDispatcher"] sendDeviceEventWithName:@"didUpdateDimensions"
                                                                          body:nextInterfaceDimensions];
    // We only want to track the current _currentInterfaceOrientation only
    // when it happens and only when it is published.
    _currentInterfaceDimensions = nextInterfaceDimensions;
#pragma clang diagnostic pop
  }
}
#endif // [macOS]

- (std::shared_ptr<TurboModule>)getTurboModule:(const ObjCTurboModule::InitParams &)params
{
  return std::make_shared<NativeDeviceInfoSpecJSI>(params);
}

@end

Class RCTDeviceInfoCls(void)
{
  return RCTDeviceInfo.class;
}<|MERGE_RESOLUTION|>--- conflicted
+++ resolved
@@ -13,11 +13,7 @@
 #import <React/RCTConstants.h>
 #import <React/RCTEventDispatcherProtocol.h>
 #import <React/RCTInitializing.h>
-<<<<<<< HEAD
-#import <React/RCTUIKit.h> // [macOS]
-=======
 #import <React/RCTInvalidating.h>
->>>>>>> ea85b313
 #import <React/RCTUIUtils.h>
 #import <React/RCTUtils.h>
 #import "UIView+React.h" // [macOS]
@@ -34,11 +30,8 @@
   UIInterfaceOrientation _currentInterfaceOrientation;
   NSDictionary *_currentInterfaceDimensions;
   BOOL _isFullscreen;
-<<<<<<< HEAD
-#endif // [macOS]
-=======
+#endif // [macOS]
   BOOL _invalidated;
->>>>>>> ea85b313
 }
 
 @synthesize moduleRegistry = _moduleRegistry;
@@ -81,30 +74,23 @@
                                            selector:@selector(interfaceFrameDidChange)
                                                name:RCTUserInterfaceStyleDidChangeNotification
                                              object:nil];
-<<<<<<< HEAD
-#endif // [macOS]
-=======
 
   [[NSNotificationCenter defaultCenter] addObserver:self
                                            selector:@selector(interfaceFrameDidChange)
                                                name:RCTRootViewFrameDidChangeNotification
                                              object:nil];
->>>>>>> ea85b313
+#endif // [macOS]
 }
 
 - (void)invalidate
 {
-<<<<<<< HEAD
-  static BOOL isIPhoneX = NO;
-#if !TARGET_OS_OSX // [macOS]
-=======
   _invalidated = YES;
 }
 
+#if !TARGET_OS_OSX // [macOS]
 static BOOL RCTIsIPhoneNotched()
 {
   static BOOL isIPhoneNotched = NO;
->>>>>>> ea85b313
   static dispatch_once_t onceToken;
 
   dispatch_once(&onceToken, ^{
@@ -113,42 +99,23 @@
     // 20pt is the top safeArea value in non-notched devices
     isIPhoneNotched = RCTSharedApplication().keyWindow.safeAreaInsets.top > 20;
   });
-<<<<<<< HEAD
-#endif // [macOS]
-  return isIPhoneX;
-}
-
-#if !TARGET_OS_OSX // [macOS]
-static NSDictionary *RCTExportedDimensions(RCTModuleRegistry *moduleRegistry, RCTBridge *bridge)
+
+  return isIPhoneNotched;
+}
+#endif // [macOS]
+
+#if !TARGET_OS_OSX // [macOS]
+static NSDictionary *RCTExportedDimensions(CGFloat fontScale)
 #else // [macOS
-NSDictionary *RCTExportedDimensions(RCTPlatformView *rootView, RCTBridge *bridge)
+NSDictionary *RCTExportedDimensions(RCTPlatformView *rootView)
 #endif // macOS]
 {
   RCTAssertMainQueue();
-
-#if !TARGET_OS_OSX // [macOS]
-  RCTDimensions dimensions;
-  if (moduleRegistry) {
-    RCTAccessibilityManager *accessibilityManager =
-        (RCTAccessibilityManager *)[moduleRegistry moduleForName:"AccessibilityManager"];
-    dimensions = RCTGetDimensions(accessibilityManager ? accessibilityManager.multiplier : 1.0);
-  } else {
-    RCTAssert(false, @"ModuleRegistry must be set to properly init dimensions. Bridge exists: %d", bridge != nil);
-  }
+#if !TARGET_OS_OSX // [macOS]
+  RCTDimensions dimensions = RCTGetDimensions(fontScale);
 #else // [macOS
   RCTDimensions dimensions = RCTGetDimensions(rootView);
 #endif // macOS]
-
-=======
-
-  return isIPhoneNotched;
-}
-
-static NSDictionary *RCTExportedDimensions(CGFloat fontScale)
-{
-  RCTAssertMainQueue();
-  RCTDimensions dimensions = RCTGetDimensions(fontScale);
->>>>>>> ea85b313
   __typeof(dimensions.window) window = dimensions.window;
   NSDictionary<NSString *, NSNumber *> *dimsWindow = @{
     @"width" : @(window.width),
@@ -188,15 +155,7 @@
   __weak __typeof(self) weakSelf = self;
   RCTUnsafeExecuteOnMainQueueSync(^{
     constants = @{
-<<<<<<< HEAD
-#if !TARGET_OS_OSX // [macOS]
-      @"Dimensions" : RCTExportedDimensions(moduleRegistry, bridge),
-#else // [macOS
-      @"Dimensions": RCTExportedDimensions(nil, bridge),
-#endif // macOS]
-=======
       @"Dimensions" : [weakSelf _exportedDimensions],
->>>>>>> ea85b313
       // Note:
       // This prop is deprecated and will be removed in a future release.
       // Please use this only for a quick and temporary solution.
@@ -216,18 +175,8 @@
   // Report the event across the bridge.
 #pragma clang diagnostic push
 #pragma clang diagnostic ignored "-Wdeprecated-declarations"
-<<<<<<< HEAD
-    [[moduleRegistry moduleForName:"EventDispatcher"]
-        sendDeviceEventWithName:@"didUpdateDimensions"
-#if !TARGET_OS_OSX // [macOS]
-                           body:RCTExportedDimensions(moduleRegistry, bridge)];
-#else // [macOS
-                           body:RCTExportedDimensions(nil, bridge)];
-#endif // macOS]
-=======
     [[moduleRegistry moduleForName:"EventDispatcher"] sendDeviceEventWithName:@"didUpdateDimensions"
                                                                          body:[weakSelf _exportedDimensions]];
->>>>>>> ea85b313
 #pragma clang diagnostic pop
   });
 }
