/*
 * Copyright (c) Meta Platforms, Inc. and affiliates.
 *
 * This source code is licensed under the MIT license found in the
 * LICENSE file in the root directory of this source tree.
 */

#import "RCTDeviceInfo.h"

#import <FBReactNativeSpec/FBReactNativeSpec.h>
#import <React/RCTAccessibilityManager.h>
#import <React/RCTAssert.h>
#import <React/RCTConstants.h>
#import <React/RCTEventDispatcherProtocol.h>
#import <React/RCTInitializing.h>
#import <React/RCTInvalidating.h>
#import <React/RCTUIUtils.h>
#import <React/RCTUtils.h>
#import "UIView+React.h" // [macOS]

#import "CoreModulesPlugins.h"

using namespace facebook::react;

@interface RCTDeviceInfo () <NativeDeviceInfoSpec, RCTInitializing, RCTInvalidating>
@end

@implementation RCTDeviceInfo {
#if !TARGET_OS_OSX // [macOS]
  UIInterfaceOrientation _currentInterfaceOrientation;
#endif // [macOS]
  NSDictionary *_currentInterfaceDimensions;
  BOOL _isFullscreen;
  BOOL _invalidated;
}

@synthesize moduleRegistry = _moduleRegistry;

RCT_EXPORT_MODULE()

+ (BOOL)requiresMainQueueSetup
{
  return YES;
}

- (dispatch_queue_t)methodQueue
{
  return dispatch_get_main_queue();
}

- (void)initialize
{
#if !TARGET_OS_OSX // [macOS]
  [[NSNotificationCenter defaultCenter] addObserver:self
                                           selector:@selector(didReceiveNewContentSizeMultiplier)
                                               name:RCTAccessibilityManagerDidUpdateMultiplierNotification
                                             object:[_moduleRegistry moduleForName:"AccessibilityManager"]];

#if TARGET_OS_IOS // [visionOS]
  _currentInterfaceOrientation = [RCTSharedApplication() statusBarOrientation];

  [[NSNotificationCenter defaultCenter] addObserver:self
                                           selector:@selector(interfaceOrientationDidChange)
                                               name:UIApplicationDidChangeStatusBarOrientationNotification
                                             object:nil];
#endif // [visionOS]
#endif // [macOS]

  _currentInterfaceDimensions = [self _exportedDimensions];

#if TARGET_OS_IOS // [macOS] [visionOS]
  [[NSNotificationCenter defaultCenter] addObserver:self
                                           selector:@selector(interfaceOrientationDidChange)
                                               name:UIApplicationDidBecomeActiveNotification
                                             object:nil];
#endif // [macOS] [visionOS]

  [[NSNotificationCenter defaultCenter] addObserver:self
                                           selector:@selector(interfaceFrameDidChange)
                                               name:RCTUserInterfaceStyleDidChangeNotification
                                             object:nil];

  [[NSNotificationCenter defaultCenter] addObserver:self
                                           selector:@selector(interfaceFrameDidChange)
                                               name:RCTWindowFrameDidChangeNotification
                                             object:nil];

  // TODO T175901725 - Registering the RCTDeviceInfo module to the notification is a short-term fix to unblock 0.73
  // The actual behavior should be that the module is properly registered in the TurboModule/Bridge infrastructure
  // and the infrastructure imperatively invoke the `invalidate` method, rather than listening to a notification.
  // This is a temporary workaround until we can investigate the issue better as there might be other modules in a
  // similar situation.
  [[NSNotificationCenter defaultCenter] addObserver:self
                                           selector:@selector(invalidate)
                                               name:RCTBridgeWillInvalidateModulesNotification
                                             object:nil];
}

- (void)invalidate
{
  if (_invalidated) {
    return;
  }
  _invalidated = YES;
  [self _cleanupObservers];
}

- (void)_cleanupObservers
{
  [[NSNotificationCenter defaultCenter] removeObserver:self
                                                  name:RCTAccessibilityManagerDidUpdateMultiplierNotification
                                                object:[_moduleRegistry moduleForName:"AccessibilityManager"]];

<<<<<<< HEAD
#if TARGET_OS_IOS // [macOS] [visionOS]
  [[NSNotificationCenter defaultCenter] removeObserver:self
                                                  name:UIApplicationDidChangeStatusBarOrientationNotification
                                                object:nil];
#endif // [macOS] [visionOS]
=======
  [[NSNotificationCenter defaultCenter] removeObserver:self
                                                  name:UIApplicationDidChangeStatusBarOrientationNotification
                                                object:nil];
>>>>>>> c99d96b7

  [[NSNotificationCenter defaultCenter] removeObserver:self name:UIApplicationDidBecomeActiveNotification object:nil];

  [[NSNotificationCenter defaultCenter] removeObserver:self name:RCTUserInterfaceStyleDidChangeNotification object:nil];

  [[NSNotificationCenter defaultCenter] removeObserver:self name:RCTWindowFrameDidChangeNotification object:nil];

<<<<<<< HEAD
  [[NSNotificationCenter defaultCenter] removeObserver:self name:RCTBridgeWillInvalidateModulesNotification object:nil];
=======
  [[NSNotificationCenter defaultCenter] addObserver:self
                                           selector:@selector(invalidate)
                                               name:RCTBridgeWillInvalidateModulesNotification
                                             object:nil];
>>>>>>> c99d96b7
}

static BOOL RCTIsIPhoneNotched()
{
  static BOOL isIPhoneNotched = NO;
#if TARGET_OS_IOS // [macOS] [visionOS]
  static dispatch_once_t onceToken;

  dispatch_once(&onceToken, ^{
    RCTAssertMainQueue();

    // 20pt is the top safeArea value in non-notched devices
    isIPhoneNotched = RCTSharedApplication().keyWindow.safeAreaInsets.top > 20;
  });
#endif // [macOS] [visionOS]

  return isIPhoneNotched;
}


static NSDictionary *RCTExportedDimensions(CGFloat fontScale)
{
  RCTAssertMainQueue();
  RCTDimensions dimensions = RCTGetDimensions(fontScale);
  __typeof(dimensions.window) window = dimensions.window;
  NSDictionary<NSString *, NSNumber *> *dimsWindow = @{
    @"width" : @(window.width),
    @"height" : @(window.height),
    @"scale" : @(window.scale),
    @"fontScale" : @(window.fontScale)
  };
  __typeof(dimensions.screen) screen = dimensions.screen;
  NSDictionary<NSString *, NSNumber *> *dimsScreen = @{
    @"width" : @(screen.width),
    @"height" : @(screen.height),
    @"scale" : @(screen.scale),
    @"fontScale" : @(screen.fontScale)
  };
  return @{@"window" : dimsWindow, @"screen" : dimsScreen};
}

- (NSDictionary *)_exportedDimensions
{
  RCTAssert(!_invalidated, @"Failed to get exported dimensions: RCTDeviceInfo has been invalidated");
  RCTAssert(_moduleRegistry, @"Failed to get exported dimensions: RCTModuleRegistry is nil");
  RCTAccessibilityManager *accessibilityManager =
      (RCTAccessibilityManager *)[_moduleRegistry moduleForName:"AccessibilityManager"];
  RCTAssert(accessibilityManager, @"Failed to get exported dimensions: AccessibilityManager is nil");
#if !TARGET_OS_OSX // [macOS]
  CGFloat fontScale = accessibilityManager ? accessibilityManager.multiplier : 1.0;
#else // [macOS
  CGFloat fontScale = 1.0;
#endif // macOS]
  
  return RCTExportedDimensions(fontScale);
}

- (NSDictionary<NSString *, id> *)constantsToExport
{
  return [self getConstants];
}

- (NSDictionary<NSString *, id> *)getConstants
{
  __block NSDictionary<NSString *, id> *constants;
  __weak __typeof(self) weakSelf = self;
  RCTUnsafeExecuteOnMainQueueSync(^{
    constants = @{
      @"Dimensions" : [weakSelf _exportedDimensions],
      // Note:
      // This prop is deprecated and will be removed in a future release.
      // Please use this only for a quick and temporary solution.
      // Use <SafeAreaView> instead.
      @"isIPhoneX_deprecated" : @(RCTIsIPhoneNotched()),
    };
  });

  return constants;
}

- (void)didReceiveNewContentSizeMultiplier
{
  __weak __typeof(self) weakSelf = self;
  RCTModuleRegistry *moduleRegistry = _moduleRegistry;
  RCTExecuteOnMainQueue(^{
  // Report the event across the bridge.
#pragma clang diagnostic push
#pragma clang diagnostic ignored "-Wdeprecated-declarations"
    [[moduleRegistry moduleForName:"EventDispatcher"] sendDeviceEventWithName:@"didUpdateDimensions"
                                                                         body:[weakSelf _exportedDimensions]];
#pragma clang diagnostic pop
  });
}

#if TARGET_OS_IOS // [macOS] [visionOS]
- (void)interfaceOrientationDidChange
{
  __weak __typeof(self) weakSelf = self;
  RCTExecuteOnMainQueue(^{
    [weakSelf _interfaceOrientationDidChange];
  });
}

- (void)_interfaceOrientationDidChange
{
  UIApplication *application = RCTSharedApplication();
  UIInterfaceOrientation nextOrientation = [application statusBarOrientation];

  BOOL isRunningInFullScreen =
      CGRectEqualToRect(application.delegate.window.frame, application.delegate.window.screen.bounds);
  // We are catching here two situations for multitasking view:
  // a) The app is in Split View and the container gets resized -> !isRunningInFullScreen
  // b) The app changes to/from fullscreen example: App runs in slide over mode and goes into fullscreen->
  // isRunningInFullScreen != _isFullscreen The above two cases a || b can be shortened to !isRunningInFullScreen ||
  // !_isFullscreen;
  BOOL isResizingOrChangingToFullscreen = !isRunningInFullScreen || !_isFullscreen;
  BOOL isOrientationChanging = (UIInterfaceOrientationIsPortrait(_currentInterfaceOrientation) &&
                                !UIInterfaceOrientationIsPortrait(nextOrientation)) ||
      (UIInterfaceOrientationIsLandscape(_currentInterfaceOrientation) &&
       !UIInterfaceOrientationIsLandscape(nextOrientation));

  // Update when we go from portrait to landscape, or landscape to portrait
  // Also update when the fullscreen state changes (multitasking) and only when the app is in active state.
  if ((isOrientationChanging || isResizingOrChangingToFullscreen) && RCTIsAppActive()) {
#pragma clang diagnostic push
#pragma clang diagnostic ignored "-Wdeprecated-declarations"
    [[_moduleRegistry moduleForName:"EventDispatcher"] sendDeviceEventWithName:@"didUpdateDimensions"
                                                                          body:[self _exportedDimensions]];
    // We only want to track the current _currentInterfaceOrientation and _isFullscreen only
    // when it happens and only when it is published.
    _currentInterfaceOrientation = nextOrientation;
    _isFullscreen = isRunningInFullScreen;
#pragma clang diagnostic pop
  }
}
#endif // [macOS] [visionOS]

- (void)interfaceFrameDidChange
{
  __weak __typeof(self) weakSelf = self;
  RCTExecuteOnMainQueue(^{
    [weakSelf _interfaceFrameDidChange];
  });
}

- (void)_interfaceFrameDidChange
{
  NSDictionary *nextInterfaceDimensions = [self _exportedDimensions];

  // update and publish the even only when the app is in active state
  if (!([nextInterfaceDimensions isEqual:_currentInterfaceDimensions]) && RCTIsAppActive()) {
#pragma clang diagnostic push
#pragma clang diagnostic ignored "-Wdeprecated-declarations"
    [[_moduleRegistry moduleForName:"EventDispatcher"] sendDeviceEventWithName:@"didUpdateDimensions"
                                                                          body:nextInterfaceDimensions];
    // We only want to track the current _currentInterfaceOrientation only
    // when it happens and only when it is published.
    _currentInterfaceDimensions = nextInterfaceDimensions;
#pragma clang diagnostic pop
  }
}

- (std::shared_ptr<TurboModule>)getTurboModule:(const ObjCTurboModule::InitParams &)params
{
  return std::make_shared<NativeDeviceInfoSpecJSI>(params);
}

@end

Class RCTDeviceInfoCls(void)
{
  return RCTDeviceInfo.class;
}<|MERGE_RESOLUTION|>--- conflicted
+++ resolved
@@ -111,17 +111,11 @@
                                                   name:RCTAccessibilityManagerDidUpdateMultiplierNotification
                                                 object:[_moduleRegistry moduleForName:"AccessibilityManager"]];
 
-<<<<<<< HEAD
 #if TARGET_OS_IOS // [macOS] [visionOS]
   [[NSNotificationCenter defaultCenter] removeObserver:self
                                                   name:UIApplicationDidChangeStatusBarOrientationNotification
                                                 object:nil];
 #endif // [macOS] [visionOS]
-=======
-  [[NSNotificationCenter defaultCenter] removeObserver:self
-                                                  name:UIApplicationDidChangeStatusBarOrientationNotification
-                                                object:nil];
->>>>>>> c99d96b7
 
   [[NSNotificationCenter defaultCenter] removeObserver:self name:UIApplicationDidBecomeActiveNotification object:nil];
 
@@ -129,14 +123,10 @@
 
   [[NSNotificationCenter defaultCenter] removeObserver:self name:RCTWindowFrameDidChangeNotification object:nil];
 
-<<<<<<< HEAD
-  [[NSNotificationCenter defaultCenter] removeObserver:self name:RCTBridgeWillInvalidateModulesNotification object:nil];
-=======
   [[NSNotificationCenter defaultCenter] addObserver:self
                                            selector:@selector(invalidate)
                                                name:RCTBridgeWillInvalidateModulesNotification
                                              object:nil];
->>>>>>> c99d96b7
 }
 
 static BOOL RCTIsIPhoneNotched()
