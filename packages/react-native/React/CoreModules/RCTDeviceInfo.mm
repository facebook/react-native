--- conflicted
+++ resolved
@@ -257,11 +257,7 @@
   UIWindow *window = RCTKeyWindow();
   UIInterfaceOrientation nextOrientation = window.windowScene.interfaceOrientation;
 
-<<<<<<< HEAD
-  BOOL isRunningInFullScreen = CGRectEqualToRect(window.frame, window.screen.bounds);
-=======
   BOOL isRunningInFullScreen = window ? CGRectEqualToRect(window.frame, window.screen.bounds) : YES;
->>>>>>> 4fb42c84
   // We are catching here two situations for multitasking view:
   // a) The app is in Split View and the container gets resized -> !isRunningInFullScreen
   // b) The app changes to/from fullscreen example: App runs in slide over mode and goes into fullscreen->
