/*
 * Copyright (c) Meta Platforms, Inc. and affiliates.
 *
 * This source code is licensed under the MIT license found in the
 * LICENSE file in the root directory of this source tree.
 */

#import "RCTDeviceInfo.h"

#import <FBReactNativeSpec/FBReactNativeSpec.h>
#import <React/RCTAccessibilityManager.h>
#import <React/RCTAssert.h>
#import <React/RCTConstants.h>
#import <React/RCTEventDispatcherProtocol.h>
#import <React/RCTInitializing.h>
#import <React/RCTInvalidating.h>
#import <React/RCTUIUtils.h>
#import <React/RCTUtils.h>
#import "UIView+React.h" // [macOS]

#import "CoreModulesPlugins.h"

using namespace facebook::react;

@interface RCTDeviceInfo () <NativeDeviceInfoSpec, RCTInitializing, RCTInvalidating>
@end

@implementation RCTDeviceInfo {
#if !TARGET_OS_OSX // [macOS]
  UIInterfaceOrientation _currentInterfaceOrientation;
#endif // [macOS]
  NSDictionary *_currentInterfaceDimensions;
  BOOL _isFullscreen;
  BOOL _invalidated;
}

@synthesize moduleRegistry = _moduleRegistry;

RCT_EXPORT_MODULE()

+ (BOOL)requiresMainQueueSetup
{
  return YES;
}

- (dispatch_queue_t)methodQueue
{
  return dispatch_get_main_queue();
}

- (void)initialize
{
#if !TARGET_OS_OSX // [macOS]
  [[NSNotificationCenter defaultCenter] addObserver:self
                                           selector:@selector(didReceiveNewContentSizeMultiplier)
                                               name:RCTAccessibilityManagerDidUpdateMultiplierNotification
                                             object:[_moduleRegistry moduleForName:"AccessibilityManager"]];

#if TARGET_OS_IOS // [visionOS]
  _currentInterfaceOrientation = [RCTSharedApplication() statusBarOrientation];

<<<<<<< HEAD
  [[NSNotificationCenter defaultCenter] addObserver:self
                                           selector:@selector(interfaceOrientationDidChange)
                                               name:UIApplicationDidChangeStatusBarOrientationNotification
                                             object:nil];
#endif // [visionOS]
#endif // [macOS]

=======
>>>>>>> 6f7eae5c
  _currentInterfaceDimensions = [self _exportedDimensions];

#if TARGET_OS_IOS // [macOS] [visionOS]
  [[NSNotificationCenter defaultCenter] addObserver:self
                                           selector:@selector(interfaceOrientationDidChange)
                                               name:UIApplicationDidBecomeActiveNotification
                                             object:nil];
#endif // [macOS] [visionOS]

  [[NSNotificationCenter defaultCenter] addObserver:self
                                           selector:@selector(interfaceFrameDidChange)
                                               name:RCTUserInterfaceStyleDidChangeNotification
                                             object:nil];

  [[NSNotificationCenter defaultCenter] addObserver:self
                                           selector:@selector(interfaceFrameDidChange)
                                               name:RCTWindowFrameDidChangeNotification
                                             object:nil];
  [[NSNotificationCenter defaultCenter] addObserver:self
                                           selector:@selector(interfaceFrameDidChange)
                                               name:UIDeviceOrientationDidChangeNotification
                                             object:nil];

  // TODO T175901725 - Registering the RCTDeviceInfo module to the notification is a short-term fix to unblock 0.73
  // The actual behavior should be that the module is properly registered in the TurboModule/Bridge infrastructure
  // and the infrastructure imperatively invoke the `invalidate` method, rather than listening to a notification.
  // This is a temporary workaround until we can investigate the issue better as there might be other modules in a
  // similar situation.
  [[NSNotificationCenter defaultCenter] addObserver:self
                                           selector:@selector(invalidate)
                                               name:RCTBridgeWillInvalidateModulesNotification
                                             object:nil];
}

- (void)invalidate
{
  if (_invalidated) {
    return;
  }
  _invalidated = YES;
  [self _cleanupObservers];
}

- (void)_cleanupObservers
{
  [[NSNotificationCenter defaultCenter] removeObserver:self
                                                  name:RCTAccessibilityManagerDidUpdateMultiplierNotification
                                                object:[_moduleRegistry moduleForName:"AccessibilityManager"]];

<<<<<<< HEAD
#if TARGET_OS_IOS // [macOS] [visionOS]
  [[NSNotificationCenter defaultCenter] removeObserver:self
                                                  name:UIApplicationDidChangeStatusBarOrientationNotification
                                                object:nil];
#endif // [macOS] [visionOS]

=======
>>>>>>> 6f7eae5c
  [[NSNotificationCenter defaultCenter] removeObserver:self name:UIApplicationDidBecomeActiveNotification object:nil];

  [[NSNotificationCenter defaultCenter] removeObserver:self name:RCTUserInterfaceStyleDidChangeNotification object:nil];

  [[NSNotificationCenter defaultCenter] removeObserver:self name:RCTWindowFrameDidChangeNotification object:nil];

  [[NSNotificationCenter defaultCenter] removeObserver:self name:RCTBridgeWillInvalidateModulesNotification object:nil];

  [[NSNotificationCenter defaultCenter] removeObserver:self name:UIDeviceOrientationDidChangeNotification object:nil];
}

static BOOL RCTIsIPhoneNotched()
{
  static BOOL isIPhoneNotched = NO;
#if TARGET_OS_IOS // [macOS] [visionOS]
  static dispatch_once_t onceToken;

  dispatch_once(&onceToken, ^{
    RCTAssertMainQueue();

    // 20pt is the top safeArea value in non-notched devices
    isIPhoneNotched = RCTSharedApplication().keyWindow.safeAreaInsets.top > 20;
  });
#endif // [macOS] [visionOS]

  return isIPhoneNotched;
}


static NSDictionary *RCTExportedDimensions(CGFloat fontScale)
{
  RCTAssertMainQueue();
  RCTDimensions dimensions = RCTGetDimensions(fontScale);
  __typeof(dimensions.window) window = dimensions.window;
  NSDictionary<NSString *, NSNumber *> *dimsWindow = @{
    @"width" : @(window.width),
    @"height" : @(window.height),
    @"scale" : @(window.scale),
    @"fontScale" : @(window.fontScale)
  };
  __typeof(dimensions.screen) screen = dimensions.screen;
  NSDictionary<NSString *, NSNumber *> *dimsScreen = @{
    @"width" : @(screen.width),
    @"height" : @(screen.height),
    @"scale" : @(screen.scale),
    @"fontScale" : @(screen.fontScale)
  };
  return @{@"window" : dimsWindow, @"screen" : dimsScreen};
}

- (NSDictionary *)_exportedDimensions
{
  RCTAssert(!_invalidated, @"Failed to get exported dimensions: RCTDeviceInfo has been invalidated");
  RCTAssert(_moduleRegistry, @"Failed to get exported dimensions: RCTModuleRegistry is nil");
  RCTAccessibilityManager *accessibilityManager =
      (RCTAccessibilityManager *)[_moduleRegistry moduleForName:"AccessibilityManager"];
  RCTAssert(accessibilityManager, @"Failed to get exported dimensions: AccessibilityManager is nil");
#if !TARGET_OS_OSX // [macOS]
  CGFloat fontScale = accessibilityManager ? accessibilityManager.multiplier : 1.0;
#else // [macOS
  CGFloat fontScale = 1.0;
#endif // macOS]
  
  return RCTExportedDimensions(fontScale);
}

- (NSDictionary<NSString *, id> *)constantsToExport
{
  return [self getConstants];
}

- (NSDictionary<NSString *, id> *)getConstants
{
  __block NSDictionary<NSString *, id> *constants;
  __weak __typeof(self) weakSelf = self;
  RCTUnsafeExecuteOnMainQueueSync(^{
    constants = @{
      @"Dimensions" : [weakSelf _exportedDimensions],
      // Note:
      // This prop is deprecated and will be removed in a future release.
      // Please use this only for a quick and temporary solution.
      // Use <SafeAreaView> instead.
      @"isIPhoneX_deprecated" : @(RCTIsIPhoneNotched()),
    };
  });

  return constants;
}

- (void)didReceiveNewContentSizeMultiplier
{
  __weak __typeof(self) weakSelf = self;
  RCTModuleRegistry *moduleRegistry = _moduleRegistry;
  RCTExecuteOnMainQueue(^{
  // Report the event across the bridge.
#pragma clang diagnostic push
#pragma clang diagnostic ignored "-Wdeprecated-declarations"
    [[moduleRegistry moduleForName:"EventDispatcher"] sendDeviceEventWithName:@"didUpdateDimensions"
                                                                         body:[weakSelf _exportedDimensions]];
#pragma clang diagnostic pop
  });
}

#if TARGET_OS_IOS // [macOS] [visionOS]
- (void)interfaceOrientationDidChange
{
  __weak __typeof(self) weakSelf = self;
  RCTExecuteOnMainQueue(^{
    [weakSelf _interfaceOrientationDidChange];
  });
}

- (void)_interfaceOrientationDidChange
{
  UIApplication *application = RCTSharedApplication();
  UIInterfaceOrientation nextOrientation = [application statusBarOrientation];

  BOOL isRunningInFullScreen =
      CGRectEqualToRect(application.delegate.window.frame, application.delegate.window.screen.bounds);
  // We are catching here two situations for multitasking view:
  // a) The app is in Split View and the container gets resized -> !isRunningInFullScreen
  // b) The app changes to/from fullscreen example: App runs in slide over mode and goes into fullscreen->
  // isRunningInFullScreen != _isFullscreen The above two cases a || b can be shortened to !isRunningInFullScreen ||
  // !_isFullscreen;
  BOOL isResizingOrChangingToFullscreen = !isRunningInFullScreen || !_isFullscreen;
  BOOL isOrientationChanging = (UIInterfaceOrientationIsPortrait(_currentInterfaceOrientation) &&
                                !UIInterfaceOrientationIsPortrait(nextOrientation)) ||
      (UIInterfaceOrientationIsLandscape(_currentInterfaceOrientation) &&
       !UIInterfaceOrientationIsLandscape(nextOrientation));

  // Update when we go from portrait to landscape, or landscape to portrait
  // Also update when the fullscreen state changes (multitasking) and only when the app is in active state.
  if ((isOrientationChanging || isResizingOrChangingToFullscreen) && RCTIsAppActive()) {
#pragma clang diagnostic push
#pragma clang diagnostic ignored "-Wdeprecated-declarations"
    [[_moduleRegistry moduleForName:"EventDispatcher"] sendDeviceEventWithName:@"didUpdateDimensions"
                                                                          body:[self _exportedDimensions]];
    // We only want to track the current _currentInterfaceOrientation and _isFullscreen only
    // when it happens and only when it is published.
    _currentInterfaceOrientation = nextOrientation;
    _isFullscreen = isRunningInFullScreen;
#pragma clang diagnostic pop
  }
}
#endif // [macOS] [visionOS]

- (void)interfaceFrameDidChange
{
  __weak __typeof(self) weakSelf = self;
  RCTExecuteOnMainQueue(^{
    [weakSelf _interfaceFrameDidChange];
  });
}

- (void)_interfaceFrameDidChange
{
  NSDictionary *nextInterfaceDimensions = [self _exportedDimensions];

  // update and publish the even only when the app is in active state
  if (!([nextInterfaceDimensions isEqual:_currentInterfaceDimensions]) && RCTIsAppActive()) {
#pragma clang diagnostic push
#pragma clang diagnostic ignored "-Wdeprecated-declarations"
    [[_moduleRegistry moduleForName:"EventDispatcher"] sendDeviceEventWithName:@"didUpdateDimensions"
                                                                          body:nextInterfaceDimensions];
    // We only want to track the current _currentInterfaceOrientation only
    // when it happens and only when it is published.
    _currentInterfaceDimensions = nextInterfaceDimensions;
#pragma clang diagnostic pop
  }
}

- (std::shared_ptr<TurboModule>)getTurboModule:(const ObjCTurboModule::InitParams &)params
{
  return std::make_shared<NativeDeviceInfoSpecJSI>(params);
}

@end

Class RCTDeviceInfoCls(void)
{
  return RCTDeviceInfo.class;
}<|MERGE_RESOLUTION|>--- conflicted
+++ resolved
@@ -58,17 +58,9 @@
 
 #if TARGET_OS_IOS // [visionOS]
   _currentInterfaceOrientation = [RCTSharedApplication() statusBarOrientation];
-
-<<<<<<< HEAD
-  [[NSNotificationCenter defaultCenter] addObserver:self
-                                           selector:@selector(interfaceOrientationDidChange)
-                                               name:UIApplicationDidChangeStatusBarOrientationNotification
-                                             object:nil];
 #endif // [visionOS]
 #endif // [macOS]
 
-=======
->>>>>>> 6f7eae5c
   _currentInterfaceDimensions = [self _exportedDimensions];
 
 #if TARGET_OS_IOS // [macOS] [visionOS]
@@ -87,10 +79,12 @@
                                            selector:@selector(interfaceFrameDidChange)
                                                name:RCTWindowFrameDidChangeNotification
                                              object:nil];
+#if TARGET_OS_IOS // [macOS] [visionOS]
   [[NSNotificationCenter defaultCenter] addObserver:self
                                            selector:@selector(interfaceFrameDidChange)
                                                name:UIDeviceOrientationDidChangeNotification
                                              object:nil];
+#endif // [macOS] [visionOS]
 
   // TODO T175901725 - Registering the RCTDeviceInfo module to the notification is a short-term fix to unblock 0.73
   // The actual behavior should be that the module is properly registered in the TurboModule/Bridge infrastructure
@@ -118,15 +112,6 @@
                                                   name:RCTAccessibilityManagerDidUpdateMultiplierNotification
                                                 object:[_moduleRegistry moduleForName:"AccessibilityManager"]];
 
-<<<<<<< HEAD
-#if TARGET_OS_IOS // [macOS] [visionOS]
-  [[NSNotificationCenter defaultCenter] removeObserver:self
-                                                  name:UIApplicationDidChangeStatusBarOrientationNotification
-                                                object:nil];
-#endif // [macOS] [visionOS]
-
-=======
->>>>>>> 6f7eae5c
   [[NSNotificationCenter defaultCenter] removeObserver:self name:UIApplicationDidBecomeActiveNotification object:nil];
 
   [[NSNotificationCenter defaultCenter] removeObserver:self name:RCTUserInterfaceStyleDidChangeNotification object:nil];
@@ -135,7 +120,9 @@
 
   [[NSNotificationCenter defaultCenter] removeObserver:self name:RCTBridgeWillInvalidateModulesNotification object:nil];
 
+#if TARGET_OS_IOS // [macOS] [visionOS]
   [[NSNotificationCenter defaultCenter] removeObserver:self name:UIDeviceOrientationDidChangeNotification object:nil];
+#endif // [macOS] [visionOS]
 }
 
 static BOOL RCTIsIPhoneNotched()
