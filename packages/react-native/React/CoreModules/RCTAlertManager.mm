--- conflicted
+++ resolved
@@ -49,13 +49,13 @@
 
 - (void)invalidate
 {
-<<<<<<< HEAD
+  RCTExecuteOnMainQueue(^{
 #if !TARGET_OS_OSX // [macOS]
-  for (UIAlertController *alertController in _alertControllers) {
-    [alertController.presentingViewController dismissViewControllerAnimated:YES completion:nil];
-  }
+    for (UIAlertController *alertController in self->_alertControllers) {
+      [alertController.presentingViewController dismissViewControllerAnimated:YES completion:nil];
+    }
 #else // [macOS
-  for (NSAlert *alert in _alertControllers) {
+  for (NSAlert *alert in self->_alertControllers) {
     if (alert.window.sheetParent) {
       [alert.window.sheetParent endSheet:alert.window];
     } else {
@@ -63,13 +63,7 @@
     }
   }
 #endif // macOS]
-=======
-  RCTExecuteOnMainQueue(^{
-    for (UIAlertController *alertController in self->_alertControllers) {
-      [alertController.presentingViewController dismissViewControllerAnimated:YES completion:nil];
-    }
   });
->>>>>>> c99d96b7
 }
 
 /**
@@ -101,15 +95,12 @@
   NSString *destructiveButtonKey = [RCTConvert NSString:args.destructiveButtonKey()];
   NSString *preferredButtonKey = [RCTConvert NSString:args.preferredButtonKey()];
   UIKeyboardType keyboardType = [RCTConvert UIKeyboardType:args.keyboardType()];
-<<<<<<< HEAD
+  UIUserInterfaceStyle userInterfaceStyle = [RCTConvert UIUserInterfaceStyle:args.userInterfaceStyle()];
 #else // [macOS
   BOOL critical = args.critical().value_or(NO);
   BOOL modal = args.modal().value_or(NO);
   NSArray<NSDictionary *> *defaultInputs = [RCTConvert NSDictionaryArray:RCTConvertOptionalVecToArray(args.defaultInputs(), ^id(id<NSObject> element) { return element; })];
 #endif // macOS]
-=======
-  UIUserInterfaceStyle userInterfaceStyle = [RCTConvert UIUserInterfaceStyle:args.userInterfaceStyle()];
->>>>>>> c99d96b7
 
   if (!title && !message) {
     RCTLogError(@"Must specify either an alert title, or message, or both");
