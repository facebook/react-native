/*
 * Copyright (c) Meta Platforms, Inc. and affiliates.
 *
 * This source code is licensed under the MIT license found in the
 * LICENSE file in the root directory of this source tree.
 */

#import "RCTDevSettings.h"

#import <objc/runtime.h>

#import <FBReactNativeSpec/FBReactNativeSpec.h>
#import <React/RCTBridge+Private.h>
#import <React/RCTBridgeModule.h>
#import <React/RCTConstants.h>
#import <React/RCTDevMenu.h>
#import <React/RCTEventDispatcherProtocol.h>
#import <React/RCTLog.h>
#import <React/RCTProfile.h>
#import <React/RCTReloadCommand.h>
#import <React/RCTUtils.h>
#import <React/RCTBundleURLProvider.h> // [macOS]
#import <atomic>

#import "CoreModulesPlugins.h"

static NSString *const kRCTDevSettingProfilingEnabled = @"profilingEnabled";
static NSString *const kRCTDevSettingHotLoadingEnabled = @"hotLoadingEnabled";
static NSString *const kRCTDevSettingIsInspectorShown = @"showInspector";
static NSString *const kRCTDevSettingIsDebuggingRemotely = @"isDebuggingRemotely";
static NSString *const kRCTDevSettingExecutorOverrideClass = @"executor-override";
static NSString *const kRCTDevSettingShakeToShowDevMenu = @"shakeToShow";
static NSString *const kRCTDevSettingIsPerfMonitorShown = @"RCTPerfMonitorKey";
static NSString *const kRCTDevSettingSecondClickToShowDevMenu = @"secondClickToShow"; // [macOS]

static NSString *const kRCTDevSettingsUserDefaultsKey = @"RCTDevMenu";

#if RCT_DEV_SETTINGS_ENABLE_PACKAGER_CONNECTION
#import <React/RCTPackagerClient.h>
#import <React/RCTPackagerConnection.h>
#endif

#if RCT_ENABLE_INSPECTOR
#import <React/RCTInspectorDevServerHelper.h>
#endif

#if RCT_DEV
static BOOL devSettingsMenuEnabled = YES;
#else
static BOOL devSettingsMenuEnabled = NO;
#endif

void RCTDevSettingsSetEnabled(BOOL enabled)
{
  devSettingsMenuEnabled = enabled;
}

#if RCT_DEV_MENU || RCT_REMOTE_PROFILE

@interface RCTDevSettingsUserDefaultsDataSource : NSObject <RCTDevSettingsDataSource>

@end

@implementation RCTDevSettingsUserDefaultsDataSource {
  NSMutableDictionary *_settings;
  NSUserDefaults *_userDefaults;
}

- (instancetype)init
{
  return [self initWithDefaultValues:nil];
}

- (instancetype)initWithDefaultValues:(NSDictionary *)defaultValues
{
  if (self = [super init]) {
    _userDefaults = [NSUserDefaults standardUserDefaults];
    if (defaultValues) {
      [self _reloadWithDefaults:defaultValues];
    }
  }
  return self;
}

- (void)updateSettingWithValue:(id)value forKey:(NSString *)key
{
  RCTAssert((key != nil), @"%@", [NSString stringWithFormat:@"%@: Tried to update nil key", [self class]]);

  id currentValue = [self settingForKey:key];
  if (currentValue == value || [currentValue isEqual:value]) {
    return;
  }
  if (value) {
    _settings[key] = value;
  } else {
    [_settings removeObjectForKey:key];
  }
  [_userDefaults setObject:_settings forKey:kRCTDevSettingsUserDefaultsKey];
}

- (id)settingForKey:(NSString *)key
{
  return _settings[key];
}

// [macOS
- (NSArray<NSString *> *)overridenKeys
{
  return [_settings allKeys];
}
// macOS]

- (void)_reloadWithDefaults:(NSDictionary *)defaultValues
{
  NSDictionary *existingSettings = [_userDefaults objectForKey:kRCTDevSettingsUserDefaultsKey];
  _settings = existingSettings ? [existingSettings mutableCopy] : [NSMutableDictionary dictionary];
  for (NSString *key in [defaultValues keyEnumerator]) {
    if (!_settings[key]) {
      _settings[key] = defaultValues[key];
    }
  }

  // [macOS] protect against race conditions where another thread holds a mutext trying to set this at the same time
  RCTExecuteOnMainQueue(^{
    [self->_userDefaults setObject:self->_settings forKey:kRCTDevSettingsUserDefaultsKey];
  });
}

@end

#if RCT_DEV_SETTINGS_ENABLE_PACKAGER_CONNECTION
static RCTHandlerToken reloadToken;
static RCTHandlerToken devMenuToken;
static std::atomic<int> numInitializedModules{0};
#endif

@interface RCTDevSettings () <RCTBridgeModule, RCTInvalidating, NativeDevSettingsSpec, RCTDevSettingsInspectable> {
  BOOL _isJSLoaded;
#if RCT_DEV_SETTINGS_ENABLE_PACKAGER_CONNECTION
  RCTHandlerToken _bridgeExecutorOverrideToken;
#endif
}

@property (nonatomic, strong) Class executorClass;
@property (atomic, readwrite, strong) id<RCTDevSettingsDataSource> dataSource; // [macOS] protect against race conditions where another thread changes the _dataSource

@end

@implementation RCTDevSettings

@synthesize isInspectable = _isInspectable;
@synthesize bundleManager = _bundleManager;

RCT_EXPORT_MODULE()

- (instancetype)init
{
  // Default behavior is to use NSUserDefaults with shake and hot loading enabled.
  NSDictionary *defaultValues = @{
    kRCTDevSettingShakeToShowDevMenu : @YES,
    kRCTDevSettingHotLoadingEnabled : @YES,
    kRCTDevSettingSecondClickToShowDevMenu: @YES, // [macOS]
  };
  RCTDevSettingsUserDefaultsDataSource *dataSource =
      [[RCTDevSettingsUserDefaultsDataSource alloc] initWithDefaultValues:defaultValues];
  return [self initWithDataSource:dataSource];
}

+ (BOOL)requiresMainQueueSetup
{
  return NO;
}

- (instancetype)initWithDataSource:(id<RCTDevSettingsDataSource>)dataSource
{
  if (self = [super init]) {
    _dataSource = dataSource;

    [[NSNotificationCenter defaultCenter] addObserver:self
                                             selector:@selector(jsLoaded:)
                                                 name:RCTJavaScriptDidLoadNotification
                                               object:nil];
    [[NSNotificationCenter defaultCenter] addObserver:self
                                             selector:@selector(jsLoaded:)
                                                 name:@"RCTInstanceDidLoadBundle"
                                               object:nil];
  }
  return self;
}

- (void)initialize
{
#if DEBUG && RCT_DEV_SETTINGS_ENABLE_PACKAGER_CONNECTION // [macOS]
  if (self.bridge) {
    RCTBridge *__weak weakBridge = self.bridge;
    _bridgeExecutorOverrideToken = [[RCTPackagerConnection sharedPackagerConnection]
        addNotificationHandler:^(id params) {
          if (params != (id)kCFNull && [params[@"debug"] boolValue]) {
            weakBridge.executorClass = objc_lookUpClass("RCTWebSocketExecutor");
          }
        }
                         queue:dispatch_get_main_queue()
                     forMethod:@"reload"];
  }

  if (numInitializedModules++ == 0) {
    reloadToken = [[RCTPackagerConnection sharedPackagerConnection]
        addNotificationHandler:^(id params) {
          RCTTriggerReloadCommandListeners(@"Global hotkey");
        }
                         queue:dispatch_get_main_queue()
                     forMethod:@"reload"];
#if RCT_DEV_MENU
    devMenuToken = [[RCTPackagerConnection sharedPackagerConnection]
        addNotificationHandler:^(id params) {
          [self.bridge.devMenu show];
        }
                         queue:dispatch_get_main_queue()
                     forMethod:@"devMenu"];
#endif
  }
#endif

#if RCT_ENABLE_INSPECTOR && !TARGET_OS_UIKITFORMAC && DEBUG // [macOS]
  if (self.bridge) {
    // We need this dispatch to the main thread because the bridge is not yet
    // finished with its initialisation. By the time it relinquishes control of
    // the main thread, this operation can be performed.
    __weak __typeof(self) weakSelf = self;
    dispatch_async(dispatch_get_main_queue(), ^{
      __typeof(self) strongSelf = weakSelf;
      if (!strongSelf) {
        return;
      }
      id dispatchBlock = ^{
        __typeof(self) strongSelf2 = weakSelf;
        if (!strongSelf2) {
          return;
        }
        NSURL *url = strongSelf2.bundleManager.bundleURL;
        [RCTInspectorDevServerHelper connectWithBundleURL:url];
      };
      [strongSelf.bridge dispatchBlock:dispatchBlock queue:RCTJSThread];
    });
  } else {
    NSURL *url = self.bundleManager.bundleURL;
    [RCTInspectorDevServerHelper connectWithBundleURL:url];
  }
#endif

  __weak __typeof(self) weakSelf = self;
  dispatch_async(dispatch_get_main_queue(), ^{
    [weakSelf _synchronizeAllSettings];
  });
}

- (dispatch_queue_t)methodQueue
{
  return dispatch_get_main_queue();
}

- (void)invalidate
{
  [super invalidate];
#if RCT_DEV_SETTINGS_ENABLE_PACKAGER_CONNECTION
  if (self.bridge) {
    [[RCTPackagerConnection sharedPackagerConnection] removeHandler:_bridgeExecutorOverrideToken];
  }

  if (--numInitializedModules == 0) {
    [[RCTPackagerConnection sharedPackagerConnection] removeHandler:reloadToken];
#if RCT_DEV_MENU
    [[RCTPackagerConnection sharedPackagerConnection] removeHandler:devMenuToken];
#endif
  }
#endif
}

- (NSArray<NSString *> *)supportedEvents
{
  return @[ @"didPressMenuItem" ];
}

- (void)_updateSettingWithValue:(id)value forKey:(NSString *)key
{
  [[self dataSource] updateSettingWithValue:value forKey:key]; // [macOS] protect against race conditions where another thread changes the _dataSource
}

- (id)settingForKey:(NSString *)key
{
  return [[self dataSource] settingForKey:key]; // [macOS] protect against race conditions where another thread changes the _dataSource
}

- (BOOL)isDeviceDebuggingAvailable
{
#if RCT_ENABLE_INSPECTOR
  if (self.bridge) {
    return self.bridge.isInspectable;
  } else {
    return self.isInspectable;
  }
#else
  return false;
#endif // RCT_ENABLE_INSPECTOR
}

- (BOOL)isRemoteDebuggingAvailable
{
  if (RCTTurboModuleEnabled()) {
    return NO;
  }
  Class jsDebuggingExecutorClass = objc_lookUpClass("RCTWebSocketExecutor");
  return (jsDebuggingExecutorClass != nil);
}

- (BOOL)isHotLoadingAvailable
{
  if (self.bundleManager.bundleURL) {
    return !self.bundleManager.bundleURL.fileURL;
  }
  return NO;
}

RCT_EXPORT_METHOD(reload)
{
  RCTTriggerReloadCommandListeners(@"Unknown From JS");
}

RCT_EXPORT_METHOD(reloadWithReason : (NSString *)reason)
{
  RCTTriggerReloadCommandListeners(reason);
}

RCT_EXPORT_METHOD(onFastRefresh)
{
  [self.bridge onFastRefresh];
}

RCT_EXPORT_METHOD(setIsShakeToShowDevMenuEnabled : (BOOL)enabled)
{
  [self _updateSettingWithValue:@(enabled) forKey:kRCTDevSettingShakeToShowDevMenu];
}

- (BOOL)isShakeToShowDevMenuEnabled
{
  return [[self settingForKey:kRCTDevSettingShakeToShowDevMenu] boolValue];
}

// [macOS
RCT_EXPORT_METHOD(setIsSecondaryClickToShowDevMenuEnabled:(BOOL)enabled)
{
  [self _updateSettingWithValue:@(enabled) forKey:kRCTDevSettingSecondClickToShowDevMenu];
}

- (BOOL)isSecondaryClickToShowDevMenuEnabled
{
  return [[self settingForKey:kRCTDevSettingSecondClickToShowDevMenu] boolValue];
}
// macOS]

RCT_EXPORT_METHOD(setIsDebuggingRemotely:(BOOL)enabled)
{
  [self _updateSettingWithValue:@(enabled) forKey:kRCTDevSettingIsDebuggingRemotely];
  [self _remoteDebugSettingDidChange];
}

- (BOOL)isDebuggingRemotely
{
  return [[self settingForKey:kRCTDevSettingIsDebuggingRemotely] boolValue];
}

- (void)_remoteDebugSettingDidChange
{
  // This value is passed as a command-line argument, so fall back to reading from NSUserDefaults directly
  NSString *executorOverride = [[NSUserDefaults standardUserDefaults] stringForKey:kRCTDevSettingExecutorOverrideClass];
  Class executorOverrideClass = executorOverride ? NSClassFromString(executorOverride) : nil;
  if (executorOverrideClass) {
    self.executorClass = executorOverrideClass;
  } else {
    BOOL enabled = self.isRemoteDebuggingAvailable && self.isDebuggingRemotely;
    self.executorClass = enabled ? objc_getClass("RCTWebSocketExecutor") : nil;
  }
}

RCT_EXPORT_METHOD(setProfilingEnabled : (BOOL)enabled)
{
  [self _updateSettingWithValue:@(enabled) forKey:kRCTDevSettingProfilingEnabled];
  [self _profilingSettingDidChange];
}

- (BOOL)isProfilingEnabled
{
  return [[self settingForKey:kRCTDevSettingProfilingEnabled] boolValue];
}

- (void)_profilingSettingDidChange
{
  BOOL enabled = self.isProfilingEnabled;
  if (self.isHotLoadingAvailable && enabled != RCTProfileIsProfiling()) {
    if (enabled) {
      [self.bridge startProfiling];
    } else {
      __weak __typeof(self) weakSelf = self;
      [self.bridge stopProfiling:^(NSData *logData) {
        __typeof(self) strongSelf = weakSelf;
        if (!strongSelf) {
          return;
        }
        RCTProfileSendResult(strongSelf.bridge, @"systrace", logData);
      }];
    }
  }
}

RCT_EXPORT_METHOD(setHotLoadingEnabled : (BOOL)enabled)
{
  if (self.isHotLoadingEnabled != enabled) {
    [self _updateSettingWithValue:@(enabled) forKey:kRCTDevSettingHotLoadingEnabled];
    if (_isJSLoaded) {
#pragma clang diagnostic push
#pragma clang diagnostic ignored "-Wdeprecated-declarations"
      if (enabled) {
        [self.callableJSModules invokeModule:@"HMRClient" method:@"enable" withArgs:@[]];
      } else {
        [self.callableJSModules invokeModule:@"HMRClient" method:@"disable" withArgs:@[]];
      }
#pragma clang diagnostic pop
    }
  }
}

- (BOOL)isHotLoadingEnabled
{
  return [[self settingForKey:kRCTDevSettingHotLoadingEnabled] boolValue];
}

RCT_EXPORT_METHOD(toggleElementInspector)
{
  BOOL value = [[self settingForKey:kRCTDevSettingIsInspectorShown] boolValue];
  [self _updateSettingWithValue:@(!value) forKey:kRCTDevSettingIsInspectorShown];

  if (_isJSLoaded) {
#pragma clang diagnostic push
#pragma clang diagnostic ignored "-Wdeprecated-declarations"
    [[self.moduleRegistry moduleForName:"EventDispatcher"] sendDeviceEventWithName:@"toggleElementInspector" body:nil];
#pragma clang diagnostic pop
  }
}

RCT_EXPORT_METHOD(addMenuItem : (NSString *)title)
{
  __weak __typeof(self) weakSelf = self;
  [(RCTDevMenu *)[self.moduleRegistry moduleForName:"DevMenu"]
      addItem:[RCTDevMenuItem buttonItemWithTitle:title
                                          handler:^{
                                            [weakSelf sendEventWithName:@"didPressMenuItem" body:@{@"title" : title}];
                                          }]];
}

- (BOOL)isElementInspectorShown
{
  return [[self settingForKey:kRCTDevSettingIsInspectorShown] boolValue];
}

- (void)setIsPerfMonitorShown:(BOOL)isPerfMonitorShown
{
  [self _updateSettingWithValue:@(isPerfMonitorShown) forKey:kRCTDevSettingIsPerfMonitorShown];
}

- (BOOL)isPerfMonitorShown
{
  return [[self settingForKey:kRCTDevSettingIsPerfMonitorShown] boolValue];
}

- (void)setExecutorClass:(Class)executorClass
{
  _executorClass = executorClass;
  if (self.bridge.executorClass != executorClass) {
    // TODO (6929129): we can remove this special case test once we have better
    // support for custom executors in the dev menu. But right now this is
    // needed to prevent overriding a custom executor with the default if a
    // custom executor has been set directly on the bridge
    if (executorClass == Nil && self.bridge.executorClass != objc_lookUpClass("RCTWebSocketExecutor")) {
      return;
    }

    self.bridge.executorClass = executorClass;
    RCTTriggerReloadCommandListeners(@"Custom executor class reset");
  }
}

- (void)addHandler:(id<RCTPackagerClientMethod>)handler forPackagerMethod:(NSString *)name
{
#if RCT_DEV_SETTINGS_ENABLE_PACKAGER_CONNECTION
  [[RCTPackagerConnection sharedPackagerConnection] addHandler:handler forMethod:name];
#endif
}

- (void)setupHMRClientWithBundleURL:(NSURL *)bundleURL
{
  if (bundleURL && !bundleURL.fileURL) {
    NSURLComponents *urlComponents = [[NSURLComponents alloc] initWithURL:bundleURL resolvingAgainstBaseURL:NO];
    NSString *const path = [urlComponents.path substringFromIndex:1]; // Strip initial slash.
    NSString *const host = urlComponents.host;
    NSNumber *const port = urlComponents.port;
    NSString *const scheme = urlComponents.scheme;
    BOOL isHotLoadingEnabled = self.isHotLoadingEnabled;
<<<<<<< HEAD
    if (self.callableJSModules) {
      [self.callableJSModules invokeModule:@"HMRClient"
                                    method:@"setup"
                                  withArgs:@[ kRCTPlatformName, path, host, RCTNullIfNil(port), @(isHotLoadingEnabled), scheme ]]; // [macOS] we could perhaps infer the platform from the bundleURL's query parameters, instead of hardcoding
    }
=======
    [self.callableJSModules
        invokeModule:@"HMRClient"
              method:@"setup"
            withArgs:@[ RCTPlatformName, path, host, RCTNullIfNil(port), @(isHotLoadingEnabled), scheme ]];
>>>>>>> ea85b313
  }
}

- (void)setupHMRClientWithAdditionalBundleURL:(NSURL *)bundleURL
{
  if (bundleURL && !bundleURL.fileURL) { // isHotLoadingAvailable check
    [self.callableJSModules invokeModule:@"HMRClient"
                                  method:@"registerBundle"
                                withArgs:@[ [bundleURL absoluteString] ]];
  }
}

#pragma mark - Internal

/**
 *  Query the data source for all possible settings and make sure we're doing the right
 *  thing for the state of each setting.
 */
- (void)_synchronizeAllSettings
{
  [self _remoteDebugSettingDidChange];
  [self _profilingSettingDidChange];
}

- (void)jsLoaded:(NSNotification *)notification
{
  // In bridge mode, the bridge that sent the notif must be the same as the one stored in this module.
  // In bridgless mode, we don't care about this.
  if ([notification.name isEqualToString:RCTJavaScriptDidLoadNotification] &&
      notification.userInfo[@"bridge"] != self.bridge) {
    return;
  }

  _isJSLoaded = YES;
  __weak __typeof(self) weakSelf = self;
  dispatch_async(dispatch_get_main_queue(), ^{
    __typeof(self) strongSelf = weakSelf;
    if (!strongSelf) {
      return;
    }
    // update state again after the bridge has finished loading
    [strongSelf _synchronizeAllSettings];

    // Inspector can only be shown after JS has loaded
    if ([strongSelf isElementInspectorShown]) {
#pragma clang diagnostic push
#pragma clang diagnostic ignored "-Wdeprecated-declarations"
      [[strongSelf.moduleRegistry moduleForName:"EventDispatcher"] sendDeviceEventWithName:@"toggleElementInspector"
                                                                                      body:nil];
#pragma clang diagnostic pop
    }
  });
}

- (std::shared_ptr<facebook::react::TurboModule>)getTurboModule:
    (const facebook::react::ObjCTurboModule::InitParams &)params
{
  return std::make_shared<facebook::react::NativeDevSettingsSpecJSI>(params);
}

@end

#else // #if RCT_DEV_MENU

@interface RCTDevSettings () <NativeDevSettingsSpec>
@end

@implementation RCTDevSettings

RCT_EXPORT_MODULE()	// [macOS]

- (instancetype)initWithDataSource:(id<RCTDevSettingsDataSource>)dataSource
{
  return [super init];
}
- (void)initialize
{
}
- (BOOL)isHotLoadingAvailable
{
  return NO;
}
- (BOOL)isRemoteDebuggingAvailable
{
  return NO;
}
+ (BOOL)requiresMainQueueSetup
{
  return NO;
}
- (id)settingForKey:(NSString *)key
{
  return nil;
}
- (void)reload
{
}
- (void)reloadWithReason:(NSString *)reason
{
}
- (void)onFastRefresh
{
}
- (void)setHotLoadingEnabled:(BOOL)isHotLoadingEnabled
{
}
- (void)setIsDebuggingRemotely:(BOOL)isDebuggingRemotelyEnabled
{
}
- (void)setProfilingEnabled:(BOOL)isProfilingEnabled
{
}
- (void)toggleElementInspector
{
}
- (void)setupHMRClientWithBundleURL:(NSURL *)bundleURL
{
}
- (void)setupHMRClientWithAdditionalBundleURL:(NSURL *)bundleURL
{
}
- (void)addMenuItem:(NSString *)title
{
}
- (void)setIsShakeToShowDevMenuEnabled:(BOOL)enabled
{
}

- (std::shared_ptr<facebook::react::TurboModule>)getTurboModule:
    (const facebook::react::ObjCTurboModule::InitParams &)params
{
  return std::make_shared<facebook::react::NativeDevSettingsSpecJSI>(params);
}

@end

#endif // #if RCT_DEV_MENU

@implementation RCTBridge (RCTDevSettings)

- (RCTDevSettings *)devSettings
{
#if RCT_REMOTE_PROFILE
  return [self moduleForClass:[RCTDevSettings class]];
#elif RCT_DEV_MENU
  return devSettingsMenuEnabled ? [self moduleForClass:[RCTDevSettings class]] : nil;
#else
  return nil;
#endif
}

@end

@implementation RCTBridgeProxy (RCTDevSettings)

- (RCTDevSettings *)devSettings
{
#if RCT_REMOTE_PROFILE
  return [self moduleForClass:[RCTDevSettings class]];
#elif RCT_DEV_MENU
  return devSettingsMenuEnabled ? [self moduleForClass:[RCTDevSettings class]] : nil;
#else
  return nil;
#endif
}

@end

Class RCTDevSettingsCls(void)
{
  return RCTDevSettings.class;
}<|MERGE_RESOLUTION|>--- conflicted
+++ resolved
@@ -505,18 +505,10 @@
     NSNumber *const port = urlComponents.port;
     NSString *const scheme = urlComponents.scheme;
     BOOL isHotLoadingEnabled = self.isHotLoadingEnabled;
-<<<<<<< HEAD
-    if (self.callableJSModules) {
-      [self.callableJSModules invokeModule:@"HMRClient"
-                                    method:@"setup"
-                                  withArgs:@[ kRCTPlatformName, path, host, RCTNullIfNil(port), @(isHotLoadingEnabled), scheme ]]; // [macOS] we could perhaps infer the platform from the bundleURL's query parameters, instead of hardcoding
-    }
-=======
     [self.callableJSModules
         invokeModule:@"HMRClient"
               method:@"setup"
             withArgs:@[ RCTPlatformName, path, host, RCTNullIfNil(port), @(isHotLoadingEnabled), scheme ]];
->>>>>>> ea85b313
   }
 }
 
