--- conflicted
+++ resolved
@@ -196,13 +196,8 @@
 
 - (void)initialize
 {
-<<<<<<< HEAD
-#if DEBUG && RCT_DEV_SETTINGS_ENABLE_PACKAGER_CONNECTION // [macOS]
-  if (self.bridge) {
-=======
 #if RCT_DEV_SETTINGS_ENABLE_PACKAGER_CONNECTION
   if ([self _isBridgeMode]) {
->>>>>>> 6f7eae5c
     RCTBridge *__weak weakBridge = self.bridge;
     _bridgeExecutorOverrideToken = [[RCTPackagerConnection sharedPackagerConnection]
         addNotificationHandler:^(id params) {
@@ -232,13 +227,8 @@
   }
 #endif
 
-<<<<<<< HEAD
-#if RCT_ENABLE_INSPECTOR && !TARGET_OS_UIKITFORMAC && DEBUG // [macOS]
-  if (self.bridge) {
-=======
 #if RCT_ENABLE_INSPECTOR
   if ([self _isBridgeMode]) {
->>>>>>> 6f7eae5c
     // We need this dispatch to the main thread because the bridge is not yet
     // finished with its initialisation. By the time it relinquishes control of
     // the main thread, this operation can be performed.
