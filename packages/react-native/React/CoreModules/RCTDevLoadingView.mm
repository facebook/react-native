--- conflicted
+++ resolved
@@ -161,11 +161,6 @@
     }
     self->_container.backgroundColor = backgroundColor;
 
-<<<<<<< HEAD
-    CGFloat topSafeAreaHeight = mainWindow.safeAreaInsets.top;
-    CGFloat height = topSafeAreaHeight + LOADING_VIEW_HEIGHT;
-    self->_window.frame = CGRectMake(0, 0, mainWindow.frame.size.width, height);
-=======
     // Handle button creation/removal dynamically based on dismissButton parameter
     if (dismissButton && self->_dismissButton == nullptr) {
       CGFloat hue = 0.0;
@@ -216,29 +211,24 @@
       self->_window.rootViewController = [UIViewController new];
       [self->_window.rootViewController.view addSubview:self->_container];
     }
->>>>>>> a6b76c0c
 
     CGFloat topSafeAreaHeight = mainWindow.safeAreaInsets.top;
+    CGFloat height = topSafeAreaHeight + LOADING_VIEW_HEIGHT;
+    self->_window.frame = CGRectMake(0, 0, mainWindow.frame.size.width, height);
+
     self->_window.hidden = NO;
 
     [self->_window layoutIfNeeded];
 
-<<<<<<< HEAD
     // Store constraints that need to be updated on resize
     self->_containerHeightConstraint = [self->_container.heightAnchor constraintEqualToConstant:height];
 
-    [NSLayoutConstraint activateConstraints:@[
-=======
     NSMutableArray *constraints = [NSMutableArray arrayWithArray:@[
->>>>>>> a6b76c0c
       // Container constraints
       [self->_container.topAnchor constraintEqualToAnchor:self->_window.rootViewController.view.topAnchor],
       [self->_container.leadingAnchor constraintEqualToAnchor:self->_window.rootViewController.view.leadingAnchor],
       [self->_container.trailingAnchor constraintEqualToAnchor:self->_window.rootViewController.view.trailingAnchor],
-<<<<<<< HEAD
       self -> _containerHeightConstraint,
-=======
->>>>>>> a6b76c0c
 
       // Label constraints
       [self->_label.topAnchor constraintEqualToAnchor:self->_container.topAnchor constant:topSafeAreaHeight + 8],
@@ -246,15 +236,6 @@
       [self->_label.bottomAnchor constraintEqualToAnchor:self->_container.bottomAnchor constant:-8],
     ]];
 
-<<<<<<< HEAD
-    // Observe window frame changes using KVO
-    [mainWindow addObserver:self forKeyPath:@"frame" options:NSKeyValueObservingOptionNew context:nil];
-  });
-}
-
-RCT_EXPORT_METHOD(showMessage : (NSString *)message withColor : (NSNumber *__nonnull)
-                      color withBackgroundColor : (NSNumber *__nonnull)backgroundColor)
-=======
     // Add button-specific constraints if button exists
     if (self->_dismissButton != nullptr) {
       [constraints addObjectsFromArray:@[
@@ -272,19 +253,21 @@
 
     [self->_window layoutIfNeeded];
     self->_window.frame = CGRectMake(0, 0, mainWindow.frame.size.width, self->_container.frame.size.height);
+
+    // Observe window frame changes using KVO
+    [mainWindow addObserver:self forKeyPath:@"frame" options:NSKeyValueObservingOptionNew context:nil];
   });
 }
 
-RCT_EXPORT_METHOD(
-    showMessage : (NSString *)message withColor : (NSNumber *__nonnull)color withBackgroundColor : (NSNumber *__nonnull)
-        backgroundColor withDismissButton : (NSNumber *)dismissButton)
->>>>>>> a6b76c0c
+RCT_EXPORT_METHOD(showMessage : (NSString *)message withColor : (NSNumber *__nonnull)color withBackgroundColor : (
+    NSNumber *__nonnull)backgroundColor withDismissButton : (NSNumber *)dismissButton)
 {
   [self showMessage:message
                 color:[RCTConvert UIColor:color]
       backgroundColor:[RCTConvert UIColor:backgroundColor]
         dismissButton:[dismissButton boolValue]];
 }
+
 RCT_EXPORT_METHOD(hide)
 {
   if (!RCTDevLoadingViewGetEnabled()) {
@@ -320,13 +303,10 @@
           self->_window.frame = windowFrame;
           self->_window.hidden = YES;
           self->_window = nil;
-<<<<<<< HEAD
           self->_containerHeightConstraint = nil;
-=======
           self->_container = nil;
           self->_label = nil;
           self->_dismissButton = nil;
->>>>>>> a6b76c0c
           self->_hiding = false;
         }];
   });
