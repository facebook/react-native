--- conflicted
+++ resolved
@@ -116,27 +116,17 @@
 
     self->_showDate = [NSDate date];
 
-<<<<<<< HEAD
     if (!self->_label) {
       self->_label = [[UILabel alloc] init];
       self->_label.translatesAutoresizingMaskIntoConstraints = NO;
       self->_label.font = [UIFont monospacedDigitSystemFontOfSize:12.0 weight:UIFontWeightRegular];
       self->_label.textAlignment = NSTextAlignmentCenter;
-    }
-=======
-    UIWindow *mainWindow = RCTKeyWindow();
-    self->_window = [[UIWindow alloc] initWithWindowScene:mainWindow.windowScene];
-    self->_window.windowLevel = UIWindowLevelStatusBar + 1;
-    self->_window.rootViewController = [UIViewController new];
-
-    self->_container = [[UIView alloc] init];
-    self->_container.backgroundColor = backgroundColor;
-    self->_container.translatesAutoresizingMaskIntoConstraints = NO;
-    UITapGestureRecognizer *tapGesture = [[UITapGestureRecognizer alloc] initWithTarget:self action:@selector(hide)];
-    [self->_container addGestureRecognizer:tapGesture];
-    self->_container.userInteractionEnabled = YES;
-
-    if (dismissButton) {
+      self->_label.numberOfLines = 0;
+    }
+    self->_label.textColor = color;
+    self->_label.text = message;
+    
+    if (!self->_dismissButton) {
       CGFloat hue = 0.0;
       CGFloat saturation = 0.0;
       CGFloat brightness = 0.0;
@@ -162,17 +152,8 @@
       self->_dismissButton = [UIButton buttonWithConfiguration:buttonConfig primaryAction:dismissAction];
       self->_dismissButton.translatesAutoresizingMaskIntoConstraints = NO;
     }
-
-    self->_label = [[UILabel alloc] init];
-    self->_label.translatesAutoresizingMaskIntoConstraints = NO;
-    self->_label.font = [UIFont monospacedDigitSystemFontOfSize:12.0 weight:UIFontWeightRegular];
-    self->_label.textAlignment = NSTextAlignmentCenter;
->>>>>>> 33f783ae
-    self->_label.textColor = color;
-    self->_label.text = message;
-    self->_label.numberOfLines = 0;
-
-<<<<<<< HEAD
+    self->_dismissButton.hidden = !dismissButton;
+
     if (!self->_container) {
       self->_container = [[UIView alloc] init];
       self->_container.translatesAutoresizingMaskIntoConstraints = NO;
@@ -180,6 +161,7 @@
       [self->_container addGestureRecognizer:tapGesture];
       self->_container.userInteractionEnabled = YES;
       [self->_container addSubview:self->_label];
+      [self->_container addSubview:self->_dismissButton];
     }
     self->_container.backgroundColor = backgroundColor;
 
@@ -190,45 +172,41 @@
       self->_window.rootViewController = [UIViewController new];
       [self->_window.rootViewController.view addSubview:self->_container];
     }
-=======
-    [self->_window.rootViewController.view addSubview:self->_container];
-    if (dismissButton) {
-      [self->_container addSubview:self->_dismissButton];
-    }
-    [self->_container addSubview:self->_label];
->>>>>>> 33f783ae
-
     CGFloat topSafeAreaHeight = mainWindow.safeAreaInsets.top;
-    self->_window.hidden = NO;
-
-    [self->_window layoutIfNeeded];
-
-    NSMutableArray *constraints = [NSMutableArray arrayWithArray:@[
-      // Container constraints
-      [self->_container.topAnchor constraintEqualToAnchor:self->_window.rootViewController.view.topAnchor],
-      [self->_container.leadingAnchor constraintEqualToAnchor:self->_window.rootViewController.view.leadingAnchor],
-      [self->_container.trailingAnchor constraintEqualToAnchor:self->_window.rootViewController.view.trailingAnchor],
-
+    
+    // These constraints may update on each call, while the rest are constant
+    // (so only need to be activated once).
+    NSMutableArray *constraints = [NSMutableArray arrayWithArray: @[
+      // Dismiss button constraints
+      [self->_label.trailingAnchor constraintEqualToAnchor:dismissButton ? self->_dismissButton.leadingAnchor : self->_container.trailingAnchor
+                                                  constant:-10],
+      
       // Label constraints
       [self->_label.topAnchor constraintEqualToAnchor:self->_container.topAnchor constant:topSafeAreaHeight + 8],
-      [self->_label.leadingAnchor constraintEqualToAnchor:self->_container.leadingAnchor constant:10],
-      [self->_label.bottomAnchor constraintEqualToAnchor:self->_container.bottomAnchor constant:-8],
     ]];
-
-    // Add button-specific constraints if button exists
-    if (dismissButton) {
+    
+    if (!self->_constraintsActivated) {
       [constraints addObjectsFromArray:@[
+        // Dismiss button constraints
         [self->_dismissButton.trailingAnchor constraintEqualToAnchor:self->_container.trailingAnchor constant:-10],
         [self->_dismissButton.centerYAnchor constraintEqualToAnchor:self->_label.centerYAnchor],
         [self->_dismissButton.heightAnchor constraintEqualToConstant:22],
-        [self->_label.trailingAnchor constraintEqualToAnchor:self->_dismissButton.leadingAnchor constant:-10],
+        
+        // Container constraints
+        [self->_container.topAnchor constraintEqualToAnchor:self->_window.rootViewController.view.topAnchor],
+        [self->_container.leadingAnchor constraintEqualToAnchor:self->_window.rootViewController.view.leadingAnchor],
+        [self->_container.trailingAnchor constraintEqualToAnchor:self->_window.rootViewController.view.trailingAnchor],
+
+        // Label constraints
+        [self->_label.leadingAnchor constraintEqualToAnchor:self->_container.leadingAnchor constant:10],
+        [self->_label.bottomAnchor constraintEqualToAnchor:self->_container.bottomAnchor constant:-8],
       ]];
-    } else {
-      [constraints addObject:[self->_label.trailingAnchor constraintEqualToAnchor:self->_container.trailingAnchor
-                                                                         constant:-10]];
-    }
-
+    }
     [NSLayoutConstraint activateConstraints:constraints];
+    self->_constraintsActivated = YES;
+
+    self->_window.hidden = NO;
+    [self->_window layoutIfNeeded];
   });
 }
 
