--- conflicted
+++ resolved
@@ -284,40 +284,6 @@
     if (devSettings.isDeviceDebuggingAvailable) {
       // On-device JS debugging (CDP). Render action to open debugger frontend.
       [items
-<<<<<<< HEAD
-          addObject:[RCTDevMenuItem
-                        buttonItemWithTitle:@"Debugger Unavailable"
-                                    handler:^{
-                                      NSString *message = RCTTurboModuleEnabled()
-                                          ? @"Debugging with Chrome is not supported when TurboModules are enabled."
-                                          : @"Include the RCTWebSocket library to enable JavaScript debugging.";
-#if !TARGET_OS_OSX // [macOS]
-                                      UIAlertController *alertController =
-                                          [UIAlertController alertControllerWithTitle:@"Debugger Unavailable"
-                                                                              message:message
-                                                                       preferredStyle:UIAlertControllerStyleAlert];
-                                      __weak __typeof__(alertController) weakAlertController = alertController;
-                                      [alertController
-                                          addAction:[UIAlertAction actionWithTitle:@"OK"
-                                                                             style:UIAlertActionStyleDefault
-                                                                           handler:^(__unused UIAlertAction *action) {
-                                                                             [weakAlertController
-                                                                                 dismissViewControllerAnimated:YES
-                                                                                                    completion:nil];
-                                                                           }]];
-                                      [RCTPresentedViewController() presentViewController:alertController
-                                                                                 animated:YES
-                                                                               completion:NULL];
-#else // [macOS
-                                      NSAlert *alert = [NSAlert new];
-                                      [alert setMessageText:@"Debugger Unavailable"];
-                                      [alert setInformativeText:message];
-                                      [alert addButtonWithTitle:@"OK"];
-                                      [alert setAlertStyle:NSAlertStyleWarning];
-                                      [alert beginSheetModalForWindow:[NSApp keyWindow] completionHandler:nil];
-#endif // macOS]
-                                    }]];
-=======
           addObject:
               [RCTDevMenuItem
                   buttonItemWithTitleBlock:^NSString * {
@@ -329,7 +295,6 @@
                         withErrorMessage:
                             @"Failed to open debugger. Please check that the dev server is running and reload the app."];
                   }]];
->>>>>>> ea85b313
     }
 #endif
   }
