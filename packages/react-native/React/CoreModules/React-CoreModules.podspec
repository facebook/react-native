--- conflicted
+++ resolved
@@ -16,15 +16,9 @@
   source[:tag] = "v#{version}"
 end
 
-<<<<<<< HEAD
-folly_compiler_flags = '-DFOLLY_NO_CONFIG -DFOLLY_MOBILE=1 -DFOLLY_USE_LIBCPP=1 -Wno-comma -Wno-shorten-64-to-32'
-folly_version = '2021.07.22.00'
-socket_rocket_version = '0.7.0' # [macOS]
-=======
 folly_compiler_flags = '-DFOLLY_NO_CONFIG -DFOLLY_MOBILE=1 -DFOLLY_USE_LIBCPP=1 -DFOLLY_CFG_NO_COROUTINES=1 -Wno-comma -Wno-shorten-64-to-32'
 folly_version = '2022.05.16.00'
-socket_rocket_version = '0.6.0'
->>>>>>> ea85b313
+socket_rocket_version = '0.7.0' # [macOS]
 
 header_search_paths = [
   "\"$(PODS_TARGET_SRCROOT)/React/CoreModules\"",
@@ -45,11 +39,7 @@
   s.homepage               = "https://reactnative.dev/"
   s.license                = package["license"]
   s.author                 = "Meta Platforms, Inc. and its affiliates"
-<<<<<<< HEAD
-  s.platforms              = { :ios => "12.4", :osx => "10.15" } # [macOS]
-=======
   s.platforms              = min_supported_versions
->>>>>>> ea85b313
   s.compiler_flags         = folly_compiler_flags + ' -Wno-nullability-completeness'
   s.source                 = source
   s.source_files           = "**/*.{c,m,mm,cpp}"
