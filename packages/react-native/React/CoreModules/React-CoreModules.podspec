--- conflicted
+++ resolved
@@ -16,16 +16,10 @@
   source[:tag] = "v#{version}"
 end
 
-<<<<<<< HEAD
-folly_compiler_flags = '-DFOLLY_NO_CONFIG -DFOLLY_MOBILE=1 -DFOLLY_USE_LIBCPP=1 -DFOLLY_CFG_NO_COROUTINES=1 -DFOLLY_HAVE_CLOCK_GETTIME=1 -Wno-comma -Wno-shorten-64-to-32'
-folly_version = '2023.08.07.00'
-socket_rocket_version = '0.7.0' # [macOS] [visionOS]
-=======
 folly_config = get_folly_config()
 folly_compiler_flags = folly_config[:compiler_flags]
 folly_version = folly_config[:version]
 socket_rocket_version = '0.7.0'
->>>>>>> c99d96b7
 
 header_search_paths = [
   "\"$(PODS_ROOT)/boost\"",
@@ -57,14 +51,9 @@
                                "CLANG_CXX_LANGUAGE_STANDARD" => "c++20",
                                "HEADER_SEARCH_PATHS" => header_search_paths.join(" ")
                              }
-<<<<<<< HEAD
   s.ios.framework = "UIKit" # [macOS] Restrict to iOS
-  s.dependency "React-Codegen", version
-=======
-  s.framework = "UIKit"
   s.dependency "DoubleConversion"
   s.dependency "fmt", "9.1.0"
->>>>>>> c99d96b7
   s.dependency "RCT-Folly", folly_version
   s.dependency "RCTTypeSafety", version
   s.dependency "React-Core/CoreModulesHeaders", version
