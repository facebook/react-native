--- conflicted
+++ resolved
@@ -56,9 +56,5 @@
 
   _alertWindow = nil;
 }
-<<<<<<< HEAD
 #endif // [macOS]
-=======
->>>>>>> c99d96b7
-
 @end