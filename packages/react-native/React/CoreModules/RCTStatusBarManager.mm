/*
 * Copyright (c) Meta Platforms, Inc. and affiliates.
 *
 * This source code is licensed under the MIT license found in the
 * LICENSE file in the root directory of this source tree.
 */

#import "RCTStatusBarManager.h"
#import "CoreModulesPlugins.h"

#import <React/RCTEventDispatcherProtocol.h>
#import <React/RCTLog.h>
#import <React/RCTUtils.h>

#import <FBReactNativeSpec/FBReactNativeSpec.h>

<<<<<<< HEAD
#if !TARGET_OS_OSX // [macOS]
=======
static NSString *const kStatusBarFrameDidChange = @"statusBarFrameDidChange";
static NSString *const kStatusBarFrameWillChange = @"statusBarFrameWillChange";

>>>>>>> c99d96b7
@implementation RCTConvert (UIStatusBar)

+ (UIStatusBarStyle)UIStatusBarStyle:(id)json RCT_DYNAMIC
{
  static NSDictionary *mapping;
  static dispatch_once_t onceToken;
  dispatch_once(&onceToken, ^{
    mapping = @{
      @"default" : @(UIStatusBarStyleDefault),
      @"light-content" : @(UIStatusBarStyleLightContent),
      @"dark-content" : @(UIStatusBarStyleDarkContent)
    };
  });
  return _RCT_CAST(
      UIStatusBarStyle,
      [RCTConvertEnumValue("UIStatusBarStyle", mapping, @(UIStatusBarStyleDefault), json) integerValue]);
}

RCT_ENUM_CONVERTER(
    UIStatusBarAnimation,
    (@{
      @"none" : @(UIStatusBarAnimationNone),
      @"fade" : @(UIStatusBarAnimationFade),
      @"slide" : @(UIStatusBarAnimationSlide),
    }),
    UIStatusBarAnimationNone,
    integerValue);

@end
#endif // [macOS]

@interface RCTStatusBarManager () <NativeStatusBarManagerIOSSpec>
@end

@implementation RCTStatusBarManager

#if !TARGET_OS_OSX // [macOS]
static BOOL RCTViewControllerBasedStatusBarAppearance()
{
  static BOOL value;
  static dispatch_once_t onceToken;
  dispatch_once(&onceToken, ^{
    value =
        [[[NSBundle mainBundle] objectForInfoDictionaryKey:@"UIViewControllerBasedStatusBarAppearance"]
                ?: @YES boolValue];
  });

  return value;
}
#endif // [macOS]

RCT_EXPORT_MODULE()

+ (BOOL)requiresMainQueueSetup
{
  return YES;
}

#if TARGET_OS_OSX // [macOS]
- (NSArray<NSString *> *)supportedEvents
{
  return @[ kStatusBarFrameDidChange, kStatusBarFrameWillChange ];
}

- (void)startObserving
{
#if TARGET_OS_IOS // [visionOS]
  NSNotificationCenter *nc = [NSNotificationCenter defaultCenter];
  [nc addObserver:self
         selector:@selector(applicationDidChangeStatusBarFrame:)
             name:UIApplicationDidChangeStatusBarFrameNotification
           object:nil];
  [nc addObserver:self
         selector:@selector(applicationWillChangeStatusBarFrame:)
             name:UIApplicationWillChangeStatusBarFrameNotification
           object:nil];
#endif // [visionOS]
}

- (void)stopObserving
{
  [[NSNotificationCenter defaultCenter] removeObserver:self];
}

- (void)emitEvent:(NSString *)eventName forNotification:(NSNotification *)notification
{
#if TARGET_OS_IOS // [visionOS]
  CGRect frame = [notification.userInfo[UIApplicationStatusBarFrameUserInfoKey] CGRectValue];
  NSDictionary *event = @{
    @"frame" : @{
      @"x" : @(frame.origin.x),
      @"y" : @(frame.origin.y),
      @"width" : @(frame.size.width),
      @"height" : @(frame.size.height),
    },
  };
  [self sendEventWithName:eventName body:event];
#endif // [visionOS]
}

- (void)applicationDidChangeStatusBarFrame:(NSNotification *)notification
{
  [self emitEvent:kStatusBarFrameDidChange forNotification:notification];
}

- (void)applicationWillChangeStatusBarFrame:(NSNotification *)notification
{
  [self emitEvent:kStatusBarFrameWillChange forNotification:notification];
}
#endif

RCT_EXPORT_METHOD(getHeight : (RCTResponseSenderBlock)callback)
{
#if !TARGET_OS_OSX // [macOS]
#if !TARGET_OS_VISION // [visionOS]
  callback(@[ @{
    @"height" : @(RCTSharedApplication().statusBarFrame.size.height),
  } ]);
#else // [visionOS
  callback(@[ @{
    @"height" : @(RCTUIStatusBarManager().statusBarFrame.size),
  } ]);
#endif // visionOS]
#else // [macOS
  callback(@[ @{
    @"height" : @(0),
  } ]);
#endif // macOS]
}

RCT_EXPORT_METHOD(setStyle : (NSString *)style animated : (BOOL)animated)
{
#if TARGET_OS_IOS // [macOS] [visionOS]
  dispatch_async(dispatch_get_main_queue(), ^{
    UIStatusBarStyle statusBarStyle = [RCTConvert UIStatusBarStyle:style];
    if (RCTViewControllerBasedStatusBarAppearance()) {
      RCTLogError(@"RCTStatusBarManager module requires that the \
                UIViewControllerBasedStatusBarAppearance key in the Info.plist is set to NO");
    } else {
#pragma clang diagnostic push
#pragma clang diagnostic ignored "-Wdeprecated-declarations"
      [RCTSharedApplication() setStatusBarStyle:statusBarStyle animated:animated];
    }
#pragma clang diagnostic pop
  });
#endif // [macOS] [visionOS]
}

RCT_EXPORT_METHOD(setHidden : (BOOL)hidden withAnimation : (NSString *)withAnimation)
{
#if TARGET_OS_IOS // [macOS] [visionOS]
  dispatch_async(dispatch_get_main_queue(), ^{
    UIStatusBarAnimation animation = [RCTConvert UIStatusBarAnimation:withAnimation];
    if (RCTViewControllerBasedStatusBarAppearance()) {
      RCTLogError(@"RCTStatusBarManager module requires that the \
                UIViewControllerBasedStatusBarAppearance key in the Info.plist is set to NO");
    } else {
#pragma clang diagnostic push
#pragma clang diagnostic ignored "-Wdeprecated-declarations"
      [RCTSharedApplication() setStatusBarHidden:hidden withAnimation:animation];
#pragma clang diagnostic pop
    }
  });
#endif // [macOS] [visionOS]
}

RCT_EXPORT_METHOD(setNetworkActivityIndicatorVisible : (BOOL)visible)
{
#if TARGET_OS_IOS // [visionOS]
  dispatch_async(dispatch_get_main_queue(), ^{
    RCTSharedApplication().networkActivityIndicatorVisible = visible;
  });
#endif // [visionOS]
}

- (facebook::react::ModuleConstants<JS::NativeStatusBarManagerIOS::Constants>)getConstants
{
  __block facebook::react::ModuleConstants<JS::NativeStatusBarManagerIOS::Constants> constants;
  RCTUnsafeExecuteOnMainQueueSync(^{
    constants = facebook::react::typedConstants<JS::NativeStatusBarManagerIOS::Constants>({
<<<<<<< HEAD
#if !TARGET_OS_OSX // [macOS]
#if !TARGET_OS_VISION // [visionOS]
        .HEIGHT = RCTSharedApplication().statusBarFrame.size.height,
#else // [visionOS
        .HEIGHT = RCTUIStatusBarManager().statusBarFrame.size.height,
#endif // visionOS]
#else // [macOS
        .HEIGHT = 0,
#endif // macOS]
=======
        .HEIGHT = RCTUIStatusBarManager().statusBarFrame.size.height,
>>>>>>> c99d96b7
        .DEFAULT_BACKGROUND_COLOR = std::nullopt,
    });
  });

  return constants;
}

- (facebook::react::ModuleConstants<JS::NativeStatusBarManagerIOS::Constants>)constantsToExport
{
  return (facebook::react::ModuleConstants<JS::NativeStatusBarManagerIOS::Constants>)[self getConstants];
}

- (std::shared_ptr<facebook::react::TurboModule>)getTurboModule:
    (const facebook::react::ObjCTurboModule::InitParams &)params
{
  return std::make_shared<facebook::react::NativeStatusBarManagerIOSSpecJSI>(params);
}

@end

Class RCTStatusBarManagerCls(void)
{
  return RCTStatusBarManager.class;
}<|MERGE_RESOLUTION|>--- conflicted
+++ resolved
@@ -14,13 +14,10 @@
 
 #import <FBReactNativeSpec/FBReactNativeSpec.h>
 
-<<<<<<< HEAD
-#if !TARGET_OS_OSX // [macOS]
-=======
 static NSString *const kStatusBarFrameDidChange = @"statusBarFrameDidChange";
 static NSString *const kStatusBarFrameWillChange = @"statusBarFrameWillChange";
 
->>>>>>> c99d96b7
+#if !TARGET_OS_OSX // [macOS]
 @implementation RCTConvert (UIStatusBar)
 
 + (UIStatusBarStyle)UIStatusBarStyle:(id)json RCT_DYNAMIC
@@ -201,19 +198,11 @@
   __block facebook::react::ModuleConstants<JS::NativeStatusBarManagerIOS::Constants> constants;
   RCTUnsafeExecuteOnMainQueueSync(^{
     constants = facebook::react::typedConstants<JS::NativeStatusBarManagerIOS::Constants>({
-<<<<<<< HEAD
-#if !TARGET_OS_OSX // [macOS]
-#if !TARGET_OS_VISION // [visionOS]
-        .HEIGHT = RCTSharedApplication().statusBarFrame.size.height,
-#else // [visionOS
+#if !TARGET_OS_OSX // [macOS]
         .HEIGHT = RCTUIStatusBarManager().statusBarFrame.size.height,
-#endif // visionOS]
 #else // [macOS
         .HEIGHT = 0,
 #endif // macOS]
-=======
-        .HEIGHT = RCTUIStatusBarManager().statusBarFrame.size.height,
->>>>>>> c99d96b7
         .DEFAULT_BACKGROUND_COLOR = std::nullopt,
     });
   });
