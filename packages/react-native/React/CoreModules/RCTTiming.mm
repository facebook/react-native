--- conflicted
+++ resolved
@@ -129,17 +129,13 @@
   _timers = [NSMutableDictionary new];
   _inBackground = NO;
   RCTExecuteOnMainQueue(^{
-<<<<<<< HEAD
 #if !TARGET_OS_OSX // [macOS]
-    if (!self->_inBackground && [RCTSharedApplication() applicationState] == UIApplicationStateBackground) {
+     if (!self->_inBackground &&
+        ([RCTSharedApplication() applicationState] == UIApplicationStateBackground ||
+         [UIDevice currentDevice].proximityState)) {
 #else // [macOS
     if (!self->_inBackground && ![RCTSharedApplication() isHidden]) {
 #endif
-=======
-    if (!self->_inBackground &&
-        ([RCTSharedApplication() applicationState] == UIApplicationStateBackground ||
-         [UIDevice currentDevice].proximityState)) {
->>>>>>> c99d96b7
       [self appDidMoveToBackground];
     }
   });
@@ -162,15 +158,12 @@
                                                  name:name
                                                object:nil];
   }
-<<<<<<< HEAD
-#endif // [macOS]
-=======
 
   [[NSNotificationCenter defaultCenter] addObserver:self
                                            selector:@selector(proximityChanged)
                                                name:UIDeviceProximityStateDidChangeNotification
                                              object:nil];
->>>>>>> c99d96b7
+#endif // [macOS]
 }
 
 - (void)dealloc
@@ -207,6 +200,7 @@
   [self startTimers];
 }
 
+#if !TARGET_OS_OSX // [macOS]
 - (void)proximityChanged
 {
   BOOL isClose = [UIDevice currentDevice].proximityState;
@@ -216,6 +210,7 @@
     [self appDidMoveToForeground];
   }
 }
+#endif // [macOS]
 
 - (void)stopTimers
 {
