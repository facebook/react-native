--- conflicted
+++ resolved
@@ -557,17 +557,10 @@
 
   // These keyboard types (all are number pads) don't have a "Done" button by default,
   // so we create an `inputAccessoryView` with this button for them.
-<<<<<<< HEAD
-  BOOL shouldHaveInputAccesoryView =
-  (keyboardType == UIKeyboardTypeNumberPad || keyboardType == UIKeyboardTypePhonePad ||
-   keyboardType == UIKeyboardTypeDecimalPad || keyboardType == UIKeyboardTypeASCIICapableNumberPad) &&
-  _backedTextInputView.returnKeyType == UIReturnKeyDone;
-=======
   BOOL shouldHaveInputAccessoryView =
       (keyboardType == UIKeyboardTypeNumberPad || keyboardType == UIKeyboardTypePhonePad ||
        keyboardType == UIKeyboardTypeDecimalPad || keyboardType == UIKeyboardTypeASCIICapableNumberPad) &&
       _backedTextInputView.returnKeyType == UIReturnKeyDone;
->>>>>>> 221aacd7
 
   if ((_backedTextInputView.inputAccessoryView != nil) == shouldHaveInputAccessoryView) {
     return;
