--- conflicted
+++ resolved
@@ -12,6 +12,7 @@
 #import <react/renderer/textlayoutmanager/TextLayoutManager.h>
 
 #import <React/RCTBackedTextInputViewProtocol.h>
+#import <React/RCTScrollViewComponentView.h>
 #import <React/RCTUITextField.h>
 #import <React/RCTUITextView.h>
 #import <React/RCTUtils.h>
@@ -21,6 +22,9 @@
 #import "RCTTextInputUtils.h"
 
 #import "RCTFabricComponentsPlugins.h"
+
+/** Native iOS text field bottom keyboard offset amount */
+static const CGFloat kSingleLineKeyboardBottomOffset = 15.0;
 
 using namespace facebook::react;
 
@@ -57,15 +61,6 @@
    */
   BOOL _comingFromJS;
   BOOL _didMoveToWindow;
-
-  /*
-   * A flag that when set to true, `[self _updateState]` will exit prematurely.
-   *
-   * This prevents `[self _updateState]` from being called twice when the `value` prop is used to update the text
-   * in the `SinglelineTextInputView`.
-   * This double execution was causing issues on the double-spacing behavior or text-replacement.
-   */
-  BOOL _stateUpdated;
 }
 
 #pragma mark - UIView overrides
@@ -81,11 +76,7 @@
     _ignoreNextTextInputCall = NO;
     _comingFromJS = NO;
     _didMoveToWindow = NO;
-<<<<<<< HEAD
-    _stateUpdated = NO;
-=======
-
->>>>>>> 2a6a895b
+
     [self addSubview:_backedTextInputView];
     [self initializeReturnKeyType];
   }
@@ -109,6 +100,30 @@
   [self _restoreTextSelection];
 }
 
+- (void)reactUpdateResponderOffsetForScrollView:(RCTScrollViewComponentView *)scrollView
+{
+  if (![self isDescendantOfView:scrollView.scrollView] || !_backedTextInputView.isFirstResponder) {
+    // View is outside scroll view or it's not a first responder.
+    return;
+  }
+
+  UITextRange *selectedTextRange = _backedTextInputView.selectedTextRange;
+  UITextSelectionRect *selection = [_backedTextInputView selectionRectsForRange:selectedTextRange].firstObject;
+  CGRect focusRect;
+  if (selection == nil) {
+    // No active selection or caret - fallback to entire input frame
+    focusRect = self.bounds;
+  } else {
+    // Focus on text selection frame
+    focusRect = selection.rect;
+    BOOL isMultiline = [_backedTextInputView isKindOfClass:[UITextView class]];
+    if (!isMultiline) {
+      focusRect.size.height += kSingleLineKeyboardBottomOffset;
+    }
+  }
+  scrollView.firstResponderFocus = [self convertRect:focusRect toView:nil];
+}
+
 #pragma mark - RCTViewComponentView overrides
 
 - (NSObject *)accessibilityElement
@@ -204,6 +219,10 @@
         RCTUITextSmartInsertDeleteTypeFromOptionalBool(newTextInputProps.traits.smartInsertDelete);
   }
 
+  if (newTextInputProps.traits.showSoftInputOnFocus != oldTextInputProps.traits.showSoftInputOnFocus) {
+    [self _setShowSoftInputOnFocus:newTextInputProps.traits.showSoftInputOnFocus];
+  }
+
   // Traits `blurOnSubmit`, `clearTextOnFocus`, and `selectTextOnFocus` were omitted intentionally here
   // because they are being checked on-demand.
 
@@ -243,10 +262,6 @@
     return;
   }
 
-  if (_stateUpdated) {
-    return;
-  }
-  _stateUpdated = YES;
   auto data = _state->getData();
 
   if (!oldState) {
@@ -285,7 +300,6 @@
   _lastStringStateWasUpdatedWith = nil;
   _ignoreNextTextInputCall = NO;
   _didMoveToWindow = NO;
-  _stateUpdated = NO;
   [_backedTextInputView resignFirstResponder];
 }
 
@@ -385,8 +399,6 @@
 
 - (void)textInputDidChange
 {
-  _stateUpdated = NO;
-
   if (_comingFromJS) {
     return;
   }
@@ -491,8 +503,6 @@
 - (NSString *)returnKeyTypeToString:(UIReturnKeyType)returnKeyType
 {
   switch (returnKeyType) {
-    case UIReturnKeyDefault:
-      return @"Default";
     case UIReturnKeyGo:
       return @"Go";
     case UIReturnKeyNext:
@@ -520,7 +530,6 @@
 {
   returnKeyTypesSet = [NSSet setWithObjects:@(UIReturnKeyDone),
                                             @(UIReturnKeyGo),
-                                            @(UIReturnKeyDefault),
                                             @(UIReturnKeyNext),
                                             @(UIReturnKeySearch),
                                             @(UIReturnKeySend),
@@ -609,12 +618,6 @@
   if (!_state) {
     return;
   }
-  if (_stateUpdated) {
-    return;
-  }
-  
-  _stateUpdated = YES;
-
   NSAttributedString *attributedString = _backedTextInputView.attributedText;
   auto data = _state->getData();
   _lastStringStateWasUpdatedWith = attributedString;
@@ -682,6 +685,23 @@
   RCTCopyBackedTextInput(_backedTextInputView, backedTextInputView);
   _backedTextInputView = backedTextInputView;
   [self addSubview:_backedTextInputView];
+}
+
+- (void)_setShowSoftInputOnFocus:(BOOL)showSoftInputOnFocus
+{
+  if (showSoftInputOnFocus) {
+    // Resets to default keyboard.
+    _backedTextInputView.inputView = nil;
+
+    // Without the call to reloadInputViews, the keyboard will not change until the textInput field (the first
+    // responder) loses and regains focus.
+    if (_backedTextInputView.isFirstResponder) {
+      [_backedTextInputView reloadInputViews];
+    }
+  } else {
+    // Hides keyboard, but keeps blinking cursor.
+    _backedTextInputView.inputView = [UIView new];
+  }
 }
 
 - (BOOL)_textOf:(NSAttributedString *)newText equals:(NSAttributedString *)oldText
