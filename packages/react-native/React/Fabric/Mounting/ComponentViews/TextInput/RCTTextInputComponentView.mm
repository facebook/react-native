/*
 * Copyright (c) Meta Platforms, Inc. and affiliates.
 *
 * This source code is licensed under the MIT license found in the
 * LICENSE file in the root directory of this source tree.
 */

#import "RCTTextInputComponentView.h"

#import <react/renderer/components/iostextinput/TextInputComponentDescriptor.h>
#import <react/renderer/textlayoutmanager/RCTAttributedTextUtils.h>
#import <react/renderer/textlayoutmanager/TextLayoutManager.h>

#import <React/RCTBackedTextInputViewProtocol.h>
#import <React/RCTScrollViewComponentView.h>
#import <React/RCTUITextField.h>
#import <React/RCTUITextView.h>
#import <React/RCTUtils.h>

#import "RCTConversions.h"
#import "RCTTextInputNativeCommands.h"
#import "RCTTextInputUtils.h"

#import "RCTFabricComponentsPlugins.h"

#if !TARGET_OS_OSX // [macOS]
/** Native iOS text field bottom keyboard offset amount */
static const CGFloat kSingleLineKeyboardBottomOffset = 15.0;
#endif // [macOS]

using namespace facebook::react;

@interface RCTTextInputComponentView () <RCTBackedTextInputDelegate, RCTTextInputViewProtocol>
@end

static NSSet<NSNumber *> *returnKeyTypesSet;

@implementation RCTTextInputComponentView {
  TextInputShadowNode::ConcreteState::Shared _state;
#if !TARGET_OS_OSX // [macOS]
  RCTUIView<RCTBackedTextInputViewProtocol> *_backedTextInputView;
#else // [macOS
  RCTUITextView<RCTBackedTextInputViewProtocol> *_backedTextInputView;
#endif // macOS]
  NSUInteger _mostRecentEventCount;
  NSAttributedString *_lastStringStateWasUpdatedWith;

  /*
   * UIKit uses either UITextField or UITextView as its UIKit element for <TextInput>. UITextField is for single line
   * entry, UITextView is for multiline entry. There is a problem with order of events when user types a character. In
   * UITextField (single line text entry), typing a character first triggers `onChange` event and then
   * onSelectionChange. In UITextView (multi line text entry), typing a character first triggers `onSelectionChange` and
   * then onChange. JavaScript depends on `onChange` to be called before `onSelectionChange`. This flag keeps state so
   * if UITextView is backing text input view, inside `-[RCTTextInputComponentView textInputDidChangeSelection]` we make
   * sure to call `onChange` before `onSelectionChange` and ignore next `-[RCTTextInputComponentView
   * textInputDidChange]` call.
   */
  BOOL _ignoreNextTextInputCall;

  /*
   * A flag that when set to true, `_mostRecentEventCount` won't be incremented when `[self _updateState]`
   * and delegate methods `textInputDidChange` and `textInputDidChangeSelection` will exit early.
   *
   * Setting `_backedTextInputView.attributedText` triggers delegate methods `textInputDidChange` and
   * `textInputDidChangeSelection` for multiline text input only.
   * In multiline text input this is undesirable as we don't want to be sending events for changes that JS triggered.
   */
  BOOL _comingFromJS;
  BOOL _didMoveToWindow;

  /*
   * Newly initialized default typing attributes contain a no-op NSParagraphStyle and NSShadow. These cause inequality
   * between the AttributedString backing the input and those generated from state. We store these attributes to make
   * later comparison insensitive to them.
   */
  NSDictionary<NSAttributedStringKey, id> *_originalTypingAttributes;
}

#pragma mark - UIView overrides

- (instancetype)initWithFrame:(CGRect)frame
{
  if (self = [super initWithFrame:frame]) {
    const auto &defaultProps = TextInputShadowNode::defaultSharedProps();
    _props = defaultProps;

    _backedTextInputView = defaultProps->traits.multiline ? [RCTUITextView new] : [RCTUITextField new];
    _backedTextInputView.textInputDelegate = self;
    _ignoreNextTextInputCall = NO;
    _comingFromJS = NO;
    _didMoveToWindow = NO;
    _originalTypingAttributes = [_backedTextInputView.typingAttributes copy];

    [self addSubview:_backedTextInputView];
#if TARGET_OS_IOS // [macOS] [visionOS]
    [self initializeReturnKeyType];
#endif // [macOS] [visionOS]
  }

  return self;
}

- (void)updateEventEmitter:(const EventEmitter::Shared &)eventEmitter
{
  [super updateEventEmitter:eventEmitter];

  NSMutableDictionary<NSAttributedStringKey, id> *defaultAttributes =
      [_backedTextInputView.defaultTextAttributes mutableCopy];

<<<<<<< HEAD
#if !TARGET_OS_MACCATALYST
  RCTWeakEventEmitterWrapper *eventEmitterWrapper = [RCTWeakEventEmitterWrapper new];
  eventEmitterWrapper.eventEmitter = _eventEmitter;
  defaultAttributes[RCTAttributedStringEventEmitterKey] = eventEmitterWrapper;
#endif
=======
  defaultAttributes[RCTAttributedStringEventEmitterKey] = RCTWrapEventEmitter(_eventEmitter);
>>>>>>> b6400aae

  _backedTextInputView.defaultTextAttributes = defaultAttributes;
}

- (void)didMoveToWindow
{
  [super didMoveToWindow];

  if (self.window && !_didMoveToWindow) {
    const auto &props = static_cast<const TextInputProps &>(*_props);
    if (props.autoFocus) {
#if !TARGET_OS_OSX // [macOS]
      [_backedTextInputView becomeFirstResponder];
#endif // [macOS]
    }
    _didMoveToWindow = YES;
#if TARGET_OS_IOS // [macOS] [visionOS]
    [self initializeReturnKeyType];
#endif // [macOS] [visionOS]
  }

  [self _restoreTextSelection];
}

- (void)reactUpdateResponderOffsetForScrollView:(RCTScrollViewComponentView *)scrollView
{
#if !TARGET_OS_OSX // [macOS]
  if (![self isDescendantOfView:scrollView.scrollView] || !_backedTextInputView.isFirstResponder) {
    // View is outside scroll view or it's not a first responder.
    scrollView.firstResponderViewOutsideScrollView = _backedTextInputView;
    return;
  }

  UITextRange *selectedTextRange = _backedTextInputView.selectedTextRange;
  UITextSelectionRect *selection = [_backedTextInputView selectionRectsForRange:selectedTextRange].firstObject;
  CGRect focusRect;
  if (selection == nil) {
    // No active selection or caret - fallback to entire input frame
    focusRect = self.bounds;
  } else {
    // Focus on text selection frame
    focusRect = selection.rect;
    BOOL isMultiline = [_backedTextInputView isKindOfClass:[UITextView class]];
    if (!isMultiline) {
      focusRect.size.height += kSingleLineKeyboardBottomOffset;
    }
  }
  scrollView.firstResponderFocus = [self convertRect:focusRect toView:nil];
#endif // [macOS]
}

#pragma mark - RCTViewComponentView overrides

- (NSObject *)accessibilityElement
{
  return _backedTextInputView;
}

#pragma mark - RCTComponentViewProtocol

+ (ComponentDescriptorProvider)componentDescriptorProvider
{
  return concreteComponentDescriptorProvider<TextInputComponentDescriptor>();
}

- (void)updateProps:(const Props::Shared &)props oldProps:(const Props::Shared &)oldProps
{
  const auto &oldTextInputProps = static_cast<const TextInputProps &>(*_props);
  const auto &newTextInputProps = static_cast<const TextInputProps &>(*props);

  // Traits:
  if (newTextInputProps.traits.multiline != oldTextInputProps.traits.multiline) {
    [self _setMultiline:newTextInputProps.traits.multiline];
  }


#if !TARGET_OS_OSX // [macOS]
  if (newTextInputProps.traits.autocapitalizationType != oldTextInputProps.traits.autocapitalizationType) {
    _backedTextInputView.autocapitalizationType =
        RCTUITextAutocapitalizationTypeFromAutocapitalizationType(newTextInputProps.traits.autocapitalizationType);
  }

  if (newTextInputProps.traits.autoCorrect != oldTextInputProps.traits.autoCorrect) {
    _backedTextInputView.autocorrectionType =
        RCTUITextAutocorrectionTypeFromOptionalBool(newTextInputProps.traits.autoCorrect);
  }
#endif // [macOS]

  if (newTextInputProps.traits.contextMenuHidden != oldTextInputProps.traits.contextMenuHidden) {
    _backedTextInputView.contextMenuHidden = newTextInputProps.traits.contextMenuHidden;
  }

  if (newTextInputProps.traits.editable != oldTextInputProps.traits.editable) {
    _backedTextInputView.editable = newTextInputProps.traits.editable;
  }

  if (newTextInputProps.traits.enablesReturnKeyAutomatically !=
      oldTextInputProps.traits.enablesReturnKeyAutomatically) {
    _backedTextInputView.enablesReturnKeyAutomatically = newTextInputProps.traits.enablesReturnKeyAutomatically;
  }

#if !TARGET_OS_OSX // [macOS]
  if (newTextInputProps.traits.keyboardAppearance != oldTextInputProps.traits.keyboardAppearance) {
    _backedTextInputView.keyboardAppearance =
        RCTUIKeyboardAppearanceFromKeyboardAppearance(newTextInputProps.traits.keyboardAppearance);
  }

  if (newTextInputProps.traits.spellCheck != oldTextInputProps.traits.spellCheck) {
    _backedTextInputView.spellCheckingType =
        RCTUITextSpellCheckingTypeFromOptionalBool(newTextInputProps.traits.spellCheck);
  }
#endif // [macOS]

  if (newTextInputProps.traits.caretHidden != oldTextInputProps.traits.caretHidden) {
    _backedTextInputView.caretHidden = newTextInputProps.traits.caretHidden;
  }

#if !TARGET_OS_OSX // [macOS]
  if (newTextInputProps.traits.clearButtonMode != oldTextInputProps.traits.clearButtonMode) {
    _backedTextInputView.clearButtonMode =
        RCTUITextFieldViewModeFromTextInputAccessoryVisibilityMode(newTextInputProps.traits.clearButtonMode);
  }
#endif // [macOS]

  if (newTextInputProps.traits.scrollEnabled != oldTextInputProps.traits.scrollEnabled) {
    _backedTextInputView.scrollEnabled = newTextInputProps.traits.scrollEnabled;
  }

#if !TARGET_OS_OSX // [macOS]
  if (newTextInputProps.traits.secureTextEntry != oldTextInputProps.traits.secureTextEntry) {
    _backedTextInputView.secureTextEntry = newTextInputProps.traits.secureTextEntry;
  }

  if (newTextInputProps.traits.keyboardType != oldTextInputProps.traits.keyboardType) {
    _backedTextInputView.keyboardType = RCTUIKeyboardTypeFromKeyboardType(newTextInputProps.traits.keyboardType);
  }

  if (newTextInputProps.traits.returnKeyType != oldTextInputProps.traits.returnKeyType) {
    _backedTextInputView.returnKeyType = RCTUIReturnKeyTypeFromReturnKeyType(newTextInputProps.traits.returnKeyType);
  }

  if (newTextInputProps.traits.textContentType != oldTextInputProps.traits.textContentType) {
    _backedTextInputView.textContentType = RCTUITextContentTypeFromString(newTextInputProps.traits.textContentType);
  }

  if (newTextInputProps.traits.passwordRules != oldTextInputProps.traits.passwordRules) {
    _backedTextInputView.passwordRules = RCTUITextInputPasswordRulesFromString(newTextInputProps.traits.passwordRules);
  }

  if (newTextInputProps.traits.smartInsertDelete != oldTextInputProps.traits.smartInsertDelete) {
    _backedTextInputView.smartInsertDeleteType =
        RCTUITextSmartInsertDeleteTypeFromOptionalBool(newTextInputProps.traits.smartInsertDelete);
  }

  if (newTextInputProps.traits.showSoftInputOnFocus != oldTextInputProps.traits.showSoftInputOnFocus) {
    [self _setShowSoftInputOnFocus:newTextInputProps.traits.showSoftInputOnFocus];
  }
#endif // [macOS]

  // Traits `blurOnSubmit`, `clearTextOnFocus`, and `selectTextOnFocus` were omitted intentionally here
  // because they are being checked on-demand.

  // Other props:
  if (newTextInputProps.placeholder != oldTextInputProps.placeholder) {
    _backedTextInputView.placeholder = RCTNSStringFromString(newTextInputProps.placeholder);
  }

  if (newTextInputProps.placeholderTextColor != oldTextInputProps.placeholderTextColor) {
    _backedTextInputView.placeholderColor = RCTUIColorFromSharedColor(newTextInputProps.placeholderTextColor);
  }

  if (newTextInputProps.textAttributes != oldTextInputProps.textAttributes) {
    NSMutableDictionary<NSAttributedStringKey, id> *defaultAttributes =
        RCTNSTextAttributesFromTextAttributes(newTextInputProps.getEffectiveTextAttributes(RCTFontSizeMultiplier()));
#if !TARGET_OS_MACCATALYST
    defaultAttributes[RCTAttributedStringEventEmitterKey] =
        _backedTextInputView.defaultTextAttributes[RCTAttributedStringEventEmitterKey];
#endif
    _backedTextInputView.defaultTextAttributes = defaultAttributes;
  }

#if !TARGET_OS_OSX // [macOS]
  if (newTextInputProps.selectionColor != oldTextInputProps.selectionColor) {
    _backedTextInputView.tintColor = RCTUIColorFromSharedColor(newTextInputProps.selectionColor);
  }
#endif // [macOS]

  if (newTextInputProps.inputAccessoryViewID != oldTextInputProps.inputAccessoryViewID) {
    _backedTextInputView.inputAccessoryViewID = RCTNSStringFromString(newTextInputProps.inputAccessoryViewID);
  }
  [super updateProps:props oldProps:oldProps];

#if TARGET_OS_IOS // [macOS] [visionOS]
  [self setDefaultInputAccessoryView];
#endif // [macOS] [visionOS]
}

- (void)updateState:(const State::Shared &)state oldState:(const State::Shared &)oldState
{
  _state = std::static_pointer_cast<const TextInputShadowNode::ConcreteState>(state);

  if (!_state) {
    assert(false && "State is `null` for <TextInput> component.");
    _backedTextInputView.attributedText = nil;
    return;
  }

  auto data = _state->getData();

  if (!oldState) {
    _mostRecentEventCount = _state->getData().mostRecentEventCount;
  }

  if (_mostRecentEventCount == _state->getData().mostRecentEventCount) {
    _comingFromJS = YES;
    [self _setAttributedString:RCTNSAttributedStringFromAttributedStringBox(data.attributedStringBox)];
    _comingFromJS = NO;
  }
}

- (void)updateLayoutMetrics:(const LayoutMetrics &)layoutMetrics
           oldLayoutMetrics:(const LayoutMetrics &)oldLayoutMetrics
{
  [super updateLayoutMetrics:layoutMetrics oldLayoutMetrics:oldLayoutMetrics];

#if TARGET_OS_OSX // [macOS
  _backedTextInputView.pointScaleFactor = layoutMetrics.pointScaleFactor;
#endif // macOS]
  _backedTextInputView.frame =
      UIEdgeInsetsInsetRect(self.bounds, RCTUIEdgeInsetsFromEdgeInsets(layoutMetrics.borderWidth));
  _backedTextInputView.textContainerInset =
      RCTUIEdgeInsetsFromEdgeInsets(layoutMetrics.contentInsets - layoutMetrics.borderWidth);

  if (_eventEmitter) {
    static_cast<const TextInputEventEmitter &>(*_eventEmitter).onContentSizeChange([self _textInputMetrics]);
  }
}

- (void)prepareForRecycle
{
  [super prepareForRecycle];
  _state.reset();
  _backedTextInputView.attributedText = nil;
  _mostRecentEventCount = 0;
  _comingFromJS = NO;
  _lastStringStateWasUpdatedWith = nil;
  _ignoreNextTextInputCall = NO;
  _didMoveToWindow = NO;
  [_backedTextInputView resignFirstResponder];
}

#pragma mark - RCTBackedTextInputDelegate

- (BOOL)textInputShouldBeginEditing
{
  return YES;
}

- (void)textInputDidBeginEditing
{
  if (_eventEmitter) {
    static_cast<const TextInputEventEmitter &>(*_eventEmitter).onFocus([self _textInputMetrics]);
  }
}

- (BOOL)textInputShouldEndEditing
{
  return YES;
}

- (void)textInputDidEndEditing
{
  if (_eventEmitter) {
    static_cast<const TextInputEventEmitter &>(*_eventEmitter).onEndEditing([self _textInputMetrics]);
    static_cast<const TextInputEventEmitter &>(*_eventEmitter).onBlur([self _textInputMetrics]);
  }
}

- (BOOL)textInputShouldSubmitOnReturn
{
  const SubmitBehavior submitBehavior = [self getSubmitBehavior];
  const BOOL shouldSubmit = submitBehavior == SubmitBehavior::Submit || submitBehavior == SubmitBehavior::BlurAndSubmit;
  // We send `submit` event here, in `textInputShouldSubmitOnReturn`
  // (not in `textInputDidReturn)`, because of semantic of the event:
  // `onSubmitEditing` is called when "Submit" button
  // (the blue key on onscreen keyboard) did pressed
  // (no connection to any specific "submitting" process).

  if (_eventEmitter && shouldSubmit) {
    static_cast<const TextInputEventEmitter &>(*_eventEmitter).onSubmitEditing([self _textInputMetrics]);
  }
  return shouldSubmit;
}

- (BOOL)textInputShouldReturn
{
  return [self getSubmitBehavior] == SubmitBehavior::BlurAndSubmit;
}

- (void)textInputDidReturn
{
  // Does nothing.
}

- (NSString *)textInputShouldChangeText:(NSString *)text inRange:(NSRange)range
{
  const auto &props = static_cast<const TextInputProps &>(*_props);

  if (!_backedTextInputView.textWasPasted) {
    if (_eventEmitter) {
      const auto &textInputEventEmitter = static_cast<const TextInputEventEmitter &>(*_eventEmitter);
      textInputEventEmitter.onKeyPress({
          .text = RCTStringFromNSString(text),
          .eventCount = static_cast<int>(_mostRecentEventCount),
      });
    }
  }

  if (props.maxLength) {
    NSInteger allowedLength = props.maxLength - _backedTextInputView.attributedText.string.length + range.length;

    if (allowedLength > 0 && text.length > allowedLength) {
      // make sure unicode characters that are longer than 16 bits (such as emojis) are not cut off
      NSRange cutOffCharacterRange = [text rangeOfComposedCharacterSequenceAtIndex:allowedLength - 1];
      if (cutOffCharacterRange.location + cutOffCharacterRange.length > allowedLength) {
        // the character at the length limit takes more than 16bits, truncation should end at the character before
        allowedLength = cutOffCharacterRange.location;
      }
    }

    if (allowedLength <= 0) {
      return nil;
    }

    return allowedLength > text.length ? text : [text substringToIndex:allowedLength];
  }

  return text;
}

- (BOOL)textInputShouldChangeTextInRange:(NSRange)range replacementText:(NSString *)text
{
  return YES;
}

- (void)textInputDidChange
{
  if (_comingFromJS) {
    return;
  }

  if (_ignoreNextTextInputCall && [_lastStringStateWasUpdatedWith isEqual:_backedTextInputView.attributedText]) {
    _ignoreNextTextInputCall = NO;
    return;
  }

  [self _updateState];

  if (_eventEmitter) {
    const auto &textInputEventEmitter = static_cast<const TextInputEventEmitter &>(*_eventEmitter);
    textInputEventEmitter.onChange([self _textInputMetrics]);
  }
}

- (void)textInputDidChangeSelection
{
  if (_comingFromJS) {
    return;
  }

  // T207198334: Setting a new AttributedString (_comingFromJS) will trigger a selection change before the backing
  // string is updated, so indicies won't point to what we want yet. Only respond to user selection change, and let
  // `_setAttributedString` handle updating typing attributes if content changes.
  [self _updateTypingAttributes];

  const auto &props = static_cast<const TextInputProps &>(*_props);
  if (props.traits.multiline && ![_lastStringStateWasUpdatedWith isEqual:_backedTextInputView.attributedText]) {
    [self textInputDidChange];
    _ignoreNextTextInputCall = YES;
  }

  if (_eventEmitter) {
    static_cast<const TextInputEventEmitter &>(*_eventEmitter).onSelectionChange([self _textInputMetrics]);
  }
}

#if TARGET_OS_OSX // [macOS
- (void)automaticSpellingCorrectionDidChange:(BOOL)enabled {}


- (void)continuousSpellCheckingDidChange:(BOOL)enabled {}


- (void)grammarCheckingDidChange:(BOOL)enabled {}


- (BOOL)hasValidKeyDownOrValidKeyUp:(nonnull NSString *)key {
  return YES;
}

- (void)submitOnKeyDownIfNeeded:(nonnull NSEvent *)event {}

- (void)textInputDidCancel {}

- (NSDragOperation)textInputDraggingEntered:(nonnull id<NSDraggingInfo>)draggingInfo {
  return NSDragOperationNone;
}

- (void)textInputDraggingExited:(nonnull id<NSDraggingInfo>)draggingInfo {
  return;
}

- (BOOL)textInputShouldHandleDeleteBackward:(nonnull id<RCTBackedTextInputViewProtocol>)sender {
  return YES;
}

- (BOOL)textInputShouldHandleDeleteForward:(nonnull id<RCTBackedTextInputViewProtocol>)sender {
  return YES;
}

- (BOOL)textInputShouldHandleDragOperation:(nonnull id<NSDraggingInfo>)draggingInfo {
  return YES;
}

- (BOOL)textInputShouldHandleKeyEvent:(nonnull NSEvent *)event {
  return YES;
}

- (BOOL)textInputShouldHandlePaste:(nonnull id<RCTBackedTextInputViewProtocol>)sender {
  return YES;
}

#endif // macOS]

#pragma mark - RCTBackedTextInputDelegate (UIScrollViewDelegate)

- (void)scrollViewDidScroll:(RCTUIScrollView *)scrollView // [macOS]
{
  if (_eventEmitter) {
    static_cast<const TextInputEventEmitter &>(*_eventEmitter).onScroll([self _textInputMetrics]);
  }
}

#pragma mark - Native Commands

- (void)handleCommand:(const NSString *)commandName args:(const NSArray *)args
{
  RCTTextInputHandleCommand(self, commandName, args);
}

- (void)focus
{
  [_backedTextInputView becomeFirstResponder];

  const auto &props = static_cast<const TextInputProps &>(*_props);

  if (props.traits.clearTextOnFocus) {
    _backedTextInputView.attributedText = nil;
    [self textInputDidChange];
  }

  if (props.traits.selectTextOnFocus) {
    [_backedTextInputView selectAll:nil];
    [self textInputDidChangeSelection];
  }
}

- (void)blur
{
  [_backedTextInputView resignFirstResponder];
}

- (void)setTextAndSelection:(NSInteger)eventCount
                      value:(NSString *__nullable)value
                      start:(NSInteger)start
                        end:(NSInteger)end
{
  if (_mostRecentEventCount != eventCount) {
    return;
  }
  _comingFromJS = YES;
  if (value && ![value isEqualToString:_backedTextInputView.attributedText.string]) {
    NSAttributedString *attributedString =
        [[NSAttributedString alloc] initWithString:value attributes:_backedTextInputView.defaultTextAttributes];
    [self _setAttributedString:attributedString];
    [self _updateState];
  }

#if !TARGET_OS_OSX // [macOS]
  UITextPosition *startPosition = [_backedTextInputView positionFromPosition:_backedTextInputView.beginningOfDocument
                                                                      offset:start];
  UITextPosition *endPosition = [_backedTextInputView positionFromPosition:_backedTextInputView.beginningOfDocument
                                                                    offset:end];

  if (startPosition && endPosition) {
    UITextRange *range = [_backedTextInputView textRangeFromPosition:startPosition toPosition:endPosition];
    [_backedTextInputView setSelectedTextRange:range notifyDelegate:NO];
  }
#endif // [macOS]
  _comingFromJS = NO;
}

#pragma mark - Default input accessory view

#if TARGET_OS_IOS // [macOS] [visionOS] Input Accessory Views are only a concept on iOS
- (NSString *)returnKeyTypeToString:(UIReturnKeyType)returnKeyType
{
  switch (returnKeyType) {
    case UIReturnKeyGo:
      return @"Go";
    case UIReturnKeyNext:
      return @"Next";
    case UIReturnKeySearch:
      return @"Search";
    case UIReturnKeySend:
      return @"Send";
    case UIReturnKeyYahoo:
      return @"Yahoo";
    case UIReturnKeyGoogle:
      return @"Google";
    case UIReturnKeyRoute:
      return @"Route";
    case UIReturnKeyJoin:
      return @"Join";
    case UIReturnKeyEmergencyCall:
      return @"Emergency Call";
    default:
      return @"Done";
  }
}

- (void)initializeReturnKeyType
{
  returnKeyTypesSet = [NSSet setWithObjects:@(UIReturnKeyDone),
                                            @(UIReturnKeyGo),
                                            @(UIReturnKeyNext),
                                            @(UIReturnKeySearch),
                                            @(UIReturnKeySend),
                                            @(UIReturnKeyYahoo),
                                            @(UIReturnKeyGoogle),
                                            @(UIReturnKeyRoute),
                                            @(UIReturnKeyJoin),
                                            @(UIReturnKeyRoute),
                                            @(UIReturnKeyEmergencyCall),
                                            nil];
}

- (void)setDefaultInputAccessoryView
{
  // InputAccessoryView component sets the inputAccessoryView when inputAccessoryViewID exists
  if (_backedTextInputView.inputAccessoryViewID) {
    if (_backedTextInputView.isFirstResponder) {
      [_backedTextInputView reloadInputViews];
    }
    return;
  }

  UIKeyboardType keyboardType = _backedTextInputView.keyboardType;
  UIReturnKeyType returnKeyType = _backedTextInputView.returnKeyType;

  BOOL containsKeyType = [returnKeyTypesSet containsObject:@(returnKeyType)];

  // These keyboard types (all are number pads) don't have a "returnKey" button by default,
  // so we create an `inputAccessoryView` with this button for them.
  BOOL shouldHaveInputAccessoryView =
      (keyboardType == UIKeyboardTypeNumberPad || keyboardType == UIKeyboardTypePhonePad ||
       keyboardType == UIKeyboardTypeDecimalPad || keyboardType == UIKeyboardTypeASCIICapableNumberPad) &&
      containsKeyType;

  if ((_backedTextInputView.inputAccessoryView != nil) == shouldHaveInputAccessoryView) {
    return;
  }

  if (shouldHaveInputAccessoryView) {
    NSString *buttonLabel = [self returnKeyTypeToString:returnKeyType];

    UIToolbar *toolbarView = [UIToolbar new];
    [toolbarView sizeToFit];
    UIBarButtonItem *flexibleSpace =
        [[UIBarButtonItem alloc] initWithBarButtonSystemItem:UIBarButtonSystemItemFlexibleSpace target:nil action:nil];
    UIBarButtonItem *doneButton = [[UIBarButtonItem alloc] initWithTitle:buttonLabel
                                                                   style:UIBarButtonItemStylePlain
                                                                  target:self
                                                                  action:@selector(handleInputAccessoryDoneButton)];
    toolbarView.items = @[ flexibleSpace, doneButton ];
    _backedTextInputView.inputAccessoryView = toolbarView;
  } else {
    _backedTextInputView.inputAccessoryView = nil;
  }

  if (_backedTextInputView.isFirstResponder) {
    [_backedTextInputView reloadInputViews];
  }
}

- (void)handleInputAccessoryDoneButton
{
  if ([self textInputShouldReturn]) {
    [_backedTextInputView endEditing:YES];
  }
}
#endif // [macOS] [visionOS]

#pragma mark - Other

- (TextInputEventEmitter::Metrics)_textInputMetrics
{
  return {
      .text = RCTStringFromNSString(_backedTextInputView.attributedText.string),
      .selectionRange = [self _selectionRange],
      .eventCount = static_cast<int>(_mostRecentEventCount),
#if !TARGET_OS_OSX // [macOS]
      .contentOffset = RCTPointFromCGPoint(_backedTextInputView.contentOffset),
      .contentInset = RCTEdgeInsetsFromUIEdgeInsets(_backedTextInputView.contentInset),
#endif // [macOS]
      .contentSize = RCTSizeFromCGSize(_backedTextInputView.contentSize),
      .layoutMeasurement = RCTSizeFromCGSize(_backedTextInputView.bounds.size),
#if !TARGET_OS_OSX // [macOS]
      .zoomScale = _backedTextInputView.zoomScale,
#endif // [macOS]
  };
}

- (void)_updateState
{
  if (!_state) {
    return;
  }
  NSAttributedString *attributedString = _backedTextInputView.attributedText;
  auto data = _state->getData();
  _lastStringStateWasUpdatedWith = attributedString;
  data.attributedStringBox = RCTAttributedStringBoxFromNSAttributedString(attributedString);
  _mostRecentEventCount += _comingFromJS ? 0 : 1;
  data.mostRecentEventCount = _mostRecentEventCount;
  _state->updateState(std::move(data));
}

- (AttributedString::Range)_selectionRange
{
#if !TARGET_OS_OSX // [macOS]
  UITextRange *selectedTextRange = _backedTextInputView.selectedTextRange;
  NSInteger start = [_backedTextInputView offsetFromPosition:_backedTextInputView.beginningOfDocument
                                                  toPosition:selectedTextRange.start];
  NSInteger end = [_backedTextInputView offsetFromPosition:_backedTextInputView.beginningOfDocument
                                                toPosition:selectedTextRange.end];
  return AttributedString::Range{(int)start, (int)(end - start)};
#else // [macOS
  // [Fabric] Placeholder till we implement selection in Fabric
  return AttributedString::Range({0, 1});
#endif // macOS]
}

- (void)_restoreTextSelection
{
  const auto &selection = static_cast<const TextInputProps &>(*_props).selection;
  if (!selection.has_value()) {
    return;
  }
#if !TARGET_OS_OSX // [macOS]
  auto start = [_backedTextInputView positionFromPosition:_backedTextInputView.beginningOfDocument
                                                   offset:selection->start];
  auto end = [_backedTextInputView positionFromPosition:_backedTextInputView.beginningOfDocument offset:selection->end];
  auto range = [_backedTextInputView textRangeFromPosition:start toPosition:end];
  [_backedTextInputView setSelectedTextRange:range notifyDelegate:YES];
#endif // [macOS]
}

- (void)_setAttributedString:(NSAttributedString *)attributedString
{
  if ([self _textOf:attributedString equals:_backedTextInputView.attributedText]) {
    return;
  }
#if !TARGET_OS_OSX // [macOS]
  UITextRange *selectedRange = _backedTextInputView.selectedTextRange;
  NSInteger oldTextLength = _backedTextInputView.attributedText.string.length;
  _backedTextInputView.attributedText = attributedString;
  // Updating the UITextView attributedText, for example changing the lineHeight, the color or adding
  // a new paragraph with \n, causes the cursor to move to the end of the Text and scroll.
  // This is fixed by restoring the cursor position and scrolling to that position (iOS issue 652653).
  if (selectedRange.empty) {
    // Maintaining a cursor position relative to the end of the old text.
    NSInteger offsetStart = [_backedTextInputView offsetFromPosition:_backedTextInputView.beginningOfDocument
                                                          toPosition:selectedRange.start];
    NSInteger offsetFromEnd = oldTextLength - offsetStart;
    NSInteger newOffset = attributedString.string.length - offsetFromEnd;
    UITextPosition *position = [_backedTextInputView positionFromPosition:_backedTextInputView.beginningOfDocument
                                                                   offset:newOffset];
    [_backedTextInputView setSelectedTextRange:[_backedTextInputView textRangeFromPosition:position toPosition:position]
                                notifyDelegate:YES];
    [_backedTextInputView scrollRangeToVisible:NSMakeRange(offsetStart, 0)];
  }
  [self _restoreTextSelection];
  [self _updateTypingAttributes];
  _lastStringStateWasUpdatedWith = attributedString;
#endif // [macOS]
}

// Ensure that newly typed text will inherit any custom attributes. We follow the logic of RN Android, where attributes
// to the left of the cursor are copied into new text, unless we are at the start of the field, in which case we will
// copy the attributes from text to the right. This allows consistency between backed input and new AttributedText
// https://github.com/facebook/react-native/blob/3102a58df38d96f3dacef0530e4dbb399037fcd2/packages/react-native/ReactAndroid/src/main/java/com/facebook/react/views/text/internal/span/SetSpanOperation.kt#L30
- (void)_updateTypingAttributes
{
<<<<<<< HEAD
#if !TARGET_OS_OSX // [macOS]
=======
>>>>>>> b6400aae
  if (_backedTextInputView.attributedText.length > 0 && _backedTextInputView.selectedTextRange != nil) {
    NSUInteger offsetStart = [_backedTextInputView offsetFromPosition:_backedTextInputView.beginningOfDocument
                                                           toPosition:_backedTextInputView.selectedTextRange.start];

    
    NSUInteger samplePoint = offsetStart == 0 ? 0 : offsetStart - 1;
    _backedTextInputView.typingAttributes = [_backedTextInputView.attributedText attributesAtIndex:samplePoint
                                                                                    effectiveRange:NULL];
  }
#else // [macOS
  // TODO
#endif // macOS]
}

- (void)_setMultiline:(BOOL)multiline
{
  [_backedTextInputView removeFromSuperview];
#if !TARGET_OS_OSX // [macOS]
  RCTUIView<RCTBackedTextInputViewProtocol> *backedTextInputView = multiline ? [RCTUITextView new] : [RCTUITextField new];
#else // [macOS
  RCTUITextView<RCTBackedTextInputViewProtocol> *backedTextInputView = [RCTUITextView new];
#endif // macOS]
  backedTextInputView.frame = _backedTextInputView.frame;
  RCTCopyBackedTextInput(_backedTextInputView, backedTextInputView);
  _backedTextInputView = backedTextInputView;
  [self addSubview:_backedTextInputView];
}

#if !TARGET_OS_OSX // [macOS]
- (void)_setShowSoftInputOnFocus:(BOOL)showSoftInputOnFocus
{
  if (showSoftInputOnFocus) {
    // Resets to default keyboard.
    _backedTextInputView.inputView = nil;

    // Without the call to reloadInputViews, the keyboard will not change until the textInput field (the first
    // responder) loses and regains focus.
    if (_backedTextInputView.isFirstResponder) {
      [_backedTextInputView reloadInputViews];
    }
  } else {
    // Hides keyboard, but keeps blinking cursor.
    _backedTextInputView.inputView = [UIView new];
  }
}
#endif // macOS]

- (BOOL)_textOf:(NSAttributedString *)newText equals:(NSAttributedString *)oldText
{
  // When the dictation is running we can't update the attributed text on the backed up text view
  // because setting the attributed string will kill the dictation. This means that we can't impose
  // the settings on a dictation.
  // Similarly, when the user is in the middle of inputting some text in Japanese/Chinese, there will be styling on the
  // text that we should disregard. See
  // https://developer.apple.com/documentation/uikit/uitextinput/1614489-markedtextrange?language=objc for more info.
  // Also, updating the attributed text while inputting Korean language will break input mechanism.
  // If the user added an emoji, the system adds a font attribute for the emoji and stores the original font in
  // NSOriginalFont. Lastly, when entering a password, etc., there will be additional styling on the field as the native
  // text view handles showing the last character for a split second.
  __block BOOL fontHasBeenUpdatedBySystem = false;
  [oldText enumerateAttribute:@"NSOriginalFont"
                      inRange:NSMakeRange(0, oldText.length)
                      options:0
                   usingBlock:^(id value, NSRange range, BOOL *stop) {
                     if (value) {
                       fontHasBeenUpdatedBySystem = true;
                     }
                   }];

  BOOL shouldFallbackToBareTextComparison =
#if !TARGET_OS_OSX // [macOS]
  [_backedTextInputView.textInputMode.primaryLanguage isEqualToString:@"dictation"] ||
  [_backedTextInputView.textInputMode.primaryLanguage isEqualToString:@"ko-KR"] ||
  _backedTextInputView.markedTextRange ||
  _backedTextInputView.isSecureTextEntry ||
#else // [macOS
  // There are multiple Korean input sources (2-Set, 3-Set, etc). Check substring instead instead
  [[[_backedTextInputView inputContext] selectedKeyboardInputSource] containsString:@"com.apple.inputmethod.Korean"] ||
  [_backedTextInputView hasMarkedText] ||
  [_backedTextInputView isKindOfClass:[NSSecureTextField class]] ||
#endif // macOS]
  fontHasBeenUpdatedBySystem;

  if (shouldFallbackToBareTextComparison) {
    return [newText.string isEqualToString:oldText.string];
  } else {
    return RCTIsAttributedStringEffectivelySame(
        newText, oldText, _originalTypingAttributes, static_cast<const TextInputProps &>(*_props).textAttributes);
  }
}

- (SubmitBehavior)getSubmitBehavior
{
  const auto &props = static_cast<const TextInputProps &>(*_props);
  const SubmitBehavior submitBehaviorDefaultable = props.traits.submitBehavior;

  // We should always have a non-default `submitBehavior`, but in case we don't, set it based on multiline.
  if (submitBehaviorDefaultable == SubmitBehavior::Default) {
    return props.traits.multiline ? SubmitBehavior::Newline : SubmitBehavior::BlurAndSubmit;
  }

  return submitBehaviorDefaultable;
}

@end

Class<RCTComponentViewProtocol> RCTTextInputCls(void)
{
  return RCTTextInputComponentView.class;
}<|MERGE_RESOLUTION|>--- conflicted
+++ resolved
@@ -107,15 +107,7 @@
   NSMutableDictionary<NSAttributedStringKey, id> *defaultAttributes =
       [_backedTextInputView.defaultTextAttributes mutableCopy];
 
-<<<<<<< HEAD
-#if !TARGET_OS_MACCATALYST
-  RCTWeakEventEmitterWrapper *eventEmitterWrapper = [RCTWeakEventEmitterWrapper new];
-  eventEmitterWrapper.eventEmitter = _eventEmitter;
-  defaultAttributes[RCTAttributedStringEventEmitterKey] = eventEmitterWrapper;
-#endif
-=======
   defaultAttributes[RCTAttributedStringEventEmitterKey] = RCTWrapEventEmitter(_eventEmitter);
->>>>>>> b6400aae
 
   _backedTextInputView.defaultTextAttributes = defaultAttributes;
 }
@@ -819,10 +811,7 @@
 // https://github.com/facebook/react-native/blob/3102a58df38d96f3dacef0530e4dbb399037fcd2/packages/react-native/ReactAndroid/src/main/java/com/facebook/react/views/text/internal/span/SetSpanOperation.kt#L30
 - (void)_updateTypingAttributes
 {
-<<<<<<< HEAD
-#if !TARGET_OS_OSX // [macOS]
-=======
->>>>>>> b6400aae
+#if !TARGET_OS_OSX // [macOS]
   if (_backedTextInputView.attributedText.length > 0 && _backedTextInputView.selectedTextRange != nil) {
     NSUInteger offsetStart = [_backedTextInputView offsetFromPosition:_backedTextInputView.beginningOfDocument
                                                            toPosition:_backedTextInputView.selectedTextRange.start];
