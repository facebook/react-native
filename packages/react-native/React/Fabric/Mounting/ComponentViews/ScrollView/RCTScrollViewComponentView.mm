/*
 * Copyright (c) Meta Platforms, Inc. and affiliates.
 *
 * This source code is licensed under the MIT license found in the
 * LICENSE file in the root directory of this source tree.
 */

#import "RCTScrollViewComponentView.h"

#import <React/RCTAssert.h>
#import <React/RCTBridge+Private.h>
#import <React/RCTConstants.h>
#import <React/RCTScrollEvent.h>

#import <react/renderer/components/scrollview/RCTComponentViewHelpers.h>
#import <react/renderer/components/scrollview/ScrollViewComponentDescriptor.h>
#import <react/renderer/components/scrollview/ScrollViewEventEmitter.h>
#import <react/renderer/components/scrollview/ScrollViewProps.h>
#import <react/renderer/components/scrollview/ScrollViewState.h>
#import <react/renderer/components/scrollview/conversions.h>

#import "RCTConversions.h"
#import "RCTCustomPullToRefreshViewProtocol.h"
#import "RCTEnhancedScrollView.h"
#import "RCTFabricComponentsPlugins.h"

using namespace facebook::react;

static NSString *kOnScrollEvent = @"onScroll";

static NSString *kOnScrollEndEvent = @"onScrollEnded";

static const CGFloat kClippingLeeway = 44.0;

#if TARGET_OS_IOS // [macOS] [visionOS]
static UIScrollViewKeyboardDismissMode RCTUIKeyboardDismissModeFromProps(const ScrollViewProps &props)
{
  switch (props.keyboardDismissMode) {
    case ScrollViewKeyboardDismissMode::None:
      return UIScrollViewKeyboardDismissModeNone;
    case ScrollViewKeyboardDismissMode::OnDrag:
      return UIScrollViewKeyboardDismissModeOnDrag;
    case ScrollViewKeyboardDismissMode::Interactive:
      return UIScrollViewKeyboardDismissModeInteractive;
  }
}
#endif // [macOS] [visionOS]

#if !TARGET_OS_OSX // [macOS
static UIScrollViewIndicatorStyle RCTUIScrollViewIndicatorStyleFromProps(const ScrollViewProps &props)
{
  switch (props.indicatorStyle) {
    case ScrollViewIndicatorStyle::Default:
      return UIScrollViewIndicatorStyleDefault;
    case ScrollViewIndicatorStyle::Black:
      return UIScrollViewIndicatorStyleBlack;
    case ScrollViewIndicatorStyle::White:
      return UIScrollViewIndicatorStyleWhite;
  }
}
#endif // [macOS]

// Once Fabric implements proper NativeAnimationDriver, this should be removed.
// This is just a workaround to allow animations based on onScroll event.
// This is only used to animate sticky headers in ScrollViews, and only the contentOffset and tag is used.
// TODO: T116850910 [Fabric][iOS] Make Fabric not use legacy RCTEventDispatcher for native-driven AnimatedEvents
static void
RCTSendScrollEventForNativeAnimations_DEPRECATED(RCTUIScrollView *scrollView, NSInteger tag, NSString *eventName) // [macOS]
{
  static uint16_t coalescingKey = 0;
  RCTScrollEvent *scrollEvent = [[RCTScrollEvent alloc] initWithEventName:eventName
                                                                 reactTag:[NSNumber numberWithInt:tag]
                                                  scrollViewContentOffset:scrollView.contentOffset
                                                   scrollViewContentInset:scrollView.contentInset
                                                    scrollViewContentSize:scrollView.contentSize
                                                          scrollViewFrame:scrollView.frame
                                                      scrollViewZoomScale:scrollView.zoomScale
                                                                 userData:nil
                                                            coalescingKey:coalescingKey];
  NSDictionary *userInfo = [NSDictionary dictionaryWithObjectsAndKeys:scrollEvent, @"event", nil];
  [[NSNotificationCenter defaultCenter] postNotificationName:@"RCTNotifyEventDispatcherObserversOfEvent_DEPRECATED"
                                                      object:nil
                                                    userInfo:userInfo];
}

@interface RCTScrollViewComponentView () <
#if !TARGET_OS_OSX // [macOS]
    UIScrollViewDelegate,
#endif // [macOS]
    RCTScrollViewProtocol,
    RCTScrollableProtocol,
    RCTEnhancedScrollViewOverridingDelegate>

@end

@implementation RCTScrollViewComponentView {
  ScrollViewShadowNode::ConcreteState::Shared _state;
  CGSize _contentSize;
  NSTimeInterval _lastScrollEventDispatchTime;
  NSTimeInterval _scrollEventThrottle;
  // Flag indicating whether the scrolling that is currently happening
  // is triggered by user or not.
  // This helps to only update state from `scrollViewDidScroll` in case
  // some other part of the system scrolls scroll view.
  BOOL _isUserTriggeredScrolling;
  BOOL _shouldUpdateContentInsetAdjustmentBehavior;
  BOOL _automaticallyAdjustKeyboardInsets;

  CGPoint _contentOffsetWhenClipped;

  __weak RCTUIView *_contentView; // [macOS]

  CGRect _prevFirstVisibleFrame;
  __weak RCTPlatformView *_firstVisibleView; // [macOS]

  CGFloat _endDraggingSensitivityMultiplier;
}

+ (RCTScrollViewComponentView *_Nullable)findScrollViewComponentViewForView:(RCTUIView *)view // [macOS]
{
  do {
    view = (RCTUIView *)view.superview; // [macOS]
  } while (view != nil && ![view isKindOfClass:[RCTScrollViewComponentView class]]);
  return (RCTScrollViewComponentView *)view;
}

- (instancetype)initWithFrame:(CGRect)frame
{
  if (self = [super initWithFrame:frame]) {
    _props = ScrollViewShadowNode::defaultSharedProps();
    _scrollView = [[RCTEnhancedScrollView alloc] initWithFrame:self.bounds];
    _scrollView.clipsToBounds = _props->getClipsContentToBounds();
    _scrollView.autoresizingMask = UIViewAutoresizingFlexibleWidth | UIViewAutoresizingFlexibleHeight;
#if !TARGET_OS_OSX // [macOS]
    _scrollView.delaysContentTouches = NO;
#endif // [macOS]
    ((RCTEnhancedScrollView *)_scrollView).overridingDelegate = self;
    _isUserTriggeredScrolling = NO;
    _shouldUpdateContentInsetAdjustmentBehavior = YES;
    _automaticallyAdjustKeyboardInsets = NO;
    [self addSubview:_scrollView];

    _containerView = [[RCTUIView alloc] initWithFrame:CGRectZero]; // [macOS]
#if !TARGET_OS_OSX // [macOS]
    [_scrollView addSubview:_containerView];
#else // [macOS
    _containerView.autoresizingMask = UIViewAutoresizingFlexibleWidth | UIViewAutoresizingFlexibleHeight;
    [_scrollView setDocumentView:_containerView];
#endif // macOS]
    
#if !TARGET_OS_OSX // [macOS]
    [self.scrollViewDelegateSplitter addDelegate:self];
#endif // [macOS]
#if TARGET_OS_IOS
    [self _registerKeyboardListener];
#endif

    _scrollEventThrottle = 0;
    _endDraggingSensitivityMultiplier = 1;
  }

  return self;
}

- (void)dealloc
{
  // Removing all delegates from the splitter nils the actual delegate which prevents a crash on UIScrollView
  // deallocation.
#if !TARGET_OS_OSX // [macOS]
  [self.scrollViewDelegateSplitter removeAllDelegates];
#endif // [macOS]
}

#if TARGET_OS_IOS
- (void)_registerKeyboardListener
{
  // According to Apple docs, we don't need to explicitly unregister the observer, it's done automatically.
  // See the Apple documentation:
  // https://developer.apple.com/documentation/foundation/nsnotificationcenter/1413994-removeobserver?language=objc
  [[NSNotificationCenter defaultCenter] addObserver:self
                                           selector:@selector(_keyboardWillChangeFrame:)
                                               name:UIKeyboardWillChangeFrameNotification
                                             object:nil];
}

- (void)_keyboardWillChangeFrame:(NSNotification *)notification
{
  if (!_automaticallyAdjustKeyboardInsets) {
    return;
  }
  BOOL isHorizontal = _scrollView.contentSize.width > self.frame.size.width;
  if (isHorizontal) {
    return;
  }

  bool isInverted = [self isInverted];
  double duration = [notification.userInfo[UIKeyboardAnimationDurationUserInfoKey] doubleValue];

  UIViewAnimationCurve curve =
      (UIViewAnimationCurve)[notification.userInfo[UIKeyboardAnimationCurveUserInfoKey] unsignedIntegerValue];
  CGRect keyboardEndFrame = [notification.userInfo[UIKeyboardFrameEndUserInfoKey] CGRectValue];

  CGPoint absoluteViewOrigin = [self convertPoint:self.bounds.origin toView:nil];
  CGFloat scrollViewLowerY = isInverted ? absoluteViewOrigin.y : absoluteViewOrigin.y + self.bounds.size.height;

  UIEdgeInsets newEdgeInsets = _scrollView.contentInset;
  CGFloat inset = MAX(scrollViewLowerY - keyboardEndFrame.origin.y, 0);
  if (isInverted) {
    newEdgeInsets.top = MAX(inset, _scrollView.contentInset.top);
  } else {
    newEdgeInsets.bottom = MAX(inset, _scrollView.contentInset.bottom);
  }

  CGPoint newContentOffset = _scrollView.contentOffset;
  self.firstResponderFocus = CGRectNull;

  CGFloat contentDiff = 0;
  if ([[UIApplication sharedApplication] sendAction:@selector(reactUpdateResponderOffsetForScrollView:)
                                                 to:nil
                                               from:self
                                           forEvent:nil]) {
    if (CGRectEqualToRect(_firstResponderFocus, CGRectNull)) {
      // Text input view is outside of the scroll view.
      return;
    }

    CGRect viewIntersection = CGRectIntersection(self.firstResponderFocus, keyboardEndFrame);

    if (CGRectIsNull(viewIntersection)) {
      return;
    }

    // Inner text field focused
    CGFloat focusEnd = CGRectGetMaxY(self.firstResponderFocus);
    if (focusEnd > keyboardEndFrame.origin.y) {
      // Text field active region is below visible area with keyboard - update diff to bring into view
      contentDiff = keyboardEndFrame.origin.y - focusEnd;
    }
  }

  if (isInverted) {
    newContentOffset.y += contentDiff;
  } else {
    newContentOffset.y -= contentDiff;
  }

  if (@available(iOS 14.0, *)) {
    // On iOS when Prefer Cross-Fade Transitions is enabled, the keyboard position
    // & height is reported differently (0 instead of Y position value matching height of frame)
    // Fixes similar issue we saw with https://github.com/facebook/react-native/pull/34503
    if (UIAccessibilityPrefersCrossFadeTransitions() && keyboardEndFrame.size.height == 0) {
      newContentOffset.y = 0;
      newEdgeInsets.bottom = 0;
    }
  }

  [UIView animateWithDuration:duration
                        delay:0.0
                      options:animationOptionsWithCurve(curve)
                   animations:^{
                     self->_scrollView.contentInset = newEdgeInsets;
                     self->_scrollView.verticalScrollIndicatorInsets = newEdgeInsets;
                     [self scrollToOffset:newContentOffset animated:NO];
                   }
                   completion:nil];
}

static inline UIViewAnimationOptions animationOptionsWithCurve(UIViewAnimationCurve curve)
{
  // UIViewAnimationCurve #7 is used for keyboard and therefore private - so we can't use switch/case here.
  // source: https://stackoverflow.com/a/7327374/5281431
  RCTAssert(
      UIViewAnimationCurveLinear << 16 == UIViewAnimationOptionCurveLinear,
      @"Unexpected implementation of UIViewAnimationCurve");
  return curve << 16;
}
#endif

#if !TARGET_OS_OSX // [macOS]
- (RCTGenericDelegateSplitter<id<UIScrollViewDelegate>> *)scrollViewDelegateSplitter
{
  return ((RCTEnhancedScrollView *)_scrollView).delegateSplitter;
}
#endif // [macOS]

#pragma mark - RCTMountingTransactionObserving

- (void)mountingTransactionWillMount:(const facebook::react::MountingTransaction &)transaction
                withSurfaceTelemetry:(const facebook::react::SurfaceTelemetry &)surfaceTelemetry
{
  [self _prepareForMaintainVisibleScrollPosition];
}

- (void)mountingTransactionDidMount:(const MountingTransaction &)transaction
               withSurfaceTelemetry:(const facebook::react::SurfaceTelemetry &)surfaceTelemetry
{
  [self _remountChildren];
  [self _adjustForMaintainVisibleContentPosition];
}

#pragma mark - RCTComponentViewProtocol

+ (ComponentDescriptorProvider)componentDescriptorProvider
{
  return concreteComponentDescriptorProvider<ScrollViewComponentDescriptor>();
}

- (void)updateLayoutMetrics:(const LayoutMetrics &)layoutMetrics
           oldLayoutMetrics:(const LayoutMetrics &)oldLayoutMetrics
{
  [super updateLayoutMetrics:layoutMetrics oldLayoutMetrics:oldLayoutMetrics];
  if (layoutMetrics.layoutDirection != oldLayoutMetrics.layoutDirection) {
    CGAffineTransform transform = (layoutMetrics.layoutDirection == LayoutDirection::LeftToRight)
        ? CGAffineTransformIdentity
        : CGAffineTransformMakeScale(-1, 1);

    _containerView.transform = transform;
#if !TARGET_OS_OSX // [macOS]
    _scrollView.transform = transform;
#endif // [macOS]
  }
}

- (bool)isInverted
{
  // Look into the entry at position 2,2 to check if scaleY is applied
  return self.layer.transform.m22 == -1;
}

- (void)updateProps:(const Props::Shared &)props oldProps:(const Props::Shared &)oldProps
{
  const auto &oldScrollViewProps = static_cast<const ScrollViewProps &>(*_props);
  const auto &newScrollViewProps = static_cast<const ScrollViewProps &>(*props);

#define REMAP_PROP(reactName, localName, target)                      \
  if (oldScrollViewProps.reactName != newScrollViewProps.reactName) { \
    target.localName = newScrollViewProps.reactName;                  \
  }

#define REMAP_VIEW_PROP(reactName, localName) REMAP_PROP(reactName, localName, self)
#define MAP_VIEW_PROP(name) REMAP_VIEW_PROP(name, name)
#define REMAP_SCROLL_VIEW_PROP(reactName, localName) \
  REMAP_PROP(reactName, localName, ((RCTEnhancedScrollView *)_scrollView))
#define MAP_SCROLL_VIEW_PROP(name) REMAP_SCROLL_VIEW_PROP(name, name)

  // FIXME: Commented props are not supported yet.
  MAP_SCROLL_VIEW_PROP(alwaysBounceHorizontal);
  MAP_SCROLL_VIEW_PROP(alwaysBounceVertical);
#if !TARGET_OS_OSX // [macOS]
  MAP_SCROLL_VIEW_PROP(bounces);
  MAP_SCROLL_VIEW_PROP(bouncesZoom);
  MAP_SCROLL_VIEW_PROP(canCancelContentTouches);
#endif // [macOS]
  MAP_SCROLL_VIEW_PROP(centerContent);
  // MAP_SCROLL_VIEW_PROP(automaticallyAdjustContentInsets);
#if !TARGET_OS_OSX // [macOS]
  MAP_SCROLL_VIEW_PROP(decelerationRate);
  MAP_SCROLL_VIEW_PROP(directionalLockEnabled);
  MAP_SCROLL_VIEW_PROP(maximumZoomScale);
  MAP_SCROLL_VIEW_PROP(minimumZoomScale);
#endif // [macOS]
  MAP_SCROLL_VIEW_PROP(scrollEnabled);
#if !TARGET_OS_OSX // [macOS]
  MAP_SCROLL_VIEW_PROP(pagingEnabled);
  MAP_SCROLL_VIEW_PROP(pinchGestureEnabled);
  MAP_SCROLL_VIEW_PROP(scrollsToTop);
#endif // [macOS]
  MAP_SCROLL_VIEW_PROP(showsHorizontalScrollIndicator);
  MAP_SCROLL_VIEW_PROP(showsVerticalScrollIndicator);

  if (oldScrollViewProps.automaticallyAdjustKeyboardInsets != newScrollViewProps.automaticallyAdjustKeyboardInsets) {
    _automaticallyAdjustKeyboardInsets = newScrollViewProps.automaticallyAdjustKeyboardInsets;
  }

  if (oldScrollViewProps.scrollIndicatorInsets != newScrollViewProps.scrollIndicatorInsets) {
    _scrollView.scrollIndicatorInsets = RCTUIEdgeInsetsFromEdgeInsets(newScrollViewProps.scrollIndicatorInsets);
  }

  if (oldScrollViewProps.indicatorStyle != newScrollViewProps.indicatorStyle) {
#if !TARGET_OS_OSX // [macOS]
    _scrollView.indicatorStyle = RCTUIScrollViewIndicatorStyleFromProps(newScrollViewProps);
#endif // [macOS]
  }

  _endDraggingSensitivityMultiplier = newScrollViewProps.endDraggingSensitivityMultiplier;

  if (oldScrollViewProps.scrollEventThrottle != newScrollViewProps.scrollEventThrottle) {
    // Zero means "send value only once per significant logical event".
    // Prop value is in milliseconds.
    // iOS implementation uses `NSTimeInterval` (in seconds).
    CGFloat throttleInSeconds = newScrollViewProps.scrollEventThrottle / 1000.0;
    CGFloat msPerFrame = 1.0 / 60.0;
    if (throttleInSeconds < 0) {
      _scrollEventThrottle = INFINITY;
    } else if (throttleInSeconds <= msPerFrame) {
      _scrollEventThrottle = 0;
    } else {
      _scrollEventThrottle = throttleInSeconds;
    }
  }

  // Overflow prop
  if (oldScrollViewProps.getClipsContentToBounds() != newScrollViewProps.getClipsContentToBounds()) {
    _scrollView.clipsToBounds = newScrollViewProps.getClipsContentToBounds();
  }

  MAP_SCROLL_VIEW_PROP(zoomScale);

  if (oldScrollViewProps.contentInset != newScrollViewProps.contentInset) {
    _scrollView.contentInset = RCTUIEdgeInsetsFromEdgeInsets(newScrollViewProps.contentInset);
  }

  RCTEnhancedScrollView *scrollView = (RCTEnhancedScrollView *)_scrollView;
  if (oldScrollViewProps.contentOffset != newScrollViewProps.contentOffset) {
    _scrollView.contentOffset = RCTCGPointFromPoint(newScrollViewProps.contentOffset);
  }

  if (oldScrollViewProps.snapToAlignment != newScrollViewProps.snapToAlignment) {
    scrollView.snapToAlignment = RCTNSStringFromString(toString(newScrollViewProps.snapToAlignment));
  }

  scrollView.snapToStart = newScrollViewProps.snapToStart;
  scrollView.snapToEnd = newScrollViewProps.snapToEnd;

  if (oldScrollViewProps.snapToOffsets != newScrollViewProps.snapToOffsets) {
    NSMutableArray<NSNumber *> *snapToOffsets = [NSMutableArray array];
    for (const auto &snapToOffset : newScrollViewProps.snapToOffsets) {
      [snapToOffsets addObject:[NSNumber numberWithFloat:snapToOffset]];
    }
    scrollView.snapToOffsets = snapToOffsets;
  }

#if !TARGET_OS_OSX // [macOS]
  if (oldScrollViewProps.automaticallyAdjustsScrollIndicatorInsets !=
      newScrollViewProps.automaticallyAdjustsScrollIndicatorInsets) {
    scrollView.automaticallyAdjustsScrollIndicatorInsets = newScrollViewProps.automaticallyAdjustsScrollIndicatorInsets;
  }

  if ((oldScrollViewProps.contentInsetAdjustmentBehavior != newScrollViewProps.contentInsetAdjustmentBehavior) ||
      _shouldUpdateContentInsetAdjustmentBehavior) {
    const auto contentInsetAdjustmentBehavior = newScrollViewProps.contentInsetAdjustmentBehavior;
    if (contentInsetAdjustmentBehavior == ContentInsetAdjustmentBehavior::Never) {
      scrollView.contentInsetAdjustmentBehavior = UIScrollViewContentInsetAdjustmentNever;
    } else if (contentInsetAdjustmentBehavior == ContentInsetAdjustmentBehavior::Automatic) {
      scrollView.contentInsetAdjustmentBehavior = UIScrollViewContentInsetAdjustmentAutomatic;
    } else if (contentInsetAdjustmentBehavior == ContentInsetAdjustmentBehavior::ScrollableAxes) {
      scrollView.contentInsetAdjustmentBehavior = UIScrollViewContentInsetAdjustmentScrollableAxes;
    } else if (contentInsetAdjustmentBehavior == ContentInsetAdjustmentBehavior::Always) {
      scrollView.contentInsetAdjustmentBehavior = UIScrollViewContentInsetAdjustmentAlways;
    }
    _shouldUpdateContentInsetAdjustmentBehavior = NO;
  }
#endif // [macOS]
    
  MAP_SCROLL_VIEW_PROP(disableIntervalMomentum);
  MAP_SCROLL_VIEW_PROP(snapToInterval);

  if (oldScrollViewProps.keyboardDismissMode != newScrollViewProps.keyboardDismissMode) {
#if TARGET_OS_IOS // [macOS] [visionOS]
    scrollView.keyboardDismissMode = RCTUIKeyboardDismissModeFromProps(newScrollViewProps);
#endif // [macOS] [visionOS]
  }

  [super updateProps:props oldProps:oldProps];
}

- (void)updateState:(const State::Shared &)state oldState:(const State::Shared &)oldState
{
  assert(std::dynamic_pointer_cast<const ScrollViewShadowNode::ConcreteState>(state));
  _state = std::static_pointer_cast<const ScrollViewShadowNode::ConcreteState>(state);
  auto &data = _state->getData();

  auto contentOffset = RCTCGPointFromPoint(data.contentOffset);
  if (!oldState && !CGPointEqualToPoint(contentOffset, CGPointZero)) {
    /*
     * When <ScrollView /> is suspended, it is removed from view hierarchy and its offset is stored in
     * state. We want to restore this offset from the state but it must be snapped to be within UIScrollView's
     * content to remove any overscroll.
     *
     * This can happen, for example, with pull to refresh. The UIScrollView will be overscrolled into negative offset.
     * If the offset is not adjusted to be within the content area, it leads to a gap and UIScrollView does not adjust
     * its offset until user scrolls.
     */

    // Adjusting overscroll on the top.
    contentOffset.y = fmax(contentOffset.y, -_scrollView.contentInset.top);

    // Adjusting overscroll on the left.
    contentOffset.x = fmax(contentOffset.x, -_scrollView.contentInset.left);

    // TODO: T190695447 - Protect against over scroll on the bottom and right as well.
    // This is not easily done because we need to flip the order of method calls for
    // ShadowViewMutation::Insert. updateLayout must come before updateState.

    _scrollView.contentOffset = contentOffset;
  }

  CGSize contentSize = RCTCGSizeFromSize(data.getContentSize());

  if (CGSizeEqualToSize(_contentSize, contentSize)) {
    return;
  }

  _contentSize = contentSize;
  _containerView.frame = CGRect{RCTCGPointFromPoint(data.contentBoundingRect.origin), contentSize};

  [self _preserveContentOffsetIfNeededWithBlock:^{
    self->_scrollView.contentSize = contentSize;
  }];
}

/*
 * Disables programmatical changing of ScrollView's `contentOffset` if a touch gesture is in progress.
 */
- (void)_preserveContentOffsetIfNeededWithBlock:(void (^)())block
{
  if (!block) {
    return;
  }

  if (!_isUserTriggeredScrolling) {
    return block();
  }

  [((RCTEnhancedScrollView *)_scrollView) preserveContentOffsetWithBlock:block];
}

- (void)mountChildComponentView:(RCTUIView<RCTComponentViewProtocol> *)childComponentView index:(NSInteger)index // [macOS]
{
  [_containerView insertSubview:childComponentView atIndex:index];
  if (![childComponentView conformsToProtocol:@protocol(RCTCustomPullToRefreshViewProtocol)]) {
    _contentView = childComponentView;
  }
}

- (void)unmountChildComponentView:(RCTUIView<RCTComponentViewProtocol> *)childComponentView index:(NSInteger)index // [macOS]
{
  [childComponentView removeFromSuperview];
  if (![childComponentView conformsToProtocol:@protocol(RCTCustomPullToRefreshViewProtocol)] &&
      _contentView == childComponentView) {
    _contentView = nil;
  }
}

/*
 * Returns whether or not the scroll view interaction should be blocked because
 * JavaScript was found to be the responder.
 */
- (BOOL)_shouldDisableScrollInteraction
{
  RCTUIView *ancestorView = (RCTUIView *)self.superview;  // [macOS]

  while (ancestorView) {
    if ([ancestorView respondsToSelector:@selector(isJSResponder)]) {
      BOOL isJSResponder = ((RCTUIView<RCTComponentViewProtocol> *)ancestorView).isJSResponder; // [macOS]
      if (isJSResponder) {
        return YES;
      }
    }

    ancestorView = (RCTUIView *)ancestorView.superview; // [macOS]
  }

  return NO;
}

- (ScrollViewEventEmitter::Metrics)_scrollViewMetrics
{
  auto metrics = ScrollViewEventEmitter::Metrics{};
  metrics.contentSize = RCTSizeFromCGSize(_scrollView.contentSize);
  metrics.contentOffset = RCTPointFromCGPoint(_scrollView.contentOffset);
  metrics.contentInset = RCTEdgeInsetsFromUIEdgeInsets(_scrollView.contentInset);
  metrics.containerSize = RCTSizeFromCGSize(_scrollView.bounds.size);
  metrics.zoomScale = _scrollView.zoomScale;

  if (_layoutMetrics.layoutDirection == LayoutDirection::RightToLeft) {
    metrics.contentOffset.x = metrics.contentSize.width - metrics.containerSize.width - metrics.contentOffset.x;
  }

  return metrics;
}

- (void)_updateStateWithContentOffset
{
  if (!_state) {
    return;
  }
  auto contentOffset = RCTPointFromCGPoint(_scrollView.contentOffset);
  _state->updateState([contentOffset](const ScrollViewShadowNode::ConcreteState::Data &data) {
    auto newData = data;
    newData.contentOffset = contentOffset;
    return std::make_shared<const ScrollViewShadowNode::ConcreteState::Data>(newData);
  });
}

- (void)prepareForRecycle
{
  [super prepareForRecycle];
  // Must invalidate state before setting contentOffset on ScrollView.
  // Otherwise the state will be propagated to shadow tree.
  _state.reset();

  const auto &props = static_cast<const ScrollViewProps &>(*_props);
  _scrollView.contentOffset = RCTCGPointFromPoint(props.contentOffset);
  // We set the default behavior to "never" so that iOS
  // doesn't do weird things to UIScrollView insets automatically
  // and keeps it as an opt-in behavior.
#if !TARGET_OS_OSX // [macOS]
  _scrollView.contentInsetAdjustmentBehavior = UIScrollViewContentInsetAdjustmentNever;
#endif // [macOS]
  _shouldUpdateContentInsetAdjustmentBehavior = YES;
  _isUserTriggeredScrolling = NO;
  CGRect oldFrame = self.frame;
  self.frame = CGRectZero;
  self.frame = oldFrame;
  _contentView = nil;
  _prevFirstVisibleFrame = CGRectZero;
  _firstVisibleView = nil;
}

#pragma mark - UIScrollViewDelegate

#if !TARGET_OS_OSX // [macOS]
- (void)scrollViewWillEndDragging:(UIScrollView *)scrollView
                     withVelocity:(CGPoint)velocity
              targetContentOffset:(inout CGPoint *)targetContentOffset
{
  if (fabs(_endDraggingSensitivityMultiplier - 1) > 0.0001f) {
    if (targetContentOffset->y > 0) {
      const CGFloat travel = targetContentOffset->y - scrollView.contentOffset.y;
      targetContentOffset->y = scrollView.contentOffset.y + travel * _endDraggingSensitivityMultiplier;
    }
  }
}

- (BOOL)touchesShouldCancelInContentView:(__unused RCTPlatformView *)view // [macOS]
{
  // Historically, `UIScrollView`s in React Native do not cancel touches
  // started on `UIControl`-based views (as normal iOS `UIScrollView`s do).
  return ![self _shouldDisableScrollInteraction];
}
#endif // [macOS]

- (void)scrollViewDidScroll:(RCTUIScrollView *)scrollView // [macOS]
{
  const auto &props = static_cast<const ScrollViewProps &>(*_props);
  auto scrollMetrics = [self _scrollViewMetrics];

  if (props.enableSyncOnScroll) {
    if (_eventEmitter) {
      const auto &eventEmitter = static_cast<const ScrollViewEventEmitter &>(*_eventEmitter);
      // TODO: temporary API to unblock testing of synchronous rendering.
      eventEmitter.experimental_flushSync([&eventEmitter, &scrollMetrics, &self]() {
        [self _updateStateWithContentOffset];
        // TODO: temporary API to unblock testing of synchronous rendering.
        eventEmitter.experimental_onDiscreteScroll(scrollMetrics);
      });
    }
  } else {
    if (!_isUserTriggeredScrolling || CoreFeatures::enableGranularScrollViewStateUpdatesIOS) {
      [self _updateStateWithContentOffset];
    }

    NSTimeInterval now = CACurrentMediaTime();
    if ((_lastScrollEventDispatchTime == 0) || (now - _lastScrollEventDispatchTime > _scrollEventThrottle)) {
      _lastScrollEventDispatchTime = now;
      if (_eventEmitter) {
        static_cast<const ScrollViewEventEmitter &>(*_eventEmitter).onScroll(scrollMetrics);
      }

      RCTSendScrollEventForNativeAnimations_DEPRECATED(scrollView, self.tag, kOnScrollEvent);
    }
  }

  [self _remountChildrenIfNeeded];
}

- (void)scrollViewDidZoom:(RCTUIScrollView *)scrollView // [macOS]
{
  [self scrollViewDidScroll:scrollView];
}

- (BOOL)scrollViewShouldScrollToTop:(RCTUIScrollView *)scrollView // [macOS]
{
  _isUserTriggeredScrolling = YES;
  return YES;
}

- (void)scrollViewDidScrollToTop:(RCTUIScrollView *)scrollView // [macOS]
{
  if (!_eventEmitter) {
    return;
  }

  _isUserTriggeredScrolling = NO;
  static_cast<const ScrollViewEventEmitter &>(*_eventEmitter).onScrollToTop([self _scrollViewMetrics]);
  [self _updateStateWithContentOffset];
}

- (void)scrollViewWillBeginDragging:(RCTUIScrollView *)scrollView // [macOS]
{
  [self _forceDispatchNextScrollEvent];

  if (!_eventEmitter) {
    return;
  }

  static_cast<const ScrollViewEventEmitter &>(*_eventEmitter).onScrollBeginDrag([self _scrollViewMetrics]);
  _isUserTriggeredScrolling = YES;
}

- (void)scrollViewDidEndDragging:(RCTUIScrollView *)scrollView willDecelerate:(BOOL)decelerate // [macOS]
{
  [self _forceDispatchNextScrollEvent];

  if (!_eventEmitter) {
    return;
  }

  static_cast<const ScrollViewEventEmitter &>(*_eventEmitter).onScrollEndDrag([self _scrollViewMetrics]);

  [self _updateStateWithContentOffset];

  if (!decelerate) {
    // ScrollView will not decelerate and `scrollViewDidEndDecelerating` will not be called.
    // `_isUserTriggeredScrolling` must be set to NO here.
    _isUserTriggeredScrolling = NO;
    RCTSendScrollEventForNativeAnimations_DEPRECATED(scrollView, self.tag, kOnScrollEndEvent);
  }
}

- (void)scrollViewWillBeginDecelerating:(RCTUIScrollView *)scrollView // [macOS]
{
  [self _forceDispatchNextScrollEvent];

  if (!_eventEmitter) {
    return;
  }

  static_cast<const ScrollViewEventEmitter &>(*_eventEmitter).onMomentumScrollBegin([self _scrollViewMetrics]);
}

- (void)scrollViewDidEndDecelerating:(RCTUIScrollView *)scrollView // [macOS]
{
  [self _forceDispatchNextScrollEvent];

  if (!_eventEmitter) {
    return;
  }

  static_cast<const ScrollViewEventEmitter &>(*_eventEmitter).onMomentumScrollEnd([self _scrollViewMetrics]);
  [self _updateStateWithContentOffset];
  _isUserTriggeredScrolling = NO;

  RCTSendScrollEventForNativeAnimations_DEPRECATED(scrollView, self.tag, kOnScrollEndEvent);
}

- (void)scrollViewDidEndScrollingAnimation:(RCTUIScrollView *)scrollView // [macOS]
{
  [self _handleFinishedScrolling:scrollView];
}

<<<<<<< HEAD
- (void)_handleFinishedScrolling:(RCTUIScrollView *)scrollView // [macOS]
=======
- (void)didMoveToWindow
{
  [super didMoveToWindow];

  if (!self.window) {
    // The view is being removed, ensure that the scroll end event is dispatched
    [self _handleScrollEndIfNeeded];
  }
}

- (void)_handleScrollEndIfNeeded
{
  if (_scrollView.isDecelerating || !_scrollView.isTracking) {
    if (!_eventEmitter) {
      return;
    }
    static_cast<const ScrollViewEventEmitter &>(*_eventEmitter).onMomentumScrollEnd([self _scrollViewMetrics]);

    [self _updateStateWithContentOffset];
    _isUserTriggeredScrolling = NO;
  }
}

- (void)_handleFinishedScrolling:(UIScrollView *)scrollView
>>>>>>> 007a8e12
{
  [self _forceDispatchNextScrollEvent];
  [self scrollViewDidScroll:scrollView];

  if (!_eventEmitter) {
    return;
  }

  static_cast<const ScrollViewEventEmitter &>(*_eventEmitter).onMomentumScrollEnd([self _scrollViewMetrics]);
  [self _updateStateWithContentOffset];
}

- (void)scrollViewWillBeginZooming:(RCTUIScrollView *)scrollView withView:(nullable RCTUIView *)view // [macOS]
{
  [self _forceDispatchNextScrollEvent];

  if (!_eventEmitter) {
    return;
  }

  static_cast<const ScrollViewEventEmitter &>(*_eventEmitter).onScrollBeginDrag([self _scrollViewMetrics]);
}

- (void)scrollViewDidEndZooming:(RCTUIScrollView *)scrollView withView:(nullable RCTUIView *)view atScale:(CGFloat)scale // [macOS]
{
  [self _forceDispatchNextScrollEvent];

  if (!_eventEmitter) {
    return;
  }

  static_cast<const ScrollViewEventEmitter &>(*_eventEmitter).onScrollEndDrag([self _scrollViewMetrics]);
  [self _updateStateWithContentOffset];
}

- (RCTUIView *)viewForZoomingInScrollView:(__unused RCTUIScrollView *)scrollView // [macOS]
{
  return _containerView;
}

#pragma mark -

- (void)_forceDispatchNextScrollEvent
{
  _lastScrollEventDispatchTime = 0;
}

#pragma mark - Native commands

- (void)handleCommand:(const NSString *)commandName args:(const NSArray *)args
{
  RCTScrollViewHandleCommand(self, commandName, args);
}

- (void)flashScrollIndicators
{
#if !TARGET_OS_OSX // [macOS]
  [_scrollView flashScrollIndicators];
#endif // [macOS]
}

- (void)scrollTo:(double)x y:(double)y animated:(BOOL)animated
{
  CGPoint offset = CGPointMake(x, y);
  CGRect maxRect = CGRectMake(
      fmin(-_scrollView.contentInset.left, 0),
      fmin(-_scrollView.contentInset.top, 0),
      fmax(
          _scrollView.contentSize.width - _scrollView.bounds.size.width + _scrollView.contentInset.right +
              fmax(_scrollView.contentInset.left, 0),
          0.01),
      fmax(
          _scrollView.contentSize.height - _scrollView.bounds.size.height + _scrollView.contentInset.bottom +
              fmax(_scrollView.contentInset.top, 0),
          0.01)); // Make width and height greater than 0

  const auto &props = static_cast<const ScrollViewProps &>(*_props);
  if (!CGRectContainsPoint(maxRect, offset) && !props.scrollToOverflowEnabled) {
    CGFloat localX = fmax(offset.x, CGRectGetMinX(maxRect));
    localX = fmin(localX, CGRectGetMaxX(maxRect));
    CGFloat localY = fmax(offset.y, CGRectGetMinY(maxRect));
    localY = fmin(localY, CGRectGetMaxY(maxRect));
    offset = CGPointMake(localX, localY);
  }

  [self scrollToOffset:offset animated:animated];
}

- (void)scrollToEnd:(BOOL)animated
{
  BOOL isHorizontal = _scrollView.contentSize.width > self.frame.size.width;
  CGPoint offset;
  if (isHorizontal) {
    CGFloat offsetX = _scrollView.contentSize.width - _scrollView.bounds.size.width + _scrollView.contentInset.right;
    offset = CGPointMake(fmax(offsetX, 0), 0);
  } else {
    CGFloat offsetY = _scrollView.contentSize.height - _scrollView.bounds.size.height + _scrollView.contentInset.bottom;
    offset = CGPointMake(0, fmax(offsetY, 0));
  }

  [self scrollToOffset:offset animated:animated];
}

#pragma mark - Child views mounting

- (void)updateClippedSubviewsWithClipRect:(CGRect)clipRect relativeToView:(RCTUIView *)clipView // [macOS]
{
  // Do nothing. ScrollView manages its subview clipping individually in `_remountChildren`.
}

- (void)_remountChildrenIfNeeded
{
  CGPoint contentOffset = _scrollView.contentOffset;

  if (std::abs(_contentOffsetWhenClipped.x - contentOffset.x) < kClippingLeeway &&
      std::abs(_contentOffsetWhenClipped.y - contentOffset.y) < kClippingLeeway) {
    return;
  }

  _contentOffsetWhenClipped = contentOffset;

  [self _remountChildren];
}

- (void)_remountChildren
{
#if !TARGET_OS_OSX // [macOS]
  [_scrollView updateClippedSubviewsWithClipRect:CGRectInset(_scrollView.bounds, -kClippingLeeway, -kClippingLeeway)
                                  relativeToView:_scrollView];
#endif // [macOS]
}

#pragma mark - RCTScrollableProtocol

- (CGSize)contentSize
{
  return _contentSize;
}

- (void)scrollToOffset:(CGPoint)offset
{
  [self scrollToOffset:offset animated:YES];
}

- (void)scrollToOffset:(CGPoint)offset animated:(BOOL)animated
{
  if (_layoutMetrics.layoutDirection == LayoutDirection::RightToLeft) {
    // Adjusting offset.x in right to left layout direction.
    offset.x = self.contentSize.width - _scrollView.frame.size.width - offset.x;
  }

  if (CGPointEqualToPoint(_scrollView.contentOffset, offset)) {
    return;
  }

  [self _forceDispatchNextScrollEvent];

#if !TARGET_OS_OSX // [macOS]
  [_scrollView setContentOffset:offset animated:animated];
#endif // [macOS]

  if (!animated) {
    // When not animated, the expected workflow in ``scrollViewDidEndScrollingAnimation`` after scrolling is not going
    // to get triggered. We will need to manually execute here.
    [self _handleFinishedScrolling:_scrollView];
  }
}

- (void)zoomToRect:(CGRect)rect animated:(BOOL)animated
{
#if !TARGET_OS_OSX // [macOS]
  [_scrollView zoomToRect:rect animated:animated];
#endif // [macOS]
}

#if !TARGET_OS_OSX // [macOS]
- (void)addScrollListener:(NSObject<UIScrollViewDelegate> *)scrollListener
{
  [self.scrollViewDelegateSplitter addDelegate:scrollListener];
}

- (void)removeScrollListener:(NSObject<UIScrollViewDelegate> *)scrollListener
{
  [self.scrollViewDelegateSplitter removeDelegate:scrollListener];
}
#endif // [macOS]

#pragma mark - Maintain visible content position

- (void)_prepareForMaintainVisibleScrollPosition
{
  const auto &props = static_cast<const ScrollViewProps &>(*_props);
  if (!props.maintainVisibleContentPosition) {
    return;
  }

  BOOL horizontal = _scrollView.contentSize.width > self.frame.size.width;
  int minIdx = props.maintainVisibleContentPosition.value().minIndexForVisible;
  for (NSUInteger ii = minIdx; ii < _contentView.subviews.count; ++ii) {
    // Find the first view that is partially or fully visible.
    RCTPlatformView *subview = _contentView.subviews[ii]; // [macOS]
    BOOL hasNewView = NO;
    if (horizontal) {
      hasNewView = subview.frame.origin.x + subview.frame.size.width > _scrollView.contentOffset.x;
    } else {
      hasNewView = subview.frame.origin.y + subview.frame.size.height > _scrollView.contentOffset.y;
    }
    if (hasNewView || ii == _contentView.subviews.count - 1) {
      _prevFirstVisibleFrame = subview.frame;
      _firstVisibleView = subview;
      break;
    }
  }
}

- (void)_adjustForMaintainVisibleContentPosition
{
  const auto &props = static_cast<const ScrollViewProps &>(*_props);
  if (!props.maintainVisibleContentPosition) {
    return;
  }

  std::optional<int> autoscrollThreshold = props.maintainVisibleContentPosition.value().autoscrollToTopThreshold;
  BOOL horizontal = _scrollView.contentSize.width > self.frame.size.width;
  // TODO: detect and handle/ignore re-ordering
  if (horizontal) {
    CGFloat deltaX = _firstVisibleView.frame.origin.x - _prevFirstVisibleFrame.origin.x;
    if (ABS(deltaX) > 0.5) {
      CGFloat x = _scrollView.contentOffset.x;
      [self _forceDispatchNextScrollEvent];
      _scrollView.contentOffset = CGPointMake(_scrollView.contentOffset.x + deltaX, _scrollView.contentOffset.y);
      if (autoscrollThreshold) {
        // If the offset WAS within the threshold of the start, animate to the start.
        if (x <= autoscrollThreshold.value()) {
          [self scrollToOffset:CGPointMake(0, _scrollView.contentOffset.y) animated:YES];
        }
      }
    }
  } else {
    CGRect newFrame = _firstVisibleView.frame;
    CGFloat deltaY = newFrame.origin.y - _prevFirstVisibleFrame.origin.y;
    if (ABS(deltaY) > 0.5) {
      CGFloat y = _scrollView.contentOffset.y;
      [self _forceDispatchNextScrollEvent];
      _scrollView.contentOffset = CGPointMake(_scrollView.contentOffset.x, _scrollView.contentOffset.y + deltaY);
      if (autoscrollThreshold) {
        // If the offset WAS within the threshold of the start, animate to the start.
        if (y <= autoscrollThreshold.value()) {
          [self scrollToOffset:CGPointMake(_scrollView.contentOffset.x, 0) animated:YES];
        }
      }
    }
  }
}

@end

Class<RCTComponentViewProtocol> RCTScrollViewCls(void)
{
  return RCTScrollViewComponentView.class;
}<|MERGE_RESOLUTION|>--- conflicted
+++ resolved
@@ -760,9 +760,6 @@
   [self _handleFinishedScrolling:scrollView];
 }
 
-<<<<<<< HEAD
-- (void)_handleFinishedScrolling:(RCTUIScrollView *)scrollView // [macOS]
-=======
 - (void)didMoveToWindow
 {
   [super didMoveToWindow];
@@ -786,8 +783,7 @@
   }
 }
 
-- (void)_handleFinishedScrolling:(UIScrollView *)scrollView
->>>>>>> 007a8e12
+- (void)_handleFinishedScrolling:(RCTUIScrollView *)scrollView // [macOS]
 {
   [self _forceDispatchNextScrollEvent];
   [self scrollViewDidScroll:scrollView];
