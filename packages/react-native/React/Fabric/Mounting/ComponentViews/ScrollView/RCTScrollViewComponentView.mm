/*
 * Copyright (c) Meta Platforms, Inc. and affiliates.
 *
 * This source code is licensed under the MIT license found in the
 * LICENSE file in the root directory of this source tree.
 */

#import "RCTScrollViewComponentView.h"

#import <React/RCTAssert.h>
#import <React/RCTBridge+Private.h>
#import <React/RCTConstants.h>
#import <React/RCTScrollEvent.h>

#import <react/renderer/components/scrollview/RCTComponentViewHelpers.h>
#import <react/renderer/components/scrollview/ScrollViewComponentDescriptor.h>
#import <react/renderer/components/scrollview/ScrollViewEventEmitter.h>
#import <react/renderer/components/scrollview/ScrollViewProps.h>
#import <react/renderer/components/scrollview/ScrollViewState.h>
#import <react/renderer/components/scrollview/conversions.h>

#import "RCTConversions.h"
#import "RCTCustomPullToRefreshViewProtocol.h"
#import "RCTEnhancedScrollView.h"
#import "RCTFabricComponentsPlugins.h"

using namespace facebook::react;

static NSString *kOnScrollEvent = @"onScroll";

static NSString *kOnScrollEndEvent = @"onScrollEnded";

static const CGFloat kClippingLeeway = 44.0;

#if TARGET_OS_IOS // [macOS] [visionOS]
static UIScrollViewKeyboardDismissMode RCTUIKeyboardDismissModeFromProps(const ScrollViewProps &props)
{
  switch (props.keyboardDismissMode) {
    case ScrollViewKeyboardDismissMode::None:
      return UIScrollViewKeyboardDismissModeNone;
    case ScrollViewKeyboardDismissMode::OnDrag:
      return UIScrollViewKeyboardDismissModeOnDrag;
    case ScrollViewKeyboardDismissMode::Interactive:
      return UIScrollViewKeyboardDismissModeInteractive;
  }
}
#endif // [macOS] [visionOS]

#if !TARGET_OS_OSX // [macOS
static UIScrollViewIndicatorStyle RCTUIScrollViewIndicatorStyleFromProps(const ScrollViewProps &props)
{
  switch (props.indicatorStyle) {
    case ScrollViewIndicatorStyle::Default:
      return UIScrollViewIndicatorStyleDefault;
    case ScrollViewIndicatorStyle::Black:
      return UIScrollViewIndicatorStyleBlack;
    case ScrollViewIndicatorStyle::White:
      return UIScrollViewIndicatorStyleWhite;
  }
}
#endif // [macOS]

// Once Fabric implements proper NativeAnimationDriver, this should be removed.
// This is just a workaround to allow animations based on onScroll event.
// This is only used to animate sticky headers in ScrollViews, and only the contentOffset and tag is used.
// TODO: T116850910 [Fabric][iOS] Make Fabric not use legacy RCTEventDispatcher for native-driven AnimatedEvents
<<<<<<< HEAD
static void RCTSendScrollEventForNativeAnimations_DEPRECATED(RCTUIScrollView *scrollView, NSInteger tag) // [macOS]
=======
static void
RCTSendScrollEventForNativeAnimations_DEPRECATED(UIScrollView *scrollView, NSInteger tag, NSString *eventName)
>>>>>>> 143f1ad2
{
  static uint16_t coalescingKey = 0;
  RCTScrollEvent *scrollEvent = [[RCTScrollEvent alloc] initWithEventName:eventName
                                                                 reactTag:[NSNumber numberWithInt:tag]
                                                  scrollViewContentOffset:scrollView.contentOffset
                                                   scrollViewContentInset:scrollView.contentInset
                                                    scrollViewContentSize:scrollView.contentSize
                                                          scrollViewFrame:scrollView.frame
                                                      scrollViewZoomScale:scrollView.zoomScale
                                                                 userData:nil
                                                            coalescingKey:coalescingKey];
  NSDictionary *userInfo = [NSDictionary dictionaryWithObjectsAndKeys:scrollEvent, @"event", nil];
  [[NSNotificationCenter defaultCenter] postNotificationName:@"RCTNotifyEventDispatcherObserversOfEvent_DEPRECATED"
                                                      object:nil
                                                    userInfo:userInfo];
}

@interface RCTScrollViewComponentView () <
#if !TARGET_OS_OSX // [macOS]
    UIScrollViewDelegate,
#endif // [macOS]
    RCTScrollViewProtocol,
    RCTScrollableProtocol,
    RCTEnhancedScrollViewOverridingDelegate>

@end

@implementation RCTScrollViewComponentView {
  ScrollViewShadowNode::ConcreteState::Shared _state;
  CGSize _contentSize;
  NSTimeInterval _lastScrollEventDispatchTime;
  NSTimeInterval _scrollEventThrottle;
  // Flag indicating whether the scrolling that is currently happening
  // is triggered by user or not.
  // This helps to only update state from `scrollViewDidScroll` in case
  // some other part of the system scrolls scroll view.
  BOOL _isUserTriggeredScrolling;
  BOOL _shouldUpdateContentInsetAdjustmentBehavior;
  BOOL _automaticallyAdjustKeyboardInsets;

  CGPoint _contentOffsetWhenClipped;

  __weak RCTUIView *_contentView; // [macOS]

  CGRect _prevFirstVisibleFrame;
  __weak RCTPlatformView *_firstVisibleView; // [macOS]

  CGFloat _endDraggingSensitivityMultiplier;
}

+ (RCTScrollViewComponentView *_Nullable)findScrollViewComponentViewForView:(RCTUIView *)view // [macOS]
{
  do {
    view = (RCTUIView *)view.superview; // [macOS]
  } while (view != nil && ![view isKindOfClass:[RCTScrollViewComponentView class]]);
  return (RCTScrollViewComponentView *)view;
}

- (instancetype)initWithFrame:(CGRect)frame
{
  if (self = [super initWithFrame:frame]) {
    _props = ScrollViewShadowNode::defaultSharedProps();
    _scrollView = [[RCTEnhancedScrollView alloc] initWithFrame:self.bounds];
    _scrollView.clipsToBounds = _props->getClipsContentToBounds();
    _scrollView.autoresizingMask = UIViewAutoresizingFlexibleWidth | UIViewAutoresizingFlexibleHeight;
#if !TARGET_OS_OSX // [macOS]
    _scrollView.delaysContentTouches = NO;
#endif // [macOS]
    ((RCTEnhancedScrollView *)_scrollView).overridingDelegate = self;
    _isUserTriggeredScrolling = NO;
    _shouldUpdateContentInsetAdjustmentBehavior = YES;
    _automaticallyAdjustKeyboardInsets = NO;
    [self addSubview:_scrollView];

    _containerView = [[RCTUIView alloc] initWithFrame:CGRectZero]; // [macOS]
#if !TARGET_OS_OSX // [macOS]
    [_scrollView addSubview:_containerView];
#else // [macOS
    _containerView.autoresizingMask = UIViewAutoresizingFlexibleWidth | UIViewAutoresizingFlexibleHeight;
    [_scrollView setDocumentView:_containerView];
#endif // macOS]
    
#if !TARGET_OS_OSX // [macOS]
    [self.scrollViewDelegateSplitter addDelegate:self];
<<<<<<< HEAD
#endif // [macOS]
=======
#if TARGET_OS_IOS
    [self _registerKeyboardListener];
#endif
>>>>>>> 143f1ad2

    _scrollEventThrottle = 0;
    _endDraggingSensitivityMultiplier = 1;
  }

  return self;
}

- (void)dealloc
{
  // Removing all delegates from the splitter nils the actual delegate which prevents a crash on UIScrollView
  // deallocation.
#if !TARGET_OS_OSX // [macOS]
  [self.scrollViewDelegateSplitter removeAllDelegates];
#endif // [macOS]
}

<<<<<<< HEAD
#if !TARGET_OS_OSX // [macOS]
=======
#if TARGET_OS_IOS
- (void)_registerKeyboardListener
{
  // According to Apple docs, we don't need to explicitly unregister the observer, it's done automatically.
  // See the Apple documentation:
  // https://developer.apple.com/documentation/foundation/nsnotificationcenter/1413994-removeobserver?language=objc
  [[NSNotificationCenter defaultCenter] addObserver:self
                                           selector:@selector(_keyboardWillChangeFrame:)
                                               name:UIKeyboardWillChangeFrameNotification
                                             object:nil];
}

- (void)_keyboardWillChangeFrame:(NSNotification *)notification
{
  if (!_automaticallyAdjustKeyboardInsets) {
    return;
  }
  BOOL isHorizontal = _scrollView.contentSize.width > self.frame.size.width;
  if (isHorizontal) {
    return;
  }

  bool isInverted = [self isInverted];
  double duration = [notification.userInfo[UIKeyboardAnimationDurationUserInfoKey] doubleValue];

  UIViewAnimationCurve curve =
      (UIViewAnimationCurve)[notification.userInfo[UIKeyboardAnimationCurveUserInfoKey] unsignedIntegerValue];
  CGRect keyboardEndFrame = [notification.userInfo[UIKeyboardFrameEndUserInfoKey] CGRectValue];

  CGPoint absoluteViewOrigin = [self convertPoint:self.bounds.origin toView:nil];
  CGFloat scrollViewLowerY = isInverted ? absoluteViewOrigin.y : absoluteViewOrigin.y + self.bounds.size.height;

  UIEdgeInsets newEdgeInsets = _scrollView.contentInset;
  CGFloat inset = MAX(scrollViewLowerY - keyboardEndFrame.origin.y, 0);
  if (isInverted) {
    newEdgeInsets.top = MAX(inset, _scrollView.contentInset.top);
  } else {
    newEdgeInsets.bottom = MAX(inset, _scrollView.contentInset.bottom);
  }

  CGPoint newContentOffset = _scrollView.contentOffset;
  self.firstResponderFocus = CGRectNull;

  CGFloat contentDiff = 0;
  if ([[UIApplication sharedApplication] sendAction:@selector(reactUpdateResponderOffsetForScrollView:)
                                                 to:nil
                                               from:self
                                           forEvent:nil]) {
    if (CGRectEqualToRect(_firstResponderFocus, CGRectNull)) {
      // Text input view is outside of the scroll view.
      return;
    }

    CGRect viewIntersection = CGRectIntersection(self.firstResponderFocus, keyboardEndFrame);

    if (CGRectIsNull(viewIntersection)) {
      return;
    }

    // Inner text field focused
    CGFloat focusEnd = CGRectGetMaxY(self.firstResponderFocus);
    if (focusEnd > keyboardEndFrame.origin.y) {
      // Text field active region is below visible area with keyboard - update diff to bring into view
      contentDiff = keyboardEndFrame.origin.y - focusEnd;
    }
  }

  if (isInverted) {
    newContentOffset.y += contentDiff;
  } else {
    newContentOffset.y -= contentDiff;
  }

  if (@available(iOS 14.0, *)) {
    // On iOS when Prefer Cross-Fade Transitions is enabled, the keyboard position
    // & height is reported differently (0 instead of Y position value matching height of frame)
    // Fixes similar issue we saw with https://github.com/facebook/react-native/pull/34503
    if (UIAccessibilityPrefersCrossFadeTransitions() && keyboardEndFrame.size.height == 0) {
      newContentOffset.y = 0;
      newEdgeInsets.bottom = 0;
    }
  }

  [UIView animateWithDuration:duration
                        delay:0.0
                      options:animationOptionsWithCurve(curve)
                   animations:^{
                     self->_scrollView.contentInset = newEdgeInsets;
                     self->_scrollView.verticalScrollIndicatorInsets = newEdgeInsets;
                     [self scrollToOffset:newContentOffset animated:NO];
                   }
                   completion:nil];
}

static inline UIViewAnimationOptions animationOptionsWithCurve(UIViewAnimationCurve curve)
{
  // UIViewAnimationCurve #7 is used for keyboard and therefore private - so we can't use switch/case here.
  // source: https://stackoverflow.com/a/7327374/5281431
  RCTAssert(
      UIViewAnimationCurveLinear << 16 == UIViewAnimationOptionCurveLinear,
      @"Unexpected implementation of UIViewAnimationCurve");
  return curve << 16;
}
#endif

>>>>>>> 143f1ad2
- (RCTGenericDelegateSplitter<id<UIScrollViewDelegate>> *)scrollViewDelegateSplitter
{
  return ((RCTEnhancedScrollView *)_scrollView).delegateSplitter;
}
#endif // [macOS]

#pragma mark - RCTMountingTransactionObserving

- (void)mountingTransactionWillMount:(const facebook::react::MountingTransaction &)transaction
                withSurfaceTelemetry:(const facebook::react::SurfaceTelemetry &)surfaceTelemetry
{
  [self _prepareForMaintainVisibleScrollPosition];
}

- (void)mountingTransactionDidMount:(const MountingTransaction &)transaction
               withSurfaceTelemetry:(const facebook::react::SurfaceTelemetry &)surfaceTelemetry
{
  [self _remountChildren];
  [self _adjustForMaintainVisibleContentPosition];
}

#pragma mark - RCTComponentViewProtocol

+ (ComponentDescriptorProvider)componentDescriptorProvider
{
  return concreteComponentDescriptorProvider<ScrollViewComponentDescriptor>();
}

- (void)updateLayoutMetrics:(const LayoutMetrics &)layoutMetrics
           oldLayoutMetrics:(const LayoutMetrics &)oldLayoutMetrics
{
  [super updateLayoutMetrics:layoutMetrics oldLayoutMetrics:oldLayoutMetrics];
  if (layoutMetrics.layoutDirection != oldLayoutMetrics.layoutDirection) {
    CGAffineTransform transform = (layoutMetrics.layoutDirection == LayoutDirection::LeftToRight)
        ? CGAffineTransformIdentity
        : CGAffineTransformMakeScale(-1, 1);

    _containerView.transform = transform;
#if !TARGET_OS_OSX // [macOS]
    _scrollView.transform = transform;
#endif // [macOS]
  }
}

- (bool)isInverted
{
  // Look into the entry at position 2,2 to check if scaleY is applied
  return self.layer.transform.m22 == -1;
}

- (void)updateProps:(const Props::Shared &)props oldProps:(const Props::Shared &)oldProps
{
  const auto &oldScrollViewProps = static_cast<const ScrollViewProps &>(*_props);
  const auto &newScrollViewProps = static_cast<const ScrollViewProps &>(*props);

#define REMAP_PROP(reactName, localName, target)                      \
  if (oldScrollViewProps.reactName != newScrollViewProps.reactName) { \
    target.localName = newScrollViewProps.reactName;                  \
  }

#define REMAP_VIEW_PROP(reactName, localName) REMAP_PROP(reactName, localName, self)
#define MAP_VIEW_PROP(name) REMAP_VIEW_PROP(name, name)
#define REMAP_SCROLL_VIEW_PROP(reactName, localName) \
  REMAP_PROP(reactName, localName, ((RCTEnhancedScrollView *)_scrollView))
#define MAP_SCROLL_VIEW_PROP(name) REMAP_SCROLL_VIEW_PROP(name, name)

  // FIXME: Commented props are not supported yet.
  MAP_SCROLL_VIEW_PROP(alwaysBounceHorizontal);
  MAP_SCROLL_VIEW_PROP(alwaysBounceVertical);
#if !TARGET_OS_OSX // [macOS]
  MAP_SCROLL_VIEW_PROP(bounces);
  MAP_SCROLL_VIEW_PROP(bouncesZoom);
  MAP_SCROLL_VIEW_PROP(canCancelContentTouches);
#endif // [macOS]
  MAP_SCROLL_VIEW_PROP(centerContent);
  // MAP_SCROLL_VIEW_PROP(automaticallyAdjustContentInsets);
#if !TARGET_OS_OSX // [macOS]
  MAP_SCROLL_VIEW_PROP(decelerationRate);
  MAP_SCROLL_VIEW_PROP(directionalLockEnabled);
  MAP_SCROLL_VIEW_PROP(maximumZoomScale);
  MAP_SCROLL_VIEW_PROP(minimumZoomScale);
#endif // [macOS]
  MAP_SCROLL_VIEW_PROP(scrollEnabled);
#if !TARGET_OS_OSX // [macOS]
  MAP_SCROLL_VIEW_PROP(pagingEnabled);
  MAP_SCROLL_VIEW_PROP(pinchGestureEnabled);
  MAP_SCROLL_VIEW_PROP(scrollsToTop);
#endif // [macOS]
  MAP_SCROLL_VIEW_PROP(showsHorizontalScrollIndicator);
  MAP_SCROLL_VIEW_PROP(showsVerticalScrollIndicator);

  if (oldScrollViewProps.automaticallyAdjustKeyboardInsets != newScrollViewProps.automaticallyAdjustKeyboardInsets) {
    _automaticallyAdjustKeyboardInsets = newScrollViewProps.automaticallyAdjustKeyboardInsets;
  }

  if (oldScrollViewProps.scrollIndicatorInsets != newScrollViewProps.scrollIndicatorInsets) {
    _scrollView.scrollIndicatorInsets = RCTUIEdgeInsetsFromEdgeInsets(newScrollViewProps.scrollIndicatorInsets);
  }

  if (oldScrollViewProps.indicatorStyle != newScrollViewProps.indicatorStyle) {
#if !TARGET_OS_OSX // [macOS]
    _scrollView.indicatorStyle = RCTUIScrollViewIndicatorStyleFromProps(newScrollViewProps);
#endif // [macOS]
  }

  _endDraggingSensitivityMultiplier = newScrollViewProps.endDraggingSensitivityMultiplier;

  if (oldScrollViewProps.scrollEventThrottle != newScrollViewProps.scrollEventThrottle) {
    // Zero means "send value only once per significant logical event".
    // Prop value is in milliseconds.
    // iOS implementation uses `NSTimeInterval` (in seconds).
    CGFloat throttleInSeconds = newScrollViewProps.scrollEventThrottle / 1000.0;
    CGFloat msPerFrame = 1.0 / 60.0;
    if (throttleInSeconds < 0) {
      _scrollEventThrottle = INFINITY;
    } else if (throttleInSeconds <= msPerFrame) {
      _scrollEventThrottle = 0;
    } else {
      _scrollEventThrottle = throttleInSeconds;
    }
  }

  // Overflow prop
  if (oldScrollViewProps.getClipsContentToBounds() != newScrollViewProps.getClipsContentToBounds()) {
    _scrollView.clipsToBounds = newScrollViewProps.getClipsContentToBounds();
  }

  MAP_SCROLL_VIEW_PROP(zoomScale);

  if (oldScrollViewProps.contentInset != newScrollViewProps.contentInset) {
    _scrollView.contentInset = RCTUIEdgeInsetsFromEdgeInsets(newScrollViewProps.contentInset);
  }

  RCTEnhancedScrollView *scrollView = (RCTEnhancedScrollView *)_scrollView;
  if (oldScrollViewProps.contentOffset != newScrollViewProps.contentOffset) {
    _scrollView.contentOffset = RCTCGPointFromPoint(newScrollViewProps.contentOffset);
  }

  if (oldScrollViewProps.snapToAlignment != newScrollViewProps.snapToAlignment) {
    scrollView.snapToAlignment = RCTNSStringFromString(toString(newScrollViewProps.snapToAlignment));
  }

  scrollView.snapToStart = newScrollViewProps.snapToStart;
  scrollView.snapToEnd = newScrollViewProps.snapToEnd;

  if (oldScrollViewProps.snapToOffsets != newScrollViewProps.snapToOffsets) {
    NSMutableArray<NSNumber *> *snapToOffsets = [NSMutableArray array];
    for (const auto &snapToOffset : newScrollViewProps.snapToOffsets) {
      [snapToOffsets addObject:[NSNumber numberWithFloat:snapToOffset]];
    }
    scrollView.snapToOffsets = snapToOffsets;
  }

#if !TARGET_OS_OSX // [macOS]
  if (oldScrollViewProps.automaticallyAdjustsScrollIndicatorInsets !=
      newScrollViewProps.automaticallyAdjustsScrollIndicatorInsets) {
    scrollView.automaticallyAdjustsScrollIndicatorInsets = newScrollViewProps.automaticallyAdjustsScrollIndicatorInsets;
  }

  if ((oldScrollViewProps.contentInsetAdjustmentBehavior != newScrollViewProps.contentInsetAdjustmentBehavior) ||
      _shouldUpdateContentInsetAdjustmentBehavior) {
    const auto contentInsetAdjustmentBehavior = newScrollViewProps.contentInsetAdjustmentBehavior;
    if (contentInsetAdjustmentBehavior == ContentInsetAdjustmentBehavior::Never) {
      scrollView.contentInsetAdjustmentBehavior = UIScrollViewContentInsetAdjustmentNever;
    } else if (contentInsetAdjustmentBehavior == ContentInsetAdjustmentBehavior::Automatic) {
      scrollView.contentInsetAdjustmentBehavior = UIScrollViewContentInsetAdjustmentAutomatic;
    } else if (contentInsetAdjustmentBehavior == ContentInsetAdjustmentBehavior::ScrollableAxes) {
      scrollView.contentInsetAdjustmentBehavior = UIScrollViewContentInsetAdjustmentScrollableAxes;
    } else if (contentInsetAdjustmentBehavior == ContentInsetAdjustmentBehavior::Always) {
      scrollView.contentInsetAdjustmentBehavior = UIScrollViewContentInsetAdjustmentAlways;
    }
    _shouldUpdateContentInsetAdjustmentBehavior = NO;
  }
#endif // [macOS]
    
  MAP_SCROLL_VIEW_PROP(disableIntervalMomentum);
  MAP_SCROLL_VIEW_PROP(snapToInterval);

  if (oldScrollViewProps.keyboardDismissMode != newScrollViewProps.keyboardDismissMode) {
#if TARGET_OS_IOS // [macOS] [visionOS]
    scrollView.keyboardDismissMode = RCTUIKeyboardDismissModeFromProps(newScrollViewProps);
#endif // [macOS] [visionOS]
  }

  [super updateProps:props oldProps:oldProps];
}

- (void)updateState:(const State::Shared &)state oldState:(const State::Shared &)oldState
{
  assert(std::dynamic_pointer_cast<const ScrollViewShadowNode::ConcreteState>(state));
  _state = std::static_pointer_cast<const ScrollViewShadowNode::ConcreteState>(state);
  auto &data = _state->getData();

  auto contentOffset = RCTCGPointFromPoint(data.contentOffset);
  if (!oldState && !CGPointEqualToPoint(contentOffset, CGPointZero)) {
    /*
     * When <ScrollView /> is suspended, it is removed from view hierarchy and its offset is stored in
     * state. We want to restore this offset from the state but it must be snapped to be within UIScrollView's
     * content to remove any overscroll.
     *
     * This can happen, for example, with pull to refresh. The UIScrollView will be overscrolled into negative offset.
     * If the offset is not adjusted to be within the content area, it leads to a gap and UIScrollView does not adjust
     * its offset until user scrolls.
     */

    // Adjusting overscroll on the top.
    contentOffset.y = fmax(contentOffset.y, -_scrollView.contentInset.top);

    // Adjusting overscroll on the left.
    contentOffset.x = fmax(contentOffset.x, -_scrollView.contentInset.left);

    // TODO: T190695447 - Protect against over scroll on the bottom and right as well.
    // This is not easily done because we need to flip the order of method calls for
    // ShadowViewMutation::Insert. updateLayout must come before updateState.

    _scrollView.contentOffset = contentOffset;
  }

  CGSize contentSize = RCTCGSizeFromSize(data.getContentSize());

  if (CGSizeEqualToSize(_contentSize, contentSize)) {
    return;
  }

  _contentSize = contentSize;
  _containerView.frame = CGRect{RCTCGPointFromPoint(data.contentBoundingRect.origin), contentSize};

  [self _preserveContentOffsetIfNeededWithBlock:^{
    self->_scrollView.contentSize = contentSize;
  }];
}

/*
 * Disables programmatical changing of ScrollView's `contentOffset` if a touch gesture is in progress.
 */
- (void)_preserveContentOffsetIfNeededWithBlock:(void (^)())block
{
  if (!block) {
    return;
  }

  if (!_isUserTriggeredScrolling) {
    return block();
  }

  [((RCTEnhancedScrollView *)_scrollView) preserveContentOffsetWithBlock:block];
}

- (void)mountChildComponentView:(RCTUIView<RCTComponentViewProtocol> *)childComponentView index:(NSInteger)index // [macOS]
{
  [_containerView insertSubview:childComponentView atIndex:index];
  if (![childComponentView conformsToProtocol:@protocol(RCTCustomPullToRefreshViewProtocol)]) {
    _contentView = childComponentView;
  }
}

- (void)unmountChildComponentView:(RCTUIView<RCTComponentViewProtocol> *)childComponentView index:(NSInteger)index // [macOS]
{
  [childComponentView removeFromSuperview];
  if (![childComponentView conformsToProtocol:@protocol(RCTCustomPullToRefreshViewProtocol)] &&
      _contentView == childComponentView) {
    _contentView = nil;
  }
}

/*
 * Returns whether or not the scroll view interaction should be blocked because
 * JavaScript was found to be the responder.
 */
- (BOOL)_shouldDisableScrollInteraction
{
  RCTUIView *ancestorView = (RCTUIView *)self.superview;  // [macOS]

  while (ancestorView) {
    if ([ancestorView respondsToSelector:@selector(isJSResponder)]) {
      BOOL isJSResponder = ((RCTUIView<RCTComponentViewProtocol> *)ancestorView).isJSResponder; // [macOS]
      if (isJSResponder) {
        return YES;
      }
    }

    ancestorView = (RCTUIView *)ancestorView.superview; // [macOS]
  }

  return NO;
}

- (ScrollViewEventEmitter::Metrics)_scrollViewMetrics
{
  auto metrics = ScrollViewEventEmitter::Metrics{};
  metrics.contentSize = RCTSizeFromCGSize(_scrollView.contentSize);
  metrics.contentOffset = RCTPointFromCGPoint(_scrollView.contentOffset);
  metrics.contentInset = RCTEdgeInsetsFromUIEdgeInsets(_scrollView.contentInset);
  metrics.containerSize = RCTSizeFromCGSize(_scrollView.bounds.size);
  metrics.zoomScale = _scrollView.zoomScale;

  if (_layoutMetrics.layoutDirection == LayoutDirection::RightToLeft) {
    metrics.contentOffset.x = metrics.contentSize.width - metrics.containerSize.width - metrics.contentOffset.x;
  }

  return metrics;
}

- (void)_updateStateWithContentOffset
{
  if (!_state) {
    return;
  }
  auto contentOffset = RCTPointFromCGPoint(_scrollView.contentOffset);
  _state->updateState([contentOffset](const ScrollViewShadowNode::ConcreteState::Data &data) {
    auto newData = data;
    newData.contentOffset = contentOffset;
    return std::make_shared<const ScrollViewShadowNode::ConcreteState::Data>(newData);
  });
}

- (void)prepareForRecycle
{
  [super prepareForRecycle];
  // Must invalidate state before setting contentOffset on ScrollView.
  // Otherwise the state will be propagated to shadow tree.
  _state.reset();

  const auto &props = static_cast<const ScrollViewProps &>(*_props);
  _scrollView.contentOffset = RCTCGPointFromPoint(props.contentOffset);
  // We set the default behavior to "never" so that iOS
  // doesn't do weird things to UIScrollView insets automatically
  // and keeps it as an opt-in behavior.
#if !TARGET_OS_OSX // [macOS]
  _scrollView.contentInsetAdjustmentBehavior = UIScrollViewContentInsetAdjustmentNever;
#endif // [macOS]
  _shouldUpdateContentInsetAdjustmentBehavior = YES;
  _isUserTriggeredScrolling = NO;
  CGRect oldFrame = self.frame;
  self.frame = CGRectZero;
  self.frame = oldFrame;
  _contentView = nil;
  _prevFirstVisibleFrame = CGRectZero;
  _firstVisibleView = nil;
}

#pragma mark - UIScrollViewDelegate

#if !TARGET_OS_OSX // [macOS]
- (void)scrollViewWillEndDragging:(UIScrollView *)scrollView
                     withVelocity:(CGPoint)velocity
              targetContentOffset:(inout CGPoint *)targetContentOffset
{
  if (fabs(_endDraggingSensitivityMultiplier - 1) > 0.0001f) {
    if (targetContentOffset->y > 0) {
      const CGFloat travel = targetContentOffset->y - scrollView.contentOffset.y;
      targetContentOffset->y = scrollView.contentOffset.y + travel * _endDraggingSensitivityMultiplier;
    }
  }
}

- (BOOL)touchesShouldCancelInContentView:(__unused RCTPlatformView *)view // [macOS]
{
  // Historically, `UIScrollView`s in React Native do not cancel touches
  // started on `UIControl`-based views (as normal iOS `UIScrollView`s do).
  return ![self _shouldDisableScrollInteraction];
}
#endif // [macOS]

- (void)scrollViewDidScroll:(RCTUIScrollView *)scrollView // [macOS]
{
  const auto &props = static_cast<const ScrollViewProps &>(*_props);
  auto scrollMetrics = [self _scrollViewMetrics];

  if (props.enableSyncOnScroll) {
    if (_eventEmitter) {
      const auto &eventEmitter = static_cast<const ScrollViewEventEmitter &>(*_eventEmitter);
      // TODO: temporary API to unblock testing of synchronous rendering.
      eventEmitter.experimental_flushSync([&eventEmitter, &scrollMetrics, &self]() {
        [self _updateStateWithContentOffset];
        // TODO: temporary API to unblock testing of synchronous rendering.
        eventEmitter.experimental_onDiscreteScroll(scrollMetrics);
      });
    }
  } else {
    if (!_isUserTriggeredScrolling || CoreFeatures::enableGranularScrollViewStateUpdatesIOS) {
      [self _updateStateWithContentOffset];
    }

    NSTimeInterval now = CACurrentMediaTime();
    if ((_lastScrollEventDispatchTime == 0) || (now - _lastScrollEventDispatchTime > _scrollEventThrottle)) {
      _lastScrollEventDispatchTime = now;
      if (_eventEmitter) {
        static_cast<const ScrollViewEventEmitter &>(*_eventEmitter).onScroll(scrollMetrics);
      }

      RCTSendScrollEventForNativeAnimations_DEPRECATED(scrollView, self.tag, kOnScrollEvent);
    }
  }

  [self _remountChildrenIfNeeded];
}

- (void)scrollViewDidZoom:(RCTUIScrollView *)scrollView // [macOS]
{
  [self scrollViewDidScroll:scrollView];
}

- (BOOL)scrollViewShouldScrollToTop:(RCTUIScrollView *)scrollView // [macOS]
{
  _isUserTriggeredScrolling = YES;
  return YES;
}

- (void)scrollViewDidScrollToTop:(RCTUIScrollView *)scrollView // [macOS]
{
  if (!_eventEmitter) {
    return;
  }

  _isUserTriggeredScrolling = NO;
  static_cast<const ScrollViewEventEmitter &>(*_eventEmitter).onScrollToTop([self _scrollViewMetrics]);
  [self _updateStateWithContentOffset];
}

- (void)scrollViewWillBeginDragging:(RCTUIScrollView *)scrollView // [macOS]
{
  [self _forceDispatchNextScrollEvent];

  if (!_eventEmitter) {
    return;
  }

  static_cast<const ScrollViewEventEmitter &>(*_eventEmitter).onScrollBeginDrag([self _scrollViewMetrics]);
  _isUserTriggeredScrolling = YES;
}

- (void)scrollViewDidEndDragging:(RCTUIScrollView *)scrollView willDecelerate:(BOOL)decelerate // [macOS]
{
  [self _forceDispatchNextScrollEvent];

  if (!_eventEmitter) {
    return;
  }

  static_cast<const ScrollViewEventEmitter &>(*_eventEmitter).onScrollEndDrag([self _scrollViewMetrics]);

  [self _updateStateWithContentOffset];

  if (!decelerate) {
    // ScrollView will not decelerate and `scrollViewDidEndDecelerating` will not be called.
    // `_isUserTriggeredScrolling` must be set to NO here.
    _isUserTriggeredScrolling = NO;
    RCTSendScrollEventForNativeAnimations_DEPRECATED(scrollView, self.tag, kOnScrollEndEvent);
  }
}

- (void)scrollViewWillBeginDecelerating:(RCTUIScrollView *)scrollView // [macOS]
{
  [self _forceDispatchNextScrollEvent];

  if (!_eventEmitter) {
    return;
  }

  static_cast<const ScrollViewEventEmitter &>(*_eventEmitter).onMomentumScrollBegin([self _scrollViewMetrics]);
}

- (void)scrollViewDidEndDecelerating:(RCTUIScrollView *)scrollView // [macOS]
{
  [self _forceDispatchNextScrollEvent];

  if (!_eventEmitter) {
    return;
  }

  static_cast<const ScrollViewEventEmitter &>(*_eventEmitter).onMomentumScrollEnd([self _scrollViewMetrics]);
  [self _updateStateWithContentOffset];
  _isUserTriggeredScrolling = NO;

  RCTSendScrollEventForNativeAnimations_DEPRECATED(scrollView, self.tag, kOnScrollEndEvent);
}

- (void)scrollViewDidEndScrollingAnimation:(RCTUIScrollView *)scrollView // [macOS]
{
  [self _handleFinishedScrolling:scrollView];
}

- (void)_handleFinishedScrolling:(RCTUIScrollView *)scrollView // [macOS]
{
  [self _forceDispatchNextScrollEvent];
  [self scrollViewDidScroll:scrollView];

  if (!_eventEmitter) {
    return;
  }

  static_cast<const ScrollViewEventEmitter &>(*_eventEmitter).onMomentumScrollEnd([self _scrollViewMetrics]);
  [self _updateStateWithContentOffset];
}

- (void)scrollViewWillBeginZooming:(RCTUIScrollView *)scrollView withView:(nullable RCTUIView *)view // [macOS]
{
  [self _forceDispatchNextScrollEvent];

  if (!_eventEmitter) {
    return;
  }

  static_cast<const ScrollViewEventEmitter &>(*_eventEmitter).onScrollBeginDrag([self _scrollViewMetrics]);
}

- (void)scrollViewDidEndZooming:(RCTUIScrollView *)scrollView withView:(nullable RCTUIView *)view atScale:(CGFloat)scale // [macOS]
{
  [self _forceDispatchNextScrollEvent];

  if (!_eventEmitter) {
    return;
  }

  static_cast<const ScrollViewEventEmitter &>(*_eventEmitter).onScrollEndDrag([self _scrollViewMetrics]);
  [self _updateStateWithContentOffset];
}

- (RCTUIView *)viewForZoomingInScrollView:(__unused RCTUIScrollView *)scrollView // [macOS]
{
  return _containerView;
}

#pragma mark -

- (void)_forceDispatchNextScrollEvent
{
  _lastScrollEventDispatchTime = 0;
}

#pragma mark - Native commands

- (void)handleCommand:(const NSString *)commandName args:(const NSArray *)args
{
  RCTScrollViewHandleCommand(self, commandName, args);
}

- (void)flashScrollIndicators
{
#if !TARGET_OS_OSX // [macOS]
  [_scrollView flashScrollIndicators];
#endif // [macOS]
}

- (void)scrollTo:(double)x y:(double)y animated:(BOOL)animated
{
  CGPoint offset = CGPointMake(x, y);
  CGRect maxRect = CGRectMake(
      fmin(-_scrollView.contentInset.left, 0),
      fmin(-_scrollView.contentInset.top, 0),
      fmax(
          _scrollView.contentSize.width - _scrollView.bounds.size.width + _scrollView.contentInset.right +
              fmax(_scrollView.contentInset.left, 0),
          0.01),
      fmax(
          _scrollView.contentSize.height - _scrollView.bounds.size.height + _scrollView.contentInset.bottom +
              fmax(_scrollView.contentInset.top, 0),
          0.01)); // Make width and height greater than 0

  const auto &props = static_cast<const ScrollViewProps &>(*_props);
  if (!CGRectContainsPoint(maxRect, offset) && !props.scrollToOverflowEnabled) {
    CGFloat localX = fmax(offset.x, CGRectGetMinX(maxRect));
    localX = fmin(localX, CGRectGetMaxX(maxRect));
    CGFloat localY = fmax(offset.y, CGRectGetMinY(maxRect));
    localY = fmin(localY, CGRectGetMaxY(maxRect));
    offset = CGPointMake(localX, localY);
  }

  [self scrollToOffset:offset animated:animated];
}

- (void)scrollToEnd:(BOOL)animated
{
  BOOL isHorizontal = _scrollView.contentSize.width > self.frame.size.width;
  CGPoint offset;
  if (isHorizontal) {
    CGFloat offsetX = _scrollView.contentSize.width - _scrollView.bounds.size.width + _scrollView.contentInset.right;
    offset = CGPointMake(fmax(offsetX, 0), 0);
  } else {
    CGFloat offsetY = _scrollView.contentSize.height - _scrollView.bounds.size.height + _scrollView.contentInset.bottom;
    offset = CGPointMake(0, fmax(offsetY, 0));
  }

  [self scrollToOffset:offset animated:animated];
}

#pragma mark - Child views mounting

- (void)updateClippedSubviewsWithClipRect:(CGRect)clipRect relativeToView:(RCTUIView *)clipView // [macOS]
{
  // Do nothing. ScrollView manages its subview clipping individually in `_remountChildren`.
}

- (void)_remountChildrenIfNeeded
{
  CGPoint contentOffset = _scrollView.contentOffset;

  if (std::abs(_contentOffsetWhenClipped.x - contentOffset.x) < kClippingLeeway &&
      std::abs(_contentOffsetWhenClipped.y - contentOffset.y) < kClippingLeeway) {
    return;
  }

  _contentOffsetWhenClipped = contentOffset;

  [self _remountChildren];
}

- (void)_remountChildren
{
#if !TARGET_OS_OSX // [macOS]
  [_scrollView updateClippedSubviewsWithClipRect:CGRectInset(_scrollView.bounds, -kClippingLeeway, -kClippingLeeway)
                                  relativeToView:_scrollView];
#endif // [macOS]
}

#pragma mark - RCTScrollableProtocol

- (CGSize)contentSize
{
  return _contentSize;
}

- (void)scrollToOffset:(CGPoint)offset
{
  [self scrollToOffset:offset animated:YES];
}

- (void)scrollToOffset:(CGPoint)offset animated:(BOOL)animated
{
  if (_layoutMetrics.layoutDirection == LayoutDirection::RightToLeft) {
    // Adjusting offset.x in right to left layout direction.
    offset.x = self.contentSize.width - _scrollView.frame.size.width - offset.x;
  }

  if (CGPointEqualToPoint(_scrollView.contentOffset, offset)) {
    return;
  }

  [self _forceDispatchNextScrollEvent];

#if !TARGET_OS_OSX // [macOS]
  [_scrollView setContentOffset:offset animated:animated];
#endif // [macOS]

  if (!animated) {
    // When not animated, the expected workflow in ``scrollViewDidEndScrollingAnimation`` after scrolling is not going
    // to get triggered. We will need to manually execute here.
    [self _handleFinishedScrolling:_scrollView];
  }
}

- (void)zoomToRect:(CGRect)rect animated:(BOOL)animated
{
#if !TARGET_OS_OSX // [macOS]
  [_scrollView zoomToRect:rect animated:animated];
#endif // [macOS]
}

#if !TARGET_OS_OSX // [macOS]
- (void)addScrollListener:(NSObject<UIScrollViewDelegate> *)scrollListener
{
  [self.scrollViewDelegateSplitter addDelegate:scrollListener];
}

- (void)removeScrollListener:(NSObject<UIScrollViewDelegate> *)scrollListener
{
  [self.scrollViewDelegateSplitter removeDelegate:scrollListener];
}
#endif // [macOS]

#pragma mark - Maintain visible content position

- (void)_prepareForMaintainVisibleScrollPosition
{
  const auto &props = static_cast<const ScrollViewProps &>(*_props);
  if (!props.maintainVisibleContentPosition) {
    return;
  }

  BOOL horizontal = _scrollView.contentSize.width > self.frame.size.width;
  int minIdx = props.maintainVisibleContentPosition.value().minIndexForVisible;
  for (NSUInteger ii = minIdx; ii < _contentView.subviews.count; ++ii) {
    // Find the first view that is partially or fully visible.
    RCTPlatformView *subview = _contentView.subviews[ii]; // [macOS]
    BOOL hasNewView = NO;
    if (horizontal) {
      hasNewView = subview.frame.origin.x + subview.frame.size.width > _scrollView.contentOffset.x;
    } else {
      hasNewView = subview.frame.origin.y + subview.frame.size.height > _scrollView.contentOffset.y;
    }
    if (hasNewView || ii == _contentView.subviews.count - 1) {
      _prevFirstVisibleFrame = subview.frame;
      _firstVisibleView = subview;
      break;
    }
  }
}

- (void)_adjustForMaintainVisibleContentPosition
{
  const auto &props = static_cast<const ScrollViewProps &>(*_props);
  if (!props.maintainVisibleContentPosition) {
    return;
  }

  std::optional<int> autoscrollThreshold = props.maintainVisibleContentPosition.value().autoscrollToTopThreshold;
  BOOL horizontal = _scrollView.contentSize.width > self.frame.size.width;
  // TODO: detect and handle/ignore re-ordering
  if (horizontal) {
    CGFloat deltaX = _firstVisibleView.frame.origin.x - _prevFirstVisibleFrame.origin.x;
    if (ABS(deltaX) > 0.5) {
      CGFloat x = _scrollView.contentOffset.x;
      [self _forceDispatchNextScrollEvent];
      _scrollView.contentOffset = CGPointMake(_scrollView.contentOffset.x + deltaX, _scrollView.contentOffset.y);
      if (autoscrollThreshold) {
        // If the offset WAS within the threshold of the start, animate to the start.
        if (x <= autoscrollThreshold.value()) {
          [self scrollToOffset:CGPointMake(0, _scrollView.contentOffset.y) animated:YES];
        }
      }
    }
  } else {
    CGRect newFrame = _firstVisibleView.frame;
    CGFloat deltaY = newFrame.origin.y - _prevFirstVisibleFrame.origin.y;
    if (ABS(deltaY) > 0.5) {
      CGFloat y = _scrollView.contentOffset.y;
      [self _forceDispatchNextScrollEvent];
      _scrollView.contentOffset = CGPointMake(_scrollView.contentOffset.x, _scrollView.contentOffset.y + deltaY);
      if (autoscrollThreshold) {
        // If the offset WAS within the threshold of the start, animate to the start.
        if (y <= autoscrollThreshold.value()) {
          [self scrollToOffset:CGPointMake(_scrollView.contentOffset.x, 0) animated:YES];
        }
      }
    }
  }
}

@end

Class<RCTComponentViewProtocol> RCTScrollViewCls(void)
{
  return RCTScrollViewComponentView.class;
}<|MERGE_RESOLUTION|>--- conflicted
+++ resolved
@@ -64,12 +64,8 @@
 // This is just a workaround to allow animations based on onScroll event.
 // This is only used to animate sticky headers in ScrollViews, and only the contentOffset and tag is used.
 // TODO: T116850910 [Fabric][iOS] Make Fabric not use legacy RCTEventDispatcher for native-driven AnimatedEvents
-<<<<<<< HEAD
-static void RCTSendScrollEventForNativeAnimations_DEPRECATED(RCTUIScrollView *scrollView, NSInteger tag) // [macOS]
-=======
 static void
-RCTSendScrollEventForNativeAnimations_DEPRECATED(UIScrollView *scrollView, NSInteger tag, NSString *eventName)
->>>>>>> 143f1ad2
+RCTSendScrollEventForNativeAnimations_DEPRECATED(RCTUIScrollView *scrollView, NSInteger tag, NSString *eventName) // [macOS]
 {
   static uint16_t coalescingKey = 0;
   RCTScrollEvent *scrollEvent = [[RCTScrollEvent alloc] initWithEventName:eventName
@@ -154,13 +150,10 @@
     
 #if !TARGET_OS_OSX // [macOS]
     [self.scrollViewDelegateSplitter addDelegate:self];
-<<<<<<< HEAD
-#endif // [macOS]
-=======
+#endif // [macOS]
 #if TARGET_OS_IOS
     [self _registerKeyboardListener];
 #endif
->>>>>>> 143f1ad2
 
     _scrollEventThrottle = 0;
     _endDraggingSensitivityMultiplier = 1;
@@ -178,9 +171,6 @@
 #endif // [macOS]
 }
 
-<<<<<<< HEAD
-#if !TARGET_OS_OSX // [macOS]
-=======
 #if TARGET_OS_IOS
 - (void)_registerKeyboardListener
 {
@@ -286,7 +276,7 @@
 }
 #endif
 
->>>>>>> 143f1ad2
+#if !TARGET_OS_OSX // [macOS]
 - (RCTGenericDelegateSplitter<id<UIScrollViewDelegate>> *)scrollViewDelegateSplitter
 {
   return ((RCTEnhancedScrollView *)_scrollView).delegateSplitter;
