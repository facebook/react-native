/*
 * Copyright (c) Meta Platforms, Inc. and affiliates.
 *
 * This source code is licensed under the MIT license found in the
 * LICENSE file in the root directory of this source tree.
 */

#import "RCTScrollViewComponentView.h"

#import <React/RCTAssert.h>
#import <React/RCTBridge+Private.h>
#import <React/RCTConstants.h>
#import <React/RCTScrollEvent.h>

#import <react/renderer/components/scrollview/RCTComponentViewHelpers.h>
#import <react/renderer/components/scrollview/ScrollViewComponentDescriptor.h>
#import <react/renderer/components/scrollview/ScrollViewEventEmitter.h>
#import <react/renderer/components/scrollview/ScrollViewProps.h>
#import <react/renderer/components/scrollview/ScrollViewState.h>
#import <react/renderer/components/scrollview/conversions.h>

#import "RCTConversions.h"
#import "RCTCustomPullToRefreshViewProtocol.h"
#import "RCTEnhancedScrollView.h"
#import "RCTFabricComponentsPlugins.h"

using namespace facebook::react;

static const CGFloat kClippingLeeway = 44.0;

<<<<<<< HEAD
#if !TARGET_OS_OSX // [macOS]
static UIScrollViewKeyboardDismissMode RCTUIKeyboardDismissModeFromProps(ScrollViewProps const &props)
=======
static UIScrollViewKeyboardDismissMode RCTUIKeyboardDismissModeFromProps(const ScrollViewProps &props)
>>>>>>> ea85b313
{
  switch (props.keyboardDismissMode) {
    case ScrollViewKeyboardDismissMode::None:
      return UIScrollViewKeyboardDismissModeNone;
    case ScrollViewKeyboardDismissMode::OnDrag:
      return UIScrollViewKeyboardDismissModeOnDrag;
    case ScrollViewKeyboardDismissMode::Interactive:
      return UIScrollViewKeyboardDismissModeInteractive;
  }
}

static UIScrollViewIndicatorStyle RCTUIScrollViewIndicatorStyleFromProps(const ScrollViewProps &props)
{
  switch (props.indicatorStyle) {
    case ScrollViewIndicatorStyle::Default:
      return UIScrollViewIndicatorStyleDefault;
    case ScrollViewIndicatorStyle::Black:
      return UIScrollViewIndicatorStyleBlack;
    case ScrollViewIndicatorStyle::White:
      return UIScrollViewIndicatorStyleWhite;
  }
}

// Once Fabric implements proper NativeAnimationDriver, this should be removed.
// This is just a workaround to allow animations based on onScroll event.
// This is only used to animate sticky headers in ScrollViews, and only the contentOffset and tag is used.
// TODO: T116850910 [Fabric][iOS] Make Fabric not use legacy RCTEventDispatcher for native-driven AnimatedEvents
static void RCTSendScrollEventForNativeAnimations_DEPRECATED(RCTUIScrollView *scrollView, NSInteger tag) // [macOS]
{
  static uint16_t coalescingKey = 0;
  RCTScrollEvent *scrollEvent = [[RCTScrollEvent alloc] initWithEventName:@"onScroll"
                                                                 reactTag:[NSNumber numberWithInt:tag]
                                                  scrollViewContentOffset:scrollView.contentOffset
                                                   scrollViewContentInset:scrollView.contentInset
                                                    scrollViewContentSize:scrollView.contentSize
                                                          scrollViewFrame:scrollView.frame
                                                      scrollViewZoomScale:scrollView.zoomScale
                                                                 userData:nil
                                                            coalescingKey:coalescingKey];
  RCTBridge *bridge = [RCTBridge currentBridge];
  if (bridge) {
    [bridge.eventDispatcher sendEvent:scrollEvent];
  } else {
    NSDictionary *userInfo = [NSDictionary dictionaryWithObjectsAndKeys:scrollEvent, @"event", nil];
    [[NSNotificationCenter defaultCenter] postNotificationName:@"RCTNotifyEventDispatcherObserversOfEvent_DEPRECATED"
                                                        object:nil
                                                      userInfo:userInfo];
  }
}
#endif // [macOS]

@interface RCTScrollViewComponentView () <
#if !TARGET_OS_OSX // [macOS]
    UIScrollViewDelegate,
#endif // [macOS]
    RCTScrollViewProtocol,
    RCTScrollableProtocol,
    RCTEnhancedScrollViewOverridingDelegate>

@end

@implementation RCTScrollViewComponentView {
  ScrollViewShadowNode::ConcreteState::Shared _state;
  CGSize _contentSize;
  NSTimeInterval _lastScrollEventDispatchTime;
  NSTimeInterval _scrollEventThrottle;
  // Flag indicating whether the scrolling that is currently happening
  // is triggered by user or not.
  // This helps to only update state from `scrollViewDidScroll` in case
  // some other part of the system scrolls scroll view.
  BOOL _isUserTriggeredScrolling;
  BOOL _shouldUpdateContentInsetAdjustmentBehavior;

  CGPoint _contentOffsetWhenClipped;

  __weak RCTUIView *_contentView; // [macOS]

  CGRect _prevFirstVisibleFrame;
  __weak RCTUIView *_firstVisibleView; // [macOS]
}

+ (RCTScrollViewComponentView *_Nullable)findScrollViewComponentViewForView:(RCTUIView *)view // [macOS]
{
  do {
    view = (RCTUIView *)view.superview; // [macOS]
  } while (view != nil && ![view isKindOfClass:[RCTScrollViewComponentView class]]);
  return (RCTScrollViewComponentView *)view;
}

- (instancetype)initWithFrame:(CGRect)frame
{
  if (self = [super initWithFrame:frame]) {
    static const auto defaultProps = std::make_shared<const ScrollViewProps>();
    _props = defaultProps;

    _scrollView = [[RCTEnhancedScrollView alloc] initWithFrame:self.bounds];
    _scrollView.autoresizingMask = UIViewAutoresizingFlexibleWidth | UIViewAutoresizingFlexibleHeight;
#if !TARGET_OS_OSX // [macOS]
    _scrollView.delaysContentTouches = NO;
#endif // [macOS]
    ((RCTEnhancedScrollView *)_scrollView).overridingDelegate = self;
    _isUserTriggeredScrolling = NO;
    _shouldUpdateContentInsetAdjustmentBehavior = YES;
    [self addSubview:_scrollView];

    _containerView = [[RCTUIView alloc] initWithFrame:CGRectZero]; // [macOS]
#if !TARGET_OS_OSX // [macOS]
    [_scrollView addSubview:_containerView];
#else // [macOS
    _containerView.autoresizingMask = UIViewAutoresizingFlexibleWidth | UIViewAutoresizingFlexibleHeight;
    [_scrollView setDocumentView:_containerView];
#endif // macOS]
    
#if !TARGET_OS_OSX // [macOS]
    [self.scrollViewDelegateSplitter addDelegate:self];
#endif // [macOS]

    if (CoreFeatures::disableScrollEventThrottleRequirement) {
      _scrollEventThrottle = 0;
    } else {
      _scrollEventThrottle = INFINITY;
    }
  }

  return self;
}

- (void)dealloc
{
  // Removing all delegates from the splitter nils the actual delegate which prevents a crash on UIScrollView
  // deallocation.
#if !TARGET_OS_OSX // [macOS]
  [self.scrollViewDelegateSplitter removeAllDelegates];
#endif // [macOS]
}

#if !TARGET_OS_OSX // [macOS]
- (RCTGenericDelegateSplitter<id<UIScrollViewDelegate>> *)scrollViewDelegateSplitter
{
  return ((RCTEnhancedScrollView *)_scrollView).delegateSplitter;
}
#endif // [macOS]

#pragma mark - RCTMountingTransactionObserving

- (void)mountingTransactionWillMount:(const facebook::react::MountingTransaction &)transaction
                withSurfaceTelemetry:(const facebook::react::SurfaceTelemetry &)surfaceTelemetry
{
  [self _prepareForMaintainVisibleScrollPosition];
}

- (void)mountingTransactionDidMount:(const MountingTransaction &)transaction
               withSurfaceTelemetry:(const facebook::react::SurfaceTelemetry &)surfaceTelemetry
{
  [self _remountChildren];
  [self _adjustForMaintainVisibleContentPosition];
}

#pragma mark - RCTComponentViewProtocol

+ (ComponentDescriptorProvider)componentDescriptorProvider
{
  return concreteComponentDescriptorProvider<ScrollViewComponentDescriptor>();
}

- (void)updateLayoutMetrics:(const LayoutMetrics &)layoutMetrics
           oldLayoutMetrics:(const LayoutMetrics &)oldLayoutMetrics
{
  [super updateLayoutMetrics:layoutMetrics oldLayoutMetrics:oldLayoutMetrics];
  if (layoutMetrics.layoutDirection != oldLayoutMetrics.layoutDirection) {
    CGAffineTransform transform = (layoutMetrics.layoutDirection == LayoutDirection::LeftToRight)
        ? CGAffineTransformIdentity
        : CGAffineTransformMakeScale(-1, 1);

    _containerView.transform = transform;
#if !TARGET_OS_OSX // [macOS]
    _scrollView.transform = transform;
#endif // [macOS]
  }
}

- (void)updateProps:(const Props::Shared &)props oldProps:(const Props::Shared &)oldProps
{
  const auto &oldScrollViewProps = static_cast<const ScrollViewProps &>(*_props);
  const auto &newScrollViewProps = static_cast<const ScrollViewProps &>(*props);

#define REMAP_PROP(reactName, localName, target)                      \
  if (oldScrollViewProps.reactName != newScrollViewProps.reactName) { \
    target.localName = newScrollViewProps.reactName;                  \
  }

#define REMAP_VIEW_PROP(reactName, localName) REMAP_PROP(reactName, localName, self)
#define MAP_VIEW_PROP(name) REMAP_VIEW_PROP(name, name)
#define REMAP_SCROLL_VIEW_PROP(reactName, localName) \
  REMAP_PROP(reactName, localName, ((RCTEnhancedScrollView *)_scrollView))
#define MAP_SCROLL_VIEW_PROP(name) REMAP_SCROLL_VIEW_PROP(name, name)

  // FIXME: Commented props are not supported yet.
  MAP_SCROLL_VIEW_PROP(alwaysBounceHorizontal);
  MAP_SCROLL_VIEW_PROP(alwaysBounceVertical);
#if !TARGET_OS_OSX // [macOS]
  MAP_SCROLL_VIEW_PROP(bounces);
  MAP_SCROLL_VIEW_PROP(bouncesZoom);
  MAP_SCROLL_VIEW_PROP(canCancelContentTouches);
#endif // [macOS]
  MAP_SCROLL_VIEW_PROP(centerContent);
  // MAP_SCROLL_VIEW_PROP(automaticallyAdjustContentInsets);
#if !TARGET_OS_OSX // [macOS]
  MAP_SCROLL_VIEW_PROP(decelerationRate);
  MAP_SCROLL_VIEW_PROP(directionalLockEnabled);
  MAP_SCROLL_VIEW_PROP(maximumZoomScale);
  MAP_SCROLL_VIEW_PROP(minimumZoomScale);
#endif // [macOS]
  MAP_SCROLL_VIEW_PROP(scrollEnabled);
#if !TARGET_OS_OSX // [macOS]
  MAP_SCROLL_VIEW_PROP(pagingEnabled);
  MAP_SCROLL_VIEW_PROP(pinchGestureEnabled);
  MAP_SCROLL_VIEW_PROP(scrollsToTop);
#endif // [macOS]
  MAP_SCROLL_VIEW_PROP(showsHorizontalScrollIndicator);
  MAP_SCROLL_VIEW_PROP(showsVerticalScrollIndicator);

  if (oldScrollViewProps.scrollIndicatorInsets != newScrollViewProps.scrollIndicatorInsets) {
    _scrollView.scrollIndicatorInsets = RCTUIEdgeInsetsFromEdgeInsets(newScrollViewProps.scrollIndicatorInsets);
  }

  if (oldScrollViewProps.indicatorStyle != newScrollViewProps.indicatorStyle) {
#if !TARGET_OS_OSX // [macOS]
    _scrollView.indicatorStyle = RCTUIScrollViewIndicatorStyleFromProps(newScrollViewProps);
#endif // [macOS]
  }

  if (oldScrollViewProps.scrollEventThrottle != newScrollViewProps.scrollEventThrottle) {
    // Zero means "send value only once per significant logical event".
    // Prop value is in milliseconds.
    // iOS implementation uses `NSTimeInterval` (in seconds).
    CGFloat throttleInSeconds = newScrollViewProps.scrollEventThrottle / 1000.0;
    CGFloat msPerFrame = 1.0 / 60.0;
    if (throttleInSeconds < 0) {
      _scrollEventThrottle = INFINITY;
    } else if (throttleInSeconds <= msPerFrame) {
      _scrollEventThrottle = 0;
    } else {
      _scrollEventThrottle = throttleInSeconds;
    }
  }

  MAP_SCROLL_VIEW_PROP(zoomScale);

  if (oldScrollViewProps.contentInset != newScrollViewProps.contentInset) {
    _scrollView.contentInset = RCTUIEdgeInsetsFromEdgeInsets(newScrollViewProps.contentInset);
  }

  RCTEnhancedScrollView *scrollView = (RCTEnhancedScrollView *)_scrollView;
  if (oldScrollViewProps.contentOffset != newScrollViewProps.contentOffset) {
    _scrollView.contentOffset = RCTCGPointFromPoint(newScrollViewProps.contentOffset);
  }

  if (oldScrollViewProps.snapToAlignment != newScrollViewProps.snapToAlignment) {
    scrollView.snapToAlignment = RCTNSStringFromString(toString(newScrollViewProps.snapToAlignment));
  }

  scrollView.snapToStart = newScrollViewProps.snapToStart;
  scrollView.snapToEnd = newScrollViewProps.snapToEnd;

  if (oldScrollViewProps.snapToOffsets != newScrollViewProps.snapToOffsets) {
    NSMutableArray<NSNumber *> *snapToOffsets = [NSMutableArray array];
    for (const auto &snapToOffset : newScrollViewProps.snapToOffsets) {
      [snapToOffsets addObject:[NSNumber numberWithFloat:snapToOffset]];
    }
    scrollView.snapToOffsets = snapToOffsets;
  }

<<<<<<< HEAD
#if !TARGET_OS_OSX // [macOS]
  if (@available(iOS 13.0, *)) {
    if (oldScrollViewProps.automaticallyAdjustsScrollIndicatorInsets !=
        newScrollViewProps.automaticallyAdjustsScrollIndicatorInsets) {
      scrollView.automaticallyAdjustsScrollIndicatorInsets =
          newScrollViewProps.automaticallyAdjustsScrollIndicatorInsets;
    }
=======
  if (oldScrollViewProps.automaticallyAdjustsScrollIndicatorInsets !=
      newScrollViewProps.automaticallyAdjustsScrollIndicatorInsets) {
    scrollView.automaticallyAdjustsScrollIndicatorInsets = newScrollViewProps.automaticallyAdjustsScrollIndicatorInsets;
>>>>>>> ea85b313
  }

  if ((oldScrollViewProps.contentInsetAdjustmentBehavior != newScrollViewProps.contentInsetAdjustmentBehavior) ||
      _shouldUpdateContentInsetAdjustmentBehavior) {
    const auto contentInsetAdjustmentBehavior = newScrollViewProps.contentInsetAdjustmentBehavior;
    if (contentInsetAdjustmentBehavior == ContentInsetAdjustmentBehavior::Never) {
      scrollView.contentInsetAdjustmentBehavior = UIScrollViewContentInsetAdjustmentNever;
    } else if (contentInsetAdjustmentBehavior == ContentInsetAdjustmentBehavior::Automatic) {
      scrollView.contentInsetAdjustmentBehavior = UIScrollViewContentInsetAdjustmentAutomatic;
    } else if (contentInsetAdjustmentBehavior == ContentInsetAdjustmentBehavior::ScrollableAxes) {
      scrollView.contentInsetAdjustmentBehavior = UIScrollViewContentInsetAdjustmentAutomatic;
    } else if (contentInsetAdjustmentBehavior == ContentInsetAdjustmentBehavior::Always) {
      scrollView.contentInsetAdjustmentBehavior = UIScrollViewContentInsetAdjustmentAlways;
    }
    _shouldUpdateContentInsetAdjustmentBehavior = NO;
  }
#endif // [macOS]
    
  MAP_SCROLL_VIEW_PROP(disableIntervalMomentum);
  MAP_SCROLL_VIEW_PROP(snapToInterval);

  if (oldScrollViewProps.keyboardDismissMode != newScrollViewProps.keyboardDismissMode) {
#if !TARGET_OS_OSX // [macOS]
    scrollView.keyboardDismissMode = RCTUIKeyboardDismissModeFromProps(newScrollViewProps);
#endif // [macOS]
  }

  [super updateProps:props oldProps:oldProps];
}

- (void)updateState:(const State::Shared &)state oldState:(const State::Shared &)oldState
{
  assert(std::dynamic_pointer_cast<ScrollViewShadowNode::ConcreteState const>(state));
  _state = std::static_pointer_cast<ScrollViewShadowNode::ConcreteState const>(state);
  auto &data = _state->getData();

  auto contentOffset = RCTCGPointFromPoint(data.contentOffset);
  if (!oldState && !CGPointEqualToPoint(contentOffset, CGPointZero)) {
    _scrollView.contentOffset = contentOffset;
  }

  CGSize contentSize = RCTCGSizeFromSize(data.getContentSize());

  if (CGSizeEqualToSize(_contentSize, contentSize)) {
    return;
  }

  _contentSize = contentSize;
  _containerView.frame = CGRect{RCTCGPointFromPoint(data.contentBoundingRect.origin), contentSize};

  [self _preserveContentOffsetIfNeededWithBlock:^{
    self->_scrollView.contentSize = contentSize;
  }];
}

/*
 * Disables programmatical changing of ScrollView's `contentOffset` if a touch gesture is in progress.
 */
- (void)_preserveContentOffsetIfNeededWithBlock:(void (^)())block
{
  if (!block) {
    return;
  }

  if (!_isUserTriggeredScrolling) {
    return block();
  }

  [((RCTEnhancedScrollView *)_scrollView) preserveContentOffsetWithBlock:block];
}

- (void)mountChildComponentView:(RCTUIView<RCTComponentViewProtocol> *)childComponentView index:(NSInteger)index // [macOS]
{
  [_containerView insertSubview:childComponentView atIndex:index];
  if (![childComponentView conformsToProtocol:@protocol(RCTCustomPullToRefreshViewProtocol)]) {
    _contentView = childComponentView;
  }
}

- (void)unmountChildComponentView:(RCTUIView<RCTComponentViewProtocol> *)childComponentView index:(NSInteger)index // [macOS]
{
  [childComponentView removeFromSuperview];
  if (![childComponentView conformsToProtocol:@protocol(RCTCustomPullToRefreshViewProtocol)] &&
      _contentView == childComponentView) {
    _contentView = nil;
  }
}

/*
 * Returns whether or not the scroll view interaction should be blocked because
 * JavaScript was found to be the responder.
 */
- (BOOL)_shouldDisableScrollInteraction
{
  RCTUIView *ancestorView = (RCTUIView *)self.superview;  // [macOS]

  while (ancestorView) {
    if ([ancestorView respondsToSelector:@selector(isJSResponder)]) {
      BOOL isJSResponder = ((RCTUIView<RCTComponentViewProtocol> *)ancestorView).isJSResponder; // [macOS]
      if (isJSResponder) {
        return YES;
      }
    }

    ancestorView = (RCTUIView *)ancestorView.superview; // [macOS]
  }

  return NO;
}

- (ScrollViewMetrics)_scrollViewMetrics
{
  ScrollViewMetrics metrics;
  metrics.contentSize = RCTSizeFromCGSize(_scrollView.contentSize);
  metrics.contentOffset = RCTPointFromCGPoint(_scrollView.contentOffset);
  metrics.contentInset = RCTEdgeInsetsFromUIEdgeInsets(_scrollView.contentInset);
  metrics.containerSize = RCTSizeFromCGSize(_scrollView.bounds.size);
  metrics.zoomScale = _scrollView.zoomScale;

  if (_layoutMetrics.layoutDirection == LayoutDirection::RightToLeft) {
    metrics.contentOffset.x = metrics.contentSize.width - metrics.containerSize.width - metrics.contentOffset.x;
  }

  return metrics;
}

- (void)_updateStateWithContentOffset
{
  if (!_state) {
    return;
  }
  auto contentOffset = RCTPointFromCGPoint(_scrollView.contentOffset);
  _state->updateState([contentOffset](const ScrollViewShadowNode::ConcreteState::Data &data) {
    auto newData = data;
    newData.contentOffset = contentOffset;
    return std::make_shared<ScrollViewShadowNode::ConcreteState::Data const>(newData);
  });
}

- (void)prepareForRecycle
{
  const auto &props = static_cast<const ScrollViewProps &>(*_props);
  _scrollView.contentOffset = RCTCGPointFromPoint(props.contentOffset);
  // We set the default behavior to "never" so that iOS
  // doesn't do weird things to UIScrollView insets automatically
  // and keeps it as an opt-in behavior.
#if !TARGET_OS_OSX // [macOS]
  _scrollView.contentInsetAdjustmentBehavior = UIScrollViewContentInsetAdjustmentNever;
#endif // [macOS]
  _shouldUpdateContentInsetAdjustmentBehavior = YES;
  _state.reset();
  _isUserTriggeredScrolling = NO;
  CGRect oldFrame = self.frame;
  self.frame = CGRectZero;
  self.frame = oldFrame;
  _contentView = nil;
  _prevFirstVisibleFrame = CGRectZero;
  _firstVisibleView = nil;
  [super prepareForRecycle];
}

#pragma mark - UIScrollViewDelegate

- (BOOL)touchesShouldCancelInContentView:(__unused RCTUIView *)view // [macOS]
{
  // Historically, `UIScrollView`s in React Native do not cancel touches
  // started on `UIControl`-based views (as normal iOS `UIScrollView`s do).
  return ![self _shouldDisableScrollInteraction];
}

- (void)scrollViewDidScroll:(RCTUIScrollView *)scrollView // [macOS]
{
  if (!_isUserTriggeredScrolling || CoreFeatures::enableGranularScrollViewStateUpdatesIOS) {
    [self _updateStateWithContentOffset];
  }

  NSTimeInterval now = CACurrentMediaTime();
  if ((_lastScrollEventDispatchTime == 0) || (now - _lastScrollEventDispatchTime > _scrollEventThrottle)) {
    _lastScrollEventDispatchTime = now;
    if (_eventEmitter) {
      static_cast<const ScrollViewEventEmitter &>(*_eventEmitter).onScroll([self _scrollViewMetrics]);
    }
#if !TARGET_OS_OSX // [macOS]
    RCTSendScrollEventForNativeAnimations_DEPRECATED(scrollView, self.tag);
#endif // [macOS]
  }

  [self _remountChildrenIfNeeded];
}

- (void)scrollViewDidZoom:(RCTUIScrollView *)scrollView // [macOS]
{
  [self scrollViewDidScroll:scrollView];
}

- (BOOL)scrollViewShouldScrollToTop:(RCTUIScrollView *)scrollView // [macOS]
{
  _isUserTriggeredScrolling = YES;
  return YES;
}

- (void)scrollViewDidScrollToTop:(RCTUIScrollView *)scrollView // [macOS]
{
  _isUserTriggeredScrolling = NO;
  [self _updateStateWithContentOffset];
}

- (void)scrollViewWillBeginDragging:(RCTUIScrollView *)scrollView // [macOS]
{
  [self _forceDispatchNextScrollEvent];

  if (!_eventEmitter) {
    return;
  }

  static_cast<const ScrollViewEventEmitter &>(*_eventEmitter).onScrollBeginDrag([self _scrollViewMetrics]);
  _isUserTriggeredScrolling = YES;
}

- (void)scrollViewDidEndDragging:(RCTUIScrollView *)scrollView willDecelerate:(BOOL)decelerate // [macOS]
{
  [self _forceDispatchNextScrollEvent];

  if (!_eventEmitter) {
    return;
  }

  static_cast<const ScrollViewEventEmitter &>(*_eventEmitter).onScrollEndDrag([self _scrollViewMetrics]);

  [self _updateStateWithContentOffset];

  if (!decelerate) {
    // ScrollView will not decelerate and `scrollViewDidEndDecelerating` will not be called.
    // `_isUserTriggeredScrolling` must be set to NO here.
    _isUserTriggeredScrolling = NO;
  }
}

- (void)scrollViewWillBeginDecelerating:(RCTUIScrollView *)scrollView // [macOS]
{
  [self _forceDispatchNextScrollEvent];

  if (!_eventEmitter) {
    return;
  }

  static_cast<const ScrollViewEventEmitter &>(*_eventEmitter).onMomentumScrollBegin([self _scrollViewMetrics]);
}

- (void)scrollViewDidEndDecelerating:(RCTUIScrollView *)scrollView // [macOS]
{
  [self _forceDispatchNextScrollEvent];

  if (!_eventEmitter) {
    return;
  }

  static_cast<const ScrollViewEventEmitter &>(*_eventEmitter).onMomentumScrollEnd([self _scrollViewMetrics]);
  [self _updateStateWithContentOffset];
  _isUserTriggeredScrolling = NO;
}

- (void)scrollViewDidEndScrollingAnimation:(RCTUIScrollView *)scrollView // [macOS]
{
  [self _handleFinishedScrolling:scrollView];
}

- (void)_handleFinishedScrolling:(RCTUIScrollView *)scrollView // [macOS]
{
  [self _forceDispatchNextScrollEvent];
  [self scrollViewDidScroll:scrollView];

  if (!_eventEmitter) {
    return;
  }

  static_cast<const ScrollViewEventEmitter &>(*_eventEmitter).onMomentumScrollEnd([self _scrollViewMetrics]);
  [self _updateStateWithContentOffset];
}

- (void)scrollViewWillBeginZooming:(RCTUIScrollView *)scrollView withView:(nullable RCTUIView *)view // [macOS]
{
  [self _forceDispatchNextScrollEvent];

  if (!_eventEmitter) {
    return;
  }

  static_cast<const ScrollViewEventEmitter &>(*_eventEmitter).onScrollBeginDrag([self _scrollViewMetrics]);
}

- (void)scrollViewDidEndZooming:(RCTUIScrollView *)scrollView withView:(nullable RCTUIView *)view atScale:(CGFloat)scale // [macOS]
{
  [self _forceDispatchNextScrollEvent];

  if (!_eventEmitter) {
    return;
  }

  static_cast<const ScrollViewEventEmitter &>(*_eventEmitter).onScrollEndDrag([self _scrollViewMetrics]);
  [self _updateStateWithContentOffset];
}

- (RCTUIView *)viewForZoomingInScrollView:(__unused RCTUIScrollView *)scrollView // [macOS]
{
  return _containerView;
}

#pragma mark -

- (void)_forceDispatchNextScrollEvent
{
  _lastScrollEventDispatchTime = 0;
}

#pragma mark - Native commands

- (void)handleCommand:(const NSString *)commandName args:(const NSArray *)args
{
  RCTScrollViewHandleCommand(self, commandName, args);
}

- (void)flashScrollIndicators
{
#if !TARGET_OS_OSX // [macOS]
  [_scrollView flashScrollIndicators];
#endif // [macOS]
}

- (void)scrollTo:(double)x y:(double)y animated:(BOOL)animated
{
  CGPoint offset = CGPointMake(x, y);
  CGRect maxRect = CGRectMake(
      fmin(-_scrollView.contentInset.left, 0),
      fmin(-_scrollView.contentInset.top, 0),
      fmax(
          _scrollView.contentSize.width - _scrollView.bounds.size.width + _scrollView.contentInset.right +
              fmax(_scrollView.contentInset.left, 0),
          0.01),
      fmax(
          _scrollView.contentSize.height - _scrollView.bounds.size.height + _scrollView.contentInset.bottom +
              fmax(_scrollView.contentInset.top, 0),
          0.01)); // Make width and height greater than 0

  const auto &props = static_cast<const ScrollViewProps &>(*_props);
  if (!CGRectContainsPoint(maxRect, offset) && !props.scrollToOverflowEnabled) {
    CGFloat localX = fmax(offset.x, CGRectGetMinX(maxRect));
    localX = fmin(localX, CGRectGetMaxX(maxRect));
    CGFloat localY = fmax(offset.y, CGRectGetMinY(maxRect));
    localY = fmin(localY, CGRectGetMaxY(maxRect));
    offset = CGPointMake(localX, localY);
  }

  [self scrollToOffset:offset animated:animated];
}

- (void)scrollToEnd:(BOOL)animated
{
  BOOL isHorizontal = _scrollView.contentSize.width > self.frame.size.width;
  CGPoint offset;
  if (isHorizontal) {
    CGFloat offsetX = _scrollView.contentSize.width - _scrollView.bounds.size.width + _scrollView.contentInset.right;
    offset = CGPointMake(fmax(offsetX, 0), 0);
  } else {
    CGFloat offsetY = _scrollView.contentSize.height - _scrollView.bounds.size.height + _scrollView.contentInset.bottom;
    offset = CGPointMake(0, fmax(offsetY, 0));
  }

  [self scrollToOffset:offset animated:animated];
}

#pragma mark - Child views mounting

- (void)updateClippedSubviewsWithClipRect:(CGRect)clipRect relativeToView:(RCTUIView *)clipView // [macOS]
{
  // Do nothing. ScrollView manages its subview clipping individually in `_remountChildren`.
}

- (void)_remountChildrenIfNeeded
{
  CGPoint contentOffset = _scrollView.contentOffset;

  if (std::abs(_contentOffsetWhenClipped.x - contentOffset.x) < kClippingLeeway &&
      std::abs(_contentOffsetWhenClipped.y - contentOffset.y) < kClippingLeeway) {
    return;
  }

  _contentOffsetWhenClipped = contentOffset;

  [self _remountChildren];
}

- (void)_remountChildren
{
#if !TARGET_OS_OSX // [macOS]
  [_scrollView updateClippedSubviewsWithClipRect:CGRectInset(_scrollView.bounds, -kClippingLeeway, -kClippingLeeway)
                                  relativeToView:_scrollView];
#endif // [macOS]
}

#pragma mark - RCTScrollableProtocol

- (CGSize)contentSize
{
  return _contentSize;
}

- (void)scrollToOffset:(CGPoint)offset
{
  [self scrollToOffset:offset animated:YES];
}

- (void)scrollToOffset:(CGPoint)offset animated:(BOOL)animated
{
  if (_layoutMetrics.layoutDirection == LayoutDirection::RightToLeft) {
    // Adjusting offset.x in right to left layout direction.
    offset.x = self.contentSize.width - _scrollView.frame.size.width - offset.x;
  }

  if (CGPointEqualToPoint(_scrollView.contentOffset, offset)) {
    return;
  }

  [self _forceDispatchNextScrollEvent];

<<<<<<< HEAD
  if (_layoutMetrics.layoutDirection == LayoutDirection::RightToLeft) {
    // Adjusting offset.x in right to left layout direction.
    offset.x = self.contentSize.width - _scrollView.frame.size.width - offset.x;
  }

#if !TARGET_OS_OSX // [macOS]
=======
>>>>>>> ea85b313
  [_scrollView setContentOffset:offset animated:animated];
#endif // [macOS]

  if (!animated) {
    // When not animated, the expected workflow in ``scrollViewDidEndScrollingAnimation`` after scrolling is not going
    // to get triggered. We will need to manually execute here.
    [self _handleFinishedScrolling:_scrollView];
  }
}

- (void)zoomToRect:(CGRect)rect animated:(BOOL)animated
{
#if !TARGET_OS_OSX // [macOS]
  [_scrollView zoomToRect:rect animated:animated];
#endif // [macOS]
}

#if !TARGET_OS_OSX // [macOS]
- (void)addScrollListener:(NSObject<UIScrollViewDelegate> *)scrollListener
{
  [self.scrollViewDelegateSplitter addDelegate:scrollListener];
}

- (void)removeScrollListener:(NSObject<UIScrollViewDelegate> *)scrollListener
{
  [self.scrollViewDelegateSplitter removeDelegate:scrollListener];
}
#endif // [macOS]

#pragma mark - Maintain visible content position

- (void)_prepareForMaintainVisibleScrollPosition
{
  const auto &props = static_cast<const ScrollViewProps &>(*_props);
  if (!props.maintainVisibleContentPosition) {
    return;
  }

  BOOL horizontal = _scrollView.contentSize.width > self.frame.size.width;
  int minIdx = props.maintainVisibleContentPosition.value().minIndexForVisible;
  for (NSUInteger ii = minIdx; ii < _contentView.subviews.count; ++ii) {
    // Find the first entirely visible view.
    RCTUIView *subview = _contentView.subviews[ii]; // [macOS]
    BOOL hasNewView = NO;
    if (horizontal) {
      hasNewView = subview.frame.origin.x > _scrollView.contentOffset.x;
    } else {
      hasNewView = subview.frame.origin.y > _scrollView.contentOffset.y;
    }
    if (hasNewView || ii == _contentView.subviews.count - 1) {
      _prevFirstVisibleFrame = subview.frame;
      _firstVisibleView = subview;
      break;
    }
  }
}

- (void)_adjustForMaintainVisibleContentPosition
{
  const auto &props = static_cast<const ScrollViewProps &>(*_props);
  if (!props.maintainVisibleContentPosition) {
    return;
  }

  std::optional<int> autoscrollThreshold = props.maintainVisibleContentPosition.value().autoscrollToTopThreshold;
  BOOL horizontal = _scrollView.contentSize.width > self.frame.size.width;
  // TODO: detect and handle/ignore re-ordering
  if (horizontal) {
    CGFloat deltaX = _firstVisibleView.frame.origin.x - _prevFirstVisibleFrame.origin.x;
    if (ABS(deltaX) > 0.5) {
      CGFloat x = _scrollView.contentOffset.x;
      [self _forceDispatchNextScrollEvent];
      _scrollView.contentOffset = CGPointMake(_scrollView.contentOffset.x + deltaX, _scrollView.contentOffset.y);
      if (autoscrollThreshold) {
        // If the offset WAS within the threshold of the start, animate to the start.
        if (x <= autoscrollThreshold.value()) {
          [self scrollToOffset:CGPointMake(0, _scrollView.contentOffset.y) animated:YES];
        }
      }
    }
  } else {
    CGRect newFrame = _firstVisibleView.frame;
    CGFloat deltaY = newFrame.origin.y - _prevFirstVisibleFrame.origin.y;
    if (ABS(deltaY) > 0.5) {
      CGFloat y = _scrollView.contentOffset.y;
      [self _forceDispatchNextScrollEvent];
      _scrollView.contentOffset = CGPointMake(_scrollView.contentOffset.x, _scrollView.contentOffset.y + deltaY);
      if (autoscrollThreshold) {
        // If the offset WAS within the threshold of the start, animate to the start.
        if (y <= autoscrollThreshold.value()) {
          [self scrollToOffset:CGPointMake(_scrollView.contentOffset.x, 0) animated:YES];
        }
      }
    }
  }
}

@end

Class<RCTComponentViewProtocol> RCTScrollViewCls(void)
{
  return RCTScrollViewComponentView.class;
}<|MERGE_RESOLUTION|>--- conflicted
+++ resolved
@@ -28,12 +28,8 @@
 
 static const CGFloat kClippingLeeway = 44.0;
 
-<<<<<<< HEAD
-#if !TARGET_OS_OSX // [macOS]
-static UIScrollViewKeyboardDismissMode RCTUIKeyboardDismissModeFromProps(ScrollViewProps const &props)
-=======
+#if !TARGET_OS_OSX // [macOS]
 static UIScrollViewKeyboardDismissMode RCTUIKeyboardDismissModeFromProps(const ScrollViewProps &props)
->>>>>>> ea85b313
 {
   switch (props.keyboardDismissMode) {
     case ScrollViewKeyboardDismissMode::None:
@@ -307,19 +303,10 @@
     scrollView.snapToOffsets = snapToOffsets;
   }
 
-<<<<<<< HEAD
-#if !TARGET_OS_OSX // [macOS]
-  if (@available(iOS 13.0, *)) {
-    if (oldScrollViewProps.automaticallyAdjustsScrollIndicatorInsets !=
-        newScrollViewProps.automaticallyAdjustsScrollIndicatorInsets) {
-      scrollView.automaticallyAdjustsScrollIndicatorInsets =
-          newScrollViewProps.automaticallyAdjustsScrollIndicatorInsets;
-    }
-=======
+#if !TARGET_OS_OSX // [macOS]
   if (oldScrollViewProps.automaticallyAdjustsScrollIndicatorInsets !=
       newScrollViewProps.automaticallyAdjustsScrollIndicatorInsets) {
     scrollView.automaticallyAdjustsScrollIndicatorInsets = newScrollViewProps.automaticallyAdjustsScrollIndicatorInsets;
->>>>>>> ea85b313
   }
 
   if ((oldScrollViewProps.contentInsetAdjustmentBehavior != newScrollViewProps.contentInsetAdjustmentBehavior) ||
@@ -745,15 +732,7 @@
 
   [self _forceDispatchNextScrollEvent];
 
-<<<<<<< HEAD
-  if (_layoutMetrics.layoutDirection == LayoutDirection::RightToLeft) {
-    // Adjusting offset.x in right to left layout direction.
-    offset.x = self.contentSize.width - _scrollView.frame.size.width - offset.x;
-  }
-
-#if !TARGET_OS_OSX // [macOS]
-=======
->>>>>>> ea85b313
+#if !TARGET_OS_OSX // [macOS]
   [_scrollView setContentOffset:offset animated:animated];
 #endif // [macOS]
 
