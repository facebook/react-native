--- conflicted
+++ resolved
@@ -52,15 +52,12 @@
   [_refreshControl addTarget:self
                       action:@selector(handleUIControlEventValueChanged)
             forControlEvents:UIControlEventValueChanged];
-<<<<<<< HEAD
-#endif // [macOS]
-=======
 
   const auto &concreteProps = static_cast<const PullToRefreshViewProps &>(*_props);
 
   _refreshControl.tintColor = RCTUIColorFromSharedColor(concreteProps.tintColor);
   [self _updateProgressViewOffset:concreteProps.progressViewOffset];
->>>>>>> 007a8e12
+#endif // [macOS]
 }
 
 #pragma mark - RCTComponentViewProtocol
@@ -126,11 +123,13 @@
 
 - (void)_updateProgressViewOffset:(Float)progressViewOffset
 {
+#if !TARGET_OS_OSX // [macOS]
   _refreshControl.bounds = CGRectMake(
       _refreshControl.bounds.origin.x,
       -progressViewOffset,
       _refreshControl.bounds.size.width,
       _refreshControl.bounds.size.height);
+#endif // [macOS]
 }
 
 - (void)_updateTitle
