/*
 * Copyright (c) Meta Platforms, Inc. and affiliates.
 *
 * This source code is licensed under the MIT license found in the
 * LICENSE file in the root directory of this source tree.
 */

#import <React/RCTUIKit.h> // [macOS]

#import <React/RCTComponentViewProtocol.h>
#import <React/RCTConstants.h>
#import <React/RCTTouchableComponentViewProtocol.h>
#import <React/UIView+ComponentViewProtocol.h>
#import <react/renderer/components/view/ViewEventEmitter.h>
#import <react/renderer/components/view/ViewProps.h>
#import <react/renderer/core/EventEmitter.h>
#import <react/renderer/core/LayoutMetrics.h>
#import <react/renderer/core/Props.h>

NS_ASSUME_NONNULL_BEGIN

/**
 * UIView class for <View> component.
 */
@interface RCTViewComponentView : RCTUIView <RCTComponentViewProtocol, RCTTouchableComponentViewProtocol> {
 @protected
  facebook::react::LayoutMetrics _layoutMetrics;
  facebook::react::SharedViewProps _props;
  facebook::react::SharedViewEventEmitter _eventEmitter;
} // [macOS]

/**
 * Represents the `UIView` instance that is being automatically attached to
 * the component view and laid out using on `layoutMetrics` (especially `size`
 * and `padding`) of the component.
 * This view must not be a component view; it's just a convenient way
 * to embed/bridge pure native views as component views.
 * Defaults to `nil`. Assign `nil` to remove view as subview.
 */
@property (nonatomic, strong, nullable) RCTPlatformView *contentView; // [macOS]

/**
 * Provides access to `nativeId` prop of the component.
 * It might be used by subclasses (which need to refer to the view from
 * other platform-specific external views or systems by some id) or
 * by debugging/inspection tools.
 * Defaults to `nil`.
 */
@property (nonatomic, strong, nullable) NSString *nativeId;

/**
<<<<<<< HEAD
 * Provides access to `foregroundColor` prop of the component.
 * Must be used by subclasses only.
 */
@property (nonatomic, strong, nullable) RCTUIColor *foregroundColor; // [macOS]

/**
=======
>>>>>>> ea85b313
 * Returns the object - usually (sub)view - which represents this
 * component view in terms of accessibility.
 * All accessibility properties will be applied to this object.
 * May be overridden in subclass which needs to be accessiblitywise
 * transparent in favour of some subview.
 * Defaults to `self`.
 */
@property (nonatomic, strong, nullable, readonly) NSObject *accessibilityElement;

/**
 * Insets used when hit testing inside this view.
 */
@property (nonatomic, assign) UIEdgeInsets hitTestEdgeInsets;

/**
 * Enforcing `call super` semantic for overridden methods from `RCTComponentViewProtocol`.
 * The methods update the instance variables.
 */
- (void)updateProps:(const facebook::react::Props::Shared &)props
           oldProps:(const facebook::react::Props::Shared &)oldProps NS_REQUIRES_SUPER;
- (void)updateEventEmitter:(const facebook::react::EventEmitter::Shared &)eventEmitter NS_REQUIRES_SUPER;
- (void)updateLayoutMetrics:(const facebook::react::LayoutMetrics &)layoutMetrics
           oldLayoutMetrics:(const facebook::react::LayoutMetrics &)oldLayoutMetrics NS_REQUIRES_SUPER;
- (void)finalizeUpdates:(RNComponentViewUpdateMask)updateMask NS_REQUIRES_SUPER;
- (void)prepareForRecycle NS_REQUIRES_SUPER;

/*
 * This is a fragment of temporary workaround that we need only temporary and will get rid of soon.
 */
- (NSString *)componentViewName_DO_NOT_USE_THIS_IS_BROKEN;

@end

NS_ASSUME_NONNULL_END<|MERGE_RESOLUTION|>--- conflicted
+++ resolved
@@ -49,15 +49,6 @@
 @property (nonatomic, strong, nullable) NSString *nativeId;
 
 /**
-<<<<<<< HEAD
- * Provides access to `foregroundColor` prop of the component.
- * Must be used by subclasses only.
- */
-@property (nonatomic, strong, nullable) RCTUIColor *foregroundColor; // [macOS]
-
-/**
-=======
->>>>>>> ea85b313
  * Returns the object - usually (sub)view - which represents this
  * component view in terms of accessibility.
  * All accessibility properties will be applied to this object.
