/*
 * Copyright (c) Meta Platforms, Inc. and affiliates.
 *
 * This source code is licensed under the MIT license found in the
 * LICENSE file in the root directory of this source tree.
 */

#import "RCTViewComponentView.h"

#import <CoreGraphics/CoreGraphics.h>
#import <QuartzCore/QuartzCore.h>
#import <objc/runtime.h>

#import <React/RCTAssert.h>
#import <React/RCTBorderDrawing.h>
#import <React/RCTBoxShadow.h>
#import <React/RCTConversions.h>
#import <React/RCTCursor.h> // [macOS]
#import <React/RCTLocalizedString.h>
#import <react/featureflags/ReactNativeFeatureFlags.h>
#import <react/renderer/components/view/ViewComponentDescriptor.h>
#import <react/renderer/components/view/ViewEventEmitter.h>
#import <react/renderer/components/view/ViewProps.h>
#import <react/renderer/components/view/accessibilityPropsConversions.h>
#import <react/renderer/graphics/BlendMode.h>

#ifdef RCT_DYNAMIC_FRAMEWORKS
#import <React/RCTComponentViewFactory.h>
#endif

using namespace facebook::react;

const CGFloat BACKGROUND_COLOR_ZPOSITION = -1024.0f;

@implementation RCTViewComponentView {
<<<<<<< HEAD
  RCTUIColor *_backgroundColor; // [macOS]
=======
  UIColor *_backgroundColor;
  CALayer *_backgroundColorLayer;
>>>>>>> 143f1ad2
  __weak CALayer *_borderLayer;
  CALayer *_boxShadowLayer;
  CALayer *_filterLayer;
  NSMutableArray<CAGradientLayer *> *_gradientLayers;
  BOOL _needsInvalidateLayer;
  BOOL _isJSResponder;
  BOOL _removeClippedSubviews;
  NSMutableArray<RCTUIView *> *_reactSubviews; // [macOS]
  NSSet<NSString *> *_Nullable _propKeysManagedByAnimated_DO_NOT_USE_THIS_IS_BROKEN;
  UIView *_containerView;
  BOOL _useCustomContainerView;
}

#ifdef RCT_DYNAMIC_FRAMEWORKS
+ (void)load
{
  [RCTComponentViewFactory.currentComponentViewFactory registerComponentViewClass:self];
}
#endif

- (instancetype)initWithFrame:(CGRect)frame
{
  if (self = [super initWithFrame:frame]) {
    _props = ViewShadowNode::defaultSharedProps();
    _reactSubviews = [NSMutableArray new];
#if !TARGET_OS_OSX // [macOS]
    self.multipleTouchEnabled = YES;
<<<<<<< HEAD
#endif // [macOS]
=======
    _useCustomContainerView = NO;
>>>>>>> 143f1ad2
  }
  return self;
}

- (facebook::react::Props::Shared)props
{
  return _props;
}

#if !TARGET_OS_OSX // [macOS]
- (void)setContentView:(RCTUIView *)contentView // [macOS]
#else // [macOS
- (void)setContentView:(RCTPlatformView *)contentView // [macOS]
#endif // macOS]
{
  if (_contentView) {
    [_contentView removeFromSuperview];
  }

  _contentView = contentView;

  if (_contentView) {
<<<<<<< HEAD
=======
    [self.currentContainerView addSubview:_contentView];
>>>>>>> 143f1ad2
    _contentView.frame = RCTCGRectFromRect(_layoutMetrics.getContentFrame());
#if TARGET_OS_OSX // [macOS
    _contentView.autoresizingMask = UIViewAutoresizingFlexibleWidth | UIViewAutoresizingFlexibleHeight;
#endif // macOS]
    [self addSubview:_contentView];
  }
}

- (BOOL)pointInside:(CGPoint)point withEvent:(UIEvent *)event
{
  if (UIEdgeInsetsEqualToEdgeInsets(self.hitTestEdgeInsets, UIEdgeInsetsZero)) {
    return [super pointInside:point withEvent:event];
  }
  CGRect hitFrame = UIEdgeInsetsInsetRect(self.bounds, self.hitTestEdgeInsets);
  return CGRectContainsPoint(hitFrame, point);
}

- (RCTUIColor *)backgroundColor // [macOS]
{
  return _backgroundColor;
}

- (void)setBackgroundColor:(RCTUIColor *)backgroundColor // [macOS]
{
  _backgroundColor = backgroundColor;
}

#if TARGET_OS_OSX // [macOS
- (void)resetCursorRects
{
  [self discardCursorRects];
  if (_props->cursor != Cursor::Auto)
  {
    NSCursor *cursor = NSCursorFromRCTCursor(RCTCursorFromCursor(_props->cursor));
    [self addCursorRect:self.bounds cursor:cursor];
  }
}
#endif // macOS]

#if !TARGET_OS_OSX
- (void)traitCollectionDidChange:(UITraitCollection *)previousTraitCollection
{
  [super traitCollectionDidChange:previousTraitCollection];

  if ([self.traitCollection hasDifferentColorAppearanceComparedToTraitCollection:previousTraitCollection]) {
    [self invalidateLayer];
  }
}
#else // [macOS SAAD
- (void)viewDidChangeEffectiveAppearance
{
  [super viewDidChangeEffectiveAppearance];
  
  [self invalidateLayer];
}
#endif // macOS]

#pragma mark - RCTComponentViewProtocol

+ (ComponentDescriptorProvider)componentDescriptorProvider
{
  RCTAssert(
      self == [RCTViewComponentView class],
      @"`+[RCTComponentViewProtocol componentDescriptorProvider]` must be implemented for all subclasses (and `%@` particularly).",
      NSStringFromClass([self class]));
  return concreteComponentDescriptorProvider<ViewComponentDescriptor>();
}

- (void)mountChildComponentView:(RCTUIView<RCTComponentViewProtocol> *)childComponentView index:(NSInteger)index // [macOS]
{
  RCTAssert(
      childComponentView.superview == nil,
      @"Attempt to mount already mounted component view. (parent: %@, child: %@, index: %@, existing parent: %@)",
      self,
      childComponentView,
      @(index),
      @([childComponentView.superview tag]));

  if (_removeClippedSubviews) {
    [_reactSubviews insertObject:childComponentView atIndex:index];
  } else {
    [self.currentContainerView insertSubview:childComponentView atIndex:index];
  }
}

- (void)unmountChildComponentView:(RCTUIView<RCTComponentViewProtocol> *)childComponentView index:(NSInteger)index // [macOS]
{
  if (_removeClippedSubviews) {
    [_reactSubviews removeObjectAtIndex:index];
  } else {
    RCTAssert(
        childComponentView.superview == self.currentContainerView,
        @"Attempt to unmount a view which is mounted inside different view. (parent: %@, child: %@, index: %@)",
        self,
        childComponentView,
        @(index));
    RCTAssert(
        (self.currentContainerView.subviews.count > index) &&
            [self.currentContainerView.subviews objectAtIndex:index] == childComponentView,
        @"Attempt to unmount a view which has a different index. (parent: %@, child: %@, index: %@, actual index: %@, tag at index: %@)",
        self,
        childComponentView,
        @(index),
        @([self.currentContainerView.subviews indexOfObject:childComponentView]),
        @([[self.currentContainerView.subviews objectAtIndex:index] tag]));
  }

  [childComponentView removeFromSuperview];
}

- (void)updateClippedSubviewsWithClipRect:(CGRect)clipRect relativeToView:(RCTUIView *)clipView // [macOS]
{
  if (!_removeClippedSubviews) {
    // Use default behavior if unmounting is disabled
    return [super updateClippedSubviewsWithClipRect:clipRect relativeToView:clipView];
  }

  if (_reactSubviews.count == 0) {
    // Do nothing if we have no subviews
    return;
  }

  if (CGSizeEqualToSize(self.bounds.size, CGSizeZero)) {
    // Do nothing if layout hasn't happened yet
    return;
  }

  // Convert clipping rect to local coordinates
  clipRect = [clipView convertRect:clipRect toView:self];

  // Mount / unmount views
  for (RCTUIView *view in _reactSubviews) { // [macOS]
    if (CGRectIntersectsRect(clipRect, view.frame)) {
      // View is at least partially visible, so remount it if unmounted
      [self.currentContainerView addSubview:view];
      // View is visible, update clipped subviews
      [view updateClippedSubviewsWithClipRect:clipRect relativeToView:self];
    } else if (view.superview) {
      // View is completely outside the clipRect, so unmount it
      [view removeFromSuperview];
    }
  }
}

- (void)updateProps:(const Props::Shared &)props oldProps:(const Props::Shared &)oldProps
{
  RCTAssert(props, @"`props` must not be `null`.");

#ifndef NS_BLOCK_ASSERTIONS
  auto propsRawPtr = _props.get();
  RCTAssert(
      propsRawPtr &&
          ([self class] == [RCTViewComponentView class] ||
           typeid(*propsRawPtr).hash_code() != typeid(const ViewProps).hash_code()),
      @"`RCTViewComponentView` subclasses (and `%@` particularly) must setup `_props`"
       " instance variable with a default value in the constructor.",
      NSStringFromClass([self class]));
#endif

  const auto &oldViewProps = static_cast<const ViewProps &>(*_props);
  const auto &newViewProps = static_cast<const ViewProps &>(*props);

  BOOL needsInvalidateLayer = NO;

  // `opacity`
  if (oldViewProps.opacity != newViewProps.opacity &&
      ![_propKeysManagedByAnimated_DO_NOT_USE_THIS_IS_BROKEN containsObject:@"opacity"]) {
    self.layer.opacity = (float)newViewProps.opacity;
    needsInvalidateLayer = YES;
  }

  if (oldViewProps.removeClippedSubviews != newViewProps.removeClippedSubviews) {
    _removeClippedSubviews = newViewProps.removeClippedSubviews;
    if (_removeClippedSubviews && self.currentContainerView.subviews.count > 0) {
      _reactSubviews = [NSMutableArray arrayWithArray:self.currentContainerView.subviews];
    }
  }

  // `backgroundColor`
  if (oldViewProps.backgroundColor != newViewProps.backgroundColor) {
    self.backgroundColor = RCTUIColorFromSharedColor(newViewProps.backgroundColor); // [macOS]
    needsInvalidateLayer = YES;
  }

  // `shadowColor`
  if (oldViewProps.shadowColor != newViewProps.shadowColor) {
    RCTUIColor *shadowColor = RCTUIColorFromSharedColor(newViewProps.shadowColor); // [macOS]
    self.layer.shadowColor = shadowColor.CGColor;
    needsInvalidateLayer = YES;
  }

  // `shadowOffset`
  if (oldViewProps.shadowOffset != newViewProps.shadowOffset) {
    self.layer.shadowOffset = RCTCGSizeFromSize(newViewProps.shadowOffset);
    needsInvalidateLayer = YES;
  }

  // `shadowOpacity`
  if (oldViewProps.shadowOpacity != newViewProps.shadowOpacity) {
    self.layer.shadowOpacity = (float)newViewProps.shadowOpacity;
    needsInvalidateLayer = YES;
  }

  // `shadowRadius`
  if (oldViewProps.shadowRadius != newViewProps.shadowRadius) {
    self.layer.shadowRadius = (CGFloat)newViewProps.shadowRadius;
    needsInvalidateLayer = YES;
  }

  // `backfaceVisibility`
  if (oldViewProps.backfaceVisibility != newViewProps.backfaceVisibility) {
    self.layer.doubleSided = newViewProps.backfaceVisibility == BackfaceVisibility::Visible;
  }
  
  // `cursor`
  if (oldViewProps.cursor != newViewProps.cursor) {
    needsInvalidateLayer = YES;
  }

  // `cursor`
  if (oldViewProps.cursor != newViewProps.cursor) {
    needsInvalidateLayer = YES;
  }

  // `shouldRasterize`
  if (oldViewProps.shouldRasterize != newViewProps.shouldRasterize) {
    self.layer.shouldRasterize = newViewProps.shouldRasterize;
#if !TARGET_OS_OSX // [macOS]
    self.layer.rasterizationScale = newViewProps.shouldRasterize ? self.traitCollection.displayScale : 1.0;
#else // [macOS
    self.layer.rasterizationScale = 1.0;
#endif // macOS]
  }

  // `pointerEvents`
  if (oldViewProps.pointerEvents != newViewProps.pointerEvents) {
    self.userInteractionEnabled = newViewProps.pointerEvents != PointerEventsMode::None;
  }

  // `transform`
  if ((oldViewProps.transform != newViewProps.transform ||
       oldViewProps.transformOrigin != newViewProps.transformOrigin) &&
      ![_propKeysManagedByAnimated_DO_NOT_USE_THIS_IS_BROKEN containsObject:@"transform"]) {
    auto newTransform = newViewProps.resolveTransform(_layoutMetrics);
    CATransform3D caTransform = RCTCATransform3DFromTransformMatrix(newTransform);

    self.layer.transform = caTransform;
    // Enable edge antialiasing in rotation, skew, or perspective transforms
    self.layer.allowsEdgeAntialiasing = caTransform.m12 != 0.0f || caTransform.m21 != 0.0f || caTransform.m34 != 0.0f;
  }

  // `hitSlop`
  if (oldViewProps.hitSlop != newViewProps.hitSlop) {
    self.hitTestEdgeInsets = {
        -newViewProps.hitSlop.top,
        -newViewProps.hitSlop.left,
        -newViewProps.hitSlop.bottom,
        -newViewProps.hitSlop.right};
  }

  // `overflow`
  if (oldViewProps.getClipsContentToBounds() != newViewProps.getClipsContentToBounds()) {
    self.currentContainerView.clipsToBounds = newViewProps.getClipsContentToBounds();
    needsInvalidateLayer = YES;
  }

  // `border`
  if (oldViewProps.borderStyles != newViewProps.borderStyles || oldViewProps.borderRadii != newViewProps.borderRadii ||
      oldViewProps.borderColors != newViewProps.borderColors) {
    needsInvalidateLayer = YES;
  }

  // `nativeId`
  if (oldViewProps.nativeId != newViewProps.nativeId) {
    self.nativeId = RCTNSStringFromStringNilIfEmpty(newViewProps.nativeId);
  }

#if !TARGET_OS_OSX // [macOS]
  // `accessible`
  if (oldViewProps.accessible != newViewProps.accessible) {
    self.accessibilityElement.isAccessibilityElement = newViewProps.accessible;
  }

  // `accessibilityLabel`
  if (oldViewProps.accessibilityLabel != newViewProps.accessibilityLabel) {
    self.accessibilityElement.accessibilityLabel = RCTNSStringFromStringNilIfEmpty(newViewProps.accessibilityLabel);
  }

  // `accessibilityLanguage`
  if (oldViewProps.accessibilityLanguage != newViewProps.accessibilityLanguage) {
    self.accessibilityElement.accessibilityLanguage =
        RCTNSStringFromStringNilIfEmpty(newViewProps.accessibilityLanguage);
  }

  // `accessibilityHint`
  if (oldViewProps.accessibilityHint != newViewProps.accessibilityHint) {
    self.accessibilityElement.accessibilityHint = RCTNSStringFromStringNilIfEmpty(newViewProps.accessibilityHint);
  }

  // `accessibilityViewIsModal`
  if (oldViewProps.accessibilityViewIsModal != newViewProps.accessibilityViewIsModal) {
    self.accessibilityElement.accessibilityViewIsModal = newViewProps.accessibilityViewIsModal;
  }

  // `accessibilityElementsHidden`
  if (oldViewProps.accessibilityElementsHidden != newViewProps.accessibilityElementsHidden) {
    self.accessibilityElement.accessibilityElementsHidden = newViewProps.accessibilityElementsHidden;
  }

  // `accessibilityShowsLargeContentViewer`
  if (oldViewProps.accessibilityShowsLargeContentViewer != newViewProps.accessibilityShowsLargeContentViewer) {
    if (@available(iOS 13.0, *)) {
      if (newViewProps.accessibilityShowsLargeContentViewer) {
        self.showsLargeContentViewer = YES;
        UILargeContentViewerInteraction *interaction = [[UILargeContentViewerInteraction alloc] init];
        [self addInteraction:interaction];
      } else {
        self.showsLargeContentViewer = NO;
      }
    }
  }

  // `accessibilityLargeContentTitle`
  if (oldViewProps.accessibilityLargeContentTitle != newViewProps.accessibilityLargeContentTitle) {
    if (@available(iOS 13.0, *)) {
      self.largeContentTitle = RCTNSStringFromStringNilIfEmpty(newViewProps.accessibilityLargeContentTitle);
    }
  }

  // `accessibilityTraits`
  if (oldViewProps.accessibilityTraits != newViewProps.accessibilityTraits) {
    self.accessibilityElement.accessibilityTraits =
        RCTUIAccessibilityTraitsFromAccessibilityTraits(newViewProps.accessibilityTraits);
  }

  // `accessibilityState`
  if (oldViewProps.accessibilityState != newViewProps.accessibilityState) {
    self.accessibilityTraits &= ~(UIAccessibilityTraitNotEnabled | UIAccessibilityTraitSelected);
    const auto accessibilityState = newViewProps.accessibilityState.value_or(AccessibilityState{});
    if (accessibilityState.selected) {
      self.accessibilityTraits |= UIAccessibilityTraitSelected;
    }
    if (accessibilityState.disabled) {
      self.accessibilityTraits |= UIAccessibilityTraitNotEnabled;
    }
  }

  // `accessibilityIgnoresInvertColors`
  if (oldViewProps.accessibilityIgnoresInvertColors != newViewProps.accessibilityIgnoresInvertColors) {
    self.accessibilityIgnoresInvertColors = newViewProps.accessibilityIgnoresInvertColors;
  }

  // `accessibilityValue`
  if (oldViewProps.accessibilityValue != newViewProps.accessibilityValue) {
    if (newViewProps.accessibilityValue.text.has_value()) {
      self.accessibilityElement.accessibilityValue =
          RCTNSStringFromStringNilIfEmpty(newViewProps.accessibilityValue.text.value());
    } else if (
        newViewProps.accessibilityValue.now.has_value() && newViewProps.accessibilityValue.min.has_value() &&
        newViewProps.accessibilityValue.max.has_value()) {
      CGFloat val = (CGFloat)(newViewProps.accessibilityValue.now.value()) /
          (newViewProps.accessibilityValue.max.value() - newViewProps.accessibilityValue.min.value());
      self.accessibilityElement.accessibilityValue =
          [NSNumberFormatter localizedStringFromNumber:@(val) numberStyle:NSNumberFormatterPercentStyle];
      ;
    } else {
      self.accessibilityElement.accessibilityValue = nil;
    }
  }
#endif // [macOS]

  // `testId`
  if (oldViewProps.testId != newViewProps.testId) {
    SEL setAccessibilityIdentifierSelector = @selector(setAccessibilityIdentifier:);
    NSString *identifier = RCTNSStringFromString(newViewProps.testId);
    if ([self.accessibilityElement respondsToSelector:setAccessibilityIdentifierSelector]) {
      UIView *accessibilityView = (UIView *)self.accessibilityElement;
      accessibilityView.accessibilityIdentifier = identifier;
    } else {
      self.accessibilityIdentifier = identifier;
    }
  }

  // `filter`
  if (oldViewProps.filter != newViewProps.filter) {
    needsInvalidateLayer = YES;
  }

  // `mixBlendMode`
  if (oldViewProps.mixBlendMode != newViewProps.mixBlendMode) {
    switch (newViewProps.mixBlendMode) {
      case BlendMode::Multiply:
        self.layer.compositingFilter = @"multiplyBlendMode";
        break;
      case BlendMode::Screen:
        self.layer.compositingFilter = @"screenBlendMode";
        break;
      case BlendMode::Overlay:
        self.layer.compositingFilter = @"overlayBlendMode";
        break;
      case BlendMode::Darken:
        self.layer.compositingFilter = @"darkenBlendMode";
        break;
      case BlendMode::Lighten:
        self.layer.compositingFilter = @"lightenBlendMode";
        break;
      case BlendMode::ColorDodge:
        self.layer.compositingFilter = @"colorDodgeBlendMode";
        break;
      case BlendMode::ColorBurn:
        self.layer.compositingFilter = @"colorBurnBlendMode";
        break;
      case BlendMode::HardLight:
        self.layer.compositingFilter = @"hardLightBlendMode";
        break;
      case BlendMode::SoftLight:
        self.layer.compositingFilter = @"softLightBlendMode";
        break;
      case BlendMode::Difference:
        self.layer.compositingFilter = @"differenceBlendMode";
        break;
      case BlendMode::Exclusion:
        self.layer.compositingFilter = @"exclusionBlendMode";
        break;
      case BlendMode::Hue:
        self.layer.compositingFilter = @"hueBlendMode";
        break;
      case BlendMode::Saturation:
        self.layer.compositingFilter = @"saturationBlendMode";
        break;
      case BlendMode::Color:
        self.layer.compositingFilter = @"colorBlendMode";
        break;
      case BlendMode::Luminosity:
        self.layer.compositingFilter = @"luminosityBlendMode";
        break;
      case BlendMode::Normal:
        self.layer.compositingFilter = nil;
        break;
    }
  }

  // `linearGradient`
  if (oldViewProps.backgroundImage != newViewProps.backgroundImage) {
    needsInvalidateLayer = YES;
  }

  // `boxShadow`
  if (oldViewProps.boxShadow != newViewProps.boxShadow) {
    needsInvalidateLayer = YES;
  }

  _needsInvalidateLayer = _needsInvalidateLayer || needsInvalidateLayer;

  _props = std::static_pointer_cast<const ViewProps>(props);
}

- (void)updateEventEmitter:(const EventEmitter::Shared &)eventEmitter
{
  assert(std::dynamic_pointer_cast<const ViewEventEmitter>(eventEmitter));
  _eventEmitter = std::static_pointer_cast<const ViewEventEmitter>(eventEmitter);
}

- (void)updateLayoutMetrics:(const LayoutMetrics &)layoutMetrics
           oldLayoutMetrics:(const LayoutMetrics &)oldLayoutMetrics
{
  // Using stored `_layoutMetrics` as `oldLayoutMetrics` here to avoid
  // re-applying individual sub-values which weren't changed.
  [super updateLayoutMetrics:layoutMetrics oldLayoutMetrics:_layoutMetrics];

  _layoutMetrics = layoutMetrics;
  _needsInvalidateLayer = YES;

  _borderLayer.frame = self.layer.bounds;

  if (_contentView) {
    _contentView.frame = RCTCGRectFromRect(_layoutMetrics.getContentFrame());
  }

  if (_containerView) {
    _containerView.frame = CGRectMake(0, 0, self.layer.bounds.size.width, self.layer.bounds.size.height);
  }

  if (_backgroundColorLayer) {
    _backgroundColorLayer.frame = CGRectMake(0, 0, self.layer.bounds.size.width, self.layer.bounds.size.height);
  }

  if ((_props->transformOrigin.isSet() || _props->transform.operations.size() > 0) &&
      layoutMetrics.frame.size != oldLayoutMetrics.frame.size) {
    auto newTransform = _props->resolveTransform(layoutMetrics);
    self.layer.transform = RCTCATransform3DFromTransformMatrix(newTransform);
  }
}

- (BOOL)isJSResponder
{
  return _isJSResponder;
}

- (void)setIsJSResponder:(BOOL)isJSResponder
{
  _isJSResponder = isJSResponder;
}

- (void)finalizeUpdates:(RNComponentViewUpdateMask)updateMask
{
  [super finalizeUpdates:updateMask];
  _useCustomContainerView = [self styleWouldClipOverflowInk];
  if (!_needsInvalidateLayer) {
    return;
  }

  _needsInvalidateLayer = NO;
  [self invalidateLayer];
}

- (void)prepareForRecycle
{
  [super prepareForRecycle];

  // If view was managed by animated, its props need to align with UIView's properties.
  const auto &props = static_cast<const ViewProps &>(*_props);
  if ([_propKeysManagedByAnimated_DO_NOT_USE_THIS_IS_BROKEN containsObject:@"transform"]) {
    self.layer.transform = RCTCATransform3DFromTransformMatrix(props.transform);
  }
  if ([_propKeysManagedByAnimated_DO_NOT_USE_THIS_IS_BROKEN containsObject:@"opacity"]) {
    self.layer.opacity = (float)props.opacity;
  }

  _propKeysManagedByAnimated_DO_NOT_USE_THIS_IS_BROKEN = nil;
  _eventEmitter.reset();
  _isJSResponder = NO;
  _removeClippedSubviews = NO;
  _reactSubviews = [NSMutableArray new];
}

- (void)setPropKeysManagedByAnimated_DO_NOT_USE_THIS_IS_BROKEN:(NSSet<NSString *> *_Nullable)props
{
  _propKeysManagedByAnimated_DO_NOT_USE_THIS_IS_BROKEN = props;
}

- (NSSet<NSString *> *_Nullable)propKeysManagedByAnimated_DO_NOT_USE_THIS_IS_BROKEN
{
  return _propKeysManagedByAnimated_DO_NOT_USE_THIS_IS_BROKEN;
}

- (RCTUIView *)betterHitTest:(CGPoint)point withEvent:(UIEvent *)event // [macOS]
{
  // This is a classic textbook implementation of `hitTest:` with a couple of improvements:
  //   * It does not stop algorithm if some touch is outside the view
  //     which does not have `clipToBounds` enabled.
  //   * Taking `layer.zIndex` field into an account is not required because
  //     lists of `ShadowView`s are already sorted based on `zIndex` prop.

#if !TARGET_OS_OSX // [macOS]
  if (!self.userInteractionEnabled || self.hidden || self.alpha < 0.01) {
#else // [macOS
  if (!self.userInteractionEnabled || self.hidden) {
#endif // macOS]
    return nil;
  }

  BOOL isPointInside = [self pointInside:point withEvent:event];

  BOOL clipsToBounds = self.currentContainerView.clipsToBounds;

  clipsToBounds = clipsToBounds || _layoutMetrics.overflowInset == EdgeInsets{};

  if (clipsToBounds && !isPointInside) {
    return nil;
  }

  for (RCTUIView *subview in [self.subviews reverseObjectEnumerator]) { // [macOS]
    RCTUIView *hitView = [subview hitTest:[subview convertPoint:point fromView:self] withEvent:event]; // [macOS]
    if (hitView) {
      return hitView;
    }
  }

  return isPointInside ? self : nil;
}

- (RCTUIView *)hitTest:(CGPoint)point withEvent:(UIEvent *)event // [macOS]
{
  switch (_props->pointerEvents) {
    case PointerEventsMode::Auto:
      return [self betterHitTest:point withEvent:event];
    case PointerEventsMode::None:
      return nil;
    case PointerEventsMode::BoxOnly:
      return [self pointInside:point withEvent:event] ? self : nil;
    case PointerEventsMode::BoxNone:
      RCTUIView *view = [self betterHitTest:point withEvent:event]; // [macOS]
      return view != self ? view : nil;
  }
}

static RCTCornerRadii RCTCornerRadiiFromBorderRadii(BorderRadii borderRadii)
{
  return RCTCornerRadii{
      .topLeftHorizontal = (CGFloat)borderRadii.topLeft.horizontal,
      .topLeftVertical = (CGFloat)borderRadii.topLeft.vertical,
      .topRightHorizontal = (CGFloat)borderRadii.topRight.horizontal,
      .topRightVertical = (CGFloat)borderRadii.topRight.vertical,
      .bottomLeftHorizontal = (CGFloat)borderRadii.bottomLeft.horizontal,
      .bottomLeftVertical = (CGFloat)borderRadii.bottomLeft.vertical,
      .bottomRightHorizontal = (CGFloat)borderRadii.bottomRight.horizontal,
      .bottomRightVertical = (CGFloat)borderRadii.bottomRight.vertical};
}

static RCTBorderColors RCTCreateRCTBorderColorsFromBorderColors(BorderColors borderColors)
{
  return RCTBorderColors{
      .top = RCTUIColorFromSharedColor(borderColors.top),
      .left = RCTUIColorFromSharedColor(borderColors.left),
      .bottom = RCTUIColorFromSharedColor(borderColors.bottom),
      .right = RCTUIColorFromSharedColor(borderColors.right)};
}

static CALayerCornerCurve CornerCurveFromBorderCurve(BorderCurve borderCurve)
{
  // The constants are available only starting from iOS 13
  // CALayerCornerCurve is a typealias on NSString *
  switch (borderCurve) {
    case BorderCurve::Continuous:
      return @"continuous"; // kCACornerCurveContinuous;
    case BorderCurve::Circular:
      return @"circular"; // kCACornerCurveCircular;
  }
}

static RCTBorderStyle RCTBorderStyleFromBorderStyle(BorderStyle borderStyle)
{
  switch (borderStyle) {
    case BorderStyle::Solid:
      return RCTBorderStyleSolid;
    case BorderStyle::Dotted:
      return RCTBorderStyleDotted;
    case BorderStyle::Dashed:
      return RCTBorderStyleDashed;
  }
}

<<<<<<< HEAD
#if TARGET_OS_OSX // [macOS
static RCTCursor RCTCursorFromCursor(Cursor cursor)
{
  switch (cursor) {
    case Cursor::Auto:
      return RCTCursorAuto;
    case Cursor::Alias:
      return RCTCursorAlias;
    case Cursor::AllScroll:
      return RCTCursorAllScroll;
    case Cursor::Cell:
      return RCTCursorCell;
    case Cursor::ColResize:
      return RCTCursorColResize;
    case Cursor::ContextMenu:
      return RCTCursorContextMenu;
    case Cursor::Copy:
      return RCTCursorCopy;
    case Cursor::Crosshair:
      return RCTCursorCrosshair;
    case Cursor::Default:
      return RCTCursorDefault;
    case Cursor::EResize:
      return RCTCursorEResize;
    case Cursor::EWResize:
      return RCTCursorEWResize;
    case Cursor::Grab:
      return RCTCursorGrab;
    case Cursor::Grabbing:
      return RCTCursorGrabbing;
    case Cursor::Help:
      return RCTCursorHelp;
    case Cursor::Move:
      return RCTCursorMove;
    case Cursor::NEResize:
      return RCTCursorNEResize;
    case Cursor::NESWResize:
      return RCTCursorNESWResize;
    case Cursor::NResize:
      return RCTCursorNResize;
    case Cursor::NSResize:
      return RCTCursorNSResize;
    case Cursor::NWResize:
      return RCTCursorNWResize;
    case Cursor::NWSEResize:
      return RCTCursorNWSEResize;
    case Cursor::NoDrop:
      return RCTCursorNoDrop;
    case Cursor::None:
      return RCTCursorNone;
    case Cursor::NotAllowed:
      return RCTCursorNotAllowed;
    case Cursor::Pointer:
      return RCTCursorPointer;
    case Cursor::Progress:
      return RCTCursorProgress;
    case Cursor::RowResize:
      return RCTCursorRowResize;
    case Cursor::SResize:
      return RCTCursorSResize;
    case Cursor::SEResize:
      return RCTCursorSEResize;
    case Cursor::SWResize:
      return RCTCursorSWResize;
    case Cursor::Text:
      return RCTCursorText;
    case Cursor::Url:
      return RCTCursorUrl;
    case Cursor::VerticalText:
      return RCTCursorVerticalText;
    case Cursor::WResize:
      return RCTCursorWResize;
    case Cursor::Wait:
      return RCTCursorWait;
    case Cursor::ZoomIn:
      return RCTCursorZoomIn;
    case Cursor::ZoomOut:
      return RCTCursorZoomOut;
  }
}
#endif // macOS]
=======
- (BOOL)styleWouldClipOverflowInk
{
  const auto borderMetrics = _props->resolveBorderMetrics(_layoutMetrics);
  BOOL nonZeroBorderWidth = !(borderMetrics.borderWidths.isUniform() && borderMetrics.borderWidths.left == 0);
  BOOL clipToPaddingBox = ReactNativeFeatureFlags::enableIOSViewClipToPaddingBox();
  return _props->getClipsContentToBounds() && (!_props->boxShadow.empty() || (clipToPaddingBox && nonZeroBorderWidth));
}

// This UIView is the UIView that holds all subviews. It is sometimes not self
// because we want to render "overflow ink" that extends beyond the bounds of
// the view and is not affected by clipping.
- (UIView *)currentContainerView
{
  if (_useCustomContainerView) {
    if (!_containerView) {
      _containerView = [[UIView alloc] initWithFrame:CGRectMake(0, 0, self.frame.size.width, self.frame.size.height)];
      for (UIView *subview in self.subviews) {
        [_containerView addSubview:subview];
      }
      _containerView.clipsToBounds = self.clipsToBounds;
      self.clipsToBounds = NO;
      _containerView.layer.mask = self.layer.mask;
      self.layer.mask = nil;
      [self addSubview:_containerView];
    }

    return _containerView;
  } else {
    if (_containerView) {
      for (UIView *subview in _containerView.subviews) {
        [self addSubview:subview];
      }
      self.clipsToBounds = _containerView.clipsToBounds;
      self.layer.mask = _containerView.layer.mask;
      [_containerView removeFromSuperview];
      _containerView = nil;
    }

    return self;
  }
}
>>>>>>> 143f1ad2

- (void)invalidateLayer
{
  CALayer *layer = self.layer;

  if (CGSizeEqualToSize(layer.bounds.size, CGSizeZero)) {
    return;
  }

  const auto borderMetrics = _props->resolveBorderMetrics(_layoutMetrics);

  // Stage 1. Shadow Path
  BOOL const layerHasShadow = layer.shadowOpacity > 0 && CGColorGetAlpha(layer.shadowColor) > 0;
  if (layerHasShadow) {
    if (CGColorGetAlpha(_backgroundColor.CGColor) > 0.999) {
      // If view has a solid background color, calculate shadow path from border.
      const RCTCornerInsets cornerInsets =
          RCTGetCornerInsets(RCTCornerRadiiFromBorderRadii(borderMetrics.borderRadii), UIEdgeInsetsZero);
      CGPathRef shadowPath = RCTPathCreateWithRoundedRect(self.bounds, cornerInsets, nil);
      layer.shadowPath = shadowPath;
      CGPathRelease(shadowPath);
    } else {
      // Can't accurately calculate box shadow, so fall back to pixel-based shadow.
      layer.shadowPath = nil;
    }
  } else {
    layer.shadowPath = nil;
  }
  
#if !TARGET_OS_OSX // [visionOS]
  // Stage 1.5. Cursor / Hover Effects
  if (@available(iOS 17.0, *)) {
    UIHoverStyle *hoverStyle = nil;
    if (_props->cursor == Cursor::Pointer) {
      const RCTCornerInsets cornerInsets =
          RCTGetCornerInsets(RCTCornerRadiiFromBorderRadii(borderMetrics.borderRadii), UIEdgeInsetsZero);
#if TARGET_OS_IOS
      // Due to an Apple bug, it seems on iOS, UIShapes made with `[UIShape shapeWithBezierPath:]`
      // evaluate their shape on the superviews' coordinate space. This leads to the hover shape
      // rendering incorrectly on iOS, iOS apps in compatibility mode on visionOS, but not on visionOS.
      // To work around this, for iOS, we can calculate the border path based on `view.frame` (the
      // superview's coordinate space) instead of view.bounds.
      CGPathRef borderPath = RCTPathCreateWithRoundedRect(self.frame, cornerInsets, NULL);
#else // TARGET_OS_VISION
      CGPathRef borderPath = RCTPathCreateWithRoundedRect(self.bounds, cornerInsets, NULL);
#endif
      UIBezierPath *bezierPath = [UIBezierPath bezierPathWithCGPath:borderPath];
      CGPathRelease(borderPath);
      UIShape *shape = [UIShape shapeWithBezierPath:bezierPath];
      
      hoverStyle = [UIHoverStyle styleWithEffect:[UIHoverAutomaticEffect effect] shape:shape];
    }
    [self setHoverStyle:hoverStyle];
  }
#endif // [visionOS]

#if defined(__IPHONE_OS_VERSION_MAX_ALLOWED) && __IPHONE_OS_VERSION_MAX_ALLOWED >= 170000 /* __IPHONE_17_0 */
  // Stage 1.5. Cursor / Hover Effects
  if (@available(iOS 17.0, *)) {
    UIHoverStyle *hoverStyle = nil;
    if (_props->cursor == Cursor::Pointer) {
      const RCTCornerInsets cornerInsets =
          RCTGetCornerInsets(RCTCornerRadiiFromBorderRadii(borderMetrics.borderRadii), UIEdgeInsetsZero);
#if TARGET_OS_IOS
      // Due to an Apple bug, it seems on iOS, UIShapes made with `[UIShape shapeWithBezierPath:]`
      // evaluate their shape on the superviews' coordinate space. This leads to the hover shape
      // rendering incorrectly on iOS, iOS apps in compatibility mode on visionOS, but not on visionOS.
      // To work around this, for iOS, we can calculate the border path based on `view.frame` (the
      // superview's coordinate space) instead of view.bounds.
      CGPathRef borderPath = RCTPathCreateWithRoundedRect(self.frame, cornerInsets, NULL);
#else // TARGET_OS_VISION
      CGPathRef borderPath = RCTPathCreateWithRoundedRect(self.bounds, cornerInsets, NULL);
#endif
      UIBezierPath *bezierPath = [UIBezierPath bezierPathWithCGPath:borderPath];
      CGPathRelease(borderPath);
      UIShape *shape = [UIShape shapeWithBezierPath:bezierPath];

      hoverStyle = [UIHoverStyle styleWithEffect:[UIHoverAutomaticEffect effect] shape:shape];
    }
    [self setHoverStyle:hoverStyle];
  }
#endif
  const bool useCoreAnimationBorderRendering =
      borderMetrics.borderColors.isUniform() && borderMetrics.borderWidths.isUniform() &&
      borderMetrics.borderStyles.isUniform() && borderMetrics.borderRadii.isUniform() &&
      (
          // iOS draws borders in front of the content whereas CSS draws them behind
          // the content. For this reason, only use iOS border drawing when clipping
          // or when the border is hidden.
          borderMetrics.borderWidths.left == 0 || self.currentContainerView.clipsToBounds ||
          (colorComponentsFromColor(borderMetrics.borderColors.left).alpha == 0 &&
           (*borderMetrics.borderColors.left).getUIColor() != nullptr));

<<<<<<< HEAD
#if !TARGET_OS_OSX // [macOS]
  RCTUIColor *backgroundColor = [_backgroundColor resolvedColorWithTraitCollection:self.traitCollection];
#else // [macOS
  RCTUIColor *backgroundColor = _backgroundColor;
#endif // macOS]
=======
  // background color
  CGColorRef backgroundColor = [_backgroundColor resolvedColorWithTraitCollection:self.traitCollection].CGColor;
  // The reason we sometimes do not set self.layer's backgroundColor is because
  // we want to support non-uniform border radii, which apple does not natively
  // support. To get this behavior we need to create a CGPath in the shape that
  // we want. If we mask self.layer to this path, we would be clipping subviews
  // which we may not want to do. The generalized solution in this case is just
  // create a new layer
  if (useCoreAnimationBorderRendering) {
    [_backgroundColorLayer removeFromSuperlayer];
    _backgroundColorLayer = nil;
    layer.backgroundColor = backgroundColor;
  } else {
    layer.backgroundColor = nil;
    if (!_backgroundColorLayer) {
      _backgroundColorLayer = [CALayer layer];
      _backgroundColorLayer.frame = CGRectMake(0, 0, self.frame.size.width, self.frame.size.height);
      _backgroundColorLayer.zPosition = BACKGROUND_COLOR_ZPOSITION;
      [self.layer addSublayer:_backgroundColorLayer];
    }

    _backgroundColorLayer.backgroundColor = backgroundColor;
    if (borderMetrics.borderRadii.isUniform()) {
      _backgroundColorLayer.mask = nil;
      _backgroundColorLayer.cornerRadius = borderMetrics.borderRadii.topLeft.horizontal;
      _backgroundColorLayer.cornerCurve = CornerCurveFromBorderCurve(borderMetrics.borderCurves.topLeft);
    } else {
      CAShapeLayer *maskLayer =
          [self createMaskLayer:self.bounds
                   cornerInsets:RCTGetCornerInsets(
                                    RCTCornerRadiiFromBorderRadii(borderMetrics.borderRadii), UIEdgeInsetsZero)];
      _backgroundColorLayer.mask = maskLayer;
      _backgroundColorLayer.cornerRadius = 0;
    }
  }
>>>>>>> 143f1ad2

  // borders
  if (useCoreAnimationBorderRendering) {
    [_borderLayer removeFromSuperlayer];
    _borderLayer = nil;

    layer.borderWidth = (CGFloat)borderMetrics.borderWidths.left;
<<<<<<< HEAD
    layer.borderColor = RCTUIColorFromSharedColor(borderMetrics.borderColors.left).CGColor;
    layer.cornerRadius = (CGFloat)borderMetrics.borderRadii.topLeft;

    layer.cornerCurve = CornerCurveFromBorderCurve(borderMetrics.borderCurves.topLeft);

    layer.backgroundColor = backgroundColor.CGColor;
=======
    CGColorRef borderColor = RCTCreateCGColorRefFromSharedColor(borderMetrics.borderColors.left);
    layer.borderColor = borderColor;
    CGColorRelease(borderColor);
    layer.cornerRadius = (CGFloat)borderMetrics.borderRadii.topLeft.horizontal;
    layer.cornerCurve = CornerCurveFromBorderCurve(borderMetrics.borderCurves.topLeft);
>>>>>>> 143f1ad2
  } else {
    if (!_borderLayer) {
      CALayer *borderLayer = [CALayer new];
      borderLayer.zPosition = BACKGROUND_COLOR_ZPOSITION + 1;
      borderLayer.frame = layer.bounds;
      borderLayer.magnificationFilter = kCAFilterNearest;
      [layer addSublayer:borderLayer];
      _borderLayer = borderLayer;
    }

    layer.borderWidth = 0;
    layer.borderColor = nil;
    layer.cornerRadius = 0;

    RCTBorderColors borderColors = RCTCreateRCTBorderColorsFromBorderColors(borderMetrics.borderColors);
    UIImage *image = RCTGetBorderImage(
        RCTBorderStyleFromBorderStyle(borderMetrics.borderStyles.left),
        layer.bounds.size,
        RCTCornerRadiiFromBorderRadii(borderMetrics.borderRadii),
        RCTUIEdgeInsetsFromEdgeInsets(borderMetrics.borderWidths),
        borderColors,
        [UIColor clearColor].CGColor,
        NO);


    if (image == nil) {
      _borderLayer.contents = nil;
    } else {
      CGSize imageSize = image.size;
      UIEdgeInsets imageCapInsets = image.capInsets;
      CGRect contentsCenter = CGRect{
          CGPoint{imageCapInsets.left / imageSize.width, imageCapInsets.top / imageSize.height},
          CGSize{(CGFloat)1.0 / imageSize.width, (CGFloat)1.0 / imageSize.height}};

#if !TARGET_OS_OSX // [macOS]
        _borderLayer.contents = (id)image.CGImage;
        _borderLayer.contentsScale = image.scale;
#else // [macOS
        CGFloat scaleFactor = _layoutMetrics.pointScaleFactor;
        _borderLayer.contents = [image layerContentsForContentsScale:scaleFactor];
        _borderLayer.contentsScale = scaleFactor;
#endif // macOS]

      BOOL isResizable = !UIEdgeInsetsEqualToEdgeInsets(image.capInsets, UIEdgeInsetsZero);
      if (isResizable) {
        _borderLayer.contentsCenter = contentsCenter;
      } else {
        _borderLayer.contentsCenter = CGRect{CGPoint{0.0, 0.0}, CGSize{1.0, 1.0}};
      }
    }

    // If mutations are applied inside of Animation block, it may cause _borderLayer to be animated.
    // To stop that, imperatively remove all animations from _borderLayer.
    [_borderLayer removeAllAnimations];
  }

  // filter
  [_filterLayer removeFromSuperlayer];
  _filterLayer = nil;
  self.layer.opacity = (float)_props->opacity;
  if (!_props->filter.empty()) {
    float multiplicativeBrightness = 1;
    for (const auto &primitive : _props->filter) {
      if (std::holds_alternative<Float>(primitive.parameters)) {
        if (primitive.type == FilterType::Brightness) {
          multiplicativeBrightness *= std::get<Float>(primitive.parameters);
        } else if (primitive.type == FilterType::Opacity) {
          self.layer.opacity *= std::get<Float>(primitive.parameters);
        }
      }
    }

    _filterLayer = [CALayer layer];
    _filterLayer.frame = CGRectMake(0, 0, layer.frame.size.width, layer.frame.size.height);
    _filterLayer.compositingFilter = @"multiplyBlendMode";
    _filterLayer.backgroundColor = [RCTUIColor colorWithRed:multiplicativeBrightness // [macOS]
                                                      green:multiplicativeBrightness
                                                       blue:multiplicativeBrightness
                                                      alpha:self.layer.opacity]
                                       .CGColor;
    if (borderMetrics.borderRadii.isUniform()) {
      _filterLayer.cornerRadius = borderMetrics.borderRadii.topLeft.horizontal;
    } else {
      RCTCornerInsets cornerInsets =
          RCTGetCornerInsets(RCTCornerRadiiFromBorderRadii(borderMetrics.borderRadii), UIEdgeInsetsZero);
      _filterLayer.mask = [self createMaskLayer:self.bounds cornerInsets:cornerInsets];
    }
    // So that this layer is always above any potential sublayers this view may
    // add
    _filterLayer.zPosition = CGFLOAT_MAX;
    [self.layer addSublayer:_filterLayer];
  }

  // background image
  [self clearExistingGradientLayers];
  if (!_props->backgroundImage.empty()) {
    for (const auto &gradient : _props->backgroundImage) {
      CAGradientLayer *gradientLayer = [CAGradientLayer layer];
      NSMutableArray *colors = [NSMutableArray array];
      NSMutableArray *locations = [NSMutableArray array];
      for (const auto &colorStop : gradient.colorStops) {
        if (colorStop.position.has_value()) {
          auto location = @(colorStop.position.value());
          UIColor *color = RCTUIColorFromSharedColor(colorStop.color);
          [colors addObject:(id)color.CGColor];
          [locations addObject:location];
        }
      }
      gradientLayer.startPoint = CGPointMake(gradient.startX, gradient.startY);
      gradientLayer.endPoint = CGPointMake(gradient.endX, gradient.endY);

      if (locations.count > 0) {
        gradientLayer.locations = locations;
      }
      gradientLayer.colors = colors;
      gradientLayer.frame = layer.bounds;

      // border styling to work with gradient layers
      if (useCoreAnimationBorderRendering) {
        gradientLayer.borderWidth = layer.borderWidth;
        gradientLayer.borderColor = layer.borderColor;
        gradientLayer.cornerRadius = layer.cornerRadius;
        gradientLayer.cornerCurve = layer.cornerCurve;
      } else {
        CAShapeLayer *maskLayer = [CAShapeLayer layer];
        CGPathRef path = RCTPathCreateWithRoundedRect(
            self.bounds,
            RCTGetCornerInsets(RCTCornerRadiiFromBorderRadii(borderMetrics.borderRadii), UIEdgeInsetsZero),
            nil);
        maskLayer.path = path;
        CGPathRelease(path);
        gradientLayer.mask = maskLayer;
      }

      gradientLayer.zPosition = BACKGROUND_COLOR_ZPOSITION;

      [self.layer addSublayer:gradientLayer];
      [_gradientLayers addObject:gradientLayer];
    }
  }

  // box shadow
  [_boxShadowLayer removeFromSuperlayer];
  _boxShadowLayer = nil;
  if (!_props->boxShadow.empty()) {
    _boxShadowLayer = [CALayer layer];
    [self.layer addSublayer:_boxShadowLayer];
    _boxShadowLayer.zPosition = _borderLayer.zPosition;
    _boxShadowLayer.frame = RCTGetBoundingRect(_props->boxShadow, self.layer.frame.size);

    UIImage *boxShadowImage = RCTGetBoxShadowImage(
        _props->boxShadow,
        RCTCornerRadiiFromBorderRadii(borderMetrics.borderRadii),
        RCTUIEdgeInsetsFromEdgeInsets(borderMetrics.borderWidths),
        layer);

    _boxShadowLayer.contents = (id)boxShadowImage.CGImage;
  }

  // clipping
  if (self.currentContainerView.clipsToBounds) {
    BOOL clipToPaddingBox = ReactNativeFeatureFlags::enableIOSViewClipToPaddingBox();
    if (clipToPaddingBox) {
      CALayer *maskLayer = [self createMaskLayer:RCTCGRectFromRect(_layoutMetrics.getPaddingFrame())
                                    cornerInsets:RCTGetCornerInsets(
                                                     RCTCornerRadiiFromBorderRadii(borderMetrics.borderRadii),
                                                     RCTUIEdgeInsetsFromEdgeInsets(borderMetrics.borderWidths))];
      self.currentContainerView.layer.mask = maskLayer;
    } else {
      if (borderMetrics.borderRadii.isUniform()) {
        self.currentContainerView.layer.cornerRadius = borderMetrics.borderRadii.topLeft.horizontal;
      } else {
        CALayer *maskLayer =
            [self createMaskLayer:self.bounds
                     cornerInsets:RCTGetCornerInsets(
                                      RCTCornerRadiiFromBorderRadii(borderMetrics.borderRadii), UIEdgeInsetsZero)];
        self.currentContainerView.layer.mask = maskLayer;
      }

      for (UIView *subview in self.currentContainerView.subviews) {
        if ([subview isKindOfClass:[UIImageView class]]) {
          RCTCornerInsets cornerInsets = RCTGetCornerInsets(
              RCTCornerRadiiFromBorderRadii(borderMetrics.borderRadii),
              RCTUIEdgeInsetsFromEdgeInsets(borderMetrics.borderWidths));

          // If the subview is an image view, we have to apply the mask directly to the image view's layer,
          // otherwise the image might overflow with the border radius.
          subview.layer.mask = [self createMaskLayer:subview.bounds cornerInsets:cornerInsets];
        }
      }
    }
  } else {
    self.currentContainerView.layer.mask = nil;
  }
}

- (CAShapeLayer *)createMaskLayer:(CGRect)bounds cornerInsets:(RCTCornerInsets)cornerInsets
{
  CGPathRef path = RCTPathCreateWithRoundedRect(bounds, cornerInsets, nil);
  CAShapeLayer *maskLayer = [CAShapeLayer layer];
  maskLayer.path = path;
  CGPathRelease(path);
  return maskLayer;
}

- (void)clearExistingGradientLayers
{
  if (_gradientLayers == nil) {
    _gradientLayers = [NSMutableArray new];
    return;
  }
  for (CAGradientLayer *gradientLayer in _gradientLayers) {
    [gradientLayer removeFromSuperlayer];
  }
  [_gradientLayers removeAllObjects];
}

#pragma mark - Accessibility

- (NSObject *)accessibilityElement
{
  return self;
}

static NSString *RCTRecursiveAccessibilityLabel(RCTUIView *view) // [macOS]
{
  NSMutableString *result = [NSMutableString stringWithString:@""];
  for (RCTUIView *subview in view.subviews) { // [macOS]
    NSString *label = subview.accessibilityLabel;
    if (!label) {
      label = RCTRecursiveAccessibilityLabel(subview);
    }
    if (label && label.length > 0) {
      if (result.length > 0) {
        [result appendString:@" "];
      }
      [result appendString:label];
    }
  }
  return result;
}

- (NSString *)accessibilityLabel
{
  NSString *label = super.accessibilityLabel;
  if (label) {
    return label;
  }

  return RCTRecursiveAccessibilityLabel(self.currentContainerView);
}

- (BOOL)isAccessibilityElement
{
  if (self.contentView != nil) {
    return self.contentView.isAccessibilityElement;
  }

  return [super isAccessibilityElement];
}

- (NSString *)accessibilityValue
{
  const auto &props = static_cast<const ViewProps &>(*_props);
  const auto accessibilityState = props.accessibilityState.value_or(AccessibilityState{});

  // Handle Switch.
#if !TARGET_OS_OSX // [macOS]
  if ((self.accessibilityTraits & AccessibilityTraitSwitch) == AccessibilityTraitSwitch) {
    if (accessibilityState.checked == AccessibilityState::Checked) {
      return @"1";
    } else if (accessibilityState.checked == AccessibilityState::Unchecked) {
      return @"0";
    }
  }
#endif // [macOS]

  NSMutableArray *valueComponents = [NSMutableArray new];
  NSString *roleString = (props.role != Role::None) ? [NSString stringWithUTF8String:toString(props.role).c_str()]
                                                    : [NSString stringWithUTF8String:props.accessibilityRole.c_str()];

  // In iOS, checkbox and radio buttons aren't recognized as traits. However,
  // because our apps use checkbox and radio buttons often, we should announce
  // these to screenreader users.  (They should already be familiar with them
  // from using web).
  if ([roleString isEqualToString:@"checkbox"]) {
    [valueComponents addObject:RCTLocalizedString("checkbox", "checkable interactive control")];
  }

  if ([roleString isEqualToString:@"radio"]) {
    [valueComponents
        addObject:
            RCTLocalizedString(
                "radio button",
                "a checkable input that when associated with other radio buttons, only one of which can be checked at a time")];
  }

  // Handle states which haven't already been handled.
  if (accessibilityState.checked == AccessibilityState::Checked) {
    [valueComponents
        addObject:RCTLocalizedString("checked", "a checkbox, radio button, or other widget which is checked")];
  }
  if (accessibilityState.checked == AccessibilityState::Unchecked) {
    [valueComponents
        addObject:RCTLocalizedString("unchecked", "a checkbox, radio button, or other widget which is unchecked")];
  }
  if (accessibilityState.checked == AccessibilityState::Mixed) {
    [valueComponents
        addObject:RCTLocalizedString(
                      "mixed", "a checkbox, radio button, or other widget which is both checked and unchecked")];
  }
  if (accessibilityState.expanded.value_or(false)) {
    [valueComponents
        addObject:RCTLocalizedString("expanded", "a menu, dialog, accordian panel, or other widget which is expanded")];
  }

  if (accessibilityState.busy) {
    [valueComponents addObject:RCTLocalizedString("busy", "an element currently being updated or modified")];
  }

  // Using super.accessibilityValue:
  // 1. to access the value that is set to accessibilityValue in updateProps
  // 2. can't access from self.accessibilityElement because it resolves to self
  if (super.accessibilityValue) {
    [valueComponents addObject:super.accessibilityValue];
  }

  if (valueComponents.count > 0) {
    return [valueComponents componentsJoinedByString:@", "];
  }

  return nil;
}

#pragma mark - Accessibility Events

- (BOOL)shouldGroupAccessibilityChildren
{
  return YES;
}

- (NSArray<UIAccessibilityCustomAction *> *)accessibilityCustomActions
{
  const auto &accessibilityActions = _props->accessibilityActions;

  if (accessibilityActions.empty()) {
    return nil;
  }

  NSMutableArray<UIAccessibilityCustomAction *> *customActions = [NSMutableArray array];
  for (const auto &accessibilityAction : accessibilityActions) {
    [customActions
        addObject:[[UIAccessibilityCustomAction alloc] initWithName:RCTNSStringFromString(accessibilityAction.name)
                                                             target:self
                                                           selector:@selector(didActivateAccessibilityCustomAction:)]];
  }

  return [customActions copy];
}

- (BOOL)accessibilityActivate
{
  if (_eventEmitter && _props->onAccessibilityTap) {
    _eventEmitter->onAccessibilityTap();
    return YES;
  } else {
    return NO;
  }
}

- (BOOL)accessibilityPerformMagicTap
{
  if (_eventEmitter && _props->onAccessibilityMagicTap) {
    _eventEmitter->onAccessibilityMagicTap();
    return YES;
  } else {
    return NO;
  }
}

- (BOOL)accessibilityPerformEscape
{
  if (_eventEmitter && _props->onAccessibilityEscape) {
    _eventEmitter->onAccessibilityEscape();
    return YES;
  } else {
    return NO;
  }
}

- (BOOL)didActivateAccessibilityCustomAction:(UIAccessibilityCustomAction *)action
{
  if (_eventEmitter && _props->onAccessibilityAction) {
    _eventEmitter->onAccessibilityAction(RCTStringFromNSString(action.name));
    return YES;
  } else {
    return NO;
  }
}

- (SharedTouchEventEmitter)touchEventEmitterAtPoint:(CGPoint)point
{
  return _eventEmitter;
}

- (NSString *)componentViewName_DO_NOT_USE_THIS_IS_BROKEN
{
  return RCTNSStringFromString([[self class] componentDescriptorProvider].name);
}

@end

#ifdef __cplusplus
extern "C" {
#endif

// Can't the import generated Plugin.h because plugins are not in this BUCK target
Class<RCTComponentViewProtocol> RCTViewCls(void);

#ifdef __cplusplus
}
#endif

Class<RCTComponentViewProtocol> RCTViewCls(void)
{
  return RCTViewComponentView.class;
}<|MERGE_RESOLUTION|>--- conflicted
+++ resolved
@@ -33,12 +33,8 @@
 const CGFloat BACKGROUND_COLOR_ZPOSITION = -1024.0f;
 
 @implementation RCTViewComponentView {
-<<<<<<< HEAD
   RCTUIColor *_backgroundColor; // [macOS]
-=======
-  UIColor *_backgroundColor;
   CALayer *_backgroundColorLayer;
->>>>>>> 143f1ad2
   __weak CALayer *_borderLayer;
   CALayer *_boxShadowLayer;
   CALayer *_filterLayer;
@@ -48,7 +44,7 @@
   BOOL _removeClippedSubviews;
   NSMutableArray<RCTUIView *> *_reactSubviews; // [macOS]
   NSSet<NSString *> *_Nullable _propKeysManagedByAnimated_DO_NOT_USE_THIS_IS_BROKEN;
-  UIView *_containerView;
+  RCTPlatformView *_containerView; // [macOS]
   BOOL _useCustomContainerView;
 }
 
@@ -66,11 +62,8 @@
     _reactSubviews = [NSMutableArray new];
 #if !TARGET_OS_OSX // [macOS]
     self.multipleTouchEnabled = YES;
-<<<<<<< HEAD
 #endif // [macOS]
-=======
     _useCustomContainerView = NO;
->>>>>>> 143f1ad2
   }
   return self;
 }
@@ -93,10 +86,7 @@
   _contentView = contentView;
 
   if (_contentView) {
-<<<<<<< HEAD
-=======
     [self.currentContainerView addSubview:_contentView];
->>>>>>> 143f1ad2
     _contentView.frame = RCTCGRectFromRect(_layoutMetrics.getContentFrame());
 #if TARGET_OS_OSX // [macOS
     _contentView.autoresizingMask = UIViewAutoresizingFlexibleWidth | UIViewAutoresizingFlexibleHeight;
@@ -283,7 +273,7 @@
 
   // `shadowColor`
   if (oldViewProps.shadowColor != newViewProps.shadowColor) {
-    RCTUIColor *shadowColor = RCTUIColorFromSharedColor(newViewProps.shadowColor); // [macOS]
+    RCTUIColor *shadowColor = RCTUIColorFromSharedColor(newViewProps.shadowColor);
     self.layer.shadowColor = shadowColor.CGColor;
     needsInvalidateLayer = YES;
   }
@@ -473,7 +463,7 @@
     SEL setAccessibilityIdentifierSelector = @selector(setAccessibilityIdentifier:);
     NSString *identifier = RCTNSStringFromString(newViewProps.testId);
     if ([self.accessibilityElement respondsToSelector:setAccessibilityIdentifierSelector]) {
-      UIView *accessibilityView = (UIView *)self.accessibilityElement;
+      RCTPlatformView *accessibilityView = (RCTPlatformView *)self.accessibilityElement; // [macOS]
       accessibilityView.accessibilityIdentifier = identifier;
     } else {
       self.accessibilityIdentifier = identifier;
@@ -661,7 +651,7 @@
 
   BOOL isPointInside = [self pointInside:point withEvent:event];
 
-  BOOL clipsToBounds = self.currentContainerView.clipsToBounds;
+  BOOL clipsToBounds = false;
 
   clipsToBounds = clipsToBounds || _layoutMetrics.overflowInset == EdgeInsets{};
 
@@ -740,7 +730,6 @@
   }
 }
 
-<<<<<<< HEAD
 #if TARGET_OS_OSX // [macOS
 static RCTCursor RCTCursorFromCursor(Cursor cursor)
 {
@@ -822,7 +811,7 @@
   }
 }
 #endif // macOS]
-=======
+
 - (BOOL)styleWouldClipOverflowInk
 {
   const auto borderMetrics = _props->resolveBorderMetrics(_layoutMetrics);
@@ -834,12 +823,12 @@
 // This UIView is the UIView that holds all subviews. It is sometimes not self
 // because we want to render "overflow ink" that extends beyond the bounds of
 // the view and is not affected by clipping.
-- (UIView *)currentContainerView
+- (RCTUIView *)currentContainerView // [macOS]
 {
   if (_useCustomContainerView) {
     if (!_containerView) {
-      _containerView = [[UIView alloc] initWithFrame:CGRectMake(0, 0, self.frame.size.width, self.frame.size.height)];
-      for (UIView *subview in self.subviews) {
+      _containerView = [[RCTPlatformView alloc] initWithFrame:CGRectMake(0, 0, self.frame.size.width, self.frame.size.height)]; // [macOS]
+      for (RCTPlatformView *subview in self.subviews) { // [macOS]
         [_containerView addSubview:subview];
       }
       _containerView.clipsToBounds = self.clipsToBounds;
@@ -852,7 +841,7 @@
     return _containerView;
   } else {
     if (_containerView) {
-      for (UIView *subview in _containerView.subviews) {
+      for (RCTPlatformView *subview in _containerView.subviews) { // [macOS]
         [self addSubview:subview];
       }
       self.clipsToBounds = _containerView.clipsToBounds;
@@ -864,7 +853,6 @@
     return self;
   }
 }
->>>>>>> 143f1ad2
 
 - (void)invalidateLayer
 {
@@ -958,15 +946,11 @@
           (colorComponentsFromColor(borderMetrics.borderColors.left).alpha == 0 &&
            (*borderMetrics.borderColors.left).getUIColor() != nullptr));
 
-<<<<<<< HEAD
 #if !TARGET_OS_OSX // [macOS]
   RCTUIColor *backgroundColor = [_backgroundColor resolvedColorWithTraitCollection:self.traitCollection];
 #else // [macOS
   RCTUIColor *backgroundColor = _backgroundColor;
 #endif // macOS]
-=======
-  // background color
-  CGColorRef backgroundColor = [_backgroundColor resolvedColorWithTraitCollection:self.traitCollection].CGColor;
   // The reason we sometimes do not set self.layer's backgroundColor is because
   // we want to support non-uniform border radii, which apple does not natively
   // support. To get this behavior we need to create a CGPath in the shape that
@@ -976,7 +960,7 @@
   if (useCoreAnimationBorderRendering) {
     [_backgroundColorLayer removeFromSuperlayer];
     _backgroundColorLayer = nil;
-    layer.backgroundColor = backgroundColor;
+    layer.backgroundColor = backgroundColor.CGColor;
   } else {
     layer.backgroundColor = nil;
     if (!_backgroundColorLayer) {
@@ -986,7 +970,7 @@
       [self.layer addSublayer:_backgroundColorLayer];
     }
 
-    _backgroundColorLayer.backgroundColor = backgroundColor;
+    _backgroundColorLayer.backgroundColor = backgroundColor.CGColor;
     if (borderMetrics.borderRadii.isUniform()) {
       _backgroundColorLayer.mask = nil;
       _backgroundColorLayer.cornerRadius = borderMetrics.borderRadii.topLeft.horizontal;
@@ -1000,7 +984,6 @@
       _backgroundColorLayer.cornerRadius = 0;
     }
   }
->>>>>>> 143f1ad2
 
   // borders
   if (useCoreAnimationBorderRendering) {
@@ -1008,20 +991,13 @@
     _borderLayer = nil;
 
     layer.borderWidth = (CGFloat)borderMetrics.borderWidths.left;
-<<<<<<< HEAD
-    layer.borderColor = RCTUIColorFromSharedColor(borderMetrics.borderColors.left).CGColor;
-    layer.cornerRadius = (CGFloat)borderMetrics.borderRadii.topLeft;
+    RCTUIColor *borderColor = RCTUIColorFromSharedColor(borderMetrics.borderColors.left);
+    layer.borderColor = borderColor.CGColor;
+    layer.cornerRadius = (CGFloat)borderMetrics.borderRadii.topLeft.horizontal;
 
     layer.cornerCurve = CornerCurveFromBorderCurve(borderMetrics.borderCurves.topLeft);
 
     layer.backgroundColor = backgroundColor.CGColor;
-=======
-    CGColorRef borderColor = RCTCreateCGColorRefFromSharedColor(borderMetrics.borderColors.left);
-    layer.borderColor = borderColor;
-    CGColorRelease(borderColor);
-    layer.cornerRadius = (CGFloat)borderMetrics.borderRadii.topLeft.horizontal;
-    layer.cornerCurve = CornerCurveFromBorderCurve(borderMetrics.borderCurves.topLeft);
->>>>>>> 143f1ad2
   } else {
     if (!_borderLayer) {
       CALayer *borderLayer = [CALayer new];
@@ -1037,14 +1013,15 @@
     layer.cornerRadius = 0;
 
     RCTBorderColors borderColors = RCTCreateRCTBorderColorsFromBorderColors(borderMetrics.borderColors);
+
     UIImage *image = RCTGetBorderImage(
         RCTBorderStyleFromBorderStyle(borderMetrics.borderStyles.left),
         layer.bounds.size,
         RCTCornerRadiiFromBorderRadii(borderMetrics.borderRadii),
         RCTUIEdgeInsetsFromEdgeInsets(borderMetrics.borderWidths),
         borderColors,
-        [UIColor clearColor].CGColor,
-        NO);
+        backgroundColor,
+        self.clipsToBounds);
 
 
     if (image == nil) {
@@ -1125,7 +1102,7 @@
       for (const auto &colorStop : gradient.colorStops) {
         if (colorStop.position.has_value()) {
           auto location = @(colorStop.position.value());
-          UIColor *color = RCTUIColorFromSharedColor(colorStop.color);
+          RCTUIColor *color = RCTUIColorFromSharedColor(colorStop.color); // [macOS]
           [colors addObject:(id)color.CGColor];
           [locations addObject:location];
         }
@@ -1178,12 +1155,16 @@
         RCTUIEdgeInsetsFromEdgeInsets(borderMetrics.borderWidths),
         layer);
 
+#if !TARGET_OS_OSX // [macOS]
     _boxShadowLayer.contents = (id)boxShadowImage.CGImage;
+#else // [macOS
+    _boxShadowLayer.contents = (__bridge id)UIImageGetCGImageRef(boxShadowImage);
+#endif // macOS]
   }
 
   // clipping
-  if (self.currentContainerView.clipsToBounds) {
-    BOOL clipToPaddingBox = ReactNativeFeatureFlags::enableIOSViewClipToPaddingBox();
+  if (false) {
+    BOOL clipToPaddingBox = false;
     if (clipToPaddingBox) {
       CALayer *maskLayer = [self createMaskLayer:RCTCGRectFromRect(_layoutMetrics.getPaddingFrame())
                                     cornerInsets:RCTGetCornerInsets(
@@ -1201,8 +1182,8 @@
         self.currentContainerView.layer.mask = maskLayer;
       }
 
-      for (UIView *subview in self.currentContainerView.subviews) {
-        if ([subview isKindOfClass:[UIImageView class]]) {
+      for (RCTPlatformView *subview in self.currentContainerView.subviews) { // [macOS]
+        if ([subview isKindOfClass:[RCTUIImageView class]]) { // [macOS]
           RCTCornerInsets cornerInsets = RCTGetCornerInsets(
               RCTCornerRadiiFromBorderRadii(borderMetrics.borderRadii),
               RCTUIEdgeInsetsFromEdgeInsets(borderMetrics.borderWidths));
