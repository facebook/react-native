/*
 * Copyright (c) Meta Platforms, Inc. and affiliates.
 *
 * This source code is licensed under the MIT license found in the
 * LICENSE file in the root directory of this source tree.
 */

#import "RCTViewComponentView.h"

#import <CoreGraphics/CoreGraphics.h>
#import <QuartzCore/QuartzCore.h>
#import <objc/runtime.h>
#import <ranges>

#import <RCTSwiftUIWrapper/RCTSwiftUIContainerViewWrapper.h>
#import <React/RCTAssert.h>
#import <React/RCTBorderDrawing.h>
#import <React/RCTBoxShadow.h>
#import <React/RCTConversions.h>
#import <React/RCTLinearGradient.h>
#import <React/RCTLocalizedString.h>
#import <React/RCTRadialGradient.h>
#import <React/RCTBackgroundImageUtils.h>
#import <react/featureflags/ReactNativeFeatureFlags.h>
#import <react/renderer/components/view/ViewComponentDescriptor.h>
#import <react/renderer/components/view/ViewEventEmitter.h>
#import <react/renderer/components/view/ViewProps.h>
#import <react/renderer/components/view/accessibilityPropsConversions.h>
#import <react/renderer/graphics/BlendMode.h>

#ifdef RCT_DYNAMIC_FRAMEWORKS
#import <React/RCTComponentViewFactory.h>
#endif

using namespace facebook::react;

const CGFloat BACKGROUND_COLOR_ZPOSITION = -1024.0f;

@implementation RCTViewComponentView {
  UIColor *_backgroundColor;
  CALayer *_backgroundColorLayer;
  __weak CALayer *_borderLayer;
  CALayer *_outlineLayer;
  NSMutableArray<CALayer *> *_boxShadowLayers;
  CALayer *_filterLayer;
  NSMutableArray<CALayer *> *_backgroundImageLayers;
  BOOL _needsInvalidateLayer;
  BOOL _isJSResponder;
  BOOL _removeClippedSubviews;
  NSMutableArray<UIView *> *_reactSubviews;
  NSSet<NSString *> *_Nullable _propKeysManagedByAnimated_DO_NOT_USE_THIS_IS_BROKEN;
  UIView *_containerView;
  BOOL _useCustomContainerView;
  NSMutableSet<NSString *> *_accessibilityOrderNativeIDs;
  RCTSwiftUIContainerViewWrapper *_swiftUIWrapper;
}

#ifdef RCT_DYNAMIC_FRAMEWORKS
+ (void)load
{
  [RCTComponentViewFactory.currentComponentViewFactory registerComponentViewClass:self];
}
#endif

- (instancetype)initWithFrame:(CGRect)frame
{
  if (self = [super initWithFrame:frame]) {
    _props = ViewShadowNode::defaultSharedProps();
    _reactSubviews = [NSMutableArray new];
    self.multipleTouchEnabled = YES;
    _useCustomContainerView = NO;
    _removeClippedSubviews = NO;
  }
  return self;
}

- (facebook::react::Props::Shared)props
{
  return _props;
}

- (void)setContentView:(UIView *)contentView
{
  if (_contentView) {
    [_contentView removeFromSuperview];
  }

  _contentView = contentView;

  if (_contentView) {
    [self.currentContainerView addSubview:_contentView];
    _contentView.frame = RCTCGRectFromRect(_layoutMetrics.getContentFrame());
  }
}

- (BOOL)pointInside:(CGPoint)point withEvent:(UIEvent *)event
{
  if (UIEdgeInsetsEqualToEdgeInsets(self.hitTestEdgeInsets, UIEdgeInsetsZero)) {
    return [super pointInside:point withEvent:event];
  }
  CGRect hitFrame = UIEdgeInsetsInsetRect(self.bounds, self.hitTestEdgeInsets);
  return CGRectContainsPoint(hitFrame, point);
}

- (UIColor *)backgroundColor
{
  return _backgroundColor;
}

- (void)setBackgroundColor:(UIColor *)backgroundColor
{
  _backgroundColor = backgroundColor;
}

- (void)traitCollectionDidChange:(UITraitCollection *)previousTraitCollection
{
  [super traitCollectionDidChange:previousTraitCollection];

  if ([self.traitCollection hasDifferentColorAppearanceComparedToTraitCollection:previousTraitCollection]) {
    [self invalidateLayer];
  }
}

#pragma mark - RCTComponentViewProtocol

+ (ComponentDescriptorProvider)componentDescriptorProvider
{
  RCTAssert(
      self == [RCTViewComponentView class],
      @"`+[RCTComponentViewProtocol componentDescriptorProvider]` must be implemented for all subclasses (and `%@` particularly).",
      NSStringFromClass([self class]));
  return concreteComponentDescriptorProvider<ViewComponentDescriptor>();
}

- (void)mountChildComponentView:(UIView<RCTComponentViewProtocol> *)childComponentView index:(NSInteger)index
{
  RCTAssert(
      childComponentView.superview == nil,
      @"Attempt to mount already mounted component view. (parent: %@, child: %@, index: %@, existing parent: %@)",
      self,
      childComponentView,
      @(index),
      @([childComponentView.superview tag]));

  if (_removeClippedSubviews) {
    [_reactSubviews insertObject:childComponentView atIndex:index];
  } else {
    [self.currentContainerView insertSubview:childComponentView atIndex:index];
  }
}

- (void)unmountChildComponentView:(UIView<RCTComponentViewProtocol> *)childComponentView index:(NSInteger)index
{
  if (_removeClippedSubviews) {
    [_reactSubviews removeObjectAtIndex:index];
  } else {
    RCTAssert(
        childComponentView.superview == self.currentContainerView,
        @"Attempt to unmount a view which is mounted inside different view. (parent: %@, child: %@, index: %@)",
        self,
        childComponentView,
        @(index));
    RCTAssert(
        (self.currentContainerView.subviews.count > index) &&
            [self.currentContainerView.subviews objectAtIndex:index] == childComponentView,
        @"Attempt to unmount a view which has a different index. (parent: %@, child: %@, index: %@, actual index: %@, tag at index: %@)",
        self,
        childComponentView,
        @(index),
        @([self.currentContainerView.subviews indexOfObject:childComponentView]),
        @([[self.currentContainerView.subviews objectAtIndex:index] tag]));
  }

  [childComponentView removeFromSuperview];
}

- (void)updateClippedSubviewsWithClipRect:(CGRect)clipRect relativeToView:(UIView *)clipView
{
  if (!_removeClippedSubviews) {
    // Use default behavior if unmounting is disabled
    return [super updateClippedSubviewsWithClipRect:clipRect relativeToView:clipView];
  }

  if (_reactSubviews.count == 0) {
    // Do nothing if we have no subviews
    return;
  }

  if (CGSizeEqualToSize(self.bounds.size, CGSizeZero)) {
    // Do nothing if layout hasn't happened yet
    return;
  }

  // Convert clipping rect to local coordinates
  clipRect = [clipView convertRect:clipRect toView:self];

  // Mount / unmount views
  for (UIView *view in _reactSubviews) {
    if (CGRectIntersectsRect(clipRect, view.frame)) {
      // View is at least partially visible, so remount it if unmounted
      [self.currentContainerView addSubview:view];
      // View is visible, update clipped subviews
      [view updateClippedSubviewsWithClipRect:clipRect relativeToView:self];
    } else if (view.superview) {
      // View is completely outside the clipRect, so unmount it
      [view removeFromSuperview];
    }
  }
}

- (void)updateProps:(const Props::Shared &)props oldProps:(const Props::Shared &)oldProps
{
  RCTAssert(props, @"`props` must not be `null`.");

#ifndef NS_BLOCK_ASSERTIONS
  auto propsRawPtr = _props.get();
  RCTAssert(
      propsRawPtr &&
          ([self class] == [RCTViewComponentView class] ||
           typeid(*propsRawPtr).hash_code() != typeid(const ViewProps).hash_code()),
      @"`RCTViewComponentView` subclasses (and `%@` particularly) must setup `_props`"
       " instance variable with a default value in the constructor.",
      NSStringFromClass([self class]));
#endif

  const auto &oldViewProps = static_cast<const ViewProps &>(*_props);
  const auto &newViewProps = static_cast<const ViewProps &>(*props);

  BOOL needsInvalidateLayer = NO;

  // `opacity`
  if (oldViewProps.opacity != newViewProps.opacity &&
      ![_propKeysManagedByAnimated_DO_NOT_USE_THIS_IS_BROKEN containsObject:@"opacity"]) {
    self.layer.opacity = (float)newViewProps.opacity;
    needsInvalidateLayer = YES;
  }

  // Disable `removeClippedSubviews` when Fabric View Culling is enabled.
  if (!ReactNativeFeatureFlags::enableViewCulling()) {
    if (oldViewProps.removeClippedSubviews != newViewProps.removeClippedSubviews) {
      _removeClippedSubviews = newViewProps.removeClippedSubviews;
      if (_removeClippedSubviews && self.currentContainerView.subviews.count > 0) {
        _reactSubviews = [NSMutableArray arrayWithArray:self.currentContainerView.subviews];
      }
    }
  }

  // `backgroundColor`
  if (oldViewProps.backgroundColor != newViewProps.backgroundColor) {
    self.backgroundColor = RCTUIColorFromSharedColor(newViewProps.backgroundColor);
    needsInvalidateLayer = YES;
  }

  // `shadowColor`
  if (oldViewProps.shadowColor != newViewProps.shadowColor) {
    UIColor *shadowColor = RCTUIColorFromSharedColor(newViewProps.shadowColor);
    self.layer.shadowColor = shadowColor.CGColor;
    needsInvalidateLayer = YES;
  }

  // `shadowOffset`
  if (oldViewProps.shadowOffset != newViewProps.shadowOffset) {
    self.layer.shadowOffset = RCTCGSizeFromSize(newViewProps.shadowOffset);
    needsInvalidateLayer = YES;
  }

  // `shadowOpacity`
  if (oldViewProps.shadowOpacity != newViewProps.shadowOpacity) {
    self.layer.shadowOpacity = (float)newViewProps.shadowOpacity;
    needsInvalidateLayer = YES;
  }

  // `shadowRadius`
  if (oldViewProps.shadowRadius != newViewProps.shadowRadius) {
    self.layer.shadowRadius = (CGFloat)newViewProps.shadowRadius;
    needsInvalidateLayer = YES;
  }

  // `backfaceVisibility`
  if (oldViewProps.backfaceVisibility != newViewProps.backfaceVisibility) {
    self.layer.doubleSided = newViewProps.backfaceVisibility == BackfaceVisibility::Visible;
  }

  // `cursor`
  if (oldViewProps.cursor != newViewProps.cursor) {
    needsInvalidateLayer = YES;
  }

  // `shouldRasterize`
  if (oldViewProps.shouldRasterize != newViewProps.shouldRasterize) {
    self.layer.shouldRasterize = newViewProps.shouldRasterize;
    self.layer.rasterizationScale = newViewProps.shouldRasterize ? self.traitCollection.displayScale : 1.0;
  }

  // `pointerEvents`
  if (oldViewProps.pointerEvents != newViewProps.pointerEvents) {
    self.userInteractionEnabled = newViewProps.pointerEvents != PointerEventsMode::None;
  }

  // `transform`
  if ((oldViewProps.transform != newViewProps.transform ||
       oldViewProps.transformOrigin != newViewProps.transformOrigin) &&
      ![_propKeysManagedByAnimated_DO_NOT_USE_THIS_IS_BROKEN containsObject:@"transform"]) {
    auto newTransform = newViewProps.resolveTransform(_layoutMetrics);
    CATransform3D caTransform = RCTCATransform3DFromTransformMatrix(newTransform);

    self.layer.transform = caTransform;
    // Enable edge antialiasing in rotation, skew, or perspective transforms
    self.layer.allowsEdgeAntialiasing = caTransform.m12 != 0.0f || caTransform.m21 != 0.0f || caTransform.m34 != 0.0f;
  }

  // `hitSlop`
  if (oldViewProps.hitSlop != newViewProps.hitSlop) {
    self.hitTestEdgeInsets = {
        -newViewProps.hitSlop.top,
        -newViewProps.hitSlop.left,
        -newViewProps.hitSlop.bottom,
        -newViewProps.hitSlop.right};
  }

  // `overflow`
  if (oldViewProps.getClipsContentToBounds() != newViewProps.getClipsContentToBounds()) {
    self.currentContainerView.clipsToBounds = newViewProps.getClipsContentToBounds();
    needsInvalidateLayer = YES;
  }

  // `border`
  if (oldViewProps.borderStyles != newViewProps.borderStyles || oldViewProps.borderRadii != newViewProps.borderRadii ||
      oldViewProps.borderColors != newViewProps.borderColors) {
    needsInvalidateLayer = YES;
  }

  // `outline`
  if (oldViewProps.outlineStyle != newViewProps.outlineStyle ||
      oldViewProps.outlineColor != newViewProps.outlineColor ||
      oldViewProps.outlineOffset != newViewProps.outlineOffset ||
      oldViewProps.outlineWidth != newViewProps.outlineWidth) {
    needsInvalidateLayer = YES;
  }

  // `nativeId`
  if (oldViewProps.nativeId != newViewProps.nativeId) {
    self.nativeId = RCTNSStringFromStringNilIfEmpty(newViewProps.nativeId);
  }

  // `accessible`
  if (oldViewProps.accessible != newViewProps.accessible) {
    self.accessibilityElement.isAccessibilityElement = newViewProps.accessible;
  }

  // `accessibilityLabel`
  if (oldViewProps.accessibilityLabel != newViewProps.accessibilityLabel) {
    self.accessibilityElement.accessibilityLabel = RCTNSStringFromStringNilIfEmpty(newViewProps.accessibilityLabel);
  }

  // `accessibilityLanguage`
  if (oldViewProps.accessibilityLanguage != newViewProps.accessibilityLanguage) {
    self.accessibilityElement.accessibilityLanguage =
        RCTNSStringFromStringNilIfEmpty(newViewProps.accessibilityLanguage);
  }

  // `accessibilityHint`
  if (oldViewProps.accessibilityHint != newViewProps.accessibilityHint) {
    self.accessibilityElement.accessibilityHint = RCTNSStringFromStringNilIfEmpty(newViewProps.accessibilityHint);
  }

  // `accessibilityViewIsModal`
  if (oldViewProps.accessibilityViewIsModal != newViewProps.accessibilityViewIsModal) {
    self.accessibilityElement.accessibilityViewIsModal = newViewProps.accessibilityViewIsModal;
  }

  // `accessibilityElementsHidden`
  if (oldViewProps.accessibilityElementsHidden != newViewProps.accessibilityElementsHidden) {
    self.accessibilityElement.accessibilityElementsHidden = newViewProps.accessibilityElementsHidden;
  }

  // `accessibilityShowsLargeContentViewer`
  if (oldViewProps.accessibilityShowsLargeContentViewer != newViewProps.accessibilityShowsLargeContentViewer) {
    if (@available(iOS 13.0, *)) {
      if (newViewProps.accessibilityShowsLargeContentViewer) {
        self.showsLargeContentViewer = YES;
        UILargeContentViewerInteraction *interaction = [[UILargeContentViewerInteraction alloc] init];
        [self addInteraction:interaction];
      } else {
        self.showsLargeContentViewer = NO;
      }
    }
  }

  // `accessibilityLargeContentTitle`
  if (oldViewProps.accessibilityLargeContentTitle != newViewProps.accessibilityLargeContentTitle) {
    if (@available(iOS 13.0, *)) {
      self.largeContentTitle = RCTNSStringFromStringNilIfEmpty(newViewProps.accessibilityLargeContentTitle);
    }
  }

  // `accessibilityOrder`
  if (oldViewProps.accessibilityOrder != newViewProps.accessibilityOrder &&
      ReactNativeFeatureFlags::enableAccessibilityOrder()) {
    // Creating a set since a lot of logic requires lookups in here. However,
    // we still need to preserve the orginal order. So just read from props
    // if need to access that
    _accessibilityOrderNativeIDs = [NSMutableSet new];
    for (const std::string &childId : newViewProps.accessibilityOrder) {
      [_accessibilityOrderNativeIDs addObject:RCTNSStringFromString(childId)];
    }

    // If we are prop updating and have children we can go ahead and assign this prop.
    // Otherwise, we might not have children attached yet and need to wait before then.
    if (self.currentContainerView.subviews.count > 0) {
      [self updateAccessibilityElements];
    }
  }

  // `accessibilityTraits`
  if (oldViewProps.accessibilityTraits != newViewProps.accessibilityTraits) {
    self.accessibilityElement.accessibilityTraits =
        RCTUIAccessibilityTraitsFromAccessibilityTraits(newViewProps.accessibilityTraits);
  }

  // `accessibilityState`
  if (oldViewProps.accessibilityState != newViewProps.accessibilityState) {
    self.accessibilityTraits &= ~(UIAccessibilityTraitNotEnabled | UIAccessibilityTraitSelected);
    const auto accessibilityState = newViewProps.accessibilityState.value_or(AccessibilityState{});
    if (accessibilityState.selected) {
      self.accessibilityTraits |= UIAccessibilityTraitSelected;
    }
    if (accessibilityState.disabled) {
      self.accessibilityTraits |= UIAccessibilityTraitNotEnabled;
    }
  }

  // `accessibilityIgnoresInvertColors`
  if (oldViewProps.accessibilityIgnoresInvertColors != newViewProps.accessibilityIgnoresInvertColors) {
    self.accessibilityIgnoresInvertColors = newViewProps.accessibilityIgnoresInvertColors;
  }

  // `accessibilityValue`
  if (oldViewProps.accessibilityValue != newViewProps.accessibilityValue) {
    if (newViewProps.accessibilityValue.text.has_value()) {
      self.accessibilityElement.accessibilityValue =
          RCTNSStringFromStringNilIfEmpty(newViewProps.accessibilityValue.text.value());
    } else if (
        newViewProps.accessibilityValue.now.has_value() && newViewProps.accessibilityValue.min.has_value() &&
        newViewProps.accessibilityValue.max.has_value()) {
      CGFloat val = (CGFloat)(newViewProps.accessibilityValue.now.value()) /
          (newViewProps.accessibilityValue.max.value() - newViewProps.accessibilityValue.min.value());
      self.accessibilityElement.accessibilityValue =
          [NSNumberFormatter localizedStringFromNumber:@(val) numberStyle:NSNumberFormatterPercentStyle];
      ;
    } else {
      self.accessibilityElement.accessibilityValue = nil;
    }
  }

  if (oldViewProps.accessibilityRespondsToUserInteraction != newViewProps.accessibilityRespondsToUserInteraction) {
    self.accessibilityElement.accessibilityRespondsToUserInteraction =
        newViewProps.accessibilityRespondsToUserInteraction;
  }

  // `testId`
  if (oldViewProps.testId != newViewProps.testId) {
    SEL setAccessibilityIdentifierSelector = @selector(setAccessibilityIdentifier:);
    NSString *identifier = RCTNSStringFromString(newViewProps.testId);
    if ([self.accessibilityElement respondsToSelector:setAccessibilityIdentifierSelector]) {
      UIView *accessibilityView = (UIView *)self.accessibilityElement;
      accessibilityView.accessibilityIdentifier = identifier;
    } else {
      self.accessibilityIdentifier = identifier;
    }
  }

  // `filter`
  if (oldViewProps.filter != newViewProps.filter) {
    needsInvalidateLayer = YES;
  }

  // `mixBlendMode`
  if (oldViewProps.mixBlendMode != newViewProps.mixBlendMode) {
    switch (newViewProps.mixBlendMode) {
      case BlendMode::Multiply:
        self.layer.compositingFilter = @"multiplyBlendMode";
        break;
      case BlendMode::Screen:
        self.layer.compositingFilter = @"screenBlendMode";
        break;
      case BlendMode::Overlay:
        self.layer.compositingFilter = @"overlayBlendMode";
        break;
      case BlendMode::Darken:
        self.layer.compositingFilter = @"darkenBlendMode";
        break;
      case BlendMode::Lighten:
        self.layer.compositingFilter = @"lightenBlendMode";
        break;
      case BlendMode::ColorDodge:
        self.layer.compositingFilter = @"colorDodgeBlendMode";
        break;
      case BlendMode::ColorBurn:
        self.layer.compositingFilter = @"colorBurnBlendMode";
        break;
      case BlendMode::HardLight:
        self.layer.compositingFilter = @"hardLightBlendMode";
        break;
      case BlendMode::SoftLight:
        self.layer.compositingFilter = @"softLightBlendMode";
        break;
      case BlendMode::Difference:
        self.layer.compositingFilter = @"differenceBlendMode";
        break;
      case BlendMode::Exclusion:
        self.layer.compositingFilter = @"exclusionBlendMode";
        break;
      case BlendMode::Hue:
        self.layer.compositingFilter = @"hueBlendMode";
        break;
      case BlendMode::Saturation:
        self.layer.compositingFilter = @"saturationBlendMode";
        break;
      case BlendMode::Color:
        self.layer.compositingFilter = @"colorBlendMode";
        break;
      case BlendMode::Luminosity:
        self.layer.compositingFilter = @"luminosityBlendMode";
        break;
      case BlendMode::Normal:
        self.layer.compositingFilter = nil;
        break;
    }
  }

  // `backgroundImage`
  if (oldViewProps.backgroundImage != newViewProps.backgroundImage
      || oldViewProps.backgroundPosition != newViewProps.backgroundPosition
      || oldViewProps.backgroundRepeat != newViewProps.backgroundRepeat
      || oldViewProps.backgroundSize != newViewProps.backgroundSize) {
    needsInvalidateLayer = YES;
  }
  
  // `boxShadow`
  if (oldViewProps.boxShadow != newViewProps.boxShadow) {
    needsInvalidateLayer = YES;
  }

  _needsInvalidateLayer = _needsInvalidateLayer || needsInvalidateLayer;

  _props = std::static_pointer_cast<const ViewProps>(props);
}

- (void)updateEventEmitter:(const EventEmitter::Shared &)eventEmitter
{
  assert(std::dynamic_pointer_cast<const ViewEventEmitter>(eventEmitter));
  _eventEmitter = std::static_pointer_cast<const ViewEventEmitter>(eventEmitter);
}

- (void)updateLayoutMetrics:(const LayoutMetrics &)layoutMetrics
           oldLayoutMetrics:(const LayoutMetrics &)oldLayoutMetrics
{
  // Using stored `_layoutMetrics` as `oldLayoutMetrics` here to avoid
  // re-applying individual sub-values which weren't changed.
  [super updateLayoutMetrics:layoutMetrics oldLayoutMetrics:_layoutMetrics];

  _layoutMetrics = layoutMetrics;
  _needsInvalidateLayer = YES;

  _borderLayer.frame = self.layer.bounds;

  if (_contentView) {
    _contentView.frame = RCTCGRectFromRect(_layoutMetrics.getContentFrame());
  }

  if (_containerView) {
    _containerView.frame = CGRectMake(0, 0, self.layer.bounds.size.width, self.layer.bounds.size.height);
  }

  if (_backgroundColorLayer) {
    _backgroundColorLayer.frame = CGRectMake(0, 0, self.layer.bounds.size.width, self.layer.bounds.size.height);
  }

  if ((_props->transformOrigin.isSet() || !_props->transform.operations.empty()) &&
      layoutMetrics.frame.size != oldLayoutMetrics.frame.size) {
    auto newTransform = _props->resolveTransform(layoutMetrics);
    self.layer.transform = RCTCATransform3DFromTransformMatrix(newTransform);
  }

  if (_swiftUIWrapper != nullptr) {
    [_swiftUIWrapper updateLayoutWithBounds:self.bounds];
  }
}

- (BOOL)isJSResponder
{
  return _isJSResponder;
}

- (void)setIsJSResponder:(BOOL)isJSResponder
{
  _isJSResponder = isJSResponder;
}

- (void)finalizeUpdates:(RNComponentViewUpdateMask)updateMask
{
  [super finalizeUpdates:updateMask];
  _useCustomContainerView = [self styleWouldClipOverflowInk];
  if (!_needsInvalidateLayer) {
    return;
  }

  _needsInvalidateLayer = NO;
  [self invalidateLayer];
}

- (void)prepareForRecycle
{
  [super prepareForRecycle];

  // If view was managed by animated, its props need to align with UIView's properties.
  const auto &props = static_cast<const ViewProps &>(*_props);
  if ([_propKeysManagedByAnimated_DO_NOT_USE_THIS_IS_BROKEN containsObject:@"transform"]) {
    self.layer.transform = RCTCATransform3DFromTransformMatrix(props.transform);
  }
  if ([_propKeysManagedByAnimated_DO_NOT_USE_THIS_IS_BROKEN containsObject:@"opacity"]) {
    self.layer.opacity = (float)props.opacity;
  }

  _propKeysManagedByAnimated_DO_NOT_USE_THIS_IS_BROKEN = nil;
  _eventEmitter.reset();
  _isJSResponder = NO;
  _removeClippedSubviews = NO;
  _reactSubviews = [NSMutableArray new];
}

- (void)setPropKeysManagedByAnimated_DO_NOT_USE_THIS_IS_BROKEN:(NSSet<NSString *> *_Nullable)props
{
  _propKeysManagedByAnimated_DO_NOT_USE_THIS_IS_BROKEN = props;
}

- (NSSet<NSString *> *_Nullable)propKeysManagedByAnimated_DO_NOT_USE_THIS_IS_BROKEN
{
  return _propKeysManagedByAnimated_DO_NOT_USE_THIS_IS_BROKEN;
}

- (UIView *)betterHitTest:(CGPoint)point withEvent:(UIEvent *)event
{
  // This is a classic textbook implementation of `hitTest:` with a couple of improvements:
  //   * It does not stop algorithm if some touch is outside the view
  //     which does not have `clipToBounds` enabled.
  //   * Taking `layer.zIndex` field into an account is not required because
  //     lists of `ShadowView`s are already sorted based on `zIndex` prop.

  if (!self.userInteractionEnabled || self.hidden || self.alpha < 0.01) {
    return nil;
  }

  BOOL isPointInside = [self pointInside:point withEvent:event];

  UIView *currentContainerView = self.currentContainerView;

  BOOL clipsToBounds = currentContainerView.clipsToBounds;

  clipsToBounds = clipsToBounds || _layoutMetrics.overflowInset == EdgeInsets{};

  if (clipsToBounds && !isPointInside) {
    return nil;
  }

  for (UIView *subview = nullptr in [currentContainerView.subviews reverseObjectEnumerator]) {
    UIView *hitView = [subview hitTest:[subview convertPoint:point fromView:currentContainerView] withEvent:event];
    if (hitView) {
      return hitView;
    }
  }

  return isPointInside ? self : nil;
}

- (UIView *)hitTest:(CGPoint)point withEvent:(UIEvent *)event
{
  switch (_props->pointerEvents) {
    case PointerEventsMode::Auto:
      return [self betterHitTest:point withEvent:event];
    case PointerEventsMode::None:
      return nil;
    case PointerEventsMode::BoxOnly:
      return [self pointInside:point withEvent:event] ? self : nil;
    case PointerEventsMode::BoxNone:
      UIView *view = [self betterHitTest:point withEvent:event];
      return view != self ? view : nil;
  }
}

static RCTCornerRadii RCTCornerRadiiFromBorderRadii(BorderRadii borderRadii)
{
  return RCTCornerRadii{
      .topLeftHorizontal = (CGFloat)borderRadii.topLeft.horizontal,
      .topLeftVertical = (CGFloat)borderRadii.topLeft.vertical,
      .topRightHorizontal = (CGFloat)borderRadii.topRight.horizontal,
      .topRightVertical = (CGFloat)borderRadii.topRight.vertical,
      .bottomLeftHorizontal = (CGFloat)borderRadii.bottomLeft.horizontal,
      .bottomLeftVertical = (CGFloat)borderRadii.bottomLeft.vertical,
      .bottomRightHorizontal = (CGFloat)borderRadii.bottomRight.horizontal,
      .bottomRightVertical = (CGFloat)borderRadii.bottomRight.vertical};
}

static RCTCornerRadii
RCTCreateOutlineCornerRadiiFromBorderRadii(const BorderRadii &borderRadii, CGFloat outlineWidth, CGFloat outlineOffset)
{
  return RCTCornerRadii{
      borderRadii.topLeft.horizontal != 0 ? borderRadii.topLeft.horizontal + outlineWidth + outlineOffset : 0,
      borderRadii.topLeft.vertical != 0 ? borderRadii.topLeft.vertical + outlineWidth + outlineOffset : 0,
      borderRadii.topRight.horizontal != 0 ? borderRadii.topRight.horizontal + outlineWidth + outlineOffset : 0,
      borderRadii.topRight.vertical != 0 ? borderRadii.topRight.vertical + outlineWidth + outlineOffset : 0,
      borderRadii.bottomLeft.horizontal != 0 ? borderRadii.bottomLeft.horizontal + outlineWidth + outlineOffset : 0,
      borderRadii.bottomLeft.vertical != 0 ? borderRadii.bottomLeft.vertical + outlineWidth + outlineOffset : 0,
      borderRadii.bottomRight.horizontal != 0 ? borderRadii.bottomRight.horizontal + outlineWidth + outlineOffset : 0,
      borderRadii.bottomRight.vertical != 0 ? borderRadii.bottomRight.vertical + outlineWidth + outlineOffset : 0};
}

// To be used for CSS properties like `border` and `outline`.
static void RCTAddContourEffectToLayer(
    CALayer *layer,
    const RCTCornerRadii &cornerRadii,
    const RCTBorderColors &contourColors,
    const UIEdgeInsets &contourInsets,
    const RCTBorderStyle &contourStyle)
{
  UIImage *image = RCTGetBorderImage(
      contourStyle, layer.bounds.size, cornerRadii, contourInsets, contourColors, [UIColor clearColor], NO);

  if (image == nil) {
    layer.contents = nil;
  } else {
    CGSize imageSize = image.size;
    UIEdgeInsets imageCapInsets = image.capInsets;
    CGRect contentsCenter = CGRect{
        CGPoint{imageCapInsets.left / imageSize.width, imageCapInsets.top / imageSize.height},
        CGSize{(CGFloat)1.0 / imageSize.width, (CGFloat)1.0 / imageSize.height}};
    layer.contents = (id)image.CGImage;
    layer.contentsScale = image.scale;

    BOOL isResizable = !UIEdgeInsetsEqualToEdgeInsets(image.capInsets, UIEdgeInsetsZero);
    if (isResizable) {
      layer.contentsCenter = contentsCenter;
    } else {
      layer.contentsCenter = CGRect{CGPoint{0.0, 0.0}, CGSize{1.0, 1.0}};
    }
  }

  // If mutations are applied inside of Animation block, it may cause layer to be animated.
  // To stop that, imperatively remove all animations from layer.
  [layer removeAllAnimations];
}

static RCTBorderColors RCTCreateRCTBorderColorsFromBorderColors(BorderColors borderColors)
{
  return RCTBorderColors{
      .top = RCTUIColorFromSharedColor(borderColors.top),
      .left = RCTUIColorFromSharedColor(borderColors.left),
      .bottom = RCTUIColorFromSharedColor(borderColors.bottom),
      .right = RCTUIColorFromSharedColor(borderColors.right)};
}

static CALayerCornerCurve CornerCurveFromBorderCurve(BorderCurve borderCurve)
{
  // The constants are available only starting from iOS 13
  // CALayerCornerCurve is a typealias on NSString *
  switch (borderCurve) {
    case BorderCurve::Continuous:
      return @"continuous"; // kCACornerCurveContinuous;
    case BorderCurve::Circular:
      return @"circular"; // kCACornerCurveCircular;
  }
}

static RCTBorderStyle RCTBorderStyleFromBorderStyle(BorderStyle borderStyle)
{
  switch (borderStyle) {
    case BorderStyle::Solid:
      return RCTBorderStyleSolid;
    case BorderStyle::Dotted:
      return RCTBorderStyleDotted;
    case BorderStyle::Dashed:
      return RCTBorderStyleDashed;
  }
}

static RCTBorderStyle RCTBorderStyleFromOutlineStyle(OutlineStyle outlineStyle)
{
  switch (outlineStyle) {
    case OutlineStyle::Solid:
      return RCTBorderStyleSolid;
    case OutlineStyle::Dotted:
      return RCTBorderStyleDotted;
    case OutlineStyle::Dashed:
      return RCTBorderStyleDashed;
  }
}

- (BOOL)styleWouldClipOverflowInk
{
  const auto borderMetrics = _props->resolveBorderMetrics(_layoutMetrics);
  BOOL nonZeroBorderWidth = !(borderMetrics.borderWidths.isUniform() && borderMetrics.borderWidths.left == 0);
  BOOL clipToPaddingBox = ReactNativeFeatureFlags::enableIOSViewClipToPaddingBox();
  return _props->getClipsContentToBounds() &&
      ((!_props->boxShadow.empty() || (clipToPaddingBox && nonZeroBorderWidth)) || _props->outlineWidth != 0);
}

// The view that is used as the receiver for all styling (borders, background,
// etc.). Most of the time, this is just `self`. When a view has a filter like
// `blur` applied, we need to wrap it in a SwiftUI view to render the effect.
// In this case, `effectiveContentView` will be the content view inside the
// SwiftUI wrapper.
- (UIView *)effectiveContentView
{
  if (!ReactNativeFeatureFlags::enableSwiftUIBasedFilters()) {
    return self;
  }

  UIView *effectiveContentView = self;

  if (self.styleNeedsSwiftUIContainer) {
    if (_swiftUIWrapper == nullptr) {
      _swiftUIWrapper = [RCTSwiftUIContainerViewWrapper new];
      UIView *swiftUIContentView = [[UIView alloc] init];
      for (UIView *subview = nullptr in self.subviews) {
        [swiftUIContentView addSubview:subview];
      }
      swiftUIContentView.clipsToBounds = self.clipsToBounds;
      self.clipsToBounds = NO;
      swiftUIContentView.layer.mask = self.layer.mask;
      self.layer.mask = nil;
      [_swiftUIWrapper updateContentView:swiftUIContentView];
      [_swiftUIWrapper updateLayoutWithBounds:self.bounds];
      [self addSubview:_swiftUIWrapper.hostingView];

      [self transferVisualPropertiesFromView:self toView:swiftUIContentView];
    }

    effectiveContentView = _swiftUIWrapper.contentView;
  } else {
    if (_swiftUIWrapper != nullptr) {
      UIView *swiftUIContentView = _swiftUIWrapper.contentView;
      for (UIView *subview = nullptr in swiftUIContentView.subviews) {
        [self addSubview:subview];
      }
      self.clipsToBounds = swiftUIContentView.clipsToBounds;
      self.layer.mask = swiftUIContentView.layer.mask;

      [self transferVisualPropertiesFromView:swiftUIContentView toView:self];

      [_swiftUIWrapper.hostingView removeFromSuperview];
      _swiftUIWrapper = nil;
    }
  }

  return effectiveContentView;
}

// This UIView is the UIView that holds all subviews. It is sometimes not self
// because we want to render "overflow ink" that extends beyond the bounds of
// the view and is not affected by clipping.
- (UIView *)currentContainerView
{
  UIView *effectiveContentView = self.effectiveContentView;

  if (_useCustomContainerView) {
    if (!_containerView) {
      _containerView = [[UIView alloc] initWithFrame:CGRectMake(0, 0, self.bounds.size.width, self.bounds.size.height)];
      for (UIView *subview = nullptr in effectiveContentView.subviews) {
        [_containerView addSubview:subview];
      }
      _containerView.clipsToBounds = effectiveContentView.clipsToBounds;
      effectiveContentView.clipsToBounds = NO;
      _containerView.layer.mask = effectiveContentView.layer.mask;
      effectiveContentView.layer.mask = nil;
      [effectiveContentView addSubview:_containerView];
    }

    effectiveContentView = _containerView;
  } else {
    if (_containerView) {
      for (UIView *subview in _containerView.subviews) {
        [effectiveContentView addSubview:subview];
      }
      effectiveContentView.clipsToBounds = _containerView.clipsToBounds;
      effectiveContentView.layer.mask = _containerView.layer.mask;
      [_containerView removeFromSuperview];
      _containerView = nil;
    }
  }
  return effectiveContentView;
}

- (void)invalidateLayer
{
  CALayer *layer = self.effectiveContentView.layer;

  if (CGSizeEqualToSize(layer.bounds.size, CGSizeZero)) {
    return;
  }

  const auto borderMetrics = _props->resolveBorderMetrics(_layoutMetrics);

  // Stage 1. Shadow Path
  BOOL const layerHasShadow = layer.shadowOpacity > 0 && CGColorGetAlpha(layer.shadowColor) > 0;
  if (layerHasShadow) {
    if (CGColorGetAlpha(_backgroundColor.CGColor) > 0.999) {
      // If view has a solid background color, calculate shadow path from border.
      const RCTCornerInsets cornerInsets =
          RCTGetCornerInsets(RCTCornerRadiiFromBorderRadii(borderMetrics.borderRadii), UIEdgeInsetsZero);
      CGPathRef shadowPath = RCTPathCreateWithRoundedRect(self.bounds, cornerInsets, nil, NO);
      layer.shadowPath = shadowPath;
      CGPathRelease(shadowPath);
    } else {
      // Can't accurately calculate box shadow, so fall back to pixel-based shadow.
      layer.shadowPath = nil;
    }
  } else {
    layer.shadowPath = nil;
  }

#if defined(__IPHONE_OS_VERSION_MAX_ALLOWED) && __IPHONE_OS_VERSION_MAX_ALLOWED >= 170000 /* __IPHONE_17_0 */
  // Stage 1.5. Cursor / Hover Effects
  if (@available(iOS 17.0, *)) {
    UIHoverStyle *hoverStyle = nil;
    if (_props->cursor == Cursor::Pointer) {
      const RCTCornerInsets cornerInsets =
          RCTGetCornerInsets(RCTCornerRadiiFromBorderRadii(borderMetrics.borderRadii), UIEdgeInsetsZero);
#if TARGET_OS_IOS
      // Due to an Apple bug, it seems on iOS, UIShapes made with `[UIShape shapeWithBezierPath:]`
      // evaluate their shape on the superviews' coordinate space. This leads to the hover shape
      // rendering incorrectly on iOS, iOS apps in compatibility mode on visionOS, but not on visionOS.
      // To work around this, for iOS, we can calculate the border path based on `view.frame` (the
      // superview's coordinate space) instead of view.bounds.
      CGPathRef borderPath = RCTPathCreateWithRoundedRect(self.frame, cornerInsets, NULL, NO);
#else // TARGET_OS_VISION
      CGPathRef borderPath = RCTPathCreateWithRoundedRect(self.bounds, cornerInsets, NULL, NO);
#endif
      UIBezierPath *bezierPath = [UIBezierPath bezierPathWithCGPath:borderPath];
      CGPathRelease(borderPath);
      UIShape *shape = [UIShape shapeWithBezierPath:bezierPath];

      hoverStyle = [UIHoverStyle styleWithEffect:[UIHoverAutomaticEffect effect] shape:shape];
    }
    [self setHoverStyle:hoverStyle];
  }
#endif
  const bool useCoreAnimationBorderRendering =
      borderMetrics.borderColors.isUniform() && borderMetrics.borderWidths.isUniform() &&
      borderMetrics.borderStyles.isUniform() && borderMetrics.borderStyles.left == BorderStyle::Solid &&
      borderMetrics.borderRadii.isUniform() &&
      (
          // iOS draws borders in front of the content whereas CSS draws them behind
          // the content. For this reason, only use iOS border drawing when clipping
          // or when the border is hidden.
          borderMetrics.borderWidths.left == 0 || self.currentContainerView.clipsToBounds ||
          (colorComponentsFromColor(borderMetrics.borderColors.left).alpha == 0 &&
           (*borderMetrics.borderColors.left).getUIColor() != nullptr));

  // background color
  UIColor *backgroundColor = [_backgroundColor resolvedColorWithTraitCollection:self.traitCollection];
  // The reason we sometimes do not set self.layer's backgroundColor is because
  // we want to support non-uniform border radii, which apple does not natively
  // support. To get this behavior we need to create a CGPath in the shape that
  // we want. If we mask self.layer to this path, we would be clipping subviews
  // which we may not want to do. The generalized solution in this case is just
  // create a new layer
  if (useCoreAnimationBorderRendering) {
    [_backgroundColorLayer removeFromSuperlayer];
    _backgroundColorLayer = nil;
    layer.backgroundColor = backgroundColor.CGColor;
  } else {
    layer.backgroundColor = nil;
    if (!_backgroundColorLayer) {
      _backgroundColorLayer = [CALayer layer];
      _backgroundColorLayer.zPosition = BACKGROUND_COLOR_ZPOSITION;
      [layer addSublayer:_backgroundColorLayer];
    }
    [self shapeLayerToMatchView:_backgroundColorLayer borderMetrics:borderMetrics];
    _backgroundColorLayer.backgroundColor = backgroundColor.CGColor;
    [_backgroundColorLayer removeAllAnimations];
  }

  // borders
  if (useCoreAnimationBorderRendering) {
    [_borderLayer removeFromSuperlayer];
    _borderLayer = nil;

    layer.borderWidth = (CGFloat)borderMetrics.borderWidths.left;
    UIColor *borderColor = RCTUIColorFromSharedColor(borderMetrics.borderColors.left);
    layer.borderColor = borderColor.CGColor;
    layer.cornerRadius = (CGFloat)borderMetrics.borderRadii.topLeft.horizontal;
    layer.cornerCurve = CornerCurveFromBorderCurve(borderMetrics.borderCurves.topLeft);
  } else {
    if (!_borderLayer) {
      CALayer *borderLayer = [CALayer new];
      borderLayer.zPosition = BACKGROUND_COLOR_ZPOSITION + 1;
      borderLayer.frame = layer.bounds;
      borderLayer.magnificationFilter = kCAFilterNearest;
      [layer addSublayer:borderLayer];
      _borderLayer = borderLayer;
    }

    layer.borderWidth = 0;
    layer.borderColor = nil;
    layer.cornerRadius = 0;

    RCTBorderColors borderColors = RCTCreateRCTBorderColorsFromBorderColors(borderMetrics.borderColors);

    RCTAddContourEffectToLayer(
        _borderLayer,
        RCTCornerRadiiFromBorderRadii(borderMetrics.borderRadii),
        borderColors,
        RCTUIEdgeInsetsFromEdgeInsets(borderMetrics.borderWidths),
        RCTBorderStyleFromBorderStyle(borderMetrics.borderStyles.left));
  }

  // outline
  [_outlineLayer removeFromSuperlayer];
  _outlineLayer = nil;
  if (_props->outlineWidth != 0) {
    if (!_outlineLayer) {
      CALayer *outlineLayer = [CALayer new];
      outlineLayer.magnificationFilter = kCAFilterNearest;
      outlineLayer.zPosition = BACKGROUND_COLOR_ZPOSITION + 2;

      [layer addSublayer:outlineLayer];
      _outlineLayer = outlineLayer;
    }
    _outlineLayer.frame = CGRectInset(
        layer.bounds, -_props->outlineOffset - _props->outlineWidth, -_props->outlineOffset - _props->outlineWidth);

    if (borderMetrics.borderRadii.isUniform() && borderMetrics.borderRadii.topLeft.horizontal == 0) {
      UIColor *outlineColor = RCTUIColorFromSharedColor(_props->outlineColor);
      _outlineLayer.borderWidth = _props->outlineWidth;
      _outlineLayer.borderColor = outlineColor.CGColor;
    } else {
      UIColor *outlineColor = RCTUIColorFromSharedColor(_props->outlineColor);

      RCTAddContourEffectToLayer(
          _outlineLayer,
          RCTCreateOutlineCornerRadiiFromBorderRadii(
              borderMetrics.borderRadii, _props->outlineWidth, _props->outlineOffset),
          RCTBorderColors{outlineColor, outlineColor, outlineColor, outlineColor},
          UIEdgeInsets{_props->outlineWidth, _props->outlineWidth, _props->outlineWidth, _props->outlineWidth},
          RCTBorderStyleFromOutlineStyle(_props->outlineStyle));
    }
  }

  // filter
  [_filterLayer removeFromSuperlayer];
  _filterLayer = nil;
  if (_swiftUIWrapper != nullptr) {
    [_swiftUIWrapper updateBlurRadius:@(0)];
  }
  self.layer.opacity = (float)_props->opacity;
  if (!_props->filter.empty()) {
    float multiplicativeBrightness = 1;
    bool hasBrightnessFilter = false;
    for (const auto &primitive : _props->filter) {
      if (std::holds_alternative<Float>(primitive.parameters)) {
        if (primitive.type == FilterType::Brightness) {
          multiplicativeBrightness *= std::get<Float>(primitive.parameters);
          hasBrightnessFilter = true;
        } else if (primitive.type == FilterType::Opacity) {
          self.layer.opacity *= std::get<Float>(primitive.parameters);
        } else if (primitive.type == FilterType::Blur) {
          if (_swiftUIWrapper != nullptr) {
            Float blurRadius = std::get<Float>(primitive.parameters);
            [_swiftUIWrapper updateBlurRadius:@(blurRadius)];
          }
        }
      }
    }

    if (hasBrightnessFilter) {
      _filterLayer = [CALayer layer];
      [self shapeLayerToMatchView:_filterLayer borderMetrics:borderMetrics];
      _filterLayer.compositingFilter = @"multiplyBlendMode";
      _filterLayer.backgroundColor = [UIColor colorWithRed:multiplicativeBrightness
                                                     green:multiplicativeBrightness
                                                      blue:multiplicativeBrightness
                                                     alpha:self.layer.opacity]
                                         .CGColor;
      // So that this layer is always above any potential sublayers this view may
      // add
      _filterLayer.zPosition = CGFLOAT_MAX;
      [layer addSublayer:_filterLayer];
    }
  }

  // background image
  [self clearExistingBackgroundImageLayers];
  if (!_props->backgroundImage.empty()) {
    const auto borderMetrics = _props->resolveBorderMetrics(_layoutMetrics);
   
    // background-origin: padding-box
    CGRect backgroundPositioningArea = RCTCGRectFromRect(_layoutMetrics.getPaddingFrame());
    // background-clip: border-box
    CGRect backgroundPaintingArea = self.layer.bounds;
    
    size_t imageIndex = _props->backgroundImage.size() - 1;
    // iterate in reverse to match CSS specification
    for (const auto &backgroundImage : std::ranges::reverse_view(_props->backgroundImage)) {
      BackgroundSize backgroundSize = BackgroundSizeLengthPercentage{};
      if (!_props->backgroundSize.empty()) {
        backgroundSize = _props->backgroundSize[imageIndex % _props->backgroundSize.size()];
      }
        
      BackgroundPosition backgroundPosition;
      if (!_props->backgroundPosition.empty()) {
        backgroundPosition = _props->backgroundPosition[imageIndex % _props->backgroundPosition.size()];
      }

      BackgroundRepeat backgroundRepeat;
      if (!_props->backgroundRepeat.empty()) {
        backgroundRepeat = _props->backgroundRepeat[imageIndex % _props->backgroundRepeat.size()];
      }

      CGSize backgroundImageSize = [RCTBackgroundImageUtils calculateBackgroundImageSize:
                                      backgroundPositioningArea
                                      itemIntrinsicSize:backgroundPositioningArea.size
                                      backgroundSize:backgroundSize backgroundRepeat:backgroundRepeat];
      
      CALayer *gradientLayer;

      if (std::holds_alternative<LinearGradient>(backgroundImage)) {
        const auto &linearGradient = std::get<LinearGradient>(backgroundImage);
<<<<<<< HEAD
        gradientLayer = [RCTLinearGradient gradientLayerWithSize:backgroundImageSize gradient:linearGradient];
=======
        CALayer *backgroundImageLayer = [RCTLinearGradient gradientLayerWithSize:self.layer.bounds.size
                                                                        gradient:linearGradient];
        [self shapeLayerToMatchView:backgroundImageLayer borderMetrics:borderMetrics];
        backgroundImageLayer.masksToBounds = YES;
        backgroundImageLayer.zPosition = BACKGROUND_COLOR_ZPOSITION;
        [layer addSublayer:backgroundImageLayer];
        [_backgroundImageLayers addObject:backgroundImageLayer];
>>>>>>> 99b7cb77
      } else if (std::holds_alternative<RadialGradient>(backgroundImage)) {
        const auto &radialGradient = std::get<RadialGradient>(backgroundImage);
        gradientLayer = [RCTRadialGradient gradientLayerWithSize:backgroundImageSize
                                                        gradient:radialGradient];
      }

      if (gradientLayer != nil) {
        CALayer *backgroundImageLayer = [RCTBackgroundImageUtils createBackgroundImageLayerWithSize:
                                          backgroundPositioningArea
                                          paintingArea:backgroundPaintingArea 
                                          itemSize:backgroundImageSize 
                                          backgroundPosition:backgroundPosition 
                                          backgroundRepeat:backgroundRepeat 
                                          itemLayer:gradientLayer];
        [self shapeLayerToMatchView:backgroundImageLayer borderMetrics:borderMetrics];
        backgroundImageLayer.masksToBounds = YES;
        backgroundImageLayer.zPosition = BACKGROUND_COLOR_ZPOSITION;
        [layer addSublayer:backgroundImageLayer];
        [_backgroundImageLayers addObject:backgroundImageLayer];
      }

      imageIndex--;
    }
  }

  // box shadow
  for (CALayer *boxShadowLayer in _boxShadowLayers) {
    [boxShadowLayer removeFromSuperlayer];
  }
  [_boxShadowLayers removeAllObjects];
  if (!_props->boxShadow.empty()) {
    if (!_boxShadowLayers) {
      _boxShadowLayers = [NSMutableArray new];
    }
    for (auto it = _props->boxShadow.rbegin(); it != _props->boxShadow.rend(); ++it) {
      CALayer *shadowLayer = RCTGetBoxShadowLayer(
          *it,
          RCTCornerRadiiFromBorderRadii(borderMetrics.borderRadii),
          RCTUIEdgeInsetsFromEdgeInsets(borderMetrics.borderWidths),
          self.layer.bounds.size);
      shadowLayer.zPosition = _borderLayer.zPosition;
      [layer addSublayer:shadowLayer];
      [_boxShadowLayers addObject:shadowLayer];
    }
  }

  // clipping
  self.currentContainerView.layer.mask = nil;
  if (self.currentContainerView.clipsToBounds) {
    BOOL clipToPaddingBox = ReactNativeFeatureFlags::enableIOSViewClipToPaddingBox();
    if (!clipToPaddingBox) {
      if (borderMetrics.borderRadii.isUniform()) {
        self.currentContainerView.layer.cornerRadius = borderMetrics.borderRadii.topLeft.horizontal;
      } else {
        CALayer *maskLayer =
            [self createMaskLayer:self.bounds
                     cornerInsets:RCTGetCornerInsets(
                                      RCTCornerRadiiFromBorderRadii(borderMetrics.borderRadii), UIEdgeInsetsZero)];
        self.currentContainerView.layer.mask = maskLayer;
      }

      for (UIView *subview in self.currentContainerView.subviews) {
        if ([subview isKindOfClass:[UIImageView class]]) {
          RCTCornerInsets cornerInsets = RCTGetCornerInsets(
              RCTCornerRadiiFromBorderRadii(borderMetrics.borderRadii),
              RCTUIEdgeInsetsFromEdgeInsets(borderMetrics.borderWidths));

          // If the subview is an image view, we have to apply the mask directly to the image view's layer,
          // otherwise the image might overflow with the border radius.
          subview.layer.mask = [self createMaskLayer:subview.bounds cornerInsets:cornerInsets];
        }
      }
    } else if (
        !borderMetrics.borderWidths.isUniform() || borderMetrics.borderWidths.left != 0 ||
        !borderMetrics.borderRadii.isUniform()) {
      CALayer *maskLayer = [self createMaskLayer:RCTCGRectFromRect(_layoutMetrics.getPaddingFrame())
                                    cornerInsets:RCTGetCornerInsets(
                                                     RCTCornerRadiiFromBorderRadii(borderMetrics.borderRadii),
                                                     RCTUIEdgeInsetsFromEdgeInsets(borderMetrics.borderWidths))];
      self.currentContainerView.layer.mask = maskLayer;
    } else {
      self.currentContainerView.layer.cornerRadius = borderMetrics.borderRadii.topLeft.horizontal;
    }
  }
}

// Shapes the given layer to match the shape of this View's layer. This is
// basically just accounting for size, position, and border radius.
- (void)shapeLayerToMatchView:(CALayer *)layer borderMetrics:(BorderMetrics)borderMetrics
{
  // Bounds is needed here to account for scaling transforms properly and ensure
  // we do not scale twice
  layer.frame = CGRectMake(0, 0, self.layer.bounds.size.width, self.layer.bounds.size.height);
  if (borderMetrics.borderRadii.isUniform()) {
    layer.mask = nil;
    layer.cornerRadius = borderMetrics.borderRadii.topLeft.horizontal;
    layer.cornerCurve = CornerCurveFromBorderCurve(borderMetrics.borderCurves.topLeft);
  } else {
    CAShapeLayer *maskLayer = [self
        createMaskLayer:self.bounds
           cornerInsets:RCTGetCornerInsets(RCTCornerRadiiFromBorderRadii(borderMetrics.borderRadii), UIEdgeInsetsZero)];
    layer.mask = maskLayer;
    layer.cornerRadius = 0;
  }
}

- (CAShapeLayer *)createMaskLayer:(CGRect)bounds cornerInsets:(RCTCornerInsets)cornerInsets
{
  CGPathRef path = RCTPathCreateWithRoundedRect(bounds, cornerInsets, nil, NO);
  CAShapeLayer *maskLayer = [CAShapeLayer layer];
  maskLayer.path = path;
  CGPathRelease(path);
  return maskLayer;
}

- (void)clearExistingBackgroundImageLayers
{
  if (_backgroundImageLayers == nil) {
    _backgroundImageLayers = [NSMutableArray new];
    return;
  }
  for (CALayer *backgroundImageLayer in _backgroundImageLayers) {
    [backgroundImageLayer removeFromSuperlayer];
  }
  [_backgroundImageLayers removeAllObjects];
}

#pragma mark - Accessibility

- (NSObject *)accessibilityElement
{
  return self;
}

- (void)didMoveToSuperview
{
  // At this point we are guaranteed to have subviews, if we are going to have them
  if (ReactNativeFeatureFlags::enableAccessibilityOrder()) {
    [self updateAccessibilityElements];
  }
}

- (void)updateAccessibilityElements
{
  if ([_accessibilityOrderNativeIDs count] == 0) {
    self.accessibilityElements = nil;
    return;
  }

  NSMutableDictionary<NSString *, UIView *> *nativeIdToView = [NSMutableDictionary new];
  [RCTViewComponentView collectAccessibilityElements:self
                                      intoDictionary:nativeIdToView
                                           nativeIds:_accessibilityOrderNativeIDs];

  NSMutableArray *accessibilityElements = [NSMutableArray new];
  for (const auto &childId : _props->accessibilityOrder) {
    NSString *nsStringChildId = RCTNSStringFromString(childId);

    UIView *viewWithMatchingNativeId = [nativeIdToView objectForKey:nsStringChildId];
    if (viewWithMatchingNativeId != nil) {
      [accessibilityElements addObject:viewWithMatchingNativeId];
    }
  }

  self.accessibilityElements = accessibilityElements;
}

+ (void)collectAccessibilityElements:(UIView *)view
                      intoDictionary:(NSMutableDictionary<NSString *, UIView *> *)dict
                           nativeIds:(NSSet<NSString *> *)nativeIds
{
  for (UIView *subview in view.subviews) {
    if ([subview isKindOfClass:[RCTViewComponentView class]] &&
        [nativeIds containsObject:((RCTViewComponentView *)subview).nativeId]) {
      [dict setObject:subview forKey:((RCTViewComponentView *)subview).nativeId];
    }
    [RCTViewComponentView collectAccessibilityElements:subview intoDictionary:dict nativeIds:nativeIds];
  }
}

static NSString *RCTRecursiveAccessibilityLabel(UIView *view)
{
  // Result string is initialized lazily to prevent useless but costly allocations.
  NSMutableString *result = nil;
  for (UIView *subview in view.subviews) {
    NSString *label = subview.accessibilityLabel;
    if (!label) {
      label = RCTRecursiveAccessibilityLabel(subview);
    }
    if (label && label.length > 0) {
      if (result == nil) {
        result = [NSMutableString string];
      }
      if (result.length > 0) {
        [result appendString:@", "];
      }
      [result appendString:label];
    }
  }
  return result;
}

- (NSString *)accessibilityLabel
{
  NSString *label = super.accessibilityLabel;
  if (label) {
    return label;
  }

  if (self.isAccessibilityElement) {
    return RCTRecursiveAccessibilityLabel(self.currentContainerView);
  }
  return nil;
}

- (NSString *)accessibilityLabelForCoopting
{
  return super.accessibilityLabel;
}

- (BOOL)wantsToCooptLabel
{
  return !super.accessibilityLabel && super.isAccessibilityElement;
}

- (BOOL)isAccessibilityElement
{
  if (self.contentView != nil) {
    return self.contentView.isAccessibilityElement;
  }

  return [super isAccessibilityElement];
}

- (NSString *)accessibilityValue
{
  const auto &props = static_cast<const ViewProps &>(*_props);
  const auto accessibilityState = props.accessibilityState.value_or(AccessibilityState{});

  // Handle Switch.
  if ((self.accessibilityTraits & AccessibilityTraitSwitch) == AccessibilityTraitSwitch) {
    if (accessibilityState.checked == AccessibilityState::Checked) {
      return @"1";
    } else if (accessibilityState.checked == AccessibilityState::Unchecked) {
      return @"0";
    }
  }

  NSMutableArray *valueComponents = [NSMutableArray new];
  NSString *roleString = (props.role != Role::None) ? [NSString stringWithUTF8String:toString(props.role).c_str()]
                                                    : [NSString stringWithUTF8String:props.accessibilityRole.c_str()];

  // In iOS, checkbox and radio buttons aren't recognized as traits. However,
  // because our apps use checkbox and radio buttons often, we should announce
  // these to screenreader users.  (They should already be familiar with them
  // from using web).
  if ([roleString isEqualToString:@"checkbox"]) {
    [valueComponents addObject:RCTLocalizedString("checkbox", "checkable interactive control")];
  }

  if ([roleString isEqualToString:@"radio"]) {
    [valueComponents
        addObject:
            RCTLocalizedString(
                "radio button",
                "a checkable input that when associated with other radio buttons, only one of which can be checked at a time")];
  }

  // Handle states which haven't already been handled.
  if (accessibilityState.checked == AccessibilityState::Checked) {
    [valueComponents
        addObject:RCTLocalizedString("checked", "a checkbox, radio button, or other widget which is checked")];
  }
  if (accessibilityState.checked == AccessibilityState::Unchecked) {
    [valueComponents
        addObject:RCTLocalizedString("unchecked", "a checkbox, radio button, or other widget which is unchecked")];
  }
  if (accessibilityState.checked == AccessibilityState::Mixed) {
    [valueComponents
        addObject:RCTLocalizedString(
                      "mixed", "a checkbox, radio button, or other widget which is both checked and unchecked")];
  }
  if (accessibilityState.expanded.value_or(false)) {
    [valueComponents
        addObject:RCTLocalizedString("expanded", "a menu, dialog, accordian panel, or other widget which is expanded")];
  }

  if (accessibilityState.busy) {
    [valueComponents addObject:RCTLocalizedString("busy", "an element currently being updated or modified")];
  }

  // Using super.accessibilityValue:
  // 1. to access the value that is set to accessibilityValue in updateProps
  // 2. can't access from self.accessibilityElement because it resolves to self
  if (super.accessibilityValue) {
    [valueComponents addObject:super.accessibilityValue];
  }

  if (valueComponents.count > 0) {
    return [valueComponents componentsJoinedByString:@", "];
  }

  return nil;
}

#pragma mark - Accessibility Events

- (BOOL)shouldGroupAccessibilityChildren
{
  return YES;
}

- (NSArray<UIAccessibilityCustomAction *> *)accessibilityCustomActions
{
  const auto &accessibilityActions = _props->accessibilityActions;

  if (accessibilityActions.empty()) {
    return nil;
  }

  NSMutableArray<UIAccessibilityCustomAction *> *customActions = [NSMutableArray array];
  for (const auto &accessibilityAction : accessibilityActions) {
    [customActions
        addObject:[[UIAccessibilityCustomAction alloc] initWithName:RCTNSStringFromString(accessibilityAction.name)
                                                             target:self
                                                           selector:@selector(didActivateAccessibilityCustomAction:)]];
  }

  return [customActions copy];
}

- (BOOL)accessibilityActivate
{
  if (_eventEmitter && _props->onAccessibilityTap) {
    _eventEmitter->onAccessibilityTap();
    return YES;
  } else {
    return NO;
  }
}

- (BOOL)accessibilityPerformMagicTap
{
  if (_eventEmitter && _props->onAccessibilityMagicTap) {
    _eventEmitter->onAccessibilityMagicTap();
    return YES;
  } else {
    return NO;
  }
}

- (BOOL)accessibilityPerformEscape
{
  if (_eventEmitter && _props->onAccessibilityEscape) {
    _eventEmitter->onAccessibilityEscape();
    return YES;
  } else {
    return NO;
  }
}

- (void)accessibilityIncrement
{
  if (_eventEmitter && _props->onAccessibilityAction) {
    _eventEmitter->onAccessibilityAction("increment");
  }
}

- (void)accessibilityDecrement
{
  if (_eventEmitter && _props->onAccessibilityAction) {
    _eventEmitter->onAccessibilityAction("decrement");
  }
}

- (BOOL)didActivateAccessibilityCustomAction:(UIAccessibilityCustomAction *)action
{
  if (_eventEmitter && _props->onAccessibilityAction) {
    _eventEmitter->onAccessibilityAction(RCTStringFromNSString(action.name));
    return YES;
  } else {
    return NO;
  }
}

- (SharedTouchEventEmitter)touchEventEmitterAtPoint:(CGPoint)point
{
  return _eventEmitter;
}

- (NSString *)componentViewName_DO_NOT_USE_THIS_IS_BROKEN
{
  return RCTNSStringFromString([[self class] componentDescriptorProvider].name);
}

- (BOOL)styleNeedsSwiftUIContainer
{
  if (!_props->filter.empty()) {
    for (const auto &primitive : _props->filter) {
      if (primitive.type == FilterType::Blur) {
        return YES;
      }
    }
  }
  return NO;
}

- (void)transferVisualPropertiesFromView:(UIView *)sourceView toView:(UIView *)destinationView
{
  // shadow
  destinationView.layer.shadowColor = sourceView.layer.shadowColor;
  sourceView.layer.shadowColor = nil;
  destinationView.layer.shadowOffset = sourceView.layer.shadowOffset;
  sourceView.layer.shadowOffset = CGSizeZero;
  destinationView.layer.shadowOpacity = sourceView.layer.shadowOpacity;
  sourceView.layer.shadowOpacity = 0;
  destinationView.layer.shadowRadius = sourceView.layer.shadowRadius;
  sourceView.layer.shadowRadius = 0;

  // background
  destinationView.layer.backgroundColor = sourceView.layer.backgroundColor;
  sourceView.layer.backgroundColor = nil;
  if (_backgroundColorLayer != nullptr) {
    [destinationView.layer addSublayer:_backgroundColorLayer];
  }

  // border
  destinationView.layer.borderColor = sourceView.layer.borderColor;
  sourceView.layer.borderColor = nil;
  destinationView.layer.borderWidth = sourceView.layer.borderWidth;
  sourceView.layer.borderWidth = 0;

  // corner
  destinationView.layer.cornerRadius = sourceView.layer.cornerRadius;
  sourceView.layer.cornerRadius = 0;
  destinationView.layer.cornerCurve = sourceView.layer.cornerCurve;

  // custom layers
  if (_borderLayer != nullptr) {
    [destinationView.layer addSublayer:_borderLayer];
  }
  if (_outlineLayer != nullptr) {
    [destinationView.layer addSublayer:_outlineLayer];
  }
  if (_filterLayer != nullptr) {
    [destinationView.layer addSublayer:_filterLayer];
  }
  for (CALayer *layer = nullptr in _backgroundImageLayers) {
    [destinationView.layer addSublayer:layer];
  }
  for (CALayer *layer = nullptr in _boxShadowLayers) {
    [destinationView.layer addSublayer:layer];
  }
}

- (BOOL)canBecomeFirstResponder
{
  return YES;
}

- (void)handleCommand:(const NSString *)commandName args:(const NSArray *)args
{
  if ([commandName isEqualToString:@"focus"]) {
    [self focus];
    return;
  }

  if ([commandName isEqualToString:@"blur"]) {
    [self blur];
    return;
  }
}

- (void)focus
{
  [self becomeFirstResponder];
}

- (void)blur
{
  [self resignFirstResponder];
}

#pragma mark - Focus Events

- (BOOL)becomeFirstResponder
{
  if (![super becomeFirstResponder]) {
    return NO;
  }

  if (_eventEmitter && ReactNativeFeatureFlags::enableImperativeFocus()) {
    _eventEmitter->onFocus();
  }

  return YES;
}

- (BOOL)resignFirstResponder
{
  if (![super resignFirstResponder]) {
    return NO;
  }

  if (_eventEmitter && ReactNativeFeatureFlags::enableImperativeFocus()) {
    _eventEmitter->onBlur();
  }

  return YES;
}

@end

#ifdef __cplusplus
extern "C" {
#endif

// Can't the import generated Plugin.h because plugins are not in this BUCK target
Class<RCTComponentViewProtocol> RCTViewCls(void);

#ifdef __cplusplus
}
#endif

Class<RCTComponentViewProtocol> RCTViewCls(void)
{
  return RCTViewComponentView.class;
}<|MERGE_RESOLUTION|>--- conflicted
+++ resolved
@@ -1126,17 +1126,7 @@
 
       if (std::holds_alternative<LinearGradient>(backgroundImage)) {
         const auto &linearGradient = std::get<LinearGradient>(backgroundImage);
-<<<<<<< HEAD
         gradientLayer = [RCTLinearGradient gradientLayerWithSize:backgroundImageSize gradient:linearGradient];
-=======
-        CALayer *backgroundImageLayer = [RCTLinearGradient gradientLayerWithSize:self.layer.bounds.size
-                                                                        gradient:linearGradient];
-        [self shapeLayerToMatchView:backgroundImageLayer borderMetrics:borderMetrics];
-        backgroundImageLayer.masksToBounds = YES;
-        backgroundImageLayer.zPosition = BACKGROUND_COLOR_ZPOSITION;
-        [layer addSublayer:backgroundImageLayer];
-        [_backgroundImageLayers addObject:backgroundImageLayer];
->>>>>>> 99b7cb77
       } else if (std::holds_alternative<RadialGradient>(backgroundImage)) {
         const auto &radialGradient = std::get<RadialGradient>(backgroundImage);
         gradientLayer = [RCTRadialGradient gradientLayerWithSize:backgroundImageSize
