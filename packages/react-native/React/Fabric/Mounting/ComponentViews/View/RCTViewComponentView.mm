--- conflicted
+++ resolved
@@ -28,13 +28,8 @@
 using namespace facebook::react;
 
 @implementation RCTViewComponentView {
-<<<<<<< HEAD
   RCTUIColor *_backgroundColor; // [macOS]
-  CALayer *_borderLayer;
-=======
-  UIColor *_backgroundColor;
   __weak CALayer *_borderLayer;
->>>>>>> c99d96b7
   BOOL _needsInvalidateLayer;
   BOOL _isJSResponder;
   BOOL _removeClippedSubviews;
@@ -106,7 +101,6 @@
   _backgroundColor = backgroundColor;
 }
 
-<<<<<<< HEAD
 #if TARGET_OS_OSX // [macOS
 - (void)resetCursorRects
 {
@@ -118,7 +112,8 @@
   }
 }
 #endif // macOS]
-=======
+
+#if !TARGET_OS_OSX
 - (void)traitCollectionDidChange:(UITraitCollection *)previousTraitCollection
 {
   [super traitCollectionDidChange:previousTraitCollection];
@@ -127,7 +122,14 @@
     [self invalidateLayer];
   }
 }
->>>>>>> c99d96b7
+#else // [macOS SAAD
+- (void)viewDidChangeEffectiveAppearance
+{
+  [super viewDidChangeEffectiveAppearance];
+  
+  [self invalidateLayer];
+}
+#endif // macOS]
 
 #pragma mark - RCTComponentViewProtocol
 
@@ -294,15 +296,11 @@
   // `shouldRasterize`
   if (oldViewProps.shouldRasterize != newViewProps.shouldRasterize) {
     self.layer.shouldRasterize = newViewProps.shouldRasterize;
-<<<<<<< HEAD
 #if !TARGET_OS_OSX // [macOS]
     self.layer.rasterizationScale = newViewProps.shouldRasterize ? self.traitCollection.displayScale : 1.0;
 #else // [macOS
     self.layer.rasterizationScale = 1.0;
 #endif // macOS]
-=======
-    self.layer.rasterizationScale = newViewProps.shouldRasterize ? self.traitCollection.displayScale : 1.0;
->>>>>>> c99d96b7
   }
 
   // `pointerEvents`
@@ -728,7 +726,11 @@
           borderMetrics.borderWidths.left == 0 ||
           colorComponentsFromColor(borderMetrics.borderColors.left).alpha == 0 || self.clipsToBounds);
 
+#if !TARGET_OS_OSX // [macOS]
   CGColorRef backgroundColor = [_backgroundColor resolvedColorWithTraitCollection:self.traitCollection].CGColor;
+#else // [macOS
+  CGColorRef backgroundColor = _backgroundColor.CGColor;
+#endif // macOS]
 
   if (useCoreAnimationBorderRendering) {
     layer.mask = nil;
@@ -772,14 +774,9 @@
         RCTCornerRadiiFromBorderRadii(borderMetrics.borderRadii),
         RCTUIEdgeInsetsFromEdgeInsets(borderMetrics.borderWidths),
         borderColors,
-<<<<<<< HEAD
-        _backgroundColor.CGColor,
+        backgroundColor,
         self.clipsToBounds,
         scaleFactor); // [macOS]
-=======
-        backgroundColor,
-        self.clipsToBounds);
->>>>>>> c99d96b7
 
     RCTReleaseRCTBorderColors(borderColors);
 
