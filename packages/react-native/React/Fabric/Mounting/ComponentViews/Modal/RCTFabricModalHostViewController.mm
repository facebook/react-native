--- conflicted
+++ resolved
@@ -66,16 +66,8 @@
 #if RCT_DEV
 - (UIInterfaceOrientationMask)supportedInterfaceOrientations
 {
-#if !TARGET_OS_VISION // [visionOS]
   UIInterfaceOrientationMask appSupportedOrientationsMask =
-<<<<<<< HEAD
-      [RCTSharedApplication() supportedInterfaceOrientationsForWindow:[RCTSharedApplication() keyWindow]];
-#else // [visionOS
-  UIInterfaceOrientationMask appSupportedOrientationsMask = UIInterfaceOrientationMaskLandscape;
-#endif // visonOS]
-=======
       [RCTSharedApplication() supportedInterfaceOrientationsForWindow:RCTKeyWindow()];
->>>>>>> 143f1ad2
   if (!(_supportedInterfaceOrientations & appSupportedOrientationsMask)) {
     RCTLogError(
         @"Modal was presented with 0x%x orientations mask but the application only supports 0x%x."
