--- conflicted
+++ resolved
@@ -106,7 +106,7 @@
   BOOL _shouldAnimatePresentation;
   BOOL _shouldPresent;
   BOOL _isPresented;
-  RCTUIView *_modalContentsSnapshot; // [macOS]
+  RCTPlatformView *_modalContentsSnapshot; // [macOS]
 }
 
 #if !TARGET_OS_OSX // [macOS]
@@ -167,16 +167,11 @@
     _isPresented = NO;
     // To animate dismissal of view controller, snapshot of
     // view hierarchy needs to be added to the UIViewController.
-<<<<<<< HEAD
-    RCTUIView *snapshot = _modalContentsSnapshot; // [macOS]
-    [self.viewController.view addSubview:snapshot];
-=======
-    UIView *snapshot = _modalContentsSnapshot;
+    RCTPlatformView *snapshot = _modalContentsSnapshot; // [macOS]
 
     if (_shouldPresent) {
       [self.viewController.view addSubview:snapshot];
     }
->>>>>>> c99d96b7
 
     [self dismissViewController:self.viewController
                        animated:_shouldAnimatePresentation
