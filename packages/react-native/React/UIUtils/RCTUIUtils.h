--- conflicted
+++ resolved
@@ -28,15 +28,6 @@
 RCTDimensions RCTGetDimensions(RCTPlatformView *rootView);
 #endif // macOS]
 
-<<<<<<< HEAD
-#if !TARGET_OS_OSX // [macOS]
-// Get font size multiplier for font base size (Large) by content size category
-extern __attribute__((visibility("default"))) CGFloat RCTGetMultiplierForContentSizeCategory(
-    UIContentSizeCategory category);
-#endif // [macOS]
-
-=======
->>>>>>> 4e92f609
 #ifdef __cplusplus
 }
 #endif
