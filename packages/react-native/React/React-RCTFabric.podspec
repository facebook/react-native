# Copyright (c) Meta Platforms, Inc. and affiliates.
#
# This source code is licensed under the MIT license found in the
# LICENSE file in the root directory of this source tree.

require "json"

package = JSON.parse(File.read(File.join(__dir__, "..", "package.json")))
version = package['version']

source = { :git => 'https://github.com/facebook/react-native.git' }
if version == '1000.0.0'
  # This is an unpublished version, use the latest commit hash of the react-native repo, which we’re presumably in.
  source[:commit] = `git rev-parse HEAD`.strip if system("git rev-parse --git-dir > /dev/null 2>&1")
else
  source[:tag] = "v#{version}"
end

folly_config = get_folly_config()
folly_compiler_flags = folly_config[:compiler_flags]
folly_version = folly_config[:version]
boost_compiler_flags = '-Wno-documentation'
new_arch_flags = ENV['RCT_NEW_ARCH_ENABLED'] == '1' ? ' -DRCT_NEW_ARCH_ENABLED=1' : ''

header_search_paths = [
  "\"$(PODS_TARGET_SRCROOT)/ReactCommon\"",
  "\"$(PODS_ROOT)/boost\"",
  "\"$(PODS_ROOT)/DoubleConversion\"",
  "\"$(PODS_ROOT)/fmt/include\"",
  "\"$(PODS_ROOT)/RCT-Folly\"",
  "\"$(PODS_ROOT)/Headers/Private/React-Core\"",
  "\"$(PODS_ROOT)/Headers/Private/Yoga\"",
  "\"$(PODS_ROOT)/Headers/Public/React-Codegen\"",
]

if ENV['USE_FRAMEWORKS']
  create_header_search_path_for_frameworks("React-RCTFabric", :framework_name => "RCTFabric")
    .each { |search_path| header_search_paths << "\"#{search_path}\""}
end

module_name = "RCTFabric"
header_dir = "React"

Pod::Spec.new do |s|
  s.name                   = "React-RCTFabric"
  s.version                = version
  s.summary                = "RCTFabric for React Native."
  s.homepage               = "https://reactnative.dev/"
  s.license                = package["license"]
  s.author                 = "Meta Platforms, Inc. and its affiliates"
  s.platforms              = min_supported_versions
  s.source                 = source
  s.source_files           = "Fabric/**/*.{c,h,m,mm,S,cpp}"
  s.exclude_files          = "**/tests/*",
                             "**/android/*",
<<<<<<< HEAD
  s.compiler_flags         = folly_compiler_flags + ' ' + boost_compiler_flags
  s.header_dir             = "React"
  s.module_name            = "RCTFabric"
  # [macOS MobileCoreServices not available on macOS
  s.ios.framework          = ["JavaScriptCore", "MobileCoreServices"] 
  s.visionos.framework     = ["JavaScriptCore", "MobileCoreServices"] 
  s.osx.framework          = ["JavaScriptCore"]
  # macOS]
=======
  s.compiler_flags         = folly_compiler_flags + ' ' + boost_compiler_flags + new_arch_flags
  s.header_dir             = header_dir
  s.module_name            = module_name
  s.framework              = ["JavaScriptCore", "MobileCoreServices"]
>>>>>>> c99d96b7
  s.pod_target_xcconfig    = {
    "HEADER_SEARCH_PATHS" => header_search_paths,
    "OTHER_CFLAGS" => "$(inherited) " + folly_compiler_flags + new_arch_flags,
    "CLANG_CXX_LANGUAGE_STANDARD" => "c++20"
  }.merge!(ENV['USE_FRAMEWORKS'] != nil ? {
    "PUBLIC_HEADERS_FOLDER_PATH" => "#{module_name}.framework/Headers/#{header_dir}"
  }: {})

  s.dependency "React-Core"
  s.dependency "React-RCTImage"
  s.dependency "RCT-Folly/Fabric", folly_version
  s.dependency "glog"
  s.dependency "Yoga"
  s.dependency "React-RCTText"
  s.dependency "React-jsi"

  add_dependency(s, "React-FabricImage")
  add_dependency(s, "React-Fabric", :additional_framework_paths => [
    "react/renderer/textlayoutmanager/platform/ios",
    "react/renderer/components/textinput/platform/ios",
    "react/renderer/components/view/platform/cxx",
    "react/renderer/imagemanager/platform/ios",
  ])
  add_dependency(s, "React-nativeconfig")
  add_dependency(s, "React-graphics", :additional_framework_paths => ["react/renderer/graphics/platform/ios"])
  add_dependency(s, "React-ImageManager")
  add_dependency(s, "React-featureflags")
  add_dependency(s, "React-debug")
  add_dependency(s, "React-utils")
  add_dependency(s, "React-rendererdebug")
  add_dependency(s, "React-runtimescheduler")
  add_dependency(s, "React-jsinspector", :framework_name => 'jsinspector_modern')

  if ENV["USE_HERMES"] == nil || ENV["USE_HERMES"] == "1"
    s.dependency "hermes-engine"
  else
    s.dependency "React-jsc"
  end

  s.test_spec 'Tests' do |test_spec|
    test_spec.source_files = "Tests/**/*.{mm}"
    test_spec.framework = "XCTest"
  end
end<|MERGE_RESOLUTION|>--- conflicted
+++ resolved
@@ -53,21 +53,14 @@
   s.source_files           = "Fabric/**/*.{c,h,m,mm,S,cpp}"
   s.exclude_files          = "**/tests/*",
                              "**/android/*",
-<<<<<<< HEAD
-  s.compiler_flags         = folly_compiler_flags + ' ' + boost_compiler_flags
-  s.header_dir             = "React"
-  s.module_name            = "RCTFabric"
+  s.compiler_flags         = folly_compiler_flags + ' ' + boost_compiler_flags + new_arch_flags
+  s.header_dir             = header_dir
+  s.module_name            = module_name
   # [macOS MobileCoreServices not available on macOS
   s.ios.framework          = ["JavaScriptCore", "MobileCoreServices"] 
   s.visionos.framework     = ["JavaScriptCore", "MobileCoreServices"] 
   s.osx.framework          = ["JavaScriptCore"]
   # macOS]
-=======
-  s.compiler_flags         = folly_compiler_flags + ' ' + boost_compiler_flags + new_arch_flags
-  s.header_dir             = header_dir
-  s.module_name            = module_name
-  s.framework              = ["JavaScriptCore", "MobileCoreServices"]
->>>>>>> c99d96b7
   s.pod_target_xcconfig    = {
     "HEADER_SEARCH_PATHS" => header_search_paths,
     "OTHER_CFLAGS" => "$(inherited) " + folly_compiler_flags + new_arch_flags,
