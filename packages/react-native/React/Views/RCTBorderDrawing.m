--- conflicted
+++ resolved
@@ -180,13 +180,8 @@
   return RCTPathCreateWithRoundedRect(rect, RCTGetCornerInsets(cornerRadii, UIEdgeInsetsZero), NULL);
 }
 
-<<<<<<< HEAD
 static RCTUIGraphicsImageRenderer * // [macOS]
 RCTMakeUIGraphicsImageRenderer(CGSize size, RCTUIColor *backgroundColor, BOOL hasCornerRadii, BOOL drawToEdge) // [macOS]
-=======
-static UIGraphicsImageRenderer *
-RCTMakeUIGraphicsImageRenderer(CGSize size, CGColorRef backgroundColor, BOOL hasCornerRadii, BOOL drawToEdge)
->>>>>>> 007a8e12
 {
   const CGFloat alpha = CGColorGetAlpha(backgroundColor.CGColor);
   const BOOL opaque = (drawToEdge || !hasCornerRadii) && alpha == 1.0;
@@ -234,7 +229,6 @@
     edgeInsets.top + 1 + edgeInsets.bottom
   } : viewSize;
 
-<<<<<<< HEAD
   // [macOS size must nonzero
   if (size.width <= 0 || size.height <= 0) {
     return nil;
@@ -243,13 +237,6 @@
   RCTUIGraphicsImageRenderer *const imageRenderer =
       RCTMakeUIGraphicsImageRenderer(size, backgroundColor, hasCornerRadii, drawToEdge);
   UIImage *image = [imageRenderer imageWithActions:^(RCTUIGraphicsImageRendererContext *_Nonnull rendererContext) { // [macOS]
-=======
-  UIGraphicsImageRenderer *const imageRenderer =
-      RCTMakeUIGraphicsImageRenderer(size, backgroundColor, hasCornerRadii, drawToEdge);
-
-  CGColorRetain(backgroundColor);
-  UIImage *image = [imageRenderer imageWithActions:^(UIGraphicsImageRendererContext *_Nonnull rendererContext) {
->>>>>>> 007a8e12
     const CGContextRef context = rendererContext.CGContext;
     const CGRect rect = {.size = size};
     CGPathRef path = RCTPathCreateOuterOutline(drawToEdge, rect, cornerRadii);
@@ -507,15 +494,9 @@
   } // macOS]
 
   const BOOL hasCornerRadii = RCTCornerRadiiAreAboveThreshold(cornerRadii);
-<<<<<<< HEAD
   RCTUIGraphicsImageRenderer *const imageRenderer = // [macOS]
       RCTMakeUIGraphicsImageRenderer(viewSize, backgroundColor, hasCornerRadii, drawToEdge);
   return [imageRenderer imageWithActions:^(RCTUIGraphicsImageRendererContext *_Nonnull rendererContext) { // [macOS]
-=======
-  UIGraphicsImageRenderer *const imageRenderer =
-      RCTMakeUIGraphicsImageRenderer(viewSize, backgroundColor, hasCornerRadii, drawToEdge);
-  return [imageRenderer imageWithActions:^(UIGraphicsImageRendererContext *_Nonnull rendererContext) {
->>>>>>> 007a8e12
     const CGContextRef context = rendererContext.CGContext;
     const CGRect rect = {.size = viewSize};
 
