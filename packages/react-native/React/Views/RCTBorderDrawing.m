--- conflicted
+++ resolved
@@ -11,18 +11,16 @@
 static const CGFloat RCTViewBorderThreshold = 0.001;
 
 CGFloat RCTMaxBorderInset(UIEdgeInsets borderInsets)
-<<<<<<< HEAD
-=======
 {
   return MAX(MAX(borderInsets.top, borderInsets.left),
              MAX(borderInsets.bottom, borderInsets.right));
 }
 
 BOOL RCTBorderInsetsAreEqual(UIEdgeInsets borderInsets)
->>>>>>> b61185f3
-{
-  return MAX(MAX(borderInsets.top, borderInsets.left),
-             MAX(borderInsets.bottom, borderInsets.right));
+{
+  return ABS(borderInsets.left - borderInsets.right) < RCTViewBorderThreshold &&
+      ABS(borderInsets.left - borderInsets.bottom) < RCTViewBorderThreshold &&
+      ABS(borderInsets.left - borderInsets.top) < RCTViewBorderThreshold;
 }
 
 BOOL RCTCornerRadiiAreEqualAndSymmetrical(RCTCornerRadii cornerRadii)
@@ -527,31 +525,6 @@
     CGPathRef path =
         RCTPathCreateWithRoundedRect(pathRect, RCTGetCornerInsets(cornerRadii, UIEdgeInsetsZero), NULL, NO);
 
-<<<<<<< HEAD
-    CGContextSaveGState(context);
-    {
-      // Create a path representing the full rect
-      CGMutablePathRef outerPath = CGPathCreateMutable();
-      CGPathAddRect(outerPath, NULL, rect);
-
-      CGRect insetRect = CGRectMake(
-        rect.origin.x + borderInsets.left,
-        rect.origin.y + borderInsets.top,
-        rect.size.width - borderInsets.left - borderInsets.right,
-        rect.size.height - borderInsets.top - borderInsets.bottom
-      );
-
-      CGPathRef innerRoundedRect = RCTPathCreateWithRoundedRect(
-          insetRect, RCTGetCornerInsets(cornerRadii, UIEdgeInsetsZero), NULL);
-
-      // Add both paths to outerPath
-      CGPathAddRect(outerPath, NULL, insetRect);
-
-      // Clip using even-odd
-      CGContextAddPath(context, outerPath);
-      CGContextEOClip(context);
-      CGPathRelease(outerPath);
-=======
     if (!RCTBorderInsetsAreEqual(borderInsets)) {
       CGContextSaveGState(context);
       {
@@ -578,7 +551,6 @@
         CGContextEOClip(context);
         CGPathRelease(outerPath);
       }
->>>>>>> b61185f3
     }
 
     CGFloat dashLengths[2];
