/*
 * Copyright (c) Meta Platforms, Inc. and affiliates.
 *
 * This source code is licensed under the MIT license found in the
 * LICENSE file in the root directory of this source tree.
 */

#import "RCTBorderDrawing.h"
#import "RCTLog.h"

static const CGFloat RCTViewBorderThreshold = 0.001;

BOOL RCTBorderInsetsAreEqual(UIEdgeInsets borderInsets)
{
  return ABS(borderInsets.left - borderInsets.right) < RCTViewBorderThreshold &&
      ABS(borderInsets.left - borderInsets.bottom) < RCTViewBorderThreshold &&
      ABS(borderInsets.left - borderInsets.top) < RCTViewBorderThreshold;
}

BOOL RCTCornerRadiiAreEqualAndSymmetrical(RCTCornerRadii cornerRadii)
{
  return cornerRadii.topLeftHorizontal == cornerRadii.topLeftHorizontal &&
      cornerRadii.topRightHorizontal == cornerRadii.topRightVertical &&
      cornerRadii.bottomLeftHorizontal == cornerRadii.bottomLeftVertical &&
      cornerRadii.bottomRightHorizontal == cornerRadii.bottomRightVertical &&
      ABS(cornerRadii.topLeftHorizontal - cornerRadii.topRightHorizontal) < RCTViewBorderThreshold &&
      ABS(cornerRadii.topLeftHorizontal - cornerRadii.bottomLeftHorizontal) < RCTViewBorderThreshold &&
      ABS(cornerRadii.topLeftHorizontal - cornerRadii.bottomRightHorizontal) < RCTViewBorderThreshold;
}

BOOL RCTBorderColorsAreEqual(RCTBorderColors borderColors)
{
  return CGColorEqualToColor(borderColors.left, borderColors.right) &&
      CGColorEqualToColor(borderColors.left, borderColors.top) &&
      CGColorEqualToColor(borderColors.left, borderColors.bottom);
}

RCTCornerInsets RCTGetCornerInsets(RCTCornerRadii cornerRadii, UIEdgeInsets edgeInsets)
{
  return (RCTCornerInsets){
      {
          MAX(0, cornerRadii.topLeftHorizontal - edgeInsets.left),
          MAX(0, cornerRadii.topLeftVertical - edgeInsets.top),
      },
      {
          MAX(0, cornerRadii.topRightHorizontal - edgeInsets.right),
          MAX(0, cornerRadii.topRightVertical - edgeInsets.top),
      },
      {
          MAX(0, cornerRadii.bottomLeftHorizontal - edgeInsets.left),
          MAX(0, cornerRadii.bottomLeftVertical - edgeInsets.bottom),
      },
      {
          MAX(0, cornerRadii.bottomRightHorizontal - edgeInsets.right),
          MAX(0, cornerRadii.bottomRightVertical - edgeInsets.bottom),
      }};
}

static UIEdgeInsets RCTRoundInsetsToPixel(UIEdgeInsets edgeInsets)
{
  edgeInsets.top = RCTRoundPixelValue(edgeInsets.top);
  edgeInsets.bottom = RCTRoundPixelValue(edgeInsets.bottom);
  edgeInsets.left = RCTRoundPixelValue(edgeInsets.left);
  edgeInsets.right = RCTRoundPixelValue(edgeInsets.right);

  return edgeInsets;
}

static void RCTPathAddEllipticArc(
    CGMutablePathRef path,
    const CGAffineTransform *m,
    CGPoint origin,
    CGSize size,
    CGFloat startAngle,
    CGFloat endAngle,
    BOOL clockwise)
{
  CGFloat xScale = 1, yScale = 1, radius = 0;
  if (size.width != 0) {
    xScale = 1;
    yScale = size.height / size.width;
    radius = size.width;
  } else if (size.height != 0) {
    xScale = size.width / size.height;
    yScale = 1;
    radius = size.height;
  }

  CGAffineTransform t = CGAffineTransformMakeTranslation(origin.x, origin.y);
  t = CGAffineTransformScale(t, xScale, yScale);
  if (m != NULL) {
    t = CGAffineTransformConcat(t, *m);
  }

  CGPathAddArc(path, &t, 0, 0, radius, startAngle, endAngle, clockwise);
}

CGPathRef RCTPathCreateWithRoundedRect(CGRect bounds, RCTCornerInsets cornerInsets, const CGAffineTransform *transform)
{
  const CGFloat minX = CGRectGetMinX(bounds);
  const CGFloat minY = CGRectGetMinY(bounds);
  const CGFloat maxX = CGRectGetMaxX(bounds);
  const CGFloat maxY = CGRectGetMaxY(bounds);

  const CGSize topLeft = {
      MAX(0, MIN(cornerInsets.topLeft.width, bounds.size.width - cornerInsets.topRight.width)),
      MAX(0, MIN(cornerInsets.topLeft.height, bounds.size.height - cornerInsets.bottomLeft.height)),
  };
  const CGSize topRight = {
      MAX(0, MIN(cornerInsets.topRight.width, bounds.size.width - cornerInsets.topLeft.width)),
      MAX(0, MIN(cornerInsets.topRight.height, bounds.size.height - cornerInsets.bottomRight.height)),
  };
  const CGSize bottomLeft = {
      MAX(0, MIN(cornerInsets.bottomLeft.width, bounds.size.width - cornerInsets.bottomRight.width)),
      MAX(0, MIN(cornerInsets.bottomLeft.height, bounds.size.height - cornerInsets.topLeft.height)),
  };
  const CGSize bottomRight = {
      MAX(0, MIN(cornerInsets.bottomRight.width, bounds.size.width - cornerInsets.bottomLeft.width)),
      MAX(0, MIN(cornerInsets.bottomRight.height, bounds.size.height - cornerInsets.topRight.height)),
  };

  CGMutablePathRef path = CGPathCreateMutable();
  RCTPathAddEllipticArc(
      path, transform, (CGPoint){minX + topLeft.width, minY + topLeft.height}, topLeft, M_PI, 3 * M_PI_2, NO);
  RCTPathAddEllipticArc(
      path, transform, (CGPoint){maxX - topRight.width, minY + topRight.height}, topRight, 3 * M_PI_2, 0, NO);
  RCTPathAddEllipticArc(
      path, transform, (CGPoint){maxX - bottomRight.width, maxY - bottomRight.height}, bottomRight, 0, M_PI_2, NO);
  RCTPathAddEllipticArc(
      path, transform, (CGPoint){minX + bottomLeft.width, maxY - bottomLeft.height}, bottomLeft, M_PI_2, M_PI, NO);
  CGPathCloseSubpath(path);
  return path;
}

static void
RCTEllipseGetIntersectionsWithLine(CGRect ellipseBounds, CGPoint lineStart, CGPoint lineEnd, CGPoint intersections[2])
{
  const CGPoint ellipseCenter = {CGRectGetMidX(ellipseBounds), CGRectGetMidY(ellipseBounds)};

  lineStart.x -= ellipseCenter.x;
  lineStart.y -= ellipseCenter.y;
  lineEnd.x -= ellipseCenter.x;
  lineEnd.y -= ellipseCenter.y;

  const CGFloat m = (lineEnd.y - lineStart.y) / (lineEnd.x - lineStart.x);
  const CGFloat a = ellipseBounds.size.width / 2;
  const CGFloat b = ellipseBounds.size.height / 2;
  const CGFloat c = lineStart.y - m * lineStart.x;
  const CGFloat A = (b * b + a * a * m * m);
  const CGFloat B = 2 * a * a * c * m;
  const CGFloat D = sqrt((a * a * (b * b - c * c)) / A + pow(B / (2 * A), 2));

  const CGFloat x_ = -B / (2 * A);
  const CGFloat x1 = x_ + D;
  const CGFloat x2 = x_ - D;
  const CGFloat y1 = m * x1 + c;
  const CGFloat y2 = m * x2 + c;

  intersections[0] = (CGPoint){x1 + ellipseCenter.x, y1 + ellipseCenter.y};
  intersections[1] = (CGPoint){x2 + ellipseCenter.x, y2 + ellipseCenter.y};
}

NS_INLINE BOOL RCTCornerRadiiAreAboveThreshold(RCTCornerRadii cornerRadii)
{
  return (
      cornerRadii.topLeftHorizontal > RCTViewBorderThreshold || cornerRadii.topLeftVertical > RCTViewBorderThreshold ||
      cornerRadii.topRightHorizontal > RCTViewBorderThreshold ||
      cornerRadii.topRightVertical > RCTViewBorderThreshold ||
      cornerRadii.bottomLeftHorizontal > RCTViewBorderThreshold ||
      cornerRadii.bottomLeftVertical > RCTViewBorderThreshold ||
      cornerRadii.bottomRightHorizontal > RCTViewBorderThreshold ||
      cornerRadii.bottomRightVertical > RCTViewBorderThreshold);
}

static CGPathRef RCTPathCreateOuterOutline(BOOL drawToEdge, CGRect rect, RCTCornerRadii cornerRadii)
{
  if (drawToEdge) {
    return CGPathCreateWithRect(rect, NULL);
  }

  return RCTPathCreateWithRoundedRect(rect, RCTGetCornerInsets(cornerRadii, UIEdgeInsetsZero), NULL);
}

static UIGraphicsImageRenderer *
RCTMakeUIGraphicsImageRenderer(CGSize size, CGColorRef backgroundColor, BOOL hasCornerRadii, BOOL drawToEdge)
{
  const CGFloat alpha = CGColorGetAlpha(backgroundColor);
  const BOOL opaque = (drawToEdge || !hasCornerRadii) && alpha == 1.0;
  UIGraphicsImageRendererFormat *const rendererFormat = [UIGraphicsImageRendererFormat defaultFormat];
  rendererFormat.opaque = opaque;
  UIGraphicsImageRenderer *const renderer = [[UIGraphicsImageRenderer alloc] initWithSize:size format:rendererFormat];
  return renderer;
}

static UIImage *RCTGetSolidBorderImage(
    RCTCornerRadii cornerRadii,
    CGSize viewSize,
    UIEdgeInsets borderInsets,
    RCTBorderColors borderColors,
    CGColorRef backgroundColor,
    BOOL drawToEdge)
{
  const BOOL hasCornerRadii = RCTCornerRadiiAreAboveThreshold(cornerRadii);
  const RCTCornerInsets cornerInsets = RCTGetCornerInsets(cornerRadii, borderInsets);

  // Incorrect render for borders that are not proportional to device pixel: borders get stretched and become
  // significantly bigger than expected.
  // Rdar: http://www.openradar.me/15959788
  borderInsets = RCTRoundInsetsToPixel(borderInsets);

  const BOOL makeStretchable =
      (borderInsets.left + cornerInsets.topLeft.width + borderInsets.right + cornerInsets.bottomRight.width <=
       viewSize.width) &&
      (borderInsets.left + cornerInsets.bottomLeft.width + borderInsets.right + cornerInsets.topRight.width <=
       viewSize.width) &&
      (borderInsets.top + cornerInsets.topLeft.height + borderInsets.bottom + cornerInsets.bottomRight.height <=
       viewSize.height) &&
      (borderInsets.top + cornerInsets.topRight.height + borderInsets.bottom + cornerInsets.bottomLeft.height <=
       viewSize.height);

  UIEdgeInsets edgeInsets = (UIEdgeInsets){
      borderInsets.top + MAX(cornerInsets.topLeft.height, cornerInsets.topRight.height),
      borderInsets.left + MAX(cornerInsets.topLeft.width, cornerInsets.bottomLeft.width),
      borderInsets.bottom + MAX(cornerInsets.bottomLeft.height, cornerInsets.bottomRight.height),
      borderInsets.right + MAX(cornerInsets.bottomRight.width, cornerInsets.topRight.width)};

  const CGSize size = makeStretchable ? (CGSize){
    // 1pt for the middle stretchable area along each axis
    edgeInsets.left + 1 + edgeInsets.right,
    edgeInsets.top + 1 + edgeInsets.bottom
  } : viewSize;

  UIGraphicsImageRenderer *const imageRenderer =
<<<<<<< HEAD
      RCTUIGraphicsImageRenderer(size, backgroundColor, hasCornerRadii, drawToEdge);
  
  CGColorRetain(backgroundColor);
=======
      RCTMakeUIGraphicsImageRenderer(size, backgroundColor, hasCornerRadii, drawToEdge);
>>>>>>> 309cdea3
  UIImage *image = [imageRenderer imageWithActions:^(UIGraphicsImageRendererContext *_Nonnull rendererContext) {
    const CGContextRef context = rendererContext.CGContext;
    const CGRect rect = {.size = size};
    CGPathRef path = RCTPathCreateOuterOutline(drawToEdge, rect, cornerRadii);

    if (backgroundColor) {
      CGContextSetFillColorWithColor(context, backgroundColor);
      CGContextAddPath(context, path);
      CGContextFillPath(context);
    }
    CGColorRelease(backgroundColor);

    CGContextAddPath(context, path);
    CGPathRelease(path);

    CGPathRef insetPath = RCTPathCreateWithRoundedRect(UIEdgeInsetsInsetRect(rect, borderInsets), cornerInsets, NULL);

    CGContextAddPath(context, insetPath);
    CGContextEOClip(context);

    BOOL hasEqualColors = RCTBorderColorsAreEqual(borderColors);
    if ((drawToEdge || !hasCornerRadii) && hasEqualColors) {
      CGContextSetFillColorWithColor(context, borderColors.left);
      CGContextAddRect(context, rect);
      CGContextAddPath(context, insetPath);
      CGContextEOFillPath(context);

    } else {
      CGPoint topLeft = (CGPoint){borderInsets.left, borderInsets.top};
      if (cornerInsets.topLeft.width > 0 && cornerInsets.topLeft.height > 0) {
        CGPoint points[2];
        RCTEllipseGetIntersectionsWithLine(
            (CGRect){topLeft, {2 * cornerInsets.topLeft.width, 2 * cornerInsets.topLeft.height}},
            CGPointZero,
            topLeft,
            points);
        if (!isnan(points[1].x) && !isnan(points[1].y)) {
          topLeft = points[1];
        }
      }

      CGPoint bottomLeft = (CGPoint){borderInsets.left, size.height - borderInsets.bottom};
      if (cornerInsets.bottomLeft.width > 0 && cornerInsets.bottomLeft.height > 0) {
        CGPoint points[2];
        RCTEllipseGetIntersectionsWithLine(
            (CGRect){
                {bottomLeft.x, bottomLeft.y - 2 * cornerInsets.bottomLeft.height},
                {2 * cornerInsets.bottomLeft.width, 2 * cornerInsets.bottomLeft.height}},
            (CGPoint){0, size.height},
            bottomLeft,
            points);
        if (!isnan(points[1].x) && !isnan(points[1].y)) {
          bottomLeft = points[1];
        }
      }

      CGPoint topRight = (CGPoint){size.width - borderInsets.right, borderInsets.top};
      if (cornerInsets.topRight.width > 0 && cornerInsets.topRight.height > 0) {
        CGPoint points[2];
        RCTEllipseGetIntersectionsWithLine(
            (CGRect){
                {topRight.x - 2 * cornerInsets.topRight.width, topRight.y},
                {2 * cornerInsets.topRight.width, 2 * cornerInsets.topRight.height}},
            (CGPoint){size.width, 0},
            topRight,
            points);
        if (!isnan(points[0].x) && !isnan(points[0].y)) {
          topRight = points[0];
        }
      }

      CGPoint bottomRight = (CGPoint){size.width - borderInsets.right, size.height - borderInsets.bottom};
      if (cornerInsets.bottomRight.width > 0 && cornerInsets.bottomRight.height > 0) {
        CGPoint points[2];
        RCTEllipseGetIntersectionsWithLine(
            (CGRect){
                {bottomRight.x - 2 * cornerInsets.bottomRight.width,
                 bottomRight.y - 2 * cornerInsets.bottomRight.height},
                {2 * cornerInsets.bottomRight.width, 2 * cornerInsets.bottomRight.height}},
            (CGPoint){size.width, size.height},
            bottomRight,
            points);
        if (!isnan(points[0].x) && !isnan(points[0].y)) {
          bottomRight = points[0];
        }
      }

      CGColorRef currentColor = NULL;

      // RIGHT
      if (borderInsets.right > 0) {
        const CGPoint points[] = {
            (CGPoint){size.width, 0},
            topRight,
            bottomRight,
            (CGPoint){size.width, size.height},
        };

        currentColor = borderColors.right;
        CGContextAddLines(context, points, sizeof(points) / sizeof(*points));
      }

      // BOTTOM
      if (borderInsets.bottom > 0) {
        const CGPoint points[] = {
            (CGPoint){0, size.height},
            bottomLeft,
            bottomRight,
            (CGPoint){size.width, size.height},
        };

        if (!CGColorEqualToColor(currentColor, borderColors.bottom)) {
          CGContextSetFillColorWithColor(context, currentColor);
          CGContextFillPath(context);
          currentColor = borderColors.bottom;
        }
        CGContextAddLines(context, points, sizeof(points) / sizeof(*points));
      }

      // LEFT
      if (borderInsets.left > 0) {
        const CGPoint points[] = {
            CGPointZero,
            topLeft,
            bottomLeft,
            (CGPoint){0, size.height},
        };

        if (!CGColorEqualToColor(currentColor, borderColors.left)) {
          CGContextSetFillColorWithColor(context, currentColor);
          CGContextFillPath(context);
          currentColor = borderColors.left;
        }
        CGContextAddLines(context, points, sizeof(points) / sizeof(*points));
      }

      // TOP
      if (borderInsets.top > 0) {
        const CGPoint points[] = {
            CGPointZero,
            topLeft,
            topRight,
            (CGPoint){size.width, 0},
        };

        if (!CGColorEqualToColor(currentColor, borderColors.top)) {
          CGContextSetFillColorWithColor(context, currentColor);
          CGContextFillPath(context);
          currentColor = borderColors.top;
        }
        CGContextAddLines(context, points, sizeof(points) / sizeof(*points));
      }

      CGContextSetFillColorWithColor(context, currentColor);
      CGContextFillPath(context);
    }

    CGPathRelease(insetPath);
  }];

  if (makeStretchable) {
    image = [image resizableImageWithCapInsets:edgeInsets];
  }

  return image;
}

// Currently, the dashed / dotted implementation only supports a single colour +
// single width, as that's currently required and supported on Android.
//
// Supporting individual widths + colours on each side is possible by modifying
// the current implementation. The idea is that we will draw four different lines
// and clip appropriately for each side (might require adjustment of phase so that
// they line up but even browsers don't do a good job at that).
//
// Firstly, create two paths for the outer and inner paths. The inner path is
// generated exactly the same way as the outer, just given an inset rect, derived
// from the insets on each side. Then clip using the odd-even rule
// (CGContextEOClip()). This will give us a nice rounded (possibly) clip mask.
//
// +----------------------------------+
// |@@@@@@@@  Clipped Space  @@@@@@@@@|
// |@@@@@@@@@@@@@@@@@@@@@@@@@@@@@@@@@@|
// |@@+----------------------+@@@@@@@@|
// |@@|                      |@@@@@@@@|
// |@@|                      |@@@@@@@@|
// |@@|                      |@@@@@@@@|
// |@@+----------------------+@@@@@@@@|
// |@@@@@@@@@@@@@@@@@@@@@@@@@@@@@@@@@@|
// +----------------------------------+
//
// Afterwards, we create a clip path for each border side (CGContextSaveGState()
// and CGContextRestoreGState() when drawing each side). The clip mask for each
// segment is a trapezoid connecting corresponding edges of the inner and outer
// rects. For example, in the case of the top edge, the points would be:
// - (MinX(outer), MinY(outer))
// - (MaxX(outer), MinY(outer))
// - (MinX(inner) + topLeftRadius, MinY(inner) + topLeftRadius)
// - (MaxX(inner) - topRightRadius, MinY(inner) + topRightRadius)
//
//         +------------------+
//         |\                /|
//         | \              / |
//         |  \    top     /  |
//         |   \          /   |
//         |    \        /    |
//         |     +------+     |
//         |     |      |     |
//         |     |      |     |
//         |     |      |     |
//         |left |      |right|
//         |     |      |     |
//         |     |      |     |
//         |     +------+     |
//         |    /        \    |
//         |   /          \   |
//         |  /            \  |
//         | /    bottom    \ |
//         |/                \|
//         +------------------+
//
//
// Note that this approach will produce discontinuous colour changes at the edge
// (which is okay). The reason is that Quartz does not currently support drawing
// of gradients _along_ a path (NB: clipping a path and drawing a linear gradient
// is _not_ equivalent).

static UIImage *RCTGetDashedOrDottedBorderImage(
    RCTBorderStyle borderStyle,
    RCTCornerRadii cornerRadii,
    CGSize viewSize,
    UIEdgeInsets borderInsets,
    RCTBorderColors borderColors,
    CGColorRef backgroundColor,
    BOOL drawToEdge)
{
  NSCParameterAssert(borderStyle == RCTBorderStyleDashed || borderStyle == RCTBorderStyleDotted);

  if (!RCTBorderColorsAreEqual(borderColors) || !RCTBorderInsetsAreEqual(borderInsets)) {
    RCTLogWarn(@"Unsupported dashed / dotted border style");
    return nil;
  }

  const CGFloat lineWidth = borderInsets.top;
  if (lineWidth <= 0.0) {
    return nil;
  }

  const BOOL hasCornerRadii = RCTCornerRadiiAreAboveThreshold(cornerRadii);
  UIGraphicsImageRenderer *const imageRenderer =
      RCTMakeUIGraphicsImageRenderer(viewSize, backgroundColor, hasCornerRadii, drawToEdge);
  return [imageRenderer imageWithActions:^(UIGraphicsImageRendererContext *_Nonnull rendererContext) {
    const CGContextRef context = rendererContext.CGContext;
    const CGRect rect = {.size = viewSize};

    if (backgroundColor) {
      CGPathRef outerPath = RCTPathCreateOuterOutline(drawToEdge, rect, cornerRadii);
      CGContextAddPath(context, outerPath);
      CGPathRelease(outerPath);

      CGContextSetFillColorWithColor(context, backgroundColor);
      CGContextFillPath(context);
    }

    // Stroking means that the width is divided in half and grows in both directions
    // perpendicular to the path, that's why we inset by half the width, so that it
    // reaches the edge of the rect.
    CGRect pathRect = CGRectInset(rect, lineWidth / 2.0, lineWidth / 2.0);
    CGPathRef path = RCTPathCreateWithRoundedRect(pathRect, RCTGetCornerInsets(cornerRadii, UIEdgeInsetsZero), NULL);

    CGFloat dashLengths[2];
    dashLengths[0] = dashLengths[1] = (borderStyle == RCTBorderStyleDashed ? 3 : 1) * lineWidth;

    CGContextSetLineWidth(context, lineWidth);
    CGContextSetLineDash(context, 0, dashLengths, sizeof(dashLengths) / sizeof(*dashLengths));

    CGContextSetStrokeColorWithColor(context, [UIColor yellowColor].CGColor);

    CGContextAddPath(context, path);
    CGContextSetStrokeColorWithColor(context, borderColors.top);
    CGContextStrokePath(context);

    CGPathRelease(path);
  }];
}

UIImage *RCTGetBorderImage(
    RCTBorderStyle borderStyle,
    CGSize viewSize,
    RCTCornerRadii cornerRadii,
    UIEdgeInsets borderInsets,
    RCTBorderColors borderColors,
    CGColorRef backgroundColor,
    BOOL drawToEdge)
{
  switch (borderStyle) {
    case RCTBorderStyleSolid:
      return RCTGetSolidBorderImage(cornerRadii, viewSize, borderInsets, borderColors, backgroundColor, drawToEdge);
    case RCTBorderStyleDashed:
    case RCTBorderStyleDotted:
      return RCTGetDashedOrDottedBorderImage(
          borderStyle, cornerRadii, viewSize, borderInsets, borderColors, backgroundColor, drawToEdge);
    case RCTBorderStyleUnset:
      break;
  }

  return nil;
}<|MERGE_RESOLUTION|>--- conflicted
+++ resolved
@@ -231,13 +231,9 @@
   } : viewSize;
 
   UIGraphicsImageRenderer *const imageRenderer =
-<<<<<<< HEAD
-      RCTUIGraphicsImageRenderer(size, backgroundColor, hasCornerRadii, drawToEdge);
-  
+      RCTMakeUIGraphicsImageRenderer(size, backgroundColor, hasCornerRadii, drawToEdge);
+
   CGColorRetain(backgroundColor);
-=======
-      RCTMakeUIGraphicsImageRenderer(size, backgroundColor, hasCornerRadii, drawToEdge);
->>>>>>> 309cdea3
   UIImage *image = [imageRenderer imageWithActions:^(UIGraphicsImageRendererContext *_Nonnull rendererContext) {
     const CGContextRef context = rendererContext.CGContext;
     const CGRect rect = {.size = size};
