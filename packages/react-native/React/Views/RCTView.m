--- conflicted
+++ resolved
@@ -32,13 +32,9 @@
 RCT_MOCK_DEF(RCTView, RCTContentInsets);
 #define RCTContentInsets RCT_MOCK_USE(RCTView, RCTContentInsets)
 
-<<<<<<< HEAD
-#if !TARGET_OS_OSX // [macOS]
-UIAccessibilityTraits const SwitchAccessibilityTrait = 0x20000000000001;
+#if !TARGET_OS_OSX // [macOS]
+const UIAccessibilityTraits SwitchAccessibilityTrait = 0x20000000000001;
 #endif // [macOS]
-=======
-const UIAccessibilityTraits SwitchAccessibilityTrait = 0x20000000000001;
->>>>>>> ea85b313
 
 @implementation RCTPlatformView (RCTViewUnmounting) // [macOS]
 
@@ -415,15 +411,15 @@
     }
   }
   NSMutableArray *valueComponents = [NSMutableArray new];
-<<<<<<< HEAD
-  NSString *roleDescription = self.accessibilityRoleInternal ? rolesAndStatesDescription[self.accessibilityRoleInternal] : nil; // [macOS] renamed prop so it doesn't conflict with -[NSAccessibility accessibilityRole].
-=======
 
   // TODO: This logic makes VoiceOver describe some AccessibilityRole which do not have a backing UIAccessibilityTrait.
   // It does not run on Fabric.
+#if !TARGET_OS_OSX // [macOS]
   NSString *role = self.role ?: self.accessibilityRole;
+#else // [macOS renamed prop so it doesn't conflict with -[NSAccessibility accessibilityRole].
+  NSString *role = self.role ?: self.accessibilityRoleInternal;
+#endif
   NSString *roleDescription = role ? rolesAndStatesDescription[role] : nil;
->>>>>>> ea85b313
   if (roleDescription) {
     [valueComponents addObject:roleDescription];
   }
@@ -1178,12 +1174,14 @@
     borderTopColor = _borderBlockStartColor;
   }
 
+#if !TARGET_OS_OSX // [macOS]
   borderColor = [borderColor resolvedColorWithTraitCollection:self.traitCollection];
   borderTopColor = [borderTopColor resolvedColorWithTraitCollection:self.traitCollection];
   directionAwareBorderLeftColor = [directionAwareBorderLeftColor resolvedColorWithTraitCollection:self.traitCollection];
   borderBottomColor = [borderBottomColor resolvedColorWithTraitCollection:self.traitCollection];
   directionAwareBorderRightColor =
       [directionAwareBorderRightColor resolvedColorWithTraitCollection:self.traitCollection];
+#endif // [macOS]
 
   return (RCTBorderColors){
       (borderTopColor ?: borderColor).CGColor,
@@ -1240,7 +1238,9 @@
 
   CGColorRef backgroundColor;
 
+#if !TARGET_OS_OSX // [macOS]
   backgroundColor = [_backgroundColor resolvedColorWithTraitCollection:self.traitCollection].CGColor;
+#endif // [macOS]
 
 #if TARGET_OS_OSX // [macOS
   CATransform3D transform = [self transform3D];
