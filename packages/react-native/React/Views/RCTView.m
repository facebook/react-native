--- conflicted
+++ resolved
@@ -178,14 +178,11 @@
     _borderStyle = RCTBorderStyleSolid;
     _hitTestEdgeInsets = UIEdgeInsetsZero;
     _cursor = RCTCursorAuto;
-<<<<<<< HEAD
 #if TARGET_OS_OSX // [macOS
     _transform3D = CATransform3DIdentity;
     _shadowColor = nil;
     _mouseDownCanMoveWindow = YES;
 #endif // macOS]
-=======
->>>>>>> 6f7eae5c
 
     _backgroundColor = super.backgroundColor;
   }
@@ -1147,18 +1144,12 @@
 
   RCTUpdateShadowPathForView(self);
 
-<<<<<<< HEAD
-#if !TARGET_OS_OSX // [visionOS]
   RCTUpdateHoverStyleForView(self);
-#endif // [visionOS]
 
 #if TARGET_OS_OSX // [macOS
   // clipsToBounds is stubbed out on macOS because it's not part of NSView
   layer.masksToBounds = self.clipsToBounds;
 #endif // macOS]
-=======
-  RCTUpdateHoverStyleForView(self);
->>>>>>> 6f7eae5c
 
   const RCTCornerRadii cornerRadii = [self cornerRadii];
   const UIEdgeInsets borderInsets = [self bordersAsInsets];
@@ -1301,15 +1292,10 @@
   }
 }
 
-<<<<<<< HEAD
-#if !TARGET_OS_OSX // [visionOS
 static void RCTUpdateHoverStyleForView(RCTView *view)
 {
-=======
-static void RCTUpdateHoverStyleForView(RCTView *view)
-{
+#if !TARGET_OS_OSX // [macOS]
 #if defined(__IPHONE_OS_VERSION_MAX_ALLOWED) && __IPHONE_OS_VERSION_MAX_ALLOWED >= 170000 /* __IPHONE_17_0 */
->>>>>>> 6f7eae5c
   if (@available(iOS 17.0, *)) {
     UIHoverStyle *hoverStyle = nil;
     if ([view cursor] == RCTCursorPointer) {
@@ -1331,13 +1317,9 @@
     }
     [view setHoverStyle:hoverStyle];
   }
-<<<<<<< HEAD
-}
-#endif // visionOS]
-=======
 #endif
-}
->>>>>>> 6f7eae5c
+#endif // [macOS]
+}
 
 - (void)updateClippingForLayer:(CALayer *)layer
 {
@@ -1483,11 +1465,11 @@
 	return [self focusable] || [super acceptsFirstResponder];
 }
 
-- (BOOL)mouseDownCanMoveWindow{
+- (BOOL)mouseDownCanMoveWindow {
 	return _mouseDownCanMoveWindow;
 }
 
-- (void)setMouseDownCanMoveWindow:(BOOL)mouseDownCanMoveWindow{
+- (void)setMouseDownCanMoveWindow:(BOOL)mouseDownCanMoveWindow {
 	_mouseDownCanMoveWindow = mouseDownCanMoveWindow;
 }
 
