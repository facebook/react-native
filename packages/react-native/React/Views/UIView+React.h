--- conflicted
+++ resolved
@@ -13,17 +13,13 @@
 
 @class RCTShadowView;
 
-<<<<<<< HEAD
-@interface RCTPlatformView (React) <RCTComponent> // [macOS]
-=======
 typedef struct {
   YGValue x;
   YGValue y;
   CGFloat z;
 } RCTTransformOrigin;
 
-@interface UIView (React) <RCTComponent>
->>>>>>> 4e92f609
+@interface RCTPlatformView (React) <RCTComponent> // [macOS]
 
 /**
  * RCTComponent interface.
