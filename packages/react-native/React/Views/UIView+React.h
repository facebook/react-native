/*
 * Copyright (c) Meta Platforms, Inc. and affiliates.
 *
 * This source code is licensed under the MIT license found in the
 * LICENSE file in the root directory of this source tree.
 */

#import <React/RCTUIKit.h> // [macOS]

#import <React/RCTComponent.h>
#import <React/RCTTransformOrigin.h>
#import <yoga/YGEnums.h>

@class RCTShadowView;

@interface RCTPlatformView (React) <RCTComponent> // [macOS]

/**
 * RCTComponent interface.
 */
- (NSArray<RCTPlatformView *> *)reactSubviews NS_REQUIRES_SUPER; // [macOS]
- (RCTPlatformView *)reactSuperview NS_REQUIRES_SUPER; // [macOS]
- (void)insertReactSubview:(RCTPlatformView *)subview atIndex:(NSInteger)atIndex NS_REQUIRES_SUPER; // [macOS]
- (void)removeReactSubview:(RCTPlatformView *)subview NS_REQUIRES_SUPER; // [macOS]

/**
 * The native id of the view, used to locate view from native codes
 */
@property (nonatomic, copy) NSString *nativeID;

/**
 * Determines whether or not a view should ignore inverted colors or not. Used to set
 * UIView property accessibilityIgnoresInvertColors in iOS 11+.
 */
@property (nonatomic, assign) BOOL shouldAccessibilityIgnoresInvertColors;

/**
 * Layout direction of the view.
 * Internally backed to `semanticContentAttribute` property.
 * Defaults to `LeftToRight` in case of ambiguity.
 */
@property (nonatomic, assign) UIUserInterfaceLayoutDirection reactLayoutDirection;

/**
 * Yoga `display` style property. Can be `flex` or `none`.
 * Defaults to `flex`.
 * May be used to temporary hide the view in a very efficient way.
 */
@property (nonatomic, assign) YGDisplay reactDisplay;

/**
 * The z-index of the view.
 */
@property (nonatomic, assign) NSInteger reactZIndex;

/**
 * Subviews sorted by z-index. Note that this method doesn't do any caching (yet)
 * and sorts all the views each call.
 */
- (NSArray<RCTPlatformView *> *)reactZIndexSortedSubviews; // [macOS]

/**
 * Updates the subviews array based on the reactSubviews. Default behavior is
 * to insert the sortedReactSubviews into the UIView.
 */
- (void)didUpdateReactSubviews;

/**
 * Called each time props have been set.
 * The default implementation does nothing.
 */
- (void)didSetProps:(NSArray<NSString *> *)changedProps;

/**
 * Used by the UIIManager to set the view frame.
 * May be overridden to disable animation, etc.
 */
- (void)reactSetFrame:(CGRect)frame;

/**
 * This method finds and returns the containing view controller for the view.
 */
- (UIViewController *)reactViewController;

#if !TARGET_OS_OSX // [macOS]
/**
 * This method attaches the specified controller as a child of the
 * the owning view controller of this view. Returns NO if no view
 * controller is found (which may happen if the view is not currently
 * attached to the view hierarchy).
 */
- (void)reactAddControllerToClosestParent:(UIViewController *)controller;
#endif // [macOS]

- (void)reactViewDidMoveToWindow; // [macOS] Github #1412

/**
 * Focus manipulation.
 */
- (void)reactFocus;
- (void)reactFocusIfNeeded;
- (void)reactBlur;

/**
 * Useful properties for computing layout.
 */
@property (nonatomic, readonly) UIEdgeInsets reactBorderInsets;
@property (nonatomic, readonly) UIEdgeInsets reactPaddingInsets;
@property (nonatomic, readonly) UIEdgeInsets reactCompoundInsets;
@property (nonatomic, readonly) CGRect reactContentFrame;

/**
 * The anchorPoint property doesn't work in the same way as on web - updating it updates the frame.
 * To work around this, we take both the transform and the transform-origin, and compute it ourselves
 */
@property (nonatomic, assign) CATransform3D reactTransform;
@property (nonatomic, assign) RCTTransformOrigin reactTransformOrigin;

/**
 * The (sub)view which represents this view in terms of accessibility.
 * ViewManager will apply all accessibility properties directly to this view.
 * May be overridden in view subclass which needs to be accessiblitywise
 * transparent in favour of some subview.
 * Defaults to `self`.
 */
@property (nonatomic, readonly) RCTPlatformView *reactAccessibilityElement; // [macOS]

/**
 * Accessibility properties
 */
<<<<<<< HEAD
@property (nonatomic, copy) NSString *accessibilityRoleInternal; // [macOS] renamed so it doesn't conflict with -[NSAccessibility accessibilityRole].
=======
@property (nonatomic, copy) NSString *accessibilityRole;
@property (nonatomic, copy) NSString *role;
>>>>>>> ea85b313
@property (nonatomic, copy) NSDictionary<NSString *, id> *accessibilityState;
@property (nonatomic, copy) NSArray<NSDictionary *> *accessibilityActions;
@property (nonatomic, copy) NSDictionary *accessibilityValueInternal;
@property (nonatomic, copy) NSString *accessibilityLanguage;
@property (nonatomic) UIAccessibilityTraits accessibilityRoleTraits;
@property (nonatomic) UIAccessibilityTraits roleTraits;

/**
 * Used in debugging to get a description of the view hierarchy rooted at
 * the current view.
 */
- (NSString *)react_recursiveDescription;

@end<|MERGE_RESOLUTION|>--- conflicted
+++ resolved
@@ -128,18 +128,20 @@
 /**
  * Accessibility properties
  */
-<<<<<<< HEAD
-@property (nonatomic, copy) NSString *accessibilityRoleInternal; // [macOS] renamed so it doesn't conflict with -[NSAccessibility accessibilityRole].
-=======
+#if !TARGET_OS_OSX // [macOS]
 @property (nonatomic, copy) NSString *accessibilityRole;
+#else // [macOS renamed so it doesn't conflict with -[NSAccessibility accessibilityRole].
+@property (nonatomic, copy) NSString *accessibilityRoleInternal;
+#endif // macOS]
 @property (nonatomic, copy) NSString *role;
->>>>>>> ea85b313
 @property (nonatomic, copy) NSDictionary<NSString *, id> *accessibilityState;
 @property (nonatomic, copy) NSArray<NSDictionary *> *accessibilityActions;
 @property (nonatomic, copy) NSDictionary *accessibilityValueInternal;
 @property (nonatomic, copy) NSString *accessibilityLanguage;
+#if !TARGET_OS_OSX // [macOS]
 @property (nonatomic) UIAccessibilityTraits accessibilityRoleTraits;
 @property (nonatomic) UIAccessibilityTraits roleTraits;
+#endif // [macOS]
 
 /**
  * Used in debugging to get a description of the view hierarchy rooted at
