--- conflicted
+++ resolved
@@ -55,12 +55,10 @@
 @property (nonatomic, assign) BOOL snapToEnd;
 @property (nonatomic, copy) NSString *snapToAlignment;
 @property (nonatomic, assign) BOOL inverted;
-<<<<<<< HEAD
-@property (nonatomic, assign) BOOL hasOverlayStyleIndicator; // [macOS]
-=======
 /** Focus area of newly-activated text input relative to the window to compare against UIKeyboardFrameBegin/End */
 @property (nonatomic, assign) CGRect firstResponderFocus;
->>>>>>> ea85b313
+@property (nonatomic, assign) BOOL hasOverlayStyleIndicator; // [macOS]
+
 
 // NOTE: currently these event props are only declared so we can export the
 // event names to JS - we don't call the blocks directly because scroll events
@@ -79,7 +77,7 @@
 
 @end
 
-@interface UIView (RCTScrollView)
+@interface RCTPlatformView (RCTScrollView) // [macOS]
 
 - (void)reactUpdateResponderOffsetForScrollView:(RCTScrollView *)scrollView;
 
