/*
 * Copyright (c) Meta Platforms, Inc. and affiliates.
 *
 * This source code is licensed under the MIT license found in the
 * LICENSE file in the root directory of this source tree.
 */

#import "RCTScrollView.h"

#import <React/RCTUIKit.h> // [macOS]

#import "RCTConvert.h"
#import "RCTHandledKey.h" // [macOS]
#import "RCTLog.h"
#import "RCTScrollEvent.h"
#import "RCTUIManager.h"
#import "RCTUIManagerObserverCoordinator.h"
#import "RCTUIManagerUtils.h"
#import "RCTUtils.h"
#import "RCTViewUtils.h"
#import "UIView+Private.h"
#import "UIView+React.h"


#if !TARGET_OS_OSX // [macOS]
#import "RCTRefreshControl.h"
#else // [macOS
#import "RCTI18nUtil.h"
#import "RCTViewKeyboardEvent.h"
#endif // macOS]

/**
 * Include a custom scroll view subclass because we want to limit certain
 * default UIKit behaviors such as textFields automatically scrolling
 * scroll views that contain them.
 */
@interface RCTCustomScrollView :
#if !TARGET_OS_OSX // [macOS]
  UIScrollView <UIGestureRecognizerDelegate>
#else // [macOS
  RCTUIScrollView
#endif // macOS]

@property (nonatomic, assign) BOOL centerContent;
#if !TARGET_OS_OSX // [macOS]
@property (nonatomic, strong) UIView<RCTCustomRefreshControlProtocol> *customRefreshControl;
@property (nonatomic, assign) BOOL pinchGestureEnabled;
#else // [macOS
+ (BOOL)isCompatibleWithResponsiveScrolling;
@property (nonatomic, assign, getter=isInverted) BOOL inverted;
@property (nonatomic, assign, getter=isScrollEnabled) BOOL scrollEnabled;
@property (nonatomic, strong) NSPanGestureRecognizer *panGestureRecognizer;
#endif // macOS]
@end

@implementation RCTCustomScrollView

- (instancetype)initWithFrame:(CGRect)frame
{
  if ((self = [super initWithFrame:frame])) {
#if !TARGET_OS_OSX // [macOS]
    [self.panGestureRecognizer addTarget:self action:@selector(handleCustomPan:)];

    if ([self respondsToSelector:@selector(setSemanticContentAttribute:)]) {
      // We intentionally force `UIScrollView`s `semanticContentAttribute` to `LTR` here
      // because this attribute affects a position of vertical scrollbar; we don't want this
      // scrollbar flip because we also flip it with whole `UIScrollView` flip.
      self.semanticContentAttribute = UISemanticContentAttributeForceLeftToRight;
    }
#else // [macOS
    self.scrollEnabled = YES;
    self.hasHorizontalScroller = YES;
    self.hasVerticalScroller = YES;
    self.autohidesScrollers = YES;
    self.panGestureRecognizer = [[NSPanGestureRecognizer alloc] initWithTarget:self action:@selector(handleCustomPan:)];
#endif // macOS]

#if !TARGET_OS_OSX // [macOS]
    _pinchGestureEnabled = YES;
#endif // [macOS]
  }
  return self;
}

#if !TARGET_OS_OSX // [macOS] NSScrollView's contentView is an NSClipView. Use documentView to access NSScrollView's content.
- (UIView *)contentView
{
  return ((RCTScrollView *)self.superview).contentView;
}
#endif // [macOS]

/**
 * @return Whether or not the scroll view interaction should be blocked because
 * JS was found to be the responder.
 */
- (BOOL)_shouldDisableScrollInteraction
{
  // Since this may be called on every pan, we need to make sure to only climb
  // the hierarchy on rare occasions.
  RCTPlatformView *JSResponder = [RCTUIManager JSResponder]; // [macOS]
  if (JSResponder && JSResponder != self.superview) {
    BOOL superviewHasResponder = RCTUIViewIsDescendantOfView(self, JSResponder); // [macOS]
    return superviewHasResponder;
  }
  return NO;
}

#if TARGET_OS_OSX // [macOS
+ (BOOL)isCompatibleWithResponsiveScrolling
{
  return YES;
}

- (BOOL)isFlipped
{
  return !self.inverted;
}

- (void)scrollWheel:(NSEvent *)theEvent
{
  if (!self.isScrollEnabled) {
    [[self nextResponder] scrollWheel:theEvent];
    return;
  }
  [super scrollWheel:theEvent];
}
#endif // macOS]

- (void)handleCustomPan:(__unused UIGestureRecognizer *)sender // [macOS]
{
  if ([self _shouldDisableScrollInteraction] && ![[RCTUIManager JSResponder] isKindOfClass:[RCTScrollView class]]) {
    self.panGestureRecognizer.enabled = NO;
    self.panGestureRecognizer.enabled = YES;
    // TODO: If mid bounce, animate the scroll view to a non-bounced position
    // while disabling (but only if `stopScrollInteractionIfJSHasResponder` was
    // called *during* a `pan`). Currently, it will just snap into place which
    // is not so bad either.
    // Another approach:
    // self.scrollEnabled = NO;
    // self.scrollEnabled = YES;
  }
}

- (void)scrollRectToVisible:(CGRect)rect animated:(BOOL)animated
{
  // Limiting scroll area to an area where we actually have content.
  CGSize contentSize = self.contentSize;
  UIEdgeInsets contentInset = self.contentInset;
  CGSize fullSize = CGSizeMake(
      contentSize.width + contentInset.left + contentInset.right,
      contentSize.height + contentInset.top + contentInset.bottom);

  rect = CGRectIntersection((CGRect){CGPointZero, fullSize}, rect);
  if (CGRectIsNull(rect)) {
    return;
  }
#if !TARGET_OS_OSX // [macOS]
  [super scrollRectToVisible:rect animated:animated];
#else // [macOS
  [super scrollRectToVisible:rect];
#endif // macOS]
}

/**
 * Returning `YES` cancels touches for the "inner" `view` and causes a scroll.
 * Returning `NO` causes touches to be directed to that inner view and prevents
 * the scroll view from scrolling.
 *
 * `YES` -> Allows scrolling.
 * `NO` -> Doesn't allow scrolling.
 *
 * By default this returns NO for all views that are UIControls and YES for
 * everything else. What that does is allows scroll views to scroll even when a
 * touch started inside of a `UIControl` (`UIButton` etc). For React scroll
 * views, we want the default to be the same behavior as `UIControl`s so we
 * return `YES` by default. But there's one case where we want to block the
 * scrolling no matter what: When JS believes it has its own responder lock on
 * a view that is *above* the scroll view in the hierarchy. So we abuse this
 * `touchesShouldCancelInContentView` API in order to stop the scroll view from
 * scrolling in this case.
 *
 * We are not aware of *any* other solution to the problem because alternative
 * approaches require that we disable the scrollview *before* touches begin or
 * move. This approach (`touchesShouldCancelInContentView`) works even if the
 * JS responder is set after touches start/move because
 * `touchesShouldCancelInContentView` is called as soon as the scroll view has
 * been touched and dragged *just* far enough to decide to begin the "drag"
 * movement of the scroll interaction. Returning `NO`, will cause the drag
 * operation to fail.
 *
 * `touchesShouldCancelInContentView` will stop the *initialization* of a
 * scroll pan gesture and most of the time this is sufficient. On rare
 * occasion, the scroll gesture would have already initialized right before JS
 * notifies native of the JS responder being set. In order to recover from that
 * timing issue we have a fallback that kills any ongoing pan gesture that
 * occurs when native is notified of a JS responder.
 *
 * Note: Explicitly returning `YES`, instead of relying on the default fixes
 * (at least) one bug where if you have a UIControl inside a UIScrollView and
 * tap on the UIControl and then start dragging (to scroll), it won't scroll.
 * Chat with @andras for more details.
 *
 * In order to have this called, you must have delaysContentTouches set to NO
 * (which is the not the `UIKit` default).
 */
- (BOOL)touchesShouldCancelInContentView:(__unused RCTUIView *)view // [macOS]
{
  BOOL shouldDisableScrollInteraction = [self _shouldDisableScrollInteraction];

#if !TARGET_OS_OSX // [macOS]
  if (shouldDisableScrollInteraction == NO) {
    [super touchesShouldCancelInContentView:view];
  }
#endif // [macOS]

  return !shouldDisableScrollInteraction;
}

/*
 * Automatically centers the content such that if the content is smaller than the
 * ScrollView, we force it to be centered, but when you zoom or the content otherwise
 * becomes larger than the ScrollView, there is no padding around the content but it
 * can still fill the whole view.
 */
- (void)setContentOffset:(CGPoint)contentOffset
{
  RCTUIView *contentView = nil; // [macOS]
#if !TARGET_OS_OSX // [macOS]
  contentView = [self contentView];
#else // [macOS
  contentView = (RCTUIView *) self.documentView;	// [macOS] NSScrollView's documentView must be of type UIView/RCTView
#endif // macOS]
  if (contentView && _centerContent && !CGSizeEqualToSize(contentView.frame.size, CGSizeZero)) {
    CGSize subviewSize = contentView.frame.size;
#if !TARGET_OS_OSX // [macOS]
    CGSize scrollViewSize = self.bounds.size;
#else // [macOS
    CGSize scrollViewSize = self.contentView.bounds.size;
#endif // macOS]
    if (subviewSize.width <= scrollViewSize.width) {
      contentOffset.x = -(scrollViewSize.width - subviewSize.width) / 2.0;
    }
    if (subviewSize.height <= scrollViewSize.height) {
      contentOffset.y = -(scrollViewSize.height - subviewSize.height) / 2.0;
    }
  }
#if !TARGET_OS_OSX // [macOS]
  super.contentOffset = CGPointMake(
      RCTSanitizeNaNValue(contentOffset.x, @"scrollView.contentOffset.x"),
      RCTSanitizeNaNValue(contentOffset.y, @"scrollView.contentOffset.y"));
#else // [macOS
  if (!NSEqualPoints(contentOffset, self.documentVisibleRect.origin))
  {
    [self.contentView scrollToPoint:contentOffset];
    [self reflectScrolledClipView:self.contentView];
  }
#endif // macOS]
}

#if TARGET_OS_OSX // [macOS
- (void)setContentOffset:(CGPoint)contentOffset
                animated:(BOOL)animated
{
  if (animated) {
    [NSAnimationContext beginGrouping];
    [[NSAnimationContext currentContext] setDuration:0.3];
    [[self.contentView animator] setBoundsOrigin:contentOffset];
    // Handling a weird bug where setBoundsOrigin doesn't actually update view bounds
    if ([[RCTI18nUtil sharedInstance] isRTL] && contentOffset.y < 1) {
        [self.contentView scrollToPoint:contentOffset];
        [self reflectScrolledClipView:self.contentView];
    }
    [NSAnimationContext endGrouping];
  } else {
    self.contentOffset = contentOffset;
  }
}
#endif // macOS]

- (void)setFrame:(CGRect)frame
{
  // Preserving and revalidating `contentOffset`.
  CGPoint originalOffset = self.contentOffset;

  [super setFrame:frame];

  UIEdgeInsets contentInset = self.contentInset;
  CGSize contentSize = self.contentSize;

  // If contentSize has not been measured yet we can't check bounds.
  if (CGSizeEqualToSize(contentSize, CGSizeZero)) {
    self.contentOffset = originalOffset;
  } else {
#if !TARGET_OS_OSX // [macOS]
    if (!UIEdgeInsetsEqualToEdgeInsets(UIEdgeInsetsZero, self.adjustedContentInset)) {
      contentInset = self.adjustedContentInset;
    }
#endif // [macOS]
    CGSize boundsSize = self.bounds.size;
    CGFloat xMaxOffset = contentSize.width - boundsSize.width + contentInset.right;
    CGFloat yMaxOffset = contentSize.height - boundsSize.height + contentInset.bottom;
    // Make sure offset doesn't exceed bounds. This can happen on screen rotation.
    if ((originalOffset.x >= -contentInset.left) && (originalOffset.x <= xMaxOffset) &&
        (originalOffset.y >= -contentInset.top) && (originalOffset.y <= yMaxOffset)) {
      return;
    }
    self.contentOffset = CGPointMake(
        MAX(-contentInset.left, MIN(xMaxOffset, originalOffset.x)),
        MAX(-contentInset.top, MIN(yMaxOffset, originalOffset.y)));
  }
}

#if !TARGET_OS_OSX // [macOS]
- (void)setCustomRefreshControl:(UIView<RCTCustomRefreshControlProtocol> *)refreshControl
{
  if (_customRefreshControl) {
    [_customRefreshControl removeFromSuperview];
  }
  _customRefreshControl = refreshControl;
  // We have to set this because we can't always guarantee the
  // `RCTCustomRefreshControlProtocol`'s superview will always be of class
  // `UIScrollView` like we were previously
  if ([_customRefreshControl respondsToSelector:@selector(setScrollView:)]) {
    _customRefreshControl.scrollView = self;
  }
  if ([refreshControl isKindOfClass:UIRefreshControl.class]) {
    self.refreshControl = (UIRefreshControl *)refreshControl;
  } else {
    [self addSubview:_customRefreshControl];
  }
}

- (void)setPinchGestureEnabled:(BOOL)pinchGestureEnabled
{
  self.pinchGestureRecognizer.enabled = pinchGestureEnabled;
  _pinchGestureEnabled = pinchGestureEnabled;
}

- (void)didMoveToWindow
{
  [super didMoveToWindow];
  // ScrollView enables pinch gesture late in its lifecycle. So simply setting it
  // in the setter gets overridden when the view loads.
  self.pinchGestureRecognizer.enabled = _pinchGestureEnabled;
}
#endif // [macOS]

#if TARGET_OS_OSX // [macOS
- (void)setAccessibilityLabel:(NSString *)accessibilityLabel
{
  [super setAccessibilityLabel:accessibilityLabel];
  [[self documentView] setAccessibilityLabel:accessibilityLabel];
}
- (void)setDocumentView:(__kindof NSView *)documentView
{
  [super setDocumentView:documentView];
  [documentView setAccessibilityLabel:[self accessibilityLabel]];
}
#endif // macOS]

- (BOOL)shouldGroupAccessibilityChildren
{
  return YES;
}

@end

@interface RCTScrollView () <RCTUIManagerObserver>

@end

@implementation RCTScrollView {
  id<RCTEventDispatcherProtocol> _eventDispatcher;
  CGRect _prevFirstVisibleFrame;
  __weak RCTUIView *_firstVisibleView; // [macOS]
  RCTCustomScrollView *_scrollView;
#if !TARGET_OS_OSX // [macOS]
  UIView *_contentView;
#endif // [macOS]
  NSTimeInterval _lastScrollDispatchTime;
  NSMutableArray<NSValue *> *_cachedChildFrames;
  BOOL _allowNextScrollNoMatterWhat;
#if TARGET_OS_OSX // [macOS
  BOOL _notifyDidScroll;
  NSPoint _lastScrollPosition;
#endif // macOS]
  CGRect _lastClippedToRect;
  uint16_t _coalescingKey;
  NSString *_lastEmittedEventName;
  NSHashTable *_scrollListeners;
}

#if !TARGET_OS_OSX // [macOS] UIKeyboard notifications not needed on macOS
- (void)_registerKeyboardListener
{
  [[NSNotificationCenter defaultCenter] addObserver:self
                                           selector:@selector(_keyboardWillChangeFrame:)
                                               name:UIKeyboardWillChangeFrameNotification
                                             object:nil];
}

- (void)_unregisterKeyboardListener
{
  [[NSNotificationCenter defaultCenter] removeObserver:self name:UIKeyboardWillChangeFrameNotification object:nil];
}

static inline UIViewAnimationOptions animationOptionsWithCurve(UIViewAnimationCurve curve)
{
  // UIViewAnimationCurve #7 is used for keyboard and therefore private - so we can't use switch/case here.
  // source: https://stackoverflow.com/a/7327374/5281431
  RCTAssert(
      UIViewAnimationCurveLinear << 16 == UIViewAnimationOptionCurveLinear,
      @"Unexpected implementation of UIViewAnimationCurve");
  return curve << 16;
}

- (void)_keyboardWillChangeFrame:(NSNotification *)notification
{
  if (![self automaticallyAdjustKeyboardInsets]) {
    return;
  }
  if ([self isHorizontal:_scrollView]) {
    return;
  }

  double duration = [notification.userInfo[UIKeyboardAnimationDurationUserInfoKey] doubleValue];

  UIViewAnimationCurve curve =
      (UIViewAnimationCurve)[notification.userInfo[UIKeyboardAnimationCurveUserInfoKey] unsignedIntegerValue];
  CGRect beginFrame = [notification.userInfo[UIKeyboardFrameBeginUserInfoKey] CGRectValue];
  CGRect endFrame = [notification.userInfo[UIKeyboardFrameEndUserInfoKey] CGRectValue];

  CGPoint absoluteViewOrigin = [self convertPoint:self.bounds.origin toView:nil];
  CGFloat scrollViewLowerY = self.inverted ? absoluteViewOrigin.y : absoluteViewOrigin.y + self.bounds.size.height;

  UIEdgeInsets newEdgeInsets = _scrollView.contentInset;
  CGFloat inset = MAX(scrollViewLowerY - endFrame.origin.y, 0);
  if (self.inverted) {
    newEdgeInsets.top = MAX(inset, _contentInset.top);
  } else {
    newEdgeInsets.bottom = MAX(inset, _contentInset.bottom);
  }

  CGPoint newContentOffset = _scrollView.contentOffset;
  self.firstResponderFocus = CGRectNull;

  CGFloat contentDiff = 0;
  if ([[UIApplication sharedApplication] sendAction:@selector(reactUpdateResponderOffsetForScrollView:)
                                                 to:nil
                                               from:self
                                           forEvent:nil]) {
    // Inner text field focused
    CGFloat focusEnd = CGRectGetMaxY(self.firstResponderFocus);
    BOOL didFocusExternalTextField = focusEnd == INFINITY;
    if (!didFocusExternalTextField && focusEnd > endFrame.origin.y) {
      // Text field active region is below visible area with keyboard - update diff to bring into view
      contentDiff = endFrame.origin.y - focusEnd;
    }
  } else if (endFrame.origin.y <= beginFrame.origin.y) {
    // Keyboard opened for other reason
    contentDiff = endFrame.origin.y - beginFrame.origin.y;
  }
  if (self.inverted) {
    newContentOffset.y += contentDiff;
  } else {
    newContentOffset.y -= contentDiff;
  }

  if (@available(iOS 14.0, *)) {
    // On iOS when Prefer Cross-Fade Transitions is enabled, the keyboard position
    // & height is reported differently (0 instead of Y position value matching height of frame)
    // Fixes similar issue we saw with https://github.com/facebook/react-native/pull/34503
    if (UIAccessibilityPrefersCrossFadeTransitions() && endFrame.size.height == 0) {
      newContentOffset.y = 0;
      newEdgeInsets.bottom = 0;
    }
  }

  [UIView animateWithDuration:duration
                        delay:0.0
                      options:animationOptionsWithCurve(curve)
                   animations:^{
                     self->_scrollView.contentInset = newEdgeInsets;
                     self->_scrollView.verticalScrollIndicatorInsets = newEdgeInsets;
                     [self scrollToOffset:newContentOffset animated:NO];
                   }
                   completion:nil];
}
#endif // [macOS]

- (instancetype)initWithEventDispatcher:(id<RCTEventDispatcherProtocol>)eventDispatcher
{
  RCTAssertParam(eventDispatcher);

  if ((self = [super initWithFrame:CGRectZero])) {
#if !TARGET_OS_OSX // [macOS]
    [self _registerKeyboardListener];
#endif // [macOS]
    _eventDispatcher = eventDispatcher;

    _scrollView = [[RCTCustomScrollView alloc] initWithFrame:CGRectZero];
    _scrollView.autoresizingMask = UIViewAutoresizingFlexibleWidth | UIViewAutoresizingFlexibleHeight;
#if !TARGET_OS_OSX // [macOS]
    _scrollView.delegate = self;
    _scrollView.delaysContentTouches = NO;
#else // [macOS
    _scrollView.postsBoundsChangedNotifications = YES;
    _lastScrollPosition = NSZeroPoint;
#endif // macOS]

#if !TARGET_OS_OSX // [macOS]
    // We set the default behavior to "never" so that iOS
    // doesn't do weird things to UIScrollView insets automatically
    // and keeps it as an opt-in behavior.
    _scrollView.contentInsetAdjustmentBehavior = UIScrollViewContentInsetAdjustmentNever;
#endif // [macOS]

    _automaticallyAdjustContentInsets = YES;
    _contentInset = UIEdgeInsetsZero;
    _lastClippedToRect = CGRectNull;

    _scrollEventThrottle = 0.0;
    _lastScrollDispatchTime = 0;
    _cachedChildFrames = [NSMutableArray new];

    _scrollListeners = [NSHashTable weakObjectsHashTable];

    [self addSubview:_scrollView];
  }
  return self;
}

#if TARGET_OS_OSX // [macOS
- (BOOL)canBecomeKeyView
{
  return [self focusable];
}

- (CGRect)focusRingMaskBounds
{
  return [self bounds];
}

- (void)drawFocusRingMask
{
  if (self.enableFocusRing) {
    NSBezierPath *borderPath = [NSBezierPath bezierPathWithRoundedRect:self.bounds xRadius:2.0 yRadius:2.0];
    [borderPath stroke];
  }
}

- (RCTBridge *)bridge
{
  return [_eventDispatcher bridge];
}

- (RCTUIView *)contentView // [macOS]
{
  return _scrollView.documentView;
}

- (void)setAccessibilityLabel:(NSString *)accessibilityLabel
{
  [_scrollView setAccessibilityLabel:accessibilityLabel];
}

- (void)setAccessibilityRole:(NSAccessibilityRole)accessibilityRole
{
  [_scrollView setAccessibilityRole:accessibilityRole];
}

- (void)setInverted:(BOOL)inverted
{
  BOOL changed = _inverted != inverted;
  _inverted = inverted;  
  if (changed && _onInvertedDidChange) {
    _onInvertedDidChange(@{});
  }
}

- (void)setHasOverlayStyleIndicator:(BOOL)hasOverlayStyle
{
  if (hasOverlayStyle == true) {
    self.scrollView.scrollerStyle = NSScrollerStyleOverlay;
  } else {
    self.scrollView.scrollerStyle = NSScrollerStyleLegacy;
  }
}
#endif // macOS]

RCT_NOT_IMPLEMENTED(-(instancetype)initWithFrame : (CGRect)frame)
RCT_NOT_IMPLEMENTED(-(instancetype)initWithCoder : (NSCoder *)aDecoder)

static inline void RCTApplyTransformationAccordingLayoutDirection(
    RCTPlatformView *view, // [macOS]
    UIUserInterfaceLayoutDirection layoutDirection)
{
#if !TARGET_OS_OSX // [macOS]
  view.transform = layoutDirection == UIUserInterfaceLayoutDirectionLeftToRight ? CGAffineTransformIdentity
                                                                                : CGAffineTransformMakeScale(-1, 1);
#endif // [macOS]
}

- (void)setReactLayoutDirection:(UIUserInterfaceLayoutDirection)layoutDirection
{
  [super setReactLayoutDirection:layoutDirection];

  RCTApplyTransformationAccordingLayoutDirection(_scrollView, layoutDirection);
  RCTApplyTransformationAccordingLayoutDirection(self.contentView, layoutDirection); // macOS use property instead of ivar for mac
}

- (void)setRemoveClippedSubviews:(__unused BOOL)removeClippedSubviews
{
  // Does nothing
}

- (void)insertReactSubview:(RCTUIView *)view atIndex:(NSInteger)atIndex // [macOS]
{
  [super insertReactSubview:view atIndex:atIndex];
#if !TARGET_OS_OSX // [macOS]
  if ([view conformsToProtocol:@protocol(RCTCustomRefreshControlProtocol)]) {
    [_scrollView setCustomRefreshControl:(UIView<RCTCustomRefreshControlProtocol> *)view];
    if (![view isKindOfClass:[UIRefreshControl class]] && [view conformsToProtocol:@protocol(UIScrollViewDelegate)]) {
      [self addScrollListener:(UIView<UIScrollViewDelegate> *)view];
    }
  } else {
    RCTAssert(
        _contentView == nil,
        @"RCTScrollView may only contain a single subview, the already set subview looks like: %@",
        [_contentView react_recursiveDescription]);
    _contentView = view;
    RCTApplyTransformationAccordingLayoutDirection(_contentView, self.reactLayoutDirection);
    [_scrollView addSubview:view];
  }
#else // [macOS
	RCTAssert(self.contentView == nil, @"RCTScrollView may only contain a single subview");

  _scrollView.documentView = view;
#endif // macOS]
}

- (void)removeReactSubview:(RCTUIView *)subview // [macOS]
{
  [super removeReactSubview:subview];
#if TARGET_OS_OSX // [macOS
  _scrollView.documentView = nil;
#else // [macOS
  if ([subview conformsToProtocol:@protocol(RCTCustomRefreshControlProtocol)]) {
    [_scrollView setCustomRefreshControl:nil];
    if (![subview isKindOfClass:[UIRefreshControl class]] &&
        [subview conformsToProtocol:@protocol(UIScrollViewDelegate)]) {
      [self removeScrollListener:(UIView<UIScrollViewDelegate> *)subview];
    }
  } else {
    RCTAssert(_contentView == subview, @"Attempted to remove non-existent subview");
    _contentView = nil;
  }
#endif // macOS]
}

- (void)didUpdateReactSubviews
{
  // Do nothing, as subviews are managed by `insertReactSubview:atIndex:`
}

- (void)didSetProps:(NSArray<NSString *> *)changedProps
{
  if ([changedProps containsObject:@"contentSize"]) {
    [self updateContentSizeIfNeeded];
  }
}

- (BOOL)centerContent
{
  return _scrollView.centerContent;
}

- (void)setCenterContent:(BOOL)centerContent
{
  _scrollView.centerContent = centerContent;
}

- (void)setClipsToBounds:(BOOL)clipsToBounds
{
  super.clipsToBounds = clipsToBounds;
#if !TARGET_OS_OSX // [macOS]
  _scrollView.clipsToBounds = clipsToBounds;
#endif // [macOS]
}

- (void)dealloc
{
#if !TARGET_OS_OSX // [macOS]
  _scrollView.delegate = nil;
#endif // [macOS]
  [_eventDispatcher.bridge.uiManager.observerCoordinator removeObserver:self];
#if !TARGET_OS_OSX // [macOS]
  [self _unregisterKeyboardListener];
#endif // [macOS]
}

- (void)layoutSubviews
{
  [super layoutSubviews];
  RCTAssert(self.subviews.count == 1, @"we should only have exactly one subview");
  RCTAssert([self.subviews lastObject] == _scrollView, @"our only subview should be a scrollview");

#if !TARGET_OS_TV && !TARGET_OS_OSX // [macOS]
  // Adjust the refresh control frame if the scrollview layout changes.
  UIView<RCTCustomRefreshControlProtocol> *refreshControl = _scrollView.customRefreshControl;
  if (refreshControl && refreshControl.isRefreshing && ![refreshControl isKindOfClass:UIRefreshControl.class]) {
    refreshControl.frame =
        (CGRect){_scrollView.contentOffset, {_scrollView.frame.size.width, refreshControl.frame.size.height}};
  }
#endif

  [self updateClippedSubviews];
}

- (void)updateClippedSubviews
{
  // Find a suitable view to use for clipping
  RCTPlatformView *clipView = [self react_findClipView]; // [macOS]
  if (!clipView) {
    return;
  }

  static const CGFloat leeway = 1.0;

  const CGSize contentSize = _scrollView.contentSize;
#if !TARGET_OS_OSX // [macOS]
	const CGRect bounds = _scrollView.bounds;
#else // [macOS
  const CGRect bounds = _scrollView.contentView.bounds;
#endif // macOS]
  const BOOL scrollsHorizontally = contentSize.width > bounds.size.width;
  const BOOL scrollsVertically = contentSize.height > bounds.size.height;

  const BOOL shouldClipAgain = CGRectIsNull(_lastClippedToRect) || !CGRectEqualToRect(_lastClippedToRect, bounds) ||
      (scrollsHorizontally &&
       (bounds.size.width < leeway || fabs(_lastClippedToRect.origin.x - bounds.origin.x) >= leeway)) ||
      (scrollsVertically &&
       (bounds.size.height < leeway || fabs(_lastClippedToRect.origin.y - bounds.origin.y) >= leeway));

  if (shouldClipAgain) {
    const CGRect clipRect = CGRectInset(clipView.bounds, -leeway, -leeway);
    [self react_updateClippedSubviewsWithClipRect:clipRect relativeToView:clipView];
    _lastClippedToRect = bounds;
  }
}

#if TARGET_OS_OSX // [macOS
- (void)viewDidMoveToWindow
{
  [super viewDidMoveToWindow];

  NSNotificationCenter *defaultCenter = [NSNotificationCenter defaultCenter];
  if ([self window] == nil) {
    // Unregister for bounds change notifications
    [defaultCenter removeObserver:self
                             name:NSViewBoundsDidChangeNotification
                           object:_scrollView.contentView];
    [defaultCenter removeObserver:self
                             name:NSPreferredScrollerStyleDidChangeNotification
                           object:nil];
  } else {
    // Register for bounds change notifications so we can track scrolling
    [defaultCenter addObserver:self
                      selector:@selector(scrollViewDocumentViewBoundsDidChange:)
                          name:NSViewBoundsDidChangeNotification
                        object:_scrollView.contentView]; // NSClipView
    [defaultCenter addObserver:self
                      selector:@selector(preferredScrollerStyleDidChange:)
                          name:NSPreferredScrollerStyleDidChangeNotification
                        object:nil];
  }

  _notifyDidScroll = ([self window] != nil);
}
#endif // macOS]

- (void)setContentInset:(UIEdgeInsets)contentInset
{
  if (UIEdgeInsetsEqualToEdgeInsets(contentInset, _contentInset)) {
    return;
  }

  CGPoint contentOffset = _scrollView.contentOffset;

  _contentInset = contentInset;
  [RCTView autoAdjustInsetsForView:self withScrollView:_scrollView updateOffset:NO];

  _scrollView.contentOffset = contentOffset;
}

#if !TARGET_OS_OSX // [macOS]
- (BOOL)isHorizontal:(UIScrollView *)scrollView
#else // [macOS
- (BOOL)isHorizontal:(RCTCustomScrollView *)scrollView
#endif // macOS]
{
  return scrollView.contentSize.width > self.frame.size.width;
}

#if TARGET_OS_OSX // [macOS
- (BOOL)isVertical:(RCTCustomScrollView *)scrollView
{
  return scrollView.contentSize.height > self.frame.size.height;
}
#endif // macOS]

- (void)scrollToOffset:(CGPoint)offset
{
  [self scrollToOffset:offset animated:YES];
}

- (void)scrollToOffset:(CGPoint)offset animated:(BOOL)animated
{
  if ([self reactLayoutDirection] == UIUserInterfaceLayoutDirectionRightToLeft) {
    offset.x = _scrollView.contentSize.width - _scrollView.frame.size.width - offset.x;
  }

  if (!CGPointEqualToPoint(_scrollView.contentOffset, offset)) {
    CGRect maxRect = CGRectMake(
        fmin(-_scrollView.contentInset.left, 0),
        fmin(-_scrollView.contentInset.top, 0),
        fmax(
            _scrollView.contentSize.width - _scrollView.bounds.size.width + _scrollView.contentInset.right +
                fmax(_scrollView.contentInset.left, 0),
            0.01),
        fmax(
            _scrollView.contentSize.height - _scrollView.bounds.size.height + _scrollView.contentInset.bottom +
                fmax(_scrollView.contentInset.top, 0),
            0.01)); // Make width and height greater than 0
    // Ensure at least one scroll event will fire
    _allowNextScrollNoMatterWhat = YES;

    if (!CGRectContainsPoint(maxRect, offset) && !self.scrollToOverflowEnabled) {
      CGFloat x = fmax(offset.x, CGRectGetMinX(maxRect));
      x = fmin(x, CGRectGetMaxX(maxRect));
      CGFloat y = fmax(offset.y, CGRectGetMinY(maxRect));
      y = fmin(y, CGRectGetMaxY(maxRect));
      offset = CGPointMake(x, y);
    }

    [_scrollView setContentOffset:offset animated:animated];
  }
}

/**
 * If this is a vertical scroll view, scrolls to the bottom.
 * If this is a horizontal scroll view, scrolls to the right.
 */
- (void)scrollToEnd:(BOOL)animated
{
  BOOL isHorizontal = [self isHorizontal:_scrollView];
#if !TARGET_OS_OSX // [macOS
  CGSize boundsSize = _scrollView.bounds.size;
#else
  CGSize boundsSize = _scrollView.contentView.bounds.size;
#endif // macOS]
  CGPoint offset;
  if (isHorizontal) {
    CGFloat offsetX = _scrollView.contentSize.width - boundsSize.width + _scrollView.contentInset.right; // [macOS]
    offset = CGPointMake(fmax(offsetX, 0), 0);
  } else {
    CGFloat offsetY = _scrollView.contentSize.height - boundsSize.height + _scrollView.contentInset.bottom; // [macOS]
    offset = CGPointMake(0, fmax(offsetY, 0));
  }
  if (!CGPointEqualToPoint(_scrollView.contentOffset, offset)) {
    // Ensure at least one scroll event will fire
    _allowNextScrollNoMatterWhat = YES;
    [_scrollView setContentOffset:offset animated:animated];
  }
}

- (void)zoomToRect:(CGRect)rect animated:(BOOL)animated
{
#if TARGET_OS_OSX // [macOS
  (void) animated;
  [_scrollView magnifyToFitRect:rect];
#else // [macOS
  [_scrollView zoomToRect:rect animated:animated];
#endif // macOS]
}

- (void)refreshContentInset
{
  [RCTView autoAdjustInsetsForView:self withScrollView:_scrollView updateOffset:YES];
}

// [macOS
- (void)flashScrollIndicators
{
#if !TARGET_OS_OSX
	[_scrollView flashScrollIndicators];
#else
  [_scrollView flashScrollers];
#endif
}
// macOS]

#pragma mark - ScrollView delegate

#if TARGET_OS_OSX // [macOS
- (void)scrollViewDocumentViewBoundsDidChange:(__unused NSNotification *)notification
{
  if (_scrollView.centerContent) {
    // contentOffset setter dynamically centers content when _centerContent == YES
    [_scrollView setContentOffset:_scrollView.contentOffset];
  }

  if (_notifyDidScroll) {
    [self scrollViewDidScroll:_scrollView];
  }
}
#endif // macOS]

#define RCT_SEND_SCROLL_EVENT(_eventName, _userData)                                    \
  {                                                                                     \
    NSString *eventName = NSStringFromSelector(@selector(_eventName));                  \
    [self sendScrollEventWithName:eventName scrollView:_scrollView userData:_userData]; \
  }

#define RCT_FORWARD_SCROLL_EVENT(call)                                            \
  for (NSObject<UIScrollViewDelegate> * scrollViewListener in _scrollListeners) { \
    if ([scrollViewListener respondsToSelector:_cmd]) {                           \
      [scrollViewListener call];                                                  \
    }                                                                             \
  }

#define RCT_SCROLL_EVENT_HANDLER(delegateMethod, eventName) \
  -(void)delegateMethod : (UIScrollView *)scrollView        \
  {                                                         \
    RCT_SEND_SCROLL_EVENT(eventName, nil);                  \
    RCT_FORWARD_SCROLL_EVENT(delegateMethod : scrollView);  \
  }

#if !TARGET_OS_OSX // [macOS]

RCT_SCROLL_EVENT_HANDLER(scrollViewWillBeginDecelerating, onMomentumScrollBegin)
RCT_SCROLL_EVENT_HANDLER(scrollViewDidZoom, onScroll)
RCT_SCROLL_EVENT_HANDLER(scrollViewDidScrollToTop, onScrollToTop)

- (void)addScrollListener:(NSObject<UIScrollViewDelegate> *)scrollListener
{
  [_scrollListeners addObject:scrollListener];
}

- (void)removeScrollListener:(NSObject<UIScrollViewDelegate> *)scrollListener
{
  [_scrollListeners removeObject:scrollListener];
}

#endif // [macOS]

- (void)scrollViewDidScroll:(RCTCustomScrollView *)scrollView // [macOS]
{
  NSTimeInterval now = CACurrentMediaTime();
  [self updateClippedSubviews];
  
#if TARGET_OS_OSX // [macOS
  /**
   * To check for effective scroll position changes, the comparison with lastScrollPosition should happen
   * after updateClippedSubviews. updateClippedSubviews will update the display of the vertical/horizontal 
   * scrollers which can change the clipview bounds.
   * This change also ensures that no onScroll events are sent when the React setFrame call is running,
   * which could submit onScroll events while the content view was not setup yet.
   */
  BOOL didScroll = !NSEqualPoints(scrollView.contentView.bounds.origin, _lastScrollPosition);
  if (!didScroll) {
    return;
  }
  _lastScrollPosition = scrollView.contentView.bounds.origin;
#endif // macOS]
  
  /**
   * TODO: this logic looks wrong, and it may be because it is. Currently, if _scrollEventThrottle
   * is set to zero (the default), the "didScroll" event is only sent once per scroll, instead of repeatedly
   * while scrolling as expected. However, if you "fix" that bug, ScrollView will generate repeated
   * warnings, and behave strangely (ListView works fine however), so don't fix it unless you fix that too!
   *
   * We limit the delta to 17ms so that small throttles intended to enable 60fps updates will not
   * inadvertently filter out any scroll events.
   */
  if (_allowNextScrollNoMatterWhat || (_scrollEventThrottle < MAX(0.017, now - _lastScrollDispatchTime))) {
    RCT_SEND_SCROLL_EVENT(onScroll, nil);
    // Update dispatch time
    _lastScrollDispatchTime = now;
    _allowNextScrollNoMatterWhat = NO;
  }
#if !TARGET_OS_OSX // [macOS]
  RCT_FORWARD_SCROLL_EVENT(scrollViewDidScroll : scrollView);
#endif // [macOS]
}

#if !TARGET_OS_OSX // [macOS]

- (void)scrollViewWillBeginDragging:(UIScrollView *)scrollView
{
  _allowNextScrollNoMatterWhat = YES; // Ensure next scroll event is recorded, regardless of throttle
  RCT_SEND_SCROLL_EVENT(onScrollBeginDrag, nil);
  RCT_FORWARD_SCROLL_EVENT(scrollViewWillBeginDragging : scrollView);
}

- (void)scrollViewWillEndDragging:(UIScrollView *)scrollView
                     withVelocity:(CGPoint)velocity
              targetContentOffset:(inout CGPoint *)targetContentOffset
{
  if (self.snapToOffsets) {
    // An alternative to enablePaging and snapToInterval which allows setting custom
    // stopping points that don't have to be the same distance apart. Often seen in
    // apps which feature horizonally scrolling items. snapToInterval does not enforce
    // scrolling one interval at a time but guarantees that the scroll will stop at
    // a snap offset point.

    // Find which axis to snap
    BOOL isHorizontal = [self isHorizontal:scrollView];
    CGFloat velocityAlongAxis = isHorizontal ? velocity.x : velocity.y;
    CGFloat offsetAlongAxis = isHorizontal ? _scrollView.contentOffset.x : _scrollView.contentOffset.y;

    // Calculate maximum content offset
    CGSize viewportSize = [self _calculateViewportSize];
    CGFloat maximumOffset = isHorizontal ? MAX(0, _scrollView.contentSize.width - viewportSize.width)
                                         : MAX(0, _scrollView.contentSize.height - viewportSize.height);

    // Calculate the snap offsets adjacent to the initial offset target
    CGFloat targetOffset = isHorizontal ? targetContentOffset->x : targetContentOffset->y;
    CGFloat smallerOffset = 0.0;
    CGFloat largerOffset = maximumOffset;

    for (unsigned long i = 0; i < self.snapToOffsets.count; i++) {
      CGFloat offset = [[self.snapToOffsets objectAtIndex:i] floatValue];

      if (offset <= targetOffset) {
        if (targetOffset - offset < targetOffset - smallerOffset) {
          smallerOffset = offset;
        }
      }

      if (offset >= targetOffset) {
        if (offset - targetOffset < largerOffset - targetOffset) {
          largerOffset = offset;
        }
      }
    }

    // Calculate the nearest offset
    CGFloat nearestOffset = targetOffset - smallerOffset < largerOffset - targetOffset ? smallerOffset : largerOffset;

    CGFloat firstOffset = [[self.snapToOffsets firstObject] floatValue];
    CGFloat lastOffset = [[self.snapToOffsets lastObject] floatValue];

    // if scrolling after the last snap offset and snapping to the
    // end of the list is disabled, then we allow free scrolling
    if (!self.snapToEnd && targetOffset >= lastOffset) {
      if (offsetAlongAxis >= lastOffset) {
        // free scrolling
      } else {
        // snap to end
        targetOffset = lastOffset;
      }
    } else if (!self.snapToStart && targetOffset <= firstOffset) {
      if (offsetAlongAxis <= firstOffset) {
        // free scrolling
      } else {
        // snap to beginning
        targetOffset = firstOffset;
      }
    } else if (velocityAlongAxis > 0.0) {
      targetOffset = largerOffset;
    } else if (velocityAlongAxis < 0.0) {
      targetOffset = smallerOffset;
    } else {
      targetOffset = nearestOffset;
    }

    // Make sure the new offset isn't out of bounds
    targetOffset = MIN(MAX(0, targetOffset), maximumOffset);

    // Set new targetContentOffset
    if (isHorizontal) {
      targetContentOffset->x = targetOffset;
    } else {
      targetContentOffset->y = targetOffset;
    }
  } else if (self.snapToInterval) {
    // An alternative to enablePaging which allows setting custom stopping intervals,
    // smaller than a full page size. Often seen in apps which feature horizonally
    // scrolling items. snapToInterval does not enforce scrolling one interval at a time
    // but guarantees that the scroll will stop at an interval point.
    CGFloat snapToIntervalF = (CGFloat)self.snapToInterval;

    // Find which axis to snap
    BOOL isHorizontal = [self isHorizontal:scrollView];

    // What is the current offset?
    CGFloat velocityAlongAxis = isHorizontal ? velocity.x : velocity.y;
    CGFloat targetContentOffsetAlongAxis = targetContentOffset->y;
    if (isHorizontal) {
      // Use current scroll offset to determine the next index to snap to when momentum disabled
      targetContentOffsetAlongAxis = self.disableIntervalMomentum ? scrollView.contentOffset.x : targetContentOffset->x;
    } else {
      targetContentOffsetAlongAxis = self.disableIntervalMomentum ? scrollView.contentOffset.y : targetContentOffset->y;
    }

    // Offset based on desired alignment
    CGFloat frameLength = isHorizontal ? self.frame.size.width : self.frame.size.height;
    CGFloat alignmentOffset = 0.0f;
    if ([self.snapToAlignment isEqualToString:@"center"]) {
      alignmentOffset = (frameLength * 0.5f) + (snapToIntervalF * 0.5f);
    } else if ([self.snapToAlignment isEqualToString:@"end"]) {
      alignmentOffset = frameLength;
    }

    // Pick snap point based on direction and proximity
    CGFloat fractionalIndex = (targetContentOffsetAlongAxis + alignmentOffset) / snapToIntervalF;

    NSInteger snapIndex = velocityAlongAxis > 0.0 ? ceil(fractionalIndex)
        : velocityAlongAxis < 0.0                 ? floor(fractionalIndex)
                                                  : round(fractionalIndex);
    CGFloat newTargetContentOffset = (snapIndex * snapToIntervalF) - alignmentOffset;

    // Set new targetContentOffset
    if (isHorizontal) {
      targetContentOffset->x = newTargetContentOffset;
    } else {
      targetContentOffset->y = newTargetContentOffset;
    }
  }

  NSDictionary *userData = @{
    @"velocity" : @{@"x" : @(velocity.x), @"y" : @(velocity.y)},
    @"targetContentOffset" : @{@"x" : @(targetContentOffset->x), @"y" : @(targetContentOffset->y)}
  };
  RCT_SEND_SCROLL_EVENT(onScrollEndDrag, userData);
  RCT_FORWARD_SCROLL_EVENT(scrollViewWillEndDragging
                           : scrollView withVelocity
                           : velocity targetContentOffset
                           : targetContentOffset);
}

- (void)scrollViewDidEndDragging:(UIScrollView *)scrollView willDecelerate:(BOOL)decelerate
{
  RCT_FORWARD_SCROLL_EVENT(scrollViewDidEndDragging : scrollView willDecelerate : decelerate);
}

- (void)scrollViewWillBeginZooming:(UIScrollView *)scrollView withView:(UIView *)view
{
  RCT_SEND_SCROLL_EVENT(onScrollBeginDrag, nil);
  RCT_FORWARD_SCROLL_EVENT(scrollViewWillBeginZooming : scrollView withView : view);
}

- (void)scrollViewDidEndZooming:(UIScrollView *)scrollView withView:(UIView *)view atScale:(CGFloat)scale
{
  RCT_SEND_SCROLL_EVENT(onScrollEndDrag, nil);
  RCT_FORWARD_SCROLL_EVENT(scrollViewDidEndZooming : scrollView withView : view atScale : scale);
}

- (void)scrollViewDidEndDecelerating:(UIScrollView *)scrollView
{
  // Fire a final scroll event
  _allowNextScrollNoMatterWhat = YES;
  [self scrollViewDidScroll:scrollView];

  // Fire the end deceleration event
  RCT_SEND_SCROLL_EVENT(onMomentumScrollEnd, nil);
  RCT_FORWARD_SCROLL_EVENT(scrollViewDidEndDecelerating : scrollView);
}

- (void)scrollViewDidEndScrollingAnimation:(UIScrollView *)scrollView
{
  // Fire a final scroll event
  _allowNextScrollNoMatterWhat = YES;
  [self scrollViewDidScroll:scrollView];

  // Fire the end deceleration event
  RCT_SEND_SCROLL_EVENT(onMomentumScrollEnd, nil);
  RCT_FORWARD_SCROLL_EVENT(scrollViewDidEndScrollingAnimation : scrollView);
}

- (BOOL)scrollViewShouldScrollToTop:(UIScrollView *)scrollView
{
  for (NSObject<UIScrollViewDelegate> *scrollListener in _scrollListeners) {
    if ([scrollListener respondsToSelector:_cmd] && ![scrollListener scrollViewShouldScrollToTop:scrollView]) {
      return NO;
    }
  }

  if (self.inverted) {
    [self scrollToEnd:YES];
    return NO;
  }

  return YES;
}

- (UIView *)viewForZoomingInScrollView:(__unused UIScrollView *)scrollView
{
  return _contentView;
}

#endif // [macOS]

- (CGSize)_calculateViewportSize
{
  CGSize viewportSize = self.bounds.size;
  if (_automaticallyAdjustContentInsets) {
    UIEdgeInsets contentInsets = RCTContentInsets(self);
    viewportSize = CGSizeMake(
        self.bounds.size.width - contentInsets.left - contentInsets.right,
        self.bounds.size.height - contentInsets.top - contentInsets.bottom);
  }
  return viewportSize;
}

- (CGSize)contentSize
{
  return self.contentView.frame.size; // macOS use property instead of ivar for mac
}

- (void)updateContentSizeIfNeeded
{
  CGSize contentSize = self.contentSize;
  if (!CGSizeEqualToSize(_scrollView.contentSize, contentSize)) {
    _scrollView.contentSize = contentSize;
#if TARGET_OS_OSX // [macOS
    [_scrollView setContentOffset:_scrollView.contentOffset];
#endif // macOS]
  }
}

// maintainVisibleContentPosition is used to allow seamless loading of content from both ends of
// the scrollview without the visible content jumping in position.
- (void)setMaintainVisibleContentPosition:(NSDictionary *)maintainVisibleContentPosition
{
  if (maintainVisibleContentPosition != nil && _maintainVisibleContentPosition == nil) {
    [_eventDispatcher.bridge.uiManager.observerCoordinator addObserver:self];
  } else if (maintainVisibleContentPosition == nil && _maintainVisibleContentPosition != nil) {
    [_eventDispatcher.bridge.uiManager.observerCoordinator removeObserver:self];
  }
  _maintainVisibleContentPosition = maintainVisibleContentPosition;
}

#pragma mark - RCTUIManagerObserver

- (void)uiManagerWillPerformMounting:(RCTUIManager *)manager
{
  RCTAssertUIManagerQueue();
<<<<<<< HEAD
  [manager
      prependUIBlock:^(__unused RCTUIManager *uiManager, __unused NSDictionary<NSNumber *, RCTUIView *> *viewRegistry) { // [macOS]
        BOOL horz = [self isHorizontal:self->_scrollView];
        NSUInteger minIdx = [self->_maintainVisibleContentPosition[@"minIndexForVisible"] integerValue];
        for (NSUInteger ii = minIdx; ii < self.contentView.subviews.count; ++ii) { // macOS use property instead of ivar for mac
          // Find the first entirely visible view. This must be done after we update the content offset
          // or it will tend to grab rows that were made visible by the shift in position
          RCTUIView *subview = self.contentView.subviews[ii]; // [macOS] use property instead of ivar for mac
          BOOL hasNewView = NO;
          if (horz) {
            CGFloat leftInset = self.inverted ? self->_scrollView.contentInset.right : self->_scrollView.contentInset.left;
            CGFloat x = self->_scrollView.contentOffset.x + leftInset;
            hasNewView = subview.frame.origin.x > x;
          } else {
            CGFloat bottomInset =
                self.inverted ? self->_scrollView.contentInset.top : self->_scrollView.contentInset.bottom;
            CGFloat y = self->_scrollView.contentOffset.y + bottomInset;
            hasNewView = subview.frame.origin.y > y;
          }
          if (hasNewView || ii == self.contentView.subviews.count - 1) { // macOS use property instead of ivar for mac
            self->_prevFirstVisibleFrame = subview.frame;
            self->_firstVisibleView = subview;
            break;
          }
        }
      }];
  [manager addUIBlock:^(__unused RCTUIManager *uiManager, __unused NSDictionary<NSNumber *, RCTUIView *> *viewRegistry) { // [macOS]
=======

  [manager prependUIBlock:^(
               __unused RCTUIManager *uiManager, __unused NSDictionary<NSNumber *, UIView *> *viewRegistry) {
    BOOL horz = [self isHorizontal:self->_scrollView];
    NSUInteger minIdx = [self->_maintainVisibleContentPosition[@"minIndexForVisible"] integerValue];
    for (NSUInteger ii = minIdx; ii < self->_contentView.subviews.count; ++ii) {
      // Find the first partially or fully visible view. This must be done after we update the content offset
      // or it will tend to grab rows that were made visible by the shift in position
      UIView *subview = self->_contentView.subviews[ii];
      BOOL hasNewView = NO;
      if (horz) {
        CGFloat leftInset = self.inverted ? self->_scrollView.contentInset.right : self->_scrollView.contentInset.left;
        CGFloat x = self->_scrollView.contentOffset.x + leftInset;
        hasNewView = subview.frame.origin.x + subview.frame.size.width > x;
      } else {
        CGFloat bottomInset =
            self.inverted ? self->_scrollView.contentInset.top : self->_scrollView.contentInset.bottom;
        CGFloat y = self->_scrollView.contentOffset.y + bottomInset;
        hasNewView = subview.frame.origin.y + subview.frame.size.height > y;
      }
      if (hasNewView || ii == self->_contentView.subviews.count - 1) {
        self->_prevFirstVisibleFrame = subview.frame;
        self->_firstVisibleView = subview;
        break;
      }
    }
  }];
  [manager addUIBlock:^(__unused RCTUIManager *uiManager, __unused NSDictionary<NSNumber *, UIView *> *viewRegistry) {
>>>>>>> 6f7eae5c
    if (self->_maintainVisibleContentPosition == nil) {
      return; // The prop might have changed in the previous UIBlocks, so need to abort here.
    }
    NSNumber *autoscrollThreshold = self->_maintainVisibleContentPosition[@"autoscrollToTopThreshold"];
    // TODO: detect and handle/ignore re-ordering
    if ([self isHorizontal:self->_scrollView]) {
      CGFloat deltaX = self->_firstVisibleView.frame.origin.x - self->_prevFirstVisibleFrame.origin.x;
      if (ABS(deltaX) > 0.1) {
        CGFloat leftInset = self.inverted ? self->_scrollView.contentInset.right : self->_scrollView.contentInset.left;
        CGFloat x = self->_scrollView.contentOffset.x + leftInset;
        self->_scrollView.contentOffset =
            CGPointMake(self->_scrollView.contentOffset.x + deltaX, self->_scrollView.contentOffset.y);
        if (autoscrollThreshold != nil) {
          // If the offset WAS within the threshold of the start, animate to the start.
          if (x <= [autoscrollThreshold integerValue]) {
            [self scrollToOffset:CGPointMake(-leftInset, self->_scrollView.contentOffset.y) animated:YES];
          }
        }
      }
    } else {
      CGRect newFrame = self->_firstVisibleView.frame;
      CGFloat deltaY = newFrame.origin.y - self->_prevFirstVisibleFrame.origin.y;
      if (ABS(deltaY) > 0.1) {
        CGFloat bottomInset =
            self.inverted ? self->_scrollView.contentInset.top : self->_scrollView.contentInset.bottom;
        CGFloat y = self->_scrollView.contentOffset.y + bottomInset;
        self->_scrollView.contentOffset =
            CGPointMake(self->_scrollView.contentOffset.x, self->_scrollView.contentOffset.y + deltaY);
        if (autoscrollThreshold != nil) {
          // If the offset WAS within the threshold of the start, animate to the start.
          if (y <= [autoscrollThreshold integerValue]) {
            [self scrollToOffset:CGPointMake(self->_scrollView.contentOffset.x, -bottomInset) animated:YES];
          }
        }
      }
    }
  }];
}

// [macOS
#pragma mark - Keyboard Events

#if TARGET_OS_OSX
- (RCTViewKeyboardEvent*)keyboardEvent:(NSEvent*)event {
	BOOL keyDown = event.type == NSEventTypeKeyDown;
	NSArray<RCTHandledKey *> *validKeys = keyDown ? self.validKeysDown : self.validKeysUp;

	// Only post events for keys we care about
	if (![RCTHandledKey event:event matchesFilter:validKeys]) {
		return nil;
	}

	return [RCTViewKeyboardEvent keyEventFromEvent:event reactTag:self.reactTag];
}

- (BOOL)handleKeyboardEvent:(NSEvent *)event {
	if (event.type == NSEventTypeKeyDown ? self.onKeyDown : self.onKeyUp) {
		RCTViewKeyboardEvent *keyboardEvent = [self keyboardEvent:event];
		if (keyboardEvent) {
			[_eventDispatcher sendEvent:keyboardEvent];
			return YES;
		}
	}
	return NO;
}

- (void)keyDown:(NSEvent *)event {
	if (![self handleKeyboardEvent:event]) {
		[super keyDown:event];
		
		// AX: if a tab key was pressed and the first responder is currently clipped by the scroll view,
		// automatically scroll to make the view visible to make it navigable via keyboard.
		NSString *key = [RCTViewKeyboardEvent keyFromEvent:event];
		if ([key isEqualToString:@"Tab"]) {
			id firstResponder = [[self window] firstResponder];
			if ([firstResponder isKindOfClass:[NSView class]] &&
					[firstResponder isDescendantOf:[_scrollView documentView]]) {
				NSView *view = (NSView*)firstResponder;
				NSRect visibleRect = ([view superview] == [_scrollView documentView]) ? NSInsetRect(view.frame, -1, -1) :
															[view convertRect:view.frame toView:_scrollView.documentView];
				[[_scrollView documentView] scrollRectToVisible:visibleRect];
			 }
		 }
	}
}

- (void)keyUp:(NSEvent *)event {
	if (![self handleKeyboardEvent:event]) {
		[super keyUp:event];
	}
}

static NSString *RCTStringForScrollerStyle(NSScrollerStyle scrollerStyle) {
  switch (scrollerStyle) {
    case NSScrollerStyleLegacy:
      return @"legacy";
    case NSScrollerStyleOverlay:
      return @"overlay";
  }
}

- (void)preferredScrollerStyleDidChange:(__unused NSNotification *)notification {
  RCT_SEND_SCROLL_EVENT(onPreferredScrollerStyleDidChange, (@{ @"preferredScrollerStyle": RCTStringForScrollerStyle([NSScroller preferredScrollerStyle])}));
}
#endif // macOS]

// Note: setting several properties of UIScrollView has the effect of
// resetting its contentOffset to {0, 0}. To prevent this, we generate
// setters here that will record the contentOffset beforehand, and
// restore it after the property has been set.

#define RCT_SET_AND_PRESERVE_OFFSET(setter, getter, type) \
  -(void)setter : (type)value                             \
  {                                                       \
    CGPoint contentOffset = _scrollView.contentOffset;    \
    [_scrollView setter:value];                           \
    _scrollView.contentOffset = contentOffset;            \
  }                                                       \
  -(type)getter                                           \
  {                                                       \
    return [_scrollView getter];                          \
  }

RCT_SET_AND_PRESERVE_OFFSET(setAlwaysBounceHorizontal, alwaysBounceHorizontal, BOOL)
RCT_SET_AND_PRESERVE_OFFSET(setAlwaysBounceVertical, alwaysBounceVertical, BOOL)
#if !TARGET_OS_OSX // [macOS]
RCT_SET_AND_PRESERVE_OFFSET(setBounces, bounces, BOOL)
RCT_SET_AND_PRESERVE_OFFSET(setBouncesZoom, bouncesZoom, BOOL)
RCT_SET_AND_PRESERVE_OFFSET(setCanCancelContentTouches, canCancelContentTouches, BOOL)
RCT_SET_AND_PRESERVE_OFFSET(setDecelerationRate, decelerationRate, CGFloat)
RCT_SET_AND_PRESERVE_OFFSET(setDirectionalLockEnabled, isDirectionalLockEnabled, BOOL)
RCT_SET_AND_PRESERVE_OFFSET(setIndicatorStyle, indicatorStyle, UIScrollViewIndicatorStyle)
#if TARGET_OS_IOS // [visionOS]
RCT_SET_AND_PRESERVE_OFFSET(setKeyboardDismissMode, keyboardDismissMode, UIScrollViewKeyboardDismissMode)
#endif // visionOS]
#endif // [macOS]
RCT_SET_AND_PRESERVE_OFFSET(setMaximumZoomScale, maximumZoomScale, CGFloat)
RCT_SET_AND_PRESERVE_OFFSET(setMinimumZoomScale, minimumZoomScale, CGFloat)
RCT_SET_AND_PRESERVE_OFFSET(setScrollEnabled, isScrollEnabled, BOOL)
#if !TARGET_OS_OSX // [macOS]
RCT_SET_AND_PRESERVE_OFFSET(setPagingEnabled, isPagingEnabled, BOOL)
RCT_SET_AND_PRESERVE_OFFSET(setScrollsToTop, scrollsToTop, BOOL)
#endif // [macOS]
RCT_SET_AND_PRESERVE_OFFSET(setShowsHorizontalScrollIndicator, showsHorizontalScrollIndicator, BOOL)
RCT_SET_AND_PRESERVE_OFFSET(setShowsVerticalScrollIndicator, showsVerticalScrollIndicator, BOOL)
RCT_SET_AND_PRESERVE_OFFSET(setZoomScale, zoomScale, CGFloat);
<<<<<<< HEAD
#if !TARGET_OS_VISION // [visionOS]
RCT_SET_AND_PRESERVE_OFFSET(setScrollIndicatorInsets, scrollIndicatorInsets, UIEdgeInsets);
#endif // [visionOS]
=======
>>>>>>> 6f7eae5c

#if !TARGET_OS_OSX // [macOS]
- (void)setAutomaticallyAdjustsScrollIndicatorInsets:(BOOL)automaticallyAdjusts API_AVAILABLE(ios(13.0))
{
  // `automaticallyAdjustsScrollIndicatorInsets` is available since iOS 13.
  if ([_scrollView respondsToSelector:@selector(setAutomaticallyAdjustsScrollIndicatorInsets:)]) {
    _scrollView.automaticallyAdjustsScrollIndicatorInsets = automaticallyAdjusts;
  }
}

- (void)setContentInsetAdjustmentBehavior:(UIScrollViewContentInsetAdjustmentBehavior)behavior
{
  CGPoint contentOffset = _scrollView.contentOffset;
  _scrollView.contentInsetAdjustmentBehavior = behavior;
  _scrollView.contentOffset = contentOffset;
}
#endif // [macOS]
#pragma clang diagnostic pop // [macOS]

- (void)sendScrollEventWithName:(NSString *)eventName
                     scrollView:(RCTCustomScrollView *)scrollView // [macOS]
                       userData:(NSDictionary *)userData
{
  if (![_lastEmittedEventName isEqualToString:eventName]) {
    _coalescingKey++;
    _lastEmittedEventName = [eventName copy];
  }

  CGPoint offset = scrollView.contentOffset;
  if ([self reactLayoutDirection] == UIUserInterfaceLayoutDirectionRightToLeft) {
    offset.x = scrollView.contentSize.width - scrollView.frame.size.width - offset.x;
  }

  RCTScrollEvent *scrollEvent = [[RCTScrollEvent alloc] initWithEventName:eventName
                                                                 reactTag:self.reactTag
                                                  scrollViewContentOffset:offset
                                                   scrollViewContentInset:scrollView.contentInset
                                                    scrollViewContentSize:scrollView.contentSize
                                                          scrollViewFrame:scrollView.frame
                                                      scrollViewZoomScale:scrollView.zoomScale
                                                                 userData:userData
                                                            coalescingKey:_coalescingKey];
  [_eventDispatcher sendEvent:scrollEvent];
}

@end

void RCTSendFakeScrollEvent(id<RCTEventDispatcherProtocol> eventDispatcher, NSNumber *reactTag)
{
  // Use the selector here in case the onScroll block property is ever renamed
  NSString *eventName = NSStringFromSelector(@selector(onScroll));
  RCTScrollEvent *fakeScrollEvent = [[RCTScrollEvent alloc] initWithEventName:eventName
                                                                     reactTag:reactTag
                                                      scrollViewContentOffset:CGPointZero
                                                       scrollViewContentInset:UIEdgeInsetsZero
                                                        scrollViewContentSize:CGSizeZero
                                                              scrollViewFrame:CGRectZero
                                                          scrollViewZoomScale:0
                                                                     userData:nil
                                                                coalescingKey:0];
  [eventDispatcher sendEvent:fakeScrollEvent];
}<|MERGE_RESOLUTION|>--- conflicted
+++ resolved
@@ -1247,44 +1247,23 @@
 - (void)uiManagerWillPerformMounting:(RCTUIManager *)manager
 {
   RCTAssertUIManagerQueue();
-<<<<<<< HEAD
-  [manager
-      prependUIBlock:^(__unused RCTUIManager *uiManager, __unused NSDictionary<NSNumber *, RCTUIView *> *viewRegistry) { // [macOS]
-        BOOL horz = [self isHorizontal:self->_scrollView];
-        NSUInteger minIdx = [self->_maintainVisibleContentPosition[@"minIndexForVisible"] integerValue];
-        for (NSUInteger ii = minIdx; ii < self.contentView.subviews.count; ++ii) { // macOS use property instead of ivar for mac
-          // Find the first entirely visible view. This must be done after we update the content offset
-          // or it will tend to grab rows that were made visible by the shift in position
-          RCTUIView *subview = self.contentView.subviews[ii]; // [macOS] use property instead of ivar for mac
-          BOOL hasNewView = NO;
-          if (horz) {
-            CGFloat leftInset = self.inverted ? self->_scrollView.contentInset.right : self->_scrollView.contentInset.left;
-            CGFloat x = self->_scrollView.contentOffset.x + leftInset;
-            hasNewView = subview.frame.origin.x > x;
-          } else {
-            CGFloat bottomInset =
-                self.inverted ? self->_scrollView.contentInset.top : self->_scrollView.contentInset.bottom;
-            CGFloat y = self->_scrollView.contentOffset.y + bottomInset;
-            hasNewView = subview.frame.origin.y > y;
-          }
-          if (hasNewView || ii == self.contentView.subviews.count - 1) { // macOS use property instead of ivar for mac
-            self->_prevFirstVisibleFrame = subview.frame;
-            self->_firstVisibleView = subview;
-            break;
-          }
-        }
-      }];
-  [manager addUIBlock:^(__unused RCTUIManager *uiManager, __unused NSDictionary<NSNumber *, RCTUIView *> *viewRegistry) { // [macOS]
-=======
 
   [manager prependUIBlock:^(
-               __unused RCTUIManager *uiManager, __unused NSDictionary<NSNumber *, UIView *> *viewRegistry) {
+               __unused RCTUIManager *uiManager, __unused NSDictionary<NSNumber *, RCTPlatformView *> *viewRegistry) { // [macOS]
     BOOL horz = [self isHorizontal:self->_scrollView];
     NSUInteger minIdx = [self->_maintainVisibleContentPosition[@"minIndexForVisible"] integerValue];
+#if !TARGET_OS_OSX // [macOS]
     for (NSUInteger ii = minIdx; ii < self->_contentView.subviews.count; ++ii) {
+#else // [macOS Use property instead of internal variable for macOS
+    for (NSUInteger ii = minIdx; ii < self.contentView.subviews.count; ++ii) {
+#endif // macOS]
       // Find the first partially or fully visible view. This must be done after we update the content offset
       // or it will tend to grab rows that were made visible by the shift in position
-      UIView *subview = self->_contentView.subviews[ii];
+#if !TARGET_OS_OSX // [macOS]
+      UIView *subview = self->_contentView.subviews[ii]; // [macOS]
+#else // [macOS Use property instead of internal variable for macOS
+      NSView *subview = self.contentView.subviews[ii]; // [macOS]
+#endif // macOS]
       BOOL hasNewView = NO;
       if (horz) {
         CGFloat leftInset = self.inverted ? self->_scrollView.contentInset.right : self->_scrollView.contentInset.left;
@@ -1296,15 +1275,18 @@
         CGFloat y = self->_scrollView.contentOffset.y + bottomInset;
         hasNewView = subview.frame.origin.y + subview.frame.size.height > y;
       }
+#if !TARGET_OS_OSX // [macOS]
       if (hasNewView || ii == self->_contentView.subviews.count - 1) {
+#else // [macOS Use property instead of internal variable for macOS
+      if (hasNewView || ii == self.contentView.subviews.count - 1) {
+#endif // macOS]
         self->_prevFirstVisibleFrame = subview.frame;
         self->_firstVisibleView = subview;
         break;
       }
     }
   }];
-  [manager addUIBlock:^(__unused RCTUIManager *uiManager, __unused NSDictionary<NSNumber *, UIView *> *viewRegistry) {
->>>>>>> 6f7eae5c
+  [manager addUIBlock:^(__unused RCTUIManager *uiManager, __unused NSDictionary<NSNumber *, RCTPlatformView *> *viewRegistry) { // [macOS]
     if (self->_maintainVisibleContentPosition == nil) {
       return; // The prop might have changed in the previous UIBlocks, so need to abort here.
     }
@@ -1451,12 +1433,6 @@
 RCT_SET_AND_PRESERVE_OFFSET(setShowsHorizontalScrollIndicator, showsHorizontalScrollIndicator, BOOL)
 RCT_SET_AND_PRESERVE_OFFSET(setShowsVerticalScrollIndicator, showsVerticalScrollIndicator, BOOL)
 RCT_SET_AND_PRESERVE_OFFSET(setZoomScale, zoomScale, CGFloat);
-<<<<<<< HEAD
-#if !TARGET_OS_VISION // [visionOS]
-RCT_SET_AND_PRESERVE_OFFSET(setScrollIndicatorInsets, scrollIndicatorInsets, UIEdgeInsets);
-#endif // [visionOS]
-=======
->>>>>>> 6f7eae5c
 
 #if !TARGET_OS_OSX // [macOS]
 - (void)setAutomaticallyAdjustsScrollIndicatorInsets:(BOOL)automaticallyAdjusts API_AVAILABLE(ios(13.0))
