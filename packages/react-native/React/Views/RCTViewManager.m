/*
 * Copyright (c) Meta Platforms, Inc. and affiliates.
 *
 * This source code is licensed under the MIT license found in the
 * LICENSE file in the root directory of this source tree.
 */

#import "RCTViewManager.h"

#import "RCTAssert.h"
#import "RCTBorderCurve.h"
#import "RCTBorderStyle.h"
#import "RCTBridge.h"
#import "RCTConvert+Transform.h"
#import "RCTConvert.h"
#import "RCTLog.h"
#import "RCTShadowView.h"
#import "RCTTransformOrigin.h"
#import "RCTUIManager.h"
#import "RCTUIManagerUtils.h"
#import "RCTUtils.h"
#import "RCTView.h"
#import "UIView+React.h"

#if TARGET_OS_OSX  // [macOS
#import "RCTCursor.h"
#endif  // macOS]

#if !TARGET_OS_OSX // [macOS]
@implementation RCTConvert (UIAccessibilityTraits)

RCT_MULTI_ENUM_CONVERTER(
    UIAccessibilityTraits,
    (@{
      @"adjustable" : @(UIAccessibilityTraitAdjustable),
      @"alert" : @(UIAccessibilityTraitNone),
      @"alertdialog" : @(UIAccessibilityTraitNone),
      @"allowsDirectInteraction" : @(UIAccessibilityTraitAllowsDirectInteraction),
      @"application" : @(UIAccessibilityTraitNone),
      @"article" : @(UIAccessibilityTraitNone),
      @"banner" : @(UIAccessibilityTraitNone),
      @"button" : @(UIAccessibilityTraitButton),
      @"cell" : @(UIAccessibilityTraitNone),
      @"checkbox" : @(UIAccessibilityTraitNone),
      @"columnheader" : @(UIAccessibilityTraitNone),
      @"combobox" : @(UIAccessibilityTraitNone),
      @"complementary" : @(UIAccessibilityTraitNone),
      @"contentinfo" : @(UIAccessibilityTraitNone),
      @"definition" : @(UIAccessibilityTraitNone),
      @"dialog" : @(UIAccessibilityTraitNone),
      @"directory" : @(UIAccessibilityTraitNone),
      @"disabled" : @(UIAccessibilityTraitNotEnabled),
      @"document" : @(UIAccessibilityTraitNone),
      @"drawerlayout" : @(UIAccessibilityTraitNone),
      @"dropdownlist" : @(UIAccessibilityTraitNone),
      @"feed" : @(UIAccessibilityTraitNone),
      @"figure" : @(UIAccessibilityTraitNone),
      @"form" : @(UIAccessibilityTraitNone),
      @"frequentUpdates" : @(UIAccessibilityTraitUpdatesFrequently),
      @"grid" : @(UIAccessibilityTraitNone),
      @"group" : @(UIAccessibilityTraitNone),
      @"header" : @(UIAccessibilityTraitHeader),
      @"heading" : @(UIAccessibilityTraitHeader),
      @"horizontalscrollview" : @(UIAccessibilityTraitNone),
      @"iconmenu" : @(UIAccessibilityTraitNone),
      @"image" : @(UIAccessibilityTraitImage),
      @"imagebutton" : @(UIAccessibilityTraitImage | UIAccessibilityTraitButton),
      @"img" : @(UIAccessibilityTraitImage),
      @"key" : @(UIAccessibilityTraitKeyboardKey),
      @"keyboardkey" : @(UIAccessibilityTraitKeyboardKey),
<<<<<<< HEAD
      @"text" : @(UIAccessibilityTraitStaticText),
      @"summary" : @(UIAccessibilityTraitSummaryElement),
      @"disabled" : @(UIAccessibilityTraitNotEnabled),
      @"frequentUpdates" : @(UIAccessibilityTraitUpdatesFrequently),
      @"startsMedia" : @(UIAccessibilityTraitStartsMediaSession),
      @"adjustable" : @(UIAccessibilityTraitAdjustable),
      @"allowsDirectInteraction" : @(UIAccessibilityTraitAllowsDirectInteraction),
      @"pageTurn" : @(UIAccessibilityTraitCausesPageTurn),
      // [macOS
      // a set of RN accessibilityTraits are macOS specific accessiblity roles and map to nothing on iOS:
      @"disclosure" : @(UIAccessibilityTraitNone),
      @"group" : @(UIAccessibilityTraitNone),
      @"table": @(UIAccessibilityTraitNone),
      // macOS]
      @"alert" : @(UIAccessibilityTraitNone),
      @"checkbox" : @(UIAccessibilityTraitNone),
      @"combobox" : @(UIAccessibilityTraitNone),
=======
      @"link" : @(UIAccessibilityTraitLink),
      @"list" : @(UIAccessibilityTraitNone),
      @"listitem" : @(UIAccessibilityTraitNone),
      @"log" : @(UIAccessibilityTraitNone),
      @"main" : @(UIAccessibilityTraitNone),
      @"marquee" : @(UIAccessibilityTraitNone),
      @"math" : @(UIAccessibilityTraitNone),
>>>>>>> ea85b313
      @"menu" : @(UIAccessibilityTraitNone),
      @"menubar" : @(UIAccessibilityTraitNone),
      @"menuitem" : @(UIAccessibilityTraitNone),
      @"meter" : @(UIAccessibilityTraitNone),
      @"navigation" : @(UIAccessibilityTraitNone),
      @"none" : @(UIAccessibilityTraitNone),
      @"note" : @(UIAccessibilityTraitNone),
      @"option" : @(UIAccessibilityTraitNone),
      @"pager" : @(UIAccessibilityTraitNone),
      @"pageTurn" : @(UIAccessibilityTraitCausesPageTurn),
      @"plays" : @(UIAccessibilityTraitPlaysSound),
      @"presentation" : @(UIAccessibilityTraitNone),
      @"progressbar" : @(UIAccessibilityTraitUpdatesFrequently),
      @"radio" : @(UIAccessibilityTraitNone),
      @"radiogroup" : @(UIAccessibilityTraitNone),
      @"region" : @(UIAccessibilityTraitNone),
      @"row" : @(UIAccessibilityTraitNone),
      @"rowgroup" : @(UIAccessibilityTraitNone),
      @"rowheader" : @(UIAccessibilityTraitNone),
      @"scrollbar" : @(UIAccessibilityTraitNone),
      @"scrollview" : @(UIAccessibilityTraitNone),
      @"search" : @(UIAccessibilityTraitSearchField),
      @"searchbox" : @(UIAccessibilityTraitSearchField),
      @"selected" : @(UIAccessibilityTraitSelected),
      @"separator" : @(UIAccessibilityTraitNone),
      @"slider" : @(UIAccessibilityTraitNone),
      @"slidingdrawer" : @(UIAccessibilityTraitNone),
      @"spinbutton" : @(UIAccessibilityTraitNone),
      @"startsMedia" : @(UIAccessibilityTraitStartsMediaSession),
      @"status" : @(UIAccessibilityTraitNone),
      @"summary" : @(UIAccessibilityTraitSummaryElement),
      @"switch" : @(SwitchAccessibilityTrait),
      @"tab" : @(UIAccessibilityTraitNone),
      @"tabbar" : @(UIAccessibilityTraitTabBar),
      @"table" : @(UIAccessibilityTraitNone),
      @"tablist" : @(UIAccessibilityTraitNone),
      @"tabpanel" : @(UIAccessibilityTraitNone),
      @"term" : @(UIAccessibilityTraitNone),
      @"text" : @(UIAccessibilityTraitStaticText),
      @"timer" : @(UIAccessibilityTraitNone),
      @"togglebutton" : @(UIAccessibilityTraitButton),
      @"toolbar" : @(UIAccessibilityTraitNone),
      @"tooltip" : @(UIAccessibilityTraitNone),
      @"tree" : @(UIAccessibilityTraitNone),
      @"treegrid" : @(UIAccessibilityTraitNone),
      @"treeitem" : @(UIAccessibilityTraitNone),
      @"viewgroup" : @(UIAccessibilityTraitNone),
      @"webview" : @(UIAccessibilityTraitNone),
    }),
    UIAccessibilityTraitNone,
    unsignedLongLongValue)

+ (RCTTransformOrigin)RCTTransformOrigin:(id)json
{
  RCTTransformOrigin transformOrigin = {
      [RCTConvert YGValue:json[0]], [RCTConvert YGValue:json[1]], [RCTConvert CGFloat:json[2]]};
  return transformOrigin;
}

@end
#endif // [macOS]

@implementation RCTViewManager

@synthesize bridge = _bridge;

RCT_EXPORT_MODULE()

- (dispatch_queue_t)methodQueue
{
  return RCTGetUIManagerQueue();
}

- (void)setBridge:(RCTBridge *)bridge
{
  RCTErrorNewArchitectureValidation(
      RCTNotAllowedInBridgeless, self, @"RCTViewManager must not be initialized for the new architecture");
  _bridge = bridge;
}

- (RCTPlatformView *)view // [macOS]
{
  return [[RCTView alloc] initWithEventDispatcher:self.bridge.eventDispatcher]; // [macOS]
}

- (RCTShadowView *)shadowView
{
  return [RCTShadowView new];
}

- (NSArray<NSString *> *)customBubblingEventTypes
{
  return @[

    // Generic events
    @"press",
    @"change",
    @"focus",
    @"blur",
    @"submitEditing",
    @"endEditing",
    @"keyPress",

    // Touch events
    @"touchStart",
    @"touchMove",
    @"touchCancel",
    @"touchEnd",
  ];
}

#if TARGET_OS_OSX // [macOS
RCT_EXPORT_METHOD(focus : (nonnull NSNumber *)viewTag)
{
  [self.bridge.uiManager addUIBlock:^(RCTUIManager *uiManager, NSDictionary<NSNumber *, RCTUIView *> *viewRegistry) {
    RCTUIView *view = viewRegistry[viewTag];
    [view reactFocus];
  }];
}

RCT_EXPORT_METHOD(blur : (nonnull NSNumber *)viewTag)
{
  [self.bridge.uiManager addUIBlock:^(RCTUIManager *uiManager, NSDictionary<NSNumber *, RCTUIView *> *viewRegistry) {
    RCTUIView *view = viewRegistry[viewTag];
    [view reactBlur];
  }];
}
#endif // macOS]

#pragma mark - View properties

// Accessibility related properties
#if !TARGET_OS_OSX // [macOS]
RCT_REMAP_VIEW_PROPERTY(accessible, reactAccessibilityElement.isAccessibilityElement, BOOL)
#else // [macOS
RCT_REMAP_VIEW_PROPERTY(accessible, reactAccessibilityElement.accessibilityElement, BOOL)
#endif // macOS]
RCT_REMAP_VIEW_PROPERTY(accessibilityActions, reactAccessibilityElement.accessibilityActions, NSDictionaryArray)
RCT_REMAP_VIEW_PROPERTY(accessibilityLabel, reactAccessibilityElement.accessibilityLabel, NSString)
#if !TARGET_OS_OSX // [macOS]
RCT_REMAP_VIEW_PROPERTY(accessibilityHint, reactAccessibilityElement.accessibilityHint, NSString)
#else // [macOS
RCT_REMAP_VIEW_PROPERTY(accessibilityHint, reactAccessibilityElement.accessibilityHelp, NSString)
#endif // macOS]
RCT_REMAP_VIEW_PROPERTY(accessibilityLanguage, reactAccessibilityElement.accessibilityLanguage, NSString)
RCT_REMAP_VIEW_PROPERTY(accessibilityValue, reactAccessibilityElement.accessibilityValueInternal, NSDictionary)
#if !TARGET_OS_OSX // [macOS]
RCT_REMAP_VIEW_PROPERTY(accessibilityViewIsModal, reactAccessibilityElement.accessibilityViewIsModal, BOOL)
RCT_REMAP_VIEW_PROPERTY(accessibilityElementsHidden, reactAccessibilityElement.accessibilityElementsHidden, BOOL)
RCT_REMAP_VIEW_PROPERTY(
    accessibilityIgnoresInvertColors,
    reactAccessibilityElement.shouldAccessibilityIgnoresInvertColors,
    BOOL)
#endif // [macOS]
RCT_REMAP_VIEW_PROPERTY(onAccessibilityAction, reactAccessibilityElement.onAccessibilityAction, RCTDirectEventBlock)
RCT_REMAP_VIEW_PROPERTY(onAccessibilityTap, reactAccessibilityElement.onAccessibilityTap, RCTDirectEventBlock)
#if !TARGET_OS_OSX // [macOS]
RCT_REMAP_VIEW_PROPERTY(onMagicTap, reactAccessibilityElement.onMagicTap, RCTDirectEventBlock)
#else // [macOS accessibilityTraits is gone in react-native and deprecated in react-native-macos, use accessibilityRole instead
RCT_CUSTOM_VIEW_PROPERTY(accessibilityTraits, NSString, RCTView)
{
  if (json) {
    view.accessibilityRole = [RCTConvert accessibilityRoleFromTraits:json];
  } else {
    view.accessibilityRole = defaultView.accessibilityRole;
  }
}
#endif // macOS]
RCT_REMAP_VIEW_PROPERTY(onAccessibilityEscape, reactAccessibilityElement.onAccessibilityEscape, RCTDirectEventBlock)
RCT_REMAP_VIEW_PROPERTY(testID, reactAccessibilityElement.accessibilityIdentifier, NSString)

RCT_EXPORT_VIEW_PROPERTY(backgroundColor, UIColor)
RCT_REMAP_VIEW_PROPERTY(backfaceVisibility, layer.doubleSided, css_backface_visibility_t)
#if !TARGET_OS_OSX // [macOS]
RCT_REMAP_VIEW_PROPERTY(opacity, alpha, CGFloat)
#else // [macOS
RCT_REMAP_VIEW_PROPERTY(opacity, alphaValue, CGFloat)
#endif // macOS]

#if !TARGET_OS_OSX // [macOS]
RCT_REMAP_VIEW_PROPERTY(shadowColor, layer.shadowColor, CGColor)
RCT_REMAP_VIEW_PROPERTY(shadowOffset, layer.shadowOffset, CGSize)
RCT_REMAP_VIEW_PROPERTY(shadowOpacity, layer.shadowOpacity, float)
RCT_REMAP_VIEW_PROPERTY(shadowRadius, layer.shadowRadius, CGFloat)
#else // [macOS
RCT_EXPORT_VIEW_PROPERTY(shadowColor, NSColor)
RCT_EXPORT_VIEW_PROPERTY(shadowOffset, CGSize)
RCT_EXPORT_VIEW_PROPERTY(shadowOpacity, CGFloat)
RCT_EXPORT_VIEW_PROPERTY(shadowRadius, CGFloat)
#endif // macOS]

RCT_REMAP_VIEW_PROPERTY(needsOffscreenAlphaCompositing, layer.allowsGroupOpacity, BOOL)
RCT_CUSTOM_VIEW_PROPERTY(overflow, YGOverflow, RCTView)
{
  if (json) {
    view.clipsToBounds = [RCTConvert YGOverflow:json] != YGOverflowVisible;
  } else {
    view.clipsToBounds = defaultView.clipsToBounds;
  }
}
#if !TARGET_OS_OSX // [macOS]
RCT_CUSTOM_VIEW_PROPERTY(shouldRasterizeIOS, BOOL, RCTView)
{
  view.layer.shouldRasterize = json ? [RCTConvert BOOL:json] : defaultView.layer.shouldRasterize;
  view.layer.rasterizationScale =
      view.layer.shouldRasterize ? [UIScreen mainScreen].scale : defaultView.layer.rasterizationScale;
}
#endif // [macOS]

RCT_REMAP_VIEW_PROPERTY(transform, reactTransform, CATransform3D)
RCT_REMAP_VIEW_PROPERTY(transformOrigin, reactTransformOrigin, RCTTransformOrigin)

RCT_CUSTOM_VIEW_PROPERTY(accessibilityRole, UIAccessibilityTraits, RCTView)
{
<<<<<<< HEAD
#if !TARGET_OS_OSX // [macOS]
  view.layer.transform = json ? [RCTConvert CATransform3D:json] : defaultView.layer.transform;
  // Enable edge antialiasing in rotation, skew, or perspective transforms
  view.layer.allowsEdgeAntialiasing =
      view.layer.transform.m12 != 0.0f || view.layer.transform.m21 != 0.0f || view.layer.transform.m34 != 0.0f;
#else // [macOS
  CATransform3D transform = json ? [RCTConvert CATransform3D:json] : defaultView.layer.transform;
  [view setTransform3D:transform];
  [view setNeedsDisplay];
#endif // macOS]
=======
  UIAccessibilityTraits accessibilityRoleTraits =
      json ? [RCTConvert UIAccessibilityTraits:json] : UIAccessibilityTraitNone;
  if (view.reactAccessibilityElement.accessibilityRoleTraits != accessibilityRoleTraits) {
    view.accessibilityRoleTraits = accessibilityRoleTraits;
    view.reactAccessibilityElement.accessibilityRole = json ? [RCTConvert NSString:json] : nil;
    [self updateAccessibilityTraitsForRole:view withDefaultView:defaultView];
  }
>>>>>>> ea85b313
}

RCT_CUSTOM_VIEW_PROPERTY(role, UIAccessibilityTraits, RCTView)
{
  UIAccessibilityTraits roleTraits = json ? [RCTConvert UIAccessibilityTraits:json] : UIAccessibilityTraitNone;
  if (view.reactAccessibilityElement.roleTraits != roleTraits) {
    view.roleTraits = roleTraits;
    view.reactAccessibilityElement.role = json ? [RCTConvert NSString:json] : nil;
    [self updateAccessibilityTraitsForRole:view withDefaultView:defaultView];
  }
}

- (void)updateAccessibilityTraitsForRole:(RCTView *)view withDefaultView:(RCTView *)defaultView
{
#if !TARGET_OS_OSX // [macOS]
  const UIAccessibilityTraits AccessibilityRolesMask = UIAccessibilityTraitNone | UIAccessibilityTraitButton |
      UIAccessibilityTraitLink | UIAccessibilityTraitSearchField | UIAccessibilityTraitImage |
      UIAccessibilityTraitKeyboardKey | UIAccessibilityTraitStaticText | UIAccessibilityTraitAdjustable |
      UIAccessibilityTraitHeader | UIAccessibilityTraitSummaryElement | UIAccessibilityTraitTabBar |
      UIAccessibilityTraitUpdatesFrequently | SwitchAccessibilityTrait;
<<<<<<< HEAD
  view.reactAccessibilityElement.accessibilityTraits =
      view.reactAccessibilityElement.accessibilityTraits & ~AccessibilityRolesMask;
  UIAccessibilityTraits newTraits = json ? [RCTConvert UIAccessibilityTraits:json] : defaultView.accessibilityTraits;
  if (newTraits != UIAccessibilityTraitNone) {
    UIAccessibilityTraits maskedTraits = newTraits & AccessibilityRolesMask;
    view.reactAccessibilityElement.accessibilityTraits |= maskedTraits;
  } else {
    NSString *role = json ? [RCTConvert NSString:json] : @"";
    view.reactAccessibilityElement.accessibilityRoleInternal = role; // [macOS] renamed prop so it doesn't conflict with -[NSAccessibility accessibilityRole].
  }
#else // [macOS
  if (json) {
    view.reactAccessibilityElement.accessibilityRole = [RCTConvert accessibilityRoleFromTraits:json];
  } else {
    view.reactAccessibilityElement.accessibilityRole = defaultView.accessibilityRole;
  }
#endif // macOS]
=======

  // Clear any existing traits set for AccessibilityRole
  view.reactAccessibilityElement.accessibilityTraits &= ~(AccessibilityRolesMask);

  view.reactAccessibilityElement.accessibilityTraits |= view.reactAccessibilityElement.role
      ? view.reactAccessibilityElement.roleTraits
      : view.reactAccessibilityElement.accessibilityRole ? view.reactAccessibilityElement.accessibilityRoleTraits
                                                         : (defaultView.accessibilityTraits & AccessibilityRolesMask);
>>>>>>> ea85b313
}

RCT_CUSTOM_VIEW_PROPERTY(accessibilityState, NSDictionary, RCTView)
{
  NSDictionary<NSString *, id> *state = json ? [RCTConvert NSDictionary:json] : nil;
  NSMutableDictionary<NSString *, id> *newState = [NSMutableDictionary<NSString *, id> new];

  if (!state) {
    return;
  }

#if !TARGET_OS_OSX // [macOS]
  const UIAccessibilityTraits AccessibilityStatesMask = UIAccessibilityTraitNotEnabled | UIAccessibilityTraitSelected;
  view.reactAccessibilityElement.accessibilityTraits =
      view.reactAccessibilityElement.accessibilityTraits & ~AccessibilityStatesMask;

  for (NSString *s in state) {
    id val = [state objectForKey:s];
    if (!val) {
      continue;
    }
    if ([s isEqualToString:@"selected"] && [val isKindOfClass:[NSNumber class]] && [val boolValue]) {
      view.reactAccessibilityElement.accessibilityTraits |= UIAccessibilityTraitSelected;
    } else if ([s isEqualToString:@"disabled"] && [val isKindOfClass:[NSNumber class]] && [val boolValue]) {
      view.reactAccessibilityElement.accessibilityTraits |= UIAccessibilityTraitNotEnabled;
    } else {
      newState[s] = val;
    }
  }
#else // [macOS
  for (NSString *s in state) {
    id val = [state objectForKey:s];
    if (val == nil) {
      continue;
    }
    newState[s] = val;
  }
#endif // macOS]
  if (newState.count > 0) {
    view.reactAccessibilityElement.accessibilityState = newState;
  } else {
    view.reactAccessibilityElement.accessibilityState = nil;
  }
}

RCT_CUSTOM_VIEW_PROPERTY(nativeID, NSString *, RCTView)
{
  view.nativeID = json ? [RCTConvert NSString:json] : defaultView.nativeID;
  [_bridge.uiManager setNativeID:view.nativeID forView:view];
}

RCT_CUSTOM_VIEW_PROPERTY(pointerEvents, RCTPointerEvents, RCTView)
{
  if ([view respondsToSelector:@selector(setPointerEvents:)]) {
    view.pointerEvents = json ? [RCTConvert RCTPointerEvents:json] : defaultView.pointerEvents;
    return;
  }

  if (!json) {
    view.userInteractionEnabled = defaultView.userInteractionEnabled;
    return;
  }

  switch ([RCTConvert RCTPointerEvents:json]) {
    case RCTPointerEventsUnspecified:
      // Pointer events "unspecified" acts as if a stylesheet had not specified,
      // which is different than "auto" in CSS (which cannot and will not be
      // supported in `React`. "auto" may override a parent's "none".
      // Unspecified values do not.
      // This wouldn't override a container view's `userInteractionEnabled = NO`
      view.userInteractionEnabled = YES;
    case RCTPointerEventsNone:
      view.userInteractionEnabled = NO;
      break;
    default:
      RCTLogInfo(@"UIView base class does not support pointerEvent value: %@", json);
  }
}
RCT_CUSTOM_VIEW_PROPERTY(removeClippedSubviews, BOOL, RCTView)
{
  if ([view respondsToSelector:@selector(setRemoveClippedSubviews:)]) {
    view.removeClippedSubviews = json ? [RCTConvert BOOL:json] : defaultView.removeClippedSubviews;
  }
}
RCT_CUSTOM_VIEW_PROPERTY(borderCurve, RCTBorderCurve, RCTView)
{
  switch ([RCTConvert RCTBorderCurve:json]) {
    case RCTBorderCurveContinuous:
      view.layer.cornerCurve = kCACornerCurveContinuous;
      break;
    case RCTBorderCurveCircular:
      view.layer.cornerCurve = kCACornerCurveCircular;
      break;
  }
}
RCT_CUSTOM_VIEW_PROPERTY(borderRadius, CGFloat, RCTView)
{
  if ([view respondsToSelector:@selector(setBorderRadius:)]) {
    view.borderRadius = json ? [RCTConvert CGFloat:json] : defaultView.borderRadius;
  } else {
    view.layer.cornerRadius = json ? [RCTConvert CGFloat:json] : defaultView.layer.cornerRadius;
  }
}
RCT_CUSTOM_VIEW_PROPERTY(borderColor, UIColor, RCTView)
{
  if ([view respondsToSelector:@selector(setBorderColor:)]) {
    view.borderColor = json ? [RCTConvert UIColor:json] : defaultView.borderColor;
  } else {
    view.layer.borderColor = json ? [RCTConvert CGColor:json] : defaultView.layer.borderColor;
  }
}
RCT_CUSTOM_VIEW_PROPERTY(borderWidth, float, RCTView)
{
  if ([view respondsToSelector:@selector(setBorderWidth:)]) {
    view.borderWidth = json ? [RCTConvert CGFloat:json] : defaultView.borderWidth;
  } else {
    view.layer.borderWidth = json ? [RCTConvert CGFloat:json] : defaultView.layer.borderWidth;
  }
}
RCT_CUSTOM_VIEW_PROPERTY(borderStyle, RCTBorderStyle, RCTView)
{
  if ([view respondsToSelector:@selector(setBorderStyle:)]) {
    view.borderStyle = json ? [RCTConvert RCTBorderStyle:json] : defaultView.borderStyle;
  }
}
RCT_CUSTOM_VIEW_PROPERTY(hitSlop, UIEdgeInsets, RCTView)
{
  if ([view respondsToSelector:@selector(setHitTestEdgeInsets:)]) {
    if (json) {
      UIEdgeInsets hitSlopInsets = [RCTConvert UIEdgeInsets:json];
      view.hitTestEdgeInsets =
          UIEdgeInsetsMake(-hitSlopInsets.top, -hitSlopInsets.left, -hitSlopInsets.bottom, -hitSlopInsets.right);
    } else {
      view.hitTestEdgeInsets = defaultView.hitTestEdgeInsets;
    }
  }
}

#if TARGET_OS_OSX // [macOS
// macOS properties
RCT_CUSTOM_VIEW_PROPERTY(acceptsFirstMouse, BOOL, RCTView)
{
  if ([view respondsToSelector:@selector(setAcceptsFirstMouse:)]) {
    view.acceptsFirstMouse = json ? [RCTConvert BOOL:json] : defaultView.acceptsFirstMouse;
  }
}

RCT_EXPORT_VIEW_PROPERTY(mouseDownCanMoveWindow, BOOL)

RCT_REMAP_VIEW_PROPERTY(allowsVibrancy, allowsVibrancyInternal, BOOL)

RCT_CUSTOM_VIEW_PROPERTY(focusable, BOOL, RCTView)
{
  if ([view respondsToSelector:@selector(setFocusable:)]) {
    view.focusable = json ? [RCTConvert BOOL:json] : defaultView.focusable;
  }
}

RCT_CUSTOM_VIEW_PROPERTY(enableFocusRing, BOOL, RCTView)
{
  if ([view respondsToSelector:@selector(setEnableFocusRing:)]) {
    view.enableFocusRing = json ? [RCTConvert BOOL:json] : defaultView.enableFocusRing;
  }
}

RCT_REMAP_VIEW_PROPERTY(tooltip, toolTip, NSString)

RCT_CUSTOM_VIEW_PROPERTY(draggedTypes, NSArray<NSPasteboardType>*, RCTView)
{
  NSArray<NSPasteboardType> *currentTypes = view.registeredDraggedTypes;
  NSArray<NSPasteboardType> *types = json ? [RCTConvert NSPasteboardTypeArray:json] : defaultView.registeredDraggedTypes;
  if (![currentTypes isEqualToArray:types]) {
    [view unregisterDraggedTypes];
  }
  [view registerForDraggedTypes:types];
}

#endif // macOS]

RCT_CUSTOM_VIEW_PROPERTY(collapsable, BOOL, RCTView)
{
  // Property is only to be used in the new renderer.
  // It is necessary to add it here, otherwise it gets
  // filtered by view configs.
}

RCT_CUSTOM_VIEW_PROPERTY(experimental_layoutConformance, NSString *, RCTView)
{
  // Property is only to be used in the new renderer.
  // It is necessary to add it here, otherwise it gets
  // filtered by view configs.
}

#define RCT_VIEW_BORDER_PROPERTY(SIDE)                                                               \
  RCT_CUSTOM_VIEW_PROPERTY(border##SIDE##Width, float, RCTView)                                      \
  {                                                                                                  \
    if ([view respondsToSelector:@selector(setBorder##SIDE##Width:)]) {                              \
      view.border##SIDE##Width = json ? [RCTConvert CGFloat:json] : defaultView.border##SIDE##Width; \
    }                                                                                                \
  }                                                                                                  \
  RCT_CUSTOM_VIEW_PROPERTY(border##SIDE##Color, UIColor, RCTView)                                    \
  {                                                                                                  \
    if ([view respondsToSelector:@selector(setBorder##SIDE##Color:)]) {                              \
      view.border##SIDE##Color = json ? [RCTConvert UIColor:json] : defaultView.border##SIDE##Color; \
    }                                                                                                \
  }

RCT_VIEW_BORDER_PROPERTY(Top)
RCT_VIEW_BORDER_PROPERTY(Right)
RCT_VIEW_BORDER_PROPERTY(Bottom)
RCT_VIEW_BORDER_PROPERTY(Left)
RCT_VIEW_BORDER_PROPERTY(Start)
RCT_VIEW_BORDER_PROPERTY(End)
RCT_VIEW_BORDER_PROPERTY(Block)
RCT_VIEW_BORDER_PROPERTY(BlockEnd)
RCT_VIEW_BORDER_PROPERTY(BlockStart)

#define RCT_VIEW_BORDER_RADIUS_PROPERTY(SIDE)                                                          \
  RCT_CUSTOM_VIEW_PROPERTY(border##SIDE##Radius, CGFloat, RCTView)                                     \
  {                                                                                                    \
    if ([view respondsToSelector:@selector(setBorder##SIDE##Radius:)]) {                               \
      view.border##SIDE##Radius = json ? [RCTConvert CGFloat:json] : defaultView.border##SIDE##Radius; \
    }                                                                                                  \
  }

RCT_VIEW_BORDER_RADIUS_PROPERTY(TopLeft)
RCT_VIEW_BORDER_RADIUS_PROPERTY(TopRight)
RCT_VIEW_BORDER_RADIUS_PROPERTY(TopStart)
RCT_VIEW_BORDER_RADIUS_PROPERTY(TopEnd)
RCT_VIEW_BORDER_RADIUS_PROPERTY(BottomLeft)
RCT_VIEW_BORDER_RADIUS_PROPERTY(BottomRight)
RCT_VIEW_BORDER_RADIUS_PROPERTY(BottomStart)
RCT_VIEW_BORDER_RADIUS_PROPERTY(BottomEnd)
RCT_VIEW_BORDER_RADIUS_PROPERTY(EndEnd)
RCT_VIEW_BORDER_RADIUS_PROPERTY(EndStart)
RCT_VIEW_BORDER_RADIUS_PROPERTY(StartEnd)
RCT_VIEW_BORDER_RADIUS_PROPERTY(StartStart)

RCT_REMAP_VIEW_PROPERTY(display, reactDisplay, YGDisplay)
RCT_REMAP_VIEW_PROPERTY(zIndex, reactZIndex, NSInteger)

// [macOS
RCT_EXPORT_VIEW_PROPERTY(onFocus, RCTBubblingEventBlock)
RCT_EXPORT_VIEW_PROPERTY(onBlur, RCTBubblingEventBlock)
// macOS]


#if TARGET_OS_OSX // [macOS
#pragma mark - macOS properties

RCT_EXPORT_VIEW_PROPERTY(cursor, RCTCursor)
RCT_EXPORT_VIEW_PROPERTY(onMouseEnter, RCTDirectEventBlock)
RCT_EXPORT_VIEW_PROPERTY(onMouseLeave, RCTDirectEventBlock)
RCT_EXPORT_VIEW_PROPERTY(onDragEnter, RCTDirectEventBlock)
RCT_EXPORT_VIEW_PROPERTY(onDragLeave, RCTDirectEventBlock)
RCT_EXPORT_VIEW_PROPERTY(onDrop, RCTDirectEventBlock)
RCT_EXPORT_VIEW_PROPERTY(passthroughAllKeyEvents, BOOL)
RCT_EXPORT_VIEW_PROPERTY(onKeyDown, RCTDirectEventBlock) // macOS keyboard events
RCT_EXPORT_VIEW_PROPERTY(onKeyUp, RCTDirectEventBlock) // macOS keyboard events
RCT_EXPORT_VIEW_PROPERTY(validKeysDown, NSArray<RCTHandledKey *>)
RCT_EXPORT_VIEW_PROPERTY(validKeysUp, NSArray<RCTHandledKey *>)

#endif // macOS]

#pragma mark - ShadowView properties

RCT_EXPORT_SHADOW_PROPERTY(top, YGValue)
RCT_EXPORT_SHADOW_PROPERTY(right, YGValue)
RCT_EXPORT_SHADOW_PROPERTY(start, YGValue)
RCT_EXPORT_SHADOW_PROPERTY(end, YGValue)
RCT_EXPORT_SHADOW_PROPERTY(bottom, YGValue)
RCT_EXPORT_SHADOW_PROPERTY(left, YGValue)

RCT_EXPORT_SHADOW_PROPERTY(width, YGValue)
RCT_EXPORT_SHADOW_PROPERTY(height, YGValue)

RCT_EXPORT_SHADOW_PROPERTY(minWidth, YGValue)
RCT_EXPORT_SHADOW_PROPERTY(maxWidth, YGValue)
RCT_EXPORT_SHADOW_PROPERTY(minHeight, YGValue)
RCT_EXPORT_SHADOW_PROPERTY(maxHeight, YGValue)

RCT_EXPORT_SHADOW_PROPERTY(borderTopWidth, float)
RCT_EXPORT_SHADOW_PROPERTY(borderRightWidth, float)
RCT_EXPORT_SHADOW_PROPERTY(borderBottomWidth, float)
RCT_EXPORT_SHADOW_PROPERTY(borderLeftWidth, float)
RCT_EXPORT_SHADOW_PROPERTY(borderStartWidth, float)
RCT_EXPORT_SHADOW_PROPERTY(borderEndWidth, float)
RCT_EXPORT_SHADOW_PROPERTY(borderWidth, float)

RCT_EXPORT_SHADOW_PROPERTY(marginTop, YGValue)
RCT_EXPORT_SHADOW_PROPERTY(marginRight, YGValue)
RCT_EXPORT_SHADOW_PROPERTY(marginBottom, YGValue)
RCT_EXPORT_SHADOW_PROPERTY(marginLeft, YGValue)
RCT_EXPORT_SHADOW_PROPERTY(marginStart, YGValue)
RCT_EXPORT_SHADOW_PROPERTY(marginEnd, YGValue)
RCT_EXPORT_SHADOW_PROPERTY(marginVertical, YGValue)
RCT_EXPORT_SHADOW_PROPERTY(marginHorizontal, YGValue)
RCT_EXPORT_SHADOW_PROPERTY(margin, YGValue)

RCT_EXPORT_SHADOW_PROPERTY(paddingTop, YGValue)
RCT_EXPORT_SHADOW_PROPERTY(paddingRight, YGValue)
RCT_EXPORT_SHADOW_PROPERTY(paddingBottom, YGValue)
RCT_EXPORT_SHADOW_PROPERTY(paddingLeft, YGValue)
RCT_EXPORT_SHADOW_PROPERTY(paddingStart, YGValue)
RCT_EXPORT_SHADOW_PROPERTY(paddingEnd, YGValue)
RCT_EXPORT_SHADOW_PROPERTY(paddingVertical, YGValue)
RCT_EXPORT_SHADOW_PROPERTY(paddingHorizontal, YGValue)
RCT_EXPORT_SHADOW_PROPERTY(padding, YGValue)

RCT_EXPORT_SHADOW_PROPERTY(flex, float)
RCT_EXPORT_SHADOW_PROPERTY(flexGrow, float)
RCT_EXPORT_SHADOW_PROPERTY(flexShrink, float)
RCT_EXPORT_SHADOW_PROPERTY(flexBasis, YGValue)
RCT_EXPORT_SHADOW_PROPERTY(flexDirection, YGFlexDirection)
RCT_EXPORT_SHADOW_PROPERTY(flexWrap, YGWrap)
RCT_EXPORT_SHADOW_PROPERTY(justifyContent, YGJustify)
RCT_EXPORT_SHADOW_PROPERTY(alignItems, YGAlign)
RCT_EXPORT_SHADOW_PROPERTY(alignSelf, YGAlign)
RCT_EXPORT_SHADOW_PROPERTY(alignContent, YGAlign)
RCT_EXPORT_SHADOW_PROPERTY(position, YGPositionType)
RCT_EXPORT_SHADOW_PROPERTY(aspectRatio, float)
RCT_EXPORT_SHADOW_PROPERTY(rowGap, float)
RCT_EXPORT_SHADOW_PROPERTY(columnGap, float)
RCT_EXPORT_SHADOW_PROPERTY(gap, float)

RCT_EXPORT_SHADOW_PROPERTY(overflow, YGOverflow)
RCT_EXPORT_SHADOW_PROPERTY(display, YGDisplay)

RCT_EXPORT_SHADOW_PROPERTY(onLayout, RCTDirectEventBlock)

RCT_EXPORT_SHADOW_PROPERTY(direction, YGDirection)

// The events below define the properties that are not used by native directly, but required in the view config for new
// renderer to function.
// They can be deleted after Static View Configs are rolled out.

// PanResponder handlers
RCT_CUSTOM_VIEW_PROPERTY(onMoveShouldSetResponder, BOOL, RCTView) {}
RCT_CUSTOM_VIEW_PROPERTY(onMoveShouldSetResponderCapture, BOOL, RCTView) {}
RCT_CUSTOM_VIEW_PROPERTY(onStartShouldSetResponder, BOOL, RCTView) {}
RCT_CUSTOM_VIEW_PROPERTY(onStartShouldSetResponderCapture, BOOL, RCTView) {}
RCT_CUSTOM_VIEW_PROPERTY(onResponderGrant, BOOL, RCTView) {}
RCT_CUSTOM_VIEW_PROPERTY(onResponderReject, BOOL, RCTView) {}
RCT_CUSTOM_VIEW_PROPERTY(onResponderStart, BOOL, RCTView) {}
RCT_CUSTOM_VIEW_PROPERTY(onResponderEnd, BOOL, RCTView) {}
RCT_CUSTOM_VIEW_PROPERTY(onResponderRelease, BOOL, RCTView) {}
RCT_CUSTOM_VIEW_PROPERTY(onResponderMove, BOOL, RCTView) {}
RCT_CUSTOM_VIEW_PROPERTY(onResponderTerminate, BOOL, RCTView) {}
RCT_CUSTOM_VIEW_PROPERTY(onResponderTerminationRequest, BOOL, RCTView) {}
RCT_CUSTOM_VIEW_PROPERTY(onShouldBlockNativeResponder, BOOL, RCTView) {}

// Touch events
RCT_CUSTOM_VIEW_PROPERTY(onTouchStart, BOOL, RCTView) {}
RCT_CUSTOM_VIEW_PROPERTY(onTouchMove, BOOL, RCTView) {}
RCT_CUSTOM_VIEW_PROPERTY(onTouchEnd, BOOL, RCTView) {}
RCT_CUSTOM_VIEW_PROPERTY(onTouchCancel, BOOL, RCTView) {}

// Experimental/WIP Pointer Events (not yet ready for use)
RCT_EXPORT_VIEW_PROPERTY(onClick, RCTBubblingEventBlock)
RCT_EXPORT_VIEW_PROPERTY(onPointerCancel, RCTBubblingEventBlock)
RCT_EXPORT_VIEW_PROPERTY(onPointerDown, RCTBubblingEventBlock)
RCT_EXPORT_VIEW_PROPERTY(onPointerMove, RCTBubblingEventBlock)
RCT_EXPORT_VIEW_PROPERTY(onPointerUp, RCTBubblingEventBlock)
RCT_EXPORT_VIEW_PROPERTY(onPointerEnter, RCTCapturingEventBlock)
RCT_EXPORT_VIEW_PROPERTY(onPointerLeave, RCTCapturingEventBlock)
RCT_EXPORT_VIEW_PROPERTY(onPointerOver, RCTBubblingEventBlock)
RCT_EXPORT_VIEW_PROPERTY(onPointerOut, RCTBubblingEventBlock)
RCT_EXPORT_VIEW_PROPERTY(onGotPointerCapture, RCTBubblingEventBlock)
RCT_EXPORT_VIEW_PROPERTY(onLostPointerCapture, RCTBubblingEventBlock)

@end<|MERGE_RESOLUTION|>--- conflicted
+++ resolved
@@ -68,25 +68,6 @@
       @"img" : @(UIAccessibilityTraitImage),
       @"key" : @(UIAccessibilityTraitKeyboardKey),
       @"keyboardkey" : @(UIAccessibilityTraitKeyboardKey),
-<<<<<<< HEAD
-      @"text" : @(UIAccessibilityTraitStaticText),
-      @"summary" : @(UIAccessibilityTraitSummaryElement),
-      @"disabled" : @(UIAccessibilityTraitNotEnabled),
-      @"frequentUpdates" : @(UIAccessibilityTraitUpdatesFrequently),
-      @"startsMedia" : @(UIAccessibilityTraitStartsMediaSession),
-      @"adjustable" : @(UIAccessibilityTraitAdjustable),
-      @"allowsDirectInteraction" : @(UIAccessibilityTraitAllowsDirectInteraction),
-      @"pageTurn" : @(UIAccessibilityTraitCausesPageTurn),
-      // [macOS
-      // a set of RN accessibilityTraits are macOS specific accessiblity roles and map to nothing on iOS:
-      @"disclosure" : @(UIAccessibilityTraitNone),
-      @"group" : @(UIAccessibilityTraitNone),
-      @"table": @(UIAccessibilityTraitNone),
-      // macOS]
-      @"alert" : @(UIAccessibilityTraitNone),
-      @"checkbox" : @(UIAccessibilityTraitNone),
-      @"combobox" : @(UIAccessibilityTraitNone),
-=======
       @"link" : @(UIAccessibilityTraitLink),
       @"list" : @(UIAccessibilityTraitNone),
       @"listitem" : @(UIAccessibilityTraitNone),
@@ -94,7 +75,6 @@
       @"main" : @(UIAccessibilityTraitNone),
       @"marquee" : @(UIAccessibilityTraitNone),
       @"math" : @(UIAccessibilityTraitNone),
->>>>>>> ea85b313
       @"menu" : @(UIAccessibilityTraitNone),
       @"menubar" : @(UIAccessibilityTraitNone),
       @"menuitem" : @(UIAccessibilityTraitNone),
@@ -143,6 +123,11 @@
       @"treeitem" : @(UIAccessibilityTraitNone),
       @"viewgroup" : @(UIAccessibilityTraitNone),
       @"webview" : @(UIAccessibilityTraitNone),
+      // [macOS a set of RN accessibilityTraits are macOS specific accessiblity roles and map to nothing on iOS
+      @"disclosure" : @(UIAccessibilityTraitNone),
+      @"group" : @(UIAccessibilityTraitNone),
+      @"table": @(UIAccessibilityTraitNone),
+      // macOS]
     }),
     UIAccessibilityTraitNone,
     unsignedLongLongValue)
@@ -307,20 +292,9 @@
 RCT_REMAP_VIEW_PROPERTY(transform, reactTransform, CATransform3D)
 RCT_REMAP_VIEW_PROPERTY(transformOrigin, reactTransformOrigin, RCTTransformOrigin)
 
+#if !TARGET_OS_OSX // [macOS]
 RCT_CUSTOM_VIEW_PROPERTY(accessibilityRole, UIAccessibilityTraits, RCTView)
 {
-<<<<<<< HEAD
-#if !TARGET_OS_OSX // [macOS]
-  view.layer.transform = json ? [RCTConvert CATransform3D:json] : defaultView.layer.transform;
-  // Enable edge antialiasing in rotation, skew, or perspective transforms
-  view.layer.allowsEdgeAntialiasing =
-      view.layer.transform.m12 != 0.0f || view.layer.transform.m21 != 0.0f || view.layer.transform.m34 != 0.0f;
-#else // [macOS
-  CATransform3D transform = json ? [RCTConvert CATransform3D:json] : defaultView.layer.transform;
-  [view setTransform3D:transform];
-  [view setNeedsDisplay];
-#endif // macOS]
-=======
   UIAccessibilityTraits accessibilityRoleTraits =
       json ? [RCTConvert UIAccessibilityTraits:json] : UIAccessibilityTraitNone;
   if (view.reactAccessibilityElement.accessibilityRoleTraits != accessibilityRoleTraits) {
@@ -328,7 +302,6 @@
     view.reactAccessibilityElement.accessibilityRole = json ? [RCTConvert NSString:json] : nil;
     [self updateAccessibilityTraitsForRole:view withDefaultView:defaultView];
   }
->>>>>>> ea85b313
 }
 
 RCT_CUSTOM_VIEW_PROPERTY(role, UIAccessibilityTraits, RCTView)
@@ -343,31 +316,11 @@
 
 - (void)updateAccessibilityTraitsForRole:(RCTView *)view withDefaultView:(RCTView *)defaultView
 {
-#if !TARGET_OS_OSX // [macOS]
   const UIAccessibilityTraits AccessibilityRolesMask = UIAccessibilityTraitNone | UIAccessibilityTraitButton |
       UIAccessibilityTraitLink | UIAccessibilityTraitSearchField | UIAccessibilityTraitImage |
       UIAccessibilityTraitKeyboardKey | UIAccessibilityTraitStaticText | UIAccessibilityTraitAdjustable |
       UIAccessibilityTraitHeader | UIAccessibilityTraitSummaryElement | UIAccessibilityTraitTabBar |
       UIAccessibilityTraitUpdatesFrequently | SwitchAccessibilityTrait;
-<<<<<<< HEAD
-  view.reactAccessibilityElement.accessibilityTraits =
-      view.reactAccessibilityElement.accessibilityTraits & ~AccessibilityRolesMask;
-  UIAccessibilityTraits newTraits = json ? [RCTConvert UIAccessibilityTraits:json] : defaultView.accessibilityTraits;
-  if (newTraits != UIAccessibilityTraitNone) {
-    UIAccessibilityTraits maskedTraits = newTraits & AccessibilityRolesMask;
-    view.reactAccessibilityElement.accessibilityTraits |= maskedTraits;
-  } else {
-    NSString *role = json ? [RCTConvert NSString:json] : @"";
-    view.reactAccessibilityElement.accessibilityRoleInternal = role; // [macOS] renamed prop so it doesn't conflict with -[NSAccessibility accessibilityRole].
-  }
-#else // [macOS
-  if (json) {
-    view.reactAccessibilityElement.accessibilityRole = [RCTConvert accessibilityRoleFromTraits:json];
-  } else {
-    view.reactAccessibilityElement.accessibilityRole = defaultView.accessibilityRole;
-  }
-#endif // macOS]
-=======
 
   // Clear any existing traits set for AccessibilityRole
   view.reactAccessibilityElement.accessibilityTraits &= ~(AccessibilityRolesMask);
@@ -375,9 +328,9 @@
   view.reactAccessibilityElement.accessibilityTraits |= view.reactAccessibilityElement.role
       ? view.reactAccessibilityElement.roleTraits
       : view.reactAccessibilityElement.accessibilityRole ? view.reactAccessibilityElement.accessibilityRoleTraits
-                                                         : (defaultView.accessibilityTraits & AccessibilityRolesMask);
->>>>>>> ea85b313
-}
+                                                         : (defaultView.accessibilityTraits & AccessibilityRolesMask);                        
+}
+#endif // [macOS]
 
 RCT_CUSTOM_VIEW_PROPERTY(accessibilityState, NSDictionary, RCTView)
 {
