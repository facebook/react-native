/*
 * Copyright (c) Meta Platforms, Inc. and affiliates.
 *
 * This source code is licensed under the MIT license found in the
 * LICENSE file in the root directory of this source tree.
 */

#import "RCTUIManager.h"

#import <AVFoundation/AVFoundation.h>
#import <React/RCTSurfacePresenterStub.h>

#import <yoga/Yoga.h> // [macOS]

#import "RCTAssert.h"
#import "RCTBridge+Private.h"
#import "RCTBridge.h"
#import "RCTComponent.h"
#import "RCTComponentData.h"
#import "RCTConvert.h"
#import "RCTDefines.h"
#import "RCTDevSettings.h" // [macOS]
#import "RCTEventDispatcherProtocol.h"
#import "RCTLayoutAnimation.h"
#import "RCTLayoutAnimationGroup.h"
#import "RCTLog.h"
#import "RCTModuleData.h"
#import "RCTModuleMethod.h"
#import "RCTProfile.h"
#import "RCTRootContentView.h"
#import "RCTRootShadowView.h"
#import "RCTRootViewInternal.h"
#if !TARGET_OS_OSX // [macOS]
#import "RCTScrollableProtocol.h"
#endif // [macOS]
#import "RCTShadowView+Internal.h"
#import "RCTShadowView.h"
#import "RCTSurfaceRootShadowView.h"
#import "RCTSurfaceRootView.h"
#import "RCTUIManagerObserverCoordinator.h"
#import "RCTUIManagerUtils.h"
#import "RCTUtils.h"
#import "RCTView.h"
#import "RCTViewManager.h"
#import "UIView+React.h"
#import "RCTUIKit.h" // [macOS]
#import "RCTDeviceInfo.h" // [macOS]

#import <React/RCTUIKit.h>

void RCTTraverseViewNodes(id<RCTComponent> view, void (^block)(id<RCTComponent>)) // [macOS]
{
  if (view.reactTag) {
    block(view);

    for (id<RCTComponent> subview in view.reactSubviews) {
      RCTTraverseViewNodes(subview, block);
    }
  }
}

static NSString *RCTNativeIDRegistryKey(NSString *nativeID, NSNumber *rootTag)
{
  if (!nativeID || !rootTag) {
    return @"";
  }
  return [NSString stringWithFormat:@"%@-%@", rootTag, nativeID];
}

NSString *const RCTUIManagerWillUpdateViewsDueToContentSizeMultiplierChangeNotification =
    @"RCTUIManagerWillUpdateViewsDueToContentSizeMultiplierChangeNotification";

@implementation RCTUIManager {
  // Root views are only mutated on the shadow queue
  NSMutableSet<NSNumber *> *_rootViewTags;
  NSMutableArray<RCTViewManagerUIBlock> *_pendingUIBlocks;

  // Animation
  RCTLayoutAnimationGroup *_layoutAnimationGroup; // Main thread only

  NSMutableDictionary<NSNumber *, RCTShadowView *> *_shadowViewRegistry; // RCT thread only
  NSMutableDictionary<NSNumber *, RCTPlatformView *> *_viewRegistry; // Main thread only // [macOS]
  NSMapTable<NSString *, RCTPlatformView *> *_nativeIDRegistry; // [macOS]

  NSMapTable<RCTShadowView *, NSArray<NSString *> *> *_shadowViewsWithUpdatedProps; // UIManager queue only.
  NSHashTable<RCTShadowView *> *_shadowViewsWithUpdatedChildren; // UIManager queue only.

  // Keyed by viewName
  NSMutableDictionary *_componentDataByName;
}

@synthesize bridge = _bridge;
@synthesize moduleRegistry = _moduleRegistry;

RCT_EXPORT_MODULE()

+ (BOOL)requiresMainQueueSetup
{
  return NO;
}

- (void)invalidate
{
  /**
   * Called on the JS Thread since all modules are invalidated on the JS thread
   */

  // This only accessed from the shadow queue
  _pendingUIBlocks = nil;

  RCTExecuteOnMainQueue(^{
    RCT_PROFILE_BEGIN_EVENT(RCTProfileTagAlways, @"UIManager invalidate", nil);
    NSMutableDictionary<NSNumber *, id<RCTComponent>> *viewRegistry =
        (NSMutableDictionary<NSNumber *, id<RCTComponent>> *)self->_viewRegistry;
    for (NSNumber *rootViewTag in self->_rootViewTags) {
<<<<<<< HEAD
		RCTPlatformView *rootView = self->_viewRegistry[rootViewTag]; // [macOS]
=======
      id<RCTComponent> rootView = viewRegistry[rootViewTag];
      [self _purgeChildren:[rootView reactSubviews] fromRegistry:viewRegistry];
>>>>>>> c99d96b7
      if ([rootView conformsToProtocol:@protocol(RCTInvalidating)]) {
        [(id<RCTInvalidating>)rootView invalidate];
      }
    }

    self->_rootViewTags = nil;
    self->_shadowViewRegistry = nil;
    self->_viewRegistry = nil;
    self->_nativeIDRegistry = nil;
    self->_bridge = nil;

    [[NSNotificationCenter defaultCenter] removeObserver:self];
    RCT_PROFILE_END_EVENT(RCTProfileTagAlways, @"");
  });
}

- (NSMutableDictionary<NSNumber *, RCTShadowView *> *)shadowViewRegistry
{
  // NOTE: this method only exists so that it can be accessed by unit tests
  if (!_shadowViewRegistry) {
    _shadowViewRegistry = [NSMutableDictionary new];
  }
  return _shadowViewRegistry;
}

- (NSMutableDictionary<NSNumber *, RCTPlatformView *> *)viewRegistry // [macOS]
{
  // NOTE: this method only exists so that it can be accessed by unit tests
  if (!_viewRegistry) {
    _viewRegistry = [NSMutableDictionary new];
  }
  return _viewRegistry;
}

- (NSMapTable *)nativeIDRegistry
{
  if (!_nativeIDRegistry) {
    _nativeIDRegistry = [NSMapTable strongToWeakObjectsMapTable];
  }
  return _nativeIDRegistry;
}

- (void)setBridge:(RCTBridge *)bridge
{
  RCTEnforceNewArchitectureValidation(
      RCTNotAllowedInBridgeless, self, @"RCTUIManager must not be initialized for the new architecture");

  RCTAssert(_bridge == nil, @"Should not re-use same UIManager instance");
  _bridge = bridge;

  _shadowViewRegistry = [NSMutableDictionary new];
  _viewRegistry = [NSMutableDictionary new];
  _nativeIDRegistry = [NSMapTable strongToWeakObjectsMapTable];

  _shadowViewsWithUpdatedProps = [NSMapTable weakToStrongObjectsMapTable];
  _shadowViewsWithUpdatedChildren = [NSHashTable weakObjectsHashTable];

  // Internal resources
  _pendingUIBlocks = [NSMutableArray new];
  _rootViewTags = [NSMutableSet new];

  _observerCoordinator = [RCTUIManagerObserverCoordinator new];

  // Get view managers from bridge=
  _componentDataByName = [NSMutableDictionary new];
  for (Class moduleClass in _bridge.moduleClasses) {
    if ([moduleClass isSubclassOfClass:[RCTViewManager class]]) {
      RCTComponentData *componentData = [[RCTComponentData alloc] initWithManagerClass:moduleClass
                                                                                bridge:_bridge
                                                                       eventDispatcher:_bridge.eventDispatcher];
      _componentDataByName[componentData.name] = componentData;
    }
  }

<<<<<<< HEAD
#if !TARGET_OS_OSX // [macOS]
=======
  // Preload the a11yManager as the RCTUIManager needs it to listen for notification
  // By eagerly preloading it in the setBridge method, we make sure that the manager is
  // properly initialized in the Main Thread and that we do not incur in any race condition
  // or concurrency problem.
  id<RCTBridgeModule> a11yManager = [bridge moduleForName:@"AccessibilityManager" lazilyLoadIfNecessary:YES];

>>>>>>> c99d96b7
  // This dispatch_async avoids a deadlock while configuring native modules
  dispatch_queue_t accessibilityManagerInitQueue = RCTUIManagerDispatchAccessibilityManagerInitOntoMain()
      ? dispatch_get_main_queue()
      : dispatch_get_global_queue(QOS_CLASS_USER_INTERACTIVE, 0);
  dispatch_async(accessibilityManagerInitQueue, ^{
    [[NSNotificationCenter defaultCenter] addObserver:self
                                             selector:@selector(didReceiveNewContentSizeMultiplier)
                                                 name:@"RCTAccessibilityManagerDidUpdateMultiplierNotification"
                                               object:a11yManager];
  });
#if TARGET_OS_IOS // [visionOS]
  [[NSNotificationCenter defaultCenter] addObserver:self
                                           selector:@selector(namedOrientationDidChange)
                                               name:UIDeviceOrientationDidChangeNotification
                                             object:nil];
#endif // [visionOS]
  [RCTLayoutAnimation initializeStatics];
#endif // [macOS]
}

#pragma mark - Event emitting

#if !TARGET_OS_OSX // [macOS]
- (void)didReceiveNewContentSizeMultiplier
{
  // Report the event across the bridge.
#pragma clang diagnostic push
#pragma clang diagnostic ignored "-Wdeprecated-declarations"
  id multiplier = [[self->_bridge moduleForName:@"AccessibilityManager"
                          lazilyLoadIfNecessary:YES] valueForKey:@"multiplier"];
  if (multiplier) {
    [[_moduleRegistry moduleForName:"EventDispatcher"] sendDeviceEventWithName:@"didUpdateContentSizeMultiplier"
                                                                          body:multiplier];
  }
#pragma clang diagnostic pop

  RCTExecuteOnUIManagerQueue(^{
    [[NSNotificationCenter defaultCenter]
        postNotificationName:RCTUIManagerWillUpdateViewsDueToContentSizeMultiplierChangeNotification
                      object:self];
    [self setNeedsLayout];
  });
}
#endif // [macOS]

#if TARGET_OS_IOS // [macOS] [visionOS]
// Names and coordinate system from html5 spec:
// https://developer.mozilla.org/en-US/docs/Web/API/Screen.orientation
// https://developer.mozilla.org/en-US/docs/Web/API/Screen.lockOrientation
static NSDictionary *deviceOrientationEventBody(UIDeviceOrientation orientation)
{
  NSString *name;
  NSNumber *degrees = @0;
  BOOL isLandscape = NO;
  switch (orientation) {
    case UIDeviceOrientationPortrait:
      name = @"portrait-primary";
      break;
    case UIDeviceOrientationPortraitUpsideDown:
      name = @"portrait-secondary";
      degrees = @180;
      break;
    case UIDeviceOrientationLandscapeRight:
      name = @"landscape-primary";
      degrees = @-90;
      isLandscape = YES;
      break;
    case UIDeviceOrientationLandscapeLeft:
      name = @"landscape-secondary";
      degrees = @90;
      isLandscape = YES;
      break;
    case UIDeviceOrientationFaceDown:
    case UIDeviceOrientationFaceUp:
    case UIDeviceOrientationUnknown:
      // Unsupported
      return nil;
  }
  return @{
    @"name" : name,
    @"rotationDegrees" : degrees,
    @"isLandscape" : @(isLandscape),
  };
}

- (void)namedOrientationDidChange
{
  NSDictionary *orientationEvent = deviceOrientationEventBody([UIDevice currentDevice].orientation);
  if (!orientationEvent) {
    return;
  }

#pragma clang diagnostic push
#pragma clang diagnostic ignored "-Wdeprecated-declarations"
  [[_moduleRegistry moduleForName:"EventDispatcher"] sendDeviceEventWithName:@"namedOrientationDidChange"
                                                                        body:orientationEvent];
#pragma clang diagnostic pop
}
#endif // [macOS] [visionOS]

- (dispatch_queue_t)methodQueue
{
  return RCTGetUIManagerQueue();
}

- (void)registerRootViewTag:(NSNumber *)rootTag
{
  RCTAssertUIManagerQueue();

  RCTAssert(RCTIsReactRootView(rootTag), @"Attempt to register rootTag (%@) which is not actually root tag.", rootTag);

  RCTAssert(
      ![_rootViewTags containsObject:rootTag],
      @"Attempt to register rootTag (%@) which was already registered.",
      rootTag);

  [_rootViewTags addObject:rootTag];

  // Registering root shadow view
  RCTSurfaceRootShadowView *shadowView = [RCTSurfaceRootShadowView new];
  shadowView.reactTag = rootTag;
  _shadowViewRegistry[rootTag] = shadowView;

  // Registering root view
  RCTExecuteOnMainQueue(^{
    RCTSurfaceRootView *rootView = [RCTSurfaceRootView new];
    rootView.reactTag = rootTag;
    self->_viewRegistry[rootTag] = rootView;
  });
}

- (void)registerRootView:(RCTRootContentView *)rootView
{
  RCTAssertMainQueue();

  NSNumber *reactTag = rootView.reactTag;
  RCTAssert(RCTIsReactRootView(reactTag), @"View %@ with tag #%@ is not a root view", rootView, reactTag);

  RCTPlatformView *existingView = _viewRegistry[reactTag]; // [macOS]
  RCTAssert(
      existingView == nil || existingView == rootView,
      @"Expect all root views to have unique tag. Added %@ twice",
      reactTag);

  CGSize availableSize = rootView.availableSize;

  // Register view
  _viewRegistry[reactTag] = rootView;

  // Register shadow view
  RCTRootShadowView *shadowView = [RCTRootShadowView new]; // [macOS] do this early to prevent RCTI18nUtil deadlock

  RCTExecuteOnUIManagerQueue(^{
    if (!self->_viewRegistry) {
      return;
    }

    shadowView.availableSize = availableSize;
    shadowView.reactTag = reactTag;
    shadowView.viewName = NSStringFromClass([rootView class]);
    self->_shadowViewRegistry[shadowView.reactTag] = shadowView;
    [self->_rootViewTags addObject:reactTag];
  });
}

- (NSString *)viewNameForReactTag:(NSNumber *)reactTag
{
  RCTAssertUIManagerQueue();
  NSString *name = _shadowViewRegistry[reactTag].viewName;
  if (name) {
    return name;
  }

// Re-enable componentViewName_DO_NOT_USE_THIS_IS_BROKEN once macOS uses Fabric
#if !TARGET_OS_OSX // [macOS]
  __block RCTPlatformView *view; // [macOS]
  RCTUnsafeExecuteOnMainQueueSync(^{
    view = self->_viewRegistry[reactTag];
  });

#pragma clang diagnostic push
#pragma clang diagnostic ignored "-Wundeclared-selector"

  if ([view respondsToSelector:@selector(componentViewName_DO_NOT_USE_THIS_IS_BROKEN)]) {
    return [view performSelector:@selector(componentViewName_DO_NOT_USE_THIS_IS_BROKEN)];
  }

#pragma clang diagnostic pop
#endif // [macOS]
  return nil;
}

- (RCTPlatformView *)viewForReactTag:(NSNumber *)reactTag // [macOS]
{
  RCTAssertMainQueue();
  RCTPlatformView *view = [_bridge.surfacePresenter findComponentViewWithTag_DO_NOT_USE_DEPRECATED:reactTag.integerValue]; // [macOS]
  if (!view) {
    view = _viewRegistry[reactTag];
  }
  return [RCTUIManager paperViewOrCurrentView:view];
}

- (RCTShadowView *)shadowViewForReactTag:(NSNumber *)reactTag
{
#if !TARGET_OS_OSX // [macOS]
  RCTAssertUIManagerQueue();
#endif // [macOS]
  return _shadowViewRegistry[reactTag];
}

- (void)_executeBlockWithShadowView:(void (^)(RCTShadowView *shadowView))block forTag:(NSNumber *)tag
{
  RCTAssertMainQueue();

  RCTExecuteOnUIManagerQueue(^{
    RCTShadowView *shadowView = self->_shadowViewRegistry[tag];

    if (shadowView == nil) {
      RCTLogInfo(
          @"Could not locate shadow view with tag #%@, this is probably caused by a temporary inconsistency between native views and shadow views.",
          tag);
      return;
    }

    block(shadowView);
  });
}

- (void)setAvailableSize:(CGSize)availableSize forRootView:(RCTUIView *)rootView // [macOS]
{
  RCTAssertMainQueue();

  void (^block)(RCTShadowView *) = ^(RCTShadowView *shadowView) {
    RCTAssert(
        [shadowView isKindOfClass:[RCTRootShadowView class]], @"Located shadow view is actually not root view.");

    RCTRootShadowView *rootShadowView = (RCTRootShadowView *)shadowView;

    if (CGSizeEqualToSize(availableSize, rootShadowView.availableSize)) {
      return;
    }

    rootShadowView.availableSize = availableSize;
    [self setNeedsLayout];
  };

#if TARGET_OS_OSX // [macOS
  if (rootView.inLiveResize) {
    NSNumber* tag = rootView.reactTag;
    // Synchronously relayout to prevent "tearing" when resizing windows.
    // Still run block asynchronously below so it "wins" after any in-flight layout.
    RCTUnsafeExecuteOnUIManagerQueueSync(^{
      RCTShadowView *shadowView = self->_shadowViewRegistry[tag];
      block(shadowView);
    });
  }
#endif // macOS]

  [self _executeBlockWithShadowView:block forTag:rootView.reactTag];
}

- (void)setLocalData:(NSObject *)localData forView:(RCTUIView *)view // [macOS]
{
  RCTAssertMainQueue();
  [self
      _executeBlockWithShadowView:^(RCTShadowView *shadowView) {
        shadowView.localData = localData;
        [self setNeedsLayout];
      }
                           forTag:view.reactTag];
}

- (RCTPlatformView *)viewForNativeID:(NSString *)nativeID withRootTag:(NSNumber *)rootTag
{
  if (!nativeID || !rootTag) {
    return nil;
  }
  RCTPlatformView *view;  // [macOS]
  @synchronized(self) {
    view = [_nativeIDRegistry objectForKey:RCTNativeIDRegistryKey(nativeID, rootTag)];
  }
  return view;
}

- (void)setNativeID:(NSString *)nativeID forView:(RCTUIView *)view // [macOS]
{
  if (!nativeID || !view) {
    return;
  }
  __weak RCTUIManager *weakSelf = self;
  RCTExecuteOnUIManagerQueue(^{
    NSNumber *rootTag = [weakSelf shadowViewForReactTag:view.reactTag].rootView.reactTag;
    @synchronized(weakSelf) {
      [weakSelf.nativeIDRegistry setObject:view forKey:RCTNativeIDRegistryKey(nativeID, rootTag)];
    }
  });
}

- (void)setSize:(CGSize)size forView:(RCTUIView *)view // [macOS]
{
  RCTAssertMainQueue();
  [self
      _executeBlockWithShadowView:^(RCTShadowView *shadowView) {
        if (CGSizeEqualToSize(size, shadowView.size)) {
          return;
        }

        shadowView.size = size;
        [self setNeedsLayout];
      }
                           forTag:view.reactTag];
}

- (void)setIntrinsicContentSize:(CGSize)intrinsicContentSize forView:(RCTUIView *)view // [macOS]
{
  RCTAssertMainQueue();
  [self
      _executeBlockWithShadowView:^(RCTShadowView *shadowView) {
        if (CGSizeEqualToSize(shadowView.intrinsicContentSize, intrinsicContentSize)) {
          return;
        }

        shadowView.intrinsicContentSize = intrinsicContentSize;
        [self setNeedsLayout];
      }
                           forTag:view.reactTag];
}

/**
 * Unregisters views from registries
 */
- (void)_purgeChildren:(NSArray<id<RCTComponent>> *)children
          fromRegistry:(NSMutableDictionary<NSNumber *, id<RCTComponent>> *)registry
{
  for (id<RCTComponent> child in children) {
    RCTTraverseViewNodes(registry[child.reactTag], ^(id<RCTComponent> subview) {
      RCTAssert(![subview isReactRootView], @"Root views should not be unregistered");
      if ([subview conformsToProtocol:@protocol(RCTInvalidating)]) {
        [(id<RCTInvalidating>)subview invalidate];
      }
      [registry removeObjectForKey:subview.reactTag];
    });
  }
}

- (void)addUIBlock:(RCTViewManagerUIBlock)block
{
  RCTAssertUIManagerQueue();

  if (!block || !_viewRegistry) {
    return;
  }

  [_pendingUIBlocks addObject:block];
}

- (void)prependUIBlock:(RCTViewManagerUIBlock)block
{
  RCTAssertUIManagerQueue();

  if (!block || !_viewRegistry) {
    return;
  }

  [_pendingUIBlocks insertObject:block atIndex:0];
}

- (void)setNextLayoutAnimationGroup:(RCTLayoutAnimationGroup *)layoutAnimationGroup
{
  RCTAssertMainQueue();

  if (_layoutAnimationGroup && ![_layoutAnimationGroup isEqual:layoutAnimationGroup]) {
    RCTLogWarn(
        @"Warning: Overriding previous layout animation with new one before the first began:\n%@ -> %@.",
        [_layoutAnimationGroup description],
        [layoutAnimationGroup description]);
  }

  _layoutAnimationGroup = layoutAnimationGroup;
}

- (RCTViewManagerUIBlock)uiBlockWithLayoutUpdateForRootView:(RCTRootShadowView *)rootShadowView
{
  RCTAssertUIManagerQueue();

  NSPointerArray *affectedShadowViews = [NSPointerArray weakObjectsPointerArray];
  [rootShadowView layoutWithAffectedShadowViews:affectedShadowViews];

  if (!affectedShadowViews.count) {
    // no frame change results in no UI update block
    return nil;
  }

  typedef struct {
    CGRect frame;
    UIUserInterfaceLayoutDirection layoutDirection;
    BOOL isNew;
    BOOL parentIsNew;
    RCTDisplayType displayType;
  } RCTFrameData;

  // Construct arrays then hand off to main thread
  NSUInteger count = affectedShadowViews.count;
  NSMutableArray *reactTags = [[NSMutableArray alloc] initWithCapacity:count];
  NSMutableData *framesData = [[NSMutableData alloc] initWithLength:sizeof(RCTFrameData) * count];
  {
    NSUInteger index = 0;
    RCTFrameData *frameDataArray = (RCTFrameData *)framesData.mutableBytes;
    for (RCTShadowView *shadowView in affectedShadowViews) {
      reactTags[index] = shadowView.reactTag;
      RCTLayoutMetrics layoutMetrics = shadowView.layoutMetrics;
      frameDataArray[index++] = (RCTFrameData){
          layoutMetrics.frame,
          layoutMetrics.layoutDirection,
          shadowView.isNewView,
          shadowView.superview.isNewView,
          layoutMetrics.displayType};
    }
  }

  for (RCTShadowView *shadowView in affectedShadowViews) {
    // We have to do this after we build the parentsAreNew array.
    shadowView.newView = NO;

    NSNumber *reactTag = shadowView.reactTag;

    if (shadowView.onLayout) {
      CGRect frame = shadowView.layoutMetrics.frame;
      shadowView.onLayout(@{
        @"layout" : @{
          @"x" : @(frame.origin.x),
          @"y" : @(frame.origin.y),
          @"width" : @(frame.size.width),
          @"height" : @(frame.size.height),
        },
      });
    }

    if (RCTIsReactRootView(reactTag) && [shadowView isKindOfClass:[RCTRootShadowView class]]) {
      CGSize contentSize = shadowView.layoutMetrics.frame.size;

      RCTExecuteOnMainQueue(^{
        RCTPlatformView *view = self->_viewRegistry[reactTag]; // [macOS]
        RCTAssert(view != nil, @"view (for ID %@) not found", reactTag);

        RCTRootView *rootView = (RCTRootView *)[view superview];
        if ([rootView isKindOfClass:[RCTRootView class]]) {
          rootView.intrinsicContentSize = contentSize;
        }
      });
    }
  }

  // Perform layout (possibly animated)
  return ^(__unused RCTUIManager *uiManager, NSDictionary<NSNumber *, RCTPlatformView *> *viewRegistry) { // [macOS]
    const RCTFrameData *frameDataArray = (const RCTFrameData *)framesData.bytes;
    RCTLayoutAnimationGroup *layoutAnimationGroup = uiManager->_layoutAnimationGroup;

    __block NSUInteger completionsCalled = 0;

    NSInteger index = 0;
    for (NSNumber *reactTag in reactTags) {
      RCTFrameData frameData = frameDataArray[index++];

      RCTPlatformView *view = viewRegistry[reactTag]; // [macOS]
      CGRect frame = frameData.frame;

      UIUserInterfaceLayoutDirection layoutDirection = frameData.layoutDirection;
      BOOL isNew = frameData.isNew;
      RCTLayoutAnimation *updatingLayoutAnimation = isNew ? nil : layoutAnimationGroup.updatingLayoutAnimation;
      BOOL shouldAnimateCreation = isNew && !frameData.parentIsNew;
      RCTLayoutAnimation *creatingLayoutAnimation =
          shouldAnimateCreation ? layoutAnimationGroup.creatingLayoutAnimation : nil;
      BOOL isHidden = frameData.displayType == RCTDisplayTypeNone;

      void (^completion)(BOOL) = ^(BOOL finished) {
        completionsCalled++;
        if (layoutAnimationGroup.callback && completionsCalled == count) {
          layoutAnimationGroup.callback(@[ @(finished) ]);

          // It's unsafe to call this callback more than once, so we nil it out here
          // to make sure that doesn't happen.
          layoutAnimationGroup.callback = nil;
        }
      };

      if (view.reactLayoutDirection != layoutDirection) {
        view.reactLayoutDirection = layoutDirection;
      }

      if (view.isHidden != isHidden) {
        view.hidden = isHidden;
      }

      if (creatingLayoutAnimation) {
        // Animate view creation
        [view reactSetFrame:frame];

        CATransform3D finalTransform = view.layer.transform;
        CGFloat finalOpacity = view.layer.opacity;

        NSString *property = creatingLayoutAnimation.property;
        if ([property isEqualToString:@"scaleXY"]) {
          view.layer.transform = CATransform3DMakeScale(0, 0, 0);
        } else if ([property isEqualToString:@"scaleX"]) {
          view.layer.transform = CATransform3DMakeScale(0, 1, 0);
        } else if ([property isEqualToString:@"scaleY"]) {
          view.layer.transform = CATransform3DMakeScale(1, 0, 0);
        } else if ([property isEqualToString:@"opacity"]) {
          view.layer.opacity = 0.0;
        } else {
          RCTLogError(@"Unsupported layout animation createConfig property %@", creatingLayoutAnimation.property);
        }

        [creatingLayoutAnimation
              performAnimations:^{
                if ([property isEqualToString:@"scaleX"] || [property isEqualToString:@"scaleY"] ||
                    [property isEqualToString:@"scaleXY"]) {
                  view.layer.transform = finalTransform;
                } else if ([property isEqualToString:@"opacity"]) {
                  view.layer.opacity = finalOpacity;
                }
              }
            withCompletionBlock:completion];

      } else if (updatingLayoutAnimation) {
        // Animate view update
        [updatingLayoutAnimation
              performAnimations:^{
                [view reactSetFrame:frame];
              }
            withCompletionBlock:completion];

      } else {
        // Update without animation
        [view reactSetFrame:frame];
        completion(YES);
      }
    }

    // Clean up
    uiManager->_layoutAnimationGroup = nil;
  };
}

/**
 * Disassociates children from container. Doesn't remove from registries.
 * TODO: use [NSArray getObjects:buffer] to reuse same fast buffer each time.
 *
 * @returns Array of removed items.
 */
- (NSArray<id<RCTComponent>> *)_childrenToRemoveFromContainer:(id<RCTComponent>)container
                                                    atIndices:(NSArray<NSNumber *> *)atIndices
{
  // If there are no indices to move or the container has no subviews don't bother
  // We support parents with nil subviews so long as they're all nil so this allows for this behavior
  if (atIndices.count == 0 || [container reactSubviews].count == 0) {
    return nil;
  }
  // Construction of removed children must be done "up front", before indices are disturbed by removals.
  NSMutableArray<id<RCTComponent>> *removedChildren = [NSMutableArray arrayWithCapacity:atIndices.count];
  RCTAssert(container != nil, @"container view (for ID %@) not found", container);
  for (NSNumber *indexNumber in atIndices) {
    NSUInteger index = indexNumber.unsignedIntegerValue;
    if (index < [container reactSubviews].count) {
      [removedChildren addObject:[container reactSubviews][index]];
    }
  }
  if (removedChildren.count != atIndices.count) {
    NSString *message = [NSString stringWithFormat:@"removedChildren count (%tu) was not what we expected (%tu)",
                                                   removedChildren.count,
                                                   atIndices.count];
    RCTFatal(RCTErrorWithMessage(message));
  }
  return removedChildren;
}

- (void)_removeChildren:(NSArray<id<RCTComponent>> *)children fromContainer:(id<RCTComponent>)container
{
  for (id<RCTComponent> removedChild in children) {
    [container removeReactSubview:removedChild];
  }
}

/**
 * Remove subviews from their parent with an animation.
 */
- (void)_removeChildren:(NSArray<RCTPlatformView *> *)children // [macOS]
          fromContainer:(RCTPlatformView *)container // [macOS]
          withAnimation:(RCTLayoutAnimationGroup *)animation
{
  RCTAssertMainQueue();
  RCTLayoutAnimation *deletingLayoutAnimation = animation.deletingLayoutAnimation;

  __block NSUInteger completionsCalled = 0;
  for (RCTPlatformView *removedChild in children) { // [macOS]
    void (^completion)(BOOL) = ^(BOOL finished) {
      completionsCalled++;

      [removedChild removeFromSuperview];

      if (animation.callback && completionsCalled == children.count) {
        animation.callback(@[ @(finished) ]);

        // It's unsafe to call this callback more than once, so we nil it out here
        // to make sure that doesn't happen.
        animation.callback = nil;
      }
    };

    // Hack: At this moment we have two contradict intents.
    // First one: We want to delete the view from view hierarchy.
    // Second one: We want to animate this view, which implies the existence of this view in the hierarchy.
    // So, we have to remove this view from React's view hierarchy but postpone removing from UIKit's hierarchy.
    // Here the problem: the default implementation of `-[UIView removeReactSubview:]` also removes the view from
    // UIKit's hierarchy. So, let's temporary restore the view back after removing. To do so, we have to memorize
    // original `superview` (which can differ from `container`) and an index of removed view.
    RCTPlatformView *originalSuperview = removedChild.superview; // [macOS]
    NSUInteger originalIndex = [originalSuperview.subviews indexOfObjectIdenticalTo:removedChild];
#if TARGET_OS_OSX // [macOS
    NSView *nextLowerView = nil;
    if (originalIndex > 0) {
      nextLowerView = [originalSuperview.subviews objectAtIndex:originalIndex - 1];
    }
#endif // macOS]
    [container removeReactSubview:removedChild];
    // Disable user interaction while the view is animating
    // since the view is (conceptually) deleted and not supposed to be interactive.
    if ([removedChild respondsToSelector:@selector(setUserInteractionEnabled:)]) { // [macOS
      ((RCTUIView *)removedChild).userInteractionEnabled = NO; // [macOS]
    }
#if !TARGET_OS_OSX // [macOS]
    [originalSuperview insertSubview:removedChild atIndex:originalIndex];
#else // [macOS
    [originalSuperview addSubview:removedChild positioned:nextLowerView == nil ? NSWindowBelow : NSWindowAbove relativeTo:nextLowerView];
#endif // macOS]
    
    NSString *property = deletingLayoutAnimation.property;
    [deletingLayoutAnimation
          performAnimations:^{
            if ([property isEqualToString:@"scaleXY"]) {
              removedChild.layer.transform = CATransform3DMakeScale(0.001, 0.001, 0.001);
            } else if ([property isEqualToString:@"scaleX"]) {
              removedChild.layer.transform = CATransform3DMakeScale(0.001, 1, 0.001);
            } else if ([property isEqualToString:@"scaleY"]) {
              removedChild.layer.transform = CATransform3DMakeScale(1, 0.001, 0.001);
            } else if ([property isEqualToString:@"opacity"]) {
              removedChild.layer.opacity = 0.0;
            } else {
              RCTLogError(@"Unsupported layout animation createConfig property %@", deletingLayoutAnimation.property);
            }
          }
        withCompletionBlock:completion];
  }
}

RCT_EXPORT_METHOD(removeRootView : (nonnull NSNumber *)rootReactTag)
{
  RCTShadowView *rootShadowView = _shadowViewRegistry[rootReactTag];
  RCTAssert(rootShadowView.superview == nil, @"root view cannot have superview (ID %@)", rootReactTag);
  [self _purgeChildren:(NSArray<id<RCTComponent>> *)rootShadowView.reactSubviews
          fromRegistry:(NSMutableDictionary<NSNumber *, id<RCTComponent>> *)_shadowViewRegistry];
  [_shadowViewRegistry removeObjectForKey:rootReactTag];
  [_rootViewTags removeObject:rootReactTag];

  [self addUIBlock:^(RCTUIManager *uiManager, NSDictionary<NSNumber *, RCTPlatformView *> *viewRegistry) { // [macOS]
    RCTAssertMainQueue();
    RCTPlatformView *rootView = viewRegistry[rootReactTag]; // [macOS]
    [uiManager _purgeChildren:(NSArray<id<RCTComponent>> *)rootView.reactSubviews
                 fromRegistry:(NSMutableDictionary<NSNumber *, id<RCTComponent>> *)viewRegistry];
    [(NSMutableDictionary *)viewRegistry removeObjectForKey:rootReactTag];
  }];
}

RCT_EXPORT_METHOD(setChildren : (nonnull NSNumber *)containerTag reactTags : (NSArray<NSNumber *> *)reactTags)
{
  RCTSetChildren(containerTag, reactTags, (NSDictionary<NSNumber *, id<RCTComponent>> *)_shadowViewRegistry);

  [self addUIBlock:^(__unused RCTUIManager *uiManager, NSDictionary<NSNumber *, RCTPlatformView *> *viewRegistry) { // [macOS]
    RCTSetChildren(containerTag, reactTags, (NSDictionary<NSNumber *, id<RCTComponent>> *)viewRegistry);
  }];

  [self _shadowViewDidReceiveUpdatedChildren:_shadowViewRegistry[containerTag]];
}

static void RCTSetChildren(
    NSNumber *containerTag,
    NSArray<NSNumber *> *reactTags,
    NSDictionary<NSNumber *, id<RCTComponent>> *registry)
{
  id<RCTComponent> container = registry[containerTag];
  NSInteger index = 0;
  for (NSNumber *reactTag in reactTags) {
    id<RCTComponent> view = registry[reactTag];
    if (view) {
      [container insertReactSubview:view atIndex:index++];
    }
  }
}

RCT_EXPORT_METHOD(manageChildren
                  : (nonnull NSNumber *)containerTag moveFromIndices
                  : (NSArray<NSNumber *> *)moveFromIndices moveToIndices
                  : (NSArray<NSNumber *> *)moveToIndices addChildReactTags
                  : (NSArray<NSNumber *> *)addChildReactTags addAtIndices
                  : (NSArray<NSNumber *> *)addAtIndices removeAtIndices
                  : (NSArray<NSNumber *> *)removeAtIndices)
{
  [self _manageChildren:containerTag
        moveFromIndices:moveFromIndices
          moveToIndices:moveToIndices
      addChildReactTags:addChildReactTags
           addAtIndices:addAtIndices
        removeAtIndices:removeAtIndices
               registry:(NSMutableDictionary<NSNumber *, id<RCTComponent>> *)_shadowViewRegistry];

  [self addUIBlock:^(RCTUIManager *uiManager, NSDictionary<NSNumber *, RCTPlatformView *> *viewRegistry) { // [macOS]
    [uiManager _manageChildren:containerTag
               moveFromIndices:moveFromIndices
                 moveToIndices:moveToIndices
             addChildReactTags:addChildReactTags
                  addAtIndices:addAtIndices
               removeAtIndices:removeAtIndices
                      registry:(NSMutableDictionary<NSNumber *, id<RCTComponent>> *)viewRegistry];
  }];

  [self _shadowViewDidReceiveUpdatedChildren:_shadowViewRegistry[containerTag]];
}

- (void)_manageChildren:(NSNumber *)containerTag
        moveFromIndices:(NSArray<NSNumber *> *)moveFromIndices
          moveToIndices:(NSArray<NSNumber *> *)moveToIndices
      addChildReactTags:(NSArray<NSNumber *> *)addChildReactTags
           addAtIndices:(NSArray<NSNumber *> *)addAtIndices
        removeAtIndices:(NSArray<NSNumber *> *)removeAtIndices
               registry:(NSMutableDictionary<NSNumber *, id<RCTComponent>> *)registry
{
  id<RCTComponent> container = registry[containerTag];
  RCTAssert(
      moveFromIndices.count == moveToIndices.count,
      @"moveFromIndices had size %tu, moveToIndices had size %tu",
      moveFromIndices.count,
      moveToIndices.count);
  RCTAssert(addChildReactTags.count == addAtIndices.count, @"there should be at least one React child to add");

  // Removes (both permanent and temporary moves) are using "before" indices
  NSArray<id<RCTComponent>> *permanentlyRemovedChildren = [self _childrenToRemoveFromContainer:container
                                                                                     atIndices:removeAtIndices];
  NSArray<id<RCTComponent>> *temporarilyRemovedChildren = [self _childrenToRemoveFromContainer:container
                                                                                     atIndices:moveFromIndices];

  BOOL isUIViewRegistry = ((id)registry == (id)_viewRegistry);
  if (isUIViewRegistry && _layoutAnimationGroup.deletingLayoutAnimation) {
    [self _removeChildren:(NSArray<RCTPlatformView *> *)permanentlyRemovedChildren // [macOS]
            fromContainer:(RCTPlatformView *)container // [macOS]
            withAnimation:_layoutAnimationGroup];
  } else {
    [self _removeChildren:permanentlyRemovedChildren fromContainer:container];
  }

  [self _removeChildren:temporarilyRemovedChildren fromContainer:container];
  [self _purgeChildren:permanentlyRemovedChildren fromRegistry:registry];

  // Figure out what to insert - merge temporary inserts and adds
  NSMutableDictionary *destinationsToChildrenToAdd = [NSMutableDictionary dictionary];
  for (NSInteger index = 0, length = temporarilyRemovedChildren.count; index < length; index++) {
    destinationsToChildrenToAdd[moveToIndices[index]] = temporarilyRemovedChildren[index];
  }

  for (NSInteger index = 0, length = addAtIndices.count; index < length; index++) {
    id<RCTComponent> view = registry[addChildReactTags[index]];
    if (view) {
      destinationsToChildrenToAdd[addAtIndices[index]] = view;
    }
  }

  NSArray<NSNumber *> *sortedIndices =
      [destinationsToChildrenToAdd.allKeys sortedArrayUsingSelector:@selector(compare:)];
  for (NSNumber *reactIndex in sortedIndices) {
    [container insertReactSubview:destinationsToChildrenToAdd[reactIndex] atIndex:reactIndex.integerValue];
  }
}

RCT_EXPORT_METHOD(createView
                  : (nonnull NSNumber *)reactTag viewName
                  : (NSString *)viewName rootTag
                  : (nonnull NSNumber *)rootTag props
                  : (NSDictionary *)props)
{
  RCTComponentData *componentData = _componentDataByName[viewName];
  if (componentData == nil) {
    RCTLogError(@"No component found for view with name \"%@\"", viewName);
  }

  // Register shadow view
  RCTShadowView *shadowView = [componentData createShadowViewWithTag:reactTag];
  if (shadowView) {
    [componentData setProps:props forShadowView:shadowView];
    _shadowViewRegistry[reactTag] = shadowView;
    RCTShadowView *rootView = _shadowViewRegistry[rootTag];
    RCTAssert(
        [rootView isKindOfClass:[RCTRootShadowView class]]
        || [rootView isKindOfClass:[RCTSurfaceRootShadowView class]]
        ,
        @"Given `rootTag` (%@) does not correspond to a valid root shadow view instance.",
        rootTag);
    shadowView.rootView = (RCTRootShadowView *)rootView;
  }

  // Dispatch view creation directly to the main thread instead of adding to
  // UIBlocks array. This way, it doesn't get deferred until after layout.
  __block RCTPlatformView *preliminaryCreatedView = nil; // [macOS]

  void (^createViewBlock)(void) = ^{
    // Do nothing on the second run.
    if (preliminaryCreatedView) {
      return;
    }

    preliminaryCreatedView = [componentData createViewWithTag:reactTag rootTag:rootTag];

    if (preliminaryCreatedView) {
      self->_viewRegistry[reactTag] = preliminaryCreatedView;
    }
  };

  // We cannot guarantee that asynchronously scheduled block will be executed
  // *before* a block is added to the regular mounting process (simply because
  // mounting process can be managed externally while the main queue is
  // locked).
  // So, we positively dispatch it asynchronously and double check inside
  // the regular mounting block.

  RCTExecuteOnMainQueue(createViewBlock);

  [self addUIBlock:^(__unused RCTUIManager *uiManager, __unused NSDictionary<NSNumber *, RCTPlatformView *> *viewRegistry) { // [macOS]
    createViewBlock();

    if (preliminaryCreatedView) {
      [componentData setProps:props forView:preliminaryCreatedView];
    }
  }];

  [self _shadowView:shadowView didReceiveUpdatedProps:[props allKeys]];
}

RCT_EXPORT_METHOD(updateView
                  : (nonnull NSNumber *)reactTag viewName
                  : (NSString *)viewName // not always reliable, use shadowView.viewName if available
                      props
                  : (NSDictionary *)props)
{
  RCTShadowView *shadowView = _shadowViewRegistry[reactTag];
  RCTComponentData *componentData = _componentDataByName[shadowView.viewName ?: viewName];
  [componentData setProps:props forShadowView:shadowView];

  [self addUIBlock:^(__unused RCTUIManager *uiManager, NSDictionary<NSNumber *, RCTPlatformView *> *viewRegistry) { // [macOS]
    RCTPlatformView *view = viewRegistry[reactTag]; // [macOS]
    [componentData setProps:props forView:view];
  }];

  [self _shadowView:shadowView didReceiveUpdatedProps:[props allKeys]];
}

- (void)synchronouslyUpdateViewOnUIThread:(NSNumber *)reactTag viewName:(NSString *)viewName props:(NSDictionary *)props
{
  RCTAssertMainQueue();
  RCTComponentData *componentData = _componentDataByName[viewName];
  RCTPlatformView *view = _viewRegistry[reactTag]; // [macOS]
  [componentData setProps:props forView:view];
}

RCT_EXPORT_METHOD(focus : (nonnull NSNumber *)reactTag)
{
  [self addUIBlock:^(__unused RCTUIManager *uiManager, NSDictionary<NSNumber *, RCTUIView *> *viewRegistry) { // [macOS]
    RCTUIView *newResponder = viewRegistry[reactTag]; // [macOS]
    [newResponder reactFocus];
  }];
}

RCT_EXPORT_METHOD(blur : (nonnull NSNumber *)reactTag)
{
  [self addUIBlock:^(__unused RCTUIManager *uiManager, NSDictionary<NSNumber *, RCTUIView *> *viewRegistry) { // [macOS]
    RCTUIView *currentResponder = viewRegistry[reactTag]; // [macOS]
    [currentResponder reactBlur];
  }];
}

RCT_EXPORT_METHOD(findSubviewIn
                  : (nonnull NSNumber *)reactTag atPoint
                  : (CGPoint)point callback
                  : (RCTResponseSenderBlock)callback)
{
  [self addUIBlock:^(__unused RCTUIManager *uiManager, NSDictionary<NSNumber *, RCTPlatformView *> *viewRegistry) { // [macOS]
    RCTPlatformView *view = viewRegistry[reactTag]; // [macOS]
    RCTPlatformView *target = RCTUIViewHitTestWithEvent(view, point, nil); // [macOS]
    CGRect frame = [target convertRect:target.bounds toView:view];

    while (target.reactTag == nil && target.superview != nil) {
      target = target.superview;
    }

    callback(@[
      RCTNullIfNil(target.reactTag),
      @(frame.origin.x),
      @(frame.origin.y),
      @(frame.size.width),
      @(frame.size.height),
    ]);
  }];
}

RCT_EXPORT_METHOD(dispatchViewManagerCommand
                  : (nonnull NSNumber *)reactTag commandID
                  : (id /*(NSString or NSNumber) */)commandID commandArgs
                  : (NSArray<id> *)commandArgs)
{
  RCTShadowView *shadowView = _shadowViewRegistry[reactTag];
  RCTComponentData *componentData = _componentDataByName[shadowView.viewName];

// Re-enable componentViewName_DO_NOT_USE_THIS_IS_BROKEN once macOS uses Fabric
#if !TARGET_OS_OSX // [macOS]
  // Achtung! Achtung!
  // This is a remarkably hacky and ugly workaround.
  // We need this only temporary for some testing. We need this hack until Fabric fully implements command-execution
  // pipeline. This does not affect non-Fabric apps.
#pragma clang diagnostic push
#pragma clang diagnostic ignored "-Wundeclared-selector"
  if (!componentData) {
    __block RCTPlatformView *view; // [macOS]
    RCTUnsafeExecuteOnMainQueueSync(^{
      view = self->_viewRegistry[reactTag];
    });
    if ([view respondsToSelector:@selector(componentViewName_DO_NOT_USE_THIS_IS_BROKEN)]) {
      NSString *name = [view performSelector:@selector(componentViewName_DO_NOT_USE_THIS_IS_BROKEN)];
      componentData = _componentDataByName[[NSString stringWithFormat:@"RCT%@", name]];
    }
  }
#pragma clang diagnostic pop
#endif // [macOS]

  Class managerClass = componentData.managerClass;
  RCTModuleData *moduleData = [_bridge moduleDataForName:RCTBridgeModuleNameForClass(managerClass)];

  id<RCTBridgeMethod> method;
  if ([commandID isKindOfClass:[NSNumber class]]) {
    method = moduleData.methods[[commandID intValue]];
  } else if ([commandID isKindOfClass:[NSString class]]) {
    method = moduleData.methodsByName[commandID];
    if (method == nil) {
      RCTLogError(@"No command found with name \"%@\"", commandID);
    }
  } else {
    RCTLogError(@"dispatchViewManagerCommand must be called with a string or integer command");
    return;
  }

  NSArray *args = [@[ reactTag ] arrayByAddingObjectsFromArray:commandArgs];
  [method invokeWithBridge:_bridge module:componentData.manager arguments:args];
}

- (void)batchDidComplete
{
  [self _layoutAndMount];
}

/**
 * Sets up animations, computes layout, creates UI mounting blocks for computed layout,
 * runs these blocks and all other already existing blocks.
 */
- (void)_layoutAndMount
{
  [self _dispatchPropsDidChangeEvents];
  [self _dispatchChildrenDidChangeEvents];

  [_observerCoordinator uiManagerWillPerformLayout:self];

  // Perform layout
  for (NSNumber *reactTag in _rootViewTags) {
    RCTRootShadowView *rootView = (RCTRootShadowView *)_shadowViewRegistry[reactTag];
    [self addUIBlock:[self uiBlockWithLayoutUpdateForRootView:rootView]];
  }

  [_observerCoordinator uiManagerDidPerformLayout:self];

  [_observerCoordinator uiManagerWillPerformMounting:self];

  [self flushUIBlocksWithCompletion:^{
    [self->_observerCoordinator uiManagerDidPerformMounting:self];
  }];
}

- (void)flushUIBlocksWithCompletion:(void (^)(void))completion
{
  RCTAssertUIManagerQueue();

  // First copy the previous blocks into a temporary variable, then reset the
  // pending blocks to a new array. This guards against mutation while
  // processing the pending blocks in another thread.
  NSArray<RCTViewManagerUIBlock> *previousPendingUIBlocks = _pendingUIBlocks;
  _pendingUIBlocks = [NSMutableArray new];

  if (previousPendingUIBlocks.count == 0) {
    completion();
    return;
  }

  __weak typeof(self) weakSelf = self;

  void (^mountingBlock)(void) = ^{
    typeof(self) strongSelf = weakSelf;

    @try {
      for (RCTViewManagerUIBlock block in previousPendingUIBlocks) {
        RCTComposedViewRegistry *composedViewRegistry =
            [[RCTComposedViewRegistry alloc] initWithUIManager:strongSelf andRegistry:strongSelf->_viewRegistry];
        block(strongSelf, composedViewRegistry);
      }
    } @catch (NSException *exception) {
      RCTLogError(@"Exception thrown while executing UI block: %@", exception);
    }
  };

  if ([self.observerCoordinator uiManager:self performMountingWithBlock:mountingBlock]) {
    completion();
    return;
  }

  // Execute the previously queued UI blocks
  RCTProfileBeginFlowEvent();
  RCTExecuteOnMainQueue(^{
    RCTProfileEndFlowEvent();
    RCT_PROFILE_BEGIN_EVENT(RCTProfileTagAlways, @"-[UIManager flushUIBlocks]", (@{
                              @"count" : [@(previousPendingUIBlocks.count) stringValue],
                            }));

    mountingBlock();

    RCT_PROFILE_END_EVENT(RCTProfileTagAlways, @"");

    RCTExecuteOnUIManagerQueue(completion);
  });
}

- (void)setNeedsLayout
{
  // If there is an active batch layout will happen when batch finished, so we will wait for that.
  // Otherwise we immediately trigger layout.
  if (![_bridge isBatchActive] && ![_bridge isLoading]) {
    [self _layoutAndMount];
  }
}

- (void)_shadowView:(RCTShadowView *)shadowView didReceiveUpdatedProps:(NSArray<NSString *> *)props
{
  // We collect a set with changed `shadowViews` and its changed props,
  // so we have to maintain this collection properly.
  NSArray<NSString *> *previousProps;
  if ((previousProps = [_shadowViewsWithUpdatedProps objectForKey:shadowView])) {
    // Merging already registered changed props and new ones.
    NSMutableSet *set = [NSMutableSet setWithArray:previousProps];
    [set addObjectsFromArray:props];
    props = [set allObjects];
  }

  [_shadowViewsWithUpdatedProps setObject:props forKey:shadowView];
}

- (void)_shadowViewDidReceiveUpdatedChildren:(RCTShadowView *)shadowView
{
  [_shadowViewsWithUpdatedChildren addObject:shadowView];
}

- (void)_dispatchChildrenDidChangeEvents
{
  if (_shadowViewsWithUpdatedChildren.count == 0) {
    return;
  }

  NSHashTable<RCTShadowView *> *shadowViews = _shadowViewsWithUpdatedChildren;
  _shadowViewsWithUpdatedChildren = [NSHashTable weakObjectsHashTable];

  NSMutableArray *tags = [NSMutableArray arrayWithCapacity:shadowViews.count];

  for (RCTShadowView *shadowView in shadowViews) {
    [shadowView didUpdateReactSubviews];
    [tags addObject:shadowView.reactTag];
  }

  [self addUIBlock:^(__unused RCTUIManager *uiManager, NSDictionary<NSNumber *, RCTUIView *> *viewRegistry) { // [macOS]
    for (NSNumber *tag in tags) {
      RCTUIView<RCTComponent> *view = viewRegistry[tag]; // [macOS]
      [view didUpdateReactSubviews];
    }
  }];
}

- (void)_dispatchPropsDidChangeEvents
{
  if (_shadowViewsWithUpdatedProps.count == 0) {
    return;
  }

  NSMapTable<RCTShadowView *, NSArray<NSString *> *> *shadowViews = _shadowViewsWithUpdatedProps;
  _shadowViewsWithUpdatedProps = [NSMapTable weakToStrongObjectsMapTable];

  NSMapTable<NSNumber *, NSArray<NSString *> *> *tags = [NSMapTable strongToStrongObjectsMapTable];

  for (RCTShadowView *shadowView in shadowViews) {
    NSArray<NSString *> *props = [shadowViews objectForKey:shadowView];
    [shadowView didSetProps:props];
    [tags setObject:props forKey:shadowView.reactTag];
  }

  [self addUIBlock:^(__unused RCTUIManager *uiManager, NSDictionary<NSNumber *, RCTUIView *> *viewRegistry) { // [macOS]
    for (NSNumber *tag in tags) {
      RCTUIView<RCTComponent> *view = viewRegistry[tag]; // [macOS]
      [view didSetProps:[tags objectForKey:tag]];
    }
  }];
}

RCT_EXPORT_METHOD(measure : (nonnull NSNumber *)reactTag callback : (RCTResponseSenderBlock)callback)
{
  [self addUIBlock:^(__unused RCTUIManager *uiManager, NSDictionary<NSNumber *, RCTPlatformView *> *viewRegistry) { // [macOS]
    RCTPlatformView *view = viewRegistry[reactTag]; // [macOS]
    if (!view) {
      // this view was probably collapsed out
      RCTLogWarn(@"measure cannot find view with tag #%@", reactTag);
      callback(@[]);
      return;
    }

    // If in a <Modal>, rootView will be the root of the modal container.
    RCTPlatformView *rootView = view; // [macOS]
    while (rootView.superview && ![rootView isReactRootView]) {
      rootView = rootView.superview;
    }

    // By convention, all coordinates, whether they be touch coordinates, or
    // measurement coordinates are with respect to the root view.
    CGRect frame = view.frame;
    CGRect globalBounds = [view convertRect:view.bounds toView:rootView];

    callback(@[
      @(frame.origin.x),
      @(frame.origin.y),
      @(globalBounds.size.width),
      @(globalBounds.size.height),
      @(globalBounds.origin.x),
      @(globalBounds.origin.y),
    ]);
  }];
}

RCT_EXPORT_METHOD(measureInWindow : (nonnull NSNumber *)reactTag callback : (RCTResponseSenderBlock)callback)
{
  [self addUIBlock:^(__unused RCTUIManager *uiManager, NSDictionary<NSNumber *, RCTPlatformView *> *viewRegistry) { // [macOS]
    RCTPlatformView *view = viewRegistry[reactTag]; // [macOS]
    if (!view) {
      // this view was probably collapsed out
      RCTLogWarn(@"measure cannot find view with tag #%@", reactTag);
      callback(@[]);
      return;
    }

    // Return frame coordinates in window
    CGRect windowFrame = [view convertRect:view.bounds toView:nil];
#if TARGET_OS_OSX // [macOS
    //The macOS default coordinate system has its origin at the lower left of the drawing area, so we need to flip the y-axis coordinate.
    windowFrame.origin.y = view.window.contentView.frame.size.height - windowFrame.origin.y - windowFrame.size.height;
#endif // macOS]
    
    callback(@[
      @(windowFrame.origin.x),
      @(windowFrame.origin.y),
      @(windowFrame.size.width),
      @(windowFrame.size.height),
    ]);
  }];
}

/**
 * Returns if the shadow view provided has the `ancestor` shadow view as
 * an actual ancestor.
 */
RCT_EXPORT_METHOD(viewIsDescendantOf
                  : (nonnull NSNumber *)reactTag ancestor
                  : (nonnull NSNumber *)ancestorReactTag callback
                  : (RCTResponseSenderBlock)callback)
{
  RCTShadowView *shadowView = _shadowViewRegistry[reactTag];
  RCTShadowView *ancestorShadowView = _shadowViewRegistry[ancestorReactTag];
  if (!shadowView) {
    return;
  }
  if (!ancestorShadowView) {
    return;
  }
  BOOL viewIsAncestor = [shadowView viewIsDescendantOf:ancestorShadowView];
  callback(@[ @(viewIsAncestor) ]);
}

static void RCTMeasureLayout(RCTShadowView *view, RCTShadowView *ancestor, RCTResponseSenderBlock callback)
{
  if (!view) {
    return;
  }
  if (!ancestor) {
    return;
  }
  CGRect result = [view measureLayoutRelativeToAncestor:ancestor];
  if (CGRectIsNull(result)) {
    RCTLogError(
        @"view %@ (tag #%@) is not a descendant of %@ (tag #%@)", view, view.reactTag, ancestor, ancestor.reactTag);
    return;
  }
  CGFloat leftOffset = result.origin.x;
  CGFloat topOffset = result.origin.y;
  CGFloat width = result.size.width;
  CGFloat height = result.size.height;
  if (isnan(leftOffset) || isnan(topOffset) || isnan(width) || isnan(height)) {
    RCTLogError(@"Attempted to measure layout but offset or dimensions were NaN");
    return;
  }
  callback(@[ @(leftOffset), @(topOffset), @(width), @(height) ]);
}

/**
 * Returns the computed recursive offset layout in a dictionary form. The
 * returned values are relative to the `ancestor` shadow view. Returns `nil`, if
 * the `ancestor` shadow view is not actually an `ancestor`. Does not touch
 * anything on the main UI thread. Invokes supplied callback with (x, y, width,
 * height).
 */
RCT_EXPORT_METHOD(measureLayout
                  : (nonnull NSNumber *)reactTag relativeTo
                  : (nonnull NSNumber *)ancestorReactTag errorCallback
                  : (__unused RCTResponseSenderBlock)errorCallback callback
                  : (RCTResponseSenderBlock)callback)
{
  RCTShadowView *shadowView = _shadowViewRegistry[reactTag];
  RCTShadowView *ancestorShadowView = _shadowViewRegistry[ancestorReactTag];
  RCTMeasureLayout(shadowView, ancestorShadowView, callback);
}

/**
 * Returns the computed recursive offset layout in a dictionary form. The
 * returned values are relative to the `ancestor` shadow view. Returns `nil`, if
 * the `ancestor` shadow view is not actually an `ancestor`. Does not touch
 * anything on the main UI thread. Invokes supplied callback with (x, y, width,
 * height).
 */
RCT_EXPORT_METHOD(measureLayoutRelativeToParent
                  : (nonnull NSNumber *)reactTag errorCallback
                  : (__unused RCTResponseSenderBlock)errorCallback callback
                  : (RCTResponseSenderBlock)callback)
{
  RCTLogWarn(
      @"RCTUIManager.measureLayoutRelativeToParent method is deprecated and it will not be implemented in newer versions of RN (Fabric) - T47686450");
  RCTShadowView *shadowView = _shadowViewRegistry[reactTag];
  RCTMeasureLayout(shadowView, shadowView.reactSuperview, callback);
}

/**
 * JS sets what *it* considers to be the responder. Later, scroll views can use
 * this in order to determine if scrolling is appropriate.
 */
RCT_EXPORT_METHOD(setJSResponder
                  : (nonnull NSNumber *)reactTag blockNativeResponder
                  : (__unused BOOL)blockNativeResponder)
{
  [self addUIBlock:^(__unused RCTUIManager *uiManager, NSDictionary<NSNumber *, RCTPlatformView *> *viewRegistry) { // [macOS]
    _jsResponder = viewRegistry[reactTag];
    // Fabric view's are not stored in viewRegistry. We avoid logging a warning in that case.
    if (!_jsResponder && !RCTUIManagerTypeForTagIsFabric(reactTag)) {
      RCTLogWarn(@"Invalid view set to be the JS responder - tag %@", reactTag);
    }
  }];
}

RCT_EXPORT_METHOD(clearJSResponder)
{
  [self addUIBlock:^(__unused RCTUIManager *uiManager, __unused NSDictionary<NSNumber *, RCTPlatformView *> *viewRegistry) { // [macOS]
    _jsResponder = nil;
  }];
}

NSMutableDictionary<NSString *, id> *RCTModuleConstantsForDestructuredComponent(
    NSMutableDictionary<NSString *, NSDictionary *> *directEvents,
    NSMutableDictionary<NSString *, NSDictionary *> *bubblingEvents,
    Class managerClass,
    NSString *name,
    NSDictionary<NSString *, id> *viewConfig)
{
  NSMutableDictionary<NSString *, id> *moduleConstants = [NSMutableDictionary new];

  // Register which event-types this view dispatches.
  // React needs this for the event plugin.
  NSMutableDictionary<NSString *, NSDictionary *> *bubblingEventTypes = [NSMutableDictionary new];
  NSMutableDictionary<NSString *, NSDictionary *> *directEventTypes = [NSMutableDictionary new];

  // Add manager class
  moduleConstants[@"Manager"] = RCTBridgeModuleNameForClass(managerClass);

  // Add native props
  moduleConstants[@"NativeProps"] = viewConfig[@"propTypes"];
  moduleConstants[@"baseModuleName"] = viewConfig[@"baseModuleName"];
  moduleConstants[@"bubblingEventTypes"] = bubblingEventTypes;
  moduleConstants[@"directEventTypes"] = directEventTypes;
  // In the Old Architecture the "Commands" and "Constants" properties of view manager config are populated by
  // lazifyViewManagerConfig function in JS. This fuction uses NativeModules global object that is not available in the
  // New Architecture. To make native view configs work in the New Architecture we will populate these properties in
  // native.
  if (RCTGetUseNativeViewConfigsInBridgelessMode()) {
    moduleConstants[@"Commands"] = viewConfig[@"Commands"];
    moduleConstants[@"Constants"] = viewConfig[@"Constants"];
  }
  // Add direct events
  for (NSString *eventName in viewConfig[@"directEvents"]) {
    if (!directEvents[eventName]) {
      directEvents[eventName] = @{
        @"registrationName" : [eventName stringByReplacingCharactersInRange:(NSRange){0, 3} withString:@"on"],
      };
    }
    directEventTypes[eventName] = directEvents[eventName];
    if (RCT_DEBUG && bubblingEvents[eventName]) {
      RCTLogError(
          @"Component '%@' re-registered bubbling event '%@' as a "
           "direct event",
          name,
          eventName);
    }
  }

  // Add bubbling events
  for (NSString *eventName in viewConfig[@"bubblingEvents"]) {
    if (!bubblingEvents[eventName]) {
      NSString *bubbleName = [eventName stringByReplacingCharactersInRange:(NSRange){0, 3} withString:@"on"];
      bubblingEvents[eventName] = @{
        @"phasedRegistrationNames" : @{
          @"bubbled" : bubbleName,
          @"captured" : [bubbleName stringByAppendingString:@"Capture"],
        }
      };
    }
    bubblingEventTypes[eventName] = bubblingEvents[eventName];
    if (RCT_DEBUG && directEvents[eventName]) {
      RCTLogError(
          @"Component '%@' re-registered direct event '%@' as a "
           "bubbling event",
          name,
          eventName);
    }
  }

  // Add capturing events (added as bubbling events but with the 'skipBubbling' flag)
  for (NSString *eventName in viewConfig[@"capturingEvents"]) {
    if (!bubblingEvents[eventName]) {
      NSString *bubbleName = [eventName stringByReplacingCharactersInRange:(NSRange){0, 3} withString:@"on"];
      bubblingEvents[eventName] = @{
        @"phasedRegistrationNames" : @{
          @"bubbled" : bubbleName,
          @"captured" : [bubbleName stringByAppendingString:@"Capture"],
          @"skipBubbling" : @YES
        }
      };
    }
    bubblingEventTypes[eventName] = bubblingEvents[eventName];
    if (RCT_DEBUG && directEvents[eventName]) {
      RCTLogError(
          @"Component '%@' re-registered direct event '%@' as a "
           "bubbling event",
          name,
          eventName);
    }
  }

  return moduleConstants;
}

static NSMutableDictionary<NSString *, id> *moduleConstantsForComponentData(
    NSMutableDictionary<NSString *, NSDictionary *> *directEvents,
    NSMutableDictionary<NSString *, NSDictionary *> *bubblingEvents,
    RCTComponentData *componentData)
{
  return RCTModuleConstantsForDestructuredComponent(
      directEvents, bubblingEvents, componentData.managerClass, componentData.name, componentData.viewConfig);
}

- (NSDictionary<NSString *, id> *)constantsToExport
{
  return [self getConstants];
}

- (NSDictionary<NSString *, id> *)getConstants
{
  NSMutableDictionary<NSString *, NSDictionary *> *constants = [NSMutableDictionary new];
  NSMutableDictionary<NSString *, NSDictionary *> *directEvents = [NSMutableDictionary new];
  NSMutableDictionary<NSString *, NSDictionary *> *bubblingEvents = [NSMutableDictionary new];

  [_componentDataByName
      enumerateKeysAndObjectsUsingBlock:^(NSString *name, RCTComponentData *componentData, __unused BOOL *stop) {
        RCTAssert(!constants[name], @"UIManager already has constants for %@", componentData.name);
        NSMutableDictionary<NSString *, id> *moduleConstants =
            moduleConstantsForComponentData(directEvents, bubblingEvents, componentData);
        constants[name] = moduleConstants;
      }];

  return constants;
}

RCT_EXPORT_BLOCKING_SYNCHRONOUS_METHOD(lazilyLoadView : (NSString *)name)
{
  if (_componentDataByName[name]) {
    return @{};
  }

  id<RCTBridgeDelegate> delegate = self.bridge.delegate;
  if (![delegate respondsToSelector:@selector(bridge:didNotFindModule:)]) {
    return @{};
  }

  NSString *moduleName = name;
  BOOL result = [delegate bridge:self.bridge didNotFindModule:moduleName];
  if (!result) {
    moduleName = [name stringByAppendingString:@"Manager"];
    result = [delegate bridge:self.bridge didNotFindModule:moduleName];
  }
  if (!result) {
    return @{};
  }

  id module = [self.bridge moduleForName:moduleName lazilyLoadIfNecessary:RCTTurboModuleEnabled()];
  if (module == nil) {
    // There is all sorts of code in this codebase that drops prefixes.
    //
    // If we didn't find a module, it's possible because it's stored under a key
    // which had RCT Prefixes stripped. Lets check one more time...
    module = [self.bridge moduleForName:RCTDropReactPrefixes(moduleName) lazilyLoadIfNecessary:RCTTurboModuleEnabled()];
  }

  if (!module) {
    return @{};
  }

  RCTComponentData *componentData = [[RCTComponentData alloc] initWithManagerClass:[module class]
                                                                            bridge:self.bridge
                                                                   eventDispatcher:self.bridge.eventDispatcher];
  _componentDataByName[componentData.name] = componentData;
  NSMutableDictionary<NSString *, NSDictionary *> *directEvents = [NSMutableDictionary new];
  NSMutableDictionary<NSString *, NSDictionary *> *bubblingEvents = [NSMutableDictionary new];
  NSMutableDictionary<NSString *, id> *moduleConstants =
      moduleConstantsForComponentData(directEvents, bubblingEvents, componentData);
  return @{
    @"viewConfig" : moduleConstants,
  };
}

RCT_EXPORT_METHOD(configureNextLayoutAnimation
                  : (NSDictionary *)config withCallback
                  : (RCTResponseSenderBlock)callback errorCallback
                  : (__unused RCTResponseSenderBlock)errorCallback)
{
  RCTLayoutAnimationGroup *layoutAnimationGroup = [[RCTLayoutAnimationGroup alloc] initWithConfig:config
                                                                                         callback:callback];

  [self addUIBlock:^(RCTUIManager *uiManager, __unused NSDictionary<NSNumber *, RCTPlatformView *> *viewRegistry) { // [macOS]
    [uiManager setNextLayoutAnimationGroup:layoutAnimationGroup];
  }];
}

- (void)rootViewForReactTag:(NSNumber *)reactTag withCompletion:(void (^)(RCTPlatformView *view))completion // [macOS]
{
  RCTAssertMainQueue();
  RCTAssert(completion != nil, @"Attempted to resolve rootView for tag %@ without a completion block", reactTag);

  if (reactTag == nil) {
    completion(nil);
    return;
  }

  RCTExecuteOnUIManagerQueue(^{
    NSNumber *rootTag = [self shadowViewForReactTag:reactTag].rootView.reactTag;
    RCTExecuteOnMainQueue(^{
      RCTPlatformView *rootView = nil; // [macOS]
      if (rootTag != nil) {
        rootView = [self viewForReactTag:rootTag];
      }
      completion(rootView);
    });
  });
}


static RCTPlatformView *_jsResponder; // [macOS]

+ (RCTPlatformView *)JSResponder // [macOS]
{
  RCTErrorNewArchitectureValidation(
      RCTNotAllowedInFabricWithoutLegacy, @"RCTUIManager", @"Please migrate this legacy surface to Fabric.");
  return _jsResponder;
}

+ (UIView *)paperViewOrCurrentView:(UIView *)view
{
  if ([view respondsToSelector:@selector(paperView)]) {
    return [view performSelector:@selector(paperView)];
  }
  return view;
}

- (void)removeViewFromRegistry:(NSNumber *)reactTag
{
  [_viewRegistry removeObjectForKey:reactTag];
}

@end

@implementation RCTBridge (RCTUIManager)

- (RCTUIManager *)uiManager
{
  return [self moduleForClass:[RCTUIManager class]];
}

@end

@implementation RCTComposedViewRegistry {
  __weak RCTUIManager *_uiManager;
  NSDictionary<NSNumber *, UIView *> *_registry;
}

- (instancetype)initWithUIManager:(RCTUIManager *)uiManager andRegistry:(NSDictionary<NSNumber *, UIView *> *)registry
{
  self = [super init];
  if (self) {
    self->_uiManager = uiManager;
    self->_registry = registry;
  }
  return self;
}

- (id)objectForKey:(id)key
{
  if (![key isKindOfClass:[NSNumber class]]) {
    return [super objectForKeyedSubscript:key];
  }

  NSNumber *index = (NSNumber *)key;
  UIView *view = [_uiManager viewForReactTag:index];
  if (view) {
    return [RCTUIManager paperViewOrCurrentView:view];
  }
  view = _registry[index];
  if (view) {
    return [RCTUIManager paperViewOrCurrentView:view];
  }
  return [super objectForKeyedSubscript:key];
}

- (void)removeObjectForKey:(id)key
{
  if (![key isKindOfClass:[NSNumber class]]) {
    return [super removeObjectForKey:key];
  }
  NSNumber *tag = (NSNumber *)key;

  if (_registry[key]) {
    NSMutableDictionary *mutableRegistry = (NSMutableDictionary *)_registry;
    [mutableRegistry removeObjectForKey:tag];
  } else if ([_uiManager viewForReactTag:tag]) {
    [_uiManager removeViewFromRegistry:tag];
  } else {
    [super removeObjectForKey:key];
  }
}

@end<|MERGE_RESOLUTION|>--- conflicted
+++ resolved
@@ -113,12 +113,8 @@
     NSMutableDictionary<NSNumber *, id<RCTComponent>> *viewRegistry =
         (NSMutableDictionary<NSNumber *, id<RCTComponent>> *)self->_viewRegistry;
     for (NSNumber *rootViewTag in self->_rootViewTags) {
-<<<<<<< HEAD
-		RCTPlatformView *rootView = self->_viewRegistry[rootViewTag]; // [macOS]
-=======
       id<RCTComponent> rootView = viewRegistry[rootViewTag];
       [self _purgeChildren:[rootView reactSubviews] fromRegistry:viewRegistry];
->>>>>>> c99d96b7
       if ([rootView conformsToProtocol:@protocol(RCTInvalidating)]) {
         [(id<RCTInvalidating>)rootView invalidate];
       }
@@ -193,16 +189,13 @@
     }
   }
 
-<<<<<<< HEAD
 #if !TARGET_OS_OSX // [macOS]
-=======
   // Preload the a11yManager as the RCTUIManager needs it to listen for notification
   // By eagerly preloading it in the setBridge method, we make sure that the manager is
   // properly initialized in the Main Thread and that we do not incur in any race condition
   // or concurrency problem.
   id<RCTBridgeModule> a11yManager = [bridge moduleForName:@"AccessibilityManager" lazilyLoadIfNecessary:YES];
 
->>>>>>> c99d96b7
   // This dispatch_async avoids a deadlock while configuring native modules
   dispatch_queue_t accessibilityManagerInitQueue = RCTUIManagerDispatchAccessibilityManagerInitOntoMain()
       ? dispatch_get_main_queue()
@@ -1707,7 +1700,7 @@
   return _jsResponder;
 }
 
-+ (UIView *)paperViewOrCurrentView:(UIView *)view
++ (RCTPlatformView *)paperViewOrCurrentView:(RCTPlatformView *)view // [macOS]
 {
   if ([view respondsToSelector:@selector(paperView)]) {
     return [view performSelector:@selector(paperView)];
@@ -1733,10 +1726,10 @@
 
 @implementation RCTComposedViewRegistry {
   __weak RCTUIManager *_uiManager;
-  NSDictionary<NSNumber *, UIView *> *_registry;
-}
-
-- (instancetype)initWithUIManager:(RCTUIManager *)uiManager andRegistry:(NSDictionary<NSNumber *, UIView *> *)registry
+  NSDictionary<NSNumber *, RCTPlatformView *> *_registry; // [macOS]
+}
+
+- (instancetype)initWithUIManager:(RCTUIManager *)uiManager andRegistry:(NSDictionary<NSNumber *, RCTPlatformView *> *)registry // [macOS]
 {
   self = [super init];
   if (self) {
@@ -1753,7 +1746,7 @@
   }
 
   NSNumber *index = (NSNumber *)key;
-  UIView *view = [_uiManager viewForReactTag:index];
+  RCTPlatformView *view = [_uiManager viewForReactTag:index]; // [macOS]
   if (view) {
     return [RCTUIManager paperViewOrCurrentView:view];
   }
