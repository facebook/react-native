--- conflicted
+++ resolved
@@ -1522,14 +1522,9 @@
 NSMutableDictionary<NSString *, id> *RCTModuleConstantsForDestructuredComponent(
     NSMutableDictionary<NSString *, NSDictionary *> *directEvents,
     NSMutableDictionary<NSString *, NSDictionary *> *bubblingEvents,
-<<<<<<< HEAD
-    NSMutableDictionary<NSString *, NSString *> *registrationCache, // [macOS]
-    RCTComponentData *componentData)
-=======
     Class managerClass,
     NSString *name,
     NSDictionary<NSString *, id> *viewConfig)
->>>>>>> ea85b313
 {
   NSMutableDictionary<NSString *, id> *moduleConstants = [NSMutableDictionary new];
 
@@ -1554,8 +1549,6 @@
   // In the Old Architecture "Constants" are empty.
   moduleConstants[@"Constants"] = [NSDictionary new];
 
-  NSString *componentName = [componentData name]; // [macOS]
-
   // Add direct events
   for (NSString *eventName in viewConfig[@"directEvents"]) {
     if (!directEvents[eventName]) {
@@ -1566,18 +1559,11 @@
     directEventTypes[eventName] = directEvents[eventName];
     if (RCT_DEBUG && bubblingEvents[eventName]) {
       RCTLogError(
-          @"Component '%@' re-registered bubbling event '%@' (originally registered by '%@') as a "
+          @"Component '%@' re-registered bubbling event '%@' as a "
            "direct event",
-<<<<<<< HEAD
-          componentName,
-          eventName,
-          registrationCache[eventName] ?: @"<unknown>"); // [macOS]
-=======
           name,
           eventName);
->>>>>>> ea85b313
-    }
-    registrationCache[eventName] = componentName; // [macOS]
+    }
   }
 
   // Add bubbling events
@@ -1594,18 +1580,11 @@
     bubblingEventTypes[eventName] = bubblingEvents[eventName];
     if (RCT_DEBUG && directEvents[eventName]) {
       RCTLogError(
-          @"Component '%@' re-registered direct event '%@' (originally registered by '%@') as a "
+          @"Component '%@' re-registered direct event '%@' as a "
            "bubbling event",
-<<<<<<< HEAD
-          componentName,
-          eventName,
-          registrationCache[eventName] ?: @"<unknown>"); // [macOS]
-=======
           name,
           eventName);
->>>>>>> ea85b313
-    }
-    registrationCache[eventName] = componentName; // [macOS]
+    }
   }
 
   // Add capturing events (added as bubbling events but with the 'skipBubbling' flag)
@@ -1652,17 +1631,12 @@
   NSMutableDictionary<NSString *, NSDictionary *> *constants = [NSMutableDictionary new];
   NSMutableDictionary<NSString *, NSDictionary *> *directEvents = [NSMutableDictionary new];
   NSMutableDictionary<NSString *, NSDictionary *> *bubblingEvents = [NSMutableDictionary new];
-  NSMutableDictionary<NSString *, NSString *> *registrationCache = [NSMutableDictionary new]; // [macOS]
 
   [_componentDataByName
       enumerateKeysAndObjectsUsingBlock:^(NSString *name, RCTComponentData *componentData, __unused BOOL *stop) {
         RCTAssert(!constants[name], @"UIManager already has constants for %@", componentData.name);
         NSMutableDictionary<NSString *, id> *moduleConstants =
-<<<<<<< HEAD
-            moduleConstantsForComponent(directEvents, bubblingEvents, registrationCache, componentData); // [macOS]
-=======
             moduleConstantsForComponentData(directEvents, bubblingEvents, componentData);
->>>>>>> ea85b313
         constants[name] = moduleConstants;
       }];
 
@@ -1709,13 +1683,8 @@
   _componentDataByName[componentData.name] = componentData;
   NSMutableDictionary<NSString *, NSDictionary *> *directEvents = [NSMutableDictionary new];
   NSMutableDictionary<NSString *, NSDictionary *> *bubblingEvents = [NSMutableDictionary new];
-  NSMutableDictionary<NSString *, NSString *> *registrationCache = [NSMutableDictionary new]; // [macOS]
   NSMutableDictionary<NSString *, id> *moduleConstants =
-<<<<<<< HEAD
-      moduleConstantsForComponent(directEvents, bubblingEvents, registrationCache, componentData); // [macOS]
-=======
       moduleConstantsForComponentData(directEvents, bubblingEvents, componentData);
->>>>>>> ea85b313
   return @{
     @"viewConfig" : moduleConstants,
   };
