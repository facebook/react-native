--- conflicted
+++ resolved
@@ -16,15 +16,9 @@
   source[:tag] = "v#{version}"
 end
 
-<<<<<<< HEAD
-folly_compiler_flags = '-DFOLLY_NO_CONFIG -DFOLLY_MOBILE=1 -DFOLLY_USE_LIBCPP=1 -Wno-comma -Wno-shorten-64-to-32'
-folly_version = '2021.07.22.00'
-socket_rocket_version = '0.7.0' # [macOS]
-=======
 folly_compiler_flags = '-DFOLLY_NO_CONFIG -DFOLLY_MOBILE=1 -DFOLLY_USE_LIBCPP=1 -DFOLLY_CFG_NO_COROUTINES=1 -Wno-comma -Wno-shorten-64-to-32'
 folly_version = '2022.05.16.00'
-socket_rocket_version = '0.6.0'
->>>>>>> ea85b313
+socket_rocket_version = '0.7.0' # [macOS]
 boost_compiler_flags = '-Wno-documentation'
 
 use_hermes = ENV['USE_HERMES'] == nil || ENV['USE_HERMES'] == '1'
@@ -74,11 +68,7 @@
   s.homepage               = "https://reactnative.dev/"
   s.license                = package["license"]
   s.author                 = "Meta Platforms, Inc. and its affiliates"
-<<<<<<< HEAD
-  s.platforms              = { :ios => "12.4", :osx => "10.15" } # [macOS]
-=======
   s.platforms              = min_supported_versions
->>>>>>> ea85b313
   s.source                 = source
   s.resource_bundle        = { "RCTI18nStrings" => ["React/I18n/strings/*.lproj"]}
   s.compiler_flags         = folly_compiler_flags + ' ' + boost_compiler_flags
