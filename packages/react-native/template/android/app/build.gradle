apply plugin: "com.android.application"
apply plugin: "org.jetbrains.kotlin.android"
apply plugin: "com.facebook.react"

/**
 * This is the configuration block to customize your React Native Android app.
 * By default you don't need to apply any configuration, just uncomment the lines you need.
 */
react {
    /* Folders */
    //   The root of your project, i.e. where "package.json" lives. Default is '..'
    // root = file("../")
    //   The folder where the react-native NPM package is. Default is ../node_modules/react-native
    // reactNativeDir = file("../node_modules/react-native")
    //   The folder where the react-native Codegen package is. Default is ../node_modules/@react-native/codegen
    // codegenDir = file("../node_modules/@react-native/codegen")
    //   The cli.js file which is the React Native CLI entrypoint. Default is ../node_modules/react-native/cli.js
    // cliFile = file("../node_modules/react-native/cli.js")

    /* Variants */
    //   The list of variants to that are debuggable. For those we're going to
    //   skip the bundling of the JS bundle and the assets. By default is just 'debug'.
    //   If you add flavors like lite, prod, etc. you'll have to list your debuggableVariants.
    // debuggableVariants = ["liteDebug", "prodDebug"]

    /* Bundling */
    //   A list containing the node command and its flags. Default is just 'node'.
    // nodeExecutableAndArgs = ["node"]
    //
    //   The command to run when bundling. By default is 'bundle'
    // bundleCommand = "ram-bundle"
    //
    //   The path to the CLI configuration file. Default is empty.
    // bundleConfig = file(../rn-cli.config.js)
    //
    //   The name of the generated asset file containing your JS bundle
    // bundleAssetName = "MyApplication.android.bundle"
    //
    //   The entry file for bundle generation. Default is 'index.android.js' or 'index.js'
    // entryFile = file("../js/MyApplication.android.js")
    //
    //   A list of extra flags to pass to the 'bundle' commands.
    //   See https://github.com/react-native-community/cli/blob/main/docs/commands.md#bundle
    // extraPackagerArgs = []

    /* Hermes Commands */
    //   The hermes compiler command to run. By default it is 'hermesc'
    // hermesCommand = "$rootDir/my-custom-hermesc/bin/hermesc"
    //
    //   The list of flags to pass to the Hermes compiler. By default is "-O", "-output-source-map"
    // hermesFlags = ["-O", "-output-source-map"]
}

/**
 * Set this to true to Run Proguard on Release builds to minify the Java bytecode.
 */
def enableProguardInReleaseBuilds = false

/**
 * The preferred build flavor of JavaScriptCore (JSC)
 *
 * For example, to use the international variant, you can use:
 * `def jscFlavor = 'org.webkit:android-jsc-intl:+'`
 *
 * The international variant includes ICU i18n library and necessary data
 * allowing to use e.g. `Date.toLocaleString` and `String.localeCompare` that
 * give correct results when using with locales other than en-US. Note that
 * this variant is about 6MiB larger per architecture than default.
 */
def jscFlavor = 'org.webkit:android-jsc:+'

android {
    ndkVersion rootProject.ext.ndkVersion
<<<<<<< HEAD

=======
    buildToolsVersion rootProject.ext.buildToolsVersion
>>>>>>> d282ebe5
    compileSdk rootProject.ext.compileSdkVersion

    namespace "com.helloworld"
    defaultConfig {
        applicationId "com.helloworld"
        minSdk rootProject.ext.minSdkVersion
        targetSdk rootProject.ext.targetSdkVersion
        versionCode 1
        versionName "1.0"
    }
    signingConfigs {
        debug {
            storeFile file('debug.keystore')
            storePassword 'android'
            keyAlias 'androiddebugkey'
            keyPassword 'android'
        }
    }
    buildTypes {
        debug {
            signingConfig signingConfigs.debug
        }
        release {
            // Caution! In production, you need to generate your own keystore file.
            // see https://reactnative.dev/docs/signed-apk-android.
            signingConfig signingConfigs.debug
            minifyEnabled enableProguardInReleaseBuilds
            proguardFiles getDefaultProguardFile("proguard-android.txt"), "proguard-rules.pro"
        }
    }
}

dependencies {
    // The version of react-native is set by the React Native Gradle Plugin
    implementation("com.facebook.react:react-android")
    implementation("com.facebook.react:flipper-integration")

    if (hermesEnabled.toBoolean()) {
        implementation("com.facebook.react:hermes-android")
    } else {
        implementation jscFlavor
    }
}

apply from: file("../../node_modules/@react-native-community/cli-platform-android/native_modules.gradle"); applyNativeModulesAppBuildGradle(project)<|MERGE_RESOLUTION|>--- conflicted
+++ resolved
@@ -71,11 +71,7 @@
 
 android {
     ndkVersion rootProject.ext.ndkVersion
-<<<<<<< HEAD
-
-=======
     buildToolsVersion rootProject.ext.buildToolsVersion
->>>>>>> d282ebe5
     compileSdk rootProject.ext.compileSdkVersion
 
     namespace "com.helloworld"
