{
  "name": "HelloWorld",
  "version": "0.0.1",
  "private": true,
  "scripts": {
    "android": "react-native run-android",
    "ios": "react-native run-ios",
    "lint": "eslint .",
    "start": "react-native start",
    "test": "jest"
  },
  "dependencies": {
    "react": "18.2.0",
    "react-native": "1000.0.0"
  },
  "devDependencies": {
    "@babel/core": "^7.20.0",
    "@babel/preset-env": "^7.20.0",
    "@babel/runtime": "^7.20.0",
    "@react-native/babel-preset": "^0.73.16",
    "@react-native/eslint-config": "^0.73.0",
    "@react-native/metro-config": "^0.73.0",
    "@react-native/typescript-config": "^0.73.0",
    "@types/react": "^18.2.6",
    "@types/react-test-renderer": "^18.0.0",
    "babel-jest": "^29.6.3",
    "eslint": "^8.19.0",
<<<<<<< HEAD
    "jest": "^29.2.1",
    "prettier": "3.0.0",
=======
    "jest": "^29.6.3",
    "prettier": "2.8.8",
>>>>>>> e5fe7b39
    "react-test-renderer": "18.2.0",
    "typescript": "5.0.4"
  },
  "engines": {
    "node": ">=18"
  }
}<|MERGE_RESOLUTION|>--- conflicted
+++ resolved
@@ -25,13 +25,8 @@
     "@types/react-test-renderer": "^18.0.0",
     "babel-jest": "^29.6.3",
     "eslint": "^8.19.0",
-<<<<<<< HEAD
-    "jest": "^29.2.1",
+    "jest": "^29.6.3",
     "prettier": "3.0.0",
-=======
-    "jest": "^29.6.3",
-    "prettier": "2.8.8",
->>>>>>> e5fe7b39
     "react-test-renderer": "18.2.0",
     "typescript": "5.0.4"
   },
