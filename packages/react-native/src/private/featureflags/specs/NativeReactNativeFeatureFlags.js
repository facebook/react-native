/**
 * Copyright (c) Meta Platforms, Inc. and affiliates.
 *
 * This source code is licensed under the MIT license found in the
 * LICENSE file in the root directory of this source tree.
 *
<<<<<<< HEAD
 * @generated SignedSource<<1b79fdd4d071bf1febb565c85b1083a8>>
=======
 * @generated SignedSource<<72695837632a7591378e84e14b3a9134>>
>>>>>>> 9e96acbd
 * @flow strict
 * @noformat
 */

/**
 * IMPORTANT: Do NOT modify this file directly.
 *
 * To change the definition of the flags, edit
 *   packages/react-native/scripts/featureflags/ReactNativeFeatureFlags.config.js.
 *
 * To regenerate this code, run the following script from the repo root:
 *   yarn featureflags --update
 */

import type {TurboModule} from '../../../../Libraries/TurboModule/RCTExport';

import * as TurboModuleRegistry from '../../../../Libraries/TurboModule/TurboModuleRegistry';

export interface Spec extends TurboModule {
  +commonTestFlag?: () => boolean;
  +commonTestFlagWithoutNativeImplementation?: () => boolean;
  +animatedShouldSignalBatch?: () => boolean;
  +cxxNativeAnimatedEnabled?: () => boolean;
  +cxxNativeAnimatedRemoveJsSync?: () => boolean;
  +disableMainQueueSyncDispatchIOS?: () => boolean;
  +disableMountItemReorderingAndroid?: () => boolean;
  +disableTextLayoutManagerCacheAndroid?: () => boolean;
  +enableAccessibilityOrder?: () => boolean;
  +enableAccumulatedUpdatesInRawPropsAndroid?: () => boolean;
  +enableBridgelessArchitecture?: () => boolean;
  +enableCppPropsIteratorSetter?: () => boolean;
  +enableCustomFocusSearchOnClippedElementsAndroid?: () => boolean;
  +enableDestroyShadowTreeRevisionAsync?: () => boolean;
  +enableDoubleMeasurementFixAndroid?: () => boolean;
  +enableEagerRootViewAttachment?: () => boolean;
  +enableFabricLogs?: () => boolean;
  +enableFabricRenderer?: () => boolean;
  +enableFixForParentTagDuringReparenting?: () => boolean;
  +enableFontScaleChangesUpdatingLayout?: () => boolean;
  +enableIOSTextBaselineOffsetPerLine?: () => boolean;
  +enableIOSViewClipToPaddingBox?: () => boolean;
  +enableLayoutAnimationsOnAndroid?: () => boolean;
  +enableLayoutAnimationsOnIOS?: () => boolean;
  +enableLineHeightCenteringOnIOS?: () => boolean;
  +enableMainQueueCoordinatorOnIOS?: () => boolean;
  +enableMainQueueModulesOnIOS?: () => boolean;
  +enableModuleArgumentNSNullConversionIOS?: () => boolean;
  +enableNativeCSSParsing?: () => boolean;
  +enableNetworkEventReporting?: () => boolean;
  +enableNewBackgroundAndBorderDrawables?: () => boolean;
  +enablePreparedTextLayout?: () => boolean;
  +enablePropsUpdateReconciliationAndroid?: () => boolean;
  +enableResourceTimingAPI?: () => boolean;
  +enableSynchronousStateUpdates?: () => boolean;
  +enableViewCulling?: () => boolean;
  +enableViewRecycling?: () => boolean;
  +enableViewRecyclingForText?: () => boolean;
  +enableViewRecyclingForView?: () => boolean;
  +enableVirtualViewDebugFeatures?: () => boolean;
  +fixMappingOfEventPrioritiesBetweenFabricAndReact?: () => boolean;
  +fuseboxEnabledRelease?: () => boolean;
  +fuseboxNetworkInspectionEnabled?: () => boolean;
  +traceTurboModulePromiseRejectionsOnAndroid?: () => boolean;
  +updateRuntimeShadowNodeReferencesOnCommit?: () => boolean;
  +useAlwaysAvailableJSErrorHandling?: () => boolean;
  +useFabricInterop?: () => boolean;
  +useNativeViewConfigsInBridgelessMode?: () => boolean;
  +useOptimizedEventBatchingOnAndroid?: () => boolean;
  +useRawPropsJsiValue?: () => boolean;
  +useShadowNodeStateOnClone?: () => boolean;
  +useTurboModuleInterop?: () => boolean;
  +useTurboModules?: () => boolean;
  +virtualViewPrerenderRatio?: () => number;
}

const NativeReactNativeFeatureFlags: ?Spec = TurboModuleRegistry.get<Spec>(
  'NativeReactNativeFeatureFlagsCxx',
);

export default NativeReactNativeFeatureFlags;<|MERGE_RESOLUTION|>--- conflicted
+++ resolved
@@ -4,11 +4,7 @@
  * This source code is licensed under the MIT license found in the
  * LICENSE file in the root directory of this source tree.
  *
-<<<<<<< HEAD
- * @generated SignedSource<<1b79fdd4d071bf1febb565c85b1083a8>>
-=======
- * @generated SignedSource<<72695837632a7591378e84e14b3a9134>>
->>>>>>> 9e96acbd
+ * @generated SignedSource<<10cad2f6a408e6e89fba408700e53a8e>>
  * @flow strict
  * @noformat
  */
