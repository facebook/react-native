--- conflicted
+++ resolved
@@ -4,11 +4,7 @@
  * This source code is licensed under the MIT license found in the
  * LICENSE file in the root directory of this source tree.
  *
-<<<<<<< HEAD
- * @generated SignedSource<<ff3b693d1d3df050d64e40ba32318d25>>
-=======
- * @generated SignedSource<<01d174fa990b1b9cccd8bea4694fc1b4>>
->>>>>>> c832f94c
+ * @generated SignedSource<<b7367f9af626ef7e67d54c45dcc48fc3>>
  * @flow strict
  */
 
