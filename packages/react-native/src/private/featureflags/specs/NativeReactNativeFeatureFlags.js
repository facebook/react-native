--- conflicted
+++ resolved
@@ -4,11 +4,7 @@
  * This source code is licensed under the MIT license found in the
  * LICENSE file in the root directory of this source tree.
  *
-<<<<<<< HEAD
- * @generated SignedSource<<4ad978dd823224a777407185eab8a213>>
-=======
- * @generated SignedSource<<386958552a092ac75840bf3202fb0341>>
->>>>>>> 23eb06f6
+ * @generated SignedSource<<b0177229952c66d37683aea6d0212f40>>
  * @flow strict
  */
 
