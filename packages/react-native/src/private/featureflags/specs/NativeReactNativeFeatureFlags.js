--- conflicted
+++ resolved
@@ -4,11 +4,7 @@
  * This source code is licensed under the MIT license found in the
  * LICENSE file in the root directory of this source tree.
  *
-<<<<<<< HEAD
- * @generated SignedSource<<b83f5cf3c23562ac8e1c3648c7c0cafe>>
-=======
  * @generated SignedSource<<b36732a4a633b239ebd6d12d1ef460cb>>
->>>>>>> f402ed17
  * @flow strict
  */
 
