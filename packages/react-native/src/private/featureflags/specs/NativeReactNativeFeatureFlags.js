--- conflicted
+++ resolved
@@ -4,11 +4,7 @@
  * This source code is licensed under the MIT license found in the
  * LICENSE file in the root directory of this source tree.
  *
-<<<<<<< HEAD
- * @generated SignedSource<<487cbcfcee94847590719f97275a4494>>
-=======
- * @generated SignedSource<<ae87b24892dd7d9ec92847647be25bab>>
->>>>>>> ab47834e
+ * @generated SignedSource<<5756efafd798f410292a58c24a25b146>>
  * @flow strict
  */
 
@@ -46,11 +42,7 @@
   +enableJSRuntimeGCOnMemoryPressureOnIOS?: () => boolean;
   +enableLayoutAnimationsOnAndroid?: () => boolean;
   +enableLayoutAnimationsOnIOS?: () => boolean;
-<<<<<<< HEAD
   +enableLineHeightCenteringOnIOS?: () => boolean;
-  +enableLongTaskAPI?: () => boolean;
-=======
->>>>>>> ab47834e
   +enableMainQueueModulesOnIOS?: () => boolean;
   +enableNativeCSSParsing?: () => boolean;
   +enableNewBackgroundAndBorderDrawables?: () => boolean;
