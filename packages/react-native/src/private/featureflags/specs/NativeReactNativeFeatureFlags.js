/**
 * Copyright (c) Meta Platforms, Inc. and affiliates.
 *
 * This source code is licensed under the MIT license found in the
 * LICENSE file in the root directory of this source tree.
 *
<<<<<<< HEAD
 * @generated SignedSource<<75bf8c237cd62a8f104226ac93d4604e>>
=======
 * @generated SignedSource<<afe099f339fe761a3856eb3f43dc6ae7>>
>>>>>>> d631ec9a
 * @flow strict
 * @noformat
 */

/**
 * IMPORTANT: Do NOT modify this file directly.
 *
 * To change the definition of the flags, edit
 *   packages/react-native/scripts/featureflags/ReactNativeFeatureFlags.config.js.
 *
 * To regenerate this code, run the following script from the repo root:
 *   yarn featureflags --update
 */

import type {TurboModule} from '../../../../Libraries/TurboModule/RCTExport';

import * as TurboModuleRegistry from '../../../../Libraries/TurboModule/TurboModuleRegistry';

export interface Spec extends TurboModule {
  +commonTestFlag?: () => boolean;
  +commonTestFlagWithoutNativeImplementation?: () => boolean;
  +animatedShouldSignalBatch?: () => boolean;
  +avoidCeilingAvailableAndroidTextWidth?: () => boolean;
  +cxxNativeAnimatedEnabled?: () => boolean;
  +disableMainQueueSyncDispatchIOS?: () => boolean;
  +disableMountItemReorderingAndroid?: () => boolean;
  +disableTextLayoutManagerCacheAndroid?: () => boolean;
  +enableAccessibilityOrder?: () => boolean;
  +enableAccumulatedUpdatesInRawPropsAndroid?: () => boolean;
  +enableBridgelessArchitecture?: () => boolean;
  +enableCppPropsIteratorSetter?: () => boolean;
  +enableCustomFocusSearchOnClippedElementsAndroid?: () => boolean;
  +enableDestroyShadowTreeRevisionAsync?: () => boolean;
  +enableDoubleMeasurementFixAndroid?: () => boolean;
  +enableEagerRootViewAttachment?: () => boolean;
  +enableFabricLogs?: () => boolean;
  +enableFabricRenderer?: () => boolean;
  +enableFixForParentTagDuringReparenting?: () => boolean;
  +enableFontScaleChangesUpdatingLayout?: () => boolean;
  +enableIOSTextBaselineOffsetPerLine?: () => boolean;
  +enableIOSViewClipToPaddingBox?: () => boolean;
  +enableIntersectionObserverEventLoopIntegration?: () => boolean;
  +enableLayoutAnimationsOnAndroid?: () => boolean;
  +enableLayoutAnimationsOnIOS?: () => boolean;
<<<<<<< HEAD
  +enableLineHeightCenteringOnIOS?: () => boolean;
=======
  +enableMainQueueCoordinatorOnIOS?: () => boolean;
>>>>>>> d631ec9a
  +enableMainQueueModulesOnIOS?: () => boolean;
  +enableModuleArgumentNSNullConversionIOS?: () => boolean;
  +enableNativeCSSParsing?: () => boolean;
  +enableNetworkEventReporting?: () => boolean;
  +enableNewBackgroundAndBorderDrawables?: () => boolean;
  +enablePreparedTextLayout?: () => boolean;
  +enablePropsUpdateReconciliationAndroid?: () => boolean;
  +enableResourceTimingAPI?: () => boolean;
  +enableSynchronousStateUpdates?: () => boolean;
  +enableViewCulling?: () => boolean;
  +enableViewRecycling?: () => boolean;
  +enableViewRecyclingForText?: () => boolean;
  +enableViewRecyclingForView?: () => boolean;
  +fixMappingOfEventPrioritiesBetweenFabricAndReact?: () => boolean;
  +fuseboxEnabledRelease?: () => boolean;
  +fuseboxNetworkInspectionEnabled?: () => boolean;
  +incorporateMaxLinesDuringAndroidLayout?: () => boolean;
  +traceTurboModulePromiseRejectionsOnAndroid?: () => boolean;
  +updateRuntimeShadowNodeReferencesOnCommit?: () => boolean;
  +useAlwaysAvailableJSErrorHandling?: () => boolean;
  +useAndroidTextLayoutWidthDirectly?: () => boolean;
  +useFabricInterop?: () => boolean;
  +useNativeViewConfigsInBridgelessMode?: () => boolean;
  +useOptimizedEventBatchingOnAndroid?: () => boolean;
  +useRawPropsJsiValue?: () => boolean;
  +useShadowNodeStateOnClone?: () => boolean;
  +useTurboModuleInterop?: () => boolean;
  +useTurboModules?: () => boolean;
  +virtualViewPrerenderRatio?: () => number;
}

const NativeReactNativeFeatureFlags: ?Spec = TurboModuleRegistry.get<Spec>(
  'NativeReactNativeFeatureFlagsCxx',
);

export default NativeReactNativeFeatureFlags;<|MERGE_RESOLUTION|>--- conflicted
+++ resolved
@@ -4,11 +4,7 @@
  * This source code is licensed under the MIT license found in the
  * LICENSE file in the root directory of this source tree.
  *
-<<<<<<< HEAD
- * @generated SignedSource<<75bf8c237cd62a8f104226ac93d4604e>>
-=======
- * @generated SignedSource<<afe099f339fe761a3856eb3f43dc6ae7>>
->>>>>>> d631ec9a
+ * @generated SignedSource<<1b79fdd4d071bf1febb565c85b1083a8>>
  * @flow strict
  * @noformat
  */
@@ -53,11 +49,8 @@
   +enableIntersectionObserverEventLoopIntegration?: () => boolean;
   +enableLayoutAnimationsOnAndroid?: () => boolean;
   +enableLayoutAnimationsOnIOS?: () => boolean;
-<<<<<<< HEAD
   +enableLineHeightCenteringOnIOS?: () => boolean;
-=======
   +enableMainQueueCoordinatorOnIOS?: () => boolean;
->>>>>>> d631ec9a
   +enableMainQueueModulesOnIOS?: () => boolean;
   +enableModuleArgumentNSNullConversionIOS?: () => boolean;
   +enableNativeCSSParsing?: () => boolean;
