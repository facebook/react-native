/**
 * Copyright (c) Meta Platforms, Inc. and affiliates.
 *
 * This source code is licensed under the MIT license found in the
 * LICENSE file in the root directory of this source tree.
 *
<<<<<<< HEAD
 * @generated SignedSource<<d4d27bb284da0438d79927fcd7606857>>
=======
 * @generated SignedSource<<698e092ea2501b8d0c907f3b7085da3b>>
>>>>>>> 04b40852
 * @flow strict
 */

/**
 * IMPORTANT: Do NOT modify this file directly.
 *
 * To change the definition of the flags, edit
 *   packages/react-native/scripts/featureflags/ReactNativeFeatureFlags.config.js.
 *
 * To regenerate this code, run the following script from the repo root:
 *   yarn featureflags --update
 */

import type {TurboModule} from '../../../../Libraries/TurboModule/RCTExport';

import * as TurboModuleRegistry from '../../../../Libraries/TurboModule/TurboModuleRegistry';

export interface Spec extends TurboModule {
  +commonTestFlag?: () => boolean;
  +commonTestFlagWithoutNativeImplementation?: () => boolean;
  +disableMountItemReorderingAndroid?: () => boolean;
  +enableAccumulatedUpdatesInRawPropsAndroid?: () => boolean;
  +enableBridgelessArchitecture?: () => boolean;
  +enableCppPropsIteratorSetter?: () => boolean;
  +enableEagerRootViewAttachment?: () => boolean;
  +enableEventEmitterRetentionDuringGesturesOnAndroid?: () => boolean;
  +enableFabricLogs?: () => boolean;
  +enableFabricRenderer?: () => boolean;
  +enableFixForViewCommandRace?: () => boolean;
  +enableIOSViewClipToPaddingBox?: () => boolean;
  +enableImagePrefetchingAndroid?: () => boolean;
  +enableJSRuntimeGCOnMemoryPressureOnIOS?: () => boolean;
  +enableLayoutAnimationsOnAndroid?: () => boolean;
  +enableLayoutAnimationsOnIOS?: () => boolean;
  +enableLineHeightCenteringOnIOS?: () => boolean;
  +enableLongTaskAPI?: () => boolean;
  +enableNativeCSSParsing?: () => boolean;
  +enableNewBackgroundAndBorderDrawables?: () => boolean;
  +enablePreciseSchedulingForPremountItemsOnAndroid?: () => boolean;
  +enablePropsUpdateReconciliationAndroid?: () => boolean;
  +enableReportEventPaintTime?: () => boolean;
  +enableSynchronousStateUpdates?: () => boolean;
  +enableUIConsistency?: () => boolean;
  +enableViewCulling?: () => boolean;
  +enableViewRecycling?: () => boolean;
  +enableViewRecyclingForText?: () => boolean;
  +enableViewRecyclingForView?: () => boolean;
  +excludeYogaFromRawProps?: () => boolean;
  +fixDifferentiatorEmittingUpdatesWithWrongParentTag?: () => boolean;
  +fixMappingOfEventPrioritiesBetweenFabricAndReact?: () => boolean;
  +fixMountingCoordinatorReportedPendingTransactionsOnAndroid?: () => boolean;
  +fuseboxEnabledRelease?: () => boolean;
  +fuseboxNetworkInspectionEnabled?: () => boolean;
  +lazyAnimationCallbacks?: () => boolean;
  +traceTurboModulePromiseRejectionsOnAndroid?: () => boolean;
  +useAlwaysAvailableJSErrorHandling?: () => boolean;
  +useEditTextStockAndroidFocusBehavior?: () => boolean;
  +useFabricInterop?: () => boolean;
  +useNativeViewConfigsInBridgelessMode?: () => boolean;
  +useOptimizedEventBatchingOnAndroid?: () => boolean;
  +useRawPropsJsiValue?: () => boolean;
  +useTurboModuleInterop?: () => boolean;
  +useTurboModules?: () => boolean;
}

const NativeReactNativeFeatureFlags: ?Spec = TurboModuleRegistry.get<Spec>(
  'NativeReactNativeFeatureFlagsCxx',
);

export default NativeReactNativeFeatureFlags;<|MERGE_RESOLUTION|>--- conflicted
+++ resolved
@@ -4,11 +4,7 @@
  * This source code is licensed under the MIT license found in the
  * LICENSE file in the root directory of this source tree.
  *
-<<<<<<< HEAD
- * @generated SignedSource<<d4d27bb284da0438d79927fcd7606857>>
-=======
- * @generated SignedSource<<698e092ea2501b8d0c907f3b7085da3b>>
->>>>>>> 04b40852
+ * @generated SignedSource<<4a8a9b72b888e0d3330e48edcf556a4e>>
  * @flow strict
  */
 
