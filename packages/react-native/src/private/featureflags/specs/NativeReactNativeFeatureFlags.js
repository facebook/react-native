/**
 * Copyright (c) Meta Platforms, Inc. and affiliates.
 *
 * This source code is licensed under the MIT license found in the
 * LICENSE file in the root directory of this source tree.
 *
<<<<<<< HEAD
 * @generated SignedSource<<04b2d9e0aa8a639c51f762c082620719>>
=======
 * @generated SignedSource<<ab96527a0c628514632de35f7315f919>>
>>>>>>> 1a9adfba
 * @flow strict
 */

/**
 * IMPORTANT: Do NOT modify this file directly.
 *
 * To change the definition of the flags, edit
 *   packages/react-native/scripts/featureflags/ReactNativeFeatureFlags.config.js.
 *
 * To regenerate this code, run the following script from the repo root:
 *   yarn featureflags --update
 */

import type {TurboModule} from '../../../../Libraries/TurboModule/RCTExport';

import * as TurboModuleRegistry from '../../../../Libraries/TurboModule/TurboModuleRegistry';

export interface Spec extends TurboModule {
  +commonTestFlag?: () => boolean;
  +commonTestFlagWithoutNativeImplementation?: () => boolean;
  +disableMountItemReorderingAndroid?: () => boolean;
  +enableAccumulatedUpdatesInRawPropsAndroid?: () => boolean;
  +enableBridgelessArchitecture?: () => boolean;
  +enableCppPropsIteratorSetter?: () => boolean;
  +enableEagerRootViewAttachment?: () => boolean;
  +enableFabricLogs?: () => boolean;
  +enableFabricRenderer?: () => boolean;
  +enableIOSViewClipToPaddingBox?: () => boolean;
  +enableImagePrefetchingAndroid?: () => boolean;
  +enableJSRuntimeGCOnMemoryPressureOnIOS?: () => boolean;
  +enableLayoutAnimationsOnAndroid?: () => boolean;
  +enableLayoutAnimationsOnIOS?: () => boolean;
  +enableLineHeightCenteringOnIOS?: () => boolean;
  +enableLongTaskAPI?: () => boolean;
  +enableNativeCSSParsing?: () => boolean;
  +enableNewBackgroundAndBorderDrawables?: () => boolean;
  +enablePropsUpdateReconciliationAndroid?: () => boolean;
  +enableReportEventPaintTime?: () => boolean;
  +enableSynchronousStateUpdates?: () => boolean;
  +enableUIConsistency?: () => boolean;
  +enableViewCulling?: () => boolean;
  +enableViewRecycling?: () => boolean;
  +enableViewRecyclingForText?: () => boolean;
  +enableViewRecyclingForView?: () => boolean;
  +excludeYogaFromRawProps?: () => boolean;
  +fixDifferentiatorEmittingUpdatesWithWrongParentTag?: () => boolean;
  +fixMappingOfEventPrioritiesBetweenFabricAndReact?: () => boolean;
  +fixMountingCoordinatorReportedPendingTransactionsOnAndroid?: () => boolean;
  +fuseboxEnabledRelease?: () => boolean;
  +fuseboxNetworkInspectionEnabled?: () => boolean;
  +lazyAnimationCallbacks?: () => boolean;
  +removeTurboModuleManagerDelegateMutex?: () => boolean;
  +throwExceptionInsteadOfDeadlockOnTurboModuleSetupDuringSyncRenderIOS?: () => boolean;
  +traceTurboModulePromiseRejectionsOnAndroid?: () => boolean;
  +useAlwaysAvailableJSErrorHandling?: () => boolean;
  +useEditTextStockAndroidFocusBehavior?: () => boolean;
  +useFabricInterop?: () => boolean;
  +useNativeViewConfigsInBridgelessMode?: () => boolean;
  +useOptimizedEventBatchingOnAndroid?: () => boolean;
  +useRawPropsJsiValue?: () => boolean;
  +useTurboModuleInterop?: () => boolean;
  +useTurboModules?: () => boolean;
}

const NativeReactNativeFeatureFlags: ?Spec = TurboModuleRegistry.get<Spec>(
  'NativeReactNativeFeatureFlagsCxx',
);

export default NativeReactNativeFeatureFlags;<|MERGE_RESOLUTION|>--- conflicted
+++ resolved
@@ -4,11 +4,7 @@
  * This source code is licensed under the MIT license found in the
  * LICENSE file in the root directory of this source tree.
  *
-<<<<<<< HEAD
- * @generated SignedSource<<04b2d9e0aa8a639c51f762c082620719>>
-=======
- * @generated SignedSource<<ab96527a0c628514632de35f7315f919>>
->>>>>>> 1a9adfba
+ * @generated SignedSource<<9c4ae8e38c808158399408018fe7567b>>
  * @flow strict
  */
 
