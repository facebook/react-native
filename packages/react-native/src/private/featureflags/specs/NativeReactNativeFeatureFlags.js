--- conflicted
+++ resolved
@@ -4,11 +4,7 @@
  * This source code is licensed under the MIT license found in the
  * LICENSE file in the root directory of this source tree.
  *
-<<<<<<< HEAD
- * @generated SignedSource<<a4dbe272b6b16a1c1c705a7c986f61c9>>
-=======
- * @generated SignedSource<<15f7e1de5286bbb63d11f55819d23a68>>
->>>>>>> 3dfe22bd
+ * @generated SignedSource<<8d73d318e16d835d881e58f3e6c33192>>
  * @flow strict
  */
 
