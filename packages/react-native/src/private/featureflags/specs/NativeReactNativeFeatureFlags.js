/**
 * Copyright (c) Meta Platforms, Inc. and affiliates.
 *
 * This source code is licensed under the MIT license found in the
 * LICENSE file in the root directory of this source tree.
 *
<<<<<<< HEAD
 * @generated SignedSource<<8ce7d207a999d281e944fefd1ef84eed>>
=======
 * @generated SignedSource<<6baa33822323f25f949c627f7baedf68>>
>>>>>>> f21e61f4
 * @flow strict
 */

/**
 * IMPORTANT: Do NOT modify this file directly.
 *
 * To change the definition of the flags, edit
 *   packages/react-native/scripts/featureflags/ReactNativeFeatureFlags.config.js.
 *
 * To regenerate this code, run the following script from the repo root:
 *   yarn featureflags --update
 */

import type {TurboModule} from '../../../../Libraries/TurboModule/RCTExport';

import * as TurboModuleRegistry from '../../../../Libraries/TurboModule/TurboModuleRegistry';

export interface Spec extends TurboModule {
  +commonTestFlag?: () => boolean;
  +commonTestFlagWithoutNativeImplementation?: () => boolean;
  +animatedShouldSignalBatch?: () => boolean;
  +cxxNativeAnimatedEnabled?: () => boolean;
  +disableMainQueueSyncDispatchIOS?: () => boolean;
  +disableMountItemReorderingAndroid?: () => boolean;
  +disableShadowNodeOnNewArchitectureAndroid?: () => boolean;
  +enableAccessibilityOrder?: () => boolean;
  +enableAccumulatedUpdatesInRawPropsAndroid?: () => boolean;
  +enableBridgelessArchitecture?: () => boolean;
  +enableCppPropsIteratorSetter?: () => boolean;
  +enableEagerRootViewAttachment?: () => boolean;
  +enableFabricLogs?: () => boolean;
  +enableFabricRenderer?: () => boolean;
  +enableFontScaleChangesUpdatingLayout?: () => boolean;
  +enableIOSViewClipToPaddingBox?: () => boolean;
  +enableJSRuntimeGCOnMemoryPressureOnIOS?: () => boolean;
  +enableLayoutAnimationsOnAndroid?: () => boolean;
  +enableLayoutAnimationsOnIOS?: () => boolean;
  +enableLineHeightCenteringOnIOS?: () => boolean;
  +enableLongTaskAPI?: () => boolean;
  +enableMainQueueModulesOnIOS?: () => boolean;
  +enableNativeCSSParsing?: () => boolean;
  +enableNewBackgroundAndBorderDrawables?: () => boolean;
  +enablePropsUpdateReconciliationAndroid?: () => boolean;
  +enableReportEventPaintTime?: () => boolean;
  +enableSynchronousStateUpdates?: () => boolean;
  +enableViewCulling?: () => boolean;
  +enableViewRecycling?: () => boolean;
  +enableViewRecyclingForText?: () => boolean;
  +enableViewRecyclingForView?: () => boolean;
  +fixMappingOfEventPrioritiesBetweenFabricAndReact?: () => boolean;
  +fixMountingCoordinatorReportedPendingTransactionsOnAndroid?: () => boolean;
  +fuseboxEnabledRelease?: () => boolean;
  +fuseboxNetworkInspectionEnabled?: () => boolean;
  +removeTurboModuleManagerDelegateMutex?: () => boolean;
  +traceTurboModulePromiseRejectionsOnAndroid?: () => boolean;
  +useAlwaysAvailableJSErrorHandling?: () => boolean;
  +useEditTextStockAndroidFocusBehavior?: () => boolean;
  +useFabricInterop?: () => boolean;
  +useNativeViewConfigsInBridgelessMode?: () => boolean;
  +useOptimizedEventBatchingOnAndroid?: () => boolean;
  +useRawPropsJsiValue?: () => boolean;
  +useTurboModuleInterop?: () => boolean;
  +useTurboModules?: () => boolean;
}

const NativeReactNativeFeatureFlags: ?Spec = TurboModuleRegistry.get<Spec>(
  'NativeReactNativeFeatureFlagsCxx',
);

export default NativeReactNativeFeatureFlags;<|MERGE_RESOLUTION|>--- conflicted
+++ resolved
@@ -4,11 +4,7 @@
  * This source code is licensed under the MIT license found in the
  * LICENSE file in the root directory of this source tree.
  *
-<<<<<<< HEAD
- * @generated SignedSource<<8ce7d207a999d281e944fefd1ef84eed>>
-=======
- * @generated SignedSource<<6baa33822323f25f949c627f7baedf68>>
->>>>>>> f21e61f4
+ * @generated SignedSource<<487cbcfcee94847590719f97275a4494>>
  * @flow strict
  */
 
