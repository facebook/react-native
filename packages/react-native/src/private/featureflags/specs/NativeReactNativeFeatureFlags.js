/**
 * Copyright (c) Meta Platforms, Inc. and affiliates.
 *
 * This source code is licensed under the MIT license found in the
 * LICENSE file in the root directory of this source tree.
 *
<<<<<<< HEAD
 * @generated SignedSource<<44290162fe0b25a45c2c0909123b5f2e>>
=======
 * @generated SignedSource<<e6477fcd9bf64a5c84496dfb55ae3700>>
>>>>>>> e4814b0d
 * @flow strict
 */

/**
 * IMPORTANT: Do NOT modify this file directly.
 *
 * To change the definition of the flags, edit
 *   packages/react-native/scripts/featureflags/ReactNativeFeatureFlags.config.js.
 *
 * To regenerate this code, run the following script from the repo root:
 *   yarn featureflags-update
 */

import type {TurboModule} from '../../../../Libraries/TurboModule/RCTExport';

import * as TurboModuleRegistry from '../../../../Libraries/TurboModule/TurboModuleRegistry';

export interface Spec extends TurboModule {
  +commonTestFlag?: () => boolean;
  +allowRecursiveCommitsWithSynchronousMountOnAndroid?: () => boolean;
  +batchRenderingUpdatesInEventLoop?: () => boolean;
  +completeReactInstanceCreationOnBgThreadOnAndroid?: () => boolean;
  +enableAlignItemsBaselineOnFabricIOS?: () => boolean;
  +enableBridgelessArchitecture?: () => boolean;
  +enableCleanTextInputYogaNode?: () => boolean;
  +enableDeletionOfUnmountedViews?: () => boolean;
  +enableEagerRootViewAttachment?: () => boolean;
  +enableEventEmitterRetentionDuringGesturesOnAndroid?: () => boolean;
  +enableFabricLogs?: () => boolean;
  +enableFabricRenderer?: () => boolean;
  +enableFabricRendererExclusively?: () => boolean;
  +enableGranularShadowTreeStateReconciliation?: () => boolean;
  +enableIOSViewClipToPaddingBox?: () => boolean;
  +enableLayoutAnimationsOnAndroid?: () => boolean;
  +enableLayoutAnimationsOnIOS?: () => boolean;
  +enableLineHeightCentering?: () => boolean;
  +enableLongTaskAPI?: () => boolean;
  +enableMicrotasks?: () => boolean;
  +enablePreciseSchedulingForPremountItemsOnAndroid?: () => boolean;
  +enablePropsUpdateReconciliationAndroid?: () => boolean;
  +enableReportEventPaintTime?: () => boolean;
  +enableSynchronousStateUpdates?: () => boolean;
  +enableTextPreallocationOptimisation?: () => boolean;
  +enableUIConsistency?: () => boolean;
  +enableViewRecycling?: () => boolean;
  +excludeYogaFromRawProps?: () => boolean;
  +fetchImagesInViewPreallocation?: () => boolean;
  +fixMappingOfEventPrioritiesBetweenFabricAndReact?: () => boolean;
  +fixMountingCoordinatorReportedPendingTransactionsOnAndroid?: () => boolean;
  +forceBatchingMountItemsOnAndroid?: () => boolean;
  +fuseboxEnabledDebug?: () => boolean;
  +fuseboxEnabledRelease?: () => boolean;
  +initEagerTurboModulesOnNativeModulesQueueAndroid?: () => boolean;
  +lazyAnimationCallbacks?: () => boolean;
  +loadVectorDrawablesOnImages?: () => boolean;
  +removeNestedCallsToDispatchMountItemsOnAndroid?: () => boolean;
  +setAndroidLayoutDirection?: () => boolean;
  +traceTurboModulePromiseRejectionsOnAndroid?: () => boolean;
  +useFabricInterop?: () => boolean;
  +useImmediateExecutorInAndroidBridgeless?: () => boolean;
  +useModernRuntimeScheduler?: () => boolean;
  +useNativeViewConfigsInBridgelessMode?: () => boolean;
  +useOptimisedViewPreallocationOnAndroid?: () => boolean;
  +useOptimizedEventBatchingOnAndroid?: () => boolean;
  +useRuntimeShadowNodeReferenceUpdate?: () => boolean;
  +useTurboModuleInterop?: () => boolean;
  +useTurboModules?: () => boolean;
}

const NativeReactNativeFeatureFlags: ?Spec = TurboModuleRegistry.get<Spec>(
  'NativeReactNativeFeatureFlagsCxx',
);

export default NativeReactNativeFeatureFlags;<|MERGE_RESOLUTION|>--- conflicted
+++ resolved
@@ -4,11 +4,7 @@
  * This source code is licensed under the MIT license found in the
  * LICENSE file in the root directory of this source tree.
  *
-<<<<<<< HEAD
- * @generated SignedSource<<44290162fe0b25a45c2c0909123b5f2e>>
-=======
  * @generated SignedSource<<e6477fcd9bf64a5c84496dfb55ae3700>>
->>>>>>> e4814b0d
  * @flow strict
  */
 
