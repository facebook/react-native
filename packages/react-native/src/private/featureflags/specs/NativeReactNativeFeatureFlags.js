/**
 * Copyright (c) Meta Platforms, Inc. and affiliates.
 *
 * This source code is licensed under the MIT license found in the
 * LICENSE file in the root directory of this source tree.
 *
<<<<<<< HEAD
 * @generated SignedSource<<9f1fdcadab63bdd81d7992329113e90b>>
=======
 * @generated SignedSource<<2dea79097b1952f97d9e5dda86a38e58>>
>>>>>>> 10d8c0df
 * @flow strict
 */

/**
 * IMPORTANT: Do NOT modify this file directly.
 *
 * To change the definition of the flags, edit
 *   packages/react-native/scripts/featureflags/ReactNativeFeatureFlags.config.js.
 *
 * To regenerate this code, run the following script from the repo root:
 *   yarn featureflags-update
 */

import type {TurboModule} from '../../../../Libraries/TurboModule/RCTExport';

import * as TurboModuleRegistry from '../../../../Libraries/TurboModule/TurboModuleRegistry';

export interface Spec extends TurboModule {
  +commonTestFlag?: () => boolean;
  +allowRecursiveCommitsWithSynchronousMountOnAndroid?: () => boolean;
  +batchRenderingUpdatesInEventLoop?: () => boolean;
  +completeReactInstanceCreationOnBgThreadOnAndroid?: () => boolean;
  +enableAlignItemsBaselineOnFabricIOS?: () => boolean;
  +enableBridgelessArchitecture?: () => boolean;
  +enableCleanTextInputYogaNode?: () => boolean;
  +enableDeletionOfUnmountedViews?: () => boolean;
  +enableEagerRootViewAttachment?: () => boolean;
  +enableEventEmitterRetentionDuringGesturesOnAndroid?: () => boolean;
  +enableFabricLogs?: () => boolean;
  +enableFabricRenderer?: () => boolean;
  +enableFabricRendererExclusively?: () => boolean;
  +enableGranularShadowTreeStateReconciliation?: () => boolean;
  +enableIOSViewClipToPaddingBox?: () => boolean;
  +enableLayoutAnimationsOnAndroid?: () => boolean;
  +enableLayoutAnimationsOnIOS?: () => boolean;
  +enableLineHeightCenteringOnAndroid?: () => boolean;
  +enableLineHeightCenteringOnIOS?: () => boolean;
  +enableLongTaskAPI?: () => boolean;
  +enableMicrotasks?: () => boolean;
  +enablePreciseSchedulingForPremountItemsOnAndroid?: () => boolean;
  +enablePropsUpdateReconciliationAndroid?: () => boolean;
  +enableReportEventPaintTime?: () => boolean;
  +enableSynchronousStateUpdates?: () => boolean;
  +enableTextPreallocationOptimisation?: () => boolean;
  +enableUIConsistency?: () => boolean;
  +enableViewRecycling?: () => boolean;
  +excludeYogaFromRawProps?: () => boolean;
  +fixMappingOfEventPrioritiesBetweenFabricAndReact?: () => boolean;
  +fixMountingCoordinatorReportedPendingTransactionsOnAndroid?: () => boolean;
  +forceBatchingMountItemsOnAndroid?: () => boolean;
  +fuseboxEnabledDebug?: () => boolean;
  +fuseboxEnabledRelease?: () => boolean;
  +initEagerTurboModulesOnNativeModulesQueueAndroid?: () => boolean;
  +lazyAnimationCallbacks?: () => boolean;
  +loadVectorDrawablesOnImages?: () => boolean;
  +setAndroidLayoutDirection?: () => boolean;
  +traceTurboModulePromiseRejectionsOnAndroid?: () => boolean;
  +useFabricInterop?: () => boolean;
  +useImmediateExecutorInAndroidBridgeless?: () => boolean;
  +useModernRuntimeScheduler?: () => boolean;
  +useNativeViewConfigsInBridgelessMode?: () => boolean;
  +useOptimisedViewPreallocationOnAndroid?: () => boolean;
  +useOptimizedEventBatchingOnAndroid?: () => boolean;
  +useRuntimeShadowNodeReferenceUpdate?: () => boolean;
  +useTurboModuleInterop?: () => boolean;
  +useTurboModules?: () => boolean;
}

const NativeReactNativeFeatureFlags: ?Spec = TurboModuleRegistry.get<Spec>(
  'NativeReactNativeFeatureFlagsCxx',
);

export default NativeReactNativeFeatureFlags;<|MERGE_RESOLUTION|>--- conflicted
+++ resolved
@@ -4,11 +4,7 @@
  * This source code is licensed under the MIT license found in the
  * LICENSE file in the root directory of this source tree.
  *
-<<<<<<< HEAD
- * @generated SignedSource<<9f1fdcadab63bdd81d7992329113e90b>>
-=======
- * @generated SignedSource<<2dea79097b1952f97d9e5dda86a38e58>>
->>>>>>> 10d8c0df
+ * @generated SignedSource<<536ebb22c92df49c160716da0ed16673>>
  * @flow strict
  */
 
