/**
 * Copyright (c) Meta Platforms, Inc. and affiliates.
 *
 * This source code is licensed under the MIT license found in the
 * LICENSE file in the root directory of this source tree.
 *
<<<<<<< HEAD
 * @generated SignedSource<<b522d06dc2ed107ade6d370f9f57d272>>
=======
 * @generated SignedSource<<4bd1c1bd236e9afa5b010f58683d5e67>>
>>>>>>> 5936f29d
 * @flow strict
 * @noformat
 */

/**
 * IMPORTANT: Do NOT modify this file directly.
 *
 * To change the definition of the flags, edit
 *   packages/react-native/scripts/featureflags/ReactNativeFeatureFlags.config.js.
 *
 * To regenerate this code, run the following script from the repo root:
 *   yarn featureflags --update
 */

import type {TurboModule} from '../../../../Libraries/TurboModule/RCTExport';

import * as TurboModuleRegistry from '../../../../Libraries/TurboModule/TurboModuleRegistry';

export interface Spec extends TurboModule {
  +commonTestFlag?: () => boolean;
  +commonTestFlagWithoutNativeImplementation?: () => boolean;
  +cdpInteractionMetricsEnabled?: () => boolean;
  +cxxNativeAnimatedEnabled?: () => boolean;
  +cxxNativeAnimatedRemoveJsSync?: () => boolean;
  +disableFabricCommitInCXXAnimated?: () => boolean;
  +disableMountItemReorderingAndroid?: () => boolean;
  +disableOldAndroidAttachmentMetricsWorkarounds?: () => boolean;
  +disableTextLayoutManagerCacheAndroid?: () => boolean;
  +enableAccessibilityOrder?: () => boolean;
  +enableAccumulatedUpdatesInRawPropsAndroid?: () => boolean;
  +enableAndroidTextMeasurementOptimizations?: () => boolean;
  +enableBridgelessArchitecture?: () => boolean;
  +enableCppPropsIteratorSetter?: () => boolean;
  +enableCustomFocusSearchOnClippedElementsAndroid?: () => boolean;
  +enableDestroyShadowTreeRevisionAsync?: () => boolean;
  +enableDoubleMeasurementFixAndroid?: () => boolean;
  +enableEagerMainQueueModulesOnIOS?: () => boolean;
  +enableEagerRootViewAttachment?: () => boolean;
  +enableFabricLogs?: () => boolean;
  +enableFabricRenderer?: () => boolean;
  +enableFixForParentTagDuringReparenting?: () => boolean;
  +enableFontScaleChangesUpdatingLayout?: () => boolean;
  +enableIOSTextBaselineOffsetPerLine?: () => boolean;
  +enableIOSViewClipToPaddingBox?: () => boolean;
  +enableImagePrefetchingAndroid?: () => boolean;
  +enableImmediateUpdateModeForContentOffsetChanges?: () => boolean;
  +enableInteropViewManagerClassLookUpOptimizationIOS?: () => boolean;
  +enableLayoutAnimationsOnAndroid?: () => boolean;
  +enableLayoutAnimationsOnIOS?: () => boolean;
  +enableMainQueueCoordinatorOnIOS?: () => boolean;
  +enableModuleArgumentNSNullConversionIOS?: () => boolean;
  +enableNativeCSSParsing?: () => boolean;
  +enableNetworkEventReporting?: () => boolean;
  +enableNewBackgroundAndBorderDrawables?: () => boolean;
  +enablePreparedTextLayout?: () => boolean;
  +enablePropsUpdateReconciliationAndroid?: () => boolean;
  +enableResourceTimingAPI?: () => boolean;
  +enableSwiftUIBasedFilters?: () => boolean;
  +enableViewCulling?: () => boolean;
  +enableViewRecycling?: () => boolean;
  +enableViewRecyclingForText?: () => boolean;
  +enableViewRecyclingForView?: () => boolean;
  +enableVirtualViewDebugFeatures?: () => boolean;
  +enableVirtualViewRenderState?: () => boolean;
  +enableVirtualViewWindowFocusDetection?: () => boolean;
  +fixMappingOfEventPrioritiesBetweenFabricAndReact?: () => boolean;
  +fuseboxEnabledRelease?: () => boolean;
  +fuseboxNetworkInspectionEnabled?: () => boolean;
  +hideOffscreenVirtualViewsOnIOS?: () => boolean;
  +perfMonitorV2Enabled?: () => boolean;
  +preparedTextCacheSize?: () => number;
  +preventShadowTreeCommitExhaustion?: () => boolean;
  +releaseImageDataWhenConsumed?: () => boolean;
  +shouldPressibilityUseW3CPointerEventsForHover?: () => boolean;
  +skipActivityIdentityAssertionOnHostPause?: () => boolean;
  +sweepActiveTouchOnChildNativeGesturesAndroid?: () => boolean;
  +traceTurboModulePromiseRejectionsOnAndroid?: () => boolean;
  +updateRuntimeShadowNodeReferencesOnCommit?: () => boolean;
  +useAlwaysAvailableJSErrorHandling?: () => boolean;
  +useFabricInterop?: () => boolean;
  +useNativeEqualsInNativeReadableArrayAndroid?: () => boolean;
  +useNativeTransformHelperAndroid?: () => boolean;
  +useNativeViewConfigsInBridgelessMode?: () => boolean;
  +useOptimizedEventBatchingOnAndroid?: () => boolean;
  +useRawPropsJsiValue?: () => boolean;
  +useShadowNodeStateOnClone?: () => boolean;
  +useTurboModuleInterop?: () => boolean;
  +useTurboModules?: () => boolean;
  +virtualViewPrerenderRatio?: () => number;
}

const NativeReactNativeFeatureFlags: ?Spec = TurboModuleRegistry.get<Spec>(
  'NativeReactNativeFeatureFlagsCxx',
);

export default NativeReactNativeFeatureFlags;<|MERGE_RESOLUTION|>--- conflicted
+++ resolved
@@ -4,11 +4,7 @@
  * This source code is licensed under the MIT license found in the
  * LICENSE file in the root directory of this source tree.
  *
-<<<<<<< HEAD
- * @generated SignedSource<<b522d06dc2ed107ade6d370f9f57d272>>
-=======
- * @generated SignedSource<<4bd1c1bd236e9afa5b010f58683d5e67>>
->>>>>>> 5936f29d
+ * @generated SignedSource<<c380c11e27a94a4c588cf682cac5fe8d>>
  * @flow strict
  * @noformat
  */
