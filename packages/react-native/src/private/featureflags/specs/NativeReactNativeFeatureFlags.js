/**
 * Copyright (c) Meta Platforms, Inc. and affiliates.
 *
 * This source code is licensed under the MIT license found in the
 * LICENSE file in the root directory of this source tree.
 *
<<<<<<< HEAD
 * @generated SignedSource<<ef60bf017157de9eefeca54245fe6246>>
=======
 * @generated SignedSource<<b12383e2b1e15b8a062efd33eb52070f>>
>>>>>>> 9be5ac10
 * @flow strict
 * @noformat
 */

/**
 * IMPORTANT: Do NOT modify this file directly.
 *
 * To change the definition of the flags, edit
 *   packages/react-native/scripts/featureflags/ReactNativeFeatureFlags.config.js.
 *
 * To regenerate this code, run the following script from the repo root:
 *   yarn featureflags --update
 */

import type {TurboModule} from '../../../../Libraries/TurboModule/RCTExport';

import * as TurboModuleRegistry from '../../../../Libraries/TurboModule/TurboModuleRegistry';

export interface Spec extends TurboModule {
  +commonTestFlag?: () => boolean;
  +commonTestFlagWithoutNativeImplementation?: () => boolean;
  +animatedShouldSignalBatch?: () => boolean;
  +avoidCeilingAvailableAndroidTextWidth?: () => boolean;
  +cxxNativeAnimatedEnabled?: () => boolean;
  +disableMainQueueSyncDispatchIOS?: () => boolean;
  +disableMountItemReorderingAndroid?: () => boolean;
  +enableAccessibilityOrder?: () => boolean;
  +enableAccumulatedUpdatesInRawPropsAndroid?: () => boolean;
  +enableBridgelessArchitecture?: () => boolean;
  +enableCppPropsIteratorSetter?: () => boolean;
  +enableCustomFocusSearchOnClippedElementsAndroid?: () => boolean;
  +enableDestroyShadowTreeRevisionAsync?: () => boolean;
  +enableDoubleMeasurementFixAndroid?: () => boolean;
  +enableEagerRootViewAttachment?: () => boolean;
  +enableFabricLogs?: () => boolean;
  +enableFabricRenderer?: () => boolean;
  +enableFixForParentTagDuringReparenting?: () => boolean;
  +enableFontScaleChangesUpdatingLayout?: () => boolean;
  +enableIOSTextBaselineOffsetPerLine?: () => boolean;
  +enableIOSViewClipToPaddingBox?: () => boolean;
  +enableIntersectionObserverEventLoopIntegration?: () => boolean;
  +enableLayoutAnimationsOnAndroid?: () => boolean;
  +enableLayoutAnimationsOnIOS?: () => boolean;
  +enableLineHeightCenteringOnIOS?: () => boolean;
  +enableMainQueueModulesOnIOS?: () => boolean;
  +enableModuleArgumentNSNullConversionIOS?: () => boolean;
  +enableNativeCSSParsing?: () => boolean;
  +enableNetworkEventReporting?: () => boolean;
  +enableNewBackgroundAndBorderDrawables?: () => boolean;
  +enablePreparedTextLayout?: () => boolean;
  +enablePropsUpdateReconciliationAndroid?: () => boolean;
  +enableResourceTimingAPI?: () => boolean;
  +enableSynchronousStateUpdates?: () => boolean;
  +enableViewCulling?: () => boolean;
  +enableViewRecycling?: () => boolean;
  +enableViewRecyclingForText?: () => boolean;
  +enableViewRecyclingForView?: () => boolean;
  +fixMappingOfEventPrioritiesBetweenFabricAndReact?: () => boolean;
  +fuseboxEnabledRelease?: () => boolean;
  +fuseboxNetworkInspectionEnabled?: () => boolean;
  +incorporateMaxLinesDuringAndroidLayout?: () => boolean;
  +traceTurboModulePromiseRejectionsOnAndroid?: () => boolean;
  +updateRuntimeShadowNodeReferencesOnCommit?: () => boolean;
  +useAlwaysAvailableJSErrorHandling?: () => boolean;
  +useAndroidTextLayoutWidthDirectly?: () => boolean;
  +useFabricInterop?: () => boolean;
  +useNativeViewConfigsInBridgelessMode?: () => boolean;
  +useOptimizedEventBatchingOnAndroid?: () => boolean;
  +useRawPropsJsiValue?: () => boolean;
  +useShadowNodeStateOnClone?: () => boolean;
  +useTurboModuleInterop?: () => boolean;
  +useTurboModules?: () => boolean;
}

const NativeReactNativeFeatureFlags: ?Spec = TurboModuleRegistry.get<Spec>(
  'NativeReactNativeFeatureFlagsCxx',
);

export default NativeReactNativeFeatureFlags;<|MERGE_RESOLUTION|>--- conflicted
+++ resolved
@@ -4,11 +4,7 @@
  * This source code is licensed under the MIT license found in the
  * LICENSE file in the root directory of this source tree.
  *
-<<<<<<< HEAD
- * @generated SignedSource<<ef60bf017157de9eefeca54245fe6246>>
-=======
- * @generated SignedSource<<b12383e2b1e15b8a062efd33eb52070f>>
->>>>>>> 9be5ac10
+ * @generated SignedSource<<75bf8c237cd62a8f104226ac93d4604e>>
  * @flow strict
  * @noformat
  */
