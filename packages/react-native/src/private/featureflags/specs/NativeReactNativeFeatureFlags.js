--- conflicted
+++ resolved
@@ -4,11 +4,7 @@
  * This source code is licensed under the MIT license found in the
  * LICENSE file in the root directory of this source tree.
  *
-<<<<<<< HEAD
- * @generated SignedSource<<9c4ae8e38c808158399408018fe7567b>>
-=======
- * @generated SignedSource<<f8e0c44bed98b686fd2964aae598ad67>>
->>>>>>> 0ade23d3
+ * @generated SignedSource<<2d89d793cce72f910a7b2df832ffd8d0>>
  * @flow strict
  */
 
