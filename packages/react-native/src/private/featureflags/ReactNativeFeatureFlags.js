--- conflicted
+++ resolved
@@ -4,11 +4,7 @@
  * This source code is licensed under the MIT license found in the
  * LICENSE file in the root directory of this source tree.
  *
-<<<<<<< HEAD
- * @generated SignedSource<<cbfae95e2b2c6da6b62eb072d99ae2f5>>
-=======
- * @generated SignedSource<<24076ce2a95804d6dda128740cbbae8f>>
->>>>>>> 32ce95cc
+ * @generated SignedSource<<e085b4bb5ce0cc20d879c1096e8f301c>>
  * @flow strict
  */
 
