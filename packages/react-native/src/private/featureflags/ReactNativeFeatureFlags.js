--- conflicted
+++ resolved
@@ -4,11 +4,7 @@
  * This source code is licensed under the MIT license found in the
  * LICENSE file in the root directory of this source tree.
  *
-<<<<<<< HEAD
- * @generated SignedSource<<e085b4bb5ce0cc20d879c1096e8f301c>>
-=======
- * @generated SignedSource<<4d96a5f9132ea827faeb183fe8bbf095>>
->>>>>>> 9be5ac10
+ * @generated SignedSource<<30ad7e09985c8b1e717a4c1b5a2b2dbe>>
  * @flow strict
  * @noformat
  */
