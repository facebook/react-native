/**
 * Copyright (c) Meta Platforms, Inc. and affiliates.
 *
 * This source code is licensed under the MIT license found in the
 * LICENSE file in the root directory of this source tree.
 *
<<<<<<< HEAD
 * @generated SignedSource<<bf3509f99303a5bfc2ef297642c3e533>>
=======
 * @generated SignedSource<<24076ce2a95804d6dda128740cbbae8f>>
>>>>>>> 77c1eb61
 * @flow strict
 */

/**
 * IMPORTANT: Do NOT modify this file directly.
 *
 * To change the definition of the flags, edit
 *   packages/react-native/scripts/featureflags/ReactNativeFeatureFlags.config.js.
 *
 * To regenerate this code, run the following script from the repo root:
 *   yarn featureflags --update
 */

import {
  type Getter,
  type OverridesFor,
  createJavaScriptFlagGetter,
  createNativeFlagGetter,
  setOverrides,
} from './ReactNativeFeatureFlagsBase';

export type ReactNativeFeatureFlagsJsOnly = $ReadOnly<{
  jsOnlyTestFlag: Getter<boolean>,
  animatedShouldDebounceQueueFlush: Getter<boolean>,
  animatedShouldUseSingleOp: Getter<boolean>,
  avoidStateUpdateInAnimatedPropsMemo: Getter<boolean>,
  disableInteractionManager: Getter<boolean>,
  enableAccessToHostTreeInFabric: Getter<boolean>,
  enableVirtualViewDebugFeatures: Getter<boolean>,
  enableVirtualViewDoubleStateHidden: Getter<boolean>,
  fixVirtualizeListCollapseWindowSize: Getter<boolean>,
  isLayoutAnimationEnabled: Getter<boolean>,
  scheduleAnimatedCleanupInMicrotask: Getter<boolean>,
  shouldUseAnimatedObjectForTransform: Getter<boolean>,
  shouldUseRemoveClippedSubviewsAsDefaultOnIOS: Getter<boolean>,
  shouldUseSetNativePropsInFabric: Getter<boolean>,
  utilizeTokensInIntersectionObserver: Getter<boolean>,
}>;

export type ReactNativeFeatureFlagsJsOnlyOverrides = OverridesFor<ReactNativeFeatureFlagsJsOnly>;

export type ReactNativeFeatureFlags = $ReadOnly<{
  ...ReactNativeFeatureFlagsJsOnly,
  commonTestFlag: Getter<boolean>,
  commonTestFlagWithoutNativeImplementation: Getter<boolean>,
  animatedShouldSignalBatch: Getter<boolean>,
  cxxNativeAnimatedEnabled: Getter<boolean>,
  disableMainQueueSyncDispatchIOS: Getter<boolean>,
  disableMountItemReorderingAndroid: Getter<boolean>,
  enableAccessibilityOrder: Getter<boolean>,
  enableAccumulatedUpdatesInRawPropsAndroid: Getter<boolean>,
  enableBridgelessArchitecture: Getter<boolean>,
  enableCppPropsIteratorSetter: Getter<boolean>,
  enableCustomFocusSearchOnClippedElementsAndroid: Getter<boolean>,
  enableDestroyShadowTreeRevisionAsync: Getter<boolean>,
  enableDoubleMeasurementFixAndroid: Getter<boolean>,
  enableEagerRootViewAttachment: Getter<boolean>,
  enableFabricLogs: Getter<boolean>,
  enableFabricRenderer: Getter<boolean>,
  enableFixForParentTagDuringReparenting: Getter<boolean>,
  enableFontScaleChangesUpdatingLayout: Getter<boolean>,
  enableIOSViewClipToPaddingBox: Getter<boolean>,
  enableJSRuntimeGCOnMemoryPressureOnIOS: Getter<boolean>,
  enableLayoutAnimationsOnAndroid: Getter<boolean>,
  enableLayoutAnimationsOnIOS: Getter<boolean>,
  enableMainQueueModulesOnIOS: Getter<boolean>,
  enableModuleArgumentNSNullConversionIOS: Getter<boolean>,
  enableNativeCSSParsing: Getter<boolean>,
  enableNetworkEventReporting: Getter<boolean>,
  enableNewBackgroundAndBorderDrawables: Getter<boolean>,
  enablePreparedTextLayout: Getter<boolean>,
  enablePropsUpdateReconciliationAndroid: Getter<boolean>,
  enableResourceTimingAPI: Getter<boolean>,
  enableSynchronousStateUpdates: Getter<boolean>,
  enableViewCulling: Getter<boolean>,
  enableViewRecycling: Getter<boolean>,
  enableViewRecyclingForText: Getter<boolean>,
  enableViewRecyclingForView: Getter<boolean>,
  fixMappingOfEventPrioritiesBetweenFabricAndReact: Getter<boolean>,
  fuseboxEnabledRelease: Getter<boolean>,
  fuseboxNetworkInspectionEnabled: Getter<boolean>,
  incorporateMaxLinesDuringAndroidLayout: Getter<boolean>,
  traceTurboModulePromiseRejectionsOnAndroid: Getter<boolean>,
  updateRuntimeShadowNodeReferencesOnCommit: Getter<boolean>,
  useAlwaysAvailableJSErrorHandling: Getter<boolean>,
  useAndroidTextLayoutWidthDirectly: Getter<boolean>,
  useFabricInterop: Getter<boolean>,
  useNativeViewConfigsInBridgelessMode: Getter<boolean>,
  useOptimizedEventBatchingOnAndroid: Getter<boolean>,
  useRawPropsJsiValue: Getter<boolean>,
  useShadowNodeStateOnClone: Getter<boolean>,
  useTurboModuleInterop: Getter<boolean>,
  useTurboModules: Getter<boolean>,
}>;

/**
 * JS-only flag for testing. Do NOT modify.
 */
export const jsOnlyTestFlag: Getter<boolean> = createJavaScriptFlagGetter('jsOnlyTestFlag', false);

/**
 * Enables an experimental flush-queue debouncing in Animated.js.
 */
export const animatedShouldDebounceQueueFlush: Getter<boolean> = createJavaScriptFlagGetter('animatedShouldDebounceQueueFlush', false);

/**
 * Enables an experimental mega-operation for Animated.js that replaces many calls to native with a single call into native, to reduce JSI/JNI traffic.
 */
export const animatedShouldUseSingleOp: Getter<boolean> = createJavaScriptFlagGetter('animatedShouldUseSingleOp', false);

/**
 * Changes `useAnimatedPropsMemo` to avoid state updates to invalidate the cached `AnimatedProps`.
 */
export const avoidStateUpdateInAnimatedPropsMemo: Getter<boolean> = createJavaScriptFlagGetter('avoidStateUpdateInAnimatedPropsMemo', false);

/**
 * Disables InteractionManager and replaces its scheduler with `setImmediate`.
 */
export const disableInteractionManager: Getter<boolean> = createJavaScriptFlagGetter('disableInteractionManager', true);

/**
 * Enables access to the host tree in Fabric using DOM-compatible APIs.
 */
export const enableAccessToHostTreeInFabric: Getter<boolean> = createJavaScriptFlagGetter('enableAccessToHostTreeInFabric', false);

/**
 * Enables VirtualView debug features such as logging and overlays.
 */
export const enableVirtualViewDebugFeatures: Getter<boolean> = createJavaScriptFlagGetter('enableVirtualViewDebugFeatures', false);

/**
 * Enables a VirtualView workaround that triggers a second state update when changing to hidden mode.
 */
export const enableVirtualViewDoubleStateHidden: Getter<boolean> = createJavaScriptFlagGetter('enableVirtualViewDoubleStateHidden', false);

/**
 * Fixing an edge case where the current window size is not properly calculated with fast scrolling. Window size collapsed to 1 element even if windowSize more than the current amount of elements
 */
export const fixVirtualizeListCollapseWindowSize: Getter<boolean> = createJavaScriptFlagGetter('fixVirtualizeListCollapseWindowSize', false);

/**
 * Function used to enable / disabled Layout Animations in React Native.
 */
export const isLayoutAnimationEnabled: Getter<boolean> = createJavaScriptFlagGetter('isLayoutAnimationEnabled', true);

/**
 * Changes the cleanup of `AnimatedProps` to occur in a microtask instead of synchronously during effect cleanup (for unmount) or subsequent mounts (for updates).
 */
export const scheduleAnimatedCleanupInMicrotask: Getter<boolean> = createJavaScriptFlagGetter('scheduleAnimatedCleanupInMicrotask', true);

/**
 * Enables use of AnimatedObject for animating transform values.
 */
export const shouldUseAnimatedObjectForTransform: Getter<boolean> = createJavaScriptFlagGetter('shouldUseAnimatedObjectForTransform', false);

/**
 * removeClippedSubviews prop will be used as the default in FlatList on iOS to match Android
 */
export const shouldUseRemoveClippedSubviewsAsDefaultOnIOS: Getter<boolean> = createJavaScriptFlagGetter('shouldUseRemoveClippedSubviewsAsDefaultOnIOS', false);

/**
 * Enables use of setNativeProps in JS driven animations.
 */
export const shouldUseSetNativePropsInFabric: Getter<boolean> = createJavaScriptFlagGetter('shouldUseSetNativePropsInFabric', true);

/**
 * Use tokens in IntersectionObserver vs ShadowNode.
 */
export const utilizeTokensInIntersectionObserver: Getter<boolean> = createJavaScriptFlagGetter('utilizeTokensInIntersectionObserver', true);

/**
 * Common flag for testing. Do NOT modify.
 */
export const commonTestFlag: Getter<boolean> = createNativeFlagGetter('commonTestFlag', false);
/**
 * Common flag for testing (without native implementation). Do NOT modify.
 */
export const commonTestFlagWithoutNativeImplementation: Getter<boolean> = createNativeFlagGetter('commonTestFlagWithoutNativeImplementation', false);
/**
 * Enables start- and finishOperationBatch on any platform.
 */
export const animatedShouldSignalBatch: Getter<boolean> = createNativeFlagGetter('animatedShouldSignalBatch', false);
/**
 * Use a C++ implementation of Native Animated instead of the platform implementation.
 */
export const cxxNativeAnimatedEnabled: Getter<boolean> = createNativeFlagGetter('cxxNativeAnimatedEnabled', false);
/**
 * Disable sync dispatch on the main queue on iOS
 */
export const disableMainQueueSyncDispatchIOS: Getter<boolean> = createNativeFlagGetter('disableMainQueueSyncDispatchIOS', false);
/**
 * Prevent FabricMountingManager from reordering mountItems, which may lead to invalid state on the UI thread
 */
export const disableMountItemReorderingAndroid: Getter<boolean> = createNativeFlagGetter('disableMountItemReorderingAndroid', false);
/**
 * When enabled, the accessibilityOrder prop will propagate to native platforms and define the accessibility order.
 */
export const enableAccessibilityOrder: Getter<boolean> = createNativeFlagGetter('enableAccessibilityOrder', false);
/**
 * When enabled, Android will accumulate updates in rawProps to reduce the number of mounting instructions for cascading re-renders.
 */
export const enableAccumulatedUpdatesInRawPropsAndroid: Getter<boolean> = createNativeFlagGetter('enableAccumulatedUpdatesInRawPropsAndroid', false);
/**
 * Feature flag to enable the new bridgeless architecture. Note: Enabling this will force enable the following flags: `useTurboModules` & `enableFabricRenderer`.
 */
export const enableBridgelessArchitecture: Getter<boolean> = createNativeFlagGetter('enableBridgelessArchitecture', false);
/**
 * Enable prop iterator setter-style construction of Props in C++ (this flag is not used in Java).
 */
export const enableCppPropsIteratorSetter: Getter<boolean> = createNativeFlagGetter('enableCppPropsIteratorSetter', false);
/**
 * This enables the fabric implementation of focus search so that we can focus clipped elements
 */
export const enableCustomFocusSearchOnClippedElementsAndroid: Getter<boolean> = createNativeFlagGetter('enableCustomFocusSearchOnClippedElementsAndroid', true);
/**
 * Enables destructor calls for ShadowTreeRevision in the background to reduce UI thread work.
 */
export const enableDestroyShadowTreeRevisionAsync: Getter<boolean> = createNativeFlagGetter('enableDestroyShadowTreeRevisionAsync', false);
/**
 * When enabled a subset of components will avoid double measurement on Android.
 */
export const enableDoubleMeasurementFixAndroid: Getter<boolean> = createNativeFlagGetter('enableDoubleMeasurementFixAndroid', false);
/**
 * Feature flag to configure eager attachment of the root view/initialisation of the JS code.
 */
export const enableEagerRootViewAttachment: Getter<boolean> = createNativeFlagGetter('enableEagerRootViewAttachment', false);
/**
 * This feature flag enables logs for Fabric.
 */
export const enableFabricLogs: Getter<boolean> = createNativeFlagGetter('enableFabricLogs', false);
/**
 * Enables the use of the Fabric renderer in the whole app.
 */
export const enableFabricRenderer: Getter<boolean> = createNativeFlagGetter('enableFabricRenderer', false);
/**
 * This feature flag enables a fix for reparenting fix in differentiator
 */
export const enableFixForParentTagDuringReparenting: Getter<boolean> = createNativeFlagGetter('enableFixForParentTagDuringReparenting', false);
/**
 * Enables font scale changes updating layout for measurable nodes.
 */
export const enableFontScaleChangesUpdatingLayout: Getter<boolean> = createNativeFlagGetter('enableFontScaleChangesUpdatingLayout', false);
/**
 * iOS Views will clip to their padding box vs border box
 */
export const enableIOSViewClipToPaddingBox: Getter<boolean> = createNativeFlagGetter('enableIOSViewClipToPaddingBox', false);
/**
 * Trigger JS runtime GC on memory pressure event on iOS
 */
export const enableJSRuntimeGCOnMemoryPressureOnIOS: Getter<boolean> = createNativeFlagGetter('enableJSRuntimeGCOnMemoryPressureOnIOS', false);
/**
 * When enabled, LayoutAnimations API will animate state changes on Android.
 */
export const enableLayoutAnimationsOnAndroid: Getter<boolean> = createNativeFlagGetter('enableLayoutAnimationsOnAndroid', false);
/**
 * When enabled, LayoutAnimations API will animate state changes on iOS.
 */
export const enableLayoutAnimationsOnIOS: Getter<boolean> = createNativeFlagGetter('enableLayoutAnimationsOnIOS', true);
/**
 * Makes modules requiring main queue setup initialize on the main thread, during React Native init.
 */
export const enableMainQueueModulesOnIOS: Getter<boolean> = createNativeFlagGetter('enableMainQueueModulesOnIOS', false);
/**
 * Enable NSNull conversion when handling module arguments on iOS
 */
export const enableModuleArgumentNSNullConversionIOS: Getter<boolean> = createNativeFlagGetter('enableModuleArgumentNSNullConversionIOS', true);
/**
 * Parse CSS strings using the Fabric CSS parser instead of ViewConfig processing
 */
export const enableNativeCSSParsing: Getter<boolean> = createNativeFlagGetter('enableNativeCSSParsing', false);
/**
 * Enable network event reporting hooks in each native platform through `NetworkReporter`. This flag should be combined with `enableResourceTimingAPI` and `fuseboxNetworkInspectionEnabled` to enable end-to-end reporting behaviour via the Web Performance API and CDP debugging respectively.
 */
export const enableNetworkEventReporting: Getter<boolean> = createNativeFlagGetter('enableNetworkEventReporting', false);
/**
 * Use BackgroundDrawable and BorderDrawable instead of CSSBackgroundDrawable
 */
export const enableNewBackgroundAndBorderDrawables: Getter<boolean> = createNativeFlagGetter('enableNewBackgroundAndBorderDrawables', true);
/**
 * Enables caching text layout artifacts for later reuse
 */
export const enablePreparedTextLayout: Getter<boolean> = createNativeFlagGetter('enablePreparedTextLayout', false);
/**
 * When enabled, Android will receive prop updates based on the differences between the last rendered shadow node and the last committed shadow node.
 */
export const enablePropsUpdateReconciliationAndroid: Getter<boolean> = createNativeFlagGetter('enablePropsUpdateReconciliationAndroid', false);
/**
 * Enables the reporting of network resource timings through `PerformanceObserver`.
 */
export const enableResourceTimingAPI: Getter<boolean> = createNativeFlagGetter('enableResourceTimingAPI', false);
/**
 * Dispatches state updates synchronously in Fabric (e.g.: updates the scroll position in the shadow tree synchronously from the main thread).
 */
export const enableSynchronousStateUpdates: Getter<boolean> = createNativeFlagGetter('enableSynchronousStateUpdates', false);
/**
 * Enables View Culling: as soon as a view goes off screen, it can be reused anywhere in the UI and pieced together with other items to create new UI elements.
 */
export const enableViewCulling: Getter<boolean> = createNativeFlagGetter('enableViewCulling', false);
/**
 * Enables View Recycling. When enabled, individual ViewManagers must still opt-in.
 */
export const enableViewRecycling: Getter<boolean> = createNativeFlagGetter('enableViewRecycling', false);
/**
 * Enables View Recycling for <Text> via ReactTextView/ReactTextViewManager.
 */
export const enableViewRecyclingForText: Getter<boolean> = createNativeFlagGetter('enableViewRecyclingForText', true);
/**
 * Enables View Recycling for <View> via ReactViewGroup/ReactViewManager.
 */
export const enableViewRecyclingForView: Getter<boolean> = createNativeFlagGetter('enableViewRecyclingForView', true);
/**
 * Uses the default event priority instead of the discreet event priority by default when dispatching events from Fabric to React.
 */
export const fixMappingOfEventPrioritiesBetweenFabricAndReact: Getter<boolean> = createNativeFlagGetter('fixMappingOfEventPrioritiesBetweenFabricAndReact', false);
/**
 * Flag determining if the React Native DevTools (Fusebox) CDP backend should be enabled in release builds. This flag is global and should not be changed across React Host lifetimes.
 */
export const fuseboxEnabledRelease: Getter<boolean> = createNativeFlagGetter('fuseboxEnabledRelease', false);
/**
 * Enable network inspection support in the React Native DevTools CDP backend. Requires `enableBridgelessArchitecture`. This flag is global and should not be changed across React Host lifetimes.
 */
export const fuseboxNetworkInspectionEnabled: Getter<boolean> = createNativeFlagGetter('fuseboxNetworkInspectionEnabled', false);
/**
 * Set maxLines and ellipsization during Android layout creation
 */
export const incorporateMaxLinesDuringAndroidLayout: Getter<boolean> = createNativeFlagGetter('incorporateMaxLinesDuringAndroidLayout', true);
/**
 * Enables storing js caller stack when creating promise in native module. This is useful in case of Promise rejection and tracing the cause.
 */
export const traceTurboModulePromiseRejectionsOnAndroid: Getter<boolean> = createNativeFlagGetter('traceTurboModulePromiseRejectionsOnAndroid', false);
/**
 * When enabled, runtime shadow node references will be updated during the commit. This allows running RSNRU from any thread without corrupting the renderer state.
 */
export const updateRuntimeShadowNodeReferencesOnCommit: Getter<boolean> = createNativeFlagGetter('updateRuntimeShadowNodeReferencesOnCommit', false);
/**
 * In Bridgeless mode, use the always available javascript error reporting pipeline.
 */
export const useAlwaysAvailableJSErrorHandling: Getter<boolean> = createNativeFlagGetter('useAlwaysAvailableJSErrorHandling', false);
/**
 * Trust the width of a text layout we create, instead of re-deriving it from its contents
 */
export const useAndroidTextLayoutWidthDirectly: Getter<boolean> = createNativeFlagGetter('useAndroidTextLayoutWidthDirectly', true);
/**
 * Should this application enable the Fabric Interop Layer for Android? If yes, the application will behave so that it can accept non-Fabric components and render them on Fabric. This toggle is controlling extra logic such as custom event dispatching that are needed for the Fabric Interop Layer to work correctly.
 */
export const useFabricInterop: Getter<boolean> = createNativeFlagGetter('useFabricInterop', true);
/**
 * When enabled, the native view configs are used in bridgeless mode.
 */
export const useNativeViewConfigsInBridgelessMode: Getter<boolean> = createNativeFlagGetter('useNativeViewConfigsInBridgelessMode', false);
/**
 * Uses an optimized mechanism for event batching on Android that does not need to wait for a Choreographer frame callback.
 */
export const useOptimizedEventBatchingOnAndroid: Getter<boolean> = createNativeFlagGetter('useOptimizedEventBatchingOnAndroid', false);
/**
 * Instead of using folly::dynamic as internal representation in RawProps and RawValue, use jsi::Value
 */
export const useRawPropsJsiValue: Getter<boolean> = createNativeFlagGetter('useRawPropsJsiValue', false);
/**
 * Use the state stored on the source shadow node when cloning it instead of reading in the most recent state on the shadow node family.
 */
export const useShadowNodeStateOnClone: Getter<boolean> = createNativeFlagGetter('useShadowNodeStateOnClone', false);
/**
 * In Bridgeless mode, should legacy NativeModules use the TurboModule system?
 */
export const useTurboModuleInterop: Getter<boolean> = createNativeFlagGetter('useTurboModuleInterop', false);
/**
 * When enabled, NativeModules will be executed by using the TurboModule system
 */
export const useTurboModules: Getter<boolean> = createNativeFlagGetter('useTurboModules', false);

/**
 * Overrides the feature flags with the provided methods.
 * NOTE: Only JS-only flags can be overridden from JavaScript using this API.
 */
export const override = setOverrides;<|MERGE_RESOLUTION|>--- conflicted
+++ resolved
@@ -4,11 +4,7 @@
  * This source code is licensed under the MIT license found in the
  * LICENSE file in the root directory of this source tree.
  *
-<<<<<<< HEAD
  * @generated SignedSource<<bf3509f99303a5bfc2ef297642c3e533>>
-=======
- * @generated SignedSource<<24076ce2a95804d6dda128740cbbae8f>>
->>>>>>> 77c1eb61
  * @flow strict
  */
 
