--- conflicted
+++ resolved
@@ -4,11 +4,7 @@
  * This source code is licensed under the MIT license found in the
  * LICENSE file in the root directory of this source tree.
  *
-<<<<<<< HEAD
- * @generated SignedSource<<7ea168d46659666bf410b4d0e9150f88>>
-=======
- * @generated SignedSource<<7d66477e7b024c551085f068a6445014>>
->>>>>>> 4ccb2f2a
+ * @generated SignedSource<<a195c912e2c110b890531df133179524>>
  * @flow strict
  */
 
