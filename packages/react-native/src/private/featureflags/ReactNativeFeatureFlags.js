--- conflicted
+++ resolved
@@ -4,11 +4,7 @@
  * This source code is licensed under the MIT license found in the
  * LICENSE file in the root directory of this source tree.
  *
-<<<<<<< HEAD
- * @generated SignedSource<<7720626925990b68193207bb1ce18c4b>>
-=======
- * @generated SignedSource<<f9cc95d2f503b66dd39c89b641c96c79>>
->>>>>>> 3dfe22bd
+ * @generated SignedSource<<29751f6542220bc60e5745155fa8940b>>
  * @flow strict
  */
 
