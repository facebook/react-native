--- conflicted
+++ resolved
@@ -4,11 +4,7 @@
  * This source code is licensed under the MIT license found in the
  * LICENSE file in the root directory of this source tree.
  *
-<<<<<<< HEAD
  * @generated SignedSource<<d66b7da460818c90cb61d3650786fd2d>>
-=======
- * @generated SignedSource<<b16ca6ca4e47b347e4f5cb8555d3308f>>
->>>>>>> 7d2a7c93
  * @flow strict
  * @noformat
  */
