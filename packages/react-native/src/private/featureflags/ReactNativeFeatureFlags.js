/**
 * Copyright (c) Meta Platforms, Inc. and affiliates.
 *
 * This source code is licensed under the MIT license found in the
 * LICENSE file in the root directory of this source tree.
 *
<<<<<<< HEAD
 * @generated SignedSource<<a7255ac7aca3a6e375e6f580e99c0b98>>
=======
 * @generated SignedSource<<4f1e4de5196d3bd22b774e1da6202e88>>
>>>>>>> f21e61f4
 * @flow strict
 */

/**
 * IMPORTANT: Do NOT modify this file directly.
 *
 * To change the definition of the flags, edit
 *   packages/react-native/scripts/featureflags/ReactNativeFeatureFlags.config.js.
 *
 * To regenerate this code, run the following script from the repo root:
 *   yarn featureflags --update
 */

import {
  type Getter,
  type OverridesFor,
  createJavaScriptFlagGetter,
  createNativeFlagGetter,
  setOverrides,
} from './ReactNativeFeatureFlagsBase';

export type ReactNativeFeatureFlagsJsOnly = $ReadOnly<{
  jsOnlyTestFlag: Getter<boolean>,
  animatedShouldDebounceQueueFlush: Getter<boolean>,
  animatedShouldUseSingleOp: Getter<boolean>,
  avoidAnimatedRefInvalidation: Getter<boolean>,
  avoidStateUpdateInAnimatedPropsMemo: Getter<boolean>,
  disableInteractionManager: Getter<boolean>,
  enableAccessToHostTreeInFabric: Getter<boolean>,
  fixVirtualizeListCollapseWindowSize: Getter<boolean>,
  isLayoutAnimationEnabled: Getter<boolean>,
  scheduleAnimatedCleanupInMicrotask: Getter<boolean>,
  shouldUseAnimatedObjectForTransform: Getter<boolean>,
  shouldUseRemoveClippedSubviewsAsDefaultOnIOS: Getter<boolean>,
  shouldUseSetNativePropsInFabric: Getter<boolean>,
}>;

export type ReactNativeFeatureFlagsJsOnlyOverrides = OverridesFor<ReactNativeFeatureFlagsJsOnly>;

export type ReactNativeFeatureFlags = $ReadOnly<{
  ...ReactNativeFeatureFlagsJsOnly,
  commonTestFlag: Getter<boolean>,
  commonTestFlagWithoutNativeImplementation: Getter<boolean>,
  animatedShouldSignalBatch: Getter<boolean>,
  cxxNativeAnimatedEnabled: Getter<boolean>,
  disableMainQueueSyncDispatchIOS: Getter<boolean>,
  disableMountItemReorderingAndroid: Getter<boolean>,
  disableShadowNodeOnNewArchitectureAndroid: Getter<boolean>,
  enableAccessibilityOrder: Getter<boolean>,
  enableAccumulatedUpdatesInRawPropsAndroid: Getter<boolean>,
  enableBridgelessArchitecture: Getter<boolean>,
  enableCppPropsIteratorSetter: Getter<boolean>,
  enableEagerRootViewAttachment: Getter<boolean>,
  enableFabricLogs: Getter<boolean>,
  enableFabricRenderer: Getter<boolean>,
  enableFontScaleChangesUpdatingLayout: Getter<boolean>,
  enableIOSViewClipToPaddingBox: Getter<boolean>,
  enableJSRuntimeGCOnMemoryPressureOnIOS: Getter<boolean>,
  enableLayoutAnimationsOnAndroid: Getter<boolean>,
  enableLayoutAnimationsOnIOS: Getter<boolean>,
  enableLineHeightCenteringOnIOS: Getter<boolean>,
  enableLongTaskAPI: Getter<boolean>,
  enableMainQueueModulesOnIOS: Getter<boolean>,
  enableNativeCSSParsing: Getter<boolean>,
  enableNewBackgroundAndBorderDrawables: Getter<boolean>,
  enablePropsUpdateReconciliationAndroid: Getter<boolean>,
  enableReportEventPaintTime: Getter<boolean>,
  enableSynchronousStateUpdates: Getter<boolean>,
  enableViewCulling: Getter<boolean>,
  enableViewRecycling: Getter<boolean>,
  enableViewRecyclingForText: Getter<boolean>,
  enableViewRecyclingForView: Getter<boolean>,
  fixMappingOfEventPrioritiesBetweenFabricAndReact: Getter<boolean>,
  fixMountingCoordinatorReportedPendingTransactionsOnAndroid: Getter<boolean>,
  fuseboxEnabledRelease: Getter<boolean>,
  fuseboxNetworkInspectionEnabled: Getter<boolean>,
  removeTurboModuleManagerDelegateMutex: Getter<boolean>,
  traceTurboModulePromiseRejectionsOnAndroid: Getter<boolean>,
  useAlwaysAvailableJSErrorHandling: Getter<boolean>,
  useEditTextStockAndroidFocusBehavior: Getter<boolean>,
  useFabricInterop: Getter<boolean>,
  useNativeViewConfigsInBridgelessMode: Getter<boolean>,
  useOptimizedEventBatchingOnAndroid: Getter<boolean>,
  useRawPropsJsiValue: Getter<boolean>,
  useTurboModuleInterop: Getter<boolean>,
  useTurboModules: Getter<boolean>,
}>;

/**
 * JS-only flag for testing. Do NOT modify.
 */
export const jsOnlyTestFlag: Getter<boolean> = createJavaScriptFlagGetter('jsOnlyTestFlag', false);

/**
 * Enables an experimental flush-queue debouncing in Animated.js.
 */
export const animatedShouldDebounceQueueFlush: Getter<boolean> = createJavaScriptFlagGetter('animatedShouldDebounceQueueFlush', false);

/**
 * Enables an experimental mega-operation for Animated.js that replaces many calls to native with a single call into native, to reduce JSI/JNI traffic.
 */
export const animatedShouldUseSingleOp: Getter<boolean> = createJavaScriptFlagGetter('animatedShouldUseSingleOp', false);

/**
 * Changes `useAnimatedProps` to avoid invalidating the callback ref whenever `props` changes.
 */
export const avoidAnimatedRefInvalidation: Getter<boolean> = createJavaScriptFlagGetter('avoidAnimatedRefInvalidation', false);

/**
 * Changes `useAnimatedPropsMemo` to avoid state updates to invalidate the cached `AnimatedProps`.
 */
export const avoidStateUpdateInAnimatedPropsMemo: Getter<boolean> = createJavaScriptFlagGetter('avoidStateUpdateInAnimatedPropsMemo', false);

/**
 * Disables InteractionManager and replaces its scheduler with `setImmediate`.
 */
export const disableInteractionManager: Getter<boolean> = createJavaScriptFlagGetter('disableInteractionManager', true);

/**
 * Enables access to the host tree in Fabric using DOM-compatible APIs.
 */
export const enableAccessToHostTreeInFabric: Getter<boolean> = createJavaScriptFlagGetter('enableAccessToHostTreeInFabric', false);

/**
 * Fixing an edge case where the current window size is not properly calculated with fast scrolling. Window size collapsed to 1 element even if windowSize more than the current amount of elements
 */
export const fixVirtualizeListCollapseWindowSize: Getter<boolean> = createJavaScriptFlagGetter('fixVirtualizeListCollapseWindowSize', false);

/**
 * Function used to enable / disabled Layout Animations in React Native.
 */
export const isLayoutAnimationEnabled: Getter<boolean> = createJavaScriptFlagGetter('isLayoutAnimationEnabled', true);

/**
 * Changes the cleanup of `AnimatedProps` to occur in a microtask instead of synchronously during effect cleanup (for unmount) or subsequent mounts (for updates).
 */
export const scheduleAnimatedCleanupInMicrotask: Getter<boolean> = createJavaScriptFlagGetter('scheduleAnimatedCleanupInMicrotask', true);

/**
 * Enables use of AnimatedObject for animating transform values.
 */
export const shouldUseAnimatedObjectForTransform: Getter<boolean> = createJavaScriptFlagGetter('shouldUseAnimatedObjectForTransform', false);

/**
 * removeClippedSubviews prop will be used as the default in FlatList on iOS to match Android
 */
export const shouldUseRemoveClippedSubviewsAsDefaultOnIOS: Getter<boolean> = createJavaScriptFlagGetter('shouldUseRemoveClippedSubviewsAsDefaultOnIOS', false);

/**
 * Enables use of setNativeProps in JS driven animations.
 */
export const shouldUseSetNativePropsInFabric: Getter<boolean> = createJavaScriptFlagGetter('shouldUseSetNativePropsInFabric', true);

/**
 * Common flag for testing. Do NOT modify.
 */
export const commonTestFlag: Getter<boolean> = createNativeFlagGetter('commonTestFlag', false);
/**
 * Common flag for testing (without native implementation). Do NOT modify.
 */
export const commonTestFlagWithoutNativeImplementation: Getter<boolean> = createNativeFlagGetter('commonTestFlagWithoutNativeImplementation', false);
/**
 * Enables start- and finishOperationBatch on any platform.
 */
export const animatedShouldSignalBatch: Getter<boolean> = createNativeFlagGetter('animatedShouldSignalBatch', false);
/**
 * Use a C++ implementation of Native Animated instead of the platform implementation.
 */
export const cxxNativeAnimatedEnabled: Getter<boolean> = createNativeFlagGetter('cxxNativeAnimatedEnabled', false);
/**
 * Disable sync dispatch on the main queue on iOS
 */
export const disableMainQueueSyncDispatchIOS: Getter<boolean> = createNativeFlagGetter('disableMainQueueSyncDispatchIOS', false);
/**
 * Prevent FabricMountingManager from reordering mountItems, which may lead to invalid state on the UI thread
 */
export const disableMountItemReorderingAndroid: Getter<boolean> = createNativeFlagGetter('disableMountItemReorderingAndroid', false);
/**
 * Disables the use of ShadowNode (to calculate ViewConfigs) on apps that are fully running on the new architecture on Android
 */
export const disableShadowNodeOnNewArchitectureAndroid: Getter<boolean> = createNativeFlagGetter('disableShadowNodeOnNewArchitectureAndroid', true);
/**
 * When enabled, the accessibilityOrder prop will propagate to native platforms and define the accessibility order.
 */
export const enableAccessibilityOrder: Getter<boolean> = createNativeFlagGetter('enableAccessibilityOrder', false);
/**
 * When enabled, Android will accumulate updates in rawProps to reduce the number of mounting instructions for cascading re-renders.
 */
export const enableAccumulatedUpdatesInRawPropsAndroid: Getter<boolean> = createNativeFlagGetter('enableAccumulatedUpdatesInRawPropsAndroid', false);
/**
 * Feature flag to enable the new bridgeless architecture. Note: Enabling this will force enable the following flags: `useTurboModules` & `enableFabricRenderer`.
 */
export const enableBridgelessArchitecture: Getter<boolean> = createNativeFlagGetter('enableBridgelessArchitecture', false);
/**
 * Enable prop iterator setter-style construction of Props in C++ (this flag is not used in Java).
 */
export const enableCppPropsIteratorSetter: Getter<boolean> = createNativeFlagGetter('enableCppPropsIteratorSetter', false);
/**
 * Feature flag to configure eager attachment of the root view/initialisation of the JS code.
 */
export const enableEagerRootViewAttachment: Getter<boolean> = createNativeFlagGetter('enableEagerRootViewAttachment', false);
/**
 * This feature flag enables logs for Fabric.
 */
export const enableFabricLogs: Getter<boolean> = createNativeFlagGetter('enableFabricLogs', false);
/**
 * Enables the use of the Fabric renderer in the whole app.
 */
export const enableFabricRenderer: Getter<boolean> = createNativeFlagGetter('enableFabricRenderer', false);
/**
 * Enables font scale changes updating layout for measurable nodes.
 */
export const enableFontScaleChangesUpdatingLayout: Getter<boolean> = createNativeFlagGetter('enableFontScaleChangesUpdatingLayout', false);
/**
 * iOS Views will clip to their padding box vs border box
 */
export const enableIOSViewClipToPaddingBox: Getter<boolean> = createNativeFlagGetter('enableIOSViewClipToPaddingBox', false);
/**
 * Trigger JS runtime GC on memory pressure event on iOS
 */
export const enableJSRuntimeGCOnMemoryPressureOnIOS: Getter<boolean> = createNativeFlagGetter('enableJSRuntimeGCOnMemoryPressureOnIOS', false);
/**
 * When enabled, LayoutAnimations API will animate state changes on Android.
 */
export const enableLayoutAnimationsOnAndroid: Getter<boolean> = createNativeFlagGetter('enableLayoutAnimationsOnAndroid', false);
/**
 * When enabled, LayoutAnimations API will animate state changes on iOS.
 */
export const enableLayoutAnimationsOnIOS: Getter<boolean> = createNativeFlagGetter('enableLayoutAnimationsOnIOS', true);
/**
 * When enabled, custom line height calculation will be centered from top to bottom.
 */
export const enableLineHeightCenteringOnIOS: Getter<boolean> = createNativeFlagGetter('enableLineHeightCenteringOnIOS', false);
/**
 * Enables the reporting of long tasks through `PerformanceObserver`. Only works if the event loop is enabled.
 */
export const enableLongTaskAPI: Getter<boolean> = createNativeFlagGetter('enableLongTaskAPI', false);
/**
 * Makes modules requiring main queue setup initialize on the main thread, during React Native init.
 */
export const enableMainQueueModulesOnIOS: Getter<boolean> = createNativeFlagGetter('enableMainQueueModulesOnIOS', false);
/**
 * Parse CSS strings using the Fabric CSS parser instead of ViewConfig processing
 */
export const enableNativeCSSParsing: Getter<boolean> = createNativeFlagGetter('enableNativeCSSParsing', false);
/**
 * Use BackgroundDrawable and BorderDrawable instead of CSSBackgroundDrawable
 */
export const enableNewBackgroundAndBorderDrawables: Getter<boolean> = createNativeFlagGetter('enableNewBackgroundAndBorderDrawables', false);
/**
 * When enabled, Android will receive prop updates based on the differences between the last rendered shadow node and the last committed shadow node.
 */
export const enablePropsUpdateReconciliationAndroid: Getter<boolean> = createNativeFlagGetter('enablePropsUpdateReconciliationAndroid', false);
/**
 * Report paint time inside the Event Timing API implementation (PerformanceObserver).
 */
export const enableReportEventPaintTime: Getter<boolean> = createNativeFlagGetter('enableReportEventPaintTime', false);
/**
 * Dispatches state updates synchronously in Fabric (e.g.: updates the scroll position in the shadow tree synchronously from the main thread).
 */
export const enableSynchronousStateUpdates: Getter<boolean> = createNativeFlagGetter('enableSynchronousStateUpdates', false);
/**
 * Enables View Culling: as soon as a view goes off screen, it can be reused anywhere in the UI and pieced together with other items to create new UI elements.
 */
export const enableViewCulling: Getter<boolean> = createNativeFlagGetter('enableViewCulling', false);
/**
 * Enables View Recycling. When enabled, individual ViewManagers must still opt-in.
 */
export const enableViewRecycling: Getter<boolean> = createNativeFlagGetter('enableViewRecycling', false);
/**
 * Enables View Recycling for <Text> via ReactTextView/ReactTextViewManager.
 */
export const enableViewRecyclingForText: Getter<boolean> = createNativeFlagGetter('enableViewRecyclingForText', true);
/**
 * Enables View Recycling for <View> via ReactViewGroup/ReactViewManager.
 */
export const enableViewRecyclingForView: Getter<boolean> = createNativeFlagGetter('enableViewRecyclingForView', true);
/**
 * Uses the default event priority instead of the discreet event priority by default when dispatching events from Fabric to React.
 */
export const fixMappingOfEventPrioritiesBetweenFabricAndReact: Getter<boolean> = createNativeFlagGetter('fixMappingOfEventPrioritiesBetweenFabricAndReact', false);
/**
 * Fixes a limitation on Android where the mounting coordinator would report there are no pending transactions but some of them were actually not processed due to the use of the push model.
 */
export const fixMountingCoordinatorReportedPendingTransactionsOnAndroid: Getter<boolean> = createNativeFlagGetter('fixMountingCoordinatorReportedPendingTransactionsOnAndroid', true);
/**
 * Flag determining if the React Native DevTools (Fusebox) CDP backend should be enabled in release builds. This flag is global and should not be changed across React Host lifetimes.
 */
export const fuseboxEnabledRelease: Getter<boolean> = createNativeFlagGetter('fuseboxEnabledRelease', false);
/**
 * Enable network inspection support in the React Native DevTools CDP backend. Requires `enableBridgelessArchitecture`. This flag is global and should not be changed across React Host lifetimes.
 */
export const fuseboxNetworkInspectionEnabled: Getter<boolean> = createNativeFlagGetter('fuseboxNetworkInspectionEnabled', false);
/**
 * When enabled, mutex _turboModuleManagerDelegateMutex in RCTTurboModuleManager will not be used
 */
export const removeTurboModuleManagerDelegateMutex: Getter<boolean> = createNativeFlagGetter('removeTurboModuleManagerDelegateMutex', false);
/**
 * Enables storing js caller stack when creating promise in native module. This is useful in case of Promise rejection and tracing the cause.
 */
export const traceTurboModulePromiseRejectionsOnAndroid: Getter<boolean> = createNativeFlagGetter('traceTurboModulePromiseRejectionsOnAndroid', false);
/**
 * In Bridgeless mode, use the always available javascript error reporting pipeline.
 */
export const useAlwaysAvailableJSErrorHandling: Getter<boolean> = createNativeFlagGetter('useAlwaysAvailableJSErrorHandling', false);
/**
 * If true, focusing in ReactEditText will mainly use stock Android requestFocus() behavior. If false it will use legacy custom focus behavior.
 */
export const useEditTextStockAndroidFocusBehavior: Getter<boolean> = createNativeFlagGetter('useEditTextStockAndroidFocusBehavior', true);
/**
 * Should this application enable the Fabric Interop Layer for Android? If yes, the application will behave so that it can accept non-Fabric components and render them on Fabric. This toggle is controlling extra logic such as custom event dispatching that are needed for the Fabric Interop Layer to work correctly.
 */
export const useFabricInterop: Getter<boolean> = createNativeFlagGetter('useFabricInterop', true);
/**
 * When enabled, the native view configs are used in bridgeless mode.
 */
export const useNativeViewConfigsInBridgelessMode: Getter<boolean> = createNativeFlagGetter('useNativeViewConfigsInBridgelessMode', false);
/**
 * Uses an optimized mechanism for event batching on Android that does not need to wait for a Choreographer frame callback.
 */
export const useOptimizedEventBatchingOnAndroid: Getter<boolean> = createNativeFlagGetter('useOptimizedEventBatchingOnAndroid', false);
/**
 * Instead of using folly::dynamic as internal representation in RawProps and RawValue, use jsi::Value
 */
export const useRawPropsJsiValue: Getter<boolean> = createNativeFlagGetter('useRawPropsJsiValue', false);
/**
 * In Bridgeless mode, should legacy NativeModules use the TurboModule system?
 */
export const useTurboModuleInterop: Getter<boolean> = createNativeFlagGetter('useTurboModuleInterop', false);
/**
 * When enabled, NativeModules will be executed by using the TurboModule system
 */
export const useTurboModules: Getter<boolean> = createNativeFlagGetter('useTurboModules', false);

/**
 * Overrides the feature flags with the provided methods.
 * NOTE: Only JS-only flags can be overridden from JavaScript using this API.
 */
export const override = setOverrides;<|MERGE_RESOLUTION|>--- conflicted
+++ resolved
@@ -4,11 +4,7 @@
  * This source code is licensed under the MIT license found in the
  * LICENSE file in the root directory of this source tree.
  *
-<<<<<<< HEAD
- * @generated SignedSource<<a7255ac7aca3a6e375e6f580e99c0b98>>
-=======
- * @generated SignedSource<<4f1e4de5196d3bd22b774e1da6202e88>>
->>>>>>> f21e61f4
+ * @generated SignedSource<<b9dca6ffceaa6279a9472a8b41cec8ec>>
  * @flow strict
  */
 
